<?xml version="1.0" encoding="utf-8" standalone="yes"?>
<notifications>
    <global name="skipnexttime">

		Do not show me this again
  </global>

  <global name="skipnexttimesessiononly">
Don&apos;t show me this again
(for current session)
  </global>

  <global name="alwayschoose">

		Always choose this option
  </global>

  <global name="implicitclosebutton">
		Close
  </global>

  <template name="okbutton">
    <form>
      <button
       default="true"
       index="0"
       name="OK_okbutton"
       text="$yestext"/>
    </form>
  </template>

  <template name="okignore">
    <form>
      <button
       default="true"
       index="0"
       name="OK_okignore"
       text="$yestext"/>
      <ignore text="$ignoretext"/>
    </form>
  </template>

  <template name="notifyignore">
    <form>
      <ignore text="$ignoretext"/>
    </form>
  </template>

  <template name="okcancelbuttons">
    <form>
      <button
       default="true"
       index="0"
       name="OK_okcancelbuttons"
       text="$yestext"/>
      <button
       index="1"
       name="Cancel_okcancelbuttons"
       text="$notext"/>
    </form>
  </template>

  <template name="okcancelignore">
    <form>
      <button
       default="true"
       index="0"
       name="OK_okcancelignore"
       text="$yestext"/>
      <button
       index="1"
       name="Cancel_okcancelignore"
       text="$notext"/>
      <ignore text="$ignoretext"/>
    </form>
  </template>

  <template name="okhelpbuttons">
    <form>
      <button
       default="true"
       index="0"
       name="OK_okhelpbuttons"
       text="$yestext"/>
      <button
       index="1"
       name="Help"
       text="$helptext"/>
    </form>
  </template>

  <template name="okhelpignore">
    <form>
      <button
       default="true"
       index="0"
       name="OK_okhelpignore"
       text="$yestext"/>
      <button
       index="1"
       name="Help_okhelpignore"
       text="$helptext"/>
      <ignore text="$ignoretext"/>
    </form>
  </template>

  <template name="yesnocancelbuttons">
    <form>
      <button
       default="true"
       index="0"
       name="Yes"
       text="$yestext"/>
      <button
       index="1"
       name="No"
       text="$notext"/>
      <button
       index="2"
       name="Cancel_yesnocancelbuttons"
       text="$canceltext"/>
    </form>
  </template>

  <notification
 functor="GenericAcknowledge"
   icon="notify.tga"
   name="MissingAlert"
   label="Unknown Notification Message"
   type="notify">
Your version of [APP_NAME] does not know how to display the notification it just received.  Please verify that you have the latest version of [APP_NAME] installed.

Error details: The notification called &apos;[_NAME]&apos; was not found in notifications.xml.
    <tag>fail</tag>
    <usetemplate
     name="okbutton"
     yestext="OK"/>
  </notification>

  <notification
   icon="alertmodal.tga"
   name="FloaterNotFound"
   type="alertmodal">
Floater error: Could not find the following controls:

[CONTROLS]
    <tag>fail</tag>
    <usetemplate
     name="okbutton"
     yestext="OK"/>
  </notification>

  <notification
   icon="alertmodal.tga"
   name="TutorialNotFound"
   type="alertmodal">
No tutorial is currently available.
    <tag>fail</tag>
    <usetemplate
     name="okbutton"
     yestext="OK"/>
  </notification>

  <notification
   icon="alertmodal.tga"
   name="GenericAlert"
   type="alertmodal">
[MESSAGE]
  </notification>

  <notification
   icon="alertmodal.tga"
   name="GenericAlertYesCancel"
   type="alertmodal">
[MESSAGE]
    <usetemplate
     name="okcancelbuttons"
     notext="Cancel"
     yestext="Yes"/>
  </notification>

  <notification
   icon="alertmodal.tga"
   name="GenericAlertOK"
   type="alertmodal">
[MESSAGE]
    <usetemplate
     name="okbutton"
     yestext="OK"/>
  </notification>

  <notification
   icon="alertmodal.tga"
   name="BadInstallation"
   type="alertmodal">
 Installation of [APP_NAME] is defective. Please [https://www.firestormviewer.org/downloads download a new copy] of the Viewer and reinstall.
    <tag>fail</tag>
    <usetemplate
     name="okbutton"
     yestext="OK"/>
  </notification>

  <notification
   icon="alertmodal.tga"
   name="LoginFailedNoNetwork"
   type="alertmodal">
    <tag>fail</tag>
    Could not connect to the [CURRENT_GRID].
    &apos;[DIAGNOSTIC]&apos;
Make sure your Internet connection is working properly.
	<usetemplate
     name="okbutton"
     yestext="OK"/>
  </notification>

  <notification
   icon="alertmodal.tga"
   name="LoginFailedToParse"
   type="alertmodal">
    <tag>fail</tag>
Viewer received malformed response from server. Please, make sure your Internet connection is working properly and try again later.

If you feel this is in error, please contact Support.
    <usetemplate
       name="okbutton"
       yestext="OK"/>
  </notification>

  <notification
   icon="alertmodal.tga"
   name="MessageTemplateNotFound"
   type="alertmodal">
Message Template [PATH] not found.
   <tag>fail</tag>
	<usetemplate
     name="okbutton"
     yestext="OK"/>
  </notification>

  <notification
   icon="alertmodal.tga"
   name="WearableSave"
   type="alertmodal">
Save changes to current clothing/body part?
    <usetemplate
     canceltext="Cancel"
     name="yesnocancelbuttons"
     notext="Don&apos;t Save"
     yestext="Save"/>
  </notification>

  <notification
   icon="alertmodal.tga"
     name="ConfirmNoCopyToOutbox"
     type="alertmodal">
You don't have permission to copy one or more of these items to the Merchant Outbox.  You can move them or leave them behind.
    <usetemplate
     name="okcancelbuttons"
     notext="Don't move item(s)"
     yestext="Move item(s)"/>
  </notification>

  <notification
   icon="OutboxStatus_Success"
   name="OutboxFolderCreated"
   type="alertmodal">
    <unique/>
A new folder has been created for each item you have transferred into the top level of your Merchant Outbox.

    <usetemplate
     ignoretext="A new folder was created in the Merchant Outbox"
     name="okignore"
     yestext="OK"/>
  </notification>

  <notification
   icon="OutboxStatus_Success"
   name="OutboxImportComplete"
   type="alertmodal">
Success

All folders were successfully sent to the Marketplace.

        <usetemplate
         ignoretext="All folders sent to the Marketplace"
         name="okignore"
         yestext="OK"/>
  </notification>

  <notification
   icon="OutboxStatus_Warning"
   name="OutboxImportHadErrors"
   type="alertmodal">
Some folders did not transfer

Errors occurred when some folders were sent to the Marketplace.  Those folders are still in your Merchant Outbox.

See the [[MARKETPLACE_IMPORTS_URL] error log] for more information.

        <usetemplate
         name="okbutton"
         yestext="OK"/>
  </notification>

  <notification
   icon="OutboxStatus_Error"
   name="OutboxImportFailed"
   type="alertmodal">
Transfer failed with error &apos;[ERROR_CODE]&apos;

No folders were sent to the Marketplace because of a system or network error.  Try again later.

        <usetemplate
         name="okbutton"
         yestext="OK"/>
  </notification>

  <notification
   icon="OutboxStatus_Error"
   name="OutboxInitFailed"
   type="alertmodal">
Marketplace initialization failed with error &apos;[ERROR_CODE]&apos;

Initialization with the Marketplace failed because of a system or network error.  Try again later.

        <usetemplate
         name="okbutton"
         yestext="OK"/>
  </notification>

    <notification
        icon="OutboxStatus_Error"
        name="StockPasteFailed"
        type="alertmodal">
        Copy or move to Stock Folder failed with error :
        
        &apos;[ERROR_CODE]&apos;
        
        <usetemplate
        name="okbutton"
        yestext="OK"/>
    </notification>
  
    <notification
        icon="OutboxStatus_Error"
        name="MyOutfitsPasteFailed"
        type="alertmodal">
       One or more items can't be used inside "Outfits"
      <usetemplate
        name="okbutton"
        yestext="OK"/>
    </notification>
    
    <notification
        icon="OutboxStatus_Error"
        name="MerchantPasteFailed"
        type="alertmodal">
        Copy or move to Marketplace Listings failed with error :
        
        &apos;[ERROR_CODE]&apos;
        
        <usetemplate
        name="okbutton"
        yestext="OK"/>
    </notification>
    
    <notification
        icon="OutboxStatus_Error"
        name="MerchantTransactionFailed"
        type="alertmodal">
        The transaction with the Marketplace failed with the following error :
        
        [ERROR_REASON][ERROR_DESCRIPTION]
        
        <usetemplate
        name="okbutton"
        yestext="OK"/>
    </notification>
    
    <notification
        icon="OutboxStatus_Error"
        name="MerchantUnprocessableEntity"
        type="alertmodal">
        We are unable to list this product or activate the version folder. Usually this is caused by missing information in the listing description form, but it may be due to errors in the folder structure. Either edit the listing or check the listing folder for errors.
        
        <usetemplate
        name="okbutton"
        yestext="OK"/>
    </notification>

    <notification
        icon="OutboxStatus_Error"
        name="MerchantListingFailed"
        type="alertmodal">
        Listing to Marketplace failed with error :
        
        &apos;[ERROR_CODE]&apos;
        
        <usetemplate
        name="okbutton"
        yestext="OK"/>
    </notification>
    
    <notification
        icon="OutboxStatus_Error"
        name="MerchantFolderActivationFailed"
        type="alertmodal">
        Activating this version folder failed with error :

        &apos;[ERROR_CODE]&apos;

        <usetemplate
        name="okbutton"
        yestext="OK"/>
    </notification>

    <notification
     icon="notifytip.tga"
     name="InvalidKeystroke"
     type="notifytip">
There was an invalid keystroke entered.
[REASON].
Please input a valid text.
    </notification>

    <notification
        icon="alertmodal.tga"
        name="MerchantForceValidateListing"
        type="alertmodal">
        In order to create your listing, we fixed the hierarchy of your listing contents.
        <tag>confirm</tag>
        <usetemplate
            ignoretext="Warn me that creating a listing fixes the hierarchy of the content"
            name="okignore" 
            yestext="OK"/>
    </notification>

    <notification
        icon="alertmodal.tga"
        name="ConfirmMerchantActiveChange"
        type="alertmodal">
        This action will change the active content of this listing. Do you want to continue?
        <tag>confirm</tag>
        <usetemplate
        ignoretext="Confirm before I change an active listing on the marketplace"
        name="okcancelignore"
        notext="Cancel"
        yestext="OK"/>
    </notification>

    <notification
        icon="alertmodal.tga"
        name="ConfirmMerchantMoveInventory"
        type="alertmodal">
        Items dragged to the Marketplace Listings window are moved from their original locations, not copied. Do you want to continue?
        <tag>confirm</tag>
        <usetemplate
        ignoretext="Confirm before I move an item from the inventory to the marketplace"
        name="okcancelignore"
        notext="Cancel"
        yestext="OK"/>
    </notification>
    
    <notification
        icon="alertmodal.tga"
        name="ConfirmListingCutOrDelete"
        type="alertmodal">
        Moving or deleting a listing folder will delete your Marketplace listing. If you would like to keep the Marketplace listing, move or delete the contents of the version folder you would like to modify. Do you want to continue?
        <tag>confirm</tag>
        <usetemplate
        ignoretext="Confirm before I move or delete a listing from the marketplace"
        name="okcancelignore"
        notext="Cancel"
        yestext="OK"/>
    </notification>
    
    <notification
        icon="alertmodal.tga"
        name="ConfirmCopyToMarketplace"
        type="alertmodal">
        You don't have permission to copy one or more of these items to the Marketplace. You can move them or leave them behind.
        <tag>confirm</tag>
        <usetemplate
        ignoretext="Confirm before I try to copy a selection containing no copy items to the marketplace"
        name="yesnocancelbuttons"
        yestext="Move item(s)"
        notext="Don't move item(s)"
        canceltext="Cancel"/>
    </notification>
    
    <notification
        icon="alertmodal.tga"
        name="ConfirmMerchantUnlist"
        type="alertmodal">
        This action will unlist this listing. Do you want to continue?
        <tag>confirm</tag>
        <usetemplate
        ignoretext="Confirm before I unlist an active listing on the marketplace"
        name="okcancelignore"
        notext="Cancel"
        yestext="OK"/>
    </notification>
    
    <notification
        icon="alertmodal.tga"
        name="ConfirmMerchantClearVersion"
        type="alertmodal">
        This action will deactivate the version folder of the current listing. Do you want to continue?
        <tag>confirm</tag>
        <usetemplate
        ignoretext="Confirm before I deactivate the version folder of a listing on the marketplace"
        name="okcancelignore"
        notext="Cancel"
        yestext="OK"/>
    </notification>

    <notification
        icon="alertmodal.tga"
        name="AlertMerchantListingNotUpdated"
        type="alertmodal">
This listing could not be updated.
[[URL] Click here] to edit it on the Marketplace.
        <usetemplate
        name="okbutton"
        yestext="OK"/>
    </notification>

    <notification
        icon="alertmodal.tga"
        name="AlertMerchantListingCannotWear"
        type="alertmodal">
        You cannot wear clothes or body parts that are in the Marketplace Listings folder.
        <tag>fail</tag>
    </notification>
    
    <notification
        icon="alertmodal.tga"
        name="AlertMerchantListingInvalidID"
        type="alertmodal">
        Invalid listing ID.
        <tag>fail</tag>
    </notification>
    
    <notification
        icon="alertmodal.tga"
        name="AlertMerchantListingActivateRequired"
        type="alertmodal">
        There are several or no version folders in this listing. You will need to select and activate one independently later.
        <tag>confirm</tag>
        <usetemplate
        ignoretext="Alert about version folder activation when I create a listing with several version folders"
        name="okignore"
        yestext="OK"/>
    </notification>

    <notification
        icon="alertmodal.tga"
        name="AlertMerchantStockFolderSplit"
        type="alertmodal">
        We have separated stock items of different types into separate stock folders, so your folder is arranged in a way that we can list it.
        <tag>confirm</tag>
        <usetemplate
        ignoretext="Alert when stock folder is being split before being listed"
        name="okignore"
        yestext="OK"/>
    </notification>
    
    <notification
        icon="alertmodal.tga"
        name="AlertMerchantStockFolderEmpty"
        type="alertmodal">
        We have unlisted your listing because the stock is empty. You need to add more units to the stock folder to list the listing again.
        <tag>confirm</tag>
        <usetemplate
        ignoretext="Alert when a listing is unlisted because stock folder is empty"
        name="okignore"
        yestext="OK"/>
    </notification>

    <notification
        icon="alertmodal.tga"
        name="AlertMerchantVersionFolderEmpty"
        type="alertmodal">
        We have unlisted your listing because the version folder is empty. You need to add items to the version folder to list the listing again.
        <tag>confirm</tag>
        <usetemplate
        ignoretext="Alert when a listing is unlisted because version folder is empty"
        name="okignore"
        yestext="OK"/>
    </notification>

  <notification
   icon="alertmodal.tga"
   name="WriteAnimationFail"
   type="alertmodal">
There was a problem writing animation data.  Please try again later.
    <tag>fail</tag>
  </notification>

  <notification
   icon="alertmodal.tga"
   name="UploadAuctionSnapshotFail"
   type="alertmodal">
There was a problem uploading the auction snapshot due to the following reason: [REASON]
    <tag>fail</tag>
  </notification>

  <notification
   icon="alertmodal.tga"
   name="UnableToViewContentsMoreThanOne"
   type="alertmodal">
Unable to view the contents of more than one item at a time.
Please select only one object and try again.
    <tag>fail</tag>
  </notification>

  <notification
   icon="alertmodal.tga"
   name="SaveClothingBodyChanges"
   type="alertmodal">
Save all changes to clothing/body parts?
<tag>confirm</tag>
<usetemplate
     canceltext="Cancel"
     name="yesnocancelbuttons"
     notext="Don&apos;t Save"
     yestext="Save All"/>
  </notification>

  <notification
   icon="alertmodal.tga"
   name="FriendsAndGroupsOnly"
   type="alertmodal">
    Non-friends won't know that you've chosen to ignore their calls and instant messages.
    <usetemplate
     name="okbutton"
     yestext="OK"/>
  </notification>

  <notification
   icon="alertmodal.tga"
   name="FavoritesOnLogin"
   type="alertmodal">    
    Note: When you turn on this option, anyone who uses this computer can see your list of favorite locations.
    <usetemplate
     name="okbutton"
     yestext="OK"/>
  </notification>

  <notification
   icon="alertmodal.tga"
   name="AllowMultipleViewers"
   type="alertmodal">
    Running multiple [APP_NAME] viewers is not supported. It can lead to texture cache collisions, corruption and degraded visuals and performance.
    <usetemplate
     name="okbutton"
     yestext="OK"/>
  </notification>

  <notification
   icon="alertmodal.tga"
   name="GrantModifyRights"
   type="alertmodal">
Granting modify rights to another resident allows them to change, delete or take ANY objects you may have in-world. Be VERY careful when handing out this permission.
Do you want to grant modify rights for [NAME]?
<tag>confirm</tag>
    <usetemplate
     name="okcancelbuttons"
     notext="No"
     yestext="Yes"/>
  </notification>

  <notification
   icon="alertmodal.tga"
   name="GrantModifyRightsMultiple"
   type="alertmodal">
Granting modify rights to another Resident allows them to change ANY objects you may have in-world. Be VERY careful when handing out this permission.
Do you want to grant modify rights for the selected Residents?
<tag>confirm</tag>
    <usetemplate
     name="okcancelbuttons"
     notext="No"
     yestext="Yes"/>
  </notification>

  <notification
   icon="alertmodal.tga"
   name="RevokeModifyRights"
   type="alertmodal">
Do you want to revoke modify rights for [NAME]?
<tag>confirm</tag>
    <usetemplate
     name="okcancelbuttons"
     notext="No"
     yestext="Yes"/>
  </notification>

  <notification
   icon="alertmodal.tga"
   name="RevokeModifyRightsMultiple"
   type="alertmodal">
Do you want to revoke modify rights for the selected Residents?
<tag>confirm</tag>
    <usetemplate
     name="okcancelbuttons"
     notext="No"
     yestext="Yes"/>
  </notification>

  <notification
   icon="alertmodal.tga"
   name="GroupNameLengthWarning"
   type="alertmodal">
A group name must be between [MIN_LEN] and [MAX_LEN] characters.
    <tag>group</tag>
    <tag>fail</tag>
    <usetemplate
       name="okbutton"
       yestext="OK"/>
  </notification>
  
  <notification
   icon="alertmodal.tga"
   name="UnableToCreateGroup"
   type="alertmodal">
Unable to create group.
[MESSAGE]
    <tag>group</tag>
    <tag>fail</tag>
  <usetemplate
     name="okbutton"
     yestext="OK"/>
  </notification>

  <notification
   icon="alertmodal.tga"
   name="PanelGroupApply"
   type="alertmodal">
[NEEDS_APPLY_MESSAGE]
[WANT_APPLY_MESSAGE]
    <tag>confirm</tag>
    <tag>group</tag>
  <usetemplate
     canceltext="Cancel"
     name="yesnocancelbuttons"
     notext="Ignore Changes"
     yestext="Apply Changes"/>
  </notification>

  <notification
   icon="alertmodal.tga"
   name="MustSpecifyGroupNoticeSubject"
   type="alertmodal">
You must specify a subject to send a group notice.
  <tag>group</tag>
  <tag>fail</tag>
  <usetemplate
     name="okbutton"
     yestext="OK"/>
  </notification>

  <notification
   icon="alertmodal.tga"
   name="AddGroupOwnerWarning"
   type="alertmodal">
You are about to add group members to the role of [ROLE_NAME].
Members cannot be removed from that role.
The members must resign from the role themselves.
Are you sure you want to continue?
    <tag>group</tag>
    <tag>confirm</tag>
    <usetemplate
     ignoretext="Confirm before I add a new group Owner"
     name="okcancelignore"
     notext="No"
     yestext="Yes"/>
  </notification>

  <notification
   icon="alertmodal.tga"
   name="AssignDangerousActionWarning"
   type="alertmodal">
You are about to add the Ability &apos;[ACTION_NAME]&apos; to the Role &apos;[ROLE_NAME]&apos;.

 *WARNING*
 Any Member in a role with this ability can assign themselves -- and any other member -- to roles that have more powers than they  currently have, potentially elevating themselves to near-Owner power. Be sure you know what you are doing before assigning this ability.

Add this ability to &apos;[ROLE_NAME]&apos;?
    <usetemplate
     name="okcancelbuttons"
     notext="No"
     yestext="Yes"/>
  </notification>

  <notification
   icon="alertmodal.tga"
   name="AssignDangerousAbilityWarning"
   type="alertmodal">
You are about to add the ability &apos;[ACTION_NAME]&apos; to the role &apos;[ROLE_NAME]&apos;.

 *WARNING*
 Any Member in a role with this ability can assign themselves -- and any other member -- all abilities, elevating themselves to near-Owner power.

Add this ability to &apos;[ROLE_NAME]&apos;?
    <usetemplate
     name="okcancelbuttons"
     notext="No"
     yestext="Yes"/>
  </notification>

  <notification
    icon="alertmodal.tga"
    name="AssignBanAbilityWarning"
    type="alertmodal">
You are about to add the Ability &apos;[ACTION_NAME]&apos; to the Role &apos;[ROLE_NAME]&apos;.

 *WARNING*
Any Member in a Role with this Ability will also be granted the Abilities &apos;[ACTION_NAME_2]&apos; and &apos;[ACTION_NAME_3]&apos;
    <usetemplate
      name="okbutton"
     yestext="OK"/>
  </notification>

  <notification
  icon="alertmodal.tga"
  name="RemoveBanAbilityWarning"
  type="alertmodal">
You are removing the Ability &apos;[ACTION_NAME]&apos; to the Role &apos;[ROLE_NAME]&apos;.

 *WARNING*
Removing this ability will NOT remove the Abilities &apos;[ACTION_NAME_2]&apos; and &apos;[ACTION_NAME_3]&apos;.
 
If you no longer wish to have these abilities granted to this role, disable them immediately!
    <usetemplate
     name="okbutton"
     yestext="OK"/>
  </notification>

  <notification
    icon="alertmodal.tga"
    name="EjectGroupMemberWarning"
    type="alertmodal">
     You are about to eject [AVATAR_NAME] from the group.
     <tag>group</tag>
     <tag>confirm</tag>
     <usetemplate
      ignoretext="Confirm ejecting a participant from group"
      name="okcancelignore"
      notext="Cancel"
      yestext="Eject"/>
  </notification>
  <notification
    icon="alertmodal.tga"
    name="EjectGroupMembersWarning"
    type="alertmodal">
     You are about to eject [COUNT] members from the group.
     <tag>group</tag>
     <tag>confirm</tag>
     <usetemplate
      ignoretext="Confirm ejecting multiple members from group"
      name="okcancelignore"
      notext="Cancel"
      yestext="Eject"/>
  </notification>
  
  <notification
    icon="alertmodal.tga"
    name="BanGroupMemberWarning"
    type="alertmodal">
     You are about to ban [AVATAR_NAME] from the group.
     <tag>group</tag>
     <tag>confirm</tag>
     <usetemplate
      ignoretext="Confirm banning a participant from group"
      name="okcancelignore"
      notext="Cancel"
      yestext="Ban"/>
  </notification>
  <notification
    icon="alertmodal.tga"
    name="BanGroupMembersWarning"
    type="alertmodal">
     You are about to ban [COUNT] members from group.
     <tag>group</tag>
     <tag>confirm</tag>
     <usetemplate
      ignoretext="Confirm banning multiple members from group"
      name="okcancelignore"
      notext="Cancel"
      yestext="Ban"/>
  </notification>

  <notification
    icon="notify.tga"
    name="GroupBanUserOnBanlist"
    type="notify">
Some residents have not been sent an invite due to being banned from the group.
  </notification>

  <notification
   icon="alertmodal.tga"
   name="AttachmentDrop"
   type="alertmodal">
    You are about to drop your attachment.
    Are you sure you want to continue?
    <tag>confirm</tag>
    <usetemplate
     ignoretext="Confirm before dropping attachments"
     name="okcancelignore"
     notext="No"
     yestext="Yes"/>
  </notification>
  <notification
   icon="alertmodal.tga"
   name="JoinGroupCanAfford"
   type="alertmodal">
Joining this group costs L$[COST].
Do you wish to proceed?
    <tag>confirm</tag>
    <tag>funds</tag>
    <tag>group</tag>
    <usetemplate
     name="okcancelbuttons"
     notext="Cancel"
     yestext="Join"/>
  </notification>

  <notification
   icon="alertmodal.tga"
   name="JoinGroupNoCost"
   type="alertmodal">
You are joining group &lt;nolink&gt;[NAME]&lt;/nolink&gt;.
Do you wish to proceed?
    <tag>group</tag>
    <tag>confirm</tag>
    <usetemplate
     name="okcancelbuttons"
     notext="Cancel"
     yestext="Join"/>
  </notification>


  <notification
   icon="alertmodal.tga"
   name="JoinGroupCannotAfford"
   type="alertmodal">
Joining this group costs L$[COST].
You do not have enough L$ to join this group.
    <tag>group</tag>
    <tag>fail</tag>
    <tag>funds</tag>
  </notification>

  <notification
   icon="alertmodal.tga"
   name="CreateGroupCost"
   type="alertmodal">
Creating this group will cost L$[COST].
Groups need more than one member, or they are deleted forever.
Please invite members within 48 hours.
    <tag>group</tag>
    <tag>funds</tag>
    <usetemplate
     canceltext="Cancel"
     name="okcancelbuttons"
     notext="Cancel"
     yestext="Create group for L$[COST]"/>
  </notification>

  <notification
   icon="alertmodal.tga"
   name="JoinGroupInaccessible"
   type="alertmodal">
This group is not accessible to you.
    <tag>group_id</tag>
    <tag>success</tag>
    <usetemplate
       name="okbutton"
       yestext="OK"/>
  </notification>

  <notification
   icon="alertmodal.tga"
   name="JoinGroupError"
   type="alertmodal">
Error processing your group membership request.
    <tag>group_id</tag>
    <tag>success</tag>
    <usetemplate
       name="okbutton"
       yestext="OK"/>
  </notification>

  <notification
   icon="alertmodal.tga"
   name="JoinGroupErrorReason"
   type="alertmodal">
Unable to join group: [reason]
    <tag>group_id</tag>
    <tag>success</tag>
    <tag>reason</tag>
    <usetemplate
       name="okbutton"
       yestext="OK"/>
  </notification>

  <notification
   icon="alertmodal.tga"
   name="JoinGroupTrialUser"
   type="alertmodal">
Sorry, trial users can't join groups.
    <tag>group_id</tag>
    <tag>success</tag>
    <usetemplate
       name="okbutton"
       yestext="OK"/>
  </notification>

  <notification
   icon="alertmodal.tga"
   name="JoinGroupMaxGroups"
   type="alertmodal">
You cannot join &apos;&lt;nolink&gt;[group_name]&lt;/nolink&gt;&apos;:
You are already a member of [group_count] groups, the maximum number allowed is [max_groups]
    <tag>success</tag>
    <tag>group_id</tag>
    <tag>group_name</tag>
    <tag>group_count</tag>
    <tag>max_groups</tag>
    <usetemplate
       name="okbutton"
       yestext="OK"/>
  </notification>

  <notification
   icon="alertmodal.tga"
   name="JoinGroupClosedEnrollment"
   type="alertmodal">
You cannot join &apos;&lt;nolink&gt;[group_name]&lt;/nolink&gt;&apos;:
The group no longer has open enrollment.
    <tag>group_id</tag>
    <tag>success</tag>
    <usetemplate
       name="okbutton"
       yestext="OK"/>
  </notification>

  <notification
   icon="alertmodal.tga"
   name="JoinGroupInsufficientFunds"
   type="alertmodal">
Unable to transfer the required L$ [membership_fee] membership fee.
    <tag>group_id</tag>
    <tag>success</tag>
    <usetemplate
       name="okbutton"
       yestext="OK"/>
  </notification>
  
  <notification
   icon="alertmodal.tga"
   name="LandBuyPass"
   type="alertmodal">
   <tag>fail</tag>
For L$[COST] you can enter this land (&apos;[PARCEL_NAME]&apos;) for [TIME] hours.  Buy a pass?
    <tag>funds</tag>
    <tag>confirm</tag>
    <usetemplate
     name="okcancelbuttons"
     notext="Cancel"
     yestext="OK"/>
  </notification>

  <notification
   icon="alertmodal.tga"
   name="SalePriceRestriction"
   type="alertmodal">
Sale price must be set to more than L$0 if selling to anyone.
Please select an individual to sell to if selling for L$0.
  <tag>fail</tag>
  </notification>

  <notification
   icon="alertmodal.tga"
   name="ConfirmLandSaleChange"
   priority="high"
   type="alertmodal">
The selected [LAND_SIZE] m² land is being set for sale.
Your selling price will be L$[SALE_PRICE] and will be authorized for sale to [NAME].
    <tag>confirm</tag>
    <usetemplate
     name="okcancelbuttons"
     notext="Cancel"
     yestext="OK"/>
  </notification>

  <notification
   icon="alertmodal.tga"
   name="ConfirmLandSaleToAnyoneChange"
   type="alertmodal">
ATTENTION: Clicking &apos;Sell to anyone&apos; makes your land available to the entire [CURRENT_GRID] community, even those not in this region.

The selected [LAND_SIZE] m² land is being set for sale.
Your selling price will be L$[SALE_PRICE] and will be authorized for sale to [NAME].
    <tag>confirm</tag>
    <usetemplate
     name="okcancelbuttons"
     notext="Cancel"
     yestext="OK"/>
  </notification>

  <notification
   icon="alertmodal.tga"
   name="ReturnObjectsDeededToGroup"
   type="alertmodal">
Are you sure you want to return all objects shared with the group &apos;&lt;nolink&gt;[NAME]&lt;/nolink&gt;&apos; on this parcel of land back to their previous owner&apos;s inventory?

*WARNING* This will delete the non-transferable objects deeded to the group!

Objects: [N]
    <tag>confirm</tag>
    <tag>group</tag>
    <usetemplate
     name="okcancelbuttons"
     notext="Cancel"
     yestext="OK"/>
  </notification>

  <notification
   icon="alertmodal.tga"
   name="ReturnObjectsOwnedByUser"
   type="alertmodal">
Are you sure you want to return all objects owned by the resident &apos;[NAME]&apos; on this parcel of land back to their inventory?

Objects: [N]
    <tag>confirm</tag>
    <usetemplate
     name="okcancelbuttons"
     notext="Cancel"
     yestext="OK"/>
  </notification>

  <notification
   icon="alertmodal.tga"
   name="ReturnObjectsOwnedBySelf"
   type="alertmodal">
Are you sure you want to return all objects owned by you on this parcel of land back to your inventory?

Objects: [N]
    <tag>confirm</tag>
    <usetemplate
     name="okcancelbuttons"
     notext="Cancel"
     yestext="OK"/>
  </notification>

  <notification
   icon="alertmodal.tga"
   name="ReturnObjectsNotOwnedBySelf"
   type="alertmodal">
Are you sure you want to return all objects *NOT* owned by you on this parcel of land back to their owner&apos;s inventory?
Transferable objects deeded to a group will be returned to their previous owners.

*WARNING* This will delete the non-transferable objects deeded to the group!

Objects: [N]
    <tag>confirm</tag>
    <usetemplate
     name="okcancelbuttons"
     notext="Cancel"
     yestext="OK"/>
  </notification>

  <notification
   icon="alertmodal.tga"
   name="ReturnObjectsNotOwnedByUser"
   type="alertmodal">
Are you sure you want to return all objects *NOT* owned by [NAME] on this parcel of land back to their owner&apos;s inventory?
Transferable objects deeded to a group will be returned to their previous owners.

*WARNING* This will delete the non-transferable objects deeded to the group!

Objects: [N]
    <tag>confirm</tag>
    <usetemplate
     name="okcancelbuttons"
     notext="Cancel"
     yestext="OK"/>
  </notification>

  <notification
   icon="alertmodal.tga"
   name="ReturnAllTopObjects"
   type="alertmodal">
Are you sure you want to return all listed objects back to their owner&apos;s inventory? This will return ALL scripted objects in the region!
    <tag>confirm</tag>
    <usetemplate
     name="okcancelbuttons"
     notext="Cancel"
     yestext="OK"/>
  </notification>

  <notification
   icon="alertmodal.tga"
   name="DisableAllTopObjects"
   type="alertmodal">
Are you sure you want to disable all objects in this region?
    <tag>confirm</tag>
    <usetemplate
     name="okcancelbuttons"
     notext="Cancel"
     yestext="OK"/>
  </notification>

  <notification
   icon="alertmodal.tga"
   name="ReturnObjectsNotOwnedByGroup"
   type="alertmodal">
Return the objects on this parcel of land that are NOT shared with the group &lt;nolink&gt;[NAME]&lt;/nolink&gt; back to their owners?

Objects: [N]
    <tag>confirm</tag>
    <tag>group</tag>
    <usetemplate
     name="okcancelbuttons"
     notext="Cancel"
     yestext="OK"/>
  </notification>

  <notification
   icon="alertmodal.tga"
   name="UnableToDisableOutsideScripts"
   type="alertmodal">
Cannot disable scripts.
This entire region is damage enabled.
Scripts must be allowed to run for weapons to work.
  <tag>fail</tag>
  </notification>

<notification
   icon="alertmodal.tga"
   name="MultipleFacesSelected"
   type="alertmodal">
Multiple faces are currently selected.
If you continue this action, separate instances of media will be set on multiple faces of the object.
To place the media on only one face, choose Select Face and click on the desired face of that object then click &apos;Add&apos;.
    <tag>confirm</tag>
    <usetemplate
      ignoretext="Media will be set on multiple selected faces"
      name="okcancelignore"
      notext="Cancel"
      yestext="OK"/>
  </notification>

  <notification
   icon="alertmodal.tga"
   name="MustBeInParcel"
   type="alertmodal">
You must be standing inside the land parcel to set its landing point.
  <tag>fail</tag>
  </notification>

  <notification
   icon="alertmodal.tga"
   name="PromptRecipientEmail"
   type="alertmodal">
Please enter a valid email address for the recipient(s).
  <tag>fail</tag>
  </notification>

  <notification
   icon="alertmodal.tga"
   name="PromptSelfEmail"
   type="alertmodal">
Please enter your email address.
  <tag>fail</tag>
  </notification>

  <notification
   icon="alertmodal.tga"
   name="PromptMissingSubjMsg"
   type="alertmodal">
Email snapshot with the default subject or message?
    <tag>confirm</tag>
    <usetemplate
     name="okcancelbuttons"
     notext="Cancel"
     yestext="OK"/>
  </notification>

  <notification
   icon="alertmodal.tga"
   name="ErrorProcessingSnapshot"
   type="alertmodal">
Error processing snapshot data.
  <tag>fail</tag>
  </notification>

  <notification
   icon="alertmodal.tga"
   name="ErrorEncodingSnapshot"
   type="alertmodal">
Error encoding snapshot.
  <tag>fail</tag>
  </notification>

  <notification
   icon="alertmodal.tga"
   name="ErrorPhotoCannotAfford"
   type="alertmodal">
    You need L$[COST] to save a photo to your inventory. You may either buy L$ or save the photo to your computer instead.
    <tag>fail</tag>
  </notification>
  
  <notification
   icon="alertmodal.tga"
   name="ErrorCannotAffordUpload"
   type="alertmodal">
    You need L$[COST] to upload this item.
    <tag>fail</tag>
  </notification>
  
  <notification
   icon="alertmodal.tga"
   name="ErrorTextureCannotAfford"
   type="alertmodal">
    You need L$[COST] to save a texture to your inventory. You may either buy L$ or save the photo to your computer instead.
    <tag>fail</tag>
  </notification>

  <notification
   icon="alertmodal.tga"
   name="ErrorUploadingPostcard"
   type="alertmodal">
There was a problem sending a snapshot due to the following reason: [REASON]
  <tag>fail</tag>
  </notification>

  <notification
   icon="alertmodal.tga"
   name="ErrorUploadingReportScreenshot"
   type="alertmodal">
There was a problem uploading a report screenshot due to the following reason: [REASON]
  <tag>fail</tag>
  </notification>

  <notification
   icon="alertmodal.tga"
   name="MustAgreeToLogIn"
   type="alertmodal">
   <tag>fail</tag>
You must agree to the Terms and Conditions, Privacy Policy, and Terms of Service to continue logging into [CURRENT_GRID].
  </notification>

  <notification
   icon="alertmodal.tga"
   name="CouldNotBuyCurrency"
   type="alertmodal">
[TITLE]
[MESSAGE]
   <tag>fail</tag>
   <usetemplate
     name="okbutton"
     yestext="OK"/>
  </notification>

  <notification
   icon="alertmodal.tga"
   name="CouldNotBuyCurrencyOS"
   type="alertmodal">
[TITLE]
[MESSAGE]
    <tag>confirm</tag>
    <url
	option="0"
	name="url"
	target = "_external">
		[LINK]
    </url>
    <usetemplate
     name="okcancelbuttons"
     notext="No"
     yestext="OK"/>
  </notification>
  
  <notification
   icon="alertmodal.tga"
   name="CouldNotPutOnOutfit"
   type="alertmodal">
Could not put on outfit.
The outfit folder contains no clothing, body parts, or attachments.
  <tag>fail</tag>
  </notification>

  <notification
   icon="alertmodal.tga"
   name="CannotWearTrash"
   type="alertmodal">
You cannot wear clothes or body parts that are in the trash.
  <tag>fail</tag>
  </notification>

  <notification
   icon="alertmodal.tga"
   name="MaxAttachmentsOnOutfit"
   type="alertmodal">
Could not attach object.
Exceeds the attachments limit of [MAX_ATTACHMENTS] objects. Please detach another object first.
  <tag>fail</tag>
  </notification>

  <notification
   icon="alertmodal.tga"
   name="CannotWearInfoNotComplete"
   type="alertmodal">
You cannot wear this item because it has not yet loaded. Please try again in a minute.
  <tag>fail</tag>
  </notification>

    <notification
   icon="alertmodal.tga"
   name="MustEnterPasswordToLogIn"
   type="alertmodal">
   <tag>fail</tag>
Please enter your Password to log in.
  </notification>
  
  <notification
   icon="alertmodal.tga"
   name="MustHaveAccountToLogIn"
   type="alertmodal">
You need to enter the Username name of your avatar.

You need an account to enter [CURRENT_GRID]. Would you like to create one now?
    <tag>confirm</tag>
    <url
	option="0"
	name="url"
	target = "_external">
		[create_account_url]
    </url>
    <usetemplate
     name="okcancelbuttons"
     notext="Try again"
     yestext="Create a new account"/>
  </notification>

  <notification
   icon="alertmodal.tga"
   name="InvalidCredentialFormat"
   type="alertmodal">
   <tag>fail</tag>
You need to enter either the Username or both the First and Last name of your avatar into the Username field, then login again.
  </notification>
  
  <notification
   icon="alertmodal.tga"
   name="InvalidGrid"
   type="alertmodal">
   <tag>fail</tag>
'[GRID]' is not a valid grid identifier.
  </notification>
  
  <notification
   icon="alertmodal.tga"
   name="InvalidLocationSLURL"
   type="alertmodal">
   <tag>fail</tag>
Your start location did not specify a valid grid.
  </notification>
  
  <notification
   icon="alertmodal.tga"
   name="DeleteClassified"
   type="alertmodal">
Delete classified &apos;[NAME]&apos;?
There is no reimbursement for fees paid.
    <tag>confirm</tag>
    <usetemplate
     name="okcancelbuttons"
     notext="Cancel"
     yestext="OK"/>
  </notification>


<notification
   icon="alertmodal.tga"
   name="DeleteMedia"
   type="alertmodal">
You have selected to delete the media associated with this face.
Are you sure you want to continue?
    <tag>confirm</tag>
    <usetemplate
     ignoretext="Confirm before I delete media from an object"
     name="okcancelignore"
     notext="No"
     yestext="Yes"/>
  </notification>

  <notification
   icon="alertmodal.tga"
   name="ClassifiedSave"
   type="alertmodal">
Save changes to classified [NAME]?
    <tag>confirm</tag>
    <usetemplate
     canceltext="Cancel"
     name="yesnocancelbuttons"
     notext="Don&apos;t Save"
     yestext="Save"/>
  </notification>

  <notification
   icon="alertmodal.tga"
   name="ClassifiedInsufficientFunds"
   type="alertmodal">
Insufficient funds to create classified.
    <tag>fail</tag>
    <usetemplate
     name="okbutton"
     yestext="OK"/>
  </notification>

  <notification
   icon="alertmodal.tga"
   name="ProfileDeleteClassified"
   type="alertmodal">
Delete classified &lt;nolink&gt;[CLASSIFIED]&lt;/nolink&gt;?
    <tag>confirm</tag>
    <usetemplate
     name="okcancelbuttons"
     notext="Cancel"
     yestext="OK"/>
  </notification>

  <notification
   icon="alertmodal.tga"
   name="ProfileDeletePick"
   type="alertmodal">
Delete pick &lt;nolink&gt;[PICK]&lt;/nolink&gt;?
    <tag>confirm</tag>
    <usetemplate
     name="okcancelbuttons"
     notext="Cancel"
     yestext="OK"/>
  </notification>

  <notification
   icon="alert.tga"
   name="ProfileUnpublishedClassified"
   type="alertmodal">
    You have unpublished classifieds. They will be lost if you close the window.
    <tag>confirm</tag>
    <usetemplate
     name="okcancelbuttons"
     notext="Cancel"
     yestext="OK"/>
  </notification>

  <notification
   icon="alert.tga"
   name="ProfileUnsavedChanges"
   type="alertmodal">
    You have unsaved changes.
    <tag>confirm</tag>
    <tag>save</tag>
    <usetemplate
     canceltext="Cancel"
     name="yesnocancelbuttons"
     notext="Discard"
     yestext="Save"/>
  </notification>

  <notification
   icon="alertmodal.tga"
   name="DeleteOutfits"
   type="alertmodal">
    Delete the selected outfit?
    <tag>confirm</tag>
    <usetemplate
     name="okcancelbuttons"
     notext="Cancel"
     yestext="OK"/>
  </notification>

  <notification
   icon="alertmodal.tga"
   name="DeleteOutfitsWithName"
   type="alertmodal">
    Delete outfit &quot;[NAME]&quot;?
    <tag>confirm</tag>
    <usetemplate
     name="okcancelbuttons"
     notext="Cancel"
     yestext="OK"/>
  </notification>

  <notification
   icon="alertmodal.tga"
   name="PromptGoToEventsPage"
   type="alertmodal">
Go to the [CURRENT_GRID] events web page?
    <tag>confirm</tag>
    <url option="0" name="url">

			https://secondlife.com/my/community/events
    </url>
    <usetemplate
     name="okcancelbuttons"
     notext="Cancel"
     yestext="OK"/>
  </notification>

  <notification
   icon="alertmodal.tga"
   name="SelectProposalToView"
   type="alertmodal">
Please select a proposal to view.
  <tag>fail</tag>
  </notification>

  <notification
   icon="alertmodal.tga"
   name="SelectHistoryItemToView"
   type="alertmodal">
Please select a history item to view.
  <tag>fail</tag>
  </notification>

<!--
  <notification
   icon="alertmodal.tga"
   name="ResetShowNextTimeDialogs"
   type="alertmodal">
Would you like to re-enable all these popups, which you previously indicated &apos;Do not show me again&apos;?
    <usetemplate
     name="okcancelbuttons"
     notext="Cancel"
     yestext="OK"/>
  </notification>

  <notification
   icon="alertmodal.tga"
   name="SkipShowNextTimeDialogs"
   type="alertmodal">
Would you like to disable all popups which can be skipped?
    <usetemplate
     name="okcancelbuttons"
     notext="Cancel"
     yestext="OK"/>
  </notification>
-->

  <notification
   icon="alertmodal.tga"
   name="CacheWillClear"
   type="alertmodal">
Cache will be cleared after restarting [APP_NAME].
  </notification>

  <notification
 icon="alertmodal.tga"
 name="DisableJavascriptBreaksSearch"
 type="alertmodal">
If you disable Javascript, the search function will not work properly, and you will not be able to use it.
  </notification>
  
  <notification
   icon="alertmodal.tga"
   name="CacheWillBeMoved"
   type="alertmodal">
Cache will be moved after restarting [APP_NAME].
Note: This will also clear the cache.
  </notification>
  
  <notification
   icon="alertmodal.tga"
   name="SoundCacheWillBeMoved"
   type="alertmodal">
Sound cache will be moved after restarting [APP_NAME].
  </notification>

  <notification
   icon="alertmodal.tga"
   name="ChangeConnectionPort"
   type="alertmodal">
Port settings take effect after restarting [APP_NAME].
  </notification>

  <notification
   icon="alertmodal.tga"
   name="ChangeDeferredDebugSetting"
   type="alertmodal">
This debug setting change will take effect after you restart [APP_NAME].
  </notification>

  <notification
   icon="alertmodal.tga"
   name="ChangeSkin"
   type="alertmodal">
The new skin will appear after restarting [APP_NAME].
Would you like to shutdown the viewer and launch it manually again in order to apply this change?
    <usetemplate
     name="okcancelbuttons"
     notext="Later"
     yestext="Shutdown now"/>
  </notification>

  <notification
   icon="alertmodal.tga"
   name="ChangeLanguage"
   type="alertmodal">
The selected language will be applied after restarting [APP_NAME].
  </notification>

  <notification
   icon="alertmodal.tga"
   name="GoToAuctionPage"
   type="alertmodal">
    Go to the [CURRENT_GRID] web page to see auction details or make a bid?
    <tag>confirm</tag>
    <url option="0" name="url">
			http://secondlife.com/auctions/auction-detail.php?id=[AUCTION_ID]
    </url>
    <usetemplate
     name="okcancelbuttons"
     notext="Cancel"
     yestext="OK"/>
  </notification>

  <notification
   icon="alertmodal.tga"
   name="SaveChanges"
   type="alertmodal">
Save Changes?
    <tag>confirm</tag>
    <usetemplate
     canceltext="Cancel"
     name="yesnocancelbuttons"
     notext="Don&apos;t Save"
     yestext="Save"/>
  </notification>

  <notification
   icon="alertmodal.tga"
   name="DeleteNotecard"
   type="alertmodal">
   <unique/>
Are you sure you want to delete this notecard?
    <tag>confirm</tag>
    <usetemplate
     ignoretext="Confirm notecard deletion"
     name="okcancelignore"
     notext="Cancel"
     yestext="OK"/>
  </notification>
  
  <notification
   icon="alertmodal.tga"
   name="LoadPreviousReportScreenshot"
   type="alertmodal">
   <unique/>
Do you want to use previous screenshot for your report?
    <tag>confirm</tag>
    <usetemplate
     name="okcancelbuttons"
     notext="Cancel"
     yestext="OK"/>
  </notification>
  
  <notification
   icon="alertmodal.tga"
   name="GestureSaveFailedTooManySteps"
   type="alertmodal">
Gesture save failed.
This gesture has too many steps.
Try removing some steps, then save again.
<tag>fail</tag>
  </notification>

  <notification
   icon="alertmodal.tga"
   name="GestureSaveFailedTryAgain"
   type="alertmodal">
Gesture save failed.  Please try again in a minute.
<tag>fail</tag>
  </notification>

  <notification
   icon="alertmodal.tga"
   name="GestureSaveFailedObjectNotFound"
   type="alertmodal">
Could not save gesture because the object or the associated object inventory could not be found.
The object may be out of range or may have been deleted.
<tag>fail</tag>
  </notification>

  <notification
   icon="alertmodal.tga"
   name="GestureSaveFailedReason"
   type="alertmodal">
There was a problem saving a gesture due to the following reason: [REASON].  Please try resaving the gesture later.
<tag>fail</tag>
  </notification>

  <notification
   icon="alertmodal.tga"
   name="SaveNotecardFailObjectNotFound"
   type="alertmodal">
Could not save notecard because the object or the associated object inventory could not be found.
The object may be out of range or may have been deleted.
<tag>fail</tag>
  </notification>

  <notification
   icon="alertmodal.tga"
   name="SaveNotecardFailReason"
   type="alertmodal">
There was a problem saving a notecard due to the following reason: [REASON].  Please try re-saving the notecard later.
<tag>fail</tag>
  </notification>

  <notification
   icon="alertmodal.tga"
   name="ScriptCannotUndo"
   type="alertmodal">
Could not undo all changes in your version of the script.
Would you like to load the server&apos;s last saved version?
(**Warning** This operation cannot be undone.)
    <tag>confirm</tag>
    <usetemplate
     name="okcancelbuttons"
     notext="Cancel"
     yestext="OK"/>
  </notification>

  <notification
   icon="alertmodal.tga"
   name="SaveScriptFailObjectNotFound"
   type="alertmodal">
Could not save the script because the object it is in could not be found.
The object may be out of range or may have been deleted.
<tag>fail</tag>
  </notification>

  <notification
   icon="alertmodal.tga"
   name="StartRegionEmpty"
   type="alertmodal">
Your Start Region is not defined.
Please type the Region name in Start Location box or choose My Last Location or My Home as your Start Location.
<tag>fail</tag>
    <usetemplate
     name="okbutton"
     yestext="OK"/>
  </notification>

  <notification
   icon="alertmodal.tga"
   name="CouldNotStartStopScript"
   type="alertmodal">
Could not start or stop the script because the object it is on could not be found.
The object may be out of range or may have been deleted.
  <tag>fail</tag>
  </notification>

  <notification
   icon="alertmodal.tga"
   name="CannotDownloadFile"
   type="alertmodal">
    Unable to download file
    <tag>fail</tag>
  </notification>

  <notification
  name="MediaFileDownloadUnsupported"
  label=""
  type="alert">
    <unique/>
    <tag>confirm</tag>
    You have requested a file download, which is not supported within [APP_NAME].
    <usetemplate
     ignoretext="Warn about unsupported file downloads"
     name="okignore"
     yestext="OK"/>
  </notification>
  
  <notification
   icon="alertmodal.tga"
   name="CannotWriteFile"
   type="alertmodal">
Unable to write file [[FILE]]
  <tag>fail</tag>
  </notification>

  <notification
   icon="alertmodal.tga"
   name="UnsupportedHardware"
   type="alertmodal">
Just so you know, your computer may not meet [APP_NAME]&apos;s minimum system requirements. You may experience poor performance. Unfortunately, the [SUPPORT_SITE] can't provide technical support for unsupported system configurations.

[MINSPECS]

Visit [_URL] for more information?
    <tag>confirm</tag>
    <url option="0" name="url">

			https://wiki.firestormviewer.org/fs_system_requirements
    </url>
    <usetemplate
     ignoretext="My computer hardware is not supported"
     name="okcancelignore"
     notext="No"
     yestext="Yes"/>
  <tag>fail</tag>
  </notification>

  <notification
   icon="alertmodal.tga"
   name="OldGPUDriver"
   type="alertmodal">
     There is likely a newer driver for your graphics chip.  Updating graphics drivers can substantially improve performance.

    Visit [URL] to check for driver updates?
    <tag>confirm</tag>
    <url option="0" name="url">
    [URL]
    </url>
    <usetemplate
     ignoretext="My graphics driver is out of date"
     name="okcancelignore"
     notext="No"
     yestext="Yes"/>
    <tag>fail</tag>
  </notification>

  <notification
   icon="alertmodal.tga"
   name="UnknownGPU"
   type="alertmodal">
Your system contains a graphics card that [APP_NAME] doesn't recognize.
This is often the case with new hardware that has not been tested yet with [APP_NAME].  It will probably be ok, but you may need to adjust your graphics settings.
(Avatar &gt; Preferences &gt; Graphics).
    <form name="form">
      <ignore name="ignore"
       text="My graphics card could not be identified"/>
    </form>
  <tag>fail</tag>
  </notification>

  <notification
   icon="alertmodal.tga"
   name="DisplaySettingsNoShaders"
   type="alertmodal">
[APP_NAME] crashed while initializing graphics drivers.
Graphics Quality will be set to Low to avoid some common driver errors. This will disable some graphics features.
We recommend updating your graphics card drivers.
Graphics Quality can be raised in Preferences &gt; Graphics.
  <tag>fail</tag>
  </notification>

  <notification
   icon="alertmodal.tga"
   name="AutoFPSConfirmDisable"
   type="alertmodal">
Changing this setting will disable automatic adjustment and turn off 'Automatic settings'.
Are you sure you want to continue?
    <tag>confirm</tag>
    <usetemplate
     name="okcancelbuttons"
     notext="Cancel"
     yestext="Continue"/>
  </notification>
  <notification
   icon="alertmodal.tga"
   name="AdvancedLightingConfirm"
   type="alertmodal">
To turn on advanced lighting, we need to increase quality to level 4.
    <tag>confirm</tag>
  <usetemplate
   name="okcancelbuttons"
   notext="Cancel"
   yestext="OK"/>
  </notification>
  <notification
 icon="alertmodal.tga"
   name="ShadowsConfirm"
   type="alertmodal">
To enable shadows, we need to increase quality to level 4.
    <tag>confirm</tag>
    <usetemplate
     name="okcancelbuttons"
     notext="Cancel"
     yestext="OK"/>
  </notification>

  <notification
   icon="alertmodal.tga"
   name="RegionNoTerraforming"
   type="alertmodal">
The region [REGION] does not allow terraforming.
  <tag>fail</tag>
  </notification>
  
  <notification
   icon="alertmodal.tga"
   name="ParcelNoTerraforming"
   type="notify">
You are not allowed to terraform parcel [PARCEL].
  <tag>fail</tag>
  </notification>

  <notification
   icon="alertmodal.tga"
   name="CannotCopyWarning"
   type="alertmodal">
You do not have permission to copy the following items:
&lt;nolink&gt;[ITEMS]&lt;/nolink&gt;
and will lose it from your inventory if you give it away. Do you really want to offer these items?
    <tag>confirm</tag>
    <usetemplate
     name="okcancelbuttons"
     notext="No"
     yestext="Yes"/>
  <tag>fail</tag>
  </notification>

  <notification
   icon="alertmodal.tga"
   name="CannotGiveItem"
   type="alertmodal">
Unable to give inventory item.
  <tag>fail</tag>
  </notification>

  <notification
   icon="alertmodal.tga"
   name="TransactionCancelled"
   type="alertmodal">
Transaction canceled.
  </notification>

  <notification
   icon="alertmodal.tga"
   name="TooManyItems"
   type="alertmodal">
Cannot give more than 42 items in a single inventory transfer.
  <tag>fail</tag>
  </notification>

  <notification
   icon="alertmodal.tga"
   name="NoItems"
   type="alertmodal">
You do not have permission to transfer the selected items.
  <tag>fail</tag>
  </notification>

  <notification
   icon="alertmodal.tga"
   name="CannotCopyCountItems"
   type="alertmodal">
You do not have permission to copy [COUNT] of the selected items. You will lose these items from your inventory.
Do you really want to give these items?
    <tag>confirm</tag>
  <tag>fail</tag>
    <usetemplate
     name="okcancelbuttons"
     notext="No"
     yestext="Yes"/>
  </notification>

  <notification
   icon="alertmodal.tga"
   name="CannotGiveCategory"
   type="alertmodal">
You do not have permission to transfer the selected folder.
  <tag>fail</tag>
  </notification>

  <notification
   icon="alertmodal.tga"
   name="FreezeAvatar"
   type="alertmodal">
Freeze this avatar?
He or she will temporarily be unable to move, chat, or interact with the world.
    <tag>confirm</tag>
    <usetemplate
     canceltext="Cancel"
     name="yesnocancelbuttons"
     notext="Unfreeze"
     yestext="Freeze"/>
  </notification>

  <notification
   icon="alertmodal.tga"
   name="FreezeAvatarFullname"
   type="alertmodal">
Freeze [AVATAR_NAME]?
He or she will temporarily be unable to move, chat, or interact with the world.
    <tag>confirm</tag>
    <usetemplate
     canceltext="Cancel"
     name="yesnocancelbuttons"
     notext="Unfreeze"
     yestext="Freeze"/>
  </notification>
  
  <notification
    icon="alertmodal.tga"
    name="FreezeAvatarMultiple"
    type="alertmodal">
 Freeze the following avatars?
 
 [RESIDENTS]
 
 They will temporarily be unable to move, chat, or interact with the world.
     <usetemplate
      canceltext="Cancel"
      name="yesnocancelbuttons"
      notext="Unfreeze"
      yestext="Freeze"/>
  </notification>  

  <notification
   icon="alertmodal.tga"
   name="EjectAvatarFullname"
   type="alertmodal">
Eject [AVATAR_NAME] from your land?
    <tag>confirm</tag>
    <usetemplate
     canceltext="Cancel"
     name="yesnocancelbuttons"
     notext="Eject and Ban"
     yestext="Eject"/>
  </notification>

  <notification
   icon="alertmodal.tga"
   name="EjectAvatarNoBan"
   type="alertmodal">
Eject this avatar from your land?
    <tag>confirm</tag>
    <usetemplate
     name="okcancelbuttons"
     notext="Cancel"
     yestext="Eject"/>
  </notification>

  <notification
   icon="alertmodal.tga"
   name="EjectAvatarFullnameNoBan"
   type="alertmodal">
Eject [AVATAR_NAME] from your land?
    <tag>confirm</tag>
    <usetemplate
     name="okcancelbuttons"
     notext="Cancel"
     yestext="Eject"/>
  </notification>

  <notification
    icon="alertmodal.tga"
    name="EjectAvatarMultiple"
    type="alertmodal">
Eject the following avatars from your land?

[RESIDENTS]
    <usetemplate
     canceltext="Cancel"
     name="yesnocancelbuttons"
     notext="Eject and Ban"
     yestext="Eject"/>
  </notification>

  <notification
   icon="alertmodal.tga"
   name="EjectAvatarMultipleNoBan"
   type="alertmodal">
Eject the following avatars from your land?

[RESIDENTS]
    <usetemplate
     name="okcancelbuttons"
     notext="Cancel"
     yestext="Eject"/>
  </notification>

  <notification
   icon="alertmodal.tga"
   name="EjectAvatarFromGroup"
   persist="true"
   type="notify">
You ejected [AVATAR_NAME] from group &lt;nolink&gt;[GROUP_NAME]&lt;/nolink&gt;.
    <tag>group</tag>
  </notification>

  <notification
   icon="alertmodal.tga"
   name="AcquireErrorTooManyObjects"
   type="alertmodal">
ACQUIRE ERROR: Too many objects selected.
  <tag>fail</tag>
  </notification>

  <notification
   icon="alertmodal.tga"
   name="AcquireErrorObjectSpan"
   type="alertmodal">
ACQUIRE ERROR: Objects span more than one region.
Please move all objects to be acquired onto the same region.
  <tag>fail</tag>
  </notification>

  <notification
   icon="alertmodal.tga"
   name="PromptGoToCurrencyPage"
   type="alertmodal">
[EXTRA]

Go to [_URL] for information on purchasing L$?
    <tag>confirm</tag>
    <url option="0" name="url">

			http://secondlife.com/app/currency/
    </url>
    <usetemplate
     name="okcancelbuttons"
     notext="Cancel"
     yestext="OK"/>
  </notification>
  
  <notification
   icon="alertmodal.tga"
   name="MuteLimitReached"
   persist="false"
   type="notify">
Unable to add new entry to block list because you reached the limit of [MUTE_LIMIT] entries.
  <tag>fail</tag>
  </notification>
  
  <notification
   icon="alertmodal.tga"
   name="UnableToLinkObjects"
   type="alertmodal">
Unable to link these [COUNT] objects.
You can link a maximum of [MAX] objects.
  <tag>fail</tag>
  </notification>

  <notification
   icon="alertmodal.tga"
   name="CannotLinkIncompleteSet"
   type="alertmodal">
You can only link complete sets of objects, and must select more than one object.
  <tag>fail</tag>
  </notification>

  <notification
   icon="alertmodal.tga"
   name="CannotLinkModify"
   type="alertmodal">
Unable to link because you do not have modify permission on all the objects.

Please make sure none are locked, and that you own all of them.
  <tag>fail</tag>
  </notification>

  <notification
   icon="alertmodal.tga"
   name="CannotLinkPermanent"
   type="alertmodal">
    Objects cannot be linked across region boundaries.
    <tag>fail</tag>
  </notification>

  <notification
   icon="alertmodal.tga"
   name="CannotLinkAcrossRegions"
   type="alertmodal">
Objects cannot be linked across region boundaries.
    <tag>fail</tag>
  </notification>

  <notification
   icon="alertmodal.tga"
   name="CannotLinkDifferentOwners"
   type="alertmodal">
Unable to link because not all of the objects have the same owner.

Please make sure you own all of the selected objects.
  <tag>fail</tag>
  </notification>

  <notification
   icon="alertmodal.tga"
   name="NoFileExtension"
   type="alertmodal">
No file extension for the file: &apos;[FILE]&apos;

Please make sure the file has a correct file extension.
  <tag>fail</tag>
  </notification>

  <notification
   icon="alertmodal.tga"
   name="InvalidFileExtension"
   type="alertmodal">
Invalid file extension [EXTENSION].
Expected [VALIDS].
    <usetemplate
     name="okbutton"
     yestext="OK"/>
  <tag>fail</tag>
  </notification>

  <notification
   icon="alertmodal.tga"
   name="CannotUploadSoundFile"
   type="alertmodal">
Could not open uploaded sound file for reading:
[FILE]
  <tag>fail</tag>
  </notification>

  <notification
   icon="alertmodal.tga"
   name="SoundFileNotRIFF"
   type="alertmodal">
File does not appear to be a RIFF WAVE file:
[FILE]
  <tag>fail</tag>
  </notification>

  <notification
   icon="alertmodal.tga"
   name="SoundFileNotPCM"
   type="alertmodal">
File does not appear to be a PCM WAVE audio file:
[FILE]
  <tag>fail</tag>
  </notification>

  <notification
   icon="alertmodal.tga"
   name="SoundFileInvalidChannelCount"
   type="alertmodal">
File has invalid number of channels (must be mono or stereo):
[FILE]
  <tag>fail</tag>
  </notification>

  <notification
   icon="alertmodal.tga"
   name="SoundFileInvalidSampleRate"
   type="alertmodal">
File does not appear to be a supported sample rate (must be 44.1k):
[FILE]
  <tag>fail</tag>
  </notification>

  <notification
   icon="alertmodal.tga"
   name="SoundFileInvalidWordSize"
   type="alertmodal">
File does not appear to be a supported word size (must be 8 or 16 bit):
[FILE]
  <tag>fail</tag>
  </notification>

  <notification
   icon="alertmodal.tga"
   name="SoundFileInvalidHeader"
   type="alertmodal">
Could not find &apos;data&apos; chunk in WAV header:
[FILE]
  <tag>fail</tag>
  </notification>

  <notification
   icon="alertmodal.tga"
   name="SoundFileInvalidChunkSize"
   type="alertmodal">
Wrong chunk size in WAV file:
[FILE]
  <tag>fail</tag>
  </notification>

  <notification
   icon="alertmodal.tga"
   name="SoundFileInvalidTooLong"
   type="alertmodal">
Audio file is too long ([MAX_LENGTH] second maximum):
[FILE]
  <tag>fail</tag>
  </notification>

  <notification
   icon="alertmodal.tga"
   name="ProblemWithFile"
   type="alertmodal">
Problem with file [FILE]:

[REASON]
  <tag>fail</tag>
  </notification>

  <notification
   icon="alertmodal.tga"
   name="CannotOpenTemporarySoundFile"
   type="alertmodal">
Couldn&apos;t open temporary compressed sound file for writing: [FILE]
  <tag>fail</tag>
  </notification>

  <notification
   icon="alertmodal.tga"
   name="UnknownVorbisEncodeFailure"
   type="alertmodal">
Unknown Vorbis encode failure on: [FILE]
  <tag>fail</tag>
  </notification>

  <notification
   icon="alertmodal.tga"
   name="CannotEncodeFile"
   type="alertmodal">
Unable to encode file: [FILE]
  <tag>fail</tag>
  </notification>

  <notification
   icon="alertmodal.tga"
   name="CorruptedProtectedDataStore"
   type="alertmodal">
   We were unable to decode the file storing your saved login credentials. At this point saving or deleting credentials will erase all those that were previously stored.
   This may happen when you change network setup. Restarting the viewer with previous network configuration may help recovering your saved login credentials.
    
  <tag>fail</tag>
    <usetemplate
     name="okbutton"
     yestext="OK"/>
  </notification>
    
  <notification
   icon="alertmodal.tga"
   name="CorruptResourceFile"
   type="alertmodal">
Corrupt resource file: [FILE]
  <tag>fail</tag>
  </notification>

  <notification
   icon="alertmodal.tga"
   name="UnknownResourceFileVersion"
   type="alertmodal">
Unknown Linden resource file version in file: [FILE]
  <tag>fail</tag>
  </notification>

  <notification
   icon="alertmodal.tga"
   name="UnableToCreateOutputFile"
   type="alertmodal">
Unable to create output file: [FILE]
  <tag>fail</tag>
  </notification>

  <notification
   icon="alertmodal.tga"
   name="DoNotSupportBulkAnimationUpload"
   type="alertmodal">
    <unique/>
[APP_NAME] does not currently support bulk upload of BVH format animation files.
  <tag>fail</tag>
  </notification>

  <notification
   icon="alertmodal.tga"
   name="CannotUploadReason"
   type="alertmodal">
Unable to upload [FILE] due to the following reason: [REASON]
Please try again later.
  <tag>fail</tag>
  </notification>
    
  <notification
   icon="alertmodal.tga"
   name="CannotUploadSnapshotEmailTooBig"
   type="alertmodal">
Unable to upload snapshot [FILE] due to the following reason: [REASON]

File might be too big, try reducing resolution, quality or try again later.
  <tag>fail</tag>
  </notification>
    
  <notification
   icon="alertmodal.tga"
   name="CannotUploadSnapshotWebTooBig"
   type="alertmodal">
Unable to upload snapshot.

File might be too big, try reducing resolution or try again later.
  <tag>fail</tag>
  </notification>

  <notification
   icon="notifytip.tga"
   name="LandmarkCreated"
   log_to_chat="false"
   type="notifytip">
You have added "[LANDMARK_NAME]" to your [FOLDER_NAME] folder.
  </notification>

  <notification
   icon="alert.tga"
   name="LandmarkAlreadyExists"
   type="alert">
You already have a landmark for this location.
    <usetemplate
     name="okbutton"
     yestext="OK"/>
  <tag>fail</tag>
  </notification>

  <notification
   icon="alertmodal.tga"
   name="CannotCreateLandmarkNotOwner"
   type="alertmodal">
You cannot create a landmark here because the owner of the land does not allow it.
  <tag>fail</tag>
  </notification>

  <notification
 icon="alertmodal.tga"
 label="Create folder"
 name="CreateLandmarkFolder"
 type="alertmodal">
    <unique/>
    Choose a name for the folder:
    <tag>confirm</tag>
    <form name="form">
      <input name="message" type="text">
      </input>
      <button
       default="true"
       index="0"
       name="OK"
       text="OK"/>
      <button
       index="1"
       name="Cancel"
       text="Cancel"/>
    </form>
  </notification>

  <notification
   icon="alertmodal.tga"
   name="CannotRecompileSelectObjectsNoScripts"
   type="alertmodal">
Not able to perform &apos;recompilation&apos;.
Select an object with a script.
  <tag>fail</tag>
  </notification>

  <notification
   icon="alertmodal.tga"
   name="CannotRecompileSelectObjectsNoPermission"
   type="alertmodal">
Not able to perform &apos;recompilation&apos;.

Select objects with scripts that you have permission to modify.
  <tag>fail</tag>
  </notification>

  <notification
   icon="alertmodal.tga"
   name="CannotResetSelectObjectsNoScripts"
   type="alertmodal">
Not able to perform &apos;reset&apos;.

Select objects with scripts.
  <tag>fail</tag>
  </notification>
  
   <notification
    icon="alertmodal.tga"
    name="CannotdeleteSelectObjectsNoScripts"
    type="alertmodal">
Not able to perform &apos;remove&apos;.

Select objects with scripts.
  <tag>fail</tag>
  </notification>

  <notification
   icon="alertmodal.tga"
   name="CannotResetSelectObjectsNoPermission"
   type="alertmodal">
Not able to perform &apos;reset&apos;.

Select objects with scripts that you have permission to modify.
  <tag>fail</tag>
  </notification>

  <notification
   icon="alertmodal.tga"
   name="CannotOpenScriptObjectNoMod"
   type="alertmodal">
    Unable to open script in object without modify permissions.
  <tag>fail</tag>
  </notification>

  <notification
   icon="alertmodal.tga"
   name="CannotSetRunningSelectObjectsNoScripts"
   type="alertmodal">
Not able to set any scripts to &apos;running&apos;.

Select objects with scripts.
  <tag>fail</tag>
  </notification>

  <notification
   icon="alertmodal.tga"
   name="CannotSetRunningNotSelectObjectsNoScripts"
   type="alertmodal">
Unable to set any scripts to &apos;not running&apos;.

Select objects with scripts.
  <tag>fail</tag>
  </notification>

  <notification
   icon="alertmodal.tga"
   name="NoFrontmostFloater"
   type="alertmodal">
No frontmost floater to save.
  <tag>fail</tag>
  </notification>

  <notification
   icon="notifytip.tga"
   name="SeachFilteredOnShortWords"
   type="notifytip">
Your search query was modified and the words that were too short were removed.

Searched for: [FINALQUERY]
  </notification>

  <notification
   icon="alertmodal.tga"
   name="SeachFilteredOnShortWordsEmpty"
   type="alertmodal">
Your search terms were too short so no search was performed.
  <tag>fail</tag>
  </notification>

  <!-- Generic Teleport failure modes - strings will be inserted from
       teleport_strings.xml if available. -->
  <notification
   icon="alertmodal.tga"
   name="CouldNotTeleportReason"
   type="alertmodal">
    <unique/>
Teleport failed.
[REASON]
  <tag>fail</tag>
  </notification>

  <!-- Teleport failure modes not delivered via the generic mechanism
       above (for example, delivered as an AlertMessage on
       region-crossing :( ) - these paths should really be merged
       in the future. -->
  <notification
   icon="alertmodal.tga"
   name="invalid_tport"
   type="alertmodal">
Teleport attempts are limited to 6 per minute. If you are having trouble, wait one minute and try teleporting again. If the problem persists, log out and log in again.
    <tag>fail</tag>
  </notification>
  <notification
   icon="alertmodal.tga"
   name="invalid_region_handoff"
   type="alertmodal">
Problem encountered processing your region crossing. You may need to log back in before you can cross regions.
If you continue to get this message, please check the [SUPPORT_SITE].
  <tag>fail</tag>
  </notification>
  <notification
   icon="alertmodal.tga"
   name="blocked_tport"
   type="alertmodal">
Sorry, teleport is currently blocked. Try again in a moment.  If you still cannot teleport, please log out and log back in to resolve the problem.
  <tag>fail</tag>
  </notification>
  <notification
   icon="alertmodal.tga"
   name="nolandmark_tport"
   type="alertmodal">
Sorry, but system was unable to locate landmark destination.
  <tag>fail</tag>
  </notification>
  <notification
   icon="alertmodal.tga"
   name="timeout_tport"
   type="alertmodal">
   <tag>fail</tag>
Sorry, but system was unable to complete the teleport connection.  Try again in a moment.
  </notification>
  <notification
   icon="alertmodal.tga"
   name="noaccess_tport"
   type="alertmodal">
   <tag>fail</tag>
Sorry, you do not have access to that teleport destination.
  </notification>
  <notification
   icon="alertmodal.tga"
   name="missing_attach_tport"
   type="alertmodal">
   <tag>fail</tag>
Your attachments have not arrived yet. Try waiting for a few more seconds or log out and back in again before attempting to teleport.
  </notification>
  <notification
   icon="alertmodal.tga"
   name="too_many_uploads_tport"
   type="alertmodal">
   <tag>fail</tag>
The asset queue in this region is currently clogged so your teleport request will not be able to succeed in a timely manner. Please try again in a few minutes or go to a less busy area.
  </notification>
  <notification
   icon="alertmodal.tga"
   name="expired_tport"
   type="alertmodal">
   <tag>fail</tag>
Sorry, but the system was unable to complete your teleport request in a timely fashion. Please try again in a few minutes.
  </notification>
  <notification
   icon="alertmodal.tga"
   name="expired_region_handoff"
   type="alertmodal">
   <tag>fail</tag>
Sorry, but the system was unable to complete your region crossing in a timely fashion. Please try again in a few minutes.
  </notification>
  <notification
   icon="alertmodal.tga"
   name="preexisting_tport"
   type="alertmodal">
   <tag>fail</tag>
Sorry, but the system was unable to start your teleport. Please try again in a few minutes.
  </notification>
  <notification
   icon="alertmodal.tga"
   name="no_host"
   type="alertmodal">
   <tag>fail</tag>
Unable to find teleport destination. The destination may be temporarily unavailable or no longer exists. Please try again in a few minutes.
  </notification>
  <notification
   icon="alertmodal.tga"
   name="no_inventory_host"
   type="alertmodal">
The inventory system is currently unavailable.
  <tag>fail</tag>
  </notification>

  <notification
   icon="alertmodal.tga"
   name="CannotSetLandOwnerNothingSelected"
   type="alertmodal">
Unable to set land owner:
No parcel selected.
  <tag>fail</tag>
  </notification>

  <notification
   icon="alertmodal.tga"
   name="CannotSetLandOwnerMultipleRegions"
   type="alertmodal">
Unable to force land ownership because selection spans multiple regions. Please select a smaller area and try again.
  <tag>fail</tag>
  </notification>

  <notification
   icon="alertmodal.tga"
   name="ForceOwnerAuctionWarning"
   type="alertmodal">
This parcel is up for auction. Forcing ownership will cancel the auction and potentially make some residents unhappy if bidding has begun.
Force ownership?
    <tag>confirm</tag>
    <usetemplate
     name="okcancelbuttons"
     notext="Cancel"
     yestext="OK"/>
  </notification>

  <notification
   icon="alertmodal.tga"
   name="CannotContentifyNothingSelected"
   type="alertmodal">
Unable to contentify:
No parcel selected.
  <tag>fail</tag>
  </notification>

  <notification
   icon="alertmodal.tga"
   name="CannotContentifyNoRegion"
   type="alertmodal">
Unable to contentify:
No region selected.
  <tag>fail</tag>
  </notification>

  <notification
   icon="alertmodal.tga"
   name="CannotReleaseLandNothingSelected"
   type="alertmodal">
Unable to abandon land:
No parcel selected.
  <tag>fail</tag>
  </notification>

  <notification
   icon="alertmodal.tga"
   name="CannotReleaseLandNoRegion"
   type="alertmodal">
Unable to abandon land:
Cannot find region.
  <tag>fail</tag>
  </notification>

  <notification
   icon="alertmodal.tga"
   name="CannotBuyLandNothingSelected"
   type="alertmodal">
Unable to buy land:
No parcel selected.
  <tag>fail</tag>
  </notification>

  <notification
   icon="alertmodal.tga"
   name="CannotBuyLandNoRegion"
   type="alertmodal">
Unable to buy land:
Cannot find the region this land is in.
  <tag>fail</tag>
  </notification>

  <notification
   icon="alertmodal.tga"
   name="CannotCloseFloaterBuyLand"
   type="alertmodal">
You cannot close the Buy Land window until [APP_NAME] estimates the price of this transaction.
  <tag>fail</tag>
  </notification>

  <notification
   icon="alertmodal.tga"
   name="CannotDeedLandNothingSelected"
   type="alertmodal">
Unable to deed land:
No parcel selected.
  <tag>fail</tag>
  </notification>

  <notification
   icon="alertmodal.tga"
   name="CannotDeedLandNoGroup"
   type="alertmodal">
Unable to deed land:
No Group selected.
    <tag>group</tag>
  <tag>fail</tag>
  </notification>

  <notification
   icon="alertmodal.tga"
   name="CannotDeedLandNoRegion"
   type="alertmodal">
Unable to deed land:
Cannot find the region this land is in.
  <tag>fail</tag>
  </notification>

  <notification
   icon="alertmodal.tga"
   name="CannotDeedLandMultipleSelected"
   type="alertmodal">
Unable to deed land:
Multiple parcels selected.

Try selecting a single parcel.
  <tag>fail</tag>
  </notification>

  <notification
   icon="alertmodal.tga"
   name="ParcelCanPlayMedia"
   type="alertmodal">   
This location provides streaming media, which may require more of your network bandwidth.

Play streaming media when available?
(You can change this option later under Preferences &gt; Sound &amp; Media.)
   <form name="form">
    <button
         index="0"
         name="Play Media Now"
         text="Play Media Now"/>
        <button
         index="1"
         name="Always Play Media"  
         text="Always Play Media"/>
        <button
         index="2"   
         name="Do Not Pley Media"
         text="Do Not Play Media"/>
   </form>
  </notification>


  <notification
   icon="alertmodal.tga"
   name="CannotDeedLandWaitingForServer"
   type="alertmodal">
Unable to deed land:
Waiting for server to report ownership.

Please try again.
  <tag>fail</tag>
  </notification>

  <notification
   icon="alertmodal.tga"
   name="CannotDeedLandNoTransfer"
   type="alertmodal">
Unable to deed land:
The region [REGION] does not allow transfer of land.
  <tag>fail</tag>
  </notification>

  <notification
   icon="alertmodal.tga"
   name="CannotReleaseLandWatingForServer"
   type="alertmodal">
Unable to abandon land:
Waiting for server to update parcel information.

Try again in a few seconds.
  <tag>fail</tag>
  </notification>

  <notification
   icon="alertmodal.tga"
   name="CannotReleaseLandSelected"
   type="alertmodal">
Unable to abandon land:
You do not own all the parcels selected.

Please select a single parcel.
  <tag>fail</tag>
  </notification>

  <notification
   icon="alertmodal.tga"
   name="CannotReleaseLandDontOwn"
   type="alertmodal">
Unable to abandon land:
You do not have permission to release this parcel.
Parcels you own appear in green.
  <tag>fail</tag>
  </notification>

  <notification
   icon="alertmodal.tga"
   name="CannotReleaseLandRegionNotFound"
   type="alertmodal">
Unable to abandon land:
Cannot find the region this land is in.
  <tag>fail</tag>
  </notification>

  <notification
   icon="alertmodal.tga"
   name="CannotReleaseLandNoTransfer"
   type="alertmodal">
Unable to abandon land:
The region [REGION] does not allow transfer of land.
  <tag>fail</tag>
  </notification>

  <notification
   icon="alertmodal.tga"
   name="CannotReleaseLandPartialSelection"
   type="alertmodal">
Unable to abandon land:
You must select an entire parcel to release it.

Select an entire parcel, or divide your parcel first.
  <tag>fail</tag>
  </notification>

  <notification
   icon="alertmodal.tga"
   name="ReleaseLandWarning"
   type="alertmodal">
You are about to release [AREA] m² of land.
Releasing this parcel will remove it from your land holdings, but will not grant any L$.

Release this land?
    <tag>confirm</tag>
    <usetemplate
     name="okcancelbuttons"
     notext="Cancel"
     yestext="OK"/>
  </notification>

  <notification
   icon="alertmodal.tga"
   name="CannotDivideLandNothingSelected"
   type="alertmodal">
Unable to divide land:

No parcels selected.
  <tag>fail</tag>
  </notification>

  <notification
   icon="alertmodal.tga"
   name="CannotDivideLandPartialSelection"
   type="alertmodal">
Unable to divide land:

You have an entire parcel selected.
Try selecting a part of the parcel.
  <tag>fail</tag>
  </notification>

  <notification
   icon="alertmodal.tga"
   name="LandDivideWarning"
   type="alertmodal">
Dividing this land will split this parcel into two and each parcel can have its own settings. Some settings will be reset to defaults after the operation.

Divide land?
    <tag>confirm</tag>
    <usetemplate
     name="okcancelbuttons"
     notext="Cancel"
     yestext="OK"/>
  </notification>

  <notification
   icon="alertmodal.tga"
   name="CannotDivideLandNoRegion"
   type="alertmodal">
Unable to divide land:
Cannot find the region this land is in.
  <tag>fail</tag>
  </notification>

  <notification
   icon="alertmodal.tga"
   name="CannotJoinLandNoRegion"
   type="alertmodal">
Unable to join land:
Cannot find the region this land is in.
  <tag>fail</tag>
  </notification>

  <notification
   icon="alertmodal.tga"
   name="CannotJoinLandNothingSelected"
   type="alertmodal">
Unable to join land:
No parcels selected.
  <tag>fail</tag>
  </notification>

  <notification
   icon="alertmodal.tga"
   name="CannotJoinLandEntireParcelSelected"
   type="alertmodal">
Unable to join land:
You only have one parcel selected.

Select land across both parcels.
  <tag>fail</tag>
  </notification>

  <notification
   icon="alertmodal.tga"
   name="CannotJoinLandSelection"
   type="alertmodal">
Unable to join land:
You must select more than one parcel.

Select land across both parcels.
  <tag>fail</tag>
  </notification>

  <notification
   icon="alertmodal.tga"
   name="JoinLandWarning"
   type="alertmodal">
Joining this land will create one large parcel out of all parcels intersecting the selected rectangle.
You will need to reset the name and options of the new parcel.

Join land?
    <tag>confirm</tag>
    <usetemplate
     name="okcancelbuttons"
     notext="Cancel"
     yestext="OK"/>
  </notification>

  <notification
   icon="alertmodal.tga"
   name="ConfirmNotecardSave"
   type="alertmodal">
This notecard needs to be saved before the item can be copied or viewed. Save notecard?
    <tag>confirm</tag>
    <usetemplate
     name="okcancelbuttons"
     notext="Cancel"
     yestext="OK"/>
  </notification>

  <notification
   icon="alertmodal.tga"
   name="ConfirmItemCopy"
   type="alertmodal">
Copy this item to your inventory?
    <tag>confirm</tag>
    <usetemplate
     name="okcancelbuttons"
     notext="Cancel"
     yestext="Copy"/>
  </notification>

  <notification
   icon="alertmodal.tga"
   name="ResolutionSwitchFail"
   type="alertmodal">
Failed to switch resolution to [RESX] by [RESY].
  <tag>fail</tag>
  </notification>

  <notification
   icon="alertmodal.tga"
   name="ErrorUndefinedGrasses"
   type="alertmodal">
Error: Undefined grasses: [SPECIES]
  <tag>fail</tag>
  </notification>

  <notification
   icon="alertmodal.tga"
   name="ErrorUndefinedTrees"
   type="alertmodal">
Error: Undefined trees: [SPECIES]
  <tag>fail</tag>
  </notification>

  <notification
   icon="alertmodal.tga"
   name="CannotSaveWearableOutOfSpace"
   type="alertmodal">
Unable to save &apos;[NAME]&apos; to wearable file.  You will need to free up some space on your computer and save the wearable again.
  <tag>fail</tag>
  </notification>

  <notification
   icon="alertmodal.tga"
   name="CannotSaveToAssetStore"
   type="alertmodal">
Unable to save [NAME] to central asset store.
This is usually a temporary failure. Please customize and save the wearable again in a few minutes.
  <tag>fail</tag>
  </notification>

  <notification
   icon="notifytip.tga"
   name="OutOfDiskSpace"
   type="notifytip">
The system is out of disk space. You will need to free up some space on your computer or clear the cache.
<tag>fail</tag>
    <unique/>
  </notification>

  <notification
   icon="alertmodal.tga"
   name="YouHaveBeenLoggedOut"
   type="alertmodal">
You have been logged out of [CURRENT_GRID].

[MESSAGE]
    <usetemplate
     name="okcancelbuttons"
     notext="Quit"
     yestext="View IM &amp; Chat"/>
  </notification>

  <notification
   icon="alertmodal.tga"
   name="InventoryUnusable"
   type="alertmodal">
There was a problem loading your inventory. First, try logging out and logging in again. If you see this message again, contact Support to correct the problem.
    <tag>fail</tag>
  </notification>

  <notification
   icon="alertmodal.tga"
   name="OnlyOfficerCanBuyLand"
   type="alertmodal">
Unable to buy land for the group:
You do not have permission to buy land for your active group.
    <tag>group</tag>
  <tag>fail</tag>
  </notification>

  <notification
   icon="alertmodal.tga"
   label="Add Friend"
   name="AddFriendWithMessage"
   type="alertmodal">
    <tag>friendship</tag>
Friends can give permissions to track each other on the map and receive online status updates.

Offer friendship to [NAME]?
    <tag>confirm</tag>
    <form name="form">
      <input name="message" type="text" default="true">
Would you be my friend?
      </input>
      <button
       default="true"
       index="0"
       name="Offer"
       text="OK"/>
      <button
       index="1"
       name="Cancel"
       text="Cancel"/>
    </form>
  </notification>

  <notification
   icon="alertmodal.tga"
   label="Add Auto-Replace List"
   name="AddAutoReplaceList"
   type="alertmodal">
    <tag>addlist</tag>
    Name for the new list:
    <tag>confirm</tag>
    <form name="form">
      <input name="listname" type="text"/>
      <button
       default="true"
       index="0"
       name="SetName"
       text="OK"/>
      <button
       index="1"
       name="Cancel"
       text="Cancel"/>
    </form>
  </notification>

  <notification
   icon="alertmodal.tga"
   label="Rename Auto-Replace List"
   name="RenameAutoReplaceList"
   type="alertmodal">
    The name '[DUPNAME]' is in use
    Enter a new unique name:
    <tag>confirm</tag>
    <form name="form">
      <input name="listname" type="text"/>
      <button
       default="false"
       index="0"
       name="ReplaceList"
       text="Replace Current List"/>
      <button
       default="true"
       index="1"
       name="SetName"
       text="Use New Name"/>
    </form>
  </notification>

  <notification
   icon="alertmodal.tga"
   name="InvalidAutoReplaceEntry"
   type="alertmodal">
    The keyword must be a single word, and the replacement may not be empty.
    <tag>fail</tag>
  </notification>

  <notification
   icon="alertmodal.tga"
   name="InvalidAutoReplaceList"
   type="alertmodal">
    That replacement list is not valid.
    <tag>fail</tag>
  </notification>

  <notification
   icon="alertmodal.tga"
   name="SpellingDictImportRequired"
   type="alertmodal">
    You must specify a file, a name, and a language.
    <tag>fail</tag>
  </notification>

  <notification
   icon="alertmodal.tga"
   name="SpellingDictIsSecondary"
   type="alertmodal">
The dictionary [DIC_NAME] does not appear to have an "aff" file; this means that it is a "secondary" dictionary.
It can be used as an additional dictionary, but not as your Main dictionary.

See https://wiki.secondlife.com/wiki/Adding_Spelling_Dictionaries
    <tag>confirm</tag>
  </notification>

  <notification
   icon="alertmodal.tga"
   name="SpellingDictImportFailed"
   type="alertmodal">
    Unable to copy
    [FROM_NAME]
    to
    [TO_NAME]
    <tag>fail</tag>
  </notification>

  <notification
 icon="alertmodal.tga"
 label="Save Outfit"
 name="SaveOutfitAs"
 type="alertmodal">
    <unique/>
    Save what I'm wearing as a new Outfit:
    <tag>confirm</tag>
    <form name="form">
      <input name="message" type="text" default="true">
        [DESC] (new)
      </input>
      <button
       default="true"
       index="0"
       name="OK"
       text="OK"/>
      <button
       index="1"
       name="Cancel"
       text="Cancel"/>
    </form>
  </notification>

  <notification
 icon="alertmodal.tga"
 label="Save Wearable"
 name="SaveWearableAs"
 type="alertmodal">
    Save item to my inventory as:
    <tag>confirm</tag>
    <form name="form">
      <input name="message" type="text" default="true">
        [DESC] (new)
      </input>
      <button
       default="true"
       index="0"
       name="OK"
       text="OK"/>
      <button
       index="1"
       name="Cancel"
       text="Cancel"/>
    </form>
  </notification>


  <notification
   icon="alertmodal.tga"
   label="Rename Outfit"
   name="RenameOutfit"
   type="alertmodal">
    New outfit name:
    <tag>confirm</tag>
    <form name="form">
      <input name="new_name" type="text" width="300" default="true">
        [NAME]
      </input>
      <button
       default="true"
       index="0"
       name="OK"
       text="OK"/>
      <button
       index="1"
       name="Cancel"
       text="Cancel"/>
    </form>
  </notification>

  <notification
   icon="alertmodal.tga"
   label="Rename Gesture"
   name="RenameGesture"
   type="alertmodal">
    New gesture name:
    <tag>confirm</tag>
    <form name="form">
      <input name="new_name" type="text" width="300">
        [NAME]
      </input>
      <button
       default="true"
       index="0"
       name="OK"
       text="OK"/>
      <button
       index="1"
       name="Cancel"
       text="Cancel"/>
    </form>
  </notification>

  <notification
   icon="alertmodal.tga"
   label="Rename Landmark"
   name="RenameLandmark"
   type="alertmodal">
    Choose a new name for [NAME]
    <tag>confirm</tag>
    <form name="form">
      <input name="new_name" type="text" width="300">
        [NAME]
      </input>
      <button
       default="true"
       index="0"
       name="OK"
       text="OK"/>
      <button
       index="1"
       name="Cancel"
       text="Cancel"/>
    </form>
  </notification>

  <notification
   icon="alertmodal.tga"
   label="Rename Selected Item"
   name="RenameItem"
   type="alertmodal">
    Choose a new name for:
[NAME]
   <tag>confirm</tag>
    <form name="form">
    <input name="new_name" type="text" width="300">
      [NAME]
    </input>
    <button
     default="true"
     index="0"
     name="OK"
     text="OK"/>
    <button
     index="1"
     name="Cancel"
     text="Cancel"/>
   </form>
  </notification>

  <notification
   icon="alertmodal.tga"
   name="RemoveFromFriends"
   type="alertmodal">
Are you sure you want to remove [NAME] from your Friends List?
    <tag>friendship</tag>
    <tag>confirm</tag>
    <usetemplate
     name="okcancelbuttons"
     notext="Cancel"
     yestext="OK"/>
  </notification>

  <notification
   icon="alertmodal.tga"
   name="RemoveMultipleFromFriends"
   type="alertmodal">
Are you sure you want to remove multiple friends from your Friends list?
    <tag>friendship</tag>
    <tag>confirm</tag>
    <usetemplate
     name="okcancelbuttons"
     notext="Cancel"
     yestext="OK"/>
  </notification>

  <notification
   icon="alertmodal.tga"
   name="GodDeleteAllScriptedPublicObjectsByUser"
   type="alertmodal">
Are you sure you want to delete all scripted objects owned by
** [AVATAR_NAME] **
on all others land in this region?
    <tag>confirm</tag>
    <usetemplate
     name="okcancelbuttons"
     notext="Cancel"
     yestext="OK"/>
  </notification>

  <notification
   icon="alertmodal.tga"
   name="GodDeleteAllScriptedObjectsByUser"
   type="alertmodal">
Are you sure you want to DELETE ALL scripted objects owned by
** [AVATAR_NAME] **
on ALL LAND in this region?
    <tag>confirm</tag>
    <usetemplate
     name="okcancelbuttons"
     notext="Cancel"
     yestext="OK"/>
  </notification>

  <notification
   icon="alertmodal.tga"
   name="GodDeleteAllObjectsByUser"
   type="alertmodal">
Are you sure you want to DELETE ALL objects (scripted or not) owned by
** [AVATAR_NAME] **
on ALL LAND in this region?
    <tag>confirm</tag>
    <usetemplate
     name="okcancelbuttons"
     notext="Cancel"
     yestext="OK"/>
  </notification>

  <notification
   icon="alertmodal.tga"
   name="BlankClassifiedName"
   type="alertmodal">
You must specify a name for your classified.
  <tag>fail</tag>
  </notification>

  <notification
   icon="alertmodal.tga"
   name="MinClassifiedPrice"
   type="alertmodal">
Price to pay for listing must be at least L$[MIN_PRICE].

Please enter a higher price.
  <tag>fail</tag>
  </notification>

  <notification
   icon="alertmodal.tga"
   name="ConfirmItemDeleteHasLinks"
   type="alertmodal">
At least one of the items you have selected has link items that point to it.  If you delete this item, its links will permanently stop working.  It is strongly advised to delete the links first.

Are you sure you want to delete these items?
    <tag>confirm</tag>
    <usetemplate
     name="okcancelbuttons"
     notext="Cancel"
     yestext="OK"/>
  </notification>

  <notification
   icon="alertmodal.tga"
   name="ConfirmObjectDeleteLock"
   type="alertmodal">
At least one of the items you have selected is locked.

Are you sure you want to delete these items?
    <tag>confirm</tag>
    <usetemplate
     name="okcancelbuttons"
     notext="Cancel"
     yestext="OK"/>
  </notification>

  <notification
   icon="alertmodal.tga"
   name="ConfirmObjectDeleteNoCopy"
   type="alertmodal">
At least one of the items you have selected is not copyable.

Are you sure you want to delete these items?
    <tag>confirm</tag>
    <usetemplate
     name="okcancelbuttons"
     notext="Cancel"
     yestext="OK"/>
  </notification>

  <notification
   icon="alertmodal.tga"
   name="ConfirmObjectDeleteNoOwn"
   type="alertmodal">
You do not own at least one of the items you have selected.

Are you sure you want to delete these items?
    <tag>confirm</tag>
    <usetemplate
     name="okcancelbuttons"
     notext="Cancel"
     yestext="OK"/>
  </notification>

  <notification
   icon="alertmodal.tga"
   name="ConfirmObjectDeleteLockNoCopy"
   type="alertmodal">
At least one object is locked.
At least one object is not copyable.

Are you sure you want to delete these items?
    <tag>confirm</tag>
    <usetemplate
     name="okcancelbuttons"
     notext="Cancel"
     yestext="OK"/>
  </notification>

  <notification
   icon="alertmodal.tga"
   name="ConfirmObjectDeleteLockNoOwn"
   type="alertmodal">
At least one object is locked.
You do not own at least one object.

Are you sure you want to delete these items?
    <tag>confirm</tag>
    <usetemplate
     name="okcancelbuttons"
     notext="Cancel"
     yestext="OK"/>
  </notification>

  <notification
   icon="alertmodal.tga"
   name="ConfirmObjectDeleteNoCopyNoOwn"
   type="alertmodal">
At least one object is not copyable.
You do not own at least one object.

Are you sure you want to delete these items?
    <tag>confirm</tag>
    <usetemplate
     name="okcancelbuttons"
     notext="Cancel"
     yestext="OK"/>
  </notification>

  <notification
   icon="alertmodal.tga"
   name="ConfirmObjectDeleteLockNoCopyNoOwn"
   type="alertmodal">
At least one object is locked.
At least one object is not copyable.
You do not own at least one object.

Are you sure you want to delete these items?
    <tag>confirm</tag>
    <usetemplate
     name="okcancelbuttons"
     notext="Cancel"
     yestext="OK"/>
  </notification>

  <notification
   icon="alertmodal.tga"
   name="ConfirmObjectTakeLock"
   type="alertmodal">
At least one object is locked.

Are you sure you want to take these items?
    <tag>confirm</tag>
    <usetemplate
     name="okcancelbuttons"
     notext="Cancel"
     yestext="OK"/>
  </notification>

  <notification
   icon="alertmodal.tga"
   name="ConfirmObjectTakeNoOwn"
   type="alertmodal">
You do not own all of the objects you are taking.
If you continue, next owner permissions will be applied and possibly restrict your ability to modify or copy them.

Are you sure you want to take these items?
    <tag>confirm</tag>
    <usetemplate
     name="okcancelbuttons"
     notext="Cancel"
     yestext="OK"/>
  </notification>

  <notification
   icon="alertmodal.tga"
   name="ConfirmObjectTakeLockNoOwn"
   type="alertmodal">
At least one object is locked.
You do not own all of the objects you are taking.
If you continue, next owner permissions will be applied and possibly restrict your ability to modify or copy them.
However, you can take the current selection.

Are you sure you want to take these items?
    <tag>confirm</tag>
    <usetemplate
     name="okcancelbuttons"
     notext="Cancel"
     yestext="OK"/>
  </notification>

  <notification
   icon="alertmodal.tga"
   name="CantBuyLandAcrossMultipleRegions"
   type="alertmodal">
Unable to buy land because selection spans multiple regions.

Please select a smaller area and try again.
  <tag>fail</tag>
  </notification>

  <notification
   icon="alertmodal.tga"
   name="DeedLandToGroup"
   type="alertmodal">
By deeding this parcel, the group will be required to have and maintain sufficient land use credits.
The purchase price of the land is not refunded to the owner. If a deeded parcel is sold, the sale price will be divided evenly among group members.

Deed this [AREA] m² of land to the group &apos;&lt;nolink&gt;[GROUP_NAME]&lt;/nolink&gt;&apos;?
    <tag>group</tag>
    <tag>confirm</tag>
    <usetemplate
     name="okcancelbuttons"
     notext="Cancel"
     yestext="OK"/>
  </notification>

  <notification
   icon="alertmodal.tga"
   name="DeedLandToGroupWithContribution"
   type="alertmodal">
By deeding this parcel, the group will be required to have and maintain sufficient land use credits.
The deed will include a simultaneous land contribution to the group from &apos;[NAME]&apos;.
The purchase price of the land is not refunded to the owner. If a deeded parcel is sold, the sale price will be divided evenly among group members.

Deed this [AREA] m² of land to the group &apos;&lt;nolink&gt;[GROUP_NAME]&lt;/nolink&gt;&apos;?
    <tag>group</tag>
    <tag>confirm</tag>
    <usetemplate
     name="okcancelbuttons"
     notext="Cancel"
     yestext="OK"/>
  </notification>

  <notification
   icon="alertmodal.tga"
   name="DisplaySetToSafe"
   type="alertmodal">
Display settings have been set to safe levels because you have specified the -safe option.
  </notification>

  <notification
   icon="alertmodal.tga"
   name="DisplaySetToRecommendedGPUChange"
   type="alertmodal">
Display settings have been set to recommended levels because your graphics card changed
from &apos;[LAST_GPU]&apos;
to &apos;[THIS_GPU]&apos;
  </notification>

  <notification
   icon="alertmodal.tga"
   name="DisplaySetToRecommendedFeatureChange"
   type="alertmodal">
Display settings have been set to recommended levels because of a change to the rendering subsystem.
  </notification>

  <notification
   icon="alertmodal.tga"
   name="ErrorMessage"
   type="alertmodal">
    <unique>
      <context>ERROR_MESSAGE</context>
    </unique>
[ERROR_MESSAGE]
  <tag>fail</tag>
    <usetemplate
     name="okbutton"
     yestext="OK"/>
  </notification>

  <notification
   icon="alertmodal.tga"
   name="AvatarMovedDesired"
   type="alertmodal">
   <tag>fail</tag>
Your desired location is not currently available.
You have been moved into a nearby region.
  </notification>

  <notification
   icon="alertmodal.tga"
   name="AvatarMovedLast"
   type="alertmodal">
   <tag>fail</tag>
Your requested location is not currently available.
You have been moved into a nearby region.
  </notification>

  <notification
   icon="alertmodal.tga"
   name="AvatarMovedHome"
   type="alertmodal">
   <tag>fail</tag>
Your home location is not currently available.
You have been moved into a nearby region.
You may want to set a new home location.
  </notification>

  <notification
   icon="alertmodal.tga"
   name="ClothingLoading"
   type="alertmodal">
   <tag>fail</tag>
Your clothing is still downloading.
You can use [APP_NAME] normally and other people will see you correctly.
    <form name="form">
      <ignore name="ignore"
       text="Clothing is taking a long time to download"/>
    </form>
  </notification>

  <notification
   icon = "notifytip.tga"
   name = "AgentComplexityWithVisibility"
   type = "notifytip"
   log_to_chat = "false">
   <unique combine = "cancel_old">
     <context>AgentComplexityNotice</context>
   </unique>
Your [https://community.secondlife.com/t5/English-Knowledge-Base/Avatar-Rendering-Complexity/ta-p/2967838 avatar complexity] is [AGENT_COMPLEXITY].
[OVERLIMIT_MSG]
   <usetemplate
    ignoretext="Warn me if my avatar complexity may be too high"
    name="notifyignore"/>
  </notification>

  <notification
   icon = "notifytip.tga"
   name = "AgentComplexity"
   type = "notifytip"
   log_to_chat = "false">
   <unique combine = "cancel_old">
     <context>AgentComplexityNotice</context>
   </unique>
Your [https://community.secondlife.com/t5/English-Knowledge-Base/Avatar-Rendering-Complexity/ta-p/2967838 avatar complexity] is [AGENT_COMPLEXITY].
    <usetemplate
     ignoretext="Warn me about my avatar complexity changes"
     name="notifyignore"/>
  </notification>

  <notification
   icon = "notifytip.tga"
   name = "HUDComplexityWarning"
   type = "notifytip"
   log_to_chat = "false">
    <unique combine = "cancel_old">
      <context>HUDComplexityWarning</context>
    </unique>
    [HUD_REASON]. It is likely to negatively affect your performance.
    <usetemplate
     ignoretext="Warn me when my HUD complexity is too high"
     name="notifyignore"/>
  </notification>

  <notification
   icon="alertmodal.tga"
   name="FirstRun"
   type="alertmodal">

[APP_NAME] installation is complete.

If this is your first time using [CURRENT_GRID], you will need to create an account before you can log in.
    <tag>confirm</tag>
    <usetemplate
     name="okcancelbuttons"
     notext="Continue"
     yestext="Create Account..."/>
  </notification>

  <notification
   icon="alertmodal.tga"
   name="LoginCantRemoveUsername"
   type="alertmodal">
    <tag>fail</tag>
Already remembered user can be forgotten from Me &gt; Preferences &gt; Advanced &gt; Remembered Usernames.
  </notification>

  <notification
   icon="alertmodal.tga"
   name="LoginCantRemoveCurUsername"
   type="alertmodal">
    <tag>confirm</tag>
Forgetting the logged-in user requires you to log out.
    <usetemplate
     name="okcancelbuttons"
     notext="Cancel"
     yestext="Confirm and log out"/>
  </notification>

  <notification
   icon="alertmodal.tga"
   name="LoginPacketNeverReceived"
   type="alertmodal">
   <tag>fail</tag>
We&apos;re having trouble connecting. There may be a problem with your Internet connection or the [CURRENT_GRID].

You can either check your Internet connection and try again in a few minutes, click Help to view the [SUPPORT_SITE], or click Teleport to attempt to teleport home.
    <url option="1" name="url">

			https://www.firestormviewer.org/support/
    </url>
    <form name="form">
      <button
       default="true"
       index="0"
       name="OK"
       text="OK"/>
      <button
       index="1"
       name="Help"
       text="Help"/>
      <button
       index="2"
       name="Teleport"
       text="Teleport"/>
    </form>
  </notification>

  <notification
   icon="alertmodal.tga"
   name="LoginPacketNeverReceivedNoTP"
   type="alertmodal">
    <tag>fail</tag>
We&apos;re having trouble connecting. There may be a problem with your Internet connection or the [CURRENT_GRID].

You can either check your Internet connection and try again in a few minutes or click Help to view the [SUPPORT_SITE].
    <url option="1" name="url">
			https://www.firestormviewer.org/support/
    </url>
    <form name="form">
      <button
       default="true"
       index="0"
       name="OK"
       text="OK"/>
      <button
       index="1"
       name="Help"
       text="Help"/>
    </form>
  </notification>

  <notification
   icon="alertmodal.tga"
   name="LoginRemoveMultiGridUserData"
   type="alertmodal">
    <tag>confirm</tag>
Local Data you are deleting is shared between multiple grids, are you sure you want to delete it?
    <usetemplate
     name="okcancelbuttons"
     notext="Cancel"
     yestext="Confirm"/>
  </notification>

  <notification
   icon="alertmodal.tga"
   name="WelcomeChooseSex"
   type="alertmodal">
Your character will appear in a moment.

Use arrow keys to walk.
Press the F1 key at any time for help or to learn more about [CURRENT_GRID].
Please choose the male or female avatar. You can change your mind later.
    <usetemplate
     name="okcancelbuttons"
     notext="Female"
     yestext="Male"/>
  </notification>
  <notification icon="alertmodal.tga"
		name="CantTeleportToGrid"
		type="alertmodal">
Could not teleport to [SLURL] as it's on a different grid ([GRID]) than the current grid ([CURRENT_GRID]).  Please close your viewer and try again.
  <tag>fail</tag>
    <usetemplate
     name="okbutton"
     yestext="OK"/>
  </notification>

  <notification icon="alertmodal.tga"
		name="GeneralCertificateErrorShort"
		type="alertmodal">
Could not connect to the server.
[REASON]
    <tag>fail</tag>
    <usetemplate
     name="okbutton"
     yestext="OK"/>
  </notification>

  <notification icon="alertmodal.tga"
		name="GeneralCertificateError"
		type="alertmodal">
Could not connect to the server.
[REASON]

SubjectName: [SUBJECT_NAME_STRING]
IssuerName: [ISSUER_NAME_STRING]
Valid From: [VALID_FROM]
Valid To: [VALID_TO]
MD5 Fingerprint: [SHA1_DIGEST]
SHA1 Fingerprint: [MD5_DIGEST]
Key Usage: [KEYUSAGE]
Extended Key Usage: [EXTENDEDKEYUSAGE]
Subject Key Identifier: [SUBJECTKEYIDENTIFIER]
  <tag>fail</tag>
    <usetemplate
     name="okbutton"
     yestext="OK"/>
   </notification>

  <notification icon="alertmodal.tga"
		name="TrustCertificateError"
		type="alertmodal">
The certification authority for this server is not known.

Certificate Information:
SubjectName: [SUBJECT_NAME_STRING]
IssuerName: [ISSUER_NAME_STRING]
Valid From: [VALID_FROM]
Valid To: [VALID_TO]
MD5 Fingerprint: [SHA1_DIGEST]
SHA1 Fingerprint: [MD5_DIGEST]
Key Usage: [KEYUSAGE]
Extended Key Usage: [EXTENDEDKEYUSAGE]
Subject Key Identifier: [SUBJECTKEYIDENTIFIER]

Would you like to trust this authority?
    <tag>confirm</tag>
    <usetemplate
     name="okcancelbuttons"
     notext="Cancel"
     yestext="Trust"/>
  </notification>

  <notification
   icon="alertmodal.tga"
   name="NotEnoughCurrency"
   type="alertmodal">
[NAME] L$ [PRICE] You do not have enough L$ to do that.
  <tag>fail</tag>
  <tag>funds</tag>
  </notification>

  <notification
   icon="alertmodal.tga"
   name="GrantedModifyRights"
   persist="true"
   log_to_im="true"   
   type="notify">
[NAME] has given you permission to edit their objects.
  </notification>

  <notification
   icon="alertmodal.tga"
   name="RevokedModifyRights"
   persist="true"
   log_to_im="true"   
   type="notify">
Your privilege to modify [NAME]&apos;s objects has been revoked.
  </notification>

  <notification
   icon="alertmodal.tga"
   name="FlushMapVisibilityCaches"
   type="alertmodal">
This will flush the map caches on this region.
This is really only useful for debugging.
(In production, wait 5 minutes, then everyone&apos;s map will update after they relog.)
    <usetemplate
     name="okcancelbuttons"
     notext="Cancel"
     yestext="OK"/>
  </notification>

  <notification
   icon="alertmodal.tga"
   name="BuyOneObjectOnly"
   type="alertmodal">
Unable to buy more than one object at a time.  Please select only one object and try again.
  <tag>fail</tag>
  </notification>

  <notification
   icon="alertmodal.tga"
   name="OnlyCopyContentsOfSingleItem"
   type="alertmodal">
Unable to copy the contents of more than one item at a time.
Please select only one object and try again.
  <tag>fail</tag>
    <usetemplate
     name="okcancelbuttons"
     notext="Cancel"
     yestext="OK"/>
  </notification>

  <notification
   icon="alertmodal.tga"
   name="KickUsersFromRegion"
   type="alertmodal">
Teleport all residents in this region home?
    <tag>confirm</tag>
    <usetemplate
     name="okcancelbuttons"
     notext="Cancel"
     yestext="OK"/>
  </notification>

  <notification
   icon="alertmodal.tga"
   name="ChangeObjectBonusFactor"
   type="alertmodal">
    Lowering the object bonus after builds have been established in a region may cause objects to be returned or deleted. Are you sure you want to change object bonus?
    <tag>confirm</tag>
    <usetemplate
     ignoretext="Confirm changing object bonus factor"
     name="okcancelignore"
     notext="Cancel"
     yestext="OK"/>
  </notification>

  <notification
   icon="alertmodal.tga"
   name="EstateObjectReturn"
   type="alertmodal">
Are you sure you want to return objects owned by [USER_NAME]?
    <tag>confirm</tag>
    <usetemplate
     name="okcancelbuttons"
     notext="Cancel"
     yestext="OK"/>
  </notification>

  <notification
   icon="alertmodal.tga"
   name="InvalidTerrainBitDepth"
   type="alertmodal">
    <unique combine="cancel_old" />
Couldn&apos;t set region textures:
Terrain texture [TEXTURE_NUM] has an invalid bit depth of [TEXTURE_BIT_DEPTH].

Replace texture [TEXTURE_NUM] with an RGB [MAX_SIZE]x[MAX_SIZE] or smaller image then click &quot;Apply&quot; again.
  <tag>fail</tag>
  </notification>

  <notification
   icon="alertmodal.tga"
   name="InvalidTerrainAlphaNotFullyLoaded"
   type="alertmodal">
    <unique combine="cancel_old" />
Couldn&apos;t set region textures:
Terrain texture [TEXTURE_NUM] is not fully loaded, but is assumed to contain transparency due to a bit depth of [TEXTURE_BIT_DEPTH]. Transparency is not currently supported for terrain textures.

If texture [TEXTURE_NUM] is opaque, wait for the texture to fully load and then click &quot;Apply&quot; again.

Alpha is only supported for terrain materials (PBR Metallic Roughness), when alphaMode="MASK" and doubleSided=false.
  <tag>fail</tag>
  </notification>

  <notification
   icon="alertmodal.tga"
   name="InvalidTerrainAlpha"
   type="alertmodal">
    <unique combine="cancel_old" />
Couldn&apos;t set region textures:
Terrain texture [TEXTURE_NUM] contains transparency. Transparency is not currently supported for terrain textures.

Replace texture [TEXTURE_NUM] with an opaque RGB image, then click &quot;Apply&quot; again.

Alpha is only supported for terrain materials (PBR Metallic Roughness), when alphaMode="MASK" and doubleSided=false.
  <tag>fail</tag>
  </notification>

  <notification
   icon="alertmodal.tga"
   name="InvalidTerrainSize"
   type="alertmodal">
    <unique combine="cancel_old" />
Couldn&apos;t set region textures:
Terrain texture [TEXTURE_NUM] is too large at [TEXTURE_SIZE_X]x[TEXTURE_SIZE_Y].

Replace texture [TEXTURE_NUM] with an RGB [MAX_SIZE]x[MAX_SIZE] or smaller image then click &quot;Apply&quot; again.
  </notification>

  <notification
   icon="alertmodal.tga"
   name="InvalidTerrainMaterialNotLoaded"
   type="alertmodal">
    <unique combine="cancel_old" />
Couldn&apos;t set region materials:
Terrain material [MATERIAL_NUM] is not loaded.

Wait for the material to load, or replace material [MATERIAL_NUM] with a valid material.
  </notification>

  <notification
   icon="alertmodal.tga"
   name="InvalidTerrainMaterialLoadFailed"
   type="alertmodal">
    <unique combine="cancel_old" />
Couldn&apos;t set region materials:
Terrain material [MATERIAL_NUM] failed to load.

Replace material [MATERIAL_NUM] with a valid material.
  </notification>

  <notification
   icon="alertmodal.tga"
   name="InvalidTerrainMaterialDoubleSided"
   type="alertmodal">
    <unique combine="cancel_old" />
Couldn&apos;t set region materials:
Terrain material [MATERIAL_NUM] is double-sided. Double-sided materials are not currently supported for PBR terrain.

Replace material [MATERIAL_NUM] with a material with doubleSided=false.
  </notification>

  <notification
   icon="alertmodal.tga"
   name="InvalidTerrainMaterialAlphaMode"
   type="alertmodal">
    <unique combine="cancel_old" />
Couldn&apos;t set region materials:
Terrain material [MATERIAL_NUM] is using the unsupported alphaMode="[MATERIAL_ALPHA_MODE]".

Replace material [MATERIAL_NUM] with a material with alphaMode="OPAQUE" or alphaMode="MASK".
  </notification>

  <notification
   icon="alertmodal.tga"
   name="RawUploadStarted"
   type="alertmodal">
Upload started. It may take up to two minutes, depending on your connection speed.
  </notification>

  <notification
   icon="alertmodal.tga"
   name="ConfirmBakeTerrain"
   type="alertmodal">
Do you really want to bake the current terrain, make it the center for terrain raise/lower limits, and the default for the &apos;Revert&apos; tool?
    <tag>confirm</tag>
    <usetemplate
     name="okcancelbuttons"
     notext="Cancel"
     yestext="OK"/>
  </notification>

  <notification
   icon="alertmodal.tga"
   name="ConfirmTextureHeights"
   type="alertmodal">
You're about to use low values greater than high ones for Elevation Ranges. Proceed?
   <tag>confirm</tag>
   <usetemplate
    name="yesnocancelbuttons"
    yestext="Ok"
    notext="Cancel"
    canceltext="Don't ask"/>
  </notification>

  <notification
   icon="alertmodal.tga"
   name="MaxAllowedAgentOnRegion"
   type="alertmodal">
You can only have [MAX_AGENTS] allowed residents.
  </notification>

  <notification
   icon="alertmodal.tga"
   name="MaxBannedAgentsOnRegion"
   type="alertmodal">
You can only have [MAX_BANNED] banned residents.
  </notification>

  <notification
   icon="alertmodal.tga"
   name="MaxAgentOnRegionBatch"
   type="alertmodal">
Failure while attempting to add [NUM_ADDED] agents:
Exceeds the [MAX_AGENTS] [LIST_TYPE] limit by [NUM_EXCESS].
  </notification>

  <notification
   icon="alertmodal.tga"
   name="MaxAllowedGroupsOnRegion"
   type="alertmodal">
You can only have [MAX_GROUPS] groups.
    <tag>group</tag>
    <usetemplate
     name="okcancelbuttons"
     notext="Cancel"
     yestext="Bake"/>
  </notification>

  <notification
   icon="alertmodal.tga"
   name="MaxManagersOnRegion"
   type="alertmodal">
You can only have [MAX_MANAGER] estate managers.
  </notification>

  <notification
   icon="alertmodal.tga"
   name="OwnerCanNotBeDenied"
   type="alertmodal">
Cannot add estate owner to estate &apos;Banned resident&apos; list.
  </notification>

  <notification
   icon="alertmodal.tga"
   name="ProblemAddingEstateManagerBanned"
   type="alertmodal">
Unable to add banned resident to estate manager list.
  </notification>
    
  <notification
   icon="alertmodal.tga"
   name="ProblemBanningEstateManager"
   type="alertmodal">
Unable to add estate manager [AGENT] to banned list.
  </notification>
  
  <notification
   icon="alertmodal.tga"
   name="GroupIsAlreadyInList"
   type="alertmodal">
&lt;nolink&gt;[GROUP]&lt;/nolink&gt; is already in the Allowed Groups list.
  </notification>
    
  <notification
   icon="alertmodal.tga"
   name="AgentIsAlreadyInList"
   type="alertmodal">
[AGENT] is already in your [LIST_TYPE] list.
  </notification>
    
  <notification
   icon="alertmodal.tga"
   name="AgentsAreAlreadyInList"
   type="alertmodal">
[AGENT] are already in your [LIST_TYPE] list.
  </notification>
    
  <notification
   icon="alertmodal.tga"
   name="AgentWasAddedToList"
   type="alertmodal">
[AGENT] was added to [LIST_TYPE] list of [ESTATE].
  </notification>
    
  <notification
   icon="alertmodal.tga"
   name="AgentsWereAddedToList"
   type="alertmodal">
[AGENT] were added to [LIST_TYPE] list of [ESTATE].

  </notification>
      <notification
   icon="alertmodal.tga"
   name="AgentWasRemovedFromList"
   type="alertmodal">
[AGENT] was removed from [LIST_TYPE] list of [ESTATE].
  </notification>
    
  <notification
   icon="alertmodal.tga"
   name="AgentsWereRemovedFromList"
   type="alertmodal">
[AGENT] were removed from [LIST_TYPE] list of [ESTATE].
  </notification>

  <notification
   icon="alertmodal.tga"
   name="CanNotChangeAppearanceUntilLoaded"
   type="alertmodal">
Cannot change appearance until clothing and shape are loaded.
  </notification>

  <notification
   icon="alertmodal.tga"
   name="UsavedWearableChanges"
   type="alertmodal">
You have unsaved changes.
      <tag>group</tag>
    <tag>confirm</tag>
    <usetemplate
     ignoretext="Confirm before I discard unsaved wearable changes"
     name="okcancelignore"
     notext="Keep Editing"
     yestext="Discard"/>
  </notification>

  <notification
   icon="alertmodal.tga"
   name="ClassifiedMustBeAlphanumeric"
   type="alertmodal">
The name of your classified must start with a letter from A to Z or a number.  No punctuation is allowed.
  </notification>

  <notification
   icon="alertmodal.tga"
   name="CantSetBuyObject"
   type="alertmodal">
Cannot set &apos;Buy Object&apos; because the object is not for sale.
Please set the object for sale and try again.
  </notification>

  <notification
   icon="alertmodal.tga"
   name="FinishedRawDownload"
   type="alertmodal">
Finished download of raw terrain file to:
[DOWNLOAD_PATH].
  </notification>

  <!-- RequiredUpdate does not display release notes URL because we don't get
       that from login.cgi's login failure message. -->
  <notification
   icon="alertmodal.tga"
   name="RequiredUpdate"
   type="alertmodal">
Version [VERSION] is required for login.
Please download from https://secondlife.com/support/downloads/
    <tag>confirm</tag>
    <usetemplate
     name="okbutton"
     yestext="OK"/>
  </notification>

  <notification
   icon="alertmodal.tga"
   name="PauseForUpdate"
   type="alertmodal">
Version [VERSION] is required for login.
Release notes: [URL]

Click OK to download and install.
    <tag>confirm</tag>
    <usetemplate
     name="okbutton"
     yestext="OK"/>
  </notification>

  <notification
   icon="alertmodal.tga"
   name="OptionalUpdateReady"
   type="alertmodal">
Version [VERSION] has been downloaded and is ready to install.
Release notes: [URL]

Click OK to install.
    <tag>confirm</tag>
    <usetemplate
     name="okbutton"
     yestext="OK"/>
  </notification>

  <notification
   icon="alertmodal.tga"
   name="PromptOptionalUpdate"
   type="alertmodal">
Version [VERSION] has been downloaded and is ready to install.
Release notes: [URL]

Proceed?
    <tag>confirm</tag>
    <usetemplate
     canceltext="Not Now"
     name="yesnocancelbuttons"
     notext="Skip"
     yestext="Install"/>
  </notification>

  <notification
   icon="alertmodal.tga"
   name="LoginFailedUnknown"
   type="alertmodal">
Sorry, login failed for an unrecognized reason.
If you continue to get this message, please check the [SUPPORT_SITE].
    <tag>confirm</tag>
    <usetemplate
     name="okbutton"
     yestext="Quit"/>
  </notification>

  <notification
   icon="alertmodal.tga"
   name="DeedObjectToGroup"
   type="alertmodal">
Deeding this object will cause the group to:
* Receive L$ paid into the object
    <tag>group</tag>
    <tag>confirm</tag>
    <usetemplate
     ignoretext="Confirm before I deed an object to a group"
     name="okcancelignore"
     notext="Cancel"
     yestext="Deed"/>
  </notification>

  <notification
   icon="alertmodal.tga"
   name="WebLaunchExternalTarget"
   type="alertmodal">
Do you want to open your Web browser to view this content?
Opening webpages from an unknown source may place your computer at risk.
    <tag>confirm</tag>
    <usetemplate
     ignoretext="Launch my browser to view a web page"
     name="okcancelignore"
     notext="Cancel"
     yestext="OK"/>
  </notification>

  <notification
   icon="alertmodal.tga"
   name="WebLaunchJoinNow"
   type="alertmodal">
Go to your [http://secondlife.com/account/ Dashboard] to manage your account?
    <tag>confirm</tag>
    <usetemplate
     ignoretext="Launch my browser to manage my account"
     name="okcancelignore"
     notext="Cancel"
     yestext="OK"/>
  </notification>

  <notification
   icon="alertmodal.tga"
   name="WebLaunchSecurityIssues"
   type="alertmodal">
Visit the [CURRENT_GRID] Wiki for details of how to report a security issue.
    <tag>confirm</tag>
    <usetemplate
     ignoretext="Launch my browser to learn how to report a Security Issue"
     name="okcancelignore"
     notext="Cancel"
     yestext="OK"/>
  </notification>

  <notification
   icon="alertmodal.tga"
   name="WebLaunchQAWiki"
   type="alertmodal">
Visit the [CURRENT_GRID] QA Wiki.
    <tag>confirm</tag>
    <usetemplate
     ignoretext="Launch my browser to view the QA Wiki"
     name="okcancelignore"
     notext="Cancel"
     yestext="OK"/>
  </notification>

  <notification
   icon="alertmodal.tga"
   name="WebLaunchPublicIssue"
   type="alertmodal">
Visit the [CURRENT_GRID] Public Issue Tracker, where you can report bugs and other issues.
    <tag>confirm</tag>
    <usetemplate
     ignoretext="Launch my browser to use the Public Issue Tracker"
     name="okcancelignore"
     notext="Cancel"
     yestext="Go to page"/>
  </notification>

  <notification
   icon="alertmodal.tga"
   name="WebLaunchSupportWiki"
   type="alertmodal">
Go to the Official Linden Blog, for the latest news and information.
    <tag>confirm</tag>
    <usetemplate
     ignoretext="Launch my browser to view the blog"
     name="okcancelignore"
     notext="Cancel"
     yestext="OK"/>
  </notification>

  <notification
   icon="alertmodal.tga"
   name="WebLaunchLSLGuide"
   type="alertmodal">
Do you want to open the Scripting Guide for help with scripting?
    <tag>confirm</tag>
    <usetemplate
     ignoretext="Launch my browser to view the Scripting Guide"
     name="okcancelignore"
     notext="Cancel"
     yestext="OK"/>
  </notification>

  <notification
   icon="alertmodal.tga"
   name="WebLaunchLSLWiki"
   type="alertmodal">
Do you want to visit the LSL Portal for help with scripting?
    <tag>confirm</tag>
    <usetemplate
     ignoretext="Launch my browser to view the LSL Portal"
     name="okcancelignore"
     notext="Cancel"
     yestext="Go to page"/>
  </notification>

  <notification
   icon="alertmodal.tga"
   name="ReturnToOwner"
   type="alertmodal">
Are you sure you want to return the selected objects to their owners? Transferable deeded objects will be returned to their previous owners.

*WARNING* No-transfer deeded objects will be deleted!
    <tag>confirm</tag>
    <usetemplate
     ignoretext="Confirm before I return objects to their owners"
     name="okcancelignore"
     notext="Cancel"
     yestext="OK"/>
  </notification>

  <notification
   icon="alert.tga"
   name="GroupLeaveConfirmMember"
   type="alert">
Leave the group &apos;&lt;nolink&gt;[GROUP]&lt;/nolink&gt;&apos;?
Currently, the fee to join this group again is L$[COST].
    <tag>group</tag>
    <tag>confirm</tag>
    <usetemplate
     name="okcancelbuttons"
     notext="Cancel"
     yestext="Leave"/>
  </notification>

  <notification
   icon="alert.tga"
   name="GroupLeaveConfirmMemberNoFee"
   type="alert">
Leave the group &apos;&lt;nolink&gt;[GROUP]&lt;/nolink&gt;&apos;?
There is currently no fee to join this group again.
    <tag>group</tag>
    <tag>confirm</tag>
    <usetemplate
     name="okcancelbuttons"
     notext="Cancel"
     yestext="Leave"/>
  </notification>

  <notification
   icon="alertmodal.tga"
   name="OwnerCannotLeaveGroup"
   type="alertmodal">
    Unable to leave group. You cannot leave the group because you are the last owner of the group. Please assign another member to the owner role first.
    <tag>group</tag>
    <usetemplate
     name="okbutton"
     yestext="OK"/>
  </notification>

  <notification
   icon="alertmodal.tga"
   name="GroupDepartError"
   type="alertmodal">
    Unable to leave group.
    <tag>group</tag>
    <usetemplate
     name="okbutton"
     yestext="OK"/>
  </notification>

  <notification
   icon="alert.tga"
   name="ConfirmKick"
   type="alert">
Do you REALLY want to kick all residents off the grid?
    <tag>confirm</tag>
    <usetemplate
     name="okcancelbuttons"
     notext="Cancel"
     yestext="Kick All Residents"/>
  </notification>

  <notification
   icon="alertmodal.tga"
   name="MuteLinden"
   type="alertmodal">
Sorry, you cannot block a Linden.
  <tag>fail</tag>
    <usetemplate
     name="okbutton"
     yestext="OK"/>
  </notification>

  <notification
   icon="alertmodal.tga"
   name="CannotStartAuctionAlreadyForSale"
   type="alertmodal">
    You cannot start an auction on a parcel which is already set for sale.  Disable the land sale if you are sure you want to start an auction.
    <tag>fail</tag>
  </notification>

  <notification
   icon="alertmodal.tga"
   label="Block object by name failed"
   name="MuteByNameFailed"
   type="alertmodal">
You already have blocked/muted this name.
  <tag>fail</tag>
    <usetemplate
     name="okbutton"
     yestext="OK"/>
  </notification>

  <notification
   icon="alert.tga"
   name="RemoveItemWarn"
   type="alert">
Though permitted, deleting contents may damage the object. Do you want to delete that item?
    <tag>confirm</tag>
    <usetemplate
     name="okcancelbuttons"
     notext="Cancel"
     yestext="OK"/>
  </notification>

  <notification
   icon="alert.tga"
   name="CantOfferCallingCard"
   type="alert">
Cannot offer a calling card at this time. Please try again in a moment.
    <tag>fail</tag>
    <usetemplate
     name="okbutton"
     yestext="OK"/>
  </notification>

  <notification
   icon="alert.tga"
   name="CantOfferFriendship"
   type="alert">
    <tag>friendship</tag>
    <tag>fail</tag>
Cannot offer friendship at this time. Please try again in a moment.
    <usetemplate
     name="okbutton"
     yestext="OK"/>
  </notification>

  <notification
   icon="alert.tga"
   name="DoNotDisturbModeSet"
   type="alert">
Unavailable mode is on.  You will not be notified of incoming communications.

- Other residents will receive your Unavailable mode response (set in Preferences &gt; Privacy &gt; Autoresponse).
- Voice calls will be rejected.
    <usetemplate
     ignoretext="I change my status to unavailable"
     name="okignore"
     yestext="OK"/>
  </notification>
  
    <notification
   icon="alert.tga"
   name="AutorespondModeSet"
   type="alert">
Autorespond mode is on.
Incoming instant messages will now be answered with your configured autoresponse.
    <usetemplate
     ignoretext="I change my status to autorespond mode"
     name="okignore"
     yestext="OK"/>
  </notification>

    <notification
   icon="alert.tga"
   name="AutorespondNonFriendsModeSet"
   type="alert">
Autorespond mode for non-friends is on.
Incoming instant messages from anyone who is not your friend will now be answered with your configured autoresponse.
    <usetemplate
     ignoretext="I change my status to autorespond mode for non-friends"
     name="okignore"
     yestext="OK"/>
  </notification>

    <notification
   icon="alert.tga"
   name="RejectTeleportOffersModeSet"
   type="alert">
Reject all incoming teleport offers and requests mode is on.
Incoming teleport offers and requests from anyone will now be rejected with your configured autoresponse. You will not be notified because of that fact.
    <usetemplate
     ignoretext="I change my status to reject all teleport offers and requests mode"
     name="okignore"
     yestext="OK"/>
  </notification>

    <notification
   icon="alert.tga"
   name="RejectTeleportOffersModeWarning"
   type="alert">
You cannot send a teleport request at the moment, because 'reject all incoming teleport offers and requests' mode is on.
Go to the 'Comm' &gt; 'Online Status' menu if you wish to disable it.
    <usetemplate
     name="okbutton"
     yestext="OK"/>
  </notification>

    <notification
   icon="alert.tga"
   name="RejectFriendshipRequestsModeSet"
   type="alert">
Reject all incoming friendship requests mode is on.
Incoming friendship requests from anyone will now be rejected with your configured autoresponse. You will not be notified because of that fact.
    <usetemplate
     ignoretext="I change my status to reject all friendship requests mode"
     name="okignore"
     yestext="OK"/>
  </notification>

    <notification
   icon="alert.tga"
   name="RejectAllGroupInvitesModeSet"
   type="alert">
Reject all incoming group invites mode is on.
Incoming group invites from anyone will now be rejected automatically. You will not be notified because of that fact.
    <usetemplate
     ignoretext="I change my status to reject all group invites mode"
     name="okignore"
     yestext="OK"/>
  </notification>

  <notification
   icon="alert.tga"
   name="JoinedTooManyGroupsMember"
   type="alert">
You have reached your maximum number of groups. Please leave another group before joining this one, or decline the offer.
[NAME] has invited you to join a group as a member.
    <tag>group</tag>
    <tag>fail</tag>
    <usetemplate
     name="okcancelbuttons"
     notext="Decline"
     yestext="Join"/>
  </notification>

  <notification
   icon="alert.tga"
   name="JoinedTooManyGroups"
   type="alert">
You have reached your maximum number of groups. Please leave some group before joining or creating a new one.
    <tag>group</tag>
    <tag>fail</tag>
    <usetemplate
     name="okbutton"
     yestext="OK"/>
  </notification>

  <notification
   icon="alert.tga"
   name="GroupLimitInfo"
   type="alert">
Residents with Basic memberships may join up to [MAX_BASIC] groups.
Premium memberships allow up to [MAX_PREMIUM]. [https://secondlife.com/my/account/membership.php? Learn more or upgrade]
    <tag>group</tag>
    <usetemplate
     name="okbutton"
     yestext="Close"/>
  </notification>

  <notification
   icon="alert.tga"
   name="GroupLimitInfoPlus"
   type="alert">
Residents with Basic memberships may join up to [MAX_BASIC] groups.
Premium memberships allow up to [MAX_PREMIUM]. Premium Plus
memberships allow up to [MAX_PREMIUM_PLUS]. [https://secondlife.com/my/account/membership.php? Learn more or upgrade]
    <tag>group</tag>
    <usetemplate
     name="okbutton"
     yestext="Close"/>
  </notification>

  <notification
   icon="alert.tga"
   name="KickUser"
   type="alert">
   <tag>win</tag>
Kick this Resident with what message?
    <tag>confirm</tag>
    <form name="form">
      <input name="message" type="text" default="true">
An administrator has logged you off.
      </input>
      <button
       default="true"
       index="0"
       name="OK"
       text="OK"/>
      <button
       index="1"
       name="Cancel"
       text="Cancel"/>
    </form>
  </notification>

  <notification
   icon="alert.tga"
   name="KickAllUsers"
   type="alert">
   <tag>win</tag>
Kick everyone currently on the grid with what message?
    <tag>confirm</tag>
    <form name="form">
      <input name="message" type="text" default="true">
An administrator has logged you off.
      </input>
      <button
       default="true"
       index="0"
       name="OK"
       text="OK"/>
      <button
       index="1"
       name="Cancel"
       text="Cancel"/>
    </form>
  </notification>

  <notification
   icon="alert.tga"
   name="FreezeUser"
   type="alert">
    <tag>win</tag>
    <tag>confirm</tag>
Freeze this Resident with what message?
    <form name="form">
      <input name="message" type="text" default="true">
You have been frozen. You cannot move or chat. An administrator will contact you via instant message (IM).
      </input>
      <button
       default="true"
       index="0"
       name="OK"
       text="OK"/>
      <button
       index="1"
       name="Cancel"
       text="Cancel"/>
    </form>
  </notification>

  <notification
   icon="alert.tga"
   name="UnFreezeUser"
   type="alert">
   <tag>win</tag>
    <tag>confirm</tag>
Unfreeze this Resident with what message?
    <form name="form">
      <input name="message" type="text" default="true">
You are no longer frozen.
      </input>
      <button
       default="true"
       index="0"
       name="OK"
       text="OK"/>
      <button
       index="1"
       name="Cancel"
       text="Cancel"/>
    </form>
  </notification>

  <notification
   icon="alertmodal.tga"
   name="SetDisplayNameSuccess"
   type="alert">
Hi [DISPLAY_NAME]!

Just like in real life, it takes a while for everyone to learn about a new name.  Please allow several days for [http://wiki.secondlife.com/wiki/Setting_your_display_name your name to update] in objects, scripts, search, etc.
  </notification>

  <notification
 icon="alertmodal.tga"
 name="SetDisplayNameBlocked"
 type="alert">
Sorry, you cannot change your display name. If you feel this is in error, please contact the grid support.
  <tag>fail</tag>
  </notification>

  <notification
   icon="alertmodal.tga"
   name="SetDisplayNameFailedLength"
   type="alertmodal">
Sorry, that name is too long.  Display names can have a maximum of [LENGTH] characters.

Please try a shorter name.
  <tag>fail</tag>
  </notification>

  <notification
   icon="alertmodal.tga"
   name="SetDisplayNameFailedGeneric"
   type="alertmodal">
    Sorry, we could not set your display name.  Please try again later.
    <tag>fail</tag>
  </notification>

  <notification
   icon="alertmodal.tga"
   name="SetDisplayNameMismatch"
   type="alertmodal">
    The display names you entered do not match. Please re-enter.
    <tag>fail</tag>
  </notification>

  <!-- *NOTE: This should never happen -->
  <notification
   icon="alertmodal.tga"
   name="AgentDisplayNameUpdateThresholdExceeded"
   type="alertmodal">
Sorry, you have to wait longer before you can change your display name.

See http://wiki.secondlife.com/wiki/Setting_your_display_name

Please try again later.
  <tag>fail</tag>
  </notification>

  <notification
   icon="alertmodal.tga"
   name="AgentDisplayNameSetBlocked"
   type="alertmodal">
 Sorry, we could not set your requested name because it contains a banned word.
 
 Please try a different name.
 <tag>fail</tag>
  </notification>

  <notification
   icon="alertmodal.tga"
 name="AgentDisplayNameSetInvalidUnicode"
 type="alertmodal">
    The display name you wish to set contains invalid characters.
    <tag>fail</tag>
  </notification>

  <notification
   icon="alertmodal.tga"
 name="AgentDisplayNameSetOnlyPunctuation"
 type="alertmodal">
    Your display name must contain letters other than punctuation.
    <tag>fail</tag>
  </notification>


  <notification
   icon="notifytip.tga"
   name="DisplayNameUpdate"
   type="notifytip">
    [OLD_NAME] ([SLID]) is now known as [NEW_NAME].
  </notification>

  <notification
icon="notifytip.tga"
name="DisplayNameUpdateRemoveAlias"
type="notify">
    [OLD_NAME] ([SLID]) is now known as [NEW_NAME].
    This agent has a set alias that will replace [NEW_NAME]
    Would you like to remove it?
    <form name="form">
      <button
       index="0"
       name="Yes"
       text="Yes"/>
      <button
       index="1"
       name="No"
       text="No"/>
    </form>
  </notification> 

  <notification
   icon="alertmodal.tga"
   name="OfferTeleport"
   type="alertmodal">
Offer a teleport to your location with the following message?
    <tag>confirm</tag>
    <form name="form">
      <input name="message" type="text" default="true">
Join me in [REGION]
      </input>
			<button
       default="true"
       index="0"
       name="OK"
       text="OK"/>
      <button
       index="1"
       name="Cancel"
       text="Cancel"/>
    </form>
  </notification>

  <notification
   icon="alertmodal.tga"
   name="TeleportRequestPrompt"
   type="alertmodal">
Request a teleport to [NAME] with the following message
    <tag>confirm</tag>
    <form name="form">
      <input name="message" type="text">

      </input>
      <button
       default="true"
       index="0"
       name="OK"
       text="OK"/>
      <button
       index="1"
       name="Cancel"
       text="Cancel"/>
    </form>
  </notification>
  <notification
   icon="alertmodal.tga"
   name="TooManyTeleportOffers"
   type="alertmodal">
You attempted to make [OFFERS] teleport offers
which exceeds the limit of [LIMIT].
    <tag>group</tag>
    <tag>fail</tag>
  <usetemplate
     name="okbutton"
     yestext="OK"/>
  </notification>

  <notification
   icon="alertmodal.tga"
   name="OfferTeleportFromGod"
   type="alertmodal">
God summon this resident to your location?
    <tag>confirm</tag>
    <form name="form">
      <input name="message" type="text" default="true">
Join me in [REGION]
      </input>
      <button
       default="true"
       index="0"
       name="OK"
       text="OK"/>
      <button
       index="1"
       name="Cancel"
       text="Cancel"/>
    </form>
  </notification>

  <notification
   icon="alertmodal.tga"
   name="TeleportFromLandmark"
   type="alertmodal">
Are you sure you want to teleport to &lt;nolink&gt;[LOCATION]&lt;/nolink&gt;?
    <tag>confirm</tag>
    <usetemplate
     ignoretext="Confirm that I want to teleport to a landmark"
     name="okcancelignore"
     notext="Cancel"
     yestext="Teleport"/>
  </notification>
  
  <notification
   icon="alertmodal.tga"
   name="TeleportViaSLAPP"
   type="alertmodal">
Are you sure you want to teleport to &lt;nolink&gt;[LOCATION]&lt;/nolink&gt;?
    <tag>confirm</tag>
    <usetemplate
     ignoretext="Confirm that I want to teleport via SLAPP"
     name="okcancelignore"
     notext="Cancel"
     yestext="Teleport"/>
  </notification>	

  <notification
   icon="alertmodal.tga"
   name="TeleportToPick"
   type="alertmodal">
    Teleport to [PICK]?
    <tag>confirm</tag>
    <usetemplate
     ignoretext="Confirm that I want to teleport to a location in Picks"
     name="okcancelignore"
     notext="Cancel"
     yestext="Teleport"/>
  </notification>

  <notification
   icon="alertmodal.tga"
   name="TeleportToClassified"
   type="alertmodal">
    Teleport to [CLASSIFIED]?
    <tag>confirm</tag>
    <usetemplate
     ignoretext="Confirm that I want to teleport to a location in Classifieds"
     name="okcancelignore"
     notext="Cancel"
     yestext="Teleport"/>
  </notification>

  <notification
   icon="alertmodal.tga"
   name="TeleportToHistoryEntry"
   type="alertmodal">
Teleport to [HISTORY_ENTRY]?
    <tag>confirm</tag>
    <usetemplate
     ignoretext="Confirm that I want to teleport to a history location"
     name="okcancelignore"
     notext="Cancel"
     yestext="Teleport"/>
  </notification>

  <notification
   icon="alert.tga"
   label="Message everyone in your Estate"
   name="MessageEstate"
   type="alert">
Type a short announcement which will be sent to everyone currently in your estate.
    <tag>confirm</tag>
    <form name="form">
      <input name="message" type="text" default="true"/>
      <button
       default="true"
       index="0"
       name="OK"
       text="OK"/>
      <button
       index="1"
       name="Cancel"
       text="Cancel"/>
    </form>
  </notification>

  <notification
   icon="alert.tga"
   label="Change Linden Estate"
   name="ChangeLindenEstate"
   type="alert">
You are about to change a Linden owned estate (mainland, teen grid, orientation, etc.).

This is EXTREMELY DANGEROUS because it can fundamentally affect the resident experience.  On the mainland, it will change thousands of regions and make the spaceserver hiccup.

Proceed?
    <tag>confirm</tag>
    <usetemplate
     name="okcancelbuttons"
     notext="Cancel"
     yestext="OK"/>
  </notification>

  <notification
   icon="alert.tga"
   label="Change Linden Estate Access"
   name="ChangeLindenAccess"
   type="alert">
You are about to change the access list for a Linden owned estate (mainland, teen grid, orientation, etc.).

This is DANGEROUS and should only be done to invoke the hack allowing objects/L$ to be transferred in/out of a grid.
It will change thousands of regions and make the spaceserver hiccup.
    <tag>confirm</tag>
    <usetemplate
     name="okcancelbuttons"
     notext="Cancel"
     yestext="OK"/>
  </notification>

  <notification
   icon="alert.tga"
   label="Select estate"
   name="EstateAllowedAgentAdd"
   type="alert">
Add to allowed list for this estate only or for [ALL_ESTATES]?
    <tag>confirm</tag>
    <usetemplate
     canceltext="Cancel"
     name="yesnocancelbuttons"
     notext="All Estates"
     yestext="This Estate"/>
  </notification>

  <notification
   icon="alert.tga"
   label="Select estate"
   name="EstateAllowedAgentRemove"
   type="alertmodal">
    <unique/>
Remove from allowed list for this estate only or for [ALL_ESTATES]?
    <tag>confirm</tag>
    <usetemplate
     canceltext="Cancel"
     name="yesnocancelbuttons"
     notext="All Estates"
     yestext="This Estate"/>
  </notification>

  <notification
   icon="alert.tga"
   label="Select estate"
   name="EstateAllowedGroupAdd"
   type="alert">
Add to group allowed list for this estate only or for [ALL_ESTATES]?
    <tag>group</tag>
    <tag>confirm</tag>
    <usetemplate
     canceltext="Cancel"
     name="yesnocancelbuttons"
     notext="All Estates"
     yestext="This Estate"/>
  </notification>

  <notification
   icon="alert.tga"
   label="Select estate"
   name="EstateAllowedGroupRemove"
   type="alertmodal">
    <unique/>
Remove from group allowed list for this estate only or [ALL_ESTATES]?
    <tag>group</tag>
    <tag>confirm</tag>
    <usetemplate
     canceltext="Cancel"
     name="yesnocancelbuttons"
     notext="All Estates"
     yestext="This Estate"/>
  </notification>

  <notification
   icon="alert.tga"
   label="Select estate"
   name="EstateBannedAgentAdd"
   type="alert">
Deny access for this estate only or for [ALL_ESTATES]?
    <tag>confirm</tag>
    <usetemplate
     canceltext="Cancel"
     name="yesnocancelbuttons"
     notext="All Estates"
     yestext="This Estate"/>
  </notification>

  <notification
   icon="alert.tga"
   label="Select estate"
   name="EstateBannedAgentRemove"
   type="alertmodal">
    <unique/>
Remove this Resident from the ban list for access for this estate only or for [ALL_ESTATES]?
    <tag>confirm</tag>
    <usetemplate
     canceltext="Cancel"
     name="yesnocancelbuttons"
     notext="All Estates"
     yestext="This Estate"/>
  </notification>

  <notification
   icon="alert.tga"
   label="Select estate"
   name="EstateManagerAdd"
   type="alert">
Add estate manager for this estate only or for [ALL_ESTATES]?
    <tag>confirm</tag>
    <usetemplate
     canceltext="Cancel"
     name="yesnocancelbuttons"
     notext="All Estates"
     yestext="This Estate"/>
  </notification>

  <notification
   icon="alert.tga"
   label="Select estate"
   name="EstateManagerRemove"
   type="alertmodal">
    <unique/>
Remove estate manager for this estate only or for [ALL_ESTATES]?
    <tag>confirm</tag>
    <usetemplate
     canceltext="Cancel"
     name="yesnocancelbuttons"
     notext="All Estates"
     yestext="This Estate"/>
  </notification>

  <notification
   icon="alert.tga"
   label="Select estate"
   name="EstateAllowedExperienceAdd"
   type="alert">
    Add to allowed list for this estate only or for [ALL_ESTATES]?
    <tag>confirm</tag>
    <usetemplate
     canceltext="Cancel"
     name="yesnocancelbuttons"
     notext="All Estates"
     yestext="This Estate"/>
  </notification>

  <notification
   icon="alert.tga"
   label="Select estate"
   name="EstateAllowedExperienceRemove"
   type="alert">
    Remove from allowed list for this estate only or for [ALL_ESTATES]?
    <tag>confirm</tag>
    <usetemplate
     canceltext="Cancel"
     name="yesnocancelbuttons"
     notext="All Estates"
     yestext="This Estate"/>
  </notification>

  <notification
   icon="alert.tga"
   label="Select estate"
   name="EstateBlockedExperienceAdd"
   type="alert">
    Add to blocked list for this estate only or for [ALL_ESTATES]?
    <tag>confirm</tag>
    <usetemplate
     canceltext="Cancel"
     name="yesnocancelbuttons"
     notext="All Estates"
     yestext="This Estate"/>
  </notification>

  <notification
   icon="alert.tga"
   label="Select estate"
   name="EstateBlockedExperienceRemove"
   type="alert">
    Remove from blocked list for this estate only or for [ALL_ESTATES]?
    <tag>confirm</tag>
    <usetemplate
     canceltext="Cancel"
     name="yesnocancelbuttons"
     notext="All Estates"
     yestext="This Estate"/>
  </notification>

  <notification
   icon="alert.tga"
   label="Select estate"
   name="EstateTrustedExperienceAdd"
   type="alert">
    Add to key list for this estate only or for [ALL_ESTATES]?
    <tag>confirm</tag>
    <usetemplate
     canceltext="Cancel"
     name="yesnocancelbuttons"
     notext="All Estates"
     yestext="This Estate"/>
  </notification>

  <notification
   icon="alert.tga"
   label="Select estate"
   name="EstateTrustedExperienceRemove"
   type="alert">
    Remove from key list for this estate only or for [ALL_ESTATES]?
    <tag>confirm</tag>
    <usetemplate
     canceltext="Cancel"
     name="yesnocancelbuttons"
     notext="All Estates"
     yestext="This Estate"/>
  </notification>  

  <notification
   icon="alert.tga"
   label="Confirm Kick"
   name="EstateKickUser"
   type="alert">
Kick [EVIL_USER] from this estate?
    <tag>confirm</tag>
    <usetemplate
     name="okcancelbuttons"
     notext="Cancel"
     yestext="OK"/>
  </notification>

  <notification
   icon="alert.tga"
   label="Confirm Kick"
   name="EstateKickMultiple"
   type="alert">
Kick the following residents from this estate?

[RESIDENTS]
    <usetemplate
     name="okcancelbuttons"
     notext="Cancel"
     yestext="OK"/>
  </notification>

  <notification
   icon="alert.tga"
   label="Confirm Teleport Home"
   name="EstateTeleportHomeUser"
   type="alert">
Teleport [AVATAR_NAME] home?
    <usetemplate
     name="okcancelbuttons"
     notext="Cancel"
     yestext="OK"/>
  </notification>

  <notification
   icon="alert.tga"
   label="Confirm Teleport Home"
   name="EstateTeleportHomeMultiple"
   type="alert">
Teleport the following residents home?

[RESIDENTS]
    <usetemplate
     name="okcancelbuttons"
     notext="Cancel"
     yestext="OK"/>
  </notification>

  <notification
   icon="alert.tga"
   label="Confirm Ban"
   name="EstateBanUser"
   type="alert">
Deny access for [EVIL_USER] for this estate only or for [ALL_ESTATES]?
    <tag>confirm</tag>
    <usetemplate
     name="yesnocancelbuttons"
     canceltext="Cancel"
     notext="All Estatees"
     yestext="This Estate"/>
  </notification>

  <notification
   icon="alert.tga"
   label="Confirm Ban"
   name="EstateBanUserMultiple"
   type="alert">
Deny access for the following residents this estate only or for [ALL_ESTATES]?

[RESIDENTS]
    <usetemplate
     name="yesnocancelbuttons"
     canceltext="Cancel"
     notext="All Estatees"
     yestext="This Estate"/>
  </notification>

  <notification
   icon="alertmodal.tga"
   name="EstateParcelAccessOverride"
   type="alertmodal">
Unchecking this option may remove restrictions that parcel owners have added to prevent griefing, maintain privacy, or protect underage residents from adult material. Please discuss with your parcel owners as needed.
    <tag>confirm</tag>
    <usetemplate
     name="okbutton"
     yestext="OK"/>
  </notification>

  <notification
   icon="alertmodal.tga"
   name="EstateParcelEnvironmentOverride"
   type="alertmodal">
(Estate-wide change: [ESTATENAME]) Unchecking this option will remove any custom environments that parcel owners have added to their parcels. Please discuss with your parcel owners as needed.
Do you wish to proceed?
    <tag>confirm</tag>
    <usetemplate
     name="okcancelbuttons"
     notext="Cancel"
     yestext="OK"/>
  </notification>
  
  
  <notification
   icon="alertmodal.tga"
   name="RegionEntryAccessBlocked"
   type="alertmodal">
   <tag>fail</tag>
    The region you’re trying to visit has a maturity rating exceeding your maximum maturity preference. Change this preference using Avatar &gt; Preferences &gt; General.

Complete information on maturity ratings can be found [https://community.secondlife.com/knowledgebase/english/maturity-ratings-r52/ here].
    <usetemplate
     name="okbutton"
     yestext="OK"/>
  </notification>

  <notification
   icon="alertmodal.tga"
   name="EstateChangeCovenant"
   type="alertmodal">
Are you sure you want to change the estate covenant?
    <tag>confirm</tag>
    <usetemplate
     name="okcancelbuttons"
     notext="Cancel"
     yestext="OK"/>
  </notification>
  
  <notification
    icon="alertmodal.tga"
    name="SLM_UPDATE_FOLDER"
    type="alertmodal">
    [MESSAGE]
  </notification>

   <notification
   icon="alertmodal.tga"
   name="RegionEntryAccessBlocked_AdultsOnlyContent"
   type="alertmodal">
   <tag>fail</tag>
    <tag>confirm</tag>
    The region you're trying to visit contains [REGIONMATURITY] content, which is accessible to adults only.
    <url option="0" name="url">
		http://wiki.secondlife.com/wiki/Linden_Lab_Official:Maturity_ratings:_an_overview
    </url>
    <usetemplate
     name="okcancelignore"
     yestext="Go to Knowledge Base"
	 notext="Close"
	 ignoretext="Region crossing: The region you&apos;re trying to visit contains content which is accessible to adults only."/>
  </notification>

  <notification
   icon="notifytip.tga"
   name="RegionEntryAccessBlocked_Notify"
   log_to_im="false"
   log_to_chat="true"
   type="notifytip">
   <tag>fail</tag>
The region you're trying to visit contains [REGIONMATURITY] content, but your current preferences are set to exclude [REGIONMATURITY] content.
  </notification>

  <notification
   icon="notifytip.tga"
   name="RegionEntryAccessBlocked_NotifyAdultsOnly"
   log_to_im="false"
   log_to_chat="true"
   type="notifytip">
    <tag>fail</tag>
    The region you're trying to visit contains [REGIONMATURITY] content, which is accessible to adults only.
  </notification>

  <notification
   icon="alertmodal.tga"
   name="RegionEntryAccessBlocked_Change"
   type="alertmodal">
    <tag>fail</tag>
    <tag>confirm</tag>
The region you're trying to visit contains [REGIONMATURITY] content, but your current preferences are set to exclude [REGIONMATURITY] content. We can change your preferences, or you can cancel. After your preferences are changed, you may attempt to enter the region again.
    <form name="form">
      <button
       index="0"
       name="OK"
       text="Change preferences"/>
      <button 
       default="true"
       index="1"
       name="Cancel"
       text="Cancel"/>
      <ignore name="ignore" text="Region crossing: The region you&apos;re trying to visit contains content excluded by your preferences."/>
    </form>
  </notification>

  <notification
   icon="alertmodal.tga"
   name="RegionEntryAccessBlocked_PreferencesOutOfSync"
   type="alertmodal">
    <tag>fail</tag>
    We are having technical difficulties with your region entry because your preferences are out of sync with the server.
    <usetemplate
     name="okbutton"
     yestext="OK"/>
  </notification>

  <notification
   icon="alertmodal.tga"
   name="TeleportEntryAccessBlocked"
   type="alertmodal">
    <tag>fail</tag>
    The region you’re trying to visit has a maturity rating exceeding your maximum maturity preference. Change this preference using Avatar &gt; Preferences &gt; General.

Complete information on maturity ratings can be found [https://community.secondlife.com/knowledgebase/english/maturity-ratings-r52/ here].
    <usetemplate
     name="okbutton"
     yestext="OK"/>
  </notification>

  <notification
   icon="alertmodal.tga"
   name="TeleportEntryAccessBlocked_AdultsOnlyContent"
   type="alertmodal">
    <unique>
      <context>REGIONMATURITY</context>
    </unique>
    <tag>fail</tag>
    <tag>confirm</tag>
    The region you're trying to visit contains [REGIONMATURITY] content, which is accessible to adults only.
    <url option="0" name="url">
      http://wiki.secondlife.com/wiki/Linden_Lab_Official:Maturity_ratings:_an_overview
    </url>
    <usetemplate
     name="okcancelignore"
     yestext="Go to Knowledge Base"
	 notext="Close"
	 ignoretext="Teleport: The region you&apos;re trying to visit contains content which is accessible to adults only."/>
  </notification>

  <notification
   icon="notifytip.tga"
   name="TeleportEntryAccessBlocked_Notify"
   log_to_im="false"
   log_to_chat="true"
   type="notifytip">
    <unique>
      <context>REGIONMATURITY</context>
    </unique>
    <tag>fail</tag>
    The region you're trying to visit contains [REGIONMATURITY] content, but your current preferences are set to exclude [REGIONMATURITY] content.
  </notification>

  <notification
   icon="notifytip.tga"
   name="TeleportEntryAccessBlocked_NotifyAdultsOnly"
   log_to_im="false"
   log_to_chat="true"
   type="notifytip">
    <unique>
      <context>REGIONMATURITY</context>
    </unique>
    <tag>fail</tag>
    The region you're trying to visit contains [REGIONMATURITY] content, which is accessible to adults only.
  </notification>

  <notification
   icon="alertmodal.tga"
   name="TeleportEntryAccessBlocked_ChangeAndReTeleport"
   type="alertmodal">
    <unique>
      <context>REGIONMATURITY</context>
    </unique>
    <tag>fail</tag>
    <tag>confirm</tag>
    The region you're trying to visit contains [REGIONMATURITY] content, but your current preferences are set to exclude [REGIONMATURITY] content. We can change your preferences and continue with the teleport, or you can cancel this teleport.
    <form name="form">
      <button
       index="0"
       name="OK"
       text="Change and continue"/>
      <button
       default="true"
       index="1"
       name="Cancel"
       text="Cancel"/>
      <ignore name="ignore" text="Teleport (restartable): The region you&apos;re trying to visit contains content excluded by your preferences."/>
    </form>
  </notification>

  <notification
   icon="alertmodal.tga"
   name="TeleportEntryAccessBlocked_Change"
   type="alertmodal">
    <unique>
      <context>REGIONMATURITY</context>
    </unique>
    <tag>fail</tag>
    <tag>confirm</tag>
    The region you're trying to visit contains [REGIONMATURITY] content, but your current preferences are set to exclude [REGIONMATURITY] content. We can change your preferences, or you can cancel the teleport. After your preferences are changed, you will need to attempt the teleport again.
    <form name="form">
      <button
       index="0"
       name="OK"
       text="Change preferences"/>
      <button
       default="true"
       index="1"
       name="Cancel"
       text="Cancel"/>
      <ignore name="ignore" text="Teleport (non-restartable): The region you&apos;re trying to visit contains content excluded by your preferences."/>
    </form>
  </notification>

  <notification
   icon="alertmodal.tga"
   name="TeleportEntryAccessBlocked_PreferencesOutOfSync"
   type="alertmodal">
    <tag>fail</tag>
    We are having technical difficulties with your teleport because your preferences are out of sync with the server.
    <usetemplate
     name="okbutton"
     yestext="OK"/>
  </notification>

  <notification
   icon="alertmodal.tga"
   name="RegionTPSpecialUsageBlocked"
   type="alertmodal">
    <tag>fail</tag>
    Unable to enter region. '[REGION_NAME]' is a Skill Gaming Region, and you must meet certain criteria in order to enter. For details, please review the [http://wiki.secondlife.com/wiki/Linden_Lab_Official:Second_Life_Skill_Gaming_FAQ Skill Gaming FAQ].
    <usetemplate
     name="okbutton"
     yestext="OK"/>
  </notification>

  <notification
   icon="alertmodal.tga"
   name="PreferredMaturityChanged"
   type="alertmodal">
You won't receive any more notifications that you're about to visit a region with [RATING] content.  You may change your content preferences in the future by using Avatar &gt; Preferences &gt; General from the menu bar.
  <tag>confirm</tag>
    <usetemplate
     name="okbutton"
     yestext="OK"/>
  </notification>

  <notification
   icon="alertmodal.tga"
   name="MaturityChangeError"
   type="alertmodal">
    We were unable to change your preferences to view [PREFERRED_MATURITY] content at this time.  Your preferences have been reset to view [ACTUAL_MATURITY] content.  You may attempt to change your preferences again by using Avatar &gt; Preferences &gt; General from the menu bar.
    <tag>confirm</tag>
    <usetemplate
     name="okbutton"
     yestext="OK"/>
  </notification>

  <notification
   icon="alertmodal.tga"
   name="LandClaimAccessBlocked"
   type="alertmodal">
    The land you're trying to claim has a maturity rating exceeding your current preferences.  You can change your preferences using Avatar &gt; Preferences &gt; General.

Complete information on maturity ratings can be found [https://community.secondlife.com/knowledgebase/english/maturity-ratings-r52/ here].
    <tag>fail</tag>
    <usetemplate
     name="okbutton"
     yestext="OK"/>
  </notification>

  <notification
   icon="alertmodal.tga"
   name="LandClaimAccessBlocked_AdultsOnlyContent"
   type="alertmodal">
    Only adults can claim this land.
    <tag>fail</tag>
    <tag>confirm</tag>
    <url option="0" name="url">
		http://wiki.secondlife.com/wiki/Linden_Lab_Official:Maturity_ratings:_an_overview
    </url>
    <usetemplate
     name="okcancelignore"
     yestext="Go to Knowledge Base"
	 notext="Close"
	 ignoretext="Only adults can claim this land."/>
  </notification>

  <notification
   icon="notifytip.tga"
   name="LandClaimAccessBlocked_Notify"
   log_to_im="false"
   log_to_chat="true"
   type="notifytip">
    The land you're trying to claim contains [REGIONMATURITY] content, but your current preferences are set to exclude [REGIONMATURITY] content.
    <tag>fail</tag>
  </notification>

  <notification
   icon="notifytip.tga"
   name="LandClaimAccessBlocked_NotifyAdultsOnly"
   log_to_im="false"
   log_to_chat="true"
   type="notifytip">
    <tag>fail</tag>
    The land you're trying to claim contains [REGIONMATURITY] content, which is accessible to adults only.
  </notification>

  <notification
   icon="alertmodal.tga"
   name="LandClaimAccessBlocked_Change"
   type="alertmodal">
    The land you're trying to claim contains [REGIONMATURITY] content, but your current preferences are set to exclude [REGIONMATURITY] content. We can change your preferences, then you can try claiming the land again.
    <tag>fail</tag>
    <tag>confirm</tag>
    <form name="form">
      <button
       index="0"
       name="OK"
       text="Change preferences"/>
      <button
       default="true"
       index="1"
       name="Cancel"
       text="Cancel"/>
      <ignore name="ignore" text="The land you&apos;re trying to claim contains content excluded by your preferences."/>
    </form>
  </notification>

  <notification
   icon="alertmodal.tga"
   name="LandBuyAccessBlocked"
   type="alertmodal">
    The land you're trying to buy has a maturity rating exceeding your current preferences.  You can change your preferences using Avatar &gt; Preferences &gt; General.

Complete information on maturity ratings can be found [https://community.secondlife.com/knowledgebase/english/maturity-ratings-r52/ here].
    <tag>fail</tag>
    <usetemplate
     name="okbutton"
     yestext="OK"/>
  </notification>

  <notification
   icon="alertmodal.tga"
   name="LandBuyAccessBlocked_AdultsOnlyContent"
   type="alertmodal">
    Only adults can buy this land.
    <tag>confirm</tag>
  <tag>fail</tag>
    <url option="0" name="url">
		http://wiki.secondlife.com/wiki/Linden_Lab_Official:Maturity_ratings:_an_overview
    </url>
    <usetemplate
     name="okcancelignore"
     yestext="Go to Knowledge Base"
	 notext="Close"
	 ignoretext="Only adults can buy this land."/>
  </notification>

  <notification
   icon="notifytip.tga"
   name="LandBuyAccessBlocked_Notify"
   log_to_im="false"
   log_to_chat="true"
   type="notifytip">
    The land you're trying to buy contains [REGIONMATURITY] content, but your current preferences are set to exclude [REGIONMATURITY] content.
    <tag>fail</tag>
  </notification>

  <notification
   icon="notifytip.tga"
   name="LandBuyAccessBlocked_NotifyAdultsOnly"
   log_to_im="false"
   log_to_chat="true"
   type="notifytip">
    <tag>fail</tag>
    The land you're trying to buy contains [REGIONMATURITY] content, which is accessible to adults only.
  </notification>

  <notification
   icon="alertmodal.tga"
   name="LandBuyAccessBlocked_Change"
   type="alertmodal">
    The land you're trying to buy contains [REGIONMATURITY] content, but your current preferences are set to exclude [REGIONMATURITY] content. We can change your preferences, then you can try buying the land again.
    <tag>confirm</tag>
    <tag>fail</tag>
    <form name="form">
      <button
       index="0"
       name="OK"
       text="Change preferences"/>
      <button
       default="true"
       index="1"
       name="Cancel"
       text="Cancel"/>
      <ignore name="ignore" text="The land you&apos;re trying to buy contains content excluded by your preferences."/>
    </form>
  </notification>

	<notification
	  icon="alertmodal.tga"
	  name="TooManyPrimsSelected"
	  type="alertmodal">
There are too many prims selected.  Please select [MAX_PRIM_COUNT] or fewer prims and try again.
  <tag>fail</tag>
		<usetemplate
		 name="okbutton"
		 yestext="OK"/>
	</notification>

	<notification
	  icon="alertmodal.tga"
	  name="TooManyScriptsSelected"
	  type="alertmodal">
Too many scripts in the objects selected.  Please select fewer objects and try again
  <tag>fail</tag>
		<usetemplate
		 name="okbutton"
		 yestext="OK"/>
	</notification>

	<notification
   icon="alertmodal.tga"
   name="ProblemImportingEstateCovenant"
   type="alertmodal">
Problem importing estate covenant.
  <tag>fail</tag>
    <usetemplate
     name="okbutton"
     yestext="OK"/>
  </notification>

  <notification
   icon="alertmodal.tga"
   name="ProblemAddingEstateManager"
   type="alertmodal">
Problems adding a new estate manager.  One or more estates may have a full manager list.
  <tag>fail</tag>
  </notification>

  <notification
   icon="alertmodal.tga"
   name="ProblemAddingEstateBanManager"
   type="alertmodal">
Unable to add estate owner or manager to ban list.
    <tag>fail</tag>
  </notification>

  <notification
   icon="alertmodal.tga"
   name="ProblemAddingEstateGeneric"
   type="alertmodal">
Problems adding to this estate list.  One or more estates may have a full list.
  <tag>fail</tag>
  </notification>

  <notification
   icon="alertmodal.tga"
   name="UnableToLoadNotecardAsset"
   type="alertmodal">
Unable to load notecard&apos;s asset at this time.
    <usetemplate
     name="okbutton"
     yestext="OK"/>
    <tag>fail</tag>
  </notification>

  <notification
   icon="alertmodal.tga"
   name="NotAllowedToViewNotecard"
   type="alertmodal">
Insufficient permissions to view notecard associated with asset ID requested.
    <usetemplate
     name="okbutton"
     yestext="OK"/>
    <tag>fail</tag>
  </notification>

  <notification
   icon="alertmodal.tga"
   name="MissingNotecardAssetID"
   type="alertmodal">
Asset ID for notecard is missing from database.
  <tag>fail</tag>
    <usetemplate
     name="okbutton"
     yestext="OK"/>
  </notification>

  <notification
   icon="alert.tga"
   name="PublishClassified"
   type="alert">
Remember: Classified ad fees are non-refundable.

Publish this classified now for L$[AMOUNT]?
    <tag>confirm</tag>
  <tag>funds</tag>
    <usetemplate
     name="okcancelbuttons"
     notext="Cancel"
     yestext="OK"/>
  </notification>

  <notification
   icon="alertmodal.tga"
   name="SetClassifiedMature"
   type="alertmodal">
Does this classified contain Moderate content?
    <tag>confirm</tag>
    <usetemplate
     canceltext="Cancel"
     name="yesnocancelbuttons"
     notext="No"
     yestext="Yes"/>
  </notification>

  <notification
   icon="alertmodal.tga"
   name="SetGroupMature"
   type="alertmodal">
Does this group contain Moderate content?
    <tag>group</tag>
    <tag>confirm</tag>
    <usetemplate
     canceltext="Cancel"
     name="yesnocancelbuttons"
     notext="No"
     yestext="Yes"/>
  </notification>

  <notification
   icon="alert.tga"
   label="Confirm restart"
   name="ConfirmRestart"
   type="alert">
Do you really want to schedule this region to restart?
    <tag>confirm</tag>
    <usetemplate
     name="okcancelbuttons"
     notext="Cancel"
     yestext="OK"/>
  </notification>

  <notification
   icon="alert.tga"
   label="Message everyone in this region"
   name="MessageRegion"
   type="alert">
Type a short announcement which will be sent to everyone in this region.
    <tag>confirm</tag>
    <form name="form">
      <input name="message" type="text" default="true"/>
      <button
       default="true"
       index="0"
       name="OK"
       text="OK"/>
      <button
       index="1"
       name="Cancel"
       text="Cancel"/>
    </form>
  </notification>

  <notification
   icon="alertmodal.tga"
   label="Changed Region Maturity"
   name="RegionMaturityChange"
   type="alertmodal">
The maturity rating for this region has been changed.
It may take some time for this change to be reflected on the map.
    <usetemplate
     name="okbutton"
     yestext="OK"/>
  </notification>

  <notification
   icon="alertmodal.tga"
   label="Voice Version Mismatch"
   name="VoiceVersionMismatch"
   type="alertmodal">
This version of [APP_NAME] is not compatible with the Voice Chat feature in this region. In order for Voice Chat to function correctly you will need to update [APP_NAME].
  <tag>fail</tag>
  <tag>voice</tag>
  </notification>

  <notification
   icon="alertmodal.tga"
   label="Cannot Buy Objects"
   name="BuyObjectOneOwner"
   type="alertmodal">
Cannot buy objects from different owners at the same time.
Please select only one object and try again.
  <tag>fail</tag>
  </notification>

  <notification
   icon="alertmodal.tga"
   label="Cannot Buy Contents"
   name="BuyContentsOneOnly"
   type="alertmodal">
Unable to buy the contents of more than one object at a time.
Please select only one object and try again.
  <tag>fail</tag>
  </notification>

  <notification
   icon="alertmodal.tga"
   label="Cannot Buy Contents"
   name="BuyContentsOneOwner"
   type="alertmodal">
Cannot buy objects from different owners at the same time.
Please select only one object and try again.
  <tag>fail</tag>
  </notification>

  <notification
   icon="alertmodal.tga"
   name="BuyOriginal"
   type="alertmodal">
Buy original object from [OWNER] for L$[PRICE]?
You will become the owner of this object.
You will be able to:
 Modify: [MODIFYPERM]
 Copy: [COPYPERM]
 Resell or Give Away: [RESELLPERM]
  <tag>confirm</tag>
  <tag>funds</tag>
    <usetemplate
     name="okcancelbuttons"
     notext="Cancel"
     yestext="OK"/>
  </notification>

  <notification
   icon="alertmodal.tga"
   name="BuyOriginalNoOwner"
   type="alertmodal">
Buy original object for L$[PRICE]?
You will become the owner of this object.
You will be able to:
 Modify: [MODIFYPERM]
 Copy: [COPYPERM]
 Resell or Give Away: [RESELLPERM]
  <tag>confirm</tag>
  <tag>funds</tag>
    <usetemplate
     name="okcancelbuttons"
     notext="Cancel"
     yestext="OK"/>
  </notification>

  <notification
   icon="alertmodal.tga"
   name="BuyCopy"
   type="alertmodal">
Buy a copy from [OWNER] for L$[PRICE]?
The object will be copied to your inventory.
You will be able to:
 Modify: [MODIFYPERM]
 Copy: [COPYPERM]
 Resell or Give Away: [RESELLPERM]
  <tag>confirm</tag>
  <tag>funds</tag>
    <usetemplate
     name="okcancelbuttons"
     notext="Cancel"
     yestext="OK"/>
  </notification>

  <notification
   icon="alertmodal.tga"
   name="BuyCopyNoOwner"
   type="alertmodal">
Buy a copy for L$[PRICE]?
The object will be copied to your inventory.
You will be able to:
 Modify: [MODIFYPERM]
 Copy: [COPYPERM]
 Resell or Give Away: [RESELLPERM]
  <tag>confirm</tag>
  <tag>funds</tag>
    <usetemplate
     name="okcancelbuttons"
     notext="Cancel"
     yestext="OK"/>
  </notification>

  <notification
   icon="alertmodal.tga"
   name="BuyContents"
   type="alertmodal">
Buy contents from [OWNER] for L$[PRICE]?
They will be copied to your inventory.
  <tag>confirm</tag>
  <tag>funds</tag>
    <usetemplate
     name="okcancelbuttons"
     notext="Cancel"
     yestext="OK"/>
  </notification>

  <notification
   icon="alertmodal.tga"
   name="BuyContentsNoOwner"
   type="alertmodal">
Buy contents for L$[PRICE]?
They will be copied to your inventory.
  <tag>confirm</tag>
  <tag>funds</tag>
    <usetemplate
     name="okcancelbuttons"
     notext="Cancel"
     yestext="OK"/>
  </notification>

  <notification
   icon="alertmodal.tga"
   name="ConfirmPurchase"
   type="alertmodal">
This transaction will:
[ACTION]

Are you sure you want to proceed with this purchase?
    <tag>confirm</tag>
    <tag>funds</tag>
    <usetemplate
     name="okcancelbuttons"
     notext="Cancel"
     yestext="OK"/>
  </notification>

  <notification
   icon="alertmodal.tga"
   name="ConfirmPurchasePassword"
   type="password">
This transaction will:
[ACTION]

Are you sure you want to proceed with this purchase?
Please re-enter your password and click OK.
    <tag>funds</tag>
    <tag>confirm</tag>
    <form name="form">
      <input
       name="message"
       type="password"
       default="true"/>
      <button
       default="true"
       index="0"
       name="ConfirmPurchase"
       text="OK"/>
      <button
       index="1"
       name="Cancel"
       text="Cancel"/>
    </form>
  </notification>

  <notification
   icon="alert.tga"
   name="SetPickLocation"
   type="alert">
Note:
You have updated the location of this pick but the other details will retain their original values.
    <usetemplate
     name="okbutton"
     yestext="OK"/>
  </notification>

  <notification
   icon="alertmodal.tga"
   name="ApplyInventoryToObject"
   type="alertmodal">
You are applying &apos;no copy&apos; inventory item.
This item will be moved to object's inventory, not copied.

Move the inventory item?
    <tag>confirm</tag>
    <usetemplate
     ignoretext="Warn me before I apply &apos;no-copy&apos; items to an object"
     name="okcancelignore"
     notext="Cancel"
     yestext="OK"/>
  </notification>

  <notification
   icon="alertmodal.tga"
   name="MoveInventoryFromObject"
   type="alertmodal">
You have selected &apos;no copy&apos; inventory items.
These items will be moved to your inventory, not copied.

Move the inventory item(s)?
    <tag>confirm</tag>
    <usetemplate
     ignoretext="Warn me before I move &apos;no-copy&apos; items from an object"
     name="okcancelignore"
     notext="Cancel"
     yestext="OK"/>
  </notification>

  <notification
   icon="alertmodal.tga"
   name="MoveInventoryFromScriptedObject"
   type="alertmodal">
You have selected &apos;no copy&apos; inventory items.  These items will be moved to your inventory, not copied.
Because this object is scripted, moving these items to your inventory may cause the script to malfunction.

Move the inventory item(s)?    
    <tag>confirm</tag>
    <usetemplate
     ignoretext="Warn me before I move &apos;no-copy&apos; items which might break a scripted object"
     name="okcancelignore"
     notext="Cancel"
     yestext="OK"/>
  </notification>

  <notification
   icon="alert.tga"
   name="ClickActionNotPayable"
   type="alert">
Warning: The &apos;Pay object&apos; click action has been set, but it will only work if a script is added with a money() event.
    <form name="form">
      <ignore name="ignore"
       text="I set the action &apos;Pay object&apos; when building an object without a money() script"/>
    </form>
  </notification>

  <notification
   icon="alertmodal.tga"
   name="PayConfirmation"
   type="alertmodal">
    Confirm that you want to pay L$[AMOUNT] to [TARGET].
    <tag>confirm</tag>
    <usetemplate
     name="okcancelbuttons"
     notext="Cancel"
     yestext="Pay"/>
  </notification>

  <notification
   icon="alertmodal.tga"
   name="PayObjectFailed"
   type="alertmodal">
    Payment failed: object was not found.
    <tag>fail</tag>
    <usetemplate
     name="okbutton"
     yestext="OK"/>
  </notification>

  <notification
   icon="alertmodal.tga"
   name="PaymentBlockedButtonMismatch"
   type="alertmodal">
    Payment stopped:  the price paid does not match any of the pay buttons set for this object.
    <tag>fail</tag>
    <usetemplate
     name="okbutton"
     yestext="OK"/>
  </notification>

  <notification
   icon="alertmodal.tga"
   name="OpenObjectCannotCopy"
   type="alertmodal">
There are no items in this object that you are allowed to copy.
  <tag>fail</tag>
  </notification>

  <notification
   icon="alertmodal.tga"
   name="WebLaunchAccountHistory"
   type="alertmodal">
Go to your [http://secondlife.com/account/ Dashboard] to see your account history?
    <tag>confirm</tag>
    <usetemplate
     ignoretext="Launch my browser to see my account history"
     name="okcancelignore"
     notext="Cancel"
     yestext="Go to page"/>
  </notification>

  <notification
   icon="alertmodal.tga"
   name="ConfirmAddingChatParticipants"
   type="alertmodal">
    <unique/>
When you add a person to an existing conversation, a new conversation will be created.  All participants will receive new conversation notifications.
    <tag>confirm</tag>
    <usetemplate
     ignoretext="Confirm adding chat paticipants"
     name="okcancelignore"
     notext="Cancel"
     yestext="OK"/>
  </notification>
 
  <notification
   icon="alertmodal.tga"
   name="ConfirmQuit"
   type="alertmodal">
    <unique/>
Are you sure you want to quit?
    <tag>confirm</tag>
    <usetemplate
     ignoretext="Confirm before I quit"
     name="okcancelignore"
     notext="Do not Quit"
     yestext="Quit"/>
  </notification>

  <notification
   icon="alertmodal.tga"
   name="ConfirmRestoreToybox"
   type="alertmodal">
    <unique/>
This action will restore your default buttons and toolbars.

You cannot undo this action.
    <usetemplate
     name="okcancelbuttons"
     notext="Cancel"
     yestext="OK"/>
  </notification>

  <notification
   icon="alertmodal.tga"
   name="ConfirmClearAllToybox"
   type="alertmodal">
    <unique/>
This action will return all buttons to the toolbox and your toolbars will be empty.
    
You cannot undo this action.
    <usetemplate
     name="okcancelbuttons"
     notext="Cancel"
     yestext="OK"/>
  </notification>

  <notification
   icon="alertmodal.tga"
   name="DeleteItems"
   type="alertmodal">
    <unique/>
    [QUESTION]
    <tag>confirm</tag>
    <form name="form">
     <ignore name="ignore"
      session_only="false"
      text="Confirm before deleting items"/>
      <button
       default="true"
       index="0"
       name="Yes"
       text="OK"/>
      <button
       index="1"
       name="No"
       text="Cancel"/>
    </form>
  </notification>

  <notification
   icon="alertmodal.tga"
   name="DeleteFilteredItems"
   type="alertmodal">
    <unique/>
    Your inventory is currently filtered and not all of the items you're about to delete are currently visible.

Are you sure you want to delete them?
    <tag>confirm</tag>
    <usetemplate
     ignoretext="Confirm before deleting filtered items"
     name="okcancelignore"
     notext="Cancel"
     yestext="OK"/>
  </notification>

  <notification
   icon="alertmodal.tga"
   name="DeleteWornItems"
   type="alertmodal">
    <unique/>
Some item(s) you wish to delete are being worn on your avatar.
Remove these items from your avatar?
    <tag>confirm</tag>
    <usetemplate
     name="okcancelbuttons"
     notext="Cancel"
     yestext="Remove item(s) and delete"/>
  </notification>
    
  <notification
   icon="alertmodal.tga"
   name="CantDeleteRequiredClothing"
   type="alertmodal">
    <unique/>
Some item(s) you wish to delete are required clothing layers (skin, shape, hair, eyes).
You must replace those layers before deleting them.
    <tag>confirm</tag>
    <usetemplate
     name="okbutton"
     yestext="OK"/>
  </notification>

  <notification
   icon="alertmodal.tga"
   name="DeleteThumbnail"
   type="alertmodal">
    <unique/>
    Delete the image for this item? There is no undo.
    <tag>confirm</tag>
    <usetemplate
     ignoretext="Warn me that thumbnail will be permanently removed"
     name="okcancelignore"
     notext="Cancel"
     yestext="Delete"/>
  </notification>

  <notification
   icon="alertmodal.tga"
   name="ThumbnailDimentionsLimit"
   type="alertmodal">
    <unique/>
    Only square images from 64 to 256 pixels per side are allowed.
    <usetemplate
     name="okbutton"
     yestext="OK"/>
  </notification>

  <notification
   icon="alertmodal.tga"
   name="ThumbnailInsufficientPermissions"
   type="alertmodal">
    <unique/>
    Only copy and transfer free images can be assigned as thumbnails.
    <usetemplate
     name="okbutton"
     yestext="OK"/>
  </notification>

  <notification
   icon="alertmodal.tga"
   name="ThumbnailOutfitPhoto"
   type="alertmodal">
    <unique/>
    To add an image to an outfit, use the Outfit Gallery window, or right-click on the outfit folder and select "Image..."
    <usetemplate
     name="okbutton"
     yestext="OK"/>
  </notification>

    <notification
     icon="alertmodal.tga"
     name="ThumbnailSelectionTooLarge"
     type="alertmodal">
        <unique/>
        You can only modify up to 50 thumbnails at a time.
        <usetemplate
         name="okbutton"
         yestext="OK"/>
    </notification>

  <notification
     icon="alertmodal.tga"
     name="ConfirmUnlink"
     type="alertmodal">
    <unique/>
    Do you really want to unlink the selected object?
    <tag>confirm</tag>
    <usetemplate
     name="okcancelbuttons"
     notext="Cancel"
     yestext="Unlink"/>
  </notification>
  
  <notification
   icon="alertmodal.tga"
   name="HelpReportAbuseConfirm"
   type="alertmodal">
   <unique/>
Thank you for taking the time to inform us of this issue. 
We will review your report for possible violations and take the appropriate action.
    <usetemplate
     name="okbutton"
     yestext="OK"/>
  </notification>
  
  <notification
   icon="alertmodal.tga"
   name="HelpReportAbuseSelectCategory"
   type="alertmodal">
Please select a category for this abuse report.
Selecting a category helps us file and process abuse reports.
  <tag>fail</tag>
  </notification>

  <notification
   icon="alertmodal.tga"
   name="HelpReportAbuseAbuserNameEmpty"
   type="alertmodal">
Please enter the name of the abuser.
Entering an accurate value helps us file and process abuse reports.
  <tag>fail</tag>
  </notification>

  <notification
   icon="alertmodal.tga"
   name="HelpReportAbuseAbuserLocationEmpty"
   type="alertmodal">
Please enter the location where the abuse took place.
Entering an accurate value helps us file and process abuse reports.
  <tag>fail</tag>
  </notification>

  <notification
   icon="alertmodal.tga"
   name="HelpReportAbuseSummaryEmpty"
   type="alertmodal">
Please enter a summary of the abuse that took place.
Entering an accurate summary helps us file and process abuse reports.
  <tag>fail</tag>
  </notification>

  <notification
   icon="alertmodal.tga"
   name="HelpReportAbuseDetailsEmpty"
   type="alertmodal">
Please enter a detailed description of the abuse that took place.
Be as specific as you can, including names and the details of the incident you are reporting.
Entering an accurate description helps us file and process abuse reports.
  <tag>fail</tag>
  </notification>

  <notification
   icon="alertmodal.tga"
   name="HelpReportAbuseContainsCopyright"
   type="alertmodal">
Dear Resident,

You appear to be reporting intellectual property infringement. Please make sure you are reporting it correctly:

(1) The Abuse Process. You may submit an abuse report if you believe a resident is exploiting the [CURRENT_GRID] permissions system, for example, by using CopyBot or similar copying tools, to infringe intellectual property rights. The Abuse Team investigates and issues appropriate disciplinary action for behavior that violates the [CURRENT_GRID] [http://secondlife.com/corporate/tos.php Terms of Service] or [http://secondlife.com/corporate/cs.php Community Standards]. However, the Abuse Team does not handle and will not respond to requests to remove content from the [CURRENT_GRID] world.

(2) The DMCA or Content Removal Process. To request removal of content from [CURRENT_GRID], you MUST submit a valid notification of infringement as provided in our [http://secondlife.com/corporate/dmca.php DMCA Policy].

If you still wish to continue with the abuse process, please close this window and finish submitting your report.  You may need to select the specific category &apos;CopyBot or Permissions Exploit&apos;.

Thank you,

Linden Lab
  </notification>

  <notification
   icon="alertmodal.tga"
   name="FailedRequirementsCheck"
   type="alertmodal">
The following required components are missing from [FLOATER]:
[COMPONENTS]
  <tag>fail</tag>
  </notification>

  <notification
   icon="alert.tga"
   label="Replace Existing Attachment"
   name="ReplaceAttachment"
   type="alert">
There is already an object attached to this point on your body.
Do you want to replace it with the selected object?
    <tag>confirm</tag>
    <form name="form">
      <ignore name="ignore"
       save_option="true"
       text="Replace an existing attachment with the selected item"/>
      <button
       default="true"
       ignore="Replace Automatically"
       index="0"
       name="Yes"
       text="OK"/>
      <button
       ignore="Never Replace"
       index="1"
       name="No"
       text="Cancel"/>
    </form>
  </notification>

  <notification
   icon="alertmodal.tga"
   name="TooManyWearables"
   type="alertmodal">
    You can't wear a folder containing more than [AMOUNT] items.  You can change this limit in Advanced &gt; Show Debug Settings &gt; WearFolderLimit.
    <tag>fail</tag>
  </notification>

  <notification
   icon="alert.tga"
   label="Unavailable Mode Warning"
   name="DoNotDisturbModePay"
   type="alert">
You have turned on Unavailable mode. You will not receive any items offered in exchange for this payment.

Would you like to turn off Unavailable mode before completing this transaction?
    <tag>confirm</tag>
    <form name="form">
      <ignore name="ignore"
       save_option="true"
       text="I am about to pay a person or object while I am in Unavailable mode"/>
      <button
       default="true"
       ignore="Always leave Unavailable Mode"
       index="0"
       name="Yes"
       text="OK"/>
      <button
       ignore="Never leave Unavailable Mode"
       index="1"
       name="No"
       text="Cancel"/>
    </form>
  </notification>

  <notification
   icon="notify.tga"
   label="Parcel is Playing Media"
   name="ParcelPlayingMedia"   
   persist="false"
   type="notify">
This location plays media:
[URL]
Would you like to play it?
    <tag>confirm</tag>
    <form name="form">
      <ignore name="ignore"
       checkbox_only="true"
       text="Always choose this option for this land."/>
      <button
       ignore="Play Media"
       index="1"
       name="Yes"
       text="Play"/>
      <button
       default="true"
       ignore="Ignore Media"
       index="0"
       name="No"
       text="Don't play"/>
    </form>
  </notification>

  <notification
   icon="alertmodal.tga"
   name="ConfirmDeleteProtectedCategory"
   type="alertmodal">
The folder &apos;[FOLDERNAME]&apos; is a system folder. Deleting system folders can cause instability.  Are you sure you want to delete it?
    <tag>confirm</tag>
    <usetemplate
     ignoretext="Confirm before I delete a system folder"
     name="okcancelignore"
     notext="Cancel"
     yestext="OK"/>
  </notification>

  <notification
   icon="alertmodal.tga"
   name="PurgeSelectedItems"
   type="alertmodal">
[COUNT] item(s) will be permanently deleted. Are you sure you want to permanently delete selected item(s) from your Trash?
    <tag>confirm</tag>
    <usetemplate
     name="okcancelbuttons"
     notext="Cancel"
     yestext="OK"/>
  </notification>

  <notification
   icon="alertmodal.tga"
   name="ConfirmEmptyTrash"
   type="alertmodal">
[COUNT] items and folders will be permanently deleted. Are you sure you want to permanently delete the contents of your Trash?
    <tag>confirm</tag>
    <usetemplate
     name="okcancelbuttons"
     notext="Cancel"
     yestext="OK"/>
  </notification>

  <notification
   icon="alertmodal.tga"
   name="TrashIsFull"
   type="alertmodal">
Your trash is overflowing. This may cause problems logging in.
      <tag>confirm</tag>
        <usetemplate
         name="okcancelbuttons"
         notext="I will empty trash later"
         yestext="Check trash folder"/>
  </notification>

  <notification
   icon="notifytip.tga"
   name="InventoryLimitReachedAIS"
   type="notifytip">
Your inventory is experiencing issues. Please contact support of your grid.
  <tag>fail</tag>
  </notification>

  <notification
   icon="alertmodal.tga"
   name="InventoryLimitReachedAISAlert"
   type="alertmodal">
Your inventory is experiencing issues. Please contact support of your grid.
  <tag>fail</tag>
  </notification>

  <notification
   icon="alertmodal.tga"
   name="ConfirmClearBrowserCache"
   type="alertmodal">
Are you sure you want to delete your travel, web, and search history?
    <tag>confirm</tag>
    <usetemplate
     name="okcancelbuttons"
     notext="Cancel"
     yestext="OK"/>
  </notification>
  
  <notification
   icon="alertmodal.tga"
   name="ConfirmClearCache"
   type="alertmodal">
Are you sure you want to clear your viewer cache?
    <tag>confirm</tag>
    <usetemplate
     name="okcancelbuttons"
     notext="Cancel"
     yestext="OK"/>
  </notification>
  
  <notification
   icon="alertmodal.tga"
   name="ConfirmClearInventoryCache"
   type="alertmodal">
Are you sure you want to clear your inventory cache?
    <tag>confirm</tag>
    <usetemplate
     name="okcancelbuttons"
     notext="Cancel"
     yestext="OK"/>
  </notification>
  
  <notification
   icon="alertmodal.tga"
   name="ConfirmClearWebBrowserCache"
   type="alertmodal">
Are you sure you want to clear your web browser cache (Requires Restart)?
    <tag>confirm</tag>
    <usetemplate
     name="okcancelbuttons"
     notext="Cancel"
     yestext="OK"/>
  </notification>

  <notification
   icon="alertmodal.tga"
   name="ConfirmClearCookies"
   type="alertmodal">
Are you sure you want to clear your cookies?
    <tag>confirm</tag>
    <usetemplate
     name="okcancelbuttons"
     notext="Cancel"
     yestext="Yes"/>
  </notification>

  <notification
   icon="alertmodal.tga"
   name="ConfirmClearMediaUrlList"
   type="alertmodal">
Are you sure you want to clear your list of saved URLs?
    <tag>confirm</tag>
    <usetemplate
     name="okcancelbuttons"
     notext="Cancel"
     yestext="Yes"/>
  </notification>

  <notification
   icon="alertmodal.tga"
   name="ConfirmEmptyLostAndFound"
   type="alertmodal">
Are you sure you want to permanently delete the contents of your Lost And Found?
    <tag>confirm</tag>
    <usetemplate
     ignoretext="Confirm before I empty the inventory Lost And Found folder"
     name="okcancelignore"
     notext="No"
     yestext="Yes"/>
  </notification>

  <notification
   icon="alertmodal.tga"
   name="ConfirmReplaceLink"
   type="alertmodal">
You're about to replace '[TYPE]' body part link with the item which doesn't match the type.
Are you sure you want to proceed?
    <tag>confirm</tag>
    <usetemplate
     ignoretext="Confirm before I replace link"
     name="okcancelignore"
     notext="No"
     yestext="Yes"/>
  </notification>
  
  <notification
   icon="alertmodal.tga"
   name="CopySLURL"
   type="alertmodal">
The following SLurl has been copied to your clipboard:
 [SLURL]

Link to this from a web page to give others easy access to this location, or try it out yourself by pasting it into the address bar of any web browser.
    <form name="form">
      <ignore name="ignore"
       text="SLurl is copied to my clipboard"/>
    </form>
  </notification>

  <notification
   icon="alertmodal.tga"
   name="WLSavePresetAlert"
   type="alertmodal">
   <unique/>
Do you wish to overwrite the saved preset?
    <tag>confirm</tag>
    <usetemplate
     name="okcancelbuttons"
     notext="No"
     yestext="Yes"/>
  </notification>

  <notification
   icon="alertmodal.tga"
   name="WLNoEditDefault"
   type="alertmodal">
You cannot edit or delete a default preset.
  <tag>fail</tag>
  </notification>

  <notification
   icon="alertmodal.tga"
   name="WLMissingSky"
   type="alertmodal">
This day cycle file references a missing sky file: [SKY].
  <tag>fail</tag>
  </notification>

  <notification
   icon="alertmodal.tga"
   name="WLRegionApplyFail"
   type="alertmodal">
Sorry, the settings couldn't be applied to the region. Reason: [FAIL_REASON]
  </notification>

  <notification
   icon="alertmodal.tga"
   name="WLLocalTextureDayBlock"
   type="alertmodal">
A Local texture is in use on track [TRACK], frame #[FRAMENO] ([FRAME]%) in field [FIELD].
Settings may not be saved using local textures.
  </notification>
    
  <notification
   icon="alertmodal.tga"
   name="WLLocalTextureFixedBlock"
   type="alertmodal">
A local texture is in use in field [FIELD].
Settings may not be saved using local textures.
  </notification>

  <notification
   functor="GenericAcknowledge"
   icon="alertmodal.tga"
   name="EnvCannotDeleteLastDayCycleKey"
   type="alertmodal">
Unable to delete the last key in this day cycle because you cannot have an empty day cycle.  You should modify the last remaining key instead of attempting to delete it and then to create a new one.
    <usetemplate
     name="okbutton"
     yestext="OK"/>
  </notification>

  <notification
   functor="GenericAcknowledge"
   icon="alertmodal.tga"
   name="DayCycleTooManyKeyframes"
   type="alertmodal">
You cannot add any more keyframes to this day cycle.  The maximum number of keyframes for day cycles of [SCOPE] scope is [MAX].
    <usetemplate
     name="okbutton"
     yestext="OK"/>
  </notification>

  <notification
   functor="GenericAcknowledge"
   icon="alertmodal.tga"
   name="EnvUpdateRate"
   type="alertmodal">
    You may only update region environmental settings every [WAIT] seconds.  Wait at least that long and then try again.
    <usetemplate
     name="okbutton"
     yestext="OK"/>
  </notification>

  <notification
   icon="alertmodal.tga"
   name="PPSaveEffectAlert"
   type="alertmodal">
PostProcess Effect exists. Do you still wish overwrite it?
    <usetemplate
     name="okcancelbuttons"
     notext="No"
     yestext="Yes"/>
  </notification>

  <notification
   icon="alertmodal.tga"
   name="ChatterBoxSessionStartError"
   type="alertmodal">
Unable to start a new chat session with [RECIPIENT].
[REASON]
  <tag>fail</tag>
    <usetemplate
     name="okbutton"
     yestext="OK"/>
  </notification>

  <notification
   icon="notifytip.tga"
   name="ChatterBoxSessionEventError"
   type="notifytip">
[EVENT]
<!--[REASON]-->
  <tag>fail</tag>
    <usetemplate
     name="okbutton"
     yestext="OK"/>
  </notification>

  <notification
   icon="alertmodal.tga"
   name="ForceCloseChatterBoxSession"
   type="alertmodal">
Your chat session with [NAME] must close.
[REASON]
    <usetemplate
     name="okbutton"
     yestext="OK"/>
  </notification>

  <notification
   icon="alertmodal.tga"
   name="Cannot_Purchase_an_Attachment"
   type="alertmodal">
You cannot buy an object while it is attached.
  <tag>fail</tag>
  </notification>

  <notification
   icon="alertmodal.tga"
   label="About Requests for the Debit Permission"
   name="DebitPermissionDetails"
   type="alertmodal">
Granting this request gives a script ongoing permission to take Linden dollars (L$) from your account. To revoke this permission, the object owner must delete the object or reset the scripts in the object.
    <usetemplate
     name="okbutton"
     yestext="OK"/>
  </notification>

  <notification
   icon="alertmodal.tga"
   name="AutoWearNewClothing"
   type="alertmodal">
Would you like to automatically wear the clothing you are about to create?
    <tag>confirm</tag>
    <usetemplate
     ignoretext="Wear the clothing I create while editing My Appearance"
     name="okcancelignore"
     notext="No"
     yestext="Yes"/>
  </notification>

  <notification
   icon="alertmodal.tga"
   name="NotAgeVerified"
   type="alertmodal">
    The location you're trying to visit is restricted to residents age 18 and over.
    <tag>fail</tag>
    <usetemplate
     ignoretext="I am not old enough to visit age restricted areas."
     name="okignore"
     yestext="OK"/>
  </notification>

  <notification
   icon="notifytip.tga"
   name="NotAgeVerified_Notify"
   type="notifytip">
    Location restricted to age 18 and over.
    <tag>fail</tag>
  </notification>

  <notification
   icon="alertmodal.tga"
   name="Cannot enter parcel: no payment info on file"
   type="alertmodal">
You must have payment information on file to visit this area.  Do you want to go to the [CURRENT_GRID] website and set this up?

[_URL]
    <tag>confirm</tag>
    <url option="0" name="url">

			https://secondlife.com/account/
    </url>
    <usetemplate
     ignoretext="I lack payment information on file"
     name="okcancelignore"
     notext="No"
     yestext="Yes"/>
  </notification>

  <notification
   icon="alertmodal.tga"
   name="MissingString"
   type="alertmodal">
The string [STRING_NAME] is missing from strings.xml.
  </notification>

  <notification
   icon="alert.tga"  
   name="EnableMediaFilter"
   type="alert"> 
Playing media or music can expose your identity to sites outside [CURRENT_GRID]. You can enable a filter that will allow you to select which sites will receive media requests, and give you better control over your privacy.

Enable the media filter?
(You can change this option later under Preferences &gt; Sound &amp; Media.)
   <form name="form">
    <button
         index="0"
         name="Enable"
         text="Enable"/>
        <button
         index="1"
         name="Disable"
         text="Disable"/>
   </form>
  </notification>

  <notification
   icon="alert.tga"  
   name="MediaAlert"
   type="alert"> 
This parcel provides media from:

Domain: [MEDIADOMAIN]
URL: [MEDIAURL]
   <form name="form">
    <button
         index="0"
         name="Allow"
         text="Allow"/>
        <button
         index="1"
         name="Deny"
         text="Deny"/>
   </form>
  </notification>

  <notification
   icon="alert.tga"  
   name="MediaAlert2"
   type="alert"> 
Do you want to remember your choice and [LCONDITION] allow media from this source?

Domain: [MEDIADOMAIN]
URL: [MEDIAURL]
   <form name="form">
    <button
         index="0"
         name="Do Now"
         text="[ACTION] Now"/>
        <button
         index="1"   
         name="RememberDomain"
         text="[CONDITION] Allow This Domain"/>
        <button
         index="2"
         name="RememberURL"
         text="[CONDITION] Allow This URL"/>
   </form>
  </notification>

  <notification
   icon="alert.tga"  
   name="MediaAlertSingle"
   type="alert"> 
This parcel provides media from:

Domain: [MEDIADOMAIN]
URL: [MEDIAURL]
   <form name="form">
		<button
         index="0"
         name="Allow"
         text="Allow"/>
        <button
         index="1"
         name="Deny"
         text="Deny"/>
        <button
         index="2"   
         name="BlacklistDomain"
         text="Blacklist"/>
        <button
         index="3"   
         name="WhitelistDomain"
         text="Whitelist"/>
   </form>
  </notification>

  <notification
   icon="alert.tga"  
   name="AudioAlert"
   type="alert"> 
This parcel provides music from:

Domain: [AUDIODOMAIN]
URL: [AUDIOURL]
   <form name="form">
    <button
         index="0"
         name="Allow"
         text="Allow"/>
        <button
         index="1"
         name="Deny"
         text="Deny"/>
   </form>
  </notification>

  <notification
   icon="alert.tga"  
   name="AudioAlert2"
   type="alert"> 
Do you want to remember your choice and [LCONDITION] allow music from this source?

Domain: [AUDIODOMAIN]
URL: [AUDIOURL]
   <form name="form">
    <button
         index="0"
         name="Do Now"
         text="[ACTION] Now"/>
        <button
         index="1"   
         name="RememberDomain"
         text="[CONDITION] Allow This Domain"/>
        <button
         index="2"
         name="RememberURL"
         text="[CONDITION] Allow This URL"/>
   </form>
  </notification>
  
  <notification
   icon="alert.tga"  
   name="AudioAlertSingle"
   type="alert"> 
Do you want to remember your choice and [LCONDITION] allow music from this source?

Domain: [AUDIODOMAIN]
URL: [AUDIOURL]
   <form name="form">
		<button
         index="0"
         name="Allow"
         text="Allow"/>
        <button
         index="1"
         name="Deny"
         text="Deny"/>
        <button
         index="2"   
         name="BlacklistDomain"
         text="Blacklist"/>
        <button
         index="3"
         name="WhitelistDomain"
         text="Whitelist"/>
   </form>
  </notification>

  <notification
   icon="notifytip.tga"
   name="SystemMessageTip"
   type="notifytip">
[MESSAGE]
  </notification>
  
  <notification
   icon="notifytip.tga"
   name="ChatSystemMessageTip"
   log_to_chat="true"
   type="notifytip">
[MESSAGE]
  </notification>

  <notification
   icon="notifytip.tga"
   name="IMSystemMessageTip"
   log_to_im="true"   
   log_to_chat="false"   
   type="notifytip">
[MESSAGE]
  </notification>

  <notification
   icon="notifytip.tga"
   name="Cancelled"
   type="notifytip">
Cancelled.
  </notification>

  <notification
   icon="notifytip.tga"
   name="CancelledAttach"
   type="notifytip">
Cancelled Attach.
  </notification>

  <notification
   icon="notifytip.tga"
   name="ReplacedMissingWearable"
   type="notifytip">
Replaced missing clothing/body part with default.
  </notification>

  <notification
   icon="groupnotify"
   name="GroupNotice"
   persist="true"
   type="groupnotify">
[SENDER], [GROUP]
Topic: [SUBJECT], Message: [MESSAGE]
    <tag>group</tag>
  </notification>

  <notification
   icon="notifytip.tga"
   name="FriendOnlineOffline"
   log_to_chat="false"
   type="notifytip">
    <tag>friendship</tag>
[NAME] is [STATUS].
    <unique combine="cancel_old">
      <context>NAME</context>
    </unique>
  </notification>

  <notification
   icon="notifytip.tga"
   name="AddSelfFriend"
   type="notifytip">
    <tag>friendship</tag>
Although you&apos;re very nice, you can&apos;t add yourself as a friend.
  </notification>

  <notification
   icon="notifytip.tga"
   name="AddSelfRenderExceptions"
   type="notifytip">
You can&apos;t add yourself to the rendering exceptions list.
  </notification>

  <notification
   icon="notifytip.tga"
   name="UploadingAuctionSnapshot"
   type="notifytip">
Uploading in-world and web site snapshots.
(Takes about 5 minutes.)
  </notification>

  <notification
   icon="notify.tga"
   name="UploadPayment"
   persist="true"
   type="notify">
You paid L$[AMOUNT] to upload.
<tag>funds</tag>
  </notification>

  <notification
   icon="notifytip.tga"
   name="UploadWebSnapshotDone"
   type="notifytip">
Web site snapshot upload done.
  </notification>

  <notification
   icon="notifytip.tga"
   name="UploadSnapshotDone"
   type="notifytip">
In-world snapshot upload is done.
  </notification>

  <notification
   icon="notifytip.tga"
   name="TerrainDownloaded"
   type="notifytip">
Terrain.raw downloaded.
  </notification>

  <notification
   icon="notifytip.tga"
   name="GestureMissing"
   type="notifytip">
Gesture [NAME] is missing from the database.
  <tag>fail</tag>
  </notification>

  <notification
   icon="notifytip.tga"
   name="UnableToLoadGesture"
   type="notifytip">
Unable to load gesture [NAME].
  <tag>fail</tag>
  </notification>

  <notification
   icon="notifytip.tga"
   name="LandmarkMissing"
   type="notifytip">
Landmark is missing from the database.
  <tag>fail</tag>
  </notification>

  <notification
   icon="notifytip.tga"
   name="UnableToLoadLandmark"
   type="notifytip">
Unable to load the landmark.  Please try again.
  <tag>fail</tag>
  </notification>

  <notification
   icon="notifytip.tga"
   name="CapsKeyOn"
   type="notifytip">
Your Caps Lock key is on.
This might affect your password.
  </notification>

  <notification
   icon="notifytip.tga"
   name="NotecardMissing"
   type="notifytip">
Notecard is missing from the database.
  <tag>fail</tag>
  </notification>

  <notification
   icon="notifytip.tga"
   name="NotecardNoPermissions"
   type="notifytip">
You do not have permission to view this notecard.
  <tag>fail</tag>
  </notification>

  <notification
   icon="notifytip.tga"
   name="MaterialMissing"
   type="notifytip">
    Material is missing from database.
    <tag>fail</tag>
  </notification>

  <notification
   icon="notifytip.tga"
   name="MaterialNoPermissions"
   type="notifytip">
    You don&apos;t have permission to view this material.
    <tag>fail</tag>
  </notification>

  <notification
   icon="notifytip.tga"
   name="RezItemNoPermissions"
   type="notifytip">
Insufficient permissions to rez the object(s).
  <tag>fail</tag>
  </notification>

  <notification
   icon="notifytip.tga"
   name="IMAcrossParentEstates"
   type="notifytip">
Unable to send IM across parent estates.
  </notification>

  <notification
   icon="notifytip.tga"
   name="TransferInventoryAcrossParentEstates"
   type="notifytip">
Unable to transfer inventory across parent estates.
  </notification>

  <notification
   icon="notifytip.tga"
   name="UnableToLoadNotecard"
   type="notifytip">
Unable to load the notecard.
Please try again.
  <tag>fail</tag>
  </notification>

  <notification
   icon="alertmodal.tga"
   name="UnableToLoadMaterial"
   type="alertmodal">
Unable to load material.
Please try again.
    <tag>fail</tag>
    <usetemplate
     name="okbutton"
     yestext="OK"/>
  </notification>

  <notification
   icon="notifytip.tga"
   name="MissingMaterialCaps"
   type="notifytip">
    <tag>fail</tag>
    Not connected to a materials capable region.
  </notification>

  <notification
   icon="alertmodal.tga"
   name="CantSelectReflectionProbe"
   type="alertmodal">
    <unique/>
    You have placed a reflection probe, but 'Select Reflection Probes' is disabled. To be able to select reflection probes, check Build &gt; Options &gt; Select Reflection Probes.
    <tag>confirm</tag>
    <usetemplate
     ignoretext="Warn if Reflection Probes selection is disabled."
     name="okignore"
     yestext="OK"/>
  </notification>

  <notification
   icon="notifytip.tga"
   name="ScriptMissing"
   type="notifytip">
Script is missing from the database.
  <tag>fail</tag>
  </notification>

  <notification
   icon="notifytip.tga"
   name="ScriptNoPermissions"
   type="notifytip">
Insufficient permissions to view the script.
  <tag>fail</tag>
  </notification>

  <notification
   icon="notifytip.tga"
   name="UnableToLoadScript"
   type="notifytip">
Unable to load the script.  Please try again.
  <tag>fail</tag>
  </notification>

  <notification
   icon="notifytip.tga"
   name="IncompleteInventory"
   type="notifytip">
Some of the contents are you trying to share cannot be given/transferred just yet. Please try offering these items again in a bit.
  <tag>fail</tag>
  </notification>

  <notification
   icon="notifytip.tga"
   name="IncompleteInventoryItem"
   type="notifytip">
The item you are accessing is not yet locally available. Please try again in a minute.
  <tag>fail</tag>
  </notification>

  <notification
   icon="notifytip.tga"
   name="CannotModifyProtectedCategories"
   type="notifytip">
You cannot modify protected categories.
  <tag>fail</tag>
  </notification>

  <notification
   icon="notifytip.tga"
   name="CannotRemoveProtectedCategories"
   type="notifytip">
You cannot remove protected categories.
  <tag>fail</tag>
  </notification>

  <notification
   icon="notifytip.tga"
   name="OfferedCard"
   type="notifytip">
You have offered a calling card to [NAME].
  </notification>

  <notification
   icon="notifytip.tga"
   name="UnableToBuyWhileDownloading"
   type="notifytip">
Unable to buy while downloading object data.
Please try again.
  <tag>fail</tag>
  </notification>

  <notification
   icon="notifytip.tga"
   name="UnableToLinkWhileDownloading"
   type="notifytip">
Unable to link while downloading object data.
Please try again.
  <tag>fail</tag>
  </notification>

  <notification
   icon="notifytip.tga"
   name="CannotBuyObjectsFromDifferentOwners"
   type="notifytip">
You can only buy objects from one owner at a time.
Please select a single object.
  <tag>fail</tag>
  </notification>

  <notification
   icon="notifytip.tga"
   name="ObjectNotForSale"
   type="notifytip">
This object is not for sale.
  <tag>fail</tag>
  </notification>

  <notification
   icon="notifytip.tga"
   name="EnteringGodMode"
   type="notifytip">
Entering god mode, level [LEVEL]
  </notification>

  <notification
   icon="notifytip.tga"
   name="LeavingGodMode"
   type="notifytip">
Now leaving god mode, level [LEVEL]
  </notification>

  <notification
   icon="notifytip.tga"
   name="CopyFailed"
   type="notifytip">
You do not have permission to copy this.
  <tag>fail</tag>
  </notification>

  <notification
   icon="notifytip.tga"
   name="InventoryAccepted"
   log_to_im="true"   
   log_to_chat="false"
   type="notifytip">
[NAME] received your inventory offer.
  </notification>

  <notification
   icon="notifytip.tga"
   name="InventoryDeclined"
   log_to_im="true"   
   log_to_chat="false"
   type="notifytip">
[NAME] declined your inventory offer.
  </notification>

  <notification
   icon="notifytip.tga"
   name="ObjectMessage"
   type="notifytip">
[NAME]: [MESSAGE]
  </notification>

  <notification
   icon="notifytip.tga"
   name="CallingCardAccepted"
   type="notifytip">
Your calling card was accepted.
  </notification>

  <notification
   icon="notifytip.tga"
   name="CallingCardDeclined"
   type="notifytip">
Your calling card was declined.
  </notification>

  <notification
 icon="notifytip.tga"
 name="TeleportToLandmark"
 type="notifytip">
    To teleport to locations like &apos;[NAME]&apos;, click on the &quot;Places&quot; button,
    then select the Landmarks tab in the window that opens. Click on any
    landmark to select it, then click &apos;Teleport&apos; at the bottom of the window.
    (You can also double-click on the landmark, or right-click it and
    choose &apos;Teleport&apos;.)
  </notification>

  <notification
   icon="notifytip.tga"
   name="TeleportToPerson"
   type="notifytip">
    To open a private conversation with someone, right-click on their avatar and choose &apos;IM&apos; from the menu.
  </notification>

  <notification
   icon="notifytip.tga"
   name="CantSelectLandFromMultipleRegions"
   type="notifytip">
Selected land is not all in the same region.
Try selecting a smaller piece of land.
  <tag>fail</tag>
  </notification>

  <notification
   icon="notifytip.tga"
   name="SearchWordBanned"
   type="notifytip">
Some terms in your search query were excluded due to content restrictions as clarified in the Community Standards.
  <tag>fail</tag>
  </notification>

  <notification
   icon="notifytip.tga"
   name="NoContentToSearch"
   type="notifytip">
Please select at least one type of content to search (General, Moderate, or Adult).
  <tag>fail</tag>
  </notification>

  <notification
   icon="notify.tga"
   name="SystemMessage"
   persist="true"
   type="notify">
[MESSAGE]
  </notification>

  <notification
   icon="notify.tga"
  name="FlickrConnect"
   type="notifytip">
   [MESSAGE]
  </notification>

  <notification
   icon="notify.tga"
   name="PaymentReceived"
   log_to_im="true"   
   persist="true"
   type="notify">
    <tag>funds</tag>
[MESSAGE]
  </notification>

  <notification
   icon="notify.tga"
   name="PaymentSent"
   log_to_im="true"   
   persist="true"
   type="notify">
    <tag>funds</tag>
[MESSAGE]
  </notification>

  <notification
   icon="notify.tga"
   name="PaymentFailure"
   persist="true"
   type="notify">
    <tag>funds</tag>
[MESSAGE]
  </notification>

   <!-- EventNotification couldn't be persist since server decide is it necessary to notify 
   user about subscribed event via LLEventNotifier-->
  <notification
   icon="notify.tga"
   name="EventNotification"
   type="notify">
Event Notification:

[NAME]
[DATE]
    <form name="form">
      <button
       index="0"
       name="Details"
       text="Details"/>
      <button
       index="1"
       name="Cancel"
       text="Cancel"/>
    </form>
  </notification>

  <notification
   icon="notify.tga"
   name="TransferObjectsHighlighted"
   persist="true"
   type="notify">
All objects on this parcel that will transfer to the purchaser of this parcel are now highlighted.

* Trees and grasses that will transfer are not highlighted.
    <form name="form">
      <button
       index="0"
       name="Done"
       text="Done"/>
    </form>
  </notification>

  <notification
   icon="notify.tga"
   name="DeactivatedGesturesTrigger"
   persist="true"
   type="notify">
Deactivated gestures with same trigger:
[NAMES]
  </notification>

  <notification
   icon="notify.tga"
   name="NoQuickTime"
   persist="true"
   type="notify">
Apple&apos;s QuickTime software does not appear to be installed on your system.
If you want to view streaming media on parcels that support it you should go to the [http://www.apple.com/quicktime QuickTime site] and install the QuickTime Player.
  <tag>fail</tag>
  </notification>

  <notification
   icon="notify.tga"
   name="NoPlugin"
   persist="true"
   type="notify">
No Media Plugin was found to handle the "[MIME_TYPE]" mime type.  Media of this type will be unavailable.
  <tag>fail</tag>
    <unique>
      <context>MIME_TYPE</context>
    </unique>

  </notification>
  <notification
   icon="alertmodal.tga"
   name="MediaPluginFailed"
   type="alertmodal">
The following Media Plugin has failed:
    [PLUGIN]

Please re-install the plugin or contact the vendor if you continue to experience problems.
  <tag>fail</tag>
    <form name="form">
      <ignore name="ignore"
       text="A Media Plugin fails to run"/>
    </form>
  </notification>
  <notification
   icon="notify.tga"
   name="OwnedObjectsReturned"
   persist="true"
   type="notify">
The objects you own on the selected parcel of land have been returned back to your inventory.
  </notification>

  <notification
   icon="notify.tga"
   name="OtherObjectsReturned"
   persist="true"
   type="notify">
The objects on the selected parcel of land that is owned by [NAME] have been returned to his or her inventory.
  </notification>

  <notification
   icon="notify.tga"
   name="OtherObjectsReturned2"
   persist="true"
   type="notify">
The objects on the selected parcel of land owned by the resident &apos;[NAME]&apos; have been returned to their owner.
  </notification>

  <notification
   icon="notify.tga"
   name="GroupObjectsReturned"
   persist="true"
   type="notify">
The objects on the selected parcel of land shared with the group &lt;nolink&gt;[GROUPNAME]&lt;/nolink&gt; have been returned back to their owner&apos;s inventory.
Transferable deeded objects have been returned to their previous owners.
Non-transferable objects that are deeded to the group have been deleted.
    <tag>group</tag>
  </notification>

  <notification
   icon="notify.tga"
   name="UnOwnedObjectsReturned"
   persist="true"
   type="notify">
The objects on the selected parcel that are *NOT* owned by you have been returned to their owners.
  </notification>

  <notification
   icon="notify.tga"
   name="ServerObjectMessage"
   log_to_im="true"   
   persist="true"
   type="notify">
Message from [NAME]:
&lt;nolink&gt;[MSG]&lt;/nolink&gt;
  </notification>

  <notification
   icon="notify.tga"
   name="NotSafe"
   persist="true"
   type="notify">
    <unique/>
This land has damage enabled.
You can be hurt here. If you die, you will be teleported to your home location.
  </notification>

  <notification
   icon="notify.tga"
   name="NoFly"
   persist="true"
   type="notify">
    <unique/>
   <tag>fail</tag>
This area has flying disabled.
You cannot fly here.
  </notification>

  <notification
   icon="notify.tga"
   name="PushRestricted"
   persist="true"
   type="notify">
    <unique/>    
This area does not allow pushing. You can&apos;t push others here unless you own the land.
  </notification>

  <notification
   icon="notify.tga"
   name="NoVoice"
   persist="true"
   type="notify">
    <unique/>    
This area has voice chat disabled. You will not be able to use voice chat here.
    <tag>voice</tag>
  </notification>

  <notification
   icon="notify.tga"
   name="NoBuild"
   persist="true"
   type="notify">
    <unique/>    
This area has building disabled. You can&apos;t build or rez objects here.
  </notification>

  <notification
     icon="alertmodal.tga"
     name="PathfindingDirty"
     persist="true"
     type="alertmodal">
    <unique/>
The region has pending pathfinding changes.  If you have build rights, you may rebake the region by clicking on the “Rebake” button.
    <usetemplate
     name="okcancelbuttons"
     yestext="Rebake"
     notext="Close" />
  </notification>

  <notification
   icon="notify.tga"
   name="PathfindingDirtyRebake"
   persist="true"
   type="notify">
   <unique/>
   The region has pending pathfinding changes.  If you have build rights, you may rebake the region by clicking on the “Rebake region” button.
   <usetemplate
     name="okbutton"
     yestext="Rebake region"
   />
  </notification>

  <notification
     icon="notify.tga"
     name="DynamicPathfindingDisabled"
     persist="true"
     type="notify">
    <unique/>
    Dynamic pathfinding is not enabled on this region.  Scripted objects using pathfinding LSL calls may not operate as expected on this region.
  </notification>

  <notification
   icon="alertmodal.tga"
   name="PathfindingCannotRebakeNavmesh"
   type="alertmodal">
    <unique/>
    An error occurred.  There may be a network or server problem, or you may not have build rights.  Sometimes logging out and back in will solve this problem.
    <usetemplate
     name="okbutton"
     yestext="OK"
     />
  </notification>

  <notification
   icon="notify.tga"
   name="SeeAvatars"
   persist="true"
   type="notify">
    <unique/>    
This parcel hides avatars and text chat from another parcel.   You can&apos;t see other residents outside the parcel, and those outside are not able to see you.  Regular text chat on channel 0 is also blocked.
  </notification>

  <notification
   icon="notify.tga"
   name="ScriptsStopped"
   persist="true"
   type="notify">
An administrator has temporarily stopped scripts in this region.
  </notification>

  <notification
   icon="notify.tga"
   name="ScriptsNotRunning"
   persist="true"
   type="notify">
This region is not running any scripts.
  </notification>

  <notification
   icon="notify.tga"
   name="NoOutsideScripts"
   persist="true"
   type="notify">
   <tag>fail</tag>
This land has outside scripts disabled.

No scripts will work here except those belonging to the land owner.
  </notification>

  <notification
   icon="notify.tga"
   name="ClaimPublicLand"
   persist="true"
   type="notify">
You can only claim public land that is in the same region as you.
  <tag>fail</tag>
  </notification>

  <notification
   icon="alertmodal.tga"
   name="RegionTPAccessBlocked"
   type="alertmodal">
   <tag>fail</tag>
    The region you’re trying to visit has a maturity rating exceeding your maximum maturity preference. Change this preference using Avatar &gt; Preferences &gt; General.

Complete information on maturity ratings can be found [https://community.secondlife.com/knowledgebase/english/maturity-ratings-r52/ here].
    <usetemplate
      name="okbutton"
      yestext="OK"/>
  </notification>

  <notification
	icon="notify.tga"
   name="RegionAboutToShutdown"
   persist="false"
   type="notify">
    <tag>fail</tag>
    The region you're trying to enter is about to shut down.
  </notification>
  
  <notification
	icon="notify.tga"
	name="URBannedFromRegion"
   persist="true"
	type="notify">
   <tag>fail</tag>
You are banned from the region.
  </notification>

  <notification
	icon="notify.tga"
	name="NoTeenGridAccess"
   persist="true"
	type="notify">
   <tag>fail</tag>
Your account cannot connect to this teen grid region.
  </notification>

  <notification
	icon="notify.tga"
	name="ImproperPaymentStatus"
   persist="true"
	type="notify">
   <tag>fail</tag>
You do not have proper payment status to enter this region.
  </notification>

  <notification
	icon="notify.tga"
	name="MustGetAgeRegion"
   persist="true"
	type="notify">
   <tag>fail</tag>
You must be age 18 or over to enter this region.
  </notification>

  <notification
	icon="notify.tga"
	name="MustGetAgeParcel"
   persist="true"
	type="notify">
   <tag>fail</tag>
    You must be age 18 or over to enter this parcel.
  </notification>

  <notification
	icon="notify.tga"
	name="NoDestRegion"
   persist="true"
	type="notify">
   <tag>fail</tag>
No destination region found.
  </notification>

  <notification
	icon="notify.tga"
	name="NotAllowedInDest"
   persist="true"
	type="notify">
   <tag>fail</tag>
You are not allowed into the destination.
  </notification>

  <notification
	icon="notify.tga"
	name="RegionParcelBan"
   persist="true"
	type="notify">
   <tag>fail</tag>
Cannot region cross into banned parcel. Try another way.
  </notification>

  <notification
	icon="notify.tga"
	name="TelehubRedirect"
   persist="true"
	type="notify">
   <tag>fail</tag>
You have been redirected to a telehub.
  </notification>

  <notification
	icon="notify.tga"
	name="CouldntTPCloser"
   persist="true"
	type="notify">
   <tag>fail</tag>
Could not teleport closer to destination.
  </notification>

  <notification
	icon="notify.tga"
	name="TPCancelled"
   persist="true"
	type="notify">
Teleport canceled.
  </notification>

  <notification
	icon="notify.tga"
	name="FullRegionTryAgain"
   persist="true"
	type="notify">
   <tag>fail</tag>
The region you are attempting to enter is currently full.
Please try again in a few moments.
  </notification>

  <notification
	icon="notify.tga"
	name="GeneralFailure"
   persist="true"
	type="notify">
   <tag>fail</tag>
General failure.
  </notification>

  <notification
	icon="notify.tga"
	name="RoutedWrongRegion"
   persist="true"
	type="notify">
   <tag>fail</tag>
Routed to wrong region. Please try again.
  </notification>

  <notification
	icon="notify.tga"
	name="NoValidAgentID"
   persist="true"
	type="notify">
   <tag>fail</tag>
No valid agent id.
  </notification>

  <notification
	icon="notify.tga"
	name="NoValidSession"
   persist="true"
	type="notify">
   <tag>fail</tag>
No valid session id.
  </notification>

  <notification
	icon="notify.tga"
	name="NoValidCircuit"
   persist="true"
	type="notify">
   <tag>fail</tag>
No valid circuit code.
  </notification>

  <notification
	icon="notify.tga"
	name="NoPendingConnection"
   persist="true"
	type="notify">
   <tag>fail</tag>
Unable to create pending connection.
  </notification>

  <notification
	icon="notify.tga"
	name="InternalUsherError"
   persist="true"
	type="notify">
   <tag>fail</tag>
Internal error attempting to connect agent usher.
  </notification>

  <notification
	icon="notify.tga"
	name="NoGoodTPDestination"
   persist="true"
	type="notify">
   <tag>fail</tag>
Unable to find a good teleport destination in this region.
  </notification>

  <notification
	icon="notify.tga"
	name="InternalErrorRegionResolver"
   persist="true"
	type="notify">
   <tag>fail</tag>
Internal error attempting to activate region resolver.
  </notification>

  <notification
	icon="notify.tga"
	name="NoValidLanding"
   persist="true"
	type="notify">
   <tag>fail</tag>
A valid landing point could not be found.
  </notification>

  <notification
	icon="notify.tga"
	name="NoValidParcel"
   persist="true"
	type="notify">
   <tag>fail</tag>
No valid parcel could be found.
  </notification>

  <notification
   icon="notify.tga"
   name="ObjectGiveItem"
   type="offer">
An object named &lt;nolink&gt;[OBJECTFROMNAME]&lt;/nolink&gt; owned by [NAME_SLURL] has given you this [OBJECTTYPE]:
&lt;nolink&gt;[ITEM_SLURL]&lt;/nolink&gt;
    <form name="form">
      <button
       index="0"
       name="Keep"
       text="Accept"/>
      <button
       index="1"
       name="Discard"
       text="Discard"/>
      <button
       index="2"
       name="Mute"
       text="Mute Owner"/>
    </form>
  </notification>

  <notification
   icon="notify.tga"
   name="OwnObjectGiveItem"
   type="offer">
Your object named &lt;nolink&gt;[OBJECTFROMNAME]&lt;/nolink&gt; has given you this [OBJECTTYPE]:
&lt;nolink&gt;[ITEM_SLURL]&lt;/nolink&gt;
    <form name="form">
      <button
       index="0"
       name="Keep"
       text="Accept"/>
      <button
       index="1"
       name="Discard"
       text="Discard"/>
    </form>
  </notification>

  <!-- FS:Ansariel: WARNING: Read LLOfferInfo::forceResponse in llviewermessage.cpp before changing the button order!!! -->
  <notification
   icon="notify.tga"
   name="UserGiveItem"
   label="Inventory offer from [NAME_LABEL]"
   log_to_im ="true"
   type="offer"
   sound="UISndInventoryOffer">
[NAME_SLURL] has given you this [OBJECTTYPE]:
[ITEM_SLURL]
Do you want to keep it? "Mute" will block all future offers or messages from [NAME_SLURL].
    <form name="form">
      <button
       index="3"
       name="Show"
       text="Show"/>
      <button
       index="0"
       name="Keep"
       text="Accept"/>
      <button
       index="1"
       name="Discard"
       text="Discard"/>
      <button
       index="2"
       name="Mute"
       text="Mute Sender"/>
    </form>
  </notification>

  <notification
   icon="notify.tga"
   name="UserGiveItemLegacy"
   label="Inventory offer from [NAME_LABEL]"
   log_to_im ="true"
   type="offer"
   sound="UISndInventoryOffer">
[NAME_SLURL] has given you this [OBJECTTYPE]:
[ITEM_SLURL]
Do you want to keep it? "Mute" will block all future offers or messages from [NAME_SLURL].
    <form name="form">
      <button
       index="3"
       name="Show"
       text="Show"/>
      <button
       index="0"
       name="Accept"
       text="Accept"/>
      <button
       index="1"
       name="Discard"
       text="Discard"/>
      <button
       index="6"
       name="ShowSilent"
       text="(Show)"/>
      <button
       index="4"
       name="AcceptSilent"
       text="(Accept)"/>
      <button
       index="5"
       name="DiscardSilent"
       text="(Discard)"/>
      <button
       index="2"
       name="Mute"
       text="Mute Sender"/>
    </form>
  </notification>

  <notification
   icon="notify.tga"
   name="GodMessage"
   persist="true"
   type="notify">
[NAME]

[MESSAGE]
  </notification>

  <notification
   icon="notify.tga"
   name="JoinGroup"
   persist="true"
   type="offer">
    <tag>group</tag>
[MESSAGE]
    <form name="form">
      <button
       index="0"
       name="Join"
       text="Join"/>
      <button
       index="1"
       name="Decline"
       text="Decline"/>
      <button
       index="2"
       name="Info"
       text="Info"/>
    </form>
  </notification>

  <notification
   icon="notify.tga"
   name="TeleportOffered"
   label="Teleport offer from [NAME_LABEL]"
   log_to_im="true"
   log_to_chat="false"
   fade_toast="false"
   type="offer"
   sound="UISndTeleportOffer">
[NAME_SLURL] has offered to teleport you to their location:

[MESSAGE]
&lt;icon&gt;[MATURITY_ICON]&lt;/icon&gt; - [MATURITY_STR]
    <tag>confirm</tag>
    <form name="form">
      <button
       index="0"
       name="Teleport"
       text="Teleport"/>
      <button
       index="1"
       name="Cancel"
       text="Cancel"/>
    </form>
  </notification>

  <notification
   icon="notify.tga"
   name="TeleportOffered_MaturityExceeded"
   log_to_im="true"
   log_to_chat="false"
   type="offer"
   sound="UISndTeleportOffer">
[NAME_SLURL] has offered to teleport you to their location:

[MESSAGE]
&lt;icon&gt;[MATURITY_ICON]&lt;/icon&gt; - [MATURITY_STR]

This region contains [REGION_CONTENT_MATURITY] content, but your current preferences are set to exclude [REGION_CONTENT_MATURITY] content.  We can change your preferences and continue with the teleport, or you can cancel this teleport.
    <tag>confirm</tag>
    <form name="form">
      <button
       index="0"
       name="Teleport"
       text="Change and Continue"/>
      <button
       index="1"
       name="Cancel"
       text="Cancel"/>
    </form>
  </notification>

  <notification
   icon="notify.tga"
   name="TeleportOffered_MaturityBlocked"
   log_to_im="true"
   log_to_chat="false"
   type="notifytip"
   sound="UISndTeleportOffer">
[NAME_SLURL] has offered to teleport you to their location:

[MESSAGE]
&lt;icon&gt;[MATURITY_ICON]&lt;/icon&gt; - [MATURITY_STR]

However, this region contains content accessible to adults only.
    <tag>fail</tag>
  </notification>

  <notification
   icon="notify.tga"
   name="TeleportOffered_SLUrl"
   label="Teleport offer from [NAME_LABEL]"
   log_to_im="true"
   log_to_chat="false"
   type="offer"
   sound="UISndTeleportOffer">
[NAME_SLURL] has offered to teleport you to their location ([POS_SLURL]):

[MESSAGE]
&lt;icon&gt;[MATURITY_ICON]&lt;/icon&gt; - [MATURITY_STR]
    <tag>confirm</tag>
    <form name="form">
      <button
       index="0"
       name="Teleport"
       text="Teleport"/>
      <button
       index="1"
       name="Cancel"
       text="Cancel"/>
    </form>
  </notification>

  <notification
   icon="notify.tga"
   name="TeleportOffered_MaturityExceeded_SLUrl"
   log_to_im="true"
   log_to_chat="false"
   type="offer"
   sound="UISndTeleportOffer">
[NAME_SLURL] has offered to teleport you to their location ([POS_SLURL]):

[MESSAGE]
&lt;icon&gt;[MATURITY_ICON]&lt;/icon&gt; - [MATURITY_STR]

This region contains [REGION_CONTENT_MATURITY] content, but your current preferences are set to exclude [REGION_CONTENT_MATURITY] content.  We can change your preferences and continue with the teleport, or you can cancel this teleport.
    <tag>confirm</tag>
    <form name="form">
      <button
       index="0"
       name="Teleport"
       text="Change and Continue"/>
      <button
       index="1"
       name="Cancel"
       text="Cancel"/>
    </form>
  </notification>

  <notification
   icon="notify.tga"
   name="TeleportOffered_MaturityBlocked_SLUrl"
   log_to_im="true"
   log_to_chat="false"
   type="notifytip"
   sound="UISndTeleportOffer">
[NAME_SLURL] has offered to teleport you to their location ([POS_SLURL]):

[MESSAGE]
&lt;icon&gt;[MATURITY_ICON]&lt;/icon&gt; - [MATURITY_STR]

However, this region contains content accessible to adults only.
    <tag>fail</tag>
  </notification>

  <notification
   icon="notify.tga"
   name="TeleportOfferSent"
   log_to_im="true"
   log_to_chat="false"
   show_toast="false"
   type="notify">
	Teleport offer sent to [TO_NAME]
  </notification>

  <notification
   icon="notify.tga"
   name="TeleportRequest"
   log_to_im="true"
   fade_toast="false"
   type="offer">
[NAME_SLURL] is requesting to be teleported to your location.
[MESSAGE]

Offer a teleport?
    <tag>confirm</tag>
    <form name="form">
      <button
       index="0"
       name="Yes"
       text="Yes"/>
      <button
       index="1"
       name="No"
       text="No"/>
    </form>
  </notification>

  <notification
   icon="notify.tga"
   name="GotoURL"
   persist="true"
   type="notify">
[MESSAGE]
[URL]
    <form name="form">
      <button
       index="0"
       name="Later"
       text="Later"/>
      <button
       index="1"
       name="GoNow..."
       text="Go Now..."/>
    </form>
  </notification>

  <notification
   icon="notify.tga"
   name="OfferFriendship"
   label="Friendship offer from [NAME_LABEL]"
   log_to_im="true"
   type="offer">
    <tag>friendship</tag>
    <tag>confirm</tag>
[NAME_SLURL] is offering friendship.

[MESSAGE]

(By default, you will be able to see each other&apos;s online status.)
    <form name="form">
      <button
       index="0"
       name="Accept"
       text="Accept"/>
      <button
       index="1"
       name="Decline"
       text="Decline"/>
    </form>
  </notification>

  <notification
   icon="notify.tga"
   name="FriendshipOffered"
   log_to_im="true"   
   type="notify">
    <tag>friendship</tag>
	You have offered friendship to [TO_NAME]
  </notification>

  <notification
   icon="notify.tga"
   name="OfferFriendshipNoMessage"
   label="Friendship offer from [NAME_LABEL]"
   persist="true"
   type="notify">
    <tag>friendship</tag>
[NAME_SLURL] is offering friendship.

(By default, you will be able to see each other&apos;s online status.)
    <form name="form">
      <button
       index="0"
       name="Accept"
       text="Accept"/>
      <button
       index="1"
       name="Decline"
       text="Decline"/>
    </form>
  </notification>

  <notification
   icon="notify.tga"
   name="FriendshipAccepted"
   log_to_im="true"   
   type="notify">
    <tag>friendship</tag>
&lt;nolink&gt;[NAME]&lt;/nolink&gt; accepted your friendship offer.
  </notification>

  <notification
   icon="notify.tga"
   name="FriendshipDeclined"
   log_to_im="true"   
   persist="true"
   type="notify">
    <tag>friendship</tag>
&lt;nolink&gt;[NAME]&lt;/nolink&gt; declined your friendship offer.
  </notification>
  
    <notification
   icon="notify.tga"
   name="FriendshipAcceptedByMe"
   log_to_im="true"   
   type="notify">
    <tag>friendship</tag>
Friendship offer accepted.
  </notification>

  <notification
   icon="notify.tga"
   name="FriendshipDeclinedByMe"
   log_to_im="true"   
   type="notify">
    <tag>friendship</tag>
Friendship offer declined.
  </notification>
  
  <notification
   icon="notify.tga"
   name="OfferCallingCard"
   persist="true"
   type="notify">
[NAME] is offering their calling card.
This will add a bookmark in your inventory so you can quickly IM this resident.
    <form name="form">
      <button
       index="0"
       name="Accept"
       text="Accept"/>
      <button
       index="1"
       name="Decline"
       text="Decline"/>
    </form>
  </notification>

  <notification
   icon="notify.tga"
   name="RegionRestartMinutes"
   show_toast="false"
   priority="high"
   type="notify">
The region "[NAME]" will restart in [MINUTES] minutes.
If you stay in this region when it shuts down, you will be logged out.
  </notification>

  <notification
   icon="notify.tga"
   name="RegionRestartSeconds"
   show_toast="false"
   priority="high"
   type="notify">
The region "[NAME]" will restart in [SECONDS] seconds.
If you stay in this region when it shuts down, you will be logged out.
  </notification>

  <notification
   icon="notify.tga"
   name="RegionRestartMinutesToast"
   priority="high"
   type="notify">
The region "[NAME]" will restart in [MINUTES] minutes.
If you stay in this region when it shuts down, you will be logged out.
  </notification>

  <notification
   icon="notify.tga"
   name="RegionRestartSecondsToast"
   priority="high"
   type="notify">
The region "[NAME]" will restart in [SECONDS] seconds.
If you stay in this region when it shuts down, you will be logged out.
  </notification>

  <notification
   icon="notify.tga"
   name="LoadWebPage"
   show_toast="false"
   type="notify">
Load web page [URL] ?

[MESSAGE]

From object: &lt;nolink&gt;[OBJECTNAME]&lt;/nolink&gt;, owner: [NAME_SLURL]
	<tag>confirm</tag>
    <form name="form">
      <button
       index="0"
       name="Gotopage"
       text="Go to page"/>
      <button
       index="1"
       name="Cancel"
       text="Cancel"/>
    </form>
  </notification>

  <notification
   icon="notify.tga"
   name="FailedToFindWearableUnnamed"
   persist="true"
   type="notify">
Failed to find [TYPE] in the database.
  <tag>fail</tag>
  </notification>

  <notification
   icon="notify.tga"
   name="FailedToFindWearable"
   persist="true"
   type="notify">
Failed to find [TYPE] named [DESC] in the database.
  <tag>fail</tag>
  </notification>

  <notification
   icon="notify.tga"
   name="InvalidWearable"
   persist="true"
   type="notify">
The item you are trying to wear uses a feature that your viewer cannot read. Please upgrade your version of [APP_NAME] to wear this item.
  <tag>fail</tag>
  </notification>

  <notification
   icon="notify.tga"
   name="ScriptQuestion"
   persist="true"
   type="notify">
&apos;&lt;nolink&gt;[OBJECTNAME]&lt;/nolink&gt;&apos;, an object owned by &apos;[NAME]&apos;, would like to:

[QUESTIONS]
Is this OK?
  <tag>confirm</tag>
    <form name="form">
      <button
       index="0"
       name="Yes"
       text="Yes"/>
      <button
       index="1"
       name="No"
       text="No"/>
      <button
       index="2"
       name="Mute"
       text="Block"/>
    </form>
  </notification>

  <notification
    icon="alertmodal.tga"
    name="ExperienceAcquireFailed"
    type="alertmodal">
Unable to acquire a new experience:
    [ERROR_MESSAGE]
    <tag>fail</tag>
    <usetemplate
      name="okbutton"
      yestext="OK"/>
  </notification>

  <notification
    icon="notify.tga"
    name="NotInGroupExperienceProfileMessage"
    persist="false"
    type="notify">
    A change to the experience group was ignored because the owner is not a member of the selected group.
  </notification>

  <notification
    icon="notify.tga"
    name="UneditableExperienceProfileMessage"
    persist="false"
    type="notify">
    The uneditable field '[field]' was ignored when updating the experience profile.
  </notification>

  <notification
    icon="notify.tga"
    name="RestrictedToOwnerExperienceProfileMessage"
    persist="false"
    type="notify">
    Ignored changes to the field '[field]' which can only be set by the experience owner.
  </notification>

  <notification
    icon="notify.tga"
    name="MaturityRatingExceedsOwnerExperienceProfileMessage"
    persist="false"
    type="notify">
    You may not set the maturity rating of an experience higher than that of the owner.
  </notification>

  <notification
    icon="notify.tga"
    name="RestrictedTermExperienceProfileMessage"
    persist="false"
    type="notify">
    The following terms prevented the update of the experience profile name and/or description: [extra_info]
  </notification>
  
  <notification
    icon="notify.tga"
    name="TeleportedHomeExperienceRemoved"
    persist="false"
    type="notify">
    You have been teleported from the region [region_name] for removing the experience secondlife:///app/experience/[public_id]/profile and are no longer permitted in the region.
    <form name="form">
      <ignore name="ignore"
              text="Kicked from region for removing an experience"/>
    </form>
  </notification>

  <notification
    icon="notify.tga"
    name="TrustedExperienceEntry"
    persist="false"
    type="notify">
    You have been allowed into the region [region_name] by participating in the key experience secondlife:///app/experience/[public_id]/profile removing this experience may kick you from the region.
    <form name="form">
      <ignore name="ignore"
              text="Allowed into a region by an experience"/>
    </form>
  </notification>

  <notification
    icon="notify.tga"
    name="TrustedExperiencesAvailable"
    persist="false"
    type="notify">
You do not have access to this destination. You may be allowed into the region by Accepting an experience below:

[EXPERIENCE_LIST]

Other Key Experiences may be available.
  </notification>
    

  <notification
    icon="notify.tga"
    name="ExperienceEvent"
    persist="false"
    type="notifytip">
    An object was allowed to [EventType] by the secondlife:///app/experience/[public_id]/profile experience.
    Owner: secondlife:///app/agent/[OwnerID]/inspect
    Object Name: [ObjectName]
    Parcel Name: [ParcelName]
  </notification>

  <notification
    icon="notify.tga"
    name="ExperienceEventAttachment"
    persist="false"
    type="notifytip">
    An attachment was allowed to [EventType] by the secondlife:///app/experience/[public_id]/profile experience.
    Owner: secondlife:///app/agent/[OwnerID]/inspect
  </notification>
  
  <notification
   icon="notify.tga"
   name="ScriptQuestionExperience"
   persist="false"
   fade_toast="false"
   type="notify">
&apos;&lt;nolink&gt;[OBJECTNAME]&lt;/nolink&gt;&apos;, an object owned by &apos;[NAME]&apos;, requests your participation in the [GRID_WIDE] experience:

[EXPERIENCE]

Once permission is granted you will not see this message again for this experience unless it is revoked from the experience profile.

Scripts associated with this experience will be able to do the following on regions where the experience is active: 

[QUESTIONS]Is this OK?

  <unique combine="combine_with_new">
    <context>experience</context>
  </unique>
  <tag>confirm</tag>
    <form name="form">
      <button
       index="3"
       name="BlockExperience"
       text="Block Experience"/>
      <button
        index="2"
        name="Mute"
        text="Block Object"/>
      <button
       index="0"
       name="Yes"
       text="Yes"/>
      <button
       index="1"
       name="No"
       text="No"/>
    </form>
  </notification>

  <notification
   icon="notify.tga"
   name="ScriptQuestionCaution"
   priority="critical"
   persist="true"
   type="notify">
The object &apos;&lt;nolink&gt;[OBJECTNAME]&lt;/nolink&gt;&apos; wants access to take money from your Linden Dollar account. If you allow this, it can take any or all of your money from you at any time, with no further warning or request.
   
Before allowing this access, make sure you know what the object is and why it is making this request, as well as whether you trust the creator. If you're not certain, click Deny.
  <tag>confirm</tag>
    <form name="form">
      <button
       index="0"
       name="Grant"
       text="Allow access"/>
      <button
       default="true"
       index="1"
       name="Deny"
       text="Deny"/>
    </form>
    <footer>
[FOOTERTEXT]
    </footer>
  </notification>

	<notification
   icon="notify.tga"
   name="ScriptDialog"
   show_toast="false"
   type="notify">
[NAME]&apos;s &apos;&lt;nolink&gt;[TITLE]&lt;/nolink&gt;&apos;
[MESSAGE]
    <form name="form">
      <button
       index="-2"
       name="Client_Side_Mute"
       text="Block"/>
      <button
       index="-1"
       name="Client_Side_Ignore"
       text="Ignore"/>
    </form>
  </notification>

  <notification
   icon="notify.tga"
   name="ScriptDialogGroup"
   show_toast="false"
   type="notify">
    <tag>group</tag>
&lt;nolink&gt;[GROUPNAME]&lt;/nolink&gt;&apos;s &apos;&lt;nolink&gt;[TITLE]&lt;/nolink&gt;&apos;
[MESSAGE]
    <form name="form">
      <button
       index="-2"
       name="Client_Side_Mute"
       text="Block"/>
      <button
       index="-1"
       name="Client_Side_Ignore"
       text="Ignore"/>
    </form>
  </notification>

<!--
  <notification
   icon="notify.tga"
   name="FirstBalanceIncrease"
   persist="true"
   type="notify">
   <tag>win</tag>
You just received L$[AMOUNT].
Your L$ balance is shown in the upper-right.
  </notification>

  <notification
   icon="notify.tga"
   name="FirstBalanceDecrease"
   persist="true"
   type="notify">
You just paid L$[AMOUNT].
Your L$ balance is shown in the upper-right.
  </notification>
-->

  <notification
   icon="notify.tga"
   name="BuyLindenDollarSuccess"
   persist="true"
   type="notify">
    <tag>funds</tag>
Thank you for your payment!

Your L$ balance will be updated when processing completes. If processing takes more than 20 mins, your transaction may be canceled. In that case, the purchase amount will be credited to your US$ balance.

The status of your payment can be checked on your Transaction History page on your [http://secondlife.com/account/ Dashboard]
  </notification>

  <notification
   icon="notify.tga"
   name="FirstOverrideKeys"
   persist="true"
   type="notify">
Your movement keys are now being handled by an object.
Try the arrow keys or AWSD to see what they do.
Some objects (like guns) require you to go into mouselook  to use them.
Press &apos;M&apos; to do this.
  </notification>

  <notification
   icon="notify.tga"
   name="FirstSandbox"
   persist="true"
   type="notify">
This is a sandbox area, and is meant to help residents learn how to build.

Things you build here will be deleted after you leave, so do not forget to right-click you items and choose &apos;Take&apos; to move your creation into your inventory.
  </notification>

  <notification
   icon="notifytip.tga"
   name="MaxListSelectMessage"
   type="notifytip">
You may only select up to [MAX_SELECT] items from this list.
  </notification>

  <notification
   icon="notify.tga"
   name="VoiceInviteP2P"
   type="notify">
[NAME] is inviting you to a Voice Chat call.
Click Accept to join the call or Decline to decline the invitation. Click mute to permanently block all messages this caller.
    <tag>confirm</tag>
    <tag>voice</tag>
    <unique>
      <context>NAME</context>
    </unique>
    <form name="form">
      <button
       index="0"
       name="Accept"
       text="Accept"/>
      <button
       index="1"
       name="Decline"
       text="Decline"/>
      <button
       index="2"
       name="Mute"
       text="Mute"/>
    </form>
  </notification>

  <notification
   icon="notify.tga"
   name="AutoUnmuteByIM"
   persist="true"
   type="notify">
[NAME] was sent an instant message and has been automatically unblocked.
  </notification>

  <notification
   icon="notify.tga"
   name="AutoUnmuteByMoney"
   persist="true"
   type="notify">
[NAME] was given money and has been automatically unblocked.
  </notification>

  <notification
   icon="notify.tga"
   name="AutoUnmuteByInventory"
   persist="true"
   type="notify">
[NAME] was offered inventory and has been automatically unblocked.
  </notification>

  <notification
   icon="notify.tga"
   name="VoiceInviteGroup"
   type="notify">
[NAME] has joined a Voice Chat call with the group &lt;nolink&gt;[GROUP]&lt;/nolink&gt;.
Click Accept to join the call or Decline to decline the invitation. Click mute to permanently block all messages from this caller.
    <tag>group</tag>
    <tag>confirm</tag>
    <tag>voice</tag>
    <unique>
      <context>NAME</context>
      <context>GROUP</context>
    </unique>
    <form name="form">
      <button
       index="0"
       name="Accept"
       text="Accept"/>
      <button
       index="1"
       name="Decline"
       text="Decline"/>
      <button
       index="2"
       name="Mute"
       text="Mute"/>
    </form>
  </notification>

  <notification
   icon="notify.tga"
   name="VoiceInviteAdHoc"
   type="notify">
[NAME] has joined a voice chat call with a conference chat.
Click Accept to join the call or Decline to decline the invitation. Click mute to permanently block all message from this caller.
  <tag>confirm</tag>
    <tag>voice</tag>
    <unique>
      <context>NAME</context>
    </unique>
    <form name="form">
      <button
       index="0"
       name="Accept"
       text="Accept"/>
      <button
       index="1"
       name="Decline"
       text="Decline"/>
      <button
       index="2"
       name="Mute"
       text="Mute"/>
    </form>
  </notification>

  <notification
   icon="notify.tga"
   name="InviteAdHoc"
   type="notify">
[NAME] is inviting you to a conference chat.
Click Accept to join the chat or Decline to decline the invitation. Click mute to permanently block all messages this caller.
  <tag>confirm</tag>
    <tag>voice</tag>
    <unique>
      <context>NAME</context>
    </unique>
    <form name="form">
      <button
       index="0"
       name="Accept"
       text="Accept"/>
      <button
       index="1"
       name="Decline"
       text="Decline"/>
      <button
       index="2"
       name="Mute"
       text="Mute"/>
    </form>
  </notification>

  <notification
   icon="notifytip.tga"
   name="VoiceChannelFull"
   type="notifytip">
The voice call you are trying to join, [VOICE_CHANNEL_NAME], has reached maximum capacity. Please try again later.
  <tag>fail</tag>
    <tag>voice</tag>
    <unique>
      <context>VOICE_CHANNEL_NAME</context>
    </unique>
  </notification>

  <notification
   icon="notifytip.tga"
   name="ProximalVoiceChannelFull"
   type="notifytip">
    <unique/>
This area has reached maximum capacity for voice conversations.  Please try to use voice in a different area.
    <tag>fail</tag>
    <tag>voice</tag>
  </notification>

  <notification
   icon="notifytip.tga"
   name="VoiceChannelDisconnected"
   type="notifytip">
You have been disconnected from [VOICE_CHANNEL_NAME].  You will now be reconnected to Nearby Voice Chat.
    <tag>voice</tag>
    <unique>
      <context>VOICE_CHANNEL_NAME</context>
    </unique>
  </notification>

  <notification
   icon="notifytip.tga"
   name="VoiceChannelDisconnectedP2P"
   type="notifytip">
[VOICE_CHANNEL_NAME] has ended the call.  You will now be reconnected to Nearby Voice Chat.
    <tag>voice</tag>
    <unique>
      <context>VOICE_CHANNEL_NAME</context>
    </unique>
  </notification>

  <notification
   icon="notifytip.tga"
   name="P2PCallDeclined"
   type="notifytip">
[VOICE_CHANNEL_NAME] has declined your call.  You will now be reconnected to Nearby Voice Chat.
    <tag>voice</tag>
    <tag>fail</tag>
    <unique>
      <context>VOICE_CHANNEL_NAME</context>
    </unique>
  </notification>

  <notification
   icon="notifytip.tga"
   name="P2PCallNoAnswer"
   type="notifytip">
[VOICE_CHANNEL_NAME] is not available to take your call.  You will now be reconnected to Nearby Voice Chat.
    <tag>fail</tag>
    <tag>voice</tag>
    <unique>
      <context>VOICE_CHANNEL_NAME</context>
    </unique>
  </notification>

  <notification
   icon="notifytip.tga"
   name="VoiceChannelJoinFailed"
   type="notifytip">
Failed to connect to [VOICE_CHANNEL_NAME], please try again later.  You will now be reconnected to Nearby Voice Chat.
    <tag>fail</tag>
    <tag>voice</tag>
    <unique>
      <context>VOICE_CHANNEL_NAME</context>
    </unique>
  </notification>

  <notification
   icon="notify.tga"
   name="VoiceEffectsExpired"
   sound="UISndAlert"
   persist="true"
   type="notify">
    <unique/>    
One or more of your subscribed Voice Morphs has expired.
[[URL] Click here] to renew your subscription.

If you are a Premium Member, [[PREMIUM_URL] click here] to receive your voice morphing perk.
  <tag>fail</tag>
  <tag>voice</tag>
  </notification>

  <notification
   icon="notify.tga"
   name="VoiceEffectsExpiredInUse"
   sound="UISndAlert"
   persist="true"
   type="notify">
    <unique/>
The active Voice Morph has expired, your normal voice settings have been applied.
[[URL] Click here] to renew your subscription.

If you are a Premium Member, [[PREMIUM_URL] click here] to receive your voice morphing perk.
    <tag>fail</tag>
    <tag>voice</tag>
  </notification>

  <notification
   icon="notify.tga"
   name="VoiceEffectsWillExpire"
   sound="UISndAlert"
   persist="true"
   type="notify">
    <unique/>    
One or more of your Voice Morphs will expire in less than [INTERVAL] days.
[[URL] Click here] to renew your subscription.

If you are a Premium Member, [[PREMIUM_URL] click here] to receive your voice morphing perk.
  <tag>fail</tag>
  <tag>voice</tag>
  <usetemplate
      ignoretext="Warn me about voice morph expiring"
      name="okignore"
      yestext="OK"/>
  </notification>

  <notification
   icon="notify.tga"
   name="VoiceEffectsNew"
   sound="UISndAlert"
   persist="true"
   type="notify">
    <unique/>    
New Voice Morphs are available!
   <tag>voice</tag>
  </notification>

  <notification
    icon="alertmodal.tga"
    name="VoiceEffectsNotSupported"
    sound="UISndAlert"
    persist="true"
    type="alertmodal">
Voice Morphs are not supported by this viewer.
For more information about other voice morph tools, see [[FAQ_URL] this article].
    <usetemplate
        ignoretext="Warn me about voice morph not being supported"
        name="okignore"
        yestext="OK"/>
    <tag>voice</tag>
  </notification>

  <notification
   icon="notifytip.tga"
   name="Cannot enter parcel: not a group member"
   type="notifytip">
   <tag>fail</tag>
    <tag>group</tag>
Only members of a certain group can visit this area.
  </notification>

  <notification
   icon="notifytip.tga"
   name="Cannot enter parcel: banned"
   type="notifytip">
   <tag>fail</tag>
Cannot enter parcel, you have been banned.
  </notification>

  <notification
   icon="notifytip.tga"
   name="Cannot enter parcel: not on access list"
   type="notifytip">
   <tag>fail</tag>
Cannot enter parcel, you are not on the access list.
  </notification>

  <notification
   icon="notifytip.tga"
   name="VoiceNotAllowed"
   type="notifytip">
You do not have permission to connect to voice chat for [VOICE_CHANNEL_NAME].
  <tag>fail</tag>
    <tag>voice</tag>
    <unique>
      <context>VOICE_CHANNEL_NAME</context>
    </unique>
  </notification>

  <notification
   icon="notifytip.tga"
   name="VoiceCallGenericError"
   type="notifytip">
An error has occurred while trying to connect to voice chat for [VOICE_CHANNEL_NAME].  Please try again later.
  <tag>fail</tag>
    <tag>voice</tag>
    <unique>
      <context>VOICE_CHANNEL_NAME</context>
    </unique>
  </notification>

  <notification
   icon="notifytip.tga"
   name="UnsupportedCommandSLURL"
   priority="high"
   type="notifytip">
The SLurl you clicked on is not supported.
  <tag>fail</tag>
  </notification>

  <notification
   icon="notifytip.tga"
   name="BlockedSLURL"
   priority="high"
   type="notifytip">
   <tag>security</tag>
A SLurl was received from an untrusted browser and has been blocked for your security.
  </notification>

  <notification
   icon="notifytip.tga"
   name="ThrottledSLURL"
   priority="high"
   type="notifytip">
   <tag>security</tag>
Multiple SLurls were received from an untrusted browser within a short period.
They will be blocked for a few seconds for your security.
  </notification>

  <notification name="IMToast" type="notifytoast">
[MESSAGE]
    <form name="form">
      <button index="0" name="respondbutton" text="Respond"/>
    </form>
  </notification>

  <notification
   icon="alert.tga"
   name="ConfirmCloseAll"
   type="alertmodal">
Are you sure you want to close all IMs?
  <tag>confirm</tag>
    <usetemplate
     name="okcancelignore"
     notext="Cancel"
     yestext="OK"
     ignoretext="Confirm before I close all IMs"/>
  </notification>

  <notification icon="notifytip.tga"
		name="AttachmentSaved" type="notifytip">
Attachment has been saved.
  </notification>
  
  <notification icon="notify.tga" persist="true"
		name="AppearanceToXMLSaved" type="notify">
Appearance has been saved to XML to [PATH]
  </notification>
  
    <notification icon="notifytip.tga"
		name="AppearanceToXMLFailed" type="notifytip">
Failed to save appearance to XML.
  </notification>

  <notification icon="notifytip.tga"
    name="SnapshotToComputerFailed" type="notifytip">
Failed to save snapshot to [PATH]: Disk is full. [NEED_MEMORY]KB is required but only [FREE_MEMORY]KB is free.
  </notification>

  <notification icon="notifytip.tga"
    name="SnapshotToLocalDirNotExist" type="notifytip">
Failed to save snapshot to [PATH]: Directory does not exist.
  </notification>

  <notification
    icon="notifytip.tga"
    name="PresetNotSaved"
    type="notifytip">
Error saving preset [NAME].
  </notification>
    
  <notification
    icon="notifytip.tga"
    name="DefaultPresetNotSaved"
    type="notifytip">
Can not overwrite default preset.
  </notification>

  <notification
    icon="alertmodal.tga"
    name="PresetAlreadyExists"
    type="alertmodal">
&apos;[NAME]&apos; is in use. You may replace
this preset or choose another name.
    <tag>fail</tag>
    <usetemplate
     name="okbutton"
     yestext="OK"/>
  </notification>

  <notification
    icon="notifytip.tga"
    name="PresetNotDeleted"
    type="notifytip">
Error deleting preset [NAME].
  </notification>

  <notification
    icon="alertmodal.tga"
    name="UnableToFindHelpTopic"
    type="alertmodal">
Unable to find the help topic for this element.
  <tag>fail</tag>
  </notification>

     <notification
 icon="alertmodal.tga"
 name="ObjectMediaFailure"
 type="alertmodal">
Server Error: Media update or get failed.
&apos;[ERROR]&apos;
  <tag>fail</tag>
        <usetemplate
         name="okbutton"
         yestext="OK"/>
    </notification>

    <notification
 icon="alertmodal.tga"
 name="TextChatIsMutedByModerator"
 type="alertmodal">
Your text chat has been muted by a moderator.
        <usetemplate
         name="okbutton"
         yestext="OK"/>
    </notification>

    <notification
 icon="alertmodal.tga"
 name="VoiceIsMutedByModerator"
 type="alertmodal">
Your voice has been muted by a moderator.
    <tag>voice</tag>
        <usetemplate
         name="okbutton"
         yestext="OK"/>
    </notification>

    <notification
        icon="alertmodal.tga"
        name="FailedToGetBenefits"
        type="alertmodal">
      Unfortunately, we were unable to get benefits information for this session. This should not happen in a normal production environment. Please contact support. This session will not work normally and we recommend that you restart.
      <usetemplate
          name="okbutton"
          yestext="OK"/>
    </notification>

   <notification
    icon="alertmodal.tga"
    name="NotEnoughMoneyForBulkUpload"
    type="alertmodal">
Your current balance of L$[BALANCE] is not enough to upload [COUNT] items at a total cost of L$[COST].
    <usetemplate
     name="okbutton"
     yestext="OK"/>
   </notification>
  
   <notification
    icon="alertmodal.tga"
    name="BulkUploadNoCompatibleFiles"
    type="alertmodal">
Selected files can not be bulk-uploaded.
    <usetemplate
     name="okbutton"
     yestext="OK"/>
   </notification>

  <notification
   icon="alertmodal.tga"
   name="BulkUploadIncompatibleFiles"
   type="alertmodal">
Some of the selected files can not be bulk-uploaded.
    <usetemplate
     name="okbutton"
     yestext="OK"/>
  </notification>

   <notification
    icon="alertmodal.tga"
    name="UploadCostConfirmation"
    type="alertmodal">
This upload will cost L$[PRICE], do you wish to continue with the upload?
    <usetemplate
     name="okcancelbuttons"
     notext="Cancel"
     yestext="Upload"/>
  </notification>

  <notification
   icon="alertmodal.tga"
   name="ConfirmClearTeleportHistory"
   type="alertmodal">
This will delete the entire list of places you have visited, and cannot be undone. Continue?
  <tag>confirm</tag>
    <usetemplate
     name="okcancelbuttons"
     notext="Cancel"
     yestext="OK"/>
  </notification>

  <notification
   icon="alert.tga"
   name="BottomTrayButtonCanNotBeShown"
   type="alert">
Selected button cannot be shown right now.
The button will be shown when there is enough space for it.
  <tag>fail</tag>
  </notification>

  <notification
   icon="notifytip.tga"
   name="ShareNotification"
   type="notifytip">
Select residents to share with.
  </notification>

  <notification
    name="MeshUploadErrorDetails"
    icon="alert.tga"
    type="alert">
      [LABEL] failed to upload: [MESSAGE]
[DETAILS] See Firestorm.log for details
  </notification>

  <notification
    name="MeshUploadError"
    icon="alert.tga"
    type="alert">
      [LABEL] failed to upload: [MESSAGE]

See Firestorm.log for details
  </notification>
   
  <notification
    name="MeshUploadPermError"
    icon="alert.tga"
    type="alert">
    Error while requesting mesh upload permissons.
  </notification>
  
  <notification
    name="RegionCapabilityRequestError"
    icon="alert.tga"
    type="alert">
    Could not get region capability &apos;[CAPABILITY]&apos;.
  </notification>
   
  <notification
   icon="notifytip.tga"
   name="ShareItemsConfirmation"
   type="alertmodal">
Are you sure you want to share the following items:

&lt;nolink&gt;[ITEMS]&lt;/nolink&gt;

With the following residents:

&lt;nolink&gt;[RESIDENTS]&lt;/nolink&gt;
  <tag>confirm</tag>
	<usetemplate
     ignoretext="Confirm before I share an item"
     name="okcancelignore"
     notext="Cancel"
     yestext="OK"/>
  </notification>
  
  <notification
   icon="notifytip.tga"
   name="ShareFolderConfirmation"
   type="alertmodal">
Only one folder at a time can be shared.

Are you sure you want to share the following items:

&lt;nolink&gt;[ITEMS]&lt;/nolink&gt;

With the following Residents:

&lt;nolink&gt;[RESIDENTS]&lt;/nolink&gt;
  <tag>confirm</tag>
	<usetemplate
     name="okcancelbuttons"
     notext="Cancel"
     yestext="OK"/>
  </notification>
  
  <notification
   icon="notifytip.tga"
   name="ItemsShared"
   type="notifytip">
Items successfully shared.
  </notification>
  
  <notification
   icon="notifytip.tga"
   name="DeedToGroupFail"
   type="notifytip">
Deed to group failed.
    <tag>group</tag>
  <tag>fail</tag>
  </notification>

  <notification
   icon="notifytip.tga"
   name="ReleaseLandThrottled"
   type="notifytip">
The parcel [PARCEL_NAME] can not be abandoned at this time.
   <tag>fail</tag>
  </notification>
	
  <notification
   icon="notifytip.tga"
   name="ReleasedLandWithReclaim"
   type="notifytip">
The [AREA] m² parcel &apos;[PARCEL_NAME]&apos; has been released.

You will have [RECLAIM_PERIOD] hours to reclaim for L$0 before it is set for sale to anyone.
   <tag>fail</tag>
  </notification>
	
  <notification
   icon="notifytip.tga"
   name="ReleasedLandNoReclaim"
   type="notifytip">
The [AREA] m² parcel &apos;[PARCEL_NAME]&apos; has been released.

It is now available for purchase by anyone.
   <tag>fail</tag>
  </notification>

  <notification
   icon="notifytip.tga"
   name="AvatarRezNotification"
   type="notifytip">
( [EXISTENCE] seconds alive )
Avatar '[NAME]' declouded after [TIME] seconds.
  </notification>

  <notification
   icon="notifytip.tga"
   name="AvatarRezSelfBakedDoneNotification"
   type="notifytip">
( [EXISTENCE] seconds alive )
You finished baking your outfit after [TIME] seconds.
  </notification>

  <notification
   icon="notifytip.tga"
   name="AvatarRezSelfBakedUpdateNotification"
   type="notifytip">
( [EXISTENCE] seconds alive )
You sent out an update of your appearance after [TIME] seconds.
[STATUS]
  </notification>
  
  <notification
   icon="notifytip.tga"
   name="AvatarRezSelfBakeForceUpdateNotification"
   type="notifytip">
The viewer has detected that you may appear as a cloud and is attempting to fix this automatically.
  </notification>

  <notification
   icon="notifytip.tga"
   name="AvatarRezCloudNotification"
   type="notifytip">
( [EXISTENCE] seconds alive )
Avatar '[NAME]' became cloud.
  </notification>

  <notification
   icon="notifytip.tga"
   name="AvatarRezArrivedNotification"
   type="notifytip">
( [EXISTENCE] seconds alive )
Avatar '[NAME]' appeared.
  </notification>

  <notification
   icon="notifytip.tga"
   name="AvatarRezLeftCloudNotification"
   type="notifytip">
( [EXISTENCE] seconds alive )
Avatar '[NAME]' left after [TIME] seconds as cloud.
  </notification>

  <notification
   icon="notifytip.tga"
   name="AvatarRezEnteredAppearanceNotification"
   type="notifytip">
( [EXISTENCE] seconds alive )
Avatar '[NAME]' entered appearance mode.
  </notification>

  <notification
   icon="notifytip.tga"
   name="AvatarRezLeftAppearanceNotification"
   type="notifytip">
( [EXISTENCE] seconds alive )
Avatar '[NAME]' left appearance mode.
  </notification>

  <notification
   icon="alertmodal.tga"
   name="NoConnect"
   type="alertmodal">
We're having trouble connecting using [PROTOCOL] &lt;nolink&gt;[HOSTID]&lt;/nolink&gt;.
Please check your network and firewall setup.
  <tag>fail</tag>
    <usetemplate
     name="okbutton"
     yestext="OK"/>
  </notification>

  <notification
   icon="alertmodal.tga"
   name="NoVoiceConnect"
   type="alertmodal">
    <unique/>
We are unable to connect to the voice server:

&lt;nolink&gt;[HOSTID]&lt;/nolink&gt;

Ports that must be allowed for voice are:
:TCP: 80, 443
:UDP: 3478, 3479, 5060, 5062, 6250, 12000-32000

Please check your network and firewall setup.
Disable any SIP ALG feature in your router.

Voice communications will not be available.
https://wiki.firestormviewer.org/fs_voice
    <tag>voice</tag>
  <tag>fail</tag>
    <usetemplate
     ignoretext="Warn me when the viewer can't connect to the voice server"
     name="okignore"
     yestext="OK" />
  </notification>

  <notification
   icon="alertmodal.tga"
   name="NoVoiceConnect-GIAB"
   type="alertmodal">
We're having trouble connecting to your voice server.

Voice communications will not be available.
Please check your network and firewall setup.
[https://wiki.firestormviewer.org/fs_voice]
    <tag>voice</tag>
  <tag>fail</tag>
    <usetemplate
     name="okbutton"
     yestext="OK"/>
  </notification>

  <notification
   icon="notifytip.tga"
   name="AvatarRezLeftNotification"
   type="notifytip">
( [EXISTENCE] seconds alive )
Avatar '[NAME]' left as fully loaded.
  </notification>

  <notification
   icon="notifytip.tga"
   name="AvatarRezSelfBakedTextureUploadNotification"
   type="notifytip">
( [EXISTENCE] seconds alive )
You uploaded a [RESOLUTION] baked texture for '[BODYREGION]' after [TIME] seconds.
  </notification>

  <notification
   icon="notifytip.tga"
   name="AvatarRezSelfBakedTextureUpdateNotification"
   type="notifytip">
( [EXISTENCE] seconds alive )
You locally updated a [RESOLUTION] baked texture for '[BODYREGION]' after [TIME] seconds.
  </notification>
	
  <notification
   icon="alertmodal.tga"
   name="CannotUploadTexture"
   type="alertmodal">
Unable to upload texture: &apos;[NAME]&apos;
[REASON]   
  <tag>fail</tag>  
  </notification>

  <notification
 icon="alertmodal.tga"
 name="CannotLoad"
 type="alertmodal">
    Unable to load [WHAT].
    [REASON]
    <tag>fail</tag>
  </notification>

  <notification
   icon="alertmodal.tga"
   name="CannotUploadMaterial"
   type="alertmodal">
There was a problem uploading the file
    <tag>fail</tag>
  </notification>

  <notification
 icon="alertmodal.tga"
 label="Save Material"
 name="SaveMaterialAs"
 type="alertmodal">
    <unique/>
    Name this material:
    <tag>confirm</tag>
    <form name="form">
      <input name="message" type="text">
        [DESC]
      </input>
      <button
       default="true"
       index="0"
       name="OK"
       text="OK"/>
      <button
       index="1"
       name="Cancel"
       text="Cancel"/>
    </form>
  </notification>

  <notification
   icon="alertmodal.tga"
   name="InvalidMaterialName"
   type="alertmodal">
Please enter a non-empty name
    <tag>fail</tag>
  </notification>

  <notification
   icon="alertmodal.tga"
   name="UsavedMaterialChanges"
   type="alertmodal">
    You have unsaved changes.
    <form name="form">
      <button
       index="0"
       name="discard"
       text="Discard changes"/>
      <button
       index="1"
       name="keep"
       text="Keep editing"/>
    </form>
  </notification>

  <notification
   icon="alertmodal.tga"
   name="LivePreviewUnavailable"
   type="alert">
We cannot display a preview of this texture because it is no-copy and/or no-transfer.
  <usetemplate
    ignoretext="Warn me that Live Preview mode is not available for no-copy and/or no-transfer textures"
    name="okignore"
    yestext="OK"/>
  </notification>

  <notification
   icon="alertmodal.tga"
   name="LivePreviewUnavailablePBR"
   type="alert">
   
We cannot display a preview of this material because it is no-copy, no-transfer, and/or no-modify.
  <usetemplate
    ignoretext="Warn me that Live Preview mode is not available for no-copy, no-transfer, and/or no-modify materials"
    name="okignore"
    yestext="OK"/>
  </notification>

  <notification
   icon="alertmodal.tga"
   name="FacePasteFailed"
   type="alertmodal">
Paste failed. [REASON]
   <usetemplate
    name="okbutton"
    yestext="OK"/>
  </notification>

  <notification
   icon="alertmodal.tga"
   name="FailedToApplyTextureNoCopyToMultiple"
   type="alertmodal">
Failed to apply texture. You can not apply a no-copy texture to multiple objects.
   <usetemplate
    name="okbutton"
    yestext="OK"/>
  </notification>

  <notification
   icon="alertmodal.tga"
   name="FailedToApplyGLTFNoCopyToMultiple"
   type="alertmodal">
Failed to apply GLTF material. You can not apply a no-copy material to multiple objects.
   <usetemplate
    name="okbutton"
    yestext="OK"/>
  </notification>

  <notification
   icon="alertmodal.tga"
   name="FacePasteTexturePermissions"
   type="alertmodal">
    You applied a texture with limited permissions, object will inherit permissions from texture.
    <usetemplate
     ignoretext="Paste: You applied a texture with limited permissions"
     name="notifyignore"/>
    <usetemplate
     name="okbutton"
     yestext="OK"/>
  </notification>

  <notification
   icon="alertmodal.tga"
   name="ConfirmLeaveCall"
   type="alertmodal">
Are you sure you want to leave this call?
    <tag>confirm</tag>
    <tag>voice</tag>
    <usetemplate
     ignoretext="Confirm before I leave call"
     name="okcancelignore"
     notext="No"
     yestext="Yes">
      <unique/>
    </usetemplate>
  </notification>

  <notification
   icon="alertmodal.tga"
   name="ConfirmMuteAll"
   type="alert">
You have selected to mute all participants in a group call.
This will also cause all residents that later join the call to be
muted, even after you have left the call.

Mute everyone?
    <tag>group</tag>
    <tag>confirm</tag>
    <tag>voice</tag>
    <usetemplate
     ignoretext="Confirm before I mute all participants in a group call"
     name="okcancelignore"
     yestext="OK"
     notext="Cancel">
      <unique/>
    </usetemplate>
  </notification>
  <notification
  name="HintChat"
  label="Chat"
  type="hint">
    <unique/>
    To join the conversation, type into the chat field below.
  </notification>

  <notification
  name="HintSit"
  label="Stand"
  type="hint">
    <unique/>
    To stand up and exit the sitting position, click the Stand button.
  </notification>

  <notification
  name="HintSpeak"
  label="Speak"
  type="hint">
    <unique/>    
Click the Speak button to turn your microphone on and off.

Click on the up arrow to see the voice control panel.

Hiding the Speak button will disable the voice feature.
  </notification>

  <notification
  name="HintDestinationGuide"
  label="Explore the World"
  type="hint">
    <unique/>
    The Destination Guide contains thousands of new places to discover. Select a location and choose Teleport to start exploring.
  </notification>

  <notification
    name="HintSidePanel"
    label="Side Panel"
    type="hint">
    <unique/>
    Get quick access to your inventory, outfits, profiles and more in the side panel.
  </notification>

  <notification
  name="HintMove"
  label="Move"
  type="hint">
    <unique/>
    To walk or run, open the Move Panel and use the directional arrows to navigate. You can also use the directional keys on your keyboard.
  </notification>

  <notification
  name="HintMoveClick"
  label=""
  type="hint">
    <unique/>    
1. Click to Walk
Click anywhere on the ground to walk to that spot.

2. Click and Drag to Rotate View
Click and drag anywhere on the world to rotate your view
    <tag>custom_skin</tag>
  </notification>

  <notification
  name="HintDisplayName"
  label="Display Name"
  type="hint">
    <unique/>
    Set your customizable display name here. This is in addition to your unique username, which can't be changed. You can change how you see other people's names in your preferences.
  </notification>


  <notification
  name="HintView"
  label="View"
  type="hint">
    <unique/>
    To change your camera view, use the Orbit and Pan controls. Reset your view by pressing Escape or walking.
    <tag>custom_skin</tag>
  </notification>

  <notification
  name="HintInventory"
  label="Inventory"
  type="hint">
    <unique/>
    Check your inventory to find items. Newest items can be easily found in the Recent tab.
  </notification>

  <notification
  name="HintLindenDollar"
  label="You've got Linden Dollars!"
  type="hint">
    <unique/>
    Here's your current balance of L$. Click Buy L$ to purchase more Linden Dollars.
    <tag>funds</tag>
  </notification>

   <notification
   icon="alertmodal.tga"
   name="LowMemory"
   type="alertmodal">
    Your memory pool is low. Some functions of SL are disabled to avoid crash. Please close other applications. Restart SL if this persists.
  </notification>

  <notification
     icon="alertmodal.tga"
     name="ForceQuitDueToLowMemory"
     type="alertmodal">
    SL will quit in 30 seconds due to out of memory.
  </notification>

  <notification
   icon="alertmodal.tga"
   name="SOCKS_NOT_PERMITTED"
   type="alertmodal">
	The SOCKS 5 proxy "[HOST]:[PORT]" refused the connection, not allowed by rule set.
	<tag>fail</tag>
   <usetemplate
     name="okbutton"
     yestext="OK"/>
  </notification>

  <notification
   icon="alertmodal.tga"
   name="SOCKS_CONNECT_ERROR"
   type="alertmodal">
	The SOCKS 5 proxy "[HOST]:[PORT]" refused the connection, could not open TCP channel.
	<tag>fail</tag>
   <usetemplate
     name="okbutton"
     yestext="OK"/>	 
  </notification>

  <notification
   icon="alertmodal.tga"
   name="SOCKS_NOT_ACCEPTABLE"
   type="alertmodal">
	The SOCKS 5 proxy "[HOST]:[PORT]" refused the selected authentication system.
	<tag>fail</tag>
   <usetemplate
     name="okbutton"
     yestext="OK"/>
  </notification>

  <notification
   icon="alertmodal.tga"
   name="SOCKS_AUTH_FAIL"
   type="alertmodal">
	The SOCKS 5 proxy "[HOST]:[PORT]" reported your credentials are invalid.
	<tag>fail</tag>
   <usetemplate
     name="okbutton"
     yestext="OK"/>
  </notification>

  <notification
   icon="alertmodal.tga"
   name="SOCKS_UDP_FWD_NOT_GRANTED"
   type="alertmodal">
	The SOCKS 5 proxy "[HOST]:[PORT]" refused the UDP associate request.
	<tag>fail</tag>
   <usetemplate
     name="okbutton"
     yestext="OK"/>
  </notification>

  <notification
   icon="alertmodal.tga"
   name="SOCKS_HOST_CONNECT_FAILED"
   type="alertmodal">
	Could not connect to SOCKS 5 proxy server "[HOST]:[PORT]".
	<tag>fail</tag>
   <usetemplate
     name="okbutton"
     yestext="OK"/>
  </notification>
  
  <notification
   icon="alertmodal.tga"
   name="SOCKS_UNKNOWN_STATUS"
   type="alertmodal">
	Unknown proxy error with server "[HOST]:[PORT]".
	<tag>fail</tag>
   <usetemplate
     name="okbutton"
     yestext="OK"/>
  </notification>
  
  <notification
   icon="alertmodal.tga"
   name="SOCKS_INVALID_HOST"
   type="alertmodal">
	Invalid SOCKS proxy address or port "[HOST]:[PORT]".
	<tag>fail</tag>
   <usetemplate
     name="okbutton"
     yestext="OK"/>
  </notification>
  
  <notification
   icon="alertmodal.tga"
   name="SOCKS_BAD_CREDS"
   type="alertmodal">
	Invalid SOCKS 5 username or password.
	<tag>fail</tag>
   <usetemplate
     name="okbutton"
     yestext="OK"/>
  </notification>
  
  <notification
   icon="alertmodal.tga"
   name="PROXY_INVALID_HTTP_HOST"
   type="alertmodal">
    Invalid HTTP proxy address or port "[HOST]:[PORT]".
	<tag>fail</tag>
   <usetemplate
     name="okbutton"
     yestext="OK"/>
  </notification>

  <notification
   icon="alertmodal.tga"
   name="PROXY_INVALID_SOCKS_HOST"
   type="alertmodal">
	Invalid SOCKS proxy address or port "[HOST]:[PORT]".
	<tag>fail</tag>
   <usetemplate
     name="okbutton"
     yestext="OK"/>
  </notification>

  <notification
   icon="alertmodal.tga"
   name="ChangeProxySettings"
   type="alert">
	Proxy settings take effect after you restart [APP_NAME].
	<tag>fail</tag>
   <usetemplate
     name="okbutton"
     yestext="OK"/>
  </notification>

  <notification
  name="AuthRequest"
  type="browser">
The site at &apos;&lt;nolink&gt;[HOST_NAME]&lt;/nolink&gt;&apos; in realm &apos;[REALM]&apos; requires a user name and password.
    <tag>confirm</tag>
    <form name="form">
      <input name="username" type="text" text="User Name" default="true"/>
      <input name="password" type="password" text="Password    "/>
      <button default="true"
              index="0"
              name="ok"
              text="Submit"/>
      <button index="1"
              name="cancel"
              text="Cancel"/>
    </form>
  </notification>

   <notification
	name="ModeChange"
	label=""
	type="alertmodal">
    <unique/>
Changing modes requires you to quit and restart.

Change mode and quit?
    <tag>confirm</tag>
    <usetemplate
   name="okcancelbuttons"
   yestext="OK"
   notext="Cancel"/>
    </notification>

  <notification

 name="NoClassifieds"
 label=""
 type="alertmodal">
    <unique/>
    <tag>fail</tag>
    <tag>confirm</tag>
    Creation and editing of Classifieds is only available in Advanced mode. Would you like to quit and change modes? The mode selector can be found on the login screen.
    <usetemplate
   name="okcancelbuttons"
   yestext="Quit"
   notext="Don't Quit"/>
    </notification>

  <notification
 name="NoGroupInfo"
 label=""
 type="alertmodal">
    <unique/>
    <tag>fail</tag>
    <tag>confirm</tag>
    Creation and editing of Groups is only available in Advanced mode. Would you like to quit and change modes? The mode selector can be found on the login screen.
    <usetemplate
   name="okcancelbuttons"
   yestext="Quit"
   notext="Don't Quit"/>
  </notification>

 <notification
 name="NoPlaceInfo"
 label=""
 type="alertmodal">
    <unique/>
    <tag>fail</tag>
    <tag>confirm</tag>
    Viewing place profile is only available in Advanced mode. Would you like to quit and change modes? The mode selector can be found on the login screen.
    <usetemplate
   name="okcancelbuttons"
   yestext="Quit"
   notext="Don't Quit"/>
</notification>

  <notification
 name="NoPicks"
 label=""
 type="alertmodal">
    <unique/>
    <tag>fail</tag>
    <tag>confirm</tag>
    Creation and editing of Picks is only available in Advanced mode. Would you like to quit and change modes? The mode selector can be found on the login screen.
    <usetemplate
   name="okcancelbuttons"
   yestext="Quit"
   notext="Don't Quit"/>
  </notification>

  <notification
 name="NoWorldMap"
 label=""
 type="alertmodal">
    <unique/>
    <tag>fail</tag>
    <tag>confirm</tag>
    Viewing of the world map is only available in Advanced mode. Would you like to quit and change modes? The mode selector can be found on the login screen.
    <usetemplate
   name="okcancelbuttons"
   yestext="Quit"
   notext="Don't Quit"/>
  </notification>

  <notification
 name="NoVoiceCall"
 label=""
 type="alertmodal">
    <unique/>
    <tag>fail</tag>
    <tag>confirm</tag>
    Voice calls are only available in Advanced mode. Would you like to logout and change modes?
    <usetemplate
   name="okcancelbuttons"
   yestext="Quit"
   notext="Don't Quit"/>
  </notification>

  <notification
 name="NoAvatarShare"
 label=""
 type="alertmodal">
    <unique/>
    <tag>fail</tag>
    <tag>confirm</tag>
    Sharing is only available in Advanced mode. Would you like to logout and change modes?
    <usetemplate
   name="okcancelbuttons"
   yestext="Quit"
   notext="Don't Quit"/>
  </notification>
  
  <notification
 name="NoAvatarPay"
 label=""
 type="alertmodal">
    <unique/>
    <tag>fail</tag>
    <tag>confirm</tag>
	  Paying other residents is only available in Advanced mode. Would you like to logout and change modes?
	  <usetemplate
   name="okcancelbuttons"
   yestext="Quit"
   notext="Don't Quit"/>
  </notification>

  <notification
 name="NoInventory"
 label=""
 type="alertmodal">
    <unique/>
    <tag>fail</tag>
    <tag>confirm</tag>
    Viewing inventory is only available in Advanced mode. Would you like to logout and change modes?
    <usetemplate
   name="okcancelbuttons"
   yestext="Quit"
   notext="Don't Quit"/>
  </notification>

  <notification
 name="NoAppearance"
 label=""
 type="alertmodal">
    <unique/>
    <tag>fail</tag>
    <tag>confirm</tag>
    The appearance editor is only available in Advanced mode. Would you like to logout and change modes?
    <usetemplate
   name="okcancelbuttons"
   yestext="Quit"
   notext="Don't Quit"/>
  </notification>

  <notification
 name="NoSearch"
 label=""
 type="alertmodal">
    <unique/>
    <tag>fail</tag>
    <tag>confirm</tag>
    Search is only available in Advanced mode. Would you like to logout and change modes?
    <usetemplate
   name="okcancelbuttons"
   yestext="Quit"
   notext="Don't Quit"/>
  </notification>

  <notification
    name="ConfirmHideUI"
    label=""
    type="alertmodal">
    <unique/>
    <tag>confirm</tag>
    This action will hide all menu items and buttons. To get them back, click [SHORTCUT] again.
    <usetemplate
      name="okcancelignore"
      yestext="OK"
      notext="Cancel"
      ignoretext="Confirm before hiding UI"/>
  </notification>

  <notification
   icon="alertmodal.tga"
   name="PathfindingLinksets_WarnOnPhantom"
   type="alertmodal">
Some selected linksets will have the Phantom flag toggled.

Do you wish to continue?
    <tag>confirm</tag>
    <usetemplate
     ignoretext="Some selected linksets phantom flag will be toggled."
     name="okcancelignore"
     notext="Cancel"
     yestext="OK"/>
  </notification>

  <notification
   icon="alertmodal.tga"
   name="PathfindingLinksets_MismatchOnRestricted"
   type="alertmodal">
Some selected linksets cannot be set to be '[REQUESTED_TYPE]' because of permission restrictions on the linkset.  These linksets will be set to be '[RESTRICTED_TYPE]' instead.

Do you wish to continue?
    <tag>confirm</tag>
    <usetemplate
     ignoretext="Some selected linksets cannot be set because of permission restrictions on the linkset."
     name="okcancelignore"
     notext="Cancel"
     yestext="OK"/>
  </notification>

  <notification
   icon="alertmodal.tga"
   name="PathfindingLinksets_MismatchOnVolume"
   type="alertmodal">
Some selected linksets cannot be set to be '[REQUESTED_TYPE]' because the shape is non-convex.

Do you wish to continue?
    <tag>confirm</tag>
    <usetemplate
     ignoretext="Some selected linksets cannot be set because the shape is non-convex"
     name="okcancelignore"
     notext="Cancel"
     yestext="OK"/>
  </notification>

  <notification
   icon="alertmodal.tga"
   name="PathfindingLinksets_WarnOnPhantom_MismatchOnRestricted"
   type="alertmodal">
Some selected linksets will have the Phantom flag toggled.

Some selected linksets cannot be set to be '[REQUESTED_TYPE]' because of permission restrictions on the linkset.  These linksets will be set to be '[RESTRICTED_TYPE]' instead.

Do you wish to continue?
    <tag>confirm</tag>
    <usetemplate
     ignoretext="Some selected linksets phantom flag will be toggled and others cannot be set because of permission restrictions on the linkset."
     name="okcancelignore"
     notext="Cancel"
     yestext="OK"/>
  </notification>

  <notification
   icon="alertmodal.tga"
   name="PathfindingLinksets_WarnOnPhantom_MismatchOnVolume"
   type="alertmodal">
Some selected linksets will have the Phantom flag toggled.

Some selected linksets cannot be set to be '[REQUESTED_TYPE]' because the shape is non-convex.

Do you wish to continue?
    <tag>confirm</tag>
    <usetemplate
     ignoretext="Some selected linksets phantom flag will be toggled and others cannot be set because the shape is non-convex"
     name="okcancelignore"
     notext="Cancel"
     yestext="OK"/>
  </notification>

  <notification
   icon="alertmodal.tga"
   name="PathfindingLinksets_MismatchOnRestricted_MismatchOnVolume"
   type="alertmodal">
Some selected linksets cannot be set to be '[REQUESTED_TYPE]' because of permission restrictions on the linkset.  These linksets will be set to be '[RESTRICTED_TYPE]' instead.

Some selected linksets cannot be set to be '[REQUESTED_TYPE]' because the shape is non-convex. These linksets&apos; use types will not change.

Do you wish to continue?
    <tag>confirm</tag>
    <usetemplate
     ignoretext="Some selected linksets cannot be set because of permission restrictions on the linkset and because the shape is non-convex."
     name="okcancelignore"
     notext="Cancel"
     yestext="OK"/>
  </notification>

  <notification
   icon="alertmodal.tga"
   name="PathfindingLinksets_WarnOnPhantom_MismatchOnRestricted_MismatchOnVolume"
   type="alertmodal">
Some selected linksets will have the Phantom flag toggled.

Some selected linksets cannot be set to be '[REQUESTED_TYPE]' because of permission restrictions on the linkset.  These linksets will be set to be '[RESTRICTED_TYPE]' instead.

Some selected linksets cannot be set to be '[REQUESTED_TYPE]' because the shape is non-convex. These linksets&apos; use types will not change.

Do you wish to continue?
    <tag>confirm</tag>
    <usetemplate
     ignoretext="Some selected linksets phantom flag will be toggled and others cannot be set because of permission restrictions on the linkset and because the shape is non-convex."
     name="okcancelignore"
     notext="Cancel"
     yestext="OK"/>
  </notification>

  <notification
   icon="alertmodal.tga"
   name="PathfindingLinksets_ChangeToFlexiblePath"
   type="alertmodal">
    The selected object affects the navmesh.  Changing it to a Flexible Path will remove it from the navmesh.
    <tag>confirm</tag>
    <usetemplate
     ignoretext="The selected object affects the navmesh. Changing it to a Flexible Path will remove it from the navmesh."
     name="okcancelignore"
     notext="Cancel"
     yestext="OK"/>
  </notification>

  <global name="UnsupportedIntelDriver">
The installed Intel graphics driver for [GPUNAME], version [VERSION], is significantly out of date and is known to cause excessive rates of program crashes. You are strongly advised to update to a current Intel driver.

Do you want to check the Intel driver website?
  </global>

  <global name="UnsupportedCPUAmount">
796
  </global>

  <global name="UnsupportedRAMAmount">
510
  </global>

  <global name="UnsupportedGPU">
- Your graphics card does not meet the minimum requirements.
  </global>

  <global name="UnsupportedCPU">
- Your CPU does not meet the minimum requirements.
  </global>

  <global name="UnsupportedRAM">
- Your system memory does not meet the minimum requirements.
  </global>
  
  <global name="LLLeapUpdaterFailure">
Failed to launch updater service [UPDATER_APP]. Please verify the viewer is installed correctly and has the necessary permissions to run. If you continue to experience issues, please visit the [SUPPORT_SITE].
  </global>

<!-- these are alert strings from server. the name needs to match entire the server string, and needs to be changed
	whenever the server string changes -->
   <global name="You can only set your 'Home Location' on your land or at a mainland Infohub.">
If you own a piece of land, you can make it your home location.
Otherwise, you can look at the Map and find places marked &quot;Infohub&quot;.
  </global>
  <global name="You died and have been teleported to your home location">
You died and have been teleported to your home location.
  </global>
<!-- <FS:AW>  opensim search support-->
  <notification
   icon="alertmodal.tga"
   name="ConfirmClearDebugSearchURL"
   type="alertmodal">
Are you sure you want to clear the debug search url?
    <tag>confirm</tag>
    <usetemplate
     ignoretext="Confirm clearing debug search url"
     name="okcancelignore"
     notext="Cancel"
     yestext="OK"/>
  </notification>
  <notification
   icon="alertmodal.tga"
   name="ConfirmPickDebugSearchURL"
   type="alertmodal">
Are you sure you want to pick the current search url as debug search url?
    <tag>confirm</tag>
    <usetemplate
     ignoretext="Confirm picking debug search url"
     name="okcancelignore"
     notext="Cancel"
     yestext="OK"/>
  </notification>
<!-- </FS:AW>  opensim search support-->
<!-- <FS:AW  grid management-->
  <notification
   icon="alertmodal.tga"
   name="ConfirmRemoveGrid"
   type="alertmodal">
Are you sure you want to remove [REMOVE_GRID] from the grid list?
    <tag>confirm</tag>
    <usetemplate
     ignoretext="Confirm removing grids"
     name="okcancelignore"
     notext="Cancel"
     yestext="OK"/>
  </notification>
  <notification
   icon="alertmodal.tga"
   name="CanNotRemoveConnectedGrid"
   type="alertmodal">
You can not remove [REMOVE_GRID] while being connected to it.
    <tag>confirm</tag>
    <usetemplate
     ignoretext="Warn that the grid connected to can not be removed."
     name="okcancelignore"
     notext="Cancel"
     yestext="OK"/>
  </notification>
<!-- </FS:AW  grid management-->

<!-- ## Zi: Animation Overrider -->
  <notification
   icon="alertmodal.tga"
   name="NewAOSet"
   type="alertmodal">
Specify a name for the new AO set:
(The name may contain any ASCII character, except for ":" or "|")
    <form name="form">
      <input name="message" type="text" default="true">
New AO Set
      </input>
      <button
       default="true"
       index="0"
       name="OK"
       text="OK"/>
      <button
       index="1"
       name="Cancel"
       text="Cancel"/>
    </form>
  </notification>

  <notification
   icon="alertmodal.tga"
   name="NewAOCantContainNonASCII"
   type="alertmodal">
Could not create new AO set "[AO_SET_NAME]".
The name may only contain ASCII characters, excluding ":" and "|".
    <usetemplate
     name="okbutton"
     yestext="OK"/>
  </notification>

  <notification
   icon="alertmodal.tga"
   name="RenameAOMustBeASCII"
   type="alertmodal">
Could not rename AO set "[AO_SET_NAME]".
The name may only contain ASCII characters, excluding ":" and "|".
    <usetemplate
     name="okbutton"
     yestext="OK"/>
  </notification>

<notification
   icon="alertmodal.tga"
   name="RemoveAOSet"
   type="alertmodal">
Remove AO set "[AO_SET_NAME]" from the list?
    <usetemplate
     name="okcancelbuttons"
     notext="Cancel"
     yestext="Remove"/>
  </notification>

  <notification
   icon="notifytip.tga"
   name="AOForeignItemsFound"
   type="alertmodal">
The animation overrider found at least one item that did not belong in the configuration. Please check your &quot;Lost and Found&quot; folder for items that were moved out of the animation overrider configuration.
  </notification>

  <notification
   icon="notifytip.tga"
   name="AOImportComplete"
   type="notifytip">
Animation Overrider notecard import complete!
  </notification>

  <notification
   icon="notifytip.tga"
   name="AOImportSetAlreadyExists"
   type="notifytip">
An animation set with this name already exists.
  </notification>

  <notification
   icon="notifytip.tga"
   name="AOImportPermissionDenied"
   type="notifytip">
Insufficient permissions to read notecard.
  </notification>

  <notification
   icon="notifytip.tga"
   name="AOImportCreateSetFailed"
   type="notifytip">
Error while creating import set.
  </notification>

  <notification
   icon="notifytip.tga"
   name="AOImportDownloadFailed"
   type="notifytip">
Could not download notecard.
  </notification>

  <notification
   icon="notifytip.tga"
   name="AOImportNoText"
   type="notifytip">
Notecard is empty or unreadable.
  </notification>

  <notification
   icon="notifytip.tga"
   name="AOImportNoFolder"
   type="notifytip">
Couldn't find folder to read the animations.
  </notification>

  <notification
   icon="notifytip.tga"
   name="AOImportNoStatePrefix"
   type="notifytip">
Notecard line [LINE] has no valid [ state prefix.
  </notification>

  <notification
   icon="notifytip.tga"
   name="AOImportNoValidDelimiter"
   type="notifytip">
Notecard line [LINE] has no valid ] delimiter.
  </notification>

  <notification
   icon="notifytip.tga"
   name="AOImportStateNameNotFound"
   type="notifytip">
State name [NAME] not found.
  </notification>

  <notification
   icon="notifytip.tga"
   name="AOImportAnimationNotFound"
   type="notifytip">
Couldn't find animation [NAME]. Please make sure it's present in the same folder as the import notecard.
  </notification>

  <notification
   icon="notifytip.tga"
   name="AOImportInvalid"
   type="notifytip">
Notecard didn't contain any usable data. Aborting import.
  </notification>

  <notification
   icon="notifytip.tga"
   name="AOImportRetryCreateSet"
   type="notifytip">
Could not create import folder for animation set [NAME]. Retrying ...
  </notification>

  <notification
   icon="notifytip.tga"
   name="AOImportAbortCreateSet"
   type="notifytip">
Could not create import folder for animation set [NAME]. Giving up.
  </notification>

  <notification
   icon="notifytip.tga"
   name="AOImportLinkFailed"
   type="notifytip">
Creating animation link for animation "[NAME]" failed!
  </notification>

<!-- ## Zi: Animation Overrider -->

<notification
   icon="alertmodal.tga"
   name="SendSysinfoToIM"
   type="alertmodal">
This will send the following information to the current IM session:

[SYSINFO]
    <usetemplate
     name="okcancelbuttons"
     yestext="Send"
     notext="Cancel" />
  </notification>

<!-- fsdata -->
  <notification
   icon="alertmodal.tga"
   name="BlockLoginInfo"
   type="alertmodal">
    [REASON]
    <usetemplate
     name="okbutton"
     yestext="OK"/>
  </notification>

  <notification
   icon="alertmodal.tga"
   name="TestversionExpired"
   type="alertmodal">
    This test version of [APP_NAME] has expired and cannot be used any further.
    <usetemplate
     name="okbutton"
     yestext="OK"/>
  </notification>

  <notification
   icon="alertmodal.tga"
   name="FireStormReqInfo"
   type="alertmodal">
    [NAME] is requesting that you send them information about your [APP_NAME] setup.
(This is the same information that can be found by going to Help->About [APP_NAME])
[REASON]
Would you like to send them this information?
    <form name="form">
      <button
       index="0"
       name="Yes"
       text="Yes"/>
      <button
       index="1"
       name="No"
       text="No"/>
    </form>
  </notification>

<!-- Firestorm Phantom -->

  <notification
   icon="notifytip.tga"
   name="PhantomOn"
   type="notifytip">
Phantom mode on.
  </notification>

  <notification
   icon="notifytip.tga"
   name="PhantomOff"
   type="notifytip">
Phantom mode off.
  </notification>

  <notification
   icon="notifytip.tga"
   name="MovelockEnabled"
   type="notifytip">
Movelock enabled. Use Avatar &gt; Movement &gt; Movelock to disable.
  </notification>

  <notification
   icon="notifytip.tga"
   name="MovelockDisabled"
   type="notifytip">
Movelock disabled.
  </notification>

  <notification
   icon="notifytip.tga"
   name="MovelockEnabling"
   type="notifytip">
Enabling movelock...
  </notification>

  <notification
   icon="notifytip.tga"
   name="MovelockDisabling"
   type="notifytip">
Disabling movelock...
  </notification>

  <notification
   icon="notifytip.tga"
   name="FlightAssistEnabled"
   type="notifytip">
Flight Assist is enabled
  </notification>

<!-- Firestorm Phantom -->

<!-- Firestorm Reset Settings -->
  <notification
    icon="alertmodal.tga"
    label="Reset all settings"
    name="FirestormClearSettingsPrompt"
    type="alertmodal">
    Resetting all settings may be helpful if you are experiencing problems; however, you will need to redo any customizations you have made to the default configuration. 

    Are you sure you want to reset all settings?
    <usetemplate
      name="okcancelbuttons"
      notext="Cancel"
      yestext="OK"/>
  </notification>

  <notification
    icon="alertmodal.tga"
    name="SettingsWillClear"
    type="alertmodal">
    Settings will be cleared after restarting [APP_NAME].
  </notification>
<!-- Firestorm Reset Settings -->

<!-- AW: opensim -->
  <notification icon="alertmodal.tga"
		name="CantAddGrid"
		type="alertmodal">
Could not add [GRID] to the grid list.
[REASON] contact support of [GRID].
    <usetemplate
     name="okbutton"
     yestext="OK"/>
  </notification>
<!-- AW: opensim -->

  <!-- ## Zi: Particle Editor -->
  <notification
   icon="alertmodal.tga"
   name="ParticleScriptFindFolderFailed"
   type="alertmodal">
Could not find a folder for the new script in inventory.
  </notification>

  <notification
   icon="alertmodal.tga"
   name="ParticleScriptCreationFailed"
   type="alertmodal">
Could not create new script for this particle system.
  </notification>

  <notification
   icon="alertmodal.tga"
   name="ParticleScriptNotFound"
   type="alertmodal">
Could not find the newly created script for this particle system.
  </notification>

  <notification
   icon="alertmodal.tga"
   name="ParticleScriptCreateTempFileFailed"
   type="alertmodal">
Could not create temporary file for script upload.
  </notification>

  <notification
   icon="notify.tga"
   name="ParticleScriptInjected"
   type="alertmodal">
Particle script was injected successfully.
   <form name="form">
      <ignore name="ignore"
       text="A particle script was injected to an object."/>
    </form>
  </notification>

  <notification
   icon="alertmodal.tga"
   name="ParticleScriptCapsFailed"
   type="alertmodal">
Failed to inject script into object. Request for capabilities returned an empty address.
  </notification>

  <notification
   icon="notify.tga"
   name="ParticleScriptCopiedToClipboard"
   type="alertmodal">
The LSL script to create this particle system has been copied to your clipboard. You can now paste it into a new script to use it.
   <form name="form">
      <ignore name="ignore"
       text="A particle script was copied to my clipboard"/>
    </form>
  </notification>
  <!-- ## Zi: Particle Editor -->

  <!-- ## Zi: Debug Settings Editor -->
  <notification
   icon="notify.tga"
   name="DebugSettingsWarning"
   type="alertmodal">
Warning! The use of the Debug Settings window is unsupported! Changing debug settings can severely impact your experience and might lead to loss of data, functionality or even access to the service. Please do not change any values without knowing exactly what you are doing.
   <form name="form">
      <ignore name="ignore"
       text="Debug Settings warning message"/>
    </form>
  </notification>

  <notification
   icon="notify.tga"
   name="ControlNameCopiedToClipboard"
   type="alertmodal">
This debug setting's name has been copied to your clipboard. You can now paste it somewhere else to use it.
   <form name="form">
      <ignore name="ignore"
       text="A debug setting's name was copied to my clipboard"/>
    </form>
  </notification>

  <notification
   icon="notify.tga"
   name="SanityCheck"
   type="alertmodal">
[APP_NAME] has detected a possible issue with your settings:

[SANITY_MESSAGE]

Reason: [SANITY_COMMENT]

Current setting: [CURRENT_VALUE]
   <form name="form">
      <button
       index="0"
       name="OK"
       text="Fix it"/>
      <button
       index="1"
       name="Cancel"
       text="Keep it"/>
      <ignore name="ignore"
       text="A settings control has failed the sanity check."/>
    </form>
  </notification>
  <!-- ## Zi: Debug Settings Editor -->

  <!-- <FS:Sei> LSL Default label missing FIRE-17710 -->
  <notification
   icon="alertmodal.tga"
   name="DefaultLabelMissing"
   type="alertmodal">
   <usetemplate
    ignoretext="A LSL script has switch statement without a default label"
    name="notifyignore"/>
The behavior for switch() statements without a default case was previously incorrect and has been fixed. 
See FIRE-17710 for details.
  </notification>
  <!-- </FS:Sei> -->

  <notification
   icon="alertmodal.tga"
   name="TeleportToAvatarNotPossible"
   type="alertmodal">
Teleport to this avatar not possible, because the exact position is unknown.
  <tag>fail</tag>
  </notification>

  <notification
   icon="alertmodal.tga"
   name="ZoomToAvatarNotPossible"
   type="alertmodal">
Cannot zoom to this avatar, because it is out of reach.
  <tag>fail</tag>
  </notification>

  <notification
   icon="alertmodal.tga"
   name="TrackAvatarNotPossible"
   type="alertmodal">
Cannot track this avatar, because it is beyond radar range.
  <tag>fail</tag>
  </notification>

  <notification
   icon="alertmodal.tga"
   name="CacheEmpty"
   type="alertmodal">
Your viewer cache is currently empty. Please be aware that you may experience slow framerates and inventory loading for a short time while new content downloads.
  </notification>

  <!-- <FS:Zi> Viewer version popup -->
  <notification
   icon="alertmodal.tga"
   name="FirstJoinSupportGroup2"
   type="alertmodal">
Welcome to the Phoenix/Firestorm Viewer Support Group!

To make support easier, it is recommended to announce your viewer's version to the group. This information includes current viewer version, viewer skin, operating system and RLVa status. You can choose to display your viewer's version in front of any chat you send to the group. Our support members can give you more meaningful advice right away if they know the viewer version you are on.

You can enable and disable this function at any time using the checkbox in the group chat floater.

Do you want to enable the automatic viewer version display?

    <form name="form">
      <button
       index="0"
       name="OK_okcancelignore"
       text="Yes"/>
      <button
       default="true"
       index="1"
       name="Cancel_okcancelignore"
       text="No"/>
      <ignore
	   name="ignore"
       text="The Phoenix/Firestorm Support Group was joined"
       save_option="true" />
    </form>

  </notification>
  <!-- <FS:Zi> Viewer version popup -->
  <notification
     icon="alertmodal.tga"
     name="ConfirmScriptModify"
    type="alertmodal">
    Are you sure you want to modify scripts in selected objects?
    <tag>confirm</tag>
    <usetemplate
    ignoretext="Confirm before I modify scripts in selection"
     name="okcancelignore"
     notext="Cancel"
     yestext="OK"/>
  </notification>

  <notification
   icon="alertmodal.tga"
   name="LocalBitmapsUpdateFileNotFound"
   persist="true"
   type="notify">
[FNAME] could not be updated because the file could no longer be found.
Disabling future updates for this file.
  </notification>


  <notification
   icon="alertmodal.tga"
   name="NoTransNoSaveToContents"
   type="notify">
    <tag>fail</tag>
    Cannot save &lt;nolink&gt;'[OBJ_NAME]'&lt;/nolink&gt; to object contents because you do not have permission to transfer the object's ownership.
  </notification>

  <notification
   icon="alertmodal.tga"
   name="LocalBitmapsUpdateFailedFinal"
   persist="true"
   type="notify">
[FNAME] could not be opened or decoded for [NRETRIES] attempts, and is now considered broken.
Disabling future updates for this file.
  </notification>

  <notification
   icon="alertmodal.tga"
   name="LocalBitmapsVerifyFail"
   persist="true"
   type="notify">
Attempted to add an invalid or unreadable image file [FNAME] which could not be opened or decoded.
Attempt canceled.
  </notification>

  <notification
   icon="alertmodal.tga"
   name="LocalGLTFVerifyFail"
   persist="true"
   type="notify">
Attempted to add an invalid or unreadable GLTF material [FNAME] which could not be opened or decoded.
Attempt cancelled.
  </notification>

  <notification
   icon="alertmodal.tga"
   name="PathfindingReturnMultipleItems"
   type="alertmodal">
    You are returning [NUM_ITEMS] items.  Are you sure you want to continue?
    <tag>confirm</tag>
    <usetemplate
     ignoretext="Are you sure you want to return multiple items?"
     name="okcancelignore"
     notext="No"
     yestext="Yes"/>
  </notification>

  <notification
   icon="alertmodal.tga"
   name="PathfindingDeleteMultipleItems"
   type="alertmodal">
    You are deleting [NUM_ITEMS] items.  Are you sure you want to continue?
    <tag>confirm</tag>
    <usetemplate
     ignoretext="Are you sure you want to delete multiple items?"
     name="okcancelignore"
     notext="No"
     yestext="Yes"/>
  </notification>


  <notification
   icon="alertmodal.tga"
   name="AvatarFrozen"
   type="notify">
   <tag>fail</tag>
[AV_FREEZER] has frozen you. You cannot move or interact with the world.
  </notification>

  <notification
   icon="alertmodal.tga"
   name="AvatarFrozenDuration"
   type="notify">
   <tag>fail</tag>
[AV_FREEZER] has frozen you for [AV_FREEZE_TIME] seconds. You cannot move or interact with the world.
  </notification>

  <notification
   icon="alertmodal.tga"
   name="YouFrozeAvatar"
   type="notify">
   <tag>fail</tag>
Avatar frozen.
  </notification>

  <notification
   icon="alertmodal.tga"
   name="AvatarHasUnFrozenYou"
   type="notify">
   <tag>fail</tag>
[AV_FREEZER] has unfrozen you.
  </notification>

  <notification
   icon="alertmodal.tga"
   name="AvatarUnFrozen"
   type="notify">
   <tag>fail</tag>
Avatar unfrozen.
  </notification>

  <notification
   icon="alertmodal.tga"
   name="AvatarFreezeFailure"
   type="notify">
   <tag>fail</tag>
Freeze failed because you don't have admin permission for that parcel.
  </notification>

  <notification
   icon="alertmodal.tga"
   name="AvatarFreezeThaw"
   type="notify">
   <tag>fail</tag>
Your freeze expired, go about your business.
  </notification>

  <notification
   icon="alertmodal.tga"
   name="AvatarCantFreeze"
   type="notify">
   <tag>fail</tag>
Sorry, can't freeze that user.
  </notification>

  <notification
   icon="alertmodal.tga"
   name="NowOwnObject"
   type="notify">
   <tag>fail</tag>
You are now the owner of object [OBJECT_NAME]
  </notification>

  <notification
   icon="alertmodal.tga"
   name="CantRezOnLand"
   type="notify">
   <tag>fail</tag>
Can't rez object at [OBJECT_POS] because the owner of this land does not allow it.  Use the land tool to see land ownership.
  </notification>

  <notification
   icon="alertmodal.tga"
   name="RezFailTooManyRequests"
   type="notify">
   <tag>fail</tag>
Object can not be rezzed because there are too many requests.
  </notification>
 
  <notification
   icon="alertmodal.tga"
   name="SitFailCantMove"
   type="notify">
   <tag>fail</tag>
You cannot sit because you cannot move at this time.
  </notification>

  <notification
   icon="alertmodal.tga"
   name="SitFailNotAllowedOnLand"
   type="notify">
   <tag>fail</tag>
You cannot sit because you are not allowed on that land.
  </notification>
 
  <notification
   icon="alertmodal.tga"
   name="SitFailNotSameRegion"
   type="notify">
   <tag>fail</tag>
Try moving closer.  Can't sit on object because
it is not in the same region as you.
  </notification>
  
  <notification
   icon="alert.tga"
   name="ChatHistoryIsBusyAlert"
   type="alertmodal">
   Chat history file is busy with previous operation. Please try again in a few minutes or choose chat with another person.
    <usetemplate
     name="okbutton"
     yestext="OK"/>
  </notification>
  
  <notification
   icon="alertmodal.tga"
   name="NoNewObjectRegionFull"
   type="notify">
   <tag>fail</tag>
Unable to create new object. The region is full.
  </notification>

  <notification
   icon="alertmodal.tga"
   name="FailedToPlaceObject"
   type="notify">
   <tag>fail</tag>
Failed to place object at specified location.  Please try again.
  </notification>

  <notification
   icon="alertmodal.tga"
   name="NoOwnNoGardening"
   type="notify">
   <tag>fail</tag>
You can't create trees and grass on land you don't own.
  </notification>

  <notification
   icon="alertmodal.tga"
   name="NoCopyPermsNoObject"
   type="notify">
   <tag>fail</tag>
Copy failed because you lack permission to copy the object &lt;nolink&gt;'[OBJ_NAME]'&lt;/nolink&gt;.
  </notification>

  <notification
   icon="alertmodal.tga"
   name="NoTransPermsNoObject"
   type="notify">
   <tag>fail</tag>
Copy failed because the object &lt;nolink&gt;'[OBJ_NAME]'&lt;/nolink&gt; cannot be transferred to you.
  </notification>

  <notification
   icon="alertmodal.tga"
   name="AddToNavMeshNoCopy"
   type="notify">
   <tag>fail</tag>
Copy failed because the object &lt;nolink&gt;'[OBJ_NAME]'&lt;/nolink&gt; contributes to navmesh.
  </notification>

  <notification
   icon="alertmodal.tga"
   name="DupeWithNoRootsSelected"
   type="notify">
   <tag>fail</tag>
Duplicate with no root objects selected.
  </notification>

  <notification
   icon="alertmodal.tga"
   name="CantDupeCuzRegionIsFull"
   type="notify">
   <tag>fail</tag>
Can't duplicate objects because the region is full.
  </notification>

  <notification
   icon="alertmodal.tga"
   name="CantDupeCuzParcelNotFound"
   type="notify">
   <tag>fail</tag>
Can't duplicate objects - Can't find the parcel they are on.
  </notification>

  <notification
   icon="alertmodal.tga"
   name="CantCreateCuzParcelFull"
   type="notify">
   <tag>fail</tag>
Can't create object because 
the parcel is full.
  </notification>

  <notification
   icon="alertmodal.tga"
   name="RezAttemptFailed"
   type="notify">
   <tag>fail</tag>
Attempt to rez an object failed.
  </notification>

  <notification
   icon="alertmodal.tga"
   name="ToxicInvRezAttemptFailed"
   type="notify">
   <tag>fail</tag>
Unable to create item that has caused problems on this region.
  </notification>

  <notification
   icon="alertmodal.tga"
   name="InvItemIsBlacklisted"
   type="notify">
   <tag>fail</tag>
That inventory item has been blacklisted.
  </notification>

  <notification
   icon="alertmodal.tga"
   name="NoCanRezObjects"
   type="notify">
   <tag>fail</tag>
You are not currently allowed to create objects.
  </notification>
 
  <notification
   icon="alertmodal.tga"
   name="LandSearchBlocked"
   type="notify">
   <tag>fail</tag>
Land Search Blocked.
You have performed too many land searches too quickly.
Please try again in a minute.
  </notification>

  <notification
   icon="alertmodal.tga"
   name="NotEnoughResourcesToAttach"
   type="notify">
   <tag>fail</tag>
Not enough script resources available to attach object!
  </notification>

  <notification
   icon="notifytip.tga"
   name="YouDiedAndGotTPHome"
   type="notifytip">
   <tag>fail</tag>
You died and have been teleported to your home location
  </notification>

  <notification
   icon="alertmodal.tga"
   name="EjectComingSoon"
   type="notify">
   <tag>fail</tag>
You are no longer allowed here and have [EJECT_TIME] seconds to leave.
  </notification>

  <notification
   icon="alertmodal.tga"
   name="NoEnterRegionMaybeFull"
   type="notify">
   <tag>fail</tag>
You can't enter region "[NAME]".
It may be full or restarting soon.
  </notification>

  <notification
   icon="alertmodal.tga"
   name="SaveBackToInvDisabled"
   type="notify">
   <tag>fail</tag>
Save Back To Inventory has been disabled.
  </notification>

  <notification
   icon="alertmodal.tga"
   name="NoExistNoSaveToContents"
   type="notify">
   <tag>fail</tag>
Cannot save &lt;nolink&gt;'[OBJ_NAME]'&lt;/nolink&gt; to object contents because the object it was rezzed from no longer exists.
  </notification>

  <notification
   icon="alertmodal.tga"
   name="NoModNoSaveToContents"
   type="notify">
   <tag>fail</tag>
Cannot save &lt;nolink&gt;'[OBJ_NAME]'&lt;/nolink&gt; to object contents because you do not have permission to modify the object &lt;nolink&gt;'[DEST_NAME]'&lt;/nolink&gt;.
  </notification>

  <notification
   icon="alertmodal.tga"
   name="NoSaveBackToInvDisabled"
   type="notify">
   <tag>fail</tag>
Cannot save &lt;nolink&gt;'[OBJ_NAME]'&lt;/nolink&gt; back to inventory -- this operation has been disabled.
  </notification>

  <notification
   icon="alertmodal.tga"
   name="NoCopyNoSelCopy"
   type="notify">
   <tag>fail</tag>
You cannot copy your selection because you do not have permission to copy the object &lt;nolink&gt;'[OBJ_NAME]'&lt;/nolink&gt;.
  </notification>

  <notification
   icon="alertmodal.tga"
   name="NoTransNoSelCopy"
   type="notify">
   <tag>fail</tag>
You cannot copy your selection because the object &lt;nolink&gt;'[OBJ_NAME]'&lt;/nolink&gt; is not transferable.
  </notification>

  <notification
   icon="alertmodal.tga"
   name="NoTransNoCopy"
   type="notify">
   <tag>fail</tag>
You cannot copy your selection because the object &lt;nolink&gt;'[OBJ_NAME]'&lt;/nolink&gt; is not transferable.
  </notification>

  <notification
   icon="alertmodal.tga"
   name="NoPermsNoRemoval"
   type="notify">
   <tag>fail</tag>
Removal of the object &lt;nolink&gt;'[OBJ_NAME]'&lt;/nolink&gt; from the simulator is disallowed by the permissions system.
  </notification>

  <notification
   icon="alertmodal.tga"
   name="NoModNoSaveSelection"
   type="notify">
   <tag>fail</tag>
Cannot save your selection because you do not have permission to modify the object &lt;nolink&gt;'[OBJ_NAME]'&lt;/nolink&gt;.
  </notification>

  <notification
   icon="alertmodal.tga"
   name="NoCopyNoSaveSelection"
   type="notify">
   <tag>fail</tag>
Cannot save your selection because the object &lt;nolink&gt;'[OBJ_NAME]'&lt;/nolink&gt; is not copyable.
  </notification>

  <notification
   icon="alertmodal.tga"
   name="NoModNoTaking"
   type="notify">
   <tag>fail</tag>
You cannot take your selection because you do not have permission to modify the object &lt;nolink&gt;'[OBJ_NAME]'&lt;/nolink&gt;.
  </notification>

  <notification
   icon="alertmodal.tga"
   name="RezDestInternalError"
   type="notify">
   <tag>fail</tag>
Internal Error: Unknown destination type.
  </notification>

  <notification
   icon="alertmodal.tga"
   name="DeleteFailObjNotFound"
   type="notify">
   <tag>fail</tag>
Delete failed because object not found
  </notification>

  <notification
   icon="alertmodal.tga"
   name="SorryCantEjectUser"
   type="notify">
   <tag>fail</tag>
Sorry, can't eject that user.
  </notification>

  <notification
   icon="alertmodal.tga"
   name="RegionSezNotAHome"
   type="notify">
   <tag>fail</tag>
This region does not allow you to set your home location here.
  </notification>

  <notification
   icon="alertmodal.tga"
   name="HomeLocationLimits"
   type="notify">
   <tag>fail</tag>
You can only set your 'Home Location' on your land or at a mainland Infohub.
   </notification>

  <notification
   icon="alertmodal.tga"
   name="HomePositionSet"
   type="notify">
   <tag>fail</tag>
Home position set.
  </notification>

  <notification
   icon="notifytip.tga"
   name="AvatarEjected"
   type="notifytip">
   <tag>fail</tag>
Avatar ejected.
  </notification>

  <notification
   icon="alertmodal.tga"
   name="AvatarEjectFailed"
   type="notify">
   <tag>fail</tag>
Eject failed because you don't have admin permission for that parcel.
  </notification>

  <notification
   icon="alertmodal.tga"
   name="CMOParcelFull"
   type="notify">
   <tag>fail</tag>
Can't move object '[O]' to
[P] in region [R] because the parcel is full.
  </notification>

  <notification
   icon="alertmodal.tga"
   name="CMOParcelPerms"
   type="notify">
   <tag>fail</tag>
Can't move object '[O]' to
[P] in region [R] because your objects are not allowed on this parcel.
  </notification>

  <notification
   icon="alertmodal.tga"
   name="CMOParcelResources"
   type="notify">
   <tag>fail</tag>
Can't move object '[O]' to
[P] in region [R] because there are not enough resources for this object on this parcel.
  </notification>

  <notification
   icon="alertmodal.tga"
   name="NoParcelPermsNoObject"
   type="notify">
   <tag>fail</tag>
Copy failed because you lack access to that parcel.
  </notification>

  <notification
   icon="alertmodal.tga"
   name="CMORegionVersion"
   type="notify">
    <tag>fail</tag>
    Can't move object '[O]' to
    [P] in region [R] because the other region is running an older version which does not support receiving this object via region crossing.
  </notification>

  <notification
   icon="alertmodal.tga"
   name="CMONavMesh"
   type="notify">
   <tag>fail</tag>
Can't move object '[O]' to
[P] in region [R] because you cannot modify the navmesh across region boundaries.
  </notification>

  <notification
   icon="alertmodal.tga"
   name="CMOWTF"
   type="notify">
   <tag>fail</tag>
Can't move object '[O]' to
[P] in region [R] because of an unknown reason. ([F])
  </notification>

  <notification
   icon="alertmodal.tga"
   name="NoPermModifyObject"
   type="notify">
   <tag>fail</tag>
You don't have permission to modify that object
  </notification>

  <notification
   icon="alertmodal.tga"
   name="TooMuchObjectInventorySelected"
   type="alertmodal">
    <tag>fail</tag>
    Too many objects with large inventory are selected. Please select fewer objects and try again.
    <usetemplate
     name="okbutton"
     yestext="OK"/>
  </notification>

  <notification
   icon="alertmodal.tga"
   name="CantEnablePhysObjContributesToNav"
   type="notify">
   <tag>fail</tag>
Can't enable physics for an object that contributes to the navmesh.
  </notification>

  <notification
   icon="alertmodal.tga"
   name="CantEnablePhysKeyframedObj"
   type="notify">
   <tag>fail</tag>
Can't enable physics for keyframed objects.
  </notification>

  <notification
   icon="alertmodal.tga"
   name="CantEnablePhysNotEnoughLandResources"
   type="notify">
   <tag>fail</tag>
Can't enable physics for object -- insufficient land resources.
  </notification>

  <notification
   icon="alertmodal.tga"
   name="CantEnablePhysCostTooGreat"
   persist="true"
   type="notify">
   <tag>fail</tag>
Can't enable physics for object with physics resource cost greater than [MAX_OBJECTS]
  </notification>

  <notification
   icon="alertmodal.tga"
   name="PhantomWithConcavePiece"
   type="notify">
   <tag>fail</tag>
This object cannot have a concave piece because it is phantom and contributes to the navmesh.
  </notification>

  <notification
   icon="alertmodal.tga"
   name="UnableAddItem"
   type="notify">
   <tag>fail</tag>
Unable to add item!
  </notification>

  <notification
   icon="alertmodal.tga"
   name="UnableEditItem"
   type="notify">
   <tag>fail</tag>
Unable to edit this!
  </notification>

  <notification
   icon="alertmodal.tga"
   name="NoPermToEdit"
   type="notify">
   <tag>fail</tag>
Not permitted to edit this.
  </notification>

  <notification
   icon="alertmodal.tga"
   name="NoPermToCopyInventory"
   type="notify">
   <tag>fail</tag>
Not permitted to copy that inventory.
  </notification>

  <notification
   icon="alertmodal.tga"
   name="CantSaveItemDoesntExist"
   type="notify">
   <tag>fail</tag>
Cannot save to object contents: Item no longer exists.
  </notification>

  <notification
   icon="alertmodal.tga"
   name="CantSaveItemAlreadyExists"
   type="notify">
   <tag>fail</tag>
Cannot save to object contents: Item with that name already exists in inventory
  </notification>

  <notification
   icon="alertmodal.tga"
   name="CantSaveModifyAttachment"
   type="notify">
   <tag>fail</tag>
Cannot save to object contents: This would modify the attachment permissions.
  </notification>

  <notification
   icon="alertmodal.tga"
   name="AttachmentHasTooMuchInventory"
   type="notify">
   <tag>fail</tag>
Your attachments contain too much inventory to add more.
  </notification>

  <notification
   icon="alertmodal.tga"
   name="IllegalAttachment"
   type="notify">
   <tag>fail</tag>
The attachment has requested a nonexistent point on the avatar. It has been attached to the chest instead.
  </notification>

  <notification
   icon="alertmodal.tga"
   name="TooManyScripts"
   type="notify">
   <tag>fail</tag>
Too many scripts.
  </notification>

  <notification
   icon="alertmodal.tga"
   name="UnableAddScript"
   type="notify">
   <tag>fail</tag>
Unable to add script!
  </notification>

  <notification
   icon="alertmodal.tga"
   name="AssetServerTimeoutObjReturn"
   type="notify">
   <tag>fail</tag>
Asset server didn't respond in a timely fashion.  Object returned to the region.
  </notification>

  <notification
   icon="alertmodal.tga"
   name="RegionDisablePhysicsShapes"
   type="notify">
   <tag>fail</tag>
This region does not have physics shapes enabled.
  </notification>

  <notification
   icon="alertmodal.tga"
   name="NoModNavmeshAcrossRegions"
   type="notify">
   <tag>fail</tag>
You cannot modify the navmesh across region boundaries.
  </notification>

  <notification
   icon="alertmodal.tga"
   name="NoSetPhysicsPropertiesOnObjectType"
   type="notify">
   <tag>fail</tag>
Cannot set physics properties on that object type.
  </notification>

  <notification
   icon="alertmodal.tga"
   name="NoSetRootPrimWithNoShape"
   type="notify">
   <tag>fail</tag>
Cannot set root prim to have no shape.
  </notification>

  <notification
   icon="alertmodal.tga"
   name="NoRegionSupportPhysMats"
   type="notify">
   <tag>fail</tag>
This region does not have physics materials enabled.
  </notification>

  <notification
   icon="alertmodal.tga"
   name="OnlyRootPrimPhysMats"
   type="notify">
   <tag>fail</tag>
Only root prims may have their physics materials adjusted.
  </notification>

  <notification
   icon="alertmodal.tga"
   name="NoSupportCharacterPhysMats"
   type="notify">
   <tag>fail</tag>
Setting physics materials on characters is not yet supported.
  </notification>

  <notification
   icon="alertmodal.tga"
   name="InvalidPhysMatProperty"
   type="notify">
   <tag>fail</tag>
One or more of the specified physics material properties was invalid.
  </notification>

  <notification
   icon="alertmodal.tga"
   name="NoPermsAlterStitchingMeshObj"
   type="notify">
   <tag>fail</tag>
You may not alter the stitching type of a mesh object.
  </notification>

  <notification
   icon="alertmodal.tga"
   name="NoPermsAlterShapeMeshObj"
   type="notify">
   <tag>fail</tag>
You may not alter the shape of a mesh object
  </notification>

  <notification
   icon="alertmodal.tga"
   name="FullRegionCantEnter"
   type="notify">
   <tag>fail</tag>
You can't enter this region because the region is full.
  </notification>

  <notification
   icon="alertmodal.tga"
   name="LinkFailedOwnersDiffer"
   type="notify">
   <tag>fail</tag>
Link failed -- owners differ
  </notification>

  <notification
   icon="alertmodal.tga"
   name="LinkFailedNoModNavmeshAcrossRegions"
   type="notify">
   <tag>fail</tag>
Link failed -- cannot modify the navmesh across region boundaries.
  </notification>

  <notification
   icon="alertmodal.tga"
   name="LinkFailedNoPermToEdit"
   type="notify">
   <tag>fail</tag>
Link failed because you do not have edit permission.
  </notification>

  <notification
   icon="alertmodal.tga"
   name="LinkFailedTooManyPrims"
   type="notify">
   <tag>fail</tag>
Link failed -- too many primitives
  </notification>

  <notification
   icon="alertmodal.tga"
   name="LinkFailedCantLinkNoCopyNoTrans"
   type="notify">
   <tag>fail</tag>
Link failed -- cannot link no-copy with no-transfer
  </notification>

  <notification
   icon="alertmodal.tga"
   name="LinkFailedNothingLinkable"
   type="notify">
   <tag>fail</tag>
Link failed -- nothing linkable.
  </notification>

  <notification
   icon="alertmodal.tga"
   name="LinkFailedTooManyPathfindingChars"
   type="notify">
   <tag>fail</tag>
Link failed -- too many pathfinding characters
  </notification>

  <notification
   icon="alertmodal.tga"
   name="LinkFailedInsufficientLand"
   type="notify">
   <tag>fail</tag>
Link failed -- insufficient land resources
  </notification>

  <notification
   icon="alertmodal.tga"
   name="LinkFailedTooMuchPhysics"
   type="notify">
   <tag>fail</tag>
Object uses too many physics resources -- its dynamics have been disabled.
  </notification>

  <notification
   icon="alertmodal.tga"
   name="EstateManagerFailedllTeleportHome"
   persist="false"
   type="notify">
    <tag>fail</tag>
The object '[OBJECT_NAME]' at [SLURL] cannot teleport estate managers home.
  </notification>

  <notification
   icon="alertmodal.tga"
   name="TeleportedHomeByObjectOnParcel"
   persist="false"
   type="notify">
   <tag>fail</tag>
You have been teleported home by the object '[OBJECT_NAME]' on the parcel '[PARCEL_NAME]'
  </notification>

  <notification
   icon="alertmodal.tga"
   name="TeleportedHomeByObject"
   persist="false"
   type="notify">
   <tag>fail</tag>
You have been teleported home by the object '[OBJECT_NAME]'
  </notification>

  <notification
   icon="alertmodal.tga"
   name="TeleportedByAttachment"
   type="notify">
   <tag>fail</tag>
You have been teleported by an attachment on [ITEM_ID]
   <usetemplate
    ignoretext="Teleport: You have been teleported by an attachment"
    name="notifyignore"/>
  </notification>

  <notification
   icon="alertmodal.tga"
   name="TeleportedByObjectOnParcel"
   type="notify">
   <tag>fail</tag>
You have been teleported by the object '[OBJECT_NAME]' on the parcel '[PARCEL_NAME]'
   <usetemplate
    ignoretext="Teleport: You have been teleported by an object on a parcel"
    name="notifyignore"/>
  </notification>

  <notification
   icon="alertmodal.tga"
   name="TeleportedByObjectOwnedBy"
   type="notify">
   <tag>fail</tag>
You have been teleported by the object '[OBJECT_NAME]' owned by [OWNER_ID]
  </notification>

  <notification
   icon="alertmodal.tga"
   name="TeleportedByObjectUnknownUser"
   type="notify">
   <tag>fail</tag>
You have been teleported by the object '[OBJECT_NAME]' owned by an unknown user.
  </notification>

  <notification
   icon="alertmodal.tga"
   name="StandDeniedByObject"
   type="notify">
    <tag>fail</tag>
'[OBJECT_NAME]' will not allow you to stand at this time.
  </notification>

  <notification
   icon="alertmodal.tga"
   name="ResitDeniedByObject"
   type="notify">
    <tag>fail</tag>
'[OBJECT_NAME]' will not allow you to change your seat at this time.
  </notification>

  <notification
   icon="alertmodal.tga"
   name="CantCreateObjectRegionFull"
   type="notify">
   <tag>fail</tag>
Unable to create requested object. The region is full.
  </notification>

   <notification
    icon="alertmodal.tga"
   name="CantCreateAnimatedObjectTooLarge"
   type="notify">
   <tag>fail</tag>
Unable to create requested animated object because it exceeds the rigged triangle limit.
  </notification>

  <notification
   icon="alertmodal.tga"
   name="CantAttackMultipleObjOneSpot"
   type="notify">
   <tag>fail</tag>
You can't attach multiple objects to one spot.
  </notification>

  <notification
   icon="alertmodal.tga"
   name="CantCreateMultipleObjAtLoc"
   type="notify">
   <tag>fail</tag>
You can't create multiple objects here.
  </notification>

  <notification
   icon="alertmodal.tga"
   name="UnableToCreateObjTimeOut"
   type="notify">
   <tag>fail</tag>
Unable to create requested object. Object is missing from database.
  </notification>

  <notification
   icon="alertmodal.tga"
   name="UnableToCreateObjUnknown"
   type="notify">
   <tag>fail</tag>
Unable to create requested object. The request timed out. Please try again.
  </notification>

  <notification
   icon="alertmodal.tga"
   name="UnableToCreateObjMissingFromDB"
   type="notify">
   <tag>fail</tag>
Unable to create requested object. Please try again.
  </notification>

  <notification
   icon="alertmodal.tga"
   name="RezFailureTookTooLong"
   type="notify">
   <tag>fail</tag>
Rez failed, requested object took too long to load.
  </notification>

  <notification
   icon="alertmodal.tga"
   name="FailedToPlaceObjAtLoc"
   type="notify">
   <tag>fail</tag>
Failed to place object at specified location.  Please try again.
  </notification>

  <notification
   icon="alertmodal.tga"
   name="CantCreatePlantsOnLand"
   type="notify">
   <tag>fail</tag>
You cannot create plants on this land.
  </notification>

  <notification
   icon="alertmodal.tga"
   name="CantRestoreObjectNoWorldPos"
   type="notify">
   <tag>fail</tag>
Cannot restore object. No world position found.
  </notification>

  <notification
   icon="alertmodal.tga"
   name="CantRezObjectInvalidMeshData"
   type="notify">
   <tag>fail</tag>
Unable to rez object because its mesh data is invalid.
  </notification>

  <notification
   icon="alertmodal.tga"
   name="CantRezObjectTooManyScripts"
   type="notify">
   <tag>fail</tag>
Unable to rez object because there are already too many scripts in this region.
  </notification>

  <notification
   icon="alertmodal.tga"
   name="CantCreateObjectNoAccess"
   type="notify">
   <tag>fail</tag>
Your access privileges don't allow you to create objects there.
  </notification>

  <notification
   icon="alertmodal.tga"
   name="CantCreateObject"
   type="notify">
   <tag>fail</tag>
You are not currently allowed to create objects.
  </notification>

  <notification
   icon="alertmodal.tga"
   name="InvalidObjectParams"
   type="notify">
   <tag>fail</tag>
Invalid object parameters
  </notification>

  <notification
   icon="alertmodal.tga"
   name="CantDuplicateObjectNoAcess"
   type="notify">
   <tag>fail</tag>
Your access privileges don't allow you to duplicate objects here.
  </notification>

  <notification
   icon="alertmodal.tga"
   name="CantChangeShape"
   type="notify">
   <tag>fail</tag>
You are not allowed to change this shape.
  </notification>

  <notification
   icon="alertmodal.tga"
   name="NoPermsTooManyAttachedAnimatedObjects"
   type="notify">
   <tag>fail</tag>
Operation would cause the number of attached animated objects to exceed the limit.
  </notification>

  <notification
   icon="alertmodal.tga"
   name="NoPermsLinkAnimatedObjectTooLarge"
   type="notify">
   <tag>fail</tag>
Can't link these objects because the resulting animated object would exceed the rigged triangle limit.
  </notification>

  <notification
   icon="alertmodal.tga"
   name="NoPermsSetFlagAnimatedObjectTooLarge"
   type="notify">
   <tag>fail</tag>
Can't make this object into an animated object because it would exceed the rigged triangle limit.
  </notification>

  <notification
   icon="alertmodal.tga"
   name="CantChangeAnimatedObjectStateInsufficientLand"
   type="notify">
   <tag>fail</tag>
Can't change animated object state for this object because it would cause parcel limit to be exceeded.
  </notification>

  <notification
   icon="alertmodal.tga"
   name="ErrorNoMeshData"
   type="notify">
   <tag>fail</tag>
Server error: cannot complete this operation because mesh data is not loaded.
  </notification>

  <notification
   icon="alertmodal.tga"
   name="NoAccessToClaimObjects"
   type="notify">
   <tag>fail</tag>
Your access privileges don't allow you to claim objects here.
  </notification>

  <notification
   icon="alertmodal.tga"
   name="DeedFailedNoPermToDeedForGroup"
   type="notify">
   <tag>fail</tag>
Deed failed because you do not have permission to deed objects for your group.
  </notification>

  <notification
   icon="alertmodal.tga"
   name="NoPrivsToBuyObject"
   type="notify">
   <tag>fail</tag>
Your access privileges don't allow you to buy objects here.
  </notification>

  <notification
   icon="alertmodal.tga"
   name="CantAttachObjectAvatarSittingOnIt"
   type="notify">
   <tag>fail</tag>
Cannot attach object because an avatar is sitting on it.
  </notification>

  <notification
   icon="alertmodal.tga"
   name="WhyAreYouTryingToWearShrubbery"
   type="notify">
   <tag>fail</tag>
Trees and grasses cannot be worn as attachments.
  </notification>

  <notification
   icon="alertmodal.tga"
   name="CantAttachGroupOwnedObjs"
   type="notify">
   <tag>fail</tag>
Cannot attach group-owned objects.
  </notification>

  <notification
   icon="alertmodal.tga"
   name="CantAttachObjectsNotOwned"
   type="notify">
   <tag>fail</tag>
Cannot attach objects that you don't own.
  </notification>

  <notification
   icon="alertmodal.tga"
   name="CantAttachNavmeshObjects"
   type="notify">
   <tag>fail</tag>
Cannot attach objects that contribute to navmesh.
  </notification>

  <notification
   icon="alertmodal.tga"
   name="CantAttachObjectNoMovePermissions"
   type="notify">
   <tag>fail</tag>
Cannot attach object because you do not have permission to move it.
  </notification>

  <notification
   icon="alertmodal.tga"
   name="CantAttachNotEnoughScriptResources"
   type="notify">
   <tag>fail</tag>
Not enough script resources available to attach object!
  </notification>

  <notification
   icon="alertmodal.tga"
   name="CantAttachObjectBeingRemoved"
   type="notify">
    <tag>fail</tag>
    Cannot attach object because it is already being removed.
  </notification>

  <notification
   icon="alertmodal.tga"
   name="CantDropItemTrialUser"
   type="notify">
   <tag>fail</tag>
You can't drop objects here; try the Free Trial area.
  </notification>

  <notification
   icon="alertmodal.tga"
   name="CantDropMeshAttachment"
   type="notify">
   <tag>fail</tag>
You can't drop mesh attachments. Detach to inventory and then rez in world.
  </notification>

  <notification
   icon="alertmodal.tga"
   name="CantDropAttachmentNoPermission"
   type="notify">
   <tag>fail</tag>
Failed to drop attachment: you don't have permission to drop there.
  </notification>

  <notification
   icon="alertmodal.tga"
   name="CantDropAttachmentInsufficientLandResources"
   type="notify">
   <tag>fail</tag>
Failed to drop attachment: insufficient available land resource.
  </notification>

  <notification
   icon="alertmodal.tga"
   name="CantDropAttachmentInsufficientResources"
   type="notify">
   <tag>fail</tag>
Failed to drop attachments: insufficient available resources.
  </notification>

  <notification
   icon="alertmodal.tga"
   name="CantDropObjectFullParcel"
   type="notify">
   <tag>fail</tag>
Cannot drop object here.  Parcel is full.
  </notification>

  <notification
   icon="alertmodal.tga"
   name="CantTouchObjectBannedFromParcel"
   type="notify">
   <tag>fail</tag>
Can't touch/grab this object because you are banned from the land parcel.
  </notification>

  <notification
   icon="alertmodal.tga"
   name="PlzNarrowDeleteParams"
   type="notify">
   <tag>fail</tag>
Please narrow your delete parameters.
  </notification>

  <notification
   icon="alertmodal.tga"
   name="UnableToUploadAsset"
   type="notify">
   <tag>fail</tag>
Unable to upload asset.
  </notification>

  <notification
   icon="alertmodal.tga"
   name="CantTeleportCouldNotFindUser"
   type="notify">
   <tag>fail</tag>
Could not find user to teleport home
  </notification>

  <notification
   icon="alertmodal.tga"
   name="GodlikeRequestFailed"
   type="notify">
   <tag>fail</tag>
godlike request failed
  </notification>

  <notification
   icon="alertmodal.tga"
   name="GenericRequestFailed"
   type="notify">
   <tag>fail</tag>
generic request failed
  </notification>

  <notification
   icon="alertmodal.tga"
   name="CantUploadPostcard"
   type="notify">
   <tag>fail</tag>
Unable to upload postcard.  Try again later.
  </notification>

  <notification
   icon="alertmodal.tga"
   name="CantFetchInventoryForGroupNotice"
   type="notify">
   <tag>fail</tag>
Unable to fetch inventory details for the group notice.
  </notification>

  <notification
   icon="alertmodal.tga"
   name="CantSendGroupNoticeNotPermitted"
   type="notify">
   <tag>fail</tag>
Unable to send group notice -- not permitted.
  </notification>

  <notification
   icon="alertmodal.tga"
   name="CantSendGroupNoticeCantConstructInventory"
   type="notify">
   <tag>fail</tag>
Unable to send group notice -- could not construct inventory.
  </notification>

  <notification
   icon="alertmodal.tga"
   name="CantParceInventoryInNotice"
   type="notify">
   <tag>fail</tag>
Unable to parse inventory in notice.
  </notification>

  <notification
   icon="alertmodal.tga"
   name="TerrainUploadFailed"
   type="notify">
   <tag>fail</tag>
Terrain upload failed.
  </notification>

  <notification
   icon="alertmodal.tga"
   name="TerrainFileWritten"
   type="notify">
   <tag>fail</tag>
Terrain file written.
  </notification>

  <notification
   icon="alertmodal.tga"
   name="TerrainFileWrittenStartingDownload"
   type="notify">
   <tag>fail</tag>
Terrain file written, starting download...
  </notification>

  <notification
   icon="alertmodal.tga"
   name="TerrainBaked"
   type="notify">
   <tag>fail</tag>
Terrain baked.
  </notification>

  <notification
   icon="alertmodal.tga"
   name="TenObjectsDisabledPlzRefresh"
   type="notify">
   <tag>fail</tag>
Only the first 10 selected objects have been disabled. Refresh and make additional selections if required.
  </notification>

  <notification
   icon="alertmodal.tga"
   name="UpdateViewerBuyParcel"
   type="notify">
   <tag>fail</tag>
You need to update your viewer to buy this parcel.
  </notification>  

  <notification
   icon="alertmodal.tga"
   name="CantBuyParcelNotForSale"
   type="notify">
   <tag>fail</tag>
Unable to buy, this parcel is not for sale.
  </notification>

  <notification
   icon="alertmodal.tga"
   name="CantBuySalePriceOrLandAreaChanged"
   type="notify">
   <tag>fail</tag>
Unable to buy, the sale price or land area has changed.
  </notification>

  <notification
   icon="alertmodal.tga"
   name="CantBuyParcelNotAuthorized"
   type="notify">
   <tag>fail</tag>
You are not the authorized buyer for this parcel.
  </notification>

  <notification
   icon="alertmodal.tga"
   name="CantBuyParcelAwaitingPurchaseAuth"
   type="notify">
   <tag>fail</tag>
You cannot purchase this parcel because it is already awaiting purchase aut
  </notification>

  <notification
   icon="alertmodal.tga"
   name="CantBuildOverflowParcel"
   type="notify">
   <tag>fail</tag>
You cannot build objects here because doing so would overflow the parcel.
  </notification>

  <notification
   icon="alertmodal.tga"
   name="SelectedMultipleOwnedLand"
   type="notify">
   <tag>fail</tag>
You selected land with different owners. Please select a smaller area and try again.
  </notification>

  <notification
   icon="alertmodal.tga"
   name="CantJoinTooFewLeasedParcels"
   type="notify">
   <tag>fail</tag>
Not enough leased parcels in selection to join.
  </notification>

  <notification
   icon="alertmodal.tga"
   name="CantDivideLandMultipleParcelsSelected"
   type="notify">
   <tag>fail</tag>
Can't divide land.
There is more than one parcel selected.
Try selecting a smaller piece of land.
  </notification>

  <notification
   icon="alertmodal.tga"
   name="CantDivideLandCantFindParcel"
   type="notify">
   <tag>fail</tag>
Can't divide land.
Can't find the parcel.
Please report with Help -> Report Problem...
  </notification>

  <notification
   icon="alertmodal.tga"
   name="CantDivideLandWholeParcelSelected"
   type="notify">
   <tag>fail</tag>
Can't divide land. Whole parcel is selected.
Try selecting a smaller piece of land.
  </notification>

  <notification
   icon="alertmodal.tga"
   name="LandHasBeenDivided"
   type="notify">
   <tag>fail</tag>
Land has been divided.
  </notification>

  <notification
   icon="alertmodal.tga"
   name="PassPurchased"
   type="notify">
   <tag>fail</tag>
You purchased a pass.
  </notification>

  <notification
   icon="alertmodal.tga"
   name="RegionDisallowsClassifieds"
   type="notify">
   <tag>fail</tag>
Region does not allow classified advertisements.
  </notification>

  <notification
   icon="alertmodal.tga"
   name="LandPassExpireSoon"
   type="notify">
   <tag>fail</tag>
Your pass to this land is about to expire.
  </notification>

  <notification
   icon="alertmodal.tga"
   name="CantSitNoSuitableSurface"
   type="notify">
   <tag>fail</tag>
There is no suitable surface to sit on, try another spot.
  </notification>

  <notification
   icon="alertmodal.tga"
   name="CantSitNoRoom"
   type="notify">
   <tag>fail</tag>
No room to sit here, try another spot.
  </notification>

  <notification
   icon="alertmodal.tga"
   name="ClaimObjectFailedNoPermission"
   type="notify">
   <tag>fail</tag>
Claim object failed because you don't have permission
  </notification>

  <notification
   icon="alertmodal.tga"
   name="ClaimObjectFailedNoMoney"
   type="notify">
   <tag>fail</tag>
Claim object failed because you don't have enough L$.
  </notification>

  <notification
   icon="alertmodal.tga"
   name="CantDeedGroupLand"
   type="notify">
   <tag>fail</tag>
Cannot deed group-owned land.
  </notification>

  <notification
   icon="alertmodal.tga"
   name="BuyObjectFailedNoMoney"
   type="notify">
   <tag>fail</tag>
Buy object failed because you don't have enough L$.
  </notification>

  <notification
   icon="alertmodal.tga"
   name="BuyInventoryFailedNoMoney"
   type="notify">
   <tag>fail</tag>
Buy inventory failed because you do not have enough L$
  </notification>

  <notification
   icon="alertmodal.tga"
   name="BuyPassFailedNoMoney"
   type="notify">
   <tag>fail</tag>
You don't have enough L$ to buy a pass to this land.
  </notification>

  <notification
   icon="alertmodal.tga"
   name="CantBuyPassTryAgain"
   type="notify">
   <tag>fail</tag>
Unable to buy pass right now.  Try again later.
  </notification>

  <notification
   icon="alertmodal.tga"
   name="CantCreateObjectParcelFull"
   type="notify">
   <tag>fail</tag>
Can't create object because the parcel is full.
  </notification>

  <notification
   icon="alertmodal.tga"
   name="FailedPlacingObject"
   type="notify">
   <tag>fail</tag>
Failed to place object at specified location.  Please try again.
  </notification>

  <notification
   icon="alertmodal.tga"
   name="CantCreateLandmarkForEvent"
   type="notify">
   <tag>fail</tag>
Unable to create landmark for event.
  </notification>

  <notification
   icon="alertmodal.tga"
   name="GodBeatsFreeze"
   type="notify">
   <tag>fail</tag>
Your godlike powers break the freeze!
  </notification>

  <notification
   icon="alertmodal.tga"
   name="SpecialPowersRequestFailedLogged"
   type="notify">
   <tag>fail</tag>
Request for special powers failed. This request has been logged.
  </notification>

  <notification
   icon="alertmodal.tga"
   name="ExpireExplanation"
   type="notify">
   <tag>fail</tag>
The system is currently unable to process your request. The request timed out.
  </notification>

  <notification
   icon="alertmodal.tga"
   name="DieExplanation"
   type="notify">
   <tag>fail</tag>
The system is unable to process your request.
  </notification>

  <notification
   icon="alertmodal.tga"
   name="AddPrimitiveFailure"
   type="notify">
   <tag>fail</tag>
Insufficient funds to create primitve.
  </notification>

  <notification
   icon="alertmodal.tga"
   name="RezObjectFailure"
   type="notify">
   <tag>fail</tag>
Insufficient funds to create object.
  </notification>

  <notification
   icon="alertmodal.tga"
   name="ResetHomePositionNotLegal"
   type="notify">
   <tag>fail</tag>
Reset Home position since Home wasn't legal.
  </notification>

  <notification
   icon="alertmodal.tga"
   name="CantInviteRegionFull"
   type="notify">
   <tag>fail</tag>
You cannot currently invite anyone to your location because the region is full. Try again later.
  </notification>

  <notification
   icon="alertmodal.tga"
   name="CantSetHomeAtRegion"
   type="notify">
   <tag>fail</tag>
This region does not allow you to set your home location here.
  </notification>

  <notification
   icon="alertmodal.tga"
   name="ListValidHomeLocations"
   type="notify">
   <tag>fail</tag>
You can only set your 'Home Location' on your land or at a mainland Infohub.
  </notification>

  <notification
   icon="alertmodal.tga"
   name="SetHomePosition"
   type="notify">
   <tag>fail</tag>
Home position set.
  </notification>

  <notification
   icon="alertmodal.tga"
   name="CantDerezInventoryError"
   type="notify">
   <tag>fail</tag>
Cannot derez object due to inventory fault.
  </notification>

  <notification
   icon="alertmodal.tga"
   name="CantCreateRequestedInv"
   type="notify">
   <tag>fail</tag>
Cannot create requested inventory.
  </notification>

  <notification
   icon="alertmodal.tga"
   name="CantCreateRequestedInvFolder"
   type="notify">
   <tag>fail</tag>
Cannot create requested inventory folder.
  </notification>

  <notification
   icon="alertmodal.tga"
   name="CantCreateInventory"
   type="notify">
   <tag>fail</tag>
Cannot create that inventory.
  </notification>

  <notification
   icon="alertmodal.tga"
   name="CantCreateLandmark"
   type="notify">
   <tag>fail</tag>
Cannot create landmark.
  </notification>

  <notification
   icon="alertmodal.tga"
   name="CantCreateOutfit"
   type="notify">
   <tag>fail</tag>
Cannot create outfit right now. Try again in a minute.
  </notification>

  <notification
   icon="alertmodal.tga"
   name="InventoryNotForSale"
   type="notify">
   <tag>fail</tag>
Inventory is not for sale.
  </notification>

  <notification
   icon="alertmodal.tga"
   name="CantFindInvItem"
   type="notify">
   <tag>fail</tag>
Unable to find inventory item.
  </notification>

  <notification
   icon="alertmodal.tga"
   name="CantFindObject"
   type="notify">
   <tag>fail</tag>
Unable to find object.
  </notification>

  <notification
   icon="alertmodal.tga"
   name="CantTransfterMoneyRegionDisabled"
   type="notify">
   <tag>fail</tag>
Money transfers to objects are currently disabled in this region.
  </notification>

  <notification
   icon="alertmodal.tga"
   name="DroppedMoneyTransferRequest"
   type="notify">
   <tag>fail</tag>
Unable to make payment due to system load.
  </notification>

  <notification
   icon="alertmodal.tga"
   name="CantPayNoAgent"
   type="notify">
   <tag>fail</tag>
Could not figure out who to pay.
  </notification>

  <notification
   icon="alertmodal.tga"
   name="CantDonateToPublicObjects"
   type="notify">
   <tag>fail</tag>
You cannot give L$ to public objects.
  </notification>

  <notification
   icon="alertmodal.tga"
   name="InventoryCreationInWorldObjectFailed"
   type="notify">
   <tag>fail</tag>
Inventory creation on in-world object failed.
  </notification>

  <notification
   icon="alertmodal.tga"
   name="UserBalanceOrLandUsageError"
   type="notify">
   <tag>fail</tag>
An internal error prevented us from properly updating your viewer.  The L$ balance or parcel holdings displayed in your viewer may not reflect your actual balance on the servers.
  </notification>

  <notification
   icon="alertmodal.tga"
   name="LargePrimAgentIntersect"
   type="notify">
   <tag>fail</tag>
Cannot create large prims that intersect other residents.  Please re-try when other residents have moved.
  </notification>

  <notification
   icon="alertmodal.tga"
   name="RLVaChangeStrings"
   type="alertmodal">
Changes won't take effect until after you restart [APP_NAME].
  </notification>

  <notification
   icon="notify.tga"
   name="RLVaListRequested"
   label="Restriction request from [NAME_LABEL]"
   log_to_im="true"
   log_to_chat="false"
   type="offer">
[NAME_SLURL] has requested to be sent a list of your currently active RLV restrictions.
    <tag>confirm</tag>
    <form name="form">
      <button
       index="0"
       default="true"
       name="Allow"
       text="Allow"/>
      <button
       index="1"
       name="Always Allow"
       text="Always Allow"/>
      <button
       index="2"
       name="Deny"
       text="Deny"/>
      <ignore name="ignore" text="Confirm before sending anyone a list of my current RLV restrictions."/>
    </form>
  </notification>

  <notification
   icon="alertmodal.tga"
   name="InventoryValidationFailed"
   label="Inventory Validation Errors"
   log_to_im="true"
   log_to_chat="false"
   type="alertmodal">
      <usetemplate
      ignoretext="Warn if inventory validation errors have been detected."
      name="okignore"
      yestext="OK"/>
Corruption has been found in your inventory. 
Please contact [HELP] with the following list of issues.
They can use http://opensimulator.org/wiki/inventory to fix the issues.

[ERRORS]
      <tag>fail</tag>
  </notification>

  <notification
   icon="alertmodal.tga"
   name="PreferenceChatClearLog"
   type="alertmodal">
    This will delete the logs of previous conversations, and any backups of that file.
    <tag>confirm</tag>
    <usetemplate
     ignoretext="Confirm before I delete the log of previous conversations."
     name="okcancelignore"
     notext="Cancel"
     yestext="OK"/>
  </notification>
  
  <notification
   icon="alertmodal.tga"
   name="PreferenceControlsDefaults"
   type="alertmodal">
    Do you want to restore default values for controls?
    <tag>confirm</tag>
    <usetemplate
       canceltext="Cancel"
       name="yesnocancelbuttons"
       notext="Current mode"
       yestext="All modes"/>
  </notification>
    
  <notification
   icon="alertmodal.tga"
   name="PreferenceChatDeleteTranscripts"
   type="alertmodal">
    This will delete the transcripts for all previous conversations. The list of past conversations will not be affected. All files with the suffixes .txt and txt.backup in the folder [FOLDER] will be deleted.
    <tag>confirm</tag>
    <usetemplate
     ignoretext="Confirm before I delete transcripts."
     name="okcancelignore"
     notext="Cancel"
     yestext="OK"/>
  </notification>

  <notification
   icon="alert.tga"
   name="PreferenceChatPathChanged"
   type="alert">
   Unable to move files. Restored previous path.
    <usetemplate
     ignoretext="Unable to move files. Restored previous path."
     name="okignore"
     yestext="OK"/>
  </notification>

  <notification
   icon="alertmodal.tga"
   name="DefaultObjectPermissions"
   type="alert">
	There was a problem saving the default object permissions: [REASON].  Please try setting the default permissions later.
	<tag>fail</tag>
   <usetemplate
     name="okbutton"
     yestext="OK"/>
  </notification>
  
  <notification
   icon="alert.tga"
   name="OutfitPhotoLoadError"
   type="alertmodal">
    [REASON]
    <tag>fail</tag>
    <usetemplate
     name="okbutton"
     yestext="OK"/>
  </notification>

  <notification
   icon="alertmodal.tga"
   name="AddPaymentMethod"
   type="alertmodal">
On the following page, choose a L$ amount
and click a place Order button. You will be
able to add a payment method at checkout.
    <tag>confirm</tag>
    <form name="form">
      <button
       default="true"
       index="0"
       width="120"
       name="Continue"
       text="Continue"/>
      <button
       index="1"
       name="Cancel"
       text="Cancel"/>
    </form>
  </notification>
  
<!-- <FS:Zi> Add float LSL color entry widgets -->
  <notification
   icon="notify.tga"
   name="LSLColorCopiedToClipboard"
   type="alertmodal">
The LSL color string has been copied to your clipboard. You can now paste it into your script to use it.
   <form name="form">
      <ignore name="ignore"
       text="An LSL color string was copied to my clipboard"/>
    </form>
  </notification>
  <!-- <FS:Zi> Add float LSL color entry widgets -->

  <!-- <FS:HG> FIRE-6340, FIRE-6567 - Setting Bandwidth issues-->
  <!-- <FS:TS> FIRE-6795: Remove warning at every login -->
  <notification
   icon="alertmodal.tga"
   name="FSBWTooHigh"
   type="alertmodal">
We strongly recommend that you not set the bandwidth above 1500 KBPS. This is unlikely to work well and will almost certainly not improve your performance.
    <usetemplate
     name="okbutton"
     yestext="OK"/>
  </notification>
  <!-- </FS:TS> FIRE-6795 -->
  <!-- </FS:HG> FIRE-6340, FIRE-6567 - Setting Bandwidth issues-->

  <notification
   icon="alertmodal.tga"
   name="FirstUseFlyOverride"
   type="alertmodal">
Caution: Use the Fly Override responsibly! Using the Fly Override without the land owner's permission may result in your avatar being banned from the parcel in which you are flying.
    <usetemplate
     name="okbutton"
     yestext="OK"/>
  </notification>

  <notification
   icon="notifytip.tga" 
   name="ServerVersionChanged"
   type="notifytip">
The region you have entered is running a different simulator version.
Current simulator: [NEWVERSION]
Previous simulator: [OLDVERSION]
  </notification>
  
  <notification
   icon="alertmodal.tga"
   name="RegExFail"
   type="alertmodal">
Error in the regular expression:
[EWHAT]
  <tag>fail</tag>
  </notification>
	
  <notification
    icon="alertmodal.tga"
	name="NoHavok"
	type="alertmodal">
	Some functions like [FEATURE] are not included in this version of [APP_NAME]. If you would like to use [FEATURE], please download a version of [APP_NAME] containing Havok support from
[DOWNLOAD_URL]
	<form name="form">
		<ignore name="ignore"
		text="No Havok Warning"/>
	</form>
	</notification>

	<notification
		icon="notify.tga"
		name="StreamListExportSuccess"
		type="notify">
		Successfully exported stream list to XML to [FILENAME].
	</notification>
	
	<notification
		icon="notify.tga"
		name="StreamListImportSuccess"
		type="notify">
		Successfully imported stream list from XML.
	</notification>
	
    <notification
        icon="notifytip.tga"
        name="StreamMetadata"
		log_to_chat="false"
        type="notifytip">
        <tag>StreamMetadata</tag>
♫ Now Playing:
  [TITLE]
  [ARTIST] ♫
    </notification>
    <notification
        icon="notifytip.tga"
        name="StreamMetadataNoArtist"
		log_to_chat="false"
        type="notifytip">
        <tag>StreamMetadata</tag>
♫ Now Playing:
  [TITLE] ♫
    </notification>
    
    <notification
        icon="notifytip.tga"
        name="RadarAlert"
		log_to_chat="false"
        type="notifytip">
		[NAME] [MESSAGE]
	</notification>

	
   <!-- <FS:Zi> Backup Settings -->
  <notification
   icon="alertmodal.tga"
   name="BackupFinished"
   type="alertmodal">
Your settings have been backed up.
  </notification>

  <notification
   icon="alertmodal.tga"
   name="BackupPathEmpty"
   type="alertmodal">
The backup path is empty. Please provide a location to back up and restore your settings first.
  </notification>

  <notification
   icon="alertmodal.tga"
   name="BackupPathDoesNotExistOrCreateFailed"
   type="alertmodal">
The backup path could not be found or created.
  </notification>

  <notification
   icon="alertmodal.tga"
   name="BackupPathDoesNotExist"
   type="alertmodal">
The backup path could not be found.
  </notification>

  <notification
   icon="alertmodal.tga"
   name="SettingsConfirmBackup"
   type="alertmodal">
Are you sure you want to save a backup to this directory?

[DIRECTORY]

Any existing backups in that location will be overwritten!
    <usetemplate
     name="okcancelbuttons"
     notext="Cancel"
     yestext="Save backup"/>
  </notification>

  <notification
   icon="alertmodal.tga"
   name="SettingsRestoreNeedsLogout"
   type="alertmodal">
Settings restore requires a viewer restart. Do you want to restore your settings and quit the viewer now?
    <usetemplate
     name="okcancelbuttons"
     notext="Cancel"
     yestext="Restore and Quit"/>
  </notification>

  <notification
   icon="alertmodal.tga"
   name="RestoreFinished"
   type="alertmodal">
Restore complete! Please restart your viewer now.
    <usetemplate
     name="okbutton"
     yestext="Quit"/>
  </notification>
  <!-- </FS:Zi> -->

  <notification
   icon="alertmodal.tga"
   name="ConfirmRestoreQuickPrefsDefaults"
   type="alertmodal">
    <tag>confirm</tag>
This action will immediately restore your quick preferences to their default settings.

You cannot undo this action.
    <usetemplate
     ignoretext="Confirm restore quick prefs defaults"
     name="okcancelignore"
     notext="Cancel"
     yestext="OK"/>
    </notification>

    <notification
     icon="alertmodal.tga"
     name="QuickPrefsDuplicateControl"
     type="alertmodal">
     <tag>fail</tag>
Setting has already been added. Please select a different one.
    <usetemplate
     name="okbutton"
     yestext="OK"/>
    </notification>
    
    <notification
     icon="alertmodal.tga"
     name="ExportFinished"
     type="notify">
      <tag>Export</tag>
Export finished and saved to [FILENAME].
    </notification>
    
    <notification
     icon="alertmodal.tga"
     name="ExportFailed"
     type="notify">
      <tag>Export</tag>
Export failed unexpectedly. Please see the log for details.
    </notification>
    
    <notification
     icon="alertmodal.tga"
     name="ExportColladaSuccess"
     type="notify">
      <tag>Export</tag>
		Successfully saved [OBJECT] to [FILENAME].
    </notification>

    <notification
     icon="alertmodal.tga"
     name="ExportColladaFailure"
     type="notify">
      <tag>Export</tag>
		Export of [OBJECT] to [FILENAME] failed.
    </notification>

    <notification
     icon="alertmodal.tga"
     name="MeshMaxConcurrentReqTooHigh"
     type="alertmodal">
The value you set, [VALUE], for the number of concurrent requests to load mesh objects (debug setting [DEBUGNAME]) is higher than the maximum of [MAX]. It has been reset to the default of [DEFAULT].
    <tag>fail</tag>
    </notification>
	
    <notification
     icon="alertmodal.tga"
     name="ImportSuccess"
     type="notify">
        <tag>Export</tag>
        Successfully imported [COUNT] [OBJECT].
    </notification>
    
    <notification
      icon="notifytip.tga"
      name="AntiSpamBlocked"
      log_to_chat="true"
      type="notifytip">
AntiSpam: Blocked [SOURCE] for spamming a [QUEUE] ([COUNT]) times in [PERIOD] seconds.
    </notification>

    <notification
      icon="notifytip.tga"
      name="AntiSpamImNewLineFloodBlocked"
      log_to_chat="true"
      type="notifytip">
AntiSpam: Blocked [SOURCE] for sending an instant message with more than [COUNT] lines.
    </notification>

    <notification
      icon="notifytip.tga"
      name="AntiSpamChatNewLineFloodBlocked"
      log_to_chat="true"
      type="notifytip">
AntiSpam: Blocked [SOURCE] for sending a chat message with more than [COUNT] lines.
    </notification>

  <!-- <FS:Zi> Notification template for changed settings when selecting certain skins -->
  <!--         The actual texts for the messages are in strings.xml -->
  <notification
   icon="notify.tga"
   name="SkinDefaultsChangeSettings"
   type="alertmodal">
[MESSAGE]
   <form name="form">
      <ignore name="ignore"
       text="A preferences setting was changed to the skin's default value."/>
    </form>
  </notification>
  <!-- <FS:Zi> Notification template for changed settings when selecting certain skins -->

  <notification
   icon="alertmodal.tga"
   name="AddNewContactSet"
   type="alertmodal">
    <tag>contact set</tag>
Create new contact set with the name:
    <tag>confirm</tag>
    <form name="form">
      <input name="message" type="text" default="true">
      New Contact Set
      </input>
      <button
       default="true"
       index="0"
       name="Create"
       text="Create"/>
      <button
       index="1"
       name="Cancel"
       text="Cancel"/>
    </form>
  </notification>

  <notification
   icon="alertmodal.tga"
   name="RemoveContactSet"
   type="alertmodal">
Are you sure you want to remove [SET_NAME]? You won&apos;t be able to restore it.
    <tag>contact set</tag>
    <tag>confirm</tag>
    <usetemplate
     ignoretext="Confirm before removing a contact set"
     name="okcancelignore"
     notext="Cancel"
     yestext="OK"/>
  </notification>

  <notification
   icon="alertmodal.tga"
   name="RemoveContactFromSet"
   type="alertmodal">
Are you sure you want to remove [TARGET] from [SET_NAME]?
    <tag>contact set</tag>
    <tag>confirm</tag>
    <usetemplate
     ignoretext="Confirm before removing someone from a contact set"
     name="okcancelignore"
     notext="Cancel"
     yestext="OK"/>
  </notification>

  <notification
   icon="alertmodal.tga"
   name="RemoveContactsFromSet"
   type="alertmodal">
Are you sure you want to remove these [TARGET] avatars from [SET_NAME]?
    <tag>contact set</tag>
    <tag>confirm</tag>
    <usetemplate
     ignoretext="Confirm before removing multiple avatars from a contact set"
     name="okcancelignore"
     notext="Cancel"
     yestext="OK"/>
  </notification>

  <notification
   icon="alertmodal.tga"
   name="AddToContactSetSingleSuccess"
   type="notify">
    <tag>contact set</tag>
[NAME] was added to [SET].
  </notification>

  <notification
   icon="alertmodal.tga"
   name="AddToContactSetMultipleSuccess"
   type="notify">
    <tag>contact set</tag>
[COUNT] avatars were added to [SET].
  </notification>

  <notification
   icon="alertmodal.tga"
   name="SetAvatarPseudonym"
   type="alertmodal">
    <tag>contact set</tag>
Enter an alias for [AVATAR]:
    <tag>confirm</tag>
    <form name="form">
      <input name="message" type="text" default="true" />
      <button
       default="true"
       index="0"
       name="Create"
       text="Create"/>
      <button
       index="1"
       name="Cancel"
       text="Cancel"/>
    </form>
  </notification>

  <notification
   icon="alertmodal.tga"
   name="RenameContactSetFailure"
   type="alertmodal">
    <tag>contact set</tag>
Could not rename set &apos;[SET]&apos; to &apos;[NEW_NAME]&apos; because a set with the same name already exists or the new name is invalid.
  </notification>

  <notification
   icon="notifytip.tga"
   name="ShapeImportGenericFail"
   type="notifytip">
    <tag>fail</tag>
There was a problem importing [FILENAME]. Please see the log for more details.
  </notification>
  <notification
   icon="notifytip.tga"
   name="ShapeImportVersionFail"
   type="notifytip">
    <tag>fail</tag>
Shape import failed. Are you sure [FILENAME] is an avatar file?
  </notification>

  <notification
   icon="alertmodal.tga"
   name="AddToMediaList"
   type="alertmodal">
Enter a domain name to be added to the [LIST]:
    <tag>confirm</tag>
    <form name="form">
      <input name="url" type="text" default="true" />
      <button
       default="true"
       index="0"
       name="Add"
       text="Add"/>
      <button
       index="1"
       name="Cancel"
       text="Cancel"/>
    </form>
  </notification>

   <!-- <FS:Zi> Do not allow "Restore To Last Position" for no-copy items -->
  <notification
   icon="alertmodal.tga"
   name="CantRestoreToWorldNoCopy"
   type="alertmodal">
Restore to Last Position is not allowed for no copy items to prevent possible content loss.
  </notification>
  <!-- <FS:Zi> Do not allow "Restore To Last Position" for no-copy items -->

  <notification
   icon="alertmodal.tga"
   name="ConfirmRemoveCredential"
   type="alertmodal">
Delete saved login for &lt;nolink&gt;[NAME]&lt;/nolink&gt;?
    <tag>confirm</tag>
    <form name="form">
      <button
       index="0"
       name="OK"
       text="OK"/>
      <button
       default="true"
       index="1"
       name="Cancel"
       text="Cancel"/>
    </form>
  </notification>

  <!-- <FS:TS> FIRE-5453: Flickr upload support (from Exodus) -->
  <notification
   icon="alertmodal.tga"
   name="ExodusFlickrVerificationExplanation"
   type="alertmodal">
To use the Flickr upload feature you must authorize [APP_NAME] to access your account. If you proceed, your web browser will open Flickr's website, where you will be prompted to log in and authorize [APP_NAME]. You will then be given a code to copy back into [APP_NAME].

Would you like to authorize [APP_NAME] to post to your Flickr account?
    <tag>fail</tag>
    <usetemplate
     name="okcancelbuttons"
     notext="No"
     yestext="Yes"/>
  </notification>

  <notification
   icon="alertmodal.tga"
   name="ExodusFlickrVerificationPrompt"
   type="alertmodal">
Please authorize [APP_NAME] to post to your Flickr account in your web browser, then type the code given by the website below:
    <tag>confirm</tag>
    <form name="form">
      <input name="oauth_verifier" type="text" default="true"/>
      <button
       index="0"
       name="OK"
       text="OK"/>
      <button
       index="1"
       name="Cancel"
       text="Cancel"/>
    </form>
  </notification>

  <notification
   icon="alertmodal.tga"
   name="ExodusFlickrVerificationFailed"
   type="alertmodal">
Flickr verification failed. Please try again, and be sure to double check the verification code.
    <tag>fail</tag>
    <usetemplate
     name="okbutton"
     yestext="OK"/>
  </notification>

  <notification
   icon="notifytip.tga"
   name="ExodusFlickrUploadComplete"
   type="notifytip">
Your snapshot can now be viewed [http://www.flickr.com/photos/upload/edit/?ids=[ID] here].
  </notification>
  <!-- </FS:TS> FIRE-5453 -->

  <notification
   icon="alert.tga"
   name="RegionTrackerAdd"
   type="alert">
What label would you like to use for
the region &quot;[REGION]&quot;?
    <tag>confirm</tag>
    <form name="form">
      <input name="label" type="text">[LABEL]</input>
      <button
       default="true"
       index="0"
       name="OK"
       text="OK"/>
      <button
       index="1"
       name="Cancel"
       text="Cancel"/>
    </form>
  </notification>

   <notification
    icon="alertmodal.tga"
    name="SnoozeDuration"
    type="alertmodal">
    <unique/>
    Time in seconds to snooze group chat:
    <tag>confirm</tag>
    <form name="form">
      <input name="duration" type="text" default="true">
        [DURATION]
      </input>
      <button
       default="true"
       index="0"
       name="OK"
       text="OK"/>
      <button
       index="1"
       name="Cancel"
       text="Cancel"/>
    </form>
   </notification>
   <notification
    icon="alertmodal.tga"
    name="SnoozeDurationInvalidInput"
    type="alertmodal">
    Please enter a valid number for the snooze duration!
    <tag>fail</tag>
    <usetemplate
     name="okbutton"
     yestext="OK"/>
  </notification>
  <notification
   name="PickLimitReached"
   label=""
   type="alertmodal">
    <unique/>
    <tag>fail</tag>
    <tag>confirm</tag>
    Can't create another pick because the maximum number of picks have been created already.
    <usetemplate
     name="okbutton"
     yestext="OK"/>
  </notification>
  <notification
   icon="alertmodal.tga"
   name="GlobalOnlineStatusToggle"
   type="alertmodal">
Due to server load, mass toggling online status visibility can take a while to become effective. Please be patient.
    <usetemplate
     ignoretext="Inform me that toggling online status visibility may take a while"
     name="okignore"
     yestext="OK"/>
  </notification>
  <notification
   icon="alert.tga"
   name="RenderVolumeLODFactorWarning"
   type="alert">
    WARNING: The Level of Detail (LOD) Factor is set high

For everyday use, LOD Factor in the range of 1-3 suffices. 
Consider replacing objects that look deformed at such values.

LOD Factor >3: Adds to lag. Advised only for photography. 
LOD Factor >4: Use in special circumstances. Reverts after relog.
LOD Factor >8: Has no real effect. May cause errors.
    <usetemplate
     name="okbutton"
     yestext="OK"/>
  </notification>
  <notification
   icon="alert.tga"
   name="OverrideVRAMWarning"
   type="alert">
    WARNING: Overriding the VRAM detection may cause instability.

Most users should leave this setting disabled and let the viewer and operating system determine the correct value.

This setting is intended for cases where VRAM detection is reporting incorrect values. Use with caution, seek support advice in case of doubt.
    <usetemplate
     name="okbutton"
     yestext="OK"/>
  </notification>
  <notification
   icon="alertmodal.tga"
   name="CurrencyURIOverrideReceived"
   type="alertmodal">
This region has elected to specify a third-party currency portal. 
Please note that currency purchases made through Firestorm Viewer are transactions between you (the user) and the provider(s) or seller(s) of the currency. 
Neither Firestorm Viewer, the Phoenix Firestorm Viewer Project Inc., nor its team shall be liable for any cost or damage arising either directly or indirectly from any such transaction. 
If you do not agree to these terms of use, then no financial transactions should be conducted using this viewer.
   <usetemplate
    ignoretext="When the region sets a new currency helper."
    name="okignore"
    yestext="OK"/>
  </notification>
  <notification
   icon="alertmodal.tga"
   name="EnableHiDPI"
   type="alertmodal">
Enabling HiDPI support may have adverse effects and may impair performance.
  </notification>

  <notification
   icon="notify.tga"
   name="FailedToFindSettings"
   persist="true"
   type="alertmodal">
Could not load the settings for [NAME] from the database.
  <tag>fail</tag>
  </notification>
  
  <notification
   icon="notify.tga"
   name="FailedToLoadSettingsApply"
   persist="true"
   type="alertmodal">
Unable to apply those settings to the environment.
  <tag>fail</tag>
  </notification>
  
  <notification
   icon="notify.tga"
   name="FailedToBuildSettingsDay"
   persist="true"
   type="alertmodal">
Unable to apply those settings to the environment.
  <tag>fail</tag>
  </notification>

  <notification
   icon="notify.tga"
   name="NoEnvironmentSettings"
   persist="true"
   type="alertmodal">
This Region does not support environmental settings.
  <tag>fail</tag>
  </notification>
 
  <notification
   icon="alertmodal.tga"
   label="Save Environmental Settings"
   name="SaveSettingAs"
   type="alertmodal">
    <unique/>
    Save current environmental settings as:
    <tag>confirm</tag>
    <form name="form">
      <input name="message" type="text">
        [DESC] (new)
      </input>
      <button
       default="true"
       index="0"
       name="OK"
       text="OK"/>
      <button
       index="1"
       name="Cancel"
       text="Cancel"/>
    </form>
  </notification>

  <notification
   icon="notify.tga"
   name="WLImportFail"
   persist="true"
   type="alertmodal">
Unable to import legacy Windlight settings [NAME] from 
[FILE].

[REASONS]
  <tag>fail</tag>
  </notification>

  <notification
   icon="notify.tga"
   name="WLParcelApplyFail"
   persist="true"
   type="alertmodal">
Unable to set the environment for this parcel.
Please enter or select a parcel that you have rights to modify.
  <tag>fail</tag>
  </notification>

  <notification
   icon="notify.tga"
   name="SettingsUnsuported"
   persist="true"
   type="alertmodal">
Settings are not supported on this region. 
Please move to a settings enabled region and retry your action.
  <tag>fail</tag>
  </notification>

  <notification
   icon="alertmodal.tga"
   name="SettingsConfirmLoss"
   type="alertmodal">
You are about to lose the changes you have made to this [TYPE] named "[NAME]".
Are you sure you want to continue?
    <tag>confirm</tag>
    <usetemplate
     ignoretext="Are you sure you want to lose changes?"
     name="okcancelignore"
     notext="No"
     yestext="Yes"/>
  </notification>

  <notification
   icon="alertmodal.tga"
   name="SettingsConfirmReset"
   type="alertmodal">
You are about to remove all applied settings.
Are you sure you want to continue?
    <tag>confirm</tag>
    <usetemplate
     name="okcancelbuttons"
     notext="No"
     yestext="Yes"/>
  </notification>

  <notification
 icon="alertmodal.tga"
 name="PersonalSettingsConfirmReset"
 type="alertmodal">
You are about to remove all applied Personal lighting settings.
Are you sure you want to continue?
    <tag>confirm</tag>
    <usetemplate
     name="okcancelbuttons"
     notext="No"
     yestext="Yes"/>
  </notification>

  <notification
   icon="alertmodal.tga"
   name="SettingsMakeNoTrans"
   type="alertmodal">
You are about to import non-transferable settings into this daycycle. Continuing will cause the settings you are editing to become non-transferable also. 

This change can not be undone.

Are you sure you want to continue?
    <tag>confirm</tag>
    <usetemplate
     ignoretext="Are you sure you want to make settings non-transferable?"
     name="okcancelignore"
     notext="No"
     yestext="Yes"/>
  </notification>
  
  <notification
   icon="notify.tga"
   name="NoEditFromLibrary"
   persist="true"
   type="alertmodal">
You may not edit settings directly from the libary.  
Please copy to your own inventory and try again.
  <tag>fail</tag>
  </notification>

    <notification
   icon="notify.tga"
   name="EnvironmentApplyFailed"
   persist="true"
   type="alertmodal">
We have encountered an issue with these settings.  They can not be saved or applied at this time.
  <tag>fail</tag>
  </notification>

    <notification
   icon="notify.tga"
   name="TrackLoadFailed"
   persist="true"
   type="alertmodal">
Unable to load the track into [TRACK].
  <tag>fail</tag>
  </notification>

    <notification
   icon="notify.tga"
   name="TrackLoadMismatch"
   persist="true"
   type="alertmodal">
Unable to load the track from [TRACK1] into [TRACK2].
  <tag>fail</tag>
  </notification>

  <notification
   icon="alertmodal.tga"
   name="CompressionTestResults"
   type="alertmodal">
Test result for gzip level 6 file compression with [FILE] of size [SIZE] KB:
Packing: [PACK_TIME]s [PSIZE]KB
Unpacking: [UNPACK_TIME]s [USIZE]KB
    <tag>fail</tag>
  </notification>

    <notification
     icon="alertmodal.tga"
     label="Prompt for MFA Token"
     name="PromptMFAToken"
     type="alertmodal">
        [MESSAGE]
        <tag>confirm</tag>
        <form name="form">
            <input name="token" type="text" width="400" />
            <button
             default="true"
             index="0"
             name="continue"
             text="Continue"/>
            <button
             index="1"
             name="cancel"
             text="Cancel"/>
        </form>
    </notification>


    <notification
   icon="alertmodal.tga"
   label="Prompt for MFA Token"
   name="PromptMFATokenWithSave"
   type="alertmodal">
    [MESSAGE]
    <tag>confirm</tag>
    <form name="form">
      <input name="token" type="text" width="400" />
      <ignore
       name="ignore"
       checkbox_only="true"
       text="Remember this computer for 30 days."/>
      <button
       default="true"
       index="0"
       name="continue"
       text="Continue"/>
      <button
       index="1"
       name="cancel"
       text="Cancel"/>
    </form>
  </notification>

  <notification
   icon="alertmodal.tga"
   label="Create subfolder"
   name="CreateSubfolder"
   type="alertmodal">
    <unique/>
    Name the new folder:
    <tag>confirm</tag>
    <form name="form">
      <input name="message" type="text">
        [DESC]
      </input>
      <button
       default="true"
       index="0"
       name="OK"
       text="OK"/>
      <button
       index="1"
       name="Cancel"
       text="Cancel"/>
    </form>
  </notification>
  <notification
   icon="alertmodal.tga"
   name="SameFolderRequired"
   type="alert">
    Selected items must be in the same folder.
    <tag>fail</tag>
    <usetemplate
      name="okbutton"
      yestext="OK"/>
  </notification>

  <notification
    icon="alertmodal.tga"
    name="RiggedMeshAttachedToHUD"
    type="alertmodal">
    An object "[NAME]" attached to HUD point "[POINT]" contains rigged mesh.

Rigged mesh objects are designed for attachment to the avatar. Neither you nor anyone else will see this object.

If you want to see this object, remove it and re-attach it to an avatar attachment point.
    <tag>confirm</tag>
    <usetemplate
        ignoretext="Warn me when rigged mesh is attached to HUD point."
        name="okignore"
        yestext="OK"/>
  </notification>

  <notification
   icon="alertmodal.tga"
   name="ConfirmOverwriteOutfit"
   type="alertmodal">
      <unique/>
This will replace the items in the selected outfit with the items you are wearing now.
      <tag>confirm</tag>
      <usetemplate
       ignoretext="Confirm before overwriting outfit"
       name="okcancelignore"
       notext="Cancel"
       yestext="Save"/>
  </notification>
    
  <notification
    icon="alertmodal.tga"
    name="ClearInventoryThumbnailsWarning"
    type="alertmodal">
        You are about to remove thumbnail images from the inventory items in the list. This change cannot be undone.

        Would you like to proceed?
   <tag>confirm</tag>
   <usetemplate
       name="okcancelbuttons"
       notext="No"
       yestext="Yes"/>
  </notification>

  <notification
    icon="alertmodal.tga"
    name="WriteInventoryThumbnailsWarning"
    type="alertmodal">
        You are about to overwrite thumbnail images for some or all of the inventory items in the list. This change cannot be undone.

        Would you like to proceed?
   <tag>confirm</tag>
   <usetemplate
       name="okcancelbuttons"
       notext="No"
       yestext="Yes"/>
  </notification>
    
  <notification
    icon="notifytip.tga"
    name="ReflectionProbeApplied"
    persist="true"
    type="alertmodal">
    WARNING: You have made your object a Reflection Probe.  This will implicitly change the object to mimic its influence volume and will make irreversible changes to the object.  Do you want to continue?
   <usetemplate
       ignoretext="Reflection Probe tips"
       name="okcancelignore"
       notext="Cancel"
       yestext="OK"/>
  </notification>

  <notification
    icon="notifytip.tga"
    name="AutoAdjustHDRSky"
    type="alertmodal">
      You are editing a non-HDR sky that has been automatically converted to HDR. To remove HDR and tone mapping, set Reflection Probe Ambiance to zero.
    <usetemplate
        ignoretext="HDR Sky adjustment warning"
        name="okignore"
        yestext="OK"/>
  </notification>

  <notification
   icon="alertmodal.tga"
   name="GLTFOpenSelection"
   type="alert">
    You must select an object to act as a handle to the GLTF asset you are previewing.
    <tag>fail</tag>
    <usetemplate
      name="okbutton"
      yestext="OK"/>
  </notification>

  <notification
   icon="alertmodal.tga"
   name="GLTFLoadFailed"
   type="alert">
    Failed to load GLTF file.  See log for details.
    <tag>fail</tag>
    <usetemplate
      name="okbutton"
      yestext="OK"/>
  </notification>

  <notification
   icon="alertmodal.tga"
   name="GLTFSaveFailed"
   type="alert">
    Failed to save GLTF file.  See log for details.
    <tag>fail</tag>
    <usetemplate
      name="okbutton"
      yestext="OK"/>
  </notification>

  <notification
   icon="alertmodal.tga"
   name="GLTFSaveSelection"
   type="alert">
    You must select an object that has a GLTF asset associated with it.
    <tag>fail</tag>
    <usetemplate
      name="okbutton"
      yestext="OK"/>
  </notification>

  <notification
   icon="alertmodal.tga"
   name="GLTFUploadSelection"
   type="alert">
    You must select an object that has local-only GLTF asset associated with it.
    <tag>fail</tag>
    <usetemplate
      name="okbutton"
      yestext="OK"/>
  </notification>

  <notification
 icon="alertmodal.tga"
 name="GLTFUploadInProgress"
 type="alert">
    Upload is currently in progress.  Please try again later.
    <tag>fail</tag>
    <usetemplate
      name="okbutton"
      yestext="OK"/>
  </notification>

  <notification
   icon="alertmodal.tga"
   name="NoSupportGLTFShader"
   type="notify">
     GLTF scenes are not yet supported on your graphics hardware.
     <tag>fail</tag>
     <usetemplate
       name="okbutton"
       yestext="OK"/>
  </notification>

<<<<<<< HEAD

  <notification
   icon="alertmodal.tga"
   name="EnableAutoFPSWarning"
   type="alertmodal">
You are about to enable AutoFPS. All unsaved graphics settings will be lost.

Would you like to save them first?
      <tag>confirm</tag>
      <usetemplate
       name="okcancelbuttons"
       notext="No"
       yestext="Yes"/>
  </notification>

  <notification
   icon="notify.tga"
   name="NoValidEnvSettingFound"
   persist="true"
   type="alertmodal">
No valid environment setting selected.

Please note that "Shared Environment" and "Day cycle based" cannot be selected!
  <tag>fail</tag>
  </notification>

  <notification
   icon="alertmodal.tga"
   name="CantCreateInventoryName"
   type="notify">
   <tag>fail</tag>
Cannot create inventory item: [NAME]
  </notification>

  <notification
   icon="notifytip.tga"
   name="WindlightBulkImportFinished"
   type="notifytip">
Bulk import of Windlights has finished.
  </notification>

  <notification
   icon = "notifytip.tga"
   name = "FSAOScriptedNotification"
   type = "notifytip"
   log_to_chat = "false">
   <unique combine = "cancel_old">
     <context>FSAOScriptedNotification</context>
   </unique>
Firestorm Animation Overrider: [AO_MESSAGE]
   <usetemplate
    ignoretext="Warn me when the Firestorm Animation Overrider gets accessed by a scripted object"
    name="notifyignore"/>
  </notification>
  <notification
   icon="alertmodal.tga"
   name="WarnForceLoginURL"
   type="alertmodal">
    <unique/>
Login splash screen URL is overridden for testing purposes.

Reset the URL to default?
    <usetemplate
     name="okcancelbuttons"
     notext="Remind me next time"
     yestext="Reset"/>
  </notification>

  <notification
   icon="notifytip.tga"
   name="WarnScriptedCamera"
   type="notifytip">
Camera reset might be inhibited by the following objects:

[SOURCES]
  </notification>

  <notification
   icon="alertmodal.tga"
   label="Ungroup folder"
   name="UngroupFolder"
   type="alertmodal">
    <unique/>
    Ungroup the folder "[FOLDER_NAME]"?
    <tag>confirm</tag>
    <usetemplate
     name="okcancelbuttons"
     notext="Cancel"
     yestext="Okay"/>
  </notification>

  <!-- <FS:Zi> detect and strip empty alpha layers from images on upload -->
  <notification
   icon="alertmodal.tga"
   label="Image Contains Empty Alpha Channel"
   name="ImageEmptyAlphaLayer"
   type="alertmodal">
    The image you are trying to upload contains an empty, or almost empty alpha channel (transparency information). This is almost always not desired and should be stripped off. Adding an alpha channel to an image will lead to textures flipping on top of each other at different camera angles, and it makes rendering slower. So, unless you really need this texture to have an empty / almost empty alpha channel, consider stripping it out.
    <tag>confirm_strip</tag>
    <form name="form">
      <button
       default="true"
       index="0"
       name="strip"
       text="Strip Alpha"/>
      <button
       index="1"
       name="use_as_is"
       text="Use As Is"/>
    </form>
  </notification>
  <!-- </FS:Zi> -->

=======
  <notification
   icon="notify.tga"
   name="TextureDiscardBackgrounded"
   type="notify">
      <unique>
          <context>DELAY</context>
      </unique>
      To improve system performance, [SECOND_LIFE] has reduced texture memory usage after being in the background for [DELAY] seconds.  It may take some time for texture image quality to return to normal.
     <usetemplate
       ignoretext="Ask me about background texture memory usage and recovery"
       name="okcancelignore"
       yestext="OK"
       notext="Disable"/>
  </notification>

  <notification
   icon="notify.tga"
   name="TextureDiscardMinimized"
   type="notify">
      <unique>
          <context>DELAY</context>
      </unique>
      To improve system performance, [SECOND_LIFE] has reduced texture memory usage after being minimized for [DELAY] seconds.  It may take some time for texture image quality to return to normal.
     <usetemplate
       ignoretext="Ask me about minimized texture memory usage and recovery"
       name="okcancelignore"
       yestext="OK"
       notext="Disable"/>
  </notification>
    
>>>>>>> 8dfc1d04
</notifications><|MERGE_RESOLUTION|>--- conflicted
+++ resolved
@@ -14520,7 +14520,36 @@
        yestext="OK"/>
   </notification>
 
-<<<<<<< HEAD
+  <notification
+   icon="notify.tga"
+   name="TextureDiscardBackgrounded"
+   type="notify">
+      <unique>
+          <context>DELAY</context>
+      </unique>
+      To improve system performance, [APP_NAME] has reduced texture memory usage after being in the background for [DELAY] seconds.  It may take some time for texture image quality to return to normal.
+     <usetemplate
+       ignoretext="Ask me about background texture memory usage and recovery"
+       name="okcancelignore"
+       yestext="OK"
+       notext="Disable"/>
+  </notification>
+
+  <notification
+   icon="notify.tga"
+   name="TextureDiscardMinimized"
+   type="notify">
+      <unique>
+          <context>DELAY</context>
+      </unique>
+      To improve system performance, [APP_NAME] has reduced texture memory usage after being minimized for [DELAY] seconds.  It may take some time for texture image quality to return to normal.
+     <usetemplate
+       ignoretext="Ask me about minimized texture memory usage and recovery"
+       name="okcancelignore"
+       yestext="OK"
+       notext="Disable"/>
+  </notification>
+    
 
   <notification
    icon="alertmodal.tga"
@@ -14634,36 +14663,4 @@
   </notification>
   <!-- </FS:Zi> -->
 
-=======
-  <notification
-   icon="notify.tga"
-   name="TextureDiscardBackgrounded"
-   type="notify">
-      <unique>
-          <context>DELAY</context>
-      </unique>
-      To improve system performance, [SECOND_LIFE] has reduced texture memory usage after being in the background for [DELAY] seconds.  It may take some time for texture image quality to return to normal.
-     <usetemplate
-       ignoretext="Ask me about background texture memory usage and recovery"
-       name="okcancelignore"
-       yestext="OK"
-       notext="Disable"/>
-  </notification>
-
-  <notification
-   icon="notify.tga"
-   name="TextureDiscardMinimized"
-   type="notify">
-      <unique>
-          <context>DELAY</context>
-      </unique>
-      To improve system performance, [SECOND_LIFE] has reduced texture memory usage after being minimized for [DELAY] seconds.  It may take some time for texture image quality to return to normal.
-     <usetemplate
-       ignoretext="Ask me about minimized texture memory usage and recovery"
-       name="okcancelignore"
-       yestext="OK"
-       notext="Disable"/>
-  </notification>
-    
->>>>>>> 8dfc1d04
 </notifications>