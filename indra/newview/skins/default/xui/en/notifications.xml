<?xml version="1.0" ?>
<notifications>
    <global name="skipnexttime">

		Do not show me this again
  </global>

  <global name="skipnexttimesessiononly">
Don&apos;t show me this again
(for current session)
  </global>

  <global name="alwayschoose">

		Always choose this option
  </global>

  <global name="implicitclosebutton">
		Close
  </global>

  <template name="okbutton">
    <form>
      <button
       default="true"
       index="0"
       name="OK_okbutton"
       text="$yestext"/>
    </form>
  </template>

  <template name="okignore">
    <form>
      <button
       default="true"
       index="0"
       name="OK_okignore"
       text="$yestext"/>
      <ignore text="$ignoretext"/>
    </form>
  </template>

  <template name="notifyignore">
    <form>
      <ignore text="$ignoretext"/>
    </form>
  </template>

  <template name="okcancelbuttons">
    <form>
      <button
       default="true"
       index="0"
       name="OK_okcancelbuttons"
       text="$yestext"/>
      <button
       index="1"
       name="Cancel_okcancelbuttons"
       text="$notext"/>
    </form>
  </template>

  <template name="okcancelignore">
    <form>
      <button
       default="true"
       index="0"
       name="OK_okcancelignore"
       text="$yestext"/>
      <button
       index="1"
       name="Cancel_okcancelignore"
       text="$notext"/>
      <ignore text="$ignoretext"/>
    </form>
  </template>

  <template name="okhelpbuttons">
    <form>
      <button
       default="true"
       index="0"
       name="OK_okhelpbuttons"
       text="$yestext"/>
      <button
       index="1"
       name="Help"
       text="$helptext"/>
    </form>
  </template>

  <template name="okhelpignore">
    <form>
      <button
       default="true"
       index="0"
       name="OK_okhelpignore"
       text="$yestext"/>
      <button
       index="1"
       name="Help_okhelpignore"
       text="$helptext"/>
      <ignore text="$ignoretext"/>
    </form>
  </template>

  <template name="yesnocancelbuttons">
    <form>
      <button
       default="true"
       index="0"
       name="Yes"
       text="$yestext"/>
      <button
       index="1"
       name="No"
       text="$notext"/>
      <button
       index="2"
       name="Cancel_yesnocancelbuttons"
       text="$canceltext"/>
    </form>
  </template>

  <notification
 functor="GenericAcknowledge"
   icon="notify.tga"
   name="MissingAlert"
   label="Unknown Notification Message"
   type="notify">
Your version of [APP_NAME] does not know how to display the notification it just received.  Please verify that you have the latest version of [APP_NAME] installed.

Error details: The notification called &apos;[_NAME]&apos; was not found in notifications.xml.
    <tag>fail</tag>
    <usetemplate
     name="okbutton"
     yestext="OK"/>
  </notification>

  <notification
   icon="alertmodal.tga"
   name="FloaterNotFound"
   type="alertmodal">
Floater error: Could not find the following controls:

[CONTROLS]
    <tag>fail</tag>
    <usetemplate
     name="okbutton"
     yestext="OK"/>
  </notification>

  <notification
   icon="alertmodal.tga"
   name="TutorialNotFound"
   type="alertmodal">
No tutorial is currently available.
    <tag>fail</tag>
    <usetemplate
     name="okbutton"
     yestext="OK"/>
  </notification>

  <notification
   icon="alertmodal.tga"
   name="GenericAlert"
   type="alertmodal">
[MESSAGE]
  </notification>

  <notification
   icon="alertmodal.tga"
   name="GenericAlertYesCancel"
   type="alertmodal">
[MESSAGE]
    <usetemplate
     name="okcancelbuttons"
     notext="Cancel"
     yestext="Yes"/>
  </notification>

  <notification
   icon="alertmodal.tga"
   name="GenericAlertOK"
   type="alertmodal">
[MESSAGE]
    <usetemplate
     name="okbutton"
     yestext="OK"/>
  </notification>

  <notification
   icon="alertmodal.tga"
   name="BadInstallation"
   type="alertmodal">
 An error occurred while updating [APP_NAME].  Please [http://get.secondlife.com download the latest version] of the Viewer.
    <tag>fail</tag>
    <usetemplate
     name="okbutton"
     yestext="OK"/>
  </notification>

  <notification
   icon="alertmodal.tga"
   name="LoginFailedNoNetwork"
   type="alertmodal">
    <tag>fail</tag>
    Could not connect to the [SECOND_LIFE_GRID].
    &apos;[DIAGNOSTIC]&apos;
Make sure your Internet connection is working properly.
	<usetemplate
     name="okbutton"
     yestext="OK"/>
  </notification>

  <notification
   icon="alertmodal.tga"
   name="MessageTemplateNotFound"
   type="alertmodal">
Message Template [PATH] not found.
   <tag>fail</tag>
	<usetemplate
     name="okbutton"
     yestext="OK"/>
  </notification>

  <notification
   icon="alertmodal.tga"
   name="WearableSave"
   type="alertmodal">
Save changes to current clothing/body part?
    <usetemplate
     canceltext="Cancel"
     name="yesnocancelbuttons"
     notext="Don&apos;t Save"
     yestext="Save"/>
  </notification>

  <notification
   icon="alertmodal.tga"
     name="ConfirmNoCopyToOutbox"
     type="alertmodal">
You don't have permission to copy one or more of these items to the Merchant Outbox.  You can move them or leave them behind.
    <usetemplate
     name="okcancelbuttons"
     notext="Don't move item(s)"
     yestext="Move item(s)"/>
  </notification>

  <notification
   icon="OutboxStatus_Success"
   name="OutboxFolderCreated"
   type="alertmodal">
    <unique/>
A new folder has been created for each item you have transferred into the top level of your Merchant Outbox.

    <usetemplate
     ignoretext="A new folder was created in the Merchant Outbox"
     name="okignore"
     yestext="OK"/>
  </notification>

  <notification
   icon="OutboxStatus_Success"
   name="OutboxImportComplete"
   type="alertmodal">
Success

All folders were successfully sent to the Marketplace.

        <usetemplate
         ignoretext="All folders sent to the Marketplace"
         name="okignore"
         yestext="OK"/>
  </notification>

  <notification
   icon="OutboxStatus_Warning"
   name="OutboxImportHadErrors"
   type="alertmodal">
Some folders did not transfer

Errors occurred when some folders were sent to the Marketplace.  Those folders are still in your Merchant Outbox.

See the [[MARKETPLACE_IMPORTS_URL] error log] for more information.

        <usetemplate
         name="okbutton"
         yestext="OK"/>
  </notification>

  <notification
   icon="OutboxStatus_Error"
   name="OutboxImportFailed"
   type="alertmodal">
Transfer failed with error &apos;[ERROR_CODE]&apos;

No folders were sent to the Marketplace because of a system or network error.  Try again later.

        <usetemplate
         name="okbutton"
         yestext="OK"/>
  </notification>

  <notification
   icon="OutboxStatus_Error"
   name="OutboxInitFailed"
   type="alertmodal">
Marketplace initialization failed with error &apos;[ERROR_CODE]&apos;

Initialization with the Marketplace failed because of a system or network error.  Try again later.

        <usetemplate
         name="okbutton"
         yestext="OK"/>
  </notification>

    <notification
        icon="OutboxStatus_Error"
        name="StockPasteFailed"
        type="alertmodal">
        Copy or move to Stock Folder failed with error :
        
        &apos;[ERROR_CODE]&apos;
        
        <usetemplate
        name="okbutton"
        yestext="OK"/>
    </notification>
  
    <notification
        icon="OutboxStatus_Error"
        name="MyOutfitsPasteFailed"
        type="alertmodal">
       One or more items can't be used inside "Outfits"
      <usetemplate
        name="okbutton"
        yestext="OK"/>
    </notification>
    
    <notification
        icon="OutboxStatus_Error"
        name="MerchantPasteFailed"
        type="alertmodal">
        Copy or move to Marketplace Listings failed with error :
        
        &apos;[ERROR_CODE]&apos;
        
        <usetemplate
        name="okbutton"
        yestext="OK"/>
    </notification>
    
    <notification
        icon="OutboxStatus_Error"
        name="MerchantTransactionFailed"
        type="alertmodal">
        The transaction with the Marketplace failed with the following error :
        
        [ERROR_REASON][ERROR_DESCRIPTION]
        
        <usetemplate
        name="okbutton"
        yestext="OK"/>
    </notification>
    
    <notification
        icon="OutboxStatus_Error"
        name="MerchantUnprocessableEntity"
        type="alertmodal">
        We are unable to list this product or activate the version folder. Usually this is caused by missing information in the listing description form, but it may be due to errors in the folder structure. Either edit the listing or check the listing folder for errors.
        
        <usetemplate
        name="okbutton"
        yestext="OK"/>
    </notification>

    <notification
        icon="OutboxStatus_Error"
        name="MerchantListingFailed"
        type="alertmodal">
        Listing to Marketplace failed with error :
        
        &apos;[ERROR_CODE]&apos;
        
        <usetemplate
        name="okbutton"
        yestext="OK"/>
    </notification>
    
    <notification
        icon="OutboxStatus_Error"
        name="MerchantFolderActivationFailed"
        type="alertmodal">
        Activating this version folder failed with error :

        &apos;[ERROR_CODE]&apos;

        <usetemplate
        name="okbutton"
        yestext="OK"/>
    </notification>

    <notification
        icon="alertmodal.tga"
        name="MerchantForceValidateListing"
        type="alertmodal">
        In order to create your listing, we fixed the hierarchy of your listing contents.
        <tag>confirm</tag>
        <usetemplate
            ignoretext="Warn me that creating a listing fixes the hierarchy of the content"
            name="okignore" 
            yestext="OK"/>
    </notification>

    <notification
        icon="alertmodal.tga"
        name="ConfirmMerchantActiveChange"
        type="alertmodal">
        This action will change the active content of this listing. Do you want to continue?
        <tag>confirm</tag>
        <usetemplate
        ignoretext="Confirm before I change an active listing on the marketplace"
        name="okcancelignore"
        notext="Cancel"
        yestext="OK"/>
    </notification>

    <notification
        icon="alertmodal.tga"
        name="ConfirmMerchantMoveInventory"
        type="alertmodal">
        Items dragged to the Marketplace Listings window are moved from their original locations, not copied. Do you want to continue?
        <tag>confirm</tag>
        <usetemplate
        ignoretext="Confirm before I move an item from the inventory to the marketplace"
        name="okcancelignore"
        notext="Cancel"
        yestext="OK"/>
    </notification>
    
    <notification
        icon="alertmodal.tga"
        name="ConfirmListingCutOrDelete"
        type="alertmodal">
        Moving or deleting a listing folder will delete your Marketplace listing. If you would like to keep the Marketplace listing, move or delete the contents of the version folder you would like to modify. Do you want to continue?
        <tag>confirm</tag>
        <usetemplate
        ignoretext="Confirm before I move or delete a listing from the marketplace"
        name="okcancelignore"
        notext="Cancel"
        yestext="OK"/>
    </notification>
    
    <notification
        icon="alertmodal.tga"
        name="ConfirmCopyToMarketplace"
        type="alertmodal">
        You don't have permission to copy one or more of these items to the Marketplace. You can move them or leave them behind.
        <tag>confirm</tag>
        <usetemplate
        ignoretext="Confirm before I try to copy a selection containing no copy items to the marketplace"
        name="yesnocancelbuttons"
        yestext="Move item(s)"
        notext="Don't move item(s)"
        canceltext="Cancel"/>
    </notification>
    
    <notification
        icon="alertmodal.tga"
        name="ConfirmMerchantUnlist"
        type="alertmodal">
        This action will unlist this listing. Do you want to continue?
        <tag>confirm</tag>
        <usetemplate
        ignoretext="Confirm before I unlist an active listing on the marketplace"
        name="okcancelignore"
        notext="Cancel"
        yestext="OK"/>
    </notification>
    
    <notification
        icon="alertmodal.tga"
        name="ConfirmMerchantClearVersion"
        type="alertmodal">
        This action will deactivate the version folder of the current listing. Do you want to continue?
        <tag>confirm</tag>
        <usetemplate
        ignoretext="Confirm before I deactivate the version folder of a listing on the marketplace"
        name="okcancelignore"
        notext="Cancel"
        yestext="OK"/>
    </notification>

    <notification
        icon="alertmodal.tga"
        name="AlertMerchantListingNotUpdated"
        type="alertmodal">
This listing could not be updated.
[[URL] Click here] to edit it on the Marketplace.
        <usetemplate
        name="okbutton"
        yestext="OK"/>
    </notification>

    <notification
        icon="alertmodal.tga"
        name="AlertMerchantListingCannotWear"
        type="alertmodal">
        You cannot wear clothes or body parts that are in the Marketplace Listings folder.
        <tag>fail</tag>
    </notification>
    
    <notification
        icon="alertmodal.tga"
        name="AlertMerchantListingInvalidID"
        type="alertmodal">
        Invalid listing ID.
        <tag>fail</tag>
    </notification>
    
    <notification
        icon="alertmodal.tga"
        name="AlertMerchantListingActivateRequired"
        type="alertmodal">
        There are several or no version folders in this listing. You will need to select and activate one independently later.
        <tag>confirm</tag>
        <usetemplate
        ignoretext="Alert about version folder activation when I create a listing with several version folders"
        name="okignore"
        yestext="OK"/>
    </notification>

    <notification
        icon="alertmodal.tga"
        name="AlertMerchantStockFolderSplit"
        type="alertmodal">
        We have separated stock items of different types into separate stock folders, so your folder is arranged in a way that we can list it.
        <tag>confirm</tag>
        <usetemplate
        ignoretext="Alert when stock folder is being split before being listed"
        name="okignore"
        yestext="OK"/>
    </notification>
    
    <notification
        icon="alertmodal.tga"
        name="AlertMerchantStockFolderEmpty"
        type="alertmodal">
        We have unlisted your listing because the stock is empty. You need to add more units to the stock folder to list the listing again.
        <tag>confirm</tag>
        <usetemplate
        ignoretext="Alert when a listing is unlisted because stock folder is empty"
        name="okignore"
        yestext="OK"/>
    </notification>

    <notification
        icon="alertmodal.tga"
        name="AlertMerchantVersionFolderEmpty"
        type="alertmodal">
        We have unlisted your listing because the version folder is empty. You need to add items to the version folder to list the listing again.
        <tag>confirm</tag>
        <usetemplate
        ignoretext="Alert when a listing is unlisted because version folder is empty"
        name="okignore"
        yestext="OK"/>
    </notification>

  <notification
   icon="alertmodal.tga"
   name="WriteAnimationFail"
   type="alertmodal">
There was a problem writing animation data.  Please try again later.
    <tag>fail</tag>
  </notification>

  <notification
   icon="alertmodal.tga"
   name="UploadAuctionSnapshotFail"
   type="alertmodal">
There was a problem uploading the auction snapshot due to the following reason: [REASON]
    <tag>fail</tag>
  </notification>

  <notification
   icon="alertmodal.tga"
   name="UnableToViewContentsMoreThanOne"
   type="alertmodal">
Unable to view the contents of more than one item at a time.
Please select only one object and try again.
    <tag>fail</tag>
  </notification>

  <notification
   icon="alertmodal.tga"
   name="SaveClothingBodyChanges"
   type="alertmodal">
Save all changes to clothing/body parts?
<tag>confirm</tag>
<usetemplate
     canceltext="Cancel"
     name="yesnocancelbuttons"
     notext="Don&apos;t Save"
     yestext="Save All"/>
  </notification>

  <notification
   icon="alertmodal.tga"
   name="FriendsAndGroupsOnly"
   type="alertmodal">
    Non-friends won't know that you've chosen to ignore their calls and instant messages.
    <usetemplate
     name="okbutton"
     yestext="OK"/>
  </notification>

  <notification
   icon="alertmodal.tga"
   name="FavoritesOnLogin"
   type="alertmodal">    
    Note: When you turn on this option, anyone who uses this computer can see your list of favorite locations.
    <usetemplate
     name="okbutton"
     yestext="OK"/>
  </notification>

  <notification
   icon="alertmodal.tga"
   name="AllowMultipleViewers"
   type="alertmodal">
    Running multiple [APP_NAME] viewers is not supported. It can lead to texture cache collisions, corruption and degraded visuals and performance.
    <usetemplate
     name="okbutton"
     yestext="OK"/>
  </notification>

  <notification
   icon="alertmodal.tga"
   name="GrantModifyRights"
   type="alertmodal">
Granting modify rights to another resident allows them to change, delete or take ANY objects you may have in-world. Be VERY careful when handing out this permission.
Do you want to grant modify rights for [NAME]?
<tag>confirm</tag>
    <usetemplate
     name="okcancelbuttons"
     notext="No"
     yestext="Yes"/>
  </notification>

  <notification
   icon="alertmodal.tga"
   name="GrantModifyRightsMultiple"
   type="alertmodal">
Granting modify rights to another Resident allows them to change ANY objects you may have in-world. Be VERY careful when handing out this permission.
Do you want to grant modify rights for the selected Residents?
<tag>confirm</tag>
    <usetemplate
     name="okcancelbuttons"
     notext="No"
     yestext="Yes"/>
  </notification>

  <notification
   icon="alertmodal.tga"
   name="RevokeModifyRights"
   type="alertmodal">
Do you want to revoke modify rights for [NAME]?
<tag>confirm</tag>
    <usetemplate
     name="okcancelbuttons"
     notext="No"
     yestext="Yes"/>
  </notification>

  <notification
   icon="alertmodal.tga"
   name="RevokeModifyRightsMultiple"
   type="alertmodal">
Do you want to revoke modify rights for the selected Residents?
<tag>confirm</tag>
    <usetemplate
     name="okcancelbuttons"
     notext="No"
     yestext="Yes"/>
  </notification>

  <notification
   icon="alertmodal.tga"
   name="GroupNameLengthWarning"
   type="alertmodal">
A group name must be between [MIN_LEN] and [MAX_LEN] characters.
    <tag>group</tag>
    <tag>fail</tag>
    <usetemplate
       name="okbutton"
       yestext="OK"/>
  </notification>
  
  <notification
   icon="alertmodal.tga"
   name="UnableToCreateGroup"
   type="alertmodal">
Unable to create group.
[MESSAGE]
    <tag>group</tag>
    <tag>fail</tag>
  <usetemplate
     name="okbutton"
     yestext="OK"/>
  </notification>

  <notification
   icon="alertmodal.tga"
   name="PanelGroupApply"
   type="alertmodal">
[NEEDS_APPLY_MESSAGE]
[WANT_APPLY_MESSAGE]
    <tag>confirm</tag>
    <tag>group</tag>
  <usetemplate
     canceltext="Cancel"
     name="yesnocancelbuttons"
     notext="Ignore Changes"
     yestext="Apply Changes"/>
  </notification>

  <notification
   icon="alertmodal.tga"
   name="MustSpecifyGroupNoticeSubject"
   type="alertmodal">
You must specify a subject to send a group notice.
  <tag>group</tag>
  <tag>fail</tag>
  <usetemplate
     name="okbutton"
     yestext="OK"/>
  </notification>

  <notification
   icon="alertmodal.tga"
   name="AddGroupOwnerWarning"
   type="alertmodal">
You are about to add group members to the role of [ROLE_NAME].
Members cannot be removed from that role.
The members must resign from the role themselves.
Are you sure you want to continue?
    <tag>group</tag>
    <tag>confirm</tag>
    <usetemplate
     ignoretext="Confirm before I add a new group Owner"
     name="okcancelignore"
     notext="No"
     yestext="Yes"/>
  </notification>

  <notification
   icon="alertmodal.tga"
   name="AssignDangerousActionWarning"
   type="alertmodal">
You are about to add the Ability &apos;[ACTION_NAME]&apos; to the Role &apos;[ROLE_NAME]&apos;.

 *WARNING*
 Any Member in a role with this ability can assign themselves -- and any other member -- to roles that have more powers than they  currently have, potentially elevating themselves to near-Owner power. Be sure you know what you are doing before assigning this ability.

Add this ability to &apos;[ROLE_NAME]&apos;?
    <usetemplate
     name="okcancelbuttons"
     notext="No"
     yestext="Yes"/>
  </notification>

  <notification
   icon="alertmodal.tga"
   name="AssignDangerousAbilityWarning"
   type="alertmodal">
You are about to add the ability &apos;[ACTION_NAME]&apos; to the role &apos;[ROLE_NAME]&apos;.

 *WARNING*
 Any Member in a role with this ability can assign themselves -- and any other member -- all abilities, elevating themselves to near-Owner power.

Add this ability to &apos;[ROLE_NAME]&apos;?
    <usetemplate
     name="okcancelbuttons"
     notext="No"
     yestext="Yes"/>
  </notification>

  <notification
    icon="alertmodal.tga"
    name="AssignBanAbilityWarning"
    type="alertmodal">
You are about to add the Ability &apos;[ACTION_NAME]&apos; to the Role &apos;[ROLE_NAME]&apos;.

 *WARNING*
Any Member in a Role with this Ability will also be granted the Abilities &apos;[ACTION_NAME_2]&apos; and &apos;[ACTION_NAME_3]&apos;
    <usetemplate
      name="okbutton"
     yestext="OK"/>
  </notification>

  <notification
  icon="alertmodal.tga"
  name="RemoveBanAbilityWarning"
  type="alertmodal">
You are removing the Ability &apos;[ACTION_NAME]&apos; to the Role &apos;[ROLE_NAME]&apos;.

 *WARNING*
Removing this ability will NOT remove the Abilities &apos;[ACTION_NAME_2]&apos; and &apos;[ACTION_NAME_3]&apos;.
 
If you no longer wish to have these abilities granted to this role, disable them immediately!
    <usetemplate
     name="okbutton"
     yestext="OK"/>
  </notification>

  <notification
    icon="alertmodal.tga"
    name="EjectGroupMemberWarning"
    type="alertmodal">
     You are about to eject [AVATAR_NAME] from the group.
     <tag>group</tag>
     <tag>confirm</tag>
     <usetemplate
      ignoretext="Confirm ejecting a participant from group"
      name="okcancelignore"
      notext="Cancel"
      yestext="Eject"/>
  </notification>
  <notification
    icon="alertmodal.tga"
    name="EjectGroupMembersWarning"
    type="alertmodal">
     You are about to eject [COUNT] members from the group.
     <tag>group</tag>
     <tag>confirm</tag>
     <usetemplate
      ignoretext="Confirm ejecting multiple members from group"
      name="okcancelignore"
      notext="Cancel"
      yestext="Eject"/>
  </notification>
  
  <notification
    icon="alertmodal.tga"
    name="BanGroupMemberWarning"
    type="alertmodal">
     You are about to ban [AVATAR_NAME] from the group.
     <tag>group</tag>
     <tag>confirm</tag>
     <usetemplate
      ignoretext="Confirm banning a participant from group"
      name="okcancelignore"
      notext="Cancel"
      yestext="Ban"/>
  </notification>
  <notification
    icon="alertmodal.tga"
    name="BanGroupMembersWarning"
    type="alertmodal">
     You are about to ban [COUNT] members from group.
     <tag>group</tag>
     <tag>confirm</tag>
     <usetemplate
      ignoretext="Confirm banning multiple members from group"
      name="okcancelignore"
      notext="Cancel"
      yestext="Ban"/>
  </notification>

  <notification
    icon="notify.tga"
    name="GroupBanUserOnBanlist"
    type="notify">
Some residents have not been sent an invite due to being banned from the group.
  </notification>

  <notification
   icon="alertmodal.tga"
   name="AttachmentDrop"
   type="alertmodal">
    You are about to drop your attachment.
    Are you sure you want to continue?
    <tag>confirm</tag>
    <usetemplate
     ignoretext="Confirm before dropping attachments"
     name="okcancelignore"
     notext="No"
     yestext="Yes"/>
  </notification>
  <notification
   icon="alertmodal.tga"
   name="JoinGroupCanAfford"
   type="alertmodal">
Joining this group costs L$[COST].
Do you wish to proceed?
    <tag>confirm</tag>
    <tag>funds</tag>
    <tag>group</tag>
    <usetemplate
     name="okcancelbuttons"
     notext="Cancel"
     yestext="Join"/>
  </notification>

  <notification
   icon="alertmodal.tga"
   name="JoinGroupNoCost"
   type="alertmodal">
You are joining group &lt;nolink&gt;[NAME]&lt;/nolink&gt;.
Do you wish to proceed?
    <tag>group</tag>
    <tag>confirm</tag>
    <usetemplate
     name="okcancelbuttons"
     notext="Cancel"
     yestext="Join"/>
  </notification>


  <notification
   icon="alertmodal.tga"
   name="JoinGroupCannotAfford"
   type="alertmodal">
Joining this group costs L$[COST].
You do not have enough L$ to join this group.
    <tag>group</tag>
    <tag>fail</tag>
    <tag>funds</tag>
  </notification>

  <notification
   icon="alertmodal.tga"
   name="CreateGroupCost"
   type="alertmodal">
Creating this group will cost L$[COST].
Groups need more than one member, or they are deleted forever.
Please invite members within 48 hours.
    <tag>group</tag>
    <tag>funds</tag>
    <usetemplate
     canceltext="Cancel"
     name="okcancelbuttons"
     notext="Cancel"
     yestext="Create group for L$[COST]"/>
  </notification>

  <notification
   icon="alertmodal.tga"
   name="JoinGroupInaccessible"
   type="alertmodal">
This group is not accessible to you.
    <tag>group_id</tag>
    <tag>success</tag>
    <usetemplate
       name="okbutton"
       yestext="OK"/>
  </notification>

  <notification
   icon="alertmodal.tga"
   name="JoinGroupError"
   type="alertmodal">
Error processing your group membership request.
    <tag>group_id</tag>
    <tag>success</tag>
    <usetemplate
       name="okbutton"
       yestext="OK"/>
  </notification>

  <notification
   icon="alertmodal.tga"
   name="JoinGroupErrorReason"
   type="alertmodal">
Unable to join group: [reason]
    <tag>group_id</tag>
    <tag>success</tag>
    <tag>reason</tag>
    <usetemplate
       name="okbutton"
       yestext="OK"/>
  </notification>

  <notification
   icon="alertmodal.tga"
   name="JoinGroupTrialUser"
   type="alertmodal">
Sorry, trial users can't join groups.
    <tag>group_id</tag>
    <tag>success</tag>
    <usetemplate
       name="okbutton"
       yestext="OK"/>
  </notification>

  <notification
   icon="alertmodal.tga"
   name="JoinGroupMaxGroups"
   type="alertmodal">
You cannot join &apos;&lt;nolink&gt;[group_name]&lt;/nolink&gt;&apos;:
You are already a member of [group_count] groups, the maximum number allowed is [max_groups]
    <tag>success</tag>
    <tag>group_id</tag>
    <tag>group_name</tag>
    <tag>group_count</tag>
    <tag>max_groups</tag>
    <usetemplate
       name="okbutton"
       yestext="OK"/>
  </notification>

  <notification
   icon="alertmodal.tga"
   name="JoinGroupClosedEnrollment"
   type="alertmodal">
You cannot join &apos;&lt;nolink&gt;[group_name]&lt;/nolink&gt;&apos;:
The group no longer has open enrollment.
    <tag>group_id</tag>
    <tag>success</tag>
    <usetemplate
       name="okbutton"
       yestext="OK"/>
  </notification>

  <notification
   icon="alertmodal.tga"
   name="JoinGroupSuccess"
   type="alertmodal">
You have been added to the group
    <tag>group_id</tag>
    <tag>success</tag>
    <usetemplate
       name="okbutton"
       yestext="OK"/>
  </notification>
  
  <notification
   icon="alertmodal.tga"
   name="JoinGroupInsufficientFunds"
   type="alertmodal">
Unable to transfer the required L$ [membership_fee] membership fee.
    <tag>group_id</tag>
    <tag>success</tag>
    <usetemplate
       name="okbutton"
       yestext="OK"/>
  </notification>
  
  <notification
   icon="alertmodal.tga"
   name="LandBuyPass"
   type="alertmodal">
   <tag>fail</tag>
For L$[COST] you can enter this land (&apos;[PARCEL_NAME]&apos;) for [TIME] hours.  Buy a pass?
    <tag>funds</tag>
    <tag>confirm</tag>
    <usetemplate
     name="okcancelbuttons"
     notext="Cancel"
     yestext="OK"/>
  </notification>

  <notification
   icon="alertmodal.tga"
   name="SalePriceRestriction"
   type="alertmodal">
Sale price must be set to more than L$0 if selling to anyone.
Please select an individual to sell to if selling for L$0.
  <tag>fail</tag>
  </notification>

  <notification
   icon="alertmodal.tga"
   name="ConfirmLandSaleChange"
   priority="high"
   type="alertmodal">
The selected [LAND_SIZE] m² land is being set for sale.
Your selling price will be L$[SALE_PRICE] and will be authorized for sale to [NAME].
    <tag>confirm</tag>
    <usetemplate
     name="okcancelbuttons"
     notext="Cancel"
     yestext="OK"/>
  </notification>

  <notification
   icon="alertmodal.tga"
   name="ConfirmLandSaleToAnyoneChange"
   type="alertmodal">
ATTENTION: Clicking &apos;Sell to anyone&apos; makes your land available to the entire [CURRENT_GRID] community, even those not in this region.

The selected [LAND_SIZE] m² land is being set for sale.
Your selling price will be L$[SALE_PRICE] and will be authorized for sale to [NAME].
    <tag>confirm</tag>
    <usetemplate
     name="okcancelbuttons"
     notext="Cancel"
     yestext="OK"/>
  </notification>

  <notification
   icon="alertmodal.tga"
   name="ReturnObjectsDeededToGroup"
   type="alertmodal">
Are you sure you want to return all objects shared with the group &apos;&lt;nolink&gt;[NAME]&lt;/nolink&gt;&apos; on this parcel of land back to their previous owner&apos;s inventory?

*WARNING* This will delete the non-transferable objects deeded to the group!

Objects: [N]
    <tag>confirm</tag>
    <tag>group</tag>
    <usetemplate
     name="okcancelbuttons"
     notext="Cancel"
     yestext="OK"/>
  </notification>

  <notification
   icon="alertmodal.tga"
   name="ReturnObjectsOwnedByUser"
   type="alertmodal">
Are you sure you want to return all objects owned by the resident &apos;[NAME]&apos; on this parcel of land back to their inventory?

Objects: [N]
    <tag>confirm</tag>
    <usetemplate
     name="okcancelbuttons"
     notext="Cancel"
     yestext="OK"/>
  </notification>

  <notification
   icon="alertmodal.tga"
   name="ReturnObjectsOwnedBySelf"
   type="alertmodal">
Are you sure you want to return all objects owned by you on this parcel of land back to your inventory?

Objects: [N]
    <tag>confirm</tag>
    <usetemplate
     name="okcancelbuttons"
     notext="Cancel"
     yestext="OK"/>
  </notification>

  <notification
   icon="alertmodal.tga"
   name="ReturnObjectsNotOwnedBySelf"
   type="alertmodal">
Are you sure you want to return all objects *NOT* owned by you on this parcel of land back to their owner&apos;s inventory?
Transferable objects deeded to a group will be returned to their previous owners.

*WARNING* This will delete the non-transferable objects deeded to the group!

Objects: [N]
    <tag>confirm</tag>
    <usetemplate
     name="okcancelbuttons"
     notext="Cancel"
     yestext="OK"/>
  </notification>

  <notification
   icon="alertmodal.tga"
   name="ReturnObjectsNotOwnedByUser"
   type="alertmodal">
Are you sure you want to return all objects *NOT* owned by [NAME] on this parcel of land back to their owner&apos;s inventory?
Transferable objects deeded to a group will be returned to their previous owners.

*WARNING* This will delete the non-transferable objects deeded to the group!

Objects: [N]
    <tag>confirm</tag>
    <usetemplate
     name="okcancelbuttons"
     notext="Cancel"
     yestext="OK"/>
  </notification>

  <notification
   icon="alertmodal.tga"
   name="ReturnAllTopObjects"
   type="alertmodal">
Are you sure you want to return all listed objects back to their owner&apos;s inventory? This will return ALL scripted objects in the region!
    <tag>confirm</tag>
    <usetemplate
     name="okcancelbuttons"
     notext="Cancel"
     yestext="OK"/>
  </notification>

  <notification
   icon="alertmodal.tga"
   name="DisableAllTopObjects"
   type="alertmodal">
Are you sure you want to disable all objects in this region?
    <tag>confirm</tag>
    <usetemplate
     name="okcancelbuttons"
     notext="Cancel"
     yestext="OK"/>
  </notification>

  <notification
   icon="alertmodal.tga"
   name="ReturnObjectsNotOwnedByGroup"
   type="alertmodal">
Return the objects on this parcel of land that are NOT shared with the group &lt;nolink&gt;[NAME]&lt;/nolink&gt; back to their owners?

Objects: [N]
    <tag>confirm</tag>
    <tag>group</tag>
    <usetemplate
     name="okcancelbuttons"
     notext="Cancel"
     yestext="OK"/>
  </notification>

  <notification
   icon="alertmodal.tga"
   name="UnableToDisableOutsideScripts"
   type="alertmodal">
Cannot disable scripts.
This entire region is damage enabled.
Scripts must be allowed to run for weapons to work.
  <tag>fail</tag>
  </notification>

<notification
   icon="alertmodal.tga"
   name="MultipleFacesSelected"
   type="alertmodal">
Multiple faces are currently selected.
If you continue this action, separate instances of media will be set on multiple faces of the object.
To place the media on only one face, choose Select Face and click on the desired face of that object then click &apos;Add&apos;.
    <tag>confirm</tag>
    <usetemplate
      ignoretext="Media will be set on multiple selected faces"
      name="okcancelignore"
      notext="Cancel"
      yestext="OK"/>
  </notification>

  <notification
   icon="alertmodal.tga"
   name="MustBeInParcel"
   type="alertmodal">
You must be standing inside the land parcel to set its landing point.
  <tag>fail</tag>
  </notification>

  <notification
   icon="alertmodal.tga"
   name="PromptRecipientEmail"
   type="alertmodal">
Please enter a valid email address for the recipient(s).
  <tag>fail</tag>
  </notification>

  <notification
   icon="alertmodal.tga"
   name="PromptSelfEmail"
   type="alertmodal">
Please enter your email address.
  <tag>fail</tag>
  </notification>

  <notification
   icon="alertmodal.tga"
   name="PromptMissingSubjMsg"
   type="alertmodal">
Email snapshot with the default subject or message?
    <tag>confirm</tag>
    <usetemplate
     name="okcancelbuttons"
     notext="Cancel"
     yestext="OK"/>
  </notification>

  <notification
   icon="alertmodal.tga"
   name="ErrorProcessingSnapshot"
   type="alertmodal">
Error processing snapshot data.
  <tag>fail</tag>
  </notification>

  <notification
   icon="alertmodal.tga"
   name="ErrorEncodingSnapshot"
   type="alertmodal">
Error encoding snapshot.
  <tag>fail</tag>
  </notification>

  <notification
   icon="alertmodal.tga"
   name="ErrorPhotoCannotAfford"
   type="alertmodal">
    You need L$[COST] to save a photo to your inventory. You may either buy L$ or save the photo to your computer instead.
    <tag>fail</tag>
  </notification>
  
  <notification
   icon="alertmodal.tga"
   name="ErrorCannotAffordUpload"
   type="alertmodal">
    You need L$[COST] to upload this item.
    <tag>fail</tag>
  </notification>
  
  <notification
   icon="alertmodal.tga"
   name="ErrorTextureCannotAfford"
   type="alertmodal">
    You need L$[COST] to save a texture to your inventory. You may either buy L$ or save the photo to your computer instead.
    <tag>fail</tag>
  </notification>

  <notification
   icon="alertmodal.tga"
   name="ErrorUploadingPostcard"
   type="alertmodal">
There was a problem sending a snapshot due to the following reason: [REASON]
  <tag>fail</tag>
  </notification>

  <notification
   icon="alertmodal.tga"
   name="ErrorUploadingReportScreenshot"
   type="alertmodal">
There was a problem uploading a report screenshot due to the following reason: [REASON]
  <tag>fail</tag>
  </notification>

  <notification
   icon="alertmodal.tga"
   name="MustAgreeToLogIn"
   type="alertmodal">
   <tag>fail</tag>
You must agree to the Terms and Conditions, Privacy Policy, and Terms of Service to continue logging into [CURRENT_GRID].
  </notification>

  <notification
   icon="alertmodal.tga"
   name="CouldNotPutOnOutfit"
   type="alertmodal">
Could not put on outfit.
The outfit folder contains no clothing, body parts, or attachments.
  <tag>fail</tag>
  </notification>

  <notification
   icon="alertmodal.tga"
   name="CannotWearTrash"
   type="alertmodal">
You cannot wear clothes or body parts that are in the trash.
  <tag>fail</tag>
  </notification>

  <notification
   icon="alertmodal.tga"
   name="MaxAttachmentsOnOutfit"
   type="alertmodal">
Could not attach object.
Exceeds the attachments limit of [MAX_ATTACHMENTS] objects. Please detach another object first.
  <tag>fail</tag>
  </notification>

  <notification
   icon="alertmodal.tga"
   name="CannotWearInfoNotComplete"
   type="alertmodal">
You cannot wear this item because it has not yet loaded. Please try again in a minute.
  <tag>fail</tag>
  </notification>

    <notification
   icon="alertmodal.tga"
   name="MustEnterPasswordToLogIn"
   type="alertmodal">
   <tag>fail</tag>
Please enter your Password to log in.
  </notification>
  
  <notification
   icon="alertmodal.tga"
   name="MustHaveAccountToLogIn"
   type="alertmodal">
You need to enter the Username name of your avatar.

You need an account to enter [CURRENT_GRID]. Would you like to create one now?
    <tag>confirm</tag>
    <url
	option="0"
	name="url"
	target = "_external">
		[create_account_url]
    </url>
    <usetemplate
     name="okcancelbuttons"
     notext="Try again"
     yestext="Create a new account"/>
  </notification>

  <notification
   icon="alertmodal.tga"
   name="InvalidCredentialFormat"
   type="alertmodal">
   <tag>fail</tag>
You need to enter either the Username or both the First and Last name of your avatar into the Username field, then login again.
  </notification>
  
  <notification
   icon="alertmodal.tga"
   name="InvalidGrid"
   type="alertmodal">
   <tag>fail</tag>
'[GRID]' is not a valid grid identifier.
  </notification>
  
  <notification
   icon="alertmodal.tga"
   name="InvalidLocationSLURL"
   type="alertmodal">
   <tag>fail</tag>
Your start location did not specify a valid grid.
  </notification>
  
  <notification
   icon="alertmodal.tga"
   name="DeleteClassified"
   type="alertmodal">
Delete classified &apos;[NAME]&apos;?
There is no reimbursement for fees paid.
    <tag>confirm</tag>
    <usetemplate
     name="okcancelbuttons"
     notext="Cancel"
     yestext="OK"/>
  </notification>


<notification
   icon="alertmodal.tga"
   name="DeleteMedia"
   type="alertmodal">
You have selected to delete the media associated with this face.
Are you sure you want to continue?
    <tag>confirm</tag>
    <usetemplate
     ignoretext="Confirm before I delete media from an object"
     name="okcancelignore"
     notext="No"
     yestext="Yes"/>
  </notification>

  <notification
   icon="alertmodal.tga"
   name="ClassifiedSave"
   type="alertmodal">
Save changes to classified [NAME]?
    <tag>confirm</tag>
    <usetemplate
     canceltext="Cancel"
     name="yesnocancelbuttons"
     notext="Don&apos;t Save"
     yestext="Save"/>
  </notification>

  <notification
   icon="alertmodal.tga"
   name="ClassifiedInsufficientFunds"
   type="alertmodal">
Insufficient funds to create classified.
    <tag>fail</tag>
    <usetemplate
     name="okbutton"
     yestext="OK"/>
  </notification>

  <notification
   icon="alertmodal.tga"
   name="DeleteAvatarPick"
   type="alertmodal">
Delete pick &lt;nolink&gt;[PICK]&lt;/nolink&gt;?
    <tag>confirm</tag>
    <usetemplate
     name="okcancelbuttons"
     notext="Cancel"
     yestext="OK"/>
  </notification>

  <notification
   icon="alertmodal.tga"
   name="DeleteOutfits"
   type="alertmodal">
    Delete the selected outfit?
    <tag>confirm</tag>
    <usetemplate
     name="okcancelbuttons"
     notext="Cancel"
     yestext="OK"/>
  </notification>

  <notification
   icon="alertmodal.tga"
   name="DeleteOutfitsWithName"
   type="alertmodal">
    Delete outfit &quot;[NAME]&quot;?
    <tag>confirm</tag>
    <usetemplate
     name="okcancelbuttons"
     notext="Cancel"
     yestext="OK"/>
  </notification>

  <notification
   icon="alertmodal.tga"
   name="PromptGoToEventsPage"
   type="alertmodal">
Go to the [CURRENT_GRID] events web page?
    <tag>confirm</tag>
    <url option="0" name="url">

			https://secondlife.com/my/community/events
    </url>
    <usetemplate
     name="okcancelbuttons"
     notext="Cancel"
     yestext="OK"/>
  </notification>

  <notification
   icon="alertmodal.tga"
   name="SelectProposalToView"
   type="alertmodal">
Please select a proposal to view.
  <tag>fail</tag>
  </notification>

  <notification
   icon="alertmodal.tga"
   name="SelectHistoryItemToView"
   type="alertmodal">
Please select a history item to view.
  <tag>fail</tag>
  </notification>

<!--
  <notification
   icon="alertmodal.tga"
   name="ResetShowNextTimeDialogs"
   type="alertmodal">
Would you like to re-enable all these popups, which you previously indicated &apos;Do not show me again&apos;?
    <usetemplate
     name="okcancelbuttons"
     notext="Cancel"
     yestext="OK"/>
  </notification>

  <notification
   icon="alertmodal.tga"
   name="SkipShowNextTimeDialogs"
   type="alertmodal">
Would you like to disable all popups which can be skipped?
    <usetemplate
     name="okcancelbuttons"
     notext="Cancel"
     yestext="OK"/>
  </notification>
-->

  <notification
   icon="alertmodal.tga"
   name="CacheWillClear"
   type="alertmodal">
Cache will be cleared after restarting [APP_NAME].
  </notification>

  <notification
 icon="alertmodal.tga"
 name="DisableJavascriptBreaksSearch"
 type="alertmodal">
If you disable Javascript, the search function will not work properly, and you will not be able to use it.
  </notification>
  
  <notification
   icon="alertmodal.tga"
   name="CacheWillBeMoved"
   type="alertmodal">
Cache will be moved after restarting [APP_NAME].
Note: This will also clear the cache.
  </notification>
  
  <notification
   icon="alertmodal.tga"
   name="SoundCacheWillBeMoved"
   type="alertmodal">
Sound cache will be moved after restarting [APP_NAME].
  </notification>

  <notification
   icon="alertmodal.tga"
   name="ChangeConnectionPort"
   type="alertmodal">
Port settings take effect after restarting [APP_NAME].
  </notification>

  <notification
   icon="alertmodal.tga"
   name="ChangeDeferredDebugSetting"
   type="alertmodal">
This debug setting change will take effect after you restart [APP_NAME].
  </notification>

  <notification
   icon="alertmodal.tga"
   name="ChangeSkin"
   type="alertmodal">
The new skin will appear after restarting [APP_NAME].
    <usetemplate
     name="okcancelbuttons"
     notext="OK"
     yestext="Restart"/>
  </notification>

  <notification
   icon="alertmodal.tga"
   name="ChangeLanguage"
   type="alertmodal">
The selected language will be applied after restarting [APP_NAME].
  </notification>

  <notification
   icon="alertmodal.tga"
   name="GoToAuctionPage"
   type="alertmodal">
    Go to the [CURRENT_GRID] web page to see auction details or make a bid?
    <tag>confirm</tag>
    <url option="0" name="url">
			http://secondlife.com/auctions/auction-detail.php?id=[AUCTION_ID]
    </url>
    <usetemplate
     name="okcancelbuttons"
     notext="Cancel"
     yestext="OK"/>
  </notification>

  <notification
   icon="alertmodal.tga"
   name="SaveChanges"
   type="alertmodal">
Save Changes?
    <tag>confirm</tag>
    <usetemplate
     canceltext="Cancel"
     name="yesnocancelbuttons"
     notext="Don&apos;t Save"
     yestext="Save"/>
  </notification>

  <notification
   icon="alertmodal.tga"
   name="DeleteNotecard"
   type="alertmodal">
   <unique/>
Are you sure you want to delete this notecard?
    <tag>confirm</tag>
    <usetemplate
     ignoretext="Confirm notecard deletion"
     name="okcancelignore"
     notext="Cancel"
     yestext="OK"/>
  </notification>
  
  <notification
   icon="alertmodal.tga"
   name="LoadPreviousReportScreenshot"
   type="alertmodal">
   <unique/>
Do you want to use previous screenshot for your report?
    <tag>confirm</tag>
    <usetemplate
     name="okcancelbuttons"
     notext="Cancel"
     yestext="OK"/>
  </notification>
  
  <notification
   icon="alertmodal.tga"
   name="GestureSaveFailedTooManySteps"
   type="alertmodal">
Gesture save failed.
This gesture has too many steps.
Try removing some steps, then save again.
<tag>fail</tag>
  </notification>

  <notification
   icon="alertmodal.tga"
   name="GestureSaveFailedTryAgain"
   type="alertmodal">
Gesture save failed.  Please try again in a minute.
<tag>fail</tag>
  </notification>

  <notification
   icon="alertmodal.tga"
   name="GestureSaveFailedObjectNotFound"
   type="alertmodal">
Could not save gesture because the object or the associated object inventory could not be found.
The object may be out of range or may have been deleted.
<tag>fail</tag>
  </notification>

  <notification
   icon="alertmodal.tga"
   name="GestureSaveFailedReason"
   type="alertmodal">
There was a problem saving a gesture due to the following reason: [REASON].  Please try resaving the gesture later.
<tag>fail</tag>
  </notification>

  <notification
   icon="alertmodal.tga"
   name="SaveNotecardFailObjectNotFound"
   type="alertmodal">
Could not save notecard because the object or the associated object inventory could not be found.
The object may be out of range or may have been deleted.
<tag>fail</tag>
  </notification>

  <notification
   icon="alertmodal.tga"
   name="SaveNotecardFailReason"
   type="alertmodal">
There was a problem saving a notecard due to the following reason: [REASON].  Please try re-saving the notecard later.
<tag>fail</tag>
  </notification>

  <notification
   icon="alertmodal.tga"
   name="ScriptCannotUndo"
   type="alertmodal">
Could not undo all changes in your version of the script.
Would you like to load the server&apos;s last saved version?
(**Warning** This operation cannot be undone.)
    <tag>confirm</tag>
    <usetemplate
     name="okcancelbuttons"
     notext="Cancel"
     yestext="OK"/>
  </notification>

  <notification
   icon="alertmodal.tga"
   name="SaveScriptFailObjectNotFound"
   type="alertmodal">
Could not save the script because the object it is in could not be found.
The object may be out of range or may have been deleted.
<tag>fail</tag>
  </notification>

  <notification
   icon="alertmodal.tga"
   name="StartRegionEmpty"
   type="alertmodal">
Your Start Region is not defined.
Please type the Region name in Start Location box or choose My Last Location or My Home as your Start Location.
<tag>fail</tag>
    <usetemplate
     name="okbutton"
     yestext="OK"/>
  </notification>

  <notification
   icon="alertmodal.tga"
   name="CouldNotStartStopScript"
   type="alertmodal">
Could not start or stop the script because the object it is on could not be found.
The object may be out of range or may have been deleted.
  <tag>fail</tag>
  </notification>

  <notification
   icon="alertmodal.tga"
   name="CannotDownloadFile"
   type="alertmodal">
    Unable to download file
    <tag>fail</tag>
  </notification>

  <notification
  name="MediaFileDownloadUnsupported"
  label=""
  type="alert">
    <unique/>
    <tag>confirm</tag>
    You have requested a file download, which is not supported within [APP_NAME].
    <usetemplate
     ignoretext="Warn about unsupported file downloads"
     name="okignore"
     yestext="OK"/>
  </notification>
  
  <notification
   icon="alertmodal.tga"
   name="CannotWriteFile"
   type="alertmodal">
Unable to write file [[FILE]]
  <tag>fail</tag>
  </notification>

  <notification
   icon="alertmodal.tga"
   name="UnsupportedHardware"
   type="alertmodal">
Just so you know, your computer may not meet [APP_NAME]&apos;s minimum system requirements. You may experience poor performance. Unfortunately, the [SUPPORT_SITE] can't provide technical support for unsupported system configurations.

Visit [_URL] for more information?
    <tag>confirm</tag>
    <url option="0" name="url">

			http://www.secondlife.com/corporate/sysreqs.php
    </url>
    <usetemplate
     ignoretext="My computer hardware is not supported"
     name="okcancelignore"
     notext="No"
     yestext="Yes"/>
  <tag>fail</tag>
  </notification>

  <notification
   icon="alertmodal.tga"
   name="OldGPUDriver"
   type="alertmodal">
     There is likely a newer driver for your graphics chip.  Updating graphics drivers can substantially improve performance.

    Visit [URL] to check for driver updates?
    <tag>confirm</tag>
    <url option="0" name="url">
    [URL]
    </url>
    <usetemplate
     ignoretext="My graphics driver is out of date"
     name="okcancelignore"
     notext="No"
     yestext="Yes"/>
    <tag>fail</tag>
  </notification>

  <notification
   icon="alertmodal.tga"
   name="UnknownGPU"
   type="alertmodal">
Your system contains a graphics card that [APP_NAME] doesn't recognize.
This is often the case with new hardware that has not been tested yet with [APP_NAME].  It will probably be ok, but you may need to adjust your graphics settings.
(Avatar &gt; Preferences &gt; Graphics).
    <form name="form">
      <ignore name="ignore"
       text="My graphics card could not be identified"/>
    </form>
  <tag>fail</tag>
  </notification>

  <notification
   icon="alertmodal.tga"
   name="DisplaySettingsNoShaders"
   type="alertmodal">
[APP_NAME] crashed while initializing graphics drivers.
Graphics Quality will be set to Low to avoid some common driver errors. This will disable some graphics features.
We recommend updating your graphics card drivers.
Graphics Quality can be raised in Preferences &gt; Graphics.
  <tag>fail</tag>
  </notification>

  <notification
   icon="alertmodal.tga"
   name="RegionNoTerraforming"
   type="alertmodal">
The region [REGION] does not allow terraforming.
  <tag>fail</tag>
  </notification>
  
  <notification
   icon="alertmodal.tga"
   name="ParcelNoTerraforming"
   type="notify">
You are not allowed to terraform parcel [PARCEL].
  <tag>fail</tag>
  </notification>

  <notification
   icon="alertmodal.tga"
   name="CannotCopyWarning"
   type="alertmodal">
You do not have permission to copy the following items:
&lt;nolink&gt;[ITEMS]&lt;/nolink&gt;
and will lose it from your inventory if you give it away. Do you really want to offer these items?
    <tag>confirm</tag>
    <usetemplate
     name="okcancelbuttons"
     notext="No"
     yestext="Yes"/>
  <tag>fail</tag>
  </notification>

  <notification
   icon="alertmodal.tga"
   name="CannotGiveItem"
   type="alertmodal">
Unable to give inventory item.
  <tag>fail</tag>
  </notification>

  <notification
   icon="alertmodal.tga"
   name="TransactionCancelled"
   type="alertmodal">
Transaction canceled.
  </notification>

  <notification
   icon="alertmodal.tga"
   name="TooManyItems"
   type="alertmodal">
Cannot give more than 42 items in a single inventory transfer.
  <tag>fail</tag>
  </notification>

  <notification
   icon="alertmodal.tga"
   name="NoItems"
   type="alertmodal">
You do not have permission to transfer the selected items.
  <tag>fail</tag>
  </notification>

  <notification
   icon="alertmodal.tga"
   name="CannotCopyCountItems"
   type="alertmodal">
You do not have permission to copy [COUNT] of the selected items. You will lose these items from your inventory.
Do you really want to give these items?
    <tag>confirm</tag>
  <tag>fail</tag>
    <usetemplate
     name="okcancelbuttons"
     notext="No"
     yestext="Yes"/>
  </notification>

  <notification
   icon="alertmodal.tga"
   name="CannotGiveCategory"
   type="alertmodal">
You do not have permission to transfer the selected folder.
  <tag>fail</tag>
  </notification>

  <notification
   icon="alertmodal.tga"
   name="FreezeAvatar"
   type="alertmodal">
Freeze this avatar?
He or she will temporarily be unable to move, chat, or interact with the world.
    <tag>confirm</tag>
    <usetemplate
     canceltext="Cancel"
     name="yesnocancelbuttons"
     notext="Unfreeze"
     yestext="Freeze"/>
  </notification>

  <notification
   icon="alertmodal.tga"
   name="FreezeAvatarFullname"
   type="alertmodal">
Freeze [AVATAR_NAME]?
He or she will temporarily be unable to move, chat, or interact with the world.
    <tag>confirm</tag>
    <usetemplate
     canceltext="Cancel"
     name="yesnocancelbuttons"
     notext="Unfreeze"
     yestext="Freeze"/>
  </notification>
  
  <notification
    icon="alertmodal.tga"
    name="FreezeAvatarMultiple"
    type="alertmodal">
 Freeze the following avatars?
 
 [RESIDENTS]
 
 They will temporarily be unable to move, chat, or interact with the world.
     <usetemplate
      canceltext="Cancel"
      name="yesnocancelbuttons"
      notext="Unfreeze"
      yestext="Freeze"/>
  </notification>  

  <notification
   icon="alertmodal.tga"
   name="EjectAvatarFullname"
   type="alertmodal">
Eject [AVATAR_NAME] from your land?
    <tag>confirm</tag>
    <usetemplate
     canceltext="Cancel"
     name="yesnocancelbuttons"
     notext="Eject and Ban"
     yestext="Eject"/>
  </notification>

  <notification
   icon="alertmodal.tga"
   name="EjectAvatarNoBan"
   type="alertmodal">
Eject this avatar from your land?
    <tag>confirm</tag>
    <usetemplate
     name="okcancelbuttons"
     notext="Cancel"
     yestext="Eject"/>
  </notification>

  <notification
   icon="alertmodal.tga"
   name="EjectAvatarFullnameNoBan"
   type="alertmodal">
Eject [AVATAR_NAME] from your land?
    <tag>confirm</tag>
    <usetemplate
     name="okcancelbuttons"
     notext="Cancel"
     yestext="Eject"/>
  </notification>

  <notification
    icon="alertmodal.tga"
    name="EjectAvatarMultiple"
    type="alertmodal">
Eject the following avatars from your land?

[RESIDENTS]
    <usetemplate
     canceltext="Cancel"
     name="yesnocancelbuttons"
     notext="Eject and Ban"
     yestext="Eject"/>
  </notification>

  <notification
   icon="alertmodal.tga"
   name="EjectAvatarMultipleNoBan"
   type="alertmodal">
Eject the following avatars from your land?

[RESIDENTS]
    <usetemplate
     name="okcancelbuttons"
     notext="Cancel"
     yestext="Eject"/>
  </notification>

  <notification
   icon="alertmodal.tga"
   name="EjectAvatarFromGroup"
   persist="true"
   type="notify">
You ejected [AVATAR_NAME] from group &lt;nolink&gt;[GROUP_NAME]&lt;/nolink&gt;.
    <tag>group</tag>
  </notification>

  <notification
   icon="alertmodal.tga"
   name="AcquireErrorTooManyObjects"
   type="alertmodal">
ACQUIRE ERROR: Too many objects selected.
  <tag>fail</tag>
  </notification>

  <notification
   icon="alertmodal.tga"
   name="AcquireErrorObjectSpan"
   type="alertmodal">
ACQUIRE ERROR: Objects span more than one region.
Please move all objects to be acquired onto the same region.
  <tag>fail</tag>
  </notification>

  <notification
   icon="alertmodal.tga"
   name="PromptGoToCurrencyPage"
   type="alertmodal">
[EXTRA]

Go to [_URL] for information on purchasing L$?
    <tag>confirm</tag>
    <url option="0" name="url">

			http://secondlife.com/app/currency/
    </url>
    <usetemplate
     name="okcancelbuttons"
     notext="Cancel"
     yestext="OK"/>
  </notification>
  
  <notification
   icon="alertmodal.tga"
   name="MuteLimitReached"
   persist="false"
   type="notify">
Unable to add new entry to block list because you reached the limit of [MUTE_LIMIT] entries.
  <tag>fail</tag>
  </notification>
  
  <notification
   icon="alertmodal.tga"
   name="UnableToLinkObjects"
   type="alertmodal">
Unable to link these [COUNT] objects.
You can link a maximum of [MAX] objects.
  <tag>fail</tag>
  </notification>

  <notification
   icon="alertmodal.tga"
   name="CannotLinkIncompleteSet"
   type="alertmodal">
You can only link complete sets of objects, and must select more than one object.
  <tag>fail</tag>
  </notification>

  <notification
   icon="alertmodal.tga"
   name="CannotLinkModify"
   type="alertmodal">
Unable to link because you do not have modify permission on all the objects.

Please make sure none are locked, and that you own all of them.
  <tag>fail</tag>
  </notification>

  <notification
   icon="alertmodal.tga"
   name="CannotLinkPermanent"
   type="alertmodal">
    Objects cannot be linked across region boundaries.
    <tag>fail</tag>
  </notification>

  <notification
   icon="alertmodal.tga"
   name="CannotLinkAcrossRegions"
   type="alertmodal">
Objects cannot be linked across region boundaries.
    <tag>fail</tag>
  </notification>

  <notification
   icon="alertmodal.tga"
   name="CannotLinkDifferentOwners"
   type="alertmodal">
Unable to link because not all of the objects have the same owner.

Please make sure you own all of the selected objects.
  <tag>fail</tag>
  </notification>

  <notification
   icon="alertmodal.tga"
   name="NoFileExtension"
   type="alertmodal">
No file extension for the file: &apos;[FILE]&apos;

Please make sure the file has a correct file extension.
  <tag>fail</tag>
  </notification>

  <notification
   icon="alertmodal.tga"
   name="InvalidFileExtension"
   type="alertmodal">
Invalid file extension [EXTENSION].
Expected [VALIDS].
    <usetemplate
     name="okbutton"
     yestext="OK"/>
  <tag>fail</tag>
  </notification>

  <notification
   icon="alertmodal.tga"
   name="CannotUploadSoundFile"
   type="alertmodal">
Could not open uploaded sound file for reading:
[FILE]
  <tag>fail</tag>
  </notification>

  <notification
   icon="alertmodal.tga"
   name="SoundFileNotRIFF"
   type="alertmodal">
File does not appear to be a RIFF WAVE file:
[FILE]
  <tag>fail</tag>
  </notification>

  <notification
   icon="alertmodal.tga"
   name="SoundFileNotPCM"
   type="alertmodal">
File does not appear to be a PCM WAVE audio file:
[FILE]
  <tag>fail</tag>
  </notification>

  <notification
   icon="alertmodal.tga"
   name="SoundFileInvalidChannelCount"
   type="alertmodal">
File has invalid number of channels (must be mono or stereo):
[FILE]
  <tag>fail</tag>
  </notification>

  <notification
   icon="alertmodal.tga"
   name="SoundFileInvalidSampleRate"
   type="alertmodal">
File does not appear to be a supported sample rate (must be 44.1k):
[FILE]
  <tag>fail</tag>
  </notification>

  <notification
   icon="alertmodal.tga"
   name="SoundFileInvalidWordSize"
   type="alertmodal">
File does not appear to be a supported word size (must be 8 or 16 bit):
[FILE]
  <tag>fail</tag>
  </notification>

  <notification
   icon="alertmodal.tga"
   name="SoundFileInvalidHeader"
   type="alertmodal">
Could not find &apos;data&apos; chunk in WAV header:
[FILE]
  <tag>fail</tag>
  </notification>

  <notification
   icon="alertmodal.tga"
   name="SoundFileInvalidChunkSize"
   type="alertmodal">
Wrong chunk size in WAV file:
[FILE]
  <tag>fail</tag>
  </notification>

  <notification
   icon="alertmodal.tga"
   name="SoundFileInvalidTooLong"
   type="alertmodal">
Audio file is too long ([MAX_LENGTH] second maximum):
[FILE]
  <tag>fail</tag>
  </notification>

  <notification
   icon="alertmodal.tga"
   name="ProblemWithFile"
   type="alertmodal">
Problem with file [FILE]:

[REASON]
  <tag>fail</tag>
  </notification>

  <notification
   icon="alertmodal.tga"
   name="CannotOpenTemporarySoundFile"
   type="alertmodal">
Couldn&apos;t open temporary compressed sound file for writing: [FILE]
  <tag>fail</tag>
  </notification>

  <notification
   icon="alertmodal.tga"
   name="UnknownVorbisEncodeFailure"
   type="alertmodal">
Unknown Vorbis encode failure on: [FILE]
  <tag>fail</tag>
  </notification>

  <notification
   icon="alertmodal.tga"
   name="CannotEncodeFile"
   type="alertmodal">
Unable to encode file: [FILE]
  <tag>fail</tag>
  </notification>

  <notification
   icon="alertmodal.tga"
   name="CorruptedProtectedDataStore"
   type="alertmodal">
   We were unable to decode the file storing your saved login credentials. At this point saving or deleting credentials will erase all those that were previously stored.
   This may happen when you change network setup. Restarting the viewer with previous network configuration may help recovering your saved login credentials.
    
  <tag>fail</tag>
    <usetemplate
     name="okbutton"
     yestext="OK"/>
  </notification>
    
  <notification
   icon="alertmodal.tga"
   name="CorruptResourceFile"
   type="alertmodal">
Corrupt resource file: [FILE]
  <tag>fail</tag>
  </notification>

  <notification
   icon="alertmodal.tga"
   name="UnknownResourceFileVersion"
   type="alertmodal">
Unknown Linden resource file version in file: [FILE]
  <tag>fail</tag>
  </notification>

  <notification
   icon="alertmodal.tga"
   name="UnableToCreateOutputFile"
   type="alertmodal">
Unable to create output file: [FILE]
  <tag>fail</tag>
  </notification>

  <notification
   icon="alertmodal.tga"
   name="DoNotSupportBulkAnimationUpload"
   type="alertmodal">
    <unique/>
[APP_NAME] does not currently support bulk upload of BVH format animation files.
  <tag>fail</tag>
  </notification>

  <notification
   icon="alertmodal.tga"
   name="CannotUploadReason"
   type="alertmodal">
Unable to upload [FILE] due to the following reason: [REASON]
Please try again later.
  <tag>fail</tag>
  </notification>

  <notification
   icon="notifytip.tga"
   name="LandmarkCreated"
   type="notifytip">
You have added "[LANDMARK_NAME]" to your [FOLDER_NAME] folder.
  </notification>

  <notification
   icon="alert.tga"
   name="LandmarkAlreadyExists"
   type="alert">
You already have a landmark for this location.
    <usetemplate
     name="okbutton"
     yestext="OK"/>
  <tag>fail</tag>
  </notification>

  <notification
   icon="alertmodal.tga"
   name="CannotCreateLandmarkNotOwner"
   type="alertmodal">
You cannot create a landmark here because the owner of the land does not allow it.
  <tag>fail</tag>
  </notification>

  <notification
   icon="alertmodal.tga"
   name="CannotRecompileSelectObjectsNoScripts"
   type="alertmodal">
Not able to perform &apos;recompilation&apos;.
Select an object with a script.
  <tag>fail</tag>
  </notification>

  <notification
   icon="alertmodal.tga"
   name="CannotRecompileSelectObjectsNoPermission"
   type="alertmodal">
Not able to perform &apos;recompilation&apos;.

Select objects with scripts that you have permission to modify.
  <tag>fail</tag>
  </notification>

  <notification
   icon="alertmodal.tga"
   name="CannotResetSelectObjectsNoScripts"
   type="alertmodal">
Not able to perform &apos;reset&apos;.

Select objects with scripts.
  <tag>fail</tag>
  </notification>
  
   <notification
    icon="alertmodal.tga"
    name="CannotdeleteSelectObjectsNoScripts"
    type="alertmodal">
Not able to perform &apos;remove&apos;.

Select objects with scripts.
  <tag>fail</tag>
  </notification>

  <notification
   icon="alertmodal.tga"
   name="CannotResetSelectObjectsNoPermission"
   type="alertmodal">
Not able to perform &apos;reset&apos;.

Select objects with scripts that you have permission to modify.
  <tag>fail</tag>
  </notification>

  <notification
   icon="alertmodal.tga"
   name="CannotOpenScriptObjectNoMod"
   type="alertmodal">
    Unable to open script in object without modify permissions.
  <tag>fail</tag>
  </notification>

  <notification
   icon="alertmodal.tga"
   name="CannotSetRunningSelectObjectsNoScripts"
   type="alertmodal">
Not able to set any scripts to &apos;running&apos;.

Select objects with scripts.
  <tag>fail</tag>
  </notification>

  <notification
   icon="alertmodal.tga"
   name="CannotSetRunningNotSelectObjectsNoScripts"
   type="alertmodal">
Unable to set any scripts to &apos;not running&apos;.

Select objects with scripts.
  <tag>fail</tag>
  </notification>

  <notification
   icon="alertmodal.tga"
   name="NoFrontmostFloater"
   type="alertmodal">
No frontmost floater to save.
  <tag>fail</tag>
  </notification>

  <notification
   icon="notifytip.tga"
   name="SeachFilteredOnShortWords"
   type="notifytip">
Your search query was modified and the words that were too short were removed.

Searched for: [FINALQUERY]
  </notification>

  <notification
   icon="alertmodal.tga"
   name="SeachFilteredOnShortWordsEmpty"
   type="alertmodal">
Your search terms were too short so no search was performed.
  <tag>fail</tag>
  </notification>

  <!-- Generic Teleport failure modes - strings will be inserted from
       teleport_strings.xml if available. -->
  <notification
   icon="alertmodal.tga"
   name="CouldNotTeleportReason"
   type="alertmodal">
    <unique/>
Teleport failed.
[REASON]
  <tag>fail</tag>
  </notification>

  <!-- Teleport failure modes not delivered via the generic mechanism
       above (for example, delivered as an AlertMessage on
       region-crossing :( ) - these paths should really be merged
       in the future. -->
  <notification
   icon="alertmodal.tga"
   name="invalid_tport"
   type="alertmodal">
Problem encountered processing your teleport request. You may need to log back in before you can teleport.
If you continue to get this message, please check the [SUPPORT_SITE].
  <tag>fail</tag>
  </notification>
  <notification
   icon="alertmodal.tga"
   name="invalid_region_handoff"
   type="alertmodal">
Problem encountered processing your region crossing. You may need to log back in before you can cross regions.
If you continue to get this message, please check the [SUPPORT_SITE].
  <tag>fail</tag>
  </notification>
  <notification
   icon="alertmodal.tga"
   name="blocked_tport"
   type="alertmodal">
Sorry, teleport is currently blocked. Try again in a moment.  If you still cannot teleport, please log out and log back in to resolve the problem.
  <tag>fail</tag>
  </notification>
  <notification
   icon="alertmodal.tga"
   name="nolandmark_tport"
   type="alertmodal">
Sorry, but system was unable to locate landmark destination.
  <tag>fail</tag>
  </notification>
  <notification
   icon="alertmodal.tga"
   name="timeout_tport"
   type="alertmodal">
   <tag>fail</tag>
Sorry, but system was unable to complete the teleport connection.  Try again in a moment.
  </notification>
  <notification
   icon="alertmodal.tga"
   name="noaccess_tport"
   type="alertmodal">
   <tag>fail</tag>
Sorry, you do not have access to that teleport destination.
  </notification>
  <notification
   icon="alertmodal.tga"
   name="missing_attach_tport"
   type="alertmodal">
   <tag>fail</tag>
Your attachments have not arrived yet. Try waiting for a few more seconds or log out and back in again before attempting to teleport.
  </notification>
  <notification
   icon="alertmodal.tga"
   name="too_many_uploads_tport"
   type="alertmodal">
   <tag>fail</tag>
The asset queue in this region is currently clogged so your teleport request will not be able to succeed in a timely manner. Please try again in a few minutes or go to a less busy area.
  </notification>
  <notification
   icon="alertmodal.tga"
   name="expired_tport"
   type="alertmodal">
   <tag>fail</tag>
Sorry, but the system was unable to complete your teleport request in a timely fashion. Please try again in a few minutes.
  </notification>
  <notification
   icon="alertmodal.tga"
   name="expired_region_handoff"
   type="alertmodal">
   <tag>fail</tag>
Sorry, but the system was unable to complete your region crossing in a timely fashion. Please try again in a few minutes.
  </notification>
  <notification
   icon="alertmodal.tga"
   name="preexisting_tport"
   type="alertmodal">
   <tag>fail</tag>
Sorry, but the system was unable to start your teleport. Please try again in a few minutes.
  </notification>
  <notification
   icon="alertmodal.tga"
   name="no_host"
   type="alertmodal">
   <tag>fail</tag>
Unable to find teleport destination. The destination may be temporarily unavailable or no longer exists. Please try again in a few minutes.
  </notification>
  <notification
   icon="alertmodal.tga"
   name="no_inventory_host"
   type="alertmodal">
The inventory system is currently unavailable.
  <tag>fail</tag>
  </notification>

  <notification
   icon="alertmodal.tga"
   name="CannotSetLandOwnerNothingSelected"
   type="alertmodal">
Unable to set land owner:
No parcel selected.
  <tag>fail</tag>
  </notification>

  <notification
   icon="alertmodal.tga"
   name="CannotSetLandOwnerMultipleRegions"
   type="alertmodal">
Unable to force land ownership because selection spans multiple regions. Please select a smaller area and try again.
  <tag>fail</tag>
  </notification>

  <notification
   icon="alertmodal.tga"
   name="ForceOwnerAuctionWarning"
   type="alertmodal">
This parcel is up for auction. Forcing ownership will cancel the auction and potentially make some residents unhappy if bidding has begun.
Force ownership?
    <tag>confirm</tag>
    <usetemplate
     name="okcancelbuttons"
     notext="Cancel"
     yestext="OK"/>
  </notification>

  <notification
   icon="alertmodal.tga"
   name="CannotContentifyNothingSelected"
   type="alertmodal">
Unable to contentify:
No parcel selected.
  <tag>fail</tag>
  </notification>

  <notification
   icon="alertmodal.tga"
   name="CannotContentifyNoRegion"
   type="alertmodal">
Unable to contentify:
No region selected.
  <tag>fail</tag>
  </notification>

  <notification
   icon="alertmodal.tga"
   name="CannotReleaseLandNothingSelected"
   type="alertmodal">
Unable to abandon land:
No parcel selected.
  <tag>fail</tag>
  </notification>

  <notification
   icon="alertmodal.tga"
   name="CannotReleaseLandNoRegion"
   type="alertmodal">
Unable to abandon land:
Cannot find region.
  <tag>fail</tag>
  </notification>

  <notification
   icon="alertmodal.tga"
   name="CannotBuyLandNothingSelected"
   type="alertmodal">
Unable to buy land:
No parcel selected.
  <tag>fail</tag>
  </notification>

  <notification
   icon="alertmodal.tga"
   name="CannotBuyLandNoRegion"
   type="alertmodal">
Unable to buy land:
Cannot find the region this land is in.
  <tag>fail</tag>
  </notification>

  <notification
   icon="alertmodal.tga"
   name="CannotCloseFloaterBuyLand"
   type="alertmodal">
You cannot close the Buy Land window until [APP_NAME] estimates the price of this transaction.
  <tag>fail</tag>
  </notification>

  <notification
   icon="alertmodal.tga"
   name="CannotDeedLandNothingSelected"
   type="alertmodal">
Unable to deed land:
No parcel selected.
  <tag>fail</tag>
  </notification>

  <notification
   icon="alertmodal.tga"
   name="CannotDeedLandNoGroup"
   type="alertmodal">
Unable to deed land:
No Group selected.
    <tag>group</tag>
  <tag>fail</tag>
  </notification>

  <notification
   icon="alertmodal.tga"
   name="CannotDeedLandNoRegion"
   type="alertmodal">
Unable to deed land:
Cannot find the region this land is in.
  <tag>fail</tag>
  </notification>

  <notification
   icon="alertmodal.tga"
   name="CannotDeedLandMultipleSelected"
   type="alertmodal">
Unable to deed land:
Multiple parcels selected.

Try selecting a single parcel.
  <tag>fail</tag>
  </notification>

  <notification
   icon="alertmodal.tga"
   name="ParcelCanPlayMedia"
   type="alertmodal">   
This location provides streaming media, which may require more of your network bandwidth.

Play streaming media when available?
(You can change this option later under Preferences &gt; Sound &amp; Media.)
   <form name="form">
    <button
         index="0"
         name="Play Media Now"
         text="Play Media Now"/>
        <button
         index="1"
         name="Always Play Media"  
         text="Always Play Media"/>
        <button
         index="2"   
         name="Do Not Pley Media"
         text="Do Not Play Media"/>
   </form>
  </notification>


  <notification
   icon="alertmodal.tga"
   name="CannotDeedLandWaitingForServer"
   type="alertmodal">
Unable to deed land:
Waiting for server to report ownership.

Please try again.
  <tag>fail</tag>
  </notification>

  <notification
   icon="alertmodal.tga"
   name="CannotDeedLandNoTransfer"
   type="alertmodal">
Unable to deed land:
The region [REGION] does not allow transfer of land.
  <tag>fail</tag>
  </notification>

  <notification
   icon="alertmodal.tga"
   name="CannotReleaseLandWatingForServer"
   type="alertmodal">
Unable to abandon land:
Waiting for server to update parcel information.

Try again in a few seconds.
  <tag>fail</tag>
  </notification>

  <notification
   icon="alertmodal.tga"
   name="CannotReleaseLandSelected"
   type="alertmodal">
Unable to abandon land:
You do not own all the parcels selected.

Please select a single parcel.
  <tag>fail</tag>
  </notification>

  <notification
   icon="alertmodal.tga"
   name="CannotReleaseLandDontOwn"
   type="alertmodal">
Unable to abandon land:
You do not have permission to release this parcel.
Parcels you own appear in green.
  <tag>fail</tag>
  </notification>

  <notification
   icon="alertmodal.tga"
   name="CannotReleaseLandRegionNotFound"
   type="alertmodal">
Unable to abandon land:
Cannot find the region this land is in.
  <tag>fail</tag>
  </notification>

  <notification
   icon="alertmodal.tga"
   name="CannotReleaseLandNoTransfer"
   type="alertmodal">
Unable to abandon land:
The region [REGION] does not allow transfer of land.
  <tag>fail</tag>
  </notification>

  <notification
   icon="alertmodal.tga"
   name="CannotReleaseLandPartialSelection"
   type="alertmodal">
Unable to abandon land:
You must select an entire parcel to release it.

Select an entire parcel, or divide your parcel first.
  <tag>fail</tag>
  </notification>

  <notification
   icon="alertmodal.tga"
   name="ReleaseLandWarning"
   type="alertmodal">
You are about to release [AREA] m² of land.
Releasing this parcel will remove it from your land holdings, but will not grant any L$.

Release this land?
    <tag>confirm</tag>
    <usetemplate
     name="okcancelbuttons"
     notext="Cancel"
     yestext="OK"/>
  </notification>

  <notification
   icon="alertmodal.tga"
   name="CannotDivideLandNothingSelected"
   type="alertmodal">
Unable to divide land:

No parcels selected.
  <tag>fail</tag>
  </notification>

  <notification
   icon="alertmodal.tga"
   name="CannotDivideLandPartialSelection"
   type="alertmodal">
Unable to divide land:

You have an entire parcel selected.
Try selecting a part of the parcel.
  <tag>fail</tag>
  </notification>

  <notification
   icon="alertmodal.tga"
   name="LandDivideWarning"
   type="alertmodal">
Dividing this land will split this parcel into two and each parcel can have its own settings. Some settings will be reset to defaults after the operation.

Divide land?
    <tag>confirm</tag>
    <usetemplate
     name="okcancelbuttons"
     notext="Cancel"
     yestext="OK"/>
  </notification>

  <notification
   icon="alertmodal.tga"
   name="CannotDivideLandNoRegion"
   type="alertmodal">
Unable to divide land:
Cannot find the region this land is in.
  <tag>fail</tag>
  </notification>

  <notification
   icon="alertmodal.tga"
   name="CannotJoinLandNoRegion"
   type="alertmodal">
Unable to join land:
Cannot find the region this land is in.
  <tag>fail</tag>
  </notification>

  <notification
   icon="alertmodal.tga"
   name="CannotJoinLandNothingSelected"
   type="alertmodal">
Unable to join land:
No parcels selected.
  <tag>fail</tag>
  </notification>

  <notification
   icon="alertmodal.tga"
   name="CannotJoinLandEntireParcelSelected"
   type="alertmodal">
Unable to join land:
You only have one parcel selected.

Select land across both parcels.
  <tag>fail</tag>
  </notification>

  <notification
   icon="alertmodal.tga"
   name="CannotJoinLandSelection"
   type="alertmodal">
Unable to join land:
You must select more than one parcel.

Select land across both parcels.
  <tag>fail</tag>
  </notification>

  <notification
   icon="alertmodal.tga"
   name="JoinLandWarning"
   type="alertmodal">
Joining this land will create one large parcel out of all parcels intersecting the selected rectangle.
You will need to reset the name and options of the new parcel.

Join land?
    <tag>confirm</tag>
    <usetemplate
     name="okcancelbuttons"
     notext="Cancel"
     yestext="OK"/>
  </notification>

  <notification
   icon="alertmodal.tga"
   name="ConfirmNotecardSave"
   type="alertmodal">
This notecard needs to be saved before the item can be copied or viewed. Save notecard?
    <tag>confirm</tag>
    <usetemplate
     name="okcancelbuttons"
     notext="Cancel"
     yestext="OK"/>
  </notification>

  <notification
   icon="alertmodal.tga"
   name="ConfirmItemCopy"
   type="alertmodal">
Copy this item to your inventory?
    <tag>confirm</tag>
    <usetemplate
     name="okcancelbuttons"
     notext="Cancel"
     yestext="Copy"/>
  </notification>

  <notification
   icon="alertmodal.tga"
   name="ResolutionSwitchFail"
   type="alertmodal">
Failed to switch resolution to [RESX] by [RESY].
  <tag>fail</tag>
  </notification>

  <notification
   icon="alertmodal.tga"
   name="ErrorUndefinedGrasses"
   type="alertmodal">
Error: Undefined grasses: [SPECIES]
  <tag>fail</tag>
  </notification>

  <notification
   icon="alertmodal.tga"
   name="ErrorUndefinedTrees"
   type="alertmodal">
Error: Undefined trees: [SPECIES]
  <tag>fail</tag>
  </notification>

  <notification
   icon="alertmodal.tga"
   name="CannotSaveWearableOutOfSpace"
   type="alertmodal">
Unable to save &apos;[NAME]&apos; to wearable file.  You will need to free up some space on your computer and save the wearable again.
  <tag>fail</tag>
  </notification>

  <notification
   icon="alertmodal.tga"
   name="CannotSaveToAssetStore"
   type="alertmodal">
Unable to save [NAME] to central asset store.
This is usually a temporary failure. Please customize and save the wearable again in a few minutes.
  <tag>fail</tag>
  </notification>

  <notification
   icon="alertmodal.tga"
   name="YouHaveBeenLoggedOut"
   type="alertmodal">
You have been logged out of [CURRENT_GRID].

[MESSAGE]
    <usetemplate
     name="okcancelbuttons"
     notext="Quit"
     yestext="View IM &amp; Chat"/>
  </notification>

  <notification
   icon="alertmodal.tga"
   name="OnlyOfficerCanBuyLand"
   type="alertmodal">
Unable to buy land for the group:
You do not have permission to buy land for your active group.
    <tag>group</tag>
  <tag>fail</tag>
  </notification>

  <notification
   icon="alertmodal.tga"
   label="Add Friend"
   name="AddFriendWithMessage"
   type="alertmodal">
    <tag>friendship</tag>
Friends can give permissions to track each other on the map and receive online status updates.

Offer friendship to [NAME]?
    <tag>confirm</tag>
    <form name="form">
      <input name="message" type="text" default="true">
Would you be my friend?
      </input>
      <button
       default="true"
       index="0"
       name="Offer"
       text="OK"/>
      <button
       index="1"
       name="Cancel"
       text="Cancel"/>
    </form>
  </notification>

  <notification
   icon="alertmodal.tga"
   label="Add Auto-Replace List"
   name="AddAutoReplaceList"
   type="alertmodal">
    <tag>addlist</tag>
    Name for the new list:
    <tag>confirm</tag>
    <form name="form">
      <input name="listname" type="text"/>
      <button
       default="true"
       index="0"
       name="SetName"
       text="OK"/>
    </form>
  </notification>

  <notification
   icon="alertmodal.tga"
   label="Rename Auto-Replace List"
   name="RenameAutoReplaceList"
   type="alertmodal">
    The name '[DUPNAME]' is in use
    Enter a new unique name:
    <tag>confirm</tag>
    <form name="form">
      <input name="listname" type="text"/>
      <button
       default="false"
       index="0"
       name="ReplaceList"
       text="Replace Current List"/>
      <button
       default="true"
       index="1"
       name="SetName"
       text="Use New Name"/>
    </form>
  </notification>

  <notification
   icon="alertmodal.tga"
   name="InvalidAutoReplaceEntry"
   type="alertmodal">
    The keyword must be a single word, and the replacement may not be empty.
    <tag>fail</tag>
  </notification>

  <notification
   icon="alertmodal.tga"
   name="InvalidAutoReplaceList"
   type="alertmodal">
    That replacement list is not valid.
    <tag>fail</tag>
  </notification>

  <notification
   icon="alertmodal.tga"
   name="SpellingDictImportRequired"
   type="alertmodal">
    You must specify a file, a name, and a language.
    <tag>fail</tag>
  </notification>

  <notification
   icon="alertmodal.tga"
   name="SpellingDictIsSecondary"
   type="alertmodal">
The dictionary [DIC_NAME] does not appear to have an "aff" file; this means that it is a "secondary" dictionary.
It can be used as an additional dictionary, but not as your Main dictionary.

See https://wiki.secondlife.com/wiki/Adding_Spelling_Dictionaries
    <tag>confirm</tag>
  </notification>

  <notification
   icon="alertmodal.tga"
   name="SpellingDictImportFailed"
   type="alertmodal">
    Unable to copy
    [FROM_NAME]
    to
    [TO_NAME]
    <tag>fail</tag>
  </notification>

  <notification
 icon="alertmodal.tga"
 label="Save Outfit"
 name="SaveOutfitAs"
 type="alertmodal">
    <unique/>
    Save what I'm wearing as a new Outfit:
    <tag>confirm</tag>
    <form name="form">
      <input name="message" type="text" default="true">
        [DESC] (new)
      </input>
      <button
       default="true"
       index="0"
       name="OK"
       text="OK"/>
      <button
       index="1"
       name="Cancel"
       text="Cancel"/>
    </form>
  </notification>

  <notification
 icon="alertmodal.tga"
 label="Save Wearable"
 name="SaveWearableAs"
 type="alertmodal">
    Save item to my inventory as:
    <tag>confirm</tag>
    <form name="form">
      <input name="message" type="text" default="true">
        [DESC] (new)
      </input>
      <button
       default="true"
       index="0"
       name="OK"
       text="OK"/>
      <button
       index="1"
       name="Cancel"
       text="Cancel"/>
    </form>
  </notification>


  <notification
   icon="alertmodal.tga"
   label="Rename Outfit"
   name="RenameOutfit"
   type="alertmodal">
    New outfit name:
    <tag>confirm</tag>
    <form name="form">
      <input name="new_name" type="text" width="300" default="true">
        [NAME]
      </input>
      <button
       default="true"
       index="0"
       name="OK"
       text="OK"/>
      <button
       index="1"
       name="Cancel"
       text="Cancel"/>
    </form>
  </notification>

  <notification
   icon="alertmodal.tga"
   label="Rename Gesture"
   name="RenameGesture"
   type="alertmodal">
    New gesture name:
    <tag>confirm</tag>
    <form name="form">
      <input name="new_name" type="text" width="300">
        [NAME]
      </input>
      <button
       default="true"
       index="0"
       name="OK"
       text="OK"/>
      <button
       index="1"
       name="Cancel"
       text="Cancel"/>
    </form>
  </notification>
  
  <notification
   icon="alertmodal.tga"
   name="RemoveFromFriends"
   type="alertmodal">
Are you sure you want to remove [NAME] from your Friends List?
    <tag>friendship</tag>
    <tag>confirm</tag>
    <usetemplate
     name="okcancelbuttons"
     notext="Cancel"
     yestext="OK"/>
  </notification>

  <notification
   icon="alertmodal.tga"
   name="RemoveMultipleFromFriends"
   type="alertmodal">
Are you sure you want to remove multiple friends from your Friends list?
    <tag>friendship</tag>
    <tag>confirm</tag>
    <usetemplate
     name="okcancelbuttons"
     notext="Cancel"
     yestext="OK"/>
  </notification>

  <notification
   icon="alertmodal.tga"
   name="GodDeleteAllScriptedPublicObjectsByUser"
   type="alertmodal">
Are you sure you want to delete all scripted objects owned by
** [AVATAR_NAME] **
on all others land in this region?
    <tag>confirm</tag>
    <usetemplate
     name="okcancelbuttons"
     notext="Cancel"
     yestext="OK"/>
  </notification>

  <notification
   icon="alertmodal.tga"
   name="GodDeleteAllScriptedObjectsByUser"
   type="alertmodal">
Are you sure you want to DELETE ALL scripted objects owned by
** [AVATAR_NAME] **
on ALL LAND in this region?
    <tag>confirm</tag>
    <usetemplate
     name="okcancelbuttons"
     notext="Cancel"
     yestext="OK"/>
  </notification>

  <notification
   icon="alertmodal.tga"
   name="GodDeleteAllObjectsByUser"
   type="alertmodal">
Are you sure you want to DELETE ALL objects (scripted or not) owned by
** [AVATAR_NAME] **
on ALL LAND in this region?
    <tag>confirm</tag>
    <usetemplate
     name="okcancelbuttons"
     notext="Cancel"
     yestext="OK"/>
  </notification>

  <notification
   icon="alertmodal.tga"
   name="BlankClassifiedName"
   type="alertmodal">
You must specify a name for your classified.
  <tag>fail</tag>
  </notification>

  <notification
   icon="alertmodal.tga"
   name="MinClassifiedPrice"
   type="alertmodal">
Price to pay for listing must be at least L$[MIN_PRICE].

Please enter a higher price.
  <tag>fail</tag>
  </notification>

  <notification
   icon="alertmodal.tga"
   name="ConfirmItemDeleteHasLinks"
   type="alertmodal">
At least one of the items you have selected has link items that point to it.  If you delete this item, its links will permanently stop working.  It is strongly advised to delete the links first.

Are you sure you want to delete these items?
    <tag>confirm</tag>
    <usetemplate
     name="okcancelbuttons"
     notext="Cancel"
     yestext="OK"/>
  </notification>

  <notification
   icon="alertmodal.tga"
   name="ConfirmObjectDeleteLock"
   type="alertmodal">
At least one of the items you have selected is locked.

Are you sure you want to delete these items?
    <tag>confirm</tag>
    <usetemplate
     name="okcancelbuttons"
     notext="Cancel"
     yestext="OK"/>
  </notification>

  <notification
   icon="alertmodal.tga"
   name="ConfirmObjectDeleteNoCopy"
   type="alertmodal">
At least one of the items you have selected is not copyable.

Are you sure you want to delete these items?
    <tag>confirm</tag>
    <usetemplate
     name="okcancelbuttons"
     notext="Cancel"
     yestext="OK"/>
  </notification>

  <notification
   icon="alertmodal.tga"
   name="ConfirmObjectDeleteNoOwn"
   type="alertmodal">
You do not own at least one of the items you have selected.

Are you sure you want to delete these items?
    <tag>confirm</tag>
    <usetemplate
     name="okcancelbuttons"
     notext="Cancel"
     yestext="OK"/>
  </notification>

  <notification
   icon="alertmodal.tga"
   name="ConfirmObjectDeleteLockNoCopy"
   type="alertmodal">
At least one object is locked.
At least one object is not copyable.

Are you sure you want to delete these items?
    <tag>confirm</tag>
    <usetemplate
     name="okcancelbuttons"
     notext="Cancel"
     yestext="OK"/>
  </notification>

  <notification
   icon="alertmodal.tga"
   name="ConfirmObjectDeleteLockNoOwn"
   type="alertmodal">
At least one object is locked.
You do not own at least one object.

Are you sure you want to delete these items?
    <tag>confirm</tag>
    <usetemplate
     name="okcancelbuttons"
     notext="Cancel"
     yestext="OK"/>
  </notification>

  <notification
   icon="alertmodal.tga"
   name="ConfirmObjectDeleteNoCopyNoOwn"
   type="alertmodal">
At least one object is not copyable.
You do not own at least one object.

Are you sure you want to delete these items?
    <tag>confirm</tag>
    <usetemplate
     name="okcancelbuttons"
     notext="Cancel"
     yestext="OK"/>
  </notification>

  <notification
   icon="alertmodal.tga"
   name="ConfirmObjectDeleteLockNoCopyNoOwn"
   type="alertmodal">
At least one object is locked.
At least one object is not copyable.
You do not own at least one object.

Are you sure you want to delete these items?
    <tag>confirm</tag>
    <usetemplate
     name="okcancelbuttons"
     notext="Cancel"
     yestext="OK"/>
  </notification>

  <notification
   icon="alertmodal.tga"
   name="ConfirmObjectTakeLock"
   type="alertmodal">
At least one object is locked.

Are you sure you want to take these items?
    <tag>confirm</tag>
    <usetemplate
     name="okcancelbuttons"
     notext="Cancel"
     yestext="OK"/>
  </notification>

  <notification
   icon="alertmodal.tga"
   name="ConfirmObjectTakeNoOwn"
   type="alertmodal">
You do not own all of the objects you are taking.
If you continue, next owner permissions will be applied and possibly restrict your ability to modify or copy them.

Are you sure you want to take these items?
    <tag>confirm</tag>
    <usetemplate
     name="okcancelbuttons"
     notext="Cancel"
     yestext="OK"/>
  </notification>

  <notification
   icon="alertmodal.tga"
   name="ConfirmObjectTakeLockNoOwn"
   type="alertmodal">
At least one object is locked.
You do not own all of the objects you are taking.
If you continue, next owner permissions will be applied and possibly restrict your ability to modify or copy them.
However, you can take the current selection.

Are you sure you want to take these items?
    <tag>confirm</tag>
    <usetemplate
     name="okcancelbuttons"
     notext="Cancel"
     yestext="OK"/>
  </notification>

  <notification
   icon="alertmodal.tga"
   name="CantBuyLandAcrossMultipleRegions"
   type="alertmodal">
Unable to buy land because selection spans multiple regions.

Please select a smaller area and try again.
  <tag>fail</tag>
  </notification>

  <notification
   icon="alertmodal.tga"
   name="DeedLandToGroup"
   type="alertmodal">
By deeding this parcel, the group will be required to have and maintain sufficient land use credits.
The purchase price of the land is not refunded to the owner. If a deeded parcel is sold, the sale price will be divided evenly among group members.

Deed this [AREA] m² of land to the group &apos;&lt;nolink&gt;[GROUP_NAME]&lt;/nolink&gt;&apos;?
    <tag>group</tag>
    <tag>confirm</tag>
    <usetemplate
     name="okcancelbuttons"
     notext="Cancel"
     yestext="OK"/>
  </notification>

  <notification
   icon="alertmodal.tga"
   name="DeedLandToGroupWithContribution"
   type="alertmodal">
By deeding this parcel, the group will be required to have and maintain sufficient land use credits.
The deed will include a simultaneous land contribution to the group from &apos;[NAME]&apos;.
The purchase price of the land is not refunded to the owner. If a deeded parcel is sold, the sale price will be divided evenly among group members.

Deed this [AREA] m² of land to the group &apos;&lt;nolink&gt;[GROUP_NAME]&lt;/nolink&gt;&apos;?
    <tag>group</tag>
    <tag>confirm</tag>
    <usetemplate
     name="okcancelbuttons"
     notext="Cancel"
     yestext="OK"/>
  </notification>

  <notification
   icon="alertmodal.tga"
   name="DisplaySetToSafe"
   type="alertmodal">
Display settings have been set to safe levels because you have specified the -safe option.
  </notification>

  <notification
   icon="alertmodal.tga"
   name="DisplaySetToRecommendedGPUChange"
   type="alertmodal">
Display settings have been set to recommended levels because your graphics card changed
from &apos;[LAST_GPU]&apos;
to &apos;[THIS_GPU]&apos;
  </notification>

  <notification
   icon="alertmodal.tga"
   name="DisplaySetToRecommendedFeatureChange"
   type="alertmodal">
Display settings have been set to recommended levels because of a change to the rendering subsystem.
  </notification>

  <notification
   icon="alertmodal.tga"
   name="ErrorMessage"
   type="alertmodal">
    <unique>
      <context>ERROR_MESSAGE</context>
    </unique>
[ERROR_MESSAGE]
  <tag>fail</tag>
    <usetemplate
     name="okbutton"
     yestext="OK"/>
  </notification>

  <notification
   icon="alertmodal.tga"
   name="AvatarMovedDesired"
   type="alertmodal">
   <tag>fail</tag>
Your desired location is not currently available.
You have been moved into a nearby region.
  </notification>

  <notification
   icon="alertmodal.tga"
   name="AvatarMovedLast"
   type="alertmodal">
   <tag>fail</tag>
Your requested location is not currently available.
You have been moved into a nearby region.
  </notification>

  <notification
   icon="alertmodal.tga"
   name="AvatarMovedHome"
   type="alertmodal">
   <tag>fail</tag>
Your home location is not currently available.
You have been moved into a nearby region.
You may want to set a new home location.
  </notification>

  <notification
   icon="alertmodal.tga"
   name="ClothingLoading"
   type="alertmodal">
   <tag>fail</tag>
Your clothing is still downloading.
You can use [APP_NAME] normally and other people will see you correctly.
    <form name="form">
      <ignore name="ignore"
       text="Clothing is taking a long time to download"/>
    </form>
  </notification>

  <notification
   icon = "notifytip.tga"
   name = "AgentComplexityWithVisibility"
   type = "notifytip"
   log_to_chat = "false">
   <unique combine = "cancel_old">
     <context>AgentComplexityNotice</context>
   </unique>
Your [https://community.secondlife.com/t5/English-Knowledge-Base/Avatar-Rendering-Complexity/ta-p/2967838 avatar complexity] is [AGENT_COMPLEXITY].
[OVERLIMIT_MSG]
   <usetemplate
    ignoretext="Warn me if my avatar complexity may be too high"
    name="notifyignore"/>
  </notification>

  <notification
   icon = "notifytip.tga"
   name = "AgentComplexity"
   type = "notifytip"
   log_to_chat = "false">
   <unique combine = "cancel_old">
     <context>AgentComplexityNotice</context>
   </unique>
Your [https://community.secondlife.com/t5/English-Knowledge-Base/Avatar-Rendering-Complexity/ta-p/2967838 avatar complexity] is [AGENT_COMPLEXITY].
    <usetemplate
     ignoretext="Warn me about my avatar complexity changes"
     name="notifyignore"/>
  </notification>

  <notification
   icon = "notifytip.tga"
   name = "HUDComplexityWarning"
   type = "notifytip"
   log_to_chat = "false">
    <unique combine = "cancel_old">
      <context>HUDComplexityWarning</context>
    </unique>
    [HUD_REASON]. It is likely to negatively affect your performance.
    <usetemplate
     ignoretext="Warn me when my HUD complexity is too high"
     name="notifyignore"/>
  </notification>

  <notification
   icon="alertmodal.tga"
   name="FirstRun"
   type="alertmodal">

[APP_NAME] installation is complete.

If this is your first time using [CURRENT_GRID], you will need to create an account before you can log in.
    <tag>confirm</tag>
    <usetemplate
     name="okcancelbuttons"
     notext="Continue"
     yestext="Create Account..."/>
  </notification>

  <notification
   icon="alertmodal.tga"
   name="LoginCantRemoveUsername"
   type="alertmodal">
    <tag>fail</tag>
Already remembered user can be forgotten from Me &gt; Preferences &gt; Advanced &gt; Remembered Usernames.
  </notification>

  <notification
   icon="alertmodal.tga"
   name="LoginCantRemoveCurUsername"
   type="alertmodal">
    <tag>confirm</tag>
Forgetting the logged-in user requires you to log out.
    <usetemplate
     name="okcancelbuttons"
     notext="Cancel"
     yestext="Confirm and log out"/>
  </notification>

  <notification
   icon="alertmodal.tga"
   name="LoginPacketNeverReceived"
   type="alertmodal">
   <tag>fail</tag>
We&apos;re having trouble connecting. There may be a problem with your Internet connection or the [SECOND_LIFE_GRID].

You can either check your Internet connection and try again in a few minutes, click Help to view the [SUPPORT_SITE], or click Teleport to attempt to teleport home.
    <url option="1" name="url">

			http://secondlife.com/support/
    </url>
    <form name="form">
      <button
       default="true"
       index="0"
       name="OK"
       text="OK"/>
      <button
       index="1"
       name="Help"
       text="Help"/>
      <button
       index="2"
       name="Teleport"
       text="Teleport"/>
    </form>
  </notification>

  <notification
   icon="alertmodal.tga"
   name="LoginPacketNeverReceivedNoTP"
   type="alertmodal">
    <tag>fail</tag>
We&apos;re having trouble connecting. There may be a problem with your Internet connection or the [SECOND_LIFE_GRID].

You can either check your Internet connection and try again in a few minutes or click Help to view the [SUPPORT_SITE].
    <url option="1" name="url">
			http://secondlife.com/support/
    </url>
    <form name="form">
      <button
       default="true"
       index="0"
       name="OK"
       text="OK"/>
      <button
       index="1"
       name="Help"
       text="Help"/>
    </form>
  </notification>

  <notification
   icon="alertmodal.tga"
   name="LoginRemoveMultiGridUserData"
   type="alertmodal">
    <tag>confirm</tag>
Local Data you are deleting is shared between multiple grids, are you sure you want to delete it?
    <usetemplate
     name="okcancelbuttons"
     notext="Cancel"
     yestext="Confirm"/>
  </notification>

  <notification
   icon="alertmodal.tga"
   name="WelcomeChooseSex"
   type="alertmodal">
Your character will appear in a moment.

Use arrow keys to walk.
Press the F1 key at any time for help or to learn more about [CURRENT_GRID].
Please choose the male or female avatar. You can change your mind later.
    <usetemplate
     name="okcancelbuttons"
     notext="Female"
     yestext="Male"/>
  </notification>
  <notification icon="alertmodal.tga"
		name="CantTeleportToGrid"
		type="alertmodal">
Could not teleport to [SLURL] as it's on a different grid ([GRID]) than the current grid ([CURRENT_GRID]).  Please close your viewer and try again.
  <tag>fail</tag>
    <usetemplate
     name="okbutton"
     yestext="OK"/>
  </notification>

  <notification icon="alertmodal.tga"
		name="GeneralCertificateError"
		type="alertmodal">
Could not connect to the server.
[REASON]

SubjectName: [SUBJECT_NAME_STRING]
IssuerName: [ISSUER_NAME_STRING]
Valid From: [VALID_FROM]
Valid To: [VALID_TO]
MD5 Fingerprint: [SHA1_DIGEST]
SHA1 Fingerprint: [MD5_DIGEST]
Key Usage: [KEYUSAGE]
Extended Key Usage: [EXTENDEDKEYUSAGE]
Subject Key Identifier: [SUBJECTKEYIDENTIFIER]
  <tag>fail</tag>
    <usetemplate
     name="okbutton"
     yestext="OK"/>
   </notification>

  <notification icon="alertmodal.tga"
		name="TrustCertificateError"
		type="alertmodal">
The certification authority for this server is not known.

Certificate Information:
SubjectName: [SUBJECT_NAME_STRING]
IssuerName: [ISSUER_NAME_STRING]
Valid From: [VALID_FROM]
Valid To: [VALID_TO]
MD5 Fingerprint: [SHA1_DIGEST]
SHA1 Fingerprint: [MD5_DIGEST]
Key Usage: [KEYUSAGE]
Extended Key Usage: [EXTENDEDKEYUSAGE]
Subject Key Identifier: [SUBJECTKEYIDENTIFIER]

Would you like to trust this authority?
    <tag>confirm</tag>
    <usetemplate
     name="okcancelbuttons"
     notext="Cancel"
     yestext="Trust"/>
  </notification>

  <notification
   icon="alertmodal.tga"
   name="NotEnoughCurrency"
   type="alertmodal">
[NAME] L$ [PRICE] You do not have enough L$ to do that.
  <tag>fail</tag>
  <tag>funds</tag>
  </notification>

  <notification
   icon="alertmodal.tga"
   name="GrantedModifyRights"
   persist="true"
   log_to_im="true"   
   type="notify">
[NAME] has given you permission to edit their objects.
  </notification>

  <notification
   icon="alertmodal.tga"
   name="RevokedModifyRights"
   persist="true"
   log_to_im="true"   
   type="notify">
Your privilege to modify [NAME]&apos;s objects has been revoked.
  </notification>

  <notification
   icon="alertmodal.tga"
   name="FlushMapVisibilityCaches"
   type="alertmodal">
This will flush the map caches on this region.
This is really only useful for debugging.
(In production, wait 5 minutes, then everyone&apos;s map will update after they relog.)
    <usetemplate
     name="okcancelbuttons"
     notext="Cancel"
     yestext="OK"/>
  </notification>

  <notification
   icon="alertmodal.tga"
   name="BuyOneObjectOnly"
   type="alertmodal">
Unable to buy more than one object at a time.  Please select only one object and try again.
  <tag>fail</tag>
  </notification>

  <notification
   icon="alertmodal.tga"
   name="OnlyCopyContentsOfSingleItem"
   type="alertmodal">
Unable to copy the contents of more than one item at a time.
Please select only one object and try again.
  <tag>fail</tag>
    <usetemplate
     name="okcancelbuttons"
     notext="Cancel"
     yestext="OK"/>
  </notification>

  <notification
   icon="alertmodal.tga"
   name="KickUsersFromRegion"
   type="alertmodal">
Teleport all residents in this region home?
    <tag>confirm</tag>
    <usetemplate
     name="okcancelbuttons"
     notext="Cancel"
     yestext="OK"/>
  </notification>

  <notification
   icon="alertmodal.tga"
   name="ChangeObjectBonusFactor"
   type="alertmodal">
    Lowering the object bonus after builds have been established in a region may cause objects to be returned or deleted. Are you sure you want to change object bonus?
    <tag>confirm</tag>
    <usetemplate
     ignoretext="Confirm changing object bonus factor"
     name="okcancelignore"
     notext="Cancel"
     yestext="OK"/>
  </notification>

  <notification
   icon="alertmodal.tga"
   name="EstateObjectReturn"
   type="alertmodal">
Are you sure you want to return objects owned by [USER_NAME]?
    <tag>confirm</tag>
    <usetemplate
     name="okcancelbuttons"
     notext="Cancel"
     yestext="OK"/>
  </notification>

  <notification
   icon="alertmodal.tga"
   name="InvalidTerrainBitDepth"
   type="alertmodal">
Could not set region textures:
Terrain texture [TEXTURE_NUM] has an invalid bit depth of [TEXTURE_BIT_DEPTH].

Replace texture [TEXTURE_NUM] with a 24-bit 1024x1024 or smaller image then click &quot;Apply&quot; again.
  <tag>fail</tag>
  </notification>

  <notification
   icon="alertmodal.tga"
   name="InvalidTerrainSize"
   type="alertmodal">
Could not set region textures:
Terrain texture [TEXTURE_NUM] is too large at [TEXTURE_SIZE_X]x[TEXTURE_SIZE_Y].

Replace texture [TEXTURE_NUM] with a 24-bit 1024x1024 or smaller image then click &quot;Apply&quot; again.
  </notification>

  <notification
   icon="alertmodal.tga"
   name="RawUploadStarted"
   type="alertmodal">
Upload started. It may take up to two minutes, depending on your connection speed.
  </notification>

  <notification
   icon="alertmodal.tga"
   name="ConfirmBakeTerrain"
   type="alertmodal">
Do you really want to bake the current terrain, make it the center for terrain raise/lower limits, and the default for the &apos;Revert&apos; tool?
    <tag>confirm</tag>
    <usetemplate
     name="okcancelbuttons"
     notext="Cancel"
     yestext="OK"/>
  </notification>

  <notification
   icon="alertmodal.tga"
   name="ConfirmTextureHeights"
   type="alertmodal">
You're about to use low values greater than high ones for Elevation Ranges. Proceed?
   <tag>confirm</tag>
   <usetemplate
    name="yesnocancelbuttons"
    yestext="Ok"
    notext="Cancel"
    canceltext="Don't ask"/>
  </notification>

  <notification
   icon="alertmodal.tga"
   name="MaxAllowedAgentOnRegion"
   type="alertmodal">
You can only have [MAX_AGENTS] allowed residents.
  </notification>

  <notification
   icon="alertmodal.tga"
   name="MaxBannedAgentsOnRegion"
   type="alertmodal">
You can only have [MAX_BANNED] banned residents.
  </notification>

  <notification
   icon="alertmodal.tga"
   name="MaxAgentOnRegionBatch"
   type="alertmodal">
Failure while attempting to add [NUM_ADDED] agents:
Exceeds the [MAX_AGENTS] [LIST_TYPE] limit by [NUM_EXCESS].
  </notification>

  <notification
   icon="alertmodal.tga"
   name="MaxAllowedGroupsOnRegion"
   type="alertmodal">
You can only have [MAX_GROUPS] groups.
    <tag>group</tag>
    <usetemplate
     name="okcancelbuttons"
     notext="Cancel"
     yestext="Bake"/>
  </notification>

  <notification
   icon="alertmodal.tga"
   name="MaxManagersOnRegion"
   type="alertmodal">
You can only have [MAX_MANAGER] estate managers.
  </notification>

  <notification
   icon="alertmodal.tga"
   name="OwnerCanNotBeDenied"
   type="alertmodal">
Cannot add estate owner to estate &apos;Banned resident&apos; list.
  </notification>

  <notification
   icon="alertmodal.tga"
   name="ProblemAddingEstateManagerBanned"
   type="alertmodal">
Unable to add banned resident to estate manager list.
  </notification>
    
  <notification
   icon="alertmodal.tga"
   name="ProblemBanningEstateManager"
   type="alertmodal">
Unable to add estate manager [AGENT] to banned list.
  </notification>
  
  <notification
   icon="alertmodal.tga"
   name="GroupIsAlreadyInList"
   type="alertmodal">
&lt;nolink&gt;[GROUP]&lt;/nolink&gt; is already in the Allowed Groups list.
  </notification>
    
  <notification
   icon="alertmodal.tga"
   name="AgentIsAlreadyInList"
   type="alertmodal">
[AGENT] is already in your [LIST_TYPE] list.
  </notification>
    
  <notification
   icon="alertmodal.tga"
   name="AgentsAreAlreadyInList"
   type="alertmodal">
[AGENT] are already in your [LIST_TYPE] list.
  </notification>
    
  <notification
   icon="alertmodal.tga"
   name="AgentWasAddedToList"
   type="alertmodal">
[AGENT] was added to [LIST_TYPE] list of [ESTATE].
  </notification>
    
  <notification
   icon="alertmodal.tga"
   name="AgentsWereAddedToList"
   type="alertmodal">
[AGENT] were added to [LIST_TYPE] list of [ESTATE].

  </notification>
      <notification
   icon="alertmodal.tga"
   name="AgentWasRemovedFromList"
   type="alertmodal">
[AGENT] was removed from [LIST_TYPE] list of [ESTATE].
  </notification>
    
  <notification
   icon="alertmodal.tga"
   name="AgentsWereRemovedFromList"
   type="alertmodal">
[AGENT] were removed from [LIST_TYPE] list of [ESTATE].
  </notification>

  <notification
   icon="alertmodal.tga"
   name="CanNotChangeAppearanceUntilLoaded"
   type="alertmodal">
Cannot change appearance until clothing and shape are loaded.
  </notification>

  <notification
   icon="alertmodal.tga"
   name="ClassifiedMustBeAlphanumeric"
   type="alertmodal">
The name of your classified must start with a letter from A to Z or a number.  No punctuation is allowed.
  </notification>

  <notification
   icon="alertmodal.tga"
   name="CantSetBuyObject"
   type="alertmodal">
Cannot set &apos;Buy Object&apos; because the object is not for sale.
Please set the object for sale and try again.
  </notification>

  <notification
   icon="alertmodal.tga"
   name="FinishedRawDownload"
   type="alertmodal">
Finished download of raw terrain file to:
[DOWNLOAD_PATH].
  </notification>

  <notification
   icon="alertmodal.tga"
   name="RequiredUpdate"
   type="alertmodal">
Version [VERSION] is required for login.
Please download from https://secondlife.com/support/downloads/
    <tag>confirm</tag>
    <usetemplate
     name="okbutton"
     yestext="OK"/>
  </notification>

  <notification
   icon="alertmodal.tga"
   name="PauseForUpdate"
   type="alertmodal">
Version [VERSION] is required for login.
Click OK to download and install.
    <tag>confirm</tag>
    <usetemplate
     name="okbutton"
     yestext="OK"/>
  </notification>

  <notification
   icon="alertmodal.tga"
   name="OptionalUpdateReady"
   type="alertmodal">
Version [VERSION] has been downloaded and is ready to install.
Click OK to install.
    <tag>confirm</tag>
    <usetemplate
     name="okbutton"
     yestext="OK"/>
  </notification>

  <notification
   icon="alertmodal.tga"
   name="PromptOptionalUpdate"
   type="alertmodal">
Version [VERSION] has been downloaded and is ready to install.
Proceed?
    <tag>confirm</tag>
    <usetemplate
     canceltext="Not Now"
     name="yesnocancelbuttons"
     notext="Skip"
     yestext="Install"/>
  </notification>

  <notification
   icon="alertmodal.tga"
   name="LoginFailedUnknown"
   type="alertmodal">
Sorry, login failed for an unrecognized reason.
If you continue to get this message, please check the [SUPPORT_SITE].
    <tag>confirm</tag>
    <usetemplate
     name="okbutton"
     yestext="Quit"/>
  </notification>

  <notification
   icon="alertmodal.tga"
   name="DeedObjectToGroup"
   type="alertmodal">
Deeding this object will cause the group to:
* Receive L$ paid into the object
    <tag>group</tag>
    <tag>confirm</tag>
    <usetemplate
     ignoretext="Confirm before I deed an object to a group"
     name="okcancelignore"
     notext="Cancel"
     yestext="Deed"/>
  </notification>

  <notification
   icon="alertmodal.tga"
   name="WebLaunchExternalTarget"
   type="alertmodal">
Do you want to open your Web browser to view this content?
Opening webpages from an unknown source may place your computer at risk.
    <tag>confirm</tag>
    <usetemplate
     ignoretext="Launch my browser to view a web page"
     name="okcancelignore"
     notext="Cancel"
     yestext="OK"/>
  </notification>

  <notification
   icon="alertmodal.tga"
   name="WebLaunchJoinNow"
   type="alertmodal">
Go to your [http://secondlife.com/account/ Dashboard] to manage your account?
    <tag>confirm</tag>
    <usetemplate
     ignoretext="Launch my browser to manage my account"
     name="okcancelignore"
     notext="Cancel"
     yestext="OK"/>
  </notification>

  <notification
   icon="alertmodal.tga"
   name="WebLaunchSecurityIssues"
   type="alertmodal">
Visit the [CURRENT_GRID] Wiki for details of how to report a security issue.
    <tag>confirm</tag>
    <usetemplate
     ignoretext="Launch my browser to learn how to report a Security Issue"
     name="okcancelignore"
     notext="Cancel"
     yestext="OK"/>
  </notification>

  <notification
   icon="alertmodal.tga"
   name="WebLaunchQAWiki"
   type="alertmodal">
Visit the [CURRENT_GRID] QA Wiki.
    <tag>confirm</tag>
    <usetemplate
     ignoretext="Launch my browser to view the QA Wiki"
     name="okcancelignore"
     notext="Cancel"
     yestext="OK"/>
  </notification>

  <notification
   icon="alertmodal.tga"
   name="WebLaunchPublicIssue"
   type="alertmodal">
Visit the [CURRENT_GRID] Public Issue Tracker, where you can report bugs and other issues.
    <tag>confirm</tag>
    <usetemplate
     ignoretext="Launch my browser to use the Public Issue Tracker"
     name="okcancelignore"
     notext="Cancel"
     yestext="Go to page"/>
  </notification>

  <notification
   icon="alertmodal.tga"
   name="WebLaunchSupportWiki"
   type="alertmodal">
Go to the Official Linden Blog, for the latest news and information.
    <tag>confirm</tag>
    <usetemplate
     ignoretext="Launch my browser to view the blog"
     name="okcancelignore"
     notext="Cancel"
     yestext="OK"/>
  </notification>

  <notification
   icon="alertmodal.tga"
   name="WebLaunchLSLGuide"
   type="alertmodal">
Do you want to open the Scripting Guide for help with scripting?
    <tag>confirm</tag>
    <usetemplate
     ignoretext="Launch my browser to view the Scripting Guide"
     name="okcancelignore"
     notext="Cancel"
     yestext="OK"/>
  </notification>

  <notification
   icon="alertmodal.tga"
   name="WebLaunchLSLWiki"
   type="alertmodal">
Do you want to visit the LSL Portal for help with scripting?
    <tag>confirm</tag>
    <usetemplate
     ignoretext="Launch my browser to view the LSL Portal"
     name="okcancelignore"
     notext="Cancel"
     yestext="Go to page"/>
  </notification>

  <notification
   icon="alertmodal.tga"
   name="ReturnToOwner"
   type="alertmodal">
Are you sure you want to return the selected objects to their owners? Transferable deeded objects will be returned to their previous owners.

*WARNING* No-transfer deeded objects will be deleted!
    <tag>confirm</tag>
    <usetemplate
     ignoretext="Confirm before I return objects to their owners"
     name="okcancelignore"
     notext="Cancel"
     yestext="OK"/>
  </notification>

  <notification
   icon="alert.tga"
   name="GroupLeaveConfirmMember"
   type="alert">
You are currently a member of the group &lt;nolink&gt;[GROUP]&lt;/nolink&gt;.
Leave Group?
    <tag>group</tag>
    <tag>confirm</tag>
    <usetemplate
     name="okcancelbuttons"
     notext="Cancel"
     yestext="OK"/>
  </notification>

  <notification
   icon="notify.tga"
   name="GroupDepart"
   type="notify">
You have left the group &apos;&lt;nolink&gt;[group_name]&lt;/nolink&gt;&apos;.
    <tag>group</tag>
  </notification>

  <notification
   icon="alert.tga"
   name="GroupLeaveConfirmMemberWithFee"
   type="alert">
You are currently a member of the group &lt;nolink&gt;[GROUP]&lt;/nolink&gt;. Joining again will cost L$[AMOUNT].
Leave Group?
    <tag>group</tag>
    <tag>confirm</tag>
    <usetemplate
     name="okcancelbuttons"
     notext="Cancel"
     yestext="OK"/>
  </notification>

  <notification
   icon="alertmodal.tga"
   name="OwnerCannotLeaveGroup"
   type="alertmodal">
    Unable to leave group. You cannot leave the group because you are the last owner of the group. Please assign another member to the owner role first.
    <tag>group</tag>
    <usetemplate
     name="okbutton"
     yestext="OK"/>
  </notification>

  <notification
   icon="alertmodal.tga"
   name="GroupDepartError"
   type="alertmodal">
    Unable to leave group.
    <tag>group</tag>
    <usetemplate
     name="okbutton"
     yestext="OK"/>
  </notification>

  <notification
   icon="alert.tga"
   name="ConfirmKick"
   type="alert">
Do you REALLY want to kick all residents off the grid?
    <tag>confirm</tag>
    <usetemplate
     name="okcancelbuttons"
     notext="Cancel"
     yestext="Kick All Residents"/>
  </notification>

  <notification
   icon="alertmodal.tga"
   name="MuteLinden"
   type="alertmodal">
Sorry, you cannot block a Linden.
  <tag>fail</tag>
    <usetemplate
     name="okbutton"
     yestext="OK"/>
  </notification>

  <notification
   icon="alertmodal.tga"
   name="CannotStartAuctionAlreadyForSale"
   type="alertmodal">
    You cannot start an auction on a parcel which is already set for sale.  Disable the land sale if you are sure you want to start an auction.
    <tag>fail</tag>
  </notification>

  <notification
   icon="alertmodal.tga"
   label="Block object by name failed"
   name="MuteByNameFailed"
   type="alertmodal">
You already have blocked/muted this name.
  <tag>fail</tag>
    <usetemplate
     name="okbutton"
     yestext="OK"/>
  </notification>

  <notification
   icon="alert.tga"
   name="RemoveItemWarn"
   type="alert">
Though permitted, deleting contents may damage the object. Do you want to delete that item?
    <tag>confirm</tag>
    <usetemplate
     name="okcancelbuttons"
     notext="Cancel"
     yestext="OK"/>
  </notification>

  <notification
   icon="alert.tga"
   name="CantOfferCallingCard"
   type="alert">
Cannot offer a calling card at this time. Please try again in a moment.
    <tag>fail</tag>
    <usetemplate
     name="okbutton"
     yestext="OK"/>
  </notification>

  <notification
   icon="alert.tga"
   name="CantOfferFriendship"
   type="alert">
    <tag>friendship</tag>
    <tag>fail</tag>
Cannot offer friendship at this time. Please try again in a moment.
    <usetemplate
     name="okbutton"
     yestext="OK"/>
  </notification>

  <notification
   icon="alert.tga"
   name="DoNotDisturbModeSet"
   type="alert">
Unavailable mode is on.  You will not be notified of incoming communications.

- Other residents will receive your Unavailable mode response (set in Preferences &gt; Privacy &gt; Autoresponse).
- Voice calls will be rejected.
    <usetemplate
     ignoretext="I change my status to unavailable"
     name="okignore"
     yestext="OK"/>
  </notification>
  
    <notification
   icon="alert.tga"
   name="AutorespondModeSet"
   type="alert">
Autorespond mode is on.
Incoming instant messages will now be answered with your configured autoresponse.
    <usetemplate
     ignoretext="I change my status to autorespond mode"
     name="okignore"
     yestext="OK"/>
  </notification>

    <notification
   icon="alert.tga"
   name="AutorespondNonFriendsModeSet"
   type="alert">
Autorespond mode for non-friends is on.
Incoming instant messages from anyone who is not your friend will now be answered with your configured autoresponse.
    <usetemplate
     ignoretext="I change my status to autorespond mode for non-friends"
     name="okignore"
     yestext="OK"/>
  </notification>

    <notification
   icon="alert.tga"
   name="RejectTeleportOffersModeSet"
   type="alert">
Reject all incoming teleport offers and requests mode is on.
Incoming teleport offers and requests from anyone will now be rejected with your configured autoresponse. You will not be notified because of that fact.
    <usetemplate
     ignoretext="I change my status to reject all teleport offers and requests mode"
     name="okignore"
     yestext="OK"/>
  </notification>

    <notification
   icon="alert.tga"
   name="RejectTeleportOffersModeWarning"
   type="alert">
You cannot send a teleport request at the moment, because 'reject all incoming teleport offers and requests' mode is on.
Go to the 'Comm' &gt; 'Online Status' menu if you wish to disable it.
    <usetemplate
     name="okbutton"
     yestext="OK"/>
  </notification>

    <notification
   icon="alert.tga"
   name="RejectFriendshipRequestsModeSet"
   type="alert">
Reject all incoming friendship requests mode is on.
Incoming friendship requests from anyone will now be rejected with your configured autoresponse. You will not be notified because of that fact.
    <usetemplate
     ignoretext="I change my status to reject all friendship requests mode"
     name="okignore"
     yestext="OK"/>
  </notification>

    <notification
   icon="alert.tga"
   name="RejectAllGroupInvitesModeSet"
   type="alert">
Reject all incoming group invites mode is on.
Incoming group invites from anyone will now be rejected automatically. You will not be notified because of that fact.
    <usetemplate
     ignoretext="I change my status to reject all group invites mode"
     name="okignore"
     yestext="OK"/>
  </notification>

  <notification
   icon="alert.tga"
   name="JoinedTooManyGroupsMember"
   type="alert">
You have reached your maximum number of groups. Please leave another group before joining this one, or decline the offer.
[NAME] has invited you to join a group as a member.
    <tag>group</tag>
    <tag>fail</tag>
    <usetemplate
     name="okcancelbuttons"
     notext="Decline"
     yestext="Join"/>
  </notification>

  <notification
   icon="alert.tga"
   name="JoinedTooManyGroups"
   type="alert">
You have reached your maximum number of groups. Please leave some group before joining or creating a new one.
    <tag>group</tag>
    <tag>fail</tag>
    <usetemplate
     name="okbutton"
     yestext="OK"/>
  </notification>

  <notification
   icon="alert.tga"
   name="GroupLimitInfo"
   type="alert">
Residents with Basic memberships may join up to [MAX_BASIC] groups.
Premium memberships allow up to [MAX_PREMIUM]. [https://secondlife.com/my/account/membership.php? Learn more or upgrade]
    <tag>group</tag>
    <usetemplate
     name="okbutton"
     yestext="Close"/>
  </notification>

  <notification
   icon="alert.tga"
   name="GroupLimitInfoPlus"
   type="alert">
Residents with Basic memberships may join up to [MAX_BASIC] groups.
Premium memberships allow up to [MAX_PREMIUM]. Premium Plus
memberships allow up to [MAX_PREMIUM_PLUS]. [https://secondlife.com/my/account/membership.php? Learn more or upgrade]
    <tag>group</tag>
    <usetemplate
     name="okbutton"
     yestext="Close"/>
  </notification>

  <notification
   icon="alert.tga"
   name="KickUser"
   type="alert">
   <tag>win</tag>
Kick this Resident with what message?
    <tag>confirm</tag>
    <form name="form">
      <input name="message" type="text" default="true">
An administrator has logged you off.
      </input>
      <button
       default="true"
       index="0"
       name="OK"
       text="OK"/>
      <button
       index="1"
       name="Cancel"
       text="Cancel"/>
    </form>
  </notification>

  <notification
   icon="alert.tga"
   name="KickAllUsers"
   type="alert">
   <tag>win</tag>
Kick everyone currently on the grid with what message?
    <tag>confirm</tag>
    <form name="form">
      <input name="message" type="text" default="true">
An administrator has logged you off.
      </input>
      <button
       default="true"
       index="0"
       name="OK"
       text="OK"/>
      <button
       index="1"
       name="Cancel"
       text="Cancel"/>
    </form>
  </notification>

  <notification
   icon="alert.tga"
   name="FreezeUser"
   type="alert">
    <tag>win</tag>
    <tag>confirm</tag>
Freeze this Resident with what message?
    <form name="form">
      <input name="message" type="text" default="true">
You have been frozen. You cannot move or chat. An administrator will contact you via instant message (IM).
      </input>
      <button
       default="true"
       index="0"
       name="OK"
       text="OK"/>
      <button
       index="1"
       name="Cancel"
       text="Cancel"/>
    </form>
  </notification>

  <notification
   icon="alert.tga"
   name="UnFreezeUser"
   type="alert">
   <tag>win</tag>
    <tag>confirm</tag>
Unfreeze this Resident with what message?
    <form name="form">
      <input name="message" type="text" default="true">
You are no longer frozen.
      </input>
      <button
       default="true"
       index="0"
       name="OK"
       text="OK"/>
      <button
       index="1"
       name="Cancel"
       text="Cancel"/>
    </form>
  </notification>

  <notification
   icon="alertmodal.tga"
   name="SetDisplayNameSuccess"
   type="alert">
Hi [DISPLAY_NAME]!

Just like in real life, it takes a while for everyone to learn about a new name.  Please allow several days for [http://wiki.secondlife.com/wiki/Setting_your_display_name your name to update] in objects, scripts, search, etc.
  </notification>

  <notification
 icon="alertmodal.tga"
 name="SetDisplayNameBlocked"
 type="alert">
Sorry, you cannot change your display name. If you feel this is in error, please contact Linden Lab support.
  <tag>fail</tag>
  </notification>

  <notification
   icon="alertmodal.tga"
   name="SetDisplayNameFailedLength"
   type="alertmodal">
Sorry, that name is too long.  Display names can have a maximum of [LENGTH] characters.

Please try a shorter name.
  <tag>fail</tag>
  </notification>

  <notification
   icon="alertmodal.tga"
   name="SetDisplayNameFailedGeneric"
   type="alertmodal">
    Sorry, we could not set your display name.  Please try again later.
    <tag>fail</tag>
  </notification>

  <notification
   icon="alertmodal.tga"
   name="SetDisplayNameMismatch"
   type="alertmodal">
    The display names you entered do not match. Please re-enter.
    <tag>fail</tag>
  </notification>

  <!-- *NOTE: This should never happen -->
  <notification
   icon="alertmodal.tga"
   name="AgentDisplayNameUpdateThresholdExceeded"
   type="alertmodal">
Sorry, you have to wait longer before you can change your display name.

See http://wiki.secondlife.com/wiki/Setting_your_display_name

Please try again later.
  <tag>fail</tag>
  </notification>

  <notification
   icon="alertmodal.tga"
   name="AgentDisplayNameSetBlocked"
   type="alertmodal">
 Sorry, we could not set your requested name because it contains a banned word.
 
 Please try a different name.
 <tag>fail</tag>
  </notification>

  <notification
   icon="alertmodal.tga"
 name="AgentDisplayNameSetInvalidUnicode"
 type="alertmodal">
    The display name you wish to set contains invalid characters.
    <tag>fail</tag>
  </notification>

  <notification
   icon="alertmodal.tga"
 name="AgentDisplayNameSetOnlyPunctuation"
 type="alertmodal">
    Your display name must contain letters other than punctuation.
    <tag>fail</tag>
  </notification>


  <notification
   icon="notifytip.tga"
   name="DisplayNameUpdate"
   type="notifytip">
    [OLD_NAME] ([SLID]) is now known as [NEW_NAME].
  </notification>

  <notification
icon="notifytip.tga"
name="DisplayNameUpdateRemoveAlias"
type="notify">
    [OLD_NAME] ([SLID]) is now known as [NEW_NAME].
    This agent has a set alias that will replace [NEW_NAME]
    Would you like to remove it?
    <form name="form">
      <button
       index="0"
       name="Yes"
       text="Yes"/>
      <button
       index="1"
       name="No"
       text="No"/>
    </form>
  </notification> 

  <notification
   icon="alertmodal.tga"
   name="OfferTeleport"
   type="alertmodal">
Offer a teleport to your location with the following message?
    <tag>confirm</tag>
    <form name="form">
      <input name="message" type="text" default="true">
Join me in [REGION]
      </input>
			<button
       default="true"
       index="0"
       name="OK"
       text="OK"/>
      <button
       index="1"
       name="Cancel"
       text="Cancel"/>
    </form>
  </notification>

  <notification
   icon="alertmodal.tga"
   name="TeleportRequestPrompt"
   type="alertmodal">
Request a teleport to [NAME] with the following message
    <tag>confirm</tag>
    <form name="form">
      <input name="message" type="text">

      </input>
      <button
       default="true"
       index="0"
       name="OK"
       text="OK"/>
      <button
       index="1"
       name="Cancel"
       text="Cancel"/>
    </form>
  </notification>
  <notification
   icon="alertmodal.tga"
   name="TooManyTeleportOffers"
   type="alertmodal">
You attempted to make [OFFERS] teleport offers
which exceeds the limit of [LIMIT].
    <tag>group</tag>
    <tag>fail</tag>
  <usetemplate
     name="okbutton"
     yestext="OK"/>
  </notification>

  <notification
   icon="alertmodal.tga"
   name="OfferTeleportFromGod"
   type="alertmodal">
God summon this resident to your location?
    <tag>confirm</tag>
    <form name="form">
      <input name="message" type="text" default="true">
Join me in [REGION]
      </input>
      <button
       default="true"
       index="0"
       name="OK"
       text="OK"/>
      <button
       index="1"
       name="Cancel"
       text="Cancel"/>
    </form>
  </notification>

  <notification
   icon="alertmodal.tga"
   name="TeleportFromLandmark"
   type="alertmodal">
Are you sure you want to teleport to &lt;nolink&gt;[LOCATION]&lt;/nolink&gt;?
    <tag>confirm</tag>
    <usetemplate
     ignoretext="Confirm that I want to teleport to a landmark"
     name="okcancelignore"
     notext="Cancel"
     yestext="Teleport"/>
  </notification>
  
  <notification
   icon="alertmodal.tga"
   name="TeleportViaSLAPP"
   type="alertmodal">
Are you sure you want to teleport to &lt;nolink&gt;[LOCATION]&lt;/nolink&gt;?
    <tag>confirm</tag>
    <usetemplate
     ignoretext="Confirm that I want to teleport via SLAPP"
     name="okcancelignore"
     notext="Cancel"
     yestext="Teleport"/>
  </notification>	

  <notification
   icon="alertmodal.tga"
   name="TeleportToPick"
   type="alertmodal">
    Teleport to [PICK]?
    <tag>confirm</tag>
    <usetemplate
     ignoretext="Confirm that I want to teleport to a location in Picks"
     name="okcancelignore"
     notext="Cancel"
     yestext="Teleport"/>
  </notification>

  <notification
   icon="alertmodal.tga"
   name="TeleportToClassified"
   type="alertmodal">
    Teleport to [CLASSIFIED]?
    <tag>confirm</tag>
    <usetemplate
     ignoretext="Confirm that I want to teleport to a location in Classifieds"
     name="okcancelignore"
     notext="Cancel"
     yestext="Teleport"/>
  </notification>

  <notification
   icon="alertmodal.tga"
   name="TeleportToHistoryEntry"
   type="alertmodal">
Teleport to [HISTORY_ENTRY]?
    <tag>confirm</tag>
    <usetemplate
     ignoretext="Confirm that I want to teleport to a history location"
     name="okcancelignore"
     notext="Cancel"
     yestext="Teleport"/>
  </notification>

  <notification
   icon="alert.tga"
   label="Message everyone in your Estate"
   name="MessageEstate"
   type="alert">
Type a short announcement which will be sent to everyone currently in your estate.
    <tag>confirm</tag>
    <form name="form">
      <input name="message" type="text" default="true"/>
      <button
       default="true"
       index="0"
       name="OK"
       text="OK"/>
      <button
       index="1"
       name="Cancel"
       text="Cancel"/>
    </form>
  </notification>

  <notification
   icon="alert.tga"
   label="Change Linden Estate"
   name="ChangeLindenEstate"
   type="alert">
You are about to change a Linden owned estate (mainland, teen grid, orientation, etc.).

This is EXTREMELY DANGEROUS because it can fundamentally affect the resident experience.  On the mainland, it will change thousands of regions and make the spaceserver hiccup.

Proceed?
    <tag>confirm</tag>
    <usetemplate
     name="okcancelbuttons"
     notext="Cancel"
     yestext="OK"/>
  </notification>

  <notification
   icon="alert.tga"
   label="Change Linden Estate Access"
   name="ChangeLindenAccess"
   type="alert">
You are about to change the access list for a Linden owned estate (mainland, teen grid, orientation, etc.).

This is DANGEROUS and should only be done to invoke the hack allowing objects/L$ to be transferred in/out of a grid.
It will change thousands of regions and make the spaceserver hiccup.
    <tag>confirm</tag>
    <usetemplate
     name="okcancelbuttons"
     notext="Cancel"
     yestext="OK"/>
  </notification>

  <notification
   icon="alert.tga"
   label="Select estate"
   name="EstateAllowedAgentAdd"
   type="alert">
Add to allowed list for this estate only or for [ALL_ESTATES]?
    <tag>confirm</tag>
    <usetemplate
     canceltext="Cancel"
     name="yesnocancelbuttons"
     notext="All Estates"
     yestext="This Estate"/>
  </notification>

  <notification
   icon="alert.tga"
   label="Select estate"
   name="EstateAllowedAgentRemove"
   type="alertmodal">
    <unique/>
Remove from allowed list for this estate only or for [ALL_ESTATES]?
    <tag>confirm</tag>
    <usetemplate
     canceltext="Cancel"
     name="yesnocancelbuttons"
     notext="All Estates"
     yestext="This Estate"/>
  </notification>

  <notification
   icon="alert.tga"
   label="Select estate"
   name="EstateAllowedGroupAdd"
   type="alert">
Add to group allowed list for this estate only or for [ALL_ESTATES]?
    <tag>group</tag>
    <tag>confirm</tag>
    <usetemplate
     canceltext="Cancel"
     name="yesnocancelbuttons"
     notext="All Estates"
     yestext="This Estate"/>
  </notification>

  <notification
   icon="alert.tga"
   label="Select estate"
   name="EstateAllowedGroupRemove"
   type="alertmodal">
    <unique/>
Remove from group allowed list for this estate only or [ALL_ESTATES]?
    <tag>group</tag>
    <tag>confirm</tag>
    <usetemplate
     canceltext="Cancel"
     name="yesnocancelbuttons"
     notext="All Estates"
     yestext="This Estate"/>
  </notification>

  <notification
   icon="alert.tga"
   label="Select estate"
   name="EstateBannedAgentAdd"
   type="alert">
Deny access for this estate only or for [ALL_ESTATES]?
    <tag>confirm</tag>
    <usetemplate
     canceltext="Cancel"
     name="yesnocancelbuttons"
     notext="All Estates"
     yestext="This Estate"/>
  </notification>

  <notification
   icon="alert.tga"
   label="Select estate"
   name="EstateBannedAgentRemove"
   type="alertmodal">
    <unique/>
Remove this Resident from the ban list for access for this estate only or for [ALL_ESTATES]?
    <tag>confirm</tag>
    <usetemplate
     canceltext="Cancel"
     name="yesnocancelbuttons"
     notext="All Estates"
     yestext="This Estate"/>
  </notification>

  <notification
   icon="alert.tga"
   label="Select estate"
   name="EstateManagerAdd"
   type="alert">
Add estate manager for this estate only or for [ALL_ESTATES]?
    <tag>confirm</tag>
    <usetemplate
     canceltext="Cancel"
     name="yesnocancelbuttons"
     notext="All Estates"
     yestext="This Estate"/>
  </notification>

  <notification
   icon="alert.tga"
   label="Select estate"
   name="EstateManagerRemove"
   type="alertmodal">
    <unique/>
Remove estate manager for this estate only or for [ALL_ESTATES]?
    <tag>confirm</tag>
    <usetemplate
     canceltext="Cancel"
     name="yesnocancelbuttons"
     notext="All Estates"
     yestext="This Estate"/>
  </notification>

  <notification
   icon="alert.tga"
   label="Select estate"
   name="EstateAllowedExperienceAdd"
   type="alert">
    Add to allowed list for this estate only or for [ALL_ESTATES]?
    <tag>confirm</tag>
    <usetemplate
     canceltext="Cancel"
     name="yesnocancelbuttons"
     notext="All Estates"
     yestext="This Estate"/>
  </notification>

  <notification
   icon="alert.tga"
   label="Select estate"
   name="EstateAllowedExperienceRemove"
   type="alert">
    Remove from allowed list for this estate only or for [ALL_ESTATES]?
    <tag>confirm</tag>
    <usetemplate
     canceltext="Cancel"
     name="yesnocancelbuttons"
     notext="All Estates"
     yestext="This Estate"/>
  </notification>

  <notification
   icon="alert.tga"
   label="Select estate"
   name="EstateBlockedExperienceAdd"
   type="alert">
    Add to blocked list for this estate only or for [ALL_ESTATES]?
    <tag>confirm</tag>
    <usetemplate
     canceltext="Cancel"
     name="yesnocancelbuttons"
     notext="All Estates"
     yestext="This Estate"/>
  </notification>

  <notification
   icon="alert.tga"
   label="Select estate"
   name="EstateBlockedExperienceRemove"
   type="alert">
    Remove from blocked list for this estate only or for [ALL_ESTATES]?
    <tag>confirm</tag>
    <usetemplate
     canceltext="Cancel"
     name="yesnocancelbuttons"
     notext="All Estates"
     yestext="This Estate"/>
  </notification>

  <notification
   icon="alert.tga"
   label="Select estate"
   name="EstateTrustedExperienceAdd"
   type="alert">
    Add to key list for this estate only or for [ALL_ESTATES]?
    <tag>confirm</tag>
    <usetemplate
     canceltext="Cancel"
     name="yesnocancelbuttons"
     notext="All Estates"
     yestext="This Estate"/>
  </notification>

  <notification
   icon="alert.tga"
   label="Select estate"
   name="EstateTrustedExperienceRemove"
   type="alert">
    Remove from key list for this estate only or for [ALL_ESTATES]?
    <tag>confirm</tag>
    <usetemplate
     canceltext="Cancel"
     name="yesnocancelbuttons"
     notext="All Estates"
     yestext="This Estate"/>
  </notification>  

  <notification
   icon="alert.tga"
   label="Confirm Kick"
   name="EstateKickUser"
   type="alert">
Kick [EVIL_USER] from this estate?
    <tag>confirm</tag>
    <usetemplate
     name="okcancelbuttons"
     notext="Cancel"
     yestext="OK"/>
  </notification>

  <notification
   icon="alert.tga"
   label="Confirm Kick"
   name="EstateKickMultiple"
   type="alert">
Kick the following residents from this estate?

[RESIDENTS]
    <usetemplate
     name="okcancelbuttons"
     notext="Cancel"
     yestext="OK"/>
  </notification>

  <notification
   icon="alert.tga"
   label="Confirm Teleport Home"
   name="EstateTeleportHomeUser"
   type="alert">
Teleport [AVATAR_NAME] home?
    <usetemplate
     name="okcancelbuttons"
     notext="Cancel"
     yestext="OK"/>
  </notification>

  <notification
   icon="alert.tga"
   label="Confirm Teleport Home"
   name="EstateTeleportHomeMultiple"
   type="alert">
Teleport the following residents home?

[RESIDENTS]
    <usetemplate
     name="okcancelbuttons"
     notext="Cancel"
     yestext="OK"/>
  </notification>

  <notification
   icon="alert.tga"
   label="Confirm Ban"
   name="EstateBanUser"
   type="alert">
Deny access for [EVIL_USER] for this estate only or for [ALL_ESTATES]?
    <tag>confirm</tag>
    <usetemplate
     name="yesnocancelbuttons"
     canceltext="Cancel"
     notext="All Estatees"
     yestext="This Estate"/>
  </notification>

  <notification
   icon="alert.tga"
   label="Confirm Ban"
   name="EstateBanUserMultiple"
   type="alert">
Deny access for the following residents this estate only or for [ALL_ESTATES]?

[RESIDENTS]
    <usetemplate
     name="yesnocancelbuttons"
     canceltext="Cancel"
     notext="All Estatees"
     yestext="This Estate"/>
  </notification>

  <notification
   icon="alertmodal.tga"
   name="EstateParcelAccessOverride"
   type="alertmodal">
Unchecking this option may remove restrictions that parcel owners have added to prevent griefing, maintain privacy, or protect underage residents from adult material. Please discuss with your parcel owners as needed.
    <tag>confirm</tag>
    <usetemplate
     name="okbutton"
     yestext="OK"/>
  </notification>

  <notification
   icon="alertmodal.tga"
   name="EstateParcelEnvironmentOverride"
   type="alertmodal">
(Estate-wide change: [ESTATENAME]) Unchecking this option will remove any custom environments that parcel owners have added to their parcels. Please discuss with your parcel owners as needed.
Do you wish to proceed?
    <tag>confirm</tag>
    <usetemplate
     name="okcancelbuttons"
     notext="Cancel"
     yestext="OK"/>
  </notification>
  
  
  <notification
   icon="alertmodal.tga"
   name="RegionEntryAccessBlocked"
   type="alertmodal">
   <tag>fail</tag>
    The region you're trying to visit contains content exceeding your current preferences.  You can change your preferences using Avatar &gt; Preferences &gt; General.
    <usetemplate
     name="okbutton"
     yestext="OK"/>
  </notification>

  <notification
   icon="alertmodal.tga"
   name="EstateChangeCovenant"
   type="alertmodal">
Are you sure you want to change the estate covenant?
    <tag>confirm</tag>
    <usetemplate
     name="okcancelbuttons"
     notext="Cancel"
     yestext="OK"/>
  </notification>
  
  <notification
    icon="alertmodal.tga"
    name="SLM_UPDATE_FOLDER"
    type="alertmodal">
    [MESSAGE]
  </notification>

   <notification
   icon="alertmodal.tga"
   name="RegionEntryAccessBlocked_AdultsOnlyContent"
   type="alertmodal">
   <tag>fail</tag>
    <tag>confirm</tag>
    The region you're trying to visit contains [REGIONMATURITY] content, which is accessible to adults only.
    <url option="0" name="url">
		http://wiki.secondlife.com/wiki/Linden_Lab_Official:Maturity_ratings:_an_overview
    </url>
    <usetemplate
     name="okcancelignore"
     yestext="Go to Knowledge Base"
	 notext="Close"
	 ignoretext="Region crossing: The region you&apos;re trying to visit contains content which is accessible to adults only."/>
  </notification>

  <notification
   icon="notifytip.tga"
   name="RegionEntryAccessBlocked_Notify"
   log_to_im="false"
   log_to_chat="true"
   type="notifytip">
   <tag>fail</tag>
The region you're trying to visit contains [REGIONMATURITY] content, but your current preferences are set to exclude [REGIONMATURITY] content.
  </notification>

  <notification
   icon="notifytip.tga"
   name="RegionEntryAccessBlocked_NotifyAdultsOnly"
   log_to_im="false"
   log_to_chat="true"
   type="notifytip">
    <tag>fail</tag>
    The region you're trying to visit contains [REGIONMATURITY] content, which is accessible to adults only.
  </notification>

  <notification
   icon="alertmodal.tga"
   name="RegionEntryAccessBlocked_Change"
   type="alertmodal">
    <tag>fail</tag>
    <tag>confirm</tag>
The region you're trying to visit contains [REGIONMATURITY] content, but your current preferences are set to exclude [REGIONMATURITY] content. We can change your preferences, or you can cancel. After your preferences are changed, you may attempt to enter the region again.
    <form name="form">
      <button
       index="0"
       name="OK"
       text="Change preferences"/>
      <button 
       default="true"
       index="1"
       name="Cancel"
       text="Cancel"/>
      <ignore name="ignore" text="Region crossing: The region you&apos;re trying to visit contains content excluded by your preferences."/>
    </form>
  </notification>

  <notification
   icon="alertmodal.tga"
   name="RegionEntryAccessBlocked_PreferencesOutOfSync"
   type="alertmodal">
    <tag>fail</tag>
    We are having technical difficulties with your region entry because your preferences are out of sync with the server.
    <usetemplate
     name="okbutton"
     yestext="OK"/>
  </notification>

  <notification
   icon="alertmodal.tga"
   name="TeleportEntryAccessBlocked"
   type="alertmodal">
    <tag>fail</tag>
    The region you're trying to visit contains content exceeding your current preferences.  You can change your preferences using Avatar &gt; Preferences &gt; General.
    <usetemplate
     name="okbutton"
     yestext="OK"/>
  </notification>

  <notification
   icon="alertmodal.tga"
   name="TeleportEntryAccessBlocked_AdultsOnlyContent"
   type="alertmodal">
    <unique>
      <context>REGIONMATURITY</context>
    </unique>
    <tag>fail</tag>
    <tag>confirm</tag>
    The region you're trying to visit contains [REGIONMATURITY] content, which is accessible to adults only.
    <url option="0" name="url">
      http://wiki.secondlife.com/wiki/Linden_Lab_Official:Maturity_ratings:_an_overview
    </url>
    <usetemplate
     name="okcancelignore"
     yestext="Go to Knowledge Base"
	 notext="Close"
	 ignoretext="Teleport: The region you&apos;re trying to visit contains content which is accessible to adults only."/>
  </notification>

  <notification
   icon="notifytip.tga"
   name="TeleportEntryAccessBlocked_Notify"
   log_to_im="false"
   log_to_chat="true"
   type="notifytip">
    <unique>
      <context>REGIONMATURITY</context>
    </unique>
    <tag>fail</tag>
    The region you're trying to visit contains [REGIONMATURITY] content, but your current preferences are set to exclude [REGIONMATURITY] content.
  </notification>

  <notification
   icon="notifytip.tga"
   name="TeleportEntryAccessBlocked_NotifyAdultsOnly"
   log_to_im="false"
   log_to_chat="true"
   type="notifytip">
    <unique>
      <context>REGIONMATURITY</context>
    </unique>
    <tag>fail</tag>
    The region you're trying to visit contains [REGIONMATURITY] content, which is accessible to adults only.
  </notification>

  <notification
   icon="alertmodal.tga"
   name="TeleportEntryAccessBlocked_ChangeAndReTeleport"
   type="alertmodal">
    <unique>
      <context>REGIONMATURITY</context>
    </unique>
    <tag>fail</tag>
    <tag>confirm</tag>
    The region you're trying to visit contains [REGIONMATURITY] content, but your current preferences are set to exclude [REGIONMATURITY] content. We can change your preferences and continue with the teleport, or you can cancel this teleport.
    <form name="form">
      <button
       index="0"
       name="OK"
       text="Change and continue"/>
      <button
       default="true"
       index="1"
       name="Cancel"
       text="Cancel"/>
      <ignore name="ignore" text="Teleport (restartable): The region you&apos;re trying to visit contains content excluded by your preferences."/>
    </form>
  </notification>

  <notification
   icon="alertmodal.tga"
   name="TeleportEntryAccessBlocked_Change"
   type="alertmodal">
    <unique>
      <context>REGIONMATURITY</context>
    </unique>
    <tag>fail</tag>
    <tag>confirm</tag>
    The region you're trying to visit contains [REGIONMATURITY] content, but your current preferences are set to exclude [REGIONMATURITY] content. We can change your preferences, or you can cancel the teleport. After your preferences are changed, you will need to attempt the teleport again.
    <form name="form">
      <button
       index="0"
       name="OK"
       text="Change preferences"/>
      <button
       default="true"
       index="1"
       name="Cancel"
       text="Cancel"/>
      <ignore name="ignore" text="Teleport (non-restartable): The region you&apos;re trying to visit contains content excluded by your preferences."/>
    </form>
  </notification>

  <notification
   icon="alertmodal.tga"
   name="TeleportEntryAccessBlocked_PreferencesOutOfSync"
   type="alertmodal">
    <tag>fail</tag>
    We are having technical difficulties with your teleport because your preferences are out of sync with the server.
    <usetemplate
     name="okbutton"
     yestext="OK"/>
  </notification>

  <notification
   icon="alertmodal.tga"
   name="RegionTPSpecialUsageBlocked"
   type="alertmodal">
    <tag>fail</tag>
    Unable to enter region. '[REGION_NAME]' is a Skill Gaming Region, and you must meet certain criteria in order to enter. For details, please review the [http://wiki.secondlife.com/wiki/Linden_Lab_Official:Second_Life_Skill_Gaming_FAQ Skill Gaming FAQ].
    <usetemplate
     name="okbutton"
     yestext="OK"/>
  </notification>

  <notification
   icon="alertmodal.tga"
   name="PreferredMaturityChanged"
   type="alertmodal">
You won't receive any more notifications that you're about to visit a region with [RATING] content.  You may change your content preferences in the future by using Avatar &gt; Preferences &gt; General from the menu bar.
  <tag>confirm</tag>
    <usetemplate
     name="okbutton"
     yestext="OK"/>
  </notification>

  <notification
   icon="alertmodal.tga"
   name="MaturityChangeError"
   type="alertmodal">
    We were unable to change your preferences to view [PREFERRED_MATURITY] content at this time.  Your preferences have been reset to view [ACTUAL_MATURITY] content.  You may attempt to change your preferences again by using Avatar &gt; Preferences &gt; General from the menu bar.
    <tag>confirm</tag>
    <usetemplate
     name="okbutton"
     yestext="OK"/>
  </notification>

  <notification
   icon="alertmodal.tga"
   name="LandClaimAccessBlocked"
   type="alertmodal">
    The land you're trying to claim has a maturity rating exceeding your current preferences.  You can change your preferences using Avatar &gt; Preferences &gt; General.
    <tag>fail</tag>
    <usetemplate
     name="okbutton"
     yestext="OK"/>
  </notification>

  <notification
   icon="alertmodal.tga"
   name="LandClaimAccessBlocked_AdultsOnlyContent"
   type="alertmodal">
    Only adults can claim this land.
    <tag>fail</tag>
    <tag>confirm</tag>
    <url option="0" name="url">
		http://wiki.secondlife.com/wiki/Linden_Lab_Official:Maturity_ratings:_an_overview
    </url>
    <usetemplate
     name="okcancelignore"
     yestext="Go to Knowledge Base"
	 notext="Close"
	 ignoretext="Only adults can claim this land."/>
  </notification>

  <notification
   icon="notifytip.tga"
   name="LandClaimAccessBlocked_Notify"
   log_to_im="false"
   log_to_chat="true"
   type="notifytip">
    The land you're trying to claim contains [REGIONMATURITY] content, but your current preferences are set to exclude [REGIONMATURITY] content.
    <tag>fail</tag>
  </notification>

  <notification
   icon="notifytip.tga"
   name="LandClaimAccessBlocked_NotifyAdultsOnly"
   log_to_im="false"
   log_to_chat="true"
   type="notifytip">
    <tag>fail</tag>
    The land you're trying to claim contains [REGIONMATURITY] content, which is accessible to adults only.
  </notification>

  <notification
   icon="alertmodal.tga"
   name="LandClaimAccessBlocked_Change"
   type="alertmodal">
    The land you're trying to claim contains [REGIONMATURITY] content, but your current preferences are set to exclude [REGIONMATURITY] content. We can change your preferences, then you can try claiming the land again.
    <tag>fail</tag>
    <tag>confirm</tag>
    <form name="form">
      <button
       index="0"
       name="OK"
       text="Change preferences"/>
      <button
       default="true"
       index="1"
       name="Cancel"
       text="Cancel"/>
      <ignore name="ignore" text="The land you&apos;re trying to claim contains content excluded by your preferences."/>
    </form>
  </notification>

  <notification
   icon="alertmodal.tga"
   name="LandBuyAccessBlocked"
   type="alertmodal">
    The land you're trying to buy has a maturity rating exceeding your current preferences.  You can change your preferences using Avatar &gt; Preferences &gt; General.
    <tag>fail</tag>
    <usetemplate
     name="okbutton"
     yestext="OK"/>
  </notification>

  <notification
   icon="alertmodal.tga"
   name="LandBuyAccessBlocked_AdultsOnlyContent"
   type="alertmodal">
    Only adults can buy this land.
    <tag>confirm</tag>
  <tag>fail</tag>
    <url option="0" name="url">
		http://wiki.secondlife.com/wiki/Linden_Lab_Official:Maturity_ratings:_an_overview
    </url>
    <usetemplate
     name="okcancelignore"
     yestext="Go to Knowledge Base"
	 notext="Close"
	 ignoretext="Only adults can buy this land."/>
  </notification>

  <notification
   icon="notifytip.tga"
   name="LandBuyAccessBlocked_Notify"
   log_to_im="false"
   log_to_chat="true"
   type="notifytip">
    The land you're trying to buy contains [REGIONMATURITY] content, but your current preferences are set to exclude [REGIONMATURITY] content.
    <tag>fail</tag>
  </notification>

  <notification
   icon="notifytip.tga"
   name="LandBuyAccessBlocked_NotifyAdultsOnly"
   log_to_im="false"
   log_to_chat="true"
   type="notifytip">
    <tag>fail</tag>
    The land you're trying to buy contains [REGIONMATURITY] content, which is accessible to adults only.
  </notification>

  <notification
   icon="alertmodal.tga"
   name="LandBuyAccessBlocked_Change"
   type="alertmodal">
    The land you're trying to buy contains [REGIONMATURITY] content, but your current preferences are set to exclude [REGIONMATURITY] content. We can change your preferences, then you can try buying the land again.
    <tag>confirm</tag>
    <tag>fail</tag>
    <form name="form">
      <button
       index="0"
       name="OK"
       text="Change preferences"/>
      <button
       default="true"
       index="1"
       name="Cancel"
       text="Cancel"/>
      <ignore name="ignore" text="The land you&apos;re trying to buy contains content excluded by your preferences."/>
    </form>
  </notification>

	<notification
	  icon="alertmodal.tga"
	  name="TooManyPrimsSelected"
	  type="alertmodal">
There are too many prims selected.  Please select [MAX_PRIM_COUNT] or fewer prims and try again.
  <tag>fail</tag>
		<usetemplate
		 name="okbutton"
		 yestext="OK"/>
	</notification>

	<notification
	  icon="alertmodal.tga"
	  name="TooManyScriptsSelected"
	  type="alertmodal">
Too many scripts in the objects selected.  Please select fewer objects and try again
  <tag>fail</tag>
		<usetemplate
		 name="okbutton"
		 yestext="OK"/>
	</notification>

	<notification
   icon="alertmodal.tga"
   name="ProblemImportingEstateCovenant"
   type="alertmodal">
Problem importing estate covenant.
  <tag>fail</tag>
    <usetemplate
     name="okbutton"
     yestext="OK"/>
  </notification>

  <notification
   icon="alertmodal.tga"
   name="ProblemAddingEstateManager"
   type="alertmodal">
Problems adding a new estate manager.  One or more estates may have a full manager list.
  <tag>fail</tag>
  </notification>

  <notification
   icon="alertmodal.tga"
   name="ProblemAddingEstateBanManager"
   type="alertmodal">
Unable to add estate owner or manager to ban list.
    <tag>fail</tag>
  </notification>

  <notification
   icon="alertmodal.tga"
   name="ProblemAddingEstateGeneric"
   type="alertmodal">
Problems adding to this estate list.  One or more estates may have a full list.
  <tag>fail</tag>
  </notification>

  <notification
   icon="alertmodal.tga"
   name="UnableToLoadNotecardAsset"
   type="alertmodal">
Unable to load notecard&apos;s asset at this time.
    <usetemplate
     name="okbutton"
     yestext="OK"/>
    <tag>fail</tag>
  </notification>

  <notification
   icon="alertmodal.tga"
   name="NotAllowedToViewNotecard"
   type="alertmodal">
Insufficient permissions to view notecard associated with asset ID requested.
    <usetemplate
     name="okbutton"
     yestext="OK"/>
    <tag>fail</tag>
  </notification>

  <notification
   icon="alertmodal.tga"
   name="MissingNotecardAssetID"
   type="alertmodal">
Asset ID for notecard is missing from database.
  <tag>fail</tag>
    <usetemplate
     name="okbutton"
     yestext="OK"/>
  </notification>

  <notification
   icon="alert.tga"
   name="PublishClassified"
   type="alert">
Remember: Classified ad fees are non-refundable.

Publish this classified now for L$[AMOUNT]?
    <tag>confirm</tag>
  <tag>funds</tag>
    <usetemplate
     name="okcancelbuttons"
     notext="Cancel"
     yestext="OK"/>
  </notification>

  <notification
   icon="alertmodal.tga"
   name="SetClassifiedMature"
   type="alertmodal">
Does this classified contain Moderate content?
    <tag>confirm</tag>
    <usetemplate
     canceltext="Cancel"
     name="yesnocancelbuttons"
     notext="No"
     yestext="Yes"/>
  </notification>

  <notification
   icon="alertmodal.tga"
   name="SetGroupMature"
   type="alertmodal">
Does this group contain Moderate content?
    <tag>group</tag>
    <tag>confirm</tag>
    <usetemplate
     canceltext="Cancel"
     name="yesnocancelbuttons"
     notext="No"
     yestext="Yes"/>
  </notification>

  <notification
   icon="alert.tga"
   label="Confirm restart"
   name="ConfirmRestart"
   type="alert">
Do you really want to schedule this region to restart?
    <tag>confirm</tag>
    <usetemplate
     name="okcancelbuttons"
     notext="Cancel"
     yestext="OK"/>
  </notification>

  <notification
   icon="alert.tga"
   label="Message everyone in this region"
   name="MessageRegion"
   type="alert">
Type a short announcement which will be sent to everyone in this region.
    <tag>confirm</tag>
    <form name="form">
      <input name="message" type="text" default="true"/>
      <button
       default="true"
       index="0"
       name="OK"
       text="OK"/>
      <button
       index="1"
       name="Cancel"
       text="Cancel"/>
    </form>
  </notification>

  <notification
   icon="alertmodal.tga"
   label="Changed Region Maturity"
   name="RegionMaturityChange"
   type="alertmodal">
The maturity rating for this region has been changed.
It may take some time for this change to be reflected on the map.
    <usetemplate
     name="okbutton"
     yestext="OK"/>
  </notification>

  <notification
   icon="alertmodal.tga"
   label="Voice Version Mismatch"
   name="VoiceVersionMismatch"
   type="alertmodal">
This version of [APP_NAME] is not compatible with the Voice Chat feature in this region. In order for Voice Chat to function correctly you will need to update [APP_NAME].
  <tag>fail</tag>
  <tag>voice</tag>
  </notification>

  <notification
   icon="alertmodal.tga"
   label="Cannot Buy Objects"
   name="BuyObjectOneOwner"
   type="alertmodal">
Cannot buy objects from different owners at the same time.
Please select only one object and try again.
  <tag>fail</tag>
  </notification>

  <notification
   icon="alertmodal.tga"
   label="Cannot Buy Contents"
   name="BuyContentsOneOnly"
   type="alertmodal">
Unable to buy the contents of more than one object at a time.
Please select only one object and try again.
  <tag>fail</tag>
  </notification>

  <notification
   icon="alertmodal.tga"
   label="Cannot Buy Contents"
   name="BuyContentsOneOwner"
   type="alertmodal">
Cannot buy objects from different owners at the same time.
Please select only one object and try again.
  <tag>fail</tag>
  </notification>

  <notification
   icon="alertmodal.tga"
   name="BuyOriginal"
   type="alertmodal">
Buy original object from [OWNER] for L$[PRICE]?
You will become the owner of this object.
You will be able to:
 Modify: [MODIFYPERM]
 Copy: [COPYPERM]
 Resell or Give Away: [RESELLPERM]
  <tag>confirm</tag>
  <tag>funds</tag>
    <usetemplate
     name="okcancelbuttons"
     notext="Cancel"
     yestext="OK"/>
  </notification>

  <notification
   icon="alertmodal.tga"
   name="BuyOriginalNoOwner"
   type="alertmodal">
Buy original object for L$[PRICE]?
You will become the owner of this object.
You will be able to:
 Modify: [MODIFYPERM]
 Copy: [COPYPERM]
 Resell or Give Away: [RESELLPERM]
  <tag>confirm</tag>
  <tag>funds</tag>
    <usetemplate
     name="okcancelbuttons"
     notext="Cancel"
     yestext="OK"/>
  </notification>

  <notification
   icon="alertmodal.tga"
   name="BuyCopy"
   type="alertmodal">
Buy a copy from [OWNER] for L$[PRICE]?
The object will be copied to your inventory.
You will be able to:
 Modify: [MODIFYPERM]
 Copy: [COPYPERM]
 Resell or Give Away: [RESELLPERM]
  <tag>confirm</tag>
  <tag>funds</tag>
    <usetemplate
     name="okcancelbuttons"
     notext="Cancel"
     yestext="OK"/>
  </notification>

  <notification
   icon="alertmodal.tga"
   name="BuyCopyNoOwner"
   type="alertmodal">
Buy a copy for L$[PRICE]?
The object will be copied to your inventory.
You will be able to:
 Modify: [MODIFYPERM]
 Copy: [COPYPERM]
 Resell or Give Away: [RESELLPERM]
  <tag>confirm</tag>
  <tag>funds</tag>
    <usetemplate
     name="okcancelbuttons"
     notext="Cancel"
     yestext="OK"/>
  </notification>

  <notification
   icon="alertmodal.tga"
   name="BuyContents"
   type="alertmodal">
Buy contents from [OWNER] for L$[PRICE]?
They will be copied to your inventory.
  <tag>confirm</tag>
  <tag>funds</tag>
    <usetemplate
     name="okcancelbuttons"
     notext="Cancel"
     yestext="OK"/>
  </notification>

  <notification
   icon="alertmodal.tga"
   name="BuyContentsNoOwner"
   type="alertmodal">
Buy contents for L$[PRICE]?
They will be copied to your inventory.
  <tag>confirm</tag>
  <tag>funds</tag>
    <usetemplate
     name="okcancelbuttons"
     notext="Cancel"
     yestext="OK"/>
  </notification>

  <notification
   icon="alertmodal.tga"
   name="ConfirmPurchase"
   type="alertmodal">
This transaction will:
[ACTION]

Are you sure you want to proceed with this purchase?
    <tag>confirm</tag>
    <tag>funds</tag>
    <usetemplate
     name="okcancelbuttons"
     notext="Cancel"
     yestext="OK"/>
  </notification>

  <notification
   icon="alertmodal.tga"
   name="ConfirmPurchasePassword"
   type="password">
This transaction will:
[ACTION]

Are you sure you want to proceed with this purchase?
Please re-enter your password and click OK.
    <tag>funds</tag>
    <tag>confirm</tag>
    <form name="form">
      <input
       name="message"
       type="password"
       default="true"/>
      <button
       default="true"
       index="0"
       name="ConfirmPurchase"
       text="OK"/>
      <button
       index="1"
       name="Cancel"
       text="Cancel"/>
    </form>
  </notification>

  <notification
   icon="alert.tga"
   name="SetPickLocation"
   type="alert">
Note:
You have updated the location of this pick but the other details will retain their original values.
    <usetemplate
     name="okbutton"
     yestext="OK"/>
  </notification>

  <notification
   icon="alertmodal.tga"
   name="MoveInventoryFromObject"
   type="alertmodal">
You have selected &apos;no copy&apos; inventory items.
These items will be moved to your inventory, not copied.

Move the inventory item(s)?
    <tag>confirm</tag>
    <usetemplate
     ignoretext="Warn me before I move &apos;no-copy&apos; items from an object"
     name="okcancelignore"
     notext="Cancel"
     yestext="OK"/>
  </notification>

  <notification
   icon="alertmodal.tga"
   name="MoveInventoryFromScriptedObject"
   type="alertmodal">
You have selected &apos;no copy&apos; inventory items.  These items will be moved to your inventory, not copied.
Because this object is scripted, moving these items to your inventory may cause the script to malfunction.

Move the inventory item(s)?    
    <tag>confirm</tag>
    <usetemplate
     ignoretext="Warn me before I move &apos;no-copy&apos; items which might break a scripted object"
     name="okcancelignore"
     notext="Cancel"
     yestext="OK"/>
  </notification>

  <notification
   icon="alert.tga"
   name="ClickActionNotPayable"
   type="alert">
Warning: The &apos;Pay object&apos; click action has been set, but it will only work if a script is added with a money() event.
    <form name="form">
      <ignore name="ignore"
       text="I set the action &apos;Pay object&apos; when building an object without a money() script"/>
    </form>
  </notification>

  <notification
   icon="alertmodal.tga"
   name="PayConfirmation"
   type="alertmodal">
    Confirm that you want to pay L$[AMOUNT] to [TARGET].
    <tag>confirm</tag>
    <usetemplate
     name="okcancelbuttons"
     notext="Cancel"
     yestext="Pay"/>
  </notification>

  <notification
   icon="alertmodal.tga"
   name="PayObjectFailed"
   type="alertmodal">
    Payment failed: object was not found.
    <tag>fail</tag>
    <usetemplate
     name="okbutton"
     yestext="OK"/>
  </notification>

  <notification
   icon="alertmodal.tga"
   name="PaymentBlockedButtonMismatch"
   type="alertmodal">
    Payment stopped:  the price paid does not match any of the pay buttons set for this object.
    <tag>fail</tag>
    <usetemplate
     name="okbutton"
     yestext="OK"/>
  </notification>

  <notification
   icon="alertmodal.tga"
   name="OpenObjectCannotCopy"
   type="alertmodal">
There are no items in this object that you are allowed to copy.
  <tag>fail</tag>
  </notification>

  <notification
   icon="alertmodal.tga"
   name="WebLaunchAccountHistory"
   type="alertmodal">
Go to your [http://secondlife.com/account/ Dashboard] to see your account history?
    <tag>confirm</tag>
    <usetemplate
     ignoretext="Launch my browser to see my account history"
     name="okcancelignore"
     notext="Cancel"
     yestext="Go to page"/>
  </notification>

  <notification
   icon="alertmodal.tga"
   name="ConfirmAddingChatParticipants"
   type="alertmodal">
    <unique/>
When you add a person to an existing conversation, a new conversation will be created.  All participants will receive new conversation notifications.
    <tag>confirm</tag>
    <usetemplate
     ignoretext="Confirm adding chat paticipants"
     name="okcancelignore"
     notext="Cancel"
     yestext="OK"/>
  </notification>
 
  <notification
   icon="alertmodal.tga"
   name="ConfirmQuit"
   type="alertmodal">
    <unique/>
Are you sure you want to quit?
    <tag>confirm</tag>
    <usetemplate
     ignoretext="Confirm before I quit"
     name="okcancelignore"
     notext="Do not Quit"
     yestext="Quit"/>
  </notification>

  <notification
   icon="alertmodal.tga"
   name="ConfirmRestoreToybox"
   type="alertmodal">
    <unique/>
This action will restore your default buttons and toolbars.

You cannot undo this action.
    <usetemplate
     name="okcancelbuttons"
     notext="Cancel"
     yestext="OK"/>
  </notification>

  <notification
   icon="alertmodal.tga"
   name="ConfirmClearAllToybox"
   type="alertmodal">
    <unique/>
This action will return all buttons to the toolbox and your toolbars will be empty.
    
You cannot undo this action.
    <usetemplate
     name="okcancelbuttons"
     notext="Cancel"
     yestext="OK"/>
  </notification>

  <notification
   icon="alertmodal.tga"
   name="DeleteItems"
   type="alertmodal">
    <unique/>
    [QUESTION]
    <tag>confirm</tag>
    <form name="form">
     <ignore name="ignore"
      session_only="false"
      text="Confirm before deleting items"/>
      <button
       default="true"
       index="0"
       name="Yes"
       text="OK"/>
      <button
       index="1"
       name="No"
       text="Cancel"/>
    </form>
  </notification>

  <notification
   icon="alertmodal.tga"
   name="DeleteFilteredItems"
   type="alertmodal">
    <unique/>
    Your inventory is currently filtered and not all of the items you're about to delete are currently visible.

Are you sure you want to delete them?
    <tag>confirm</tag>
    <usetemplate
     ignoretext="Confirm before deleting filtered items"
     name="okcancelignore"
     notext="Cancel"
     yestext="OK"/>
  </notification>
  
  <notification
     icon="alertmodal.tga"
     name="ConfirmUnlink"
     type="alertmodal">
    <unique/>
    Do you really want to unlink the selected object?
    <tag>confirm</tag>
    <usetemplate
     name="okcancelbuttons"
     notext="Cancel"
     yestext="Unlink"/>
  </notification>
  
  <notification
   icon="alertmodal.tga"
   name="HelpReportAbuseConfirm"
   type="alertmodal">
   <unique/>
Thank you for taking the time to inform us of this issue. 
We will review your report for possible violations and take the appropriate action.
    <usetemplate
     name="okbutton"
     yestext="OK"/>
  </notification>
  
  <notification
   icon="alertmodal.tga"
   name="HelpReportAbuseSelectCategory"
   type="alertmodal">
Please select a category for this abuse report.
Selecting a category helps us file and process abuse reports.
  <tag>fail</tag>
  </notification>

  <notification
   icon="alertmodal.tga"
   name="HelpReportAbuseAbuserNameEmpty"
   type="alertmodal">
Please enter the name of the abuser.
Entering an accurate value helps us file and process abuse reports.
  <tag>fail</tag>
  </notification>

  <notification
   icon="alertmodal.tga"
   name="HelpReportAbuseAbuserLocationEmpty"
   type="alertmodal">
Please enter the location where the abuse took place.
Entering an accurate value helps us file and process abuse reports.
  <tag>fail</tag>
  </notification>

  <notification
   icon="alertmodal.tga"
   name="HelpReportAbuseSummaryEmpty"
   type="alertmodal">
Please enter a summary of the abuse that took place.
Entering an accurate summary helps us file and process abuse reports.
  <tag>fail</tag>
  </notification>

  <notification
   icon="alertmodal.tga"
   name="HelpReportAbuseDetailsEmpty"
   type="alertmodal">
Please enter a detailed description of the abuse that took place.
Be as specific as you can, including names and the details of the incident you are reporting.
Entering an accurate description helps us file and process abuse reports.
  <tag>fail</tag>
  </notification>

  <notification
   icon="alertmodal.tga"
   name="HelpReportAbuseContainsCopyright"
   type="alertmodal">
Dear Resident,

You appear to be reporting intellectual property infringement. Please make sure you are reporting it correctly:

(1) The Abuse Process. You may submit an abuse report if you believe a resident is exploiting the [CURRENT_GRID] permissions system, for example, by using CopyBot or similar copying tools, to infringe intellectual property rights. The Abuse Team investigates and issues appropriate disciplinary action for behavior that violates the [CURRENT_GRID] [http://secondlife.com/corporate/tos.php Terms of Service] or [http://secondlife.com/corporate/cs.php Community Standards]. However, the Abuse Team does not handle and will not respond to requests to remove content from the [CURRENT_GRID] world.

(2) The DMCA or Content Removal Process. To request removal of content from [CURRENT_GRID], you MUST submit a valid notification of infringement as provided in our [http://secondlife.com/corporate/dmca.php DMCA Policy].

If you still wish to continue with the abuse process, please close this window and finish submitting your report.  You may need to select the specific category &apos;CopyBot or Permissions Exploit&apos;.

Thank you,

Linden Lab
  </notification>

  <notification
   icon="alertmodal.tga"
   name="FailedRequirementsCheck"
   type="alertmodal">
The following required components are missing from [FLOATER]:
[COMPONENTS]
  <tag>fail</tag>
  </notification>

  <notification
   icon="alert.tga"
   label="Replace Existing Attachment"
   name="ReplaceAttachment"
   type="alert">
There is already an object attached to this point on your body.
Do you want to replace it with the selected object?
    <tag>confirm</tag>
    <form name="form">
      <ignore name="ignore"
       save_option="true"
       text="Replace an existing attachment with the selected item"/>
      <button
       default="true"
       ignore="Replace Automatically"
       index="0"
       name="Yes"
       text="OK"/>
      <button
       ignore="Never Replace"
       index="1"
       name="No"
       text="Cancel"/>
    </form>
  </notification>

  <notification
   icon="alertmodal.tga"
   name="TooManyWearables"
   type="alertmodal">
    You can't wear a folder containing more than [AMOUNT] items.  You can change this limit in Advanced &gt; Show Debug Settings &gt; WearFolderLimit.
    <tag>fail</tag>
  </notification>

  <notification
   icon="alert.tga"
   label="Unavailable Mode Warning"
   name="DoNotDisturbModePay"
   type="alert">
You have turned on Unavailable mode. You will not receive any items offered in exchange for this payment.

Would you like to turn off Unavailable mode before completing this transaction?
    <tag>confirm</tag>
    <form name="form">
      <ignore name="ignore"
       save_option="true"
       text="I am about to pay a person or object while I am in Unavailable mode"/>
      <button
       default="true"
       ignore="Always leave Unavailable Mode"
       index="0"
       name="Yes"
       text="OK"/>
      <button
       ignore="Never leave Unavailable Mode"
       index="1"
       name="No"
       text="Cancel"/>
    </form>
  </notification>

  <notification
   icon="notify.tga"
   label="Parcel is Playing Media"
   name="ParcelPlayingMedia"   
   persist="false"
   type="notify">
This location plays media:
[URL]
Would you like to play it?
    <tag>confirm</tag>
    <form name="form">
      <ignore name="ignore"
       checkbox_only="true"
       text="Always choose this option for this land."/>
      <button
       ignore="Play Media"
       index="1"
       name="Yes"
       text="Play"/>
      <button
       default="true"
       ignore="Ignore Media"
       index="0"
       name="No"
       text="Don't play"/>
    </form>
  </notification>

  <notification
   icon="alertmodal.tga"
   name="ConfirmDeleteProtectedCategory"
   type="alertmodal">
The folder &apos;[FOLDERNAME]&apos; is a system folder. Deleting system folders can cause instability.  Are you sure you want to delete it?
    <tag>confirm</tag>
    <usetemplate
     ignoretext="Confirm before I delete a system folder"
     name="okcancelignore"
     notext="Cancel"
     yestext="OK"/>
  </notification>

  <notification
   icon="alertmodal.tga"
   name="PurgeSelectedItems"
   type="alertmodal">
[COUNT] item(s) will be permanently deleted. Are you sure you want to permanently delete selected item(s) from your Trash?
    <tag>confirm</tag>
    <usetemplate
     name="okcancelbuttons"
     notext="Cancel"
     yestext="OK"/>
  </notification>

  <notification
   icon="alertmodal.tga"
   name="ConfirmEmptyTrash"
   type="alertmodal">
[COUNT] items and folders will be permanently deleted. Are you sure you want to permanently delete the contents of your Trash?
    <tag>confirm</tag>
    <usetemplate
     name="okcancelbuttons"
     notext="Cancel"
     yestext="OK"/>
  </notification>

  <notification
   icon="alertmodal.tga"
   name="TrashIsFull"
   type="alertmodal">
Your trash is overflowing. This may cause problems logging in.
      <tag>confirm</tag>
        <usetemplate
         name="okcancelbuttons"
         notext="I will empty trash later"
         yestext="Check trash folder"/>
  </notification>

  <notification
   icon="alertmodal.tga"
   name="ConfirmClearBrowserCache"
   type="alertmodal">
Are you sure you want to delete your travel, web, and search history?
    <tag>confirm</tag>
    <usetemplate
     name="okcancelbuttons"
     notext="Cancel"
     yestext="OK"/>
  </notification>
  
  <notification
   icon="alertmodal.tga"
   name="ConfirmClearCache"
   type="alertmodal">
Are you sure you want to clear your viewer cache?
    <tag>confirm</tag>
    <usetemplate
     name="okcancelbuttons"
     notext="Cancel"
     yestext="OK"/>
  </notification>
  
  <notification
   icon="alertmodal.tga"
   name="ConfirmClearInventoryCache"
   type="alertmodal">
Are you sure you want to clear your inventory cache?
    <tag>confirm</tag>
    <usetemplate
     name="okcancelbuttons"
     notext="Cancel"
     yestext="OK"/>
  </notification>
  
  <notification
   icon="alertmodal.tga"
   name="ConfirmClearWebBrowserCache"
   type="alertmodal">
Are you sure you want to clear your web browser cache (Requires Restart)?
    <tag>confirm</tag>
    <usetemplate
     name="okcancelbuttons"
     notext="Cancel"
     yestext="OK"/>
  </notification>

  <notification
   icon="alertmodal.tga"
   name="ConfirmClearCookies"
   type="alertmodal">
Are you sure you want to clear your cookies?
    <tag>confirm</tag>
    <usetemplate
     name="okcancelbuttons"
     notext="Cancel"
     yestext="Yes"/>
  </notification>

  <notification
   icon="alertmodal.tga"
   name="ConfirmClearMediaUrlList"
   type="alertmodal">
Are you sure you want to clear your list of saved URLs?
    <tag>confirm</tag>
    <usetemplate
     name="okcancelbuttons"
     notext="Cancel"
     yestext="Yes"/>
  </notification>

  <notification
   icon="alertmodal.tga"
   name="ConfirmEmptyLostAndFound"
   type="alertmodal">
Are you sure you want to permanently delete the contents of your Lost And Found?
    <tag>confirm</tag>
    <usetemplate
     ignoretext="Confirm before I empty the inventory Lost And Found folder"
     name="okcancelignore"
     notext="No"
     yestext="Yes"/>
  </notification>

  <notification
   icon="alertmodal.tga"
   name="ConfirmReplaceLink"
   type="alertmodal">
You're about to replace '[TYPE]' body part link with the item which doesn't match the type.
Are you sure you want to proceed?
    <tag>confirm</tag>
    <usetemplate
     ignoretext="Confirm before I replace link"
     name="okcancelignore"
     notext="No"
     yestext="Yes"/>
  </notification>
  
  <notification
   icon="alertmodal.tga"
   name="CopySLURL"
   type="alertmodal">
The following SLurl has been copied to your clipboard:
 [SLURL]

Link to this from a web page to give others easy access to this location, or try it out yourself by pasting it into the address bar of any web browser.
    <form name="form">
      <ignore name="ignore"
       text="SLurl is copied to my clipboard"/>
    </form>
  </notification>

  <notification
   icon="alertmodal.tga"
   name="WLSavePresetAlert"
   type="alertmodal">
   <unique/>
Do you wish to overwrite the saved preset?
    <tag>confirm</tag>
    <usetemplate
     name="okcancelbuttons"
     notext="No"
     yestext="Yes"/>
  </notification>

  <notification
   icon="alertmodal.tga"
   name="WLNoEditDefault"
   type="alertmodal">
You cannot edit or delete a default preset.
  <tag>fail</tag>
  </notification>

  <notification
   icon="alertmodal.tga"
   name="WLMissingSky"
   type="alertmodal">
This day cycle file references a missing sky file: [SKY].
  <tag>fail</tag>
  </notification>

  <notification
   icon="alertmodal.tga"
   name="WLRegionApplyFail"
   type="alertmodal">
Sorry, the settings couldn't be applied to the region. Reason: [FAIL_REASON]
  </notification>

  <notification
   icon="alertmodal.tga"
   name="WLLocalTextureDayBlock"
   type="alertmodal">
A Local texture is in use on track [TRACK], frame #[FRAMENO] ([FRAME]%) in field [FIELD].
Settings may not be saved using local textures.
  </notification>
    
  <notification
   icon="alertmodal.tga"
   name="WLLocalTextureFixedBlock"
   type="alertmodal">
A local texture is in use in field [FIELD].
Settings may not be saved using local textures.
  </notification>

  <notification
   functor="GenericAcknowledge"
   icon="alertmodal.tga"
   name="EnvCannotDeleteLastDayCycleKey"
   type="alertmodal">
Unable to delete the last key in this day cycle because you cannot have an empty day cycle.  You should modify the last remaining key instead of attempting to delete it and then to create a new one.
    <usetemplate
     name="okbutton"
     yestext="OK"/>
  </notification>

  <notification
   functor="GenericAcknowledge"
   icon="alertmodal.tga"
   name="DayCycleTooManyKeyframes"
   type="alertmodal">
You cannot add any more keyframes to this day cycle.  The maximum number of keyframes for day cycles of [SCOPE] scope is [MAX].
    <usetemplate
     name="okbutton"
     yestext="OK"/>
  </notification>

  <notification
   functor="GenericAcknowledge"
   icon="alertmodal.tga"
   name="EnvUpdateRate"
   type="alertmodal">
    You may only update region environmental settings every [WAIT] seconds.  Wait at least that long and then try again.
    <usetemplate
     name="okbutton"
     yestext="OK"/>
  </notification>

  <notification
   icon="alertmodal.tga"
   name="PPSaveEffectAlert"
   type="alertmodal">
PostProcess Effect exists. Do you still wish overwrite it?
    <usetemplate
     name="okcancelbuttons"
     notext="No"
     yestext="Yes"/>
  </notification>

  <notification
   icon="alertmodal.tga"
   name="ChatterBoxSessionStartError"
   type="alertmodal">
Unable to start a new chat session with [RECIPIENT].
[REASON]
  <tag>fail</tag>
    <usetemplate
     name="okbutton"
     yestext="OK"/>
  </notification>

  <notification
   icon="notifytip.tga"
   name="ChatterBoxSessionEventError"
   type="notifytip">
[EVENT]
<!--[REASON]-->
  <tag>fail</tag>
    <usetemplate
     name="okbutton"
     yestext="OK"/>
  </notification>

  <notification
   icon="alertmodal.tga"
   name="ForceCloseChatterBoxSession"
   type="alertmodal">
Your chat session with [NAME] must close.
[REASON]
    <usetemplate
     name="okbutton"
     yestext="OK"/>
  </notification>

  <notification
   icon="alertmodal.tga"
   name="Cannot_Purchase_an_Attachment"
   type="alertmodal">
You cannot buy an object while it is attached.
  <tag>fail</tag>
  </notification>

  <notification
   icon="alertmodal.tga"
   label="About Requests for the Debit Permission"
   name="DebitPermissionDetails"
   type="alertmodal">
Granting this request gives a script ongoing permission to take Linden dollars (L$) from your account. To revoke this permission, the object owner must delete the object or reset the scripts in the object.
    <usetemplate
     name="okbutton"
     yestext="OK"/>
  </notification>

  <notification
   icon="alertmodal.tga"
   name="AutoWearNewClothing"
   type="alertmodal">
Would you like to automatically wear the clothing you are about to create?
    <tag>confirm</tag>
    <usetemplate
     ignoretext="Wear the clothing I create while editing My Appearance"
     name="okcancelignore"
     notext="No"
     yestext="Yes"/>
  </notification>

  <notification
   icon="alertmodal.tga"
   name="NotAgeVerified"
   type="alertmodal">
    The location you're trying to visit is restricted to residents age 18 and over.
    <tag>fail</tag>
    <usetemplate
     ignoretext="I am not old enough to visit age restricted areas."
     name="okignore"
     yestext="OK"/>
  </notification>

  <notification
   icon="notifytip.tga"
   name="NotAgeVerified_Notify"
   type="notifytip">
    Location restricted to age 18 and over.
    <tag>fail</tag>
  </notification>

  <notification
   icon="alertmodal.tga"
   name="Cannot enter parcel: no payment info on file"
   type="alertmodal">
You must have payment information on file to visit this area.  Do you want to go to the [CURRENT_GRID] website and set this up?

[_URL]
    <tag>confirm</tag>
    <url option="0" name="url">

			https://secondlife.com/account/
    </url>
    <usetemplate
     ignoretext="I lack payment information on file"
     name="okcancelignore"
     notext="No"
     yestext="Yes"/>
  </notification>

  <notification
   icon="alertmodal.tga"
   name="MissingString"
   type="alertmodal">
The string [STRING_NAME] is missing from strings.xml.
  </notification>

  <notification
   icon="alert.tga"  
   name="EnableMediaFilter"
   type="alert"> 
Playing media or music can expose your identity to sites outside [CURRENT_GRID]. You can enable a filter that will allow you to select which sites will receive media requests, and give you better control over your privacy.

Enable the media filter?
(You can change this option later under Preferences &gt; Sound &amp; Media.)
   <form name="form">
    <button
         index="0"
         name="Enable"
         text="Enable"/>
        <button
         index="1"
         name="Disable"
         text="Disable"/>
   </form>
  </notification>

  <notification
   icon="alert.tga"  
   name="MediaAlert"
   type="alert"> 
This parcel provides media from:

Domain: [MEDIADOMAIN]
URL: [MEDIAURL]
   <form name="form">
    <button
         index="0"
         name="Allow"
         text="Allow"/>
        <button
         index="1"
         name="Deny"
         text="Deny"/>
   </form>
  </notification>

  <notification
   icon="alert.tga"  
   name="MediaAlert2"
   type="alert"> 
Do you want to remember your choice and [LCONDITION] allow media from this source?

Domain: [MEDIADOMAIN]
URL: [MEDIAURL]
   <form name="form">
    <button
         index="0"
         name="Do Now"
         text="[ACTION] Now"/>
        <button
         index="1"   
         name="RememberDomain"
         text="[CONDITION] Allow This Domain"/>
        <button
         index="2"
         name="RememberURL"
         text="[CONDITION] Allow This URL"/>
   </form>
  </notification>

  <notification
   icon="alert.tga"  
   name="MediaAlertSingle"
   type="alert"> 
This parcel provides media from:

Domain: [MEDIADOMAIN]
URL: [MEDIAURL]
   <form name="form">
		<button
         index="0"
         name="Allow"
         text="Allow"/>
        <button
         index="1"
         name="Deny"
         text="Deny"/>
        <button
         index="2"   
         name="BlacklistDomain"
         text="Blacklist"/>
        <button
         index="3"   
         name="WhitelistDomain"
         text="Whitelist"/>
   </form>
  </notification>

  <notification
   icon="alert.tga"  
   name="AudioAlert"
   type="alert"> 
This parcel provides music from:

Domain: [AUDIODOMAIN]
URL: [AUDIOURL]
   <form name="form">
    <button
         index="0"
         name="Allow"
         text="Allow"/>
        <button
         index="1"
         name="Deny"
         text="Deny"/>
   </form>
  </notification>

  <notification
   icon="alert.tga"  
   name="AudioAlert2"
   type="alert"> 
Do you want to remember your choice and [LCONDITION] allow music from this source?

Domain: [AUDIODOMAIN]
URL: [AUDIOURL]
   <form name="form">
    <button
         index="0"
         name="Do Now"
         text="[ACTION] Now"/>
        <button
         index="1"   
         name="RememberDomain"
         text="[CONDITION] Allow This Domain"/>
        <button
         index="2"
         name="RememberURL"
         text="[CONDITION] Allow This URL"/>
   </form>
  </notification>
  
  <notification
   icon="alert.tga"  
   name="AudioAlertSingle"
   type="alert"> 
Do you want to remember your choice and [LCONDITION] allow music from this source?

Domain: [AUDIODOMAIN]
URL: [AUDIOURL]
   <form name="form">
		<button
         index="0"
         name="Allow"
         text="Allow"/>
        <button
         index="1"
         name="Deny"
         text="Deny"/>
        <button
         index="2"   
         name="BlacklistDomain"
         text="Blacklist"/>
        <button
         index="3"
         name="WhitelistDomain"
         text="Whitelist"/>
   </form>
  </notification>

  <notification
   icon="notifytip.tga"
   name="SystemMessageTip"
   type="notifytip">
[MESSAGE]
  </notification>
  
  <notification
   icon="notifytip.tga"
   name="ChatSystemMessageTip"
   log_to_chat="true"
   type="notifytip">
[MESSAGE]
  </notification>

  <notification
   icon="notifytip.tga"
   name="IMSystemMessageTip"
   log_to_im="true"   
   log_to_chat="false"   
   type="notifytip">
[MESSAGE]
  </notification>

  <notification
   icon="notifytip.tga"
   name="ChatSystemMessageTip"
   type="notifytip"
   log_to_chat="true">
[MESSAGE]
  </notification>

  <notification
   icon="notifytip.tga"
   name="Cancelled"
   type="notifytip">
Cancelled.
  </notification>

  <notification
   icon="notifytip.tga"
   name="CancelledAttach"
   type="notifytip">
Cancelled Attach.
  </notification>

  <notification
   icon="notifytip.tga"
   name="ReplacedMissingWearable"
   type="notifytip">
Replaced missing clothing/body part with default.
  </notification>

  <notification
   icon="groupnotify"
   name="GroupNotice"
   persist="true"
   type="groupnotify">
[SENDER], [GROUP]
Topic: [SUBJECT], Message: [MESSAGE]
    <tag>group</tag>
  </notification>

  <notification
   icon="notifytip.tga"
   name="FriendOnlineOffline"
   log_to_chat="false"
   type="notifytip">
    <tag>friendship</tag>
[NAME] is [STATUS].
    <unique combine="cancel_old">
      <context>NAME</context>
    </unique>
  </notification>

  <notification
   icon="notifytip.tga"
   name="AddSelfFriend"
   type="notifytip">
    <tag>friendship</tag>
Although you&apos;re very nice, you can&apos;t add yourself as a friend.
  </notification>

  <notification
   icon="notifytip.tga"
   name="AddSelfRenderExceptions"
   type="notifytip">
You can&apos;t add yourself to the rendering exceptions list.
  </notification>

  <notification
   icon="notifytip.tga"
   name="UploadingAuctionSnapshot"
   type="notifytip">
Uploading in-world and web site snapshots.
(Takes about 5 minutes.)
  </notification>

  <notification
   icon="notify.tga"
   name="UploadPayment"
   persist="true"
   type="notify">
You paid L$[AMOUNT] to upload.
<tag>funds</tag>
  </notification>

  <notification
   icon="notifytip.tga"
   name="UploadWebSnapshotDone"
   type="notifytip">
Web site snapshot upload done.
  </notification>

  <notification
   icon="notifytip.tga"
   name="UploadSnapshotDone"
   type="notifytip">
In-world snapshot upload is done.
  </notification>

  <notification
   icon="notifytip.tga"
   name="TerrainDownloaded"
   type="notifytip">
Terrain.raw downloaded.
  </notification>

  <notification
   icon="notifytip.tga"
   name="GestureMissing"
   type="notifytip">
Gesture [NAME] is missing from the database.
  <tag>fail</tag>
  </notification>

  <notification
   icon="notifytip.tga"
   name="UnableToLoadGesture"
   type="notifytip">
Unable to load gesture [NAME].
  <tag>fail</tag>
  </notification>

  <notification
   icon="notifytip.tga"
   name="LandmarkMissing"
   type="notifytip">
Landmark is missing from the database.
  <tag>fail</tag>
  </notification>

  <notification
   icon="notifytip.tga"
   name="UnableToLoadLandmark"
   type="notifytip">
Unable to load the landmark.  Please try again.
  <tag>fail</tag>
  </notification>

  <notification
   icon="notifytip.tga"
   name="CapsKeyOn"
   type="notifytip">
Your Caps Lock key is on.
This might affect your password.
  </notification>

  <notification
   icon="notifytip.tga"
   name="NotecardMissing"
   type="notifytip">
Notecard is missing from the database.
  <tag>fail</tag>
  </notification>

  <notification
   icon="notifytip.tga"
   name="NotecardNoPermissions"
   type="notifytip">
You do not have permission to view this notecard.
  <tag>fail</tag>
  </notification>

  <notification
   icon="notifytip.tga"
   name="RezItemNoPermissions"
   type="notifytip">
Insufficient permissions to rez the object(s).
  <tag>fail</tag>
  </notification>

  <notification
   icon="notifytip.tga"
   name="IMAcrossParentEstates"
   type="notifytip">
Unable to send IM across parent estates.
  </notification>

  <notification
   icon="notifytip.tga"
   name="TransferInventoryAcrossParentEstates"
   type="notifytip">
Unable to transfer inventory across parent estates.
  </notification>

  <notification
   icon="notifytip.tga"
   name="UnableToLoadNotecard"
   type="notifytip">
Unable to load the notecard.
Please try again.
  <tag>fail</tag>
  </notification>

  <notification
   icon="notifytip.tga"
   name="ScriptMissing"
   type="notifytip">
Script is missing from the database.
  <tag>fail</tag>
  </notification>

  <notification
   icon="notifytip.tga"
   name="ScriptNoPermissions"
   type="notifytip">
Insufficient permissions to view the script.
  <tag>fail</tag>
  </notification>

  <notification
   icon="notifytip.tga"
   name="UnableToLoadScript"
   type="notifytip">
Unable to load the script.  Please try again.
  <tag>fail</tag>
  </notification>

  <notification
   icon="notifytip.tga"
   name="IncompleteInventory"
   type="notifytip">
Some of the contents are you trying to share cannot be given/transferred just yet. Please try offering these items again in a bit.
  <tag>fail</tag>
  </notification>

  <notification
   icon="notifytip.tga"
   name="IncompleteInventoryItem"
   type="notifytip">
The item you are accessing is not yet locally available. Please try again in a minute.
  <tag>fail</tag>
  </notification>

  <notification
   icon="notifytip.tga"
   name="CannotModifyProtectedCategories"
   type="notifytip">
You cannot modify protected categories.
  <tag>fail</tag>
  </notification>

  <notification
   icon="notifytip.tga"
   name="CannotRemoveProtectedCategories"
   type="notifytip">
You cannot remove protected categories.
  <tag>fail</tag>
  </notification>

  <notification
   icon="notifytip.tga"
   name="OfferedCard"
   type="notifytip">
You have offered a calling card to [NAME].
  </notification>

  <notification
   icon="notifytip.tga"
   name="UnableToBuyWhileDownloading"
   type="notifytip">
Unable to buy while downloading object data.
Please try again.
  <tag>fail</tag>
  </notification>

  <notification
   icon="notifytip.tga"
   name="UnableToLinkWhileDownloading"
   type="notifytip">
Unable to link while downloading object data.
Please try again.
  <tag>fail</tag>
  </notification>

  <notification
   icon="notifytip.tga"
   name="CannotBuyObjectsFromDifferentOwners"
   type="notifytip">
You can only buy objects from one owner at a time.
Please select a single object.
  <tag>fail</tag>
  </notification>

  <notification
   icon="notifytip.tga"
   name="ObjectNotForSale"
   type="notifytip">
This object is not for sale.
  <tag>fail</tag>
  </notification>

  <notification
   icon="notifytip.tga"
   name="EnteringGodMode"
   type="notifytip">
Entering god mode, level [LEVEL]
  </notification>

  <notification
   icon="notifytip.tga"
   name="LeavingGodMode"
   type="notifytip">
Now leaving god mode, level [LEVEL]
  </notification>

  <notification
   icon="notifytip.tga"
   name="CopyFailed"
   type="notifytip">
You do not have permission to copy this.
  <tag>fail</tag>
  </notification>

  <notification
   icon="notifytip.tga"
   name="InventoryAccepted"
   log_to_im="true"   
   log_to_chat="false"
   type="notifytip">
[NAME] received your inventory offer.
  </notification>

  <notification
   icon="notifytip.tga"
   name="InventoryDeclined"
   log_to_im="true"   
   log_to_chat="false"
   type="notifytip">
[NAME] declined your inventory offer.
  </notification>

  <notification
   icon="notifytip.tga"
   name="ObjectMessage"
   type="notifytip">
[NAME]: [MESSAGE]
  </notification>

  <notification
   icon="notifytip.tga"
   name="CallingCardAccepted"
   type="notifytip">
Your calling card was accepted.
  </notification>

  <notification
   icon="notifytip.tga"
   name="CallingCardDeclined"
   type="notifytip">
Your calling card was declined.
  </notification>

  <notification
 icon="notifytip.tga"
 name="TeleportToLandmark"
 type="notifytip">
    To teleport to locations like &apos;[NAME]&apos;, click on the &quot;Places&quot; button,
    then select the Landmarks tab in the window that opens. Click on any
    landmark to select it, then click &apos;Teleport&apos; at the bottom of the window.
    (You can also double-click on the landmark, or right-click it and
    choose &apos;Teleport&apos;.)
  </notification>

  <notification
   icon="notifytip.tga"
   name="TeleportToPerson"
   type="notifytip">
    To open a private conversation with someone, right-click on their avatar and choose &apos;IM&apos; from the menu.
  </notification>

  <notification
   icon="notifytip.tga"
   name="CantSelectLandFromMultipleRegions"
   type="notifytip">
Selected land is not all in the same region.
Try selecting a smaller piece of land.
  <tag>fail</tag>
  </notification>

  <notification
   icon="notifytip.tga"
   name="SearchWordBanned"
   type="notifytip">
Some terms in your search query were excluded due to content restrictions as clarified in the Community Standards.
  <tag>fail</tag>
  </notification>

  <notification
   icon="notifytip.tga"
   name="NoContentToSearch"
   type="notifytip">
Please select at least one type of content to search (General, Moderate, or Adult).
  <tag>fail</tag>
  </notification>

  <notification
   icon="notify.tga"
   name="SystemMessage"
   persist="true"
   type="notify">
[MESSAGE]
  </notification>

  <notification
   icon="notify.tga"
  name="FlickrConnect"
   type="notifytip">
   [MESSAGE]
  </notification>

  <notification
   icon="notify.tga"
   name="PaymentReceived"
   log_to_im="true"   
   persist="true"
   type="notify">
    <tag>funds</tag>
[MESSAGE]
  </notification>

  <notification
   icon="notify.tga"
   name="PaymentSent"
   log_to_im="true"   
   persist="true"
   type="notify">
    <tag>funds</tag>
[MESSAGE]
  </notification>

  <notification
   icon="notify.tga"
   name="PaymentFailure"
   persist="true"
   type="notify">
    <tag>funds</tag>
[MESSAGE]
  </notification>

   <!-- EventNotification couldn't be persist since server decide is it necessary to notify 
   user about subscribed event via LLEventNotifier-->
  <notification
   icon="notify.tga"
   name="EventNotification"
   type="notify">
Event Notification:

[NAME]
[DATE]
    <form name="form">
      <button
       index="0"
       name="Details"
       text="Details"/>
      <button
       index="1"
       name="Cancel"
       text="Cancel"/>
    </form>
  </notification>

  <notification
   icon="notify.tga"
   name="TransferObjectsHighlighted"
   persist="true"
   type="notify">
All objects on this parcel that will transfer to the purchaser of this parcel are now highlighted.

* Trees and grasses that will transfer are not highlighted.
    <form name="form">
      <button
       index="0"
       name="Done"
       text="Done"/>
    </form>
  </notification>

  <notification
   icon="notify.tga"
   name="DeactivatedGesturesTrigger"
   persist="true"
   type="notify">
Deactivated gestures with same trigger:
[NAMES]
  </notification>

  <notification
   icon="notify.tga"
   name="NoQuickTime"
   persist="true"
   type="notify">
Apple&apos;s QuickTime software does not appear to be installed on your system.
If you want to view streaming media on parcels that support it you should go to the [http://www.apple.com/quicktime QuickTime site] and install the QuickTime Player.
  <tag>fail</tag>
  </notification>

  <notification
   icon="notify.tga"
   name="NoPlugin"
   persist="true"
   type="notify">
No Media Plugin was found to handle the "[MIME_TYPE]" mime type.  Media of this type will be unavailable.
  <tag>fail</tag>
    <unique>
      <context>MIME_TYPE</context>
    </unique>

  </notification>
  <notification
   icon="alertmodal.tga"
   name="MediaPluginFailed"
   type="alertmodal">
The following Media Plugin has failed:
    [PLUGIN]

Please re-install the plugin or contact the vendor if you continue to experience problems.
  <tag>fail</tag>
    <form name="form">
      <ignore name="ignore"
       text="A Media Plugin fails to run"/>
    </form>
  </notification>
  <notification
   icon="notify.tga"
   name="OwnedObjectsReturned"
   persist="true"
   type="notify">
The objects you own on the selected parcel of land have been returned back to your inventory.
  </notification>

  <notification
   icon="notify.tga"
   name="OtherObjectsReturned"
   persist="true"
   type="notify">
The objects on the selected parcel of land that is owned by [NAME] have been returned to his or her inventory.
  </notification>

  <notification
   icon="notify.tga"
   name="OtherObjectsReturned2"
   persist="true"
   type="notify">
The objects on the selected parcel of land owned by the resident &apos;[NAME]&apos; have been returned to their owner.
  </notification>

  <notification
   icon="notify.tga"
   name="GroupObjectsReturned"
   persist="true"
   type="notify">
The objects on the selected parcel of land shared with the group &lt;nolink&gt;[GROUPNAME]&lt;/nolink&gt; have been returned back to their owner&apos;s inventory.
Transferable deeded objects have been returned to their previous owners.
Non-transferable objects that are deeded to the group have been deleted.
    <tag>group</tag>
  </notification>

  <notification
   icon="notify.tga"
   name="UnOwnedObjectsReturned"
   persist="true"
   type="notify">
The objects on the selected parcel that are *NOT* owned by you have been returned to their owners.
  </notification>

  <notification
   icon="notify.tga"
   name="ServerObjectMessage"
   log_to_im="true"   
   persist="true"
   type="notify">
Message from [NAME]:
&lt;nolink&gt;[MSG]&lt;/nolink&gt;
  </notification>

  <notification
   icon="notify.tga"
   name="NotSafe"
   persist="true"
   type="notify">
    <unique/>
This land has damage enabled.
You can be hurt here. If you die, you will be teleported to your home location.
  </notification>

  <notification
   icon="notify.tga"
   name="NoFly"
   persist="true"
   type="notify">
    <unique/>
   <tag>fail</tag>
This area has flying disabled.
You cannot fly here.
  </notification>

  <notification
   icon="notify.tga"
   name="PushRestricted"
   persist="true"
   type="notify">
    <unique/>    
This area does not allow pushing. You can&apos;t push others here unless you own the land.
  </notification>

  <notification
   icon="notify.tga"
   name="NoVoice"
   persist="true"
   type="notify">
    <unique/>    
This area has voice chat disabled. You will not be able to use voice chat here.
    <tag>voice</tag>
  </notification>

  <notification
   icon="notify.tga"
   name="NoBuild"
   persist="true"
   type="notify">
    <unique/>    
This area has building disabled. You can&apos;t build or rez objects here.
  </notification>

  <notification
     icon="alertmodal.tga"
     name="PathfindingDirty"
     persist="true"
     type="alertmodal">
    <unique/>
The region has pending pathfinding changes.  If you have build rights, you may rebake the region by clicking on the “Rebake” button.
    <usetemplate
     name="okcancelbuttons"
     yestext="Rebake"
     notext="Close" />
  </notification>

  <notification
   icon="notify.tga"
   name="PathfindingDirtyRebake"
   persist="true"
   type="notify">
   <unique/>
   The region has pending pathfinding changes.  If you have build rights, you may rebake the region by clicking on the “Rebake region” button.
   <usetemplate
     name="okbutton"
     yestext="Rebake region"
   />
  </notification>

  <notification
     icon="notify.tga"
     name="DynamicPathfindingDisabled"
     persist="true"
     type="notify">
    <unique/>
    Dynamic pathfinding is not enabled on this region.  Scripted objects using pathfinding LSL calls may not operate as expected on this region.
  </notification>

  <notification
   icon="alertmodal.tga"
   name="PathfindingCannotRebakeNavmesh"
   type="alertmodal">
    <unique/>
    An error occurred.  There may be a network or server problem, or you may not have build rights.  Sometimes logging out and back in will solve this problem.
    <usetemplate
     name="okbutton"
     yestext="OK"
     />
  </notification>

  <notification
   icon="notify.tga"
   name="SeeAvatars"
   persist="true"
   type="notify">
    <unique/>    
This parcel hides avatars and text chat from another parcel.   You can&apos;t see other residents outside the parcel, and those outside are not able to see you.  Regular text chat on channel 0 is also blocked.
  </notification>

  <notification
   icon="notify.tga"
   name="ScriptsStopped"
   persist="true"
   type="notify">
An administrator has temporarily stopped scripts in this region.
  </notification>

  <notification
   icon="notify.tga"
   name="ScriptsNotRunning"
   persist="true"
   type="notify">
This region is not running any scripts.
  </notification>

  <notification
   icon="notify.tga"
   name="NoOutsideScripts"
   persist="true"
   type="notify">
   <tag>fail</tag>
This land has outside scripts disabled.

No scripts will work here except those belonging to the land owner.
  </notification>

  <notification
   icon="notify.tga"
   name="ClaimPublicLand"
   persist="true"
   type="notify">
You can only claim public land that is in the same region as you.
  <tag>fail</tag>
  </notification>

  <notification
   icon="notify.tga"
   name="RegionTPAccessBlocked"
   persist="false"
   type="notify">
   <tag>fail</tag>
    The region you're trying to visit contains content exceeding your current preferences.  You can change your preferences using Avatar &gt; Preferences &gt; General.
  </notification>

  <notification
	icon="notify.tga"
   name="RegionAboutToShutdown"
   persist="false"
   type="notify">
    <tag>fail</tag>
    The region you're trying to enter is about to shut down.
  </notification>
  
  <notification
	icon="notify.tga"
	name="URBannedFromRegion"
   persist="true"
	type="notify">
   <tag>fail</tag>
You are banned from the region.
  </notification>

  <notification
	icon="notify.tga"
	name="NoTeenGridAccess"
   persist="true"
	type="notify">
   <tag>fail</tag>
Your account cannot connect to this teen grid region.
  </notification>

  <notification
	icon="notify.tga"
	name="ImproperPaymentStatus"
   persist="true"
	type="notify">
   <tag>fail</tag>
You do not have proper payment status to enter this region.
  </notification>

  <notification
	icon="notify.tga"
	name="MustGetAgeRegion"
   persist="true"
	type="notify">
   <tag>fail</tag>
You must be age 18 or over to enter this region.
  </notification>

  <notification
	icon="notify.tga"
	name="MustGetAgeParcel"
   persist="true"
	type="notify">
   <tag>fail</tag>
    You must be age 18 or over to enter this parcel.
  </notification>

  <notification
	icon="notify.tga"
	name="NoDestRegion"
   persist="true"
	type="notify">
   <tag>fail</tag>
No destination region found.
  </notification>

  <notification
	icon="notify.tga"
	name="NotAllowedInDest"
   persist="true"
	type="notify">
   <tag>fail</tag>
You are not allowed into the destination.
  </notification>

  <notification
	icon="notify.tga"
	name="RegionParcelBan"
   persist="true"
	type="notify">
   <tag>fail</tag>
Cannot region cross into banned parcel. Try another way.
  </notification>

  <notification
	icon="notify.tga"
	name="TelehubRedirect"
   persist="true"
	type="notify">
   <tag>fail</tag>
You have been redirected to a telehub.
  </notification>

  <notification
	icon="notify.tga"
	name="CouldntTPCloser"
   persist="true"
	type="notify">
   <tag>fail</tag>
Could not teleport closer to destination.
  </notification>

  <notification
	icon="notify.tga"
	name="TPCancelled"
   persist="true"
	type="notify">
Teleport canceled.
  </notification>

  <notification
	icon="notify.tga"
	name="FullRegionTryAgain"
   persist="true"
	type="notify">
   <tag>fail</tag>
The region you are attempting to enter is currently full.
Please try again in a few moments.
  </notification>

  <notification
	icon="notify.tga"
	name="GeneralFailure"
   persist="true"
	type="notify">
   <tag>fail</tag>
General failure.
  </notification>

  <notification
	icon="notify.tga"
	name="RoutedWrongRegion"
   persist="true"
	type="notify">
   <tag>fail</tag>
Routed to wrong region. Please try again.
  </notification>

  <notification
	icon="notify.tga"
	name="NoValidAgentID"
   persist="true"
	type="notify">
   <tag>fail</tag>
No valid agent id.
  </notification>

  <notification
	icon="notify.tga"
	name="NoValidSession"
   persist="true"
	type="notify">
   <tag>fail</tag>
No valid session id.
  </notification>

  <notification
	icon="notify.tga"
	name="NoValidCircuit"
   persist="true"
	type="notify">
   <tag>fail</tag>
No valid circuit code.
  </notification>

  <notification
	icon="notify.tga"
	name="NoPendingConnection"
   persist="true"
	type="notify">
   <tag>fail</tag>
Unable to create pending connection.
  </notification>

  <notification
	icon="notify.tga"
	name="InternalUsherError"
   persist="true"
	type="notify">
   <tag>fail</tag>
Internal error attempting to connect agent usher.
  </notification>

  <notification
	icon="notify.tga"
	name="NoGoodTPDestination"
   persist="true"
	type="notify">
   <tag>fail</tag>
Unable to find a good teleport destination in this region.
  </notification>

  <notification
	icon="notify.tga"
	name="InternalErrorRegionResolver"
   persist="true"
	type="notify">
   <tag>fail</tag>
Internal error attempting to activate region resolver.
  </notification>

  <notification
	icon="notify.tga"
	name="NoValidLanding"
   persist="true"
	type="notify">
   <tag>fail</tag>
A valid landing point could not be found.
  </notification>

  <notification
	icon="notify.tga"
	name="NoValidParcel"
   persist="true"
	type="notify">
   <tag>fail</tag>
No valid parcel could be found.
  </notification>

  <notification
   icon="notify.tga"
   name="ObjectGiveItem"
   type="offer">
An object named &lt;nolink&gt;[OBJECTFROMNAME]&lt;/nolink&gt; owned by [NAME_SLURL] has given you this [OBJECTTYPE]:
&lt;nolink&gt;[ITEM_SLURL]&lt;/nolink&gt;
    <form name="form">
      <button
       index="0"
       name="Keep"
       text="Accept"/>
      <button
       index="1"
       name="Discard"
       text="Discard"/>
      <button
       index="2"
       name="Mute"
       text="Mute Owner"/>
    </form>
  </notification>

  <notification
   icon="notify.tga"
   name="OwnObjectGiveItem"
   type="offer">
Your object named &lt;nolink&gt;[OBJECTFROMNAME]&lt;/nolink&gt; has given you this [OBJECTTYPE]:
&lt;nolink&gt;[ITEM_SLURL]&lt;/nolink&gt;
    <form name="form">
      <button
       index="0"
       name="Keep"
       text="Accept"/>
      <button
       index="1"
       name="Discard"
       text="Discard"/>
    </form>
  </notification>

  <!-- FS:Ansariel: WARNING: Read LLOfferInfo::forceResponse in llviewermessage.cpp before changing the button order!!! -->
  <notification
   icon="notify.tga"
   name="UserGiveItem"
   label="Inventory offer from [NAME_LABEL]"
   log_to_im ="true"
   type="offer"
   sound="UISndInventoryOffer">
[NAME_SLURL] has given you this [OBJECTTYPE]:
[ITEM_SLURL]
Do you want to keep it? "Mute" will block all future offers or messages from [NAME_SLURL].
    <form name="form">
      <button
       index="3"
       name="Show"
       text="Show"/>
      <button
       index="0"
       name="Keep"
       text="Accept"/>
      <button
       index="1"
       name="Discard"
       text="Discard"/>
      <button
       index="2"
       name="Mute"
       text="Mute Sender"/>
    </form>
  </notification>

  <notification
   icon="notify.tga"
   name="UserGiveItemLegacy"
   label="Inventory offer from [NAME_LABEL]"
   log_to_im ="true"
   type="offer"
   sound="UISndInventoryOffer">
[NAME_SLURL] has given you this [OBJECTTYPE]:
[ITEM_SLURL]
Do you want to keep it? "Mute" will block all future offers or messages from [NAME_SLURL].
    <form name="form">
      <button
       index="3"
       name="Show"
       text="Show"/>
      <button
       index="0"
       name="Accept"
       text="Accept"/>
      <button
       index="1"
       name="Discard"
       text="Discard"/>
      <button
       index="6"
       name="ShowSilent"
       text="(Show)"/>
      <button
       index="4"
       name="AcceptSilent"
       text="(Accept)"/>
      <button
       index="5"
       name="DiscardSilent"
       text="(Discard)"/>
      <button
       index="2"
       name="Mute"
       text="Mute Sender"/>
    </form>
  </notification>

  <notification
   icon="notify.tga"
   name="GodMessage"
   persist="true"
   type="notify">
[NAME]

[MESSAGE]
  </notification>

  <notification
   icon="notify.tga"
   name="JoinGroup"
   persist="true"
   type="offer">
    <tag>group</tag>
[MESSAGE]
    <form name="form">
      <button
       index="0"
       name="Join"
       text="Join"/>
      <button
       index="1"
       name="Decline"
       text="Decline"/>
      <button
       index="2"
       name="Info"
       text="Info"/>
    </form>
  </notification>

  <notification
   icon="notify.tga"
   name="TeleportOffered"
   label="Teleport offer from [NAME_LABEL]"
   log_to_im="true"
   log_to_chat="false"
   fade_toast="false"
   type="offer"
   sound="UISndTeleportOffer">
[NAME_SLURL] has offered to teleport you to their location:

[MESSAGE]
&lt;icon&gt;[MATURITY_ICON]&lt;/icon&gt; - [MATURITY_STR]
    <tag>confirm</tag>
    <form name="form">
      <button
       index="0"
       name="Teleport"
       text="Teleport"/>
      <button
       index="1"
       name="Cancel"
       text="Cancel"/>
    </form>
  </notification>

  <notification
   icon="notify.tga"
   name="TeleportOffered_MaturityExceeded"
   log_to_im="true"
   log_to_chat="false"
   type="offer"
   sound="UISndTeleportOffer">
[NAME_SLURL] has offered to teleport you to their location:

[MESSAGE]
&lt;icon&gt;[MATURITY_ICON]&lt;/icon&gt; - [MATURITY_STR]

This region contains [REGION_CONTENT_MATURITY] content, but your current preferences are set to exclude [REGION_CONTENT_MATURITY] content.  We can change your preferences and continue with the teleport, or you can cancel this teleport.
    <tag>confirm</tag>
    <form name="form">
      <button
       index="0"
       name="Teleport"
       text="Change and Continue"/>
      <button
       index="1"
       name="Cancel"
       text="Cancel"/>
    </form>
  </notification>

  <notification
   icon="notify.tga"
   name="TeleportOffered_MaturityBlocked"
   log_to_im="true"
   log_to_chat="false"
   type="notifytip"
   sound="UISndTeleportOffer">
[NAME_SLURL] has offered to teleport you to their location:

[MESSAGE]
&lt;icon&gt;[MATURITY_ICON]&lt;/icon&gt; - [MATURITY_STR]

However, this region contains content accessible to adults only.
    <tag>fail</tag>
  </notification>

  <notification
   icon="notify.tga"
   name="TeleportOffered_SLUrl"
   label="Teleport offer from [NAME_LABEL]"
   log_to_im="true"
   log_to_chat="false"
   type="offer"
   sound="UISndTeleportOffer">
[NAME_SLURL] has offered to teleport you to their location ([POS_SLURL]):

[MESSAGE]
&lt;icon&gt;[MATURITY_ICON]&lt;/icon&gt; - [MATURITY_STR]
    <tag>confirm</tag>
    <form name="form">
      <button
       index="0"
       name="Teleport"
       text="Teleport"/>
      <button
       index="1"
       name="Cancel"
       text="Cancel"/>
    </form>
  </notification>

  <notification
   icon="notify.tga"
   name="TeleportOffered_MaturityExceeded_SLUrl"
   log_to_im="true"
   log_to_chat="false"
   type="offer"
   sound="UISndTeleportOffer">
[NAME_SLURL] has offered to teleport you to their location ([POS_SLURL]):

[MESSAGE]
&lt;icon&gt;[MATURITY_ICON]&lt;/icon&gt; - [MATURITY_STR]

This region contains [REGION_CONTENT_MATURITY] content, but your current preferences are set to exclude [REGION_CONTENT_MATURITY] content.  We can change your preferences and continue with the teleport, or you can cancel this teleport.
    <tag>confirm</tag>
    <form name="form">
      <button
       index="0"
       name="Teleport"
       text="Change and Continue"/>
      <button
       index="1"
       name="Cancel"
       text="Cancel"/>
    </form>
  </notification>

  <notification
   icon="notify.tga"
   name="TeleportOffered_MaturityBlocked_SLUrl"
   log_to_im="true"
   log_to_chat="false"
   type="notifytip"
   sound="UISndTeleportOffer">
[NAME_SLURL] has offered to teleport you to their location ([POS_SLURL]):

[MESSAGE]
&lt;icon&gt;[MATURITY_ICON]&lt;/icon&gt; - [MATURITY_STR]

However, this region contains content accessible to adults only.
    <tag>fail</tag>
  </notification>

  <notification
   icon="notify.tga"
   name="TeleportOfferSent"
   log_to_im="true"
   log_to_chat="false"
   show_toast="false"
   type="notify">
	Teleport offer sent to [TO_NAME]
  </notification>

  <notification
   icon="notify.tga"
   name="TeleportRequest"
   log_to_im="true"
   fade_toast="false"
   type="offer">
[NAME_SLURL] is requesting to be teleported to your location.
[MESSAGE]

Offer a teleport?
    <tag>confirm</tag>
    <form name="form">
      <button
       index="0"
       name="Yes"
       text="Yes"/>
      <button
       index="1"
       name="No"
       text="No"/>
    </form>
  </notification>

  <notification
   icon="notify.tga"
   name="GotoURL"
   persist="true"
   type="notify">
[MESSAGE]
[URL]
    <form name="form">
      <button
       index="0"
       name="Later"
       text="Later"/>
      <button
       index="1"
       name="GoNow..."
       text="Go Now..."/>
    </form>
  </notification>

  <notification
   icon="notify.tga"
   name="OfferFriendship"
   label="Friendship offer from [NAME_LABEL]"
   log_to_im="true"
   type="offer">
    <tag>friendship</tag>
    <tag>confirm</tag>
[NAME_SLURL] is offering friendship.

[MESSAGE]

(By default, you will be able to see each other&apos;s online status.)
    <form name="form">
      <button
       index="0"
       name="Accept"
       text="Accept"/>
      <button
       index="1"
       name="Decline"
       text="Decline"/>
    </form>
  </notification>

  <notification
   icon="notify.tga"
   name="FriendshipOffered"
   log_to_im="true"   
   type="notify">
    <tag>friendship</tag>
	You have offered friendship to [TO_NAME]
  </notification>

  <notification
   icon="notify.tga"
   name="OfferFriendshipNoMessage"
   label="Friendship offer from [NAME_LABEL]"
   persist="true"
   type="notify">
    <tag>friendship</tag>
[NAME_SLURL] is offering friendship.

(By default, you will be able to see each other&apos;s online status.)
    <form name="form">
      <button
       index="0"
       name="Accept"
       text="Accept"/>
      <button
       index="1"
       name="Decline"
       text="Decline"/>
    </form>
  </notification>

  <notification
   icon="notify.tga"
   name="FriendshipAccepted"
   log_to_im="true"   
   type="notify">
    <tag>friendship</tag>
&lt;nolink&gt;[NAME]&lt;/nolink&gt; accepted your friendship offer.
  </notification>

  <notification
   icon="notify.tga"
   name="FriendshipDeclined"
   log_to_im="true"   
   persist="true"
   type="notify">
    <tag>friendship</tag>
&lt;nolink&gt;[NAME]&lt;/nolink&gt; declined your friendship offer.
  </notification>
  
    <notification
   icon="notify.tga"
   name="FriendshipAcceptedByMe"
   log_to_im="true"   
   type="notify">
    <tag>friendship</tag>
Friendship offer accepted.
  </notification>

  <notification
   icon="notify.tga"
   name="FriendshipDeclinedByMe"
   log_to_im="true"   
   type="notify">
    <tag>friendship</tag>
Friendship offer declined.
  </notification>
  
  <notification
   icon="notify.tga"
   name="OfferCallingCard"
   persist="true"
   type="notify">
[NAME] is offering their calling card.
This will add a bookmark in your inventory so you can quickly IM this resident.
    <form name="form">
      <button
       index="0"
       name="Accept"
       text="Accept"/>
      <button
       index="1"
       name="Decline"
       text="Decline"/>
    </form>
  </notification>

  <notification
   icon="notify.tga"
   name="RegionRestartMinutes"
   show_toast="false"
   priority="high"
   type="notify">
The region "[NAME]" will restart in [MINUTES] minutes.
If you stay in this region when it shuts down, you will be logged out.
  </notification>

  <notification
   icon="notify.tga"
   name="RegionRestartSeconds"
   show_toast="false"
   priority="high"
   type="notify">
The region "[NAME]" will restart in [SECONDS] seconds.
If you stay in this region when it shuts down, you will be logged out.
  </notification>

  <notification
   icon="notify.tga"
   name="RegionRestartMinutesToast"
   priority="high"
   type="notify">
The region "[NAME]" will restart in [MINUTES] minutes.
If you stay in this region when it shuts down, you will be logged out.
  </notification>

  <notification
   icon="notify.tga"
   name="RegionRestartSecondsToast"
   priority="high"
   type="notify">
The region "[NAME]" will restart in [SECONDS] seconds.
If you stay in this region when it shuts down, you will be logged out.
  </notification>

  <notification
   icon="notify.tga"
   name="LoadWebPage"
   show_toast="false"
   type="notify">
Load web page [URL] ?

[MESSAGE]

From object: &lt;nolink&gt;[OBJECTNAME]&lt;/nolink&gt;, owner: [NAME_SLURL]
	<tag>confirm</tag>
    <form name="form">
      <button
       index="0"
       name="Gotopage"
       text="Go to page"/>
      <button
       index="1"
       name="Cancel"
       text="Cancel"/>
    </form>
  </notification>

  <notification
   icon="notify.tga"
   name="FailedToFindWearableUnnamed"
   persist="true"
   type="notify">
Failed to find [TYPE] in the database.
  <tag>fail</tag>
  </notification>

  <notification
   icon="notify.tga"
   name="FailedToFindWearable"
   persist="true"
   type="notify">
Failed to find [TYPE] named [DESC] in the database.
  <tag>fail</tag>
  </notification>

  <notification
   icon="notify.tga"
   name="InvalidWearable"
   persist="true"
   type="notify">
The item you are trying to wear uses a feature that your viewer cannot read. Please upgrade your version of [APP_NAME] to wear this item.
  <tag>fail</tag>
  </notification>

  <notification
   icon="notify.tga"
   name="ScriptQuestion"
   persist="true"
   type="notify">
&apos;&lt;nolink&gt;[OBJECTNAME]&lt;/nolink&gt;&apos;, an object owned by &apos;[NAME]&apos;, would like to:

[QUESTIONS]
Is this OK?
  <tag>confirm</tag>
    <form name="form">
      <button
       index="0"
       name="Yes"
       text="Yes"/>
      <button
       index="1"
       name="No"
       text="No"/>
      <button
       index="2"
       name="Mute"
       text="Block"/>
    </form>
  </notification>

  <notification
    icon="alertmodal.tga"
    name="ExperienceAcquireFailed"
    type="alertmodal">
Unable to acquire a new experience:
    [ERROR_MESSAGE]
    <tag>fail</tag>
    <usetemplate
      name="okbutton"
      yestext="OK"/>
  </notification>

  <notification
    icon="notify.tga"
    name="NotInGroupExperienceProfileMessage"
    persist="false"
    type="notify">
    A change to the experience group was ignored because the owner is not a member of the selected group.
  </notification>

  <notification
    icon="notify.tga"
    name="UneditableExperienceProfileMessage"
    persist="false"
    type="notify">
    The uneditable field '[field]' was ignored when updating the experience profile.
  </notification>

  <notification
    icon="notify.tga"
    name="RestrictedToOwnerExperienceProfileMessage"
    persist="false"
    type="notify">
    Ignored changes to the field '[field]' which can only be set by the experience owner.
  </notification>

  <notification
    icon="notify.tga"
    name="MaturityRatingExceedsOwnerExperienceProfileMessage"
    persist="false"
    type="notify">
    You may not set the maturity rating of an experience higher than that of the owner.
  </notification>

  <notification
    icon="notify.tga"
    name="RestrictedTermExperienceProfileMessage"
    persist="false"
    type="notify">
    The following terms prevented the update of the experience profile name and/or description: [extra_info]
  </notification>
  
  <notification
    icon="notify.tga"
    name="TeleportedHomeExperienceRemoved"
    persist="false"
    type="notify">
    You have been teleported from the region [region_name] for removing the experience secondlife:///app/experience/[public_id]/profile and are no longer permitted in the region.
    <form name="form">
      <ignore name="ignore"
              text="Kicked from region for removing an experience"/>
    </form>
  </notification>

  <notification
    icon="notify.tga"
    name="TrustedExperienceEntry"
    persist="false"
    type="notify">
    You have been allowed into the region [region_name] by participating in the key experience secondlife:///app/experience/[public_id]/profile removing this experience may kick you from the region.
    <form name="form">
      <ignore name="ignore"
              text="Allowed into a region by an experience"/>
    </form>
  </notification>

  <notification
    icon="notify.tga"
    name="TrustedExperiencesAvailable"
    persist="false"
    type="notify">
You do not have access to this destination. You may be allowed into the region by Accepting an experience below:

[EXPERIENCE_LIST]

Other Key Experiences may be available.
  </notification>
    

  <notification
    icon="notify.tga"
    name="ExperienceEvent"
    persist="false"
    type="notifytip">
    An object was allowed to [EventType] by the secondlife:///app/experience/[public_id]/profile experience.
    Owner: secondlife:///app/agent/[OwnerID]/inspect
    Object Name: [ObjectName]
    Parcel Name: [ParcelName]
  </notification>

  <notification
    icon="notify.tga"
    name="ExperienceEventAttachment"
    persist="false"
    type="notifytip">
    An attachment was allowed to [EventType] by the secondlife:///app/experience/[public_id]/profile experience.
    Owner: secondlife:///app/agent/[OwnerID]/inspect
  </notification>
  
  <notification
   icon="notify.tga"
   name="ScriptQuestionExperience"
   persist="false"
   fade_toast="false"
   type="notify">
&apos;&lt;nolink&gt;[OBJECTNAME]&lt;/nolink&gt;&apos;, an object owned by &apos;[NAME]&apos;, requests your participation in the [GRID_WIDE] experience:

[EXPERIENCE]

Once permission is granted you will not see this message again for this experience unless it is revoked from the experience profile.

Scripts associated with this experience will be able to do the following on regions where the experience is active: 

[QUESTIONS]Is this OK?

  <unique combine="combine_with_new">
    <context>experience</context>
  </unique>
  <tag>confirm</tag>
    <form name="form">
      <button
       index="3"
       name="BlockExperience"
       text="Block Experience"/>
      <button
        index="2"
        name="Mute"
        text="Block Object"/>
      <button
       index="0"
       name="Yes"
       text="Yes"/>
      <button
       index="1"
       name="No"
       text="No"/>
    </form>
  </notification>

  <notification
   icon="notify.tga"
   name="ScriptQuestionCaution"
   priority="critical"
   persist="true"
   type="notify">
The object &apos;&lt;nolink&gt;[OBJECTNAME]&lt;/nolink&gt;&apos; wants access to take money from your Linden Dollar account. If you allow this, it can take any or all of your money from you at any time, with no further warning or request.
   
Before allowing this access, make sure you know what the object is and why it is making this request, as well as whether you trust the creator. If you're not certain, click Deny.
  <tag>confirm</tag>
    <form name="form">
      <button
       index="0"
       name="Grant"
       text="Allow access"/>
      <button
       default="true"
       index="1"
       name="Deny"
       text="Deny"/>
    </form>
    <footer>
[FOOTERTEXT]
    </footer>
  </notification>

	<notification
   icon="notify.tga"
   name="ScriptDialog"
   show_toast="false"
   type="notify">
[NAME]&apos;s &apos;&lt;nolink&gt;[TITLE]&lt;/nolink&gt;&apos;
[MESSAGE]
    <form name="form">
      <button
       index="-2"
       name="Client_Side_Mute"
       text="Block"/>
      <button
       index="-1"
       name="Client_Side_Ignore"
       text="Ignore"/>
    </form>
  </notification>

  <notification
   icon="notify.tga"
   name="ScriptDialogGroup"
   show_toast="false"
   type="notify">
    <tag>group</tag>
&lt;nolink&gt;[GROUPNAME]&lt;/nolink&gt;&apos;s &apos;&lt;nolink&gt;[TITLE]&lt;/nolink&gt;&apos;
[MESSAGE]
    <form name="form">
      <button
       index="-2"
       name="Client_Side_Mute"
       text="Block"/>
      <button
       index="-1"
       name="Client_Side_Ignore"
       text="Ignore"/>
    </form>
  </notification>

<!--
  <notification
   icon="notify.tga"
   name="FirstBalanceIncrease"
   persist="true"
   type="notify">
   <tag>win</tag>
You just received L$[AMOUNT].
Your L$ balance is shown in the upper-right.
  </notification>

  <notification
   icon="notify.tga"
   name="FirstBalanceDecrease"
   persist="true"
   type="notify">
You just paid L$[AMOUNT].
Your L$ balance is shown in the upper-right.
  </notification>
-->

  <notification
   icon="notify.tga"
   name="BuyLindenDollarSuccess"
   persist="true"
   type="notify">
    <tag>funds</tag>
Thank you for your payment!

Your L$ balance will be updated when processing completes. If processing takes more than 20 mins, your transaction may be canceled. In that case, the purchase amount will be credited to your US$ balance.

The status of your payment can be checked on your Transaction History page on your [http://secondlife.com/account/ Dashboard]
  </notification>

  <notification
   icon="notify.tga"
   name="FirstOverrideKeys"
   persist="true"
   type="notify">
Your movement keys are now being handled by an object.
Try the arrow keys or AWSD to see what they do.
Some objects (like guns) require you to go into mouselook  to use them.
Press &apos;M&apos; to do this.
  </notification>

  <notification
   icon="notify.tga"
   name="FirstSandbox"
   persist="true"
   type="notify">
This is a sandbox area, and is meant to help residents learn how to build.

Things you build here will be deleted after you leave, so do not forget to right-click you items and choose &apos;Take&apos; to move your creation into your inventory.
  </notification>

  <notification
   icon="notifytip.tga"
   name="MaxListSelectMessage"
   type="notifytip">
You may only select up to [MAX_SELECT] items from this list.
  </notification>

  <notification
   icon="notify.tga"
   name="VoiceInviteP2P"
   type="notify">
[NAME] is inviting you to a Voice Chat call.
Click Accept to join the call or Decline to decline the invitation. Click mute to permanently block all messages this caller.
    <tag>confirm</tag>
    <tag>voice</tag>
    <unique>
      <context>NAME</context>
    </unique>
    <form name="form">
      <button
       index="0"
       name="Accept"
       text="Accept"/>
      <button
       index="1"
       name="Decline"
       text="Decline"/>
      <button
       index="2"
       name="Mute"
       text="Mute"/>
    </form>
  </notification>

  <notification
   icon="notify.tga"
   name="AutoUnmuteByIM"
   persist="true"
   type="notify">
[NAME] was sent an instant message and has been automatically unblocked.
  </notification>

  <notification
   icon="notify.tga"
   name="AutoUnmuteByMoney"
   persist="true"
   type="notify">
[NAME] was given money and has been automatically unblocked.
  </notification>

  <notification
   icon="notify.tga"
   name="AutoUnmuteByInventory"
   persist="true"
   type="notify">
[NAME] was offered inventory and has been automatically unblocked.
  </notification>

  <notification
   icon="notify.tga"
   name="VoiceInviteGroup"
   type="notify">
[NAME] has joined a Voice Chat call with the group &lt;nolink&gt;[GROUP]&lt;/nolink&gt;.
Click Accept to join the call or Decline to decline the invitation. Click mute to permanently block all messages from this caller.
    <tag>group</tag>
    <tag>confirm</tag>
    <tag>voice</tag>
    <unique>
      <context>NAME</context>
      <context>GROUP</context>
    </unique>
    <form name="form">
      <button
       index="0"
       name="Accept"
       text="Accept"/>
      <button
       index="1"
       name="Decline"
       text="Decline"/>
      <button
       index="2"
       name="Mute"
       text="Mute"/>
    </form>
  </notification>

  <notification
   icon="notify.tga"
   name="VoiceInviteAdHoc"
   type="notify">
[NAME] has joined a voice chat call with a conference chat.
Click Accept to join the call or Decline to decline the invitation. Click mute to permanently block all message from this caller.
  <tag>confirm</tag>
    <tag>voice</tag>
    <unique>
      <context>NAME</context>
    </unique>
    <form name="form">
      <button
       index="0"
       name="Accept"
       text="Accept"/>
      <button
       index="1"
       name="Decline"
       text="Decline"/>
      <button
       index="2"
       name="Mute"
       text="Mute"/>
    </form>
  </notification>

  <notification
   icon="notify.tga"
   name="InviteAdHoc"
   type="notify">
[NAME] is inviting you to a conference chat.
Click Accept to join the chat or Decline to decline the invitation. Click mute to permanently block all messages this caller.
  <tag>confirm</tag>
    <tag>voice</tag>
    <unique>
      <context>NAME</context>
    </unique>
    <form name="form">
      <button
       index="0"
       name="Accept"
       text="Accept"/>
      <button
       index="1"
       name="Decline"
       text="Decline"/>
      <button
       index="2"
       name="Mute"
       text="Mute"/>
    </form>
  </notification>

  <notification
   icon="notifytip.tga"
   name="VoiceChannelFull"
   type="notifytip">
The voice call you are trying to join, [VOICE_CHANNEL_NAME], has reached maximum capacity. Please try again later.
  <tag>fail</tag>
    <tag>voice</tag>
    <unique>
      <context>VOICE_CHANNEL_NAME</context>
    </unique>
  </notification>

  <notification
   icon="notifytip.tga"
   name="ProximalVoiceChannelFull"
   type="notifytip">
    <unique/>
This area has reached maximum capacity for voice conversations.  Please try to use voice in a different area.
    <tag>fail</tag>
    <tag>voice</tag>
  </notification>

  <notification
   icon="notifytip.tga"
   name="VoiceChannelDisconnected"
   type="notifytip">
You have been disconnected from [VOICE_CHANNEL_NAME].  You will now be reconnected to Nearby Voice Chat.
    <tag>voice</tag>
    <unique>
      <context>VOICE_CHANNEL_NAME</context>
    </unique>
  </notification>

  <notification
   icon="notifytip.tga"
   name="VoiceChannelDisconnectedP2P"
   type="notifytip">
[VOICE_CHANNEL_NAME] has ended the call.  You will now be reconnected to Nearby Voice Chat.
    <tag>voice</tag>
    <unique>
      <context>VOICE_CHANNEL_NAME</context>
    </unique>
  </notification>

  <notification
   icon="notifytip.tga"
   name="P2PCallDeclined"
   type="notifytip">
[VOICE_CHANNEL_NAME] has declined your call.  You will now be reconnected to Nearby Voice Chat.
    <tag>voice</tag>
    <tag>fail</tag>
    <unique>
      <context>VOICE_CHANNEL_NAME</context>
    </unique>
  </notification>

  <notification
   icon="notifytip.tga"
   name="P2PCallNoAnswer"
   type="notifytip">
[VOICE_CHANNEL_NAME] is not available to take your call.  You will now be reconnected to Nearby Voice Chat.
    <tag>fail</tag>
    <tag>voice</tag>
    <unique>
      <context>VOICE_CHANNEL_NAME</context>
    </unique>
  </notification>

  <notification
   icon="notifytip.tga"
   name="VoiceChannelJoinFailed"
   type="notifytip">
Failed to connect to [VOICE_CHANNEL_NAME], please try again later.  You will now be reconnected to Nearby Voice Chat.
    <tag>fail</tag>
    <tag>voice</tag>
    <unique>
      <context>VOICE_CHANNEL_NAME</context>
    </unique>
  </notification>

  <notification
   icon="notify.tga"
   name="VoiceEffectsExpired"
   sound="UISndAlert"
   persist="true"
   type="notify">
    <unique/>    
One or more of your subscribed Voice Morphs has expired.
[[URL] Click here] to renew your subscription.

If you are a Premium Member, [[PREMIUM_URL] click here] to receive your voice morphing perk.
  <tag>fail</tag>
  <tag>voice</tag>
  </notification>

  <notification
   icon="notify.tga"
   name="VoiceEffectsExpiredInUse"
   sound="UISndAlert"
   persist="true"
   type="notify">
    <unique/>
The active Voice Morph has expired, your normal voice settings have been applied.
[[URL] Click here] to renew your subscription.

If you are a Premium Member, [[PREMIUM_URL] click here] to receive your voice morphing perk.
    <tag>fail</tag>
    <tag>voice</tag>
  </notification>

  <notification
   icon="notify.tga"
   name="VoiceEffectsWillExpire"
   sound="UISndAlert"
   persist="true"
   type="notify">
    <unique/>    
One or more of your Voice Morphs will expire in less than [INTERVAL] days.
[[URL] Click here] to renew your subscription.

If you are a Premium Member, [[PREMIUM_URL] click here] to receive your voice morphing perk.
  <tag>fail</tag>
    <tag>voice</tag>
  </notification>

  <notification
   icon="notify.tga"
   name="VoiceEffectsNew"
   sound="UISndAlert"
   persist="true"
   type="notify">
    <unique/>    
New Voice Morphs are available!
   <tag>voice</tag>
  </notification>

  <notification
   icon="notifytip.tga"
   name="Cannot enter parcel: not a group member"
   type="notifytip">
   <tag>fail</tag>
    <tag>group</tag>
Only members of a certain group can visit this area.
  </notification>

  <notification
   icon="notifytip.tga"
   name="Cannot enter parcel: banned"
   type="notifytip">
   <tag>fail</tag>
Cannot enter parcel, you have been banned.
  </notification>

  <notification
   icon="notifytip.tga"
   name="Cannot enter parcel: not on access list"
   type="notifytip">
   <tag>fail</tag>
Cannot enter parcel, you are not on the access list.
  </notification>

  <notification
   icon="notifytip.tga"
   name="VoiceNotAllowed"
   type="notifytip">
You do not have permission to connect to voice chat for [VOICE_CHANNEL_NAME].
  <tag>fail</tag>
    <tag>voice</tag>
    <unique>
      <context>VOICE_CHANNEL_NAME</context>
    </unique>
  </notification>

  <notification
   icon="notifytip.tga"
   name="VoiceCallGenericError"
   type="notifytip">
An error has occurred while trying to connect to voice chat for [VOICE_CHANNEL_NAME].  Please try again later.
  <tag>fail</tag>
    <tag>voice</tag>
    <unique>
      <context>VOICE_CHANNEL_NAME</context>
    </unique>
  </notification>

  <notification
   icon="notifytip.tga"
   name="UnsupportedCommandSLURL"
   priority="high"
   type="notifytip">
The SLurl you clicked on is not supported.
  <tag>fail</tag>
  </notification>

  <notification
   icon="notifytip.tga"
   name="BlockedSLURL"
   priority="high"
   type="notifytip">
   <tag>security</tag>
A SLurl was received from an untrusted browser and has been blocked for your security.
  </notification>

  <notification
   icon="notifytip.tga"
   name="ThrottledSLURL"
   priority="high"
   type="notifytip">
   <tag>security</tag>
Multiple SLurls were received from an untrusted browser within a short period.
They will be blocked for a few seconds for your security.
  </notification>

  <notification name="IMToast" type="notifytoast">
[MESSAGE]
    <form name="form">
      <button index="0" name="respondbutton" text="Respond"/>
    </form>
  </notification>

  <notification
   icon="alert.tga"
   name="ConfirmCloseAll"
   type="alertmodal">
Are you sure you want to close all IMs?
  <tag>confirm</tag>
    <usetemplate
     name="okcancelignore"
     notext="Cancel"
     yestext="OK"
     ignoretext="Confirm before I close all IMs"/>
  </notification>

  <notification icon="notifytip.tga"
		name="AttachmentSaved" type="notifytip">
Attachment has been saved.
  </notification>
  
  <notification icon="notify.tga" persist="true"
		name="AppearanceToXMLSaved" type="notify">
Appearance has been saved to XML to [PATH]
  </notification>
  
    <notification icon="notifytip.tga"
		name="AppearanceToXMLFailed" type="notifytip">
Failed to save appearance to XML.
  </notification>

  <notification icon="notifytip.tga"
    name="SnapshotToComputerFailed" type="notifytip">
Failed to save snapshot to [PATH]: Disk is full. [NEED_MEMORY]KB is required but only [FREE_MEMORY]KB is free.
  </notification>

  <notification icon="notifytip.tga"
    name="SnapshotToLocalDirNotExist" type="notifytip">
Failed to save snapshot to [PATH]: Directory does not exist.
  </notification>

  <notification
    icon="notifytip.tga"
    name="PresetNotSaved"
    type="notifytip">
Error saving preset [NAME].
  </notification>
    
  <notification
    icon="notifytip.tga"
    name="DefaultPresetNotSaved"
    type="notifytip">
Can not overwrite default preset.
  </notification>

  <notification
    icon="alertmodal.tga"
    name="PresetAlreadyExists"
    type="alertmodal">
&apos;[NAME]&apos; is in use. You may replace
this preset or choose another name.
    <tag>fail</tag>
    <usetemplate
     name="okbutton"
     yestext="OK"/>
  </notification>

  <notification
    icon="notifytip.tga"
    name="PresetNotDeleted"
    type="notifytip">
Error deleting preset [NAME].
  </notification>

  <notification
    icon="alertmodal.tga"
    name="UnableToFindHelpTopic"
    type="alertmodal">
Unable to find the help topic for this element.
  <tag>fail</tag>
  </notification>

     <notification
 icon="alertmodal.tga"
 name="ObjectMediaFailure"
 type="alertmodal">
Server Error: Media update or get failed.
&apos;[ERROR]&apos;
  <tag>fail</tag>
        <usetemplate
         name="okbutton"
         yestext="OK"/>
    </notification>

    <notification
 icon="alertmodal.tga"
 name="TextChatIsMutedByModerator"
 type="alertmodal">
Your text chat has been muted by a moderator.
        <usetemplate
         name="okbutton"
         yestext="OK"/>
    </notification>

    <notification
 icon="alertmodal.tga"
 name="VoiceIsMutedByModerator"
 type="alertmodal">
Your voice has been muted by a moderator.
    <tag>voice</tag>
        <usetemplate
         name="okbutton"
         yestext="OK"/>
    </notification>

    <notification
        icon="alertmodal.tga"
        name="FailedToGetBenefits"
        type="alertmodal">
      Unfortunately, we were unable to get benefits information for this session. This should not happen in a normal production environment. Please contact support. This session will not work normally and we recommend that you restart.
      <usetemplate
          name="okbutton"
          yestext="OK"/>
    </notification>

   <notification
    icon="alertmodal.tga"
    name="BulkUploadCostConfirmation"
    type="alertmodal">
This will upload [COUNT] items at a total cost of L$[COST]. Do you wish to continue with the upload?
    <usetemplate
     name="okcancelbuttons"
     notext="Cancel"
     yestext="Upload"/>
   </notification>
  
   <notification
    icon="alertmodal.tga"
    name="BulkUploadNoCompatibleFiles"
    type="alertmodal">
Selected files can not be bulk-uploaded.
    <usetemplate
     name="okbutton"
     yestext="OK"/>
   </notification>

  <notification
   icon="alertmodal.tga"
   name="BulkUploadIncompatibleFiles"
   type="alertmodal">
Some of the selected files can not be bulk-uploaded.
    <usetemplate
     name="okbutton"
     yestext="OK"/>
  </notification>

   <notification
    icon="alertmodal.tga"
    name="UploadCostConfirmation"
    type="alertmodal">
This upload will cost L$[PRICE], do you wish to continue with the upload?
    <usetemplate
     name="okcancelbuttons"
     notext="Cancel"
     yestext="Upload"/>
  </notification>

  <notification
   icon="alertmodal.tga"
   name="ConfirmClearTeleportHistory"
   type="alertmodal">
Are you sure you want to delete your teleport history?
  <tag>confirm</tag>
    <usetemplate
     name="okcancelbuttons"
     notext="Cancel"
     yestext="OK"/>
  </notification>

  <notification
   icon="alert.tga"
   name="BottomTrayButtonCanNotBeShown"
   type="alert">
Selected button cannot be shown right now.
The button will be shown when there is enough space for it.
  <tag>fail</tag>
  </notification>

  <notification
   icon="notifytip.tga"
   name="ShareNotification"
   type="notifytip">
Select residents to share with.
  </notification>

  <notification
    name="MeshUploadErrorDetails"
    icon="alert.tga"
    type="alert">
      [LABEL] failed to upload: [MESSAGE]
[DETAILS] See Firestorm.log for details
  </notification>

  <notification
    name="MeshUploadError"
    icon="alert.tga"
    type="alert">
      [LABEL] failed to upload: [MESSAGE]

See Firestorm.log for details
  </notification>
   
  <notification
    name="MeshUploadPermError"
    icon="alert.tga"
    type="alert">
    Error while requesting mesh upload permissons.
  </notification>
  
  <notification
    name="RegionCapabilityRequestError"
    icon="alert.tga"
    type="alert">
    Could not get region capability &apos;[CAPABILITY]&apos;.
  </notification>
   
  <notification
   icon="notifytip.tga"
   name="ShareItemsConfirmation"
   type="alertmodal">
Are you sure you want to share the following items:

&lt;nolink&gt;[ITEMS]&lt;/nolink&gt;

With the following residents:

&lt;nolink&gt;[RESIDENTS]&lt;/nolink&gt;
  <tag>confirm</tag>
	<usetemplate
     ignoretext="Confirm before I share an item"
     name="okcancelignore"
     notext="Cancel"
     yestext="OK"/>
  </notification>
  
  <notification
   icon="notifytip.tga"
   name="ShareFolderConfirmation"
   type="alertmodal">
Only one folder at a time can be shared.

Are you sure you want to share the following items:

&lt;nolink&gt;[ITEMS]&lt;/nolink&gt;

With the following Residents:

&lt;nolink&gt;[RESIDENTS]&lt;/nolink&gt;
  <tag>confirm</tag>
	<usetemplate
     name="okcancelbuttons"
     notext="Cancel"
     yestext="OK"/>
  </notification>
  
  <notification
   icon="notifytip.tga"
   name="ItemsShared"
   type="notifytip">
Items successfully shared.
  </notification>
  
  <notification
   icon="notifytip.tga"
   name="DeedToGroupFail"
   type="notifytip">
Deed to group failed.
    <tag>group</tag>
  <tag>fail</tag>
  </notification>

  <notification
   icon="notifytip.tga"
   name="ReleaseLandThrottled"
   type="notifytip">
The parcel [PARCEL_NAME] can not be abandoned at this time.
   <tag>fail</tag>
  </notification>
	
  <notification
   icon="notifytip.tga"
   name="ReleasedLandWithReclaim"
   type="notifytip">
The [AREA] m² parcel &apos;[PARCEL_NAME]&apos; has been released.

You will have [RECLAIM_PERIOD] hours to reclaim for L$0 before it is set for sale to anyone.
   <tag>fail</tag>
  </notification>
	
  <notification
   icon="notifytip.tga"
   name="ReleasedLandNoReclaim"
   type="notifytip">
The [AREA] m² parcel &apos;[PARCEL_NAME]&apos; has been released.

It is now available for purchase by anyone.
   <tag>fail</tag>
  </notification>

  <notification
   icon="notifytip.tga"
   name="AvatarRezNotification"
   type="notifytip">
( [EXISTENCE] seconds alive )
Avatar '[NAME]' declouded after [TIME] seconds.
  </notification>

  <notification
   icon="notifytip.tga"
   name="AvatarRezSelfBakedDoneNotification"
   type="notifytip">
( [EXISTENCE] seconds alive )
You finished baking your outfit after [TIME] seconds.
  </notification>

  <notification
   icon="notifytip.tga"
   name="AvatarRezSelfBakedUpdateNotification"
   type="notifytip">
( [EXISTENCE] seconds alive )
You sent out an update of your appearance after [TIME] seconds.
[STATUS]
  </notification>

  <notification
   icon="notifytip.tga"
   name="AvatarRezCloudNotification"
   type="notifytip">
( [EXISTENCE] seconds alive )
Avatar '[NAME]' became cloud.
  </notification>

  <notification
   icon="notifytip.tga"
   name="AvatarRezArrivedNotification"
   type="notifytip">
( [EXISTENCE] seconds alive )
Avatar '[NAME]' appeared.
  </notification>

  <notification
   icon="notifytip.tga"
   name="AvatarRezLeftCloudNotification"
   type="notifytip">
( [EXISTENCE] seconds alive )
Avatar '[NAME]' left after [TIME] seconds as cloud.
  </notification>

  <notification
   icon="notifytip.tga"
   name="AvatarRezEnteredAppearanceNotification"
   type="notifytip">
( [EXISTENCE] seconds alive )
Avatar '[NAME]' entered appearance mode.
  </notification>

  <notification
   icon="notifytip.tga"
   name="AvatarRezLeftAppearanceNotification"
   type="notifytip">
( [EXISTENCE] seconds alive )
Avatar '[NAME]' left appearance mode.
  </notification>

  <notification
   icon="alertmodal.tga"
   name="NoConnect"
   type="alertmodal">
We're having trouble connecting using [PROTOCOL] &lt;nolink&gt;[HOSTID]&lt;/nolink&gt;.
Please check your network and firewall setup.
  <tag>fail</tag>
    <usetemplate
     name="okbutton"
     yestext="OK"/>
  </notification>

  <notification
   icon="alertmodal.tga"
   name="NoVoiceConnect"
   type="alertmodal">
    <unique/>
We are unable to connect to the voice server:

&lt;nolink&gt;[HOSTID]&lt;/nolink&gt;

Ports that must be allowed for voice are:
:TCP: 80, 443
:UDP: 3478, 3479, 5060, 5062, 6250, 12000-32000

Please check your network and firewall setup.
Disable any SIP ALG feature in your router.

Voice communications will not be available.
[https://wiki.firestormviewer.org/fs_voice]
    <tag>voice</tag>
  <tag>fail</tag>
    <usetemplate
     ignoretext="Warn me when the viewer can't connect to the voice server"
     name="okignore"
     yestext="OK" />
  </notification>

  <notification
   icon="alertmodal.tga"
   name="NoVoiceConnect-GIAB"
   type="alertmodal">
We're having trouble connecting to your voice server.

Voice communications will not be available.
Please check your network and firewall setup.
[https://wiki.firestormviewer.org/fs_voice]
    <tag>voice</tag>
  <tag>fail</tag>
    <usetemplate
     name="okbutton"
     yestext="OK"/>
  </notification>

  <notification
   icon="notifytip.tga"
   name="AvatarRezLeftNotification"
   type="notifytip">
( [EXISTENCE] seconds alive )
Avatar '[NAME]' left as fully loaded.
  </notification>

  <notification
   icon="notifytip.tga"
   name="AvatarRezSelfBakedTextureUploadNotification"
   type="notifytip">
( [EXISTENCE] seconds alive )
You uploaded a [RESOLUTION] baked texture for '[BODYREGION]' after [TIME] seconds.
  </notification>

  <notification
   icon="notifytip.tga"
   name="AvatarRezSelfBakedTextureUpdateNotification"
   type="notifytip">
( [EXISTENCE] seconds alive )
You locally updated a [RESOLUTION] baked texture for '[BODYREGION]' after [TIME] seconds.
  </notification>
	
  <notification
   icon="alertmodal.tga"
   name="CannotUploadTexture"
   type="alertmodal">
Unable to upload texture.
[REASON]   
  <tag>fail</tag>  
  </notification>
  
  <notification
   icon="alertmodal.tga"
   name="LivePreviewUnavailable"
   type="alert">
We cannot display a preview of this texture because it is no-copy and/or no-transfer.
  <usetemplate
    ignoretext="Warn me that Live Preview mode is not available for no-copy and/or no-transfer textures"
    name="okignore"
    yestext="OK"/>
  </notification>

  <notification
   icon="alertmodal.tga"
   name="ConfirmLeaveCall"
   type="alertmodal">
Are you sure you want to leave this call?
    <tag>confirm</tag>
    <tag>voice</tag>
    <usetemplate
     ignoretext="Confirm before I leave call"
     name="okcancelignore"
     notext="No"
     yestext="Yes">
      <unique/>
    </usetemplate>
  </notification>

  <notification
   icon="alertmodal.tga"
   name="ConfirmMuteAll"
   type="alert">
You have selected to mute all participants in a group call.
This will also cause all residents that later join the call to be
muted, even after you have left the call.

Mute everyone?
    <tag>group</tag>
    <tag>confirm</tag>
    <tag>voice</tag>
    <usetemplate
     ignoretext="Confirm before I mute all participants in a group call"
     name="okcancelignore"
     yestext="OK"
     notext="Cancel">
      <unique/>
    </usetemplate>
  </notification>
  <notification
  name="HintChat"
  label="Chat"
  type="hint">
    <unique/>
    To join the conversation, type into the chat field below.
  </notification>

  <notification
  name="HintSit"
  label="Stand"
  type="hint">
    <unique/>
    To stand up and exit the sitting position, click the Stand button.
  </notification>

  <notification
  name="HintSpeak"
  label="Speak"
  type="hint">
    <unique/>    
Click the Speak button to turn your microphone on and off.

Click on the up arrow to see the voice control panel.

Hiding the Speak button will disable the voice feature.
  </notification>

  <notification
  name="HintDestinationGuide"
  label="Explore the World"
  type="hint">
    <unique/>
    The Destination Guide contains thousands of new places to discover. Select a location and choose Teleport to start exploring.
  </notification>

  <notification
    name="HintSidePanel"
    label="Side Panel"
    type="hint">
    <unique/>
    Get quick access to your inventory, outfits, profiles and more in the side panel.
  </notification>

  <notification
  name="HintMove"
  label="Move"
  type="hint">
    <unique/>
    To walk or run, open the Move Panel and use the directional arrows to navigate. You can also use the directional keys on your keyboard.
  </notification>

  <notification
  name="HintMoveClick"
  label=""
  type="hint">
    <unique/>    
1. Click to Walk
Click anywhere on the ground to walk to that spot.

2. Click and Drag to Rotate View
Click and drag anywhere on the world to rotate your view
    <tag>custom_skin</tag>
  </notification>

  <notification
  name="HintDisplayName"
  label="Display Name"
  type="hint">
    <unique/>
    Set your customizable display name here. This is in addition to your unique username, which can't be changed. You can change how you see other people's names in your preferences.
  </notification>


  <notification
  name="HintView"
  label="View"
  type="hint">
    <unique/>
    To change your camera view, use the Orbit and Pan controls. Reset your view by pressing Escape or walking.
    <tag>custom_skin</tag>
  </notification>

  <notification
  name="HintInventory"
  label="Inventory"
  type="hint">
    <unique/>
    Check your inventory to find items. Newest items can be easily found in the Recent tab.
  </notification>

  <notification
  name="HintLindenDollar"
  label="You've got Linden Dollars!"
  type="hint">
    <unique/>
    Here's your current balance of L$. Click Buy L$ to purchase more Linden Dollars.
    <tag>funds</tag>
  </notification>

   <notification
   icon="alertmodal.tga"
   name="LowMemory"
   type="alertmodal">
    Your memory pool is low. Some functions of SL are disabled to avoid crash. Please close other applications. Restart SL if this persists.
  </notification>

  <notification
     icon="alertmodal.tga"
     name="ForceQuitDueToLowMemory"
     type="alertmodal">
    SL will quit in 30 seconds due to out of memory.
  </notification>

  <notification
   icon="alertmodal.tga"
   name="SOCKS_NOT_PERMITTED"
   type="alertmodal">
	The SOCKS 5 proxy "[HOST]:[PORT]" refused the connection, not allowed by rule set.
	<tag>fail</tag>
   <usetemplate
     name="okbutton"
     yestext="OK"/>
  </notification>

  <notification
   icon="alertmodal.tga"
   name="SOCKS_CONNECT_ERROR"
   type="alertmodal">
	The SOCKS 5 proxy "[HOST]:[PORT]" refused the connection, could not open TCP channel.
	<tag>fail</tag>
   <usetemplate
     name="okbutton"
     yestext="OK"/>	 
  </notification>

  <notification
   icon="alertmodal.tga"
   name="SOCKS_NOT_ACCEPTABLE"
   type="alertmodal">
	The SOCKS 5 proxy "[HOST]:[PORT]" refused the selected authentication system.
	<tag>fail</tag>
   <usetemplate
     name="okbutton"
     yestext="OK"/>
  </notification>

  <notification
   icon="alertmodal.tga"
   name="SOCKS_AUTH_FAIL"
   type="alertmodal">
	The SOCKS 5 proxy "[HOST]:[PORT]" reported your credentials are invalid.
	<tag>fail</tag>
   <usetemplate
     name="okbutton"
     yestext="OK"/>
  </notification>

  <notification
   icon="alertmodal.tga"
   name="SOCKS_UDP_FWD_NOT_GRANTED"
   type="alertmodal">
	The SOCKS 5 proxy "[HOST]:[PORT]" refused the UDP associate request.
	<tag>fail</tag>
   <usetemplate
     name="okbutton"
     yestext="OK"/>
  </notification>

  <notification
   icon="alertmodal.tga"
   name="SOCKS_HOST_CONNECT_FAILED"
   type="alertmodal">
	Could not connect to SOCKS 5 proxy server "[HOST]:[PORT]".
	<tag>fail</tag>
   <usetemplate
     name="okbutton"
     yestext="OK"/>
  </notification>
  
  <notification
   icon="alertmodal.tga"
   name="SOCKS_UNKNOWN_STATUS"
   type="alertmodal">
	Unknown proxy error with server "[HOST]:[PORT]".
	<tag>fail</tag>
   <usetemplate
     name="okbutton"
     yestext="OK"/>
  </notification>
  
  <notification
   icon="alertmodal.tga"
   name="SOCKS_INVALID_HOST"
   type="alertmodal">
	Invalid SOCKS proxy address or port "[HOST]:[PORT]".
	<tag>fail</tag>
   <usetemplate
     name="okbutton"
     yestext="OK"/>
  </notification>
  
  <notification
   icon="alertmodal.tga"
   name="SOCKS_BAD_CREDS"
   type="alertmodal">
	Invalid SOCKS 5 username or password.
	<tag>fail</tag>
   <usetemplate
     name="okbutton"
     yestext="OK"/>
  </notification>
  
  <notification
   icon="alertmodal.tga"
   name="PROXY_INVALID_HTTP_HOST"
   type="alertmodal">
    Invalid HTTP proxy address or port "[HOST]:[PORT]".
	<tag>fail</tag>
   <usetemplate
     name="okbutton"
     yestext="OK"/>
  </notification>

  <notification
   icon="alertmodal.tga"
   name="PROXY_INVALID_SOCKS_HOST"
   type="alertmodal">
	Invalid SOCKS proxy address or port "[HOST]:[PORT]".
	<tag>fail</tag>
   <usetemplate
     name="okbutton"
     yestext="OK"/>
  </notification>

  <notification
   icon="alertmodal.tga"
   name="ChangeProxySettings"
   type="alert">
	Proxy settings take effect after you restart [APP_NAME].
	<tag>fail</tag>
   <usetemplate
     name="okbutton"
     yestext="OK"/>
  </notification>

  <notification
  name="AuthRequest"
  type="browser">
The site at &apos;&lt;nolink&gt;[HOST_NAME]&lt;/nolink&gt;&apos; in realm &apos;[REALM]&apos; requires a user name and password.
    <tag>confirm</tag>
    <form name="form">
      <input name="username" type="text" text="User Name" default="true"/>
      <input name="password" type="password" text="Password    "/>
      <button default="true"
              index="0"
              name="ok"
              text="Submit"/>
      <button index="1"
              name="cancel"
              text="Cancel"/>
    </form>
  </notification>

   <notification
	name="ModeChange"
	label=""
	type="alertmodal">
    <unique/>
Changing modes requires you to quit and restart.

Change mode and quit?
    <tag>confirm</tag>
    <usetemplate
   name="okcancelbuttons"
   yestext="OK"
   notext="Cancel"/>
    </notification>

  <notification

 name="NoClassifieds"
 label=""
 type="alertmodal">
    <unique/>
    <tag>fail</tag>
    <tag>confirm</tag>
    Creation and editing of Classifieds is only available in Advanced mode. Would you like to quit and change modes? The mode selector can be found on the login screen.
    <usetemplate
   name="okcancelbuttons"
   yestext="Quit"
   notext="Don't Quit"/>
    </notification>

  <notification
 name="NoGroupInfo"
 label=""
 type="alertmodal">
    <unique/>
    <tag>fail</tag>
    <tag>confirm</tag>
    Creation and editing of Groups is only available in Advanced mode. Would you like to quit and change modes? The mode selector can be found on the login screen.
    <usetemplate
   name="okcancelbuttons"
   yestext="Quit"
   notext="Don't Quit"/>
  </notification>

 <notification
 name="NoPlaceInfo"
 label=""
 type="alertmodal">
    <unique/>
    <tag>fail</tag>
    <tag>confirm</tag>
    Viewing place profile is only available in Advanced mode. Would you like to quit and change modes? The mode selector can be found on the login screen.
    <usetemplate
   name="okcancelbuttons"
   yestext="Quit"
   notext="Don't Quit"/>
</notification>

  <notification
 name="NoPicks"
 label=""
 type="alertmodal">
    <unique/>
    <tag>fail</tag>
    <tag>confirm</tag>
    Creation and editing of Picks is only available in Advanced mode. Would you like to quit and change modes? The mode selector can be found on the login screen.
    <usetemplate
   name="okcancelbuttons"
   yestext="Quit"
   notext="Don't Quit"/>
  </notification>

  <notification
 name="NoWorldMap"
 label=""
 type="alertmodal">
    <unique/>
    <tag>fail</tag>
    <tag>confirm</tag>
    Viewing of the world map is only available in Advanced mode. Would you like to quit and change modes? The mode selector can be found on the login screen.
    <usetemplate
   name="okcancelbuttons"
   yestext="Quit"
   notext="Don't Quit"/>
  </notification>

  <notification
 name="NoVoiceCall"
 label=""
 type="alertmodal">
    <unique/>
    <tag>fail</tag>
    <tag>confirm</tag>
    Voice calls are only available in Advanced mode. Would you like to logout and change modes?
    <usetemplate
   name="okcancelbuttons"
   yestext="Quit"
   notext="Don't Quit"/>
  </notification>

  <notification
 name="NoAvatarShare"
 label=""
 type="alertmodal">
    <unique/>
    <tag>fail</tag>
    <tag>confirm</tag>
    Sharing is only available in Advanced mode. Would you like to logout and change modes?
    <usetemplate
   name="okcancelbuttons"
   yestext="Quit"
   notext="Don't Quit"/>
  </notification>
  
  <notification
 name="NoAvatarPay"
 label=""
 type="alertmodal">
    <unique/>
    <tag>fail</tag>
    <tag>confirm</tag>
	  Paying other residents is only available in Advanced mode. Would you like to logout and change modes?
	  <usetemplate
   name="okcancelbuttons"
   yestext="Quit"
   notext="Don't Quit"/>
  </notification>

  <notification
 name="NoInventory"
 label=""
 type="alertmodal">
    <unique/>
    <tag>fail</tag>
    <tag>confirm</tag>
    Viewing inventory is only available in Advanced mode. Would you like to logout and change modes?
    <usetemplate
   name="okcancelbuttons"
   yestext="Quit"
   notext="Don't Quit"/>
  </notification>

  <notification
 name="NoAppearance"
 label=""
 type="alertmodal">
    <unique/>
    <tag>fail</tag>
    <tag>confirm</tag>
    The appearance editor is only available in Advanced mode. Would you like to logout and change modes?
    <usetemplate
   name="okcancelbuttons"
   yestext="Quit"
   notext="Don't Quit"/>
  </notification>

  <notification
 name="NoSearch"
 label=""
 type="alertmodal">
    <unique/>
    <tag>fail</tag>
    <tag>confirm</tag>
    Search is only available in Advanced mode. Would you like to logout and change modes?
    <usetemplate
   name="okcancelbuttons"
   yestext="Quit"
   notext="Don't Quit"/>
  </notification>

  <notification
    name="ConfirmHideUI"
    label=""
    type="alertmodal">
    <unique/>
    <tag>confirm</tag>
    This action will hide all menu items and buttons. To get them back, click [SHORTCUT] again.
    <usetemplate
      name="okcancelignore"
      yestext="OK"
      notext="Cancel"
      ignoretext="Confirm before hiding UI"/>
  </notification>

  <notification
   icon="alertmodal.tga"
   name="PathfindingLinksets_WarnOnPhantom"
   type="alertmodal">
Some selected linksets will have the Phantom flag toggled.

Do you wish to continue?
    <tag>confirm</tag>
    <usetemplate
     ignoretext="Some selected linksets phantom flag will be toggled."
     name="okcancelignore"
     notext="Cancel"
     yestext="OK"/>
  </notification>

  <notification
   icon="alertmodal.tga"
   name="PathfindingLinksets_MismatchOnRestricted"
   type="alertmodal">
Some selected linksets cannot be set to be '[REQUESTED_TYPE]' because of permission restrictions on the linkset.  These linksets will be set to be '[RESTRICTED_TYPE]' instead.

Do you wish to continue?
    <tag>confirm</tag>
    <usetemplate
     ignoretext="Some selected linksets cannot be set because of permission restrictions on the linkset."
     name="okcancelignore"
     notext="Cancel"
     yestext="OK"/>
  </notification>

  <notification
   icon="alertmodal.tga"
   name="PathfindingLinksets_MismatchOnVolume"
   type="alertmodal">
Some selected linksets cannot be set to be '[REQUESTED_TYPE]' because the shape is non-convex.

Do you wish to continue?
    <tag>confirm</tag>
    <usetemplate
     ignoretext="Some selected linksets cannot be set because the shape is non-convex"
     name="okcancelignore"
     notext="Cancel"
     yestext="OK"/>
  </notification>

  <notification
   icon="alertmodal.tga"
   name="PathfindingLinksets_WarnOnPhantom_MismatchOnRestricted"
   type="alertmodal">
Some selected linksets will have the Phantom flag toggled.

Some selected linksets cannot be set to be '[REQUESTED_TYPE]' because of permission restrictions on the linkset.  These linksets will be set to be '[RESTRICTED_TYPE]' instead.

Do you wish to continue?
    <tag>confirm</tag>
    <usetemplate
     ignoretext="Some selected linksets phantom flag will be toggled and others cannot be set because of permission restrictions on the linkset."
     name="okcancelignore"
     notext="Cancel"
     yestext="OK"/>
  </notification>

  <notification
   icon="alertmodal.tga"
   name="PathfindingLinksets_WarnOnPhantom_MismatchOnVolume"
   type="alertmodal">
Some selected linksets will have the Phantom flag toggled.

Some selected linksets cannot be set to be '[REQUESTED_TYPE]' because the shape is non-convex.

Do you wish to continue?
    <tag>confirm</tag>
    <usetemplate
     ignoretext="Some selected linksets phantom flag will be toggled and others cannot be set because the shape is non-convex"
     name="okcancelignore"
     notext="Cancel"
     yestext="OK"/>
  </notification>

  <notification
   icon="alertmodal.tga"
   name="PathfindingLinksets_MismatchOnRestricted_MismatchOnVolume"
   type="alertmodal">
Some selected linksets cannot be set to be '[REQUESTED_TYPE]' because of permission restrictions on the linkset.  These linksets will be set to be '[RESTRICTED_TYPE]' instead.

Some selected linksets cannot be set to be '[REQUESTED_TYPE]' because the shape is non-convex. These linksets&apos; use types will not change.

Do you wish to continue?
    <tag>confirm</tag>
    <usetemplate
     ignoretext="Some selected linksets cannot be set because of permission restrictions on the linkset and because the shape is non-convex."
     name="okcancelignore"
     notext="Cancel"
     yestext="OK"/>
  </notification>

  <notification
   icon="alertmodal.tga"
   name="PathfindingLinksets_WarnOnPhantom_MismatchOnRestricted_MismatchOnVolume"
   type="alertmodal">
Some selected linksets will have the Phantom flag toggled.

Some selected linksets cannot be set to be '[REQUESTED_TYPE]' because of permission restrictions on the linkset.  These linksets will be set to be '[RESTRICTED_TYPE]' instead.

Some selected linksets cannot be set to be '[REQUESTED_TYPE]' because the shape is non-convex. These linksets&apos; use types will not change.

Do you wish to continue?
    <tag>confirm</tag>
    <usetemplate
     ignoretext="Some selected linksets phantom flag will be toggled and others cannot be set because of permission restrictions on the linkset and because the shape is non-convex."
     name="okcancelignore"
     notext="Cancel"
     yestext="OK"/>
  </notification>

  <notification
   icon="alertmodal.tga"
   name="PathfindingLinksets_ChangeToFlexiblePath"
   type="alertmodal">
    The selected object affects the navmesh.  Changing it to a Flexible Path will remove it from the navmesh.
    <tag>confirm</tag>
    <usetemplate
     ignoretext="The selected object affects the navmesh.  Changing it to a Flexible Path will remove it from the navmesh."
     name="okcancelignore"
     notext="Cancel"
     yestext="OK"/>
  </notification>

  <global name="UnsupportedGLRequirements">
You do not appear to have the proper hardware requirements for [APP_NAME]. [APP_NAME] requires an OpenGL graphics card that has multitexture support. If this is the case, you may want to make sure that you have the latest drivers for your graphics card, and service packs and patches for your operating system.

If you continue to have problems, please visit the [SUPPORT_SITE].
  </global>

  <global name="UnsupportedCPUAmount">
796
  </global>

  <global name="UnsupportedRAMAmount">
510
  </global>

  <global name="UnsupportedGPU">
- Your graphics card does not meet the minimum requirements.
  </global>

  <global name="UnsupportedRAM">
- Your system memory does not meet the minimum requirements.
  </global>

<!-- these are alert strings from server. the name needs to match entire the server string, and needs to be changed
	whenever the server string changes -->
   <global name="You can only set your 'Home Location' on your land or at a mainland Infohub.">
If you own a piece of land, you can make it your home location.
Otherwise, you can look at the Map and find places marked &quot;Infohub&quot;.
  </global>
  <global name="You died and have been teleported to your home location">
You died and have been teleported to your home location.
  </global>
<!-- <FS:AW>  opensim search support-->
  <notification
   icon="alertmodal.tga"
   name="ConfirmClearDebugSearchURL"
   type="alertmodal">
Are you sure you want to clear the debug search url?
    <tag>confirm</tag>
    <usetemplate
     ignoretext="Confirm clearing debug search url"
     name="okcancelignore"
     notext="Cancel"
     yestext="OK"/>
  </notification>
  <notification
   icon="alertmodal.tga"
   name="ConfirmPickDebugSearchURL"
   type="alertmodal">
Are you sure you want to pick the current search url as debug search url?
    <tag>confirm</tag>
    <usetemplate
     ignoretext="Confirm picking debug search url"
     name="okcancelignore"
     notext="Cancel"
     yestext="OK"/>
  </notification>
<!-- </FS:AW>  opensim search support-->
<!-- <FS:AW  grid management-->
  <notification
   icon="alertmodal.tga"
   name="ConfirmRemoveGrid"
   type="alertmodal">
Are you sure you want to remove [REMOVE_GRID] from the grid list?
    <tag>confirm</tag>
    <usetemplate
     ignoretext="Confirm removing grids"
     name="okcancelignore"
     notext="Cancel"
     yestext="OK"/>
  </notification>
  <notification
   icon="alertmodal.tga"
   name="CanNotRemoveConnectedGrid"
   type="alertmodal">
You can not remove [REMOVE_GRID] while being connected to it.
    <tag>confirm</tag>
    <usetemplate
     ignoretext="Warn that the grid connected to can not be removed."
     name="okcancelignore"
     notext="Cancel"
     yestext="OK"/>
  </notification>
<!-- </FS:AW  grid management-->

<!-- ## Zi: Animation Overrider -->
  <notification
   icon="alertmodal.tga"
   name="NewAOSet"
   type="alertmodal">
Specify a name for the new AO set:
(The name may contain any ASCII character, except for ":" or "|")
    <form name="form">
      <input name="message" type="text" default="true">
New AO Set
      </input>
      <button
       default="true"
       index="0"
       name="OK"
       text="OK"/>
      <button
       index="1"
       name="Cancel"
       text="Cancel"/>
    </form>
  </notification>

  <notification
   icon="alertmodal.tga"
   name="NewAOCantContainNonASCII"
   type="alertmodal">
Could not create new AO set "[AO_SET_NAME]".
The name may only contain ASCII characters, excluding ":" and "|".
    <usetemplate
     name="okbutton"
     yestext="OK"/>
  </notification>

  <notification
   icon="alertmodal.tga"
   name="RenameAOMustBeASCII"
   type="alertmodal">
Could not rename AO set "[AO_SET_NAME]".
The name may only contain ASCII characters, excluding ":" and "|".
    <usetemplate
     name="okbutton"
     yestext="OK"/>
  </notification>

<notification
   icon="alertmodal.tga"
   name="RemoveAOSet"
   type="alertmodal">
Remove AO set "[AO_SET_NAME]" from the list?
    <usetemplate
     name="okcancelbuttons"
     notext="Cancel"
     yestext="Remove"/>
  </notification>

  <notification
   icon="notifytip.tga"
   name="AOForeignItemsFound"
   type="alertmodal">
The animation overrider found at least one item that did not belong in the configuration. Please check your &quot;Lost and Found&quot; folder for items that were moved out of the animation overrider configuration.
  </notification>

  <notification
   icon="notifytip.tga"
   name="AOImportSetAlreadyExists"
   type="notifytip">
An animation set with this name already exists.
  </notification>

  <notification
   icon="notifytip.tga"
   name="AOImportPermissionDenied"
   type="notifytip">
Insufficient permissions to read notecard.
  </notification>

  <notification
   icon="notifytip.tga"
   name="AOImportCreateSetFailed"
   type="notifytip">
Error while creating import set.
  </notification>

  <notification
   icon="notifytip.tga"
   name="AOImportDownloadFailed"
   type="notifytip">
Could not download notecard.
  </notification>

  <notification
   icon="notifytip.tga"
   name="AOImportNoText"
   type="notifytip">
Notecard is empty or unreadable.
  </notification>

  <notification
   icon="notifytip.tga"
   name="AOImportNoFolder"
   type="notifytip">
Couldn't find folder to read the animations.
  </notification>

  <notification
   icon="notifytip.tga"
   name="AOImportNoStatePrefix"
   type="notifytip">
Notecard line [LINE] has no valid [ state prefix.
  </notification>

  <notification
   icon="notifytip.tga"
   name="AOImportNoValidDelimiter"
   type="notifytip">
Notecard line [LINE] has no valid ] delimiter.
  </notification>

  <notification
   icon="notifytip.tga"
   name="AOImportStateNameNotFound"
   type="notifytip">
State name [NAME] not found.
  </notification>

  <notification
   icon="notifytip.tga"
   name="AOImportAnimationNotFound"
   type="notifytip">
Couldn't find animation [NAME]. Please make sure it's present in the same folder as the import notecard.
  </notification>

  <notification
   icon="notifytip.tga"
   name="AOImportInvalid"
   type="notifytip">
Notecard didn't contain any usable data. Aborting import.
  </notification>

  <notification
   icon="notifytip.tga"
   name="AOImportRetryCreateSet"
   type="notifytip">
Could not create import folder for animation set [NAME]. Retrying ...
  </notification>

  <notification
   icon="notifytip.tga"
   name="AOImportAbortCreateSet"
   type="notifytip">
Could not create import folder for animation set [NAME]. Giving up.
  </notification>

  <notification
   icon="notifytip.tga"
   name="AOImportLinkFailed"
   type="notifytip">
Creating animation link for animation "[NAME]" failed!
  </notification>

<!-- ## Zi: Animation Overrider -->

<notification
   icon="alertmodal.tga"
   name="SendSysinfoToIM"
   type="alertmodal">
This will send the following information to the current IM session:

[SYSINFO]
    <usetemplate
     name="okcancelbuttons"
     yestext="Send"
     notext="Cancel" />
  </notification>

<!-- fsdata -->
  <notification
   icon="alertmodal.tga"
   name="BlockLoginInfo"
   type="alertmodal">
    [REASON]
    <usetemplate
     name="okbutton"
     yestext="OK"/>
  </notification>

  <notification
   icon="alertmodal.tga"
   name="TestversionExpired"
   type="alertmodal">
    This test version of [APP_NAME] has expired and cannot be used any further.
    <usetemplate
     name="okbutton"
     yestext="OK"/>
  </notification>

  <notification
   icon="alertmodal.tga"
   name="FireStormReqInfo"
   type="alertmodal">
    [NAME] is requesting that you send them information about your [APP_NAME] setup.
(This is the same information that can be found by going to Help->About [APP_NAME])
[REASON]
Would you like to send them this information?
    <form name="form">
      <button
       index="0"
       name="Yes"
       text="Yes"/>
      <button
       index="1"
       name="No"
       text="No"/>
    </form>
  </notification>

<!-- Firestorm Phantom -->

  <notification
   icon="notifytip.tga"
   name="PhantomOn"
   type="notifytip">
Phantom mode on.
  </notification>

  <notification
   icon="notifytip.tga"
   name="PhantomOff"
   type="notifytip">
Phantom mode off.
  </notification>

<!-- Firestorm Phantom -->

<!-- Firestorm Reset Settings -->
  <notification
    icon="alertmodal.tga"
    label="Reset all settings"
    name="FirestormClearSettingsPrompt"
    type="alertmodal">
    Resetting all settings may be helpful if you are experiencing problems; however, you will need to redo any customizations you have made to the default configuration. 

    Are you sure you want to reset all settings?
    <usetemplate
      name="okcancelbuttons"
      notext="Cancel"
      yestext="OK"/>
  </notification>

  <notification
    icon="alertmodal.tga"
    name="SettingsWillClear"
    type="alertmodal">
    Settings will be cleared after restarting [APP_NAME].
  </notification>
<!-- Firestorm Reset Settings -->

<!-- AW: opensim -->
  <notification icon="alertmodal.tga"
		name="CantAddGrid"
		type="alertmodal">
Could not add [GRID] to the grid list.
[REASON] contact support of [GRID].
    <usetemplate
     name="okbutton"
     yestext="OK"/>
  </notification>
<!-- AW: opensim -->

  <!-- ## Zi: Particle Editor -->
  <notification
   icon="alertmodal.tga"
   name="ParticleScriptFindFolderFailed"
   type="alertmodal">
Could not find a folder for the new script in inventory.
  </notification>

  <notification
   icon="alertmodal.tga"
   name="ParticleScriptCreationFailed"
   type="alertmodal">
Could not create new script for this particle system.
  </notification>

  <notification
   icon="alertmodal.tga"
   name="ParticleScriptNotFound"
   type="alertmodal">
Could not find the newly created script for this particle system.
  </notification>

  <notification
   icon="alertmodal.tga"
   name="ParticleScriptCreateTempFileFailed"
   type="alertmodal">
Could not create temporary file for script upload.
  </notification>

  <notification
   icon="notify.tga"
   name="ParticleScriptInjected"
   type="alertmodal">
Particle script was injected successfully.
   <form name="form">
      <ignore name="ignore"
       text="A particle script was injected to an object."/>
    </form>
  </notification>

  <notification
   icon="alertmodal.tga"
   name="ParticleScriptCapsFailed"
   type="alertmodal">
Failed to inject script into object. Request for capabilities returned an empty address.
  </notification>

  <notification
   icon="notify.tga"
   name="ParticleScriptCopiedToClipboard"
   type="alertmodal">
The LSL script to create this particle system has been copied to your clipboard. You can now paste it into a new script to use it.
   <form name="form">
      <ignore name="ignore"
       text="A particle script was copied to my clipboard"/>
    </form>
  </notification>
  <!-- ## Zi: Particle Editor -->

  <!-- ## Zi: Debug Settings Editor -->
  <notification
   icon="notify.tga"
   name="DebugSettingsWarning"
   type="alertmodal">
Warning! The use of the Debug Settings window is unsupported! Changing debug settings can severely impact your experience and might lead to loss of data, functionality or even access to the service. Please do not change any values without knowing exactly what you are doing.
   <form name="form">
      <ignore name="ignore"
       text="Debug Settings warning message"/>
    </form>
  </notification>

  <notification
   icon="notify.tga"
   name="ControlNameCopiedToClipboard"
   type="alertmodal">
This debug setting's name has been copied to your clipboard. You can now paste it somewhere else to use it.
   <form name="form">
      <ignore name="ignore"
       text="A debug setting's name was copied to my clipboard"/>
    </form>
  </notification>

  <notification
   icon="notify.tga"
   name="SanityCheck"
   type="alertmodal">
[APP_NAME] has detected a possible issue with your settings:

[SANITY_MESSAGE]

Reason: [SANITY_COMMENT]

Current setting: [CURRENT_VALUE]
   <form name="form">
      <button
       index="0"
       name="OK"
       text="Fix it"/>
      <button
       index="1"
       name="Cancel"
       text="Keep it"/>
      <ignore name="ignore"
       text="A settings control has failed the sanity check."/>
    </form>
  </notification>
  <!-- ## Zi: Debug Settings Editor -->

  <!-- <FS:Sei> LSL Default label missing FIRE-17710 -->
  <notification
   icon="alertmodal.tga"
   name="DefaultLabelMissing"
   type="alertmodal">
   <usetemplate
    ignoretext="A LSL script has switch statement without a default label"
    name="notifyignore"/>
The behavior for switch() statements without a default case was previously incorrect and has been fixed. 
See FIRE-17710 for details.
  </notification>
  <!-- </FS:Sei> -->

  <notification
   icon="alertmodal.tga"
   name="TeleportToAvatarNotPossible"
   type="alertmodal">
Teleport to this avatar not possible, because the exact position is unknown.
  <tag>fail</tag>
  </notification>

  <notification
   icon="alertmodal.tga"
   name="ZoomToAvatarNotPossible"
   type="alertmodal">
Cannot zoom to this avatar, because it is out of reach.
  <tag>fail</tag>
  </notification>

  <notification
   icon="alertmodal.tga"
   name="TrackAvatarNotPossible"
   type="alertmodal">
Cannot track this avatar, because it is beyond radar range.
  <tag>fail</tag>
  </notification>

  <notification
   icon="alertmodal.tga"
   name="CacheEmpty"
   type="alertmodal">
Your viewer cache is currently empty. Please be aware that you may experience slow framerates and inventory loading for a short time while new content downloads.
  </notification>

  <!-- <FS:Zi> Viewer version popup -->
  <notification
   icon="alertmodal.tga"
   name="FirstJoinSupportGroup2"
   type="alertmodal">
Welcome to the Phoenix/Firestorm Viewer Support Group!

To make support easier, it is recommended to announce your viewer's version to the group. This information includes current viewer version, viewer skin, operating system and RLVa status. You can choose to display your viewer's version in front of any chat you send to the group. Our support members can give you more meaningful advice right away if they know the viewer version you are on.

You can enable and disable this function at any time using the checkbox in the group chat floater.

Do you want to enable the automatic viewer version display?

    <form name="form">
      <button
       index="0"
       name="OK_okcancelignore"
       text="Yes"/>
      <button
       default="true"
       index="1"
       name="Cancel_okcancelignore"
       text="No"/>
      <ignore
	   name="ignore"
       text="The Phoenix/Firestorm Support Group was joined"
       save_option="true" />
    </form>

  </notification>
  <!-- <FS:Zi> Viewer version popup -->
  <notification
     icon="alertmodal.tga"
     name="ConfirmScriptModify"
    type="alertmodal">
    Are you sure you want to modify scripts in selected objects?
    <tag>confirm</tag>
    <usetemplate
    ignoretext="Confirm before I modify scripts in selection"
     name="okcancelignore"
     notext="Cancel"
     yestext="OK"/>
  </notification>

  <notification
   icon="alertmodal.tga"
   name="LocalBitmapsUpdateFileNotFound"
   persist="true"
   type="notify">
[FNAME] could not be updated because the file could no longer be found.
Disabling future updates for this file.
  </notification>

  <notification
   icon="alertmodal.tga"
   name="LocalBitmapsUpdateFailedFinal"
   persist="true"
   type="notify">
[FNAME] could not be opened or decoded for [NRETRIES] attempts, and is now considered broken.
Disabling future updates for this file.
  </notification>

  <notification
   icon="alertmodal.tga"
   name="LocalBitmapsVerifyFail"
   persist="true"
   type="notify">
Attempted to add an invalid or unreadable image file [FNAME] which could not be opened or decoded.
Attempt canceled.
  </notification>

  <notification
   icon="alertmodal.tga"
   name="PathfindingReturnMultipleItems"
   type="alertmodal">
    You are returning [NUM_ITEMS] items.  Are you sure you want to continue?
    <tag>confirm</tag>
    <usetemplate
     ignoretext="Are you sure you want to return multiple items?"
     name="okcancelignore"
     notext="No"
     yestext="Yes"/>
  </notification>

  <notification
   icon="alertmodal.tga"
   name="PathfindingDeleteMultipleItems"
   type="alertmodal">
    You are deleting [NUM_ITEMS] items.  Are you sure you want to continue?
    <tag>confirm</tag>
    <usetemplate
     ignoretext="Are you sure you want to delete multiple items?"
     name="okcancelignore"
     notext="No"
     yestext="Yes"/>
  </notification>


  <notification
   icon="alertmodal.tga"
   name="AvatarFrozen"
   type="notify">
   <tag>fail</tag>
[AV_FREEZER] has frozen you. You cannot move or interact with the world.
  </notification>

  <notification
   icon="alertmodal.tga"
   name="AvatarFrozenDuration"
   type="notify">
   <tag>fail</tag>
[AV_FREEZER] has frozen you for [AV_FREEZE_TIME] seconds. You cannot move or interact with the world.
  </notification>

  <notification
   icon="alertmodal.tga"
   name="YouFrozeAvatar"
   type="notify">
   <tag>fail</tag>
Avatar frozen.
  </notification>

  <notification
   icon="alertmodal.tga"
   name="AvatarHasUnFrozenYou"
   type="notify">
   <tag>fail</tag>
[AV_FREEZER] has unfrozen you.
  </notification>

  <notification
   icon="alertmodal.tga"
   name="AvatarUnFrozen"
   type="notify">
   <tag>fail</tag>
Avatar unfrozen.
  </notification>

  <notification
   icon="alertmodal.tga"
   name="AvatarFreezeFailure"
   type="notify">
   <tag>fail</tag>
Freeze failed because you don't have admin permission for that parcel.
  </notification>

  <notification
   icon="alertmodal.tga"
   name="AvatarFreezeThaw"
   type="notify">
   <tag>fail</tag>
Your freeze expired, go about your business.
  </notification>

  <notification
   icon="alertmodal.tga"
   name="AvatarCantFreeze"
   type="notify">
   <tag>fail</tag>
Sorry, can't freeze that user.
  </notification>

  <notification
   icon="alertmodal.tga"
   name="NowOwnObject"
   type="notify">
   <tag>fail</tag>
You are now the owner of object [OBJECT_NAME]
  </notification>

  <notification
   icon="alertmodal.tga"
   name="CantRezOnLand"
   type="notify">
   <tag>fail</tag>
Can't rez object at [OBJECT_POS] because the owner of this land does not allow it.  Use the land tool to see land ownership.
  </notification>

  <notification
   icon="alertmodal.tga"
   name="RezFailTooManyRequests"
   type="notify">
   <tag>fail</tag>
Object can not be rezzed because there are too many requests.
  </notification>
 
  <notification
   icon="alertmodal.tga"
   name="SitFailCantMove"
   type="notify">
   <tag>fail</tag>
You cannot sit because you cannot move at this time.
  </notification>

  <notification
   icon="alertmodal.tga"
   name="SitFailNotAllowedOnLand"
   type="notify">
   <tag>fail</tag>
You cannot sit because you are not allowed on that land.
  </notification>
 
  <notification
   icon="alertmodal.tga"
   name="SitFailNotSameRegion"
   type="notify">
   <tag>fail</tag>
Try moving closer.  Can't sit on object because
it is not in the same region as you.
  </notification>
  
  <notification
   icon="alert.tga"
   name="ChatHistoryIsBusyAlert"
   type="alertmodal">
   Chat history file is busy with previous operation. Please try again in a few minutes or choose chat with another person.
    <usetemplate
     name="okbutton"
     yestext="OK"/>
  </notification>
  
  <notification
   icon="alertmodal.tga"
   name="NoNewObjectRegionFull"
   type="notify">
   <tag>fail</tag>
Unable to create new object. The region is full.
  </notification>

  <notification
   icon="alertmodal.tga"
   name="FailedToPlaceObject"
   type="notify">
   <tag>fail</tag>
Failed to place object at specified location.  Please try again.
  </notification>

  <notification
   icon="alertmodal.tga"
   name="NoOwnNoGardening"
   type="notify">
   <tag>fail</tag>
You can't create trees and grass on land you don't own.
  </notification>

  <notification
   icon="alertmodal.tga"
   name="NoCopyPermsNoObject"
   type="notify">
   <tag>fail</tag>
Copy failed because you lack permission to copy the object &lt;nolink&gt;'[OBJ_NAME]'&lt;/nolink&gt;.
  </notification>

  <notification
   icon="alertmodal.tga"
   name="NoTransPermsNoObject"
   type="notify">
   <tag>fail</tag>
Copy failed because the object &lt;nolink&gt;'[OBJ_NAME]'&lt;/nolink&gt; cannot be transferred to you.
  </notification>

  <notification
   icon="alertmodal.tga"
   name="AddToNavMeshNoCopy"
   type="notify">
   <tag>fail</tag>
Copy failed because the object &lt;nolink&gt;'[OBJ_NAME]'&lt;/nolink&gt; contributes to navmesh.
  </notification>

  <notification
   icon="alertmodal.tga"
   name="DupeWithNoRootsSelected"
   type="notify">
   <tag>fail</tag>
Duplicate with no root objects selected.
  </notification>

  <notification
   icon="alertmodal.tga"
   name="CantDupeCuzRegionIsFull"
   type="notify">
   <tag>fail</tag>
Can't duplicate objects because the region is full.
  </notification>

  <notification
   icon="alertmodal.tga"
   name="CantDupeCuzParcelNotFound"
   type="notify">
   <tag>fail</tag>
Can't duplicate objects - Can't find the parcel they are on.
  </notification>

  <notification
   icon="alertmodal.tga"
   name="CantCreateCuzParcelFull"
   type="notify">
   <tag>fail</tag>
Can't create object because 
the parcel is full.
  </notification>

  <notification
   icon="alertmodal.tga"
   name="RezAttemptFailed"
   type="notify">
   <tag>fail</tag>
Attempt to rez an object failed.
  </notification>

  <notification
   icon="alertmodal.tga"
   name="ToxicInvRezAttemptFailed"
   type="notify">
   <tag>fail</tag>
Unable to create item that has caused problems on this region.
  </notification>

  <notification
   icon="alertmodal.tga"
   name="InvItemIsBlacklisted"
   type="notify">
   <tag>fail</tag>
That inventory item has been blacklisted.
  </notification>

  <notification
   icon="alertmodal.tga"
   name="NoCanRezObjects"
   type="notify">
   <tag>fail</tag>
You are not currently allowed to create objects.
  </notification>
 
  <notification
   icon="alertmodal.tga"
   name="LandSearchBlocked"
   type="notify">
   <tag>fail</tag>
Land Search Blocked.
You have performed too many land searches too quickly.
Please try again in a minute.
  </notification>

  <notification
   icon="alertmodal.tga"
   name="NotEnoughResourcesToAttach"
   type="notify">
   <tag>fail</tag>
Not enough script resources available to attach object!
  </notification>

  <notification
   icon="notifytip.tga"
   name="YouDiedAndGotTPHome"
   type="notifytip">
   <tag>fail</tag>
You died and have been teleported to your home location
  </notification>

  <notification
   icon="alertmodal.tga"
   name="EjectComingSoon"
   type="notify">
   <tag>fail</tag>
You are no longer allowed here and have [EJECT_TIME] seconds to leave.
  </notification>

  <notification
   icon="alertmodal.tga"
   name="NoEnterRegionMaybeFull"
   type="notify">
   <tag>fail</tag>
You can't enter region "[NAME]".
It may be full or restarting soon.
  </notification>

  <notification
   icon="alertmodal.tga"
   name="SaveBackToInvDisabled"
   type="notify">
   <tag>fail</tag>
Save Back To Inventory has been disabled.
  </notification>

  <notification
   icon="alertmodal.tga"
   name="NoExistNoSaveToContents"
   type="notify">
   <tag>fail</tag>
Cannot save &lt;nolink&gt;'[OBJ_NAME]'&lt;/nolink&gt; to object contents because the object it was rezzed from no longer exists.
  </notification>

  <notification
   icon="alertmodal.tga"
   name="NoModNoSaveToContents"
   type="notify">
   <tag>fail</tag>
Cannot save &lt;nolink&gt;'[OBJ_NAME]'&lt;/nolink&gt; to object contents because you do not have permission to modify the object &lt;nolink&gt;'[DEST_NAME]'&lt;/nolink&gt;.
  </notification>

  <notification
   icon="alertmodal.tga"
   name="NoSaveBackToInvDisabled"
   type="notify">
   <tag>fail</tag>
Cannot save &lt;nolink&gt;'[OBJ_NAME]'&lt;/nolink&gt; back to inventory -- this operation has been disabled.
  </notification>

  <notification
   icon="alertmodal.tga"
   name="NoCopyNoSelCopy"
   type="notify">
   <tag>fail</tag>
You cannot copy your selection because you do not have permission to copy the object &lt;nolink&gt;'[OBJ_NAME]'&lt;/nolink&gt;.
  </notification>

  <notification
   icon="alertmodal.tga"
   name="NoTransNoSelCopy"
   type="notify">
   <tag>fail</tag>
You cannot copy your selection because the object &lt;nolink&gt;'[OBJ_NAME]'&lt;/nolink&gt; is not transferable.
  </notification>

  <notification
   icon="alertmodal.tga"
   name="NoTransNoCopy"
   type="notify">
   <tag>fail</tag>
You cannot copy your selection because the object &lt;nolink&gt;'[OBJ_NAME]'&lt;/nolink&gt; is not transferable.
  </notification>

  <notification
   icon="alertmodal.tga"
   name="NoPermsNoRemoval"
   type="notify">
   <tag>fail</tag>
Removal of the object &lt;nolink&gt;'[OBJ_NAME]'&lt;/nolink&gt; from the simulator is disallowed by the permissions system.
  </notification>

  <notification
   icon="alertmodal.tga"
   name="NoModNoSaveSelection"
   type="notify">
   <tag>fail</tag>
Cannot save your selection because you do not have permission to modify the object &lt;nolink&gt;'[OBJ_NAME]'&lt;/nolink&gt;.
  </notification>

  <notification
   icon="alertmodal.tga"
   name="NoCopyNoSaveSelection"
   type="notify">
   <tag>fail</tag>
Cannot save your selection because the object &lt;nolink&gt;'[OBJ_NAME]'&lt;/nolink&gt; is not copyable.
  </notification>

  <notification
   icon="alertmodal.tga"
   name="NoModNoTaking"
   type="notify">
   <tag>fail</tag>
You cannot take your selection because you do not have permission to modify the object &lt;nolink&gt;'[OBJ_NAME]'&lt;/nolink&gt;.
  </notification>

  <notification
   icon="alertmodal.tga"
   name="RezDestInternalError"
   type="notify">
   <tag>fail</tag>
Internal Error: Unknown destination type.
  </notification>

  <notification
   icon="alertmodal.tga"
   name="DeleteFailObjNotFound"
   type="notify">
   <tag>fail</tag>
Delete failed because object not found
  </notification>

  <notification
   icon="alertmodal.tga"
   name="SorryCantEjectUser"
   type="notify">
   <tag>fail</tag>
Sorry, can't eject that user.
  </notification>

  <notification
   icon="alertmodal.tga"
   name="RegionSezNotAHome"
   type="notify">
   <tag>fail</tag>
This region does not allow you to set your home location here.
  </notification>

  <notification
   icon="alertmodal.tga"
   name="HomeLocationLimits"
   type="notify">
   <tag>fail</tag>
You can only set your 'Home Location' on your land or at a mainland Infohub.
   </notification>

  <notification
   icon="alertmodal.tga"
   name="HomePositionSet"
   type="notify">
   <tag>fail</tag>
Home position set.
  </notification>

  <notification
   icon="notifytip.tga"
   name="AvatarEjected"
   type="notifytip">
   <tag>fail</tag>
Avatar ejected.
  </notification>

  <notification
   icon="alertmodal.tga"
   name="AvatarEjectFailed"
   type="notify">
   <tag>fail</tag>
Eject failed because you don't have admin permission for that parcel.
  </notification>

  <notification
   icon="alertmodal.tga"
   name="CMOParcelFull"
   type="notify">
   <tag>fail</tag>
Can't move object '[O]' to
[P] in region [R] because the parcel is full.
  </notification>

  <notification
   icon="alertmodal.tga"
   name="CMOParcelPerms"
   type="notify">
   <tag>fail</tag>
Can't move object '[O]' to
[P] in region [R] because your objects are not allowed on this parcel.
  </notification>

  <notification
   icon="alertmodal.tga"
   name="CMOParcelResources"
   type="notify">
   <tag>fail</tag>
Can't move object '[O]' to
[P] in region [R] because there are not enough resources for this object on this parcel.
  </notification>

  <notification
   icon="alertmodal.tga"
   name="NoParcelPermsNoObject"
   type="notify">
   <tag>fail</tag>
Copy failed because you lack access to that parcel.
  </notification>

  <notification
   icon="alertmodal.tga"
   name="CMORegionVersion"
   type="notify">
    <tag>fail</tag>
    Can't move object '[O]' to
    [P] in region [R] because the other region is running an older version which does not support receiving this object via region crossing.
  </notification>

  <notification
   icon="alertmodal.tga"
   name="CMONavMesh"
   type="notify">
   <tag>fail</tag>
Can't move object '[O]' to
[P] in region [R] because you cannot modify the navmesh across region boundaries.
  </notification>

  <notification
   icon="alertmodal.tga"
   name="CMOWTF"
   type="notify">
   <tag>fail</tag>
Can't move object '[O]' to
[P] in region [R] because of an unknown reason. ([F])
  </notification>

  <notification
   icon="alertmodal.tga"
   name="NoPermModifyObject"
   type="notify">
   <tag>fail</tag>
You don't have permission to modify that object
  </notification>

  <notification
   icon="alertmodal.tga"
   name="TooMuchObjectInventorySelected"
   type="alertmodal">
    <tag>fail</tag>
    Too many objects with large inventory are selected. Please select fewer objects and try again.
    <usetemplate
     name="okbutton"
     yestext="OK"/>
  </notification>

  <notification
   icon="alertmodal.tga"
   name="CantEnablePhysObjContributesToNav"
   type="notify">
   <tag>fail</tag>
Can't enable physics for an object that contributes to the navmesh.
  </notification>

  <notification
   icon="alertmodal.tga"
   name="CantEnablePhysKeyframedObj"
   type="notify">
   <tag>fail</tag>
Can't enable physics for keyframed objects.
  </notification>

  <notification
   icon="alertmodal.tga"
   name="CantEnablePhysNotEnoughLandResources"
   type="notify">
   <tag>fail</tag>
Can't enable physics for object -- insufficient land resources.
  </notification>

  <notification
   icon="alertmodal.tga"
   name="CantEnablePhysCostTooGreat"
   persist="true"
   type="notify">
   <tag>fail</tag>
Can't enable physics for object with physics resource cost greater than [MAX_OBJECTS]
  </notification>

  <notification
   icon="alertmodal.tga"
   name="PhantomWithConcavePiece"
   type="notify">
   <tag>fail</tag>
This object cannot have a concave piece because it is phantom and contributes to the navmesh.
  </notification>

  <notification
   icon="alertmodal.tga"
   name="UnableAddItem"
   type="notify">
   <tag>fail</tag>
Unable to add item!
  </notification>

  <notification
   icon="alertmodal.tga"
   name="UnableEditItem"
   type="notify">
   <tag>fail</tag>
Unable to edit this!
  </notification>

  <notification
   icon="alertmodal.tga"
   name="NoPermToEdit"
   type="notify">
   <tag>fail</tag>
Not permitted to edit this.
  </notification>

  <notification
   icon="alertmodal.tga"
   name="NoPermToCopyInventory"
   type="notify">
   <tag>fail</tag>
Not permitted to copy that inventory.
  </notification>

  <notification
   icon="alertmodal.tga"
   name="CantSaveItemDoesntExist"
   type="notify">
   <tag>fail</tag>
Cannot save to object contents: Item no longer exists.
  </notification>

  <notification
   icon="alertmodal.tga"
   name="CantSaveItemAlreadyExists"
   type="notify">
   <tag>fail</tag>
Cannot save to object contents: Item with that name already exists in inventory
  </notification>

  <notification
   icon="alertmodal.tga"
   name="CantSaveModifyAttachment"
   type="notify">
   <tag>fail</tag>
Cannot save to object contents: This would modify the attachment permissions.
  </notification>

  <notification
   icon="alertmodal.tga"
   name="AttachmentHasTooMuchInventory"
   type="notify">
   <tag>fail</tag>
Your attachments contain too much inventory to add more.
  </notification>

  <notification
   icon="alertmodal.tga"
   name="IllegalAttachment"
   type="notify">
   <tag>fail</tag>
The attachment has requested a nonexistent point on the avatar. It has been attached to the chest instead.
  </notification>

  <notification
   icon="alertmodal.tga"
   name="TooManyScripts"
   type="notify">
   <tag>fail</tag>
Too many scripts.
  </notification>

  <notification
   icon="alertmodal.tga"
   name="UnableAddScript"
   type="notify">
   <tag>fail</tag>
Unable to add script!
  </notification>

  <notification
   icon="alertmodal.tga"
   name="AssetServerTimeoutObjReturn"
   type="notify">
   <tag>fail</tag>
Asset server didn't respond in a timely fashion.  Object returned to sim.
  </notification>

  <notification
   icon="alertmodal.tga"
   name="RegionDisablePhysicsShapes"
   type="notify">
   <tag>fail</tag>
This region does not have physics shapes enabled.
  </notification>

  <notification
   icon="alertmodal.tga"
   name="NoModNavmeshAcrossRegions"
   type="notify">
   <tag>fail</tag>
You cannot modify the navmesh across region boundaries.
  </notification>

  <notification
   icon="alertmodal.tga"
   name="NoSetPhysicsPropertiesOnObjectType"
   type="notify">
   <tag>fail</tag>
Cannot set physics properties on that object type.
  </notification>

  <notification
   icon="alertmodal.tga"
   name="NoSetRootPrimWithNoShape"
   type="notify">
   <tag>fail</tag>
Cannot set root prim to have no shape.
  </notification>

  <notification
   icon="alertmodal.tga"
   name="NoRegionSupportPhysMats"
   type="notify">
   <tag>fail</tag>
This region does not have physics materials enabled.
  </notification>

  <notification
   icon="alertmodal.tga"
   name="OnlyRootPrimPhysMats"
   type="notify">
   <tag>fail</tag>
Only root prims may have their physics materials adjusted.
  </notification>

  <notification
   icon="alertmodal.tga"
   name="NoSupportCharacterPhysMats"
   type="notify">
   <tag>fail</tag>
Setting physics materials on characters is not yet supported.
  </notification>

  <notification
   icon="alertmodal.tga"
   name="InvalidPhysMatProperty"
   type="notify">
   <tag>fail</tag>
One or more of the specified physics material properties was invalid.
  </notification>

  <notification
   icon="alertmodal.tga"
   name="NoPermsAlterStitchingMeshObj"
   type="notify">
   <tag>fail</tag>
You may not alter the stitching type of a mesh object.
  </notification>

  <notification
   icon="alertmodal.tga"
   name="NoPermsAlterShapeMeshObj"
   type="notify">
   <tag>fail</tag>
You may not alter the shape of a mesh object
  </notification>

  <notification
   icon="alertmodal.tga"
   name="FullRegionCantEnter"
   type="notify">
   <tag>fail</tag>
You can't enter this region because \nthe region is full.
  </notification>

  <notification
   icon="alertmodal.tga"
   name="LinkFailedOwnersDiffer"
   type="notify">
   <tag>fail</tag>
Link failed -- owners differ
  </notification>

  <notification
   icon="alertmodal.tga"
   name="LinkFailedNoModNavmeshAcrossRegions"
   type="notify">
   <tag>fail</tag>
Link failed -- cannot modify the navmesh across region boundaries.
  </notification>

  <notification
   icon="alertmodal.tga"
   name="LinkFailedNoPermToEdit"
   type="notify">
   <tag>fail</tag>
Link failed because you do not have edit permission.
  </notification>

  <notification
   icon="alertmodal.tga"
   name="LinkFailedTooManyPrims"
   type="notify">
   <tag>fail</tag>
Link failed -- too many primitives
  </notification>

  <notification
   icon="alertmodal.tga"
   name="LinkFailedCantLinkNoCopyNoTrans"
   type="notify">
   <tag>fail</tag>
Link failed -- cannot link no-copy with no-transfer
  </notification>

  <notification
   icon="alertmodal.tga"
   name="LinkFailedNothingLinkable"
   type="notify">
   <tag>fail</tag>
Link failed -- nothing linkable.
  </notification>

  <notification
   icon="alertmodal.tga"
   name="LinkFailedTooManyPathfindingChars"
   type="notify">
   <tag>fail</tag>
Link failed -- too many pathfinding characters
  </notification>

  <notification
   icon="alertmodal.tga"
   name="LinkFailedInsufficientLand"
   type="notify">
   <tag>fail</tag>
Link failed -- insufficient land resources
  </notification>

  <notification
   icon="alertmodal.tga"
   name="LinkFailedTooMuchPhysics"
   type="notify">
   <tag>fail</tag>
Object uses too many physics resources -- its dynamics have been disabled.
  </notification>

  <notification
   icon="alertmodal.tga"
   name="EstateManagerFailedllTeleportHome"
   persist="false"
   type="notify">
    <tag>fail</tag>
The object '[OBJECT_NAME]' at [SLURL] cannot teleport estate managers home.
  </notification>

  <notification
   icon="alertmodal.tga"
   name="TeleportedHomeByObjectOnParcel"
   persist="false"
   type="notify">
   <tag>fail</tag>
You have been teleported home by the object '[OBJECT_NAME]' on the parcel '[PARCEL_NAME]'
  </notification>

  <notification
   icon="alertmodal.tga"
   name="TeleportedHomeByObject"
   persist="false"
   type="notify">
   <tag>fail</tag>
You have been teleported home by the object '[OBJECT_NAME]'
  </notification>

  <notification
   icon="alertmodal.tga"
   name="TeleportedByAttachment"
   type="notify">
   <tag>fail</tag>
You have been teleported by an attachment on [ITEM_ID]
   <usetemplate
    ignoretext="Teleport: You have been teleported by an attachment"
    name="notifyignore"/>
  </notification>

  <notification
   icon="alertmodal.tga"
   name="TeleportedByObjectOnParcel"
   type="notify">
   <tag>fail</tag>
You have been teleported by the object '[OBJECT_NAME]' on the parcel '[PARCEL_NAME]'
   <usetemplate
    ignoretext="Teleport: You have been teleported by an object on a parcel"
    name="notifyignore"/>
  </notification>

  <notification
   icon="alertmodal.tga"
   name="TeleportedByObjectOwnedBy"
   type="notify">
   <tag>fail</tag>
You have been teleported by the object '[OBJECT_NAME]' owned by [OWNER_ID]
  </notification>

  <notification
   icon="alertmodal.tga"
   name="TeleportedByObjectUnknownUser"
   type="notify">
   <tag>fail</tag>
You have been teleported by the object '[OBJECT_NAME]' owned by an unknown user.
  </notification>

  <notification
   icon="alertmodal.tga"
   name="StandDeniedByObject"
   type="notify">
    <tag>fail</tag>
'[OBJECT_NAME]' will not allow you to stand at this time.
  </notification>

  <notification
   icon="alertmodal.tga"
   name="ResitDeniedByObject"
   type="notify">
    <tag>fail</tag>
'[OBJECT_NAME]' will not allow you to change your seat at this time.
  </notification>

  <notification
   icon="alertmodal.tga"
   name="CantCreateObjectRegionFull"
   type="notify">
   <tag>fail</tag>
Unable to create requested object. The region is full.
  </notification>

   <notification
    icon="alertmodal.tga"
   name="CantCreateAnimatedObjectTooLarge"
   type="notify">
   <tag>fail</tag>
Unable to create requested animated object because it exceeds the rigged triangle limit.
  </notification>

  <notification
   icon="alertmodal.tga"
   name="CantAttackMultipleObjOneSpot"
   type="notify">
   <tag>fail</tag>
You can't attach multiple objects to one spot.
  </notification>

  <notification
   icon="alertmodal.tga"
   name="CantCreateMultipleObjAtLoc"
   type="notify">
   <tag>fail</tag>
You can't create multiple objects here.
  </notification>

  <notification
   icon="alertmodal.tga"
   name="UnableToCreateObjTimeOut"
   type="notify">
   <tag>fail</tag>
Unable to create requested object. Object is missing from database.
  </notification>

  <notification
   icon="alertmodal.tga"
   name="UnableToCreateObjUnknown"
   type="notify">
   <tag>fail</tag>
Unable to create requested object. The request timed out. Please try again.
  </notification>

  <notification
   icon="alertmodal.tga"
   name="UnableToCreateObjMissingFromDB"
   type="notify">
   <tag>fail</tag>
Unable to create requested object. Please try again.
  </notification>

  <notification
   icon="alertmodal.tga"
   name="RezFailureTookTooLong"
   type="notify">
   <tag>fail</tag>
Rez failed, requested object took too long to load.
  </notification>

  <notification
   icon="alertmodal.tga"
   name="FailedToPlaceObjAtLoc"
   type="notify">
   <tag>fail</tag>
Failed to place object at specified location.  Please try again.
  </notification>

  <notification
   icon="alertmodal.tga"
   name="CantCreatePlantsOnLand"
   type="notify">
   <tag>fail</tag>
You cannot create plants on this land.
  </notification>

  <notification
   icon="alertmodal.tga"
   name="CantRestoreObjectNoWorldPos"
   type="notify">
   <tag>fail</tag>
Cannot restore object. No world position found.
  </notification>

  <notification
   icon="alertmodal.tga"
   name="CantRezObjectInvalidMeshData"
   type="notify">
   <tag>fail</tag>
Unable to rez object because its mesh data is invalid.
  </notification>

  <notification
   icon="alertmodal.tga"
   name="CantRezObjectTooManyScripts"
   type="notify">
   <tag>fail</tag>
Unable to rez object because there are already too many scripts in this region.
  </notification>

  <notification
   icon="alertmodal.tga"
   name="CantCreateObjectNoAccess"
   type="notify">
   <tag>fail</tag>
Your access privileges don't allow you to create objects there.
  </notification>

  <notification
   icon="alertmodal.tga"
   name="CantCreateObject"
   type="notify">
   <tag>fail</tag>
You are not currently allowed to create objects.
  </notification>

  <notification
   icon="alertmodal.tga"
   name="InvalidObjectParams"
   type="notify">
   <tag>fail</tag>
Invalid object parameters
  </notification>

  <notification
   icon="alertmodal.tga"
   name="CantDuplicateObjectNoAcess"
   type="notify">
   <tag>fail</tag>
Your access privileges don't allow you to duplicate objects here.
  </notification>

  <notification
   icon="alertmodal.tga"
   name="CantChangeShape"
   type="notify">
   <tag>fail</tag>
You are not allowed to change this shape.
  </notification>

  <notification
   icon="alertmodal.tga"
   name="NoPermsTooManyAttachedAnimatedObjects"
   type="notify">
   <tag>fail</tag>
Operation would cause the number of attached animated objects to exceed the limit.
  </notification>

  <notification
   icon="alertmodal.tga"
   name="NoPermsLinkAnimatedObjectTooLarge"
   type="notify">
   <tag>fail</tag>
Can't link these objects because the resulting animated object would exceed the rigged triangle limit.
  </notification>

  <notification
   icon="alertmodal.tga"
   name="NoPermsSetFlagAnimatedObjectTooLarge"
   type="notify">
   <tag>fail</tag>
Can't make this object into an animated object because it would exceed the rigged triangle limit.
  </notification>

  <notification
   icon="alertmodal.tga"
   name="CantChangeAnimatedObjectStateInsufficientLand"
   type="notify">
   <tag>fail</tag>
Can't change animated object state for this object because it would cause parcel limit to be exceeded.
  </notification>

  <notification
   icon="alertmodal.tga"
   name="ErrorNoMeshData"
   type="notify">
   <tag>fail</tag>
Server error: cannot complete this operation because mesh data is not loaded.
  </notification>

  <notification
   icon="alertmodal.tga"
   name="NoAccessToClaimObjects"
   type="notify">
   <tag>fail</tag>
Your access privileges don't allow you to claim objects here.
  </notification>

  <notification
   icon="alertmodal.tga"
   name="DeedFailedNoPermToDeedForGroup"
   type="notify">
   <tag>fail</tag>
Deed failed because you do not have permission to deed objects for your group.
  </notification>

  <notification
   icon="alertmodal.tga"
   name="NoPrivsToBuyObject"
   type="notify">
   <tag>fail</tag>
Your access privileges don't allow you to buy objects here.
  </notification>

  <notification
   icon="alertmodal.tga"
   name="CantAttachObjectAvatarSittingOnIt"
   type="notify">
   <tag>fail</tag>
Cannot attach object because an avatar is sitting on it.
  </notification>

  <notification
   icon="alertmodal.tga"
   name="WhyAreYouTryingToWearShrubbery"
   type="notify">
   <tag>fail</tag>
Trees and grasses cannot be worn as attachments.
  </notification>

  <notification
   icon="alertmodal.tga"
   name="CantAttachGroupOwnedObjs"
   type="notify">
   <tag>fail</tag>
Cannot attach group-owned objects.
  </notification>

  <notification
   icon="alertmodal.tga"
   name="CantAttachObjectsNotOwned"
   type="notify">
   <tag>fail</tag>
Cannot attach objects that you don't own.
  </notification>

  <notification
   icon="alertmodal.tga"
   name="CantAttachNavmeshObjects"
   type="notify">
   <tag>fail</tag>
Cannot attach objects that contribute to navmesh.
  </notification>

  <notification
   icon="alertmodal.tga"
   name="CantAttachObjectNoMovePermissions"
   type="notify">
   <tag>fail</tag>
Cannot attach object because you do not have permission to move it.
  </notification>

  <notification
   icon="alertmodal.tga"
   name="CantAttachNotEnoughScriptResources"
   type="notify">
   <tag>fail</tag>
Not enough script resources available to attach object!
  </notification>

  <notification
   icon="alertmodal.tga"
   name="CantAttachObjectBeingRemoved"
   type="notify">
    <tag>fail</tag>
    Cannot attach object because it is already being removed.
  </notification>

  <notification
   icon="alertmodal.tga"
   name="CantDropItemTrialUser"
   type="notify">
   <tag>fail</tag>
You can't drop objects here; try the Free Trial area.
  </notification>

  <notification
   icon="alertmodal.tga"
   name="CantDropMeshAttachment"
   type="notify">
   <tag>fail</tag>
You can't drop mesh attachments. Detach to inventory and then rez in world.
  </notification>

  <notification
   icon="alertmodal.tga"
   name="CantDropAttachmentNoPermission"
   type="notify">
   <tag>fail</tag>
Failed to drop attachment: you don't have permission to drop there.
  </notification>

  <notification
   icon="alertmodal.tga"
   name="CantDropAttachmentInsufficientLandResources"
   type="notify">
   <tag>fail</tag>
Failed to drop attachment: insufficient available land resource.
  </notification>

  <notification
   icon="alertmodal.tga"
   name="CantDropAttachmentInsufficientResources"
   type="notify">
   <tag>fail</tag>
Failed to drop attachments: insufficient available resources.
  </notification>

  <notification
   icon="alertmodal.tga"
   name="CantDropObjectFullParcel"
   type="notify">
   <tag>fail</tag>
Cannot drop object here.  Parcel is full.
  </notification>

  <notification
   icon="alertmodal.tga"
   name="CantTouchObjectBannedFromParcel"
   type="notify">
   <tag>fail</tag>
Can't touch/grab this object because you are banned from the land parcel.
  </notification>

  <notification
   icon="alertmodal.tga"
   name="PlzNarrowDeleteParams"
   type="notify">
   <tag>fail</tag>
Please narrow your delete parameters.
  </notification>

  <notification
   icon="alertmodal.tga"
   name="UnableToUploadAsset"
   type="notify">
   <tag>fail</tag>
Unable to upload asset.
  </notification>

  <notification
   icon="alertmodal.tga"
   name="CantTeleportCouldNotFindUser"
   type="notify">
   <tag>fail</tag>
Could not find user to teleport home
  </notification>

  <notification
   icon="alertmodal.tga"
   name="GodlikeRequestFailed"
   type="notify">
   <tag>fail</tag>
godlike request failed
  </notification>

  <notification
   icon="alertmodal.tga"
   name="GenericRequestFailed"
   type="notify">
   <tag>fail</tag>
generic request failed
  </notification>

  <notification
   icon="alertmodal.tga"
   name="CantUploadPostcard"
   type="notify">
   <tag>fail</tag>
Unable to upload postcard.  Try again later.
  </notification>

  <notification
   icon="alertmodal.tga"
   name="CantFetchInventoryForGroupNotice"
   type="notify">
   <tag>fail</tag>
Unable to fetch inventory details for the group notice.
  </notification>

  <notification
   icon="alertmodal.tga"
   name="CantSendGroupNoticeNotPermitted"
   type="notify">
   <tag>fail</tag>
Unable to send group notice -- not permitted.
  </notification>

  <notification
   icon="alertmodal.tga"
   name="CantSendGroupNoticeCantConstructInventory"
   type="notify">
   <tag>fail</tag>
Unable to send group notice -- could not construct inventory.
  </notification>

  <notification
   icon="alertmodal.tga"
   name="CantParceInventoryInNotice"
   type="notify">
   <tag>fail</tag>
Unable to parse inventory in notice.
  </notification>

  <notification
   icon="alertmodal.tga"
   name="TerrainUploadFailed"
   type="notify">
   <tag>fail</tag>
Terrain upload failed.
  </notification>

  <notification
   icon="alertmodal.tga"
   name="TerrainFileWritten"
   type="notify">
   <tag>fail</tag>
Terrain file written.
  </notification>

  <notification
   icon="alertmodal.tga"
   name="TerrainFileWrittenStartingDownload"
   type="notify">
   <tag>fail</tag>
Terrain file written, starting download...
  </notification>

  <notification
   icon="alertmodal.tga"
   name="TerrainBaked"
   type="notify">
   <tag>fail</tag>
Terrain baked.
  </notification>

  <notification
   icon="alertmodal.tga"
   name="TenObjectsDisabledPlzRefresh"
   type="notify">
   <tag>fail</tag>
Only the first 10 selected objects have been disabled. Refresh and make additional selections if required.
  </notification>

  <notification
   icon="alertmodal.tga"
   name="UpdateViewerBuyParcel"
   type="notify">
   <tag>fail</tag>
You need to update your viewer to buy this parcel.
  </notification>  

  <notification
   icon="alertmodal.tga"
   name="CantBuyParcelNotForSale"
   type="notify">
   <tag>fail</tag>
Unable to buy, this parcel is not for sale.
  </notification>

  <notification
   icon="alertmodal.tga"
   name="CantBuySalePriceOrLandAreaChanged"
   type="notify">
   <tag>fail</tag>
Unable to buy, the sale price or land area has changed.
  </notification>

  <notification
   icon="alertmodal.tga"
   name="CantBuyParcelNotAuthorized"
   type="notify">
   <tag>fail</tag>
You are not the authorized buyer for this parcel.
  </notification>

  <notification
   icon="alertmodal.tga"
   name="CantBuyParcelAwaitingPurchaseAuth"
   type="notify">
   <tag>fail</tag>
You cannot purchase this parcel because it is already awaiting purchase aut
  </notification>

  <notification
   icon="alertmodal.tga"
   name="CantBuildOverflowParcel"
   type="notify">
   <tag>fail</tag>
You cannot build objects here because doing so would overflow the parcel.
  </notification>

  <notification
   icon="alertmodal.tga"
   name="SelectedMultipleOwnedLand"
   type="notify">
   <tag>fail</tag>
You selected land with different owners. Please select a smaller area and try again.
  </notification>

  <notification
   icon="alertmodal.tga"
   name="CantJoinTooFewLeasedParcels"
   type="notify">
   <tag>fail</tag>
Not enough leased parcels in selection to join.
  </notification>

  <notification
   icon="alertmodal.tga"
   name="CantDivideLandMultipleParcelsSelected"
   type="notify">
   <tag>fail</tag>
Can't divide land.
There is more than one parcel selected.
Try selecting a smaller piece of land.
  </notification>

  <notification
   icon="alertmodal.tga"
   name="CantDivideLandCantFindParcel"
   type="notify">
   <tag>fail</tag>
Can't divide land.
Can't find the parcel.
Please report with Help -> Report Bug...
  </notification>

  <notification
   icon="alertmodal.tga"
   name="CantDivideLandWholeParcelSelected"
   type="notify">
   <tag>fail</tag>
Can't divide land. Whole parcel is selected.
Try selecting a smaller piece of land.
  </notification>

  <notification
   icon="alertmodal.tga"
   name="LandHasBeenDivided"
   type="notify">
   <tag>fail</tag>
Land has been divided.
  </notification>

  <notification
   icon="alertmodal.tga"
   name="PassPurchased"
   type="notify">
   <tag>fail</tag>
You purchased a pass.
  </notification>

  <notification
   icon="alertmodal.tga"
   name="RegionDisallowsClassifieds"
   type="notify">
   <tag>fail</tag>
Region does not allow classified advertisements.
  </notification>

  <notification
   icon="alertmodal.tga"
   name="LandPassExpireSoon"
   type="notify">
   <tag>fail</tag>
Your pass to this land is about to expire.
  </notification>

  <notification
   icon="alertmodal.tga"
   name="CantSitNoSuitableSurface"
   type="notify">
   <tag>fail</tag>
There is no suitable surface to sit on, try another spot.
  </notification>

  <notification
   icon="alertmodal.tga"
   name="CantSitNoRoom"
   type="notify">
   <tag>fail</tag>
No room to sit here, try another spot.
  </notification>

  <notification
   icon="alertmodal.tga"
   name="ClaimObjectFailedNoPermission"
   type="notify">
   <tag>fail</tag>
Claim object failed because you don't have permission
  </notification>

  <notification
   icon="alertmodal.tga"
   name="ClaimObjectFailedNoMoney"
   type="notify">
   <tag>fail</tag>
Claim object failed because you don't have enough L$.
  </notification>

  <notification
   icon="alertmodal.tga"
   name="CantDeedGroupLand"
   type="notify">
   <tag>fail</tag>
Cannot deed group-owned land.
  </notification>

  <notification
   icon="alertmodal.tga"
   name="BuyObjectFailedNoMoney"
   type="notify">
   <tag>fail</tag>
Buy object failed because you don't have enough L$.
  </notification>

  <notification
   icon="alertmodal.tga"
   name="BuyInventoryFailedNoMoney"
   type="notify">
   <tag>fail</tag>
Buy inventory failed because you do not have enough L$
  </notification>

  <notification
   icon="alertmodal.tga"
   name="BuyPassFailedNoMoney"
   type="notify">
   <tag>fail</tag>
You don't have enough L$ to buy a pass to this land.
  </notification>

  <notification
   icon="alertmodal.tga"
   name="CantBuyPassTryAgain"
   type="notify">
   <tag>fail</tag>
Unable to buy pass right now.  Try again later.
  </notification>

  <notification
   icon="alertmodal.tga"
   name="CantCreateObjectParcelFull"
   type="notify">
   <tag>fail</tag>
Can't create object because \nthe parcel is full.
  </notification>

  <notification
   icon="alertmodal.tga"
   name="FailedPlacingObject"
   type="notify">
   <tag>fail</tag>
Failed to place object at specified location.  Please try again.
  </notification>

  <notification
   icon="alertmodal.tga"
   name="CantCreateLandmarkForEvent"
   type="notify">
   <tag>fail</tag>
Unable to create landmark for event.
  </notification>

  <notification
   icon="alertmodal.tga"
   name="GodBeatsFreeze"
   type="notify">
   <tag>fail</tag>
Your godlike powers break the freeze!
  </notification>

  <notification
   icon="alertmodal.tga"
   name="SpecialPowersRequestFailedLogged"
   type="notify">
   <tag>fail</tag>
Request for special powers failed. This request has been logged.
  </notification>

  <notification
   icon="alertmodal.tga"
   name="ExpireExplanation"
   type="notify">
   <tag>fail</tag>
The system is currently unable to process your request. The request timed out.
  </notification>

  <notification
   icon="alertmodal.tga"
   name="DieExplanation"
   type="notify">
   <tag>fail</tag>
The system is unable to process your request.
  </notification>

  <notification
   icon="alertmodal.tga"
   name="AddPrimitiveFailure"
   type="notify">
   <tag>fail</tag>
Insufficient funds to create primitve.
  </notification>

  <notification
   icon="alertmodal.tga"
   name="RezObjectFailure"
   type="notify">
   <tag>fail</tag>
Insufficient funds to create object.
  </notification>

  <notification
   icon="alertmodal.tga"
   name="ResetHomePositionNotLegal"
   type="notify">
   <tag>fail</tag>
Reset Home position since Home wasn't legal.
  </notification>

  <notification
   icon="alertmodal.tga"
   name="CantInviteRegionFull"
   type="notify">
   <tag>fail</tag>
You cannot currently invite anyone to your location because the region is full. Try again later.
  </notification>

  <notification
   icon="alertmodal.tga"
   name="CantSetHomeAtRegion"
   type="notify">
   <tag>fail</tag>
This region does not allow you to set your home location here.
  </notification>

  <notification
   icon="alertmodal.tga"
   name="ListValidHomeLocations"
   type="notify">
   <tag>fail</tag>
You can only set your 'Home Location' on your land or at a mainland Infohub.
  </notification>

  <notification
   icon="alertmodal.tga"
   name="SetHomePosition"
   type="notify">
   <tag>fail</tag>
Home position set.
  </notification>

  <notification
   icon="alertmodal.tga"
   name="CantDerezInventoryError"
   type="notify">
   <tag>fail</tag>
Cannot derez object due to inventory fault.
  </notification>

  <notification
   icon="alertmodal.tga"
   name="CantCreateRequestedInv"
   type="notify">
   <tag>fail</tag>
Cannot create requested inventory.
  </notification>

  <notification
   icon="alertmodal.tga"
   name="CantCreateRequestedInvFolder"
   type="notify">
   <tag>fail</tag>
Cannot create requested inventory folder.
  </notification>

  <notification
   icon="alertmodal.tga"
   name="CantCreateInventory"
   type="notify">
   <tag>fail</tag>
Cannot create that inventory.
  </notification>

  <notification
   icon="alertmodal.tga"
   name="CantCreateLandmark"
   type="notify">
   <tag>fail</tag>
Cannot create landmark.
  </notification>

  <notification
   icon="alertmodal.tga"
   name="CantCreateOutfit"
   type="notify">
   <tag>fail</tag>
Cannot create outfit right now. Try again in a minute.
  </notification>

  <notification
   icon="alertmodal.tga"
   name="InventoryNotForSale"
   type="notify">
   <tag>fail</tag>
Inventory is not for sale.
  </notification>

  <notification
   icon="alertmodal.tga"
   name="CantFindInvItem"
   type="notify">
   <tag>fail</tag>
Unable to find inventory item.
  </notification>

  <notification
   icon="alertmodal.tga"
   name="CantFindObject"
   type="notify">
   <tag>fail</tag>
Unable to find object.
  </notification>

  <notification
   icon="alertmodal.tga"
   name="CantTransfterMoneyRegionDisabled"
   type="notify">
   <tag>fail</tag>
Money transfers to objects are currently disabled in this region.
  </notification>

  <notification
   icon="alertmodal.tga"
   name="DroppedMoneyTransferRequest"
   type="notify">
   <tag>fail</tag>
Unable to make payment due to system load.
  </notification>

  <notification
   icon="alertmodal.tga"
   name="CantPayNoAgent"
   type="notify">
   <tag>fail</tag>
Could not figure out who to pay.
  </notification>

  <notification
   icon="alertmodal.tga"
   name="CantDonateToPublicObjects"
   type="notify">
   <tag>fail</tag>
You cannot give L$ to public objects.
  </notification>

  <notification
   icon="alertmodal.tga"
   name="InventoryCreationInWorldObjectFailed"
   type="notify">
   <tag>fail</tag>
Inventory creation on in-world object failed.
  </notification>

  <notification
   icon="alertmodal.tga"
   name="UserBalanceOrLandUsageError"
   type="notify">
   <tag>fail</tag>
An internal error prevented us from properly updating your viewer.  The L$ balance or parcel holdings displayed in your viewer may not reflect your actual balance on the servers.
  </notification>

  <notification
   icon="alertmodal.tga"
   name="LargePrimAgentIntersect"
   type="notify">
   <tag>fail</tag>
Cannot create large prims that intersect other residents.  Please re-try when other residents have moved.
  </notification>

  <notification
   icon="alertmodal.tga"
   name="RLVaChangeStrings"
   type="alertmodal">
Changes won't take effect until after you restart [APP_NAME].
  </notification>

  <notification
   icon="notify.tga"
   name="RLVaListRequested"
   label="Restriction request from [NAME_LABEL]"
   log_to_im="true"
   log_to_chat="false"
   type="offer">
[NAME_SLURL] has requested to be sent a list of your currently active RLV restrictions.
    <tag>confirm</tag>
    <form name="form">
      <button
       index="0"
       default="true"
       name="Allow"
       text="Allow"/>
      <button
       index="1"
       name="Always Allow"
       text="Always Allow"/>
      <button
       index="2"
       name="Deny"
       text="Deny"/>
      <ignore name="ignore" text="Confirm before sending anyone a list of my current RLV restrictions."/>
    </form>
  </notification>

  <notification
   icon="alertmodal.tga"
   name="PreferenceChatClearLog"
   type="alertmodal">
    This will delete the logs of previous conversations, and any backups of that file.
    <tag>confirm</tag>
    <usetemplate
     ignoretext="Confirm before I delete the log of previous conversations."
     name="okcancelignore"
     notext="Cancel"
     yestext="OK"/>
  </notification>
    
  <notification
   icon="alertmodal.tga"
   name="PreferenceChatDeleteTranscripts"
   type="alertmodal">
    This will delete the transcripts for all previous conversations. The list of past conversations will not be affected. All files with the suffixes .txt and txt.backup in the folder [FOLDER] will be deleted.
    <tag>confirm</tag>
    <usetemplate
     ignoretext="Confirm before I delete transcripts."
     name="okcancelignore"
     notext="Cancel"
     yestext="OK"/>
  </notification>

  <notification
   icon="alert.tga"
   name="PreferenceChatPathChanged"
   type="alert">
   Unable to move files. Restored previous path.
    <usetemplate
     ignoretext="Unable to move files. Restored previous path."
     name="okignore"
     yestext="OK"/>
  </notification>

  <notification
   icon="alertmodal.tga"
   name="DefaultObjectPermissions"
   type="alert">
	There was a problem saving the default object permissions: [REASON].  Please try setting the default permissions later.
	<tag>fail</tag>
   <usetemplate
     name="okbutton"
     yestext="OK"/>
  </notification>
  
  <notification
   icon="alert.tga"
   name="OutfitPhotoLoadError"
   type="alertmodal">
    [REASON]
    <tag>fail</tag>
    <usetemplate
     name="okbutton"
     yestext="OK"/>
  </notification>
  
<!-- <FS:Zi> Add float LSL color entry widgets -->
  <notification
   icon="notify.tga"
   name="LSLColorCopiedToClipboard"
   type="alertmodal">
The LSL color string has been copied to your clipboard. You can now paste it into your script to use it.
   <form name="form">
      <ignore name="ignore"
       text="An LSL color string was copied to my clipboard"/>
    </form>
  </notification>
  <!-- <FS:Zi> Add float LSL color entry widgets -->

  <!-- <FS:HG> FIRE-6340, FIRE-6567 - Setting Bandwidth issues-->
  <!-- <FS:TS> FIRE-6795: Remove warning at every login -->
  <notification
   icon="alertmodal.tga"
   name="FSBWTooHigh"
   type="alertmodal">
We strongly recommend that you not set the bandwidth above 1500 KBPS. This is unlikely to work well and will almost certainly not improve your performance.
    <usetemplate
     name="okbutton"
     yestext="OK"/>
  </notification>
  <!-- </FS:TS> FIRE-6795 -->
  <!-- </FS:HG> FIRE-6340, FIRE-6567 - Setting Bandwidth issues-->

  <notification
   icon="alertmodal.tga"
   name="FirstUseFlyOverride"
   type="alertmodal">
Caution: Use the Fly Override responsibly! Using the Fly Override without the land owner's permission may result in your avatar being banned from the parcel in which you are flying.
    <usetemplate
     name="okbutton"
     yestext="OK"/>
  </notification>

  <notification
   icon="notifytip.tga" 
   name="ServerVersionChanged"
   type="notifytip">
The region you have entered is running a different simulator version.
Current simulator: [NEWVERSION]
Previous simulator: [OLDVERSION]
  </notification>
  
  <notification
   icon="alertmodal.tga"
   name="RegExFail"
   type="alertmodal">
Error in the regular expression:
[EWHAT]
  <tag>fail</tag>
  </notification>
	
  <notification
    icon="alertmodal.tga"
	name="NoHavok"
	type="alertmodal">
	Some functions like [FEATURE] are not included in this version of [APP_NAME]. If you would like to use [FEATURE], please download a version of [APP_NAME] containing Havok support from
[DOWNLOAD_URL]
	<form name="form">
		<ignore name="ignore"
		text="No Havok Warning"/>
	</form>
	</notification>

	<notification
		icon="notify.tga"
		name="StreamListExportSuccess"
		type="notify">
		Successfully exported stream list to XML to [FILENAME].
	</notification>
	
	<notification
		icon="notify.tga"
		name="StreamListImportSuccess"
		type="notify">
		Successfully imported stream list from XML.
	</notification>
	
    <notification
        icon="notifytip.tga"
        name="StreamMetadata"
		log_to_chat="false"
        type="notifytip">
        <tag>StreamMetadata</tag>
♫ Now Playing:
  [TITLE]
  [ARTIST] ♫
    </notification>
    <notification
        icon="notifytip.tga"
        name="StreamMetadataNoArtist"
		log_to_chat="false"
        type="notifytip">
        <tag>StreamMetadata</tag>
♫ Now Playing:
  [TITLE] ♫
    </notification>
    
    <notification
        icon="notifytip.tga"
        name="RadarAlert"
		log_to_chat="false"
        type="notifytip">
		[NAME] [MESSAGE]
	</notification>

	
   <!-- <FS:Zi> Backup Settings -->
  <notification
   icon="alertmodal.tga"
   name="BackupFinished"
   type="alertmodal">
Your settings have been backed up.
  </notification>

  <notification
   icon="alertmodal.tga"
   name="BackupPathEmpty"
   type="alertmodal">
The backup path is empty. Please provide a location to back up and restore your settings first.
  </notification>

  <notification
   icon="alertmodal.tga"
   name="BackupPathDoesNotExistOrCreateFailed"
   type="alertmodal">
The backup path could not be found or created.
  </notification>

  <notification
   icon="alertmodal.tga"
   name="BackupPathDoesNotExist"
   type="alertmodal">
The backup path could not be found.
  </notification>

  <notification
   icon="alertmodal.tga"
   name="SettingsConfirmBackup"
   type="alertmodal">
Are you sure you want to save a backup to this directory?
[DIRECTORY]
Any existing backups in that location will be overwritten!
    <usetemplate
     name="okcancelbuttons"
     notext="Cancel"
     yestext="Save backup"/>
  </notification>
  
  <notification
   icon="alertmodal.tga"
   name="SettingsRestoreNeedsLogout"
   type="alertmodal">
Settings restore requires a viewer restart. Do you want to restore your settings and quit the viewer now?
    <usetemplate
     name="okcancelbuttons"
     notext="Cancel"
     yestext="Restore and Quit"/>
  </notification>

  <notification
   icon="alertmodal.tga"
   name="RestoreFinished"
   type="alertmodal">
Restore complete! Please restart your viewer now.
    <usetemplate
     name="okbutton"
     yestext="Quit"/>
  </notification>
  <!-- </FS:Zi> -->

  <notification
   icon="alertmodal.tga"
   name="ConfirmRestoreQuickPrefsDefaults"
   type="alertmodal">
    <tag>confirm</tag>
This action will immediately restore your quick preferences to their default settings.

You cannot undo this action.
    <usetemplate
     ignoretext="Confirm restore quick prefs defaults"
     name="okcancelignore"
     notext="Cancel"
     yestext="OK"/>
    </notification>

    <notification
     icon="alertmodal.tga"
     name="QuickPrefsDuplicateControl"
     type="alertmodal">
     <tag>fail</tag>
Setting has already been added. Please select a different one.
    <usetemplate
     name="okbutton"
     yestext="OK"/>
    </notification>
    
    <notification
     icon="alertmodal.tga"
     name="ExportFinished"
     type="notify">
      <tag>Export</tag>
Export finished and saved to [FILENAME].
    </notification>
    
    <notification
     icon="alertmodal.tga"
     name="ExportFailed"
     type="notify">
      <tag>Export</tag>
Export failed unexpectedly. Please see the log for details.
    </notification>
    
    <notification
     icon="alertmodal.tga"
     name="ExportColladaSuccess"
     type="notify">
      <tag>Export</tag>
		Successfully saved [OBJECT] to [FILENAME].
    </notification>

    <notification
     icon="alertmodal.tga"
     name="ExportColladaFailure"
     type="notify">
      <tag>Export</tag>
		Export of [OBJECT] to [FILENAME] failed.
    </notification>

    <notification
     icon="alertmodal.tga"
     name="MeshMaxConcurrentReqTooHigh"
     type="alertmodal">
The value you set, [VALUE], for the number of concurrent requests to load mesh objects (debug setting [DEBUGNAME]) is higher than the maximum of [MAX]. It has been reset to the default of [DEFAULT].
    <tag>fail</tag>
    </notification>
	
    <notification
     icon="alertmodal.tga"
     name="ImportSuccess"
     type="notify">
        <tag>Export</tag>
        Successfully imported [COUNT] [OBJECT].
    </notification>
    
    <notification
      icon="notifytip.tga"
      name="AntiSpamBlocked"
      log_to_chat="true"
      type="notifytip">
AntiSpam: Blocked [SOURCE] for spamming a [QUEUE] ([COUNT]) times in [PERIOD] seconds.
    </notification>

    <notification
      icon="notifytip.tga"
      name="AntiSpamImNewLineFloodBlocked"
      log_to_chat="true"
      type="notifytip">
AntiSpam: Blocked [SOURCE] for sending an instant message with more than [COUNT] lines.
    </notification>

    <notification
      icon="notifytip.tga"
      name="AntiSpamChatNewLineFloodBlocked"
      log_to_chat="true"
      type="notifytip">
AntiSpam: Blocked [SOURCE] for sending a chat message with more than [COUNT] lines.
    </notification>

  <!-- <FS:Zi> Notification template for changed settings when selecting certain skins -->
  <!--         The actual texts for the messages are in strings.xml -->
  <notification
   icon="notify.tga"
   name="SkinDefaultsChangeSettings"
   type="alertmodal">
[MESSAGE]
   <form name="form">
      <ignore name="ignore"
       text="A preferences setting was changed to the skin's default value."/>
    </form>
  </notification>
  <!-- <FS:Zi> Notification template for changed settings when selecting certain skins -->

  <notification
   icon="alertmodal.tga"
   name="AddNewContactSet"
   type="alertmodal">
    <tag>contact set</tag>
Create new contact set with the name:
    <tag>confirm</tag>
    <form name="form">
      <input name="message" type="text" default="true">
      New Contact Set
      </input>
      <button
       default="true"
       index="0"
       name="Create"
       text="Create"/>
      <button
       index="1"
       name="Cancel"
       text="Cancel"/>
    </form>
  </notification>

  <notification
   icon="alertmodal.tga"
   name="RemoveContactSet"
   type="alertmodal">
Are you sure you want to remove [SET_NAME]? You won&apos;t be able to restore it.
    <tag>contact set</tag>
    <tag>confirm</tag>
    <usetemplate
     ignoretext="Confirm before removing a contact set"
     name="okcancelignore"
     notext="Cancel"
     yestext="OK"/>
  </notification>

  <notification
   icon="alertmodal.tga"
   name="RemoveContactFromSet"
   type="alertmodal">
Are you sure you want to remove [TARGET] from [SET_NAME]?
    <tag>contact set</tag>
    <tag>confirm</tag>
    <usetemplate
     ignoretext="Confirm before removing someone from a contact set"
     name="okcancelignore"
     notext="Cancel"
     yestext="OK"/>
  </notification>

  <notification
   icon="alertmodal.tga"
   name="RemoveContactsFromSet"
   type="alertmodal">
Are you sure you want to remove these [TARGET] avatars from [SET_NAME]?
    <tag>contact set</tag>
    <tag>confirm</tag>
    <usetemplate
     ignoretext="Confirm before removing multiple avatars from a contact set"
     name="okcancelignore"
     notext="Cancel"
     yestext="OK"/>
  </notification>

  <notification
   icon="alertmodal.tga"
   name="AddToContactSetSingleSuccess"
   type="notify">
    <tag>contact set</tag>
[NAME] was added to [SET].
  </notification>

  <notification
   icon="alertmodal.tga"
   name="AddToContactSetMultipleSuccess"
   type="notify">
    <tag>contact set</tag>
[COUNT] avatars were added to [SET].
  </notification>

  <notification
   icon="alertmodal.tga"
   name="SetAvatarPseudonym"
   type="alertmodal">
    <tag>contact set</tag>
Enter an alias for [AVATAR]:
    <tag>confirm</tag>
    <form name="form">
      <input name="message" type="text" default="true" />
      <button
       default="true"
       index="0"
       name="Create"
       text="Create"/>
      <button
       index="1"
       name="Cancel"
       text="Cancel"/>
    </form>
  </notification>

  <notification
   icon="alertmodal.tga"
   name="RenameContactSetFailure"
   type="alertmodal">
    <tag>contact set</tag>
Could not rename set &apos;[SET]&apos; to &apos;[NEW_NAME]&apos; because a set with the same name already exists or the new name is invalid.
  </notification>

  <notification
   icon="notifytip.tga"
   name="ShapeImportGenericFail"
   type="notifytip">
    <tag>fail</tag>
There was a problem importing [FILENAME]. Please see the log for more details.
  </notification>
  <notification
   icon="notifytip.tga"
   name="ShapeImportVersionFail"
   type="notifytip">
    <tag>fail</tag>
Shape import failed. Are you sure [FILENAME] is an avatar file?
  </notification>

  <notification
   icon="alertmodal.tga"
   name="AddToMediaList"
   type="alertmodal">
Enter a domain name to be added to the [LIST]:
    <tag>confirm</tag>
    <form name="form">
      <input name="url" type="text" default="true" />
      <button
       default="true"
       index="0"
       name="Add"
       text="Add"/>
      <button
       index="1"
       name="Cancel"
       text="Cancel"/>
    </form>
  </notification>

   <!-- <FS:Zi> Do not allow "Restore To Last Position" for no-copy items -->
  <notification
   icon="alertmodal.tga"
   name="CantRestoreToWorldNoCopy"
   type="alertmodal">
Restore to Last Position is not allowed for no copy items to prevent possible content loss.
  </notification>
  <!-- <FS:Zi> Do not allow "Restore To Last Position" for no-copy items -->

  <notification
   icon="alertmodal.tga"
   name="ConfirmRemoveCredential"
   type="alertmodal">
Delete saved login for &lt;nolink&gt;[NAME]&lt;/nolink&gt;?
    <tag>confirm</tag>
    <form name="form">
      <button
       index="0"
       name="OK"
       text="OK"/>
      <button
       default="true"
       index="1"
       name="Cancel"
       text="Cancel"/>
    </form>
  </notification>

  <!-- <FS:TS> FIRE-5453: Flickr upload support (from Exodus) -->
  <notification
   icon="alertmodal.tga"
   name="ExodusFlickrVerificationExplanation"
   type="alertmodal">
To use the Flickr upload feature you must authorize [APP_NAME] to access your account. If you proceed, your web browser will open Flickr's website, where you will be prompted to log in and authorize [APP_NAME]. You will then be given a code to copy back into [APP_NAME].

Would you like to authorize [APP_NAME] to post to your Flickr account?
    <tag>fail</tag>
    <usetemplate
     name="okcancelbuttons"
     notext="No"
     yestext="Yes"/>
  </notification>

  <notification
   icon="alertmodal.tga"
   name="ExodusFlickrVerificationPrompt"
   type="alertmodal">
Please authorize [APP_NAME] to post to your Flickr account in your web browser, then type the code given by the website below:
    <tag>confirm</tag>
    <form name="form">
      <input name="oauth_verifier" type="text" default="true"/>
      <button
       index="0"
       name="OK"
       text="OK"/>
      <button
       index="1"
       name="Cancel"
       text="Cancel"/>
    </form>
  </notification>

  <notification
   icon="alertmodal.tga"
   name="ExodusFlickrVerificationFailed"
   type="alertmodal">
Flickr verification failed. Please try again, and be sure to double check the verification code.
    <tag>fail</tag>
    <usetemplate
     name="okbutton"
     yestext="OK"/>
  </notification>

  <notification
   icon="notifytip.tga"
   name="ExodusFlickrUploadComplete"
   type="notifytip">
Your snapshot can now be viewed [http://www.flickr.com/photos/upload/edit/?ids=[ID] here].
  </notification>
  <!-- </FS:TS> FIRE-5453 -->

  <notification
   icon="alert.tga"
   name="RegionTrackerAdd"
   type="alert">
What label would you like to use for
the region &quot;[REGION]&quot;?
    <tag>confirm</tag>
    <form name="form">
      <input name="label" type="text">[LABEL]</input>
      <button
       default="true"
       index="0"
       name="OK"
       text="OK"/>
      <button
       index="1"
       name="Cancel"
       text="Cancel"/>
    </form>
  </notification>

   <notification
    icon="alertmodal.tga"
    name="SnoozeDuration"
    type="alertmodal">
    <unique/>
    Time in seconds to snooze group chat:
    <tag>confirm</tag>
    <form name="form">
      <input name="duration" type="text" default="true">
        [DURATION]
      </input>
      <button
       default="true"
       index="0"
       name="OK"
       text="OK"/>
      <button
       index="1"
       name="Cancel"
       text="Cancel"/>
    </form>
   </notification>
   <notification
    icon="alertmodal.tga"
    name="SnoozeDurationInvalidInput"
    type="alertmodal">
    Please enter a valid number for the snooze duration!
    <tag>fail</tag>
    <usetemplate
     name="okbutton"
     yestext="OK"/>
  </notification>
<<<<<<< HEAD
=======
  
  <notification
   icon="alertmodal.tga"
   name="PreferenceControlsDefaults"
   type="alertmodal">
    Do you want to restore default values for controls?
    <tag>confirm</tag>
    <usetemplate
       canceltext="Cancel"
       name="yesnocancelbuttons"
       notext="Current mode"
       yestext="All modes"/>
  </notification>
    
>>>>>>> 9c04b051
  <notification
   name="PickLimitReached"
   label=""
   type="alertmodal">
    <unique/>
    <tag>fail</tag>
    <tag>confirm</tag>
    Can't create another pick because the maximum number of picks have been created already.
    <usetemplate
     name="okbutton"
     yestext="OK"/>
  </notification>
  <notification
   icon="alertmodal.tga"
   name="GlobalOnlineStatusToggle"
   type="alertmodal">
Due to server load, mass toggling online status visibility can take a while to become effective. Please be patient.
    <usetemplate
     ignoretext="Inform me that toggling online status visibility may take a while"
     name="okignore"
     yestext="OK"/>
  </notification>
  <notification
   icon="alert.tga"
   name="RenderVolumeLODFactorWarning"
   type="alert">
    WARNING: The Level of Detail (LOD) Factor is set high

For everyday use, LOD Factor in the range of 1-3 suffices. 
Consider replacing objects that look deformed at such values.

LOD Factor >3: Adds to lag. Advised only for photography. 
LOD Factor >4: Use in special circumstances. Reverts after relog.
LOD Factor >8: Has no real effect. May cause errors.
    <usetemplate
     name="okbutton"
     yestext="OK"/>
  </notification>
  <notification
   icon="alertmodal.tga"
   name="CurrencyURIOverrideReceived"
   type="alertmodal">
This region has elected to specify a third-party currency portal. 
Please note that currency purchases made through Firestorm Viewer are transactions between you (the user) and the provider(s) or seller(s) of the currency. 
Neither Firestorm Viewer, the Phoenix Firestorm Viewer Project Inc., nor its team shall be liable for any cost or damage arising either directly or indirectly from any such transaction. 
If you do not agree to these terms of use, then no financial transactions should be conducted using this viewer.
   <usetemplate
    ignoretext="When the region sets a new currency helper."
    name="okignore"
    yestext="OK"/>
  </notification>
  <notification
   icon="alertmodal.tga"
   name="EnableHiDPI"
   type="alertmodal">
Enabling HiDPI support may have adverse effects and may impair performance.
  </notification>

  <notification
   icon="notify.tga"
   name="FailedToFindSettings"
   persist="true"
   type="alertmodal">
Could not load the settings for [NAME] from the database.
  <tag>fail</tag>
  </notification>
  
  <notification
   icon="notify.tga"
   name="FailedToLoadSettingsApply"
   persist="true"
   type="alertmodal">
Unable to apply those settings to the environment.
  <tag>fail</tag>
  </notification>
  
  <notification
   icon="notify.tga"
   name="FailedToBuildSettingsDay"
   persist="true"
   type="alertmodal">
Unable to apply those settings to the environment.
  <tag>fail</tag>
  </notification>

  <notification
   icon="notify.tga"
   name="NoEnvironmentSettings"
   persist="true"
   type="alertmodal">
This Region does not support environmental settings.
  <tag>fail</tag>
  </notification>
 
  <notification
   icon="alertmodal.tga"
   label="Save Outfit"
   name="SaveSettingAs"
   type="alertmodal">
    <unique/>
    Save current environmental settings as:
    <tag>confirm</tag>
    <form name="form">
      <input name="message" type="text">
        [DESC] (new)
      </input>
      <button
       default="true"
       index="0"
       name="OK"
       text="OK"/>
      <button
       index="1"
       name="Cancel"
       text="Cancel"/>
    </form>
  </notification>

  <notification
   icon="notify.tga"
   name="WLImportFail"
   persist="true"
   type="alertmodal">
Unable to import legacy Windlight settings [NAME] from 
[FILE].

[REASONS]
  <tag>fail</tag>
  </notification>

  <notification
   icon="notify.tga"
   name="WLParcelApplyFail"
   persist="true"
   type="alertmodal">
Unable to set the environment for this parcel.
Please enter or select a parcel that you have rights to modify.
  <tag>fail</tag>
  </notification>

  <notification
   icon="notify.tga"
   name="SettingsUnsuported"
   persist="true"
   type="alertmodal">
Settings are not supported on this region. 
Please move to a settings enabled region and retry your action.
  <tag>fail</tag>
  </notification>

  <notification
   icon="alertmodal.tga"
   name="SettingsConfirmLoss"
   type="alertmodal">
You are about to lose the changes you have made to this [TYPE] named "[NAME]".
Are you sure you want to continue?
    <tag>confirm</tag>
    <usetemplate
     ignoretext="Are you sure you want to lose changes?"
     name="okcancelignore"
     notext="No"
     yestext="Yes"/>
  </notification>

  <notification
   icon="alertmodal.tga"
   name="SettingsConfirmReset"
   type="alertmodal">
You are about to remove all applied settings.
Are you sure you want to continue?
    <tag>confirm</tag>
    <usetemplate
     name="okcancelbuttons"
     notext="No"
     yestext="Yes"/>
  </notification>

  <notification
 icon="alertmodal.tga"
 name="PersonalSettingsConfirmReset"
 type="alertmodal">
You are about to remove all applied Personal lighting settings.
Are you sure you want to continue?
    <tag>confirm</tag>
    <usetemplate
     name="okcancelbuttons"
     notext="No"
     yestext="Yes"/>
  </notification>

  <notification
   icon="alertmodal.tga"
   name="SettingsMakeNoTrans"
   type="alertmodal">
You are about to import non-transferable settings into this daycycle. Continuing will cause the settings you are editing to become non-transferable also. 

This change can not be undone.

Are you sure you want to continue?
    <tag>confirm</tag>
    <usetemplate
     ignoretext="Are you sure you want to make settings non-transferable?"
     name="okcancelignore"
     notext="No"
     yestext="Yes"/>
  </notification>
  
  <notification
   icon="notify.tga"
   name="NoEditFromLibrary"
   persist="true"
   type="alertmodal">
You may not edit settings directly from the libary.  
Please copy to your own inventory and try again.
  <tag>fail</tag>
  </notification>

    <notification
   icon="notify.tga"
   name="EnvironmentApplyFailed"
   persist="true"
   type="alertmodal">
We have encountered an issue with these settings.  They can not be saved or applied at this time.
  <tag>fail</tag>
  </notification>

    <notification
   icon="notify.tga"
   name="TrackLoadFailed"
   persist="true"
   type="alertmodal">
Unable to load the track into [TRACK].
  <tag>fail</tag>
  </notification>

    <notification
   icon="notify.tga"
   name="TrackLoadMismatch"
   persist="true"
   type="alertmodal">
Unable to load the track from [TRACK1] into [TRACK2].
  <tag>fail</tag>
  </notification>

    <notification
   icon="notify.tga"
   name="NoValidEnvSettingFound"
   persist="true"
   type="alertmodal">
No valid environment setting selected.

Please note that "Shared Environment" and "Day cycle based" cannot be selected!
  <tag>fail</tag>
  </notification>
  
</notifications><|MERGE_RESOLUTION|>--- conflicted
+++ resolved
@@ -12634,6 +12634,19 @@
      notext="Cancel"
      yestext="OK"/>
   </notification>
+  
+  <notification
+   icon="alertmodal.tga"
+   name="PreferenceControlsDefaults"
+   type="alertmodal">
+    Do you want to restore default values for controls?
+    <tag>confirm</tag>
+    <usetemplate
+       canceltext="Cancel"
+       name="yesnocancelbuttons"
+       notext="Current mode"
+       yestext="All modes"/>
+  </notification>
     
   <notification
    icon="alertmodal.tga"
@@ -13246,23 +13259,6 @@
      name="okbutton"
      yestext="OK"/>
   </notification>
-<<<<<<< HEAD
-=======
-  
-  <notification
-   icon="alertmodal.tga"
-   name="PreferenceControlsDefaults"
-   type="alertmodal">
-    Do you want to restore default values for controls?
-    <tag>confirm</tag>
-    <usetemplate
-       canceltext="Cancel"
-       name="yesnocancelbuttons"
-       notext="Current mode"
-       yestext="All modes"/>
-  </notification>
-    
->>>>>>> 9c04b051
   <notification
    name="PickLimitReached"
    label=""
