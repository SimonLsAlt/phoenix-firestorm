<?xml version="1.0" ?>
<notifications>
    <global name="skipnexttime">

		Do not show me this again
  </global>

  <global name="alwayschoose">

		Always choose this option
  </global>

  <global name="implicitclosebutton">
		Close
  </global>

  <template name="okbutton">
    <form>
      <button
       default="true"
       index="0"
       name="OK_okbutton"
       text="$yestext"/>
    </form>
  </template>

  <template name="okignore">
    <form>
      <button
       default="true"
       index="0"
       name="OK_okignore"
       text="$yestext"/>
      <ignore text="$ignoretext"/>
    </form>
  </template>

  <template name="okcancelbuttons">
    <form>
      <button
       default="true"
       index="0"
       name="OK_okcancelbuttons"
       text="$yestext"/>
      <button
       index="1"
       name="Cancel_okcancelbuttons"
       text="$notext"/>
    </form>
  </template>

  <template name="okcancelignore">
    <form>
      <button
       default="true"
       index="0"
       name="OK_okcancelignore"
       text="$yestext"/>
      <button
       index="1"
       name="Cancel_okcancelignore"
       text="$notext"/>
      <ignore text="$ignoretext"/>
    </form>
  </template>

  <template name="okhelpbuttons">
    <form>
      <button
       default="true"
       index="0"
       name="OK_okhelpbuttons"
       text="$yestext"/>
      <button
       index="1"
       name="Help"
       text="$helptext"/>
    </form>
  </template>

  <template name="okhelpignore">
    <form>
      <button
       default="true"
       index="0"
       name="OK_okhelpignore"
       text="$yestext"/>
      <button
       index="1"
       name="Help_okhelpignore"
       text="$helptext"/>
      <ignore text="$ignoretext"/>
    </form>
  </template>

  <template name="yesnocancelbuttons">
    <form>
      <button
       default="true"
       index="0"
       name="Yes"
       text="$yestext"/>
      <button
       index="1"
       name="No"
       text="$notext"/>
      <button
       index="2"
       name="Cancel_yesnocancelbuttons"
       text="$canceltext"/>
    </form>
  </template>

  <notification
 functor="GenericAcknowledge"
   icon="notify.tga"
   name="MissingAlert"
   label="Unknown Notification Message"
   type="notify">
Your version of [APP_NAME] does not know how to display the notification it just received.  Please verify that you have the latest version of [APP_NAME] installed.

Error details: The notification called &apos;[_NAME]&apos; was not found in notifications.xml.
    <tag>fail</tag>
    <usetemplate
     name="okbutton"
     yestext="OK"/>
  </notification>

  <notification
   icon="alertmodal.tga"
   name="FloaterNotFound"
   type="alertmodal">
Floater error: Could not find the following controls:

[CONTROLS]
    <tag>fail</tag>
    <usetemplate
     name="okbutton"
     yestext="OK"/>
  </notification>

  <notification
   icon="alertmodal.tga"
   name="TutorialNotFound"
   type="alertmodal">
No tutorial is currently available.
    <tag>fail</tag>
    <usetemplate
     name="okbutton"
     yestext="OK"/>
  </notification>

  <notification
   icon="alertmodal.tga"
   name="GenericAlert"
   type="alertmodal">
[MESSAGE]
  </notification>

  <notification
   icon="alertmodal.tga"
   name="GenericAlertYesCancel"
   type="alertmodal">
[MESSAGE]
    <usetemplate
     name="okcancelbuttons"
     notext="Cancel"
     yestext="Yes"/>
  </notification>

  <notification
   icon="alertmodal.tga"
   name="BadInstallation"
   type="alertmodal">
 An error occurred while updating [APP_NAME].  Please [http://get.secondlife.com download the latest version] of the Viewer.
    <tag>fail</tag>
    <usetemplate
     name="okbutton"
     yestext="OK"/>
  </notification>

  <notification
   icon="alertmodal.tga"
   name="LoginFailedNoNetwork"
   type="alertmodal">
    <tag>fail</tag>
    Could not connect to the [SECOND_LIFE_GRID].
    &apos;[DIAGNOSTIC]&apos;
Make sure your Internet connection is working properly.
	<usetemplate
     name="okbutton"
     yestext="OK"/>
  </notification>

  <notification
   icon="alertmodal.tga"
   name="MessageTemplateNotFound"
   type="alertmodal">
Message Template [PATH] not found.
   <tag>fail</tag>
	<usetemplate
     name="okbutton"
     yestext="OK"/>
  </notification>

  <notification
   icon="alertmodal.tga"
   name="WearableSave"
   type="alertmodal">
Save changes to current clothing/body part?
    <usetemplate
     canceltext="Cancel"
     name="yesnocancelbuttons"
     notext="Don&apos;t Save"
     yestext="Save"/>
  </notification>

  <notification
   icon="alertmodal.tga"
     name="ConfirmNoCopyToOutbox"
     type="alertmodal">
You don't have permission to copy one or more of these items to the Merchant Outbox.  You can move them or leave them behind.
    <usetemplate
     name="okcancelbuttons"
     notext="Don't move item(s)"
     yestext="Move item(s)"/>
  </notification>

  <notification
   icon="OutboxStatus_Success"
   name="OutboxFolderCreated"
   type="outbox">
    <unique/>
A new folder has been created for each item you have transferred into the top level of your Merchant Outbox.

    <usetemplate
     ignoretext="A new folder was created in the Merchant Outbox"
     name="okignore"
     yestext="OK"/>
  </notification>

  <notification
   icon="OutboxStatus_Success"
   name="OutboxImportComplete"
   type="outbox">
Success

All folders were successfully sent to the Marketplace.

        <usetemplate
         ignoretext="All folders sent to the Marketplace"
         name="okignore"
         yestext="OK"/>
  </notification>

  <notification
   icon="OutboxStatus_Warning"
   name="OutboxImportHadErrors"
   type="outbox">
Some folders did not transfer

Errors occurred when some folders were sent to the Marketplace.  Those folders are still in your Merchant Outbox.

See the [[MARKETPLACE_IMPORTS_URL] error log] for more information.

        <usetemplate
         name="okbutton"
         yestext="OK"/>
  </notification>

  <notification
   icon="OutboxStatus_Error"
   name="OutboxImportFailed"
   type="outbox">
Transfer failed

No folders were sent to the Marketplace because of a system or network error.  Try again later.

        <usetemplate
         name="okbutton"
         yestext="OK"/>
  </notification>

  <notification
   icon="OutboxStatus_Error"
   name="OutboxInitFailed"
   type="outbox">
Marketplace initialization failed

Initialization with the Marketplace failed because of a system or network error.  Try again later.

        <usetemplate
         name="okbutton"
         yestext="OK"/>
  </notification>
    

    <notification
   icon="alertmodal.tga"
   name="CompileQueueSaveText"
   type="alertmodal">
There was a problem uploading the text for a script due to the following reason: [REASON]. Please try again later.
    <tag>fail</tag>
  </notification>

  <notification
   icon="alertmodal.tga"
   name="CompileQueueSaveBytecode"
   type="alertmodal">
There was a problem uploading the compiled script due to the following reason: [REASON]. Please try again later.
    <tag>fail</tag>
  </notification>

  <notification
   icon="alertmodal.tga"
   name="WriteAnimationFail"
   type="alertmodal">
There was a problem writing animation data.  Please try again later.
    <tag>fail</tag>
  </notification>

  <notification
   icon="alertmodal.tga"
   name="UploadAuctionSnapshotFail"
   type="alertmodal">
There was a problem uploading the auction snapshot due to the following reason: [REASON]
    <tag>fail</tag>
  </notification>

  <notification
   icon="alertmodal.tga"
   name="UnableToViewContentsMoreThanOne"
   type="alertmodal">
Unable to view the contents of more than one item at a time.
Please select only one object and try again.
    <tag>fail</tag>
  </notification>

  <notification
   icon="alertmodal.tga"
   name="SaveClothingBodyChanges"
   type="alertmodal">
Save all changes to clothing/body parts?
<tag>confirm</tag>
<usetemplate
     canceltext="Cancel"
     name="yesnocancelbuttons"
     notext="Don&apos;t Save"
     yestext="Save All"/>
  </notification>

  <notification
   icon="alertmodal.tga"
   name="FriendsAndGroupsOnly"
   type="alertmodal">
    Non-friends won't know that you've chosen to ignore their calls and instant messages.
    <usetemplate
     name="okbutton"
     yestext="OK"/>
  </notification>

  <notification
   icon="alertmodal.tga"
   name="FavoritesOnLogin"
   type="alertmodal">    
    Note: When you turn on this option, anyone who uses this computer can see your list of favorite locations.
    <usetemplate
     name="okbutton"
     yestext="OK"/>
  </notification>

  <notification
   icon="alertmodal.tga"
   name="GrantModifyRights"
   type="alertmodal">
Granting modify rights to another resident allows them to change, delete or take ANY objects you may have in-world. Be VERY careful when handing out this permission.
Do you want to grant modify rights for [NAME]?
<tag>confirm</tag>
    <usetemplate
     name="okcancelbuttons"
     notext="No"
     yestext="Yes"/>
  </notification>

  <notification
   icon="alertmodal.tga"
   name="GrantModifyRightsMultiple"
   type="alertmodal">
Granting modify rights to another Resident allows them to change ANY objects you may have in-world. Be VERY careful when handing out this permission.
Do you want to grant modify rights for the selected Residents?
<tag>confirm</tag>
    <usetemplate
     name="okcancelbuttons"
     notext="No"
     yestext="Yes"/>
  </notification>

  <notification
   icon="alertmodal.tga"
   name="RevokeModifyRights"
   type="alertmodal">
Do you want to revoke modify rights for [NAME]?
<tag>confirm</tag>
    <usetemplate
     name="okcancelbuttons"
     notext="No"
     yestext="Yes"/>
  </notification>

  <notification
   icon="alertmodal.tga"
   name="RevokeModifyRightsMultiple"
   type="alertmodal">
Do you want to revoke modify rights for the selected Residents?
<tag>confirm</tag>
    <usetemplate
     name="okcancelbuttons"
     notext="No"
     yestext="Yes"/>
  </notification>

  <notification
   icon="alertmodal.tga"
   name="UnableToCreateGroup"
   type="alertmodal">
Unable to create group.
[MESSAGE]
    <tag>group</tag>
    <tag>fail</tag>
  <usetemplate
     name="okbutton"
     yestext="OK"/>
  </notification>

  <notification
   icon="alertmodal.tga"
   name="PanelGroupApply"
   type="alertmodal">
[NEEDS_APPLY_MESSAGE]
[WANT_APPLY_MESSAGE]
    <tag>confirm</tag>
    <tag>group</tag>
  <usetemplate
     canceltext="Cancel"
     name="yesnocancelbuttons"
     notext="Ignore Changes"
     yestext="Apply Changes"/>
  </notification>

  <notification
   icon="alertmodal.tga"
   name="MustSpecifyGroupNoticeSubject"
   type="alertmodal">
You must specify a subject to send a group notice.
  <tag>group</tag>
  <tag>fail</tag>
  <usetemplate
     name="okbutton"
     yestext="OK"/>
  </notification>

  <notification
   icon="alertmodal.tga"
   name="AddGroupOwnerWarning"
   type="alertmodal">
You are about to add group members to the role of [ROLE_NAME].
Members cannot be removed from that role.
The members must resign from the role themselves.
Are you sure you want to continue?
    <tag>group</tag>
    <tag>confirm</tag>
    <usetemplate
     ignoretext="Confirm before I add a new group Owner"
     name="okcancelignore"
     notext="No"
     yestext="Yes"/>
  </notification>

  <notification
   icon="alertmodal.tga"
   name="AssignDangerousActionWarning"
   type="alertmodal">
You are about to add the Ability &apos;[ACTION_NAME]&apos; to the Role &apos;[ROLE_NAME]&apos;.

 *WARNING*
 Any Member in a role with this ability can assign themselves -- and any other member -- to roles that have more powers than they  currently have, potentially elevating themselves to near-Owner power. Be sure you know what you are doing before assigning this ability.

Add this ability to &apos;[ROLE_NAME]&apos;?
    <usetemplate
     name="okcancelbuttons"
     notext="No"
     yestext="Yes"/>
  </notification>

  <notification
   icon="alertmodal.tga"
   name="AssignDangerousAbilityWarning"
   type="alertmodal">
You are about to add the ability &apos;[ACTION_NAME]&apos; to the role &apos;[ROLE_NAME]&apos;.

 *WARNING*
 Any Member in a role with this ability can assign themselves -- and any other member -- all abilities, elevating themselves to near-Owner power.

Add this ability to &apos;[ROLE_NAME]&apos;?
    <usetemplate
     name="okcancelbuttons"
     notext="No"
     yestext="Yes"/>
  </notification>
  
  <notification
    icon="alertmodal.tga"
    name="EjectGroupMemberWarning"
    type="alertmodal">
     You are about to eject [AVATAR_NAME] from the group.
     <tag>group</tag>
     <tag>confirm</tag>
     <usetemplate
      ignoretext="Confirm ejecting a participant from group"
      name="okcancelignore"
      notext="Cancel"
      yestext="Eject"/>
  </notification>
  <notification
    icon="alertmodal.tga"
    name="EjectGroupMembersWarning"
    type="alertmodal">
     You are about to eject [COUNT] members from the group.
     <tag>group</tag>
     <tag>confirm</tag>
     <usetemplate
      ignoretext="Confirm ejecting multiple members from group"
      name="okcancelignore"
      notext="Cancel"
      yestext="Eject"/>
  </notification>

  <notification
   icon="alertmodal.tga"
   name="AttachmentDrop"
   type="alertmodal">
    You are about to drop your attachment.
    Are you sure you want to continue?
    <tag>confirm</tag>
    <usetemplate
     ignoretext="Confirm before dropping attachments"
     name="okcancelignore"
     notext="No"
     yestext="Yes"/>
  </notification>
  <notification
   icon="alertmodal.tga"
   name="JoinGroupCanAfford"
   type="alertmodal">
Joining this group costs L$[COST].
Do you wish to proceed?
    <tag>confirm</tag>
    <tag>funds</tag>
    <tag>group</tag>
    <usetemplate
     name="okcancelbuttons"
     notext="Cancel"
     yestext="Join"/>
  </notification>

  <notification
   icon="alertmodal.tga"
   name="JoinGroupNoCost"
   type="alertmodal">
You are joining group [NAME].
Do you wish to proceed?
    <tag>group</tag>
    <tag>confirm</tag>
    <usetemplate
     name="okcancelbuttons"
     notext="Cancel"
     yestext="Join"/>
  </notification>


  <notification
   icon="alertmodal.tga"
   name="JoinGroupCannotAfford"
   type="alertmodal">
Joining this group costs L$[COST].
You do not have enough L$ to join this group.
    <tag>group</tag>
    <tag>fail</tag>
    <tag>funds</tag>
  </notification>

  <notification
   icon="alertmodal.tga"
   name="CreateGroupCost"
   type="alertmodal">
Creating this group will cost L$[COST].
Groups need more than one member, or they are deleted forever.
Please invite members within 48 hours.
    <tag>group</tag>
    <tag>funds</tag>
    <usetemplate
     canceltext="Cancel"
     name="okcancelbuttons"
     notext="Cancel"
     yestext="Create group for L$[COST]"/>
  </notification>

  <notification
   icon="alertmodal.tga"
   name="LandBuyPass"
   type="alertmodal">
   <tag>fail</tag>
For L$[COST] you can enter this land (&apos;[PARCEL_NAME]&apos;) for [TIME] hours.  Buy a pass?
    <tag>funds</tag>
    <tag>confirm</tag>
    <usetemplate
     name="okcancelbuttons"
     notext="Cancel"
     yestext="OK"/>
  </notification>

  <notification
   icon="alertmodal.tga"
   name="SalePriceRestriction"
   type="alertmodal">
Sale price must be set to more than L$0 if selling to anyone.
Please select an individual to sell to if selling for L$0.
  <tag>fail</tag>
  </notification>

  <notification
   icon="alertmodal.tga"
   name="ConfirmLandSaleChange"
   priority="high"
   type="alertmodal">
The selected [LAND_SIZE] m² land is being set for sale.
Your selling price will be L$[SALE_PRICE] and will be authorized for sale to [NAME].
    <tag>confirm</tag>
    <usetemplate
     name="okcancelbuttons"
     notext="Cancel"
     yestext="OK"/>
  </notification>

  <notification
   icon="alertmodal.tga"
   name="ConfirmLandSaleToAnyoneChange"
   type="alertmodal">
ATTENTION: Clicking &apos;Sell to anyone&apos; makes your land available to the entire [CURRENT_GRID] community, even those not in this region.

The selected [LAND_SIZE] m² land is being set for sale.
Your selling price will be L$[SALE_PRICE] and will be authorized for sale to [NAME].
    <tag>confirm</tag>
    <usetemplate
     name="okcancelbuttons"
     notext="Cancel"
     yestext="OK"/>
  </notification>

  <notification
   icon="alertmodal.tga"
   name="ReturnObjectsDeededToGroup"
   type="alertmodal">
Are you sure you want to return all objects shared with the group &apos;[NAME]&apos; on this parcel of land back to their previous owner&apos;s inventory?

*WARNING* This will delete the non-transferable objects deeded to the group!

Objects: [N]
    <tag>confirm</tag>
    <tag>group</tag>
    <usetemplate
     name="okcancelbuttons"
     notext="Cancel"
     yestext="OK"/>
  </notification>

  <notification
   icon="alertmodal.tga"
   name="ReturnObjectsOwnedByUser"
   type="alertmodal">
Are you sure you want to return all objects owned by the resident &apos;[NAME]&apos; on this parcel of land back to their inventory?

Objects: [N]
    <tag>confirm</tag>
    <usetemplate
     name="okcancelbuttons"
     notext="Cancel"
     yestext="OK"/>
  </notification>

  <notification
   icon="alertmodal.tga"
   name="ReturnObjectsOwnedBySelf"
   type="alertmodal">
Are you sure you want to return all objects owned by you on this parcel of land back to your inventory?

Objects: [N]
    <tag>confirm</tag>
    <usetemplate
     name="okcancelbuttons"
     notext="Cancel"
     yestext="OK"/>
  </notification>

  <notification
   icon="alertmodal.tga"
   name="ReturnObjectsNotOwnedBySelf"
   type="alertmodal">
Are you sure you want to return all objects *NOT* owned by you on this parcel of land back to their owner&apos;s inventory?
Transferable objects deeded to a group will be returned to their previous owners.

*WARNING* This will delete the non-transferable objects deeded to the group!

Objects: [N]
    <tag>confirm</tag>
    <usetemplate
     name="okcancelbuttons"
     notext="Cancel"
     yestext="OK"/>
  </notification>

  <notification
   icon="alertmodal.tga"
   name="ReturnObjectsNotOwnedByUser"
   type="alertmodal">
Are you sure you want to return all objects *NOT* owned by [NAME] on this parcel of land back to their owner&apos;s inventory?
Transferable objects deeded to a group will be returned to their previous owners.

*WARNING* This will delete the non-transferable objects deeded to the group!

Objects: [N]
    <tag>confirm</tag>
    <usetemplate
     name="okcancelbuttons"
     notext="Cancel"
     yestext="OK"/>
  </notification>

  <notification
   icon="alertmodal.tga"
   name="ReturnAllTopObjects"
   type="alertmodal">
Are you sure you want to return all listed objects back to their owner&apos;s inventory?
    <tag>confirm</tag>
    <usetemplate
     name="okcancelbuttons"
     notext="Cancel"
     yestext="OK"/>
  </notification>

  <notification
   icon="alertmodal.tga"
   name="DisableAllTopObjects"
   type="alertmodal">
Are you sure you want to disable all objects in this region?
    <tag>confirm</tag>
    <usetemplate
     name="okcancelbuttons"
     notext="Cancel"
     yestext="OK"/>
  </notification>

  <notification
   icon="alertmodal.tga"
   name="ReturnObjectsNotOwnedByGroup"
   type="alertmodal">
Return the objects on this parcel of land that are *NOT* shared with the group [NAME] back to their owners?

Objects: [N]
    <tag>confirm</tag>
    <tag>group</tag>
    <usetemplate
     name="okcancelbuttons"
     notext="Cancel"
     yestext="OK"/>
  </notification>

  <notification
   icon="alertmodal.tga"
   name="UnableToDisableOutsideScripts"
   type="alertmodal">
Cannot disable scripts.
This entire region is damage enabled.
Scripts must be allowed to run for weapons to work.
  <tag>fail</tag>
  </notification>

<notification
   icon="alertmodal.tga"
   name="MultipleFacesSelected"
   type="alertmodal">
Multiple faces are currently selected.
If you continue this action, separate instances of media will be set on multiple faces of the object.
To place the media on only one face, choose Select Face and click on the desired face of that object then click &apos;Add&apos;.
    <tag>confirm</tag>
    <usetemplate
      ignoretext="Media will be set on multiple selected faces"
      name="okcancelignore"
      notext="Cancel"
      yestext="OK"/>
  </notification>

  <notification
   icon="alertmodal.tga"
   name="MustBeInParcel"
   type="alertmodal">
You must be standing inside the land parcel to set its landing point.
  <tag>fail</tag>
  </notification>

  <notification
   icon="alertmodal.tga"
   name="PromptRecipientEmail"
   type="alertmodal">
Please enter a valid email address for the recipient(s).
  <tag>fail</tag>
  </notification>

  <notification
   icon="alertmodal.tga"
   name="PromptSelfEmail"
   type="alertmodal">
Please enter your email address.
  <tag>fail</tag>
  </notification>

  <notification
   icon="alertmodal.tga"
   name="PromptMissingSubjMsg"
   type="alertmodal">
Email snapshot with the default subject or message?
    <tag>confirm</tag>
    <usetemplate
     name="okcancelbuttons"
     notext="Cancel"
     yestext="OK"/>
  </notification>

  <notification
   icon="alertmodal.tga"
   name="ErrorProcessingSnapshot"
   type="alertmodal">
Error processing snapshot data.
  <tag>fail</tag>
  </notification>

  <notification
   icon="alertmodal.tga"
   name="ErrorEncodingSnapshot"
   type="alertmodal">
Error encoding snapshot.
  <tag>fail</tag>
  </notification>

  <notification
   icon="alertmodal.tga"
   name="ErrorUploadingPostcard"
   type="alertmodal">
There was a problem sending a snapshot due to the following reason: [REASON]
  <tag>fail</tag>
  </notification>

  <notification
   icon="alertmodal.tga"
   name="ErrorUploadingReportScreenshot"
   type="alertmodal">
There was a problem uploading a report screenshot due to the following reason: [REASON]
  <tag>fail</tag>
  </notification>

  <notification
   icon="alertmodal.tga"
   name="MustAgreeToLogIn"
   type="alertmodal">
   <tag>fail</tag>
You must agree to the Terms of Service to continue logging into [CURRENT_GRID].
  </notification>

  <notification
   icon="alertmodal.tga"
   name="CouldNotPutOnOutfit"
   type="alertmodal">
Could not put on outfit.
The outfit folder contains no clothing, body parts, or attachments.
  <tag>fail</tag>
  </notification>

  <notification
   icon="alertmodal.tga"
   name="CannotWearTrash"
   type="alertmodal">
You cannot wear clothes or body parts that are in the trash.
  <tag>fail</tag>
  </notification>

  <notification
   icon="alertmodal.tga"
   name="MaxAttachmentsOnOutfit"
   type="alertmodal">
Could not attach object.
Exceeds the attachments limit of [MAX_ATTACHMENTS] objects. Please detach another object first.
  <tag>fail</tag>
  </notification>

  <notification
   icon="alertmodal.tga"
   name="CannotWearInfoNotComplete"
   type="alertmodal">
You cannot wear this item because it has not yet loaded. Please try again in a minute.
  <tag>fail</tag>
  </notification>

  <notification
   icon="alertmodal.tga"
   name="MustHaveAccountToLogIn"
   type="alertmodal">
You need to enter the Username name of your avatar.

You need an account to enter [CURRENT_GRID]. Would you like to create one now?
    <tag>confirm</tag>
    <url
	option="0"
	name="url"
	target = "_external">
		[create_account_url]
    </url>
    <usetemplate
     name="okcancelbuttons"
     notext="Try again"
     yestext="Create a new account"/>
  </notification>

  <notification
   icon="alertmodal.tga"
   name="InvalidCredentialFormat"
   type="alertmodal">
   <tag>fail</tag>
You need to enter either the Username or both the First and Last name of your avatar into the Username field, then login again.
  </notification>
  
  <notification
   icon="alertmodal.tga"
   name="InvalidGrid"
   type="alertmodal">
   <tag>fail</tag>
'[GRID]' is not a valid grid identifier.
  </notification>
  
  <notification
   icon="alertmodal.tga"
   name="InvalidLocationSLURL"
   type="alertmodal">
   <tag>fail</tag>
Your start location did not specify a valid grid.
  </notification>
  
  <notification
   icon="alertmodal.tga"
   name="DeleteClassified"
   type="alertmodal">
Delete classified &apos;[NAME]&apos;?
There is no reimbursement for fees paid.
    <tag>confirm</tag>
    <usetemplate
     name="okcancelbuttons"
     notext="Cancel"
     yestext="OK"/>
  </notification>


<notification
   icon="alertmodal.tga"
   name="DeleteMedia"
   type="alertmodal">
You have selected to delete the media associated with this face.
Are you sure you want to continue?
    <tag>confirm</tag>
    <usetemplate
     ignoretext="Confirm before I delete media from an object"
     name="okcancelignore"
     notext="No"
     yestext="Yes"/>
  </notification>

  <notification
   icon="alertmodal.tga"
   name="ClassifiedSave"
   type="alertmodal">
Save changes to classified [NAME]?
    <tag>confirm</tag>
    <usetemplate
     canceltext="Cancel"
     name="yesnocancelbuttons"
     notext="Don&apos;t Save"
     yestext="Save"/>
  </notification>

  <notification
   icon="alertmodal.tga"
   name="ClassifiedInsufficientFunds"
   type="alertmodal">
Insufficient funds to create classified.
    <tag>fail</tag>
    <usetemplate
     name="okbutton"
     yestext="OK"/>
  </notification>

  <notification
   icon="alertmodal.tga"
   name="DeleteAvatarPick"
   type="alertmodal">
Delete pick &lt;nolink&gt;[PICK]&lt;/nolink&gt;?
    <tag>confirm</tag>
    <usetemplate
     name="okcancelbuttons"
     notext="Cancel"
     yestext="OK"/>
  </notification>

  <notification
   icon="alertmodal.tga"
   name="DeleteOutfits"
   type="alertmodal">
    Delete the selected outfit?
    <tag>confirm</tag>
    <usetemplate
     name="okcancelbuttons"
     notext="Cancel"
     yestext="OK"/>
  </notification>

  <notification
   icon="alertmodal.tga"
   name="PromptGoToEventsPage"
   type="alertmodal">
Go to the [CURRENT_GRID] events web page?
    <tag>confirm</tag>
    <url option="0" name="url">

			http://secondlife.com/events/
    </url>
    <usetemplate
     name="okcancelbuttons"
     notext="Cancel"
     yestext="OK"/>
  </notification>

  <notification
   icon="alertmodal.tga"
   name="SelectProposalToView"
   type="alertmodal">
Please select a proposal to view.
  <tag>fail</tag>
  </notification>

  <notification
   icon="alertmodal.tga"
   name="SelectHistoryItemToView"
   type="alertmodal">
Please select a history item to view.
  <tag>fail</tag>
  </notification>

<!--
  <notification
   icon="alertmodal.tga"
   name="ResetShowNextTimeDialogs"
   type="alertmodal">
Would you like to re-enable all these popups, which you previously indicated &apos;Do not show me again&apos;?
    <usetemplate
     name="okcancelbuttons"
     notext="Cancel"
     yestext="OK"/>
  </notification>

  <notification
   icon="alertmodal.tga"
   name="SkipShowNextTimeDialogs"
   type="alertmodal">
Would you like to disable all popups which can be skipped?
    <usetemplate
     name="okcancelbuttons"
     notext="Cancel"
     yestext="OK"/>
  </notification>
-->

  <notification
   icon="alertmodal.tga"
   name="CacheWillClear"
   type="alertmodal">
Cache will be cleared after restarting [APP_NAME].
  </notification>

  <notification
 icon="alertmodal.tga"
 name="DisableCookiesBreaksSearch"
 type="alertmodal">
If you disable cookies, the search function will not work properly, and you will not be able to use it.
  </notification>

  <notification
 icon="alertmodal.tga"
 name="DisableJavascriptBreaksSearch"
 type="alertmodal">
If you disable Javascript, the search function will not work properly, and you will not be able to use it.
  </notification>
  
  <notification
   icon="alertmodal.tga"
   name="CacheWillBeMoved"
   type="alertmodal">
Cache will be moved after restarting [APP_NAME].
Note: This will also clear the cache.
  </notification>

  <notification
   icon="alertmodal.tga"
   name="ChangeConnectionPort"
   type="alertmodal">
Port settings take effect after restarting [APP_NAME].
  </notification>

  <notification
   icon="alertmodal.tga"
   name="ChangeSkin"
   type="alertmodal">
The new skin will appear after restarting [APP_NAME].
    <usetemplate
     ignoretext="A new skin was chosen in preferences."
     name="okcancelignore"
     notext="Ok"
     yestext="Restart"/>
  </notification>

  <notification
   icon="alertmodal.tga"
   name="ChangeLanguage"
   type="alertmodal">
The selected language will be applied after restarting [APP_NAME].
  </notification>

  <notification
   icon="alertmodal.tga"
   name="GoToAuctionPage"
   type="alertmodal">
    Go to the [CURRENT_GRID] web page to see auction details or make a bid?
    <tag>confirm</tag>
    <url option="0" name="url">
			http://secondlife.com/auctions/auction-detail.php?id=[AUCTION_ID]
    </url>
    <usetemplate
     name="okcancelbuttons"
     notext="Cancel"
     yestext="OK"/>
  </notification>

  <notification
   icon="alertmodal.tga"
   name="SaveChanges"
   type="alertmodal">
Save Changes?
    <tag>confirm</tag>
    <usetemplate
     canceltext="Cancel"
     name="yesnocancelbuttons"
     notext="Don&apos;t Save"
     yestext="Save"/>
  </notification>

  <notification
   icon="alertmodal.tga"
   name="GestureSaveFailedTooManySteps"
   type="alertmodal">
Gesture save failed.
This gesture has too many steps.
Try removing some steps, then save again.
<tag>fail</tag>
  </notification>

  <notification
   icon="alertmodal.tga"
   name="GestureSaveFailedTryAgain"
   type="alertmodal">
Gesture save failed.  Please try again in a minute.
<tag>fail</tag>
  </notification>

  <notification
   icon="alertmodal.tga"
   name="GestureSaveFailedObjectNotFound"
   type="alertmodal">
Could not save gesture because the object or the associated object inventory could not be found.
The object may be out of range or may have been deleted.
<tag>fail</tag>
  </notification>

  <notification
   icon="alertmodal.tga"
   name="GestureSaveFailedReason"
   type="alertmodal">
There was a problem saving a gesture due to the following reason: [REASON].  Please try resaving the gesture later.
<tag>fail</tag>
  </notification>

  <notification
   icon="alertmodal.tga"
   name="SaveNotecardFailObjectNotFound"
   type="alertmodal">
Could not save notecard because the object or the associated object inventory could not be found.
The object may be out of range or may have been deleted.
<tag>fail</tag>
  </notification>

  <notification
   icon="alertmodal.tga"
   name="SaveNotecardFailReason"
   type="alertmodal">
There was a problem saving a notecard due to the following reason: [REASON].  Please try re-saving the notecard later.
<tag>fail</tag>
  </notification>

  <notification
   icon="alertmodal.tga"
   name="ScriptCannotUndo"
   type="alertmodal">
Could not undo all changes in your version of the script.
Would you like to load the server&apos;s last saved version?
(**Warning** This operation cannot be undone.)
    <tag>confirm</tag>
    <usetemplate
     name="okcancelbuttons"
     notext="Cancel"
     yestext="OK"/>
  </notification>

  <notification
   icon="alertmodal.tga"
   name="SaveScriptFailReason"
   type="alertmodal">
There was a problem saving a script due to the following reason: [REASON].  Please try re-saving the script later.
<tag>fail</tag>
  </notification>

  <notification
   icon="alertmodal.tga"
   name="SaveScriptFailObjectNotFound"
   type="alertmodal">
Could not save the script because the object it is in could not be found.
The object may be out of range or may have been deleted.
<tag>fail</tag>
  </notification>

  <notification
   icon="alertmodal.tga"
   name="SaveBytecodeFailReason"
   type="alertmodal">
There was a problem saving a compiled script due to the following reason: [REASON].  Please try re-saving the script later.
<tag>fail</tag>
  </notification>

  <notification
   icon="alertmodal.tga"
   name="StartRegionEmpty"
   type="alertmodal">
Your Start Region is not defined.
Please type the Region name in Start Location box or choose My Last Location or My Home as your Start Location.
<tag>fail</tag>
    <usetemplate
     name="okbutton"
     yestext="OK"/>
  </notification>

  <notification
   icon="alertmodal.tga"
   name="CouldNotStartStopScript"
   type="alertmodal">
Could not start or stop the script because the object it is on could not be found.
The object may be out of range or may have been deleted.
  <tag>fail</tag>
  </notification>

  <notification
   icon="alertmodal.tga"
   name="CannotDownloadFile"
   type="alertmodal">
Unable to download file
  <tag>fail</tag>
  </notification>

  <notification
   icon="alertmodal.tga"
   name="CannotWriteFile"
   type="alertmodal">
Unable to write file [[FILE]]
  <tag>fail</tag>
  </notification>

  <notification
   icon="alertmodal.tga"
   name="UnsupportedHardware"
   type="alertmodal">
Just so you know, your computer may not meet [APP_NAME]&apos;s minimum system requirements. You may experience poor performance. Unfortunately, the [SUPPORT_SITE] can't provide technical support for unsupported system configurations.

Visit [_URL] for more information?
    <tag>confirm</tag>
    <url option="0" name="url">

			http://www.secondlife.com/corporate/sysreqs.php
    </url>
    <usetemplate
     ignoretext="My computer hardware is not supported"
     name="okcancelignore"
     notext="No"
     yestext="Yes"/>
  <tag>fail</tag>
  </notification>

  <notification
   icon="alertmodal.tga"
   name="IntelOldDriver"
   type="alertmodal">
     There is likely a newer driver for your graphics chip.  Updating graphics drivers can substantially improve performance.

    Visit [_URL] to check for driver updates?
    <tag>confirm</tag>
    <url option="0" name="url">
      http://www.intel.com/p/en_US/support/detect/graphics
    </url>
    <usetemplate
     ignoretext="My graphics driver is out of date"
     name="okcancelignore"
     notext="No"
     yestext="Yes"/>
    <tag>fail</tag>
  </notification>

  <notification
   icon="alertmodal.tga"
   name="AMDOldDriver"
   type="alertmodal">
    There is likely a newer driver for your graphics chip.  Updating graphics drivers can substantially improve performance.

    Visit [_URL] to check for driver updates?
    <tag>confirm</tag>
    <url option="0" name="url">
      http://support.amd.com/us/Pages/AMDSupportHub.aspx
    </url>
    <usetemplate
     ignoretext="My graphics driver is out of date"
     name="okcancelignore"
     notext="No"
     yestext="Yes"/>
    <tag>fail</tag>
  </notification>

  <notification
 icon="alertmodal.tga"
 name="NVIDIAOldDriver"
 type="alertmodal">
    There is likely a newer driver for your graphics chip.  Updating graphics drivers can substantially improve performance.

    Visit [_URL] to check for driver updates?
    <tag>confirm</tag>
    <url option="0" name="url">
      http://www.nvidia.com/Download/index.aspx?lang=en-us
    </url>
    <usetemplate
     ignoretext="My graphics driver is out of date"
     name="okcancelignore"
     notext="No"
     yestext="Yes"/>
    <tag>fail</tag>
  </notification>


  <notification
   icon="alertmodal.tga"
   name="UnknownGPU"
   type="alertmodal">
Your system contains a graphics card that [APP_NAME] doesn't recognize.
This is often the case with new hardware that has not been tested yet with [APP_NAME].  It will probably be ok, but you may need to adjust your graphics settings.
(Avatar &gt; Preferences &gt; Graphics).
    <form name="form">
      <ignore name="ignore"
       text="My graphics card could not be identified"/>
    </form>
  <tag>fail</tag>
  </notification>

  <notification
   icon="alertmodal.tga"
   name="DisplaySettingsNoShaders"
   type="alertmodal">
[APP_NAME] crashed while initializing graphics drivers.
Graphics Quality will be set to Low to avoid some common driver errors. This will disable some graphics features.
We recommend updating your graphics card drivers.
Graphics Quality can be raised in Preferences &gt; Graphics.
  <tag>fail</tag>
  </notification>

  <notification
   icon="alertmodal.tga"
   name="RegionNoTerraforming"
   type="alertmodal">
The region [REGION] does not allow terraforming.
  <tag>fail</tag>
  </notification>

  <notification
   icon="alertmodal.tga"
   name="CannotCopyWarning"
   type="alertmodal">
You do not have permission to copy the following items:
[ITEMS]
and will lose it from your inventory if you give it away. Do you really want to offer these items?
    <tag>confirm</tag>
    <usetemplate
     name="okcancelbuttons"
     notext="No"
     yestext="Yes"/>
  <tag>fail</tag>
  </notification>

  <notification
   icon="alertmodal.tga"
   name="CannotGiveItem"
   type="alertmodal">
Unable to give inventory item.
  <tag>fail</tag>
  </notification>

  <notification
   icon="alertmodal.tga"
   name="TransactionCancelled"
   type="alertmodal">
Transaction canceled.
  </notification>

  <notification
   icon="alertmodal.tga"
   name="TooManyItems"
   type="alertmodal">
Cannot give more than 42 items in a single inventory transfer.
  <tag>fail</tag>
  </notification>

  <notification
   icon="alertmodal.tga"
   name="NoItems"
   type="alertmodal">
You do not have permission to transfer the selected items.
  <tag>fail</tag>
  </notification>

  <notification
   icon="alertmodal.tga"
   name="CannotCopyCountItems"
   type="alertmodal">
You do not have permission to copy [COUNT] of the selected items. You will lose these items from your inventory.
Do you really want to give these items?
    <tag>confirm</tag>
  <tag>fail</tag>
    <usetemplate
     name="okcancelbuttons"
     notext="No"
     yestext="Yes"/>
  </notification>

  <notification
   icon="alertmodal.tga"
   name="CannotGiveCategory"
   type="alertmodal">
You do not have permission to transfer the selected folder.
  <tag>fail</tag>
  </notification>

  <notification
   icon="alertmodal.tga"
   name="FreezeAvatar"
   type="alertmodal">
Freeze this avatar?
He or she will temporarily be unable to move, chat, or interact with the world.
    <tag>confirm</tag>
    <usetemplate
     canceltext="Cancel"
     name="yesnocancelbuttons"
     notext="Unfreeze"
     yestext="Freeze"/>
  </notification>

  <notification
   icon="alertmodal.tga"
   name="FreezeAvatarFullname"
   type="alertmodal">
Freeze [AVATAR_NAME]?
He or she will temporarily be unable to move, chat, or interact with the world.
    <tag>confirm</tag>
    <usetemplate
     canceltext="Cancel"
     name="yesnocancelbuttons"
     notext="Unfreeze"
     yestext="Freeze"/>
  </notification>
  
  <notification
    icon="alertmodal.tga"
    name="FreezeAvatarMultiple"
    type="alertmodal">
 Freeze the following avatars?
 
 [RESIDENTS]
 
 They will temporarily be unable to move, chat, or interact with the world.
     <usetemplate
      canceltext="Cancel"
      name="yesnocancelbuttons"
      notext="Unfreeze"
      yestext="Freeze"/>
  </notification>  

  <notification
   icon="alertmodal.tga"
   name="EjectAvatarFullname"
   type="alertmodal">
Eject [AVATAR_NAME] from your land?
    <tag>confirm</tag>
    <usetemplate
     canceltext="Cancel"
     name="yesnocancelbuttons"
     notext="Eject and Ban"
     yestext="Eject"/>
  </notification>

  <notification
   icon="alertmodal.tga"
   name="EjectAvatarNoBan"
   type="alertmodal">
Eject this avatar from your land?
    <tag>confirm</tag>
    <usetemplate
     name="okcancelbuttons"
     notext="Cancel"
     yestext="Eject"/>
  </notification>

  <notification
   icon="alertmodal.tga"
   name="EjectAvatarFullnameNoBan"
   type="alertmodal">
Eject [AVATAR_NAME] from your land?
    <tag>confirm</tag>
    <usetemplate
     name="okcancelbuttons"
     notext="Cancel"
     yestext="Eject"/>
  </notification>

  <notification
    icon="alertmodal.tga"
    name="EjectAvatarMultiple"
    type="alertmodal">
Eject the following avatars from your land?

[RESIDENTS]
    <usetemplate
     canceltext="Cancel"
     name="yesnocancelbuttons"
     notext="Eject and Ban"
     yestext="Eject"/>
  </notification>

  <notification
   icon="alertmodal.tga"
   name="EjectAvatarMultipleNoBan"
   type="alertmodal">
Eject the following avatars from your land?

[RESIDENTS]
    <usetemplate
     name="okcancelbuttons"
     notext="Cancel"
     yestext="Eject"/>
  </notification>

  <notification
   icon="alertmodal.tga"
   name="EjectAvatarFromGroup"
   persist="true"
   type="notify">
You ejected [AVATAR_NAME] from group [GROUP_NAME].
    <tag>group</tag>
  </notification>

  <notification
   icon="alertmodal.tga"
   name="AcquireErrorTooManyObjects"
   type="alertmodal">
ACQUIRE ERROR: Too many objects selected.
  <tag>fail</tag>
  </notification>

  <notification
   icon="alertmodal.tga"
   name="AcquireErrorObjectSpan"
   type="alertmodal">
ACQUIRE ERROR: Objects span more than one region.
Please move all objects to be acquired onto the same region.
  <tag>fail</tag>
  </notification>

  <notification
   icon="alertmodal.tga"
   name="PromptGoToCurrencyPage"
   type="alertmodal">
[EXTRA]

Go to [_URL] for information on purchasing L$?
    <tag>confirm</tag>
    <url option="0" name="url">

			http://secondlife.com/app/currency/
    </url>
    <usetemplate
     name="okcancelbuttons"
     notext="Cancel"
     yestext="OK"/>
  </notification>

  <notification
   icon="alertmodal.tga"
   name="UnableToLinkObjects"
   type="alertmodal">
Unable to link these [COUNT] objects.
You can link a maximum of [MAX] objects.
  <tag>fail</tag>
  </notification>

  <notification
   icon="alertmodal.tga"
   name="CannotLinkIncompleteSet"
   type="alertmodal">
You can only link complete sets of objects, and must select more than one object.
  <tag>fail</tag>
  </notification>

  <notification
   icon="alertmodal.tga"
   name="CannotLinkModify"
   type="alertmodal">
Unable to link because you do not have modify permission on all the objects.

Please make sure none are locked, and that you own all of them.
  <tag>fail</tag>
  </notification>

  <notification
   icon="alertmodal.tga"
   name="CannotLinkPermanent"
   type="alertmodal">
    Objects cannot be linked across region boundaries.
    <tag>fail</tag>
  </notification>

  <notification
   icon="alertmodal.tga"
   name="CannotLinkDifferentOwners"
   type="alertmodal">
Unable to link because not all of the objects have the same owner.

Please make sure you own all of the selected objects.
  <tag>fail</tag>
  </notification>

  <notification
   icon="alertmodal.tga"
   name="NoFileExtension"
   type="alertmodal">
No file extension for the file: &apos;[FILE]&apos;

Please make sure the file has a correct file extension.
  <tag>fail</tag>
  </notification>

  <notification
   icon="alertmodal.tga"
   name="InvalidFileExtension"
   type="alertmodal">
Invalid file extension [EXTENSION].
Expected [VALIDS].
    <usetemplate
     name="okbutton"
     yestext="OK"/>
  <tag>fail</tag>
  </notification>

  <notification
   icon="alertmodal.tga"
   name="CannotUploadSoundFile"
   type="alertmodal">
Could not open uploaded sound file for reading:
[FILE]
  <tag>fail</tag>
  </notification>

  <notification
   icon="alertmodal.tga"
   name="SoundFileNotRIFF"
   type="alertmodal">
File does not appear to be a RIFF WAVE file:
[FILE]
  <tag>fail</tag>
  </notification>

  <notification
   icon="alertmodal.tga"
   name="SoundFileNotPCM"
   type="alertmodal">
File does not appear to be a PCM WAVE audio file:
[FILE]
  <tag>fail</tag>
  </notification>

  <notification
   icon="alertmodal.tga"
   name="SoundFileInvalidChannelCount"
   type="alertmodal">
File has invalid number of channels (must be mono or stereo):
[FILE]
  <tag>fail</tag>
  </notification>

  <notification
   icon="alertmodal.tga"
   name="SoundFileInvalidSampleRate"
   type="alertmodal">
File does not appear to be a supported sample rate (must be 44.1k):
[FILE]
  <tag>fail</tag>
  </notification>

  <notification
   icon="alertmodal.tga"
   name="SoundFileInvalidWordSize"
   type="alertmodal">
File does not appear to be a supported word size (must be 8 or 16 bit):
[FILE]
  <tag>fail</tag>
  </notification>

  <notification
   icon="alertmodal.tga"
   name="SoundFileInvalidHeader"
   type="alertmodal">
Could not find &apos;data&apos; chunk in WAV header:
[FILE]
  <tag>fail</tag>
  </notification>

  <notification
   icon="alertmodal.tga"
   name="SoundFileInvalidChunkSize"
   type="alertmodal">
Wrong chunk size in WAV file:
[FILE]
  <tag>fail</tag>
  </notification>

  <notification
   icon="alertmodal.tga"
   name="SoundFileInvalidTooLong"
   type="alertmodal">
Audio file is too long (10 second maximum):
[FILE]
  <tag>fail</tag>
  </notification>

  <notification
   icon="alertmodal.tga"
   name="ProblemWithFile"
   type="alertmodal">
Problem with file [FILE]:

[ERROR]
  <tag>fail</tag>
  </notification>

  <notification
   icon="alertmodal.tga"
   name="CannotOpenTemporarySoundFile"
   type="alertmodal">
Couldn&apos;t open temporary compressed sound file for writing: [FILE]
  <tag>fail</tag>
  </notification>

  <notification
   icon="alertmodal.tga"
   name="UnknownVorbisEncodeFailure"
   type="alertmodal">
Unknown Vorbis encode failure on: [FILE]
  <tag>fail</tag>
  </notification>

  <notification
   icon="alertmodal.tga"
   name="CannotEncodeFile"
   type="alertmodal">
Unable to encode file: [FILE]
  <tag>fail</tag>
  </notification>

  <notification
   icon="alertmodal.tga"
   name="CorruptedProtectedDataStore"
   type="alertmodal">
   We were unable to decode the file storing your saved login credentials. At this point saving or deleting credentials will erase all those that were previously stored.
   This may happen when you change network setup. Restarting the viewer with previous network configuration may help recovering your saved login credentials.
    
  <tag>fail</tag>
    <usetemplate
     name="okbutton"
     yestext="OK"/>
  </notification>
    
  <notification
   icon="alertmodal.tga"
   name="CorruptResourceFile"
   type="alertmodal">
Corrupt resource file: [FILE]
  <tag>fail</tag>
  </notification>

  <notification
   icon="alertmodal.tga"
   name="UnknownResourceFileVersion"
   type="alertmodal">
Unknown Linden resource file version in file: [FILE]
  <tag>fail</tag>
  </notification>

  <notification
   icon="alertmodal.tga"
   name="UnableToCreateOutputFile"
   type="alertmodal">
Unable to create output file: [FILE]
  <tag>fail</tag>
  </notification>

  <notification
   icon="alertmodal.tga"
   name="DoNotSupportBulkAnimationUpload"
   type="alertmodal">
[APP_NAME] does not currently support bulk upload of BVH format animation files.
  <tag>fail</tag>
  </notification>

  <notification
   icon="alertmodal.tga"
   name="CannotUploadReason"
   type="alertmodal">
Unable to upload [FILE] due to the following reason: [REASON]
Please try again later.
  <tag>fail</tag>
  </notification>

  <notification
   icon="notifytip.tga"
   name="LandmarkCreated"
   type="notifytip">
You have added "[LANDMARK_NAME]" to your [FOLDER_NAME] folder.
  </notification>

  <notification
   icon="alert.tga"
   name="LandmarkAlreadyExists"
   type="alert">
You already have a landmark for this location.
    <usetemplate
     name="okbutton"
     yestext="OK"/>
  <tag>fail</tag>
  </notification>

  <notification
   icon="alertmodal.tga"
   name="CannotCreateLandmarkNotOwner"
   type="alertmodal">
You cannot create a landmark here because the owner of the land does not allow it.
  <tag>fail</tag>
  </notification>

  <notification
   icon="alertmodal.tga"
   name="CannotRecompileSelectObjectsNoScripts"
   type="alertmodal">
Not able to perform &apos;recompilation&apos;.
Select an object with a script.
  <tag>fail</tag>
  </notification>

  <notification
   icon="alertmodal.tga"
   name="CannotRecompileSelectObjectsNoPermission"
   type="alertmodal">
Not able to perform &apos;recompilation&apos;.

Select objects with scripts that you have permission to modify.
  <tag>fail</tag>
  </notification>

  <notification
   icon="alertmodal.tga"
   name="CannotResetSelectObjectsNoScripts"
   type="alertmodal">
Not able to perform &apos;reset&apos;.

Select objects with scripts.
  <tag>fail</tag>
  </notification>
  
   <notification
    icon="alertmodal.tga"
    name="CannotdeleteSelectObjectsNoScripts"
    type="alertmodal">
Not able to perform &apos;remove&apos;.

Select objects with scripts.
  <tag>fail</tag>
  </notification>

  <notification
   icon="alertmodal.tga"
   name="CannotResetSelectObjectsNoPermission"
   type="alertmodal">
Not able to perform &apos;reset&apos;.

Select objects with scripts that you have permission to modify.
  <tag>fail</tag>
  </notification>

  <notification
   icon="alertmodal.tga"
   name="CannotOpenScriptObjectNoMod"
   type="alertmodal">
    Unable to open script in object without modify permissions.
  <tag>fail</tag>
  </notification>

  <notification
   icon="alertmodal.tga"
   name="CannotSetRunningSelectObjectsNoScripts"
   type="alertmodal">
Not able to set any scripts to &apos;running&apos;.

Select objects with scripts.
  <tag>fail</tag>
  </notification>

  <notification
   icon="alertmodal.tga"
   name="CannotSetRunningNotSelectObjectsNoScripts"
   type="alertmodal">
Unable to set any scripts to &apos;not running&apos;.

Select objects with scripts.
  <tag>fail</tag>
  </notification>

  <notification
   icon="alertmodal.tga"
   name="NoFrontmostFloater"
   type="alertmodal">
No frontmost floater to save.
  <tag>fail</tag>
  </notification>

  <notification
   icon="notifytip.tga"
   name="SeachFilteredOnShortWords"
   type="notifytip">
Your search query was modified and the words that were too short were removed.

Searched for: [FINALQUERY]
  </notification>

  <notification
   icon="alertmodal.tga"
   name="SeachFilteredOnShortWordsEmpty"
   type="alertmodal">
Your search terms were too short so no search was performed.
  <tag>fail</tag>
  </notification>

  <!-- Generic Teleport failure modes - strings will be inserted from
       teleport_strings.xml if available. -->
  <notification
   icon="alertmodal.tga"
   name="CouldNotTeleportReason"
   type="alertmodal">
Teleport failed.
[REASON]
  <tag>fail</tag>
  </notification>

  <!-- Teleport failure modes not delivered via the generic mechanism
       above (for example, delivered as an AlertMessage on
       region-crossing :( ) - these paths should really be merged
       in the future. -->
  <notification
   icon="alertmodal.tga"
   name="invalid_tport"
   type="alertmodal">
Problem encountered processing your teleport request. You may need to log back in before you can teleport.
If you continue to get this message, please check the [SUPPORT_SITE].
  <tag>fail</tag>
  </notification>
  <notification
   icon="alertmodal.tga"
   name="invalid_region_handoff"
   type="alertmodal">
Problem encountered processing your region crossing. You may need to log back in before you can cross regions.
If you continue to get this message, please check the [SUPPORT_SITE].
  <tag>fail</tag>
  </notification>
  <notification
   icon="alertmodal.tga"
   name="blocked_tport"
   type="alertmodal">
Sorry, teleport is currently blocked. Try again in a moment.  If you still cannot teleport, please log out and log back in to resolve the problem.
  <tag>fail</tag>
  </notification>
  <notification
   icon="alertmodal.tga"
   name="nolandmark_tport"
   type="alertmodal">
Sorry, but system was unable to locate landmark destination.
  <tag>fail</tag>
  </notification>
  <notification
   icon="alertmodal.tga"
   name="timeout_tport"
   type="alertmodal">
   <tag>fail</tag>
Sorry, but system was unable to complete the teleport connection.  Try again in a moment.
  </notification>
  <notification
   icon="alertmodal.tga"
   name="noaccess_tport"
   type="alertmodal">
   <tag>fail</tag>
Sorry, you do not have access to that teleport destination.
  </notification>
  <notification
   icon="alertmodal.tga"
   name="missing_attach_tport"
   type="alertmodal">
   <tag>fail</tag>
Your attachments have not arrived yet. Try waiting for a few more seconds or log out and back in again before attempting to teleport.
  </notification>
  <notification
   icon="alertmodal.tga"
   name="too_many_uploads_tport"
   type="alertmodal">
   <tag>fail</tag>
The asset queue in this region is currently clogged so your teleport request will not be able to succeed in a timely manner. Please try again in a few minutes or go to a less busy area.
  </notification>
  <notification
   icon="alertmodal.tga"
   name="expired_tport"
   type="alertmodal">
   <tag>fail</tag>
Sorry, but the system was unable to complete your teleport request in a timely fashion. Please try again in a few minutes.
  </notification>
  <notification
   icon="alertmodal.tga"
   name="expired_region_handoff"
   type="alertmodal">
   <tag>fail</tag>
Sorry, but the system was unable to complete your region crossing in a timely fashion. Please try again in a few minutes.
  </notification>
  <notification
   icon="alertmodal.tga"
   name="no_host"
   type="alertmodal">
   <tag>fail</tag>
Unable to find teleport destination. The destination may be temporarily unavailable or no longer exists. Please try again in a few minutes.
  </notification>
  <notification
   icon="alertmodal.tga"
   name="no_inventory_host"
   type="alertmodal">
The inventory system is currently unavailable.
  <tag>fail</tag>
  </notification>

  <notification
   icon="alertmodal.tga"
   name="CannotSetLandOwnerNothingSelected"
   type="alertmodal">
Unable to set land owner:
No parcel selected.
  <tag>fail</tag>
  </notification>

  <notification
   icon="alertmodal.tga"
   name="CannotSetLandOwnerMultipleRegions"
   type="alertmodal">
Unable to force land ownership because selection spans multiple regions. Please select a smaller area and try again.
  <tag>fail</tag>
  </notification>

  <notification
   icon="alertmodal.tga"
   name="ForceOwnerAuctionWarning"
   type="alertmodal">
This parcel is up for auction. Forcing ownership will cancel the auction and potentially make some residents unhappy if bidding has begun.
Force ownership?
    <tag>confirm</tag>
    <usetemplate
     name="okcancelbuttons"
     notext="Cancel"
     yestext="OK"/>
  </notification>

  <notification
   icon="alertmodal.tga"
   name="CannotContentifyNothingSelected"
   type="alertmodal">
Unable to contentify:
No parcel selected.
  <tag>fail</tag>
  </notification>

  <notification
   icon="alertmodal.tga"
   name="CannotContentifyNoRegion"
   type="alertmodal">
Unable to contentify:
No region selected.
  <tag>fail</tag>
  </notification>

  <notification
   icon="alertmodal.tga"
   name="CannotReleaseLandNothingSelected"
   type="alertmodal">
Unable to abandon land:
No parcel selected.
  <tag>fail</tag>
  </notification>

  <notification
   icon="alertmodal.tga"
   name="CannotReleaseLandNoRegion"
   type="alertmodal">
Unable to abandon land:
Cannot find region.
  <tag>fail</tag>
  </notification>

  <notification
   icon="alertmodal.tga"
   name="CannotBuyLandNothingSelected"
   type="alertmodal">
Unable to buy land:
No parcel selected.
  <tag>fail</tag>
  </notification>

  <notification
   icon="alertmodal.tga"
   name="CannotBuyLandNoRegion"
   type="alertmodal">
Unable to buy land:
Cannot find the region this land is in.
  <tag>fail</tag>
  </notification>

  <notification
   icon="alertmodal.tga"
   name="CannotCloseFloaterBuyLand"
   type="alertmodal">
You cannot close the Buy Land window until [APP_NAME] estimates the price of this transaction.
  <tag>fail</tag>
  </notification>

  <notification
   icon="alertmodal.tga"
   name="CannotDeedLandNothingSelected"
   type="alertmodal">
Unable to deed land:
No parcel selected.
  <tag>fail</tag>
  </notification>

  <notification
   icon="alertmodal.tga"
   name="CannotDeedLandNoGroup"
   type="alertmodal">
Unable to deed land:
No Group selected.
    <tag>group</tag>
  <tag>fail</tag>
  </notification>

  <notification
   icon="alertmodal.tga"
   name="CannotDeedLandNoRegion"
   type="alertmodal">
Unable to deed land:
Cannot find the region this land is in.
  <tag>fail</tag>
  </notification>

  <notification
   icon="alertmodal.tga"
   name="CannotDeedLandMultipleSelected"
   type="alertmodal">
Unable to deed land:
Multiple parcels selected.

Try selecting a single parcel.
  <tag>fail</tag>
  </notification>

  <notification
   icon="alertmodal.tga"
   name="ParcelCanPlayMedia"
   type="alertmodal">   
This location provides streaming media, which may require more of your network bandwidth.

Play streaming media when available?
(You can change this option later under Preferences &gt; Sound &amp; Media.)
   <form name="form">
    <button
         index="0"
         name="Play Media Now"
         text="Play Media Now"/>
        <button
         index="1"
         name="Always Play Media"  
         text="Always Play Media"/>
        <button
         index="2"   
         name="Do Not Pley Media"
         text="Do Not Play Media"/>
   </form>
  </notification>


  <notification
   icon="alertmodal.tga"
   name="CannotDeedLandWaitingForServer"
   type="alertmodal">
Unable to deed land:
Waiting for server to report ownership.

Please try again.
  <tag>fail</tag>
  </notification>

  <notification
   icon="alertmodal.tga"
   name="CannotDeedLandNoTransfer"
   type="alertmodal">
Unable to deed land:
The region [REGION] does not allow transfer of land.
  <tag>fail</tag>
  </notification>

  <notification
   icon="alertmodal.tga"
   name="CannotReleaseLandWatingForServer"
   type="alertmodal">
Unable to abandon land:
Waiting for server to update parcel information.

Try again in a few seconds.
  <tag>fail</tag>
  </notification>

  <notification
   icon="alertmodal.tga"
   name="CannotReleaseLandSelected"
   type="alertmodal">
Unable to abandon land:
You do not own all the parcels selected.

Please select a single parcel.
  <tag>fail</tag>
  </notification>

  <notification
   icon="alertmodal.tga"
   name="CannotReleaseLandDontOwn"
   type="alertmodal">
Unable to abandon land:
You do not have permission to release this parcel.
Parcels you own appear in green.
  <tag>fail</tag>
  </notification>

  <notification
   icon="alertmodal.tga"
   name="CannotReleaseLandRegionNotFound"
   type="alertmodal">
Unable to abandon land:
Cannot find the region this land is in.
  <tag>fail</tag>
  </notification>

  <notification
   icon="alertmodal.tga"
   name="CannotReleaseLandNoTransfer"
   type="alertmodal">
Unable to abandon land:
The region [REGION] does not allow transfer of land.
  <tag>fail</tag>
  </notification>

  <notification
   icon="alertmodal.tga"
   name="CannotReleaseLandPartialSelection"
   type="alertmodal">
Unable to abandon land:
You must select an entire parcel to release it.

Select an entire parcel, or divide your parcel first.
  <tag>fail</tag>
  </notification>

  <notification
   icon="alertmodal.tga"
   name="ReleaseLandWarning"
   type="alertmodal">
You are about to release [AREA] m² of land.
Releasing this parcel will remove it from your land holdings, but will not grant any L$.

Release this land?
    <tag>confirm</tag>
    <usetemplate
     name="okcancelbuttons"
     notext="Cancel"
     yestext="OK"/>
  </notification>

  <notification
   icon="alertmodal.tga"
   name="CannotDivideLandNothingSelected"
   type="alertmodal">
Unable to divide land:

No parcels selected.
  <tag>fail</tag>
  </notification>

  <notification
   icon="alertmodal.tga"
   name="CannotDivideLandPartialSelection"
   type="alertmodal">
Unable to divide land:

You have an entire parcel selected.
Try selecting a part of the parcel.
  <tag>fail</tag>
  </notification>

  <notification
   icon="alertmodal.tga"
   name="LandDivideWarning"
   type="alertmodal">
Dividing this land will split this parcel into two and each parcel can have its own settings. Some settings will be reset to defaults after the operation.

Divide land?
    <tag>confirm</tag>
    <usetemplate
     name="okcancelbuttons"
     notext="Cancel"
     yestext="OK"/>
  </notification>

  <notification
   icon="alertmodal.tga"
   name="CannotDivideLandNoRegion"
   type="alertmodal">
Unable to divide land:
Cannot find the region this land is in.
  <tag>fail</tag>
  </notification>

  <notification
   icon="alertmodal.tga"
   name="CannotJoinLandNoRegion"
   type="alertmodal">
Unable to join land:
Cannot find the region this land is in.
  <tag>fail</tag>
  </notification>

  <notification
   icon="alertmodal.tga"
   name="CannotJoinLandNothingSelected"
   type="alertmodal">
Unable to join land:
No parcels selected.
  <tag>fail</tag>
  </notification>

  <notification
   icon="alertmodal.tga"
   name="CannotJoinLandEntireParcelSelected"
   type="alertmodal">
Unable to join land:
You only have one parcel selected.

Select land across both parcels.
  <tag>fail</tag>
  </notification>

  <notification
   icon="alertmodal.tga"
   name="CannotJoinLandSelection"
   type="alertmodal">
Unable to join land:
You must select more than one parcel.

Select land across both parcels.
  <tag>fail</tag>
  </notification>

  <notification
   icon="alertmodal.tga"
   name="JoinLandWarning"
   type="alertmodal">
Joining this land will create one large parcel out of all parcels intersecting the selected rectangle.
You will need to reset the name and options of the new parcel.

Join land?
    <tag>confirm</tag>
    <usetemplate
     name="okcancelbuttons"
     notext="Cancel"
     yestext="OK"/>
  </notification>

  <notification
   icon="alertmodal.tga"
   name="ConfirmNotecardSave"
   type="alertmodal">
This notecard needs to be saved before the item can be copied or viewed. Save notecard?
    <tag>confirm</tag>
    <usetemplate
     name="okcancelbuttons"
     notext="Cancel"
     yestext="OK"/>
  </notification>

  <notification
   icon="alertmodal.tga"
   name="ConfirmItemCopy"
   type="alertmodal">
Copy this item to your inventory?
    <tag>confirm</tag>
    <usetemplate
     name="okcancelbuttons"
     notext="Cancel"
     yestext="Copy"/>
  </notification>

  <notification
   icon="alertmodal.tga"
   name="ResolutionSwitchFail"
   type="alertmodal">
Failed to switch resolution to [RESX] by [RESY].
  <tag>fail</tag>
  </notification>

  <notification
   icon="alertmodal.tga"
   name="ErrorUndefinedGrasses"
   type="alertmodal">
Error: Undefined grasses: [SPECIES]
  <tag>fail</tag>
  </notification>

  <notification
   icon="alertmodal.tga"
   name="ErrorUndefinedTrees"
   type="alertmodal">
Error: Undefined trees: [SPECIES]
  <tag>fail</tag>
  </notification>

  <notification
   icon="alertmodal.tga"
   name="CannotSaveWearableOutOfSpace"
   type="alertmodal">
Unable to save &apos;[NAME]&apos; to wearable file.  You will need to free up some space on your computer and save the wearable again.
  <tag>fail</tag>
  </notification>

  <notification
   icon="alertmodal.tga"
   name="CannotSaveToAssetStore"
   type="alertmodal">
Unable to save [NAME] to central asset store.
This is usually a temporary failure. Please customize and save the wearable again in a few minutes.
  <tag>fail</tag>
  </notification>

  <notification
   icon="alertmodal.tga"
   name="YouHaveBeenLoggedOut"
   type="alertmodal">
You have been logged out of [CURRENT_GRID].
            [MESSAGE]
    <usetemplate
     name="okcancelbuttons"
     notext="Quit"
     yestext="View IM &amp; Chat"/>
  </notification>

  <notification
   icon="alertmodal.tga"
   name="OnlyOfficerCanBuyLand"
   type="alertmodal">
Unable to buy land for the group:
You do not have permission to buy land for your active group.
    <tag>group</tag>
  <tag>fail</tag>
  </notification>

  <notification
   icon="alertmodal.tga"
   label="Add Friend"
   name="AddFriendWithMessage"
   type="alertmodal">
    <tag>friendship</tag>
Friends can give permissions to track each other on the map and receive online status updates.

Offer friendship to [NAME]?
    <tag>confirm</tag>
    <form name="form">
      <input name="message" type="text" default="true">
Would you be my friend?
      </input>
      <button
       default="true"
       index="0"
       name="Offer"
       text="OK"/>
      <button
       index="1"
       name="Cancel"
       text="Cancel"/>
    </form>
  </notification>

  <notification
   icon="alertmodal.tga"
   label="Add Auto-Replace List"
   name="AddAutoReplaceList"
   type="alertmodal">
    <tag>addlist</tag>
    Name for the new list:
    <tag>confirm</tag>
    <form name="form">
      <input name="listname" type="text"/>
      <button
       default="true"
       index="0"
       name="SetName"
       text="OK"/>
    </form>
  </notification>

  <notification
   icon="alertmodal.tga"
   label="Rename Auto-Replace List"
   name="RenameAutoReplaceList"
   type="alertmodal">
    The name '[DUPNAME]' is in use
    Enter a new unique name:
    <tag>confirm</tag>
    <form name="form">
      <input name="listname" type="text"/>
      <button
       default="false"
       index="0"
       name="ReplaceList"
       text="Replace Current List"/>
      <button
       default="true"
       index="1"
       name="SetName"
       text="Use New Name"/>
    </form>
  </notification>

  <notification
   icon="alertmodal.tga"
   name="InvalidAutoReplaceEntry"
   type="alertmodal">
    The keyword must be a single word, and the replacement may not be empty.
    <tag>fail</tag>
  </notification>

  <notification
   icon="alertmodal.tga"
   name="InvalidAutoReplaceList"
   type="alertmodal">
    That replacement list is not valid.
    <tag>fail</tag>
  </notification>

  <notification
   icon="alertmodal.tga"
   name="SpellingDictImportRequired"
   type="alertmodal">
    You must specify a file, a name, and a language.
    <tag>fail</tag>
  </notification>

  <notification
   icon="alertmodal.tga"
   name="SpellingDictIsSecondary"
   type="alertmodal">
The dictionary [DIC_NAME] does not appear to have an "aff" file; this means that it is a "secondary" dictionary.
It can be used as an additional dictionary, but not as your Main dictionary.

See https://wiki.secondlife.com/wiki/Adding_Spelling_Dictionaries
    <tag>confirm</tag>
  </notification>

  <notification
   icon="alertmodal.tga"
   name="SpellingDictImportFailed"
   type="alertmodal">
    Unable to copy
    [FROM_NAME]
    to
    [TO_NAME]
    <tag>fail</tag>
  </notification>

  <notification
 icon="alertmodal.tga"
 label="Save Outfit"
 name="SaveOutfitAs"
 type="alertmodal">
    <unique/>
    Save what I'm wearing as a new Outfit:
    <tag>confirm</tag>
    <form name="form">
      <input name="message" type="text" default="true">
        [DESC] (new)
      </input>
      <button
       default="true"
       index="0"
       name="OK"
       text="OK"/>
      <button
       index="1"
       name="Cancel"
       text="Cancel"/>
    </form>
  </notification>

  <notification
 icon="alertmodal.tga"
 label="Save Wearable"
 name="SaveWearableAs"
 type="alertmodal">
    Save item to my inventory as:
    <tag>confirm</tag>
    <form name="form">
      <input name="message" type="text" default="true">
        [DESC] (new)
      </input>
      <button
       default="true"
       index="0"
       name="OK"
       text="OK"/>
      <button
       index="1"
       name="Cancel"
       text="Cancel"/>
    </form>
  </notification>


  <notification
   icon="alertmodal.tga"
   label="Rename Outfit"
   name="RenameOutfit"
   type="alertmodal">
    New outfit name:
    <tag>confirm</tag>
    <form name="form">
      <input name="new_name" type="text" width="300" default="true">
        [NAME]
      </input>
      <button
       default="true"
       index="0"
       name="OK"
       text="OK"/>
      <button
       index="1"
       name="Cancel"
       text="Cancel"/>
    </form>
  </notification>

  <notification
   icon="alertmodal.tga"
   name="RemoveFromFriends"
   type="alertmodal">
Are you sure you want to remove [NAME] from your Friends List?
    <tag>friendship</tag>
    <tag>confirm</tag>
    <usetemplate
     name="okcancelbuttons"
     notext="Cancel"
     yestext="OK"/>
  </notification>

  <notification
   icon="alertmodal.tga"
   name="RemoveMultipleFromFriends"
   type="alertmodal">
Are you sure you want to remove multiple friends from your Friends list?
    <tag>friendship</tag>
    <tag>confirm</tag>
    <usetemplate
     name="okcancelbuttons"
     notext="Cancel"
     yestext="OK"/>
  </notification>

  <notification
   icon="alertmodal.tga"
   name="GodDeleteAllScriptedPublicObjectsByUser"
   type="alertmodal">
Are you sure you want to delete all scripted objects owned by
** [AVATAR_NAME] **
on all others land in this region?
    <tag>confirm</tag>
    <usetemplate
     name="okcancelbuttons"
     notext="Cancel"
     yestext="OK"/>
  </notification>

  <notification
   icon="alertmodal.tga"
   name="GodDeleteAllScriptedObjectsByUser"
   type="alertmodal">
Are you sure you want to DELETE ALL scripted objects owned by
** [AVATAR_NAME] **
on ALL LAND in this region?
    <tag>confirm</tag>
    <usetemplate
     name="okcancelbuttons"
     notext="Cancel"
     yestext="OK"/>
  </notification>

  <notification
   icon="alertmodal.tga"
   name="GodDeleteAllObjectsByUser"
   type="alertmodal">
Are you sure you want to DELETE ALL objects (scripted or not) owned by
** [AVATAR_NAME] **
on ALL LAND in this region?
    <tag>confirm</tag>
    <usetemplate
     name="okcancelbuttons"
     notext="Cancel"
     yestext="OK"/>
  </notification>

  <notification
   icon="alertmodal.tga"
   name="BlankClassifiedName"
   type="alertmodal">
You must specify a name for your classified.
  <tag>fail</tag>
  </notification>

  <notification
   icon="alertmodal.tga"
   name="MinClassifiedPrice"
   type="alertmodal">
Price to pay for listing must be at least L$[MIN_PRICE].

Please enter a higher price.
  <tag>fail</tag>
  </notification>

  <notification
   icon="alertmodal.tga"
   name="ConfirmItemDeleteHasLinks"
   type="alertmodal">
<<<<<<< HEAD
    At least one of the items you have selected has link items that point to it.  If you delete this item, its links will permanently stop working.  It is strongly advised to delete the links first.
=======
At least one of the items has links that point to it.  If you delete this item, its links will permanently stop working.  It is strongly advised to delete the links first.
>>>>>>> 6e113858

    Are you sure you want to delete these items?
    <tag>confirm</tag>
    <usetemplate
     name="okcancelbuttons"
     notext="Cancel"
     yestext="OK"/>
  </notification>

  <notification
   icon="alertmodal.tga"
   name="ConfirmObjectDeleteLock"
   type="alertmodal">
At least one of the items you have selected is locked.

Are you sure you want to delete these items?
    <tag>confirm</tag>
    <usetemplate
     name="okcancelbuttons"
     notext="Cancel"
     yestext="OK"/>
  </notification>

  <notification
   icon="alertmodal.tga"
   name="ConfirmObjectDeleteNoCopy"
   type="alertmodal">
At least one of the items you have selected is not copyable.

Are you sure you want to delete these items?
    <tag>confirm</tag>
    <usetemplate
     name="okcancelbuttons"
     notext="Cancel"
     yestext="OK"/>
  </notification>

  <notification
   icon="alertmodal.tga"
   name="ConfirmObjectDeleteNoOwn"
   type="alertmodal">
You do not own at least one of the items you have selected.

Are you sure you want to delete these items?
    <tag>confirm</tag>
    <usetemplate
     name="okcancelbuttons"
     notext="Cancel"
     yestext="OK"/>
  </notification>

  <notification
   icon="alertmodal.tga"
   name="ConfirmObjectDeleteLockNoCopy"
   type="alertmodal">
At least one object is locked.
At least one object is not copyable.

Are you sure you want to delete these items?
    <tag>confirm</tag>
    <usetemplate
     name="okcancelbuttons"
     notext="Cancel"
     yestext="OK"/>
  </notification>

  <notification
   icon="alertmodal.tga"
   name="ConfirmObjectDeleteLockNoOwn"
   type="alertmodal">
At least one object is locked.
You do not own at least one object.

Are you sure you want to delete these items?
    <tag>confirm</tag>
    <usetemplate
     name="okcancelbuttons"
     notext="Cancel"
     yestext="OK"/>
  </notification>

  <notification
   icon="alertmodal.tga"
   name="ConfirmObjectDeleteNoCopyNoOwn"
   type="alertmodal">
At least one object is not copyable.
You do not own at least one object.

Are you sure you want to delete these items?
    <tag>confirm</tag>
    <usetemplate
     name="okcancelbuttons"
     notext="Cancel"
     yestext="OK"/>
  </notification>

  <notification
   icon="alertmodal.tga"
   name="ConfirmObjectDeleteLockNoCopyNoOwn"
   type="alertmodal">
At least one object is locked.
At least one object is not copyable.
You do not own at least one object.

Are you sure you want to delete these items?
    <tag>confirm</tag>
    <usetemplate
     name="okcancelbuttons"
     notext="Cancel"
     yestext="OK"/>
  </notification>

  <notification
   icon="alertmodal.tga"
   name="ConfirmObjectTakeLock"
   type="alertmodal">
At least one object is locked.

Are you sure you want to take these items?
    <tag>confirm</tag>
    <usetemplate
     name="okcancelbuttons"
     notext="Cancel"
     yestext="OK"/>
  </notification>

  <notification
   icon="alertmodal.tga"
   name="ConfirmObjectTakeNoOwn"
   type="alertmodal">
You do not own all of the objects you are taking.
If you continue, next owner permissions will be applied and possibly restrict your ability to modify or copy them.

Are you sure you want to take these items?
    <tag>confirm</tag>
    <usetemplate
     name="okcancelbuttons"
     notext="Cancel"
     yestext="OK"/>
  </notification>

  <notification
   icon="alertmodal.tga"
   name="ConfirmObjectTakeLockNoOwn"
   type="alertmodal">
At least one object is locked.
You do not own all of the objects you are taking.
If you continue, next owner permissions will be applied and possibly restrict your ability to modify or copy them.
However, you can take the current selection.

Are you sure you want to take these items?
    <tag>confirm</tag>
    <usetemplate
     name="okcancelbuttons"
     notext="Cancel"
     yestext="OK"/>
  </notification>

  <notification
   icon="alertmodal.tga"
   name="CantBuyLandAcrossMultipleRegions"
   type="alertmodal">
Unable to buy land because selection spans multiple regions.

Please select a smaller area and try again.
  <tag>fail</tag>
  </notification>

  <notification
   icon="alertmodal.tga"
   name="DeedLandToGroup"
   type="alertmodal">
By deeding this parcel, the group will be required to have and maintain sufficient land use credits.
The purchase price of the land is not refunded to the owner. If a deeded parcel is sold, the sale price will be divided evenly among group members.

Deed this [AREA] m² of land to the group &apos;[GROUP_NAME]&apos;?
    <tag>group</tag>
    <tag>confirm</tag>
    <usetemplate
     name="okcancelbuttons"
     notext="Cancel"
     yestext="OK"/>
  </notification>

  <notification
   icon="alertmodal.tga"
   name="DeedLandToGroupWithContribution"
   type="alertmodal">
By deeding this parcel, the group will be required to have and maintain sufficient land use credits.
The deed will include a simultaneous land contribution to the group from &apos;[NAME]&apos;.
The purchase price of the land is not refunded to the owner. If a deeded parcel is sold, the sale price will be divided evenly among group members.

Deed this [AREA] m² of land to the group &apos;[GROUP_NAME]&apos;?
    <tag>group</tag>
    <tag>confirm</tag>
    <usetemplate
     name="okcancelbuttons"
     notext="Cancel"
     yestext="OK"/>
  </notification>

  <notification
   icon="alertmodal.tga"
   name="DisplaySetToSafe"
   type="alertmodal">
Display settings have been set to safe levels because you have specified the -safe option.
  </notification>

  <notification
   icon="alertmodal.tga"
   name="DisplaySetToRecommendedGPUChange"
   type="alertmodal">
Display settings have been set to recommended levels because your graphics card changed
from &apos;[LAST_GPU]&apos;
to &apos;[THIS_GPU]&apos;
  </notification>

  <notification
   icon="alertmodal.tga"
   name="DisplaySetToRecommendedFeatureChange"
   type="alertmodal">
Display settings have been set to recommended levels because of a change to the rendering subsystem.
  </notification>

  <notification
   icon="alertmodal.tga"
   name="ErrorMessage"
   type="alertmodal">
[ERROR_MESSAGE]
  <tag>fail</tag>
    <usetemplate
     name="okbutton"
     yestext="OK"/>
  </notification>

  <notification
   icon="alertmodal.tga"
   name="AvatarMovedDesired"
   type="alertmodal">
   <tag>fail</tag>
Your desired location is not currently available.
You have been moved into a nearby region.
  </notification>

  <notification
   icon="alertmodal.tga"
   name="AvatarMovedLast"
   type="alertmodal">
   <tag>fail</tag>
Your requested location is not currently available.
You have been moved into a nearby region.
  </notification>

  <notification
   icon="alertmodal.tga"
   name="AvatarMovedHome"
   type="alertmodal">
   <tag>fail</tag>
Your home location is not currently available.
You have been moved into a nearby region.
You may want to set a new home location.
  </notification>

  <notification
   icon="alertmodal.tga"
   name="ClothingLoading"
   type="alertmodal">
   <tag>fail</tag>
Your clothing is still downloading.
You can use [APP_NAME] normally and other people will see you correctly.
    <form name="form">
      <ignore name="ignore"
       text="Clothing is taking a long time to download"/>
    </form>
  </notification>

  <notification
   icon="alertmodal.tga"
   name="FirstRun"
   type="alertmodal">

[APP_NAME] installation is complete.

If this is your first time using [CURRENT_GRID], you will need to create an account before you can log in.
    <tag>confirm</tag>
    <usetemplate
     name="okcancelbuttons"
     notext="Continue"
     yestext="Create Account..."/>
  </notification>

  <notification
   icon="alertmodal.tga"
   name="LoginPacketNeverReceived"
   type="alertmodal">
   <tag>fail</tag>
We&apos;re having trouble connecting. There may be a problem with your Internet connection or the [SECOND_LIFE_GRID].

You can either check your Internet connection and try again in a few minutes, click Help to view the [SUPPORT_SITE], or click Teleport to attempt to teleport home.
    <url option="1" name="url">

			http://secondlife.com/support/
    </url>
    <form name="form">
      <button
       default="true"
       index="0"
       name="OK"
       text="OK"/>
      <button
       index="1"
       name="Help"
       text="Help"/>
      <button
       index="2"
       name="Teleport"
       text="Teleport"/>
    </form>
  </notification>

  <notification
   icon="alertmodal.tga"
   name="WelcomeChooseSex"
   type="alertmodal">
Your character will appear in a moment.

Use arrow keys to walk.
Press the F1 key at any time for help or to learn more about [CURRENT_GRID].
Please choose the male or female avatar. You can change your mind later.
    <usetemplate
     name="okcancelbuttons"
     notext="Female"
     yestext="Male"/>
  </notification>
  <notification icon="alertmodal.tga"
		name="CantTeleportToGrid"
		type="alertmodal">
Could not teleport to [SLURL] as it's on a different grid ([GRID]) than the current grid ([CURRENT_GRID]).  Please close your viewer and try again.
  <tag>fail</tag>
    <usetemplate
     name="okbutton"
     yestext="OK"/>
  </notification>

  <notification icon="alertmodal.tga"
		name="GeneralCertificateError"
		type="alertmodal">
Could not connect to the server.
[REASON]

SubjectName: [SUBJECT_NAME_STRING]
IssuerName: [ISSUER_NAME_STRING]
Valid From: [VALID_FROM]
Valid To: [VALID_TO]
MD5 Fingerprint: [SHA1_DIGEST]
SHA1 Fingerprint: [MD5_DIGEST]
Key Usage: [KEYUSAGE]
Extended Key Usage: [EXTENDEDKEYUSAGE]
Subject Key Identifier: [SUBJECTKEYIDENTIFIER]
  <tag>fail</tag>
    <usetemplate
     name="okbutton"
     yestext="OK"/>
   </notification>

  <notification icon="alertmodal.tga"
		name="TrustCertificateError"
		type="alertmodal">
The certification authority for this server is not known.

Certificate Information:
SubjectName: [SUBJECT_NAME_STRING]
IssuerName: [ISSUER_NAME_STRING]
Valid From: [VALID_FROM]
Valid To: [VALID_TO]
MD5 Fingerprint: [SHA1_DIGEST]
SHA1 Fingerprint: [MD5_DIGEST]
Key Usage: [KEYUSAGE]
Extended Key Usage: [EXTENDEDKEYUSAGE]
Subject Key Identifier: [SUBJECTKEYIDENTIFIER]

Would you like to trust this authority?
    <tag>confirm</tag>
    <usetemplate
     name="okcancelbuttons"
     notext="Cancel"
     yestext="Trust"/>
  </notification>

  <notification
   icon="alertmodal.tga"
   name="NotEnoughCurrency"
   type="alertmodal">
[NAME] L$ [PRICE] You do not have enough L$ to do that.
  <tag>fail</tag>
  <tag>funds</tag>
  </notification>

  <notification
   icon="alertmodal.tga"
   name="GrantedModifyRights"
   persist="true"
   log_to_im="true"   
   type="notify">
[NAME] has given you permission to edit their objects.
  </notification>

  <notification
   icon="alertmodal.tga"
   name="RevokedModifyRights"
   persist="true"
   log_to_im="true"   
   type="notify">
Your privilege to modify [NAME]&apos;s objects has been revoked.
  </notification>

  <notification
   icon="alertmodal.tga"
   name="FlushMapVisibilityCaches"
   type="alertmodal">
This will flush the map caches on this region.
This is really only useful for debugging.
(In production, wait 5 minutes, then everyone&apos;s map will update after they relog.)
    <usetemplate
     name="okcancelbuttons"
     notext="Cancel"
     yestext="OK"/>
  </notification>

  <notification
   icon="alertmodal.tga"
   name="BuyOneObjectOnly"
   type="alertmodal">
Unable to buy more than one object at a time.  Please select only one object and try again.
  <tag>fail</tag>
  </notification>

  <notification
   icon="alertmodal.tga"
   name="OnlyCopyContentsOfSingleItem"
   type="alertmodal">
Unable to copy the contents of more than one item at a time.
Please select only one object and try again.
  <tag>fail</tag>
    <usetemplate
     name="okcancelbuttons"
     notext="Cancel"
     yestext="OK"/>
  </notification>

  <notification
   icon="alertmodal.tga"
   name="KickUsersFromRegion"
   type="alertmodal">
Teleport all residents in this region home?
    <tag>confirm</tag>
    <usetemplate
     name="okcancelbuttons"
     notext="Cancel"
     yestext="OK"/>
  </notification>

  <notification
   icon="alertmodal.tga"
   name="EstateObjectReturn"
   type="alertmodal">
Are you sure you want to return objects owned by [USER_NAME]?
    <tag>confirm</tag>
    <usetemplate
     name="okcancelbuttons"
     notext="Cancel"
     yestext="OK"/>
  </notification>

  <notification
   icon="alertmodal.tga"
   name="InvalidTerrainBitDepth"
   type="alertmodal">
Could not set region textures:
Terrain texture [TEXTURE_NUM] has an invalid bit depth of [TEXTURE_BIT_DEPTH].

Replace texture [TEXTURE_NUM] with a 24-bit 1024x1024 or smaller image then click &quot;Apply&quot; again.
  <tag>fail</tag>
  </notification>

  <notification
   icon="alertmodal.tga"
   name="InvalidTerrainSize"
   type="alertmodal">
Could not set region textures:
Terrain texture [TEXTURE_NUM] is too large at [TEXTURE_SIZE_X]x[TEXTURE_SIZE_Y].

Replace texture [TEXTURE_NUM] with a 24-bit 1024x1024 or smaller image then click &quot;Apply&quot; again.
  </notification>

  <notification
   icon="alertmodal.tga"
   name="RawUploadStarted"
   type="alertmodal">
Upload started. It may take up to two minutes, depending on your connection speed.
  </notification>

  <notification
   icon="alertmodal.tga"
   name="ConfirmBakeTerrain"
   type="alertmodal">
Do you really want to bake the current terrain, make it the center for terrain raise/lower limits, and the default for the &apos;Revert&apos; tool?
    <tag>confirm</tag>
    <usetemplate
     name="okcancelbuttons"
     notext="Cancel"
     yestext="OK"/>
  </notification>

  <notification
   icon="alertmodal.tga"
   name="MaxAllowedAgentOnRegion"
   type="alertmodal">
You can only have [MAX_AGENTS] allowed residents.
  </notification>

  <notification
   icon="alertmodal.tga"
   name="MaxBannedAgentsOnRegion"
   type="alertmodal">
You can only have [MAX_BANNED] banned residents.
  </notification>

  <notification
   icon="alertmodal.tga"
   name="MaxAgentOnRegionBatch"
   type="alertmodal">
Failure while attempting to add [NUM_ADDED] agents:
Exceeds the [MAX_AGENTS] [LIST_TYPE] limit by [NUM_EXCESS].
  </notification>

  <notification
   icon="alertmodal.tga"
   name="MaxAllowedGroupsOnRegion"
   type="alertmodal">
You can only have [MAX_GROUPS] groups.
    <tag>group</tag>
    <usetemplate
     name="okcancelbuttons"
     notext="Cancel"
     yestext="Bake"/>
  </notification>

  <notification
   icon="alertmodal.tga"
   name="MaxManagersOnRegion"
   type="alertmodal">
You can only have [MAX_MANAGER] estate managers.
  </notification>

  <notification
   icon="alertmodal.tga"
   name="OwnerCanNotBeDenied"
   type="alertmodal">
Cannot add estate owner to estate &apos;Banned resident&apos; list.
  </notification>

  <notification
   icon="alertmodal.tga"
   name="CanNotChangeAppearanceUntilLoaded"
   type="alertmodal">
Cannot change appearance until clothing and shape are loaded.
  </notification>

  <notification
   icon="alertmodal.tga"
   name="ClassifiedMustBeAlphanumeric"
   type="alertmodal">
The name of your classified must start with a letter from A to Z or a number.  No punctuation is allowed.
  </notification>

  <notification
   icon="alertmodal.tga"
   name="CantSetBuyObject"
   type="alertmodal">
Cannot set &apos;Buy Object&apos; because the object is not for sale.
Please set the object for sale and try again.
  </notification>

  <notification
   icon="alertmodal.tga"
   name="FinishedRawDownload"
   type="alertmodal">
Finished download of raw terrain file to:
[DOWNLOAD_PATH].
  </notification>

  <notification
   icon="alertmodal.tga"
   name="DownloadWindowsMandatory"
   type="alertmodal">
A new version of [APP_NAME] is available.
[MESSAGE]
You must download this update to use [APP_NAME].
    <tag>confirm</tag>
    <usetemplate
     name="okcancelbuttons"
     notext="Quit"
     yestext="Download"/>
  </notification>

  <notification
   icon="alertmodal.tga"
   name="DownloadWindows"
   type="alertmodal">
An updated version of [APP_NAME] is available.
[MESSAGE]
This update is not required, but we suggest you install it to improve performance and stability.
    <tag>confirm</tag>
    <usetemplate
     name="okcancelbuttons"
     notext="Continue"
     yestext="Download"/>
  </notification>

  <notification
   icon="alertmodal.tga"
   name="DownloadWindowsReleaseForDownload"
   type="alertmodal">
An updated version of [APP_NAME] is available.
[MESSAGE]
This update is not required, but we suggest you install it to improve performance and stability.
    <tag>confirm</tag>
    <usetemplate
     name="okcancelbuttons"
     notext="Continue"
     yestext="Download"/>
  </notification>

  <notification
   icon="alertmodal.tga"
   name="DownloadLinuxMandatory"
   type="alertmodal">
A new version of [APP_NAME] is available.
[MESSAGE]
You must download this update to use [APP_NAME].
    <tag>confirm</tag>
    <usetemplate
     name="okcancelbuttons"
     notext="Quit"
     yestext="Download"/>
  </notification>

  <notification
   icon="alertmodal.tga"
   name="DownloadLinux"
   type="alertmodal">
An updated version of [APP_NAME] is available.
[MESSAGE]
This update is not required, but we suggest you install it to improve performance and stability.
    <tag>confirm</tag>
    <usetemplate
     name="okcancelbuttons"
     notext="Continue"
     yestext="Download"/>
  </notification>

  <notification
   icon="alertmodal.tga"
   name="DownloadLinuxReleaseForDownload"
   type="alertmodal">
An updated version of [APP_NAME] is available.
[MESSAGE]
This update is not required, but we suggest you install it to improve performance and stability.
    <tag>confirm</tag>
    <usetemplate
     name="okcancelbuttons"
     notext="Continue"
     yestext="Download"/>
  </notification>

  <notification
   icon="alertmodal.tga"
   name="DownloadMacMandatory"
   type="alertmodal">
A new version of [APP_NAME] is available.
[MESSAGE]
You must download this update to use [APP_NAME].

Download to your Applications folder?
    <tag>confirm</tag>
    <usetemplate
     name="okcancelbuttons"
     notext="Quit"
     yestext="Download"/>
  </notification>

  <notification
   icon="alertmodal.tga"
   name="DownloadMac"
   type="alertmodal">
An updated version of [APP_NAME] is available.
[MESSAGE]
This update is not required, but we suggest you install it to improve performance and stability.

Download to your Applications folder?
    <tag>confirm</tag>
    <usetemplate
     name="okcancelbuttons"
     notext="Continue"
     yestext="Download"/>
  </notification>

  <notification
   icon="alertmodal.tga"
   name="DownloadMacReleaseForDownload"
   type="alertmodal">
An updated version of [APP_NAME] is available.
[MESSAGE]
This update is not required, but we suggest you install it to improve performance and stability.

Download to your Applications folder?
    <tag>confirm</tag>
    <usetemplate
     name="okcancelbuttons"
     notext="Continue"
     yestext="Download"/>
  </notification>

  <notification
   icon="alertmodal.tga"
   name="FailedUpdateInstall"
   type="alertmodal">
An error occurred installing the viewer update.
Please download and install the latest viewer from
http://secondlife.com/download.
    <usetemplate
     name="okbutton"
     yestext="OK"/>
  </notification>

  <notification
   icon="alertmodal.tga"
   name="FailedRequiredUpdateInstall"
   type="alertmodal">
We were unable to install a required update. 
You will be unable to log in until [APP_NAME] has been updated.

Please download and install the latest viewer from
http://secondlife.com/download.
  <tag>fail</tag>
    <usetemplate
     name="okbutton"
     yestext="Quit"/>
  </notification>

  <notification
   icon="alertmodal.tga"
   name="UpdaterServiceNotRunning"
   type="alertmodal">
There is a required update for your Second Life Installation.

You may download this update from http://www.secondlife.com/downloads
or you can install it now.
    <tag>confirm</tag>
    <usetemplate
     name="okcancelbuttons"
     notext="Quit Second Life"
     yestext="Download and install now"/>
  </notification>

  <notification
   icon="notify.tga"
   name="DownloadBackgroundTip"
   type="notify">
We have downloaded an update to your [APP_NAME] installation.
Version [VERSION] [[RELEASE_NOTES_FULL_URL] Information about this update]
    <tag>confirm</tag>
    <usetemplate
     name="okcancelbuttons"
     notext="Later..."
     yestext="Install now and restart [APP_NAME]"/>
  </notification>

  <notification
 icon="alertmodal.tga"
 name="DownloadBackgroundDialog"
 type="alertmodal">
We have downloaded an update to your [APP_NAME] installation.
Version [VERSION] [[RELEASE_NOTES_FULL_URL] Information about this update]
    <tag>confirm</tag>
    <usetemplate
     name="okcancelbuttons"
     notext="Later..."
     yestext="Install now and restart [APP_NAME]"/>
  </notification>
  
  <notification
 icon="alertmodal.tga"
 name="RequiredUpdateDownloadedVerboseDialog"
 type="alertmodal">
We have downloaded a required software update.
Version [VERSION] [[INFO_URL] Information about this update]

We must restart [APP_NAME] to install the update.
    <tag>confirm</tag>
    <usetemplate
     name="okbutton"
     yestext="OK"/>
  </notification>
  
  <notification
 icon="alertmodal.tga"
 name="RequiredUpdateDownloadedDialog"
 type="alertmodal">
We must restart [APP_NAME] to install the update.
[[INFO_URL] Information about this update]
    <tag>confirm</tag>
    <usetemplate
     name="okbutton"
     yestext="OK"/>
  </notification>

  <notification
   icon="notify.tga"
   name="OtherChannelDownloadBackgroundTip"
   type="notify">
We have downloaded an update to your [APP_NAME] installation.
Version [VERSION] 
This experimental viewer has been replaced by a [NEW_CHANNEL] viewer;
see [[INFO_URL] for details about this update]
    <tag>confirm</tag>
    <usetemplate
     name="okcancelbuttons"
     notext="Later..."
     yestext="Install now and restart [APP_NAME]"/>
  </notification>

  <notification
 icon="alertmodal.tga"
 name="OtherChannelDownloadBackgroundDialog"
 type="alertmodal">
We have downloaded an update to your [APP_NAME] installation.
Version [VERSION]
This experimental viewer has been replaced by a [NEW_CHANNEL] viewer;
see [[INFO_URL] Information about this update]
    <tag>confirm</tag>
    <usetemplate
     name="okcancelbuttons"
     notext="Later..."
     yestext="Install now and restart [APP_NAME]"/>
  </notification>
  
  <notification
 icon="alertmodal.tga"
 name="OtherChannelRequiredUpdateDownloadedVerboseDialog"
 type="alertmodal">
We have downloaded a required software update.
Version [VERSION]
This experimental viewer has been replaced by a [NEW_CHANNEL] viewer;
see [[INFO_URL] Information about this update]

We must restart [APP_NAME] to install the update.
    <tag>confirm</tag>
    <usetemplate
     name="okbutton"
     yestext="OK"/>
  </notification>
  
  <notification
 icon="alertmodal.tga"
 name="OtherChannelRequiredUpdateDownloadedDialog"
 type="alertmodal">
We must restart [APP_NAME] to install the update.
This experimental viewer has been replaced by a [NEW_CHANNEL] viewer;
see [[INFO_URL] Information about this update]
    <tag>confirm</tag>
    <usetemplate
     name="okbutton"
     yestext="OK"/>
  </notification>

  <notification
   icon="alertmodal.tga"
   name="DeedObjectToGroup"
   type="alertmodal">
Deeding this object will cause the group to:
* Receive L$ paid into the object
    <tag>group</tag>
    <tag>confirm</tag>
    <usetemplate
     ignoretext="Confirm before I deed an object to a group"
     name="okcancelignore"
     notext="Cancel"
     yestext="Deed"/>
  </notification>

  <notification
   icon="alertmodal.tga"
   name="WebLaunchExternalTarget"
   type="alertmodal">
Do you want to open your Web browser to view this content?
Opening webpages from an unknown source may place your computer at risk.
    <tag>confirm</tag>
    <usetemplate
     ignoretext="Launch my browser to view a web page"
     name="okcancelignore"
     notext="Cancel"
     yestext="OK"/>
  </notification>

  <notification
   icon="alertmodal.tga"
   name="WebLaunchJoinNow"
   type="alertmodal">
Go to your [http://secondlife.com/account/ Dashboard] to manage your account?
    <tag>confirm</tag>
    <usetemplate
     ignoretext="Launch my browser to manage my account"
     name="okcancelignore"
     notext="Cancel"
     yestext="OK"/>
  </notification>

  <notification
   icon="alertmodal.tga"
   name="WebLaunchSecurityIssues"
   type="alertmodal">
Visit the [CURRENT_GRID] Wiki for details of how to report a security issue.
    <tag>confirm</tag>
    <usetemplate
     ignoretext="Launch my browser to learn how to report a Security Issue"
     name="okcancelignore"
     notext="Cancel"
     yestext="OK"/>
  </notification>

  <notification
   icon="alertmodal.tga"
   name="WebLaunchQAWiki"
   type="alertmodal">
Visit the [CURRENT_GRID] QA Wiki.
    <tag>confirm</tag>
    <usetemplate
     ignoretext="Launch my browser to view the QA Wiki"
     name="okcancelignore"
     notext="Cancel"
     yestext="OK"/>
  </notification>

  <notification
   icon="alertmodal.tga"
   name="WebLaunchPublicIssue"
   type="alertmodal">
Visit the [CURRENT_GRID] Public Issue Tracker, where you can report bugs and other issues.
    <tag>confirm</tag>
    <usetemplate
     ignoretext="Launch my browser to use the Public Issue Tracker"
     name="okcancelignore"
     notext="Cancel"
     yestext="Go to page"/>
  </notification>

  <notification
   icon="alertmodal.tga"
   name="WebLaunchSupportWiki"
   type="alertmodal">
Go to the Official Linden Blog, for the latest news and information.
    <tag>confirm</tag>
    <usetemplate
     ignoretext="Launch my browser to view the blog"
     name="okcancelignore"
     notext="Cancel"
     yestext="OK"/>
  </notification>

  <notification
   icon="alertmodal.tga"
   name="WebLaunchLSLGuide"
   type="alertmodal">
Do you want to open the Scripting Guide for help with scripting?
    <tag>confirm</tag>
    <usetemplate
     ignoretext="Launch my browser to view the Scripting Guide"
     name="okcancelignore"
     notext="Cancel"
     yestext="OK"/>
  </notification>

  <notification
   icon="alertmodal.tga"
   name="WebLaunchLSLWiki"
   type="alertmodal">
Do you want to visit the LSL Portal for help with scripting?
    <tag>confirm</tag>
    <usetemplate
     ignoretext="Launch my browser to view the LSL Portal"
     name="okcancelignore"
     notext="Cancel"
     yestext="Go to page"/>
  </notification>

  <notification
   icon="alertmodal.tga"
   name="ReturnToOwner"
   type="alertmodal">
Are you sure you want to return the selected objects to their owners? Transferable deeded objects will be returned to their previous owners.

*WARNING* No-transfer deeded objects will be deleted!
    <tag>confirm</tag>
    <usetemplate
     ignoretext="Confirm before I return objects to their owners"
     name="okcancelignore"
     notext="Cancel"
     yestext="OK"/>
  </notification>

  <notification
   icon="alert.tga"
   name="GroupLeaveConfirmMember"
   type="alert">
You are currently a member of the group &lt;nolink&gt;[GROUP]&lt;/nolink&gt;.
Leave Group?
    <tag>group</tag>
    <tag>confirm</tag>
    <usetemplate
     name="okcancelbuttons"
     notext="Cancel"
     yestext="OK"/>
  </notification>

  <notification
   icon="alertmodal.tga"
   name="OwnerCannotLeaveGroup"
   type="alertmodal">
    Unable to leave group. You cannot leave the group because you are the last owner of the group. Please assign another member to the owner role first.
    <tag>group</tag>
    <usetemplate
     name="okbutton"
     yestext="OK"/>
  </notification>

  <notification
   icon="alert.tga"
   name="ConfirmKick"
   type="alert">
Do you REALLY want to kick all residents off the grid?
    <tag>confirm</tag>
    <usetemplate
     name="okcancelbuttons"
     notext="Cancel"
     yestext="Kick All Residents"/>
  </notification>

  <notification
   icon="alertmodal.tga"
   name="MuteLinden"
   type="alertmodal">
Sorry, you cannot block a Linden.
  <tag>fail</tag>
    <usetemplate
     name="okbutton"
     yestext="OK"/>
  </notification>

  <notification
   icon="alertmodal.tga"
   name="CannotStartAuctionAlreadyForSale"
   type="alertmodal">
    You cannot start an auction on a parcel which is already set for sale.  Disable the land sale if you are sure you want to start an auction.
    <tag>fail</tag>
  </notification>

  <notification
   icon="alertmodal.tga"
   label="Block object by name failed"
   name="MuteByNameFailed"
   type="alertmodal">
You already have blocked/muted this name.
  <tag>fail</tag>
    <usetemplate
     name="okbutton"
     yestext="OK"/>
  </notification>

  <notification
   icon="alert.tga"
   name="RemoveItemWarn"
   type="alert">
Though permitted, deleting contents may damage the object. Do you want to delete that item?
    <tag>confirm</tag>
    <usetemplate
     name="okcancelbuttons"
     notext="Cancel"
     yestext="OK"/>
  </notification>

  <notification
   icon="alert.tga"
   name="CantOfferCallingCard"
   type="alert">
Cannot offer a calling card at this time. Please try again in a moment.
    <tag>fail</tag>
    <usetemplate
     name="okbutton"
     yestext="OK"/>
  </notification>

  <notification
   icon="alert.tga"
   name="CantOfferFriendship"
   type="alert">
    <tag>friendship</tag>
    <tag>fail</tag>
Cannot offer friendship at this time. Please try again in a moment.
    <usetemplate
     name="okbutton"
     yestext="OK"/>
  </notification>

  <notification
   icon="alert.tga"
   name="DoNotDisturbModeSet"
   type="alert">
Unavailable mode is on.  You will not be notified of incoming communications.

- Other residents will receive your Unavailable mode response (set in Preferences &gt; Privacy &gt; Autoresponse).
- Teleportation offers will be declined.
- Voice calls will be rejected.
    <usetemplate
     ignoretext="I change my status to unavailable"
     name="okignore"
     yestext="OK"/>
  </notification>
  
    <notification
   icon="alert.tga"
   name="AutorespondModeSet"
   type="alert">
Autorespond mode is on.
Incoming instant messages will now receive your configured autoresponse.
    <usetemplate
     ignoretext="I change my status to autorespond mode"
     name="okignore"
     yestext="OK"/>
  </notification>

    <notification
   icon="alert.tga"
   name="AutorespondNonFriendsModeSet"
   type="alert">
Autorespond mode for non-friends is on.
Incoming instant messages from anyone who is not your friend will now receive your configured autoresponse.
    <usetemplate
     ignoretext="I change my status to autorespond mode for non-friends"
     name="okignore"
     yestext="OK"/>
  </notification>

  <notification
   icon="alert.tga"
   name="JoinedTooManyGroupsMember"
   type="alert">
You have reached your maximum number of groups. Please leave another group before joining this one, or decline the offer.
[NAME] has invited you to join a group as a member.
    <tag>group</tag>
    <tag>fail</tag>
    <usetemplate
     name="okcancelbuttons"
     notext="Decline"
     yestext="Join"/>
  </notification>

  <notification
   icon="alert.tga"
   name="JoinedTooManyGroups"
   type="alert">
You have reached your maximum number of groups. Please leave some group before joining or creating a new one.
    <tag>group</tag>
    <tag>fail</tag>
    <usetemplate
     name="okbutton"
     yestext="OK"/>
  </notification>

  <notification
   icon="alert.tga"
   name="KickUser"
   type="alert">
   <tag>win</tag>
Kick this Resident with what message?
    <tag>confirm</tag>
    <form name="form">
      <input name="message" type="text" default="true">
An administrator has logged you off.
      </input>
      <button
       default="true"
       index="0"
       name="OK"
       text="OK"/>
      <button
       index="1"
       name="Cancel"
       text="Cancel"/>
    </form>
  </notification>

  <notification
   icon="alert.tga"
   name="KickAllUsers"
   type="alert">
   <tag>win</tag>
Kick everyone currently on the grid with what message?
    <tag>confirm</tag>
    <form name="form">
      <input name="message" type="text" default="true">
An administrator has logged you off.
      </input>
      <button
       default="true"
       index="0"
       name="OK"
       text="OK"/>
      <button
       index="1"
       name="Cancel"
       text="Cancel"/>
    </form>
  </notification>

  <notification
   icon="alert.tga"
   name="FreezeUser"
   type="alert">
    <tag>win</tag>
    <tag>confirm</tag>
Freeze this Resident with what message?
    <form name="form">
      <input name="message" type="text" default="true">
You have been frozen. You cannot move or chat. An administrator will contact you via instant message (IM).
      </input>
      <button
       default="true"
       index="0"
       name="OK"
       text="OK"/>
      <button
       index="1"
       name="Cancel"
       text="Cancel"/>
    </form>
  </notification>

  <notification
   icon="alert.tga"
   name="UnFreezeUser"
   type="alert">
   <tag>win</tag>
    <tag>confirm</tag>
Unfreeze this Resident with what message?
    <form name="form">
      <input name="message" type="text" default="true">
You are no longer frozen.
      </input>
      <button
       default="true"
       index="0"
       name="OK"
       text="OK"/>
      <button
       index="1"
       name="Cancel"
       text="Cancel"/>
    </form>
  </notification>

  <notification
   icon="alertmodal.tga"
   name="SetDisplayNameSuccess"
   type="alert">
Hi [DISPLAY_NAME]!

Just like in real life, it takes a while for everyone to learn about a new name.  Please allow several days for [http://wiki.secondlife.com/wiki/Setting_your_display_name your name to update] in objects, scripts, search, etc.
  </notification>

  <notification
 icon="alertmodal.tga"
 name="SetDisplayNameBlocked"
 type="alert">
Sorry, you cannot change your display name. If you feel this is in error, please contact Linden Lab support.
  <tag>fail</tag>
  </notification>

  <notification
   icon="alertmodal.tga"
   name="SetDisplayNameFailedLength"
   type="alertmodal">
Sorry, that name is too long.  Display names can have a maximum of [LENGTH] characters.

Please try a shorter name.
  <tag>fail</tag>
  </notification>

  <notification
   icon="alertmodal.tga"
   name="SetDisplayNameFailedGeneric"
   type="alertmodal">
    Sorry, we could not set your display name.  Please try again later.
    <tag>fail</tag>
  </notification>

  <notification
   icon="alertmodal.tga"
   name="SetDisplayNameMismatch"
   type="alertmodal">
    The display names you entered do not match. Please re-enter.
    <tag>fail</tag>
  </notification>

  <!-- *NOTE: This should never happen -->
  <notification
   icon="alertmodal.tga"
   name="AgentDisplayNameUpdateThresholdExceeded"
   type="alertmodal">
Sorry, you have to wait longer before you can change your display name.

See http://wiki.secondlife.com/wiki/Setting_your_display_name

Please try again later.
  <tag>fail</tag>
  </notification>

  <notification
   icon="alertmodal.tga"
   name="AgentDisplayNameSetBlocked"
   type="alertmodal">
 Sorry, we could not set your requested name because it contains a banned word.
 
 Please try a different name.
 <tag>fail</tag>
  </notification>

  <notification
   icon="alertmodal.tga"
 name="AgentDisplayNameSetInvalidUnicode"
 type="alertmodal">
    The display name you wish to set contains invalid characters.
    <tag>fail</tag>
  </notification>

  <notification
   icon="alertmodal.tga"
 name="AgentDisplayNameSetOnlyPunctuation"
 type="alertmodal">
    Your display name must contain letters other than punctuation.
    <tag>fail</tag>
  </notification>


  <notification
   icon="notifytip.tga"
   name="DisplayNameUpdate"
   type="notifytip">
    [OLD_NAME] ([SLID]) is now known as [NEW_NAME].
  </notification>

  <notification
icon="notifytip.tga"
name="DisplayNameUpdateRemoveAlias"
type="notify">
    [OLD_NAME] ([SLID]) is now known as [NEW_NAME].
    This agent has a set alias that will replace [NEW_NAME]
    Would you like to remove it?
    <form name="form">
      <button
       index="0"
       name="Yes"
       text="Yes"/>
      <button
       index="1"
       name="No"
       text="No"/>
    </form>
  </notification> 

  <notification
   icon="alertmodal.tga"
   name="OfferTeleport"
   type="alertmodal">
Offer a teleport to your location with the following message?
    <tag>confirm</tag>
    <form name="form">
      <input name="message" type="text" default="true">
Join me in [REGION]
      </input>
			<button
       default="true"
       index="0"
       name="OK"
       text="OK"/>
      <button
       index="1"
       name="Cancel"
       text="Cancel"/>
    </form>
  </notification>

  <notification
   icon="alertmodal.tga"
   name="TooManyTeleportOffers"
   type="alertmodal">
You attempted to make [OFFERS] teleport offers
which exceeds the limit of [LIMIT].
    <tag>group</tag>
    <tag>fail</tag>
  <usetemplate
     name="okbutton"
     yestext="OK"/>
  </notification>

  <notification
   icon="alertmodal.tga"
   name="OfferTeleportFromGod"
   type="alertmodal">
God summon this resident to your location?
    <tag>confirm</tag>
    <form name="form">
      <input name="message" type="text" default="true">
Join me in [REGION]
      </input>
      <button
       default="true"
       index="0"
       name="OK"
       text="OK"/>
      <button
       index="1"
       name="Cancel"
       text="Cancel"/>
    </form>
  </notification>

  <notification
   icon="alertmodal.tga"
   name="TeleportFromLandmark"
   type="alertmodal">
Are you sure you want to teleport to &lt;nolink&gt;[LOCATION]&lt;/nolink&gt;?
    <tag>confirm</tag>
    <usetemplate
     ignoretext="Confirm that I want to teleport to a landmark"
     name="okcancelignore"
     notext="Cancel"
     yestext="Teleport"/>
  </notification>

  <notification
   icon="alertmodal.tga"
   name="TeleportToPick"
   type="alertmodal">
    Teleport to [PICK]?
    <tag>confirm</tag>
    <usetemplate
     ignoretext="Confirm that I want to teleport to a location in Picks"
     name="okcancelignore"
     notext="Cancel"
     yestext="Teleport"/>
  </notification>

  <notification
   icon="alertmodal.tga"
   name="TeleportToClassified"
   type="alertmodal">
    Teleport to [CLASSIFIED]?
    <tag>confirm</tag>
    <usetemplate
     ignoretext="Confirm that I want to teleport to a location in Classifieds"
     name="okcancelignore"
     notext="Cancel"
     yestext="Teleport"/>
  </notification>

  <notification
   icon="alertmodal.tga"
   name="TeleportToHistoryEntry"
   type="alertmodal">
Teleport to [HISTORY_ENTRY]?
    <tag>confirm</tag>
    <usetemplate
     ignoretext="Confirm that I want to teleport to a history location"
     name="okcancelignore"
     notext="Cancel"
     yestext="Teleport"/>
  </notification>

  <notification
   icon="alert.tga"
   label="Message everyone in your Estate"
   name="MessageEstate"
   type="alert">
Type a short announcement which will be sent to everyone currently in your estate.
    <tag>confirm</tag>
    <form name="form">
      <input name="message" type="text" default="true"/>
      <button
       default="true"
       index="0"
       name="OK"
       text="OK"/>
      <button
       index="1"
       name="Cancel"
       text="Cancel"/>
    </form>
  </notification>

  <notification
   icon="alert.tga"
   label="Change Linden Estate"
   name="ChangeLindenEstate"
   type="alert">
You are about to change a Linden owned estate (mainland, teen grid, orientation, etc.).

This is EXTREMELY DANGEROUS because it can fundamentally affect the resident experience.  On the mainland, it will change thousands of regions and make the spaceserver hiccup.

Proceed?
    <tag>confirm</tag>
    <usetemplate
     name="okcancelbuttons"
     notext="Cancel"
     yestext="OK"/>
  </notification>

  <notification
   icon="alert.tga"
   label="Change Linden Estate Access"
   name="ChangeLindenAccess"
   type="alert">
You are about to change the access list for a Linden owned estate (mainland, teen grid, orientation, etc.).

This is DANGEROUS and should only be done to invoke the hack allowing objects/L$ to be transferred in/out of a grid.
It will change thousands of regions and make the spaceserver hiccup.
    <tag>confirm</tag>
    <usetemplate
     name="okcancelbuttons"
     notext="Cancel"
     yestext="OK"/>
  </notification>

  <notification
   icon="alert.tga"
   label="Select estate"
   name="EstateAllowedAgentAdd"
   type="alert">
Add to allowed list for this estate only or for [ALL_ESTATES]?
    <tag>confirm</tag>
    <usetemplate
     canceltext="Cancel"
     name="yesnocancelbuttons"
     notext="All Estates"
     yestext="This Estate"/>
  </notification>

  <notification
   icon="alert.tga"
   label="Select estate"
   name="EstateAllowedAgentRemove"
   type="alert">
Remove from allowed list for this estate only or for [ALL_ESTATES]?
    <tag>confirm</tag>
    <usetemplate
     canceltext="Cancel"
     name="yesnocancelbuttons"
     notext="All Estates"
     yestext="This Estate"/>
  </notification>

  <notification
   icon="alert.tga"
   label="Select estate"
   name="EstateAllowedGroupAdd"
   type="alert">
Add to group allowed list for this estate only or for [ALL_ESTATES]?
    <tag>group</tag>
    <tag>confirm</tag>
    <usetemplate
     canceltext="Cancel"
     name="yesnocancelbuttons"
     notext="All Estates"
     yestext="This Estate"/>
  </notification>

  <notification
   icon="alert.tga"
   label="Select estate"
   name="EstateAllowedGroupRemove"
   type="alert">
Remove from group allowed list for this estate only or [ALL_ESTATES]?
    <tag>group</tag>
    <tag>confirm</tag>
    <usetemplate
     canceltext="Cancel"
     name="yesnocancelbuttons"
     notext="All Estates"
     yestext="This Estate"/>
  </notification>

  <notification
   icon="alert.tga"
   label="Select estate"
   name="EstateBannedAgentAdd"
   type="alert">
Deny access for this estate only or for [ALL_ESTATES]?
    <tag>confirm</tag>
    <usetemplate
     canceltext="Cancel"
     name="yesnocancelbuttons"
     notext="All Estates"
     yestext="This Estate"/>
  </notification>

  <notification
   icon="alert.tga"
   label="Select estate"
   name="EstateBannedAgentRemove"
   type="alert">
Remove this resident from the ban list for access for this estate only or for [ALL_ESTATES]?
    <tag>confirm</tag>
    <usetemplate
     canceltext="Cancel"
     name="yesnocancelbuttons"
     notext="All Estates"
     yestext="This Estate"/>
  </notification>

  <notification
   icon="alert.tga"
   label="Select estate"
   name="EstateManagerAdd"
   type="alert">
Add estate manager for this estate only or for [ALL_ESTATES]?
    <tag>confirm</tag>
    <usetemplate
     canceltext="Cancel"
     name="yesnocancelbuttons"
     notext="All Estates"
     yestext="This Estate"/>
  </notification>

  <notification
   icon="alert.tga"
   label="Select estate"
   name="EstateManagerRemove"
   type="alert">
Remove estate manager for this estate only or for [ALL_ESTATES]?
    <tag>confirm</tag>
    <usetemplate
     canceltext="Cancel"
     name="yesnocancelbuttons"
     notext="All Estates"
     yestext="This Estate"/>
  </notification>

  <notification
   icon="alert.tga"
   label="Confirm Kick"
   name="EstateKickUser"
   type="alert">
Kick [EVIL_USER] from this estate?
    <tag>confirm</tag>
    <usetemplate
     name="okcancelbuttons"
     notext="Cancel"
     yestext="OK"/>
  </notification>

  <notification
   icon="alert.tga"
   label="Confirm Kick"
   name="EstateKickMultiple"
   type="alert">
Kick the following residents from this estate?

[RESIDENTS]
    <usetemplate
     name="okcancelbuttons"
     notext="Cancel"
     yestext="OK"/>
  </notification>

  <notification
   icon="alert.tga"
   label="Confirm Teleport Home"
   name="EstateTeleportHomeUser"
   type="alert">
Teleport [AVATAR_NAME] home?
    <usetemplate
     name="okcancelbuttons"
     notext="Cancel"
     yestext="OK"/>
  </notification>

  <notification
   icon="alert.tga"
   label="Confirm Teleport Home"
   name="EstateTeleportHomeMultiple"
   type="alert">
Teleport the following residents home?

[RESIDENTS]
    <usetemplate
     name="okcancelbuttons"
     notext="Cancel"
     yestext="OK"/>
  </notification>

  <notification
   icon="alert.tga"
   label="Confirm Ban"
   name="EstateBanUser"
   type="alert">
Deny access for [EVIL_USER] for this estate only or for [ALL_ESTATES]?
    <tag>confirm</tag>
    <usetemplate
     name="yesnocancelbuttons"
     canceltext="Cancel"
     notext="All Estatees"
     yestext="This Estate"/>
  </notification>

  <notification
   icon="alert.tga"
   label="Confirm Ban"
   name="EstateBanUserMultiple"
   type="alert">
Deny access for the following residents this estate only or for [ALL_ESTATES]?

[RESIDENTS]
    <usetemplate
     name="yesnocancelbuttons"
     canceltext="Cancel"
     notext="All Estatees"
     yestext="This Estate"/>
  </notification>

  <notification
   icon="alertmodal.tga"
   name="RegionEntryAccessBlocked"
   type="alertmodal">
   <tag>fail</tag>
    The region you're trying to visit contains content exceeding your current preferences.  You can change your preferences using Avatar &gt; Preferences &gt; General.
    <usetemplate
     name="okbutton"
     yestext="OK"/>
  </notification>

  <notification
   icon="alertmodal.tga"
   name="EstateChangeCovenant"
   type="alertmodal">
Are you sure you want to change the estate covenant?
    <tag>confirm</tag>
    <usetemplate
     name="okcancelbuttons"
     notext="Cancel"
     yestext="OK"/>
  </notification>
  
  <notification
   icon="alertmodal.tga"
   name="RegionEntryAccessBlocked_AdultsOnlyContent"
   type="alertmodal">
   <tag>fail</tag>
    <tag>confirm</tag>
    The region you're trying to visit contains [REGIONMATURITY] content, which is accessible to adults only.
    <url option="0" name="url">
		http://wiki.secondlife.com/wiki/Linden_Lab_Official:Maturity_ratings:_an_overview
    </url>
    <usetemplate
     name="okcancelignore"
     yestext="Go to Knowledge Base"
	 notext="Close"
	 ignoretext="Region crossing: The region you&apos;re trying to visit contains content which is accessible to adults only."/>
  </notification>

  <notification
   icon="notifytip.tga"
   name="RegionEntryAccessBlocked_Notify"
   log_to_im="false"
   log_to_chat="true"
   type="notifytip">
   <tag>fail</tag>
The region you're trying to visit contains [REGIONMATURITY] content, but your current preferences are set to exclude [REGIONMATURITY] content.
  </notification>

  <notification
   icon="notifytip.tga"
   name="RegionEntryAccessBlocked_NotifyAdultsOnly"
   log_to_im="false"
   log_to_chat="true"
   type="notifytip">
    <tag>fail</tag>
    The region you're trying to visit contains [REGIONMATURITY] content, which is accessible to adults only.
  </notification>

  <notification
   icon="alertmodal.tga"
   name="RegionEntryAccessBlocked_Change"
   type="alertmodal">
    <tag>fail</tag>
    <tag>confirm</tag>
The region you're trying to visit contains [REGIONMATURITY] content, but your current preferences are set to exclude [REGIONMATURITY] content. We can change your preferences, or you can cancel. After your preferences are changed, you may attempt to enter the region again.
    <form name="form">
      <button
       index="0"
       name="OK"
       text="Change preferences"/>
      <button 
       default="true"
       index="1"
       name="Cancel"
       text="Cancel"/>
      <ignore name="ignore" text="Region crossing: The region you&apos;re trying to visit contains content excluded by your preferences."/>
    </form>
  </notification>

  <notification
   icon="alertmodal.tga"
   name="RegionEntryAccessBlocked_PreferencesOutOfSync"
   type="alertmodal">
    <tag>fail</tag>
    We are having technical difficulties with your region entry because your preferences are out of sync with the server.
    <usetemplate
     name="okbutton"
     yestext="OK"/>
  </notification>

  <notification
   icon="alertmodal.tga"
   name="TeleportEntryAccessBlocked"
   type="alertmodal">
    <tag>fail</tag>
    The region you're trying to visit contains content exceeding your current preferences.  You can change your preferences using Avatar &gt; Preferences &gt; General.
    <usetemplate
     name="okbutton"
     yestext="OK"/>
  </notification>

  <notification
   icon="alertmodal.tga"
   name="TeleportEntryAccessBlocked_AdultsOnlyContent"
   type="alertmodal">
    <unique>
      <context>REGIONMATURITY</context>
    </unique>
    <tag>fail</tag>
    <tag>confirm</tag>
    The region you're trying to visit contains [REGIONMATURITY] content, which is accessible to adults only.
    <url option="0" name="url">
      http://wiki.secondlife.com/wiki/Linden_Lab_Official:Maturity_ratings:_an_overview
    </url>
    <usetemplate
     name="okcancelignore"
     yestext="Go to Knowledge Base"
	 notext="Close"
	 ignoretext="Teleport: The region you&apos;re trying to visit contains content which is accessible to adults only."/>
  </notification>

  <notification
   icon="notifytip.tga"
   name="TeleportEntryAccessBlocked_Notify"
   log_to_im="false"
   log_to_chat="true"
   type="notifytip">
    <unique>
      <context>REGIONMATURITY</context>
    </unique>
    <tag>fail</tag>
    The region you're trying to visit contains [REGIONMATURITY] content, but your current preferences are set to exclude [REGIONMATURITY] content.
  </notification>

  <notification
   icon="notifytip.tga"
   name="TeleportEntryAccessBlocked_NotifyAdultsOnly"
   log_to_im="false"
   log_to_chat="true"
   type="notifytip">
    <unique>
      <context>REGIONMATURITY</context>
    </unique>
    <tag>fail</tag>
    The region you're trying to visit contains [REGIONMATURITY] content, which is accessible to adults only.
  </notification>

  <notification
   icon="alertmodal.tga"
   name="TeleportEntryAccessBlocked_ChangeAndReTeleport"
   type="alertmodal">
    <unique>
      <context>REGIONMATURITY</context>
    </unique>
    <tag>fail</tag>
    <tag>confirm</tag>
    The region you're trying to visit contains [REGIONMATURITY] content, but your current preferences are set to exclude [REGIONMATURITY] content. We can change your preferences and continue with the teleport, or you can cancel this teleport.
    <form name="form">
      <button
       index="0"
       name="OK"
       text="Change and continue"/>
      <button
       default="true"
       index="1"
       name="Cancel"
       text="Cancel"/>
      <ignore name="ignore" text="Teleport (restartable): The region you&apos;re trying to visit contains content excluded by your preferences."/>
    </form>
  </notification>

  <notification
   icon="alertmodal.tga"
   name="TeleportEntryAccessBlocked_Change"
   type="alertmodal">
    <unique>
      <context>REGIONMATURITY</context>
    </unique>
    <tag>fail</tag>
    <tag>confirm</tag>
    The region you're trying to visit contains [REGIONMATURITY] content, but your current preferences are set to exclude [REGIONMATURITY] content. We can change your preferences, or you can cancel the teleport. After your preferences are changed, you will need to attempt the teleport again.
    <form name="form">
      <button
       index="0"
       name="OK"
       text="Change preferences"/>
      <button
       default="true"
       index="1"
       name="Cancel"
       text="Cancel"/>
      <ignore name="ignore" text="Teleport (non-restartable): The region you&apos;re trying to visit contains content excluded by your preferences."/>
    </form>
  </notification>

  <notification
   icon="alertmodal.tga"
   name="TeleportEntryAccessBlocked_PreferencesOutOfSync"
   type="alertmodal">
    <tag>fail</tag>
    We are having technical difficulties with your teleport because your preferences are out of sync with the server.
    <usetemplate
     name="okbutton"
     yestext="OK"/>
  </notification>

  <notification
   icon="alertmodal.tga"
   name="PreferredMaturityChanged"
   type="alertmodal">
You won't receive any more notifications that you're about to visit a region with [RATING] content.  You may change your content preferences in the future by using Avatar &gt; Preferences &gt; General from the menu bar.
  <tag>confirm</tag>
    <usetemplate
     name="okbutton"
     yestext="OK"/>
  </notification>

  <notification
   icon="alertmodal.tga"
   name="MaturityChangeError"
   type="alertmodal">
    We were unable to change your preferences to view [PREFERRED_MATURITY] content at this time.  Your preferences have been reset to view [ACTUAL_MATURITY] content.  You may attempt to change your preferences again by using Avatar &gt; Preferences &gt; General from the menu bar.
    <tag>confirm</tag>
    <usetemplate
     name="okbutton"
     yestext="OK"/>
  </notification>

  <notification
   icon="alertmodal.tga"
   name="LandClaimAccessBlocked"
   type="alertmodal">
    The land you're trying to claim has a maturity rating exceeding your current preferences.  You can change your preferences using Avatar &gt; Preferences &gt; General.
    <tag>fail</tag>
    <usetemplate
     name="okbutton"
     yestext="OK"/>
  </notification>

  <notification
   icon="alertmodal.tga"
   name="LandClaimAccessBlocked_AdultsOnlyContent"
   type="alertmodal">
    Only adults can claim this land.
    <tag>fail</tag>
    <tag>confirm</tag>
    <url option="0" name="url">
		http://wiki.secondlife.com/wiki/Linden_Lab_Official:Maturity_ratings:_an_overview
    </url>
    <usetemplate
     name="okcancelignore"
     yestext="Go to Knowledge Base"
	 notext="Close"
	 ignoretext="Only adults can claim this land."/>
  </notification>

  <notification
   icon="notifytip.tga"
   name="LandClaimAccessBlocked_Notify"
   log_to_im="false"
   log_to_chat="true"
   type="notifytip">
    The land you're trying to claim contains [REGIONMATURITY] content, but your current preferences are set to exclude [REGIONMATURITY] content.
    <tag>fail</tag>
  </notification>

  <notification
   icon="notifytip.tga"
   name="LandClaimAccessBlocked_NotifyAdultsOnly"
   log_to_im="false"
   log_to_chat="true"
   type="notifytip">
    <tag>fail</tag>
    The land you're trying to claim contains [REGIONMATURITY] content, which is accessible to adults only.
  </notification>

  <notification
   icon="alertmodal.tga"
   name="LandClaimAccessBlocked_Change"
   type="alertmodal">
    The land you're trying to claim contains [REGIONMATURITY] content, but your current preferences are set to exclude [REGIONMATURITY] content. We can change your preferences, then you can try claiming the land again.
    <tag>fail</tag>
    <tag>confirm</tag>
    <form name="form">
      <button
       index="0"
       name="OK"
       text="Change preferences"/>
      <button
       default="true"
       index="1"
       name="Cancel"
       text="Cancel"/>
      <ignore name="ignore" text="The land you&apos;re trying to claim contains content excluded by your preferences."/>
    </form>
  </notification>

  <notification
   icon="alertmodal.tga"
   name="LandBuyAccessBlocked"
   type="alertmodal">
    The land you're trying to buy has a maturity rating exceeding your current preferences.  You can change your preferences using Avatar &gt; Preferences &gt; General.
    <tag>fail</tag>
    <usetemplate
     name="okbutton"
     yestext="OK"/>
  </notification>

  <notification
   icon="alertmodal.tga"
   name="LandBuyAccessBlocked_AdultsOnlyContent"
   type="alertmodal">
    Only adults can buy this land.
    <tag>confirm</tag>
  <tag>fail</tag>
    <url option="0" name="url">
		http://wiki.secondlife.com/wiki/Linden_Lab_Official:Maturity_ratings:_an_overview
    </url>
    <usetemplate
     name="okcancelignore"
     yestext="Go to Knowledge Base"
	 notext="Close"
	 ignoretext="Only adults can buy this land."/>
  </notification>

  <notification
   icon="notifytip.tga"
   name="LandBuyAccessBlocked_Notify"
   log_to_im="false"
   log_to_chat="true"
   type="notifytip">
    The land you're trying to buy contains [REGIONMATURITY] content, but your current preferences are set to exclude [REGIONMATURITY] content.
    <tag>fail</tag>
  </notification>

  <notification
   icon="notifytip.tga"
   name="LandBuyAccessBlocked_NotifyAdultsOnly"
   log_to_im="false"
   log_to_chat="true"
   type="notifytip">
    <tag>fail</tag>
    The land you're trying to buy contains [REGIONMATURITY] content, which is accessible to adults only.
  </notification>

  <notification
   icon="alertmodal.tga"
   name="LandBuyAccessBlocked_Change"
   type="alertmodal">
    The land you're trying to buy contains [REGIONMATURITY] content, but your current preferences are set to exclude [REGIONMATURITY] content. We can change your preferences, then you can try buying the land again.
    <tag>confirm</tag>
    <tag>fail</tag>
    <form name="form">
      <button
       index="0"
       name="OK"
       text="Change preferences"/>
      <button
       default="true"
       index="1"
       name="Cancel"
       text="Cancel"/>
      <ignore name="ignore" text="The land you&apos;re trying to buy contains content excluded by your preferences."/>
    </form>
  </notification>

	<notification
	  icon="alertmodal.tga"
	  name="TooManyPrimsSelected"
	  type="alertmodal">
There are too many prims selected.  Please select [MAX_PRIM_COUNT] or fewer prims and try again.
  <tag>fail</tag>
		<usetemplate
		 name="okbutton"
		 yestext="OK"/>
	</notification>

	<notification
   icon="alertmodal.tga"
   name="ProblemImportingEstateCovenant"
   type="alertmodal">
Problem importing estate covenant.
  <tag>fail</tag>
    <usetemplate
     name="okbutton"
     yestext="OK"/>
  </notification>

  <notification
   icon="alertmodal.tga"
   name="ProblemAddingEstateManager"
   type="alertmodal">
Problems adding a new estate manager.  One or more estates may have a full manager list.
  <tag>fail</tag>
  </notification>

  <notification
   icon="alertmodal.tga"
   name="ProblemAddingEstateGeneric"
   type="alertmodal">
Problems adding to this estate list.  One or more estates may have a full list.
  <tag>fail</tag>
  </notification>

  <notification
   icon="alertmodal.tga"
   name="UnableToLoadNotecardAsset"
   type="alertmodal">
Unable to load notecard&apos;s asset at this time.
    <usetemplate
     name="okbutton"
     yestext="OK"/>
    <tag>fail</tag>
  </notification>

  <notification
   icon="alertmodal.tga"
   name="NotAllowedToViewNotecard"
   type="alertmodal">
Insufficient permissions to view notecard associated with asset ID requested.
    <usetemplate
     name="okbutton"
     yestext="OK"/>
    <tag>fail</tag>
  </notification>

  <notification
   icon="alertmodal.tga"
   name="MissingNotecardAssetID"
   type="alertmodal">
Asset ID for notecard is missing from database.
  <tag>fail</tag>
    <usetemplate
     name="okbutton"
     yestext="OK"/>
  </notification>

  <notification
   icon="alert.tga"
   name="PublishClassified"
   type="alert">
Remember: Classified ad fees are non-refundable.

Publish this classified now for L$[AMOUNT]?
    <tag>confirm</tag>
  <tag>funds</tag>
    <usetemplate
     name="okcancelbuttons"
     notext="Cancel"
     yestext="OK"/>
  </notification>

  <notification
   icon="alertmodal.tga"
   name="SetClassifiedMature"
   type="alertmodal">
Does this classified contain Moderate content?
    <tag>confirm</tag>
    <usetemplate
     canceltext="Cancel"
     name="yesnocancelbuttons"
     notext="No"
     yestext="Yes"/>
  </notification>

  <notification
   icon="alertmodal.tga"
   name="SetGroupMature"
   type="alertmodal">
Does this group contain Moderate content?
    <tag>group</tag>
    <tag>confirm</tag>
    <usetemplate
     canceltext="Cancel"
     name="yesnocancelbuttons"
     notext="No"
     yestext="Yes"/>
  </notification>

  <notification
   icon="alert.tga"
   label="Confirm restart"
   name="ConfirmRestart"
   type="alert">
Do you really want to schedule this region to restart?
    <tag>confirm</tag>
    <usetemplate
     name="okcancelbuttons"
     notext="Cancel"
     yestext="OK"/>
  </notification>

  <notification
   icon="alert.tga"
   label="Message everyone in this region"
   name="MessageRegion"
   type="alert">
Type a short announcement which will be sent to everyone in this region.
    <tag>confirm</tag>
    <form name="form">
      <input name="message" type="text" default="true"/>
      <button
       default="true"
       index="0"
       name="OK"
       text="OK"/>
      <button
       index="1"
       name="Cancel"
       text="Cancel"/>
    </form>
  </notification>

  <notification
   icon="alertmodal.tga"
   label="Changed Region Maturity"
   name="RegionMaturityChange"
   type="alertmodal">
The maturity rating for this region has been changed.
It may take some time for this change to be reflected on the map.
    <usetemplate
     name="okbutton"
     yestext="OK"/>
  </notification>

  <notification
   icon="alertmodal.tga"
   label="Voice Version Mismatch"
   name="VoiceVersionMismatch"
   type="alertmodal">
This version of [APP_NAME] is not compatible with the Voice Chat feature in this region. In order for Voice Chat to function correctly you will need to update [APP_NAME].
  <tag>fail</tag>
  <tag>voice</tag>
  </notification>

  <notification
   icon="alertmodal.tga"
   label="Cannot Buy Objects"
   name="BuyObjectOneOwner"
   type="alertmodal">
Cannot buy objects from different owners at the same time.
Please select only one object and try again.
  <tag>fail</tag>
  </notification>

  <notification
   icon="alertmodal.tga"
   label="Cannot Buy Contents"
   name="BuyContentsOneOnly"
   type="alertmodal">
Unable to buy the contents of more than one object at a time.
Please select only one object and try again.
  <tag>fail</tag>
  </notification>

  <notification
   icon="alertmodal.tga"
   label="Cannot Buy Contents"
   name="BuyContentsOneOwner"
   type="alertmodal">
Cannot buy objects from different owners at the same time.
Please select only one object and try again.
  <tag>fail</tag>
  </notification>

  <notification
   icon="alertmodal.tga"
   name="BuyOriginal"
   type="alertmodal">
Buy original object from [OWNER] for L$[PRICE]?
You will become the owner of this object.
You will be able to:
 Modify: [MODIFYPERM]
 Copy: [COPYPERM]
 Resell or Give Away: [RESELLPERM]
  <tag>confirm</tag>
  <tag>funds</tag>
    <usetemplate
     name="okcancelbuttons"
     notext="Cancel"
     yestext="OK"/>
  </notification>

  <notification
   icon="alertmodal.tga"
   name="BuyOriginalNoOwner"
   type="alertmodal">
Buy original object for L$[PRICE]?
You will become the owner of this object.
You will be able to:
 Modify: [MODIFYPERM]
 Copy: [COPYPERM]
 Resell or Give Away: [RESELLPERM]
  <tag>confirm</tag>
  <tag>funds</tag>
    <usetemplate
     name="okcancelbuttons"
     notext="Cancel"
     yestext="OK"/>
  </notification>

  <notification
   icon="alertmodal.tga"
   name="BuyCopy"
   type="alertmodal">
Buy a copy from [OWNER] for L$[PRICE]?
The object will be copied to your inventory.
You will be able to:
 Modify: [MODIFYPERM]
 Copy: [COPYPERM]
 Resell or Give Away: [RESELLPERM]
  <tag>confirm</tag>
  <tag>funds</tag>
    <usetemplate
     name="okcancelbuttons"
     notext="Cancel"
     yestext="OK"/>
  </notification>

  <notification
   icon="alertmodal.tga"
   name="BuyCopyNoOwner"
   type="alertmodal">
Buy a copy for L$[PRICE]?
The object will be copied to your inventory.
You will be able to:
 Modify: [MODIFYPERM]
 Copy: [COPYPERM]
 Resell or Give Away: [RESELLPERM]
  <tag>confirm</tag>
  <tag>funds</tag>
    <usetemplate
     name="okcancelbuttons"
     notext="Cancel"
     yestext="OK"/>
  </notification>

  <notification
   icon="alertmodal.tga"
   name="BuyContents"
   type="alertmodal">
Buy contents from [OWNER] for L$[PRICE]?
They will be copied to your inventory.
  <tag>confirm</tag>
  <tag>funds</tag>
    <usetemplate
     name="okcancelbuttons"
     notext="Cancel"
     yestext="OK"/>
  </notification>

  <notification
   icon="alertmodal.tga"
   name="BuyContentsNoOwner"
   type="alertmodal">
Buy contents for L$[PRICE]?
They will be copied to your inventory.
  <tag>confirm</tag>
  <tag>funds</tag>
    <usetemplate
     name="okcancelbuttons"
     notext="Cancel"
     yestext="OK"/>
  </notification>

  <notification
   icon="alertmodal.tga"
   name="ConfirmPurchase"
   type="alertmodal">
This transaction will:
[ACTION]

Are you sure you want to proceed with this purchase?
    <tag>confirm</tag>
    <tag>funds</tag>
    <usetemplate
     name="okcancelbuttons"
     notext="Cancel"
     yestext="OK"/>
  </notification>

  <notification
   icon="alertmodal.tga"
   name="ConfirmPurchasePassword"
   type="password">
This transaction will:
[ACTION]

Are you sure you want to proceed with this purchase?
Please re-enter your password and click OK.
    <tag>funds</tag>
    <tag>confirm</tag>
    <form name="form">
      <input
       name="message"
       type="password"
       default="true"/>
      <button
       default="true"
       index="0"
       name="ConfirmPurchase"
       text="OK"/>
      <button
       index="1"
       name="Cancel"
       text="Cancel"/>
    </form>
  </notification>

  <notification
   icon="alert.tga"
   name="SetPickLocation"
   type="alert">
Note:
You have updated the location of this pick but the other details will retain their original values.
    <usetemplate
     name="okbutton"
     yestext="OK"/>
  </notification>

  <notification
   icon="alertmodal.tga"
   name="MoveInventoryFromObject"
   type="alertmodal">
You have selected &apos;no copy&apos; inventory items.
These items will be moved to your inventory, not copied.

Move the inventory item(s)?
    <tag>confirm</tag>
    <usetemplate
     ignoretext="Warn me before I move &apos;no-copy&apos; items from an object"
     name="okcancelignore"
     notext="Cancel"
     yestext="OK"/>
  </notification>

  <notification
   icon="alertmodal.tga"
   name="MoveInventoryFromScriptedObject"
   type="alertmodal">
You have selected &apos;no copy&apos; inventory items.  These items will be moved to your inventory, not copied.
Because this object is scripted, moving these items to your inventory may cause the script to malfunction.

Move the inventory item(s)?    
    <tag>confirm</tag>
    <usetemplate
     ignoretext="Warn me before I move &apos;no-copy&apos; items which might break a scripted object"
     name="okcancelignore"
     notext="Cancel"
     yestext="OK"/>
  </notification>

  <notification
   icon="alert.tga"
   name="ClickActionNotPayable"
   type="alert">
Warning: The &apos;Pay object&apos; click action has been set, but it will only work if a script is added with a money() event.
    <form name="form">
      <ignore name="ignore"
       text="I set the action &apos;Pay object&apos; when building an object without a money() script"/>
    </form>
  </notification>

  <notification
   icon="alertmodal.tga"
   name="OpenObjectCannotCopy"
   type="alertmodal">
There are no items in this object that you are allowed to copy.
  <tag>fail</tag>
  </notification>

  <notification
   icon="alertmodal.tga"
   name="WebLaunchAccountHistory"
   type="alertmodal">
Go to your [http://secondlife.com/account/ Dashboard] to see your account history?
    <tag>confirm</tag>
    <usetemplate
     ignoretext="Launch my browser to see my account history"
     name="okcancelignore"
     notext="Cancel"
     yestext="Go to page"/>
  </notification>

  <notification
   icon="alertmodal.tga"
   name="ConfirmAddingChatParticipants"
   type="alertmodal">
    <unique/>
When you add a person to an existing conversation, a new conversation will be created.  All participants will receive new conversation notifications.
    <tag>confirm</tag>
    <usetemplate
     ignoretext="Confirm adding chat paticipants"
     name="okcancelignore"
     notext="Cancel"
     yestext="Ok"/>
  </notification>
 
  <notification
   icon="alertmodal.tga"
   name="ConfirmQuit"
   type="alertmodal">
    <unique/>
Are you sure you want to quit?
    <tag>confirm</tag>
    <usetemplate
     ignoretext="Confirm before I quit"
     name="okcancelignore"
     notext="Do not Quit"
     yestext="Quit"/>
  </notification>

  <notification
   icon="alertmodal.tga"
   name="ConfirmRestoreToybox"
   type="alertmodal">
    <unique/>
This action will restore your default buttons and toolbars.

You cannot undo this action.
    <usetemplate
     name="okcancelbuttons"
     notext="Cancel"
     yestext="OK"/>
  </notification>

  <notification
   icon="alertmodal.tga"
   name="ConfirmClearAllToybox"
   type="alertmodal">
    <unique/>
This action will return all buttons to the toolbox and your toolbars will be empty.
    
You cannot undo this action.
    <usetemplate
     name="okcancelbuttons"
     notext="Cancel"
     yestext="OK"/>
  </notification>

  <notification
   icon="alertmodal.tga"
   name="DeleteItems"
   type="alertmodal">
    <unique/>
    [QUESTION]
    <tag>confirm</tag>
    <usetemplate
     ignoretext="Confirm before deleting items"
     name="okcancelignore"
     notext="Cancel"
     yestext="OK"/>
  </notification>

  <notification
   icon="alertmodal.tga"
   name="HelpReportAbuseEmailLL"
   type="alert">
    <unique/>
    
Use this tool to report violations of the [http://secondlife.com/corporate/tos.php Terms of Service] and [http://secondlife.com/corporate/cs.php Community Standards].

All reported abuses are investigated and resolved.
  </notification>

  <notification
   icon="alertmodal.tga"
   name="HelpReportAbuseSelectCategory"
   type="alertmodal">
Please select a category for this abuse report.
Selecting a category helps us file and process abuse reports.
  <tag>fail</tag>
  </notification>

  <notification
   icon="alertmodal.tga"
   name="HelpReportAbuseAbuserNameEmpty"
   type="alertmodal">
Please enter the name of the abuser.
Entering an accurate value helps us file and process abuse reports.
  <tag>fail</tag>
  </notification>

  <notification
   icon="alertmodal.tga"
   name="HelpReportAbuseAbuserLocationEmpty"
   type="alertmodal">
Please enter the location where the abuse took place.
Entering an accurate value helps us file and process abuse reports.
  <tag>fail</tag>
  </notification>

  <notification
   icon="alertmodal.tga"
   name="HelpReportAbuseSummaryEmpty"
   type="alertmodal">
Please enter a summary of the abuse that took place.
Entering an accurate summary helps us file and process abuse reports.
  <tag>fail</tag>
  </notification>

  <notification
   icon="alertmodal.tga"
   name="HelpReportAbuseDetailsEmpty"
   type="alertmodal">
Please enter a detailed description of the abuse that took place.
Be as specific as you can, including names and the details of the incident you are reporting.
Entering an accurate description helps us file and process abuse reports.
  <tag>fail</tag>
  </notification>

  <notification
   icon="alertmodal.tga"
   name="HelpReportAbuseContainsCopyright"
   type="alertmodal">
Dear Resident,

You appear to be reporting intellectual property infringement. Please make sure you are reporting it correctly:

(1) The Abuse Process. You may submit an abuse report if you believe a resident is exploiting the [CURRENT_GRID] permissions system, for example, by using CopyBot or similar copying tools, to infringe intellectual property rights. The Abuse Team investigates and issues appropriate disciplinary action for behavior that violates the [CURRENT_GRID] [http://secondlife.com/corporate/tos.php Terms of Service] or [http://secondlife.com/corporate/cs.php Community Standards]. However, the Abuse Team does not handle and will not respond to requests to remove content from the [CURRENT_GRID] world.

(2) The DMCA or Content Removal Process. To request removal of content from [CURRENT_GRID], you MUST submit a valid notification of infringement as provided in our [http://secondlife.com/corporate/dmca.php DMCA Policy].

If you still wish to continue with the abuse process, please close this window and finish submitting your report.  You may need to select the specific category &apos;CopyBot or Permissions Exploit&apos;.

Thank you,

Linden Lab
  </notification>

  <notification
   icon="alertmodal.tga"
   name="FailedRequirementsCheck"
   type="alertmodal">
The following required components are missing from [FLOATER]:
[COMPONENTS]
  <tag>fail</tag>
  </notification>

  <notification
   icon="alert.tga"
   label="Replace Existing Attachment"
   name="ReplaceAttachment"
   type="alert">
There is already an object attached to this point on your body.
Do you want to replace it with the selected object?
    <tag>confirm</tag>
    <form name="form">
      <ignore name="ignore"
       save_option="true"
       text="Replace an existing attachment with the selected item"/>
      <button
       default="true"
       ignore="Replace Automatically"
       index="0"
       name="Yes"
       text="OK"/>
      <button
       ignore="Never Replace"
       index="1"
       name="No"
       text="Cancel"/>
    </form>
  </notification>

  <notification
   icon="alert.tga"
   label="Unavailable Mode Warning"
   name="DoNotDisturbModePay"
   type="alert">
You have turned on Unavailable mode. You will not receive any items offered in exchange for this payment.

Would you like to turn off Unavailable mode before completing this transaction?
    <tag>confirm</tag>
    <form name="form">
      <ignore name="ignore"
       save_option="true"
       text="I am about to pay a person or object while I am in Unavailable mode"/>
      <button
       default="true"
       ignore="Always leave Unavailable Mode"
       index="0"
       name="Yes"
       text="OK"/>
      <button
       ignore="Never leave Unavailable Mode"
       index="1"
       name="No"
       text="Cancel"/>
    </form>
  </notification>

  <notification
   icon="alertmodal.tga"
   name="ConfirmDeleteProtectedCategory"
   type="alertmodal">
The folder &apos;[FOLDERNAME]&apos; is a system folder. Deleting system folders can cause instability.  Are you sure you want to delete it?
    <tag>confirm</tag>
    <usetemplate
     ignoretext="Confirm before I delete a system folder"
     name="okcancelignore"
     notext="Cancel"
     yestext="OK"/>
  </notification>

  <notification
   icon="alertmodal.tga"
   name="ConfirmEmptyTrash"
   type="alertmodal">
Are you sure you want to permanently delete the contents of your Trash?
    <tag>confirm</tag>
    <usetemplate
     ignoretext="Confirm before I empty the inventory Trash folder"
     name="okcancelignore"
     notext="Cancel"
     yestext="OK"/>
  </notification>

  <notification
   icon="alertmodal.tga"
   name="ConfirmClearBrowserCache"
   type="alertmodal">
Are you sure you want to delete your travel, web, and search history?
    <tag>confirm</tag>
    <usetemplate
     name="okcancelbuttons"
     notext="Cancel"
     yestext="OK"/>
  </notification>
  
  <notification
   icon="alertmodal.tga"
   name="ConfirmClearCache"
   type="alertmodal">
Are you sure you want to clear your viewer cache?
    <tag>confirm</tag>
    <usetemplate
     name="okcancelbuttons"
     notext="Cancel"
     yestext="OK"/>
  </notification>

  <notification
   icon="alertmodal.tga"
   name="ConfirmClearCookies"
   type="alertmodal">
Are you sure you want to clear your cookies?
    <tag>confirm</tag>
    <usetemplate
     name="okcancelbuttons"
     notext="Cancel"
     yestext="Yes"/>
  </notification>

  <notification
   icon="alertmodal.tga"
   name="ConfirmClearMediaUrlList"
   type="alertmodal">
Are you sure you want to clear your list of saved URLs?
    <tag>confirm</tag>
    <usetemplate
     name="okcancelbuttons"
     notext="Cancel"
     yestext="Yes"/>
  </notification>

  <notification
   icon="alertmodal.tga"
   name="ConfirmEmptyLostAndFound"
   type="alertmodal">
Are you sure you want to permanently delete the contents of your Lost And Found?
    <tag>confirm</tag>
    <usetemplate
     ignoretext="Confirm before I empty the inventory Lost And Found folder"
     name="okcancelignore"
     notext="No"
     yestext="Yes"/>
  </notification>

  <notification
   icon="alertmodal.tga"
   name="CopySLURL"
   type="alertmodal">
The following SLurl has been copied to your clipboard:
 [SLURL]

Link to this from a web page to give others easy access to this location, or try it out yourself by pasting it into the address bar of any web browser.
    <form name="form">
      <ignore name="ignore"
       text="SLurl is copied to my clipboard"/>
    </form>
  </notification>

  <notification
   icon="alertmodal.tga"
   name="WLSavePresetAlert"
   type="alertmodal">
Do you wish to overwrite the saved preset?
    <tag>confirm</tag>
    <usetemplate
     name="okcancelbuttons"
     notext="No"
     yestext="Yes"/>
  </notification>

  <notification
   icon="alertmodal.tga"
   name="WLNoEditDefault"
   type="alertmodal">
You cannot edit or delete a default preset.
  <tag>fail</tag>
  </notification>

  <notification
   icon="alertmodal.tga"
   name="WLMissingSky"
   type="alertmodal">
This day cycle file references a missing sky file: [SKY].
  <tag>fail</tag>
  </notification>

  <notification
   icon="alertmodal.tga"
   name="WLRegionApplyFail"
   type="alertmodal">
Sorry, the settings couldn't be applied to the region.  Leaving the region and then returning may help rectify the problem.  The reason given was: [FAIL_REASON]
  </notification>

  <notification
   functor="GenericAcknowledge"
   icon="alertmodal.tga"
   name="EnvCannotDeleteLastDayCycleKey"
   type="alertmodal">
Unable to delete the last key in this day cycle because you cannot have an empty day cycle.  You should modify the last remaining key instead of attempting to delete it and then to create a new one.
    <usetemplate
     name="okbutton"
     yestext="OK"/>
  </notification>

  <notification
   functor="GenericAcknowledge"
   icon="alertmodal.tga"
   name="DayCycleTooManyKeyframes"
   type="alertmodal">
You cannot add any more keyframes to this day cycle.  The maximum number of keyframes for day cycles of [SCOPE] scope is [MAX].
    <usetemplate
     name="okbutton"
     yestext="OK"/>
  </notification>

  <notification
   functor="GenericAcknowledge"
   icon="alertmodal.tga"
   name="EnvUpdateRate"
   type="alertmodal">
    You may only update region environmental settings every [WAIT] seconds.  Wait at least that long and then try again.
    <usetemplate
     name="okbutton"
     yestext="OK"/>
  </notification>

  <notification
   icon="alertmodal.tga"
   name="PPSaveEffectAlert"
   type="alertmodal">
PostProcess Effect exists. Do you still wish overwrite it?
    <usetemplate
     name="okcancelbuttons"
     notext="No"
     yestext="Yes"/>
  </notification>

  <notification
   icon="alertmodal.tga"
   name="ChatterBoxSessionStartError"
   type="alertmodal">
Unable to start a new chat session with [RECIPIENT].
[REASON]
  <tag>fail</tag>
    <usetemplate
     name="okbutton"
     yestext="OK"/>
  </notification>

  <notification
   icon="notifytip.tga"
   name="ChatterBoxSessionEventError"
   type="notifytip">
[EVENT]
<!--[REASON]-->
  <tag>fail</tag>
    <usetemplate
     name="okbutton"
     yestext="OK"/>
  </notification>

  <notification
   icon="alertmodal.tga"
   name="ForceCloseChatterBoxSession"
   type="alertmodal">
Your chat session with [NAME] must close.
[REASON]
    <usetemplate
     name="okbutton"
     yestext="OK"/>
  </notification>

  <notification
   icon="alertmodal.tga"
   name="Cannot_Purchase_an_Attachment"
   type="alertmodal">
You cannot buy an object while it is attached.
  <tag>fail</tag>
  </notification>

  <notification
   icon="alertmodal.tga"
   label="About Requests for the Debit Permission"
   name="DebitPermissionDetails"
   type="alertmodal">
Granting this request gives a script ongoing permission to take Linden dollars (L$) from your account. To revoke this permission, the object owner must delete the object or reset the scripts in the object.
    <usetemplate
     name="okbutton"
     yestext="OK"/>
  </notification>

  <notification
   icon="alertmodal.tga"
   name="AutoWearNewClothing"
   type="alertmodal">
Would you like to automatically wear the clothing you are about to create?
    <tag>confirm</tag>
    <usetemplate
     ignoretext="Wear the clothing I create while editing My Appearance"
     name="okcancelignore"
     notext="No"
     yestext="Yes"/>
  </notification>

  <notification
   icon="alertmodal.tga"
   name="NotAgeVerified"
   type="alertmodal">
    The location you're trying to visit is restricted to residents age 18 and over.
    <tag>fail</tag>
    <usetemplate
     ignoretext="I am not old enough to visit age restricted areas."
     name="okignore"
     yestext="OK"/>
  </notification>

  <notification
   icon="notifytip.tga"
   name="NotAgeVerified_Notify"
   type="notifytip">
    Location restricted to age 18 and over.
    <tag>fail</tag>
  </notification>

  <notification
   icon="alertmodal.tga"
   name="Cannot enter parcel: no payment info on file"
   type="alertmodal">
You must have payment information on file to visit this area.  Do you want to go to the [CURRENT_GRID] website and set this up?

[_URL]
    <tag>confirm</tag>
    <url option="0" name="url">

			https://secondlife.com/account/
    </url>
    <usetemplate
     ignoretext="I lack payment information on file"
     name="okcancelignore"
     notext="No"
     yestext="Yes"/>
  </notification>

  <notification
   icon="alertmodal.tga"
   name="MissingString"
   type="alertmodal">
The string [STRING_NAME] is missing from strings.xml.
  </notification>

  <notification
   icon="alert.tga"  
   name="EnableMediaFilter"
   type="alert"> 
Playing media or music can expose your identity to sites outside Second Life. You can enable a filter that will allow you to select which sites will receive media requests, and give you better control over your privacy.

Enable the media filter?
(You can change this option later under Preferences &gt; Sound &amp; Media.)
   <form name="form">
    <button
         index="0"
         name="Enable"
         text="Enable"/>
        <button
         index="1"
         name="Disable"
         text="Disable"/>
   </form>
  </notification>

  <notification
   icon="alert.tga"  
   name="MediaAlert"
   type="alert"> 
This parcel provides media from:

Domain: [MEDIADOMAIN]
URL: [MEDIAURL]
   <form name="form">
    <button
         index="0"
         name="Allow"
         text="Allow"/>
        <button
         index="1"
         name="Deny"
         text="Deny"/>
   </form>
  </notification>

  <notification
   icon="alert.tga"  
   name="MediaAlert2"
   type="alert"> 
Do you want to remember your choice and [LCONDITION] allow media from this source?

Domain: [MEDIADOMAIN]
URL: [MEDIAURL]
   <form name="form">
    <button
         index="0"
         name="Do Now"
         text="[ACTION] Now"/>
        <button
         index="1"   
         name="RememberDomain"
         text="[CONDITION] Allow This Domain"/>
        <button
         index="2"
         name="RememberURL"
         text="[CONDITION] Allow This URL"/>
   </form>
  </notification>

  <notification
   icon="alert.tga"  
   name="MediaAlertSingle"
   type="alert"> 
This parcel provides media from:

Domain: [MEDIADOMAIN]
URL: [MEDIAURL]
   <form name="form">
		<button
         index="0"
         name="Allow"
         text="Allow"/>
        <button
         index="1"
         name="Deny"
         text="Deny"/>
        <button
         index="2"   
         name="BlacklistDomain"
         text="Blacklist"/>
        <button
         index="3"   
         name="WhitelistDomain"
         text="Whitelist"/>
   </form>
  </notification>

  <notification
   icon="alert.tga"  
   name="AudioAlert"
   type="alert"> 
This parcel provides music from:

Domain: [AUDIODOMAIN]
URL: [AUDIOURL]
   <form name="form">
    <button
         index="0"
         name="Allow"
         text="Allow"/>
        <button
         index="1"
         name="Deny"
         text="Deny"/>
   </form>
  </notification>

  <notification
   icon="alert.tga"  
   name="AudioAlert2"
   type="alert"> 
Do you want to remember your choice and [LCONDITION] allow music from this source?

Domain: [AUDIODOMAIN]
URL: [AUDIOURL]
   <form name="form">
    <button
         index="0"
         name="Do Now"
         text="[ACTION] Now"/>
        <button
         index="1"   
         name="RememberDomain"
         text="[CONDITION] Allow This Domain"/>
        <button
         index="2"
         name="RememberURL"
         text="[CONDITION] Allow This URL"/>
   </form>
  </notification>
  
  <notification
   icon="alert.tga"  
   name="AudioAlertSingle"
   type="alert"> 
Do you want to remember your choice and [LCONDITION] allow music from this source?

Domain: [AUDIODOMAIN]
URL: [AUDIOURL]
   <form name="form">
		<button
         index="0"
         name="Allow"
         text="Allow"/>
        <button
         index="1"
         name="Deny"
         text="Deny"/>
        <button
         index="2"   
         name="BlacklistDomain"
         text="Blacklist"/>
        <button
         index="3"
         name="WhitelistDomain"
         text="Whitelist"/>
   </form>
  </notification>

  <notification
   icon="alert.tga"  
   name="MOAPAlert"
   type="alert"> 
An object provides shared media from:

Domain: [MOAPDOMAIN]
URL: [MOAPURL]
   <form name="form">
    <button
         index="0"
         name="Allow"
         text="Allow"/>
        <button
         index="1"
         name="Deny"
         text="Deny"/>
   </form>
  </notification>

  <notification
   icon="alert.tga"  
   name="MOAPAlert2"
   type="alert"> 
Do you want to remember your choice and [LCONDITION] allow shared media from this source?

Domain: [MOAPDOMAIN]
URL: [MOAPURL]
   <form name="form">
    <button
         index="0"
         name="Do Now"
         text="[ACTION] Now"/>
        <button
         index="1"   
         name="RememberDomain"
         text="[CONDITION] Allow This Domain"/>
        <button
         index="2"
         name="RememberURL"
         text="[CONDITION] Allow This URL"/>
   </form>
  </notification>

  <notification
   icon="notifytip.tga"
   name="SystemMessageTip"
   type="notifytip">
[MESSAGE]
  </notification>
  
  <notification
   icon="notifytip.tga"
   name="IMSystemMessageTip"
   log_to_im="true"   
   log_to_chat="false"   
   type="notifytip">
[MESSAGE]
  </notification>

  <notification
   icon="notifytip.tga"
   name="Cancelled"
   type="notifytip">
Cancelled.
  </notification>

  <notification
   icon="notifytip.tga"
   name="CancelledSit"
   type="notifytip">
Cancelled Sit.
  </notification>

  <notification
   icon="notifytip.tga"
   name="CancelledAttach"
   type="notifytip">
Cancelled Attach.
  </notification>

  <notification
   icon="notifytip.tga"
   name="ReplacedMissingWearable"
   type="notifytip">
Replaced missing clothing/body part with default.
  </notification>

  <notification
   icon="groupnotify"
   name="GroupNotice"
   persist="true"
   type="groupnotify">
Topic: [SUBJECT], Message: [MESSAGE]
    <tag>group</tag>
  </notification>

  <notification
   icon="notifytip.tga"
   name="FriendOnlineOffline"
   log_to_chat="false"
   type="notifytip">
    <tag>friendship</tag>
[NAME] is [STATUS].
    <unique combine="cancel_old">
      <context>NAME</context>
    </unique>
  </notification>

  <notification
   icon="notifytip.tga"
   name="AddSelfFriend"
   type="notifytip">
    <tag>friendship</tag>
Although you&apos;re very nice, you can&apos;t add yourself as a friend.
  </notification>

  <notification
   icon="notifytip.tga"
   name="UploadingAuctionSnapshot"
   type="notifytip">
Uploading in-world and web site snapshots.
(Takes about 5 minutes.)
  </notification>

  <notification
   icon="notify.tga"
   name="UploadPayment"
   persist="true"
   type="notify">
You paid L$[AMOUNT] to upload.
<tag>funds</tag>
  </notification>

  <notification
   icon="notifytip.tga"
   name="UploadWebSnapshotDone"
   type="notifytip">
Web site snapshot upload done.
  </notification>

  <notification
   icon="notifytip.tga"
   name="UploadSnapshotDone"
   type="notifytip">
In-world snapshot upload is done.
  </notification>

  <notification
   icon="notifytip.tga"
   name="TerrainDownloaded"
   type="notifytip">
Terrain.raw downloaded.
  </notification>

  <notification
   icon="notifytip.tga"
   name="GestureMissing"
   type="notifytip">
Gesture [NAME] is missing from the database.
  <tag>fail</tag>
  </notification>

  <notification
   icon="notifytip.tga"
   name="UnableToLoadGesture"
   type="notifytip">
Unable to load gesture [NAME].
  <tag>fail</tag>
  </notification>

  <notification
   icon="notifytip.tga"
   name="LandmarkMissing"
   type="notifytip">
Landmark is missing from the database.
  <tag>fail</tag>
  </notification>

  <notification
   icon="notifytip.tga"
   name="UnableToLoadLandmark"
   type="notifytip">
Unable to load the landmark.  Please try again.
  <tag>fail</tag>
  </notification>

  <notification
   icon="notifytip.tga"
   name="CapsKeyOn"
   type="notifytip">
Your Caps Lock key is on.
This might affect your password.
  </notification>

  <notification
   icon="notifytip.tga"
   name="NotecardMissing"
   type="notifytip">
Notecard is missing from the database.
  <tag>fail</tag>
  </notification>

  <notification
   icon="notifytip.tga"
   name="NotecardNoPermissions"
   type="notifytip">
You do not have permission to view this notecard.
  <tag>fail</tag>
  </notification>

  <notification
   icon="notifytip.tga"
   name="RezItemNoPermissions"
   type="notifytip">
Insufficient permissions to rez the object(s).
  <tag>fail</tag>
  </notification>

  <notification
   icon="notifytip.tga"
   name="IMAcrossParentEstates"
   type="notifytip">
Unable to send IM across parent estates.
  </notification>

  <notification
   icon="notifytip.tga"
   name="TransferInventoryAcrossParentEstates"
   type="notifytip">
Unable to transfer inventory across parent estates.
  </notification>

  <notification
   icon="notifytip.tga"
   name="UnableToLoadNotecard"
   type="notifytip">
Unable to load the notecard.
Please try again.
  <tag>fail</tag>
  </notification>

  <notification
   icon="notifytip.tga"
   name="ScriptMissing"
   type="notifytip">
Script is missing from the database.
  <tag>fail</tag>
  </notification>

  <notification
   icon="notifytip.tga"
   name="ScriptNoPermissions"
   type="notifytip">
Insufficient permissions to view the script.
  <tag>fail</tag>
  </notification>

  <notification
   icon="notifytip.tga"
   name="UnableToLoadScript"
   type="notifytip">
Unable to load the script.  Please try again.
  <tag>fail</tag>
  </notification>

  <notification
   icon="notifytip.tga"
   name="IncompleteInventory"
   type="notifytip">
Some of the contents are you trying to share cannot be given/transferred just yet. Please try offering these items again in a bit.
  <tag>fail</tag>
  </notification>

  <notification
   icon="notifytip.tga"
   name="IncompleteInventoryItem"
   type="notifytip">
The item you are accessing is not yet locally available. Please try again in a minute.
  <tag>fail</tag>
  </notification>

  <notification
   icon="notifytip.tga"
   name="CannotModifyProtectedCategories"
   type="notifytip">
You cannot modify protected categories.
  <tag>fail</tag>
  </notification>

  <notification
   icon="notifytip.tga"
   name="CannotRemoveProtectedCategories"
   type="notifytip">
You cannot remove protected categories.
  <tag>fail</tag>
  </notification>

  <notification
   icon="notifytip.tga"
   name="UnableToBuyWhileDownloading"
   type="notifytip">
Unable to buy while downloading object data.
Please try again.
  <tag>fail</tag>
  </notification>

  <notification
   icon="notifytip.tga"
   name="UnableToLinkWhileDownloading"
   type="notifytip">
Unable to link while downloading object data.
Please try again.
  <tag>fail</tag>
  </notification>

  <notification
   icon="notifytip.tga"
   name="CannotBuyObjectsFromDifferentOwners"
   type="notifytip">
You can only buy objects from one owner at a time.
Please select a single object.
  <tag>fail</tag>
  </notification>

  <notification
   icon="notifytip.tga"
   name="ObjectNotForSale"
   type="notifytip">
This object is not for sale.
  <tag>fail</tag>
  </notification>

  <notification
   icon="notifytip.tga"
   name="EnteringGodMode"
   type="notifytip">
Entering god mode, level [LEVEL]
  </notification>

  <notification
   icon="notifytip.tga"
   name="LeavingGodMode"
   type="notifytip">
Now leaving god mode, level [LEVEL]
  </notification>

  <notification
   icon="notifytip.tga"
   name="CopyFailed"
   type="notifytip">
You do not have permission to copy this.
  <tag>fail</tag>
  </notification>

  <notification
   icon="notifytip.tga"
   name="InventoryAccepted"
   log_to_im="true"   
   log_to_chat="false"
   type="notifytip">
[NAME] received your inventory offer.
  </notification>

  <notification
   icon="notifytip.tga"
   name="InventoryDeclined"
   log_to_im="true"   
   log_to_chat="false"
   type="notifytip">
[NAME] declined your inventory offer.
  </notification>

  <notification
   icon="notifytip.tga"
   name="ObjectMessage"
   type="notifytip">
[NAME]: [MESSAGE]
  </notification>

  <notification
   icon="notifytip.tga"
   name="CallingCardAccepted"
   type="notifytip">
Your calling card was accepted.
  </notification>

  <notification
   icon="notifytip.tga"
   name="CallingCardDeclined"
   type="notifytip">
Your calling card was declined.
  </notification>

  <notification
 icon="notifytip.tga"
 name="TeleportToLandmark"
 type="notifytip">
    To teleport to locations like &apos;[NAME]&apos;, click on the &quot;Places&quot; button,
    then select the Landmarks tab in the window that opens. Click on any
    landmark to select it, then click &apos;Teleport&apos; at the bottom of the window.
    (You can also double-click on the landmark, or right-click it and
    choose &apos;Teleport&apos;.)
  </notification>

  <notification
   icon="notifytip.tga"
   name="TeleportToPerson"
   type="notifytip">
    To open a private conversation with someone, right-click on their avatar and choose &apos;IM&apos; from the menu.
  </notification>

  <notification
   icon="notifytip.tga"
   name="CantSelectLandFromMultipleRegions"
   type="notifytip">
Selected land is not all in the same region.
Try selecting a smaller piece of land.
  <tag>fail</tag>
  </notification>

  <notification
   icon="notifytip.tga"
   name="SearchWordBanned"
   type="notifytip">
Some terms in your search query were excluded due to content restrictions as clarified in the Community Standards.
  <tag>fail</tag>
  </notification>

  <notification
   icon="notifytip.tga"
   name="NoContentToSearch"
   type="notifytip">
Please select at least one type of content to search (General, Moderate, or Adult).
  <tag>fail</tag>
  </notification>

  <notification
   icon="notify.tga"
   name="SystemMessage"
   persist="true"
   type="notify">
[MESSAGE]
  </notification>

  <notification
   icon="notify.tga"
   name="PaymentReceived"
   log_to_im="true"   
   persist="true"
   type="notify">
    <tag>funds</tag>
[MESSAGE]
  </notification>

  <notification
   icon="notify.tga"
   name="PaymentSent"
   log_to_im="true"   
   persist="true"
   type="notify">
    <tag>funds</tag>
[MESSAGE]
  </notification>

  <notification
   icon="notify.tga"
   name="PaymentFailure"
   persist="true"
   type="notify">
    <tag>funds</tag>
[MESSAGE]
  </notification>

   <!-- EventNotification couldn't be persist since server decide is it necessary to notify 
   user about subscribed event via LLEventNotifier-->
  <notification
   icon="notify.tga"
   name="EventNotification"
   type="notify">
Event Notification:

[NAME]
[DATE]
    <form name="form">
      <button
       index="0"
       name="Details"
       text="Details"/>
      <button
       index="1"
       name="Cancel"
       text="Cancel"/>
    </form>
  </notification>

  <notification
   icon="notify.tga"
   name="TransferObjectsHighlighted"
   persist="true"
   type="notify">
All objects on this parcel that will transfer to the purchaser of this parcel are now highlighted.

* Trees and grasses that will transfer are not highlighted.
    <form name="form">
      <button
       index="0"
       name="Done"
       text="Done"/>
    </form>
  </notification>

  <notification
   icon="notify.tga"
   name="DeactivatedGesturesTrigger"
   persist="true"
   type="notify">
Deactivated gestures with same trigger:
[NAMES]
  </notification>

  <notification
   icon="notify.tga"
   name="NoQuickTime"
   persist="true"
   type="notify">
Apple&apos;s QuickTime software does not appear to be installed on your system.
If you want to view streaming media on parcels that support it you should go to the [http://www.apple.com/quicktime QuickTime site] and install the QuickTime Player.
  <tag>fail</tag>
  </notification>

  <notification
   icon="notify.tga"
   name="NoPlugin"
   persist="true"
   type="notify">
No Media Plugin was found to handle the "[MIME_TYPE]" mime type.  Media of this type will be unavailable.
  <tag>fail</tag>
    <unique>
      <context>MIME_TYPE</context>
    </unique>

  </notification>
  <notification
   icon="alertmodal.tga"
   name="MediaPluginFailed"
   type="alertmodal">
The following Media Plugin has failed:
    [PLUGIN]

Please re-install the plugin or contact the vendor if you continue to experience problems.
  <tag>fail</tag>
    <form name="form">
      <ignore name="ignore"
       text="A Media Plugin fails to run"/>
    </form>
  </notification>
  <notification
   icon="notify.tga"
   name="OwnedObjectsReturned"
   persist="true"
   type="notify">
The objects you own on the selected parcel of land have been returned back to your inventory.
  </notification>

  <notification
   icon="notify.tga"
   name="OtherObjectsReturned"
   persist="true"
   type="notify">
The objects on the selected parcel of land that is owned by [NAME] have been returned to his or her inventory.
  </notification>

  <notification
   icon="notify.tga"
   name="OtherObjectsReturned2"
   persist="true"
   type="notify">
The objects on the selected parcel of land owned by the resident &apos;[NAME]&apos; have been returned to their owner.
  </notification>

  <notification
   icon="notify.tga"
   name="GroupObjectsReturned"
   persist="true"
   type="notify">
The objects on the selected parcel of land shared with the group [GROUPNAME] have been returned back to their owner&apos;s inventory.
Transferable deeded objects have been returned to their previous owners.
Non-transferable objects that are deeded to the group have been deleted.
    <tag>group</tag>
  </notification>

  <notification
   icon="notify.tga"
   name="UnOwnedObjectsReturned"
   persist="true"
   type="notify">
The objects on the selected parcel that are *NOT* owned by you have been returned to their owners.
  </notification>

  <notification
   icon="notify.tga"
   name="ServerObjectMessage"
   log_to_im="true"   
   persist="true"
   type="notify">
Message from [NAME]:
&lt;nolink&gt;[MSG]&lt;/nolink&gt;
  </notification>

  <notification
   icon="notify.tga"
   name="NotSafe"
   persist="true"
   type="notify">
    <unique/>
This land has damage enabled.
You can be hurt here. If you die, you will be teleported to your home location.
  </notification>

  <notification
   icon="notify.tga"
   name="NoFly"
   persist="true"
   type="notify">
    <unique/>
   <tag>fail</tag>
This area has flying disabled.
You cannot fly here.
  </notification>

  <notification
   icon="notify.tga"
   name="PushRestricted"
   persist="true"
   type="notify">
    <unique/>    
This area does not allow pushing. You can&apos;t push others here unless you own the land.
  </notification>

  <notification
   icon="notify.tga"
   name="NoVoice"
   persist="true"
   type="notify">
    <unique/>    
This area has voice chat disabled. You will not be able to use voice chat here.
    <tag>voice</tag>
  </notification>

  <notification
   icon="notify.tga"
   name="NoBuild"
   persist="true"
   type="notify">
    <unique/>    
This area has building disabled. You can&apos;t build or rez objects here.
  </notification>

  <notification
     icon="alertmodal.tga"
     name="PathfindingDirty"
     persist="true"
     type="alertmodal">
    <unique/>
The region has pending pathfinding changes.  If you have build rights, you may rebake the region by clicking on the “Rebake” button.
    <usetemplate
     name="okcancelbuttons"
     yestext="Rebake"
     notext="Close" />
  </notification>

  <notification
     icon="notify.tga"
     name="DynamicPathfindingDisabled"
     persist="true"
     type="notify">
    <unique/>
    Dynamic pathfinding is not enabled on this region.  Scripted objects using pathfinding LSL calls may not operate as expected on this region.
  </notification>

  <notification
   icon="alertmodal.tga"
   name="PathfindingCannotRebakeNavmesh"
   type="alertmodal">
    <unique/>
    An error occurred.  There may be a network or server problem, or you may not have build rights.  Sometimes logging out and back in will solve this problem.
    <usetemplate
     name="okbutton"
     yestext="OK"
     />
  </notification>

  <notification
   icon="notify.tga"
   name="SeeAvatars"
   persist="true"
   type="notify">
    <unique/>    
This parcel hides avatars and text chat from another parcel.   You can&apos;t see other residents outside the parcel, and those outside are not able to see you.  Regular text chat on channel 0 is also blocked.
  </notification>

  <notification
   icon="notify.tga"
   name="ScriptsStopped"
   persist="true"
   type="notify">
An administrator has temporarily stopped scripts in this region.
  </notification>

  <notification
   icon="notify.tga"
   name="ScriptsNotRunning"
   persist="true"
   type="notify">
This region is not running any scripts.
  </notification>

  <notification
   icon="notify.tga"
   name="NoOutsideScripts"
   persist="true"
   type="notify">
   <tag>fail</tag>
This land has outside scripts disabled.

No scripts will work here except those belonging to the land owner.
  </notification>

  <notification
   icon="notify.tga"
   name="ClaimPublicLand"
   persist="true"
   type="notify">
You can only claim public land that is in the same region as you.
  <tag>fail</tag>
  </notification>

  <notification
   icon="notify.tga"
   name="RegionTPAccessBlocked"
   persist="true"
   type="notify">
   <tag>fail</tag>
    The region you're trying to visit contains content exceeding your current preferences.  You can change your preferences using Avatar &gt; Preferences &gt; General.
  </notification>

  <notification
	icon="notify.tga"
	name="URBannedFromRegion"
   persist="true"
	type="notify">
   <tag>fail</tag>
You are banned from the region.
  </notification>

  <notification
	icon="notify.tga"
	name="NoTeenGridAccess"
   persist="true"
	type="notify">
   <tag>fail</tag>
Your account cannot connect to this teen grid region.
  </notification>

  <notification
	icon="notify.tga"
	name="ImproperPaymentStatus"
   persist="true"
	type="notify">
   <tag>fail</tag>
You do not have proper payment status to enter this region.
  </notification>

  <notification
	icon="notify.tga"
	name="MustGetAgeRegion"
   persist="true"
	type="notify">
   <tag>fail</tag>
You must be age 18 or over to enter this region.
  </notification>

  <notification
	icon="notify.tga"
	name="MustGetAgeParcel"
   persist="true"
	type="notify">
   <tag>fail</tag>
    You must be age 18 or over to enter this parcel.
  </notification>

  <notification
	icon="notify.tga"
	name="NoDestRegion"
   persist="true"
	type="notify">
   <tag>fail</tag>
No destination region found.
  </notification>

  <notification
	icon="notify.tga"
	name="NotAllowedInDest"
   persist="true"
	type="notify">
   <tag>fail</tag>
You are not allowed into the destination.
  </notification>

  <notification
	icon="notify.tga"
	name="RegionParcelBan"
   persist="true"
	type="notify">
   <tag>fail</tag>
Cannot region cross into banned parcel. Try another way.
  </notification>

  <notification
	icon="notify.tga"
	name="TelehubRedirect"
   persist="true"
	type="notify">
   <tag>fail</tag>
You have been redirected to a telehub.
  </notification>

  <notification
	icon="notify.tga"
	name="CouldntTPCloser"
   persist="true"
	type="notify">
   <tag>fail</tag>
Could not teleport closer to destination.
  </notification>

  <notification
	icon="notify.tga"
	name="TPCancelled"
   persist="true"
	type="notify">
Teleport canceled.
  </notification>

  <notification
	icon="notify.tga"
	name="FullRegionTryAgain"
   persist="true"
	type="notify">
   <tag>fail</tag>
The region you are attempting to enter is currently full.
Please try again in a few moments.
  </notification>

  <notification
	icon="notify.tga"
	name="GeneralFailure"
   persist="true"
	type="notify">
   <tag>fail</tag>
General failure.
  </notification>

  <notification
	icon="notify.tga"
	name="RoutedWrongRegion"
   persist="true"
	type="notify">
   <tag>fail</tag>
Routed to wrong region. Please try again.
  </notification>

  <notification
	icon="notify.tga"
	name="NoValidAgentID"
   persist="true"
	type="notify">
   <tag>fail</tag>
No valid agent id.
  </notification>

  <notification
	icon="notify.tga"
	name="NoValidSession"
   persist="true"
	type="notify">
   <tag>fail</tag>
No valid session id.
  </notification>

  <notification
	icon="notify.tga"
	name="NoValidCircuit"
   persist="true"
	type="notify">
   <tag>fail</tag>
No valid circuit code.
  </notification>

  <notification
	icon="notify.tga"
	name="NoValidTimestamp"
   persist="true"
	type="notify">
   <tag>fail</tag>
No valid timestamp.
  </notification>

  <notification
	icon="notify.tga"
	name="NoPendingConnection"
   persist="true"
	type="notify">
   <tag>fail</tag>
Unable to create pending connection.
  </notification>

  <notification
	icon="notify.tga"
	name="InternalUsherError"
   persist="true"
	type="notify">
   <tag>fail</tag>
Internal error attempting to connect agent usher.
  </notification>

  <notification
	icon="notify.tga"
	name="NoGoodTPDestination"
   persist="true"
	type="notify">
   <tag>fail</tag>
Unable to find a good teleport destination in this region.
  </notification>

  <notification
	icon="notify.tga"
	name="InternalErrorRegionResolver"
   persist="true"
	type="notify">
   <tag>fail</tag>
Internal error attempting to activate region resolver.
  </notification>

  <notification
	icon="notify.tga"
	name="NoValidLanding"
   persist="true"
	type="notify">
   <tag>fail</tag>
A valid landing point could not be found.
  </notification>

  <notification
	icon="notify.tga"
	name="NoValidParcel"
   persist="true"
	type="notify">
   <tag>fail</tag>
No valid parcel could be found.
  </notification>

  <notification
   icon="notify.tga"
   name="ObjectGiveItem"
   type="offer">
An object named &lt;nolink&gt;[OBJECTFROMNAME]&lt;/nolink&gt; owned by [NAME_SLURL] has given you this [OBJECTTYPE]:
&lt;nolink&gt;[ITEM_SLURL]&lt;/nolink&gt;
    <form name="form">
      <button
       index="0"
       name="Keep"
       text="Accept"/>
      <button
       index="1"
       name="Discard"
       text="Discard"/>
      <button
       index="2"
       name="Mute"
       text="Mute Owner"/>
    </form>
  </notification>

  <notification
   icon="notify.tga"
   name="OwnObjectGiveItem"
   type="offer">
Your object named &lt;nolink&gt;[OBJECTFROMNAME]&lt;/nolink&gt; has given you this [OBJECTTYPE]:
&lt;nolink&gt;[ITEM_SLURL]&lt;/nolink&gt;
    <form name="form">
      <button
       index="0"
       name="Keep"
       text="Accept"/>
      <button
       index="1"
       name="Discard"
       text="Discard"/>
    </form>
  </notification>

  <notification
   icon="notify.tga"
   name="UserGiveItem"
   label="Inventory offer from [NAME_LABEL]"
   log_to_im ="true"
   type="offer"
   sound="UISndInventoryOffer">
[NAME_SLURL] has given you this [OBJECTTYPE]:
[ITEM_SLURL]
Do you want to keep it? "Mute" will block all future offers or messages from [NAME_SLURL].
    <form name="form">
      <button
       index="3"
       name="Show"
       text="Accept"/>
      <button
       index="1"
       name="Discard"
       text="Discard"/>
      <button
       index="2"
       name="Mute"
       text="Mute Sender"/>
    </form>
  </notification>

  <notification
   icon="notify.tga"
   name="GodMessage"
   persist="true"
   type="notify">
[NAME]

[MESSAGE]
  </notification>

  <notification
   icon="notify.tga"
   name="JoinGroup"
   persist="true"
   type="offer">
    <tag>group</tag>
[MESSAGE]
    <form name="form">
      <button
       index="0"
       name="Join"
       text="Join"/>
      <button
       index="1"
       name="Decline"
       text="Decline"/>
      <button
       index="2"
       name="Info"
       text="Info"/>
    </form>
  </notification>

  <notification
   icon="notify.tga"
   name="JoinGroupProtectionNotice"
   persist="true"
   type="notify">
    <tag>group</tag>
    <tag>fail</tag>
Joining this group costs a fee and the invitation cannot be accepted because of your settings. If you want to change this, go to Preferences &gt; Firestorm &gt; Protection.

[MESSAGE]
    <form name="form">
      <button
       index="2"
       name="Info"
       text="Info"/>
    </form>
  </notification>

  <notification
   icon="notify.tga"
   name="TeleportOffered"
   label="Teleport offer from [NAME_LABEL]"
   log_to_im="true"
   log_to_chat="false"
   type="offer"
   sound="UISndTeleportOffer">
[NAME_SLURL] has offered to teleport you to their location:

“[MESSAGE]”
&lt;icon&gt;[MATURITY_ICON]&lt;/icon&gt; - [MATURITY_STR]
    <tag>confirm</tag>
    <form name="form">
      <button
       index="0"
       name="Teleport"
       text="Teleport"/>
      <button
       index="1"
       name="Cancel"
       text="Cancel"/>
    </form>
  </notification>

  <notification
   icon="notify.tga"
   name="TeleportOffered_MaturityExceeded"
   log_to_im="true"
   log_to_chat="false"
   type="offer">
[NAME_SLURL] has offered to teleport you to their location:

“[MESSAGE]”
&lt;icon&gt;[MATURITY_ICON]&lt;/icon&gt; - [MATURITY_STR]

This region contains [REGION_CONTENT_MATURITY] content, but your current preferences are set to exclude [REGION_CONTENT_MATURITY] content.  We can change your preferences and continue with the teleport, or you can cancel this teleport.
    <tag>confirm</tag>
    <form name="form">
      <button
       index="0"
       name="Teleport"
       text="Change and Continue"/>
      <button
       index="1"
       name="Cancel"
       text="Cancel"/>
    </form>
  </notification>

  <notification
   icon="notify.tga"
   name="TeleportOffered_MaturityBlocked"
   log_to_im="true"
   log_to_chat="false"
   type="notifytip">
[NAME_SLURL] has offered to teleport you to their location:

“[MESSAGE]”
&lt;icon&gt;[MATURITY_ICON]&lt;/icon&gt; - [MATURITY_STR]

However, this region contains content accessible to adults only.
    <tag>fail</tag>
  </notification>

  <notification
   icon="notify.tga"
   name="TeleportOfferSent"
   log_to_im="true"
   log_to_chat="false"
   show_toast="false"
   type="notify">
	Teleport offer sent to [TO_NAME]
  </notification>


  <notification
   icon="notify.tga"
   name="GotoURL"
   persist="true"
   type="notify">
[MESSAGE]
[URL]
    <form name="form">
      <button
       index="0"
       name="Later"
       text="Later"/>
      <button
       index="1"
       name="GoNow..."
       text="Go Now..."/>
    </form>
  </notification>

  <notification
   icon="notify.tga"
   name="OfferFriendship"
   label="Friendship offer from [NAME_LABEL]"
   log_to_im="true"
   type="offer">
    <tag>friendship</tag>
    <tag>confirm</tag>
[NAME_SLURL] is offering friendship.

[MESSAGE]

(By default, you will be able to see each other&apos;s online status.)
    <form name="form">
      <button
       index="0"
       name="Accept"
       text="Accept"/>
      <button
       index="1"
       name="Decline"
       text="Decline"/>
    </form>
  </notification>

  <notification
   icon="notify.tga"
   name="FriendshipOffered"
   log_to_im="true"   
   show_toast="false"   
   type="notify">
    <tag>friendship</tag>
	You have offered friendship to [TO_NAME]
  </notification>

  <notification
   icon="notify.tga"
   name="OfferFriendshipNoMessage"
   label="Friendship offer from [NAME_LABEL]"
   persist="true"
   type="notify">
    <tag>friendship</tag>
[NAME_SLURL] is offering friendship.

(By default, you will be able to see each other&apos;s online status.)
    <form name="form">
      <button
       index="0"
       name="Accept"
       text="Accept"/>
      <button
       index="1"
       name="Decline"
       text="Decline"/>
    </form>
  </notification>

  <notification
   icon="notify.tga"
   name="FriendshipAccepted"
   log_to_im="true"   
   type="notify">
    <tag>friendship</tag>
&lt;nolink&gt;[NAME]&lt;/nolink&gt; accepted your friendship offer.
  </notification>

  <notification
   icon="notify.tga"
   name="FriendshipDeclined"
   log_to_im="true"   
   persist="true"
   type="notify">
    <tag>friendship</tag>
&lt;nolink&gt;[NAME]&lt;/nolink&gt; declined your friendship offer.
  </notification>
  
    <notification
   icon="notify.tga"
   name="FriendshipAcceptedByMe"
   log_to_im="true"   
   show_toast="false"
   type="notify">
    <tag>friendship</tag>
Friendship offer accepted.
  </notification>

  <notification
   icon="notify.tga"
   name="FriendshipDeclinedByMe"
   log_to_im="true"   
   show_toast="false"   
   type="notify">
    <tag>friendship</tag>
Friendship offer declined.
  </notification>
  
  <notification
   icon="notify.tga"
   name="OfferCallingCard"
   persist="true"
   type="notify">
[NAME] is offering their calling card.
This will add a bookmark in your inventory so you can quickly IM this resident.
    <form name="form">
      <button
       index="0"
       name="Accept"
       text="Accept"/>
      <button
       index="1"
       name="Decline"
       text="Decline"/>
    </form>
  </notification>

  <notification
   icon="notify.tga"
   name="RegionRestartMinutes"
   priority="high"
   type="notify">
This region will restart in [MINUTES] minutes.
If you stay in this region when it shuts down, you will be logged out.
  </notification>

  <notification
   icon="notify.tga"
   name="RegionRestartSeconds"
   priority="high"
   type="notify">
This region will restart in [SECONDS] seconds.
If you stay in this region when it shuts down, you will be logged out.
  </notification>

  <notification
   icon="notify.tga"
   name="LoadWebPage"
   show_toast="false"
   type="notify">
Load web page [URL] ?

[MESSAGE]

From object: &lt;nolink&gt;[OBJECTNAME]&lt;/nolink&gt;, owner: [NAME]?
    <tag>confirm</tag>
    <form name="form">
      <button
       index="0"
       name="Gotopage"
       text="Go to page"/>
      <button
       index="1"
       name="Cancel"
       text="Cancel"/>
    </form>
  </notification>

  <notification
   icon="notify.tga"
   name="FailedToFindWearableUnnamed"
   persist="true"
   type="notify">
Failed to find [TYPE] in the database.
  <tag>fail</tag>
  </notification>

  <notification
   icon="notify.tga"
   name="FailedToFindWearable"
   persist="true"
   type="notify">
Failed to find [TYPE] named [DESC] in the database.
  <tag>fail</tag>
  </notification>

  <notification
   icon="notify.tga"
   name="InvalidWearable"
   persist="true"
   type="notify">
The item you are trying to wear uses a feature that your viewer cannot read. Please upgrade your version of [APP_NAME] to wear this item.
  <tag>fail</tag>
  </notification>

  <notification
   icon="notify.tga"
   name="ScriptQuestion"
   persist="true"
   type="notify">
&apos;&lt;nolink&gt;[OBJECTNAME]&lt;/nolink&gt;&apos;, an object owned by &apos;[NAME]&apos;, would like to:

[QUESTIONS]
Is this OK? Selecting "Mute" will block all further messages from &apos;[NAME]&apos;.
  <tag>confirm</tag>
    <form name="form">
      <button
       index="0"
       name="Yes"
       text="Yes"/>
      <button
       index="1"
       name="No"
       text="No"/>
      <button
       index="2"
       name="Mute"
       text="Mute Owner"/>
    </form>
  </notification>

  <notification
   icon="notify.tga"
   name="ScriptQuestionCaution"
   priority="critical"
   persist="true"
   type="notify">
The object &apos;&lt;nolink&gt;[OBJECTNAME]&lt;/nolink&gt;&apos; wants access to take money from your Linden Dollar account. If you allow this, it can take any or all of your money from you at any time, with no further warning or request.
   
Before allowing this access, make sure you know what the object is and why it is making this request, as well as whether you trust the creator. If you're not certain, click Deny.
  <tag>confirm</tag>
    <form name="form">
      <button
       index="0"
       name="Grant"
       text="Allow access"/>
      <button
       default="true"
       index="1"
       name="Deny"
       text="Deny"/>
    </form>
    <footer>
[FOOTERTEXT]
    </footer>
  </notification>

  <notification
   icon="notify.tga"
	 name="UnknownScriptQuestion"
	 persist="false"
	 type="notify">
The runtime script permission requested by &apos;&lt;nolink&gt;[OBJECTNAME]&lt;/nolink&gt;&apos;, an object owned by &apos;[NAME]&apos;, isn&apos;t recognized by the viewer and can&apos;t be granted.

To grant this permission please update your viewer to the latest version from [DOWNLOADURL].
		<tag>confirm</tag>
		<form name="form">
			<button
			 default="true"
			 index="1"
			 name="Deny"
			 text="Ok"/>
			<button
			 index="2"
			 name="Mute"
			 text="Block"/>
		</form>
	</notification>

	<notification
   icon="notify.tga"
   name="ScriptDialog"
   show_toast="false"
   type="notify">
[NAME]&apos;s &apos;&lt;nolink&gt;[TITLE]&lt;/nolink&gt;&apos;
[MESSAGE]
    <form name="form">
      <button
       index="-2"
       name="Client_Side_Mute"
       text="Block"/>
      <button
       index="-1"
       name="Client_Side_Ignore"
       text="Ignore"/>
    </form>
  </notification>

  <notification
   icon="notify.tga"
   name="ScriptDialogGroup"
   show_toast="false"
   type="notify">
    <tag>group</tag>
[GROUPNAME]&apos;s &apos;&lt;nolink&gt;[TITLE]&lt;/nolink&gt;&apos;
[MESSAGE]
    <form name="form">
      <button
       index="-2"
       name="Client_Side_Mute"
       text="Block"/>
      <button
       index="-1"
       name="Client_Side_Ignore"
       text="Ignore"/>
    </form>
  </notification>

<!--
  <notification
   icon="notify.tga"
   name="FirstBalanceIncrease"
   persist="true"
   type="notify">
   <tag>win</tag>
You just received L$[AMOUNT].
Your L$ balance is shown in the upper-right.
  </notification>

  <notification
   icon="notify.tga"
   name="FirstBalanceDecrease"
   persist="true"
   type="notify">
You just paid L$[AMOUNT].
Your L$ balance is shown in the upper-right.
  </notification>
-->

  <notification
   icon="notify.tga"
   name="BuyLindenDollarSuccess"
   persist="true"
   type="notify">
    <tag>funds</tag>
Thank you for your payment!

Your L$ balance will be updated when processing completes. If processing takes more than 20 mins, your transaction may be canceled. In that case, the purchase amount will be credited to your US$ balance.

The status of your payment can be checked on your Transaction History page on your [http://secondlife.com/account/ Dashboard]
  </notification>

  <notification
   icon="notify.tga"
   name="FirstOverrideKeys"
   persist="true"
   type="notify">
Your movement keys are now being handled by an object.
Try the arrow keys or AWSD to see what they do.
Some objects (like guns) require you to go into mouselook  to use them.
Press &apos;M&apos; to do this.
  </notification>

  <notification
   icon="notify.tga"
   name="FirstSandbox"
   persist="true"
   type="notify">
This is a sandbox area, and is meant to help residents learn how to build.

Things you build here will be deleted after you leave, so do not forget to right-click you items and choose &apos;Take&apos; to move your creation into your inventory.
  </notification>

  <notification
   icon="notifytip.tga"
   name="MaxListSelectMessage"
   type="notifytip">
You may only select up to [MAX_SELECT] items from this list.
  </notification>

  <notification
   icon="notify.tga"
   name="VoiceInviteP2P"
   type="notify">
[NAME] is inviting you to a Voice Chat call.
Click Accept to join the call or Decline to decline the invitation. Click mute to permanently block all messages this caller.
    <tag>confirm</tag>
    <tag>voice</tag>
    <unique>
      <context>NAME</context>
    </unique>
    <form name="form">
      <button
       index="0"
       name="Accept"
       text="Accept"/>
      <button
       index="1"
       name="Decline"
       text="Decline"/>
      <button
       index="2"
       name="Mute"
       text="Mute"/>
    </form>
  </notification>

  <notification
   icon="notify.tga"
   name="AutoUnmuteByIM"
   persist="true"
   type="notify">
[NAME] was sent an instant message and has been automatically unblocked.
  </notification>

  <notification
   icon="notify.tga"
   name="AutoUnmuteByMoney"
   persist="true"
   type="notify">
[NAME] was given money and has been automatically unblocked.
  </notification>

  <notification
   icon="notify.tga"
   name="AutoUnmuteByInventory"
   persist="true"
   type="notify">
[NAME] was offered inventory and has been automatically unblocked.
  </notification>

  <notification
   icon="notify.tga"
   name="VoiceInviteGroup"
   type="notify">
[NAME] has joined a Voice Chat call with the group [GROUP].
Click Accept to join the call or Decline to decline the invitation. Click mute to permanently block all messages from this caller.
    <tag>group</tag>
    <tag>confirm</tag>
    <tag>voice</tag>
    <unique>
      <context>NAME</context>
      <context>GROUP</context>
    </unique>
    <form name="form">
      <button
       index="0"
       name="Accept"
       text="Accept"/>
      <button
       index="1"
       name="Decline"
       text="Decline"/>
      <button
       index="2"
       name="Mute"
       text="Mute"/>
    </form>
  </notification>

  <notification
   icon="notify.tga"
   name="VoiceInviteAdHoc"
   type="notify">
[NAME] has joined a voice chat call with a conference chat.
Click Accept to join the call or Decline to decline the invitation. Click mute to permanently block all message from this caller.
  <tag>confirm</tag>
    <tag>voice</tag>
    <unique>
      <context>NAME</context>
    </unique>
    <form name="form">
      <button
       index="0"
       name="Accept"
       text="Accept"/>
      <button
       index="1"
       name="Decline"
       text="Decline"/>
      <button
       index="2"
       name="Mute"
       text="Mute"/>
    </form>
  </notification>

  <notification
   icon="notify.tga"
   name="InviteAdHoc"
   type="notify">
[NAME] is inviting you to a conference chat.
Click Accept to join the chat or Decline to decline the invitation. Click mute to permanently block all messages this caller.
  <tag>confirm</tag>
    <tag>voice</tag>
    <unique>
      <context>NAME</context>
    </unique>
    <form name="form">
      <button
       index="0"
       name="Accept"
       text="Accept"/>
      <button
       index="1"
       name="Decline"
       text="Decline"/>
      <button
       index="2"
       name="Mute"
       text="Mute"/>
    </form>
  </notification>

  <notification
   icon="notifytip.tga"
   name="VoiceChannelFull"
   type="notifytip">
The voice call you are trying to join, [VOICE_CHANNEL_NAME], has reached maximum capacity. Please try again later.
  <tag>fail</tag>
    <tag>voice</tag>
    <unique>
      <context>VOICE_CHANNEL_NAME</context>
    </unique>
  </notification>

  <notification
   icon="notifytip.tga"
   name="ProximalVoiceChannelFull"
   type="notifytip">
    <unique/>
This area has reached maximum capacity for voice conversations.  Please try to use voice in a different area.
    <tag>fail</tag>
    <tag>voice</tag>
  </notification>

  <notification
   icon="notifytip.tga"
   name="VoiceChannelDisconnected"
   type="notifytip">
You have been disconnected from [VOICE_CHANNEL_NAME].  You will now be reconnected to Nearby Voice Chat.
    <tag>voice</tag>
    <unique>
      <context>VOICE_CHANNEL_NAME</context>
    </unique>
  </notification>

  <notification
   icon="notifytip.tga"
   name="VoiceChannelDisconnectedP2P"
   type="notifytip">
[VOICE_CHANNEL_NAME] has ended the call.  You will now be reconnected to Nearby Voice Chat.
    <tag>voice</tag>
    <unique>
      <context>VOICE_CHANNEL_NAME</context>
    </unique>
  </notification>

  <notification
   icon="notifytip.tga"
   name="P2PCallDeclined"
   type="notifytip">
[VOICE_CHANNEL_NAME] has declined your call.  You will now be reconnected to Nearby Voice Chat.
    <tag>voice</tag>
    <tag>fail</tag>
    <unique>
      <context>VOICE_CHANNEL_NAME</context>
    </unique>
  </notification>

  <notification
   icon="notifytip.tga"
   name="P2PCallNoAnswer"
   type="notifytip">
[VOICE_CHANNEL_NAME] is not available to take your call.  You will now be reconnected to Nearby Voice Chat.
    <tag>fail</tag>
    <tag>voice</tag>
    <unique>
      <context>VOICE_CHANNEL_NAME</context>
    </unique>
  </notification>

  <notification
   icon="notifytip.tga"
   name="VoiceChannelJoinFailed"
   type="notifytip">
Failed to connect to [VOICE_CHANNEL_NAME], please try again later.  You will now be reconnected to Nearby Voice Chat.
    <tag>fail</tag>
    <tag>voice</tag>
    <unique>
      <context>VOICE_CHANNEL_NAME</context>
    </unique>
  </notification>

  <notification
   duration="10"
   icon="notifytip.tga"
   name="VoiceLoginRetry"
   type="notifytip">
    <unique/>    
We are creating a voice channel for you. This may take up to one minute.
  <tag>status</tag>
  <tag>voice</tag>
  </notification>

  <notification
   icon="notify.tga"
   name="VoiceEffectsExpired"
   sound="UISndAlert"
   persist="true"
   type="notify">
    <unique/>    
One or more of your subscribed Voice Morphs has expired.
[[URL] Click here] to renew your subscription.
  <tag>fail</tag>
  <tag>voice</tag>
  </notification>

  <notification
   icon="notify.tga"
   name="VoiceEffectsExpiredInUse"
   sound="UISndAlert"
   persist="true"
   type="notify">
    <unique/>
The active Voice Morph has expired, your normal voice settings have been applied.
[[URL] Click here] to renew your subscription.
    <tag>fail</tag>
    <tag>voice</tag>
  </notification>

  <notification
   icon="notify.tga"
   name="VoiceEffectsWillExpire"
   sound="UISndAlert"
   persist="true"
   type="notify">
    <unique/>    
One or more of your Voice Morphs will expire in less than [INTERVAL] days.
[[URL] Click here] to renew your subscription.
  <tag>fail</tag>
    <tag>voice</tag>
  </notification>

  <notification
   icon="notify.tga"
   name="VoiceEffectsNew"
   sound="UISndAlert"
   persist="true"
   type="notify">
    <unique/>    
New Voice Morphs are available!
   <tag>voice</tag>
  </notification>

  <notification
   icon="notifytip.tga"
   name="Cannot enter parcel: not a group member"
   type="notifytip">
   <tag>fail</tag>
    <tag>group</tag>
Only members of a certain group can visit this area.
  </notification>

  <notification
   icon="notifytip.tga"
   name="Cannot enter parcel: banned"
   type="notifytip">
   <tag>fail</tag>
Cannot enter parcel, you have been banned.
  </notification>

  <notification
   icon="notifytip.tga"
   name="Cannot enter parcel: not on access list"
   type="notifytip">
   <tag>fail</tag>
Cannot enter parcel, you are not on the access list.
  </notification>

  <notification
   icon="notifytip.tga"
   name="VoiceNotAllowed"
   type="notifytip">
You do not have permission to connect to voice chat for [VOICE_CHANNEL_NAME].
  <tag>fail</tag>
    <tag>voice</tag>
    <unique>
      <context>VOICE_CHANNEL_NAME</context>
    </unique>
  </notification>

  <notification
   icon="notifytip.tga"
   name="VoiceCallGenericError"
   type="notifytip">
An error has occurred while trying to connect to voice chat for [VOICE_CHANNEL_NAME].  Please try again later.
  <tag>fail</tag>
    <tag>voice</tag>
    <unique>
      <context>VOICE_CHANNEL_NAME</context>
    </unique>
  </notification>

  <notification
   icon="notifytip.tga"
   name="UnsupportedCommandSLURL"
   priority="high"
   type="notifytip">
The SLurl you clicked on is not supported.
  <tag>fail</tag>
  </notification>

  <notification
   icon="notifytip.tga"
   name="BlockedSLURL"
   priority="high"
   type="notifytip">
   <tag>security</tag>
A SLurl was received from an untrusted browser and has been blocked for your security.
  </notification>

  <notification
   icon="notifytip.tga"
   name="ThrottledSLURL"
   priority="high"
   type="notifytip">
   <tag>security</tag>
Multiple SLurls were received from an untrusted browser within a short period.
They will be blocked for a few seconds for your security.
  </notification>

  <notification name="IMToast" type="notifytoast">
[MESSAGE]
    <form name="form">
      <button index="0" name="respondbutton" text="Respond"/>
    </form>
  </notification>

  <notification
   icon="alert.tga"
   name="ConfirmCloseAll"
   type="alertmodal">
Are you sure you want to close all IMs?
  <tag>confirm</tag>
    <usetemplate
     name="okcancelignore"
     notext="Cancel"
     yestext="OK"
     ignoretext="Confirm before I close all IMs"/>
  </notification>

  <notification icon="notifytip.tga"
		name="AttachmentSaved" type="notifytip">
Attachment has been saved.
  </notification>

  <notification
    icon="alertmodal.tga"
    name="UnableToFindHelpTopic"
    type="alertmodal">
Unable to find the help topic for this element.
  <tag>fail</tag>
  </notification>

     <notification
 icon="alertmodal.tga"
 name="ObjectMediaFailure"
 type="alertmodal">
Server Error: Media update or get failed.
&apos;[ERROR]&apos;
  <tag>fail</tag>
        <usetemplate
         name="okbutton"
         yestext="OK"/>
    </notification>

    <notification
 icon="alertmodal.tga"
 name="TextChatIsMutedByModerator"
 type="alertmodal">
Your text chat has been muted by a moderator.
        <usetemplate
         name="okbutton"
         yestext="OK"/>
    </notification>

    <notification
 icon="alertmodal.tga"
 name="VoiceIsMutedByModerator"
 type="alertmodal">
Your voice has been muted by a moderator.
    <tag>voice</tag>
        <usetemplate
         name="okbutton"
         yestext="OK"/>
    </notification>
  
   <notification
    icon="alertmodal.tga"
    name="UploadCostConfirmation"
    type="alertmodal">
This upload will cost L$[PRICE], do you wish to continue with the upload?
    <usetemplate
     name="okcancelbuttons"
     notext="Cancel"
     yestext="Upload"/>
  </notification>

  <notification
   icon="alertmodal.tga"
   name="ConfirmClearTeleportHistory"
   type="alertmodal">
Are you sure you want to delete your teleport history?
  <tag>confirm</tag>
    <usetemplate
     name="okcancelbuttons"
     notext="Cancel"
     yestext="OK"/>
  </notification>

  <notification
   icon="alert.tga"
   name="BottomTrayButtonCanNotBeShown"
   type="alert">
Selected button cannot be shown right now.
The button will be shown when there is enough space for it.
  <tag>fail</tag>
  </notification>

  <notification
   icon="notifytip.tga"
   name="ShareNotification"
   type="notifytip">
Select residents to share with.
  </notification>

  <notification
    name="MeshUploadError"
    icon="alert.tga"
    type="alert">
    [LABEL] failed to upload: [MESSAGE] [IDENTIFIER] 

See the log file for details.
  </notification>
   
  <notification
    name="MeshUploadPermError"
    icon="alert.tga"
    type="alert">
    Error while requesting mesh upload permissons.
  </notification>
  
  <notification
    name="RegionCapabilityRequestError"
    icon="alert.tga"
    type="alert">
    Could not get region capability &apos;[CAPABILITY]&apos;.
  </notification>
   
  <notification
   icon="notifytip.tga"
   name="ShareItemsConfirmation"
   type="alertmodal">
Are you sure you want to share the following items:

&lt;nolink&gt;[ITEMS]&lt;/nolink&gt;

With the following residents:

[RESIDENTS]
  <tag>confirm</tag>
	<usetemplate
     ignoretext="Confirm before I share an item"
     name="okcancelignore"
     notext="Cancel"
     yestext="OK"/>
  </notification>
  
  <notification
   icon="notifytip.tga"
   name="ShareFolderConfirmation"
   type="alertmodal">
Only one folder at a time can be shared.

Are you sure you want to share the following items:

&lt;nolink&gt;[ITEMS]&lt;/nolink&gt;

With the following Residents:

[RESIDENTS]
  <tag>confirm</tag>
	<usetemplate
     name="okcancelbuttons"
     notext="Cancel"
     yestext="Ok"/>
  </notification>
  
  <notification
   icon="notifytip.tga"
   name="ItemsShared"
   type="notifytip">
Items successfully shared.
  </notification>
  
  <notification
   icon="notifytip.tga"
   name="DeedToGroupFail"
   type="notifytip">
Deed to group failed.
    <tag>group</tag>
  <tag>fail</tag>
  </notification>

  <notification
   icon="notifytip.tga"
   name="ReleaseLandThrottled"
   type="notifytip">
The parcel [PARCEL_NAME] can not be abandoned at this time.
   <tag>fail</tag>
  </notification>
	
  <notification
   icon="notifytip.tga"
   name="ReleasedLandWithReclaim"
   type="notifytip">
The [AREA] m² parcel &apos;[PARCEL_NAME]&apos; has been released.

You will have [RECLAIM_PERIOD] hours to reclaim for L$0 before it is set for sale to anyone.
   <tag>fail</tag>
  </notification>
	
  <notification
   icon="notifytip.tga"
   name="ReleasedLandNoReclaim"
   type="notifytip">
The [AREA] m² parcel &apos;[PARCEL_NAME]&apos; has been released.

It is now available for purchase by anyone.
   <tag>fail</tag>
  </notification>

  <notification
   icon="notifytip.tga"
   name="AvatarRezNotification"
   type="notifytip">
( [EXISTENCE] seconds alive )
Avatar '[NAME]' declouded after [TIME] seconds.
  </notification>

  <notification
   icon="notifytip.tga"
   name="AvatarRezSelfBakedDoneNotification"
   type="notifytip">
( [EXISTENCE] seconds alive )
You finished baking your outfit after [TIME] seconds.
  </notification>

  <notification
   icon="notifytip.tga"
   name="AvatarRezSelfBakedUpdateNotification"
   type="notifytip">
( [EXISTENCE] seconds alive )
You sent out an update of your appearance after [TIME] seconds.
[STATUS]
  </notification>

  <notification
   icon="notifytip.tga"
   name="AvatarRezCloudNotification"
   type="notifytip">
( [EXISTENCE] seconds alive )
Avatar '[NAME]' became cloud.
  </notification>

  <notification
   icon="notifytip.tga"
   name="AvatarRezArrivedNotification"
   type="notifytip">
( [EXISTENCE] seconds alive )
Avatar '[NAME]' appeared.
  </notification>

  <notification
   icon="notifytip.tga"
   name="AvatarRezLeftCloudNotification"
   type="notifytip">
( [EXISTENCE] seconds alive )
Avatar '[NAME]' left after [TIME] seconds as cloud.
  </notification>

  <notification
   icon="notifytip.tga"
   name="AvatarRezEnteredAppearanceNotification"
   type="notifytip">
( [EXISTENCE] seconds alive )
Avatar '[NAME]' entered appearance mode.
  </notification>

  <notification
   icon="notifytip.tga"
   name="AvatarRezLeftAppearanceNotification"
   type="notifytip">
( [EXISTENCE] seconds alive )
Avatar '[NAME]' left appearance mode.
  </notification>

  <notification
   icon="alertmodal.tga"
   name="NoConnect"
   type="alertmodal">
We're having trouble connecting using [PROTOCOL] [HOSTID].
Please check your network and firewall setup.
  <tag>fail</tag>
    <usetemplate
     name="okbutton"
     yestext="OK"/>
  </notification>

  <notification
   icon="alertmodal.tga"
   name="NoVoiceConnect"
   type="alertmodal">
We're having trouble connecting to your voice server:

[HOSTID]

Voice communications will not be available.
Please check your network and firewall setup.
    <tag>voice</tag>
  <tag>fail</tag>
    <usetemplate
     name="okbutton"
     yestext="OK"/>
  </notification>

  <notification
   icon="notifytip.tga"
   name="AvatarRezLeftNotification"
   type="notifytip">
( [EXISTENCE] seconds alive )
Avatar '[NAME]' left as fully loaded.
  </notification>

  <notification
   icon="notifytip.tga"
   name="AvatarRezSelfBakedTextureUploadNotification"
   type="notifytip">
( [EXISTENCE] seconds alive )
You uploaded a [RESOLUTION] baked texture for '[BODYREGION]' after [TIME] seconds.
  </notification>

  <notification
   icon="notifytip.tga"
   name="AvatarRezSelfBakedTextureUpdateNotification"
   type="notifytip">
( [EXISTENCE] seconds alive )
You locally updated a [RESOLUTION] baked texture for '[BODYREGION]' after [TIME] seconds.
  </notification>

  <notification
   icon="alertmodal.tga"
   name="LivePreviewUnavailable"
   type="alert">
We cannot display a preview of this texture because it is no-copy and/or no-transfer.
  <usetemplate
    ignoretext="Warn me that Live Preview mode is not available for no-copy and/or no-transfer textures"
    name="okignore"
    yestext="OK"/>
  </notification>

  <notification
   icon="alertmodal.tga"
   name="ConfirmLeaveCall"
   type="alert">
Are you sure you want to leave this call?
    <tag>confirm</tag>
    <tag>voice</tag>
    <usetemplate
     ignoretext="Confirm before I leave call"
     name="okcancelignore"
     notext="No"
     yestext="Yes">
      <unique/>
    </usetemplate>
  </notification>

  <notification
   icon="alertmodal.tga"
   name="ConfirmMuteAll"
   type="alert">
You have selected to mute all participants in a group call.
This will also cause all residents that later join the call to be
muted, even after you have left the call.

Mute everyone?
    <tag>group</tag>
    <tag>confirm</tag>
    <tag>voice</tag>
    <usetemplate
     ignoretext="Confirm before I mute all participants in a group call"
     name="okcancelignore"
     yestext="OK"
     notext="Cancel">
      <unique/>
    </usetemplate>
  </notification>
  <notification
  name="HintChat"
  label="Chat"
  type="hint">
    <unique/>
    To join the conversation, type into the chat field below.
  </notification>

  <notification
  name="HintSit"
  label="Stand"
  type="hint">
    <unique/>
    To stand up and exit the sitting position, click the Stand button.
  </notification>

  <notification
  name="HintSpeak"
  label="Speak"
  type="hint">
    <unique/>    
Click the Speak button to turn your microphone on and off.

Click on the up arrow to see the voice control panel.

Hiding the Speak button will disable the voice feature.
  </notification>

  <notification
  name="HintDestinationGuide"
  label="Explore the World"
  type="hint">
    <unique/>
    The Destination Guide contains thousands of new places to discover. Select a location and choose Teleport to start exploring.
  </notification>

  <notification
    name="HintSidePanel"
    label="Side Panel"
    type="hint">
    <unique/>
    Get quick access to your inventory, outfits, profiles and more in the side panel.
  </notification>

  <notification
  name="HintMove"
  label="Move"
  type="hint">
    <unique/>
    To walk or run, open the Move Panel and use the directional arrows to navigate. You can also use the directional keys on your keyboard.
  </notification>

  <notification
  name="HintMoveClick"
  label=""
  type="hint">
    <unique/>    
1. Click to Walk
Click anywhere on the ground to walk to that spot.

2. Click and Drag to Rotate View
Click and drag anywhere on the world to rotate your view
    <tag>custom_skin</tag>
  </notification>

  <notification
  name="HintDisplayName"
  label="Display Name"
  type="hint">
    <unique/>
    Set your customizable display name here. This is in addition to your unique username, which can't be changed. You can change how you see other people's names in your preferences.
  </notification>


  <notification
  name="HintView"
  label="View"
  type="hint">
    <unique/>
    To change your camera view, use the Orbit and Pan controls. Reset your view by pressing Escape or walking.
    <tag>custom_skin</tag>
  </notification>

  <notification
  name="HintInventory"
  label="Inventory"
  type="hint">
    <unique/>
    Check your inventory to find items. Newest items can be easily found in the Recent tab.
  </notification>

  <notification
  name="HintLindenDollar"
  label="You've got Linden Dollars!"
  type="hint">
    <unique/>
    Here's your current balance of L$. Click Buy L$ to purchase more Linden Dollars.
    <tag>funds</tag>
  </notification>

   <notification
   icon="alertmodal.tga"
   name="LowMemory"
   type="alertmodal">
    Your memory pool is low. Some functions of SL are disabled to avoid crash. Please close other applications. Restart SL if this persists.
  </notification>

  <notification
     icon="alertmodal.tga"
     name="ForceQuitDueToLowMemory"
     type="alertmodal">
    SL will quit in 30 seconds due to out of memory.
  </notification>

  <notification
  name="PopupAttempt"
  icon="Popup_Caution"
  type="browser">
    A pop-up was prevented from opening.
    <form name="form">
      <ignore name="ignore"
              control="MediaEnablePopups"
              invert_control="true"
              text="Enable all pop-ups"/>
      <button default="true"
              index="0"
              name="open"
              text="Open pop-up window"/>
    </form>
  </notification>

  <notification
   icon="alertmodal.tga"
   name="SOCKS_NOT_PERMITTED"
   type="alertmodal">
	The SOCKS 5 proxy "[HOST]:[PORT]" refused the connection, not allowed by rule set.
	<tag>fail</tag>
   <usetemplate
     name="okbutton"
     yestext="OK"/>
  </notification>

  <notification
   icon="alertmodal.tga"
   name="SOCKS_CONNECT_ERROR"
   type="alertmodal">
	The SOCKS 5 proxy "[HOST]:[PORT]" refused the connection, could not open TCP channel.
	<tag>fail</tag>
   <usetemplate
     name="okbutton"
     yestext="OK"/>	 
  </notification>

  <notification
   icon="alertmodal.tga"
   name="SOCKS_NOT_ACCEPTABLE"
   type="alertmodal">
	The SOCKS 5 proxy "[HOST]:[PORT]" refused the selected authentication system.
	<tag>fail</tag>
   <usetemplate
     name="okbutton"
     yestext="OK"/>
  </notification>

  <notification
   icon="alertmodal.tga"
   name="SOCKS_AUTH_FAIL"
   type="alertmodal">
	The SOCKS 5 proxy "[HOST]:[PORT]" reported your credentials are invalid.
	<tag>fail</tag>
   <usetemplate
     name="okbutton"
     yestext="OK"/>
  </notification>

  <notification
   icon="alertmodal.tga"
   name="SOCKS_UDP_FWD_NOT_GRANTED"
   type="alertmodal">
	The SOCKS 5 proxy "[HOST]:[PORT]" refused the UDP associate request.
	<tag>fail</tag>
   <usetemplate
     name="okbutton"
     yestext="OK"/>
  </notification>

  <notification
   icon="alertmodal.tga"
   name="SOCKS_HOST_CONNECT_FAILED"
   type="alertmodal">
	Could not connect to SOCKS 5 proxy server "[HOST]:[PORT]".
	<tag>fail</tag>
   <usetemplate
     name="okbutton"
     yestext="OK"/>
  </notification>
  
  <notification
   icon="alertmodal.tga"
   name="SOCKS_UNKNOWN_STATUS"
   type="alertmodal">
	Unknown proxy error with server "[HOST]:[PORT]".
	<tag>fail</tag>
   <usetemplate
     name="okbutton"
     yestext="OK"/>
  </notification>
  
  <notification
   icon="alertmodal.tga"
   name="SOCKS_INVALID_HOST"
   type="alertmodal">
	Invalid SOCKS proxy address or port "[HOST]:[PORT]".
	<tag>fail</tag>
   <usetemplate
     name="okbutton"
     yestext="OK"/>
  </notification>
  
  <notification
   icon="alertmodal.tga"
   name="SOCKS_BAD_CREDS"
   type="alertmodal">
	Invalid SOCKS 5 username or password.
	<tag>fail</tag>
   <usetemplate
     name="okbutton"
     yestext="OK"/>
  </notification>
  
  <notification
   icon="alertmodal.tga"
   name="PROXY_INVALID_HTTP_HOST"
   type="alertmodal">
    Invalid HTTP proxy address or port "[HOST]:[PORT]".
	<tag>fail</tag>
   <usetemplate
     name="okbutton"
     yestext="OK"/>
  </notification>

  <notification
   icon="alertmodal.tga"
   name="PROXY_INVALID_SOCKS_HOST"
   type="alertmodal">
	Invalid SOCKS proxy address or port "[HOST]:[PORT]".
	<tag>fail</tag>
   <usetemplate
     name="okbutton"
     yestext="OK"/>
  </notification>

  <notification
   icon="alertmodal.tga"
   name="ChangeProxySettings"
   type="alert">
	Proxy settings take effect after you restart [APP_NAME].
	<tag>fail</tag>
   <usetemplate
     name="okbutton"
     yestext="OK"/>
  </notification>

  <notification
  name="AuthRequest"
  type="browser">
The site at &apos;&lt;nolink&gt;[HOST_NAME]&lt;/nolink&gt;&apos; in realm &apos;[REALM]&apos; requires a user name and password.
    <tag>confirm</tag>
    <form name="form">
      <input name="username" type="text" text="User Name" default="true"/>
      <input name="password" type="password" text="Password    "/>
      <button default="true"
              index="0"
              name="ok"
              text="Submit"/>
      <button index="1"
              name="cancel"
              text="Cancel"/>
    </form>
  </notification>

   <notification
	name="ModeChange"
	label=""
	type="alertmodal">
    <unique/>
Changing modes requires you to quit and restart.
    <tag>confirm</tag>
    <usetemplate
   name="okcancelbuttons"
   yestext="Quit"
   notext="Don't Quit"/>
    </notification>

  <notification

 name="NoClassifieds"
 label=""
 type="alertmodal">
    <unique/>
    <tag>fail</tag>
    <tag>confirm</tag>
    Creation and editing of Classifieds is only available in Advanced mode. Would you like to quit and change modes? The mode selector can be found on the login screen.
    <usetemplate
   name="okcancelbuttons"
   yestext="Quit"
   notext="Don't Quit"/>
    </notification>

  <notification
 name="NoGroupInfo"
 label=""
 type="alertmodal">
    <unique/>
    <tag>fail</tag>
    <tag>confirm</tag>
    Creation and editing of Groups is only available in Advanced mode. Would you like to quit and change modes? The mode selector can be found on the login screen.
    <usetemplate
   name="okcancelbuttons"
   yestext="Quit"
   notext="Don't Quit"/>
  </notification>

 <notification
 name="NoPlaceInfo"
 label=""
 type="alertmodal">
    <unique/>
    <tag>fail</tag>
    <tag>confirm</tag>
    Viewing place profile is only available in Advanced mode. Would you like to quit and change modes? The mode selector can be found on the login screen.
    <usetemplate
   name="okcancelbuttons"
   yestext="Quit"
   notext="Don't Quit"/>
</notification>

  <notification
 name="NoPicks"
 label=""
 type="alertmodal">
    <unique/>
    <tag>fail</tag>
    <tag>confirm</tag>
    Creation and editing of Picks is only available in Advanced mode. Would you like to quit and change modes? The mode selector can be found on the login screen.
    <usetemplate
   name="okcancelbuttons"
   yestext="Quit"
   notext="Don't Quit"/>
  </notification>

  <notification
 name="NoWorldMap"
 label=""
 type="alertmodal">
    <unique/>
    <tag>fail</tag>
    <tag>confirm</tag>
    Viewing of the world map is only available in Advanced mode. Would you like to quit and change modes? The mode selector can be found on the login screen.
    <usetemplate
   name="okcancelbuttons"
   yestext="Quit"
   notext="Don't Quit"/>
  </notification>

  <notification
 name="NoVoiceCall"
 label=""
 type="alertmodal">
    <unique/>
    <tag>fail</tag>
    <tag>confirm</tag>
    Voice calls are only available in Advanced mode. Would you like to logout and change modes?
    <usetemplate
   name="okcancelbuttons"
   yestext="Quit"
   notext="Don't Quit"/>
  </notification>

  <notification
 name="NoAvatarShare"
 label=""
 type="alertmodal">
    <unique/>
    <tag>fail</tag>
    <tag>confirm</tag>
    Sharing is only available in Advanced mode. Would you like to logout and change modes?
    <usetemplate
   name="okcancelbuttons"
   yestext="Quit"
   notext="Don't Quit"/>
  </notification>
  
  <notification
 name="NoAvatarPay"
 label=""
 type="alertmodal">
    <unique/>
    <tag>fail</tag>
    <tag>confirm</tag>
	  Paying other residents is only available in Advanced mode. Would you like to logout and change modes?
	  <usetemplate
   name="okcancelbuttons"
   yestext="Quit"
   notext="Don't Quit"/>
  </notification>

  <notification
 name="NoInventory"
 label=""
 type="alertmodal">
    <unique/>
    <tag>fail</tag>
    <tag>confirm</tag>
    Viewing inventory is only available in Advanced mode. Would you like to logout and change modes?
    <usetemplate
   name="okcancelbuttons"
   yestext="Quit"
   notext="Don't Quit"/>
  </notification>

  <notification
 name="NoAppearance"
 label=""
 type="alertmodal">
    <unique/>
    <tag>fail</tag>
    <tag>confirm</tag>
    The appearance editor is only available in Advanced mode. Would you like to logout and change modes?
    <usetemplate
   name="okcancelbuttons"
   yestext="Quit"
   notext="Don't Quit"/>
  </notification>

  <notification
 name="NoSearch"
 label=""
 type="alertmodal">
    <unique/>
    <tag>fail</tag>
    <tag>confirm</tag>
    Search is only available in Advanced mode. Would you like to logout and change modes?
    <usetemplate
   name="okcancelbuttons"
   yestext="Quit"
   notext="Don't Quit"/>
  </notification>

  <notification
    name="ConfirmHideUI"
    label=""
    type="alertmodal">
    <unique/>
    <tag>confirm</tag>
    This action will hide all menu items and buttons. To get them back, click [SHORTCUT] again.
    <usetemplate
      name="okcancelignore"
      yestext="OK"
      notext="Cancel"
      ignoretext="Confirm before hiding UI"/>
  </notification>

  <notification
   icon="alertmodal.tga"
   name="PathfindingLinksets_WarnOnPhantom"
   type="alertmodal">
Some selected linksets will have the Phantom flag toggled.

Do you wish to continue?
    <tag>confirm</tag>
    <usetemplate
     ignoretext="Some selected linksets phantom flag will be toggled."
     name="okcancelignore"
     notext="Cancel"
     yestext="OK"/>
  </notification>

  <notification
   icon="alertmodal.tga"
   name="PathfindingLinksets_MismatchOnRestricted"
   type="alertmodal">
Some selected linksets cannot be set to be '[REQUESTED_TYPE]' because of permission restrictions on the linkset.  These linksets will be set to be '[RESTRICTED_TYPE]' instead.

Do you wish to continue?
    <tag>confirm</tag>
    <usetemplate
     ignoretext="Some selected linksets cannot be set because of permission restrictions on the linkset."
     name="okcancelignore"
     notext="Cancel"
     yestext="OK"/>
  </notification>

  <notification
   icon="alertmodal.tga"
   name="PathfindingLinksets_MismatchOnVolume"
   type="alertmodal">
Some selected linksets cannot be set to be '[REQUESTED_TYPE]' because the shape is non-convex.

Do you wish to continue?
    <tag>confirm</tag>
    <usetemplate
     ignoretext="Some selected linksets cannot be set because the shape is non-convex"
     name="okcancelignore"
     notext="Cancel"
     yestext="OK"/>
  </notification>

  <notification
   icon="alertmodal.tga"
   name="PathfindingLinksets_WarnOnPhantom_MismatchOnRestricted"
   type="alertmodal">
Some selected linksets will have the Phantom flag toggled.

Some selected linksets cannot be set to be '[REQUESTED_TYPE]' because of permission restrictions on the linkset.  These linksets will be set to be '[RESTRICTED_TYPE]' instead.

Do you wish to continue?
    <tag>confirm</tag>
    <usetemplate
     ignoretext="Some selected linksets phantom flag will be toggled and others cannot be set because of permission restrictions on the linkset."
     name="okcancelignore"
     notext="Cancel"
     yestext="OK"/>
  </notification>

  <notification
   icon="alertmodal.tga"
   name="PathfindingLinksets_WarnOnPhantom_MismatchOnVolume"
   type="alertmodal">
Some selected linksets will have the Phantom flag toggled.

Some selected linksets cannot be set to be '[REQUESTED_TYPE]' because the shape is non-convex.

Do you wish to continue?
    <tag>confirm</tag>
    <usetemplate
     ignoretext="Some selected linksets phantom flag will be toggled and others cannot be set because the shape is non-convex"
     name="okcancelignore"
     notext="Cancel"
     yestext="OK"/>
  </notification>

  <notification
   icon="alertmodal.tga"
   name="PathfindingLinksets_MismatchOnRestricted_MismatchOnVolume"
   type="alertmodal">
Some selected linksets cannot be set to be '[REQUESTED_TYPE]' because of permission restrictions on the linkset.  These linksets will be set to be '[RESTRICTED_TYPE]' instead.

Some selected linksets cannot be set to be '[REQUESTED_TYPE]' because the shape is non-convex. These linksets&apos; use types will not change.

Do you wish to continue?
    <tag>confirm</tag>
    <usetemplate
     ignoretext="Some selected linksets cannot be set because of permission restrictions on the linkset and because the shape is non-convex."
     name="okcancelignore"
     notext="Cancel"
     yestext="OK"/>
  </notification>

  <notification
   icon="alertmodal.tga"
   name="PathfindingLinksets_WarnOnPhantom_MismatchOnRestricted_MismatchOnVolume"
   type="alertmodal">
Some selected linksets will have the Phantom flag toggled.

Some selected linksets cannot be set to be '[REQUESTED_TYPE]' because of permission restrictions on the linkset.  These linksets will be set to be '[RESTRICTED_TYPE]' instead.

Some selected linksets cannot be set to be '[REQUESTED_TYPE]' because the shape is non-convex. These linksets&apos; use types will not change.

Do you wish to continue?
    <tag>confirm</tag>
    <usetemplate
     ignoretext="Some selected linksets phantom flag will be toggled and others cannot be set because of permission restrictions on the linkset and because the shape is non-convex."
     name="okcancelignore"
     notext="Cancel"
     yestext="OK"/>
  </notification>

  <notification
   icon="alertmodal.tga"
   name="PathfindingLinksets_ChangeToFlexiblePath"
   type="alertmodal">
    The selected object affects the navmesh.  Changing it to a Flexible Path will remove it from the navmesh.
    <tag>confirm</tag>
    <usetemplate
     ignoretext="The selected object affects the navmesh.  Changing it to a Flexible Path will remove it from the navmesh."
     name="okcancelignore"
     notext="Cancel"
     yestext="OK"/>
  </notification>

  <global name="UnsupportedGLRequirements">
You do not appear to have the proper hardware requirements for [APP_NAME]. [APP_NAME] requires an OpenGL graphics card that has multitexture support. If this is the case, you may want to make sure that you have the latest drivers for your graphics card, and service packs and patches for your operating system.

If you continue to have problems, please visit the [SUPPORT_SITE].
  </global>

  <global name="UnsupportedCPUAmount">
796
  </global>

  <global name="UnsupportedRAMAmount">
510
  </global>

  <global name="UnsupportedGPU">
- Your graphics card does not meet the minimum requirements.
  </global>

  <global name="UnsupportedRAM">
- Your system memory does not meet the minimum requirements.
  </global>

<!-- these are alert strings from server. the name needs to match entire the server string, and needs to be changed
	whenever the server string changes -->
   <global name="You can only set your 'Home Location' on your land or at a mainland Infohub.">
If you own a piece of land, you can make it your home location.
Otherwise, you can look at the Map and find places marked &quot;Infohub&quot;.
  </global>
  <global name="You died and have been teleported to your home location">
You died and have been teleported to your home location.
  </global>
<!-- <FS:AW>  opensim search support-->
  <notification
   icon="alertmodal.tga"
   name="ConfirmClearDebugSearchURL"
   type="alertmodal">
Are you sure you want to clear the debug search url?
    <tag>confirm</tag>
    <usetemplate
     ignoretext="Confirm clearing debug search url"
     name="okcancelignore"
     notext="Cancel"
     yestext="OK"/>
  </notification>
  <notification
   icon="alertmodal.tga"
   name="ConfirmPickDebugSearchURL"
   type="alertmodal">
Are you sure you want to pick the current search url as debug search url?
    <tag>confirm</tag>
    <usetemplate
     ignoretext="Confirm picking debug search url"
     name="okcancelignore"
     notext="Cancel"
     yestext="OK"/>
  </notification>
<!-- </FS:AW>  opensim search support-->
<!-- <FS:AW  grid management-->
  <notification
   icon="alertmodal.tga"
   name="ConfirmRemoveGrid"
   type="alertmodal">
Are you sure you want to remove [REMOVE_GRID] from the grid list?
    <tag>confirm</tag>
    <usetemplate
     ignoretext="Confirm removing grids"
     name="okcancelignore"
     notext="Cancel"
     yestext="OK"/>
  </notification>
  <notification
   icon="alertmodal.tga"
   name="CanNotRemoveConnectedGrid"
   type="alertmodal">
You can not remove [REMOVE_GRID] while being connected to it.
    <tag>confirm</tag>
    <usetemplate
     ignoretext="Warn that the grid connected to can not be removed."
     name="okcancelignore"
     notext="Cancel"
     yestext="OK"/>
  </notification>
<!-- </FS:AW  grid management-->

  <notification
     icon="notifytip.tga"
     name="PhoenixAutoReplace"
     type="notifytip">
    &apos;[BEFORE]&apos; has been auto replaced by &apos;[REPLACEMENT]&apos;
    based on your [LISTNAME] list.
  </notification>
  <notification
   icon="notify.tga"
   name="FSWL"
   type="notify">
&apos;[PARCEL_NAME]&apos;, owned by &apos;[OWNER_NAME]&apos;, would like to change your Windlight visual environment settings.
    <form name="form">
      <button
       index="0"
       name="Allow"
       text="Allow"/>
      <button
       index="1"
       name="Ignore"
       text="Ignore"/>
    </form>
  </notification>
  
  <notification
   icon="notify.tga"
   name="FSWLClear"
   type="notify">
Reset WL settings for &apos;[PARCEL_NAME]&apos; to region default?
    <usetemplate
     name="okcancelbuttons"
     notext="Cancel"
     yestext="Yes"/>
  </notification>

<!-- ## Zi: Animation Overrider -->
  <notification
   icon="alertmodal.tga"
   name="NewAOSet"
   type="alertmodal">
Specify a name for the new AO set:
(The name may not contain a ":" or "|" character)
    <form name="form">
      <input name="message" type="text" default="true">
New AO Set
      </input>
      <button
       default="true"
       index="0"
       name="OK"
       text="OK"/>
      <button
       index="1"
       name="Cancel"
       text="Cancel"/>
    </form>
  </notification>

  <notification
   icon="alertmodal.tga"
   name="NewAOCantContainColon"
   type="alertmodal">
Could not create new AO set "[AO_SET_NAME]".
The name may not contain ":" or "|" characters.
    <usetemplate
     name="okbutton"
     yestext="OK"/>
  </notification>

  <notification
   icon="alertmodal.tga"
   name="RenameAOCantContainColon"
   type="alertmodal">
Could not rename new AO set to "[AO_SET_NAME]".
The name may not contain ":" or "|" characters.
    <usetemplate
     name="okbutton"
     yestext="OK"/>
  </notification>

<notification
   icon="alertmodal.tga"
   name="RemoveAOSet"
   type="alertmodal">
Remove AO set "[AO_SET_NAME]" from the list?
    <usetemplate
     name="okcancelbuttons"
     notext="Cancel"
     yestext="Remove"/>
  </notification>

  <notification
   icon="notifytip.tga"
   name="AOForeignItemsFound"
   type="alertmodal">
The animation overrider found at least one item that did not belong in the configuration. Please check your &quot;Lost and Found&quot; folder for items that were moved out of the animation overrider configuration.
  </notification>

  <notification
   icon="notifytip.tga"
   name="AOImportSetAlreadyExists"
   type="notifytip">
An animation set with this name already exists.
  </notification>

  <notification
   icon="notifytip.tga"
   name="AOImportPermissionDenied"
   type="notifytip">
Insufficient permissions to read notecard.
  </notification>

  <notification
   icon="notifytip.tga"
   name="AOImportCreateSetFailed"
   type="notifytip">
Error while creating import set.
  </notification>

  <notification
   icon="notifytip.tga"
   name="AOImportDownloadFailed"
   type="notifytip">
Could not download notecard.
  </notification>

  <notification
   icon="notifytip.tga"
   name="AOImportNoText"
   type="notifytip">
Notecard is empty or unreadable.
  </notification>

  <notification
   icon="notifytip.tga"
   name="AOImportNoFolder"
   type="notifytip">
Couldn't find folder to read the animations.
  </notification>

  <notification
   icon="notifytip.tga"
   name="AOImportNoStatePrefix"
   type="notifytip">
Notecard line [LINE] has no valid [ state prefix.
  </notification>

  <notification
   icon="notifytip.tga"
   name="AOImportNoValidDelimiter"
   type="notifytip">
Notecard line [LINE] has no valid ] delimiter.
  </notification>

  <notification
   icon="notifytip.tga"
   name="AOImportStateNameNotFound"
   type="notifytip">
State name [NAME] not found.
  </notification>

  <notification
   icon="notifytip.tga"
   name="AOImportAnimationNotFound"
   type="notifytip">
Couldn't find animation [NAME]. Please make sure it's present in the same folder as the import notecard.
  </notification>

  <notification
   icon="notifytip.tga"
   name="AOImportInvalid"
   type="notifytip">
Notecard didn't contain any usable data. Aborting import.
  </notification>

  <notification
   icon="notifytip.tga"
   name="AOImportRetryCreateSet"
   type="notifytip">
Could not create import folder for animation set [NAME]. Retrying ...
  </notification>

  <notification
   icon="notifytip.tga"
   name="AOImportAbortCreateSet"
   type="notifytip">
Could not create import folder for animation set [NAME]. Giving up.
  </notification>

  <notification
   icon="notifytip.tga"
   name="AOImportLinkFailed"
   type="notifytip">
Creating animation link for animation "[NAME]" failed!
  </notification>

<!-- ## Zi: Animation Overrider -->

<notification
   icon="alertmodal.tga"
   name="SendSysinfoToIM"
   type="alertmodal">
This will send the following information to the current IM session:

[SYSINFO]
    <usetemplate
     name="okcancelbuttons"
     yestext="Send"
     notext="Cancel" />
  </notification>

<!-- fsdata -->
  <notification
   icon="alertmodal.tga"
   name="BlockLoginInfo"
   type="alertmodal">
    [REASON]
    <usetemplate
     name="okbutton"
     yestext="OK"/>
  </notification>

  <notification
   icon="alertmodal.tga"
   name="FireStormReqInfo"
   type="alertmodal">
    [NAME] is requesting that you send them information about your Firestorm setup.
    (This is the same information that can be found by going to Help->ABOUT Firestorm)    
    [REASON]
    Would you like to send them this information?
    <form name="form">
      <button
       index="0"
       name="Yes"
       text="Yes"/>
      <button
       index="1"
       name="No"
       text="No"/>
    </form>
  </notification>

<!-- Firestorm Phantom -->

  <notification
   icon="notifytip.tga"
   name="PhantomOn"
   type="notifytip">
Phantom mode on.
  </notification>

  <notification
   icon="notifytip.tga"
   name="PhantomOff"
   type="notifytip">
Phantom mode off.
  </notification>

<!-- Firestorm Phantom -->

<!-- Firestorm Reset Settings -->
  <notification
    icon="alertmodal.tga"
    label="Reset all settings"
    name="FirestormClearSettingsPrompt"
    type="alertmodal">
    Resetting all settings may be helpful if you are experiencing problems; however, you will need to redo any customizations you have made to the default configuration. 

    Are you sure you want to reset all settings?
    <usetemplate
      name="okcancelbuttons"
      notext="Cancel"
      yestext="OK"/>
  </notification>

  <notification
    icon="alertmodal.tga"
    name="SettingsWillClear"
    type="alertmodal">
    Settings will be cleared after restarting [APP_NAME].
  </notification>
<!-- Firestorm Reset Settings -->

<!-- AW: opensim -->
  <notification icon="alertmodal.tga"
		name="CantAddGrid"
		type="alertmodal">
Could not add [GRID] to the grid list.
[REASON] contact support of [GRID].
    <usetemplate
     name="okbutton"
     yestext="OK"/>
  </notification>
<!-- AW: opensim -->


  <notification
   icon="notify.tga"
   name="FirstPhoenixContactSetOpen"
   type="hint"
  unique="true">
    This is your first time opening the Contact Sets floater!
    This floater will allow you to organize your friends into groups.

    To get started, type in a name of a group you want,
    Then press the Create Set button.

    To add someone to this group, click or ctrl+click some friends,
    Then RIGHT-CLICK and add them to a group.

    To find a specific friends, simply begin typing in their name.
  </notification>

  <notification
   icon="notify.tga"
   name="FirstPhoenixContactSetNonFriend"
   type="hint"
  unique="true">
    You just added someone not on your friends list, to the Contact Sets floater!
    You can use this to colorize and rename people
    Please be aware that mass tp and confrence calls will still only use people from your friends list.

    You may remove them from the list by right clicking the name and choosing the option.
  </notification>

  <notification
   icon="notify.tga"
   name="FirstPhoenixContactSetRename"
   type="hint"
  unique="true">
    You just renamed an avatar!
    This will replace this avatars display name with the one you choose.

    Please be aware that this may take time to appear across the viewer.

    You may remove this name by right clicking the name and choosing Remove Alias.
  </notification>

  <!-- ## Zi: Particle Editor -->
  <notification
   icon="alertmodal.tga"
   name="ParticleScriptFindFolderFailed"
   type="alertmodal">
Could not find a folder for the new script in inventory.
  </notification>

  <notification
   icon="alertmodal.tga"
   name="ParticleScriptCreationFailed"
   type="alertmodal">
Could not create new script for this particle system.
  </notification>

  <notification
   icon="alertmodal.tga"
   name="ParticleScriptNotFound"
   type="alertmodal">
Could not find the newly created script for this particle system.
  </notification>

  <notification
   icon="alertmodal.tga"
   name="ParticleScriptCreateTempFileFailed"
   type="alertmodal">
Could not create temporary file for script upload.
  </notification>

  <notification
   icon="notify.tga"
   name="ParticleScriptInjected"
   type="alertmodal">
Particle script was injected successfully.
   <form name="form">
      <ignore name="ignore"
       text="A particle script was injected to an object."/>
    </form>
  </notification>

  <notification
   icon="alertmodal.tga"
   name="ParticleScriptCapsFailed"
   type="alertmodal">
Failed to inject script into object. Request for capabilities returned an empty address.
  </notification>

  <notification
   icon="notify.tga"
   name="ParticleScriptCopiedToClipboard"
   type="alertmodal">
The LSL script to create this particle system has been copied to your clipboard. You can now paste it into a new script to use it.
   <form name="form">
      <ignore name="ignore"
       text="A particle script was copied to my clipboard"/>
    </form>
  </notification>
  <!-- ## Zi: Particle Editor -->

  <!-- ## Zi: Debug Settings Editor -->
  <notification
   icon="notify.tga"
   name="DebugSettingsWarning"
   type="alertmodal">
Warning! The use of the Debug Settings window is unsupported! Changing debug settings can severely impact your experience and might lead to loss of data, functionality or even access to the service. Please do not change any values without knowing exactly what you are doing.
   <form name="form">
      <ignore name="ignore"
       text="Debug Settings warning message"/>
    </form>
  </notification>

  <notification
   icon="notify.tga"
   name="ControlNameCopiedToClipboard"
   type="alertmodal">
This debug setting's name has been copied to your clipboard. You can now paste it somewhere else to use it.
   <form name="form">
      <ignore name="ignore"
       text="A debug setting's name was copied to my clipboard"/>
    </form>
  </notification>

  <notification
   icon="notify.tga"
   name="SanityCheck"
   type="alertmodal">
[APP_NAME] has detected a possible issue with your settings:

[SANITY_MESSAGE]

Reason: [SANITY_COMMENT]

Current setting: [CURRENT_VALUE]
   <form name="form">
      <ignore name="ignore"
       text="A settings control has failed the sanity check."/>
    </form>
  </notification>
  <!-- ## Zi: Debug Settings Editor -->

  <notification
   icon="alertmodal.tga"
   name="TeleportToAvatarNotPossible"
   type="alertmodal">
Teleport to this avatar not possible, because the exact position is unknown.
  <tag>fail</tag>
  </notification>

  <notification
   icon="alertmodal.tga"
   name="ZoomToAvatarNotPossible"
   type="alertmodal">
Cannot zoom to this avatar, because it is out of reach.
  <tag>fail</tag>
  </notification>

  <notification
   icon="alertmodal.tga"
   name="TrackAvatarNotPossible"
   type="alertmodal">
Cannot track this avatar, because it is out of reach.
  <tag>fail</tag>
  </notification>

  <notification
   icon="alertmodal.tga"
   name="CacheEmpty"
   type="alertmodal">
Your viewer cache is currently empty. Please be aware that you may experience slow framerates and inventory loading for a short time while new content downloads.
  </notification>

  <!-- <FS:Zi> Viewer version popup -->
  <notification
   icon="alertmodal.tga"
   name="FirstJoinSupportGroup"
   type="alertmodal">
Welcome to the Phoenix/Firestorm Viewer Support Group!

To make support easier, it is recommended to announce your viewer's version to the group. You can choose to display your viewer's version in front of any chat you send to the group. Our support members can give you more meaningful advice right away if they know the viewer version you are on.

You can enable and disable this function at any time using the checkbox in the group chat floater.

Do you want to enable the automatic viewer version display?

    <form name="form">
      <button
       index="0"
       name="OK_okcancelignore"
       text="Yes"/>
      <button
       default="true"
       index="1"
       name="Cancel_okcancelignore"
       text="No"/>
      <ignore
	   name="ignore"
       text="The Phoenix/Firestorm Support Group was joined"
       save_option="true" />
    </form>

  </notification>
  <!-- <FS:Zi> Viewer version popup -->
  <notification
     icon="alertmodal.tga"
     name="ConfirmScriptModify"
    type="alertmodal">
    Are you sure you want to modify scripts in selected objects?
    <tag>confirm</tag>
    <usetemplate
    ignoretext="Confirm before I modify scripts in selection"
     name="okcancelignore"
     notext="Cancel"
     yestext="OK"/>
  </notification>

  <notification
   icon="alertmodal.tga"
   name="LocalBitmapsUpdateFileNotFound"
   persist="true"
   type="notify">
[FNAME] could not be updated because the file could no longer be found.
Disabling future updates for this file.
  </notification>

  <notification
   icon="alertmodal.tga"
   name="LocalBitmapsUpdateFailedFinal"
   persist="true"
   type="notify">
[FNAME] could not be opened or decoded for [NRETRIES] attempts, and is now considered broken.
Disabling future updates for this file.
  </notification>

  <notification
   icon="alertmodal.tga"
   name="LocalBitmapsVerifyFail"
   persist="true"
   type="notify">
Attempted to add an invalid or unreadable image file [FNAME] which could not be opened or decoded.
Attempt canceled.
  </notification>

  <notification
   icon="alertmodal.tga"
   name="PathfindingReturnMultipleItems"
   type="alertmodal">
    You are returning [NUM_ITEMS] items.  Are you sure you want to continue?
    <tag>confirm</tag>
    <usetemplate
     ignoretext="Are you sure you want to return multiple items?"
     name="okcancelignore"
     notext="No"
     yestext="Yes"/>
  </notification>

  <notification
   icon="alertmodal.tga"
   name="PathfindingDeleteMultipleItems"
   type="alertmodal">
    You are deleting [NUM_ITEMS] items.  Are you sure you want to continue?
    <tag>confirm</tag>
    <usetemplate
     ignoretext="Are you sure you want to delete multiple items?"
     name="okcancelignore"
     notext="No"
     yestext="Yes"/>
  </notification>


  <notification
   icon="alertmodal.tga"
   name="AvatarFrozen"
   type="notify">
   <tag>fail</tag>
[AV_FREEZER] has frozen you. You cannot move or interact with the world.
  </notification>

  <notification
   icon="alertmodal.tga"
   name="AvatarFrozenDuration"
   type="notify">
   <tag>fail</tag>
[AV_FREEZER] has frozen you for [AV_FREEZE_TIME] seconds. You cannot move or interact with the world.
  </notification>

  <notification
   icon="alertmodal.tga"
   name="YouFrozeAvatar"
   type="notify">
   <tag>fail</tag>
Avatar frozen.
  </notification>

  <notification
   icon="alertmodal.tga"
   name="AvatarHasUnFrozenYou"
   type="notify">
   <tag>fail</tag>
[AV_FREEZER] has unfrozen you.
  </notification>

  <notification
   icon="alertmodal.tga"
   name="AvatarUnFrozen"
   type="notify">
   <tag>fail</tag>
Avatar unfrozen.
  </notification>

  <notification
   icon="alertmodal.tga"
   name="AvatarFreezeFailure"
   type="notify">
   <tag>fail</tag>
Freeze failed because you don't have admin permission for that parcel.
  </notification>

  <notification
   icon="alertmodal.tga"
   name="AvatarFreezeThaw"
   type="notify">
   <tag>fail</tag>
Your freeze expired, go about your business.
  </notification>

  <notification
   icon="alertmodal.tga"
   name="AvatarCantFreeze"
   type="notify">
   <tag>fail</tag>
Sorry, can't freeze that user.
  </notification>

  <notification
   icon="alertmodal.tga"
   name="NowOwnObject"
   type="notify">
   <tag>fail</tag>
You are now the owner of object [OBJECT_NAME]
  </notification>

  <notification
   icon="alertmodal.tga"
   name="CantRezOnLand"
   type="notify">
   <tag>fail</tag>
Can't rez object at [OBJECT_POS] because the owner of this land does not allow it.  Use the land tool to see land ownership.
  </notification>

  <notification
   icon="alertmodal.tga"
   name="RezFailTooManyRequests"
   type="notify">
   <tag>fail</tag>
Object can not be rezzed because there are too many requests.
  </notification>
 
  <notification
   icon="alertmodal.tga"
   name="SitFailCantMove"
   type="notify">
   <tag>fail</tag>
You cannot sit because you cannot move at this time.
  </notification>

  <notification
   icon="alertmodal.tga"
   name="SitFailNotAllowedOnLand"
   type="notify">
   <tag>fail</tag>
You cannot sit because you are not allowed on that land.
  </notification>
 
  <notification
   icon="alertmodal.tga"
   name="SitFailNotSameRegion"
   type="notify">
   <tag>fail</tag>
Try moving closer.  Can't sit on object because
it is not in the same region as you.
  </notification>
  
  <notification
   icon="alertmodal.tga"
   name="NoNewObjectRegionFull"
   type="notify">
   <tag>fail</tag>
Unable to create new object. The region is full.
  </notification>

  <notification
   icon="alertmodal.tga"
   name="FailedToPlaceObject"
   type="notify">
   <tag>fail</tag>
Failed to place object at specified location.  Please try again.
  </notification>

  <notification
   icon="alertmodal.tga"
   name="NoOwnNoGardening"
   type="notify">
   <tag>fail</tag>
You can't create trees and grass on land you don't own.
  </notification>

  <notification
   icon="alertmodal.tga"
   name="NoCopyPermsNoObject"
   type="notify">
   <tag>fail</tag>
Copy failed because you lack permission to copy the object '[OBJ_NAME]'.
  </notification>

  <notification
   icon="alertmodal.tga"
   name="NoTransPermsNoObject"
   type="notify">
   <tag>fail</tag>
Copy failed because the object '[OBJ_NAME]' cannot be transferred to you.
  </notification>

  <notification
   icon="alertmodal.tga"
   name="AddToNavMeshNoCopy"
   type="notify">
   <tag>fail</tag>
Copy failed because the object '[OBJ_NAME]' contributes to navmesh.
  </notification>

  <notification
   icon="alertmodal.tga"
   name="DupeWithNoRootsSelected"
   type="notify">
   <tag>fail</tag>
Duplicate with no root objects selected.
  </notification>

  <notification
   icon="alertmodal.tga"
   name="CantDupeCuzRegionIsFull"
   type="notify">
   <tag>fail</tag>
Can't duplicate objects because the region is full.
  </notification>

  <notification
   icon="alertmodal.tga"
   name="CantDupeCuzParcelNotFound"
   type="notify">
   <tag>fail</tag>
Can't duplicate objects - Can't find the parcel they are on.
  </notification>

  <notification
   icon="alertmodal.tga"
   name="CantCreateCuzParcelFull"
   type="notify">
   <tag>fail</tag>
Can't create object because 
the parcel is full.
  </notification>

  <notification
   icon="alertmodal.tga"
   name="RezAttemptFailed"
   type="notify">
   <tag>fail</tag>
Attempt to rez an object failed.
  </notification>

  <notification
   icon="alertmodal.tga"
   name="ToxicInvRezAttemptFailed"
   type="notify">
   <tag>fail</tag>
Unable to create item that has caused problems on this region.
  </notification>

  <notification
   icon="alertmodal.tga"
   name="InvItemIsBlacklisted"
   type="notify">
   <tag>fail</tag>
That inventory item has been blacklisted.
  </notification>

  <notification
   icon="alertmodal.tga"
   name="NoCanRezObjects"
   type="notify">
   <tag>fail</tag>
You are not currently allowed to create objects.
  </notification>
 
  <notification
   icon="alertmodal.tga"
   name="LandSearchBlocked"
   type="notify">
   <tag>fail</tag>
Land Search Blocked.
You have performed too many land searches too quickly.
Please try again in a minute.
  </notification>

  <notification
   icon="alertmodal.tga"
   name="NotEnoughResourcesToAttach"
   type="notify">
   <tag>fail</tag>
Not enough script resources available to attach object!
  </notification>

  <notification
   icon="alertmodal.tga"
   name="YouDiedAndGotTPHome"
   type="notify">
   <tag>fail</tag>
You died and have been teleported to your home location
  </notification>

  <notification
   icon="alertmodal.tga"
   name="EjectComingSoon"
   type="notify">
   <tag>fail</tag>
You are no longer allowed here and have [EJECT_TIME] seconds to leave.
  </notification>

  <notification
   icon="alertmodal.tga"
   name="NoEnterServerFull"
   type="notify">
   <tag>fail</tag>
You can't enter this region because 
the server is full.
  </notification>

  <notification
   icon="alertmodal.tga"
   name="SaveBackToInvDisabled"
   type="notify">
   <tag>fail</tag>
Save Back To Inventory has been disabled.
  </notification>

  <notification
   icon="alertmodal.tga"
   name="NoExistNoSaveToContents"
   type="notify">
   <tag>fail</tag>
Cannot save '[OBJ_NAME]' to object contents because the object it was rezzed from no longer exists.
  </notification>

  <notification
   icon="alertmodal.tga"
   name="NoModNoSaveToContents"
   type="notify">
   <tag>fail</tag>
Cannot save '[OBJ_NAME]' to object contents because you do not have permission to modify the object '[DEST_NAME]'.
  </notification>

  <notification
   icon="alertmodal.tga"
   name="NoSaveBackToInvDisabled"
   type="notify">
   <tag>fail</tag>
Cannot save '[OBJ_NAME]' back to inventory -- this operation has been disabled.
  </notification>

  <notification
   icon="alertmodal.tga"
   name="NoCopyNoSelCopy"
   type="notify">
   <tag>fail</tag>
You cannot copy your selection because you do not have permission to copy the object '[OBJ_NAME]'.
  </notification>

  <notification
   icon="alertmodal.tga"
   name="NoTransNoSelCopy"
   type="notify">
   <tag>fail</tag>
You cannot copy your selection because the object '[OBJ_NAME]' is not transferable.
  </notification>

  <notification
   icon="alertmodal.tga"
   name="NoTransNoCopy"
   type="notify">
   <tag>fail</tag>
You cannot copy your selection because the object '[OBJ_NAME]' is not transferable.
  </notification>

  <notification
   icon="alertmodal.tga"
   name="NoPermsNoRemoval"
   type="notify">
   <tag>fail</tag>
Removal of the object '[OBJ_NAME]' from the simulator is disallowed by the permissions system.
  </notification>

  <notification
   icon="alertmodal.tga"
   name="NoModNoSaveSelection"
   type="notify">
   <tag>fail</tag>
Cannot save your selection because you do not have permission to modify the object '[OBJ_NAME]'.
  </notification>

  <notification
   icon="alertmodal.tga"
   name="NoCopyNoSaveSelection"
   type="notify">
   <tag>fail</tag>
Cannot save your selection because the object '[OBJ_NAME]' is not copyable.
  </notification>

  <notification
   icon="alertmodal.tga"
   name="NoModNoTaking"
   type="notify">
   <tag>fail</tag>
You cannot take your selection because you do not have permission to modify the object '[OBJ_NAME]'.
  </notification>

  <notification
   icon="alertmodal.tga"
   name="RezDestInternalError"
   type="notify">
   <tag>fail</tag>
Internal Error: Unknown destination type.
  </notification>

  <notification
   icon="alertmodal.tga"
   name="DeleteFailObjNotFound"
   type="notify">
   <tag>fail</tag>
Delete failed because object not found
  </notification>

  <notification
   icon="alertmodal.tga"
   name="SorryCantEjectUser"
   type="notify">
   <tag>fail</tag>
Sorry, can't eject that user.
  </notification>

  <notification
   icon="alertmodal.tga"
   name="RegionSezNotAHome"
   type="notify">
   <tag>fail</tag>
This region does not allow you to set your home location here.
  </notification>

  <notification
   icon="alertmodal.tga"
   name="HomeLocationLimits"
   type="notify">
   <tag>fail</tag>
You can only set your 'Home Location' on your land or at a mainland Infohub.
   </notification>

  <notification
   icon="alertmodal.tga"
   name="HomePositionSet"
   type="notify">
   <tag>fail</tag>
Home position set.
  </notification>

  <notification
   icon="notifytip.tga"
   name="AvatarEjected"
   type="notifytip">
   <tag>fail</tag>
Avatar ejected.
  </notification>

  <notification
   icon="alertmodal.tga"
   name="AvatarEjectFailed"
   type="notify">
   <tag>fail</tag>
Eject failed because you don't have admin permission for that parcel.
  </notification>

  <notification
   icon="alertmodal.tga"
   name="CantMoveObjectParcelFull"
   type="notify">
   <tag>fail</tag>
Can't move object '[OBJECT_NAME]' to
[OBJ_POSITION] in region [REGION_NAME] because the parcel is full.
  </notification>

  <notification
   icon="alertmodal.tga"
   name="CantMoveObjectParcelPerms"
   type="notify">
   <tag>fail</tag>
Can't move object '[OBJECT_NAME]' to
[OBJ_POSITION] in region [REGION_NAME] because your objects are not allowed on this parcel.
  </notification>

  <notification
   icon="alertmodal.tga"
   name="CantMoveObjectParcelResources"
   type="notify">
   <tag>fail</tag>
Can't move object '[OBJECT_NAME]' to
[OBJ_POSITION] in region [REGION_NAME] because there are not enough resources for this object on this parcel.
  </notification>

  <notification
   icon="alertmodal.tga"
   name="CantMoveObjectRegionVersion"
   type="notify">
   <tag>fail</tag>
Can't move object '[OBJECT_NAME]' to
[OBJ_POSITION] in region [REGION_NAME] because the other region is running an older version which does not support receiving this object via region crossing.
  </notification>

  <notification
   icon="alertmodal.tga"
   name="CantMoveObjectNavMesh"
   type="notify">
   <tag>fail</tag>
Can't move object '[OBJECT_NAME]' to
[OBJ_POSITION] in region [REGION_NAME] because you cannot modify the navmesh across region boundaries.
  </notification>

  <notification
   icon="alertmodal.tga"
   name="CantMoveObjectWTF"
   type="notify">
   <tag>fail</tag>
Can't move object '[OBJECT_NAME]' to
[OBJ_POSITION] in region [REGION_NAME] because of an unknown reason. ([FAILURE_TYPE])
  </notification>

  <notification
   icon="alertmodal.tga"
   name="NoPermModifyObject"
   type="notify">
   <tag>fail</tag>
You don't have permission to modify that object
  </notification>

  <notification
   icon="alertmodal.tga"
   name="CantEnablePhysObjContributesToNav"
   type="notify">
   <tag>fail</tag>
Can't enable physics for an object that contributes to the navmesh.
  </notification>

  <notification
   icon="alertmodal.tga"
   name="CantEnablePhysKeyframedObj"
   type="notify">
   <tag>fail</tag>
Can't enable physics for keyframed objects.
  </notification>

  <notification
   icon="alertmodal.tga"
   name="CantEnablePhysNotEnoughLandResources"
   type="notify">
   <tag>fail</tag>
Can't enable physics for object -- insufficient land resources.
  </notification>

  <notification
   icon="alertmodal.tga"
   name="CantEnablePhysCostTooGreat"
   persist="true"
   type="notify">
   <tag>fail</tag>
Can't enable physics for object with physics resource cost greater than [MAX_OBJECTS]
  </notification>

  <notification
   icon="alertmodal.tga"
   name="PhantomWithConcavePiece"
   type="notify">
   <tag>fail</tag>
This object cannot have a concave piece because it is phantom and contributes to the navmesh.
  </notification>

  <notification
   icon="alertmodal.tga"
   name="UnableAddItem"
   type="notify">
   <tag>fail</tag>
Unable to add item!
  </notification>

  <notification
   icon="alertmodal.tga"
   name="UnableEditItem"
   type="notify">
   <tag>fail</tag>
Unable to edit this!
  </notification>

  <notification
   icon="alertmodal.tga"
   name="NoPermToEdit"
   type="notify">
   <tag>fail</tag>
Not permitted to edit this.
  </notification>

  <notification
   icon="alertmodal.tga"
   name="NoPermToCopyInventory"
   type="notify">
   <tag>fail</tag>
Not permitted to copy that inventory.
  </notification>

  <notification
   icon="alertmodal.tga"
   name="CantSaveItemDoesntExist"
   type="notify">
   <tag>fail</tag>
Cannot save to object contents: Item no longer exists.
  </notification>

  <notification
   icon="alertmodal.tga"
   name="CantSaveItemAlreadyExists"
   type="notify">
   <tag>fail</tag>
Cannot save to object contents: Item with that name already exists in inventory
  </notification>

  <notification
   icon="alertmodal.tga"
   name="CantSaveModifyAttachment"
   type="notify">
   <tag>fail</tag>
Cannot save to object contents: This would modify the attachment permissions.
  </notification>

  <notification
   icon="alertmodal.tga"
   name="TooManyScripts"
   type="notify">
   <tag>fail</tag>
Too many scripts.
  </notification>

  <notification
   icon="alertmodal.tga"
   name="UnableAddScript"
   type="notify">
   <tag>fail</tag>
Unable to add script!
  </notification>

  <notification
   icon="alertmodal.tga"
   name="AssetServerTimeoutObjReturn"
   type="notify">
   <tag>fail</tag>
Asset server didn't respond in a timely fashion.  Object returned to sim.
  </notification>

  <notification
   icon="alertmodal.tga"
   name="RegionDisablePhysicsShapes"
   type="notify">
   <tag>fail</tag>
This region does not have physics shapes enabled.
  </notification>

  <notification
   icon="alertmodal.tga"
   name="NoModNavmeshAcrossRegions"
   type="notify">
   <tag>fail</tag>
You cannot modify the navmesh across region boundaries.
  </notification>

  <notification
   icon="alertmodal.tga"
   name="NoSetPhysicsPropertiesOnObjectType"
   type="notify">
   <tag>fail</tag>
Cannot set physics properties on that object type.
  </notification>

  <notification
   icon="alertmodal.tga"
   name="NoSetRootPrimWithNoShape"
   type="notify">
   <tag>fail</tag>
Cannot set root prim to have no shape.
  </notification>

  <notification
   icon="alertmodal.tga"
   name="NoRegionSupportPhysMats"
   type="notify">
   <tag>fail</tag>
This region does not have physics materials enabled.
  </notification>

  <notification
   icon="alertmodal.tga"
   name="OnlyRootPrimPhysMats"
   type="notify">
   <tag>fail</tag>
Only root prims may have their physics materials adjusted.
  </notification>

  <notification
   icon="alertmodal.tga"
   name="NoSupportCharacterPhysMats"
   type="notify">
   <tag>fail</tag>
Setting physics materials on characters is not yet supported.
  </notification>

  <notification
   icon="alertmodal.tga"
   name="InvalidPhysMatProperty"
   type="notify">
   <tag>fail</tag>
One or more of the specified physics material properties was invalid.
  </notification>

  <notification
   icon="alertmodal.tga"
   name="NoPermsAlterStitchingMeshObj"
   type="notify">
   <tag>fail</tag>
You may not alter the stitching type of a mesh object.
  </notification>

  <notification
   icon="alertmodal.tga"
   name="NoPermsAlterShapeMeshObj"
   type="notify">
   <tag>fail</tag>
You may not alter the shape of a mesh object
  </notification>

  <notification
   icon="alertmodal.tga"
   name="FullRegionCantEnter"
   type="notify">
   <tag>fail</tag>
You can't enter this region because \nthe region is full.
  </notification>

  <notification
   icon="alertmodal.tga"
   name="LinkFailedOwnersDiffer"
   type="notify">
   <tag>fail</tag>
Link failed -- owners differ
  </notification>

  <notification
   icon="alertmodal.tga"
   name="LinkFailedNoModNavmeshAcrossRegions"
   type="notify">
   <tag>fail</tag>
Link failed -- cannot modify the navmesh across region boundaries.
  </notification>

  <notification
   icon="alertmodal.tga"
   name="LinkFailedNoPermToEdit"
   type="notify">
   <tag>fail</tag>
Link failed because you do not have edit permission.
  </notification>

  <notification
   icon="alertmodal.tga"
   name="LinkFailedTooManyPrims"
   type="notify">
   <tag>fail</tag>
Link failed -- too many primitives
  </notification>

  <notification
   icon="alertmodal.tga"
   name="LinkFailedCantLinkNoCopyNoTrans"
   type="notify">
   <tag>fail</tag>
Link failed -- cannot link no-copy with no-transfer
  </notification>

  <notification
   icon="alertmodal.tga"
   name="LinkFailedNothingLinkable"
   type="notify">
   <tag>fail</tag>
Link failed -- nothing linkable.
  </notification>

  <notification
   icon="alertmodal.tga"
   name="LinkFailedTooManyPathfindingChars"
   type="notify">
   <tag>fail</tag>
Link failed -- too many pathfinding characters
  </notification>

  <notification
   icon="alertmodal.tga"
   name="LinkFailedInsufficientLand"
   type="notify">
   <tag>fail</tag>
Link failed -- insufficient land resources
  </notification>

  <notification
   icon="alertmodal.tga"
   name="LinkFailedTooMuchPhysics"
   type="notify">
   <tag>fail</tag>
Object uses too many physics resources -- its dynamics have been disabled.
  </notification>

  <notification
   icon="alertmodal.tga"
   name="TeleportedHomeByObjectOnParcel"
   persist="true"
   type="notify">
   <tag>fail</tag>
You have been teleported home by the object '[OBJECT_NAME]' on the parcel '[PARCEL_NAME]'
  </notification>

  <notification
   icon="alertmodal.tga"
   name="TeleportedHomeByObject"
   persist="true"
   type="notify">
   <tag>fail</tag>
You have been teleported home by the object '[OBJECT_NAME]'
  </notification>

  <notification
   icon="alertmodal.tga"
   name="TeleportedByAttachment"
   type="notify">
   <tag>fail</tag>
You have been teleported by an attachment on [ITEM_ID]
  </notification>

  <notification
   icon="alertmodal.tga"
   name="TeleportedByObjectOnParcel"
   type="notify">
   <tag>fail</tag>
You have been teleported by the object '[OBJECT_NAME]' on the parcel '[PARCEL_NAME]'
  </notification>

  <notification
   icon="alertmodal.tga"
   name="TeleportedByObjectOwnedBy"
   type="notify">
   <tag>fail</tag>
You have been teleported by the object '[OBJECT_NAME]' owned by [OWNER_ID]
  </notification>

  <notification
   icon="alertmodal.tga"
   name="TeleportedByObjectUnknownUser"
   type="notify">
   <tag>fail</tag>
You have been teleported by the object '[OBJECT_NAME]' owned by an unknown user.
  </notification>

  <notification
   icon="alertmodal.tga"
   name="CantCreateObjectRegionFull"
   type="notify">
   <tag>fail</tag>
Unable to create requested object. The region is full.
  </notification>

  <notification
   icon="alertmodal.tga"
   name="CantAttackMultipleObjOneSpot"
   type="notify">
   <tag>fail</tag>
You can't attach multiple objects to one spot.
  </notification>

  <notification
   icon="alertmodal.tga"
   name="CantCreateMultipleObjAtLoc"
   type="notify">
   <tag>fail</tag>
You can't create multiple objects here.
  </notification>

  <notification
   icon="alertmodal.tga"
   name="UnableToCreateObjTimeOut"
   type="notify">
   <tag>fail</tag>
Unable to create requested object. Object is missing from database.
  </notification>

  <notification
   icon="alertmodal.tga"
   name="UnableToCreateObjUnknown"
   type="notify">
   <tag>fail</tag>
Unable to create requested object. The request timed out. Please try again.
  </notification>

  <notification
   icon="alertmodal.tga"
   name="UnableToCreateObjMissingFromDB"
   type="notify">
   <tag>fail</tag>
Unable to create requested object. Please try again.
  </notification>

  <notification
   icon="alertmodal.tga"
   name="RezFailureTookTooLong"
   type="notify">
   <tag>fail</tag>
Rez failed, requested object took too long to load.
  </notification>

  <notification
   icon="alertmodal.tga"
   name="FailedToPlaceObjAtLoc"
   type="notify">
   <tag>fail</tag>
Failed to place object at specified location.  Please try again.
  </notification>

  <notification
   icon="alertmodal.tga"
   name="CantCreatePlantsOnLand"
   type="notify">
   <tag>fail</tag>
You cannot create plants on this land.
  </notification>

  <notification
   icon="alertmodal.tga"
   name="CantRestoreObjectNoWorldPos"
   type="notify">
   <tag>fail</tag>
Cannot restore object. No world position found.
  </notification>

  <notification
   icon="alertmodal.tga"
   name="CantRezObjectInvalidMeshData"
   type="notify">
   <tag>fail</tag>
Unable to rez object because its mesh data is invalid.
  </notification>

  <notification
   icon="alertmodal.tga"
   name="CantRezObjectTooManyScripts"
   type="notify">
   <tag>fail</tag>
Unable to rez object because there are already too many scripts in this region.
  </notification>

  <notification
   icon="alertmodal.tga"
   name="CantCreateObjectNoAccess"
   type="notify">
   <tag>fail</tag>
Your access privileges don't allow you to create objects there.
  </notification>

  <notification
   icon="alertmodal.tga"
   name="CantCreateObject"
   type="notify">
   <tag>fail</tag>
You are not currently allowed to create objects.
  </notification>

  <notification
   icon="alertmodal.tga"
   name="InvalidObjectParams"
   type="notify">
   <tag>fail</tag>
Invalid object parameters
  </notification>

  <notification
   icon="alertmodal.tga"
   name="CantDuplicateObjectNoAcess"
   type="notify">
   <tag>fail</tag>
Your access privileges don't allow you to duplicate objects here.
  </notification>

  <notification
   icon="alertmodal.tga"
   name="CantChangeShape"
   type="notify">
   <tag>fail</tag>
You are not allowed to change this shape.
  </notification>

  <notification
   icon="alertmodal.tga"
   name="NoAccessToClaimObjects"
   type="notify">
   <tag>fail</tag>
Your access privileges don't allow you to claim objects here.
  </notification>

  <notification
   icon="alertmodal.tga"
   name="DeedFailedNoPermToDeedForGroup"
   type="notify">
   <tag>fail</tag>
Deed failed because you do not have permission to deed objects for your group.
  </notification>

  <notification
   icon="alertmodal.tga"
   name="NoPrivsToBuyObject"
   type="notify">
   <tag>fail</tag>
Your access privileges don't allow you to buy objects here.
  </notification>

  <notification
   icon="alertmodal.tga"
   name="CantAttachObjectAvatarSittingOnIt"
   type="notify">
   <tag>fail</tag>
Cannot attach object because an avatar is sitting on it.
  </notification>

  <notification
   icon="alertmodal.tga"
   name="WhyAreYouTryingToWearShrubbery"
   type="notify">
   <tag>fail</tag>
Trees and grasses cannot be worn as attachments.
  </notification>

  <notification
   icon="alertmodal.tga"
   name="CantAttachGroupOwnedObjs"
   type="notify">
   <tag>fail</tag>
Cannot attach group-owned objects.
  </notification>

  <notification
   icon="alertmodal.tga"
   name="CantAttachObjectsNotOwned"
   type="notify">
   <tag>fail</tag>
Cannot attach objects that you don't own.
  </notification>

  <notification
   icon="alertmodal.tga"
   name="CantAttachNavmeshObjects"
   type="notify">
   <tag>fail</tag>
Cannot attach objects that contribute to navmesh.
  </notification>

  <notification
   icon="alertmodal.tga"
   name="CantAttachObjectNoMovePermissions"
   type="notify">
   <tag>fail</tag>
Cannot attach object because you do not have permission to move it.
  </notification>

  <notification
   icon="alertmodal.tga"
   name="CantAttachNotEnoughScriptResources"
   type="notify">
   <tag>fail</tag>
Not enough script resources available to attach object!
  </notification>

  <notification
   icon="alertmodal.tga"
   name="CantDropItemTrialUser"
   type="notify">
   <tag>fail</tag>
You can't drop objects here; try the Free Trial area.
  </notification>

  <notification
   icon="alertmodal.tga"
   name="CantDropMeshAttachment"
   type="notify">
   <tag>fail</tag>
You can't drop mesh attachments. Detach to inventory and then rez in world.
  </notification>

  <notification
   icon="alertmodal.tga"
   name="CantDropAttachmentNoPermission"
   type="notify">
   <tag>fail</tag>
Failed to drop attachment: you don't have permission to drop there.
  </notification>

  <notification
   icon="alertmodal.tga"
   name="CantDropAttachmentInsufficientLandResources"
   type="notify">
   <tag>fail</tag>
Failed to drop attachment: insufficient available land resource.
  </notification>

  <notification
   icon="alertmodal.tga"
   name="CantDropAttachmentInsufficientResources"
   type="notify">
   <tag>fail</tag>
Failed to drop attachments: insufficient available resources.
  </notification>

  <notification
   icon="alertmodal.tga"
   name="CantDropObjectFullParcel"
   type="notify">
   <tag>fail</tag>
Cannot drop object here.  Parcel is full.
  </notification>

  <notification
   icon="alertmodal.tga"
   name="CantTouchObjectBannedFromParcel"
   type="notify">
   <tag>fail</tag>
Can't touch/grab this object because you are banned from the land parcel.
  </notification>

  <notification
   icon="alertmodal.tga"
   name="PlzNarrowDeleteParams"
   type="notify">
   <tag>fail</tag>
Please narrow your delete parameters.
  </notification>

  <notification
   icon="alertmodal.tga"
   name="UnableToUploadAsset"
   type="notify">
   <tag>fail</tag>
Unable to upload asset.
  </notification>

  <notification
   icon="alertmodal.tga"
   name="CantTeleportCouldNotFindUser"
   type="notify">
   <tag>fail</tag>
Could not find user to teleport home
  </notification>

  <notification
   icon="alertmodal.tga"
   name="GodlikeRequestFailed"
   type="notify">
   <tag>fail</tag>
godlike request failed
  </notification>

  <notification
   icon="alertmodal.tga"
   name="GenericRequestFailed"
   type="notify">
   <tag>fail</tag>
generic request failed
  </notification>

  <notification
   icon="alertmodal.tga"
   name="CantUploadPostcard"
   type="notify">
   <tag>fail</tag>
Unable to upload postcard.  Try again later.
  </notification>

  <notification
   icon="alertmodal.tga"
   name="CantFetchInventoryForGroupNotice"
   type="notify">
   <tag>fail</tag>
Unable to fetch inventory details for the group notice.
  </notification>

  <notification
   icon="alertmodal.tga"
   name="CantSendGroupNoticeNotPermitted"
   type="notify">
   <tag>fail</tag>
Unable to send group notice -- not permitted.
  </notification>

  <notification
   icon="alertmodal.tga"
   name="CantSendGroupNoticeCantConstructInventory"
   type="notify">
   <tag>fail</tag>
Unable to send group notice -- could not construct inventory.
  </notification>

  <notification
   icon="alertmodal.tga"
   name="CantParceInventoryInNotice"
   type="notify">
   <tag>fail</tag>
Unable to parse inventory in notice.
  </notification>

  <notification
   icon="alertmodal.tga"
   name="TerrainUploadFailed"
   type="notify">
   <tag>fail</tag>
Terrain upload failed.
  </notification>

  <notification
   icon="alertmodal.tga"
   name="TerrainFileWritten"
   type="notify">
   <tag>fail</tag>
Terrain file written.
  </notification>

  <notification
   icon="alertmodal.tga"
   name="TerrainFileWrittenStartingDownload"
   type="notify">
   <tag>fail</tag>
Terrain file written, starting download...
  </notification>

  <notification
   icon="alertmodal.tga"
   name="TerrainBaked"
   type="notify">
   <tag>fail</tag>
Terrain baked.
  </notification>

  <notification
   icon="alertmodal.tga"
   name="TenObjectsDisabledPlzRefresh"
   type="notify">
   <tag>fail</tag>
Only the first 10 selected objects have been disabled. Refresh and make additional selections if required.
  </notification>

  <notification
   icon="alertmodal.tga"
   name="UpdateViewerBuyParcel"
   type="notify">
   <tag>fail</tag>
You need to update your viewer to buy this parcel.
  </notification>

  <notification
   icon="alertmodal.tga"
   name="LandBuyAccessBlocked"
   type="notify">
   <tag>fail</tag>
You can't buy this land due to your maturity Rating. You may need to validate your age and/or install the latest Viewer. Please go to the Knowledge Base for details on accessing areas with this maturity Rating.
  </notification>

  <notification
   icon="alertmodal.tga"
   name="CantBuyParcelNotForSale"
   type="notify">
   <tag>fail</tag>
Unable to buy, this parcel is not for sale.
  </notification>

  <notification
   icon="alertmodal.tga"
   name="CantBuySalePriceOrLandAreaChanged"
   type="notify">
   <tag>fail</tag>
Unable to buy, the sale price or land area has changed.
  </notification>

  <notification
   icon="alertmodal.tga"
   name="CantBuyParcelNotAuthorized"
   type="notify">
   <tag>fail</tag>
You are not the authorized buyer for this parcel.
  </notification>

  <notification
   icon="alertmodal.tga"
   name="CantBuyParcelAwaitingPurchaseAuth"
   type="notify">
   <tag>fail</tag>
You cannot purchase this parcel because it is already awaiting purchase aut
  </notification>

  <notification
   icon="alertmodal.tga"
   name="CantBuildOverflowParcel"
   type="notify">
   <tag>fail</tag>
You cannot build objects here because doing so would overflow the parcel.
  </notification>

  <notification
   icon="alertmodal.tga"
   name="SelectedMultipleOwnedLand"
   type="notify">
   <tag>fail</tag>
You selected land with different owners. Please select a smaller area and try again.
  </notification>

  <notification
   icon="alertmodal.tga"
   name="CantJoinTooFewLeasedParcels"
   type="notify">
   <tag>fail</tag>
Not enough leased parcels in selection to join.
  </notification>

  <notification
   icon="alertmodal.tga"
   name="CantDivideLandMultipleParcelsSelected"
   type="notify">
   <tag>fail</tag>
Can't divide land.\nThere is more than one parcel selected.\nTry selecting a smaller piece of land.
  </notification>

  <notification
   icon="alertmodal.tga"
   name="CantDivideLandCantFindParcel"
   type="notify">
   <tag>fail</tag>
Can't divide land.\nCan't find the parcel.\nPlease report with Help -> Report Bug...
  </notification>

  <notification
   icon="alertmodal.tga"
   name="CantDivideLandWholeParcelSelected"
   type="notify">
   <tag>fail</tag>
Can't divide land. Whole parcel is selected.\nTry selecting a smaller piece of land.
  </notification>

  <notification
   icon="alertmodal.tga"
   name="LandHasBeenDivided"
   type="notify">
   <tag>fail</tag>
Land has been divided.
  </notification>

  <notification
   icon="alertmodal.tga"
   name="PassPurchased"
   type="notify">
   <tag>fail</tag>
You purchased a pass.
  </notification>

  <notification
   icon="alertmodal.tga"
   name="RegionDisallowsClassifieds"
   type="notify">
   <tag>fail</tag>
Region does not allow classified advertisements.
  </notification>

  <notification
   icon="alertmodal.tga"
   name="LandPassExpireSoon"
   type="notify">
   <tag>fail</tag>
Your pass to this land is about to expire.
  </notification>

  <notification
   icon="alertmodal.tga"
   name="CantSitNoSuitableSurface"
   type="notify">
   <tag>fail</tag>
There is no suitable surface to sit on, try another spot.
  </notification>

  <notification
   icon="alertmodal.tga"
   name="CantSitNoRoom"
   type="notify">
   <tag>fail</tag>
No room to sit here, try another spot.
  </notification>

  <notification
   icon="alertmodal.tga"
   name="ClaimObjectFailedNoPermission"
   type="notify">
   <tag>fail</tag>
Claim object failed because you don't have permission
  </notification>

  <notification
   icon="alertmodal.tga"
   name="ClaimObjectFailedNoMoney"
   type="notify">
   <tag>fail</tag>
Claim object failed because you don't have enough L$.
  </notification>

  <notification
   icon="alertmodal.tga"
   name="CantDeedGroupLand"
   type="notify">
   <tag>fail</tag>
Cannot deed group-owned land.
  </notification>

  <notification
   icon="alertmodal.tga"
   name="BuyObjectFailedNoMoney"
   type="notify">
   <tag>fail</tag>
Buy object failed because you don't have enough L$.
  </notification>

  <notification
   icon="alertmodal.tga"
   name="BuyInventoryFailedNoMoney"
   type="notify">
   <tag>fail</tag>
Buy inventory failed because you do not have enough L$
  </notification>

  <notification
   icon="alertmodal.tga"
   name="BuyPassFailedNoMoney"
   type="notify">
   <tag>fail</tag>
You don't have enough L$ to buy a pass to this land.
  </notification>

  <notification
   icon="alertmodal.tga"
   name="CantBuyPassTryAgain"
   type="notify">
   <tag>fail</tag>
Unable to buy pass right now.  Try again later.
  </notification>

  <notification
   icon="alertmodal.tga"
   name="CantCreateObjectParcelFull"
   type="notify">
   <tag>fail</tag>
Can't create object because \nthe parcel is full.
  </notification>

  <notification
   icon="alertmodal.tga"
   name="FailedPlacingObject"
   type="notify">
   <tag>fail</tag>
Failed to place object at specified location.  Please try again.
  </notification>

  <notification
   icon="alertmodal.tga"
   name="CantCreateLandmarkForEvent"
   type="notify">
   <tag>fail</tag>
Unable to create landmark for event.
  </notification>

  <notification
   icon="alertmodal.tga"
   name="GodBeatsFreeze"
   type="notify">
   <tag>fail</tag>
Your godlike powers break the freeze!
  </notification>

  <notification
   icon="alertmodal.tga"
   name="SpecialPowersRequestFailedLogged"
   type="notify">
   <tag>fail</tag>
Request for special powers failed. This request has been logged.
  </notification>

  <notification
   icon="alertmodal.tga"
   name="ExpireExplanation"
   type="notify">
   <tag>fail</tag>
The system is currently unable to process your request. The request timed out.
  </notification>

  <notification
   icon="alertmodal.tga"
   name="DieExplanation"
   type="notify">
   <tag>fail</tag>
The system is unable to process your request.
  </notification>

  <notification
   icon="alertmodal.tga"
   name="AddPrimitiveFailure"
   type="notify">
   <tag>fail</tag>
Insufficient funds to create primitve.
  </notification>

  <notification
   icon="alertmodal.tga"
   name="RezObjectFailure"
   type="notify">
   <tag>fail</tag>
Insufficient funds to create object.
  </notification>

  <notification
   icon="alertmodal.tga"
   name="ResetHomePositionNotLegal"
   type="notify">
   <tag>fail</tag>
Reset Home position since Home wasn't legal.
  </notification>

  <notification
   icon="alertmodal.tga"
   name="CantInviteRegionFull"
   type="notify">
   <tag>fail</tag>
You cannot currently invite anyone to your location because the region is full. Try again later.
  </notification>

  <notification
   icon="alertmodal.tga"
   name="CantSetHomeAtRegion"
   type="notify">
   <tag>fail</tag>
This region does not allow you to set your home location here.
  </notification>

  <notification
   icon="alertmodal.tga"
   name="ListValidHomeLocations"
   type="notify">
   <tag>fail</tag>
You can only set your 'Home Location' on your land or at a mainland Infohub.
  </notification>

  <notification
   icon="alertmodal.tga"
   name="SetHomePosition"
   type="notify">
   <tag>fail</tag>
Home position set.
  </notification>

  <notification
   icon="alertmodal.tga"
   name="CantDerezInventoryError"
   type="notify">
   <tag>fail</tag>
Cannot derez object due to inventory fault.
  </notification>

  <notification
   icon="alertmodal.tga"
   name="CantCreateRequestedInv"
   type="notify">
   <tag>fail</tag>
Cannot create requested inventory.
  </notification>

  <notification
   icon="alertmodal.tga"
   name="CantCreateRequestedInvFolder"
   type="notify">
   <tag>fail</tag>
Cannot create requested inventory folder.
  </notification>

  <notification
   icon="alertmodal.tga"
   name="CantCreateInventory"
   type="notify">
   <tag>fail</tag>
Cannot create that inventory.
  </notification>

  <notification
   icon="alertmodal.tga"
   name="CantCreateLandmark"
   type="notify">
   <tag>fail</tag>
Cannot create landmark.
  </notification>

  <notification
   icon="alertmodal.tga"
   name="CantCreateOutfit"
   type="notify">
   <tag>fail</tag>
Cannot create outfit right now. Try again in a minute.
  </notification>

  <notification
   icon="alertmodal.tga"
   name="InventoryNotForSale"
   type="notify">
   <tag>fail</tag>
Inventory is not for sale.
  </notification>

  <notification
   icon="alertmodal.tga"
   name="CantFindInvItem"
   type="notify">
   <tag>fail</tag>
Unable to find inventory item.
  </notification>

  <notification
   icon="alertmodal.tga"
   name="CantFindObject"
   type="notify">
   <tag>fail</tag>
Unable to find object.
  </notification>

  <notification
   icon="alertmodal.tga"
   name="CantTransfterMoneyRegionDisabled"
   type="notify">
   <tag>fail</tag>
Money transfers to objects are currently disabled in this region.
  </notification>

  <notification
   icon="alertmodal.tga"
   name="CantPayNoAgent"
   type="notify">
   <tag>fail</tag>
Could not figure out who to pay.
  </notification>

  <notification
   icon="alertmodal.tga"
   name="CantDonateToPublicObjects"
   type="notify">
   <tag>fail</tag>
You cannot give L$ to public objects.
  </notification>

  <notification
   icon="alertmodal.tga"
   name="InventoryCreationInWorldObjectFailed"
   type="notify">
   <tag>fail</tag>
Inventory creation on in-world object failed.
  </notification>

  <notification
   icon="alertmodal.tga"
   name="UserBalanceOrLandUsageError"
   type="notify">
   <tag>fail</tag>
An internal error prevented us from properly updating your viewer.  The L$ balance or parcel holdings displayed in your viewer may not reflect your actual balance on the servers.
  </notification>

  <notification
   icon="alertmodal.tga"
   name="LargePrimAgentIntersect"
   type="notify">
   <tag>fail</tag>
Cannot create large prims that intersect other players.  Please re-try when other players have moved.
  </notification>

  <notification
   icon="alertmodal.tga"
   name="PreferenceChatClearLog"
   type="alertmodal">
    This will delete the logs of previous conversations, and any backups of that file.
    <tag>confirm</tag>
    <usetemplate
     ignoretext="Confirm before I delete the log of previous conversations."
     name="okcancelignore"
     notext="Cancel"
     yestext="OK"/>
  </notification>
    
  <notification
   icon="alertmodal.tga"
   name="PreferenceChatDeleteTranscripts"
   type="alertmodal">
    This will delete the transcripts for all previous conversations. The list of past conversations will not be affected. All files with the suffixes .txt and txt.backup in the folder [FOLDER] will be deleted.
    <tag>confirm</tag>
    <usetemplate
     ignoretext="Confirm before I delete transcripts."
     name="okcancelignore"
     notext="Cancel"
     yestext="OK"/>
  </notification>

  <notification
   icon="alert.tga"
   name="PreferenceChatPathChanged"
   type="alert">
   Unable to move files. Restored previous path.
    <usetemplate
     ignoretext="Unable to move files. Restored previous path."
     name="okignore"
     yestext="OK"/>
  </notification>
  
<!-- <FS:Zi> Add float LSL color entry widgets -->
  <notification
   icon="notify.tga"
   name="LSLColorCopiedToClipboard"
   type="alertmodal">
The LSL color string has been copied to your clipboard. You can now paste it into your script to use it.
   <form name="form">
      <ignore name="ignore"
       text="An LSL color string was copied to my clipboard"/>
    </form>
  </notification>
  <!-- <FS:Zi> Add float LSL color entry widgets -->

  <!-- <FS:HG> FIRE-6340, FIRE-6567 - Setting Bandwidth issues-->
  <!-- <FS:TS> FIRE-6795: Remove warning at every login -->
  <notification
   icon="alertmodal.tga"
   name="FSBWTooHigh"
   type="alertmodal">
We strongly recommend that you not set the bandwidth above 1500 KBPS. This is unlikely to work well and will almost certainly not improve your performance.
    <usetemplate
     name="okbutton"
     yestext="OK"/>
  </notification>
  <!-- </FS:TS> FIRE-6795 -->
  <!-- </FS:HG> FIRE-6340, FIRE-6567 - Setting Bandwidth issues-->

  <!-- <FS:TS> FIRE-5453: Flickr upload support (from Exodus) -->
  <notification
   icon="alertmodal.tga"
   name="ExodusFlickrVerificationExplanation"
   type="alertmodal">
To use the Flickr upload feature you must authorize [APP_NAME] to access your account. If you proceed, your web browser will open Flickr's website, where you will be prompted to log in and authorize [APP_NAME]. You will then be given a code to copy back into [APP_NAME].

Would you like to authorize [APP_NAME] to post to your Flickr account?
    <tag>fail</tag>
    <usetemplate
     name="okcancelbuttons"
     notext="No"
     yestext="Yes"/>
  </notification>

  <notification
   icon="alertmodal.tga"
   name="ExodusFlickrVerificationPrompt"
   type="alertmodal">
Please authorize [APP_NAME] to post to your Flickr account in your web browser, then type the code given by the website below:
    <tag>confirm</tag>
    <form name="form">
      <input name="oauth_verifier" type="text" default="true"/>
      <button
       index="0"
       name="OK"
       text="OK"/>
      <button
       index="1"
       name="Cancel"
       text="Cancel"/>
    </form>
  </notification>

  <notification
   icon="alertmodal.tga"
   name="ExodusFlickrVerificationFailed"
   type="alertmodal">
Flickr verification failed. Please try again, and be sure to double check the verification code.
    <tag>fail</tag>
    <usetemplate
     name="okbutton"
     yestext="OK"/>
  </notification>

  <notification
   icon="notifytip.tga"
   name="ExodusFlickrUploadComplete"
   type="notifytip">
Your snapshot can now be viewed [http://www.flickr.com/photos/upload/edit/?ids=[ID] here].
  </notification>
  <!-- </FS:TS> FIRE-5453 -->

  <notification
   icon="alertmodal.tga"
   name="FirstUseFlyOverride"
   type="alertmodal">
Caution: Use the Fly Override responsibly! Using the Fly Override without the land owner's permission may result in your avatar being banned from the parcel in which you are flying.
    <usetemplate
     name="okbutton"
     yestext="OK"/>
  </notification>

  <notification
   icon="notifytip.tga" 
   name="ServerVersionChanged"
   type="notifytip">
The region you have entered is running a different simulator version.
Current simulator: [NEWVERSION]
Previous simulator: [OLDVERSION]
  </notification>
  
  <notification
   name="VintageLoginInfo"
   type="alertmodal">
Did you know you can get the classic Phoenix Viewer look with Firestorm? Go to the "select mode" menu on the right and select "Phoenix".
    <usetemplate
      name="okbutton"
      yestext="OK"/>
  </notification>
  
  <notification
   icon="alertmodal.tga"
   name="CannotSaveSnapshot"
   type="alertmodal">
Unable to save snapshot.
  <tag>fail</tag>
  </notification>
  
  <notification
   icon="alertmodal.tga"
   name="RegExFail"
   type="alertmodal">
Error in the regular expression:
[EWHAT]
  <tag>fail</tag>
  </notification>
	
  <notification
    icon="alertmodal.tga"
	name="NoHavok"
	type="alertmodal">
	Some functions like [FEATURE] are not included in [APP_NAME] for OpenSimulator. If you would like to use [FEATURE], please download [APP_NAME] for Second Life from
[DOWNLOAD_URL]
	<form name="form">
		<ignore name="ignore"
		text="No Havok Warning"/>
	</form>
	</notification>

	<notification
		icon="notify.tga"
		name="DumpArchetypeSuccess"
		type="notify">
		Successfully saved appearance to XML to [FILENAME].
	</notification>
	
	<notification
		icon="notify.tga"
		name="StreamListExportSuccess"
		type="notify">
		Successfully exported stream list to XML to [FILENAME].
	</notification>
	
	<notification
		icon="notify.tga"
		name="StreamListImportSuccess"
		type="notify">
		Successfully imported stream list from XML.
	</notification>
	
    <notification
        icon="notifytip.tga"
        name="StreamMetadata"
		log_to_chat="false"
        type="notifytip">
        <tag>StreamMetadata</tag>
        ♫ Now Playing:
        [TITLE]
        [ARTIST]♫
    </notification>
    <notification
        icon="notifytip.tga"
        name="StreamMetadataNoArtist"
		log_to_chat="false"
        type="notifytip">
        <tag>StreamMetadata</tag>
        ♫ Now Playing:
        [TITLE]♫
    </notification>
    
    <notification
        icon="notifytip.tga"
        name="RadarAlert"
		log_to_chat="false"
        type="notifytip">
		[NAME] [MESSAGE]
	</notification>

	
   <!-- <FS:Zi> Backup Settings -->
  <notification
   icon="alertmodal.tga"
   name="BackupFinished"
   type="alertmodal">
Your settings have been backed up.
  </notification>

  <notification
   icon="alertmodal.tga"
   name="BackupPathEmpty"
   type="alertmodal">
The backup path is empty. Please provide a location to back up and restore your settings first.
  </notification>

  <notification
   icon="alertmodal.tga"
   name="BackupPathDoesNotExistOrCreateFailed"
   type="alertmodal">
The backup path could not be found or created.
  </notification>

  <notification
   icon="alertmodal.tga"
   name="BackupPathDoesNotExist"
   type="alertmodal">
The backup path could not be found.
  </notification>

  <notification
   icon="alertmodal.tga"
   name="SettingsRestoreNeedsLogout"
   type="alertmodal">
Settings restore requires a viewer restart. Do you want to restore your settings and quit the viewer now?
    <usetemplate
     name="okcancelbuttons"
     notext="Cancel"
     yestext="Restore and Quit"/>
  </notification>

  <notification
   icon="alertmodal.tga"
   name="RestoreFinished"
   type="alertmodal">
Restore complete! Please restart your viewer now.
    <usetemplate
     name="okbutton"
     yestext="Quit"/>
  </notification>
  <!-- </FS:Zi> -->

  <notification
   icon="alertmodal.tga"
   name="ConfirmRestoreQuickPrefsDefaults"
   type="alertmodal">
    <tag>confirm</tag>
This action will immediately restore your quick preferences to their default settings.

You cannot undo this action.
    <usetemplate
     ignoretext="Confirm restore quick prefs defaults"
     name="okcancelignore"
     notext="Cancel"
     yestext="OK"/>
    </notification>
    
    <notification
     icon="alertmodal.tga"
     name="EjectGroupMemberWarning"
     type="alertmodal">
You are about to eject [AVATAR_NAME] from the group.
      <tag>group</tag>
      <tag>confirm</tag>
      <usetemplate
       ignoretext="Confirm ejecting a participant from group"
       name="okcancelignore"
       notext="Cancel"
       yestext="Eject"/>
    </notification>
    
    <notification
     icon="alertmodal.tga"
     name="EjectGroupMembersWarning"
     type="alertmodal">
You are about to eject [COUNT] members from the group.
       <tag>group</tag>
       <tag>confirm</tag>
       <usetemplate
        ignoretext="Confirm ejecting multiple members from group"
        name="okcancelignore"
        notext="Cancel"
        yestext="Eject"/>
    </notification>
    
    <notification
     icon="alertmodal.tga"
     name="ExportFinished"
     type="notify">
      <tag>Export</tag>
Export finished and saved to [FILENAME].
    </notification>
    
    <notification
      icon="notifytip.tga"
      name="AntiSpamBlocked"
      log_to_chat="false"
      type="notifytip">
AntiSpam: Blocked [SOURCE] for spamming a [QUEUE] ([COUNT]) times in [PERIOD] seconds.
    </notification>

    <notification
     icon="alertmodal.tga"
     name="MeshMaxConcurrentReqTooHigh"
     type="alertmodal">
The value you set for the number of concurrent requests to load mesh objects, [VALUE], is higher than the maximum of [MAX]. It has been reset to the default of [DEFAULT].
    <tag>fail</tag>
    </notification>
	
</notifications><|MERGE_RESOLUTION|>--- conflicted
+++ resolved
@@ -2806,13 +2806,9 @@
    icon="alertmodal.tga"
    name="ConfirmItemDeleteHasLinks"
    type="alertmodal">
-<<<<<<< HEAD
-    At least one of the items you have selected has link items that point to it.  If you delete this item, its links will permanently stop working.  It is strongly advised to delete the links first.
-=======
-At least one of the items has links that point to it.  If you delete this item, its links will permanently stop working.  It is strongly advised to delete the links first.
->>>>>>> 6e113858
-
-    Are you sure you want to delete these items?
+At least one of the items you have selected has link items that point to it.  If you delete this item, its links will permanently stop working.  It is strongly advised to delete the links first.
+
+Are you sure you want to delete these items?
     <tag>confirm</tag>
     <usetemplate
      name="okcancelbuttons"
