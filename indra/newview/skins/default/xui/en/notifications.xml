<?xml version="1.0" ?>
<notifications>
    <global name="skipnexttime">

		Do not show me this again
  </global>

  <global name="skipnexttimesessiononly">
Don&apos;t show me this again
(for current session)
  </global>

  <global name="alwayschoose">

		Always choose this option
  </global>

  <global name="implicitclosebutton">
		Close
  </global>

  <template name="okbutton">
    <form>
      <button
       default="true"
       index="0"
       name="OK_okbutton"
       text="$yestext"/>
    </form>
  </template>

  <template name="okignore">
    <form>
      <button
       default="true"
       index="0"
       name="OK_okignore"
       text="$yestext"/>
      <ignore text="$ignoretext"/>
    </form>
  </template>

  <template name="notifyignore">
    <form>
      <ignore text="$ignoretext"/>
    </form>
  </template>

  <template name="okcancelbuttons">
    <form>
      <button
       default="true"
       index="0"
       name="OK_okcancelbuttons"
       text="$yestext"/>
      <button
       index="1"
       name="Cancel_okcancelbuttons"
       text="$notext"/>
    </form>
  </template>

  <template name="okcancelignore">
    <form>
      <button
       default="true"
       index="0"
       name="OK_okcancelignore"
       text="$yestext"/>
      <button
       index="1"
       name="Cancel_okcancelignore"
       text="$notext"/>
      <ignore text="$ignoretext"/>
    </form>
  </template>

  <template name="okhelpbuttons">
    <form>
      <button
       default="true"
       index="0"
       name="OK_okhelpbuttons"
       text="$yestext"/>
      <button
       index="1"
       name="Help"
       text="$helptext"/>
    </form>
  </template>

  <template name="okhelpignore">
    <form>
      <button
       default="true"
       index="0"
       name="OK_okhelpignore"
       text="$yestext"/>
      <button
       index="1"
       name="Help_okhelpignore"
       text="$helptext"/>
      <ignore text="$ignoretext"/>
    </form>
  </template>

  <template name="yesnocancelbuttons">
    <form>
      <button
       default="true"
       index="0"
       name="Yes"
       text="$yestext"/>
      <button
       index="1"
       name="No"
       text="$notext"/>
      <button
       index="2"
       name="Cancel_yesnocancelbuttons"
       text="$canceltext"/>
    </form>
  </template>

  <notification
 functor="GenericAcknowledge"
   icon="notify.tga"
   name="MissingAlert"
   label="Unknown Notification Message"
   type="notify">
Your version of [APP_NAME] does not know how to display the notification it just received.  Please verify that you have the latest version of [APP_NAME] installed.

Error details: The notification called &apos;[_NAME]&apos; was not found in notifications.xml.
    <tag>fail</tag>
    <usetemplate
     name="okbutton"
     yestext="OK"/>
  </notification>

  <notification
   icon="alertmodal.tga"
   name="FloaterNotFound"
   type="alertmodal">
Floater error: Could not find the following controls:

[CONTROLS]
    <tag>fail</tag>
    <usetemplate
     name="okbutton"
     yestext="OK"/>
  </notification>

  <notification
   icon="alertmodal.tga"
   name="TutorialNotFound"
   type="alertmodal">
No tutorial is currently available.
    <tag>fail</tag>
    <usetemplate
     name="okbutton"
     yestext="OK"/>
  </notification>

  <notification
   icon="alertmodal.tga"
   name="GenericAlert"
   type="alertmodal">
[MESSAGE]
  </notification>

  <notification
   icon="alertmodal.tga"
   name="GenericAlertYesCancel"
   type="alertmodal">
[MESSAGE]
    <usetemplate
     name="okcancelbuttons"
     notext="Cancel"
     yestext="Yes"/>
  </notification>

  <notification
   icon="alertmodal.tga"
   name="GenericAlertOK"
   type="alertmodal">
[MESSAGE]
    <usetemplate
     name="okbutton"
     yestext="OK"/>
  </notification>

  <notification
   icon="alertmodal.tga"
   name="BadInstallation"
   type="alertmodal">
 An error occurred while updating [APP_NAME].  Please [http://get.secondlife.com download the latest version] of the Viewer.
    <tag>fail</tag>
    <usetemplate
     name="okbutton"
     yestext="OK"/>
  </notification>

  <notification
   icon="alertmodal.tga"
   name="LoginFailedNoNetwork"
   type="alertmodal">
    <tag>fail</tag>
    Could not connect to the [SECOND_LIFE_GRID].
    &apos;[DIAGNOSTIC]&apos;
Make sure your Internet connection is working properly.
	<usetemplate
     name="okbutton"
     yestext="OK"/>
  </notification>

  <notification
   icon="alertmodal.tga"
   name="MessageTemplateNotFound"
   type="alertmodal">
Message Template [PATH] not found.
   <tag>fail</tag>
	<usetemplate
     name="okbutton"
     yestext="OK"/>
  </notification>

  <notification
   icon="alertmodal.tga"
   name="WearableSave"
   type="alertmodal">
Save changes to current clothing/body part?
    <usetemplate
     canceltext="Cancel"
     name="yesnocancelbuttons"
     notext="Don&apos;t Save"
     yestext="Save"/>
  </notification>

  <notification
   icon="alertmodal.tga"
     name="ConfirmNoCopyToOutbox"
     type="alertmodal">
You don't have permission to copy one or more of these items to the Merchant Outbox.  You can move them or leave them behind.
    <usetemplate
     name="okcancelbuttons"
     notext="Don't move item(s)"
     yestext="Move item(s)"/>
  </notification>

  <notification
   icon="OutboxStatus_Success"
   name="OutboxFolderCreated"
   type="alertmodal">
    <unique/>
A new folder has been created for each item you have transferred into the top level of your Merchant Outbox.

    <usetemplate
     ignoretext="A new folder was created in the Merchant Outbox"
     name="okignore"
     yestext="OK"/>
  </notification>

  <notification
   icon="OutboxStatus_Success"
   name="OutboxImportComplete"
   type="alertmodal">
Success

All folders were successfully sent to the Marketplace.

        <usetemplate
         ignoretext="All folders sent to the Marketplace"
         name="okignore"
         yestext="OK"/>
  </notification>

  <notification
   icon="OutboxStatus_Warning"
   name="OutboxImportHadErrors"
   type="alertmodal">
Some folders did not transfer

Errors occurred when some folders were sent to the Marketplace.  Those folders are still in your Merchant Outbox.

See the [[MARKETPLACE_IMPORTS_URL] error log] for more information.

        <usetemplate
         name="okbutton"
         yestext="OK"/>
  </notification>

  <notification
   icon="OutboxStatus_Error"
   name="OutboxImportFailed"
   type="alertmodal">
Transfer failed with error &apos;[ERROR_CODE]&apos;

No folders were sent to the Marketplace because of a system or network error.  Try again later.

        <usetemplate
         name="okbutton"
         yestext="OK"/>
  </notification>

  <notification
   icon="OutboxStatus_Error"
   name="OutboxInitFailed"
   type="alertmodal">
Marketplace initialization failed with error &apos;[ERROR_CODE]&apos;

Initialization with the Marketplace failed because of a system or network error.  Try again later.

        <usetemplate
         name="okbutton"
         yestext="OK"/>
  </notification>

    <notification
        icon="OutboxStatus_Error"
        name="StockPasteFailed"
        type="alertmodal">
        Copy or move to Stock Folder failed with error :
        
        &apos;[ERROR_CODE]&apos;
        
        <usetemplate
        name="okbutton"
        yestext="OK"/>
    </notification>
    
    <notification
        icon="OutboxStatus_Error"
        name="MerchantPasteFailed"
        type="alertmodal">
        Copy or move to Marketplace Listings failed with error :
        
        &apos;[ERROR_CODE]&apos;
        
        <usetemplate
        name="okbutton"
        yestext="OK"/>
    </notification>
    
    <notification
        icon="OutboxStatus_Error"
        name="MerchantTransactionFailed"
        type="alertmodal">
        The transaction with the Marketplace failed with the following error :
        
        [ERROR_REASON][ERROR_DESCRIPTION]
        
        <usetemplate
        name="okbutton"
        yestext="OK"/>
    </notification>
    
    <notification
        icon="OutboxStatus_Error"
        name="MerchantUnprocessableEntity"
        type="alertmodal">
        We are unable to list this product or activate the version folder. Usually this is caused by missing information in the listing description form, but it may be due to errors in the folder structure. Either edit the listing or check the listing folder for errors.
        
        <usetemplate
        name="okbutton"
        yestext="OK"/>
    </notification>

    <notification
        icon="OutboxStatus_Error"
        name="MerchantListingFailed"
        type="alertmodal">
        Listing to Marketplace failed with error :
        
        &apos;[ERROR_CODE]&apos;
        
        <usetemplate
        name="okbutton"
        yestext="OK"/>
    </notification>
    
    <notification
        icon="OutboxStatus_Error"
        name="MerchantFolderActivationFailed"
        type="alertmodal">
        Activating this version folder failed with error :

        &apos;[ERROR_CODE]&apos;

        <usetemplate
        name="okbutton"
        yestext="OK"/>
    </notification>

    <notification
        icon="alertmodal.tga"
        name="MerchantForceValidateListing"
        type="alertmodal">
        In order to create your listing, we fixed the hierarchy of your listing contents.
        <tag>confirm</tag>
        <usetemplate
            ignoretext="Warn me that creating a listing fixes the hierarchy of the content"
            name="okignore" 
            yestext="OK"/>
    </notification>

    <notification
        icon="alertmodal.tga"
        name="ConfirmMerchantActiveChange"
        type="alertmodal">
        This action will change the active content of this listing. Do you want to continue?
        <tag>confirm</tag>
        <usetemplate
        ignoretext="Confirm before I change an active listing on the marketplace"
        name="okcancelignore"
        notext="Cancel"
        yestext="OK"/>
    </notification>

    <notification
        icon="alertmodal.tga"
        name="ConfirmMerchantMoveInventory"
        type="alertmodal">
        Items dragged to the Marketplace Listings window are moved from their original locations, not copied. Do you want to continue?
        <tag>confirm</tag>
        <usetemplate
        ignoretext="Confirm before I move an item from the inventory to the marketplace"
        name="okcancelignore"
        notext="Cancel"
        yestext="OK"/>
    </notification>
    
    <notification
        icon="alertmodal.tga"
        name="ConfirmListingCutOrDelete"
        type="alertmodal">
        Moving or deleting a listing folder will delete your Marketplace listing. If you would like to keep the Marketplace listing, move or delete the contents of the version folder you would like to modify. Do you want to continue?
        <tag>confirm</tag>
        <usetemplate
        ignoretext="Confirm before I move or delete a listing from the marketplace"
        name="okcancelignore"
        notext="Cancel"
        yestext="OK"/>
    </notification>
    
    <notification
        icon="alertmodal.tga"
        name="ConfirmCopyToMarketplace"
        type="alertmodal">
        You don't have permission to copy one or more of these items to the Marketplace. You can move them or leave them behind.
        <tag>confirm</tag>
        <usetemplate
        ignoretext="Confirm before I try to copy a selection containing no copy items to the marketplace"
        name="yesnocancelbuttons"
        yestext="Move item(s)"
        notext="Don't move item(s)"
        canceltext="Cancel"/>
    </notification>
    
    <notification
        icon="alertmodal.tga"
        name="ConfirmMerchantUnlist"
        type="alertmodal">
        This action will unlist this listing. Do you want to continue?
        <tag>confirm</tag>
        <usetemplate
        ignoretext="Confirm before I unlist an active listing on the marketplace"
        name="okcancelignore"
        notext="Cancel"
        yestext="OK"/>
    </notification>
    
    <notification
        icon="alertmodal.tga"
        name="ConfirmMerchantClearVersion"
        type="alertmodal">
        This action will deactivate the version folder of the current listing. Do you want to continue?
        <tag>confirm</tag>
        <usetemplate
        ignoretext="Confirm before I deactivate the version folder of a listing on the marketplace"
        name="okcancelignore"
        notext="Cancel"
        yestext="OK"/>
    </notification>

    <notification
        icon="alertmodal.tga"
        name="AlertMerchantListingNotUpdated"
        type="alertmodal">
This listing could not be updated.
[[URL] Click here] to edit it on the Marketplace.
        <usetemplate
        name="okbutton"
        yestext="OK"/>
    </notification>

    <notification
        icon="alertmodal.tga"
        name="AlertMerchantListingCannotWear"
        type="alertmodal">
        You cannot wear clothes or body parts that are in the Marketplace Listings folder.
        <tag>fail</tag>
    </notification>
    
    <notification
        icon="alertmodal.tga"
        name="AlertMerchantListingInvalidID"
        type="alertmodal">
        Invalid listing ID.
        <tag>fail</tag>
    </notification>
    
    <notification
        icon="alertmodal.tga"
        name="AlertMerchantListingActivateRequired"
        type="alertmodal">
        There are several or no version folders in this listing. You will need to select and activate one independently later.
        <tag>confirm</tag>
        <usetemplate
        ignoretext="Alert about version folder activation when I create a listing with several version folders"
        name="okignore"
        yestext="OK"/>
    </notification>

    <notification
        icon="alertmodal.tga"
        name="AlertMerchantStockFolderSplit"
        type="alertmodal">
        We have separated stock items of different types into separate stock folders, so your folder is arranged in a way that we can list it.
        <tag>confirm</tag>
        <usetemplate
        ignoretext="Alert when stock folder is being split before being listed"
        name="okignore"
        yestext="OK"/>
    </notification>
    
    <notification
        icon="alertmodal.tga"
        name="AlertMerchantStockFolderEmpty"
        type="alertmodal">
        We have unlisted your listing because the stock is empty. You need to add more units to the stock folder to list the listing again.
        <tag>confirm</tag>
        <usetemplate
        ignoretext="Alert when a listing is unlisted because stock folder is empty"
        name="okignore"
        yestext="OK"/>
    </notification>

    <notification
        icon="alertmodal.tga"
        name="AlertMerchantVersionFolderEmpty"
        type="alertmodal">
        We have unlisted your listing because the version folder is empty. You need to add items to the version folder to list the listing again.
        <tag>confirm</tag>
        <usetemplate
        ignoretext="Alert when a listing is unlisted because version folder is empty"
        name="okignore"
        yestext="OK"/>
    </notification>

  <notification
   icon="alertmodal.tga"
   name="WriteAnimationFail"
   type="alertmodal">
There was a problem writing animation data.  Please try again later.
    <tag>fail</tag>
  </notification>

  <notification
   icon="alertmodal.tga"
   name="UploadAuctionSnapshotFail"
   type="alertmodal">
There was a problem uploading the auction snapshot due to the following reason: [REASON]
    <tag>fail</tag>
  </notification>

  <notification
   icon="alertmodal.tga"
   name="UnableToViewContentsMoreThanOne"
   type="alertmodal">
Unable to view the contents of more than one item at a time.
Please select only one object and try again.
    <tag>fail</tag>
  </notification>

  <notification
   icon="alertmodal.tga"
   name="SaveClothingBodyChanges"
   type="alertmodal">
Save all changes to clothing/body parts?
<tag>confirm</tag>
<usetemplate
     canceltext="Cancel"
     name="yesnocancelbuttons"
     notext="Don&apos;t Save"
     yestext="Save All"/>
  </notification>

  <notification
   icon="alertmodal.tga"
   name="FriendsAndGroupsOnly"
   type="alertmodal">
    Non-friends won't know that you've chosen to ignore their calls and instant messages.
    <usetemplate
     name="okbutton"
     yestext="OK"/>
  </notification>

  <notification
   icon="alertmodal.tga"
   name="FavoritesOnLogin"
   type="alertmodal">    
    Note: When you turn on this option, anyone who uses this computer can see your list of favorite locations.
    <usetemplate
     name="okbutton"
     yestext="OK"/>
  </notification>

  <notification
   icon="alertmodal.tga"
   name="GrantModifyRights"
   type="alertmodal">
Granting modify rights to another resident allows them to change, delete or take ANY objects you may have in-world. Be VERY careful when handing out this permission.
Do you want to grant modify rights for [NAME]?
<tag>confirm</tag>
    <usetemplate
     name="okcancelbuttons"
     notext="No"
     yestext="Yes"/>
  </notification>

  <notification
   icon="alertmodal.tga"
   name="GrantModifyRightsMultiple"
   type="alertmodal">
Granting modify rights to another Resident allows them to change ANY objects you may have in-world. Be VERY careful when handing out this permission.
Do you want to grant modify rights for the selected Residents?
<tag>confirm</tag>
    <usetemplate
     name="okcancelbuttons"
     notext="No"
     yestext="Yes"/>
  </notification>

  <notification
   icon="alertmodal.tga"
   name="RevokeModifyRights"
   type="alertmodal">
Do you want to revoke modify rights for [NAME]?
<tag>confirm</tag>
    <usetemplate
     name="okcancelbuttons"
     notext="No"
     yestext="Yes"/>
  </notification>

  <notification
   icon="alertmodal.tga"
   name="RevokeModifyRightsMultiple"
   type="alertmodal">
Do you want to revoke modify rights for the selected Residents?
<tag>confirm</tag>
    <usetemplate
     name="okcancelbuttons"
     notext="No"
     yestext="Yes"/>
  </notification>

  <notification
   icon="alertmodal.tga"
   name="UnableToCreateGroup"
   type="alertmodal">
Unable to create group.
[MESSAGE]
    <tag>group</tag>
    <tag>fail</tag>
  <usetemplate
     name="okbutton"
     yestext="OK"/>
  </notification>

  <notification
   icon="alertmodal.tga"
   name="PanelGroupApply"
   type="alertmodal">
[NEEDS_APPLY_MESSAGE]
[WANT_APPLY_MESSAGE]
    <tag>confirm</tag>
    <tag>group</tag>
  <usetemplate
     canceltext="Cancel"
     name="yesnocancelbuttons"
     notext="Ignore Changes"
     yestext="Apply Changes"/>
  </notification>

  <notification
   icon="alertmodal.tga"
   name="MustSpecifyGroupNoticeSubject"
   type="alertmodal">
You must specify a subject to send a group notice.
  <tag>group</tag>
  <tag>fail</tag>
  <usetemplate
     name="okbutton"
     yestext="OK"/>
  </notification>

  <notification
   icon="alertmodal.tga"
   name="AddGroupOwnerWarning"
   type="alertmodal">
You are about to add group members to the role of [ROLE_NAME].
Members cannot be removed from that role.
The members must resign from the role themselves.
Are you sure you want to continue?
    <tag>group</tag>
    <tag>confirm</tag>
    <usetemplate
     ignoretext="Confirm before I add a new group Owner"
     name="okcancelignore"
     notext="No"
     yestext="Yes"/>
  </notification>

  <notification
   icon="alertmodal.tga"
   name="AssignDangerousActionWarning"
   type="alertmodal">
You are about to add the Ability &apos;[ACTION_NAME]&apos; to the Role &apos;[ROLE_NAME]&apos;.

 *WARNING*
 Any Member in a role with this ability can assign themselves -- and any other member -- to roles that have more powers than they  currently have, potentially elevating themselves to near-Owner power. Be sure you know what you are doing before assigning this ability.

Add this ability to &apos;[ROLE_NAME]&apos;?
    <usetemplate
     name="okcancelbuttons"
     notext="No"
     yestext="Yes"/>
  </notification>

  <notification
   icon="alertmodal.tga"
   name="AssignDangerousAbilityWarning"
   type="alertmodal">
You are about to add the ability &apos;[ACTION_NAME]&apos; to the role &apos;[ROLE_NAME]&apos;.

 *WARNING*
 Any Member in a role with this ability can assign themselves -- and any other member -- all abilities, elevating themselves to near-Owner power.

Add this ability to &apos;[ROLE_NAME]&apos;?
    <usetemplate
     name="okcancelbuttons"
     notext="No"
     yestext="Yes"/>
  </notification>

  <notification
    icon="alertmodal.tga"
    name="AssignBanAbilityWarning"
    type="alertmodal">
You are about to add the Ability &apos;[ACTION_NAME]&apos; to the Role &apos;[ROLE_NAME]&apos;.

 *WARNING*
Any Member in a Role with this Ability will also be granted the Abilities &apos;[ACTION_NAME_2]&apos; and &apos;[ACTION_NAME_3]&apos;
    <usetemplate
      name="okbutton"
     yestext="OK"/>
  </notification>

  <notification
  icon="alertmodal.tga"
  name="RemoveBanAbilityWarning"
  type="alertmodal">
You are removing the Ability &apos;[ACTION_NAME]&apos; to the Role &apos;[ROLE_NAME]&apos;.

 *WARNING*
Removing this ability will NOT remove the Abilities &apos;[ACTION_NAME_2]&apos; and &apos;[ACTION_NAME_3]&apos;.
 
If you no longer wish to have these abilities granted to this role, disable them immediately!
    <usetemplate
     name="okbutton"
     yestext="OK"/>
  </notification>

  <notification
    icon="alertmodal.tga"
    name="EjectGroupMemberWarning"
    type="alertmodal">
     You are about to eject [AVATAR_NAME] from the group.
     <tag>group</tag>
     <tag>confirm</tag>
     <usetemplate
      ignoretext="Confirm ejecting a participant from group"
      name="okcancelignore"
      notext="Cancel"
      yestext="Eject"/>
  </notification>
  <notification
    icon="alertmodal.tga"
    name="EjectGroupMembersWarning"
    type="alertmodal">
     You are about to eject [COUNT] members from the group.
     <tag>group</tag>
     <tag>confirm</tag>
     <usetemplate
      ignoretext="Confirm ejecting multiple members from group"
      name="okcancelignore"
      notext="Cancel"
      yestext="Eject"/>
  </notification>
  
  <notification
    icon="alertmodal.tga"
    name="BanGroupMemberWarning"
    type="alertmodal">
     You are about to ban [AVATAR_NAME] from the group.
     <tag>group</tag>
     <tag>confirm</tag>
     <usetemplate
      ignoretext="Confirm banning a participant from group"
      name="okcancelignore"
      notext="Cancel"
      yestext="Ban"/>
  </notification>
  <notification
    icon="alertmodal.tga"
    name="BanGroupMembersWarning"
    type="alertmodal">
     You are about to ban [COUNT] members from group.
     <tag>group</tag>
     <tag>confirm</tag>
     <usetemplate
      ignoretext="Confirm banning multiple members from group"
      name="okcancelignore"
      notext="Cancel"
      yestext="Ban"/>
  </notification>

  <notification
    icon="notify.tga"
    name="GroupBanUserOnBanlist"
    type="notify">
Some residents have not been sent an invite due to being banned from the group.
  </notification>

  <notification
   icon="alertmodal.tga"
   name="AttachmentDrop"
   type="alertmodal">
    You are about to drop your attachment.
    Are you sure you want to continue?
    <tag>confirm</tag>
    <usetemplate
     ignoretext="Confirm before dropping attachments"
     name="okcancelignore"
     notext="No"
     yestext="Yes"/>
  </notification>
  <notification
   icon="alertmodal.tga"
   name="JoinGroupCanAfford"
   type="alertmodal">
Joining this group costs L$[COST].
Do you wish to proceed?
    <tag>confirm</tag>
    <tag>funds</tag>
    <tag>group</tag>
    <usetemplate
     name="okcancelbuttons"
     notext="Cancel"
     yestext="Join"/>
  </notification>

  <notification
   icon="alertmodal.tga"
   name="JoinGroupNoCost"
   type="alertmodal">
You are joining group &lt;nolink&gt;[NAME]&lt;/nolink&gt;.
Do you wish to proceed?
    <tag>group</tag>
    <tag>confirm</tag>
    <usetemplate
     name="okcancelbuttons"
     notext="Cancel"
     yestext="Join"/>
  </notification>


  <notification
   icon="alertmodal.tga"
   name="JoinGroupCannotAfford"
   type="alertmodal">
Joining this group costs L$[COST].
You do not have enough L$ to join this group.
    <tag>group</tag>
    <tag>fail</tag>
    <tag>funds</tag>
  </notification>

  <notification
   icon="alertmodal.tga"
   name="CreateGroupCost"
   type="alertmodal">
Creating this group will cost L$[COST].
Groups need more than one member, or they are deleted forever.
Please invite members within 48 hours.
    <tag>group</tag>
    <tag>funds</tag>
    <usetemplate
     canceltext="Cancel"
     name="okcancelbuttons"
     notext="Cancel"
     yestext="Create group for L$[COST]"/>
  </notification>

  <notification
   icon="alertmodal.tga"
   name="JoinGroupInaccessible"
   type="alertmodal">
This group is not accessible to you.
    <tag>group_id</tag>
    <tag>success</tag>
    <usetemplate
       name="okbutton"
       yestext="OK"/>
  </notification>

  <notification
   icon="alertmodal.tga"
   name="JoinGroupError"
   type="alertmodal">
Error processing your group membership request.
    <tag>group_id</tag>
    <tag>success</tag>
    <usetemplate
       name="okbutton"
       yestext="OK"/>
  </notification>

  <notification
   icon="alertmodal.tga"
   name="JoinGroupErrorReason"
   type="alertmodal">
Unable to join group: [reason]
    <tag>group_id</tag>
    <tag>success</tag>
    <tag>reason</tag>
    <usetemplate
       name="okbutton"
       yestext="OK"/>
  </notification>

  <notification
   icon="alertmodal.tga"
   name="JoinGroupTrialUser"
   type="alertmodal">
Sorry, trial users can't join groups.
    <tag>group_id</tag>
    <tag>success</tag>
    <usetemplate
       name="okbutton"
       yestext="OK"/>
  </notification>

  <notification
   icon="alertmodal.tga"
   name="JoinGroupMaxGroups"
   type="alertmodal">
You cannot join &apos;&lt;nolink&gt;[group_name]&lt;/nolink&gt;&apos;:
You are already a member of [group_count] groups, the maximum number allowed is [max_groups]
    <tag>success</tag>
    <tag>group_id</tag>
    <tag>group_name</tag>
    <tag>group_count</tag>
    <tag>max_groups</tag>
    <usetemplate
       name="okbutton"
       yestext="OK"/>
  </notification>

  <notification
   icon="alertmodal.tga"
   name="JoinGroupClosedEnrollment"
   type="alertmodal">
You cannot join &apos;&lt;nolink&gt;[group_name]&lt;/nolink&gt;&apos;:
The group no longer has open enrollment.
    <tag>group_id</tag>
    <tag>success</tag>
    <usetemplate
       name="okbutton"
       yestext="OK"/>
  </notification>

  <notification
   icon="alertmodal.tga"
   name="JoinGroupSuccess"
   type="alertmodal">
You have been added to the group
    <tag>group_id</tag>
    <tag>success</tag>
    <usetemplate
       name="okbutton"
       yestext="OK"/>
  </notification>
  
  <notification
   icon="alertmodal.tga"
   name="JoinGroupInsufficientFunds"
   type="alertmodal">
Unable to transfer the required L$ [membership_fee] membership fee.
    <tag>group_id</tag>
    <tag>success</tag>
    <usetemplate
       name="okbutton"
       yestext="OK"/>
  </notification>
  
  <notification
   icon="alertmodal.tga"
   name="LandBuyPass"
   type="alertmodal">
   <tag>fail</tag>
For L$[COST] you can enter this land (&apos;[PARCEL_NAME]&apos;) for [TIME] hours.  Buy a pass?
    <tag>funds</tag>
    <tag>confirm</tag>
    <usetemplate
     name="okcancelbuttons"
     notext="Cancel"
     yestext="OK"/>
  </notification>

  <notification
   icon="alertmodal.tga"
   name="SalePriceRestriction"
   type="alertmodal">
Sale price must be set to more than L$0 if selling to anyone.
Please select an individual to sell to if selling for L$0.
  <tag>fail</tag>
  </notification>

  <notification
   icon="alertmodal.tga"
   name="ConfirmLandSaleChange"
   priority="high"
   type="alertmodal">
The selected [LAND_SIZE] m² land is being set for sale.
Your selling price will be L$[SALE_PRICE] and will be authorized for sale to [NAME].
    <tag>confirm</tag>
    <usetemplate
     name="okcancelbuttons"
     notext="Cancel"
     yestext="OK"/>
  </notification>

  <notification
   icon="alertmodal.tga"
   name="ConfirmLandSaleToAnyoneChange"
   type="alertmodal">
ATTENTION: Clicking &apos;Sell to anyone&apos; makes your land available to the entire [CURRENT_GRID] community, even those not in this region.

The selected [LAND_SIZE] m² land is being set for sale.
Your selling price will be L$[SALE_PRICE] and will be authorized for sale to [NAME].
    <tag>confirm</tag>
    <usetemplate
     name="okcancelbuttons"
     notext="Cancel"
     yestext="OK"/>
  </notification>

  <notification
   icon="alertmodal.tga"
   name="ReturnObjectsDeededToGroup"
   type="alertmodal">
Are you sure you want to return all objects shared with the group &apos;&lt;nolink&gt;[NAME]&lt;/nolink&gt;&apos; on this parcel of land back to their previous owner&apos;s inventory?

*WARNING* This will delete the non-transferable objects deeded to the group!

Objects: [N]
    <tag>confirm</tag>
    <tag>group</tag>
    <usetemplate
     name="okcancelbuttons"
     notext="Cancel"
     yestext="OK"/>
  </notification>

  <notification
   icon="alertmodal.tga"
   name="ReturnObjectsOwnedByUser"
   type="alertmodal">
Are you sure you want to return all objects owned by the resident &apos;[NAME]&apos; on this parcel of land back to their inventory?

Objects: [N]
    <tag>confirm</tag>
    <usetemplate
     name="okcancelbuttons"
     notext="Cancel"
     yestext="OK"/>
  </notification>

  <notification
   icon="alertmodal.tga"
   name="ReturnObjectsOwnedBySelf"
   type="alertmodal">
Are you sure you want to return all objects owned by you on this parcel of land back to your inventory?

Objects: [N]
    <tag>confirm</tag>
    <usetemplate
     name="okcancelbuttons"
     notext="Cancel"
     yestext="OK"/>
  </notification>

  <notification
   icon="alertmodal.tga"
   name="ReturnObjectsNotOwnedBySelf"
   type="alertmodal">
Are you sure you want to return all objects *NOT* owned by you on this parcel of land back to their owner&apos;s inventory?
Transferable objects deeded to a group will be returned to their previous owners.

*WARNING* This will delete the non-transferable objects deeded to the group!

Objects: [N]
    <tag>confirm</tag>
    <usetemplate
     name="okcancelbuttons"
     notext="Cancel"
     yestext="OK"/>
  </notification>

  <notification
   icon="alertmodal.tga"
   name="ReturnObjectsNotOwnedByUser"
   type="alertmodal">
Are you sure you want to return all objects *NOT* owned by [NAME] on this parcel of land back to their owner&apos;s inventory?
Transferable objects deeded to a group will be returned to their previous owners.

*WARNING* This will delete the non-transferable objects deeded to the group!

Objects: [N]
    <tag>confirm</tag>
    <usetemplate
     name="okcancelbuttons"
     notext="Cancel"
     yestext="OK"/>
  </notification>

  <notification
   icon="alertmodal.tga"
   name="ReturnAllTopObjects"
   type="alertmodal">
Are you sure you want to return all listed objects back to their owner&apos;s inventory? This will return ALL scripted objects in the region!
    <tag>confirm</tag>
    <usetemplate
     name="okcancelbuttons"
     notext="Cancel"
     yestext="OK"/>
  </notification>

  <notification
   icon="alertmodal.tga"
   name="DisableAllTopObjects"
   type="alertmodal">
Are you sure you want to disable all objects in this region?
    <tag>confirm</tag>
    <usetemplate
     name="okcancelbuttons"
     notext="Cancel"
     yestext="OK"/>
  </notification>

  <notification
   icon="alertmodal.tga"
   name="ReturnObjectsNotOwnedByGroup"
   type="alertmodal">
Return the objects on this parcel of land that are NOT shared with the group &lt;nolink&gt;[NAME]&lt;/nolink&gt; back to their owners?

Objects: [N]
    <tag>confirm</tag>
    <tag>group</tag>
    <usetemplate
     name="okcancelbuttons"
     notext="Cancel"
     yestext="OK"/>
  </notification>

  <notification
   icon="alertmodal.tga"
   name="UnableToDisableOutsideScripts"
   type="alertmodal">
Cannot disable scripts.
This entire region is damage enabled.
Scripts must be allowed to run for weapons to work.
  <tag>fail</tag>
  </notification>

<notification
   icon="alertmodal.tga"
   name="MultipleFacesSelected"
   type="alertmodal">
Multiple faces are currently selected.
If you continue this action, separate instances of media will be set on multiple faces of the object.
To place the media on only one face, choose Select Face and click on the desired face of that object then click &apos;Add&apos;.
    <tag>confirm</tag>
    <usetemplate
      ignoretext="Media will be set on multiple selected faces"
      name="okcancelignore"
      notext="Cancel"
      yestext="OK"/>
  </notification>

  <notification
   icon="alertmodal.tga"
   name="MustBeInParcel"
   type="alertmodal">
You must be standing inside the land parcel to set its landing point.
  <tag>fail</tag>
  </notification>

  <notification
   icon="alertmodal.tga"
   name="PromptRecipientEmail"
   type="alertmodal">
Please enter a valid email address for the recipient(s).
  <tag>fail</tag>
  </notification>

  <notification
   icon="alertmodal.tga"
   name="PromptSelfEmail"
   type="alertmodal">
Please enter your email address.
  <tag>fail</tag>
  </notification>

  <notification
   icon="alertmodal.tga"
   name="PromptMissingSubjMsg"
   type="alertmodal">
Email snapshot with the default subject or message?
    <tag>confirm</tag>
    <usetemplate
     name="okcancelbuttons"
     notext="Cancel"
     yestext="OK"/>
  </notification>

  <notification
   icon="alertmodal.tga"
   name="ErrorProcessingSnapshot"
   type="alertmodal">
Error processing snapshot data.
  <tag>fail</tag>
  </notification>

  <notification
   icon="alertmodal.tga"
   name="ErrorEncodingSnapshot"
   type="alertmodal">
Error encoding snapshot.
  <tag>fail</tag>
  </notification>

  <notification
   icon="alertmodal.tga"
   name="ErrorPhotoCannotAfford"
   type="alertmodal">
    You need L$[COST] to save a photo to your inventory. You may either buy L$ or save the photo to your computer instead.
    <tag>fail</tag>
  </notification>
  
  <notification
   icon="alertmodal.tga"
   name="ErrorTextureCannotAfford"
   type="alertmodal">
    You need L$[COST] to save a texture to your inventory. You may either buy L$ or save the photo to your computer instead.
    <tag>fail</tag>
  </notification>

  <notification
   icon="alertmodal.tga"
   name="ErrorUploadingPostcard"
   type="alertmodal">
There was a problem sending a snapshot due to the following reason: [REASON]
  <tag>fail</tag>
  </notification>

  <notification
   icon="alertmodal.tga"
   name="ErrorUploadingReportScreenshot"
   type="alertmodal">
There was a problem uploading a report screenshot due to the following reason: [REASON]
  <tag>fail</tag>
  </notification>

  <notification
   icon="alertmodal.tga"
   name="MustAgreeToLogIn"
   type="alertmodal">
   <tag>fail</tag>
You must agree to the Terms and Conditions, Privacy Policy, and Terms of Service to continue logging into [CURRENT_GRID].
  </notification>

  <notification
   icon="alertmodal.tga"
   name="CouldNotPutOnOutfit"
   type="alertmodal">
Could not put on outfit.
The outfit folder contains no clothing, body parts, or attachments.
  <tag>fail</tag>
  </notification>

  <notification
   icon="alertmodal.tga"
   name="CannotWearTrash"
   type="alertmodal">
You cannot wear clothes or body parts that are in the trash.
  <tag>fail</tag>
  </notification>

  <notification
   icon="alertmodal.tga"
   name="MaxAttachmentsOnOutfit"
   type="alertmodal">
Could not attach object.
Exceeds the attachments limit of [MAX_ATTACHMENTS] objects. Please detach another object first.
  <tag>fail</tag>
  </notification>

  <notification
   icon="alertmodal.tga"
   name="CannotWearInfoNotComplete"
   type="alertmodal">
You cannot wear this item because it has not yet loaded. Please try again in a minute.
  <tag>fail</tag>
  </notification>

    <notification
   icon="alertmodal.tga"
   name="MustEnterPasswordToLogIn"
   type="alertmodal">
   <tag>fail</tag>
Please enter your Password to log in.
  </notification>
  
  <notification
   icon="alertmodal.tga"
   name="MustHaveAccountToLogIn"
   type="alertmodal">
You need to enter the Username name of your avatar.

You need an account to enter [CURRENT_GRID]. Would you like to create one now?
    <tag>confirm</tag>
    <url
	option="0"
	name="url"
	target = "_external">
		[create_account_url]
    </url>
    <usetemplate
     name="okcancelbuttons"
     notext="Try again"
     yestext="Create a new account"/>
  </notification>

  <notification
   icon="alertmodal.tga"
   name="InvalidCredentialFormat"
   type="alertmodal">
   <tag>fail</tag>
You need to enter either the Username or both the First and Last name of your avatar into the Username field, then login again.
  </notification>
  
  <notification
   icon="alertmodal.tga"
   name="InvalidGrid"
   type="alertmodal">
   <tag>fail</tag>
'[GRID]' is not a valid grid identifier.
  </notification>
  
  <notification
   icon="alertmodal.tga"
   name="InvalidLocationSLURL"
   type="alertmodal">
   <tag>fail</tag>
Your start location did not specify a valid grid.
  </notification>
  
  <notification
   icon="alertmodal.tga"
   name="DeleteClassified"
   type="alertmodal">
Delete classified &apos;[NAME]&apos;?
There is no reimbursement for fees paid.
    <tag>confirm</tag>
    <usetemplate
     name="okcancelbuttons"
     notext="Cancel"
     yestext="OK"/>
  </notification>


<notification
   icon="alertmodal.tga"
   name="DeleteMedia"
   type="alertmodal">
You have selected to delete the media associated with this face.
Are you sure you want to continue?
    <tag>confirm</tag>
    <usetemplate
     ignoretext="Confirm before I delete media from an object"
     name="okcancelignore"
     notext="No"
     yestext="Yes"/>
  </notification>

  <notification
   icon="alertmodal.tga"
   name="ClassifiedSave"
   type="alertmodal">
Save changes to classified [NAME]?
    <tag>confirm</tag>
    <usetemplate
     canceltext="Cancel"
     name="yesnocancelbuttons"
     notext="Don&apos;t Save"
     yestext="Save"/>
  </notification>

  <notification
   icon="alertmodal.tga"
   name="ClassifiedInsufficientFunds"
   type="alertmodal">
Insufficient funds to create classified.
    <tag>fail</tag>
    <usetemplate
     name="okbutton"
     yestext="OK"/>
  </notification>

  <notification
   icon="alertmodal.tga"
   name="DeleteAvatarPick"
   type="alertmodal">
Delete pick &lt;nolink&gt;[PICK]&lt;/nolink&gt;?
    <tag>confirm</tag>
    <usetemplate
     name="okcancelbuttons"
     notext="Cancel"
     yestext="OK"/>
  </notification>

  <notification
   icon="alertmodal.tga"
   name="DeleteOutfits"
   type="alertmodal">
    Delete the selected outfit?
    <tag>confirm</tag>
    <usetemplate
     name="okcancelbuttons"
     notext="Cancel"
     yestext="OK"/>
  </notification>

  <notification
   icon="alertmodal.tga"
   name="DeleteOutfitsWithName"
   type="alertmodal">
    Delete outfit &quot;[NAME]&quot;?
    <tag>confirm</tag>
    <usetemplate
     name="okcancelbuttons"
     notext="Cancel"
     yestext="OK"/>
  </notification>

  <notification
   icon="alertmodal.tga"
   name="PromptGoToEventsPage"
   type="alertmodal">
Go to the [CURRENT_GRID] events web page?
    <tag>confirm</tag>
    <url option="0" name="url">

			http://secondlife.com/events/
    </url>
    <usetemplate
     name="okcancelbuttons"
     notext="Cancel"
     yestext="OK"/>
  </notification>

  <notification
   icon="alertmodal.tga"
   name="SelectProposalToView"
   type="alertmodal">
Please select a proposal to view.
  <tag>fail</tag>
  </notification>

  <notification
   icon="alertmodal.tga"
   name="SelectHistoryItemToView"
   type="alertmodal">
Please select a history item to view.
  <tag>fail</tag>
  </notification>

<!--
  <notification
   icon="alertmodal.tga"
   name="ResetShowNextTimeDialogs"
   type="alertmodal">
Would you like to re-enable all these popups, which you previously indicated &apos;Do not show me again&apos;?
    <usetemplate
     name="okcancelbuttons"
     notext="Cancel"
     yestext="OK"/>
  </notification>

  <notification
   icon="alertmodal.tga"
   name="SkipShowNextTimeDialogs"
   type="alertmodal">
Would you like to disable all popups which can be skipped?
    <usetemplate
     name="okcancelbuttons"
     notext="Cancel"
     yestext="OK"/>
  </notification>
-->

  <notification
   icon="alertmodal.tga"
   name="CacheWillClear"
   type="alertmodal">
Cache will be cleared after restarting [APP_NAME].
  </notification>

  <notification
 icon="alertmodal.tga"
 name="DisableCookiesBreaksSearch"
 type="alertmodal">
If you disable cookies, the search function will not work properly, and you will not be able to use it.
  </notification>

  <notification
 icon="alertmodal.tga"
 name="DisableJavascriptBreaksSearch"
 type="alertmodal">
If you disable Javascript, the search function will not work properly, and you will not be able to use it.
  </notification>
  
  <notification
   icon="alertmodal.tga"
   name="CacheWillBeMoved"
   type="alertmodal">
Cache will be moved after restarting [APP_NAME].
Note: This will also clear the cache.
  </notification>
  
  <notification
   icon="alertmodal.tga"
   name="SoundCacheWillBeMoved"
   type="alertmodal">
Sound cache will be moved after restarting [APP_NAME].
  </notification>

  <notification
   icon="alertmodal.tga"
   name="ChangeConnectionPort"
   type="alertmodal">
Port settings take effect after restarting [APP_NAME].
  </notification>

  <notification
   icon="alertmodal.tga"
   name="ChangeDeferredDebugSetting"
   type="alertmodal">
This debug setting change will take effect after you restart [APP_NAME].
  </notification>

  <notification
   icon="alertmodal.tga"
   name="ChangeSkin"
   type="alertmodal">
The new skin will appear after restarting [APP_NAME].
    <usetemplate
     name="okcancelbuttons"
     notext="OK"
     yestext="Restart"/>
  </notification>

  <notification
   icon="alertmodal.tga"
   name="ChangeLanguage"
   type="alertmodal">
The selected language will be applied after restarting [APP_NAME].
  </notification>

  <notification
   icon="alertmodal.tga"
   name="GoToAuctionPage"
   type="alertmodal">
    Go to the [CURRENT_GRID] web page to see auction details or make a bid?
    <tag>confirm</tag>
    <url option="0" name="url">
			http://secondlife.com/auctions/auction-detail.php?id=[AUCTION_ID]
    </url>
    <usetemplate
     name="okcancelbuttons"
     notext="Cancel"
     yestext="OK"/>
  </notification>

  <notification
   icon="alertmodal.tga"
   name="SaveChanges"
   type="alertmodal">
Save Changes?
    <tag>confirm</tag>
    <usetemplate
     canceltext="Cancel"
     name="yesnocancelbuttons"
     notext="Don&apos;t Save"
     yestext="Save"/>
  </notification>

  <notification
   icon="alertmodal.tga"
   name="DeleteNotecard"
   type="alertmodal">
   <unique/>
Are you sure you want to delete this notecard?
    <tag>confirm</tag>
    <usetemplate
     ignoretext="Confirm notecard deletion"
     name="okcancelignore"
     notext="Cancel"
     yestext="OK"/>
  </notification>
  
  <notification
   icon="alertmodal.tga"
   name="LoadPreviousReportScreenshot"
   type="alertmodal">
   <unique/>
Do you want to use previous screenshot for your report?
    <tag>confirm</tag>
    <usetemplate
     name="okcancelbuttons"
     notext="Cancel"
     yestext="OK"/>
  </notification>
  
  <notification
   icon="alertmodal.tga"
   name="GestureSaveFailedTooManySteps"
   type="alertmodal">
Gesture save failed.
This gesture has too many steps.
Try removing some steps, then save again.
<tag>fail</tag>
  </notification>

  <notification
   icon="alertmodal.tga"
   name="GestureSaveFailedTryAgain"
   type="alertmodal">
Gesture save failed.  Please try again in a minute.
<tag>fail</tag>
  </notification>

  <notification
   icon="alertmodal.tga"
   name="GestureSaveFailedObjectNotFound"
   type="alertmodal">
Could not save gesture because the object or the associated object inventory could not be found.
The object may be out of range or may have been deleted.
<tag>fail</tag>
  </notification>

  <notification
   icon="alertmodal.tga"
   name="GestureSaveFailedReason"
   type="alertmodal">
There was a problem saving a gesture due to the following reason: [REASON].  Please try resaving the gesture later.
<tag>fail</tag>
  </notification>

  <notification
   icon="alertmodal.tga"
   name="SaveNotecardFailObjectNotFound"
   type="alertmodal">
Could not save notecard because the object or the associated object inventory could not be found.
The object may be out of range or may have been deleted.
<tag>fail</tag>
  </notification>

  <notification
   icon="alertmodal.tga"
   name="SaveNotecardFailReason"
   type="alertmodal">
There was a problem saving a notecard due to the following reason: [REASON].  Please try re-saving the notecard later.
<tag>fail</tag>
  </notification>

  <notification
   icon="alertmodal.tga"
   name="ScriptCannotUndo"
   type="alertmodal">
Could not undo all changes in your version of the script.
Would you like to load the server&apos;s last saved version?
(**Warning** This operation cannot be undone.)
    <tag>confirm</tag>
    <usetemplate
     name="okcancelbuttons"
     notext="Cancel"
     yestext="OK"/>
  </notification>

  <notification
   icon="alertmodal.tga"
   name="SaveScriptFailObjectNotFound"
   type="alertmodal">
Could not save the script because the object it is in could not be found.
The object may be out of range or may have been deleted.
<tag>fail</tag>
  </notification>

  <notification
   icon="alertmodal.tga"
   name="StartRegionEmpty"
   type="alertmodal">
Your Start Region is not defined.
Please type the Region name in Start Location box or choose My Last Location or My Home as your Start Location.
<tag>fail</tag>
    <usetemplate
     name="okbutton"
     yestext="OK"/>
  </notification>

  <notification
   icon="alertmodal.tga"
   name="CouldNotStartStopScript"
   type="alertmodal">
Could not start or stop the script because the object it is on could not be found.
The object may be out of range or may have been deleted.
  <tag>fail</tag>
  </notification>

  <notification
   icon="alertmodal.tga"
   name="CannotDownloadFile"
   type="alertmodal">
    Unable to download file
    <tag>fail</tag>
  </notification>

  <notification
  name="MediaFileDownloadUnsupported"
  label=""
  type="alert">
    <unique/>
    <tag>confirm</tag>
    You have requested a file download, which is not supported within [APP_NAME].
    <usetemplate
     ignoretext="Warn about unsupported file downloads"
     name="okignore"
     yestext="OK"/>
  </notification>
  
  <notification
   icon="alertmodal.tga"
   name="CannotWriteFile"
   type="alertmodal">
Unable to write file [[FILE]]
  <tag>fail</tag>
  </notification>

  <notification
   icon="alertmodal.tga"
   name="UnsupportedHardware"
   type="alertmodal">
Just so you know, your computer may not meet [APP_NAME]&apos;s minimum system requirements. You may experience poor performance. Unfortunately, the [SUPPORT_SITE] can't provide technical support for unsupported system configurations.

Visit [_URL] for more information?
    <tag>confirm</tag>
    <url option="0" name="url">

			http://www.secondlife.com/corporate/sysreqs.php
    </url>
    <usetemplate
     ignoretext="My computer hardware is not supported"
     name="okcancelignore"
     notext="No"
     yestext="Yes"/>
  <tag>fail</tag>
  </notification>

  <notification
   icon="alertmodal.tga"
   name="RunLauncher"
   type="alertmodal">
     Please do not directly run the viewer executable. Update any existing shortcuts to run SL_Launcher instead.
  </notification>

  <notification
   icon="alertmodal.tga"
   name="OldGPUDriver"
   type="alertmodal">
     There is likely a newer driver for your graphics chip.  Updating graphics drivers can substantially improve performance.

    Visit [URL] to check for driver updates?
    <tag>confirm</tag>
    <url option="0" name="url">
    [URL]
    </url>
    <usetemplate
     ignoretext="My graphics driver is out of date"
     name="okcancelignore"
     notext="No"
     yestext="Yes"/>
    <tag>fail</tag>
  </notification>

  <notification
   icon="alertmodal.tga"
   name="UnknownGPU"
   type="alertmodal">
Your system contains a graphics card that [APP_NAME] doesn't recognize.
This is often the case with new hardware that has not been tested yet with [APP_NAME].  It will probably be ok, but you may need to adjust your graphics settings.
(Avatar &gt; Preferences &gt; Graphics).
    <form name="form">
      <ignore name="ignore"
       text="My graphics card could not be identified"/>
    </form>
  <tag>fail</tag>
  </notification>

  <notification
   icon="alertmodal.tga"
   name="DisplaySettingsNoShaders"
   type="alertmodal">
[APP_NAME] crashed while initializing graphics drivers.
Graphics Quality will be set to Low to avoid some common driver errors. This will disable some graphics features.
We recommend updating your graphics card drivers.
Graphics Quality can be raised in Preferences &gt; Graphics.
  <tag>fail</tag>
  </notification>

  <notification
   icon="alertmodal.tga"
   name="RegionNoTerraforming"
   type="alertmodal">
The region [REGION] does not allow terraforming.
  <tag>fail</tag>
  </notification>
  
  <notification
   icon="alertmodal.tga"
   name="ParcelNoTerraforming"
   type="notify">
You are not allowed to terraform parcel [PARCEL].
  <tag>fail</tag>
  </notification>

  <notification
   icon="alertmodal.tga"
   name="CannotCopyWarning"
   type="alertmodal">
You do not have permission to copy the following items:
[ITEMS]
and will lose it from your inventory if you give it away. Do you really want to offer these items?
    <tag>confirm</tag>
    <usetemplate
     name="okcancelbuttons"
     notext="No"
     yestext="Yes"/>
  <tag>fail</tag>
  </notification>

  <notification
   icon="alertmodal.tga"
   name="CannotGiveItem"
   type="alertmodal">
Unable to give inventory item.
  <tag>fail</tag>
  </notification>

  <notification
   icon="alertmodal.tga"
   name="TransactionCancelled"
   type="alertmodal">
Transaction canceled.
  </notification>

  <notification
   icon="alertmodal.tga"
   name="TooManyItems"
   type="alertmodal">
Cannot give more than 42 items in a single inventory transfer.
  <tag>fail</tag>
  </notification>

  <notification
   icon="alertmodal.tga"
   name="NoItems"
   type="alertmodal">
You do not have permission to transfer the selected items.
  <tag>fail</tag>
  </notification>

  <notification
   icon="alertmodal.tga"
   name="CannotCopyCountItems"
   type="alertmodal">
You do not have permission to copy [COUNT] of the selected items. You will lose these items from your inventory.
Do you really want to give these items?
    <tag>confirm</tag>
  <tag>fail</tag>
    <usetemplate
     name="okcancelbuttons"
     notext="No"
     yestext="Yes"/>
  </notification>

  <notification
   icon="alertmodal.tga"
   name="CannotGiveCategory"
   type="alertmodal">
You do not have permission to transfer the selected folder.
  <tag>fail</tag>
  </notification>

  <notification
   icon="alertmodal.tga"
   name="FreezeAvatar"
   type="alertmodal">
Freeze this avatar?
He or she will temporarily be unable to move, chat, or interact with the world.
    <tag>confirm</tag>
    <usetemplate
     canceltext="Cancel"
     name="yesnocancelbuttons"
     notext="Unfreeze"
     yestext="Freeze"/>
  </notification>

  <notification
   icon="alertmodal.tga"
   name="FreezeAvatarFullname"
   type="alertmodal">
Freeze [AVATAR_NAME]?
He or she will temporarily be unable to move, chat, or interact with the world.
    <tag>confirm</tag>
    <usetemplate
     canceltext="Cancel"
     name="yesnocancelbuttons"
     notext="Unfreeze"
     yestext="Freeze"/>
  </notification>
  
  <notification
    icon="alertmodal.tga"
    name="FreezeAvatarMultiple"
    type="alertmodal">
 Freeze the following avatars?
 
 [RESIDENTS]
 
 They will temporarily be unable to move, chat, or interact with the world.
     <usetemplate
      canceltext="Cancel"
      name="yesnocancelbuttons"
      notext="Unfreeze"
      yestext="Freeze"/>
  </notification>  

  <notification
   icon="alertmodal.tga"
   name="EjectAvatarFullname"
   type="alertmodal">
Eject [AVATAR_NAME] from your land?
    <tag>confirm</tag>
    <usetemplate
     canceltext="Cancel"
     name="yesnocancelbuttons"
     notext="Eject and Ban"
     yestext="Eject"/>
  </notification>

  <notification
   icon="alertmodal.tga"
   name="EjectAvatarNoBan"
   type="alertmodal">
Eject this avatar from your land?
    <tag>confirm</tag>
    <usetemplate
     name="okcancelbuttons"
     notext="Cancel"
     yestext="Eject"/>
  </notification>

  <notification
   icon="alertmodal.tga"
   name="EjectAvatarFullnameNoBan"
   type="alertmodal">
Eject [AVATAR_NAME] from your land?
    <tag>confirm</tag>
    <usetemplate
     name="okcancelbuttons"
     notext="Cancel"
     yestext="Eject"/>
  </notification>

  <notification
    icon="alertmodal.tga"
    name="EjectAvatarMultiple"
    type="alertmodal">
Eject the following avatars from your land?

[RESIDENTS]
    <usetemplate
     canceltext="Cancel"
     name="yesnocancelbuttons"
     notext="Eject and Ban"
     yestext="Eject"/>
  </notification>

  <notification
   icon="alertmodal.tga"
   name="EjectAvatarMultipleNoBan"
   type="alertmodal">
Eject the following avatars from your land?

[RESIDENTS]
    <usetemplate
     name="okcancelbuttons"
     notext="Cancel"
     yestext="Eject"/>
  </notification>

  <notification
   icon="alertmodal.tga"
   name="EjectAvatarFromGroup"
   persist="true"
   type="notify">
You ejected [AVATAR_NAME] from group &lt;nolink&gt;[GROUP_NAME]&lt;/nolink&gt;.
    <tag>group</tag>
  </notification>

  <notification
   icon="alertmodal.tga"
   name="AcquireErrorTooManyObjects"
   type="alertmodal">
ACQUIRE ERROR: Too many objects selected.
  <tag>fail</tag>
  </notification>

  <notification
   icon="alertmodal.tga"
   name="AcquireErrorObjectSpan"
   type="alertmodal">
ACQUIRE ERROR: Objects span more than one region.
Please move all objects to be acquired onto the same region.
  <tag>fail</tag>
  </notification>

  <notification
   icon="alertmodal.tga"
   name="PromptGoToCurrencyPage"
   type="alertmodal">
[EXTRA]

Go to [_URL] for information on purchasing L$?
    <tag>confirm</tag>
    <url option="0" name="url">

			http://secondlife.com/app/currency/
    </url>
    <usetemplate
     name="okcancelbuttons"
     notext="Cancel"
     yestext="OK"/>
  </notification>
  
  <notification
   icon="alertmodal.tga"
   name="MuteLimitReached"
   persist="false"
   type="notify">
Unable to add new entry to block list because you reached the limit of [MUTE_LIMIT] entries.
  <tag>fail</tag>
  </notification>
  
  <notification
   icon="alertmodal.tga"
   name="UnableToLinkObjects"
   type="alertmodal">
Unable to link these [COUNT] objects.
You can link a maximum of [MAX] objects.
  <tag>fail</tag>
  </notification>

  <notification
   icon="alertmodal.tga"
   name="CannotLinkIncompleteSet"
   type="alertmodal">
You can only link complete sets of objects, and must select more than one object.
  <tag>fail</tag>
  </notification>

  <notification
   icon="alertmodal.tga"
   name="CannotLinkModify"
   type="alertmodal">
Unable to link because you do not have modify permission on all the objects.

Please make sure none are locked, and that you own all of them.
  <tag>fail</tag>
  </notification>

  <notification
   icon="alertmodal.tga"
   name="CannotLinkPermanent"
   type="alertmodal">
    Objects cannot be linked across region boundaries.
    <tag>fail</tag>
  </notification>

  <notification
   icon="alertmodal.tga"
   name="CannotLinkAcrossRegions"
   type="alertmodal">
Objects cannot be linked across region boundaries.
    <tag>fail</tag>
  </notification>

  <notification
   icon="alertmodal.tga"
   name="CannotLinkDifferentOwners"
   type="alertmodal">
Unable to link because not all of the objects have the same owner.

Please make sure you own all of the selected objects.
  <tag>fail</tag>
  </notification>

  <notification
   icon="alertmodal.tga"
   name="NoFileExtension"
   type="alertmodal">
No file extension for the file: &apos;[FILE]&apos;

Please make sure the file has a correct file extension.
  <tag>fail</tag>
  </notification>

  <notification
   icon="alertmodal.tga"
   name="InvalidFileExtension"
   type="alertmodal">
Invalid file extension [EXTENSION].
Expected [VALIDS].
    <usetemplate
     name="okbutton"
     yestext="OK"/>
  <tag>fail</tag>
  </notification>

  <notification
   icon="alertmodal.tga"
   name="CannotUploadSoundFile"
   type="alertmodal">
Could not open uploaded sound file for reading:
[FILE]
  <tag>fail</tag>
  </notification>

  <notification
   icon="alertmodal.tga"
   name="SoundFileNotRIFF"
   type="alertmodal">
File does not appear to be a RIFF WAVE file:
[FILE]
  <tag>fail</tag>
  </notification>

  <notification
   icon="alertmodal.tga"
   name="SoundFileNotPCM"
   type="alertmodal">
File does not appear to be a PCM WAVE audio file:
[FILE]
  <tag>fail</tag>
  </notification>

  <notification
   icon="alertmodal.tga"
   name="SoundFileInvalidChannelCount"
   type="alertmodal">
File has invalid number of channels (must be mono or stereo):
[FILE]
  <tag>fail</tag>
  </notification>

  <notification
   icon="alertmodal.tga"
   name="SoundFileInvalidSampleRate"
   type="alertmodal">
File does not appear to be a supported sample rate (must be 44.1k):
[FILE]
  <tag>fail</tag>
  </notification>

  <notification
   icon="alertmodal.tga"
   name="SoundFileInvalidWordSize"
   type="alertmodal">
File does not appear to be a supported word size (must be 8 or 16 bit):
[FILE]
  <tag>fail</tag>
  </notification>

  <notification
   icon="alertmodal.tga"
   name="SoundFileInvalidHeader"
   type="alertmodal">
Could not find &apos;data&apos; chunk in WAV header:
[FILE]
  <tag>fail</tag>
  </notification>

  <notification
   icon="alertmodal.tga"
   name="SoundFileInvalidChunkSize"
   type="alertmodal">
Wrong chunk size in WAV file:
[FILE]
  <tag>fail</tag>
  </notification>

  <notification
   icon="alertmodal.tga"
   name="SoundFileInvalidTooLong"
   type="alertmodal">
Audio file is too long ([MAX_LENGTH] second maximum):
[FILE]
  <tag>fail</tag>
  </notification>

  <notification
   icon="alertmodal.tga"
   name="ProblemWithFile"
   type="alertmodal">
Problem with file [FILE]:

[REASON]
  <tag>fail</tag>
  </notification>

  <notification
   icon="alertmodal.tga"
   name="CannotOpenTemporarySoundFile"
   type="alertmodal">
Couldn&apos;t open temporary compressed sound file for writing: [FILE]
  <tag>fail</tag>
  </notification>

  <notification
   icon="alertmodal.tga"
   name="UnknownVorbisEncodeFailure"
   type="alertmodal">
Unknown Vorbis encode failure on: [FILE]
  <tag>fail</tag>
  </notification>

  <notification
   icon="alertmodal.tga"
   name="CannotEncodeFile"
   type="alertmodal">
Unable to encode file: [FILE]
  <tag>fail</tag>
  </notification>

  <notification
   icon="alertmodal.tga"
   name="CorruptedProtectedDataStore"
   type="alertmodal">
   We were unable to decode the file storing your saved login credentials. At this point saving or deleting credentials will erase all those that were previously stored.
   This may happen when you change network setup. Restarting the viewer with previous network configuration may help recovering your saved login credentials.
    
  <tag>fail</tag>
    <usetemplate
     name="okbutton"
     yestext="OK"/>
  </notification>
    
  <notification
   icon="alertmodal.tga"
   name="CorruptResourceFile"
   type="alertmodal">
Corrupt resource file: [FILE]
  <tag>fail</tag>
  </notification>

  <notification
   icon="alertmodal.tga"
   name="UnknownResourceFileVersion"
   type="alertmodal">
Unknown Linden resource file version in file: [FILE]
  <tag>fail</tag>
  </notification>

  <notification
   icon="alertmodal.tga"
   name="UnableToCreateOutputFile"
   type="alertmodal">
Unable to create output file: [FILE]
  <tag>fail</tag>
  </notification>

  <notification
   icon="alertmodal.tga"
   name="DoNotSupportBulkAnimationUpload"
   type="alertmodal">
[APP_NAME] does not currently support bulk upload of BVH format animation files.
  <tag>fail</tag>
  </notification>

  <notification
   icon="alertmodal.tga"
   name="CannotUploadReason"
   type="alertmodal">
Unable to upload [FILE] due to the following reason: [REASON]
Please try again later.
  <tag>fail</tag>
  </notification>

  <notification
   icon="notifytip.tga"
   name="LandmarkCreated"
   type="notifytip">
You have added "[LANDMARK_NAME]" to your [FOLDER_NAME] folder.
  </notification>

  <notification
   icon="alert.tga"
   name="LandmarkAlreadyExists"
   type="alert">
You already have a landmark for this location.
    <usetemplate
     name="okbutton"
     yestext="OK"/>
  <tag>fail</tag>
  </notification>

  <notification
   icon="alertmodal.tga"
   name="CannotCreateLandmarkNotOwner"
   type="alertmodal">
You cannot create a landmark here because the owner of the land does not allow it.
  <tag>fail</tag>
  </notification>

  <notification
   icon="alertmodal.tga"
   name="CannotRecompileSelectObjectsNoScripts"
   type="alertmodal">
Not able to perform &apos;recompilation&apos;.
Select an object with a script.
  <tag>fail</tag>
  </notification>

  <notification
   icon="alertmodal.tga"
   name="CannotRecompileSelectObjectsNoPermission"
   type="alertmodal">
Not able to perform &apos;recompilation&apos;.

Select objects with scripts that you have permission to modify.
  <tag>fail</tag>
  </notification>

  <notification
   icon="alertmodal.tga"
   name="CannotResetSelectObjectsNoScripts"
   type="alertmodal">
Not able to perform &apos;reset&apos;.

Select objects with scripts.
  <tag>fail</tag>
  </notification>
  
   <notification
    icon="alertmodal.tga"
    name="CannotdeleteSelectObjectsNoScripts"
    type="alertmodal">
Not able to perform &apos;remove&apos;.

Select objects with scripts.
  <tag>fail</tag>
  </notification>

  <notification
   icon="alertmodal.tga"
   name="CannotResetSelectObjectsNoPermission"
   type="alertmodal">
Not able to perform &apos;reset&apos;.

Select objects with scripts that you have permission to modify.
  <tag>fail</tag>
  </notification>

  <notification
   icon="alertmodal.tga"
   name="CannotOpenScriptObjectNoMod"
   type="alertmodal">
    Unable to open script in object without modify permissions.
  <tag>fail</tag>
  </notification>

  <notification
   icon="alertmodal.tga"
   name="CannotSetRunningSelectObjectsNoScripts"
   type="alertmodal">
Not able to set any scripts to &apos;running&apos;.

Select objects with scripts.
  <tag>fail</tag>
  </notification>

  <notification
   icon="alertmodal.tga"
   name="CannotSetRunningNotSelectObjectsNoScripts"
   type="alertmodal">
Unable to set any scripts to &apos;not running&apos;.

Select objects with scripts.
  <tag>fail</tag>
  </notification>

  <notification
   icon="alertmodal.tga"
   name="NoFrontmostFloater"
   type="alertmodal">
No frontmost floater to save.
  <tag>fail</tag>
  </notification>

  <notification
   icon="notifytip.tga"
   name="SeachFilteredOnShortWords"
   type="notifytip">
Your search query was modified and the words that were too short were removed.

Searched for: [FINALQUERY]
  </notification>

  <notification
   icon="alertmodal.tga"
   name="SeachFilteredOnShortWordsEmpty"
   type="alertmodal">
Your search terms were too short so no search was performed.
  <tag>fail</tag>
  </notification>

  <!-- Generic Teleport failure modes - strings will be inserted from
       teleport_strings.xml if available. -->
  <notification
   icon="alertmodal.tga"
   name="CouldNotTeleportReason"
   type="alertmodal">
Teleport failed.
[REASON]
  <tag>fail</tag>
  </notification>

  <!-- Teleport failure modes not delivered via the generic mechanism
       above (for example, delivered as an AlertMessage on
       region-crossing :( ) - these paths should really be merged
       in the future. -->
  <notification
   icon="alertmodal.tga"
   name="invalid_tport"
   type="alertmodal">
Problem encountered processing your teleport request. You may need to log back in before you can teleport.
If you continue to get this message, please check the [SUPPORT_SITE].
  <tag>fail</tag>
  </notification>
  <notification
   icon="alertmodal.tga"
   name="invalid_region_handoff"
   type="alertmodal">
Problem encountered processing your region crossing. You may need to log back in before you can cross regions.
If you continue to get this message, please check the [SUPPORT_SITE].
  <tag>fail</tag>
  </notification>
  <notification
   icon="alertmodal.tga"
   name="blocked_tport"
   type="alertmodal">
Sorry, teleport is currently blocked. Try again in a moment.  If you still cannot teleport, please log out and log back in to resolve the problem.
  <tag>fail</tag>
  </notification>
  <notification
   icon="alertmodal.tga"
   name="nolandmark_tport"
   type="alertmodal">
Sorry, but system was unable to locate landmark destination.
  <tag>fail</tag>
  </notification>
  <notification
   icon="alertmodal.tga"
   name="timeout_tport"
   type="alertmodal">
   <tag>fail</tag>
Sorry, but system was unable to complete the teleport connection.  Try again in a moment.
  </notification>
  <notification
   icon="alertmodal.tga"
   name="noaccess_tport"
   type="alertmodal">
   <tag>fail</tag>
Sorry, you do not have access to that teleport destination.
  </notification>
  <notification
   icon="alertmodal.tga"
   name="missing_attach_tport"
   type="alertmodal">
   <tag>fail</tag>
Your attachments have not arrived yet. Try waiting for a few more seconds or log out and back in again before attempting to teleport.
  </notification>
  <notification
   icon="alertmodal.tga"
   name="too_many_uploads_tport"
   type="alertmodal">
   <tag>fail</tag>
The asset queue in this region is currently clogged so your teleport request will not be able to succeed in a timely manner. Please try again in a few minutes or go to a less busy area.
  </notification>
  <notification
   icon="alertmodal.tga"
   name="expired_tport"
   type="alertmodal">
   <tag>fail</tag>
Sorry, but the system was unable to complete your teleport request in a timely fashion. Please try again in a few minutes.
  </notification>
  <notification
   icon="alertmodal.tga"
   name="expired_region_handoff"
   type="alertmodal">
   <tag>fail</tag>
Sorry, but the system was unable to complete your region crossing in a timely fashion. Please try again in a few minutes.
  </notification>
  <notification
   icon="alertmodal.tga"
   name="no_host"
   type="alertmodal">
   <tag>fail</tag>
Unable to find teleport destination. The destination may be temporarily unavailable or no longer exists. Please try again in a few minutes.
  </notification>
  <notification
   icon="alertmodal.tga"
   name="no_inventory_host"
   type="alertmodal">
The inventory system is currently unavailable.
  <tag>fail</tag>
  </notification>

  <notification
   icon="alertmodal.tga"
   name="CannotSetLandOwnerNothingSelected"
   type="alertmodal">
Unable to set land owner:
No parcel selected.
  <tag>fail</tag>
  </notification>

  <notification
   icon="alertmodal.tga"
   name="CannotSetLandOwnerMultipleRegions"
   type="alertmodal">
Unable to force land ownership because selection spans multiple regions. Please select a smaller area and try again.
  <tag>fail</tag>
  </notification>

  <notification
   icon="alertmodal.tga"
   name="ForceOwnerAuctionWarning"
   type="alertmodal">
This parcel is up for auction. Forcing ownership will cancel the auction and potentially make some residents unhappy if bidding has begun.
Force ownership?
    <tag>confirm</tag>
    <usetemplate
     name="okcancelbuttons"
     notext="Cancel"
     yestext="OK"/>
  </notification>

  <notification
   icon="alertmodal.tga"
   name="CannotContentifyNothingSelected"
   type="alertmodal">
Unable to contentify:
No parcel selected.
  <tag>fail</tag>
  </notification>

  <notification
   icon="alertmodal.tga"
   name="CannotContentifyNoRegion"
   type="alertmodal">
Unable to contentify:
No region selected.
  <tag>fail</tag>
  </notification>

  <notification
   icon="alertmodal.tga"
   name="CannotReleaseLandNothingSelected"
   type="alertmodal">
Unable to abandon land:
No parcel selected.
  <tag>fail</tag>
  </notification>

  <notification
   icon="alertmodal.tga"
   name="CannotReleaseLandNoRegion"
   type="alertmodal">
Unable to abandon land:
Cannot find region.
  <tag>fail</tag>
  </notification>

  <notification
   icon="alertmodal.tga"
   name="CannotBuyLandNothingSelected"
   type="alertmodal">
Unable to buy land:
No parcel selected.
  <tag>fail</tag>
  </notification>

  <notification
   icon="alertmodal.tga"
   name="CannotBuyLandNoRegion"
   type="alertmodal">
Unable to buy land:
Cannot find the region this land is in.
  <tag>fail</tag>
  </notification>

  <notification
   icon="alertmodal.tga"
   name="CannotCloseFloaterBuyLand"
   type="alertmodal">
You cannot close the Buy Land window until [APP_NAME] estimates the price of this transaction.
  <tag>fail</tag>
  </notification>

  <notification
   icon="alertmodal.tga"
   name="CannotDeedLandNothingSelected"
   type="alertmodal">
Unable to deed land:
No parcel selected.
  <tag>fail</tag>
  </notification>

  <notification
   icon="alertmodal.tga"
   name="CannotDeedLandNoGroup"
   type="alertmodal">
Unable to deed land:
No Group selected.
    <tag>group</tag>
  <tag>fail</tag>
  </notification>

  <notification
   icon="alertmodal.tga"
   name="CannotDeedLandNoRegion"
   type="alertmodal">
Unable to deed land:
Cannot find the region this land is in.
  <tag>fail</tag>
  </notification>

  <notification
   icon="alertmodal.tga"
   name="CannotDeedLandMultipleSelected"
   type="alertmodal">
Unable to deed land:
Multiple parcels selected.

Try selecting a single parcel.
  <tag>fail</tag>
  </notification>

  <notification
   icon="alertmodal.tga"
   name="ParcelCanPlayMedia"
   type="alertmodal">   
This location provides streaming media, which may require more of your network bandwidth.

Play streaming media when available?
(You can change this option later under Preferences &gt; Sound &amp; Media.)
   <form name="form">
    <button
         index="0"
         name="Play Media Now"
         text="Play Media Now"/>
        <button
         index="1"
         name="Always Play Media"  
         text="Always Play Media"/>
        <button
         index="2"   
         name="Do Not Pley Media"
         text="Do Not Play Media"/>
   </form>
  </notification>


  <notification
   icon="alertmodal.tga"
   name="CannotDeedLandWaitingForServer"
   type="alertmodal">
Unable to deed land:
Waiting for server to report ownership.

Please try again.
  <tag>fail</tag>
  </notification>

  <notification
   icon="alertmodal.tga"
   name="CannotDeedLandNoTransfer"
   type="alertmodal">
Unable to deed land:
The region [REGION] does not allow transfer of land.
  <tag>fail</tag>
  </notification>

  <notification
   icon="alertmodal.tga"
   name="CannotReleaseLandWatingForServer"
   type="alertmodal">
Unable to abandon land:
Waiting for server to update parcel information.

Try again in a few seconds.
  <tag>fail</tag>
  </notification>

  <notification
   icon="alertmodal.tga"
   name="CannotReleaseLandSelected"
   type="alertmodal">
Unable to abandon land:
You do not own all the parcels selected.

Please select a single parcel.
  <tag>fail</tag>
  </notification>

  <notification
   icon="alertmodal.tga"
   name="CannotReleaseLandDontOwn"
   type="alertmodal">
Unable to abandon land:
You do not have permission to release this parcel.
Parcels you own appear in green.
  <tag>fail</tag>
  </notification>

  <notification
   icon="alertmodal.tga"
   name="CannotReleaseLandRegionNotFound"
   type="alertmodal">
Unable to abandon land:
Cannot find the region this land is in.
  <tag>fail</tag>
  </notification>

  <notification
   icon="alertmodal.tga"
   name="CannotReleaseLandNoTransfer"
   type="alertmodal">
Unable to abandon land:
The region [REGION] does not allow transfer of land.
  <tag>fail</tag>
  </notification>

  <notification
   icon="alertmodal.tga"
   name="CannotReleaseLandPartialSelection"
   type="alertmodal">
Unable to abandon land:
You must select an entire parcel to release it.

Select an entire parcel, or divide your parcel first.
  <tag>fail</tag>
  </notification>

  <notification
   icon="alertmodal.tga"
   name="ReleaseLandWarning"
   type="alertmodal">
You are about to release [AREA] m² of land.
Releasing this parcel will remove it from your land holdings, but will not grant any L$.

Release this land?
    <tag>confirm</tag>
    <usetemplate
     name="okcancelbuttons"
     notext="Cancel"
     yestext="OK"/>
  </notification>

  <notification
   icon="alertmodal.tga"
   name="CannotDivideLandNothingSelected"
   type="alertmodal">
Unable to divide land:

No parcels selected.
  <tag>fail</tag>
  </notification>

  <notification
   icon="alertmodal.tga"
   name="CannotDivideLandPartialSelection"
   type="alertmodal">
Unable to divide land:

You have an entire parcel selected.
Try selecting a part of the parcel.
  <tag>fail</tag>
  </notification>

  <notification
   icon="alertmodal.tga"
   name="LandDivideWarning"
   type="alertmodal">
Dividing this land will split this parcel into two and each parcel can have its own settings. Some settings will be reset to defaults after the operation.

Divide land?
    <tag>confirm</tag>
    <usetemplate
     name="okcancelbuttons"
     notext="Cancel"
     yestext="OK"/>
  </notification>

  <notification
   icon="alertmodal.tga"
   name="CannotDivideLandNoRegion"
   type="alertmodal">
Unable to divide land:
Cannot find the region this land is in.
  <tag>fail</tag>
  </notification>

  <notification
   icon="alertmodal.tga"
   name="CannotJoinLandNoRegion"
   type="alertmodal">
Unable to join land:
Cannot find the region this land is in.
  <tag>fail</tag>
  </notification>

  <notification
   icon="alertmodal.tga"
   name="CannotJoinLandNothingSelected"
   type="alertmodal">
Unable to join land:
No parcels selected.
  <tag>fail</tag>
  </notification>

  <notification
   icon="alertmodal.tga"
   name="CannotJoinLandEntireParcelSelected"
   type="alertmodal">
Unable to join land:
You only have one parcel selected.

Select land across both parcels.
  <tag>fail</tag>
  </notification>

  <notification
   icon="alertmodal.tga"
   name="CannotJoinLandSelection"
   type="alertmodal">
Unable to join land:
You must select more than one parcel.

Select land across both parcels.
  <tag>fail</tag>
  </notification>

  <notification
   icon="alertmodal.tga"
   name="JoinLandWarning"
   type="alertmodal">
Joining this land will create one large parcel out of all parcels intersecting the selected rectangle.
You will need to reset the name and options of the new parcel.

Join land?
    <tag>confirm</tag>
    <usetemplate
     name="okcancelbuttons"
     notext="Cancel"
     yestext="OK"/>
  </notification>

  <notification
   icon="alertmodal.tga"
   name="ConfirmNotecardSave"
   type="alertmodal">
This notecard needs to be saved before the item can be copied or viewed. Save notecard?
    <tag>confirm</tag>
    <usetemplate
     name="okcancelbuttons"
     notext="Cancel"
     yestext="OK"/>
  </notification>

  <notification
   icon="alertmodal.tga"
   name="ConfirmItemCopy"
   type="alertmodal">
Copy this item to your inventory?
    <tag>confirm</tag>
    <usetemplate
     name="okcancelbuttons"
     notext="Cancel"
     yestext="Copy"/>
  </notification>

  <notification
   icon="alertmodal.tga"
   name="ResolutionSwitchFail"
   type="alertmodal">
Failed to switch resolution to [RESX] by [RESY].
  <tag>fail</tag>
  </notification>

  <notification
   icon="alertmodal.tga"
   name="ErrorUndefinedGrasses"
   type="alertmodal">
Error: Undefined grasses: [SPECIES]
  <tag>fail</tag>
  </notification>

  <notification
   icon="alertmodal.tga"
   name="ErrorUndefinedTrees"
   type="alertmodal">
Error: Undefined trees: [SPECIES]
  <tag>fail</tag>
  </notification>

  <notification
   icon="alertmodal.tga"
   name="CannotSaveWearableOutOfSpace"
   type="alertmodal">
Unable to save &apos;[NAME]&apos; to wearable file.  You will need to free up some space on your computer and save the wearable again.
  <tag>fail</tag>
  </notification>

  <notification
   icon="alertmodal.tga"
   name="CannotSaveToAssetStore"
   type="alertmodal">
Unable to save [NAME] to central asset store.
This is usually a temporary failure. Please customize and save the wearable again in a few minutes.
  <tag>fail</tag>
  </notification>

  <notification
   icon="alertmodal.tga"
   name="YouHaveBeenLoggedOut"
   type="alertmodal">
You have been logged out of [CURRENT_GRID].

[MESSAGE]
    <usetemplate
     name="okcancelbuttons"
     notext="Quit"
     yestext="View IM &amp; Chat"/>
  </notification>

  <notification
   icon="alertmodal.tga"
   name="OnlyOfficerCanBuyLand"
   type="alertmodal">
Unable to buy land for the group:
You do not have permission to buy land for your active group.
    <tag>group</tag>
  <tag>fail</tag>
  </notification>

  <notification
   icon="alertmodal.tga"
   label="Add Friend"
   name="AddFriendWithMessage"
   type="alertmodal">
    <tag>friendship</tag>
Friends can give permissions to track each other on the map and receive online status updates.

Offer friendship to [NAME]?
    <tag>confirm</tag>
    <form name="form">
      <input name="message" type="text" default="true">
Would you be my friend?
      </input>
      <button
       default="true"
       index="0"
       name="Offer"
       text="OK"/>
      <button
       index="1"
       name="Cancel"
       text="Cancel"/>
    </form>
  </notification>

  <notification
   icon="alertmodal.tga"
   label="Add Auto-Replace List"
   name="AddAutoReplaceList"
   type="alertmodal">
    <tag>addlist</tag>
    Name for the new list:
    <tag>confirm</tag>
    <form name="form">
      <input name="listname" type="text"/>
      <button
       default="true"
       index="0"
       name="SetName"
       text="OK"/>
    </form>
  </notification>

  <notification
   icon="alertmodal.tga"
   label="Rename Auto-Replace List"
   name="RenameAutoReplaceList"
   type="alertmodal">
    The name '[DUPNAME]' is in use
    Enter a new unique name:
    <tag>confirm</tag>
    <form name="form">
      <input name="listname" type="text"/>
      <button
       default="false"
       index="0"
       name="ReplaceList"
       text="Replace Current List"/>
      <button
       default="true"
       index="1"
       name="SetName"
       text="Use New Name"/>
    </form>
  </notification>

  <notification
   icon="alertmodal.tga"
   name="InvalidAutoReplaceEntry"
   type="alertmodal">
    The keyword must be a single word, and the replacement may not be empty.
    <tag>fail</tag>
  </notification>

  <notification
   icon="alertmodal.tga"
   name="InvalidAutoReplaceList"
   type="alertmodal">
    That replacement list is not valid.
    <tag>fail</tag>
  </notification>

  <notification
   icon="alertmodal.tga"
   name="SpellingDictImportRequired"
   type="alertmodal">
    You must specify a file, a name, and a language.
    <tag>fail</tag>
  </notification>

  <notification
   icon="alertmodal.tga"
   name="SpellingDictIsSecondary"
   type="alertmodal">
The dictionary [DIC_NAME] does not appear to have an "aff" file; this means that it is a "secondary" dictionary.
It can be used as an additional dictionary, but not as your Main dictionary.

See https://wiki.secondlife.com/wiki/Adding_Spelling_Dictionaries
    <tag>confirm</tag>
  </notification>

  <notification
   icon="alertmodal.tga"
   name="SpellingDictImportFailed"
   type="alertmodal">
    Unable to copy
    [FROM_NAME]
    to
    [TO_NAME]
    <tag>fail</tag>
  </notification>

  <notification
 icon="alertmodal.tga"
 label="Save Outfit"
 name="SaveOutfitAs"
 type="alertmodal">
    <unique/>
    Save what I'm wearing as a new Outfit:
    <tag>confirm</tag>
    <form name="form">
      <input name="message" type="text" default="true">
        [DESC] (new)
      </input>
      <button
       default="true"
       index="0"
       name="OK"
       text="OK"/>
      <button
       index="1"
       name="Cancel"
       text="Cancel"/>
    </form>
  </notification>

  <notification
 icon="alertmodal.tga"
 label="Save Wearable"
 name="SaveWearableAs"
 type="alertmodal">
    Save item to my inventory as:
    <tag>confirm</tag>
    <form name="form">
      <input name="message" type="text" default="true">
        [DESC] (new)
      </input>
      <button
       default="true"
       index="0"
       name="OK"
       text="OK"/>
      <button
       index="1"
       name="Cancel"
       text="Cancel"/>
    </form>
  </notification>


  <notification
   icon="alertmodal.tga"
   label="Rename Outfit"
   name="RenameOutfit"
   type="alertmodal">
    New outfit name:
    <tag>confirm</tag>
    <form name="form">
      <input name="new_name" type="text" width="300" default="true">
        [NAME]
      </input>
      <button
       default="true"
       index="0"
       name="OK"
       text="OK"/>
      <button
       index="1"
       name="Cancel"
       text="Cancel"/>
    </form>
  </notification>

  <notification
   icon="alertmodal.tga"
   name="RemoveFromFriends"
   type="alertmodal">
Are you sure you want to remove [NAME] from your Friends List?
    <tag>friendship</tag>
    <tag>confirm</tag>
    <usetemplate
     name="okcancelbuttons"
     notext="Cancel"
     yestext="OK"/>
  </notification>

  <notification
   icon="alertmodal.tga"
   name="RemoveMultipleFromFriends"
   type="alertmodal">
Are you sure you want to remove multiple friends from your Friends list?
    <tag>friendship</tag>
    <tag>confirm</tag>
    <usetemplate
     name="okcancelbuttons"
     notext="Cancel"
     yestext="OK"/>
  </notification>

  <notification
   icon="alertmodal.tga"
   name="GodDeleteAllScriptedPublicObjectsByUser"
   type="alertmodal">
Are you sure you want to delete all scripted objects owned by
** [AVATAR_NAME] **
on all others land in this region?
    <tag>confirm</tag>
    <usetemplate
     name="okcancelbuttons"
     notext="Cancel"
     yestext="OK"/>
  </notification>

  <notification
   icon="alertmodal.tga"
   name="GodDeleteAllScriptedObjectsByUser"
   type="alertmodal">
Are you sure you want to DELETE ALL scripted objects owned by
** [AVATAR_NAME] **
on ALL LAND in this region?
    <tag>confirm</tag>
    <usetemplate
     name="okcancelbuttons"
     notext="Cancel"
     yestext="OK"/>
  </notification>

  <notification
   icon="alertmodal.tga"
   name="GodDeleteAllObjectsByUser"
   type="alertmodal">
Are you sure you want to DELETE ALL objects (scripted or not) owned by
** [AVATAR_NAME] **
on ALL LAND in this region?
    <tag>confirm</tag>
    <usetemplate
     name="okcancelbuttons"
     notext="Cancel"
     yestext="OK"/>
  </notification>

  <notification
   icon="alertmodal.tga"
   name="BlankClassifiedName"
   type="alertmodal">
You must specify a name for your classified.
  <tag>fail</tag>
  </notification>

  <notification
   icon="alertmodal.tga"
   name="MinClassifiedPrice"
   type="alertmodal">
Price to pay for listing must be at least L$[MIN_PRICE].

Please enter a higher price.
  <tag>fail</tag>
  </notification>

  <notification
   icon="alertmodal.tga"
   name="ConfirmItemDeleteHasLinks"
   type="alertmodal">
At least one of the items you have selected has link items that point to it.  If you delete this item, its links will permanently stop working.  It is strongly advised to delete the links first.

Are you sure you want to delete these items?
    <tag>confirm</tag>
    <usetemplate
     name="okcancelbuttons"
     notext="Cancel"
     yestext="OK"/>
  </notification>

  <notification
   icon="alertmodal.tga"
   name="ConfirmObjectDeleteLock"
   type="alertmodal">
At least one of the items you have selected is locked.

Are you sure you want to delete these items?
    <tag>confirm</tag>
    <usetemplate
     name="okcancelbuttons"
     notext="Cancel"
     yestext="OK"/>
  </notification>

  <notification
   icon="alertmodal.tga"
   name="ConfirmObjectDeleteNoCopy"
   type="alertmodal">
At least one of the items you have selected is not copyable.

Are you sure you want to delete these items?
    <tag>confirm</tag>
    <usetemplate
     name="okcancelbuttons"
     notext="Cancel"
     yestext="OK"/>
  </notification>

  <notification
   icon="alertmodal.tga"
   name="ConfirmObjectDeleteNoOwn"
   type="alertmodal">
You do not own at least one of the items you have selected.

Are you sure you want to delete these items?
    <tag>confirm</tag>
    <usetemplate
     name="okcancelbuttons"
     notext="Cancel"
     yestext="OK"/>
  </notification>

  <notification
   icon="alertmodal.tga"
   name="ConfirmObjectDeleteLockNoCopy"
   type="alertmodal">
At least one object is locked.
At least one object is not copyable.

Are you sure you want to delete these items?
    <tag>confirm</tag>
    <usetemplate
     name="okcancelbuttons"
     notext="Cancel"
     yestext="OK"/>
  </notification>

  <notification
   icon="alertmodal.tga"
   name="ConfirmObjectDeleteLockNoOwn"
   type="alertmodal">
At least one object is locked.
You do not own at least one object.

Are you sure you want to delete these items?
    <tag>confirm</tag>
    <usetemplate
     name="okcancelbuttons"
     notext="Cancel"
     yestext="OK"/>
  </notification>

  <notification
   icon="alertmodal.tga"
   name="ConfirmObjectDeleteNoCopyNoOwn"
   type="alertmodal">
At least one object is not copyable.
You do not own at least one object.

Are you sure you want to delete these items?
    <tag>confirm</tag>
    <usetemplate
     name="okcancelbuttons"
     notext="Cancel"
     yestext="OK"/>
  </notification>

  <notification
   icon="alertmodal.tga"
   name="ConfirmObjectDeleteLockNoCopyNoOwn"
   type="alertmodal">
At least one object is locked.
At least one object is not copyable.
You do not own at least one object.

Are you sure you want to delete these items?
    <tag>confirm</tag>
    <usetemplate
     name="okcancelbuttons"
     notext="Cancel"
     yestext="OK"/>
  </notification>

  <notification
   icon="alertmodal.tga"
   name="ConfirmObjectTakeLock"
   type="alertmodal">
At least one object is locked.

Are you sure you want to take these items?
    <tag>confirm</tag>
    <usetemplate
     name="okcancelbuttons"
     notext="Cancel"
     yestext="OK"/>
  </notification>

  <notification
   icon="alertmodal.tga"
   name="ConfirmObjectTakeNoOwn"
   type="alertmodal">
You do not own all of the objects you are taking.
If you continue, next owner permissions will be applied and possibly restrict your ability to modify or copy them.

Are you sure you want to take these items?
    <tag>confirm</tag>
    <usetemplate
     name="okcancelbuttons"
     notext="Cancel"
     yestext="OK"/>
  </notification>

  <notification
   icon="alertmodal.tga"
   name="ConfirmObjectTakeLockNoOwn"
   type="alertmodal">
At least one object is locked.
You do not own all of the objects you are taking.
If you continue, next owner permissions will be applied and possibly restrict your ability to modify or copy them.
However, you can take the current selection.

Are you sure you want to take these items?
    <tag>confirm</tag>
    <usetemplate
     name="okcancelbuttons"
     notext="Cancel"
     yestext="OK"/>
  </notification>

  <notification
   icon="alertmodal.tga"
   name="CantBuyLandAcrossMultipleRegions"
   type="alertmodal">
Unable to buy land because selection spans multiple regions.

Please select a smaller area and try again.
  <tag>fail</tag>
  </notification>

  <notification
   icon="alertmodal.tga"
   name="DeedLandToGroup"
   type="alertmodal">
By deeding this parcel, the group will be required to have and maintain sufficient land use credits.
The purchase price of the land is not refunded to the owner. If a deeded parcel is sold, the sale price will be divided evenly among group members.

Deed this [AREA] m² of land to the group &apos;&lt;nolink&gt;[GROUP_NAME]&lt;/nolink&gt;&apos;?
    <tag>group</tag>
    <tag>confirm</tag>
    <usetemplate
     name="okcancelbuttons"
     notext="Cancel"
     yestext="OK"/>
  </notification>

  <notification
   icon="alertmodal.tga"
   name="DeedLandToGroupWithContribution"
   type="alertmodal">
By deeding this parcel, the group will be required to have and maintain sufficient land use credits.
The deed will include a simultaneous land contribution to the group from &apos;[NAME]&apos;.
The purchase price of the land is not refunded to the owner. If a deeded parcel is sold, the sale price will be divided evenly among group members.

Deed this [AREA] m² of land to the group &apos;&lt;nolink&gt;[GROUP_NAME]&lt;/nolink&gt;&apos;?
    <tag>group</tag>
    <tag>confirm</tag>
    <usetemplate
     name="okcancelbuttons"
     notext="Cancel"
     yestext="OK"/>
  </notification>

  <notification
   icon="alertmodal.tga"
   name="DisplaySetToSafe"
   type="alertmodal">
Display settings have been set to safe levels because you have specified the -safe option.
  </notification>

  <notification
   icon="alertmodal.tga"
   name="DisplaySetToRecommendedGPUChange"
   type="alertmodal">
Display settings have been set to recommended levels because your graphics card changed
from &apos;[LAST_GPU]&apos;
to &apos;[THIS_GPU]&apos;
  </notification>

  <notification
   icon="alertmodal.tga"
   name="DisplaySetToRecommendedFeatureChange"
   type="alertmodal">
Display settings have been set to recommended levels because of a change to the rendering subsystem.
  </notification>

  <notification
   icon="alertmodal.tga"
   name="ErrorMessage"
   type="alertmodal">
[ERROR_MESSAGE]
  <tag>fail</tag>
    <usetemplate
     name="okbutton"
     yestext="OK"/>
  </notification>

  <notification
   icon="alertmodal.tga"
   name="AvatarMovedDesired"
   type="alertmodal">
   <tag>fail</tag>
Your desired location is not currently available.
You have been moved into a nearby region.
  </notification>

  <notification
   icon="alertmodal.tga"
   name="AvatarMovedLast"
   type="alertmodal">
   <tag>fail</tag>
Your requested location is not currently available.
You have been moved into a nearby region.
  </notification>

  <notification
   icon="alertmodal.tga"
   name="AvatarMovedHome"
   type="alertmodal">
   <tag>fail</tag>
Your home location is not currently available.
You have been moved into a nearby region.
You may want to set a new home location.
  </notification>

  <notification
   icon="alertmodal.tga"
   name="ClothingLoading"
   type="alertmodal">
   <tag>fail</tag>
Your clothing is still downloading.
You can use [APP_NAME] normally and other people will see you correctly.
    <form name="form">
      <ignore name="ignore"
       text="Clothing is taking a long time to download"/>
    </form>
  </notification>

  <notification
   icon = "notifytip.tga"
   name = "AgentComplexityWithVisibility"
   type = "notifytip"
   log_to_chat = "false">
   <unique combine = "cancel_old">
     <context>AgentComplexityNotice</context>
   </unique>
Your [https://community.secondlife.com/t5/English-Knowledge-Base/Avatar-Rendering-Complexity/ta-p/2967838 avatar complexity] is [AGENT_COMPLEXITY].
[OVERLIMIT_MSG]
   <usetemplate
    ignoretext="Warn me if my avatar complexity may be too high"
    name="notifyignore"/>
  </notification>

  <notification
   icon = "notifytip.tga"
   name = "AgentComplexity"
   type = "notifytip"
   log_to_chat = "false">
   <unique combine = "cancel_old">
     <context>AgentComplexityNotice</context>
   </unique>
Your [https://community.secondlife.com/t5/English-Knowledge-Base/Avatar-Rendering-Complexity/ta-p/2967838 avatar complexity] is [AGENT_COMPLEXITY].
    <usetemplate
     ignoretext="Warn me about my avatar complexity changes"
     name="notifyignore"/>
  </notification>

  <notification
   icon = "notifytip.tga"
   name = "HUDComplexityWarning"
   type = "notifytip"
   log_to_chat = "false">
    <unique combine = "cancel_old">
      <context>HUDComplexityWarning</context>
    </unique>
    [HUD_REASON]. It is likely to negatively affect your performance.
    <usetemplate
     ignoretext="Warn me when my HUD complexity is too high"
     name="notifyignore"/>
  </notification>

  <notification
   icon="alertmodal.tga"
   name="FirstRun"
   type="alertmodal">

[APP_NAME] installation is complete.

If this is your first time using [CURRENT_GRID], you will need to create an account before you can log in.
    <tag>confirm</tag>
    <usetemplate
     name="okcancelbuttons"
     notext="Continue"
     yestext="Create Account..."/>
  </notification>

  <notification
   icon="alertmodal.tga"
   name="LoginPacketNeverReceived"
   type="alertmodal">
   <tag>fail</tag>
We&apos;re having trouble connecting. There may be a problem with your Internet connection or the [SECOND_LIFE_GRID].

You can either check your Internet connection and try again in a few minutes, click Help to view the [SUPPORT_SITE], or click Teleport to attempt to teleport home.
    <url option="1" name="url">

			http://secondlife.com/support/
    </url>
    <form name="form">
      <button
       default="true"
       index="0"
       name="OK"
       text="OK"/>
      <button
       index="1"
       name="Help"
       text="Help"/>
      <button
       index="2"
       name="Teleport"
       text="Teleport"/>
    </form>
  </notification>

  <notification
   icon="alertmodal.tga"
   name="WelcomeChooseSex"
   type="alertmodal">
Your character will appear in a moment.

Use arrow keys to walk.
Press the F1 key at any time for help or to learn more about [CURRENT_GRID].
Please choose the male or female avatar. You can change your mind later.
    <usetemplate
     name="okcancelbuttons"
     notext="Female"
     yestext="Male"/>
  </notification>
  <notification icon="alertmodal.tga"
		name="CantTeleportToGrid"
		type="alertmodal">
Could not teleport to [SLURL] as it's on a different grid ([GRID]) than the current grid ([CURRENT_GRID]).  Please close your viewer and try again.
  <tag>fail</tag>
    <usetemplate
     name="okbutton"
     yestext="OK"/>
  </notification>

  <notification icon="alertmodal.tga"
		name="GeneralCertificateError"
		type="alertmodal">
Could not connect to the server.
[REASON]

SubjectName: [SUBJECT_NAME_STRING]
IssuerName: [ISSUER_NAME_STRING]
Valid From: [VALID_FROM]
Valid To: [VALID_TO]
MD5 Fingerprint: [SHA1_DIGEST]
SHA1 Fingerprint: [MD5_DIGEST]
Key Usage: [KEYUSAGE]
Extended Key Usage: [EXTENDEDKEYUSAGE]
Subject Key Identifier: [SUBJECTKEYIDENTIFIER]
  <tag>fail</tag>
    <usetemplate
     name="okbutton"
     yestext="OK"/>
   </notification>

  <notification icon="alertmodal.tga"
		name="TrustCertificateError"
		type="alertmodal">
The certification authority for this server is not known.

Certificate Information:
SubjectName: [SUBJECT_NAME_STRING]
IssuerName: [ISSUER_NAME_STRING]
Valid From: [VALID_FROM]
Valid To: [VALID_TO]
MD5 Fingerprint: [SHA1_DIGEST]
SHA1 Fingerprint: [MD5_DIGEST]
Key Usage: [KEYUSAGE]
Extended Key Usage: [EXTENDEDKEYUSAGE]
Subject Key Identifier: [SUBJECTKEYIDENTIFIER]

Would you like to trust this authority?
    <tag>confirm</tag>
    <usetemplate
     name="okcancelbuttons"
     notext="Cancel"
     yestext="Trust"/>
  </notification>

  <notification
   icon="alertmodal.tga"
   name="NotEnoughCurrency"
   type="alertmodal">
[NAME] L$ [PRICE] You do not have enough L$ to do that.
  <tag>fail</tag>
  <tag>funds</tag>
  </notification>

  <notification
   icon="alertmodal.tga"
   name="GrantedModifyRights"
   persist="true"
   log_to_im="true"   
   type="notify">
[NAME] has given you permission to edit their objects.
  </notification>

  <notification
   icon="alertmodal.tga"
   name="RevokedModifyRights"
   persist="true"
   log_to_im="true"   
   type="notify">
Your privilege to modify [NAME]&apos;s objects has been revoked.
  </notification>

  <notification
   icon="alertmodal.tga"
   name="FlushMapVisibilityCaches"
   type="alertmodal">
This will flush the map caches on this region.
This is really only useful for debugging.
(In production, wait 5 minutes, then everyone&apos;s map will update after they relog.)
    <usetemplate
     name="okcancelbuttons"
     notext="Cancel"
     yestext="OK"/>
  </notification>

  <notification
   icon="alertmodal.tga"
   name="BuyOneObjectOnly"
   type="alertmodal">
Unable to buy more than one object at a time.  Please select only one object and try again.
  <tag>fail</tag>
  </notification>

  <notification
   icon="alertmodal.tga"
   name="OnlyCopyContentsOfSingleItem"
   type="alertmodal">
Unable to copy the contents of more than one item at a time.
Please select only one object and try again.
  <tag>fail</tag>
    <usetemplate
     name="okcancelbuttons"
     notext="Cancel"
     yestext="OK"/>
  </notification>

  <notification
   icon="alertmodal.tga"
   name="KickUsersFromRegion"
   type="alertmodal">
Teleport all residents in this region home?
    <tag>confirm</tag>
    <usetemplate
     name="okcancelbuttons"
     notext="Cancel"
     yestext="OK"/>
  </notification>

  <notification
   icon="alertmodal.tga"
   name="ChangeObjectBonusFactor"
   type="alertmodal">
    Lowering the object bonus after builds have been established in a region may cause objects to be returned or deleted. Are you sure you want to change object bonus?
    <tag>confirm</tag>
    <usetemplate
     ignoretext="Confirm changing object bonus factor"
     name="okcancelignore"
     notext="Cancel"
     yestext="OK"/>
  </notification>

  <notification
   icon="alertmodal.tga"
   name="EstateObjectReturn"
   type="alertmodal">
Are you sure you want to return objects owned by [USER_NAME]?
    <tag>confirm</tag>
    <usetemplate
     name="okcancelbuttons"
     notext="Cancel"
     yestext="OK"/>
  </notification>

  <notification
   icon="alertmodal.tga"
   name="InvalidTerrainBitDepth"
   type="alertmodal">
Could not set region textures:
Terrain texture [TEXTURE_NUM] has an invalid bit depth of [TEXTURE_BIT_DEPTH].

Replace texture [TEXTURE_NUM] with a 24-bit 1024x1024 or smaller image then click &quot;Apply&quot; again.
  <tag>fail</tag>
  </notification>

  <notification
   icon="alertmodal.tga"
   name="InvalidTerrainSize"
   type="alertmodal">
Could not set region textures:
Terrain texture [TEXTURE_NUM] is too large at [TEXTURE_SIZE_X]x[TEXTURE_SIZE_Y].

Replace texture [TEXTURE_NUM] with a 24-bit 1024x1024 or smaller image then click &quot;Apply&quot; again.
  </notification>

  <notification
   icon="alertmodal.tga"
   name="RawUploadStarted"
   type="alertmodal">
Upload started. It may take up to two minutes, depending on your connection speed.
  </notification>

  <notification
   icon="alertmodal.tga"
   name="ConfirmBakeTerrain"
   type="alertmodal">
Do you really want to bake the current terrain, make it the center for terrain raise/lower limits, and the default for the &apos;Revert&apos; tool?
    <tag>confirm</tag>
    <usetemplate
     name="okcancelbuttons"
     notext="Cancel"
     yestext="OK"/>
  </notification>

  <notification
   icon="alertmodal.tga"
   name="ConfirmTextureHeights"
   type="alertmodal">
You're about to use low values greater than high ones for Elevation Ranges. Proceed?
   <tag>confirm</tag>
   <usetemplate
    name="yesnocancelbuttons"
    yestext="Ok"
    notext="Cancel"
    canceltext="Don't ask"/>
  </notification>

  <notification
   icon="alertmodal.tga"
   name="MaxAllowedAgentOnRegion"
   type="alertmodal">
You can only have [MAX_AGENTS] allowed residents.
  </notification>

  <notification
   icon="alertmodal.tga"
   name="MaxBannedAgentsOnRegion"
   type="alertmodal">
You can only have [MAX_BANNED] banned residents.
  </notification>

  <notification
   icon="alertmodal.tga"
   name="MaxAgentOnRegionBatch"
   type="alertmodal">
Failure while attempting to add [NUM_ADDED] agents:
Exceeds the [MAX_AGENTS] [LIST_TYPE] limit by [NUM_EXCESS].
  </notification>

  <notification
   icon="alertmodal.tga"
   name="MaxAllowedGroupsOnRegion"
   type="alertmodal">
You can only have [MAX_GROUPS] groups.
    <tag>group</tag>
    <usetemplate
     name="okcancelbuttons"
     notext="Cancel"
     yestext="Bake"/>
  </notification>

  <notification
   icon="alertmodal.tga"
   name="MaxManagersOnRegion"
   type="alertmodal">
You can only have [MAX_MANAGER] estate managers.
  </notification>

  <notification
   icon="alertmodal.tga"
   name="OwnerCanNotBeDenied"
   type="alertmodal">
Cannot add estate owner to estate &apos;Banned resident&apos; list.
  </notification>

  <notification
   icon="alertmodal.tga"
   name="ProblemAddingEstateManagerBanned"
   type="alertmodal">
Unable to add banned resident to estate manager list.
  </notification>

  <notification
   icon="alertmodal.tga"
   name="CanNotChangeAppearanceUntilLoaded"
   type="alertmodal">
Cannot change appearance until clothing and shape are loaded.
  </notification>

  <notification
   icon="alertmodal.tga"
   name="ClassifiedMustBeAlphanumeric"
   type="alertmodal">
The name of your classified must start with a letter from A to Z or a number.  No punctuation is allowed.
  </notification>

  <notification
   icon="alertmodal.tga"
   name="CantSetBuyObject"
   type="alertmodal">
Cannot set &apos;Buy Object&apos; because the object is not for sale.
Please set the object for sale and try again.
  </notification>

  <notification
   icon="alertmodal.tga"
   name="FinishedRawDownload"
   type="alertmodal">
Finished download of raw terrain file to:
[DOWNLOAD_PATH].
  </notification>

  <notification
   icon="alertmodal.tga"
   name="RequiredUpdate"
   type="alertmodal">
Version [VERSION] is required for login.
This should have been updated for you but apparently was not.
Please download from https://secondlife.com/support/downloads/
    <tag>confirm</tag>
    <usetemplate
     name="okbutton"
     yestext="OK"/>
  </notification>

  <notification
   icon="alertmodal.tga"
   name="LoginFailedUnknown"
   type="alertmodal">
Sorry, login failed for an unrecognized reason.
If you continue to get this message, please check the [SUPPORT_SITE].
    <tag>confirm</tag>
    <usetemplate
     name="okbutton"
     yestext="Quit"/>
  </notification>

  <notification
   icon="alertmodal.tga"
   name="DeedObjectToGroup"
   type="alertmodal">
Deeding this object will cause the group to:
* Receive L$ paid into the object
    <tag>group</tag>
    <tag>confirm</tag>
    <usetemplate
     ignoretext="Confirm before I deed an object to a group"
     name="okcancelignore"
     notext="Cancel"
     yestext="Deed"/>
  </notification>

  <notification
   icon="alertmodal.tga"
   name="WebLaunchExternalTarget"
   type="alertmodal">
Do you want to open your Web browser to view this content?
Opening webpages from an unknown source may place your computer at risk.
    <tag>confirm</tag>
    <usetemplate
     ignoretext="Launch my browser to view a web page"
     name="okcancelignore"
     notext="Cancel"
     yestext="OK"/>
  </notification>

  <notification
   icon="alertmodal.tga"
   name="SystemUIScaleFactorChanged"
   type="alertmodal">
System UI size factor has changed since last run. Do you want to open UI size adjustment settings page?
    <tag>confirm</tag>
    <usetemplate
     name="okcancelbuttons"
     notext="Cancel"
     yestext="OK"/>
  </notification>

  <notification
   icon="alertmodal.tga"
   name="WebLaunchJoinNow"
   type="alertmodal">
Go to your [http://secondlife.com/account/ Dashboard] to manage your account?
    <tag>confirm</tag>
    <usetemplate
     ignoretext="Launch my browser to manage my account"
     name="okcancelignore"
     notext="Cancel"
     yestext="OK"/>
  </notification>

  <notification
   icon="alertmodal.tga"
   name="WebLaunchSecurityIssues"
   type="alertmodal">
Visit the [CURRENT_GRID] Wiki for details of how to report a security issue.
    <tag>confirm</tag>
    <usetemplate
     ignoretext="Launch my browser to learn how to report a Security Issue"
     name="okcancelignore"
     notext="Cancel"
     yestext="OK"/>
  </notification>

  <notification
   icon="alertmodal.tga"
   name="WebLaunchQAWiki"
   type="alertmodal">
Visit the [CURRENT_GRID] QA Wiki.
    <tag>confirm</tag>
    <usetemplate
     ignoretext="Launch my browser to view the QA Wiki"
     name="okcancelignore"
     notext="Cancel"
     yestext="OK"/>
  </notification>

  <notification
   icon="alertmodal.tga"
   name="WebLaunchPublicIssue"
   type="alertmodal">
Visit the [CURRENT_GRID] Public Issue Tracker, where you can report bugs and other issues.
    <tag>confirm</tag>
    <usetemplate
     ignoretext="Launch my browser to use the Public Issue Tracker"
     name="okcancelignore"
     notext="Cancel"
     yestext="Go to page"/>
  </notification>

  <notification
   icon="alertmodal.tga"
   name="WebLaunchSupportWiki"
   type="alertmodal">
Go to the Official Linden Blog, for the latest news and information.
    <tag>confirm</tag>
    <usetemplate
     ignoretext="Launch my browser to view the blog"
     name="okcancelignore"
     notext="Cancel"
     yestext="OK"/>
  </notification>

  <notification
   icon="alertmodal.tga"
   name="WebLaunchLSLGuide"
   type="alertmodal">
Do you want to open the Scripting Guide for help with scripting?
    <tag>confirm</tag>
    <usetemplate
     ignoretext="Launch my browser to view the Scripting Guide"
     name="okcancelignore"
     notext="Cancel"
     yestext="OK"/>
  </notification>

  <notification
   icon="alertmodal.tga"
   name="WebLaunchLSLWiki"
   type="alertmodal">
Do you want to visit the LSL Portal for help with scripting?
    <tag>confirm</tag>
    <usetemplate
     ignoretext="Launch my browser to view the LSL Portal"
     name="okcancelignore"
     notext="Cancel"
     yestext="Go to page"/>
  </notification>

  <notification
   icon="alertmodal.tga"
   name="ReturnToOwner"
   type="alertmodal">
Are you sure you want to return the selected objects to their owners? Transferable deeded objects will be returned to their previous owners.

*WARNING* No-transfer deeded objects will be deleted!
    <tag>confirm</tag>
    <usetemplate
     ignoretext="Confirm before I return objects to their owners"
     name="okcancelignore"
     notext="Cancel"
     yestext="OK"/>
  </notification>

  <notification
   icon="alert.tga"
   name="GroupLeaveConfirmMember"
   type="alert">
You are currently a member of the group &lt;nolink&gt;[GROUP]&lt;/nolink&gt;.
Leave Group?
    <tag>group</tag>
    <tag>confirm</tag>
    <usetemplate
     name="okcancelbuttons"
     notext="Cancel"
     yestext="OK"/>
  </notification>

  <notification
   icon="notify.tga"
   name="GroupDepart"
   type="notify">
You have left the group &apos;&lt;nolink&gt;[group_name]&lt;/nolink&gt;&apos;.
    <tag>group</tag>
  </notification>

  <notification
   icon="alert.tga"
   name="GroupLeaveConfirmMemberWithFee"
   type="alert">
You are currently a member of the group &lt;nolink&gt;[GROUP]&lt;/nolink&gt;. Joining again will cost L$[AMOUNT].
Leave Group?
    <tag>group</tag>
    <tag>confirm</tag>
    <usetemplate
     name="okcancelbuttons"
     notext="Cancel"
     yestext="OK"/>
  </notification>

  <notification
   icon="alertmodal.tga"
   name="OwnerCannotLeaveGroup"
   type="alertmodal">
    Unable to leave group. You cannot leave the group because you are the last owner of the group. Please assign another member to the owner role first.
    <tag>group</tag>
    <usetemplate
     name="okbutton"
     yestext="OK"/>
  </notification>

  <notification
   icon="alertmodal.tga"
   name="GroupDepartError"
   type="alertmodal">
    Unable to leave group.
    <tag>group</tag>
    <usetemplate
     name="okbutton"
     yestext="OK"/>
  </notification>

  <notification
   icon="alert.tga"
   name="ConfirmKick"
   type="alert">
Do you REALLY want to kick all residents off the grid?
    <tag>confirm</tag>
    <usetemplate
     name="okcancelbuttons"
     notext="Cancel"
     yestext="Kick All Residents"/>
  </notification>

  <notification
   icon="alertmodal.tga"
   name="MuteLinden"
   type="alertmodal">
Sorry, you cannot block a Linden.
  <tag>fail</tag>
    <usetemplate
     name="okbutton"
     yestext="OK"/>
  </notification>

  <notification
   icon="alertmodal.tga"
   name="CannotStartAuctionAlreadyForSale"
   type="alertmodal">
    You cannot start an auction on a parcel which is already set for sale.  Disable the land sale if you are sure you want to start an auction.
    <tag>fail</tag>
  </notification>

  <notification
   icon="alertmodal.tga"
   label="Block object by name failed"
   name="MuteByNameFailed"
   type="alertmodal">
You already have blocked/muted this name.
  <tag>fail</tag>
    <usetemplate
     name="okbutton"
     yestext="OK"/>
  </notification>

  <notification
   icon="alert.tga"
   name="RemoveItemWarn"
   type="alert">
Though permitted, deleting contents may damage the object. Do you want to delete that item?
    <tag>confirm</tag>
    <usetemplate
     name="okcancelbuttons"
     notext="Cancel"
     yestext="OK"/>
  </notification>

  <notification
   icon="alert.tga"
   name="CantOfferCallingCard"
   type="alert">
Cannot offer a calling card at this time. Please try again in a moment.
    <tag>fail</tag>
    <usetemplate
     name="okbutton"
     yestext="OK"/>
  </notification>

  <notification
   icon="alert.tga"
   name="CantOfferFriendship"
   type="alert">
    <tag>friendship</tag>
    <tag>fail</tag>
Cannot offer friendship at this time. Please try again in a moment.
    <usetemplate
     name="okbutton"
     yestext="OK"/>
  </notification>

  <notification
   icon="alert.tga"
   name="DoNotDisturbModeSet"
   type="alert">
Unavailable mode is on.  You will not be notified of incoming communications.

- Other residents will receive your Unavailable mode response (set in Preferences &gt; Privacy &gt; Autoresponse).
- Voice calls will be rejected.
    <usetemplate
     ignoretext="I change my status to unavailable"
     name="okignore"
     yestext="OK"/>
  </notification>
  
    <notification
   icon="alert.tga"
   name="AutorespondModeSet"
   type="alert">
Autorespond mode is on.
Incoming instant messages will now be answered with your configured autoresponse.
    <usetemplate
     ignoretext="I change my status to autorespond mode"
     name="okignore"
     yestext="OK"/>
  </notification>

    <notification
   icon="alert.tga"
   name="AutorespondNonFriendsModeSet"
   type="alert">
Autorespond mode for non-friends is on.
Incoming instant messages from anyone who is not your friend will now be answered with your configured autoresponse.
    <usetemplate
     ignoretext="I change my status to autorespond mode for non-friends"
     name="okignore"
     yestext="OK"/>
  </notification>

    <notification
   icon="alert.tga"
   name="RejectTeleportOffersModeSet"
   type="alert">
Reject all incoming teleport offers and requests mode is on.
Incoming teleport offers and requests from anyone will now be rejected with your configured autoresponse. You will not be notified because of that fact.
    <usetemplate
     ignoretext="I change my status to reject all teleport offers and requests mode"
     name="okignore"
     yestext="OK"/>
  </notification>

    <notification
   icon="alert.tga"
   name="RejectTeleportOffersModeWarning"
   type="alert">
You cannot send a teleport request at the moment, because 'reject all incoming teleport offers and requests' mode is on.
Go to the 'Comm' &gt; 'Online Status' menu if you wish to disable it.
    <usetemplate
     name="okbutton"
     yestext="OK"/>
  </notification>

    <notification
   icon="alert.tga"
   name="RejectFriendshipRequestsModeSet"
   type="alert">
Reject all incoming friendship requests mode is on.
Incoming friendship requests from anyone will now be rejected with your configured autoresponse. You will not be notified because of that fact.
    <usetemplate
     ignoretext="I change my status to reject all friendship requests mode"
     name="okignore"
     yestext="OK"/>
  </notification>

    <notification
   icon="alert.tga"
   name="RejectAllGroupInvitesModeSet"
   type="alert">
Reject all incoming group invites mode is on.
Incoming group invites from anyone will now be rejected automatically. You will not be notified because of that fact.
    <usetemplate
     ignoretext="I change my status to reject all group invites mode"
     name="okignore"
     yestext="OK"/>
  </notification>

  <notification
   icon="alert.tga"
   name="JoinedTooManyGroupsMember"
   type="alert">
You have reached your maximum number of groups. Please leave another group before joining this one, or decline the offer.
[NAME] has invited you to join a group as a member.
    <tag>group</tag>
    <tag>fail</tag>
    <usetemplate
     name="okcancelbuttons"
     notext="Decline"
     yestext="Join"/>
  </notification>

  <notification
   icon="alert.tga"
   name="JoinedTooManyGroups"
   type="alert">
You have reached your maximum number of groups. Please leave some group before joining or creating a new one.
    <tag>group</tag>
    <tag>fail</tag>
    <usetemplate
     name="okbutton"
     yestext="OK"/>
  </notification>

  <notification
   icon="alert.tga"
   name="GroupLimitInfo"
   type="alert">
The group limit for base accounts is [MAX_BASIC], and for [https://secondlife.com/premium/ premium]
accounts is [MAX_PREMIUM].
If you downgraded your account, you will need to get below [MAX_BASIC] group limit before you can join more.

[https://secondlife.com/my/account/membership.php Upgrade today!]
    <tag>group</tag>
    <usetemplate
     name="okbutton"
     yestext="Close"/>
  </notification>

  <notification
   icon="alert.tga"
   name="KickUser"
   type="alert">
   <tag>win</tag>
Kick this Resident with what message?
    <tag>confirm</tag>
    <form name="form">
      <input name="message" type="text" default="true">
An administrator has logged you off.
      </input>
      <button
       default="true"
       index="0"
       name="OK"
       text="OK"/>
      <button
       index="1"
       name="Cancel"
       text="Cancel"/>
    </form>
  </notification>

  <notification
   icon="alert.tga"
   name="KickAllUsers"
   type="alert">
   <tag>win</tag>
Kick everyone currently on the grid with what message?
    <tag>confirm</tag>
    <form name="form">
      <input name="message" type="text" default="true">
An administrator has logged you off.
      </input>
      <button
       default="true"
       index="0"
       name="OK"
       text="OK"/>
      <button
       index="1"
       name="Cancel"
       text="Cancel"/>
    </form>
  </notification>

  <notification
   icon="alert.tga"
   name="FreezeUser"
   type="alert">
    <tag>win</tag>
    <tag>confirm</tag>
Freeze this Resident with what message?
    <form name="form">
      <input name="message" type="text" default="true">
You have been frozen. You cannot move or chat. An administrator will contact you via instant message (IM).
      </input>
      <button
       default="true"
       index="0"
       name="OK"
       text="OK"/>
      <button
       index="1"
       name="Cancel"
       text="Cancel"/>
    </form>
  </notification>

  <notification
   icon="alert.tga"
   name="UnFreezeUser"
   type="alert">
   <tag>win</tag>
    <tag>confirm</tag>
Unfreeze this Resident with what message?
    <form name="form">
      <input name="message" type="text" default="true">
You are no longer frozen.
      </input>
      <button
       default="true"
       index="0"
       name="OK"
       text="OK"/>
      <button
       index="1"
       name="Cancel"
       text="Cancel"/>
    </form>
  </notification>

  <notification
   icon="alertmodal.tga"
   name="SetDisplayNameSuccess"
   type="alert">
Hi [DISPLAY_NAME]!

Just like in real life, it takes a while for everyone to learn about a new name.  Please allow several days for [http://wiki.secondlife.com/wiki/Setting_your_display_name your name to update] in objects, scripts, search, etc.
  </notification>

  <notification
 icon="alertmodal.tga"
 name="SetDisplayNameBlocked"
 type="alert">
Sorry, you cannot change your display name. If you feel this is in error, please contact Linden Lab support.
  <tag>fail</tag>
  </notification>

  <notification
   icon="alertmodal.tga"
   name="SetDisplayNameFailedLength"
   type="alertmodal">
Sorry, that name is too long.  Display names can have a maximum of [LENGTH] characters.

Please try a shorter name.
  <tag>fail</tag>
  </notification>

  <notification
   icon="alertmodal.tga"
   name="SetDisplayNameFailedGeneric"
   type="alertmodal">
    Sorry, we could not set your display name.  Please try again later.
    <tag>fail</tag>
  </notification>

  <notification
   icon="alertmodal.tga"
   name="SetDisplayNameMismatch"
   type="alertmodal">
    The display names you entered do not match. Please re-enter.
    <tag>fail</tag>
  </notification>

  <!-- *NOTE: This should never happen -->
  <notification
   icon="alertmodal.tga"
   name="AgentDisplayNameUpdateThresholdExceeded"
   type="alertmodal">
Sorry, you have to wait longer before you can change your display name.

See http://wiki.secondlife.com/wiki/Setting_your_display_name

Please try again later.
  <tag>fail</tag>
  </notification>

  <notification
   icon="alertmodal.tga"
   name="AgentDisplayNameSetBlocked"
   type="alertmodal">
 Sorry, we could not set your requested name because it contains a banned word.
 
 Please try a different name.
 <tag>fail</tag>
  </notification>

  <notification
   icon="alertmodal.tga"
 name="AgentDisplayNameSetInvalidUnicode"
 type="alertmodal">
    The display name you wish to set contains invalid characters.
    <tag>fail</tag>
  </notification>

  <notification
   icon="alertmodal.tga"
 name="AgentDisplayNameSetOnlyPunctuation"
 type="alertmodal">
    Your display name must contain letters other than punctuation.
    <tag>fail</tag>
  </notification>


  <notification
   icon="notifytip.tga"
   name="DisplayNameUpdate"
   type="notifytip">
    [OLD_NAME] ([SLID]) is now known as [NEW_NAME].
  </notification>

  <notification
icon="notifytip.tga"
name="DisplayNameUpdateRemoveAlias"
type="notify">
    [OLD_NAME] ([SLID]) is now known as [NEW_NAME].
    This agent has a set alias that will replace [NEW_NAME]
    Would you like to remove it?
    <form name="form">
      <button
       index="0"
       name="Yes"
       text="Yes"/>
      <button
       index="1"
       name="No"
       text="No"/>
    </form>
  </notification> 

  <notification
   icon="alertmodal.tga"
   name="OfferTeleport"
   type="alertmodal">
Offer a teleport to your location with the following message?
    <tag>confirm</tag>
    <form name="form">
      <input name="message" type="text" default="true">
Join me in [REGION]
      </input>
			<button
       default="true"
       index="0"
       name="OK"
       text="OK"/>
      <button
       index="1"
       name="Cancel"
       text="Cancel"/>
    </form>
  </notification>

  <notification
   icon="alertmodal.tga"
   name="TeleportRequestPrompt"
   type="alertmodal">
Request a teleport to [NAME] with the following message
    <tag>confirm</tag>
    <form name="form">
      <input name="message" type="text">

      </input>
      <button
       default="true"
       index="0"
       name="OK"
       text="OK"/>
      <button
       index="1"
       name="Cancel"
       text="Cancel"/>
    </form>
  </notification>
  <notification
   icon="alertmodal.tga"
   name="TooManyTeleportOffers"
   type="alertmodal">
You attempted to make [OFFERS] teleport offers
which exceeds the limit of [LIMIT].
    <tag>group</tag>
    <tag>fail</tag>
  <usetemplate
     name="okbutton"
     yestext="OK"/>
  </notification>

  <notification
   icon="alertmodal.tga"
   name="OfferTeleportFromGod"
   type="alertmodal">
God summon this resident to your location?
    <tag>confirm</tag>
    <form name="form">
      <input name="message" type="text" default="true">
Join me in [REGION]
      </input>
      <button
       default="true"
       index="0"
       name="OK"
       text="OK"/>
      <button
       index="1"
       name="Cancel"
       text="Cancel"/>
    </form>
  </notification>

  <notification
   icon="alertmodal.tga"
   name="TeleportFromLandmark"
   type="alertmodal">
Are you sure you want to teleport to &lt;nolink&gt;[LOCATION]&lt;/nolink&gt;?
    <tag>confirm</tag>
    <usetemplate
     ignoretext="Confirm that I want to teleport to a landmark"
     name="okcancelignore"
     notext="Cancel"
     yestext="Teleport"/>
  </notification>
  
  <notification
   icon="alertmodal.tga"
   name="TeleportViaSLAPP"
   type="alertmodal">
Are you sure you want to teleport to &lt;nolink&gt;[LOCATION]&lt;/nolink&gt;?
    <tag>confirm</tag>
    <usetemplate
     ignoretext="Confirm that I want to teleport via SLAPP"
     name="okcancelignore"
     notext="Cancel"
     yestext="Teleport"/>
  </notification>	

  <notification
   icon="alertmodal.tga"
   name="TeleportToPick"
   type="alertmodal">
    Teleport to [PICK]?
    <tag>confirm</tag>
    <usetemplate
     ignoretext="Confirm that I want to teleport to a location in Picks"
     name="okcancelignore"
     notext="Cancel"
     yestext="Teleport"/>
  </notification>

  <notification
   icon="alertmodal.tga"
   name="TeleportToClassified"
   type="alertmodal">
    Teleport to [CLASSIFIED]?
    <tag>confirm</tag>
    <usetemplate
     ignoretext="Confirm that I want to teleport to a location in Classifieds"
     name="okcancelignore"
     notext="Cancel"
     yestext="Teleport"/>
  </notification>

  <notification
   icon="alertmodal.tga"
   name="TeleportToHistoryEntry"
   type="alertmodal">
Teleport to [HISTORY_ENTRY]?
    <tag>confirm</tag>
    <usetemplate
     ignoretext="Confirm that I want to teleport to a history location"
     name="okcancelignore"
     notext="Cancel"
     yestext="Teleport"/>
  </notification>

  <notification
   icon="alert.tga"
   label="Message everyone in your Estate"
   name="MessageEstate"
   type="alert">
Type a short announcement which will be sent to everyone currently in your estate.
    <tag>confirm</tag>
    <form name="form">
      <input name="message" type="text" default="true"/>
      <button
       default="true"
       index="0"
       name="OK"
       text="OK"/>
      <button
       index="1"
       name="Cancel"
       text="Cancel"/>
    </form>
  </notification>

  <notification
   icon="alert.tga"
   label="Change Linden Estate"
   name="ChangeLindenEstate"
   type="alert">
You are about to change a Linden owned estate (mainland, teen grid, orientation, etc.).

This is EXTREMELY DANGEROUS because it can fundamentally affect the resident experience.  On the mainland, it will change thousands of regions and make the spaceserver hiccup.

Proceed?
    <tag>confirm</tag>
    <usetemplate
     name="okcancelbuttons"
     notext="Cancel"
     yestext="OK"/>
  </notification>

  <notification
   icon="alert.tga"
   label="Change Linden Estate Access"
   name="ChangeLindenAccess"
   type="alert">
You are about to change the access list for a Linden owned estate (mainland, teen grid, orientation, etc.).

This is DANGEROUS and should only be done to invoke the hack allowing objects/L$ to be transferred in/out of a grid.
It will change thousands of regions and make the spaceserver hiccup.
    <tag>confirm</tag>
    <usetemplate
     name="okcancelbuttons"
     notext="Cancel"
     yestext="OK"/>
  </notification>

  <notification
   icon="alert.tga"
   label="Select estate"
   name="EstateAllowedAgentAdd"
   type="alert">
Add to allowed list for this estate only or for [ALL_ESTATES]?
    <tag>confirm</tag>
    <usetemplate
     canceltext="Cancel"
     name="yesnocancelbuttons"
     notext="All Estates"
     yestext="This Estate"/>
  </notification>

  <notification
   icon="alert.tga"
   label="Select estate"
   name="EstateAllowedAgentRemove"
   type="alert">
Remove from allowed list for this estate only or for [ALL_ESTATES]?
    <tag>confirm</tag>
    <usetemplate
     canceltext="Cancel"
     name="yesnocancelbuttons"
     notext="All Estates"
     yestext="This Estate"/>
  </notification>

  <notification
   icon="alert.tga"
   label="Select estate"
   name="EstateAllowedGroupAdd"
   type="alert">
Add to group allowed list for this estate only or for [ALL_ESTATES]?
    <tag>group</tag>
    <tag>confirm</tag>
    <usetemplate
     canceltext="Cancel"
     name="yesnocancelbuttons"
     notext="All Estates"
     yestext="This Estate"/>
  </notification>

  <notification
   icon="alert.tga"
   label="Select estate"
   name="EstateAllowedGroupRemove"
   type="alert">
Remove from group allowed list for this estate only or [ALL_ESTATES]?
    <tag>group</tag>
    <tag>confirm</tag>
    <usetemplate
     canceltext="Cancel"
     name="yesnocancelbuttons"
     notext="All Estates"
     yestext="This Estate"/>
  </notification>

  <notification
   icon="alert.tga"
   label="Select estate"
   name="EstateBannedAgentAdd"
   type="alert">
Deny access for this estate only or for [ALL_ESTATES]?
    <tag>confirm</tag>
    <usetemplate
     canceltext="Cancel"
     name="yesnocancelbuttons"
     notext="All Estates"
     yestext="This Estate"/>
  </notification>

  <notification
   icon="alert.tga"
   label="Select estate"
   name="EstateBannedAgentRemove"
   type="alert">
Remove this resident from the ban list for access for this estate only or for [ALL_ESTATES]?
    <tag>confirm</tag>
    <usetemplate
     canceltext="Cancel"
     name="yesnocancelbuttons"
     notext="All Estates"
     yestext="This Estate"/>
  </notification>

  <notification
   icon="alert.tga"
   label="Select estate"
   name="EstateManagerAdd"
   type="alert">
Add estate manager for this estate only or for [ALL_ESTATES]?
    <tag>confirm</tag>
    <usetemplate
     canceltext="Cancel"
     name="yesnocancelbuttons"
     notext="All Estates"
     yestext="This Estate"/>
  </notification>

  <notification
   icon="alert.tga"
   label="Select estate"
   name="EstateManagerRemove"
   type="alert">
Remove estate manager for this estate only or for [ALL_ESTATES]?
    <tag>confirm</tag>
    <usetemplate
     canceltext="Cancel"
     name="yesnocancelbuttons"
     notext="All Estates"
     yestext="This Estate"/>
  </notification>

  <notification
   icon="alert.tga"
   label="Select estate"
   name="EstateAllowedExperienceAdd"
   type="alert">
    Add to allowed list for this estate only or for [ALL_ESTATES]?
    <tag>confirm</tag>
    <usetemplate
     canceltext="Cancel"
     name="yesnocancelbuttons"
     notext="All Estates"
     yestext="This Estate"/>
  </notification>

  <notification
   icon="alert.tga"
   label="Select estate"
   name="EstateAllowedExperienceRemove"
   type="alert">
    Remove from allowed list for this estate only or for [ALL_ESTATES]?
    <tag>confirm</tag>
    <usetemplate
     canceltext="Cancel"
     name="yesnocancelbuttons"
     notext="All Estates"
     yestext="This Estate"/>
  </notification>

  <notification
   icon="alert.tga"
   label="Select estate"
   name="EstateBlockedExperienceAdd"
   type="alert">
    Add to blocked list for this estate only or for [ALL_ESTATES]?
    <tag>confirm</tag>
    <usetemplate
     canceltext="Cancel"
     name="yesnocancelbuttons"
     notext="All Estates"
     yestext="This Estate"/>
  </notification>

  <notification
   icon="alert.tga"
   label="Select estate"
   name="EstateBlockedExperienceRemove"
   type="alert">
    Remove from blocked list for this estate only or for [ALL_ESTATES]?
    <tag>confirm</tag>
    <usetemplate
     canceltext="Cancel"
     name="yesnocancelbuttons"
     notext="All Estates"
     yestext="This Estate"/>
  </notification>

  <notification
   icon="alert.tga"
   label="Select estate"
   name="EstateTrustedExperienceAdd"
   type="alert">
    Add to key list for this estate only or for [ALL_ESTATES]?
    <tag>confirm</tag>
    <usetemplate
     canceltext="Cancel"
     name="yesnocancelbuttons"
     notext="All Estates"
     yestext="This Estate"/>
  </notification>

  <notification
   icon="alert.tga"
   label="Select estate"
   name="EstateTrustedExperienceRemove"
   type="alert">
    Remove from key list for this estate only or for [ALL_ESTATES]?
    <tag>confirm</tag>
    <usetemplate
     canceltext="Cancel"
     name="yesnocancelbuttons"
     notext="All Estates"
     yestext="This Estate"/>
  </notification>  

  <notification
   icon="alert.tga"
   label="Confirm Kick"
   name="EstateKickUser"
   type="alert">
Kick [EVIL_USER] from this estate?
    <tag>confirm</tag>
    <usetemplate
     name="okcancelbuttons"
     notext="Cancel"
     yestext="OK"/>
  </notification>

  <notification
   icon="alert.tga"
   label="Confirm Kick"
   name="EstateKickMultiple"
   type="alert">
Kick the following residents from this estate?

[RESIDENTS]
    <usetemplate
     name="okcancelbuttons"
     notext="Cancel"
     yestext="OK"/>
  </notification>

  <notification
   icon="alert.tga"
   label="Confirm Teleport Home"
   name="EstateTeleportHomeUser"
   type="alert">
Teleport [AVATAR_NAME] home?
    <usetemplate
     name="okcancelbuttons"
     notext="Cancel"
     yestext="OK"/>
  </notification>

  <notification
   icon="alert.tga"
   label="Confirm Teleport Home"
   name="EstateTeleportHomeMultiple"
   type="alert">
Teleport the following residents home?

[RESIDENTS]
    <usetemplate
     name="okcancelbuttons"
     notext="Cancel"
     yestext="OK"/>
  </notification>

  <notification
   icon="alert.tga"
   label="Confirm Ban"
   name="EstateBanUser"
   type="alert">
Deny access for [EVIL_USER] for this estate only or for [ALL_ESTATES]?
    <tag>confirm</tag>
    <usetemplate
     name="yesnocancelbuttons"
     canceltext="Cancel"
     notext="All Estatees"
     yestext="This Estate"/>
  </notification>

  <notification
   icon="alert.tga"
   label="Confirm Ban"
   name="EstateBanUserMultiple"
   type="alert">
Deny access for the following residents this estate only or for [ALL_ESTATES]?

[RESIDENTS]
    <usetemplate
     name="yesnocancelbuttons"
     canceltext="Cancel"
     notext="All Estatees"
     yestext="This Estate"/>
  </notification>

  <notification
   icon="alertmodal.tga"
   name="EstateParcelAccessOverride"
   type="alertmodal">
Unchecking this option may remove restrictions that parcel owners have added to prevent griefing, maintain privacy, or protect underage residents from adult material. Please discuss with your parcel owners as needed.
    <tag>confirm</tag>
    <usetemplate
     name="okbutton"
     yestext="OK"/>
  </notification>

  <notification
   icon="alertmodal.tga"
   name="RegionEntryAccessBlocked"
   type="alertmodal">
   <tag>fail</tag>
    The region you're trying to visit contains content exceeding your current preferences.  You can change your preferences using Avatar &gt; Preferences &gt; General.
    <usetemplate
     name="okbutton"
     yestext="OK"/>
  </notification>

  <notification
   icon="alertmodal.tga"
   name="EstateChangeCovenant"
   type="alertmodal">
Are you sure you want to change the estate covenant?
    <tag>confirm</tag>
    <usetemplate
     name="okcancelbuttons"
     notext="Cancel"
     yestext="OK"/>
  </notification>
  
  <notification
    icon="alertmodal.tga"
    name="SLM_UPDATE_FOLDER"
    type="alertmodal">
    [MESSAGE]
  </notification>

   <notification
   icon="alertmodal.tga"
   name="RegionEntryAccessBlocked_AdultsOnlyContent"
   type="alertmodal">
   <tag>fail</tag>
    <tag>confirm</tag>
    The region you're trying to visit contains [REGIONMATURITY] content, which is accessible to adults only.
    <url option="0" name="url">
		http://wiki.secondlife.com/wiki/Linden_Lab_Official:Maturity_ratings:_an_overview
    </url>
    <usetemplate
     name="okcancelignore"
     yestext="Go to Knowledge Base"
	 notext="Close"
	 ignoretext="Region crossing: The region you&apos;re trying to visit contains content which is accessible to adults only."/>
  </notification>

  <notification
   icon="notifytip.tga"
   name="RegionEntryAccessBlocked_Notify"
   log_to_im="false"
   log_to_chat="true"
   type="notifytip">
   <tag>fail</tag>
The region you're trying to visit contains [REGIONMATURITY] content, but your current preferences are set to exclude [REGIONMATURITY] content.
  </notification>

  <notification
   icon="notifytip.tga"
   name="RegionEntryAccessBlocked_NotifyAdultsOnly"
   log_to_im="false"
   log_to_chat="true"
   type="notifytip">
    <tag>fail</tag>
    The region you're trying to visit contains [REGIONMATURITY] content, which is accessible to adults only.
  </notification>

  <notification
   icon="alertmodal.tga"
   name="RegionEntryAccessBlocked_Change"
   type="alertmodal">
    <tag>fail</tag>
    <tag>confirm</tag>
The region you're trying to visit contains [REGIONMATURITY] content, but your current preferences are set to exclude [REGIONMATURITY] content. We can change your preferences, or you can cancel. After your preferences are changed, you may attempt to enter the region again.
    <form name="form">
      <button
       index="0"
       name="OK"
       text="Change preferences"/>
      <button 
       default="true"
       index="1"
       name="Cancel"
       text="Cancel"/>
      <ignore name="ignore" text="Region crossing: The region you&apos;re trying to visit contains content excluded by your preferences."/>
    </form>
  </notification>

  <notification
   icon="alertmodal.tga"
   name="RegionEntryAccessBlocked_PreferencesOutOfSync"
   type="alertmodal">
    <tag>fail</tag>
    We are having technical difficulties with your region entry because your preferences are out of sync with the server.
    <usetemplate
     name="okbutton"
     yestext="OK"/>
  </notification>

  <notification
   icon="alertmodal.tga"
   name="TeleportEntryAccessBlocked"
   type="alertmodal">
    <tag>fail</tag>
    The region you're trying to visit contains content exceeding your current preferences.  You can change your preferences using Avatar &gt; Preferences &gt; General.
    <usetemplate
     name="okbutton"
     yestext="OK"/>
  </notification>

  <notification
   icon="alertmodal.tga"
   name="TeleportEntryAccessBlocked_AdultsOnlyContent"
   type="alertmodal">
    <unique>
      <context>REGIONMATURITY</context>
    </unique>
    <tag>fail</tag>
    <tag>confirm</tag>
    The region you're trying to visit contains [REGIONMATURITY] content, which is accessible to adults only.
    <url option="0" name="url">
      http://wiki.secondlife.com/wiki/Linden_Lab_Official:Maturity_ratings:_an_overview
    </url>
    <usetemplate
     name="okcancelignore"
     yestext="Go to Knowledge Base"
	 notext="Close"
	 ignoretext="Teleport: The region you&apos;re trying to visit contains content which is accessible to adults only."/>
  </notification>

  <notification
   icon="notifytip.tga"
   name="TeleportEntryAccessBlocked_Notify"
   log_to_im="false"
   log_to_chat="true"
   type="notifytip">
    <unique>
      <context>REGIONMATURITY</context>
    </unique>
    <tag>fail</tag>
    The region you're trying to visit contains [REGIONMATURITY] content, but your current preferences are set to exclude [REGIONMATURITY] content.
  </notification>

  <notification
   icon="notifytip.tga"
   name="TeleportEntryAccessBlocked_NotifyAdultsOnly"
   log_to_im="false"
   log_to_chat="true"
   type="notifytip">
    <unique>
      <context>REGIONMATURITY</context>
    </unique>
    <tag>fail</tag>
    The region you're trying to visit contains [REGIONMATURITY] content, which is accessible to adults only.
  </notification>

  <notification
   icon="alertmodal.tga"
   name="TeleportEntryAccessBlocked_ChangeAndReTeleport"
   type="alertmodal">
    <unique>
      <context>REGIONMATURITY</context>
    </unique>
    <tag>fail</tag>
    <tag>confirm</tag>
    The region you're trying to visit contains [REGIONMATURITY] content, but your current preferences are set to exclude [REGIONMATURITY] content. We can change your preferences and continue with the teleport, or you can cancel this teleport.
    <form name="form">
      <button
       index="0"
       name="OK"
       text="Change and continue"/>
      <button
       default="true"
       index="1"
       name="Cancel"
       text="Cancel"/>
      <ignore name="ignore" text="Teleport (restartable): The region you&apos;re trying to visit contains content excluded by your preferences."/>
    </form>
  </notification>

  <notification
   icon="alertmodal.tga"
   name="TeleportEntryAccessBlocked_Change"
   type="alertmodal">
    <unique>
      <context>REGIONMATURITY</context>
    </unique>
    <tag>fail</tag>
    <tag>confirm</tag>
    The region you're trying to visit contains [REGIONMATURITY] content, but your current preferences are set to exclude [REGIONMATURITY] content. We can change your preferences, or you can cancel the teleport. After your preferences are changed, you will need to attempt the teleport again.
    <form name="form">
      <button
       index="0"
       name="OK"
       text="Change preferences"/>
      <button
       default="true"
       index="1"
       name="Cancel"
       text="Cancel"/>
      <ignore name="ignore" text="Teleport (non-restartable): The region you&apos;re trying to visit contains content excluded by your preferences."/>
    </form>
  </notification>

  <notification
   icon="alertmodal.tga"
   name="TeleportEntryAccessBlocked_PreferencesOutOfSync"
   type="alertmodal">
    <tag>fail</tag>
    We are having technical difficulties with your teleport because your preferences are out of sync with the server.
    <usetemplate
     name="okbutton"
     yestext="OK"/>
  </notification>

  <notification
   icon="alertmodal.tga"
   name="RegionTPSpecialUsageBlocked"
   type="alertmodal">
    <tag>fail</tag>
    Unable to enter region. '[REGION_NAME]' is a Skill Gaming Region, and you must meet certain criteria in order to enter. For details, please review the [http://wiki.secondlife.com/wiki/Linden_Lab_Official:Second_Life_Skill_Gaming_FAQ Skill Gaming FAQ].
    <usetemplate
     name="okbutton"
     yestext="OK"/>
  </notification>

  <notification
   icon="alertmodal.tga"
   name="PreferredMaturityChanged"
   type="alertmodal">
You won't receive any more notifications that you're about to visit a region with [RATING] content.  You may change your content preferences in the future by using Avatar &gt; Preferences &gt; General from the menu bar.
  <tag>confirm</tag>
    <usetemplate
     name="okbutton"
     yestext="OK"/>
  </notification>

  <notification
   icon="alertmodal.tga"
   name="MaturityChangeError"
   type="alertmodal">
    We were unable to change your preferences to view [PREFERRED_MATURITY] content at this time.  Your preferences have been reset to view [ACTUAL_MATURITY] content.  You may attempt to change your preferences again by using Avatar &gt; Preferences &gt; General from the menu bar.
    <tag>confirm</tag>
    <usetemplate
     name="okbutton"
     yestext="OK"/>
  </notification>

  <notification
   icon="alertmodal.tga"
   name="LandClaimAccessBlocked"
   type="alertmodal">
    The land you're trying to claim has a maturity rating exceeding your current preferences.  You can change your preferences using Avatar &gt; Preferences &gt; General.
    <tag>fail</tag>
    <usetemplate
     name="okbutton"
     yestext="OK"/>
  </notification>

  <notification
   icon="alertmodal.tga"
   name="LandClaimAccessBlocked_AdultsOnlyContent"
   type="alertmodal">
    Only adults can claim this land.
    <tag>fail</tag>
    <tag>confirm</tag>
    <url option="0" name="url">
		http://wiki.secondlife.com/wiki/Linden_Lab_Official:Maturity_ratings:_an_overview
    </url>
    <usetemplate
     name="okcancelignore"
     yestext="Go to Knowledge Base"
	 notext="Close"
	 ignoretext="Only adults can claim this land."/>
  </notification>

  <notification
   icon="notifytip.tga"
   name="LandClaimAccessBlocked_Notify"
   log_to_im="false"
   log_to_chat="true"
   type="notifytip">
    The land you're trying to claim contains [REGIONMATURITY] content, but your current preferences are set to exclude [REGIONMATURITY] content.
    <tag>fail</tag>
  </notification>

  <notification
   icon="notifytip.tga"
   name="LandClaimAccessBlocked_NotifyAdultsOnly"
   log_to_im="false"
   log_to_chat="true"
   type="notifytip">
    <tag>fail</tag>
    The land you're trying to claim contains [REGIONMATURITY] content, which is accessible to adults only.
  </notification>

  <notification
   icon="alertmodal.tga"
   name="LandClaimAccessBlocked_Change"
   type="alertmodal">
    The land you're trying to claim contains [REGIONMATURITY] content, but your current preferences are set to exclude [REGIONMATURITY] content. We can change your preferences, then you can try claiming the land again.
    <tag>fail</tag>
    <tag>confirm</tag>
    <form name="form">
      <button
       index="0"
       name="OK"
       text="Change preferences"/>
      <button
       default="true"
       index="1"
       name="Cancel"
       text="Cancel"/>
      <ignore name="ignore" text="The land you&apos;re trying to claim contains content excluded by your preferences."/>
    </form>
  </notification>

  <notification
   icon="alertmodal.tga"
   name="LandBuyAccessBlocked"
   type="alertmodal">
    The land you're trying to buy has a maturity rating exceeding your current preferences.  You can change your preferences using Avatar &gt; Preferences &gt; General.
    <tag>fail</tag>
    <usetemplate
     name="okbutton"
     yestext="OK"/>
  </notification>

  <notification
   icon="alertmodal.tga"
   name="LandBuyAccessBlocked_AdultsOnlyContent"
   type="alertmodal">
    Only adults can buy this land.
    <tag>confirm</tag>
  <tag>fail</tag>
    <url option="0" name="url">
		http://wiki.secondlife.com/wiki/Linden_Lab_Official:Maturity_ratings:_an_overview
    </url>
    <usetemplate
     name="okcancelignore"
     yestext="Go to Knowledge Base"
	 notext="Close"
	 ignoretext="Only adults can buy this land."/>
  </notification>

  <notification
   icon="notifytip.tga"
   name="LandBuyAccessBlocked_Notify"
   log_to_im="false"
   log_to_chat="true"
   type="notifytip">
    The land you're trying to buy contains [REGIONMATURITY] content, but your current preferences are set to exclude [REGIONMATURITY] content.
    <tag>fail</tag>
  </notification>

  <notification
   icon="notifytip.tga"
   name="LandBuyAccessBlocked_NotifyAdultsOnly"
   log_to_im="false"
   log_to_chat="true"
   type="notifytip">
    <tag>fail</tag>
    The land you're trying to buy contains [REGIONMATURITY] content, which is accessible to adults only.
  </notification>

  <notification
   icon="alertmodal.tga"
   name="LandBuyAccessBlocked_Change"
   type="alertmodal">
    The land you're trying to buy contains [REGIONMATURITY] content, but your current preferences are set to exclude [REGIONMATURITY] content. We can change your preferences, then you can try buying the land again.
    <tag>confirm</tag>
    <tag>fail</tag>
    <form name="form">
      <button
       index="0"
       name="OK"
       text="Change preferences"/>
      <button
       default="true"
       index="1"
       name="Cancel"
       text="Cancel"/>
      <ignore name="ignore" text="The land you&apos;re trying to buy contains content excluded by your preferences."/>
    </form>
  </notification>

	<notification
	  icon="alertmodal.tga"
	  name="TooManyPrimsSelected"
	  type="alertmodal">
There are too many prims selected.  Please select [MAX_PRIM_COUNT] or fewer prims and try again.
  <tag>fail</tag>
		<usetemplate
		 name="okbutton"
		 yestext="OK"/>
	</notification>

	<notification
	  icon="alertmodal.tga"
	  name="TooManyScriptsSelected"
	  type="alertmodal">
Too many scripts in the objects selected.  Please select fewer objects and try again
  <tag>fail</tag>
		<usetemplate
		 name="okbutton"
		 yestext="OK"/>
	</notification>

	<notification
   icon="alertmodal.tga"
   name="ProblemImportingEstateCovenant"
   type="alertmodal">
Problem importing estate covenant.
  <tag>fail</tag>
    <usetemplate
     name="okbutton"
     yestext="OK"/>
  </notification>

  <notification
   icon="alertmodal.tga"
   name="ProblemAddingEstateManager"
   type="alertmodal">
Problems adding a new estate manager.  One or more estates may have a full manager list.
  <tag>fail</tag>
  </notification>

  <notification
   icon="alertmodal.tga"
   name="ProblemAddingEstateBanManager"
   type="alertmodal">
Unable to add estate owner or manager to ban list.
    <tag>fail</tag>
  </notification>

  <notification
   icon="alertmodal.tga"
   name="ProblemAddingEstateGeneric"
   type="alertmodal">
Problems adding to this estate list.  One or more estates may have a full list.
  <tag>fail</tag>
  </notification>

  <notification
   icon="alertmodal.tga"
   name="UnableToLoadNotecardAsset"
   type="alertmodal">
Unable to load notecard&apos;s asset at this time.
    <usetemplate
     name="okbutton"
     yestext="OK"/>
    <tag>fail</tag>
  </notification>

  <notification
   icon="alertmodal.tga"
   name="NotAllowedToViewNotecard"
   type="alertmodal">
Insufficient permissions to view notecard associated with asset ID requested.
    <usetemplate
     name="okbutton"
     yestext="OK"/>
    <tag>fail</tag>
  </notification>

  <notification
   icon="alertmodal.tga"
   name="MissingNotecardAssetID"
   type="alertmodal">
Asset ID for notecard is missing from database.
  <tag>fail</tag>
    <usetemplate
     name="okbutton"
     yestext="OK"/>
  </notification>

  <notification
   icon="alert.tga"
   name="PublishClassified"
   type="alert">
Remember: Classified ad fees are non-refundable.

Publish this classified now for L$[AMOUNT]?
    <tag>confirm</tag>
  <tag>funds</tag>
    <usetemplate
     name="okcancelbuttons"
     notext="Cancel"
     yestext="OK"/>
  </notification>

  <notification
   icon="alertmodal.tga"
   name="SetClassifiedMature"
   type="alertmodal">
Does this classified contain Moderate content?
    <tag>confirm</tag>
    <usetemplate
     canceltext="Cancel"
     name="yesnocancelbuttons"
     notext="No"
     yestext="Yes"/>
  </notification>

  <notification
   icon="alertmodal.tga"
   name="SetGroupMature"
   type="alertmodal">
Does this group contain Moderate content?
    <tag>group</tag>
    <tag>confirm</tag>
    <usetemplate
     canceltext="Cancel"
     name="yesnocancelbuttons"
     notext="No"
     yestext="Yes"/>
  </notification>

  <notification
   icon="alert.tga"
   label="Confirm restart"
   name="ConfirmRestart"
   type="alert">
Do you really want to schedule this region to restart?
    <tag>confirm</tag>
    <usetemplate
     name="okcancelbuttons"
     notext="Cancel"
     yestext="OK"/>
  </notification>

  <notification
   icon="alert.tga"
   label="Message everyone in this region"
   name="MessageRegion"
   type="alert">
Type a short announcement which will be sent to everyone in this region.
    <tag>confirm</tag>
    <form name="form">
      <input name="message" type="text" default="true"/>
      <button
       default="true"
       index="0"
       name="OK"
       text="OK"/>
      <button
       index="1"
       name="Cancel"
       text="Cancel"/>
    </form>
  </notification>

  <notification
   icon="alertmodal.tga"
   label="Changed Region Maturity"
   name="RegionMaturityChange"
   type="alertmodal">
The maturity rating for this region has been changed.
It may take some time for this change to be reflected on the map.
    <usetemplate
     name="okbutton"
     yestext="OK"/>
  </notification>

  <notification
   icon="alertmodal.tga"
   label="Voice Version Mismatch"
   name="VoiceVersionMismatch"
   type="alertmodal">
This version of [APP_NAME] is not compatible with the Voice Chat feature in this region. In order for Voice Chat to function correctly you will need to update [APP_NAME].
  <tag>fail</tag>
  <tag>voice</tag>
  </notification>

  <notification
   icon="alertmodal.tga"
   label="Cannot Buy Objects"
   name="BuyObjectOneOwner"
   type="alertmodal">
Cannot buy objects from different owners at the same time.
Please select only one object and try again.
  <tag>fail</tag>
  </notification>

  <notification
   icon="alertmodal.tga"
   label="Cannot Buy Contents"
   name="BuyContentsOneOnly"
   type="alertmodal">
Unable to buy the contents of more than one object at a time.
Please select only one object and try again.
  <tag>fail</tag>
  </notification>

  <notification
   icon="alertmodal.tga"
   label="Cannot Buy Contents"
   name="BuyContentsOneOwner"
   type="alertmodal">
Cannot buy objects from different owners at the same time.
Please select only one object and try again.
  <tag>fail</tag>
  </notification>

  <notification
   icon="alertmodal.tga"
   name="BuyOriginal"
   type="alertmodal">
Buy original object from [OWNER] for L$[PRICE]?
You will become the owner of this object.
You will be able to:
 Modify: [MODIFYPERM]
 Copy: [COPYPERM]
 Resell or Give Away: [RESELLPERM]
  <tag>confirm</tag>
  <tag>funds</tag>
    <usetemplate
     name="okcancelbuttons"
     notext="Cancel"
     yestext="OK"/>
  </notification>

  <notification
   icon="alertmodal.tga"
   name="BuyOriginalNoOwner"
   type="alertmodal">
Buy original object for L$[PRICE]?
You will become the owner of this object.
You will be able to:
 Modify: [MODIFYPERM]
 Copy: [COPYPERM]
 Resell or Give Away: [RESELLPERM]
  <tag>confirm</tag>
  <tag>funds</tag>
    <usetemplate
     name="okcancelbuttons"
     notext="Cancel"
     yestext="OK"/>
  </notification>

  <notification
   icon="alertmodal.tga"
   name="BuyCopy"
   type="alertmodal">
Buy a copy from [OWNER] for L$[PRICE]?
The object will be copied to your inventory.
You will be able to:
 Modify: [MODIFYPERM]
 Copy: [COPYPERM]
 Resell or Give Away: [RESELLPERM]
  <tag>confirm</tag>
  <tag>funds</tag>
    <usetemplate
     name="okcancelbuttons"
     notext="Cancel"
     yestext="OK"/>
  </notification>

  <notification
   icon="alertmodal.tga"
   name="BuyCopyNoOwner"
   type="alertmodal">
Buy a copy for L$[PRICE]?
The object will be copied to your inventory.
You will be able to:
 Modify: [MODIFYPERM]
 Copy: [COPYPERM]
 Resell or Give Away: [RESELLPERM]
  <tag>confirm</tag>
  <tag>funds</tag>
    <usetemplate
     name="okcancelbuttons"
     notext="Cancel"
     yestext="OK"/>
  </notification>

  <notification
   icon="alertmodal.tga"
   name="BuyContents"
   type="alertmodal">
Buy contents from [OWNER] for L$[PRICE]?
They will be copied to your inventory.
  <tag>confirm</tag>
  <tag>funds</tag>
    <usetemplate
     name="okcancelbuttons"
     notext="Cancel"
     yestext="OK"/>
  </notification>

  <notification
   icon="alertmodal.tga"
   name="BuyContentsNoOwner"
   type="alertmodal">
Buy contents for L$[PRICE]?
They will be copied to your inventory.
  <tag>confirm</tag>
  <tag>funds</tag>
    <usetemplate
     name="okcancelbuttons"
     notext="Cancel"
     yestext="OK"/>
  </notification>

  <notification
   icon="alertmodal.tga"
   name="ConfirmPurchase"
   type="alertmodal">
This transaction will:
[ACTION]

Are you sure you want to proceed with this purchase?
    <tag>confirm</tag>
    <tag>funds</tag>
    <usetemplate
     name="okcancelbuttons"
     notext="Cancel"
     yestext="OK"/>
  </notification>

  <notification
   icon="alertmodal.tga"
   name="ConfirmPurchasePassword"
   type="password">
This transaction will:
[ACTION]

Are you sure you want to proceed with this purchase?
Please re-enter your password and click OK.
    <tag>funds</tag>
    <tag>confirm</tag>
    <form name="form">
      <input
       name="message"
       type="password"
       default="true"/>
      <button
       default="true"
       index="0"
       name="ConfirmPurchase"
       text="OK"/>
      <button
       index="1"
       name="Cancel"
       text="Cancel"/>
    </form>
  </notification>

  <notification
   icon="alert.tga"
   name="SetPickLocation"
   type="alert">
Note:
You have updated the location of this pick but the other details will retain their original values.
    <usetemplate
     name="okbutton"
     yestext="OK"/>
  </notification>

  <notification
   icon="alertmodal.tga"
   name="MoveInventoryFromObject"
   type="alertmodal">
You have selected &apos;no copy&apos; inventory items.
These items will be moved to your inventory, not copied.

Move the inventory item(s)?
    <tag>confirm</tag>
    <usetemplate
     ignoretext="Warn me before I move &apos;no-copy&apos; items from an object"
     name="okcancelignore"
     notext="Cancel"
     yestext="OK"/>
  </notification>

  <notification
   icon="alertmodal.tga"
   name="MoveInventoryFromScriptedObject"
   type="alertmodal">
You have selected &apos;no copy&apos; inventory items.  These items will be moved to your inventory, not copied.
Because this object is scripted, moving these items to your inventory may cause the script to malfunction.

Move the inventory item(s)?    
    <tag>confirm</tag>
    <usetemplate
     ignoretext="Warn me before I move &apos;no-copy&apos; items which might break a scripted object"
     name="okcancelignore"
     notext="Cancel"
     yestext="OK"/>
  </notification>

  <notification
   icon="alert.tga"
   name="ClickActionNotPayable"
   type="alert">
Warning: The &apos;Pay object&apos; click action has been set, but it will only work if a script is added with a money() event.
    <form name="form">
      <ignore name="ignore"
       text="I set the action &apos;Pay object&apos; when building an object without a money() script"/>
    </form>
  </notification>

  <notification
   icon="alertmodal.tga"
   name="PayConfirmation"
   type="alertmodal">
    Confirm that you want to pay L$[AMOUNT] to [TARGET].
    <tag>confirm</tag>
    <usetemplate
     name="okcancelbuttons"
     notext="Cancel"
     yestext="Pay"/>
  </notification>

  <notification
   icon="alertmodal.tga"
   name="PayObjectFailed"
   type="alertmodal">
    Payment failed: object was not found.
    <tag>fail</tag>
    <usetemplate
     name="okbutton"
     yestext="OK"/>
  </notification>

  <notification
   icon="alertmodal.tga"
   name="PaymentBlockedButtonMismatch"
   type="alertmodal">
    Payment stopped:  the price paid does not match any of the pay buttons set for this object.
    <tag>fail</tag>
    <usetemplate
     name="okbutton"
     yestext="OK"/>
  </notification>

  <notification
   icon="alertmodal.tga"
   name="OpenObjectCannotCopy"
   type="alertmodal">
There are no items in this object that you are allowed to copy.
  <tag>fail</tag>
  </notification>

  <notification
   icon="alertmodal.tga"
   name="WebLaunchAccountHistory"
   type="alertmodal">
Go to your [http://secondlife.com/account/ Dashboard] to see your account history?
    <tag>confirm</tag>
    <usetemplate
     ignoretext="Launch my browser to see my account history"
     name="okcancelignore"
     notext="Cancel"
     yestext="Go to page"/>
  </notification>

  <notification
   icon="alertmodal.tga"
   name="ConfirmAddingChatParticipants"
   type="alertmodal">
    <unique/>
When you add a person to an existing conversation, a new conversation will be created.  All participants will receive new conversation notifications.
    <tag>confirm</tag>
    <usetemplate
     ignoretext="Confirm adding chat paticipants"
     name="okcancelignore"
     notext="Cancel"
     yestext="OK"/>
  </notification>
 
  <notification
   icon="alertmodal.tga"
   name="ConfirmQuit"
   type="alertmodal">
    <unique/>
Are you sure you want to quit?
    <tag>confirm</tag>
    <usetemplate
     ignoretext="Confirm before I quit"
     name="okcancelignore"
     notext="Do not Quit"
     yestext="Quit"/>
  </notification>

  <notification
   icon="alertmodal.tga"
   name="ConfirmRestoreToybox"
   type="alertmodal">
    <unique/>
This action will restore your default buttons and toolbars.

You cannot undo this action.
    <usetemplate
     name="okcancelbuttons"
     notext="Cancel"
     yestext="OK"/>
  </notification>

  <notification
   icon="alertmodal.tga"
   name="ConfirmClearAllToybox"
   type="alertmodal">
    <unique/>
This action will return all buttons to the toolbox and your toolbars will be empty.
    
You cannot undo this action.
    <usetemplate
     name="okcancelbuttons"
     notext="Cancel"
     yestext="OK"/>
  </notification>

  <notification
   icon="alertmodal.tga"
   name="DeleteItems"
   type="alertmodal">
    <unique/>
    [QUESTION]
    <tag>confirm</tag>
    <form name="form">
     <ignore name="ignore"
      session_only="false"
      text="Confirm before deleting items"/>
      <button
       default="true"
       index="0"
       name="Yes"
       text="OK"/>
      <button
       index="1"
       name="No"
       text="Cancel"/>
    </form>
  </notification>

  <notification
   icon="alertmodal.tga"
   name="DeleteFilteredItems"
   type="alertmodal">
    <unique/>
    Your inventory is currently filtered and not all of the items you're about to delete are currently visible.

Are you sure you want to delete them?
    <tag>confirm</tag>
    <usetemplate
     ignoretext="Confirm before deleting filtered items"
     name="okcancelignore"
     notext="Cancel"
     yestext="OK"/>
  </notification>
  
  <notification
     icon="alertmodal.tga"
     name="ConfirmUnlink"
     type="alertmodal">
    <unique/>
    Do you really want to unlink the selected object?
    <tag>confirm</tag>
    <usetemplate
     name="okcancelbuttons"
     notext="Cancel"
     yestext="Unlink"/>
  </notification>
  
  <notification
   icon="alertmodal.tga"
   name="HelpReportAbuseConfirm"
   type="alertmodal">
   <unique/>
Thank you for taking the time to inform us of this issue. 
We will review your report for possible violations and take the appropriate action.
    <usetemplate
     name="okbutton"
     yestext="OK"/>
  </notification>
  
  <notification
   icon="alertmodal.tga"
   name="HelpReportAbuseSelectCategory"
   type="alertmodal">
Please select a category for this abuse report.
Selecting a category helps us file and process abuse reports.
  <tag>fail</tag>
  </notification>

  <notification
   icon="alertmodal.tga"
   name="HelpReportAbuseAbuserNameEmpty"
   type="alertmodal">
Please enter the name of the abuser.
Entering an accurate value helps us file and process abuse reports.
  <tag>fail</tag>
  </notification>

  <notification
   icon="alertmodal.tga"
   name="HelpReportAbuseAbuserLocationEmpty"
   type="alertmodal">
Please enter the location where the abuse took place.
Entering an accurate value helps us file and process abuse reports.
  <tag>fail</tag>
  </notification>

  <notification
   icon="alertmodal.tga"
   name="HelpReportAbuseSummaryEmpty"
   type="alertmodal">
Please enter a summary of the abuse that took place.
Entering an accurate summary helps us file and process abuse reports.
  <tag>fail</tag>
  </notification>

  <notification
   icon="alertmodal.tga"
   name="HelpReportAbuseDetailsEmpty"
   type="alertmodal">
Please enter a detailed description of the abuse that took place.
Be as specific as you can, including names and the details of the incident you are reporting.
Entering an accurate description helps us file and process abuse reports.
  <tag>fail</tag>
  </notification>

  <notification
   icon="alertmodal.tga"
   name="HelpReportAbuseContainsCopyright"
   type="alertmodal">
Dear Resident,

You appear to be reporting intellectual property infringement. Please make sure you are reporting it correctly:

(1) The Abuse Process. You may submit an abuse report if you believe a resident is exploiting the [CURRENT_GRID] permissions system, for example, by using CopyBot or similar copying tools, to infringe intellectual property rights. The Abuse Team investigates and issues appropriate disciplinary action for behavior that violates the [CURRENT_GRID] [http://secondlife.com/corporate/tos.php Terms of Service] or [http://secondlife.com/corporate/cs.php Community Standards]. However, the Abuse Team does not handle and will not respond to requests to remove content from the [CURRENT_GRID] world.

(2) The DMCA or Content Removal Process. To request removal of content from [CURRENT_GRID], you MUST submit a valid notification of infringement as provided in our [http://secondlife.com/corporate/dmca.php DMCA Policy].

If you still wish to continue with the abuse process, please close this window and finish submitting your report.  You may need to select the specific category &apos;CopyBot or Permissions Exploit&apos;.

Thank you,

Linden Lab
  </notification>

  <notification
   icon="alertmodal.tga"
   name="FailedRequirementsCheck"
   type="alertmodal">
The following required components are missing from [FLOATER]:
[COMPONENTS]
  <tag>fail</tag>
  </notification>

  <notification
   icon="alert.tga"
   label="Replace Existing Attachment"
   name="ReplaceAttachment"
   type="alert">
There is already an object attached to this point on your body.
Do you want to replace it with the selected object?
    <tag>confirm</tag>
    <form name="form">
      <ignore name="ignore"
       save_option="true"
       text="Replace an existing attachment with the selected item"/>
      <button
       default="true"
       ignore="Replace Automatically"
       index="0"
       name="Yes"
       text="OK"/>
      <button
       ignore="Never Replace"
       index="1"
       name="No"
       text="Cancel"/>
    </form>
  </notification>

  <notification
   icon="alertmodal.tga"
   name="TooManyWearables"
   type="alertmodal">
    You can't wear a folder containing more than [AMOUNT] items.  You can change this limit in Advanced &gt; Show Debug Settings &gt; WearFolderLimit.
    <tag>fail</tag>
  </notification>

  <notification
   icon="alert.tga"
   label="Unavailable Mode Warning"
   name="DoNotDisturbModePay"
   type="alert">
You have turned on Unavailable mode. You will not receive any items offered in exchange for this payment.

Would you like to turn off Unavailable mode before completing this transaction?
    <tag>confirm</tag>
    <form name="form">
      <ignore name="ignore"
       save_option="true"
       text="I am about to pay a person or object while I am in Unavailable mode"/>
      <button
       default="true"
       ignore="Always leave Unavailable Mode"
       index="0"
       name="Yes"
       text="OK"/>
      <button
       ignore="Never leave Unavailable Mode"
       index="1"
       name="No"
       text="Cancel"/>
    </form>
  </notification>

  <notification
   icon="alertmodal.tga"
   name="ConfirmDeleteProtectedCategory"
   type="alertmodal">
The folder &apos;[FOLDERNAME]&apos; is a system folder. Deleting system folders can cause instability.  Are you sure you want to delete it?
    <tag>confirm</tag>
    <usetemplate
     ignoretext="Confirm before I delete a system folder"
     name="okcancelignore"
     notext="Cancel"
     yestext="OK"/>
  </notification>

  <notification
   icon="alertmodal.tga"
   name="PurgeSelectedItems"
   type="alertmodal">
[COUNT] item(s) will be permanently deleted. Are you sure you want to permanently delete selected item(s) from your Trash?
    <tag>confirm</tag>
    <usetemplate
     name="okcancelbuttons"
     notext="Cancel"
     yestext="OK"/>
  </notification>

  <notification
   icon="alertmodal.tga"
   name="ConfirmEmptyTrash"
   type="alertmodal">
[COUNT] items and folders will be permanently deleted. Are you sure you want to permanently delete the contents of your Trash?
    <tag>confirm</tag>
    <usetemplate
     name="okcancelbuttons"
     notext="Cancel"
     yestext="OK"/>
  </notification>

  <notification
   icon="alertmodal.tga"
   name="TrashIsFull"
   type="alertmodal">
Your trash is overflowing. This may cause problems logging in.
      <tag>confirm</tag>
        <usetemplate
         name="okcancelbuttons"
         notext="I will empty trash later"
         yestext="Check trash folder"/>
  </notification>

  <notification
   icon="alertmodal.tga"
   name="ConfirmClearBrowserCache"
   type="alertmodal">
Are you sure you want to delete your travel, web, and search history?
    <tag>confirm</tag>
    <usetemplate
     name="okcancelbuttons"
     notext="Cancel"
     yestext="OK"/>
  </notification>
  
  <notification
   icon="alertmodal.tga"
   name="ConfirmClearCache"
   type="alertmodal">
Are you sure you want to clear your viewer cache?
    <tag>confirm</tag>
    <usetemplate
     name="okcancelbuttons"
     notext="Cancel"
     yestext="OK"/>
  </notification>
  
  <notification
   icon="alertmodal.tga"
   name="ConfirmClearInventoryCache"
   type="alertmodal">
Are you sure you want to clear your inventory cache?
    <tag>confirm</tag>
    <usetemplate
     name="okcancelbuttons"
     notext="Cancel"
     yestext="OK"/>
  </notification>
  
  <notification
   icon="alertmodal.tga"
   name="ConfirmClearWebBrowserCache"
   type="alertmodal">
Are you sure you want to clear your web browser cache (Requires Restart)?
    <tag>confirm</tag>
    <usetemplate
     name="okcancelbuttons"
     notext="Cancel"
     yestext="OK"/>
  </notification>

  <notification
   icon="alertmodal.tga"
   name="ConfirmClearCookies"
   type="alertmodal">
Are you sure you want to clear your cookies?
    <tag>confirm</tag>
    <usetemplate
     name="okcancelbuttons"
     notext="Cancel"
     yestext="Yes"/>
  </notification>

  <notification
   icon="alertmodal.tga"
   name="ConfirmClearMediaUrlList"
   type="alertmodal">
Are you sure you want to clear your list of saved URLs?
    <tag>confirm</tag>
    <usetemplate
     name="okcancelbuttons"
     notext="Cancel"
     yestext="Yes"/>
  </notification>

  <notification
   icon="alertmodal.tga"
   name="ConfirmEmptyLostAndFound"
   type="alertmodal">
Are you sure you want to permanently delete the contents of your Lost And Found?
    <tag>confirm</tag>
    <usetemplate
     ignoretext="Confirm before I empty the inventory Lost And Found folder"
     name="okcancelignore"
     notext="No"
     yestext="Yes"/>
  </notification>

  <notification
   icon="alertmodal.tga"
   name="CopySLURL"
   type="alertmodal">
The following SLurl has been copied to your clipboard:
 [SLURL]

Link to this from a web page to give others easy access to this location, or try it out yourself by pasting it into the address bar of any web browser.
    <form name="form">
      <ignore name="ignore"
       text="SLurl is copied to my clipboard"/>
    </form>
  </notification>

  <notification
   icon="alertmodal.tga"
   name="WLSavePresetAlert"
   type="alertmodal">
   <unique/>
Do you wish to overwrite the saved preset?
    <tag>confirm</tag>
    <usetemplate
     name="okcancelbuttons"
     notext="No"
     yestext="Yes"/>
  </notification>

  <notification
   icon="alertmodal.tga"
   name="WLNoEditDefault"
   type="alertmodal">
You cannot edit or delete a default preset.
  <tag>fail</tag>
  </notification>

  <notification
   icon="alertmodal.tga"
   name="WLMissingSky"
   type="alertmodal">
This day cycle file references a missing sky file: [SKY].
  <tag>fail</tag>
  </notification>

  <notification
   icon="alertmodal.tga"
   name="WLRegionApplyFail"
   type="alertmodal">
Sorry, the settings couldn't be applied to the region.  Leaving the region and then returning may help rectify the problem.  The reason given was: [FAIL_REASON]
  </notification>

  <notification
   functor="GenericAcknowledge"
   icon="alertmodal.tga"
   name="EnvCannotDeleteLastDayCycleKey"
   type="alertmodal">
Unable to delete the last key in this day cycle because you cannot have an empty day cycle.  You should modify the last remaining key instead of attempting to delete it and then to create a new one.
    <usetemplate
     name="okbutton"
     yestext="OK"/>
  </notification>

  <notification
   functor="GenericAcknowledge"
   icon="alertmodal.tga"
   name="DayCycleTooManyKeyframes"
   type="alertmodal">
You cannot add any more keyframes to this day cycle.  The maximum number of keyframes for day cycles of [SCOPE] scope is [MAX].
    <usetemplate
     name="okbutton"
     yestext="OK"/>
  </notification>

  <notification
   functor="GenericAcknowledge"
   icon="alertmodal.tga"
   name="EnvUpdateRate"
   type="alertmodal">
    You may only update region environmental settings every [WAIT] seconds.  Wait at least that long and then try again.
    <usetemplate
     name="okbutton"
     yestext="OK"/>
  </notification>

  <notification
   icon="alertmodal.tga"
   name="PPSaveEffectAlert"
   type="alertmodal">
PostProcess Effect exists. Do you still wish overwrite it?
    <usetemplate
     name="okcancelbuttons"
     notext="No"
     yestext="Yes"/>
  </notification>

  <notification
   icon="alertmodal.tga"
   name="ChatterBoxSessionStartError"
   type="alertmodal">
Unable to start a new chat session with [RECIPIENT].
[REASON]
  <tag>fail</tag>
    <usetemplate
     name="okbutton"
     yestext="OK"/>
  </notification>

  <notification
   icon="notifytip.tga"
   name="ChatterBoxSessionEventError"
   type="notifytip">
[EVENT]
<!--[REASON]-->
  <tag>fail</tag>
    <usetemplate
     name="okbutton"
     yestext="OK"/>
  </notification>

  <notification
   icon="alertmodal.tga"
   name="ForceCloseChatterBoxSession"
   type="alertmodal">
Your chat session with [NAME] must close.
[REASON]
    <usetemplate
     name="okbutton"
     yestext="OK"/>
  </notification>

  <notification
   icon="alertmodal.tga"
   name="Cannot_Purchase_an_Attachment"
   type="alertmodal">
You cannot buy an object while it is attached.
  <tag>fail</tag>
  </notification>

  <notification
   icon="alertmodal.tga"
   label="About Requests for the Debit Permission"
   name="DebitPermissionDetails"
   type="alertmodal">
Granting this request gives a script ongoing permission to take Linden dollars (L$) from your account. To revoke this permission, the object owner must delete the object or reset the scripts in the object.
    <usetemplate
     name="okbutton"
     yestext="OK"/>
  </notification>

  <notification
   icon="alertmodal.tga"
   name="AutoWearNewClothing"
   type="alertmodal">
Would you like to automatically wear the clothing you are about to create?
    <tag>confirm</tag>
    <usetemplate
     ignoretext="Wear the clothing I create while editing My Appearance"
     name="okcancelignore"
     notext="No"
     yestext="Yes"/>
  </notification>

  <notification
   icon="alertmodal.tga"
   name="NotAgeVerified"
   type="alertmodal">
    The location you're trying to visit is restricted to residents age 18 and over.
    <tag>fail</tag>
    <usetemplate
     ignoretext="I am not old enough to visit age restricted areas."
     name="okignore"
     yestext="OK"/>
  </notification>

  <notification
   icon="notifytip.tga"
   name="NotAgeVerified_Notify"
   type="notifytip">
    Location restricted to age 18 and over.
    <tag>fail</tag>
  </notification>

  <notification
   icon="alertmodal.tga"
   name="Cannot enter parcel: no payment info on file"
   type="alertmodal">
You must have payment information on file to visit this area.  Do you want to go to the [CURRENT_GRID] website and set this up?

[_URL]
    <tag>confirm</tag>
    <url option="0" name="url">

			https://secondlife.com/account/
    </url>
    <usetemplate
     ignoretext="I lack payment information on file"
     name="okcancelignore"
     notext="No"
     yestext="Yes"/>
  </notification>

  <notification
   icon="alertmodal.tga"
   name="MissingString"
   type="alertmodal">
The string [STRING_NAME] is missing from strings.xml.
  </notification>

  <notification
   icon="alert.tga"  
   name="EnableMediaFilter"
   type="alert"> 
Playing media or music can expose your identity to sites outside Second Life. You can enable a filter that will allow you to select which sites will receive media requests, and give you better control over your privacy.

Enable the media filter?
(You can change this option later under Preferences &gt; Sound &amp; Media.)
   <form name="form">
    <button
         index="0"
         name="Enable"
         text="Enable"/>
        <button
         index="1"
         name="Disable"
         text="Disable"/>
   </form>
  </notification>

  <notification
   icon="alert.tga"  
   name="MediaAlert"
   type="alert"> 
This parcel provides media from:

Domain: [MEDIADOMAIN]
URL: [MEDIAURL]
   <form name="form">
    <button
         index="0"
         name="Allow"
         text="Allow"/>
        <button
         index="1"
         name="Deny"
         text="Deny"/>
   </form>
  </notification>

  <notification
   icon="alert.tga"  
   name="MediaAlert2"
   type="alert"> 
Do you want to remember your choice and [LCONDITION] allow media from this source?

Domain: [MEDIADOMAIN]
URL: [MEDIAURL]
   <form name="form">
    <button
         index="0"
         name="Do Now"
         text="[ACTION] Now"/>
        <button
         index="1"   
         name="RememberDomain"
         text="[CONDITION] Allow This Domain"/>
        <button
         index="2"
         name="RememberURL"
         text="[CONDITION] Allow This URL"/>
   </form>
  </notification>

  <notification
   icon="alert.tga"  
   name="MediaAlertSingle"
   type="alert"> 
This parcel provides media from:

Domain: [MEDIADOMAIN]
URL: [MEDIAURL]
   <form name="form">
		<button
         index="0"
         name="Allow"
         text="Allow"/>
        <button
         index="1"
         name="Deny"
         text="Deny"/>
        <button
         index="2"   
         name="BlacklistDomain"
         text="Blacklist"/>
        <button
         index="3"   
         name="WhitelistDomain"
         text="Whitelist"/>
   </form>
  </notification>

  <notification
   icon="alert.tga"  
   name="AudioAlert"
   type="alert"> 
This parcel provides music from:

Domain: [AUDIODOMAIN]
URL: [AUDIOURL]
   <form name="form">
    <button
         index="0"
         name="Allow"
         text="Allow"/>
        <button
         index="1"
         name="Deny"
         text="Deny"/>
   </form>
  </notification>

  <notification
   icon="alert.tga"  
   name="AudioAlert2"
   type="alert"> 
Do you want to remember your choice and [LCONDITION] allow music from this source?

Domain: [AUDIODOMAIN]
URL: [AUDIOURL]
   <form name="form">
    <button
         index="0"
         name="Do Now"
         text="[ACTION] Now"/>
        <button
         index="1"   
         name="RememberDomain"
         text="[CONDITION] Allow This Domain"/>
        <button
         index="2"
         name="RememberURL"
         text="[CONDITION] Allow This URL"/>
   </form>
  </notification>
  
  <notification
   icon="alert.tga"  
   name="AudioAlertSingle"
   type="alert"> 
Do you want to remember your choice and [LCONDITION] allow music from this source?

Domain: [AUDIODOMAIN]
URL: [AUDIOURL]
   <form name="form">
		<button
         index="0"
         name="Allow"
         text="Allow"/>
        <button
         index="1"
         name="Deny"
         text="Deny"/>
        <button
         index="2"   
         name="BlacklistDomain"
         text="Blacklist"/>
        <button
         index="3"
         name="WhitelistDomain"
         text="Whitelist"/>
   </form>
  </notification>

  <notification
   icon="notifytip.tga"
   name="SystemMessageTip"
   type="notifytip">
[MESSAGE]
  </notification>
  
  <notification
   icon="notifytip.tga"
   name="ChatSystemMessageTip"
   log_to_chat="true"
   type="notifytip">
[MESSAGE]
  </notification>

  <notification
   icon="notifytip.tga"
   name="IMSystemMessageTip"
   log_to_im="true"   
   log_to_chat="false"   
   type="notifytip">
[MESSAGE]
  </notification>

  <notification
   icon="notifytip.tga"
   name="ChatSystemMessageTip"
   type="notifytip"
   log_to_chat="true">
[MESSAGE]
  </notification>

  <notification
   icon="notifytip.tga"
   name="Cancelled"
   type="notifytip">
Cancelled.
  </notification>

  <notification
   icon="notifytip.tga"
   name="CancelledAttach"
   type="notifytip">
Cancelled Attach.
  </notification>

  <notification
   icon="notifytip.tga"
   name="ReplacedMissingWearable"
   type="notifytip">
Replaced missing clothing/body part with default.
  </notification>

  <notification
   icon="groupnotify"
   name="GroupNotice"
   persist="true"
   type="groupnotify">
[SENDER], [GROUP]
Topic: [SUBJECT], Message: [MESSAGE]
    <tag>group</tag>
  </notification>

  <notification
   icon="notifytip.tga"
   name="FriendOnlineOffline"
   log_to_chat="false"
   type="notifytip">
    <tag>friendship</tag>
[NAME] is [STATUS].
    <unique combine="cancel_old">
      <context>NAME</context>
    </unique>
  </notification>

  <notification
   icon="notifytip.tga"
   name="AddSelfFriend"
   type="notifytip">
    <tag>friendship</tag>
Although you&apos;re very nice, you can&apos;t add yourself as a friend.
  </notification>

  <notification
   icon="notifytip.tga"
   name="AddSelfRenderExceptions"
   type="notifytip">
You can&apos;t add yourself to the rendering exceptions list.
  </notification>

  <notification
   icon="notifytip.tga"
   name="UploadingAuctionSnapshot"
   type="notifytip">
Uploading in-world and web site snapshots.
(Takes about 5 minutes.)
  </notification>

  <notification
   icon="notify.tga"
   name="UploadPayment"
   persist="true"
   type="notify">
You paid L$[AMOUNT] to upload.
<tag>funds</tag>
  </notification>

  <notification
   icon="notifytip.tga"
   name="UploadWebSnapshotDone"
   type="notifytip">
Web site snapshot upload done.
  </notification>

  <notification
   icon="notifytip.tga"
   name="UploadSnapshotDone"
   type="notifytip">
In-world snapshot upload is done.
  </notification>

  <notification
   icon="notifytip.tga"
   name="TerrainDownloaded"
   type="notifytip">
Terrain.raw downloaded.
  </notification>

  <notification
   icon="notifytip.tga"
   name="GestureMissing"
   type="notifytip">
Gesture [NAME] is missing from the database.
  <tag>fail</tag>
  </notification>

  <notification
   icon="notifytip.tga"
   name="UnableToLoadGesture"
   type="notifytip">
Unable to load gesture [NAME].
  <tag>fail</tag>
  </notification>

  <notification
   icon="notifytip.tga"
   name="LandmarkMissing"
   type="notifytip">
Landmark is missing from the database.
  <tag>fail</tag>
  </notification>

  <notification
   icon="notifytip.tga"
   name="UnableToLoadLandmark"
   type="notifytip">
Unable to load the landmark.  Please try again.
  <tag>fail</tag>
  </notification>

  <notification
   icon="notifytip.tga"
   name="CapsKeyOn"
   type="notifytip">
Your Caps Lock key is on.
This might affect your password.
  </notification>

  <notification
   icon="notifytip.tga"
   name="NotecardMissing"
   type="notifytip">
Notecard is missing from the database.
  <tag>fail</tag>
  </notification>

  <notification
   icon="notifytip.tga"
   name="NotecardNoPermissions"
   type="notifytip">
You do not have permission to view this notecard.
  <tag>fail</tag>
  </notification>

  <notification
   icon="notifytip.tga"
   name="RezItemNoPermissions"
   type="notifytip">
Insufficient permissions to rez the object(s).
  <tag>fail</tag>
  </notification>

  <notification
   icon="notifytip.tga"
   name="IMAcrossParentEstates"
   type="notifytip">
Unable to send IM across parent estates.
  </notification>

  <notification
   icon="notifytip.tga"
   name="TransferInventoryAcrossParentEstates"
   type="notifytip">
Unable to transfer inventory across parent estates.
  </notification>

  <notification
   icon="notifytip.tga"
   name="UnableToLoadNotecard"
   type="notifytip">
Unable to load the notecard.
Please try again.
  <tag>fail</tag>
  </notification>

  <notification
   icon="notifytip.tga"
   name="ScriptMissing"
   type="notifytip">
Script is missing from the database.
  <tag>fail</tag>
  </notification>

  <notification
   icon="notifytip.tga"
   name="ScriptNoPermissions"
   type="notifytip">
Insufficient permissions to view the script.
  <tag>fail</tag>
  </notification>

  <notification
   icon="notifytip.tga"
   name="UnableToLoadScript"
   type="notifytip">
Unable to load the script.  Please try again.
  <tag>fail</tag>
  </notification>

  <notification
   icon="notifytip.tga"
   name="IncompleteInventory"
   type="notifytip">
Some of the contents are you trying to share cannot be given/transferred just yet. Please try offering these items again in a bit.
  <tag>fail</tag>
  </notification>

  <notification
   icon="notifytip.tga"
   name="IncompleteInventoryItem"
   type="notifytip">
The item you are accessing is not yet locally available. Please try again in a minute.
  <tag>fail</tag>
  </notification>

  <notification
   icon="notifytip.tga"
   name="CannotModifyProtectedCategories"
   type="notifytip">
You cannot modify protected categories.
  <tag>fail</tag>
  </notification>

  <notification
   icon="notifytip.tga"
   name="CannotRemoveProtectedCategories"
   type="notifytip">
You cannot remove protected categories.
  <tag>fail</tag>
  </notification>

  <notification
   icon="notifytip.tga"
   name="OfferedCard"
   type="notifytip">
You have offered a calling card to [NAME].
  </notification>

  <notification
   icon="notifytip.tga"
   name="UnableToBuyWhileDownloading"
   type="notifytip">
Unable to buy while downloading object data.
Please try again.
  <tag>fail</tag>
  </notification>

  <notification
   icon="notifytip.tga"
   name="UnableToLinkWhileDownloading"
   type="notifytip">
Unable to link while downloading object data.
Please try again.
  <tag>fail</tag>
  </notification>

  <notification
   icon="notifytip.tga"
   name="CannotBuyObjectsFromDifferentOwners"
   type="notifytip">
You can only buy objects from one owner at a time.
Please select a single object.
  <tag>fail</tag>
  </notification>

  <notification
   icon="notifytip.tga"
   name="ObjectNotForSale"
   type="notifytip">
This object is not for sale.
  <tag>fail</tag>
  </notification>

  <notification
   icon="notifytip.tga"
   name="EnteringGodMode"
   type="notifytip">
Entering god mode, level [LEVEL]
  </notification>

  <notification
   icon="notifytip.tga"
   name="LeavingGodMode"
   type="notifytip">
Now leaving god mode, level [LEVEL]
  </notification>

  <notification
   icon="notifytip.tga"
   name="CopyFailed"
   type="notifytip">
You do not have permission to copy this.
  <tag>fail</tag>
  </notification>

  <notification
   icon="notifytip.tga"
   name="InventoryAccepted"
   log_to_im="true"   
   log_to_chat="false"
   type="notifytip">
[NAME] received your inventory offer.
  </notification>

  <notification
   icon="notifytip.tga"
   name="InventoryDeclined"
   log_to_im="true"   
   log_to_chat="false"
   type="notifytip">
[NAME] declined your inventory offer.
  </notification>

  <notification
   icon="notifytip.tga"
   name="ObjectMessage"
   type="notifytip">
[NAME]: [MESSAGE]
  </notification>

  <notification
   icon="notifytip.tga"
   name="CallingCardAccepted"
   type="notifytip">
Your calling card was accepted.
  </notification>

  <notification
   icon="notifytip.tga"
   name="CallingCardDeclined"
   type="notifytip">
Your calling card was declined.
  </notification>

  <notification
 icon="notifytip.tga"
 name="TeleportToLandmark"
 type="notifytip">
    To teleport to locations like &apos;[NAME]&apos;, click on the &quot;Places&quot; button,
    then select the Landmarks tab in the window that opens. Click on any
    landmark to select it, then click &apos;Teleport&apos; at the bottom of the window.
    (You can also double-click on the landmark, or right-click it and
    choose &apos;Teleport&apos;.)
  </notification>

  <notification
   icon="notifytip.tga"
   name="TeleportToPerson"
   type="notifytip">
    To open a private conversation with someone, right-click on their avatar and choose &apos;IM&apos; from the menu.
  </notification>

  <notification
   icon="notifytip.tga"
   name="CantSelectLandFromMultipleRegions"
   type="notifytip">
Selected land is not all in the same region.
Try selecting a smaller piece of land.
  <tag>fail</tag>
  </notification>

  <notification
   icon="notifytip.tga"
   name="SearchWordBanned"
   type="notifytip">
Some terms in your search query were excluded due to content restrictions as clarified in the Community Standards.
  <tag>fail</tag>
  </notification>

  <notification
   icon="notifytip.tga"
   name="NoContentToSearch"
   type="notifytip">
Please select at least one type of content to search (General, Moderate, or Adult).
  <tag>fail</tag>
  </notification>

  <notification
   icon="notify.tga"
   name="SystemMessage"
   persist="true"
   type="notify">
[MESSAGE]
  </notification>

 <notification
  icon="notify.tga"
  name="FacebookConnect"
  type="notifytip">
[MESSAGE]
 </notification>

  <notification
   icon="notify.tga"
   name="FlickrConnect"
   type="notifytip">
    [MESSAGE]
  </notification>

  <notification
   icon="notify.tga"
   name="TwitterConnect"
   type="notifytip">
    [MESSAGE]
  </notification>

  <notification
   icon="notify.tga"
   name="PaymentReceived"
   log_to_im="true"   
   persist="true"
   type="notify">
    <tag>funds</tag>
[MESSAGE]
  </notification>

  <notification
   icon="notify.tga"
   name="PaymentSent"
   log_to_im="true"   
   persist="true"
   type="notify">
    <tag>funds</tag>
[MESSAGE]
  </notification>

  <notification
   icon="notify.tga"
   name="PaymentFailure"
   persist="true"
   type="notify">
    <tag>funds</tag>
[MESSAGE]
  </notification>

   <!-- EventNotification couldn't be persist since server decide is it necessary to notify 
   user about subscribed event via LLEventNotifier-->
  <notification
   icon="notify.tga"
   name="EventNotification"
   type="notify">
Event Notification:

[NAME]
[DATE]
    <form name="form">
      <button
       index="0"
       name="Details"
       text="Details"/>
      <button
       index="1"
       name="Cancel"
       text="Cancel"/>
    </form>
  </notification>

  <notification
   icon="notify.tga"
   name="TransferObjectsHighlighted"
   persist="true"
   type="notify">
All objects on this parcel that will transfer to the purchaser of this parcel are now highlighted.

* Trees and grasses that will transfer are not highlighted.
    <form name="form">
      <button
       index="0"
       name="Done"
       text="Done"/>
    </form>
  </notification>

  <notification
   icon="notify.tga"
   name="DeactivatedGesturesTrigger"
   persist="true"
   type="notify">
Deactivated gestures with same trigger:
[NAMES]
  </notification>

  <notification
   icon="notify.tga"
   name="NoQuickTime"
   persist="true"
   type="notify">
Apple&apos;s QuickTime software does not appear to be installed on your system.
If you want to view streaming media on parcels that support it you should go to the [http://www.apple.com/quicktime QuickTime site] and install the QuickTime Player.
  <tag>fail</tag>
  </notification>

  <notification
   icon="notify.tga"
   name="NoPlugin"
   persist="true"
   type="notify">
No Media Plugin was found to handle the "[MIME_TYPE]" mime type.  Media of this type will be unavailable.
  <tag>fail</tag>
    <unique>
      <context>MIME_TYPE</context>
    </unique>

  </notification>
  <notification
   icon="alertmodal.tga"
   name="MediaPluginFailed"
   type="alertmodal">
The following Media Plugin has failed:
    [PLUGIN]

Please re-install the plugin or contact the vendor if you continue to experience problems.
  <tag>fail</tag>
    <form name="form">
      <ignore name="ignore"
       text="A Media Plugin fails to run"/>
    </form>
  </notification>
  <notification
   icon="notify.tga"
   name="OwnedObjectsReturned"
   persist="true"
   type="notify">
The objects you own on the selected parcel of land have been returned back to your inventory.
  </notification>

  <notification
   icon="notify.tga"
   name="OtherObjectsReturned"
   persist="true"
   type="notify">
The objects on the selected parcel of land that is owned by [NAME] have been returned to his or her inventory.
  </notification>

  <notification
   icon="notify.tga"
   name="OtherObjectsReturned2"
   persist="true"
   type="notify">
The objects on the selected parcel of land owned by the resident &apos;[NAME]&apos; have been returned to their owner.
  </notification>

  <notification
   icon="notify.tga"
   name="GroupObjectsReturned"
   persist="true"
   type="notify">
The objects on the selected parcel of land shared with the group &lt;nolink&gt;[GROUPNAME]&lt;/nolink&gt; have been returned back to their owner&apos;s inventory.
Transferable deeded objects have been returned to their previous owners.
Non-transferable objects that are deeded to the group have been deleted.
    <tag>group</tag>
  </notification>

  <notification
   icon="notify.tga"
   name="UnOwnedObjectsReturned"
   persist="true"
   type="notify">
The objects on the selected parcel that are *NOT* owned by you have been returned to their owners.
  </notification>

  <notification
   icon="notify.tga"
   name="ServerObjectMessage"
   log_to_im="true"   
   persist="true"
   type="notify">
Message from [NAME]:
&lt;nolink&gt;[MSG]&lt;/nolink&gt;
  </notification>

  <notification
   icon="notify.tga"
   name="NotSafe"
   persist="true"
   type="notify">
    <unique/>
This land has damage enabled.
You can be hurt here. If you die, you will be teleported to your home location.
  </notification>

  <notification
   icon="notify.tga"
   name="NoFly"
   persist="true"
   type="notify">
    <unique/>
   <tag>fail</tag>
This area has flying disabled.
You cannot fly here.
  </notification>

  <notification
   icon="notify.tga"
   name="PushRestricted"
   persist="true"
   type="notify">
    <unique/>    
This area does not allow pushing. You can&apos;t push others here unless you own the land.
  </notification>

  <notification
   icon="notify.tga"
   name="NoVoice"
   persist="true"
   type="notify">
    <unique/>    
This area has voice chat disabled. You will not be able to use voice chat here.
    <tag>voice</tag>
  </notification>

  <notification
   icon="notify.tga"
   name="NoBuild"
   persist="true"
   type="notify">
    <unique/>    
This area has building disabled. You can&apos;t build or rez objects here.
  </notification>

  <notification
     icon="alertmodal.tga"
     name="PathfindingDirty"
     persist="true"
     type="alertmodal">
    <unique/>
The region has pending pathfinding changes.  If you have build rights, you may rebake the region by clicking on the “Rebake” button.
    <usetemplate
     name="okcancelbuttons"
     yestext="Rebake"
     notext="Close" />
  </notification>

  <notification
   icon="notify.tga"
   name="PathfindingDirtyRebake"
   persist="true"
   type="notify">
   <unique/>
   The region has pending pathfinding changes.  If you have build rights, you may rebake the region by clicking on the “Rebake region” button.
   <usetemplate
     name="okbutton"
     yestext="Rebake region"
   />
  </notification>

  <notification
     icon="notify.tga"
     name="DynamicPathfindingDisabled"
     persist="true"
     type="notify">
    <unique/>
    Dynamic pathfinding is not enabled on this region.  Scripted objects using pathfinding LSL calls may not operate as expected on this region.
  </notification>

  <notification
   icon="alertmodal.tga"
   name="PathfindingCannotRebakeNavmesh"
   type="alertmodal">
    <unique/>
    An error occurred.  There may be a network or server problem, or you may not have build rights.  Sometimes logging out and back in will solve this problem.
    <usetemplate
     name="okbutton"
     yestext="OK"
     />
  </notification>

  <notification
   icon="notify.tga"
   name="SeeAvatars"
   persist="true"
   type="notify">
    <unique/>    
This parcel hides avatars and text chat from another parcel.   You can&apos;t see other residents outside the parcel, and those outside are not able to see you.  Regular text chat on channel 0 is also blocked.
  </notification>

  <notification
   icon="notify.tga"
   name="ScriptsStopped"
   persist="true"
   type="notify">
An administrator has temporarily stopped scripts in this region.
  </notification>

  <notification
   icon="notify.tga"
   name="ScriptsNotRunning"
   persist="true"
   type="notify">
This region is not running any scripts.
  </notification>

  <notification
   icon="notify.tga"
   name="NoOutsideScripts"
   persist="true"
   type="notify">
   <tag>fail</tag>
This land has outside scripts disabled.

No scripts will work here except those belonging to the land owner.
  </notification>

  <notification
   icon="notify.tga"
   name="ClaimPublicLand"
   persist="true"
   type="notify">
You can only claim public land that is in the same region as you.
  <tag>fail</tag>
  </notification>

  <notification
   icon="notify.tga"
   name="RegionTPAccessBlocked"
   persist="false"
   type="notify">
   <tag>fail</tag>
    The region you're trying to visit contains content exceeding your current preferences.  You can change your preferences using Avatar &gt; Preferences &gt; General.
  </notification>

  <notification
	icon="notify.tga"
   name="RegionAboutToShutdown"
   persist="false"
   type="notify">
    <tag>fail</tag>
    The region you're trying to enter is about to shut down.
  </notification>
  
  <notification
	icon="notify.tga"
	name="URBannedFromRegion"
   persist="true"
	type="notify">
   <tag>fail</tag>
You are banned from the region.
  </notification>

  <notification
	icon="notify.tga"
	name="NoTeenGridAccess"
   persist="true"
	type="notify">
   <tag>fail</tag>
Your account cannot connect to this teen grid region.
  </notification>

  <notification
	icon="notify.tga"
	name="ImproperPaymentStatus"
   persist="true"
	type="notify">
   <tag>fail</tag>
You do not have proper payment status to enter this region.
  </notification>

  <notification
	icon="notify.tga"
	name="MustGetAgeRegion"
   persist="true"
	type="notify">
   <tag>fail</tag>
You must be age 18 or over to enter this region.
  </notification>

  <notification
	icon="notify.tga"
	name="MustGetAgeParcel"
   persist="true"
	type="notify">
   <tag>fail</tag>
    You must be age 18 or over to enter this parcel.
  </notification>

  <notification
	icon="notify.tga"
	name="NoDestRegion"
   persist="true"
	type="notify">
   <tag>fail</tag>
No destination region found.
  </notification>

  <notification
	icon="notify.tga"
	name="NotAllowedInDest"
   persist="true"
	type="notify">
   <tag>fail</tag>
You are not allowed into the destination.
  </notification>

  <notification
	icon="notify.tga"
	name="RegionParcelBan"
   persist="true"
	type="notify">
   <tag>fail</tag>
Cannot region cross into banned parcel. Try another way.
  </notification>

  <notification
	icon="notify.tga"
	name="TelehubRedirect"
   persist="true"
	type="notify">
   <tag>fail</tag>
You have been redirected to a telehub.
  </notification>

  <notification
	icon="notify.tga"
	name="CouldntTPCloser"
   persist="true"
	type="notify">
   <tag>fail</tag>
Could not teleport closer to destination.
  </notification>

  <notification
	icon="notify.tga"
	name="TPCancelled"
   persist="true"
	type="notify">
Teleport canceled.
  </notification>

  <notification
	icon="notify.tga"
	name="FullRegionTryAgain"
   persist="true"
	type="notify">
   <tag>fail</tag>
The region you are attempting to enter is currently full.
Please try again in a few moments.
  </notification>

  <notification
	icon="notify.tga"
	name="GeneralFailure"
   persist="true"
	type="notify">
   <tag>fail</tag>
General failure.
  </notification>

  <notification
	icon="notify.tga"
	name="RoutedWrongRegion"
   persist="true"
	type="notify">
   <tag>fail</tag>
Routed to wrong region. Please try again.
  </notification>

  <notification
	icon="notify.tga"
	name="NoValidAgentID"
   persist="true"
	type="notify">
   <tag>fail</tag>
No valid agent id.
  </notification>

  <notification
	icon="notify.tga"
	name="NoValidSession"
   persist="true"
	type="notify">
   <tag>fail</tag>
No valid session id.
  </notification>

  <notification
	icon="notify.tga"
	name="NoValidCircuit"
   persist="true"
	type="notify">
   <tag>fail</tag>
No valid circuit code.
  </notification>

  <notification
	icon="notify.tga"
	name="NoPendingConnection"
   persist="true"
	type="notify">
   <tag>fail</tag>
Unable to create pending connection.
  </notification>

  <notification
	icon="notify.tga"
	name="InternalUsherError"
   persist="true"
	type="notify">
   <tag>fail</tag>
Internal error attempting to connect agent usher.
  </notification>

  <notification
	icon="notify.tga"
	name="NoGoodTPDestination"
   persist="true"
	type="notify">
   <tag>fail</tag>
Unable to find a good teleport destination in this region.
  </notification>

  <notification
	icon="notify.tga"
	name="InternalErrorRegionResolver"
   persist="true"
	type="notify">
   <tag>fail</tag>
Internal error attempting to activate region resolver.
  </notification>

  <notification
	icon="notify.tga"
	name="NoValidLanding"
   persist="true"
	type="notify">
   <tag>fail</tag>
A valid landing point could not be found.
  </notification>

  <notification
	icon="notify.tga"
	name="NoValidParcel"
   persist="true"
	type="notify">
   <tag>fail</tag>
No valid parcel could be found.
  </notification>

  <notification
   icon="notify.tga"
   name="ObjectGiveItem"
   type="offer">
An object named &lt;nolink&gt;[OBJECTFROMNAME]&lt;/nolink&gt; owned by [NAME_SLURL] has given you this [OBJECTTYPE]:
&lt;nolink&gt;[ITEM_SLURL]&lt;/nolink&gt;
    <form name="form">
      <button
       index="0"
       name="Keep"
       text="Accept"/>
      <button
       index="1"
       name="Discard"
       text="Discard"/>
      <button
       index="2"
       name="Mute"
       text="Mute Owner"/>
    </form>
  </notification>

  <notification
   icon="notify.tga"
   name="OwnObjectGiveItem"
   type="offer">
Your object named &lt;nolink&gt;[OBJECTFROMNAME]&lt;/nolink&gt; has given you this [OBJECTTYPE]:
&lt;nolink&gt;[ITEM_SLURL]&lt;/nolink&gt;
    <form name="form">
      <button
       index="0"
       name="Keep"
       text="Accept"/>
      <button
       index="1"
       name="Discard"
       text="Discard"/>
    </form>
  </notification>

  <!-- FS:Ansariel: WARNING: Read LLOfferInfo::forceResponse in llviewermessage.cpp before changing the button order!!! -->
  <notification
   icon="notify.tga"
   name="UserGiveItem"
   label="Inventory offer from [NAME_LABEL]"
   log_to_im ="true"
   type="offer"
   sound="UISndInventoryOffer">
[NAME_SLURL] has given you this [OBJECTTYPE]:
[ITEM_SLURL]
Do you want to keep it? "Mute" will block all future offers or messages from [NAME_SLURL].
    <form name="form">
      <button
       index="3"
       name="Show"
       text="Show"/>
      <button
       index="0"
       name="Keep"
       text="Accept"/>
      <button
       index="1"
       name="Discard"
       text="Discard"/>
      <button
       index="2"
       name="Mute"
       text="Mute Sender"/>
    </form>
  </notification>

  <notification
   icon="notify.tga"
   name="UserGiveItemLegacy"
   label="Inventory offer from [NAME_LABEL]"
   log_to_im ="true"
   type="offer"
   sound="UISndInventoryOffer">
[NAME_SLURL] has given you this [OBJECTTYPE]:
[ITEM_SLURL]
Do you want to keep it? "Mute" will block all future offers or messages from [NAME_SLURL].
    <form name="form">
      <button
       index="3"
       name="Show"
       text="Show"/>
      <button
       index="0"
       name="Accept"
       text="Accept"/>
      <button
       index="1"
       name="Discard"
       text="Discard"/>
      <button
       index="6"
       name="ShowSilent"
       text="(Show)"/>
      <button
       index="4"
       name="AcceptSilent"
       text="(Accept)"/>
      <button
       index="5"
       name="DiscardSilent"
       text="(Discard)"/>
      <button
       index="2"
       name="Mute"
       text="Mute Sender"/>
    </form>
  </notification>

  <notification
   icon="notify.tga"
   name="GodMessage"
   persist="true"
   type="notify">
[NAME]

[MESSAGE]
  </notification>

  <notification
   icon="notify.tga"
   name="JoinGroup"
   persist="true"
   type="offer">
    <tag>group</tag>
[MESSAGE]
    <form name="form">
      <button
       index="0"
       name="Join"
       text="Join"/>
      <button
       index="1"
       name="Decline"
       text="Decline"/>
      <button
       index="2"
       name="Info"
       text="Info"/>
    </form>
  </notification>

  <notification
   icon="notify.tga"
   name="TeleportOffered"
   label="Teleport offer from [NAME_LABEL]"
   log_to_im="true"
   log_to_chat="false"
   fade_toast="false"
   type="offer"
   sound="UISndTeleportOffer">
[NAME_SLURL] has offered to teleport you to their location:

[MESSAGE]
&lt;icon&gt;[MATURITY_ICON]&lt;/icon&gt; - [MATURITY_STR]
    <tag>confirm</tag>
    <form name="form">
      <button
       index="0"
       name="Teleport"
       text="Teleport"/>
      <button
       index="1"
       name="Cancel"
       text="Cancel"/>
    </form>
  </notification>

  <notification
   icon="notify.tga"
   name="TeleportOffered_MaturityExceeded"
   log_to_im="true"
   log_to_chat="false"
   type="offer"
   sound="UISndTeleportOffer">
[NAME_SLURL] has offered to teleport you to their location:

[MESSAGE]
&lt;icon&gt;[MATURITY_ICON]&lt;/icon&gt; - [MATURITY_STR]

This region contains [REGION_CONTENT_MATURITY] content, but your current preferences are set to exclude [REGION_CONTENT_MATURITY] content.  We can change your preferences and continue with the teleport, or you can cancel this teleport.
    <tag>confirm</tag>
    <form name="form">
      <button
       index="0"
       name="Teleport"
       text="Change and Continue"/>
      <button
       index="1"
       name="Cancel"
       text="Cancel"/>
    </form>
  </notification>

  <notification
   icon="notify.tga"
   name="TeleportOffered_MaturityBlocked"
   log_to_im="true"
   log_to_chat="false"
   type="notifytip"
   sound="UISndTeleportOffer">
[NAME_SLURL] has offered to teleport you to their location:

[MESSAGE]
&lt;icon&gt;[MATURITY_ICON]&lt;/icon&gt; - [MATURITY_STR]

However, this region contains content accessible to adults only.
    <tag>fail</tag>
  </notification>

  <notification
   icon="notify.tga"
   name="TeleportOffered_SLUrl"
   label="Teleport offer from [NAME_LABEL]"
   log_to_im="true"
   log_to_chat="false"
   type="offer"
   sound="UISndTeleportOffer">
[NAME_SLURL] has offered to teleport you to their location ([POS_SLURL]):

[MESSAGE]
&lt;icon&gt;[MATURITY_ICON]&lt;/icon&gt; - [MATURITY_STR]
    <tag>confirm</tag>
    <form name="form">
      <button
       index="0"
       name="Teleport"
       text="Teleport"/>
      <button
       index="1"
       name="Cancel"
       text="Cancel"/>
    </form>
  </notification>

  <notification
   icon="notify.tga"
   name="TeleportOffered_MaturityExceeded_SLUrl"
   log_to_im="true"
   log_to_chat="false"
   type="offer"
   sound="UISndTeleportOffer">
[NAME_SLURL] has offered to teleport you to their location ([POS_SLURL]):

[MESSAGE]
&lt;icon&gt;[MATURITY_ICON]&lt;/icon&gt; - [MATURITY_STR]

This region contains [REGION_CONTENT_MATURITY] content, but your current preferences are set to exclude [REGION_CONTENT_MATURITY] content.  We can change your preferences and continue with the teleport, or you can cancel this teleport.
    <tag>confirm</tag>
    <form name="form">
      <button
       index="0"
       name="Teleport"
       text="Change and Continue"/>
      <button
       index="1"
       name="Cancel"
       text="Cancel"/>
    </form>
  </notification>

  <notification
   icon="notify.tga"
   name="TeleportOffered_MaturityBlocked_SLUrl"
   log_to_im="true"
   log_to_chat="false"
   type="notifytip"
   sound="UISndTeleportOffer">
[NAME_SLURL] has offered to teleport you to their location ([POS_SLURL]):

[MESSAGE]
&lt;icon&gt;[MATURITY_ICON]&lt;/icon&gt; - [MATURITY_STR]

However, this region contains content accessible to adults only.
    <tag>fail</tag>
  </notification>

  <notification
   icon="notify.tga"
   name="TeleportOfferSent"
   log_to_im="true"
   log_to_chat="false"
   show_toast="false"
   type="notify">
	Teleport offer sent to [TO_NAME]
  </notification>

  <notification
   icon="notify.tga"
   name="TeleportRequest"
   log_to_im="true"
   fade_toast="false"
   type="offer">
[NAME_SLURL] is requesting to be teleported to your location.
[MESSAGE]

Offer a teleport?
    <tag>confirm</tag>
    <form name="form">
      <button
       index="0"
       name="Yes"
       text="Yes"/>
      <button
       index="1"
       name="No"
       text="No"/>
    </form>
  </notification>

  <notification
   icon="notify.tga"
   name="GotoURL"
   persist="true"
   type="notify">
[MESSAGE]
[URL]
    <form name="form">
      <button
       index="0"
       name="Later"
       text="Later"/>
      <button
       index="1"
       name="GoNow..."
       text="Go Now..."/>
    </form>
  </notification>

  <notification
   icon="notify.tga"
   name="OfferFriendship"
   label="Friendship offer from [NAME_LABEL]"
   log_to_im="true"
   type="offer">
    <tag>friendship</tag>
    <tag>confirm</tag>
[NAME_SLURL] is offering friendship.

[MESSAGE]

(By default, you will be able to see each other&apos;s online status.)
    <form name="form">
      <button
       index="0"
       name="Accept"
       text="Accept"/>
      <button
       index="1"
       name="Decline"
       text="Decline"/>
    </form>
  </notification>

  <notification
   icon="notify.tga"
   name="FriendshipOffered"
   log_to_im="true"   
   type="notify">
    <tag>friendship</tag>
	You have offered friendship to [TO_NAME]
  </notification>

  <notification
   icon="notify.tga"
   name="OfferFriendshipNoMessage"
   label="Friendship offer from [NAME_LABEL]"
   persist="true"
   type="notify">
    <tag>friendship</tag>
[NAME_SLURL] is offering friendship.

(By default, you will be able to see each other&apos;s online status.)
    <form name="form">
      <button
       index="0"
       name="Accept"
       text="Accept"/>
      <button
       index="1"
       name="Decline"
       text="Decline"/>
    </form>
  </notification>

  <notification
   icon="notify.tga"
   name="FriendshipAccepted"
   log_to_im="true"   
   type="notify">
    <tag>friendship</tag>
&lt;nolink&gt;[NAME]&lt;/nolink&gt; accepted your friendship offer.
  </notification>

  <notification
   icon="notify.tga"
   name="FriendshipDeclined"
   log_to_im="true"   
   persist="true"
   type="notify">
    <tag>friendship</tag>
&lt;nolink&gt;[NAME]&lt;/nolink&gt; declined your friendship offer.
  </notification>
  
    <notification
   icon="notify.tga"
   name="FriendshipAcceptedByMe"
   log_to_im="true"   
   type="notify">
    <tag>friendship</tag>
Friendship offer accepted.
  </notification>

  <notification
   icon="notify.tga"
   name="FriendshipDeclinedByMe"
   log_to_im="true"   
   type="notify">
    <tag>friendship</tag>
Friendship offer declined.
  </notification>
  
  <notification
   icon="notify.tga"
   name="OfferCallingCard"
   persist="true"
   type="notify">
[NAME] is offering their calling card.
This will add a bookmark in your inventory so you can quickly IM this resident.
    <form name="form">
      <button
       index="0"
       name="Accept"
       text="Accept"/>
      <button
       index="1"
       name="Decline"
       text="Decline"/>
    </form>
  </notification>

  <notification
   icon="notify.tga"
   name="RegionRestartMinutes"
   show_toast="false"
   priority="high"
   type="notify">
The region "[NAME]" will restart in [MINUTES] minutes.
If you stay in this region when it shuts down, you will be logged out.
  </notification>

  <notification
   icon="notify.tga"
   name="RegionRestartSeconds"
   show_toast="false"
   priority="high"
   type="notify">
The region "[NAME]" will restart in [SECONDS] seconds.
If you stay in this region when it shuts down, you will be logged out.
  </notification>

  <notification
   icon="notify.tga"
   name="RegionRestartMinutesToast"
   priority="high"
   type="notify">
The region "[NAME]" will restart in [MINUTES] minutes.
If you stay in this region when it shuts down, you will be logged out.
  </notification>

  <notification
   icon="notify.tga"
   name="RegionRestartSecondsToast"
   priority="high"
   type="notify">
The region "[NAME]" will restart in [SECONDS] seconds.
If you stay in this region when it shuts down, you will be logged out.
  </notification>

  <notification
   icon="notify.tga"
   name="LoadWebPage"
   show_toast="false"
   type="notify">
Load web page [URL] ?

[MESSAGE]

From object: &lt;nolink&gt;[OBJECTNAME]&lt;/nolink&gt;, owner: [NAME_SLURL]
	<tag>confirm</tag>
    <form name="form">
      <button
       index="0"
       name="Gotopage"
       text="Go to page"/>
      <button
       index="1"
       name="Cancel"
       text="Cancel"/>
    </form>
  </notification>

  <notification
   icon="notify.tga"
   name="FailedToFindWearableUnnamed"
   persist="true"
   type="notify">
Failed to find [TYPE] in the database.
  <tag>fail</tag>
  </notification>

  <notification
   icon="notify.tga"
   name="FailedToFindWearable"
   persist="true"
   type="notify">
Failed to find [TYPE] named [DESC] in the database.
  <tag>fail</tag>
  </notification>

  <notification
   icon="notify.tga"
   name="InvalidWearable"
   persist="true"
   type="notify">
The item you are trying to wear uses a feature that your viewer cannot read. Please upgrade your version of [APP_NAME] to wear this item.
  <tag>fail</tag>
  </notification>

  <notification
   icon="notify.tga"
   name="ScriptQuestion"
   persist="true"
   type="notify">
&apos;&lt;nolink&gt;[OBJECTNAME]&lt;/nolink&gt;&apos;, an object owned by &apos;[NAME]&apos;, would like to:

[QUESTIONS]
Is this OK?
  <tag>confirm</tag>
    <form name="form">
      <button
       index="0"
       name="Yes"
       text="Yes"/>
      <button
       index="1"
       name="No"
       text="No"/>
      <button
       index="2"
       name="Mute"
       text="Block"/>
    </form>
  </notification>

  <notification
    icon="alertmodal.tga"
    name="ExperienceAcquireFailed"
    type="alertmodal">
Unable to acquire a new experience:
    [ERROR_MESSAGE]
    <tag>fail</tag>
    <usetemplate
      name="okbutton"
      yestext="OK"/>
  </notification>

  <notification
    icon="notify.tga"
    name="NotInGroupExperienceProfileMessage"
    persist="false"
    type="notify">
    A change to the experience group was ignored because the owner is not a member of the selected group.
  </notification>

  <notification
    icon="notify.tga"
    name="UneditableExperienceProfileMessage"
    persist="false"
    type="notify">
    The uneditable field '[field]' was ignored when updating the experience profile.
  </notification>

  <notification
    icon="notify.tga"
    name="RestrictedToOwnerExperienceProfileMessage"
    persist="false"
    type="notify">
    Ignored changes to the field '[field]' which can only be set by the experience owner.
  </notification>

  <notification
    icon="notify.tga"
    name="MaturityRatingExceedsOwnerExperienceProfileMessage"
    persist="false"
    type="notify">
    You may not set the maturity rating of an experience higher than that of the owner.
  </notification>

  <notification
    icon="notify.tga"
    name="RestrictedTermExperienceProfileMessage"
    persist="false"
    type="notify">
    The following terms prevented the update of the experience profile name and/or description: [extra_info]
  </notification>
  
  <notification
    icon="notify.tga"
    name="TeleportedHomeExperienceRemoved"
    persist="false"
    type="notify">
    You have been teleported from the region [region_name] for removing the experience secondlife:///app/experience/[public_id]/profile and are no longer permitted in the region.
    <form name="form">
      <ignore name="ignore"
              text="Kicked from region for removing an experience"/>
    </form>
  </notification>

  <notification
    icon="notify.tga"
    name="TrustedExperienceEntry"
    persist="false"
    type="notify">
    You have been allowed into the region [region_name] by participating in the key experience secondlife:///app/experience/[public_id]/profile removing this experience may kick you from the region.
    <form name="form">
      <ignore name="ignore"
              text="Allowed into a region by an experience"/>
    </form>
  </notification>

  <notification
    icon="notify.tga"
    name="TrustedExperiencesAvailable"
    persist="false"
    type="notify">
You do not have access to this destination. You may be allowed into the region by Accepting an experience below:

[EXPERIENCE_LIST]

Other Key Experiences may be available.
  </notification>
    

  <notification
    icon="notify.tga"
    name="ExperienceEvent"
    persist="false"
    type="notifytip">
    An object was allowed to [EventType] by the secondlife:///app/experience/[public_id]/profile experience.
    Owner: secondlife:///app/agent/[OwnerID]/inspect
    Object Name: [ObjectName]
    Parcel Name: [ParcelName]
  </notification>

  <notification
    icon="notify.tga"
    name="ExperienceEventAttachment"
    persist="false"
    type="notifytip">
    An attachment was allowed to [EventType] by the secondlife:///app/experience/[public_id]/profile experience.
    Owner: secondlife:///app/agent/[OwnerID]/inspect
  </notification>
  
  <notification
   icon="notify.tga"
   name="ScriptQuestionExperience"
   persist="false"
   fade_toast="false"
   type="notify">
&apos;&lt;nolink&gt;[OBJECTNAME]&lt;/nolink&gt;&apos;, an object owned by &apos;[NAME]&apos;, requests your participation in the [GRID_WIDE] experience:

[EXPERIENCE]

Once permission is granted you will not see this message again for this experience unless it is revoked from the experience profile.

Scripts associated with this experience will be able to do the following on regions where the experience is active: 

[QUESTIONS]Is this OK?

  <unique combine="combine_with_new">
    <context>experience</context>
  </unique>
  <tag>confirm</tag>
    <form name="form">
      <button
       index="3"
       name="BlockExperience"
       text="Block Experience"/>
      <button
        index="2"
        name="Mute"
        text="Block Object"/>
      <button
       index="0"
       name="Yes"
       text="Yes"/>
      <button
       index="1"
       name="No"
       text="No"/>
    </form>
  </notification>

  <notification
   icon="notify.tga"
   name="ScriptQuestionCaution"
   priority="critical"
   persist="true"
   type="notify">
The object &apos;&lt;nolink&gt;[OBJECTNAME]&lt;/nolink&gt;&apos; wants access to take money from your Linden Dollar account. If you allow this, it can take any or all of your money from you at any time, with no further warning or request.
   
Before allowing this access, make sure you know what the object is and why it is making this request, as well as whether you trust the creator. If you're not certain, click Deny.
  <tag>confirm</tag>
    <form name="form">
      <button
       index="0"
       name="Grant"
       text="Allow access"/>
      <button
       default="true"
       index="1"
       name="Deny"
       text="Deny"/>
    </form>
    <footer>
[FOOTERTEXT]
    </footer>
  </notification>

  <notification
   icon="notify.tga"
	 name="UnknownScriptQuestion"
	 persist="false"
	 type="notify">
The runtime script permission requested by &apos;&lt;nolink&gt;[OBJECTNAME]&lt;/nolink&gt;&apos;, an object owned by &apos;[NAME]&apos;, isn&apos;t recognized by the viewer and can&apos;t be granted.

To grant this permission please update your viewer to the latest version from [DOWNLOADURL].
		<tag>confirm</tag>
		<form name="form">
			<button
			 default="true"
			 index="1"
			 name="Deny"
			 text="OK"/>
			<button
			 index="2"
			 name="Mute"
			 text="Block"/>
		</form>
	</notification>

	<notification
   icon="notify.tga"
   name="ScriptDialog"
   show_toast="false"
   type="notify">
[NAME]&apos;s &apos;&lt;nolink&gt;[TITLE]&lt;/nolink&gt;&apos;
[MESSAGE]
    <form name="form">
      <button
       index="-2"
       name="Client_Side_Mute"
       text="Block"/>
      <button
       index="-1"
       name="Client_Side_Ignore"
       text="Ignore"/>
    </form>
  </notification>

  <notification
   icon="notify.tga"
   name="ScriptDialogGroup"
   show_toast="false"
   type="notify">
    <tag>group</tag>
&lt;nolink&gt;[GROUPNAME]&lt;/nolink&gt;&apos;s &apos;&lt;nolink&gt;[TITLE]&lt;/nolink&gt;&apos;
[MESSAGE]
    <form name="form">
      <button
       index="-2"
       name="Client_Side_Mute"
       text="Block"/>
      <button
       index="-1"
       name="Client_Side_Ignore"
       text="Ignore"/>
    </form>
  </notification>

<!--
  <notification
   icon="notify.tga"
   name="FirstBalanceIncrease"
   persist="true"
   type="notify">
   <tag>win</tag>
You just received L$[AMOUNT].
Your L$ balance is shown in the upper-right.
  </notification>

  <notification
   icon="notify.tga"
   name="FirstBalanceDecrease"
   persist="true"
   type="notify">
You just paid L$[AMOUNT].
Your L$ balance is shown in the upper-right.
  </notification>
-->

  <notification
   icon="notify.tga"
   name="BuyLindenDollarSuccess"
   persist="true"
   type="notify">
    <tag>funds</tag>
Thank you for your payment!

Your L$ balance will be updated when processing completes. If processing takes more than 20 mins, your transaction may be canceled. In that case, the purchase amount will be credited to your US$ balance.

The status of your payment can be checked on your Transaction History page on your [http://secondlife.com/account/ Dashboard]
  </notification>

  <notification
   icon="notify.tga"
   name="FirstOverrideKeys"
   persist="true"
   type="notify">
Your movement keys are now being handled by an object.
Try the arrow keys or AWSD to see what they do.
Some objects (like guns) require you to go into mouselook  to use them.
Press &apos;M&apos; to do this.
  </notification>

  <notification
   icon="notify.tga"
   name="FirstSandbox"
   persist="true"
   type="notify">
This is a sandbox area, and is meant to help residents learn how to build.

Things you build here will be deleted after you leave, so do not forget to right-click you items and choose &apos;Take&apos; to move your creation into your inventory.
  </notification>

  <notification
   icon="notifytip.tga"
   name="MaxListSelectMessage"
   type="notifytip">
You may only select up to [MAX_SELECT] items from this list.
  </notification>

  <notification
   icon="notify.tga"
   name="VoiceInviteP2P"
   type="notify">
[NAME] is inviting you to a Voice Chat call.
Click Accept to join the call or Decline to decline the invitation. Click mute to permanently block all messages this caller.
    <tag>confirm</tag>
    <tag>voice</tag>
    <unique>
      <context>NAME</context>
    </unique>
    <form name="form">
      <button
       index="0"
       name="Accept"
       text="Accept"/>
      <button
       index="1"
       name="Decline"
       text="Decline"/>
      <button
       index="2"
       name="Mute"
       text="Mute"/>
    </form>
  </notification>

  <notification
   icon="notify.tga"
   name="AutoUnmuteByIM"
   persist="true"
   type="notify">
[NAME] was sent an instant message and has been automatically unblocked.
  </notification>

  <notification
   icon="notify.tga"
   name="AutoUnmuteByMoney"
   persist="true"
   type="notify">
[NAME] was given money and has been automatically unblocked.
  </notification>

  <notification
   icon="notify.tga"
   name="AutoUnmuteByInventory"
   persist="true"
   type="notify">
[NAME] was offered inventory and has been automatically unblocked.
  </notification>

  <notification
   icon="notify.tga"
   name="VoiceInviteGroup"
   type="notify">
[NAME] has joined a Voice Chat call with the group &lt;nolink&gt;[GROUP]&lt;/nolink&gt;.
Click Accept to join the call or Decline to decline the invitation. Click mute to permanently block all messages from this caller.
    <tag>group</tag>
    <tag>confirm</tag>
    <tag>voice</tag>
    <unique>
      <context>NAME</context>
      <context>GROUP</context>
    </unique>
    <form name="form">
      <button
       index="0"
       name="Accept"
       text="Accept"/>
      <button
       index="1"
       name="Decline"
       text="Decline"/>
      <button
       index="2"
       name="Mute"
       text="Mute"/>
    </form>
  </notification>

  <notification
   icon="notify.tga"
   name="VoiceInviteAdHoc"
   type="notify">
[NAME] has joined a voice chat call with a conference chat.
Click Accept to join the call or Decline to decline the invitation. Click mute to permanently block all message from this caller.
  <tag>confirm</tag>
    <tag>voice</tag>
    <unique>
      <context>NAME</context>
    </unique>
    <form name="form">
      <button
       index="0"
       name="Accept"
       text="Accept"/>
      <button
       index="1"
       name="Decline"
       text="Decline"/>
      <button
       index="2"
       name="Mute"
       text="Mute"/>
    </form>
  </notification>

  <notification
   icon="notify.tga"
   name="InviteAdHoc"
   type="notify">
[NAME] is inviting you to a conference chat.
Click Accept to join the chat or Decline to decline the invitation. Click mute to permanently block all messages this caller.
  <tag>confirm</tag>
    <tag>voice</tag>
    <unique>
      <context>NAME</context>
    </unique>
    <form name="form">
      <button
       index="0"
       name="Accept"
       text="Accept"/>
      <button
       index="1"
       name="Decline"
       text="Decline"/>
      <button
       index="2"
       name="Mute"
       text="Mute"/>
    </form>
  </notification>

  <notification
   icon="notifytip.tga"
   name="VoiceChannelFull"
   type="notifytip">
The voice call you are trying to join, [VOICE_CHANNEL_NAME], has reached maximum capacity. Please try again later.
  <tag>fail</tag>
    <tag>voice</tag>
    <unique>
      <context>VOICE_CHANNEL_NAME</context>
    </unique>
  </notification>

  <notification
   icon="notifytip.tga"
   name="ProximalVoiceChannelFull"
   type="notifytip">
    <unique/>
This area has reached maximum capacity for voice conversations.  Please try to use voice in a different area.
    <tag>fail</tag>
    <tag>voice</tag>
  </notification>

  <notification
   icon="notifytip.tga"
   name="VoiceChannelDisconnected"
   type="notifytip">
You have been disconnected from [VOICE_CHANNEL_NAME].  You will now be reconnected to Nearby Voice Chat.
    <tag>voice</tag>
    <unique>
      <context>VOICE_CHANNEL_NAME</context>
    </unique>
  </notification>

  <notification
   icon="notifytip.tga"
   name="VoiceChannelDisconnectedP2P"
   type="notifytip">
[VOICE_CHANNEL_NAME] has ended the call.  You will now be reconnected to Nearby Voice Chat.
    <tag>voice</tag>
    <unique>
      <context>VOICE_CHANNEL_NAME</context>
    </unique>
  </notification>

  <notification
   icon="notifytip.tga"
   name="P2PCallDeclined"
   type="notifytip">
[VOICE_CHANNEL_NAME] has declined your call.  You will now be reconnected to Nearby Voice Chat.
    <tag>voice</tag>
    <tag>fail</tag>
    <unique>
      <context>VOICE_CHANNEL_NAME</context>
    </unique>
  </notification>

  <notification
   icon="notifytip.tga"
   name="P2PCallNoAnswer"
   type="notifytip">
[VOICE_CHANNEL_NAME] is not available to take your call.  You will now be reconnected to Nearby Voice Chat.
    <tag>fail</tag>
    <tag>voice</tag>
    <unique>
      <context>VOICE_CHANNEL_NAME</context>
    </unique>
  </notification>

  <notification
   icon="notifytip.tga"
   name="VoiceChannelJoinFailed"
   type="notifytip">
Failed to connect to [VOICE_CHANNEL_NAME], please try again later.  You will now be reconnected to Nearby Voice Chat.
    <tag>fail</tag>
    <tag>voice</tag>
    <unique>
      <context>VOICE_CHANNEL_NAME</context>
    </unique>
  </notification>

  <notification
   icon="notify.tga"
   name="VoiceEffectsExpired"
   sound="UISndAlert"
   persist="true"
   type="notify">
    <unique/>    
One or more of your subscribed Voice Morphs has expired.
[[URL] Click here] to renew your subscription.
  <tag>fail</tag>
  <tag>voice</tag>
  </notification>

  <notification
   icon="notify.tga"
   name="VoiceEffectsExpiredInUse"
   sound="UISndAlert"
   persist="true"
   type="notify">
    <unique/>
The active Voice Morph has expired, your normal voice settings have been applied.
[[URL] Click here] to renew your subscription.
    <tag>fail</tag>
    <tag>voice</tag>
  </notification>

  <notification
   icon="notify.tga"
   name="VoiceEffectsWillExpire"
   sound="UISndAlert"
   persist="true"
   type="notify">
    <unique/>    
One or more of your Voice Morphs will expire in less than [INTERVAL] days.
[[URL] Click here] to renew your subscription.
  <tag>fail</tag>
    <tag>voice</tag>
  </notification>

  <notification
   icon="notify.tga"
   name="VoiceEffectsNew"
   sound="UISndAlert"
   persist="true"
   type="notify">
    <unique/>    
New Voice Morphs are available!
   <tag>voice</tag>
  </notification>

  <notification
   icon="notifytip.tga"
   name="Cannot enter parcel: not a group member"
   type="notifytip">
   <tag>fail</tag>
    <tag>group</tag>
Only members of a certain group can visit this area.
  </notification>

  <notification
   icon="notifytip.tga"
   name="Cannot enter parcel: banned"
   type="notifytip">
   <tag>fail</tag>
Cannot enter parcel, you have been banned.
  </notification>

  <notification
   icon="notifytip.tga"
   name="Cannot enter parcel: not on access list"
   type="notifytip">
   <tag>fail</tag>
Cannot enter parcel, you are not on the access list.
  </notification>

  <notification
   icon="notifytip.tga"
   name="VoiceNotAllowed"
   type="notifytip">
You do not have permission to connect to voice chat for [VOICE_CHANNEL_NAME].
  <tag>fail</tag>
    <tag>voice</tag>
    <unique>
      <context>VOICE_CHANNEL_NAME</context>
    </unique>
  </notification>

  <notification
   icon="notifytip.tga"
   name="VoiceCallGenericError"
   type="notifytip">
An error has occurred while trying to connect to voice chat for [VOICE_CHANNEL_NAME].  Please try again later.
  <tag>fail</tag>
    <tag>voice</tag>
    <unique>
      <context>VOICE_CHANNEL_NAME</context>
    </unique>
  </notification>

  <notification
   icon="notifytip.tga"
   name="UnsupportedCommandSLURL"
   priority="high"
   type="notifytip">
The SLurl you clicked on is not supported.
  <tag>fail</tag>
  </notification>

  <notification
   icon="notifytip.tga"
   name="BlockedSLURL"
   priority="high"
   type="notifytip">
   <tag>security</tag>
A SLurl was received from an untrusted browser and has been blocked for your security.
  </notification>

  <notification
   icon="notifytip.tga"
   name="ThrottledSLURL"
   priority="high"
   type="notifytip">
   <tag>security</tag>
Multiple SLurls were received from an untrusted browser within a short period.
They will be blocked for a few seconds for your security.
  </notification>

  <notification name="IMToast" type="notifytoast">
[MESSAGE]
    <form name="form">
      <button index="0" name="respondbutton" text="Respond"/>
    </form>
  </notification>

  <notification
   icon="alert.tga"
   name="ConfirmCloseAll"
   type="alertmodal">
Are you sure you want to close all IMs?
  <tag>confirm</tag>
    <usetemplate
     name="okcancelignore"
     notext="Cancel"
     yestext="OK"
     ignoretext="Confirm before I close all IMs"/>
  </notification>

  <notification icon="notifytip.tga"
		name="AttachmentSaved" type="notifytip">
Attachment has been saved.
  </notification>
  
  <notification icon="notify.tga" persist="true"
		name="AppearanceToXMLSaved" type="notify">
Appearance has been saved to XML to [PATH]
  </notification>
  
    <notification icon="notifytip.tga"
		name="AppearanceToXMLFailed" type="notifytip">
Failed to save appearance to XML.
  </notification>

  <notification icon="notifytip.tga"
    name="SnapshotToComputerFailed" type="notifytip">
Failed to save snapshot to [PATH]: Disk is full. [NEED_MEMORY]KB is required but only [FREE_MEMORY]KB is free.
  </notification>

  <notification
    icon="notifytip.tga"
    name="PresetNotSaved"
    type="notifytip">
Error saving preset [NAME].
  </notification>

  <notification
    icon="notifytip.tga"
    name="PresetNotDeleted"
    type="notifytip">
Error deleting preset [NAME].
  </notification>

  <notification
    icon="alertmodal.tga"
    name="UnableToFindHelpTopic"
    type="alertmodal">
Unable to find the help topic for this element.
  <tag>fail</tag>
  </notification>

     <notification
 icon="alertmodal.tga"
 name="ObjectMediaFailure"
 type="alertmodal">
Server Error: Media update or get failed.
&apos;[ERROR]&apos;
  <tag>fail</tag>
        <usetemplate
         name="okbutton"
         yestext="OK"/>
    </notification>

    <notification
 icon="alertmodal.tga"
 name="TextChatIsMutedByModerator"
 type="alertmodal">
Your text chat has been muted by a moderator.
        <usetemplate
         name="okbutton"
         yestext="OK"/>
    </notification>

    <notification
 icon="alertmodal.tga"
 name="VoiceIsMutedByModerator"
 type="alertmodal">
Your voice has been muted by a moderator.
    <tag>voice</tag>
        <usetemplate
         name="okbutton"
         yestext="OK"/>
    </notification>
  
   <notification
    icon="alertmodal.tga"
    name="UploadCostConfirmation"
    type="alertmodal">
This upload will cost L$[PRICE], do you wish to continue with the upload?
    <usetemplate
     name="okcancelbuttons"
     notext="Cancel"
     yestext="Upload"/>
  </notification>

  <notification
   icon="alertmodal.tga"
   name="ConfirmClearTeleportHistory"
   type="alertmodal">
Are you sure you want to delete your teleport history?
  <tag>confirm</tag>
    <usetemplate
     name="okcancelbuttons"
     notext="Cancel"
     yestext="OK"/>
  </notification>

  <notification
   icon="alert.tga"
   name="BottomTrayButtonCanNotBeShown"
   type="alert">
Selected button cannot be shown right now.
The button will be shown when there is enough space for it.
  <tag>fail</tag>
  </notification>

  <notification
   icon="notifytip.tga"
   name="ShareNotification"
   type="notifytip">
Select residents to share with.
  </notification>

  <notification
    name="MeshUploadErrorDetails"
    icon="alert.tga"
    type="alert">
      [LABEL] failed to upload: [MESSAGE]
[DETAILS] See Firestorm.log for details
  </notification>

  <notification
    name="MeshUploadError"
    icon="alert.tga"
    type="alert">
      [LABEL] failed to upload: [MESSAGE]

See Firestorm.log for details
  </notification>
   
  <notification
    name="MeshUploadPermError"
    icon="alert.tga"
    type="alert">
    Error while requesting mesh upload permissons.
  </notification>
  
  <notification
    name="RegionCapabilityRequestError"
    icon="alert.tga"
    type="alert">
    Could not get region capability &apos;[CAPABILITY]&apos;.
  </notification>
   
  <notification
   icon="notifytip.tga"
   name="ShareItemsConfirmation"
   type="alertmodal">
Are you sure you want to share the following items:

&lt;nolink&gt;[ITEMS]&lt;/nolink&gt;

With the following residents:

&lt;nolink&gt;[RESIDENTS]&lt;/nolink&gt;
  <tag>confirm</tag>
	<usetemplate
     ignoretext="Confirm before I share an item"
     name="okcancelignore"
     notext="Cancel"
     yestext="OK"/>
  </notification>
  
  <notification
   icon="notifytip.tga"
   name="ShareFolderConfirmation"
   type="alertmodal">
Only one folder at a time can be shared.

Are you sure you want to share the following items:

&lt;nolink&gt;[ITEMS]&lt;/nolink&gt;

With the following Residents:

&lt;nolink&gt;[RESIDENTS]&lt;/nolink&gt;
  <tag>confirm</tag>
	<usetemplate
     name="okcancelbuttons"
     notext="Cancel"
     yestext="OK"/>
  </notification>
  
  <notification
   icon="notifytip.tga"
   name="ItemsShared"
   type="notifytip">
Items successfully shared.
  </notification>
  
  <notification
   icon="notifytip.tga"
   name="DeedToGroupFail"
   type="notifytip">
Deed to group failed.
    <tag>group</tag>
  <tag>fail</tag>
  </notification>

  <notification
   icon="notifytip.tga"
   name="ReleaseLandThrottled"
   type="notifytip">
The parcel [PARCEL_NAME] can not be abandoned at this time.
   <tag>fail</tag>
  </notification>
	
  <notification
   icon="notifytip.tga"
   name="ReleasedLandWithReclaim"
   type="notifytip">
The [AREA] m² parcel &apos;[PARCEL_NAME]&apos; has been released.

You will have [RECLAIM_PERIOD] hours to reclaim for L$0 before it is set for sale to anyone.
   <tag>fail</tag>
  </notification>
	
  <notification
   icon="notifytip.tga"
   name="ReleasedLandNoReclaim"
   type="notifytip">
The [AREA] m² parcel &apos;[PARCEL_NAME]&apos; has been released.

It is now available for purchase by anyone.
   <tag>fail</tag>
  </notification>

  <notification
   icon="notifytip.tga"
   name="AvatarRezNotification"
   type="notifytip">
( [EXISTENCE] seconds alive )
Avatar '[NAME]' declouded after [TIME] seconds.
  </notification>

  <notification
   icon="notifytip.tga"
   name="AvatarRezSelfBakedDoneNotification"
   type="notifytip">
( [EXISTENCE] seconds alive )
You finished baking your outfit after [TIME] seconds.
  </notification>

  <notification
   icon="notifytip.tga"
   name="AvatarRezSelfBakedUpdateNotification"
   type="notifytip">
( [EXISTENCE] seconds alive )
You sent out an update of your appearance after [TIME] seconds.
[STATUS]
  </notification>

  <notification
   icon="notifytip.tga"
   name="AvatarRezCloudNotification"
   type="notifytip">
( [EXISTENCE] seconds alive )
Avatar '[NAME]' became cloud.
  </notification>

  <notification
   icon="notifytip.tga"
   name="AvatarRezArrivedNotification"
   type="notifytip">
( [EXISTENCE] seconds alive )
Avatar '[NAME]' appeared.
  </notification>

  <notification
   icon="notifytip.tga"
   name="AvatarRezLeftCloudNotification"
   type="notifytip">
( [EXISTENCE] seconds alive )
Avatar '[NAME]' left after [TIME] seconds as cloud.
  </notification>

  <notification
   icon="notifytip.tga"
   name="AvatarRezEnteredAppearanceNotification"
   type="notifytip">
( [EXISTENCE] seconds alive )
Avatar '[NAME]' entered appearance mode.
  </notification>

  <notification
   icon="notifytip.tga"
   name="AvatarRezLeftAppearanceNotification"
   type="notifytip">
( [EXISTENCE] seconds alive )
Avatar '[NAME]' left appearance mode.
  </notification>

  <notification
   icon="alertmodal.tga"
   name="NoConnect"
   type="alertmodal">
We're having trouble connecting using [PROTOCOL] &lt;nolink&gt;[HOSTID]&lt;/nolink&gt;.
Please check your network and firewall setup.
  <tag>fail</tag>
    <usetemplate
     name="okbutton"
     yestext="OK"/>
  </notification>

  <notification
   icon="alertmodal.tga"
   name="NoVoiceConnect"
   type="alertmodal">
We are unable to connect to the voice server:

&lt;nolink&gt;[HOSTID]&lt;/nolink&gt;

Ports that must be allowed for voice are:
:TCP: 80, 443
:UDP: 3478, 3479, 5060, 5062, 6250, 12000-32000

Please check your network and firewall setup.
Disable any SIP ALG feature in your router.

Voice communications will not be available.
[http://wiki.phoenixviewer.com/fs_voice More troubleshooting tips can be found here]
    <tag>voice</tag>
  <tag>fail</tag>
    <usetemplate
     ignoretext="Warn me when the viewer can't connect to the voice server"
     name="okignore"
     yestext="OK" />
  </notification>

  <notification
   icon="alertmodal.tga"
   name="NoVoiceConnect-GIAB"
   type="alertmodal">
We are unable to connect to the voice server.

Ports that must be allowed for voice are:
:TCP: 80, 443
:UDP: 3478, 3479, 5060, 5062, 6250, 12000-32000

Please check your network and firewall setup.
Disable any SIP ALG feature in your router.

[http://wiki.phoenixviewer.com/fs_voice More troubleshooting tips can be found here]
    <tag>voice</tag>
  <tag>fail</tag>
    <usetemplate
     name="okbutton"
     yestext="OK"/>
  </notification>

  <notification
   icon="notifytip.tga"
   name="AvatarRezLeftNotification"
   type="notifytip">
( [EXISTENCE] seconds alive )
Avatar '[NAME]' left as fully loaded.
  </notification>

  <notification
   icon="notifytip.tga"
   name="AvatarRezSelfBakedTextureUploadNotification"
   type="notifytip">
( [EXISTENCE] seconds alive )
You uploaded a [RESOLUTION] baked texture for '[BODYREGION]' after [TIME] seconds.
  </notification>

  <notification
   icon="notifytip.tga"
   name="AvatarRezSelfBakedTextureUpdateNotification"
   type="notifytip">
( [EXISTENCE] seconds alive )
You locally updated a [RESOLUTION] baked texture for '[BODYREGION]' after [TIME] seconds.
  </notification>
	
  <notification
   icon="alertmodal.tga"
   name="CannotUploadTexture"
   type="alertmodal">
Unable to upload texture.
[REASON]   
  <tag>fail</tag>  
  </notification>
  
  <notification
   icon="alertmodal.tga"
   name="LivePreviewUnavailable"
   type="alert">
We cannot display a preview of this texture because it is no-copy and/or no-transfer.
  <usetemplate
    ignoretext="Warn me that Live Preview mode is not available for no-copy and/or no-transfer textures"
    name="okignore"
    yestext="OK"/>
  </notification>

  <notification
   icon="alertmodal.tga"
   name="ConfirmLeaveCall"
   type="alertmodal">
Are you sure you want to leave this call?
    <tag>confirm</tag>
    <tag>voice</tag>
    <usetemplate
     ignoretext="Confirm before I leave call"
     name="okcancelignore"
     notext="No"
     yestext="Yes">
      <unique/>
    </usetemplate>
  </notification>

  <notification
   icon="alertmodal.tga"
   name="ConfirmMuteAll"
   type="alert">
You have selected to mute all participants in a group call.
This will also cause all residents that later join the call to be
muted, even after you have left the call.

Mute everyone?
    <tag>group</tag>
    <tag>confirm</tag>
    <tag>voice</tag>
    <usetemplate
     ignoretext="Confirm before I mute all participants in a group call"
     name="okcancelignore"
     yestext="OK"
     notext="Cancel">
      <unique/>
    </usetemplate>
  </notification>
  <notification
  name="HintChat"
  label="Chat"
  type="hint">
    <unique/>
    To join the conversation, type into the chat field below.
  </notification>

  <notification
  name="HintSit"
  label="Stand"
  type="hint">
    <unique/>
    To stand up and exit the sitting position, click the Stand button.
  </notification>

  <notification
  name="HintSpeak"
  label="Speak"
  type="hint">
    <unique/>    
Click the Speak button to turn your microphone on and off.

Click on the up arrow to see the voice control panel.

Hiding the Speak button will disable the voice feature.
  </notification>

  <notification
  name="HintDestinationGuide"
  label="Explore the World"
  type="hint">
    <unique/>
    The Destination Guide contains thousands of new places to discover. Select a location and choose Teleport to start exploring.
  </notification>

  <notification
    name="HintSidePanel"
    label="Side Panel"
    type="hint">
    <unique/>
    Get quick access to your inventory, outfits, profiles and more in the side panel.
  </notification>

  <notification
  name="HintMove"
  label="Move"
  type="hint">
    <unique/>
    To walk or run, open the Move Panel and use the directional arrows to navigate. You can also use the directional keys on your keyboard.
  </notification>

  <notification
  name="HintMoveClick"
  label=""
  type="hint">
    <unique/>    
1. Click to Walk
Click anywhere on the ground to walk to that spot.

2. Click and Drag to Rotate View
Click and drag anywhere on the world to rotate your view
    <tag>custom_skin</tag>
  </notification>

  <notification
  name="HintDisplayName"
  label="Display Name"
  type="hint">
    <unique/>
    Set your customizable display name here. This is in addition to your unique username, which can't be changed. You can change how you see other people's names in your preferences.
  </notification>


  <notification
  name="HintView"
  label="View"
  type="hint">
    <unique/>
    To change your camera view, use the Orbit and Pan controls. Reset your view by pressing Escape or walking.
    <tag>custom_skin</tag>
  </notification>

  <notification
  name="HintInventory"
  label="Inventory"
  type="hint">
    <unique/>
    Check your inventory to find items. Newest items can be easily found in the Recent tab.
  </notification>

  <notification
  name="HintLindenDollar"
  label="You've got Linden Dollars!"
  type="hint">
    <unique/>
    Here's your current balance of L$. Click Buy L$ to purchase more Linden Dollars.
    <tag>funds</tag>
  </notification>

   <notification
   icon="alertmodal.tga"
   name="LowMemory"
   type="alertmodal">
    Your memory pool is low. Some functions of SL are disabled to avoid crash. Please close other applications. Restart SL if this persists.
  </notification>

  <notification
     icon="alertmodal.tga"
     name="ForceQuitDueToLowMemory"
     type="alertmodal">
    SL will quit in 30 seconds due to out of memory.
  </notification>

  <notification
   icon="alertmodal.tga"
   name="SOCKS_NOT_PERMITTED"
   type="alertmodal">
	The SOCKS 5 proxy "[HOST]:[PORT]" refused the connection, not allowed by rule set.
	<tag>fail</tag>
   <usetemplate
     name="okbutton"
     yestext="OK"/>
  </notification>

  <notification
   icon="alertmodal.tga"
   name="SOCKS_CONNECT_ERROR"
   type="alertmodal">
	The SOCKS 5 proxy "[HOST]:[PORT]" refused the connection, could not open TCP channel.
	<tag>fail</tag>
   <usetemplate
     name="okbutton"
     yestext="OK"/>	 
  </notification>

  <notification
   icon="alertmodal.tga"
   name="SOCKS_NOT_ACCEPTABLE"
   type="alertmodal">
	The SOCKS 5 proxy "[HOST]:[PORT]" refused the selected authentication system.
	<tag>fail</tag>
   <usetemplate
     name="okbutton"
     yestext="OK"/>
  </notification>

  <notification
   icon="alertmodal.tga"
   name="SOCKS_AUTH_FAIL"
   type="alertmodal">
	The SOCKS 5 proxy "[HOST]:[PORT]" reported your credentials are invalid.
	<tag>fail</tag>
   <usetemplate
     name="okbutton"
     yestext="OK"/>
  </notification>

  <notification
   icon="alertmodal.tga"
   name="SOCKS_UDP_FWD_NOT_GRANTED"
   type="alertmodal">
	The SOCKS 5 proxy "[HOST]:[PORT]" refused the UDP associate request.
	<tag>fail</tag>
   <usetemplate
     name="okbutton"
     yestext="OK"/>
  </notification>

  <notification
   icon="alertmodal.tga"
   name="SOCKS_HOST_CONNECT_FAILED"
   type="alertmodal">
	Could not connect to SOCKS 5 proxy server "[HOST]:[PORT]".
	<tag>fail</tag>
   <usetemplate
     name="okbutton"
     yestext="OK"/>
  </notification>
  
  <notification
   icon="alertmodal.tga"
   name="SOCKS_UNKNOWN_STATUS"
   type="alertmodal">
	Unknown proxy error with server "[HOST]:[PORT]".
	<tag>fail</tag>
   <usetemplate
     name="okbutton"
     yestext="OK"/>
  </notification>
  
  <notification
   icon="alertmodal.tga"
   name="SOCKS_INVALID_HOST"
   type="alertmodal">
	Invalid SOCKS proxy address or port "[HOST]:[PORT]".
	<tag>fail</tag>
   <usetemplate
     name="okbutton"
     yestext="OK"/>
  </notification>
  
  <notification
   icon="alertmodal.tga"
   name="SOCKS_BAD_CREDS"
   type="alertmodal">
	Invalid SOCKS 5 username or password.
	<tag>fail</tag>
   <usetemplate
     name="okbutton"
     yestext="OK"/>
  </notification>
  
  <notification
   icon="alertmodal.tga"
   name="PROXY_INVALID_HTTP_HOST"
   type="alertmodal">
    Invalid HTTP proxy address or port "[HOST]:[PORT]".
	<tag>fail</tag>
   <usetemplate
     name="okbutton"
     yestext="OK"/>
  </notification>

  <notification
   icon="alertmodal.tga"
   name="PROXY_INVALID_SOCKS_HOST"
   type="alertmodal">
	Invalid SOCKS proxy address or port "[HOST]:[PORT]".
	<tag>fail</tag>
   <usetemplate
     name="okbutton"
     yestext="OK"/>
  </notification>

  <notification
   icon="alertmodal.tga"
   name="ChangeProxySettings"
   type="alert">
	Proxy settings take effect after you restart [APP_NAME].
	<tag>fail</tag>
   <usetemplate
     name="okbutton"
     yestext="OK"/>
  </notification>

  <notification
  name="AuthRequest"
  type="browser">
The site at &apos;&lt;nolink&gt;[HOST_NAME]&lt;/nolink&gt;&apos; in realm &apos;[REALM]&apos; requires a user name and password.
    <tag>confirm</tag>
    <form name="form">
      <input name="username" type="text" text="User Name" default="true"/>
      <input name="password" type="password" text="Password    "/>
      <button default="true"
              index="0"
              name="ok"
              text="Submit"/>
      <button index="1"
              name="cancel"
              text="Cancel"/>
    </form>
  </notification>

   <notification
	name="ModeChange"
	label=""
	type="alertmodal">
    <unique/>
Changing modes requires you to quit and restart.

Change mode and quit?
    <tag>confirm</tag>
    <usetemplate
   name="okcancelbuttons"
   yestext="OK"
   notext="Cancel"/>
    </notification>

  <notification

 name="NoClassifieds"
 label=""
 type="alertmodal">
    <unique/>
    <tag>fail</tag>
    <tag>confirm</tag>
    Creation and editing of Classifieds is only available in Advanced mode. Would you like to quit and change modes? The mode selector can be found on the login screen.
    <usetemplate
   name="okcancelbuttons"
   yestext="Quit"
   notext="Don't Quit"/>
    </notification>

  <notification
 name="NoGroupInfo"
 label=""
 type="alertmodal">
    <unique/>
    <tag>fail</tag>
    <tag>confirm</tag>
    Creation and editing of Groups is only available in Advanced mode. Would you like to quit and change modes? The mode selector can be found on the login screen.
    <usetemplate
   name="okcancelbuttons"
   yestext="Quit"
   notext="Don't Quit"/>
  </notification>

 <notification
 name="NoPlaceInfo"
 label=""
 type="alertmodal">
    <unique/>
    <tag>fail</tag>
    <tag>confirm</tag>
    Viewing place profile is only available in Advanced mode. Would you like to quit and change modes? The mode selector can be found on the login screen.
    <usetemplate
   name="okcancelbuttons"
   yestext="Quit"
   notext="Don't Quit"/>
</notification>

  <notification
 name="NoPicks"
 label=""
 type="alertmodal">
    <unique/>
    <tag>fail</tag>
    <tag>confirm</tag>
    Creation and editing of Picks is only available in Advanced mode. Would you like to quit and change modes? The mode selector can be found on the login screen.
    <usetemplate
   name="okcancelbuttons"
   yestext="Quit"
   notext="Don't Quit"/>
  </notification>

  <notification
 name="NoWorldMap"
 label=""
 type="alertmodal">
    <unique/>
    <tag>fail</tag>
    <tag>confirm</tag>
    Viewing of the world map is only available in Advanced mode. Would you like to quit and change modes? The mode selector can be found on the login screen.
    <usetemplate
   name="okcancelbuttons"
   yestext="Quit"
   notext="Don't Quit"/>
  </notification>

  <notification
 name="NoVoiceCall"
 label=""
 type="alertmodal">
    <unique/>
    <tag>fail</tag>
    <tag>confirm</tag>
    Voice calls are only available in Advanced mode. Would you like to logout and change modes?
    <usetemplate
   name="okcancelbuttons"
   yestext="Quit"
   notext="Don't Quit"/>
  </notification>

  <notification
 name="NoAvatarShare"
 label=""
 type="alertmodal">
    <unique/>
    <tag>fail</tag>
    <tag>confirm</tag>
    Sharing is only available in Advanced mode. Would you like to logout and change modes?
    <usetemplate
   name="okcancelbuttons"
   yestext="Quit"
   notext="Don't Quit"/>
  </notification>
  
  <notification
 name="NoAvatarPay"
 label=""
 type="alertmodal">
    <unique/>
    <tag>fail</tag>
    <tag>confirm</tag>
	  Paying other residents is only available in Advanced mode. Would you like to logout and change modes?
	  <usetemplate
   name="okcancelbuttons"
   yestext="Quit"
   notext="Don't Quit"/>
  </notification>

  <notification
 name="NoInventory"
 label=""
 type="alertmodal">
    <unique/>
    <tag>fail</tag>
    <tag>confirm</tag>
    Viewing inventory is only available in Advanced mode. Would you like to logout and change modes?
    <usetemplate
   name="okcancelbuttons"
   yestext="Quit"
   notext="Don't Quit"/>
  </notification>

  <notification
 name="NoAppearance"
 label=""
 type="alertmodal">
    <unique/>
    <tag>fail</tag>
    <tag>confirm</tag>
    The appearance editor is only available in Advanced mode. Would you like to logout and change modes?
    <usetemplate
   name="okcancelbuttons"
   yestext="Quit"
   notext="Don't Quit"/>
  </notification>

  <notification
 name="NoSearch"
 label=""
 type="alertmodal">
    <unique/>
    <tag>fail</tag>
    <tag>confirm</tag>
    Search is only available in Advanced mode. Would you like to logout and change modes?
    <usetemplate
   name="okcancelbuttons"
   yestext="Quit"
   notext="Don't Quit"/>
  </notification>

  <notification
    name="ConfirmHideUI"
    label=""
    type="alertmodal">
    <unique/>
    <tag>confirm</tag>
    This action will hide all menu items and buttons. To get them back, click [SHORTCUT] again.
    <usetemplate
      name="okcancelignore"
      yestext="OK"
      notext="Cancel"
      ignoretext="Confirm before hiding UI"/>
  </notification>

  <notification
   icon="alertmodal.tga"
   name="PathfindingLinksets_WarnOnPhantom"
   type="alertmodal">
Some selected linksets will have the Phantom flag toggled.

Do you wish to continue?
    <tag>confirm</tag>
    <usetemplate
     ignoretext="Some selected linksets phantom flag will be toggled."
     name="okcancelignore"
     notext="Cancel"
     yestext="OK"/>
  </notification>

  <notification
   icon="alertmodal.tga"
   name="PathfindingLinksets_MismatchOnRestricted"
   type="alertmodal">
Some selected linksets cannot be set to be '[REQUESTED_TYPE]' because of permission restrictions on the linkset.  These linksets will be set to be '[RESTRICTED_TYPE]' instead.

Do you wish to continue?
    <tag>confirm</tag>
    <usetemplate
     ignoretext="Some selected linksets cannot be set because of permission restrictions on the linkset."
     name="okcancelignore"
     notext="Cancel"
     yestext="OK"/>
  </notification>

  <notification
   icon="alertmodal.tga"
   name="PathfindingLinksets_MismatchOnVolume"
   type="alertmodal">
Some selected linksets cannot be set to be '[REQUESTED_TYPE]' because the shape is non-convex.

Do you wish to continue?
    <tag>confirm</tag>
    <usetemplate
     ignoretext="Some selected linksets cannot be set because the shape is non-convex"
     name="okcancelignore"
     notext="Cancel"
     yestext="OK"/>
  </notification>

  <notification
   icon="alertmodal.tga"
   name="PathfindingLinksets_WarnOnPhantom_MismatchOnRestricted"
   type="alertmodal">
Some selected linksets will have the Phantom flag toggled.

Some selected linksets cannot be set to be '[REQUESTED_TYPE]' because of permission restrictions on the linkset.  These linksets will be set to be '[RESTRICTED_TYPE]' instead.

Do you wish to continue?
    <tag>confirm</tag>
    <usetemplate
     ignoretext="Some selected linksets phantom flag will be toggled and others cannot be set because of permission restrictions on the linkset."
     name="okcancelignore"
     notext="Cancel"
     yestext="OK"/>
  </notification>

  <notification
   icon="alertmodal.tga"
   name="PathfindingLinksets_WarnOnPhantom_MismatchOnVolume"
   type="alertmodal">
Some selected linksets will have the Phantom flag toggled.

Some selected linksets cannot be set to be '[REQUESTED_TYPE]' because the shape is non-convex.

Do you wish to continue?
    <tag>confirm</tag>
    <usetemplate
     ignoretext="Some selected linksets phantom flag will be toggled and others cannot be set because the shape is non-convex"
     name="okcancelignore"
     notext="Cancel"
     yestext="OK"/>
  </notification>

  <notification
   icon="alertmodal.tga"
   name="PathfindingLinksets_MismatchOnRestricted_MismatchOnVolume"
   type="alertmodal">
Some selected linksets cannot be set to be '[REQUESTED_TYPE]' because of permission restrictions on the linkset.  These linksets will be set to be '[RESTRICTED_TYPE]' instead.

Some selected linksets cannot be set to be '[REQUESTED_TYPE]' because the shape is non-convex. These linksets&apos; use types will not change.

Do you wish to continue?
    <tag>confirm</tag>
    <usetemplate
     ignoretext="Some selected linksets cannot be set because of permission restrictions on the linkset and because the shape is non-convex."
     name="okcancelignore"
     notext="Cancel"
     yestext="OK"/>
  </notification>

  <notification
   icon="alertmodal.tga"
   name="PathfindingLinksets_WarnOnPhantom_MismatchOnRestricted_MismatchOnVolume"
   type="alertmodal">
Some selected linksets will have the Phantom flag toggled.

Some selected linksets cannot be set to be '[REQUESTED_TYPE]' because of permission restrictions on the linkset.  These linksets will be set to be '[RESTRICTED_TYPE]' instead.

Some selected linksets cannot be set to be '[REQUESTED_TYPE]' because the shape is non-convex. These linksets&apos; use types will not change.

Do you wish to continue?
    <tag>confirm</tag>
    <usetemplate
     ignoretext="Some selected linksets phantom flag will be toggled and others cannot be set because of permission restrictions on the linkset and because the shape is non-convex."
     name="okcancelignore"
     notext="Cancel"
     yestext="OK"/>
  </notification>

  <notification
   icon="alertmodal.tga"
   name="PathfindingLinksets_ChangeToFlexiblePath"
   type="alertmodal">
    The selected object affects the navmesh.  Changing it to a Flexible Path will remove it from the navmesh.
    <tag>confirm</tag>
    <usetemplate
     ignoretext="The selected object affects the navmesh.  Changing it to a Flexible Path will remove it from the navmesh."
     name="okcancelignore"
     notext="Cancel"
     yestext="OK"/>
  </notification>

  <global name="UnsupportedGLRequirements">
You do not appear to have the proper hardware requirements for [APP_NAME]. [APP_NAME] requires an OpenGL graphics card that has multitexture support. If this is the case, you may want to make sure that you have the latest drivers for your graphics card, and service packs and patches for your operating system.

If you continue to have problems, please visit the [SUPPORT_SITE].
  </global>

  <global name="UnsupportedCPUAmount">
796
  </global>

  <global name="UnsupportedRAMAmount">
510
  </global>

  <global name="UnsupportedGPU">
- Your graphics card does not meet the minimum requirements.
  </global>

  <global name="UnsupportedRAM">
- Your system memory does not meet the minimum requirements.
  </global>

<!-- these are alert strings from server. the name needs to match entire the server string, and needs to be changed
	whenever the server string changes -->
   <global name="You can only set your 'Home Location' on your land or at a mainland Infohub.">
If you own a piece of land, you can make it your home location.
Otherwise, you can look at the Map and find places marked &quot;Infohub&quot;.
  </global>
  <global name="You died and have been teleported to your home location">
You died and have been teleported to your home location.
  </global>
<!-- <FS:AW>  opensim search support-->
  <notification
   icon="alertmodal.tga"
   name="ConfirmClearDebugSearchURL"
   type="alertmodal">
Are you sure you want to clear the debug search url?
    <tag>confirm</tag>
    <usetemplate
     ignoretext="Confirm clearing debug search url"
     name="okcancelignore"
     notext="Cancel"
     yestext="OK"/>
  </notification>
  <notification
   icon="alertmodal.tga"
   name="ConfirmPickDebugSearchURL"
   type="alertmodal">
Are you sure you want to pick the current search url as debug search url?
    <tag>confirm</tag>
    <usetemplate
     ignoretext="Confirm picking debug search url"
     name="okcancelignore"
     notext="Cancel"
     yestext="OK"/>
  </notification>
<!-- </FS:AW>  opensim search support-->
<!-- <FS:AW  grid management-->
  <notification
   icon="alertmodal.tga"
   name="ConfirmRemoveGrid"
   type="alertmodal">
Are you sure you want to remove [REMOVE_GRID] from the grid list?
    <tag>confirm</tag>
    <usetemplate
     ignoretext="Confirm removing grids"
     name="okcancelignore"
     notext="Cancel"
     yestext="OK"/>
  </notification>
  <notification
   icon="alertmodal.tga"
   name="CanNotRemoveConnectedGrid"
   type="alertmodal">
You can not remove [REMOVE_GRID] while being connected to it.
    <tag>confirm</tag>
    <usetemplate
     ignoretext="Warn that the grid connected to can not be removed."
     name="okcancelignore"
     notext="Cancel"
     yestext="OK"/>
  </notification>
<!-- </FS:AW  grid management-->

  <notification
   icon="notify.tga"
   label="Apply Windlight settings"
   name="FSWL"
   type="notify">
&apos;[PARCEL_NAME]&apos;, owned by [OWNER_NAME], would like to change your Windlight visual environment settings.
    <form name="form">
      <button
       index="0"
       name="Allow"
       text="Allow"/>
      <button
       index="1"
       name="Ignore"
       text="Ignore"/>
    </form>
  </notification>
  
  <notification
   icon="notify.tga"
   label="Reset Windlight settings"
   name="FSWLClear"
   type="notify">
Reset WL settings for &apos;[PARCEL_NAME]&apos; to region default?
    <usetemplate
     name="okcancelbuttons"
     notext="Cancel"
     yestext="Yes"/>
  </notification>

<!-- ## Zi: Animation Overrider -->
  <notification
   icon="alertmodal.tga"
   name="NewAOSet"
   type="alertmodal">
Specify a name for the new AO set:
(The name may contain any ASCII character, except for ":" or "|")
    <form name="form">
      <input name="message" type="text" default="true">
New AO Set
      </input>
      <button
       default="true"
       index="0"
       name="OK"
       text="OK"/>
      <button
       index="1"
       name="Cancel"
       text="Cancel"/>
    </form>
  </notification>

  <notification
   icon="alertmodal.tga"
   name="NewAOCantContainNonASCII"
   type="alertmodal">
Could not create new AO set "[AO_SET_NAME]".
The name may only contain ASCII characters, excluding ":" and "|".
    <usetemplate
     name="okbutton"
     yestext="OK"/>
  </notification>

  <notification
   icon="alertmodal.tga"
   name="RenameAOMustBeASCII"
   type="alertmodal">
Could not rename AO set "[AO_SET_NAME]".
The name may only contain ASCII characters, excluding ":" and "|".
    <usetemplate
     name="okbutton"
     yestext="OK"/>
  </notification>

<notification
   icon="alertmodal.tga"
   name="RemoveAOSet"
   type="alertmodal">
Remove AO set "[AO_SET_NAME]" from the list?
    <usetemplate
     name="okcancelbuttons"
     notext="Cancel"
     yestext="Remove"/>
  </notification>

  <notification
   icon="notifytip.tga"
   name="AOForeignItemsFound"
   type="alertmodal">
The animation overrider found at least one item that did not belong in the configuration. Please check your &quot;Lost and Found&quot; folder for items that were moved out of the animation overrider configuration.
  </notification>

  <notification
   icon="notifytip.tga"
   name="AOImportSetAlreadyExists"
   type="notifytip">
An animation set with this name already exists.
  </notification>

  <notification
   icon="notifytip.tga"
   name="AOImportPermissionDenied"
   type="notifytip">
Insufficient permissions to read notecard.
  </notification>

  <notification
   icon="notifytip.tga"
   name="AOImportCreateSetFailed"
   type="notifytip">
Error while creating import set.
  </notification>

  <notification
   icon="notifytip.tga"
   name="AOImportDownloadFailed"
   type="notifytip">
Could not download notecard.
  </notification>

  <notification
   icon="notifytip.tga"
   name="AOImportNoText"
   type="notifytip">
Notecard is empty or unreadable.
  </notification>

  <notification
   icon="notifytip.tga"
   name="AOImportNoFolder"
   type="notifytip">
Couldn't find folder to read the animations.
  </notification>

  <notification
   icon="notifytip.tga"
   name="AOImportNoStatePrefix"
   type="notifytip">
Notecard line [LINE] has no valid [ state prefix.
  </notification>

  <notification
   icon="notifytip.tga"
   name="AOImportNoValidDelimiter"
   type="notifytip">
Notecard line [LINE] has no valid ] delimiter.
  </notification>

  <notification
   icon="notifytip.tga"
   name="AOImportStateNameNotFound"
   type="notifytip">
State name [NAME] not found.
  </notification>

  <notification
   icon="notifytip.tga"
   name="AOImportAnimationNotFound"
   type="notifytip">
Couldn't find animation [NAME]. Please make sure it's present in the same folder as the import notecard.
  </notification>

  <notification
   icon="notifytip.tga"
   name="AOImportInvalid"
   type="notifytip">
Notecard didn't contain any usable data. Aborting import.
  </notification>

  <notification
   icon="notifytip.tga"
   name="AOImportRetryCreateSet"
   type="notifytip">
Could not create import folder for animation set [NAME]. Retrying ...
  </notification>

  <notification
   icon="notifytip.tga"
   name="AOImportAbortCreateSet"
   type="notifytip">
Could not create import folder for animation set [NAME]. Giving up.
  </notification>

  <notification
   icon="notifytip.tga"
   name="AOImportLinkFailed"
   type="notifytip">
Creating animation link for animation "[NAME]" failed!
  </notification>

<!-- ## Zi: Animation Overrider -->

<notification
   icon="alertmodal.tga"
   name="SendSysinfoToIM"
   type="alertmodal">
This will send the following information to the current IM session:

[SYSINFO]
    <usetemplate
     name="okcancelbuttons"
     yestext="Send"
     notext="Cancel" />
  </notification>

<!-- fsdata -->
  <notification
   icon="alertmodal.tga"
   name="BlockLoginInfo"
   type="alertmodal">
    [REASON]
    <usetemplate
     name="okbutton"
     yestext="OK"/>
  </notification>

  <notification
   icon="alertmodal.tga"
   name="TestversionExpired"
   type="alertmodal">
    This test version of [APP_NAME] has expired and cannot be used any further.
    <usetemplate
     name="okbutton"
     yestext="OK"/>
  </notification>

  <notification
   icon="alertmodal.tga"
   name="FireStormReqInfo"
   type="alertmodal">
    [NAME] is requesting that you send them information about your [APP_NAME] setup.
(This is the same information that can be found by going to Help->About [APP_NAME])
[REASON]
Would you like to send them this information?
    <form name="form">
      <button
       index="0"
       name="Yes"
       text="Yes"/>
      <button
       index="1"
       name="No"
       text="No"/>
    </form>
  </notification>

<!-- Firestorm Phantom -->

  <notification
   icon="notifytip.tga"
   name="PhantomOn"
   type="notifytip">
Phantom mode on.
  </notification>

  <notification
   icon="notifytip.tga"
   name="PhantomOff"
   type="notifytip">
Phantom mode off.
  </notification>

<!-- Firestorm Phantom -->

<!-- Firestorm Reset Settings -->
  <notification
    icon="alertmodal.tga"
    label="Reset all settings"
    name="FirestormClearSettingsPrompt"
    type="alertmodal">
    Resetting all settings may be helpful if you are experiencing problems; however, you will need to redo any customizations you have made to the default configuration. 

    Are you sure you want to reset all settings?
    <usetemplate
      name="okcancelbuttons"
      notext="Cancel"
      yestext="OK"/>
  </notification>

  <notification
    icon="alertmodal.tga"
    name="SettingsWillClear"
    type="alertmodal">
    Settings will be cleared after restarting [APP_NAME].
  </notification>
<!-- Firestorm Reset Settings -->

<!-- AW: opensim -->
  <notification icon="alertmodal.tga"
		name="CantAddGrid"
		type="alertmodal">
Could not add [GRID] to the grid list.
[REASON] contact support of [GRID].
    <usetemplate
     name="okbutton"
     yestext="OK"/>
  </notification>
<!-- AW: opensim -->

  <!-- ## Zi: Particle Editor -->
  <notification
   icon="alertmodal.tga"
   name="ParticleScriptFindFolderFailed"
   type="alertmodal">
Could not find a folder for the new script in inventory.
  </notification>

  <notification
   icon="alertmodal.tga"
   name="ParticleScriptCreationFailed"
   type="alertmodal">
Could not create new script for this particle system.
  </notification>

  <notification
   icon="alertmodal.tga"
   name="ParticleScriptNotFound"
   type="alertmodal">
Could not find the newly created script for this particle system.
  </notification>

  <notification
   icon="alertmodal.tga"
   name="ParticleScriptCreateTempFileFailed"
   type="alertmodal">
Could not create temporary file for script upload.
  </notification>

  <notification
   icon="notify.tga"
   name="ParticleScriptInjected"
   type="alertmodal">
Particle script was injected successfully.
   <form name="form">
      <ignore name="ignore"
       text="A particle script was injected to an object."/>
    </form>
  </notification>

  <notification
   icon="alertmodal.tga"
   name="ParticleScriptCapsFailed"
   type="alertmodal">
Failed to inject script into object. Request for capabilities returned an empty address.
  </notification>

  <notification
   icon="notify.tga"
   name="ParticleScriptCopiedToClipboard"
   type="alertmodal">
The LSL script to create this particle system has been copied to your clipboard. You can now paste it into a new script to use it.
   <form name="form">
      <ignore name="ignore"
       text="A particle script was copied to my clipboard"/>
    </form>
  </notification>
  <!-- ## Zi: Particle Editor -->

  <!-- ## Zi: Debug Settings Editor -->
  <notification
   icon="notify.tga"
   name="DebugSettingsWarning"
   type="alertmodal">
Warning! The use of the Debug Settings window is unsupported! Changing debug settings can severely impact your experience and might lead to loss of data, functionality or even access to the service. Please do not change any values without knowing exactly what you are doing.
   <form name="form">
      <ignore name="ignore"
       text="Debug Settings warning message"/>
    </form>
  </notification>

  <notification
   icon="notify.tga"
   name="ControlNameCopiedToClipboard"
   type="alertmodal">
This debug setting's name has been copied to your clipboard. You can now paste it somewhere else to use it.
   <form name="form">
      <ignore name="ignore"
       text="A debug setting's name was copied to my clipboard"/>
    </form>
  </notification>

  <notification
   icon="notify.tga"
   name="SanityCheck"
   type="alertmodal">
[APP_NAME] has detected a possible issue with your settings:

[SANITY_MESSAGE]

Reason: [SANITY_COMMENT]

Current setting: [CURRENT_VALUE]
   <form name="form">
      <ignore name="ignore"
       text="A settings control has failed the sanity check."/>
    </form>
  </notification>
  <!-- ## Zi: Debug Settings Editor -->

  <notification
   icon="alertmodal.tga"
   name="TeleportToAvatarNotPossible"
   type="alertmodal">
Teleport to this avatar not possible, because the exact position is unknown.
  <tag>fail</tag>
  </notification>

  <notification
   icon="alertmodal.tga"
   name="ZoomToAvatarNotPossible"
   type="alertmodal">
Cannot zoom to this avatar, because it is out of reach.
  <tag>fail</tag>
  </notification>

  <notification
   icon="alertmodal.tga"
   name="TrackAvatarNotPossible"
   type="alertmodal">
Cannot track this avatar, because it is beyond radar range.
  <tag>fail</tag>
  </notification>

  <notification
   icon="alertmodal.tga"
   name="CacheEmpty"
   type="alertmodal">
Your viewer cache is currently empty. Please be aware that you may experience slow framerates and inventory loading for a short time while new content downloads.
  </notification>

  <!-- <FS:Zi> Viewer version popup -->
  <notification
   icon="alertmodal.tga"
   name="FirstJoinSupportGroup"
   type="alertmodal">
Welcome to the Phoenix/Firestorm Viewer Support Group!

To make support easier, it is recommended to announce your viewer's version to the group. You can choose to display your viewer's version in front of any chat you send to the group. Our support members can give you more meaningful advice right away if they know the viewer version you are on.

You can enable and disable this function at any time using the checkbox in the group chat floater.

Do you want to enable the automatic viewer version display?

    <form name="form">
      <button
       index="0"
       name="OK_okcancelignore"
       text="Yes"/>
      <button
       default="true"
       index="1"
       name="Cancel_okcancelignore"
       text="No"/>
      <ignore
	   name="ignore"
       text="The Phoenix/Firestorm Support Group was joined"
       save_option="true" />
    </form>

  </notification>
  <!-- <FS:Zi> Viewer version popup -->
  <notification
     icon="alertmodal.tga"
     name="ConfirmScriptModify"
    type="alertmodal">
    Are you sure you want to modify scripts in selected objects?
    <tag>confirm</tag>
    <usetemplate
    ignoretext="Confirm before I modify scripts in selection"
     name="okcancelignore"
     notext="Cancel"
     yestext="OK"/>
  </notification>

  <notification
   icon="alertmodal.tga"
   name="LocalBitmapsUpdateFileNotFound"
   persist="true"
   type="notify">
[FNAME] could not be updated because the file could no longer be found.
Disabling future updates for this file.
  </notification>

  <notification
   icon="alertmodal.tga"
   name="LocalBitmapsUpdateFailedFinal"
   persist="true"
   type="notify">
[FNAME] could not be opened or decoded for [NRETRIES] attempts, and is now considered broken.
Disabling future updates for this file.
  </notification>

  <notification
   icon="alertmodal.tga"
   name="LocalBitmapsVerifyFail"
   persist="true"
   type="notify">
Attempted to add an invalid or unreadable image file [FNAME] which could not be opened or decoded.
Attempt canceled.
  </notification>

  <notification
   icon="alertmodal.tga"
   name="PathfindingReturnMultipleItems"
   type="alertmodal">
    You are returning [NUM_ITEMS] items.  Are you sure you want to continue?
    <tag>confirm</tag>
    <usetemplate
     ignoretext="Are you sure you want to return multiple items?"
     name="okcancelignore"
     notext="No"
     yestext="Yes"/>
  </notification>

  <notification
   icon="alertmodal.tga"
   name="PathfindingDeleteMultipleItems"
   type="alertmodal">
    You are deleting [NUM_ITEMS] items.  Are you sure you want to continue?
    <tag>confirm</tag>
    <usetemplate
     ignoretext="Are you sure you want to delete multiple items?"
     name="okcancelignore"
     notext="No"
     yestext="Yes"/>
  </notification>


  <notification
   icon="alertmodal.tga"
   name="AvatarFrozen"
   type="notify">
   <tag>fail</tag>
[AV_FREEZER] has frozen you. You cannot move or interact with the world.
  </notification>

  <notification
   icon="alertmodal.tga"
   name="AvatarFrozenDuration"
   type="notify">
   <tag>fail</tag>
[AV_FREEZER] has frozen you for [AV_FREEZE_TIME] seconds. You cannot move or interact with the world.
  </notification>

  <notification
   icon="alertmodal.tga"
   name="YouFrozeAvatar"
   type="notify">
   <tag>fail</tag>
Avatar frozen.
  </notification>

  <notification
   icon="alertmodal.tga"
   name="AvatarHasUnFrozenYou"
   type="notify">
   <tag>fail</tag>
[AV_FREEZER] has unfrozen you.
  </notification>

  <notification
   icon="alertmodal.tga"
   name="AvatarUnFrozen"
   type="notify">
   <tag>fail</tag>
Avatar unfrozen.
  </notification>

  <notification
   icon="alertmodal.tga"
   name="AvatarFreezeFailure"
   type="notify">
   <tag>fail</tag>
Freeze failed because you don't have admin permission for that parcel.
  </notification>

  <notification
   icon="alertmodal.tga"
   name="AvatarFreezeThaw"
   type="notify">
   <tag>fail</tag>
Your freeze expired, go about your business.
  </notification>

  <notification
   icon="alertmodal.tga"
   name="AvatarCantFreeze"
   type="notify">
   <tag>fail</tag>
Sorry, can't freeze that user.
  </notification>

  <notification
   icon="alertmodal.tga"
   name="NowOwnObject"
   type="notify">
   <tag>fail</tag>
You are now the owner of object [OBJECT_NAME]
  </notification>

  <notification
   icon="alertmodal.tga"
   name="CantRezOnLand"
   type="notify">
   <tag>fail</tag>
Can't rez object at [OBJECT_POS] because the owner of this land does not allow it.  Use the land tool to see land ownership.
  </notification>

  <notification
   icon="alertmodal.tga"
   name="RezFailTooManyRequests"
   type="notify">
   <tag>fail</tag>
Object can not be rezzed because there are too many requests.
  </notification>
 
  <notification
   icon="alertmodal.tga"
   name="SitFailCantMove"
   type="notify">
   <tag>fail</tag>
You cannot sit because you cannot move at this time.
  </notification>

  <notification
   icon="alertmodal.tga"
   name="SitFailNotAllowedOnLand"
   type="notify">
   <tag>fail</tag>
You cannot sit because you are not allowed on that land.
  </notification>
 
  <notification
   icon="alertmodal.tga"
   name="SitFailNotSameRegion"
   type="notify">
   <tag>fail</tag>
Try moving closer.  Can't sit on object because
it is not in the same region as you.
  </notification>
  
  <notification
   icon="alert.tga"
   name="ChatHistoryIsBusyAlert"
   type="alertmodal">
   Chat history file is busy with previous operation. Please try again in a few minutes or choose chat with another person.
    <usetemplate
     name="okbutton"
     yestext="OK"/>
  </notification>
  
  <notification
   icon="alertmodal.tga"
   name="NoNewObjectRegionFull"
   type="notify">
   <tag>fail</tag>
Unable to create new object. The region is full.
  </notification>

  <notification
   icon="alertmodal.tga"
   name="FailedToPlaceObject"
   type="notify">
   <tag>fail</tag>
Failed to place object at specified location.  Please try again.
  </notification>

  <notification
   icon="alertmodal.tga"
   name="NoOwnNoGardening"
   type="notify">
   <tag>fail</tag>
You can't create trees and grass on land you don't own.
  </notification>

  <notification
   icon="alertmodal.tga"
   name="NoCopyPermsNoObject"
   type="notify">
   <tag>fail</tag>
Copy failed because you lack permission to copy the object '[OBJ_NAME]'.
  </notification>

  <notification
   icon="alertmodal.tga"
   name="NoTransPermsNoObject"
   type="notify">
   <tag>fail</tag>
Copy failed because the object '[OBJ_NAME]' cannot be transferred to you.
  </notification>

  <notification
   icon="alertmodal.tga"
   name="AddToNavMeshNoCopy"
   type="notify">
   <tag>fail</tag>
Copy failed because the object '[OBJ_NAME]' contributes to navmesh.
  </notification>

  <notification
   icon="alertmodal.tga"
   name="DupeWithNoRootsSelected"
   type="notify">
   <tag>fail</tag>
Duplicate with no root objects selected.
  </notification>

  <notification
   icon="alertmodal.tga"
   name="CantDupeCuzRegionIsFull"
   type="notify">
   <tag>fail</tag>
Can't duplicate objects because the region is full.
  </notification>

  <notification
   icon="alertmodal.tga"
   name="CantDupeCuzParcelNotFound"
   type="notify">
   <tag>fail</tag>
Can't duplicate objects - Can't find the parcel they are on.
  </notification>

  <notification
   icon="alertmodal.tga"
   name="CantCreateCuzParcelFull"
   type="notify">
   <tag>fail</tag>
Can't create object because 
the parcel is full.
  </notification>

  <notification
   icon="alertmodal.tga"
   name="RezAttemptFailed"
   type="notify">
   <tag>fail</tag>
Attempt to rez an object failed.
  </notification>

  <notification
   icon="alertmodal.tga"
   name="ToxicInvRezAttemptFailed"
   type="notify">
   <tag>fail</tag>
Unable to create item that has caused problems on this region.
  </notification>

  <notification
   icon="alertmodal.tga"
   name="InvItemIsBlacklisted"
   type="notify">
   <tag>fail</tag>
That inventory item has been blacklisted.
  </notification>

  <notification
   icon="alertmodal.tga"
   name="NoCanRezObjects"
   type="notify">
   <tag>fail</tag>
You are not currently allowed to create objects.
  </notification>
 
  <notification
   icon="alertmodal.tga"
   name="LandSearchBlocked"
   type="notify">
   <tag>fail</tag>
Land Search Blocked.
You have performed too many land searches too quickly.
Please try again in a minute.
  </notification>

  <notification
   icon="alertmodal.tga"
   name="NotEnoughResourcesToAttach"
   type="notify">
   <tag>fail</tag>
Not enough script resources available to attach object!
  </notification>

  <notification
   icon="notifytip.tga"
   name="YouDiedAndGotTPHome"
   type="notifytip">
   <tag>fail</tag>
You died and have been teleported to your home location
  </notification>

  <notification
   icon="alertmodal.tga"
   name="EjectComingSoon"
   type="notify">
   <tag>fail</tag>
You are no longer allowed here and have [EJECT_TIME] seconds to leave.
  </notification>

  <notification
   icon="alertmodal.tga"
   name="NoEnterRegionMaybeFull"
   type="notify">
   <tag>fail</tag>
You can't enter region "[NAME]".
It may be full or restarting soon.
  </notification>

  <notification
   icon="alertmodal.tga"
   name="SaveBackToInvDisabled"
   type="notify">
   <tag>fail</tag>
Save Back To Inventory has been disabled.
  </notification>

  <notification
   icon="alertmodal.tga"
   name="NoExistNoSaveToContents"
   type="notify">
   <tag>fail</tag>
Cannot save '[OBJ_NAME]' to object contents because the object it was rezzed from no longer exists.
  </notification>

  <notification
   icon="alertmodal.tga"
   name="NoModNoSaveToContents"
   type="notify">
   <tag>fail</tag>
Cannot save '[OBJ_NAME]' to object contents because you do not have permission to modify the object '[DEST_NAME]'.
  </notification>

  <notification
   icon="alertmodal.tga"
   name="NoSaveBackToInvDisabled"
   type="notify">
   <tag>fail</tag>
Cannot save '[OBJ_NAME]' back to inventory -- this operation has been disabled.
  </notification>

  <notification
   icon="alertmodal.tga"
   name="NoCopyNoSelCopy"
   type="notify">
   <tag>fail</tag>
You cannot copy your selection because you do not have permission to copy the object '[OBJ_NAME]'.
  </notification>

  <notification
   icon="alertmodal.tga"
   name="NoTransNoSelCopy"
   type="notify">
   <tag>fail</tag>
You cannot copy your selection because the object '[OBJ_NAME]' is not transferable.
  </notification>

  <notification
   icon="alertmodal.tga"
   name="NoTransNoCopy"
   type="notify">
   <tag>fail</tag>
You cannot copy your selection because the object '[OBJ_NAME]' is not transferable.
  </notification>

  <notification
   icon="alertmodal.tga"
   name="NoPermsNoRemoval"
   type="notify">
   <tag>fail</tag>
Removal of the object '[OBJ_NAME]' from the simulator is disallowed by the permissions system.
  </notification>

  <notification
   icon="alertmodal.tga"
   name="NoModNoSaveSelection"
   type="notify">
   <tag>fail</tag>
Cannot save your selection because you do not have permission to modify the object '[OBJ_NAME]'.
  </notification>

  <notification
   icon="alertmodal.tga"
   name="NoCopyNoSaveSelection"
   type="notify">
   <tag>fail</tag>
Cannot save your selection because the object '[OBJ_NAME]' is not copyable.
  </notification>

  <notification
   icon="alertmodal.tga"
   name="NoModNoTaking"
   type="notify">
   <tag>fail</tag>
You cannot take your selection because you do not have permission to modify the object '[OBJ_NAME]'.
  </notification>

  <notification
   icon="alertmodal.tga"
   name="RezDestInternalError"
   type="notify">
   <tag>fail</tag>
Internal Error: Unknown destination type.
  </notification>

  <notification
   icon="alertmodal.tga"
   name="DeleteFailObjNotFound"
   type="notify">
   <tag>fail</tag>
Delete failed because object not found
  </notification>

  <notification
   icon="alertmodal.tga"
   name="SorryCantEjectUser"
   type="notify">
   <tag>fail</tag>
Sorry, can't eject that user.
  </notification>

  <notification
   icon="alertmodal.tga"
   name="RegionSezNotAHome"
   type="notify">
   <tag>fail</tag>
This region does not allow you to set your home location here.
  </notification>

  <notification
   icon="alertmodal.tga"
   name="HomeLocationLimits"
   type="notify">
   <tag>fail</tag>
You can only set your 'Home Location' on your land or at a mainland Infohub.
   </notification>

  <notification
   icon="alertmodal.tga"
   name="HomePositionSet"
   type="notify">
   <tag>fail</tag>
Home position set.
  </notification>

  <notification
   icon="notifytip.tga"
   name="AvatarEjected"
   type="notifytip">
   <tag>fail</tag>
Avatar ejected.
  </notification>

  <notification
   icon="alertmodal.tga"
   name="AvatarEjectFailed"
   type="notify">
   <tag>fail</tag>
Eject failed because you don't have admin permission for that parcel.
  </notification>

  <notification
   icon="alertmodal.tga"
   name="CMOParcelFull"
   type="notify">
   <tag>fail</tag>
Can't move object '[O]' to
[P] in region [R] because the parcel is full.
  </notification>

  <notification
   icon="alertmodal.tga"
   name="CMOParcelPerms"
   type="notify">
   <tag>fail</tag>
Can't move object '[O]' to
[P] in region [R] because your objects are not allowed on this parcel.
  </notification>

  <notification
   icon="alertmodal.tga"
   name="CMOParcelResources"
   type="notify">
   <tag>fail</tag>
Can't move object '[O]' to
[P] in region [R] because there are not enough resources for this object on this parcel.
  </notification>

  <notification
   icon="alertmodal.tga"
   name="NoParcelPermsNoObject"
   type="notify">
   <tag>fail</tag>
Copy failed because you lack access to that parcel.
  </notification>

  <notification
   icon="alertmodal.tga"
   name="CMORegionVersion"
   type="notify">
    <tag>fail</tag>
    Can't move object '[O]' to
    [P] in region [R] because the other region is running an older version which does not support receiving this object via region crossing.
  </notification>

  <notification
   icon="alertmodal.tga"
   name="CMONavMesh"
   type="notify">
   <tag>fail</tag>
Can't move object '[O]' to
[P] in region [R] because you cannot modify the navmesh across region boundaries.
  </notification>

  <notification
   icon="alertmodal.tga"
   name="CMOWTF"
   type="notify">
   <tag>fail</tag>
Can't move object '[O]' to
[P] in region [R] because of an unknown reason. ([F])
  </notification>

  <notification
   icon="alertmodal.tga"
   name="NoPermModifyObject"
   type="notify">
   <tag>fail</tag>
You don't have permission to modify that object
  </notification>

  <notification
   icon="alertmodal.tga"
   name="TooMuchObjectInventorySelected"
   type="alertmodal">
    <tag>fail</tag>
    Too many objects with large inventory are selected. Please select fewer objects and try again.
    <usetemplate
     name="okbutton"
     yestext="OK"/>
  </notification>

  <notification
   icon="alertmodal.tga"
   name="CantEnablePhysObjContributesToNav"
   type="notify">
   <tag>fail</tag>
Can't enable physics for an object that contributes to the navmesh.
  </notification>

  <notification
   icon="alertmodal.tga"
   name="CantEnablePhysKeyframedObj"
   type="notify">
   <tag>fail</tag>
<<<<<<< HEAD
Can't enable physics for keyframed objects.
=======
Unable to create requested animated object because it exceeds the rigged triangle limit.
>>>>>>> b35cfb48
  </notification>

  <notification
   icon="alertmodal.tga"
   name="CantEnablePhysNotEnoughLandResources"
   type="notify">
   <tag>fail</tag>
Can't enable physics for object -- insufficient land resources.
  </notification>

  <notification
   icon="alertmodal.tga"
   name="CantEnablePhysCostTooGreat"
   persist="true"
   type="notify">
   <tag>fail</tag>
Can't enable physics for object with physics resource cost greater than [MAX_OBJECTS]
  </notification>

  <notification
   icon="alertmodal.tga"
   name="PhantomWithConcavePiece"
   type="notify">
   <tag>fail</tag>
This object cannot have a concave piece because it is phantom and contributes to the navmesh.
  </notification>

  <notification
   icon="alertmodal.tga"
   name="UnableAddItem"
   type="notify">
   <tag>fail</tag>
Unable to add item!
  </notification>

  <notification
   icon="alertmodal.tga"
   name="UnableEditItem"
   type="notify">
   <tag>fail</tag>
Unable to edit this!
  </notification>

  <notification
   icon="alertmodal.tga"
   name="NoPermToEdit"
   type="notify">
   <tag>fail</tag>
Not permitted to edit this.
  </notification>

  <notification
   icon="alertmodal.tga"
   name="NoPermToCopyInventory"
   type="notify">
   <tag>fail</tag>
Not permitted to copy that inventory.
  </notification>

  <notification
   icon="alertmodal.tga"
   name="CantSaveItemDoesntExist"
   type="notify">
   <tag>fail</tag>
Cannot save to object contents: Item no longer exists.
  </notification>

  <notification
   icon="alertmodal.tga"
   name="CantSaveItemAlreadyExists"
   type="notify">
   <tag>fail</tag>
Cannot save to object contents: Item with that name already exists in inventory
  </notification>

  <notification
   icon="alertmodal.tga"
   name="CantSaveModifyAttachment"
   type="notify">
   <tag>fail</tag>
Cannot save to object contents: This would modify the attachment permissions.
  </notification>

  <notification
   icon="alertmodal.tga"
   name="AttachmentHasTooMuchInventory"
   type="notify">
   <tag>fail</tag>
Your attachments contain too much inventory to add more.
  </notification>

  <!--<notification
   icon="alertmodal.tga"
   name="IllegalAttachment"
   type="notify">
   <tag>fail</tag>
The attachment has requested a nonexistent point on the avatar. It has been attached to the chest instead.
  </notification>-->

  <notification
   icon="alertmodal.tga"
   name="TooManyScripts"
   type="notify">
   <tag>fail</tag>
Too many scripts.
  </notification>

  <notification
   icon="alertmodal.tga"
   name="UnableAddScript"
   type="notify">
   <tag>fail</tag>
Unable to add script!
  </notification>

  <notification
   icon="alertmodal.tga"
   name="AssetServerTimeoutObjReturn"
   type="notify">
   <tag>fail</tag>
Asset server didn't respond in a timely fashion.  Object returned to sim.
  </notification>

  <notification
   icon="alertmodal.tga"
   name="RegionDisablePhysicsShapes"
   type="notify">
   <tag>fail</tag>
This region does not have physics shapes enabled.
  </notification>

  <notification
   icon="alertmodal.tga"
   name="NoModNavmeshAcrossRegions"
   type="notify">
   <tag>fail</tag>
You cannot modify the navmesh across region boundaries.
  </notification>

  <notification
   icon="alertmodal.tga"
   name="NoSetPhysicsPropertiesOnObjectType"
   type="notify">
   <tag>fail</tag>
<<<<<<< HEAD
Cannot set physics properties on that object type.
=======
Can't link these objects because the resulting animated object would exceed the rigged triangle limit.
>>>>>>> b35cfb48
  </notification>

  <notification
   icon="alertmodal.tga"
   name="NoSetRootPrimWithNoShape"
   type="notify">
   <tag>fail</tag>
<<<<<<< HEAD
Cannot set root prim to have no shape.
=======
Can't make this object into an animated object because it would exceed the rigged triangle limit.
  </notification>

  <notification
   icon="alertmodal.tga"
   name="CantChangeAnimatedObjectStateInsufficientLand"
   type="notify">
   <tag>fail</tag>
Can't change animated object state for this object because it would cause parcel limit to be exceeded.
>>>>>>> b35cfb48
  </notification>

  <notification
   icon="alertmodal.tga"
   name="NoRegionSupportPhysMats"
   type="notify">
   <tag>fail</tag>
This region does not have physics materials enabled.
  </notification>

  <notification
   icon="alertmodal.tga"
   name="OnlyRootPrimPhysMats"
   type="notify">
   <tag>fail</tag>
Only root prims may have their physics materials adjusted.
  </notification>

  <notification
   icon="alertmodal.tga"
   name="NoSupportCharacterPhysMats"
   type="notify">
   <tag>fail</tag>
Setting physics materials on characters is not yet supported.
  </notification>

  <notification
   icon="alertmodal.tga"
   name="InvalidPhysMatProperty"
   type="notify">
   <tag>fail</tag>
One or more of the specified physics material properties was invalid.
  </notification>

  <notification
   icon="alertmodal.tga"
   name="NoPermsAlterStitchingMeshObj"
   type="notify">
   <tag>fail</tag>
You may not alter the stitching type of a mesh object.
  </notification>

  <notification
   icon="alertmodal.tga"
   name="NoPermsAlterShapeMeshObj"
   type="notify">
   <tag>fail</tag>
You may not alter the shape of a mesh object
  </notification>

  <notification
   icon="alertmodal.tga"
   name="FullRegionCantEnter"
   type="notify">
   <tag>fail</tag>
You can't enter this region because \nthe region is full.
  </notification>

  <notification
   icon="alertmodal.tga"
   name="LinkFailedOwnersDiffer"
   type="notify">
   <tag>fail</tag>
Link failed -- owners differ
  </notification>

  <notification
   icon="alertmodal.tga"
   name="LinkFailedNoModNavmeshAcrossRegions"
   type="notify">
   <tag>fail</tag>
Link failed -- cannot modify the navmesh across region boundaries.
  </notification>

  <notification
   icon="alertmodal.tga"
   name="LinkFailedNoPermToEdit"
   type="notify">
   <tag>fail</tag>
Link failed because you do not have edit permission.
  </notification>

  <notification
   icon="alertmodal.tga"
   name="LinkFailedTooManyPrims"
   type="notify">
   <tag>fail</tag>
Link failed -- too many primitives
  </notification>

  <notification
   icon="alertmodal.tga"
   name="LinkFailedCantLinkNoCopyNoTrans"
   type="notify">
   <tag>fail</tag>
Link failed -- cannot link no-copy with no-transfer
  </notification>

  <notification
   icon="alertmodal.tga"
   name="LinkFailedNothingLinkable"
   type="notify">
   <tag>fail</tag>
Link failed -- nothing linkable.
  </notification>

  <notification
   icon="alertmodal.tga"
   name="LinkFailedTooManyPathfindingChars"
   type="notify">
   <tag>fail</tag>
Link failed -- too many pathfinding characters
  </notification>

  <notification
   icon="alertmodal.tga"
   name="LinkFailedInsufficientLand"
   type="notify">
   <tag>fail</tag>
Link failed -- insufficient land resources
  </notification>

  <notification
   icon="alertmodal.tga"
   name="LinkFailedTooMuchPhysics"
   type="notify">
   <tag>fail</tag>
Object uses too many physics resources -- its dynamics have been disabled.
  </notification>

  <notification
   icon="alertmodal.tga"
   name="EstateManagerFailedllTeleportHome"
   persist="false"
   type="notify">
    <tag>fail</tag>
The object '[OBJECT_NAME]' at [SLURL] cannot teleport estate managers home.
  </notification>

  <notification
   icon="alertmodal.tga"
   name="TeleportedHomeByObjectOnParcel"
   persist="false"
   type="notify">
   <tag>fail</tag>
You have been teleported home by the object '[OBJECT_NAME]' on the parcel '[PARCEL_NAME]'
  </notification>

  <notification
   icon="alertmodal.tga"
   name="TeleportedHomeByObject"
   persist="false"
   type="notify">
   <tag>fail</tag>
You have been teleported home by the object '[OBJECT_NAME]'
  </notification>

  <notification
   icon="alertmodal.tga"
   name="TeleportedByAttachment"
   type="notify">
   <tag>fail</tag>
You have been teleported by an attachment on [ITEM_ID]
   <usetemplate
    ignoretext="Teleport: You have been teleported by an attachment"
    name="notifyignore"/>
  </notification>

  <notification
   icon="alertmodal.tga"
   name="TeleportedByObjectOnParcel"
   type="notify">
   <tag>fail</tag>
You have been teleported by the object '[OBJECT_NAME]' on the parcel '[PARCEL_NAME]'
   <usetemplate
    ignoretext="Teleport: You have been teleported by an object on a parcel"
    name="notifyignore"/>
  </notification>

  <notification
   icon="alertmodal.tga"
   name="TeleportedByObjectOwnedBy"
   type="notify">
   <tag>fail</tag>
You have been teleported by the object '[OBJECT_NAME]' owned by [OWNER_ID]
  </notification>

  <notification
   icon="alertmodal.tga"
   name="TeleportedByObjectUnknownUser"
   type="notify">
   <tag>fail</tag>
You have been teleported by the object '[OBJECT_NAME]' owned by an unknown user.
  </notification>

  <notification
   icon="alertmodal.tga"
   name="StandDeniedByObject"
   type="notify">
    <tag>fail</tag>
'[OBJECT_NAME]' will not allow you to stand at this time.
  </notification>

  <notification
   icon="alertmodal.tga"
   name="ResitDeniedByObject"
   type="notify">
    <tag>fail</tag>
'[OBJECT_NAME]' will not allow you to change your seat at this time.
  </notification>

  <notification
   icon="alertmodal.tga"
   name="CantCreateObjectRegionFull"
   type="notify">
   <tag>fail</tag>
Unable to create requested object. The region is full.
  </notification>

   <notification
    icon="alertmodal.tga"
   name="CantCreateAnimatedObjectTooLarge"
   type="notify">
   <tag>fail</tag>
Unable to create requested animated object because it exceeds the size limit.
  </notification>

  <notification
   icon="alertmodal.tga"
   name="CantAttackMultipleObjOneSpot"
   type="notify">
   <tag>fail</tag>
You can't attach multiple objects to one spot.
  </notification>

  <notification
   icon="alertmodal.tga"
   name="CantCreateMultipleObjAtLoc"
   type="notify">
   <tag>fail</tag>
You can't create multiple objects here.
  </notification>

  <notification
   icon="alertmodal.tga"
   name="UnableToCreateObjTimeOut"
   type="notify">
   <tag>fail</tag>
Unable to create requested object. Object is missing from database.
  </notification>

  <notification
   icon="alertmodal.tga"
   name="UnableToCreateObjUnknown"
   type="notify">
   <tag>fail</tag>
Unable to create requested object. The request timed out. Please try again.
  </notification>

  <notification
   icon="alertmodal.tga"
   name="UnableToCreateObjMissingFromDB"
   type="notify">
   <tag>fail</tag>
Unable to create requested object. Please try again.
  </notification>

  <notification
   icon="alertmodal.tga"
   name="RezFailureTookTooLong"
   type="notify">
   <tag>fail</tag>
Rez failed, requested object took too long to load.
  </notification>

  <notification
   icon="alertmodal.tga"
   name="FailedToPlaceObjAtLoc"
   type="notify">
   <tag>fail</tag>
Failed to place object at specified location.  Please try again.
  </notification>

  <notification
   icon="alertmodal.tga"
   name="CantCreatePlantsOnLand"
   type="notify">
   <tag>fail</tag>
You cannot create plants on this land.
  </notification>

  <notification
   icon="alertmodal.tga"
   name="CantRestoreObjectNoWorldPos"
   type="notify">
   <tag>fail</tag>
Cannot restore object. No world position found.
  </notification>

  <notification
   icon="alertmodal.tga"
   name="CantRezObjectInvalidMeshData"
   type="notify">
   <tag>fail</tag>
Unable to rez object because its mesh data is invalid.
  </notification>

  <notification
   icon="alertmodal.tga"
   name="CantRezObjectTooManyScripts"
   type="notify">
   <tag>fail</tag>
Unable to rez object because there are already too many scripts in this region.
  </notification>

  <notification
   icon="alertmodal.tga"
   name="CantCreateObjectNoAccess"
   type="notify">
   <tag>fail</tag>
Your access privileges don't allow you to create objects there.
  </notification>

  <notification
   icon="alertmodal.tga"
   name="CantCreateObject"
   type="notify">
   <tag>fail</tag>
You are not currently allowed to create objects.
  </notification>

  <notification
   icon="alertmodal.tga"
   name="InvalidObjectParams"
   type="notify">
   <tag>fail</tag>
Invalid object parameters
  </notification>

  <notification
   icon="alertmodal.tga"
   name="CantDuplicateObjectNoAcess"
   type="notify">
   <tag>fail</tag>
Your access privileges don't allow you to duplicate objects here.
  </notification>

  <notification
   icon="alertmodal.tga"
   name="CantChangeShape"
   type="notify">
   <tag>fail</tag>
You are not allowed to change this shape.
  </notification>

  <notification
   icon="alertmodal.tga"
   name="NoPermsTooManyAttachedAnimatedObjects"
   type="notify">
   <tag>fail</tag>
Operation would cause the number of attached animated objects to exceed the limit.
  </notification>

  <notification
   icon="alertmodal.tga"
   name="NoPermsLinkAnimatedObjectTooLarge"
   type="notify">
   <tag>fail</tag>
Can't link these objects because the resulting animated object would exceed the size limit.
  </notification>

  <notification
   icon="alertmodal.tga"
   name="NoPermsSetFlagAnimatedObjectTooLarge"
   type="notify">
   <tag>fail</tag>
Can't make this object into an animated object because it would exceed the size limit.
  </notification>

  <notification
   icon="alertmodal.tga"
   name="ErrorNoMeshData"
   type="notify">
   <tag>fail</tag>
Server error: cannot complete this operation because mesh data is not loaded.
  </notification>

  <notification
   icon="alertmodal.tga"
   name="NoAccessToClaimObjects"
   type="notify">
   <tag>fail</tag>
Your access privileges don't allow you to claim objects here.
  </notification>

  <notification
   icon="alertmodal.tga"
   name="DeedFailedNoPermToDeedForGroup"
   type="notify">
   <tag>fail</tag>
Deed failed because you do not have permission to deed objects for your group.
  </notification>

  <notification
   icon="alertmodal.tga"
   name="NoPrivsToBuyObject"
   type="notify">
   <tag>fail</tag>
Your access privileges don't allow you to buy objects here.
  </notification>

  <notification
   icon="alertmodal.tga"
   name="CantAttachObjectAvatarSittingOnIt"
   type="notify">
   <tag>fail</tag>
Cannot attach object because an avatar is sitting on it.
  </notification>

  <notification
   icon="alertmodal.tga"
   name="WhyAreYouTryingToWearShrubbery"
   type="notify">
   <tag>fail</tag>
Trees and grasses cannot be worn as attachments.
  </notification>

  <notification
   icon="alertmodal.tga"
   name="CantAttachGroupOwnedObjs"
   type="notify">
   <tag>fail</tag>
Cannot attach group-owned objects.
  </notification>

  <notification
   icon="alertmodal.tga"
   name="CantAttachObjectsNotOwned"
   type="notify">
   <tag>fail</tag>
Cannot attach objects that you don't own.
  </notification>

  <notification
   icon="alertmodal.tga"
   name="CantAttachNavmeshObjects"
   type="notify">
   <tag>fail</tag>
Cannot attach objects that contribute to navmesh.
  </notification>

  <notification
   icon="alertmodal.tga"
   name="CantAttachObjectNoMovePermissions"
   type="notify">
   <tag>fail</tag>
Cannot attach object because you do not have permission to move it.
  </notification>

  <notification
   icon="alertmodal.tga"
   name="CantAttachNotEnoughScriptResources"
   type="notify">
   <tag>fail</tag>
Not enough script resources available to attach object!
  </notification>

  <notification
   icon="alertmodal.tga"
   name="CantAttachObjectBeingRemoved"
   type="notify">
    <tag>fail</tag>
    Cannot attach object because it is already being removed.
  </notification>

  <notification
  icon="alertmodal.tga"
  name="IllegalAttachment"
  type="notify">
   <tag>fail</tag>
   The attachment has requested a nonexistent point on the avatar. It has been attached to the chest instead.
  </notification>

  <notification
   icon="alertmodal.tga"
   name="CantDropItemTrialUser"
   type="notify">
   <tag>fail</tag>
You can't drop objects here; try the Free Trial area.
  </notification>

  <notification
   icon="alertmodal.tga"
   name="CantDropMeshAttachment"
   type="notify">
   <tag>fail</tag>
You can't drop mesh attachments. Detach to inventory and then rez in world.
  </notification>

  <notification
   icon="alertmodal.tga"
   name="CantDropAttachmentNoPermission"
   type="notify">
   <tag>fail</tag>
Failed to drop attachment: you don't have permission to drop there.
  </notification>

  <notification
   icon="alertmodal.tga"
   name="CantDropAttachmentInsufficientLandResources"
   type="notify">
   <tag>fail</tag>
Failed to drop attachment: insufficient available land resource.
  </notification>

  <notification
   icon="alertmodal.tga"
   name="CantDropAttachmentInsufficientResources"
   type="notify">
   <tag>fail</tag>
Failed to drop attachments: insufficient available resources.
  </notification>

  <notification
   icon="alertmodal.tga"
   name="CantDropObjectFullParcel"
   type="notify">
   <tag>fail</tag>
Cannot drop object here.  Parcel is full.
  </notification>

  <notification
   icon="alertmodal.tga"
   name="CantTouchObjectBannedFromParcel"
   type="notify">
   <tag>fail</tag>
Can't touch/grab this object because you are banned from the land parcel.
  </notification>

  <notification
   icon="alertmodal.tga"
   name="PlzNarrowDeleteParams"
   type="notify">
   <tag>fail</tag>
Please narrow your delete parameters.
  </notification>

  <notification
   icon="alertmodal.tga"
   name="UnableToUploadAsset"
   type="notify">
   <tag>fail</tag>
Unable to upload asset.
  </notification>

  <notification
   icon="alertmodal.tga"
   name="CantTeleportCouldNotFindUser"
   type="notify">
   <tag>fail</tag>
Could not find user to teleport home
  </notification>

  <notification
   icon="alertmodal.tga"
   name="GodlikeRequestFailed"
   type="notify">
   <tag>fail</tag>
godlike request failed
  </notification>

  <notification
   icon="alertmodal.tga"
   name="GenericRequestFailed"
   type="notify">
   <tag>fail</tag>
generic request failed
  </notification>

  <notification
   icon="alertmodal.tga"
   name="CantUploadPostcard"
   type="notify">
   <tag>fail</tag>
Unable to upload postcard.  Try again later.
  </notification>

  <notification
   icon="alertmodal.tga"
   name="CantFetchInventoryForGroupNotice"
   type="notify">
   <tag>fail</tag>
Unable to fetch inventory details for the group notice.
  </notification>

  <notification
   icon="alertmodal.tga"
   name="CantSendGroupNoticeNotPermitted"
   type="notify">
   <tag>fail</tag>
Unable to send group notice -- not permitted.
  </notification>

  <notification
   icon="alertmodal.tga"
   name="CantSendGroupNoticeCantConstructInventory"
   type="notify">
   <tag>fail</tag>
Unable to send group notice -- could not construct inventory.
  </notification>

  <notification
   icon="alertmodal.tga"
   name="CantParceInventoryInNotice"
   type="notify">
   <tag>fail</tag>
Unable to parse inventory in notice.
  </notification>

  <notification
   icon="alertmodal.tga"
   name="TerrainUploadFailed"
   type="notify">
   <tag>fail</tag>
Terrain upload failed.
  </notification>

  <notification
   icon="alertmodal.tga"
   name="TerrainFileWritten"
   type="notify">
   <tag>fail</tag>
Terrain file written.
  </notification>

  <notification
   icon="alertmodal.tga"
   name="TerrainFileWrittenStartingDownload"
   type="notify">
   <tag>fail</tag>
Terrain file written, starting download...
  </notification>

  <notification
   icon="alertmodal.tga"
   name="TerrainBaked"
   type="notify">
   <tag>fail</tag>
Terrain baked.
  </notification>

  <notification
   icon="alertmodal.tga"
   name="TenObjectsDisabledPlzRefresh"
   type="notify">
   <tag>fail</tag>
Only the first 10 selected objects have been disabled. Refresh and make additional selections if required.
  </notification>

  <notification
   icon="alertmodal.tga"
   name="UpdateViewerBuyParcel"
   type="notify">
   <tag>fail</tag>
You need to update your viewer to buy this parcel.
  </notification>  

  <notification
   icon="alertmodal.tga"
   name="CantBuyParcelNotForSale"
   type="notify">
   <tag>fail</tag>
Unable to buy, this parcel is not for sale.
  </notification>

  <notification
   icon="alertmodal.tga"
   name="CantBuySalePriceOrLandAreaChanged"
   type="notify">
   <tag>fail</tag>
Unable to buy, the sale price or land area has changed.
  </notification>

  <notification
   icon="alertmodal.tga"
   name="CantBuyParcelNotAuthorized"
   type="notify">
   <tag>fail</tag>
You are not the authorized buyer for this parcel.
  </notification>

  <notification
   icon="alertmodal.tga"
   name="CantBuyParcelAwaitingPurchaseAuth"
   type="notify">
   <tag>fail</tag>
You cannot purchase this parcel because it is already awaiting purchase aut
  </notification>

  <notification
   icon="alertmodal.tga"
   name="CantBuildOverflowParcel"
   type="notify">
   <tag>fail</tag>
You cannot build objects here because doing so would overflow the parcel.
  </notification>

  <notification
   icon="alertmodal.tga"
   name="SelectedMultipleOwnedLand"
   type="notify">
   <tag>fail</tag>
You selected land with different owners. Please select a smaller area and try again.
  </notification>

  <notification
   icon="alertmodal.tga"
   name="CantJoinTooFewLeasedParcels"
   type="notify">
   <tag>fail</tag>
Not enough leased parcels in selection to join.
  </notification>

  <notification
   icon="alertmodal.tga"
   name="CantDivideLandMultipleParcelsSelected"
   type="notify">
   <tag>fail</tag>
Can't divide land.
There is more than one parcel selected.
Try selecting a smaller piece of land.
  </notification>

  <notification
   icon="alertmodal.tga"
   name="CantDivideLandCantFindParcel"
   type="notify">
   <tag>fail</tag>
Can't divide land.
Can't find the parcel.
Please report with Help -> Report Bug...
  </notification>

  <notification
   icon="alertmodal.tga"
   name="CantDivideLandWholeParcelSelected"
   type="notify">
   <tag>fail</tag>
Can't divide land. Whole parcel is selected.
Try selecting a smaller piece of land.
  </notification>

  <notification
   icon="alertmodal.tga"
   name="LandHasBeenDivided"
   type="notify">
   <tag>fail</tag>
Land has been divided.
  </notification>

  <notification
   icon="alertmodal.tga"
   name="PassPurchased"
   type="notify">
   <tag>fail</tag>
You purchased a pass.
  </notification>

  <notification
   icon="alertmodal.tga"
   name="RegionDisallowsClassifieds"
   type="notify">
   <tag>fail</tag>
Region does not allow classified advertisements.
  </notification>

  <notification
   icon="alertmodal.tga"
   name="LandPassExpireSoon"
   type="notify">
   <tag>fail</tag>
Your pass to this land is about to expire.
  </notification>

  <notification
   icon="alertmodal.tga"
   name="CantSitNoSuitableSurface"
   type="notify">
   <tag>fail</tag>
There is no suitable surface to sit on, try another spot.
  </notification>

  <notification
   icon="alertmodal.tga"
   name="CantSitNoRoom"
   type="notify">
   <tag>fail</tag>
No room to sit here, try another spot.
  </notification>

  <notification
   icon="alertmodal.tga"
   name="ClaimObjectFailedNoPermission"
   type="notify">
   <tag>fail</tag>
Claim object failed because you don't have permission
  </notification>

  <notification
   icon="alertmodal.tga"
   name="ClaimObjectFailedNoMoney"
   type="notify">
   <tag>fail</tag>
Claim object failed because you don't have enough L$.
  </notification>

  <notification
   icon="alertmodal.tga"
   name="CantDeedGroupLand"
   type="notify">
   <tag>fail</tag>
Cannot deed group-owned land.
  </notification>

  <notification
   icon="alertmodal.tga"
   name="BuyObjectFailedNoMoney"
   type="notify">
   <tag>fail</tag>
Buy object failed because you don't have enough L$.
  </notification>

  <notification
   icon="alertmodal.tga"
   name="BuyInventoryFailedNoMoney"
   type="notify">
   <tag>fail</tag>
Buy inventory failed because you do not have enough L$
  </notification>

  <notification
   icon="alertmodal.tga"
   name="BuyPassFailedNoMoney"
   type="notify">
   <tag>fail</tag>
You don't have enough L$ to buy a pass to this land.
  </notification>

  <notification
   icon="alertmodal.tga"
   name="CantBuyPassTryAgain"
   type="notify">
   <tag>fail</tag>
Unable to buy pass right now.  Try again later.
  </notification>

  <notification
   icon="alertmodal.tga"
   name="CantCreateObjectParcelFull"
   type="notify">
   <tag>fail</tag>
Can't create object because \nthe parcel is full.
  </notification>

  <notification
   icon="alertmodal.tga"
   name="FailedPlacingObject"
   type="notify">
   <tag>fail</tag>
Failed to place object at specified location.  Please try again.
  </notification>

  <notification
   icon="alertmodal.tga"
   name="CantCreateLandmarkForEvent"
   type="notify">
   <tag>fail</tag>
Unable to create landmark for event.
  </notification>

  <notification
   icon="alertmodal.tga"
   name="GodBeatsFreeze"
   type="notify">
   <tag>fail</tag>
Your godlike powers break the freeze!
  </notification>

  <notification
   icon="alertmodal.tga"
   name="SpecialPowersRequestFailedLogged"
   type="notify">
   <tag>fail</tag>
Request for special powers failed. This request has been logged.
  </notification>

  <notification
   icon="alertmodal.tga"
   name="ExpireExplanation"
   type="notify">
   <tag>fail</tag>
The system is currently unable to process your request. The request timed out.
  </notification>

  <notification
   icon="alertmodal.tga"
   name="DieExplanation"
   type="notify">
   <tag>fail</tag>
The system is unable to process your request.
  </notification>

  <notification
   icon="alertmodal.tga"
   name="AddPrimitiveFailure"
   type="notify">
   <tag>fail</tag>
Insufficient funds to create primitve.
  </notification>

  <notification
   icon="alertmodal.tga"
   name="RezObjectFailure"
   type="notify">
   <tag>fail</tag>
Insufficient funds to create object.
  </notification>

  <notification
   icon="alertmodal.tga"
   name="ResetHomePositionNotLegal"
   type="notify">
   <tag>fail</tag>
Reset Home position since Home wasn't legal.
  </notification>

  <notification
   icon="alertmodal.tga"
   name="CantInviteRegionFull"
   type="notify">
   <tag>fail</tag>
You cannot currently invite anyone to your location because the region is full. Try again later.
  </notification>

  <notification
   icon="alertmodal.tga"
   name="CantSetHomeAtRegion"
   type="notify">
   <tag>fail</tag>
This region does not allow you to set your home location here.
  </notification>

  <notification
   icon="alertmodal.tga"
   name="ListValidHomeLocations"
   type="notify">
   <tag>fail</tag>
You can only set your 'Home Location' on your land or at a mainland Infohub.
  </notification>

  <notification
   icon="alertmodal.tga"
   name="SetHomePosition"
   type="notify">
   <tag>fail</tag>
Home position set.
  </notification>

  <notification
   icon="alertmodal.tga"
   name="CantDerezInventoryError"
   type="notify">
   <tag>fail</tag>
Cannot derez object due to inventory fault.
  </notification>

  <notification
   icon="alertmodal.tga"
   name="CantCreateRequestedInv"
   type="notify">
   <tag>fail</tag>
Cannot create requested inventory.
  </notification>

  <notification
   icon="alertmodal.tga"
   name="CantCreateRequestedInvFolder"
   type="notify">
   <tag>fail</tag>
Cannot create requested inventory folder.
  </notification>

  <notification
   icon="alertmodal.tga"
   name="CantCreateInventory"
   type="notify">
   <tag>fail</tag>
Cannot create that inventory.
  </notification>

  <notification
   icon="alertmodal.tga"
   name="CantCreateLandmark"
   type="notify">
   <tag>fail</tag>
Cannot create landmark.
  </notification>

  <notification
   icon="alertmodal.tga"
   name="CantCreateOutfit"
   type="notify">
   <tag>fail</tag>
Cannot create outfit right now. Try again in a minute.
  </notification>

  <notification
   icon="alertmodal.tga"
   name="InventoryNotForSale"
   type="notify">
   <tag>fail</tag>
Inventory is not for sale.
  </notification>

  <notification
   icon="alertmodal.tga"
   name="CantFindInvItem"
   type="notify">
   <tag>fail</tag>
Unable to find inventory item.
  </notification>

  <notification
   icon="alertmodal.tga"
   name="CantFindObject"
   type="notify">
   <tag>fail</tag>
Unable to find object.
  </notification>

  <notification
   icon="alertmodal.tga"
   name="CantTransfterMoneyRegionDisabled"
   type="notify">
   <tag>fail</tag>
Money transfers to objects are currently disabled in this region.
  </notification>

  <notification
   icon="alertmodal.tga"
   name="DroppedMoneyTransferRequest"
   type="notify">
   <tag>fail</tag>
Unable to make payment due to system load.
  </notification>

  <notification
   icon="alertmodal.tga"
   name="CantPayNoAgent"
   type="notify">
   <tag>fail</tag>
Could not figure out who to pay.
  </notification>

  <notification
   icon="alertmodal.tga"
   name="CantDonateToPublicObjects"
   type="notify">
   <tag>fail</tag>
You cannot give L$ to public objects.
  </notification>

  <notification
   icon="alertmodal.tga"
   name="InventoryCreationInWorldObjectFailed"
   type="notify">
   <tag>fail</tag>
Inventory creation on in-world object failed.
  </notification>

  <notification
   icon="alertmodal.tga"
   name="UserBalanceOrLandUsageError"
   type="notify">
   <tag>fail</tag>
An internal error prevented us from properly updating your viewer.  The L$ balance or parcel holdings displayed in your viewer may not reflect your actual balance on the servers.
  </notification>

  <notification
   icon="alertmodal.tga"
   name="LargePrimAgentIntersect"
   type="notify">
   <tag>fail</tag>
Cannot create large prims that intersect other players.  Please re-try when other players have moved.
  </notification>

  <notification
   icon="alertmodal.tga"
   name="RLVaChangeStrings"
   type="alertmodal">
Changes won't take effect until after you restart [APP_NAME].
  </notification>

  <notification
   icon="notify.tga"
   name="RLVaListRequested"
   label="Restriction request from [NAME_LABEL]"
   log_to_im="true"
   log_to_chat="false"
   type="offer">
[NAME_SLURL] has requested to be sent a list of your currently active RLV restrictions.
    <tag>confirm</tag>
    <form name="form">
      <button
       index="0"
       name="Allow"
       text="Allow"/>
      <button
       index="1"
       name="Deny"
       text="Deny"/>
    </form>
  </notification>

  <notification
   icon="alertmodal.tga"
   name="PreferenceChatClearLog"
   type="alertmodal">
    This will delete the logs of previous conversations, and any backups of that file.
    <tag>confirm</tag>
    <usetemplate
     ignoretext="Confirm before I delete the log of previous conversations."
     name="okcancelignore"
     notext="Cancel"
     yestext="OK"/>
  </notification>
    
  <notification
   icon="alertmodal.tga"
   name="PreferenceChatDeleteTranscripts"
   type="alertmodal">
    This will delete the transcripts for all previous conversations. The list of past conversations will not be affected. All files with the suffixes .txt and txt.backup in the folder [FOLDER] will be deleted.
    <tag>confirm</tag>
    <usetemplate
     ignoretext="Confirm before I delete transcripts."
     name="okcancelignore"
     notext="Cancel"
     yestext="OK"/>
  </notification>

  <notification
   icon="alert.tga"
   name="PreferenceChatPathChanged"
   type="alert">
   Unable to move files. Restored previous path.
    <usetemplate
     ignoretext="Unable to move files. Restored previous path."
     name="okignore"
     yestext="OK"/>
  </notification>

  <notification
   icon="alertmodal.tga"
   name="DefaultObjectPermissions"
   type="alert">
	There was a problem saving the default object permissions: [REASON].  Please try setting the default permissions later.
	<tag>fail</tag>
   <usetemplate
     name="okbutton"
     yestext="OK"/>
  </notification>
  
  <notification
   icon="alert.tga"
   name="OutfitPhotoLoadError"
   type="alertmodal">
    [REASON]
    <tag>fail</tag>
    <usetemplate
     name="okbutton"
     yestext="OK"/>
  </notification>
  
<!-- <FS:Zi> Add float LSL color entry widgets -->
  <notification
   icon="notify.tga"
   name="LSLColorCopiedToClipboard"
   type="alertmodal">
The LSL color string has been copied to your clipboard. You can now paste it into your script to use it.
   <form name="form">
      <ignore name="ignore"
       text="An LSL color string was copied to my clipboard"/>
    </form>
  </notification>
  <!-- <FS:Zi> Add float LSL color entry widgets -->

  <!-- <FS:HG> FIRE-6340, FIRE-6567 - Setting Bandwidth issues-->
  <!-- <FS:TS> FIRE-6795: Remove warning at every login -->
  <notification
   icon="alertmodal.tga"
   name="FSBWTooHigh"
   type="alertmodal">
We strongly recommend that you not set the bandwidth above 1500 KBPS. This is unlikely to work well and will almost certainly not improve your performance.
    <usetemplate
     name="okbutton"
     yestext="OK"/>
  </notification>
  <!-- </FS:TS> FIRE-6795 -->
  <!-- </FS:HG> FIRE-6340, FIRE-6567 - Setting Bandwidth issues-->

  <notification
   icon="alertmodal.tga"
   name="FirstUseFlyOverride"
   type="alertmodal">
Caution: Use the Fly Override responsibly! Using the Fly Override without the land owner's permission may result in your avatar being banned from the parcel in which you are flying.
    <usetemplate
     name="okbutton"
     yestext="OK"/>
  </notification>

  <notification
   icon="notifytip.tga" 
   name="ServerVersionChanged"
   type="notifytip">
The region you have entered is running a different simulator version.
Current simulator: [NEWVERSION]
Previous simulator: [OLDVERSION]
  </notification>
  
  <notification
   icon="alertmodal.tga"
   name="CannotSaveSnapshot"
   type="alertmodal">
Unable to save snapshot.
  <tag>fail</tag>
  </notification>
  
  <notification
   icon="alertmodal.tga"
   name="RegExFail"
   type="alertmodal">
Error in the regular expression:
[EWHAT]
  <tag>fail</tag>
  </notification>
	
  <notification
    icon="alertmodal.tga"
	name="NoHavok"
	type="alertmodal">
	Some functions like [FEATURE] are not included in [APP_NAME] for OpenSimulator. If you would like to use [FEATURE], please download [APP_NAME] for Second Life from
[DOWNLOAD_URL]
	<form name="form">
		<ignore name="ignore"
		text="No Havok Warning"/>
	</form>
	</notification>

	<notification
		icon="notify.tga"
		name="StreamListExportSuccess"
		type="notify">
		Successfully exported stream list to XML to [FILENAME].
	</notification>
	
	<notification
		icon="notify.tga"
		name="StreamListImportSuccess"
		type="notify">
		Successfully imported stream list from XML.
	</notification>
	
    <notification
        icon="notifytip.tga"
        name="StreamMetadata"
		log_to_chat="false"
        type="notifytip">
        <tag>StreamMetadata</tag>
♫ Now Playing:
  [TITLE]
  [ARTIST] ♫
    </notification>
    <notification
        icon="notifytip.tga"
        name="StreamMetadataNoArtist"
		log_to_chat="false"
        type="notifytip">
        <tag>StreamMetadata</tag>
♫ Now Playing:
  [TITLE] ♫
    </notification>
    
    <notification
        icon="notifytip.tga"
        name="RadarAlert"
		log_to_chat="false"
        type="notifytip">
		[NAME] [MESSAGE]
	</notification>

	
   <!-- <FS:Zi> Backup Settings -->
  <notification
   icon="alertmodal.tga"
   name="BackupFinished"
   type="alertmodal">
Your settings have been backed up.
  </notification>

  <notification
   icon="alertmodal.tga"
   name="BackupPathEmpty"
   type="alertmodal">
The backup path is empty. Please provide a location to back up and restore your settings first.
  </notification>

  <notification
   icon="alertmodal.tga"
   name="BackupPathDoesNotExistOrCreateFailed"
   type="alertmodal">
The backup path could not be found or created.
  </notification>

  <notification
   icon="alertmodal.tga"
   name="BackupPathDoesNotExist"
   type="alertmodal">
The backup path could not be found.
  </notification>

  <notification
   icon="alertmodal.tga"
   name="SettingsRestoreNeedsLogout"
   type="alertmodal">
Settings restore requires a viewer restart. Do you want to restore your settings and quit the viewer now?
    <usetemplate
     name="okcancelbuttons"
     notext="Cancel"
     yestext="Restore and Quit"/>
  </notification>

  <notification
   icon="alertmodal.tga"
   name="RestoreFinished"
   type="alertmodal">
Restore complete! Please restart your viewer now.
    <usetemplate
     name="okbutton"
     yestext="Quit"/>
  </notification>
  <!-- </FS:Zi> -->

  <notification
   icon="alertmodal.tga"
   name="ConfirmRestoreQuickPrefsDefaults"
   type="alertmodal">
    <tag>confirm</tag>
This action will immediately restore your quick preferences to their default settings.

You cannot undo this action.
    <usetemplate
     ignoretext="Confirm restore quick prefs defaults"
     name="okcancelignore"
     notext="Cancel"
     yestext="OK"/>
    </notification>

    <notification
     icon="alertmodal.tga"
     name="QuickPrefsDuplicateControl"
     type="alertmodal">
     <tag>fail</tag>
Setting has already been added. Please select a different one.
    <usetemplate
     name="okbutton"
     yestext="OK"/>
    </notification>
    
    <notification
     icon="alertmodal.tga"
     name="ExportFinished"
     type="notify">
      <tag>Export</tag>
Export finished and saved to [FILENAME].
    </notification>
    
    <notification
     icon="alertmodal.tga"
     name="ExportFailed"
     type="notify">
      <tag>Export</tag>
Export failed unexpectedly. Please see the log for details.
    </notification>
    
    <notification
     icon="alertmodal.tga"
     name="ExportColladaSuccess"
     type="notify">
      <tag>Export</tag>
		Successfully saved [OBJECT] to [FILENAME].
    </notification>

    <notification
     icon="alertmodal.tga"
     name="ExportColladaFailure"
     type="notify">
      <tag>Export</tag>
		Export of [OBJECT] to [FILENAME] failed.
    </notification>

    <notification
     icon="alertmodal.tga"
     name="MeshMaxConcurrentReqTooHigh"
     type="alertmodal">
The value you set, [VALUE], for the number of concurrent requests to load mesh objects (debug setting [DEBUGNAME]) is higher than the maximum of [MAX]. It has been reset to the default of [DEFAULT].
    <tag>fail</tag>
    </notification>
	
    <notification
     icon="alertmodal.tga"
     name="ImportSuccess"
     type="notify">
        <tag>Export</tag>
        Successfully imported [COUNT] [OBJECT].
    </notification>
    
    <notification
      icon="notifytip.tga"
      name="AntiSpamBlocked"
      log_to_chat="true"
      type="notifytip">
AntiSpam: Blocked [SOURCE] for spamming a [QUEUE] ([COUNT]) times in [PERIOD] seconds.
    </notification>

    <notification
      icon="notifytip.tga"
      name="AntiSpamImNewLineFloodBlocked"
      log_to_chat="true"
      type="notifytip">
AntiSpam: Blocked [SOURCE] for sending an instant message with more than [COUNT] lines.
    </notification>

    <notification
      icon="notifytip.tga"
      name="AntiSpamChatNewLineFloodBlocked"
      log_to_chat="true"
      type="notifytip">
AntiSpam: Blocked [SOURCE] for sending a chat message with more than [COUNT] lines.
    </notification>

  <!-- <FS:Zi> Notification template for changed settings when selecting certain skins -->
  <!--         The actual texts for the messages are in strings.xml -->
  <notification
   icon="notify.tga"
   name="SkinDefaultsChangeSettings"
   type="alertmodal">
[MESSAGE]
   <form name="form">
      <ignore name="ignore"
       text="A preferences setting was changed to the skin's default value."/>
    </form>
  </notification>
  <!-- <FS:Zi> Notification template for changed settings when selecting certain skins -->

  <notification
   icon="alertmodal.tga"
   name="AddNewContactSet"
   type="alertmodal">
    <tag>contact set</tag>
Create new contact set with the name:
    <tag>confirm</tag>
    <form name="form">
      <input name="message" type="text" default="true">
      New Contact Set
      </input>
      <button
       default="true"
       index="0"
       name="Create"
       text="Create"/>
      <button
       index="1"
       name="Cancel"
       text="Cancel"/>
    </form>
  </notification>

  <notification
   icon="alertmodal.tga"
   name="RemoveContactSet"
   type="alertmodal">
Are you sure you want to remove [SET_NAME]? You won&apos;t be able to restore it.
    <tag>contact set</tag>
    <tag>confirm</tag>
    <usetemplate
     ignoretext="Confirm before removing a contact set"
     name="okcancelignore"
     notext="Cancel"
     yestext="OK"/>
  </notification>

  <notification
   icon="alertmodal.tga"
   name="RemoveContactFromSet"
   type="alertmodal">
Are you sure you want to remove [TARGET] from [SET_NAME]?
    <tag>contact set</tag>
    <tag>confirm</tag>
    <usetemplate
     ignoretext="Confirm before removing someone from a contact set"
     name="okcancelignore"
     notext="Cancel"
     yestext="OK"/>
  </notification>

  <notification
   icon="alertmodal.tga"
   name="RemoveContactsFromSet"
   type="alertmodal">
Are you sure you want to remove these [TARGET] avatars from [SET_NAME]?
    <tag>contact set</tag>
    <tag>confirm</tag>
    <usetemplate
     ignoretext="Confirm before removing multiple avatars from a contact set"
     name="okcancelignore"
     notext="Cancel"
     yestext="OK"/>
  </notification>

  <notification
   icon="alertmodal.tga"
   name="AddToContactSetSingleSuccess"
   type="notify">
    <tag>contact set</tag>
[NAME] was added to [SET].
  </notification>

  <notification
   icon="alertmodal.tga"
   name="AddToContactSetMultipleSuccess"
   type="notify">
    <tag>contact set</tag>
[COUNT] avatars were added to [SET].
  </notification>

  <notification
   icon="alertmodal.tga"
   name="SetAvatarPseudonym"
   type="alertmodal">
    <tag>contact set</tag>
Enter an alias for [AVATAR]:
    <tag>confirm</tag>
    <form name="form">
      <input name="message" type="text" default="true" />
      <button
       default="true"
       index="0"
       name="Create"
       text="Create"/>
      <button
       index="1"
       name="Cancel"
       text="Cancel"/>
    </form>
  </notification>

  <notification
   icon="alertmodal.tga"
   name="RenameContactSetFailure"
   type="alertmodal">
    <tag>contact set</tag>
Could not rename set &apos;[SET]&apos; to &apos;[NEW_NAME]&apos; because a set with the same name already exists or the new name is invalid.
  </notification>

  <notification
   icon="notifytip.tga"
   name="ShapeImportGenericFail"
   type="notifytip">
    <tag>fail</tag>
There was a problem importing [FILENAME]. Please see the log for more details.
  </notification>
  <notification
   icon="notifytip.tga"
   name="ShapeImportVersionFail"
   type="notifytip">
    <tag>fail</tag>
Shape import failed. Are you sure [FILENAME] is an avatar file?
  </notification>

  <notification
   icon="alertmodal.tga"
   name="AddToMediaList"
   type="alertmodal">
Enter a domain name to be added to the [LIST]:
    <tag>confirm</tag>
    <form name="form">
      <input name="url" type="text" default="true" />
      <button
       default="true"
       index="0"
       name="Add"
       text="Add"/>
      <button
       index="1"
       name="Cancel"
       text="Cancel"/>
    </form>
  </notification>

   <!-- <FS:Zi> Do not allow "Restore To Last Position" for no-copy items -->
  <notification
   icon="alertmodal.tga"
   name="CantRestoreToWorldNoCopy"
   type="alertmodal">
Restore to Last Position is not allowed for no copy items to prevent possible content loss.
  </notification>
  <!-- <FS:Zi> Do not allow "Restore To Last Position" for no-copy items -->

  <notification
   icon="alertmodal.tga"
   name="ConfirmRemoveCredential"
   type="alertmodal">
Delete saved login for &lt;nolink&gt;[NAME]&lt;/nolink&gt;?
    <tag>confirm</tag>
    <form name="form">
      <button
       index="0"
       name="OK"
       text="OK"/>
      <button
       default="true"
       index="1"
       name="Cancel"
       text="Cancel"/>
    </form>
  </notification>

  <!-- <FS:TS> FIRE-5453: Flickr upload support (from Exodus) -->
  <notification
   icon="alertmodal.tga"
   name="ExodusFlickrVerificationExplanation"
   type="alertmodal">
To use the Flickr upload feature you must authorize [APP_NAME] to access your account. If you proceed, your web browser will open Flickr's website, where you will be prompted to log in and authorize [APP_NAME]. You will then be given a code to copy back into [APP_NAME].

Would you like to authorize [APP_NAME] to post to your Flickr account?
    <tag>fail</tag>
    <usetemplate
     name="okcancelbuttons"
     notext="No"
     yestext="Yes"/>
  </notification>

  <notification
   icon="alertmodal.tga"
   name="ExodusFlickrVerificationPrompt"
   type="alertmodal">
Please authorize [APP_NAME] to post to your Flickr account in your web browser, then type the code given by the website below:
    <tag>confirm</tag>
    <form name="form">
      <input name="oauth_verifier" type="text" default="true"/>
      <button
       index="0"
       name="OK"
       text="OK"/>
      <button
       index="1"
       name="Cancel"
       text="Cancel"/>
    </form>
  </notification>

  <notification
   icon="alertmodal.tga"
   name="ExodusFlickrVerificationFailed"
   type="alertmodal">
Flickr verification failed. Please try again, and be sure to double check the verification code.
    <tag>fail</tag>
    <usetemplate
     name="okbutton"
     yestext="OK"/>
  </notification>

  <notification
   icon="notifytip.tga"
   name="ExodusFlickrUploadComplete"
   type="notifytip">
Your snapshot can now be viewed [http://www.flickr.com/photos/upload/edit/?ids=[ID] here].
  </notification>
  <!-- </FS:TS> FIRE-5453 -->

  <notification
   icon="alert.tga"
   name="RegionTrackerAdd"
   type="alert">
What label would you like to use for
the region &quot;[REGION]&quot;?
    <tag>confirm</tag>
    <form name="form">
      <input name="label" type="text">[LABEL]</input>
      <button
       default="true"
       index="0"
       name="OK"
       text="OK"/>
      <button
       index="1"
       name="Cancel"
       text="Cancel"/>
    </form>
  </notification>

   <notification
    icon="alertmodal.tga"
    name="SnoozeDuration"
    type="alertmodal">
    <unique/>
    Time in seconds to snooze group chat:
    <tag>confirm</tag>
    <form name="form">
      <input name="duration" type="text" default="true">
        [DURATION]
      </input>
      <button
       default="true"
       index="0"
       name="OK"
       text="OK"/>
      <button
       index="1"
       name="Cancel"
       text="Cancel"/>
    </form>
   </notification>
   <notification
    icon="alertmodal.tga"
    name="SnoozeDurationInvalidInput"
    type="alertmodal">
    Please enter a valid number for the snooze duration!
    <tag>fail</tag>
    <usetemplate
     name="okbutton"
     yestext="OK"/>
  </notification>
  <notification
   name="PickLimitReached"
   label=""
   type="alertmodal">
    <unique/>
    <tag>fail</tag>
    <tag>confirm</tag>
    Can't create another pick because the maximum number of picks have been created already.
    <usetemplate
     name="okbutton"
     yestext="OK"/>
  </notification>
  <notification
   icon="alertmodal.tga"
   name="GlobalOnlineStatusToggle"
   type="alertmodal">
Due to server load, mass toggling online status visibility can take a while to become effective. Please be patient.
    <usetemplate
     ignoretext="Inform me that toggling online status visibility may take a while"
     name="okignore"
     yestext="OK"/>
  </notification>
  <notification
   icon="alert.tga"
   name="RenderVolumeLODFactorWarning"
   type="alert">
    WARNING: The Level of Detail (LOD) Factor is set high

For everyday use, LOD Factor in the range of 1-3 suffices. 
Consider replacing objects that look deformed at such values.

LOD Factor >3: Adds to lag. Advised only for photography. 
LOD Factor >4: Use in special circumstances. Reverts after relog.
LOD Factor >8: Has no real effect. May cause errors.
    <usetemplate
     name="okbutton"
     yestext="OK"/>
  </notification>
  <notification
   icon="alertmodal.tga"
   name="CurrencyURIOverrideReceived"
   type="alertmodal">
This region has elected to specify a third-party currency portal. 
Please note that currency purchases made through Firestorm Viewer are transactions between you (the user) and the provider(s) or seller(s) of the currency. 
Neither Firestorm Viewer, the Phoenix Firestorm Viewer Project Inc., nor its team shall be liable for any cost or damage arising either directly or indirectly from any such transaction. 
If you do not agree to these terms of use, then no financial transactions should be conducted using this viewer.
   <usetemplate
    ignoretext="When the region sets a new currency helper."
    name="okignore"
    yestext="OK"/>
  </notification>
</notifications><|MERGE_RESOLUTION|>--- conflicted
+++ resolved
@@ -11032,11 +11032,7 @@
    name="CantEnablePhysKeyframedObj"
    type="notify">
    <tag>fail</tag>
-<<<<<<< HEAD
 Can't enable physics for keyframed objects.
-=======
-Unable to create requested animated object because it exceeds the rigged triangle limit.
->>>>>>> b35cfb48
   </notification>
 
   <notification
@@ -11181,11 +11177,7 @@
    name="NoSetPhysicsPropertiesOnObjectType"
    type="notify">
    <tag>fail</tag>
-<<<<<<< HEAD
 Cannot set physics properties on that object type.
-=======
-Can't link these objects because the resulting animated object would exceed the rigged triangle limit.
->>>>>>> b35cfb48
   </notification>
 
   <notification
@@ -11193,19 +11185,7 @@
    name="NoSetRootPrimWithNoShape"
    type="notify">
    <tag>fail</tag>
-<<<<<<< HEAD
 Cannot set root prim to have no shape.
-=======
-Can't make this object into an animated object because it would exceed the rigged triangle limit.
-  </notification>
-
-  <notification
-   icon="alertmodal.tga"
-   name="CantChangeAnimatedObjectStateInsufficientLand"
-   type="notify">
-   <tag>fail</tag>
-Can't change animated object state for this object because it would cause parcel limit to be exceeded.
->>>>>>> b35cfb48
   </notification>
 
   <notification
@@ -11430,7 +11410,7 @@
    name="CantCreateAnimatedObjectTooLarge"
    type="notify">
    <tag>fail</tag>
-Unable to create requested animated object because it exceeds the size limit.
+Unable to create requested animated object because it exceeds the rigged triangle limit.
   </notification>
 
   <notification
@@ -11574,7 +11554,7 @@
    name="NoPermsLinkAnimatedObjectTooLarge"
    type="notify">
    <tag>fail</tag>
-Can't link these objects because the resulting animated object would exceed the size limit.
+Can't link these objects because the resulting animated object would exceed the rigged triangle limit.
   </notification>
 
   <notification
@@ -11582,7 +11562,15 @@
    name="NoPermsSetFlagAnimatedObjectTooLarge"
    type="notify">
    <tag>fail</tag>
-Can't make this object into an animated object because it would exceed the size limit.
+Can't make this object into an animated object because it would exceed the rigged triangle limit.
+  </notification>
+
+  <notification
+   icon="alertmodal.tga"
+   name="CantChangeAnimatedObjectStateInsufficientLand"
+   type="notify">
+   <tag>fail</tag>
+Can't change animated object state for this object because it would cause parcel limit to be exceeded.
   </notification>
 
   <notification
