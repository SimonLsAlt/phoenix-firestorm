<?xml version="1.0" encoding="utf-8" standalone="yes"?>
<notifications>
    <global name="skipnexttime">

		Do not show me this again
  </global>

  <global name="skipnexttimesessiononly">
Don&apos;t show me this again
(for current session)
  </global>

  <global name="alwayschoose">

		Always choose this option
  </global>

  <global name="implicitclosebutton">
		Close
  </global>

  <template name="okbutton">
    <form>
      <button
       default="true"
       index="0"
       name="OK_okbutton"
       text="$yestext"/>
    </form>
  </template>

  <template name="okignore">
    <form>
      <button
       default="true"
       index="0"
       name="OK_okignore"
       text="$yestext"/>
      <ignore text="$ignoretext"/>
    </form>
  </template>

  <template name="notifyignore">
    <form>
      <ignore text="$ignoretext"/>
    </form>
  </template>

  <template name="okcancelbuttons">
    <form>
      <button
       default="true"
       index="0"
       name="OK_okcancelbuttons"
       text="$yestext"/>
      <button
       index="1"
       name="Cancel_okcancelbuttons"
       text="$notext"/>
    </form>
  </template>

  <template name="okcancelignore">
    <form>
      <button
       default="true"
       index="0"
       name="OK_okcancelignore"
       text="$yestext"/>
      <button
       index="1"
       name="Cancel_okcancelignore"
       text="$notext"/>
      <ignore text="$ignoretext"/>
    </form>
  </template>

  <template name="okhelpbuttons">
    <form>
      <button
       default="true"
       index="0"
       name="OK_okhelpbuttons"
       text="$yestext"/>
      <button
       index="1"
       name="Help"
       text="$helptext"/>
    </form>
  </template>

  <template name="okhelpignore">
    <form>
      <button
       default="true"
       index="0"
       name="OK_okhelpignore"
       text="$yestext"/>
      <button
       index="1"
       name="Help_okhelpignore"
       text="$helptext"/>
      <ignore text="$ignoretext"/>
    </form>
  </template>

  <template name="yesnocancelbuttons">
    <form>
      <button
       default="true"
       index="0"
       name="Yes"
       text="$yestext"/>
      <button
       index="1"
       name="No"
       text="$notext"/>
      <button
       index="2"
       name="Cancel_yesnocancelbuttons"
       text="$canceltext"/>
    </form>
  </template>

  <notification
 functor="GenericAcknowledge"
   icon="notify.tga"
   name="MissingAlert"
   label="Unknown Notification Message"
   type="notify">
Your version of [APP_NAME] does not know how to display the notification it just received.  Please verify that you have the latest version of [APP_NAME] installed.

Error details: The notification called &apos;[_NAME]&apos; was not found in notifications.xml.
    <tag>fail</tag>
    <usetemplate
     name="okbutton"
     yestext="OK"/>
  </notification>

  <notification
   icon="alertmodal.tga"
   name="FloaterNotFound"
   type="alertmodal">
Floater error: Could not find the following controls:

[CONTROLS]
    <tag>fail</tag>
    <usetemplate
     name="okbutton"
     yestext="OK"/>
  </notification>

  <notification
   icon="alertmodal.tga"
   name="TutorialNotFound"
   type="alertmodal">
No tutorial is currently available.
    <tag>fail</tag>
    <usetemplate
     name="okbutton"
     yestext="OK"/>
  </notification>

  <notification
   icon="alertmodal.tga"
   name="GenericAlert"
   type="alertmodal">
[MESSAGE]
  </notification>

  <notification
   icon="alertmodal.tga"
   name="GenericAlertYesCancel"
   type="alertmodal">
[MESSAGE]
    <usetemplate
     name="okcancelbuttons"
     notext="Cancel"
     yestext="Yes"/>
  </notification>

  <notification
   icon="alertmodal.tga"
   name="GenericAlertOK"
   type="alertmodal">
[MESSAGE]
    <usetemplate
     name="okbutton"
     yestext="OK"/>
  </notification>

  <notification
   icon="alertmodal.tga"
   name="BadInstallation"
   type="alertmodal">
 Installation of [APP_NAME] is defective. Please [https://www.firestormviewer.org/downloads download a new copy] of the Viewer and reinstall.
    <tag>fail</tag>
    <usetemplate
     name="okbutton"
     yestext="OK"/>
  </notification>

  <notification
   icon="alertmodal.tga"
   name="LoginFailedNoNetwork"
   type="alertmodal">
    <tag>fail</tag>
    Could not connect to the [CURRENT_GRID].
    &apos;[DIAGNOSTIC]&apos;
Make sure your Internet connection is working properly.
	<usetemplate
     name="okbutton"
     yestext="OK"/>
  </notification>

  <notification
   icon="alertmodal.tga"
   name="LoginFailedToParse"
   type="alertmodal">
    <tag>fail</tag>
Viewer received malformed response from server. Please, make sure your Internet connection is working properly and try again later.

If you feel this is in error, please contact Support.
    <usetemplate
       name="okbutton"
       yestext="OK"/>
  </notification>

  <notification
   icon="alertmodal.tga"
   name="MessageTemplateNotFound"
   type="alertmodal">
Message Template [PATH] not found.
   <tag>fail</tag>
	<usetemplate
     name="okbutton"
     yestext="OK"/>
  </notification>

  <notification
   icon="alertmodal.tga"
   name="WearableSave"
   type="alertmodal">
Save changes to current clothing/body part?
    <usetemplate
     canceltext="Cancel"
     name="yesnocancelbuttons"
     notext="Don&apos;t Save"
     yestext="Save"/>
  </notification>

  <notification
   icon="alertmodal.tga"
     name="ConfirmNoCopyToOutbox"
     type="alertmodal">
You don't have permission to copy one or more of these items to the Merchant Outbox.  You can move them or leave them behind.
    <usetemplate
     name="okcancelbuttons"
     notext="Don't move item(s)"
     yestext="Move item(s)"/>
  </notification>

  <notification
   icon="OutboxStatus_Success"
   name="OutboxFolderCreated"
   type="alertmodal">
    <unique/>
A new folder has been created for each item you have transferred into the top level of your Merchant Outbox.

    <usetemplate
     ignoretext="A new folder was created in the Merchant Outbox"
     name="okignore"
     yestext="OK"/>
  </notification>

  <notification
   icon="OutboxStatus_Success"
   name="OutboxImportComplete"
   type="alertmodal">
Success

All folders were successfully sent to the Marketplace.

        <usetemplate
         ignoretext="All folders sent to the Marketplace"
         name="okignore"
         yestext="OK"/>
  </notification>

  <notification
   icon="OutboxStatus_Warning"
   name="OutboxImportHadErrors"
   type="alertmodal">
Some folders did not transfer

Errors occurred when some folders were sent to the Marketplace.  Those folders are still in your Merchant Outbox.

See the [[MARKETPLACE_IMPORTS_URL] error log] for more information.

        <usetemplate
         name="okbutton"
         yestext="OK"/>
  </notification>

  <notification
   icon="OutboxStatus_Error"
   name="OutboxImportFailed"
   type="alertmodal">
Transfer failed with error &apos;[ERROR_CODE]&apos;

No folders were sent to the Marketplace because of a system or network error.  Try again later.

        <usetemplate
         name="okbutton"
         yestext="OK"/>
  </notification>

  <notification
   icon="OutboxStatus_Error"
   name="OutboxInitFailed"
   type="alertmodal">
Marketplace initialization failed with error &apos;[ERROR_CODE]&apos;

Initialization with the Marketplace failed because of a system or network error.  Try again later.

        <usetemplate
         name="okbutton"
         yestext="OK"/>
  </notification>

    <notification
        icon="OutboxStatus_Error"
        name="StockPasteFailed"
        type="alertmodal">
        Copy or move to Stock Folder failed with error :
        
        &apos;[ERROR_CODE]&apos;
        
        <usetemplate
        name="okbutton"
        yestext="OK"/>
    </notification>
  
    <notification
        icon="OutboxStatus_Error"
        name="MyOutfitsPasteFailed"
        type="alertmodal">
       One or more items can't be used inside "Outfits"
      <usetemplate
        name="okbutton"
        yestext="OK"/>
    </notification>
    
    <notification
        icon="OutboxStatus_Error"
        name="MerchantPasteFailed"
        type="alertmodal">
        Copy or move to Marketplace Listings failed with error :
        
        &apos;[ERROR_CODE]&apos;
        
        <usetemplate
        name="okbutton"
        yestext="OK"/>
    </notification>
    
    <notification
        icon="OutboxStatus_Error"
        name="MerchantTransactionFailed"
        type="alertmodal">
        The transaction with the Marketplace failed with the following error :
        
        [ERROR_REASON][ERROR_DESCRIPTION]
        
        <usetemplate
        name="okbutton"
        yestext="OK"/>
    </notification>
    
    <notification
        icon="OutboxStatus_Error"
        name="MerchantUnprocessableEntity"
        type="alertmodal">
        We are unable to list this product or activate the version folder. Usually this is caused by missing information in the listing description form, but it may be due to errors in the folder structure. Either edit the listing or check the listing folder for errors.
        
        <usetemplate
        name="okbutton"
        yestext="OK"/>
    </notification>

    <notification
        icon="OutboxStatus_Error"
        name="MerchantListingFailed"
        type="alertmodal">
        Listing to Marketplace failed with error :
        
        &apos;[ERROR_CODE]&apos;
        
        <usetemplate
        name="okbutton"
        yestext="OK"/>
    </notification>
    
    <notification
        icon="OutboxStatus_Error"
        name="MerchantFolderActivationFailed"
        type="alertmodal">
        Activating this version folder failed with error :

        &apos;[ERROR_CODE]&apos;

        <usetemplate
        name="okbutton"
        yestext="OK"/>
    </notification>

    <notification
        icon="alertmodal.tga"
        name="MerchantForceValidateListing"
        type="alertmodal">
        In order to create your listing, we fixed the hierarchy of your listing contents.
        <tag>confirm</tag>
        <usetemplate
            ignoretext="Warn me that creating a listing fixes the hierarchy of the content"
            name="okignore" 
            yestext="OK"/>
    </notification>

    <notification
        icon="alertmodal.tga"
        name="ConfirmMerchantActiveChange"
        type="alertmodal">
        This action will change the active content of this listing. Do you want to continue?
        <tag>confirm</tag>
        <usetemplate
        ignoretext="Confirm before I change an active listing on the marketplace"
        name="okcancelignore"
        notext="Cancel"
        yestext="OK"/>
    </notification>

    <notification
        icon="alertmodal.tga"
        name="ConfirmMerchantMoveInventory"
        type="alertmodal">
        Items dragged to the Marketplace Listings window are moved from their original locations, not copied. Do you want to continue?
        <tag>confirm</tag>
        <usetemplate
        ignoretext="Confirm before I move an item from the inventory to the marketplace"
        name="okcancelignore"
        notext="Cancel"
        yestext="OK"/>
    </notification>
    
    <notification
        icon="alertmodal.tga"
        name="ConfirmListingCutOrDelete"
        type="alertmodal">
        Moving or deleting a listing folder will delete your Marketplace listing. If you would like to keep the Marketplace listing, move or delete the contents of the version folder you would like to modify. Do you want to continue?
        <tag>confirm</tag>
        <usetemplate
        ignoretext="Confirm before I move or delete a listing from the marketplace"
        name="okcancelignore"
        notext="Cancel"
        yestext="OK"/>
    </notification>
    
    <notification
        icon="alertmodal.tga"
        name="ConfirmCopyToMarketplace"
        type="alertmodal">
        You don't have permission to copy one or more of these items to the Marketplace. You can move them or leave them behind.
        <tag>confirm</tag>
        <usetemplate
        ignoretext="Confirm before I try to copy a selection containing no copy items to the marketplace"
        name="yesnocancelbuttons"
        yestext="Move item(s)"
        notext="Don't move item(s)"
        canceltext="Cancel"/>
    </notification>
    
    <notification
        icon="alertmodal.tga"
        name="ConfirmMerchantUnlist"
        type="alertmodal">
        This action will unlist this listing. Do you want to continue?
        <tag>confirm</tag>
        <usetemplate
        ignoretext="Confirm before I unlist an active listing on the marketplace"
        name="okcancelignore"
        notext="Cancel"
        yestext="OK"/>
    </notification>
    
    <notification
        icon="alertmodal.tga"
        name="ConfirmMerchantClearVersion"
        type="alertmodal">
        This action will deactivate the version folder of the current listing. Do you want to continue?
        <tag>confirm</tag>
        <usetemplate
        ignoretext="Confirm before I deactivate the version folder of a listing on the marketplace"
        name="okcancelignore"
        notext="Cancel"
        yestext="OK"/>
    </notification>

    <notification
        icon="alertmodal.tga"
        name="AlertMerchantListingNotUpdated"
        type="alertmodal">
This listing could not be updated.
[[URL] Click here] to edit it on the Marketplace.
        <usetemplate
        name="okbutton"
        yestext="OK"/>
    </notification>

    <notification
        icon="alertmodal.tga"
        name="AlertMerchantListingCannotWear"
        type="alertmodal">
        You cannot wear clothes or body parts that are in the Marketplace Listings folder.
        <tag>fail</tag>
    </notification>
    
    <notification
        icon="alertmodal.tga"
        name="AlertMerchantListingInvalidID"
        type="alertmodal">
        Invalid listing ID.
        <tag>fail</tag>
    </notification>
    
    <notification
        icon="alertmodal.tga"
        name="AlertMerchantListingActivateRequired"
        type="alertmodal">
        There are several or no version folders in this listing. You will need to select and activate one independently later.
        <tag>confirm</tag>
        <usetemplate
        ignoretext="Alert about version folder activation when I create a listing with several version folders"
        name="okignore"
        yestext="OK"/>
    </notification>

    <notification
        icon="alertmodal.tga"
        name="AlertMerchantStockFolderSplit"
        type="alertmodal">
        We have separated stock items of different types into separate stock folders, so your folder is arranged in a way that we can list it.
        <tag>confirm</tag>
        <usetemplate
        ignoretext="Alert when stock folder is being split before being listed"
        name="okignore"
        yestext="OK"/>
    </notification>
    
    <notification
        icon="alertmodal.tga"
        name="AlertMerchantStockFolderEmpty"
        type="alertmodal">
        We have unlisted your listing because the stock is empty. You need to add more units to the stock folder to list the listing again.
        <tag>confirm</tag>
        <usetemplate
        ignoretext="Alert when a listing is unlisted because stock folder is empty"
        name="okignore"
        yestext="OK"/>
    </notification>

    <notification
        icon="alertmodal.tga"
        name="AlertMerchantVersionFolderEmpty"
        type="alertmodal">
        We have unlisted your listing because the version folder is empty. You need to add items to the version folder to list the listing again.
        <tag>confirm</tag>
        <usetemplate
        ignoretext="Alert when a listing is unlisted because version folder is empty"
        name="okignore"
        yestext="OK"/>
    </notification>

  <notification
   icon="alertmodal.tga"
   name="WriteAnimationFail"
   type="alertmodal">
There was a problem writing animation data.  Please try again later.
    <tag>fail</tag>
  </notification>

  <notification
   icon="alertmodal.tga"
   name="UploadAuctionSnapshotFail"
   type="alertmodal">
There was a problem uploading the auction snapshot due to the following reason: [REASON]
    <tag>fail</tag>
  </notification>

  <notification
   icon="alertmodal.tga"
   name="UnableToViewContentsMoreThanOne"
   type="alertmodal">
Unable to view the contents of more than one item at a time.
Please select only one object and try again.
    <tag>fail</tag>
  </notification>

  <notification
   icon="alertmodal.tga"
   name="SaveClothingBodyChanges"
   type="alertmodal">
Save all changes to clothing/body parts?
<tag>confirm</tag>
<usetemplate
     canceltext="Cancel"
     name="yesnocancelbuttons"
     notext="Don&apos;t Save"
     yestext="Save All"/>
  </notification>

  <notification
   icon="alertmodal.tga"
   name="FriendsAndGroupsOnly"
   type="alertmodal">
    Non-friends won't know that you've chosen to ignore their calls and instant messages.
    <usetemplate
     name="okbutton"
     yestext="OK"/>
  </notification>

  <notification
   icon="alertmodal.tga"
   name="FavoritesOnLogin"
   type="alertmodal">    
    Note: When you turn on this option, anyone who uses this computer can see your list of favorite locations.
    <usetemplate
     name="okbutton"
     yestext="OK"/>
  </notification>

  <notification
   icon="alertmodal.tga"
   name="AllowMultipleViewers"
   type="alertmodal">
    Running multiple [APP_NAME] viewers is not supported. It can lead to texture cache collisions, corruption and degraded visuals and performance.
    <usetemplate
     name="okbutton"
     yestext="OK"/>
  </notification>

  <notification
   icon="alertmodal.tga"
   name="GrantModifyRights"
   type="alertmodal">
Granting modify rights to another resident allows them to change, delete or take ANY objects you may have in-world. Be VERY careful when handing out this permission.
Do you want to grant modify rights for [NAME]?
<tag>confirm</tag>
    <usetemplate
     name="okcancelbuttons"
     notext="No"
     yestext="Yes"/>
  </notification>

  <notification
   icon="alertmodal.tga"
   name="GrantModifyRightsMultiple"
   type="alertmodal">
Granting modify rights to another Resident allows them to change ANY objects you may have in-world. Be VERY careful when handing out this permission.
Do you want to grant modify rights for the selected Residents?
<tag>confirm</tag>
    <usetemplate
     name="okcancelbuttons"
     notext="No"
     yestext="Yes"/>
  </notification>

  <notification
   icon="alertmodal.tga"
   name="RevokeModifyRights"
   type="alertmodal">
Do you want to revoke modify rights for [NAME]?
<tag>confirm</tag>
    <usetemplate
     name="okcancelbuttons"
     notext="No"
     yestext="Yes"/>
  </notification>

  <notification
   icon="alertmodal.tga"
   name="RevokeModifyRightsMultiple"
   type="alertmodal">
Do you want to revoke modify rights for the selected Residents?
<tag>confirm</tag>
    <usetemplate
     name="okcancelbuttons"
     notext="No"
     yestext="Yes"/>
  </notification>

  <notification
   icon="alertmodal.tga"
   name="GroupNameLengthWarning"
   type="alertmodal">
A group name must be between [MIN_LEN] and [MAX_LEN] characters.
    <tag>group</tag>
    <tag>fail</tag>
    <usetemplate
       name="okbutton"
       yestext="OK"/>
  </notification>
  
  <notification
   icon="alertmodal.tga"
   name="UnableToCreateGroup"
   type="alertmodal">
Unable to create group.
[MESSAGE]
    <tag>group</tag>
    <tag>fail</tag>
  <usetemplate
     name="okbutton"
     yestext="OK"/>
  </notification>

  <notification
   icon="alertmodal.tga"
   name="PanelGroupApply"
   type="alertmodal">
[NEEDS_APPLY_MESSAGE]
[WANT_APPLY_MESSAGE]
    <tag>confirm</tag>
    <tag>group</tag>
  <usetemplate
     canceltext="Cancel"
     name="yesnocancelbuttons"
     notext="Ignore Changes"
     yestext="Apply Changes"/>
  </notification>

  <notification
   icon="alertmodal.tga"
   name="MustSpecifyGroupNoticeSubject"
   type="alertmodal">
You must specify a subject to send a group notice.
  <tag>group</tag>
  <tag>fail</tag>
  <usetemplate
     name="okbutton"
     yestext="OK"/>
  </notification>

  <notification
   icon="alertmodal.tga"
   name="AddGroupOwnerWarning"
   type="alertmodal">
You are about to add group members to the role of [ROLE_NAME].
Members cannot be removed from that role.
The members must resign from the role themselves.
Are you sure you want to continue?
    <tag>group</tag>
    <tag>confirm</tag>
    <usetemplate
     ignoretext="Confirm before I add a new group Owner"
     name="okcancelignore"
     notext="No"
     yestext="Yes"/>
  </notification>

  <notification
   icon="alertmodal.tga"
   name="AssignDangerousActionWarning"
   type="alertmodal">
You are about to add the Ability &apos;[ACTION_NAME]&apos; to the Role &apos;[ROLE_NAME]&apos;.

 *WARNING*
 Any Member in a role with this ability can assign themselves -- and any other member -- to roles that have more powers than they  currently have, potentially elevating themselves to near-Owner power. Be sure you know what you are doing before assigning this ability.

Add this ability to &apos;[ROLE_NAME]&apos;?
    <usetemplate
     name="okcancelbuttons"
     notext="No"
     yestext="Yes"/>
  </notification>

  <notification
   icon="alertmodal.tga"
   name="AssignDangerousAbilityWarning"
   type="alertmodal">
You are about to add the ability &apos;[ACTION_NAME]&apos; to the role &apos;[ROLE_NAME]&apos;.

 *WARNING*
 Any Member in a role with this ability can assign themselves -- and any other member -- all abilities, elevating themselves to near-Owner power.

Add this ability to &apos;[ROLE_NAME]&apos;?
    <usetemplate
     name="okcancelbuttons"
     notext="No"
     yestext="Yes"/>
  </notification>

  <notification
    icon="alertmodal.tga"
    name="AssignBanAbilityWarning"
    type="alertmodal">
You are about to add the Ability &apos;[ACTION_NAME]&apos; to the Role &apos;[ROLE_NAME]&apos;.

 *WARNING*
Any Member in a Role with this Ability will also be granted the Abilities &apos;[ACTION_NAME_2]&apos; and &apos;[ACTION_NAME_3]&apos;
    <usetemplate
      name="okbutton"
     yestext="OK"/>
  </notification>

  <notification
  icon="alertmodal.tga"
  name="RemoveBanAbilityWarning"
  type="alertmodal">
You are removing the Ability &apos;[ACTION_NAME]&apos; to the Role &apos;[ROLE_NAME]&apos;.

 *WARNING*
Removing this ability will NOT remove the Abilities &apos;[ACTION_NAME_2]&apos; and &apos;[ACTION_NAME_3]&apos;.
 
If you no longer wish to have these abilities granted to this role, disable them immediately!
    <usetemplate
     name="okbutton"
     yestext="OK"/>
  </notification>

  <notification
    icon="alertmodal.tga"
    name="EjectGroupMemberWarning"
    type="alertmodal">
     You are about to eject [AVATAR_NAME] from the group.
     <tag>group</tag>
     <tag>confirm</tag>
     <usetemplate
      ignoretext="Confirm ejecting a participant from group"
      name="okcancelignore"
      notext="Cancel"
      yestext="Eject"/>
  </notification>
  <notification
    icon="alertmodal.tga"
    name="EjectGroupMembersWarning"
    type="alertmodal">
     You are about to eject [COUNT] members from the group.
     <tag>group</tag>
     <tag>confirm</tag>
     <usetemplate
      ignoretext="Confirm ejecting multiple members from group"
      name="okcancelignore"
      notext="Cancel"
      yestext="Eject"/>
  </notification>
  
  <notification
    icon="alertmodal.tga"
    name="BanGroupMemberWarning"
    type="alertmodal">
     You are about to ban [AVATAR_NAME] from the group.
     <tag>group</tag>
     <tag>confirm</tag>
     <usetemplate
      ignoretext="Confirm banning a participant from group"
      name="okcancelignore"
      notext="Cancel"
      yestext="Ban"/>
  </notification>
  <notification
    icon="alertmodal.tga"
    name="BanGroupMembersWarning"
    type="alertmodal">
     You are about to ban [COUNT] members from group.
     <tag>group</tag>
     <tag>confirm</tag>
     <usetemplate
      ignoretext="Confirm banning multiple members from group"
      name="okcancelignore"
      notext="Cancel"
      yestext="Ban"/>
  </notification>

  <notification
    icon="notify.tga"
    name="GroupBanUserOnBanlist"
    type="notify">
Some residents have not been sent an invite due to being banned from the group.
  </notification>

  <notification
   icon="alertmodal.tga"
   name="AttachmentDrop"
   type="alertmodal">
    You are about to drop your attachment.
    Are you sure you want to continue?
    <tag>confirm</tag>
    <usetemplate
     ignoretext="Confirm before dropping attachments"
     name="okcancelignore"
     notext="No"
     yestext="Yes"/>
  </notification>
  <notification
   icon="alertmodal.tga"
   name="JoinGroupCanAfford"
   type="alertmodal">
Joining this group costs L$[COST].
Do you wish to proceed?
    <tag>confirm</tag>
    <tag>funds</tag>
    <tag>group</tag>
    <usetemplate
     name="okcancelbuttons"
     notext="Cancel"
     yestext="Join"/>
  </notification>

  <notification
   icon="alertmodal.tga"
   name="JoinGroupNoCost"
   type="alertmodal">
You are joining group &lt;nolink&gt;[NAME]&lt;/nolink&gt;.
Do you wish to proceed?
    <tag>group</tag>
    <tag>confirm</tag>
    <usetemplate
     name="okcancelbuttons"
     notext="Cancel"
     yestext="Join"/>
  </notification>


  <notification
   icon="alertmodal.tga"
   name="JoinGroupCannotAfford"
   type="alertmodal">
Joining this group costs L$[COST].
You do not have enough L$ to join this group.
    <tag>group</tag>
    <tag>fail</tag>
    <tag>funds</tag>
  </notification>

  <notification
   icon="alertmodal.tga"
   name="CreateGroupCost"
   type="alertmodal">
Creating this group will cost L$[COST].
Groups need more than one member, or they are deleted forever.
Please invite members within 48 hours.
    <tag>group</tag>
    <tag>funds</tag>
    <usetemplate
     canceltext="Cancel"
     name="okcancelbuttons"
     notext="Cancel"
     yestext="Create group for L$[COST]"/>
  </notification>

  <notification
   icon="alertmodal.tga"
   name="JoinGroupInaccessible"
   type="alertmodal">
This group is not accessible to you.
    <tag>group_id</tag>
    <tag>success</tag>
    <usetemplate
       name="okbutton"
       yestext="OK"/>
  </notification>

  <notification
   icon="alertmodal.tga"
   name="JoinGroupError"
   type="alertmodal">
Error processing your group membership request.
    <tag>group_id</tag>
    <tag>success</tag>
    <usetemplate
       name="okbutton"
       yestext="OK"/>
  </notification>

  <notification
   icon="alertmodal.tga"
   name="JoinGroupErrorReason"
   type="alertmodal">
Unable to join group: [reason]
    <tag>group_id</tag>
    <tag>success</tag>
    <tag>reason</tag>
    <usetemplate
       name="okbutton"
       yestext="OK"/>
  </notification>

  <notification
   icon="alertmodal.tga"
   name="JoinGroupTrialUser"
   type="alertmodal">
Sorry, trial users can't join groups.
    <tag>group_id</tag>
    <tag>success</tag>
    <usetemplate
       name="okbutton"
       yestext="OK"/>
  </notification>

  <notification
   icon="alertmodal.tga"
   name="JoinGroupMaxGroups"
   type="alertmodal">
You cannot join &apos;&lt;nolink&gt;[group_name]&lt;/nolink&gt;&apos;:
You are already a member of [group_count] groups, the maximum number allowed is [max_groups]
    <tag>success</tag>
    <tag>group_id</tag>
    <tag>group_name</tag>
    <tag>group_count</tag>
    <tag>max_groups</tag>
    <usetemplate
       name="okbutton"
       yestext="OK"/>
  </notification>

  <notification
   icon="alertmodal.tga"
   name="JoinGroupClosedEnrollment"
   type="alertmodal">
You cannot join &apos;&lt;nolink&gt;[group_name]&lt;/nolink&gt;&apos;:
The group no longer has open enrollment.
    <tag>group_id</tag>
    <tag>success</tag>
    <usetemplate
       name="okbutton"
       yestext="OK"/>
  </notification>

  <notification
   icon="alertmodal.tga"
   name="JoinGroupInsufficientFunds"
   type="alertmodal">
Unable to transfer the required L$ [membership_fee] membership fee.
    <tag>group_id</tag>
    <tag>success</tag>
    <usetemplate
       name="okbutton"
       yestext="OK"/>
  </notification>
  
  <notification
   icon="alertmodal.tga"
   name="LandBuyPass"
   type="alertmodal">
   <tag>fail</tag>
For L$[COST] you can enter this land (&apos;[PARCEL_NAME]&apos;) for [TIME] hours.  Buy a pass?
    <tag>funds</tag>
    <tag>confirm</tag>
    <usetemplate
     name="okcancelbuttons"
     notext="Cancel"
     yestext="OK"/>
  </notification>

  <notification
   icon="alertmodal.tga"
   name="SalePriceRestriction"
   type="alertmodal">
Sale price must be set to more than L$0 if selling to anyone.
Please select an individual to sell to if selling for L$0.
  <tag>fail</tag>
  </notification>

  <notification
   icon="alertmodal.tga"
   name="ConfirmLandSaleChange"
   priority="high"
   type="alertmodal">
The selected [LAND_SIZE] m² land is being set for sale.
Your selling price will be L$[SALE_PRICE] and will be authorized for sale to [NAME].
    <tag>confirm</tag>
    <usetemplate
     name="okcancelbuttons"
     notext="Cancel"
     yestext="OK"/>
  </notification>

  <notification
   icon="alertmodal.tga"
   name="ConfirmLandSaleToAnyoneChange"
   type="alertmodal">
ATTENTION: Clicking &apos;Sell to anyone&apos; makes your land available to the entire [CURRENT_GRID] community, even those not in this region.

The selected [LAND_SIZE] m² land is being set for sale.
Your selling price will be L$[SALE_PRICE] and will be authorized for sale to [NAME].
    <tag>confirm</tag>
    <usetemplate
     name="okcancelbuttons"
     notext="Cancel"
     yestext="OK"/>
  </notification>

  <notification
   icon="alertmodal.tga"
   name="ReturnObjectsDeededToGroup"
   type="alertmodal">
Are you sure you want to return all objects shared with the group &apos;&lt;nolink&gt;[NAME]&lt;/nolink&gt;&apos; on this parcel of land back to their previous owner&apos;s inventory?

*WARNING* This will delete the non-transferable objects deeded to the group!

Objects: [N]
    <tag>confirm</tag>
    <tag>group</tag>
    <usetemplate
     name="okcancelbuttons"
     notext="Cancel"
     yestext="OK"/>
  </notification>

  <notification
   icon="alertmodal.tga"
   name="ReturnObjectsOwnedByUser"
   type="alertmodal">
Are you sure you want to return all objects owned by the resident &apos;[NAME]&apos; on this parcel of land back to their inventory?

Objects: [N]
    <tag>confirm</tag>
    <usetemplate
     name="okcancelbuttons"
     notext="Cancel"
     yestext="OK"/>
  </notification>

  <notification
   icon="alertmodal.tga"
   name="ReturnObjectsOwnedBySelf"
   type="alertmodal">
Are you sure you want to return all objects owned by you on this parcel of land back to your inventory?

Objects: [N]
    <tag>confirm</tag>
    <usetemplate
     name="okcancelbuttons"
     notext="Cancel"
     yestext="OK"/>
  </notification>

  <notification
   icon="alertmodal.tga"
   name="ReturnObjectsNotOwnedBySelf"
   type="alertmodal">
Are you sure you want to return all objects *NOT* owned by you on this parcel of land back to their owner&apos;s inventory?
Transferable objects deeded to a group will be returned to their previous owners.

*WARNING* This will delete the non-transferable objects deeded to the group!

Objects: [N]
    <tag>confirm</tag>
    <usetemplate
     name="okcancelbuttons"
     notext="Cancel"
     yestext="OK"/>
  </notification>

  <notification
   icon="alertmodal.tga"
   name="ReturnObjectsNotOwnedByUser"
   type="alertmodal">
Are you sure you want to return all objects *NOT* owned by [NAME] on this parcel of land back to their owner&apos;s inventory?
Transferable objects deeded to a group will be returned to their previous owners.

*WARNING* This will delete the non-transferable objects deeded to the group!

Objects: [N]
    <tag>confirm</tag>
    <usetemplate
     name="okcancelbuttons"
     notext="Cancel"
     yestext="OK"/>
  </notification>

  <notification
   icon="alertmodal.tga"
   name="ReturnAllTopObjects"
   type="alertmodal">
Are you sure you want to return all listed objects back to their owner&apos;s inventory? This will return ALL scripted objects in the region!
    <tag>confirm</tag>
    <usetemplate
     name="okcancelbuttons"
     notext="Cancel"
     yestext="OK"/>
  </notification>

  <notification
   icon="alertmodal.tga"
   name="DisableAllTopObjects"
   type="alertmodal">
Are you sure you want to disable all objects in this region?
    <tag>confirm</tag>
    <usetemplate
     name="okcancelbuttons"
     notext="Cancel"
     yestext="OK"/>
  </notification>

  <notification
   icon="alertmodal.tga"
   name="ReturnObjectsNotOwnedByGroup"
   type="alertmodal">
Return the objects on this parcel of land that are NOT shared with the group &lt;nolink&gt;[NAME]&lt;/nolink&gt; back to their owners?

Objects: [N]
    <tag>confirm</tag>
    <tag>group</tag>
    <usetemplate
     name="okcancelbuttons"
     notext="Cancel"
     yestext="OK"/>
  </notification>

  <notification
   icon="alertmodal.tga"
   name="UnableToDisableOutsideScripts"
   type="alertmodal">
Cannot disable scripts.
This entire region is damage enabled.
Scripts must be allowed to run for weapons to work.
  <tag>fail</tag>
  </notification>

<notification
   icon="alertmodal.tga"
   name="MultipleFacesSelected"
   type="alertmodal">
Multiple faces are currently selected.
If you continue this action, separate instances of media will be set on multiple faces of the object.
To place the media on only one face, choose Select Face and click on the desired face of that object then click &apos;Add&apos;.
    <tag>confirm</tag>
    <usetemplate
      ignoretext="Media will be set on multiple selected faces"
      name="okcancelignore"
      notext="Cancel"
      yestext="OK"/>
  </notification>

  <notification
   icon="alertmodal.tga"
   name="MustBeInParcel"
   type="alertmodal">
You must be standing inside the land parcel to set its landing point.
  <tag>fail</tag>
  </notification>

  <notification
   icon="alertmodal.tga"
   name="PromptRecipientEmail"
   type="alertmodal">
Please enter a valid email address for the recipient(s).
  <tag>fail</tag>
  </notification>

  <notification
   icon="alertmodal.tga"
   name="PromptSelfEmail"
   type="alertmodal">
Please enter your email address.
  <tag>fail</tag>
  </notification>

  <notification
   icon="alertmodal.tga"
   name="PromptMissingSubjMsg"
   type="alertmodal">
Email snapshot with the default subject or message?
    <tag>confirm</tag>
    <usetemplate
     name="okcancelbuttons"
     notext="Cancel"
     yestext="OK"/>
  </notification>

  <notification
   icon="alertmodal.tga"
   name="ErrorProcessingSnapshot"
   type="alertmodal">
Error processing snapshot data.
  <tag>fail</tag>
  </notification>

  <notification
   icon="alertmodal.tga"
   name="ErrorEncodingSnapshot"
   type="alertmodal">
Error encoding snapshot.
  <tag>fail</tag>
  </notification>

  <notification
   icon="alertmodal.tga"
   name="ErrorPhotoCannotAfford"
   type="alertmodal">
    You need L$[COST] to save a photo to your inventory. You may either buy L$ or save the photo to your computer instead.
    <tag>fail</tag>
  </notification>
  
  <notification
   icon="alertmodal.tga"
   name="ErrorCannotAffordUpload"
   type="alertmodal">
    You need L$[COST] to upload this item.
    <tag>fail</tag>
  </notification>
  
  <notification
   icon="alertmodal.tga"
   name="ErrorTextureCannotAfford"
   type="alertmodal">
    You need L$[COST] to save a texture to your inventory. You may either buy L$ or save the photo to your computer instead.
    <tag>fail</tag>
  </notification>

  <notification
   icon="alertmodal.tga"
   name="ErrorUploadingPostcard"
   type="alertmodal">
There was a problem sending a snapshot due to the following reason: [REASON]
  <tag>fail</tag>
  </notification>

  <notification
   icon="alertmodal.tga"
   name="ErrorUploadingReportScreenshot"
   type="alertmodal">
There was a problem uploading a report screenshot due to the following reason: [REASON]
  <tag>fail</tag>
  </notification>

  <notification
   icon="alertmodal.tga"
   name="MustAgreeToLogIn"
   type="alertmodal">
   <tag>fail</tag>
You must agree to the Terms and Conditions, Privacy Policy, and Terms of Service to continue logging into [CURRENT_GRID].
  </notification>

  <notification
   icon="alertmodal.tga"
   name="CouldNotBuyCurrency"
   type="alertmodal">
[TITLE]
[MESSAGE]
   <tag>fail</tag>
   <usetemplate
     name="okbutton"
     yestext="OK"/>
  </notification>

  <notification
   icon="alertmodal.tga"
   name="CouldNotBuyCurrencyOS"
   type="alertmodal">
[TITLE]
[MESSAGE]
    <tag>confirm</tag>
    <url
	option="0"
	name="url"
	target = "_external">
		[LINK]
    </url>
    <usetemplate
     name="okcancelbuttons"
     notext="No"
     yestext="OK"/>
  </notification>
  
  <notification
   icon="alertmodal.tga"
   name="CouldNotPutOnOutfit"
   type="alertmodal">
Could not put on outfit.
The outfit folder contains no clothing, body parts, or attachments.
  <tag>fail</tag>
  </notification>

  <notification
   icon="alertmodal.tga"
   name="CannotWearTrash"
   type="alertmodal">
You cannot wear clothes or body parts that are in the trash.
  <tag>fail</tag>
  </notification>

  <notification
   icon="alertmodal.tga"
   name="MaxAttachmentsOnOutfit"
   type="alertmodal">
Could not attach object.
Exceeds the attachments limit of [MAX_ATTACHMENTS] objects. Please detach another object first.
  <tag>fail</tag>
  </notification>

  <notification
   icon="alertmodal.tga"
   name="CannotWearInfoNotComplete"
   type="alertmodal">
You cannot wear this item because it has not yet loaded. Please try again in a minute.
  <tag>fail</tag>
  </notification>

    <notification
   icon="alertmodal.tga"
   name="MustEnterPasswordToLogIn"
   type="alertmodal">
   <tag>fail</tag>
Please enter your Password to log in.
  </notification>
  
  <notification
   icon="alertmodal.tga"
   name="MustHaveAccountToLogIn"
   type="alertmodal">
You need to enter the Username name of your avatar.

You need an account to enter [CURRENT_GRID]. Would you like to create one now?
    <tag>confirm</tag>
    <url
	option="0"
	name="url"
	target = "_external">
		[create_account_url]
    </url>
    <usetemplate
     name="okcancelbuttons"
     notext="Try again"
     yestext="Create a new account"/>
  </notification>

  <notification
   icon="alertmodal.tga"
   name="InvalidCredentialFormat"
   type="alertmodal">
   <tag>fail</tag>
You need to enter either the Username or both the First and Last name of your avatar into the Username field, then login again.
  </notification>
  
  <notification
   icon="alertmodal.tga"
   name="InvalidGrid"
   type="alertmodal">
   <tag>fail</tag>
'[GRID]' is not a valid grid identifier.
  </notification>
  
  <notification
   icon="alertmodal.tga"
   name="InvalidLocationSLURL"
   type="alertmodal">
   <tag>fail</tag>
Your start location did not specify a valid grid.
  </notification>
  
  <notification
   icon="alertmodal.tga"
   name="DeleteClassified"
   type="alertmodal">
Delete classified &apos;[NAME]&apos;?
There is no reimbursement for fees paid.
    <tag>confirm</tag>
    <usetemplate
     name="okcancelbuttons"
     notext="Cancel"
     yestext="OK"/>
  </notification>


<notification
   icon="alertmodal.tga"
   name="DeleteMedia"
   type="alertmodal">
You have selected to delete the media associated with this face.
Are you sure you want to continue?
    <tag>confirm</tag>
    <usetemplate
     ignoretext="Confirm before I delete media from an object"
     name="okcancelignore"
     notext="No"
     yestext="Yes"/>
  </notification>

  <notification
   icon="alertmodal.tga"
   name="ClassifiedSave"
   type="alertmodal">
Save changes to classified [NAME]?
    <tag>confirm</tag>
    <usetemplate
     canceltext="Cancel"
     name="yesnocancelbuttons"
     notext="Don&apos;t Save"
     yestext="Save"/>
  </notification>

  <notification
   icon="alertmodal.tga"
   name="ClassifiedInsufficientFunds"
   type="alertmodal">
Insufficient funds to create classified.
    <tag>fail</tag>
    <usetemplate
     name="okbutton"
     yestext="OK"/>
  </notification>

  <notification
   icon="alertmodal.tga"
   name="ProfileDeleteClassified"
   type="alertmodal">
Delete classified &lt;nolink&gt;[CLASSIFIED]&lt;/nolink&gt;?
    <tag>confirm</tag>
    <usetemplate
     name="okcancelbuttons"
     notext="Cancel"
     yestext="OK"/>
  </notification>

  <notification
   icon="alertmodal.tga"
   name="ProfileDeletePick"
   type="alertmodal">
Delete pick &lt;nolink&gt;[PICK]&lt;/nolink&gt;?
    <tag>confirm</tag>
    <usetemplate
     name="okcancelbuttons"
     notext="Cancel"
     yestext="OK"/>
  </notification>

  <notification
   icon="alert.tga"
   name="ProfileUnpublishedClassified"
   type="alertmodal">
    You have unpublished classifieds. They will be lost if you close the window.
    <tag>confirm</tag>
    <usetemplate
     name="okcancelbuttons"
     notext="Cancel"
     yestext="OK"/>
  </notification>

  <notification
   icon="alert.tga"
   name="ProfileUnsavedChanges"
   type="alertmodal">
    You have unsaved changes.
    <tag>confirm</tag>
    <tag>save</tag>
    <usetemplate
     canceltext="Cancel"
     name="yesnocancelbuttons"
     notext="Discard"
     yestext="Save"/>
  </notification>

  <notification
   icon="alertmodal.tga"
   name="DeleteOutfits"
   type="alertmodal">
    Delete the selected outfit?
    <tag>confirm</tag>
    <usetemplate
     name="okcancelbuttons"
     notext="Cancel"
     yestext="OK"/>
  </notification>

  <notification
   icon="alertmodal.tga"
   name="DeleteOutfitsWithName"
   type="alertmodal">
    Delete outfit &quot;[NAME]&quot;?
    <tag>confirm</tag>
    <usetemplate
     name="okcancelbuttons"
     notext="Cancel"
     yestext="OK"/>
  </notification>

  <notification
   icon="alertmodal.tga"
   name="PromptGoToEventsPage"
   type="alertmodal">
Go to the [CURRENT_GRID] events web page?
    <tag>confirm</tag>
    <url option="0" name="url">

			https://secondlife.com/my/community/events
    </url>
    <usetemplate
     name="okcancelbuttons"
     notext="Cancel"
     yestext="OK"/>
  </notification>

  <notification
   icon="alertmodal.tga"
   name="SelectProposalToView"
   type="alertmodal">
Please select a proposal to view.
  <tag>fail</tag>
  </notification>

  <notification
   icon="alertmodal.tga"
   name="SelectHistoryItemToView"
   type="alertmodal">
Please select a history item to view.
  <tag>fail</tag>
  </notification>

<!--
  <notification
   icon="alertmodal.tga"
   name="ResetShowNextTimeDialogs"
   type="alertmodal">
Would you like to re-enable all these popups, which you previously indicated &apos;Do not show me again&apos;?
    <usetemplate
     name="okcancelbuttons"
     notext="Cancel"
     yestext="OK"/>
  </notification>

  <notification
   icon="alertmodal.tga"
   name="SkipShowNextTimeDialogs"
   type="alertmodal">
Would you like to disable all popups which can be skipped?
    <usetemplate
     name="okcancelbuttons"
     notext="Cancel"
     yestext="OK"/>
  </notification>
-->

  <notification
   icon="alertmodal.tga"
   name="CacheWillClear"
   type="alertmodal">
Cache will be cleared after restarting [APP_NAME].
  </notification>

  <notification
 icon="alertmodal.tga"
 name="DisableJavascriptBreaksSearch"
 type="alertmodal">
If you disable Javascript, the search function will not work properly, and you will not be able to use it.
  </notification>
  
  <notification
   icon="alertmodal.tga"
   name="CacheWillBeMoved"
   type="alertmodal">
Cache will be moved after restarting [APP_NAME].
Note: This will also clear the cache.
  </notification>
  
  <notification
   icon="alertmodal.tga"
   name="SoundCacheWillBeMoved"
   type="alertmodal">
Sound cache will be moved after restarting [APP_NAME].
  </notification>

  <notification
   icon="alertmodal.tga"
   name="ChangeConnectionPort"
   type="alertmodal">
Port settings take effect after restarting [APP_NAME].
  </notification>

  <notification
   icon="alertmodal.tga"
   name="ChangeDeferredDebugSetting"
   type="alertmodal">
This debug setting change will take effect after you restart [APP_NAME].
  </notification>

  <notification
   icon="alertmodal.tga"
   name="ChangeSkin"
   type="alertmodal">
The new skin will appear after restarting [APP_NAME].
Would you like to shutdown the viewer and launch it manually again in order to apply this change?
    <usetemplate
     name="okcancelbuttons"
     notext="Later"
     yestext="Shutdown now"/>
  </notification>

  <notification
   icon="alertmodal.tga"
   name="ChangeLanguage"
   type="alertmodal">
The selected language will be applied after restarting [APP_NAME].
  </notification>

  <notification
   icon="alertmodal.tga"
   name="GoToAuctionPage"
   type="alertmodal">
    Go to the [CURRENT_GRID] web page to see auction details or make a bid?
    <tag>confirm</tag>
    <url option="0" name="url">
			http://secondlife.com/auctions/auction-detail.php?id=[AUCTION_ID]
    </url>
    <usetemplate
     name="okcancelbuttons"
     notext="Cancel"
     yestext="OK"/>
  </notification>

  <notification
   icon="alertmodal.tga"
   name="SaveChanges"
   type="alertmodal">
Save Changes?
    <tag>confirm</tag>
    <usetemplate
     canceltext="Cancel"
     name="yesnocancelbuttons"
     notext="Don&apos;t Save"
     yestext="Save"/>
  </notification>

  <notification
   icon="alertmodal.tga"
   name="DeleteNotecard"
   type="alertmodal">
   <unique/>
Are you sure you want to delete this notecard?
    <tag>confirm</tag>
    <usetemplate
     ignoretext="Confirm notecard deletion"
     name="okcancelignore"
     notext="Cancel"
     yestext="OK"/>
  </notification>
  
  <notification
   icon="alertmodal.tga"
   name="LoadPreviousReportScreenshot"
   type="alertmodal">
   <unique/>
Do you want to use previous screenshot for your report?
    <tag>confirm</tag>
    <usetemplate
     name="okcancelbuttons"
     notext="Cancel"
     yestext="OK"/>
  </notification>
  
  <notification
   icon="alertmodal.tga"
   name="GestureSaveFailedTooManySteps"
   type="alertmodal">
Gesture save failed.
This gesture has too many steps.
Try removing some steps, then save again.
<tag>fail</tag>
  </notification>

  <notification
   icon="alertmodal.tga"
   name="GestureSaveFailedTryAgain"
   type="alertmodal">
Gesture save failed.  Please try again in a minute.
<tag>fail</tag>
  </notification>

  <notification
   icon="alertmodal.tga"
   name="GestureSaveFailedObjectNotFound"
   type="alertmodal">
Could not save gesture because the object or the associated object inventory could not be found.
The object may be out of range or may have been deleted.
<tag>fail</tag>
  </notification>

  <notification
   icon="alertmodal.tga"
   name="GestureSaveFailedReason"
   type="alertmodal">
There was a problem saving a gesture due to the following reason: [REASON].  Please try resaving the gesture later.
<tag>fail</tag>
  </notification>

  <notification
   icon="alertmodal.tga"
   name="SaveNotecardFailObjectNotFound"
   type="alertmodal">
Could not save notecard because the object or the associated object inventory could not be found.
The object may be out of range or may have been deleted.
<tag>fail</tag>
  </notification>

  <notification
   icon="alertmodal.tga"
   name="SaveNotecardFailReason"
   type="alertmodal">
There was a problem saving a notecard due to the following reason: [REASON].  Please try re-saving the notecard later.
<tag>fail</tag>
  </notification>

  <notification
   icon="alertmodal.tga"
   name="ScriptCannotUndo"
   type="alertmodal">
Could not undo all changes in your version of the script.
Would you like to load the server&apos;s last saved version?
(**Warning** This operation cannot be undone.)
    <tag>confirm</tag>
    <usetemplate
     name="okcancelbuttons"
     notext="Cancel"
     yestext="OK"/>
  </notification>

  <notification
   icon="alertmodal.tga"
   name="SaveScriptFailObjectNotFound"
   type="alertmodal">
Could not save the script because the object it is in could not be found.
The object may be out of range or may have been deleted.
<tag>fail</tag>
  </notification>

  <notification
   icon="alertmodal.tga"
   name="StartRegionEmpty"
   type="alertmodal">
Your Start Region is not defined.
Please type the Region name in Start Location box or choose My Last Location or My Home as your Start Location.
<tag>fail</tag>
    <usetemplate
     name="okbutton"
     yestext="OK"/>
  </notification>

  <notification
   icon="alertmodal.tga"
   name="CouldNotStartStopScript"
   type="alertmodal">
Could not start or stop the script because the object it is on could not be found.
The object may be out of range or may have been deleted.
  <tag>fail</tag>
  </notification>

  <notification
   icon="alertmodal.tga"
   name="CannotDownloadFile"
   type="alertmodal">
    Unable to download file
    <tag>fail</tag>
  </notification>

  <notification
  name="MediaFileDownloadUnsupported"
  label=""
  type="alert">
    <unique/>
    <tag>confirm</tag>
    You have requested a file download, which is not supported within [APP_NAME].
    <usetemplate
     ignoretext="Warn about unsupported file downloads"
     name="okignore"
     yestext="OK"/>
  </notification>
  
  <notification
   icon="alertmodal.tga"
   name="CannotWriteFile"
   type="alertmodal">
Unable to write file [[FILE]]
  <tag>fail</tag>
  </notification>

  <notification
   icon="alertmodal.tga"
   name="UnsupportedHardware"
   type="alertmodal">
Just so you know, your computer may not meet [APP_NAME]&apos;s minimum system requirements. You may experience poor performance. Unfortunately, the [SUPPORT_SITE] can't provide technical support for unsupported system configurations.

[MINSPECS]

Visit [_URL] for more information?
    <tag>confirm</tag>
    <url option="0" name="url">

			https://wiki.firestormviewer.org/fs_system_requirements
    </url>
    <usetemplate
     ignoretext="My computer hardware is not supported"
     name="okcancelignore"
     notext="No"
     yestext="Yes"/>
  <tag>fail</tag>
  </notification>

  <notification
   icon="alertmodal.tga"
   name="OldGPUDriver"
   type="alertmodal">
     There is likely a newer driver for your graphics chip.  Updating graphics drivers can substantially improve performance.

    Visit [URL] to check for driver updates?
    <tag>confirm</tag>
    <url option="0" name="url">
    [URL]
    </url>
    <usetemplate
     ignoretext="My graphics driver is out of date"
     name="okcancelignore"
     notext="No"
     yestext="Yes"/>
    <tag>fail</tag>
  </notification>

  <notification
   icon="alertmodal.tga"
   name="UnknownGPU"
   type="alertmodal">
Your system contains a graphics card that [APP_NAME] doesn't recognize.
This is often the case with new hardware that has not been tested yet with [APP_NAME].  It will probably be ok, but you may need to adjust your graphics settings.
(Avatar &gt; Preferences &gt; Graphics).
    <form name="form">
      <ignore name="ignore"
       text="My graphics card could not be identified"/>
    </form>
  <tag>fail</tag>
  </notification>

  <notification
   icon="alertmodal.tga"
   name="DisplaySettingsNoShaders"
   type="alertmodal">
[APP_NAME] crashed while initializing graphics drivers.
Graphics Quality will be set to Low to avoid some common driver errors. This will disable some graphics features.
We recommend updating your graphics card drivers.
Graphics Quality can be raised in Preferences &gt; Graphics.
  <tag>fail</tag>
  </notification>

  <notification
   icon="alertmodal.tga"
   name="AutoFPSConfirmDisable"
   type="alertmodal">
Changing this setting will disable automatic adjustment and turn off 'Automatic settings'.
Are you sure you want to continue?
    <tag>confirm</tag>
    <usetemplate
     name="okcancelbuttons"
     notext="Cancel"
     yestext="Continue"/>
  </notification>
  <notification
   icon="alertmodal.tga"
   name="AdvancedLightingConfirm"
   type="alertmodal">
To turn on advanced lighting, we need to increase quality to level 4.
    <tag>confirm</tag>
  <usetemplate
   name="okcancelbuttons"
   notext="Cancel"
   yestext="OK"/>
  </notification>
  <notification
 icon="alertmodal.tga"
   name="ShadowsConfirm"
   type="alertmodal">
To enable shadows, we need to increase quality to level 4.
    <tag>confirm</tag>
    <usetemplate
     name="okcancelbuttons"
     notext="Cancel"
     yestext="OK"/>
  </notification>

  <notification
   icon="alertmodal.tga"
   name="RegionNoTerraforming"
   type="alertmodal">
The region [REGION] does not allow terraforming.
  <tag>fail</tag>
  </notification>
  
  <notification
   icon="alertmodal.tga"
   name="ParcelNoTerraforming"
   type="notify">
You are not allowed to terraform parcel [PARCEL].
  <tag>fail</tag>
  </notification>

  <notification
   icon="alertmodal.tga"
   name="CannotCopyWarning"
   type="alertmodal">
You do not have permission to copy the following items:
&lt;nolink&gt;[ITEMS]&lt;/nolink&gt;
and will lose it from your inventory if you give it away. Do you really want to offer these items?
    <tag>confirm</tag>
    <usetemplate
     name="okcancelbuttons"
     notext="No"
     yestext="Yes"/>
  <tag>fail</tag>
  </notification>

  <notification
   icon="alertmodal.tga"
   name="CannotGiveItem"
   type="alertmodal">
Unable to give inventory item.
  <tag>fail</tag>
  </notification>

  <notification
   icon="alertmodal.tga"
   name="TransactionCancelled"
   type="alertmodal">
Transaction canceled.
  </notification>

  <notification
   icon="alertmodal.tga"
   name="TooManyItems"
   type="alertmodal">
Cannot give more than 42 items in a single inventory transfer.
  <tag>fail</tag>
  </notification>

  <notification
   icon="alertmodal.tga"
   name="NoItems"
   type="alertmodal">
You do not have permission to transfer the selected items.
  <tag>fail</tag>
  </notification>

  <notification
   icon="alertmodal.tga"
   name="CannotCopyCountItems"
   type="alertmodal">
You do not have permission to copy [COUNT] of the selected items. You will lose these items from your inventory.
Do you really want to give these items?
    <tag>confirm</tag>
  <tag>fail</tag>
    <usetemplate
     name="okcancelbuttons"
     notext="No"
     yestext="Yes"/>
  </notification>

  <notification
   icon="alertmodal.tga"
   name="CannotGiveCategory"
   type="alertmodal">
You do not have permission to transfer the selected folder.
  <tag>fail</tag>
  </notification>

  <notification
   icon="alertmodal.tga"
   name="FreezeAvatar"
   type="alertmodal">
Freeze this avatar?
He or she will temporarily be unable to move, chat, or interact with the world.
    <tag>confirm</tag>
    <usetemplate
     canceltext="Cancel"
     name="yesnocancelbuttons"
     notext="Unfreeze"
     yestext="Freeze"/>
  </notification>

  <notification
   icon="alertmodal.tga"
   name="FreezeAvatarFullname"
   type="alertmodal">
Freeze [AVATAR_NAME]?
He or she will temporarily be unable to move, chat, or interact with the world.
    <tag>confirm</tag>
    <usetemplate
     canceltext="Cancel"
     name="yesnocancelbuttons"
     notext="Unfreeze"
     yestext="Freeze"/>
  </notification>
  
  <notification
    icon="alertmodal.tga"
    name="FreezeAvatarMultiple"
    type="alertmodal">
 Freeze the following avatars?
 
 [RESIDENTS]
 
 They will temporarily be unable to move, chat, or interact with the world.
     <usetemplate
      canceltext="Cancel"
      name="yesnocancelbuttons"
      notext="Unfreeze"
      yestext="Freeze"/>
  </notification>  

  <notification
   icon="alertmodal.tga"
   name="EjectAvatarFullname"
   type="alertmodal">
Eject [AVATAR_NAME] from your land?
    <tag>confirm</tag>
    <usetemplate
     canceltext="Cancel"
     name="yesnocancelbuttons"
     notext="Eject and Ban"
     yestext="Eject"/>
  </notification>

  <notification
   icon="alertmodal.tga"
   name="EjectAvatarNoBan"
   type="alertmodal">
Eject this avatar from your land?
    <tag>confirm</tag>
    <usetemplate
     name="okcancelbuttons"
     notext="Cancel"
     yestext="Eject"/>
  </notification>

  <notification
   icon="alertmodal.tga"
   name="EjectAvatarFullnameNoBan"
   type="alertmodal">
Eject [AVATAR_NAME] from your land?
    <tag>confirm</tag>
    <usetemplate
     name="okcancelbuttons"
     notext="Cancel"
     yestext="Eject"/>
  </notification>

  <notification
    icon="alertmodal.tga"
    name="EjectAvatarMultiple"
    type="alertmodal">
Eject the following avatars from your land?

[RESIDENTS]
    <usetemplate
     canceltext="Cancel"
     name="yesnocancelbuttons"
     notext="Eject and Ban"
     yestext="Eject"/>
  </notification>

  <notification
   icon="alertmodal.tga"
   name="EjectAvatarMultipleNoBan"
   type="alertmodal">
Eject the following avatars from your land?

[RESIDENTS]
    <usetemplate
     name="okcancelbuttons"
     notext="Cancel"
     yestext="Eject"/>
  </notification>

  <notification
   icon="alertmodal.tga"
   name="EjectAvatarFromGroup"
   persist="true"
   type="notify">
You ejected [AVATAR_NAME] from group &lt;nolink&gt;[GROUP_NAME]&lt;/nolink&gt;.
    <tag>group</tag>
  </notification>

  <notification
   icon="alertmodal.tga"
   name="AcquireErrorTooManyObjects"
   type="alertmodal">
ACQUIRE ERROR: Too many objects selected.
  <tag>fail</tag>
  </notification>

  <notification
   icon="alertmodal.tga"
   name="AcquireErrorObjectSpan"
   type="alertmodal">
ACQUIRE ERROR: Objects span more than one region.
Please move all objects to be acquired onto the same region.
  <tag>fail</tag>
  </notification>

  <notification
   icon="alertmodal.tga"
   name="PromptGoToCurrencyPage"
   type="alertmodal">
[EXTRA]

Go to [_URL] for information on purchasing L$?
    <tag>confirm</tag>
    <url option="0" name="url">

			http://secondlife.com/app/currency/
    </url>
    <usetemplate
     name="okcancelbuttons"
     notext="Cancel"
     yestext="OK"/>
  </notification>
  
  <notification
   icon="alertmodal.tga"
   name="MuteLimitReached"
   persist="false"
   type="notify">
Unable to add new entry to block list because you reached the limit of [MUTE_LIMIT] entries.
  <tag>fail</tag>
  </notification>
  
  <notification
   icon="alertmodal.tga"
   name="UnableToLinkObjects"
   type="alertmodal">
Unable to link these [COUNT] objects.
You can link a maximum of [MAX] objects.
  <tag>fail</tag>
  </notification>

  <notification
   icon="alertmodal.tga"
   name="CannotLinkIncompleteSet"
   type="alertmodal">
You can only link complete sets of objects, and must select more than one object.
  <tag>fail</tag>
  </notification>

  <notification
   icon="alertmodal.tga"
   name="CannotLinkModify"
   type="alertmodal">
Unable to link because you do not have modify permission on all the objects.

Please make sure none are locked, and that you own all of them.
  <tag>fail</tag>
  </notification>

  <notification
   icon="alertmodal.tga"
   name="CannotLinkPermanent"
   type="alertmodal">
    Objects cannot be linked across region boundaries.
    <tag>fail</tag>
  </notification>

  <notification
   icon="alertmodal.tga"
   name="CannotLinkAcrossRegions"
   type="alertmodal">
Objects cannot be linked across region boundaries.
    <tag>fail</tag>
  </notification>

  <notification
   icon="alertmodal.tga"
   name="CannotLinkDifferentOwners"
   type="alertmodal">
Unable to link because not all of the objects have the same owner.

Please make sure you own all of the selected objects.
  <tag>fail</tag>
  </notification>

  <notification
   icon="alertmodal.tga"
   name="NoFileExtension"
   type="alertmodal">
No file extension for the file: &apos;[FILE]&apos;

Please make sure the file has a correct file extension.
  <tag>fail</tag>
  </notification>

  <notification
   icon="alertmodal.tga"
   name="InvalidFileExtension"
   type="alertmodal">
Invalid file extension [EXTENSION].
Expected [VALIDS].
    <usetemplate
     name="okbutton"
     yestext="OK"/>
  <tag>fail</tag>
  </notification>

  <notification
   icon="alertmodal.tga"
   name="CannotUploadSoundFile"
   type="alertmodal">
Could not open uploaded sound file for reading:
[FILE]
  <tag>fail</tag>
  </notification>

  <notification
   icon="alertmodal.tga"
   name="SoundFileNotRIFF"
   type="alertmodal">
File does not appear to be a RIFF WAVE file:
[FILE]
  <tag>fail</tag>
  </notification>

  <notification
   icon="alertmodal.tga"
   name="SoundFileNotPCM"
   type="alertmodal">
File does not appear to be a PCM WAVE audio file:
[FILE]
  <tag>fail</tag>
  </notification>

  <notification
   icon="alertmodal.tga"
   name="SoundFileInvalidChannelCount"
   type="alertmodal">
File has invalid number of channels (must be mono or stereo):
[FILE]
  <tag>fail</tag>
  </notification>

  <notification
   icon="alertmodal.tga"
   name="SoundFileInvalidSampleRate"
   type="alertmodal">
File does not appear to be a supported sample rate (must be 44.1k):
[FILE]
  <tag>fail</tag>
  </notification>

  <notification
   icon="alertmodal.tga"
   name="SoundFileInvalidWordSize"
   type="alertmodal">
File does not appear to be a supported word size (must be 8 or 16 bit):
[FILE]
  <tag>fail</tag>
  </notification>

  <notification
   icon="alertmodal.tga"
   name="SoundFileInvalidHeader"
   type="alertmodal">
Could not find &apos;data&apos; chunk in WAV header:
[FILE]
  <tag>fail</tag>
  </notification>

  <notification
   icon="alertmodal.tga"
   name="SoundFileInvalidChunkSize"
   type="alertmodal">
Wrong chunk size in WAV file:
[FILE]
  <tag>fail</tag>
  </notification>

  <notification
   icon="alertmodal.tga"
   name="SoundFileInvalidTooLong"
   type="alertmodal">
Audio file is too long ([MAX_LENGTH] second maximum):
[FILE]
  <tag>fail</tag>
  </notification>

  <notification
   icon="alertmodal.tga"
   name="ProblemWithFile"
   type="alertmodal">
Problem with file [FILE]:

[REASON]
  <tag>fail</tag>
  </notification>

  <notification
   icon="alertmodal.tga"
   name="CannotOpenTemporarySoundFile"
   type="alertmodal">
Couldn&apos;t open temporary compressed sound file for writing: [FILE]
  <tag>fail</tag>
  </notification>

  <notification
   icon="alertmodal.tga"
   name="UnknownVorbisEncodeFailure"
   type="alertmodal">
Unknown Vorbis encode failure on: [FILE]
  <tag>fail</tag>
  </notification>

  <notification
   icon="alertmodal.tga"
   name="CannotEncodeFile"
   type="alertmodal">
Unable to encode file: [FILE]
  <tag>fail</tag>
  </notification>

  <notification
   icon="alertmodal.tga"
   name="CorruptedProtectedDataStore"
   type="alertmodal">
   We were unable to decode the file storing your saved login credentials. At this point saving or deleting credentials will erase all those that were previously stored.
   This may happen when you change network setup. Restarting the viewer with previous network configuration may help recovering your saved login credentials.
    
  <tag>fail</tag>
    <usetemplate
     name="okbutton"
     yestext="OK"/>
  </notification>
    
  <notification
   icon="alertmodal.tga"
   name="CorruptResourceFile"
   type="alertmodal">
Corrupt resource file: [FILE]
  <tag>fail</tag>
  </notification>

  <notification
   icon="alertmodal.tga"
   name="UnknownResourceFileVersion"
   type="alertmodal">
Unknown Linden resource file version in file: [FILE]
  <tag>fail</tag>
  </notification>

  <notification
   icon="alertmodal.tga"
   name="UnableToCreateOutputFile"
   type="alertmodal">
Unable to create output file: [FILE]
  <tag>fail</tag>
  </notification>

  <notification
   icon="alertmodal.tga"
   name="DoNotSupportBulkAnimationUpload"
   type="alertmodal">
    <unique/>
[APP_NAME] does not currently support bulk upload of BVH format animation files.
  <tag>fail</tag>
  </notification>

  <notification
   icon="alertmodal.tga"
   name="CannotUploadReason"
   type="alertmodal">
Unable to upload [FILE] due to the following reason: [REASON]
Please try again later.
  <tag>fail</tag>
  </notification>

  <notification
   icon="notifytip.tga"
   name="LandmarkCreated"
   log_to_chat="false"
   type="notifytip">
You have added "[LANDMARK_NAME]" to your [FOLDER_NAME] folder.
  </notification>

  <notification
   icon="alert.tga"
   name="LandmarkAlreadyExists"
   type="alert">
You already have a landmark for this location.
    <usetemplate
     name="okbutton"
     yestext="OK"/>
  <tag>fail</tag>
  </notification>

  <notification
   icon="alertmodal.tga"
   name="CannotCreateLandmarkNotOwner"
   type="alertmodal">
You cannot create a landmark here because the owner of the land does not allow it.
  <tag>fail</tag>
  </notification>

  <notification
 icon="alertmodal.tga"
 label="Create folder"
 name="CreateLandmarkFolder"
 type="alertmodal">
    <unique/>
    Choose a name for the folder:
    <tag>confirm</tag>
    <form name="form">
      <input name="message" type="text">
      </input>
      <button
       default="true"
       index="0"
       name="OK"
       text="OK"/>
      <button
       index="1"
       name="Cancel"
       text="Cancel"/>
    </form>
  </notification>

  <notification
   icon="alertmodal.tga"
   name="CannotRecompileSelectObjectsNoScripts"
   type="alertmodal">
Not able to perform &apos;recompilation&apos;.
Select an object with a script.
  <tag>fail</tag>
  </notification>

  <notification
   icon="alertmodal.tga"
   name="CannotRecompileSelectObjectsNoPermission"
   type="alertmodal">
Not able to perform &apos;recompilation&apos;.

Select objects with scripts that you have permission to modify.
  <tag>fail</tag>
  </notification>

  <notification
   icon="alertmodal.tga"
   name="CannotResetSelectObjectsNoScripts"
   type="alertmodal">
Not able to perform &apos;reset&apos;.

Select objects with scripts.
  <tag>fail</tag>
  </notification>
  
   <notification
    icon="alertmodal.tga"
    name="CannotdeleteSelectObjectsNoScripts"
    type="alertmodal">
Not able to perform &apos;remove&apos;.

Select objects with scripts.
  <tag>fail</tag>
  </notification>

  <notification
   icon="alertmodal.tga"
   name="CannotResetSelectObjectsNoPermission"
   type="alertmodal">
Not able to perform &apos;reset&apos;.

Select objects with scripts that you have permission to modify.
  <tag>fail</tag>
  </notification>

  <notification
   icon="alertmodal.tga"
   name="CannotOpenScriptObjectNoMod"
   type="alertmodal">
    Unable to open script in object without modify permissions.
  <tag>fail</tag>
  </notification>

  <notification
   icon="alertmodal.tga"
   name="CannotSetRunningSelectObjectsNoScripts"
   type="alertmodal">
Not able to set any scripts to &apos;running&apos;.

Select objects with scripts.
  <tag>fail</tag>
  </notification>

  <notification
   icon="alertmodal.tga"
   name="CannotSetRunningNotSelectObjectsNoScripts"
   type="alertmodal">
Unable to set any scripts to &apos;not running&apos;.

Select objects with scripts.
  <tag>fail</tag>
  </notification>

  <notification
   icon="alertmodal.tga"
   name="NoFrontmostFloater"
   type="alertmodal">
No frontmost floater to save.
  <tag>fail</tag>
  </notification>

  <notification
   icon="notifytip.tga"
   name="SeachFilteredOnShortWords"
   type="notifytip">
Your search query was modified and the words that were too short were removed.

Searched for: [FINALQUERY]
  </notification>

  <notification
   icon="alertmodal.tga"
   name="SeachFilteredOnShortWordsEmpty"
   type="alertmodal">
Your search terms were too short so no search was performed.
  <tag>fail</tag>
  </notification>

  <!-- Generic Teleport failure modes - strings will be inserted from
       teleport_strings.xml if available. -->
  <notification
   icon="alertmodal.tga"
   name="CouldNotTeleportReason"
   type="alertmodal">
    <unique/>
Teleport failed.
[REASON]
  <tag>fail</tag>
  </notification>

  <!-- Teleport failure modes not delivered via the generic mechanism
       above (for example, delivered as an AlertMessage on
       region-crossing :( ) - these paths should really be merged
       in the future. -->
  <notification
   icon="alertmodal.tga"
   name="invalid_tport"
   type="alertmodal">
Teleport attempts are limited to 6 per minute. If you are having trouble, wait one minute and try teleporting again. If the problem persists, log out and log in again.
    <tag>fail</tag>
  </notification>
  <notification
   icon="alertmodal.tga"
   name="invalid_region_handoff"
   type="alertmodal">
Problem encountered processing your region crossing. You may need to log back in before you can cross regions.
If you continue to get this message, please check the [SUPPORT_SITE].
  <tag>fail</tag>
  </notification>
  <notification
   icon="alertmodal.tga"
   name="blocked_tport"
   type="alertmodal">
Sorry, teleport is currently blocked. Try again in a moment.  If you still cannot teleport, please log out and log back in to resolve the problem.
  <tag>fail</tag>
  </notification>
  <notification
   icon="alertmodal.tga"
   name="nolandmark_tport"
   type="alertmodal">
Sorry, but system was unable to locate landmark destination.
  <tag>fail</tag>
  </notification>
  <notification
   icon="alertmodal.tga"
   name="timeout_tport"
   type="alertmodal">
   <tag>fail</tag>
Sorry, but system was unable to complete the teleport connection.  Try again in a moment.
  </notification>
  <notification
   icon="alertmodal.tga"
   name="noaccess_tport"
   type="alertmodal">
   <tag>fail</tag>
Sorry, you do not have access to that teleport destination.
  </notification>
  <notification
   icon="alertmodal.tga"
   name="missing_attach_tport"
   type="alertmodal">
   <tag>fail</tag>
Your attachments have not arrived yet. Try waiting for a few more seconds or log out and back in again before attempting to teleport.
  </notification>
  <notification
   icon="alertmodal.tga"
   name="too_many_uploads_tport"
   type="alertmodal">
   <tag>fail</tag>
The asset queue in this region is currently clogged so your teleport request will not be able to succeed in a timely manner. Please try again in a few minutes or go to a less busy area.
  </notification>
  <notification
   icon="alertmodal.tga"
   name="expired_tport"
   type="alertmodal">
   <tag>fail</tag>
Sorry, but the system was unable to complete your teleport request in a timely fashion. Please try again in a few minutes.
  </notification>
  <notification
   icon="alertmodal.tga"
   name="expired_region_handoff"
   type="alertmodal">
   <tag>fail</tag>
Sorry, but the system was unable to complete your region crossing in a timely fashion. Please try again in a few minutes.
  </notification>
  <notification
   icon="alertmodal.tga"
   name="preexisting_tport"
   type="alertmodal">
   <tag>fail</tag>
Sorry, but the system was unable to start your teleport. Please try again in a few minutes.
  </notification>
  <notification
   icon="alertmodal.tga"
   name="no_host"
   type="alertmodal">
   <tag>fail</tag>
Unable to find teleport destination. The destination may be temporarily unavailable or no longer exists. Please try again in a few minutes.
  </notification>
  <notification
   icon="alertmodal.tga"
   name="no_inventory_host"
   type="alertmodal">
The inventory system is currently unavailable.
  <tag>fail</tag>
  </notification>

  <notification
   icon="alertmodal.tga"
   name="CannotSetLandOwnerNothingSelected"
   type="alertmodal">
Unable to set land owner:
No parcel selected.
  <tag>fail</tag>
  </notification>

  <notification
   icon="alertmodal.tga"
   name="CannotSetLandOwnerMultipleRegions"
   type="alertmodal">
Unable to force land ownership because selection spans multiple regions. Please select a smaller area and try again.
  <tag>fail</tag>
  </notification>

  <notification
   icon="alertmodal.tga"
   name="ForceOwnerAuctionWarning"
   type="alertmodal">
This parcel is up for auction. Forcing ownership will cancel the auction and potentially make some residents unhappy if bidding has begun.
Force ownership?
    <tag>confirm</tag>
    <usetemplate
     name="okcancelbuttons"
     notext="Cancel"
     yestext="OK"/>
  </notification>

  <notification
   icon="alertmodal.tga"
   name="CannotContentifyNothingSelected"
   type="alertmodal">
Unable to contentify:
No parcel selected.
  <tag>fail</tag>
  </notification>

  <notification
   icon="alertmodal.tga"
   name="CannotContentifyNoRegion"
   type="alertmodal">
Unable to contentify:
No region selected.
  <tag>fail</tag>
  </notification>

  <notification
   icon="alertmodal.tga"
   name="CannotReleaseLandNothingSelected"
   type="alertmodal">
Unable to abandon land:
No parcel selected.
  <tag>fail</tag>
  </notification>

  <notification
   icon="alertmodal.tga"
   name="CannotReleaseLandNoRegion"
   type="alertmodal">
Unable to abandon land:
Cannot find region.
  <tag>fail</tag>
  </notification>

  <notification
   icon="alertmodal.tga"
   name="CannotBuyLandNothingSelected"
   type="alertmodal">
Unable to buy land:
No parcel selected.
  <tag>fail</tag>
  </notification>

  <notification
   icon="alertmodal.tga"
   name="CannotBuyLandNoRegion"
   type="alertmodal">
Unable to buy land:
Cannot find the region this land is in.
  <tag>fail</tag>
  </notification>

  <notification
   icon="alertmodal.tga"
   name="CannotCloseFloaterBuyLand"
   type="alertmodal">
You cannot close the Buy Land window until [APP_NAME] estimates the price of this transaction.
  <tag>fail</tag>
  </notification>

  <notification
   icon="alertmodal.tga"
   name="CannotDeedLandNothingSelected"
   type="alertmodal">
Unable to deed land:
No parcel selected.
  <tag>fail</tag>
  </notification>

  <notification
   icon="alertmodal.tga"
   name="CannotDeedLandNoGroup"
   type="alertmodal">
Unable to deed land:
No Group selected.
    <tag>group</tag>
  <tag>fail</tag>
  </notification>

  <notification
   icon="alertmodal.tga"
   name="CannotDeedLandNoRegion"
   type="alertmodal">
Unable to deed land:
Cannot find the region this land is in.
  <tag>fail</tag>
  </notification>

  <notification
   icon="alertmodal.tga"
   name="CannotDeedLandMultipleSelected"
   type="alertmodal">
Unable to deed land:
Multiple parcels selected.

Try selecting a single parcel.
  <tag>fail</tag>
  </notification>

  <notification
   icon="alertmodal.tga"
   name="ParcelCanPlayMedia"
   type="alertmodal">   
This location provides streaming media, which may require more of your network bandwidth.

Play streaming media when available?
(You can change this option later under Preferences &gt; Sound &amp; Media.)
   <form name="form">
    <button
         index="0"
         name="Play Media Now"
         text="Play Media Now"/>
        <button
         index="1"
         name="Always Play Media"  
         text="Always Play Media"/>
        <button
         index="2"   
         name="Do Not Pley Media"
         text="Do Not Play Media"/>
   </form>
  </notification>


  <notification
   icon="alertmodal.tga"
   name="CannotDeedLandWaitingForServer"
   type="alertmodal">
Unable to deed land:
Waiting for server to report ownership.

Please try again.
  <tag>fail</tag>
  </notification>

  <notification
   icon="alertmodal.tga"
   name="CannotDeedLandNoTransfer"
   type="alertmodal">
Unable to deed land:
The region [REGION] does not allow transfer of land.
  <tag>fail</tag>
  </notification>

  <notification
   icon="alertmodal.tga"
   name="CannotReleaseLandWatingForServer"
   type="alertmodal">
Unable to abandon land:
Waiting for server to update parcel information.

Try again in a few seconds.
  <tag>fail</tag>
  </notification>

  <notification
   icon="alertmodal.tga"
   name="CannotReleaseLandSelected"
   type="alertmodal">
Unable to abandon land:
You do not own all the parcels selected.

Please select a single parcel.
  <tag>fail</tag>
  </notification>

  <notification
   icon="alertmodal.tga"
   name="CannotReleaseLandDontOwn"
   type="alertmodal">
Unable to abandon land:
You do not have permission to release this parcel.
Parcels you own appear in green.
  <tag>fail</tag>
  </notification>

  <notification
   icon="alertmodal.tga"
   name="CannotReleaseLandRegionNotFound"
   type="alertmodal">
Unable to abandon land:
Cannot find the region this land is in.
  <tag>fail</tag>
  </notification>

  <notification
   icon="alertmodal.tga"
   name="CannotReleaseLandNoTransfer"
   type="alertmodal">
Unable to abandon land:
The region [REGION] does not allow transfer of land.
  <tag>fail</tag>
  </notification>

  <notification
   icon="alertmodal.tga"
   name="CannotReleaseLandPartialSelection"
   type="alertmodal">
Unable to abandon land:
You must select an entire parcel to release it.

Select an entire parcel, or divide your parcel first.
  <tag>fail</tag>
  </notification>

  <notification
   icon="alertmodal.tga"
   name="ReleaseLandWarning"
   type="alertmodal">
You are about to release [AREA] m² of land.
Releasing this parcel will remove it from your land holdings, but will not grant any L$.

Release this land?
    <tag>confirm</tag>
    <usetemplate
     name="okcancelbuttons"
     notext="Cancel"
     yestext="OK"/>
  </notification>

  <notification
   icon="alertmodal.tga"
   name="CannotDivideLandNothingSelected"
   type="alertmodal">
Unable to divide land:

No parcels selected.
  <tag>fail</tag>
  </notification>

  <notification
   icon="alertmodal.tga"
   name="CannotDivideLandPartialSelection"
   type="alertmodal">
Unable to divide land:

You have an entire parcel selected.
Try selecting a part of the parcel.
  <tag>fail</tag>
  </notification>

  <notification
   icon="alertmodal.tga"
   name="LandDivideWarning"
   type="alertmodal">
Dividing this land will split this parcel into two and each parcel can have its own settings. Some settings will be reset to defaults after the operation.

Divide land?
    <tag>confirm</tag>
    <usetemplate
     name="okcancelbuttons"
     notext="Cancel"
     yestext="OK"/>
  </notification>

  <notification
   icon="alertmodal.tga"
   name="CannotDivideLandNoRegion"
   type="alertmodal">
Unable to divide land:
Cannot find the region this land is in.
  <tag>fail</tag>
  </notification>

  <notification
   icon="alertmodal.tga"
   name="CannotJoinLandNoRegion"
   type="alertmodal">
Unable to join land:
Cannot find the region this land is in.
  <tag>fail</tag>
  </notification>

  <notification
   icon="alertmodal.tga"
   name="CannotJoinLandNothingSelected"
   type="alertmodal">
Unable to join land:
No parcels selected.
  <tag>fail</tag>
  </notification>

  <notification
   icon="alertmodal.tga"
   name="CannotJoinLandEntireParcelSelected"
   type="alertmodal">
Unable to join land:
You only have one parcel selected.

Select land across both parcels.
  <tag>fail</tag>
  </notification>

  <notification
   icon="alertmodal.tga"
   name="CannotJoinLandSelection"
   type="alertmodal">
Unable to join land:
You must select more than one parcel.

Select land across both parcels.
  <tag>fail</tag>
  </notification>

  <notification
   icon="alertmodal.tga"
   name="JoinLandWarning"
   type="alertmodal">
Joining this land will create one large parcel out of all parcels intersecting the selected rectangle.
You will need to reset the name and options of the new parcel.

Join land?
    <tag>confirm</tag>
    <usetemplate
     name="okcancelbuttons"
     notext="Cancel"
     yestext="OK"/>
  </notification>

  <notification
   icon="alertmodal.tga"
   name="ConfirmNotecardSave"
   type="alertmodal">
This notecard needs to be saved before the item can be copied or viewed. Save notecard?
    <tag>confirm</tag>
    <usetemplate
     name="okcancelbuttons"
     notext="Cancel"
     yestext="OK"/>
  </notification>

  <notification
   icon="alertmodal.tga"
   name="ConfirmItemCopy"
   type="alertmodal">
Copy this item to your inventory?
    <tag>confirm</tag>
    <usetemplate
     name="okcancelbuttons"
     notext="Cancel"
     yestext="Copy"/>
  </notification>

  <notification
   icon="alertmodal.tga"
   name="ResolutionSwitchFail"
   type="alertmodal">
Failed to switch resolution to [RESX] by [RESY].
  <tag>fail</tag>
  </notification>

  <notification
   icon="alertmodal.tga"
   name="ErrorUndefinedGrasses"
   type="alertmodal">
Error: Undefined grasses: [SPECIES]
  <tag>fail</tag>
  </notification>

  <notification
   icon="alertmodal.tga"
   name="ErrorUndefinedTrees"
   type="alertmodal">
Error: Undefined trees: [SPECIES]
  <tag>fail</tag>
  </notification>

  <notification
   icon="alertmodal.tga"
   name="CannotSaveWearableOutOfSpace"
   type="alertmodal">
Unable to save &apos;[NAME]&apos; to wearable file.  You will need to free up some space on your computer and save the wearable again.
  <tag>fail</tag>
  </notification>

  <notification
   icon="alertmodal.tga"
   name="CannotSaveToAssetStore"
   type="alertmodal">
Unable to save [NAME] to central asset store.
This is usually a temporary failure. Please customize and save the wearable again in a few minutes.
  <tag>fail</tag>
  </notification>

  <notification
   icon="alertmodal.tga"
   name="YouHaveBeenLoggedOut"
   type="alertmodal">
You have been logged out of [CURRENT_GRID].

[MESSAGE]
    <usetemplate
     name="okcancelbuttons"
     notext="Quit"
     yestext="View IM &amp; Chat"/>
  </notification>

  <notification
   icon="alertmodal.tga"
   name="InventoryUnusable"
   type="alertmodal">
There was a problem loading your inventory. First, try logging out and logging in again. If you see this message again, contact Support to correct the problem.
    <tag>fail</tag>
  </notification>

  <notification
   icon="alertmodal.tga"
   name="OnlyOfficerCanBuyLand"
   type="alertmodal">
Unable to buy land for the group:
You do not have permission to buy land for your active group.
    <tag>group</tag>
  <tag>fail</tag>
  </notification>

  <notification
   icon="alertmodal.tga"
   label="Add Friend"
   name="AddFriendWithMessage"
   type="alertmodal">
    <tag>friendship</tag>
Friends can give permissions to track each other on the map and receive online status updates.

Offer friendship to [NAME]?
    <tag>confirm</tag>
    <form name="form">
      <input name="message" type="text" default="true">
Would you be my friend?
      </input>
      <button
       default="true"
       index="0"
       name="Offer"
       text="OK"/>
      <button
       index="1"
       name="Cancel"
       text="Cancel"/>
    </form>
  </notification>

  <notification
   icon="alertmodal.tga"
   label="Add Auto-Replace List"
   name="AddAutoReplaceList"
   type="alertmodal">
    <tag>addlist</tag>
    Name for the new list:
    <tag>confirm</tag>
    <form name="form">
      <input name="listname" type="text"/>
      <button
       default="true"
       index="0"
       name="SetName"
       text="OK"/>
      <button
       index="1"
       name="Cancel"
       text="Cancel"/>
    </form>
  </notification>

  <notification
   icon="alertmodal.tga"
   label="Rename Auto-Replace List"
   name="RenameAutoReplaceList"
   type="alertmodal">
    The name '[DUPNAME]' is in use
    Enter a new unique name:
    <tag>confirm</tag>
    <form name="form">
      <input name="listname" type="text"/>
      <button
       default="false"
       index="0"
       name="ReplaceList"
       text="Replace Current List"/>
      <button
       default="true"
       index="1"
       name="SetName"
       text="Use New Name"/>
    </form>
  </notification>

  <notification
   icon="alertmodal.tga"
   name="InvalidAutoReplaceEntry"
   type="alertmodal">
    The keyword must be a single word, and the replacement may not be empty.
    <tag>fail</tag>
  </notification>

  <notification
   icon="alertmodal.tga"
   name="InvalidAutoReplaceList"
   type="alertmodal">
    That replacement list is not valid.
    <tag>fail</tag>
  </notification>

  <notification
   icon="alertmodal.tga"
   name="SpellingDictImportRequired"
   type="alertmodal">
    You must specify a file, a name, and a language.
    <tag>fail</tag>
  </notification>

  <notification
   icon="alertmodal.tga"
   name="SpellingDictIsSecondary"
   type="alertmodal">
The dictionary [DIC_NAME] does not appear to have an "aff" file; this means that it is a "secondary" dictionary.
It can be used as an additional dictionary, but not as your Main dictionary.

See https://wiki.secondlife.com/wiki/Adding_Spelling_Dictionaries
    <tag>confirm</tag>
  </notification>

  <notification
   icon="alertmodal.tga"
   name="SpellingDictImportFailed"
   type="alertmodal">
    Unable to copy
    [FROM_NAME]
    to
    [TO_NAME]
    <tag>fail</tag>
  </notification>

  <notification
 icon="alertmodal.tga"
 label="Save Outfit"
 name="SaveOutfitAs"
 type="alertmodal">
    <unique/>
    Save what I'm wearing as a new Outfit:
    <tag>confirm</tag>
    <form name="form">
      <input name="message" type="text" default="true">
        [DESC] (new)
      </input>
      <button
       default="true"
       index="0"
       name="OK"
       text="OK"/>
      <button
       index="1"
       name="Cancel"
       text="Cancel"/>
    </form>
  </notification>

  <notification
 icon="alertmodal.tga"
 label="Save Wearable"
 name="SaveWearableAs"
 type="alertmodal">
    Save item to my inventory as:
    <tag>confirm</tag>
    <form name="form">
      <input name="message" type="text" default="true">
        [DESC] (new)
      </input>
      <button
       default="true"
       index="0"
       name="OK"
       text="OK"/>
      <button
       index="1"
       name="Cancel"
       text="Cancel"/>
    </form>
  </notification>


  <notification
   icon="alertmodal.tga"
   label="Rename Outfit"
   name="RenameOutfit"
   type="alertmodal">
    New outfit name:
    <tag>confirm</tag>
    <form name="form">
      <input name="new_name" type="text" width="300" default="true">
        [NAME]
      </input>
      <button
       default="true"
       index="0"
       name="OK"
       text="OK"/>
      <button
       index="1"
       name="Cancel"
       text="Cancel"/>
    </form>
  </notification>

  <notification
   icon="alertmodal.tga"
   label="Rename Gesture"
   name="RenameGesture"
   type="alertmodal">
    New gesture name:
    <tag>confirm</tag>
    <form name="form">
      <input name="new_name" type="text" width="300">
        [NAME]
      </input>
      <button
       default="true"
       index="0"
       name="OK"
       text="OK"/>
      <button
       index="1"
       name="Cancel"
       text="Cancel"/>
    </form>
  </notification>

  <notification
   icon="alertmodal.tga"
   label="Rename Landmark"
   name="RenameLandmark"
   type="alertmodal">
    Choose a new name for [NAME]
    <tag>confirm</tag>
    <form name="form">
      <input name="new_name" type="text" width="300">
        [NAME]
      </input>
      <button
       default="true"
       index="0"
       name="OK"
       text="OK"/>
      <button
       index="1"
       name="Cancel"
       text="Cancel"/>
    </form>
  </notification>

  <notification
   icon="alertmodal.tga"
   label="Rename Selected Item"
   name="RenameItem"
   type="alertmodal">
    Choose a new name for:
[NAME]
   <tag>confirm</tag>
    <form name="form">
    <input name="new_name" type="text" width="300">
      [NAME]
    </input>
    <button
     default="true"
     index="0"
     name="OK"
     text="OK"/>
    <button
     index="1"
     name="Cancel"
     text="Cancel"/>
   </form>
  </notification>

  <notification
   icon="alertmodal.tga"
   name="RemoveFromFriends"
   type="alertmodal">
Are you sure you want to remove [NAME] from your Friends List?
    <tag>friendship</tag>
    <tag>confirm</tag>
    <usetemplate
     name="okcancelbuttons"
     notext="Cancel"
     yestext="OK"/>
  </notification>

  <notification
   icon="alertmodal.tga"
   name="RemoveMultipleFromFriends"
   type="alertmodal">
Are you sure you want to remove multiple friends from your Friends list?
    <tag>friendship</tag>
    <tag>confirm</tag>
    <usetemplate
     name="okcancelbuttons"
     notext="Cancel"
     yestext="OK"/>
  </notification>

  <notification
   icon="alertmodal.tga"
   name="GodDeleteAllScriptedPublicObjectsByUser"
   type="alertmodal">
Are you sure you want to delete all scripted objects owned by
** [AVATAR_NAME] **
on all others land in this region?
    <tag>confirm</tag>
    <usetemplate
     name="okcancelbuttons"
     notext="Cancel"
     yestext="OK"/>
  </notification>

  <notification
   icon="alertmodal.tga"
   name="GodDeleteAllScriptedObjectsByUser"
   type="alertmodal">
Are you sure you want to DELETE ALL scripted objects owned by
** [AVATAR_NAME] **
on ALL LAND in this region?
    <tag>confirm</tag>
    <usetemplate
     name="okcancelbuttons"
     notext="Cancel"
     yestext="OK"/>
  </notification>

  <notification
   icon="alertmodal.tga"
   name="GodDeleteAllObjectsByUser"
   type="alertmodal">
Are you sure you want to DELETE ALL objects (scripted or not) owned by
** [AVATAR_NAME] **
on ALL LAND in this region?
    <tag>confirm</tag>
    <usetemplate
     name="okcancelbuttons"
     notext="Cancel"
     yestext="OK"/>
  </notification>

  <notification
   icon="alertmodal.tga"
   name="BlankClassifiedName"
   type="alertmodal">
You must specify a name for your classified.
  <tag>fail</tag>
  </notification>

  <notification
   icon="alertmodal.tga"
   name="MinClassifiedPrice"
   type="alertmodal">
Price to pay for listing must be at least L$[MIN_PRICE].

Please enter a higher price.
  <tag>fail</tag>
  </notification>

  <notification
   icon="alertmodal.tga"
   name="ConfirmItemDeleteHasLinks"
   type="alertmodal">
At least one of the items you have selected has link items that point to it.  If you delete this item, its links will permanently stop working.  It is strongly advised to delete the links first.

Are you sure you want to delete these items?
    <tag>confirm</tag>
    <usetemplate
     name="okcancelbuttons"
     notext="Cancel"
     yestext="OK"/>
  </notification>

  <notification
   icon="alertmodal.tga"
   name="ConfirmObjectDeleteLock"
   type="alertmodal">
At least one of the items you have selected is locked.

Are you sure you want to delete these items?
    <tag>confirm</tag>
    <usetemplate
     name="okcancelbuttons"
     notext="Cancel"
     yestext="OK"/>
  </notification>

  <notification
   icon="alertmodal.tga"
   name="ConfirmObjectDeleteNoCopy"
   type="alertmodal">
At least one of the items you have selected is not copyable.

Are you sure you want to delete these items?
    <tag>confirm</tag>
    <usetemplate
     name="okcancelbuttons"
     notext="Cancel"
     yestext="OK"/>
  </notification>

  <notification
   icon="alertmodal.tga"
   name="ConfirmObjectDeleteNoOwn"
   type="alertmodal">
You do not own at least one of the items you have selected.

Are you sure you want to delete these items?
    <tag>confirm</tag>
    <usetemplate
     name="okcancelbuttons"
     notext="Cancel"
     yestext="OK"/>
  </notification>

  <notification
   icon="alertmodal.tga"
   name="ConfirmObjectDeleteLockNoCopy"
   type="alertmodal">
At least one object is locked.
At least one object is not copyable.

Are you sure you want to delete these items?
    <tag>confirm</tag>
    <usetemplate
     name="okcancelbuttons"
     notext="Cancel"
     yestext="OK"/>
  </notification>

  <notification
   icon="alertmodal.tga"
   name="ConfirmObjectDeleteLockNoOwn"
   type="alertmodal">
At least one object is locked.
You do not own at least one object.

Are you sure you want to delete these items?
    <tag>confirm</tag>
    <usetemplate
     name="okcancelbuttons"
     notext="Cancel"
     yestext="OK"/>
  </notification>

  <notification
   icon="alertmodal.tga"
   name="ConfirmObjectDeleteNoCopyNoOwn"
   type="alertmodal">
At least one object is not copyable.
You do not own at least one object.

Are you sure you want to delete these items?
    <tag>confirm</tag>
    <usetemplate
     name="okcancelbuttons"
     notext="Cancel"
     yestext="OK"/>
  </notification>

  <notification
   icon="alertmodal.tga"
   name="ConfirmObjectDeleteLockNoCopyNoOwn"
   type="alertmodal">
At least one object is locked.
At least one object is not copyable.
You do not own at least one object.

Are you sure you want to delete these items?
    <tag>confirm</tag>
    <usetemplate
     name="okcancelbuttons"
     notext="Cancel"
     yestext="OK"/>
  </notification>

  <notification
   icon="alertmodal.tga"
   name="ConfirmObjectTakeLock"
   type="alertmodal">
At least one object is locked.

Are you sure you want to take these items?
    <tag>confirm</tag>
    <usetemplate
     name="okcancelbuttons"
     notext="Cancel"
     yestext="OK"/>
  </notification>

  <notification
   icon="alertmodal.tga"
   name="ConfirmObjectTakeNoOwn"
   type="alertmodal">
You do not own all of the objects you are taking.
If you continue, next owner permissions will be applied and possibly restrict your ability to modify or copy them.

Are you sure you want to take these items?
    <tag>confirm</tag>
    <usetemplate
     name="okcancelbuttons"
     notext="Cancel"
     yestext="OK"/>
  </notification>

  <notification
   icon="alertmodal.tga"
   name="ConfirmObjectTakeLockNoOwn"
   type="alertmodal">
At least one object is locked.
You do not own all of the objects you are taking.
If you continue, next owner permissions will be applied and possibly restrict your ability to modify or copy them.
However, you can take the current selection.

Are you sure you want to take these items?
    <tag>confirm</tag>
    <usetemplate
     name="okcancelbuttons"
     notext="Cancel"
     yestext="OK"/>
  </notification>

  <notification
   icon="alertmodal.tga"
   name="CantBuyLandAcrossMultipleRegions"
   type="alertmodal">
Unable to buy land because selection spans multiple regions.

Please select a smaller area and try again.
  <tag>fail</tag>
  </notification>

  <notification
   icon="alertmodal.tga"
   name="DeedLandToGroup"
   type="alertmodal">
By deeding this parcel, the group will be required to have and maintain sufficient land use credits.
The purchase price of the land is not refunded to the owner. If a deeded parcel is sold, the sale price will be divided evenly among group members.

Deed this [AREA] m² of land to the group &apos;&lt;nolink&gt;[GROUP_NAME]&lt;/nolink&gt;&apos;?
    <tag>group</tag>
    <tag>confirm</tag>
    <usetemplate
     name="okcancelbuttons"
     notext="Cancel"
     yestext="OK"/>
  </notification>

  <notification
   icon="alertmodal.tga"
   name="DeedLandToGroupWithContribution"
   type="alertmodal">
By deeding this parcel, the group will be required to have and maintain sufficient land use credits.
The deed will include a simultaneous land contribution to the group from &apos;[NAME]&apos;.
The purchase price of the land is not refunded to the owner. If a deeded parcel is sold, the sale price will be divided evenly among group members.

Deed this [AREA] m² of land to the group &apos;&lt;nolink&gt;[GROUP_NAME]&lt;/nolink&gt;&apos;?
    <tag>group</tag>
    <tag>confirm</tag>
    <usetemplate
     name="okcancelbuttons"
     notext="Cancel"
     yestext="OK"/>
  </notification>

  <notification
   icon="alertmodal.tga"
   name="DisplaySetToSafe"
   type="alertmodal">
Display settings have been set to safe levels because you have specified the -safe option.
  </notification>

  <notification
   icon="alertmodal.tga"
   name="DisplaySetToRecommendedGPUChange"
   type="alertmodal">
Display settings have been set to recommended levels because your graphics card changed
from &apos;[LAST_GPU]&apos;
to &apos;[THIS_GPU]&apos;
  </notification>

  <notification
   icon="alertmodal.tga"
   name="DisplaySetToRecommendedFeatureChange"
   type="alertmodal">
Display settings have been set to recommended levels because of a change to the rendering subsystem.
  </notification>

  <notification
   icon="alertmodal.tga"
   name="ErrorMessage"
   type="alertmodal">
    <unique>
      <context>ERROR_MESSAGE</context>
    </unique>
[ERROR_MESSAGE]
  <tag>fail</tag>
    <usetemplate
     name="okbutton"
     yestext="OK"/>
  </notification>

  <notification
   icon="alertmodal.tga"
   name="AvatarMovedDesired"
   type="alertmodal">
   <tag>fail</tag>
Your desired location is not currently available.
You have been moved into a nearby region.
  </notification>

  <notification
   icon="alertmodal.tga"
   name="AvatarMovedLast"
   type="alertmodal">
   <tag>fail</tag>
Your requested location is not currently available.
You have been moved into a nearby region.
  </notification>

  <notification
   icon="alertmodal.tga"
   name="AvatarMovedHome"
   type="alertmodal">
   <tag>fail</tag>
Your home location is not currently available.
You have been moved into a nearby region.
You may want to set a new home location.
  </notification>

  <notification
   icon="alertmodal.tga"
   name="ClothingLoading"
   type="alertmodal">
   <tag>fail</tag>
Your clothing is still downloading.
You can use [APP_NAME] normally and other people will see you correctly.
    <form name="form">
      <ignore name="ignore"
       text="Clothing is taking a long time to download"/>
    </form>
  </notification>

  <notification
   icon = "notifytip.tga"
   name = "AgentComplexityWithVisibility"
   type = "notifytip"
   log_to_chat = "false">
   <unique combine = "cancel_old">
     <context>AgentComplexityNotice</context>
   </unique>
Your [https://community.secondlife.com/t5/English-Knowledge-Base/Avatar-Rendering-Complexity/ta-p/2967838 avatar complexity] is [AGENT_COMPLEXITY].
[OVERLIMIT_MSG]
   <usetemplate
    ignoretext="Warn me if my avatar complexity may be too high"
    name="notifyignore"/>
  </notification>

  <notification
   icon = "notifytip.tga"
   name = "AgentComplexity"
   type = "notifytip"
   log_to_chat = "false">
   <unique combine = "cancel_old">
     <context>AgentComplexityNotice</context>
   </unique>
Your [https://community.secondlife.com/t5/English-Knowledge-Base/Avatar-Rendering-Complexity/ta-p/2967838 avatar complexity] is [AGENT_COMPLEXITY].
    <usetemplate
     ignoretext="Warn me about my avatar complexity changes"
     name="notifyignore"/>
  </notification>

  <notification
   icon = "notifytip.tga"
   name = "HUDComplexityWarning"
   type = "notifytip"
   log_to_chat = "false">
    <unique combine = "cancel_old">
      <context>HUDComplexityWarning</context>
    </unique>
    [HUD_REASON]. It is likely to negatively affect your performance.
    <usetemplate
     ignoretext="Warn me when my HUD complexity is too high"
     name="notifyignore"/>
  </notification>

  <notification
   icon="alertmodal.tga"
   name="FirstRun"
   type="alertmodal">

[APP_NAME] installation is complete.

If this is your first time using [CURRENT_GRID], you will need to create an account before you can log in.
    <tag>confirm</tag>
    <usetemplate
     name="okcancelbuttons"
     notext="Continue"
     yestext="Create Account..."/>
  </notification>

  <notification
   icon="alertmodal.tga"
   name="LoginCantRemoveUsername"
   type="alertmodal">
    <tag>fail</tag>
Already remembered user can be forgotten from Me &gt; Preferences &gt; Advanced &gt; Remembered Usernames.
  </notification>

  <notification
   icon="alertmodal.tga"
   name="LoginCantRemoveCurUsername"
   type="alertmodal">
    <tag>confirm</tag>
Forgetting the logged-in user requires you to log out.
    <usetemplate
     name="okcancelbuttons"
     notext="Cancel"
     yestext="Confirm and log out"/>
  </notification>

  <notification
   icon="alertmodal.tga"
   name="LoginPacketNeverReceived"
   type="alertmodal">
   <tag>fail</tag>
We&apos;re having trouble connecting. There may be a problem with your Internet connection or the [CURRENT_GRID].

You can either check your Internet connection and try again in a few minutes, click Help to view the [SUPPORT_SITE], or click Teleport to attempt to teleport home.
    <url option="1" name="url">

			https://www.firestormviewer.org/support/
    </url>
    <form name="form">
      <button
       default="true"
       index="0"
       name="OK"
       text="OK"/>
      <button
       index="1"
       name="Help"
       text="Help"/>
      <button
       index="2"
       name="Teleport"
       text="Teleport"/>
    </form>
  </notification>

  <notification
   icon="alertmodal.tga"
   name="LoginPacketNeverReceivedNoTP"
   type="alertmodal">
    <tag>fail</tag>
We&apos;re having trouble connecting. There may be a problem with your Internet connection or the [CURRENT_GRID].

You can either check your Internet connection and try again in a few minutes or click Help to view the [SUPPORT_SITE].
    <url option="1" name="url">
			https://www.firestormviewer.org/support/
    </url>
    <form name="form">
      <button
       default="true"
       index="0"
       name="OK"
       text="OK"/>
      <button
       index="1"
       name="Help"
       text="Help"/>
    </form>
  </notification>

  <notification
   icon="alertmodal.tga"
   name="LoginRemoveMultiGridUserData"
   type="alertmodal">
    <tag>confirm</tag>
Local Data you are deleting is shared between multiple grids, are you sure you want to delete it?
    <usetemplate
     name="okcancelbuttons"
     notext="Cancel"
     yestext="Confirm"/>
  </notification>

  <notification
   icon="alertmodal.tga"
   name="WelcomeChooseSex"
   type="alertmodal">
Your character will appear in a moment.

Use arrow keys to walk.
Press the F1 key at any time for help or to learn more about [CURRENT_GRID].
Please choose the male or female avatar. You can change your mind later.
    <usetemplate
     name="okcancelbuttons"
     notext="Female"
     yestext="Male"/>
  </notification>
  <notification icon="alertmodal.tga"
		name="CantTeleportToGrid"
		type="alertmodal">
Could not teleport to [SLURL] as it's on a different grid ([GRID]) than the current grid ([CURRENT_GRID]).  Please close your viewer and try again.
  <tag>fail</tag>
    <usetemplate
     name="okbutton"
     yestext="OK"/>
  </notification>

  <notification icon="alertmodal.tga"
		name="GeneralCertificateErrorShort"
		type="alertmodal">
Could not connect to the server.
[REASON]
    <tag>fail</tag>
    <usetemplate
     name="okbutton"
     yestext="OK"/>
  </notification>

  <notification icon="alertmodal.tga"
		name="GeneralCertificateError"
		type="alertmodal">
Could not connect to the server.
[REASON]

SubjectName: [SUBJECT_NAME_STRING]
IssuerName: [ISSUER_NAME_STRING]
Valid From: [VALID_FROM]
Valid To: [VALID_TO]
MD5 Fingerprint: [SHA1_DIGEST]
SHA1 Fingerprint: [MD5_DIGEST]
Key Usage: [KEYUSAGE]
Extended Key Usage: [EXTENDEDKEYUSAGE]
Subject Key Identifier: [SUBJECTKEYIDENTIFIER]
  <tag>fail</tag>
    <usetemplate
     name="okbutton"
     yestext="OK"/>
   </notification>

  <notification icon="alertmodal.tga"
		name="TrustCertificateError"
		type="alertmodal">
The certification authority for this server is not known.

Certificate Information:
SubjectName: [SUBJECT_NAME_STRING]
IssuerName: [ISSUER_NAME_STRING]
Valid From: [VALID_FROM]
Valid To: [VALID_TO]
MD5 Fingerprint: [SHA1_DIGEST]
SHA1 Fingerprint: [MD5_DIGEST]
Key Usage: [KEYUSAGE]
Extended Key Usage: [EXTENDEDKEYUSAGE]
Subject Key Identifier: [SUBJECTKEYIDENTIFIER]

Would you like to trust this authority?
    <tag>confirm</tag>
    <usetemplate
     name="okcancelbuttons"
     notext="Cancel"
     yestext="Trust"/>
  </notification>

  <notification
   icon="alertmodal.tga"
   name="NotEnoughCurrency"
   type="alertmodal">
[NAME] L$ [PRICE] You do not have enough L$ to do that.
  <tag>fail</tag>
  <tag>funds</tag>
  </notification>

  <notification
   icon="alertmodal.tga"
   name="GrantedModifyRights"
   persist="true"
   log_to_im="true"   
   type="notify">
[NAME] has given you permission to edit their objects.
  </notification>

  <notification
   icon="alertmodal.tga"
   name="RevokedModifyRights"
   persist="true"
   log_to_im="true"   
   type="notify">
Your privilege to modify [NAME]&apos;s objects has been revoked.
  </notification>

  <notification
   icon="alertmodal.tga"
   name="FlushMapVisibilityCaches"
   type="alertmodal">
This will flush the map caches on this region.
This is really only useful for debugging.
(In production, wait 5 minutes, then everyone&apos;s map will update after they relog.)
    <usetemplate
     name="okcancelbuttons"
     notext="Cancel"
     yestext="OK"/>
  </notification>

  <notification
   icon="alertmodal.tga"
   name="BuyOneObjectOnly"
   type="alertmodal">
Unable to buy more than one object at a time.  Please select only one object and try again.
  <tag>fail</tag>
  </notification>

  <notification
   icon="alertmodal.tga"
   name="OnlyCopyContentsOfSingleItem"
   type="alertmodal">
Unable to copy the contents of more than one item at a time.
Please select only one object and try again.
  <tag>fail</tag>
    <usetemplate
     name="okcancelbuttons"
     notext="Cancel"
     yestext="OK"/>
  </notification>

  <notification
   icon="alertmodal.tga"
   name="KickUsersFromRegion"
   type="alertmodal">
Teleport all residents in this region home?
    <tag>confirm</tag>
    <usetemplate
     name="okcancelbuttons"
     notext="Cancel"
     yestext="OK"/>
  </notification>

  <notification
   icon="alertmodal.tga"
   name="ChangeObjectBonusFactor"
   type="alertmodal">
    Lowering the object bonus after builds have been established in a region may cause objects to be returned or deleted. Are you sure you want to change object bonus?
    <tag>confirm</tag>
    <usetemplate
     ignoretext="Confirm changing object bonus factor"
     name="okcancelignore"
     notext="Cancel"
     yestext="OK"/>
  </notification>

  <notification
   icon="alertmodal.tga"
   name="EstateObjectReturn"
   type="alertmodal">
Are you sure you want to return objects owned by [USER_NAME]?
    <tag>confirm</tag>
    <usetemplate
     name="okcancelbuttons"
     notext="Cancel"
     yestext="OK"/>
  </notification>

  <notification
   icon="alertmodal.tga"
   name="InvalidTerrainBitDepth"
   type="alertmodal">
<<<<<<< HEAD
    <unique combine="cancel_old" />
Couldn&apos;t set region textures:
=======
Could not set region textures:
>>>>>>> 4c6d8f4b
Terrain texture [TEXTURE_NUM] has an invalid bit depth of [TEXTURE_BIT_DEPTH].

Replace texture [TEXTURE_NUM] with an RGB [MAX_SIZE]x[MAX_SIZE] or smaller image then click &quot;Apply&quot; again.
  <tag>fail</tag>
  </notification>

  <notification
   icon="alertmodal.tga"
   name="InvalidTerrainAlphaNotFullyLoaded"
   type="alertmodal">
    <unique combine="cancel_old" />
Couldn&apos;t set region textures:
Terrain texture [TEXTURE_NUM] is not fully loaded, but is assumed to contain transparency due to a bit depth of [TEXTURE_BIT_DEPTH]. Transparency is not currently supported for terrain textures.

If texture [TEXTURE_NUM] is opaque, wait for the texture to fully load and then click &quot;Apply&quot; again.

Alpha is only supported for terrain materials (PBR Metallic Roughness), when alphaMode="MASK" and doubleSided=false.
  <tag>fail</tag>
  </notification>

  <notification
   icon="alertmodal.tga"
   name="InvalidTerrainAlpha"
   type="alertmodal">
    <unique combine="cancel_old" />
Couldn&apos;t set region textures:
Terrain texture [TEXTURE_NUM] contains transparency. Transparency is not currently supported for terrain textures.

Replace texture [TEXTURE_NUM] with an opaque RGB image, then click &quot;Apply&quot; again.

Alpha is only supported for terrain materials (PBR Metallic Roughness), when alphaMode="MASK" and doubleSided=false.
  <tag>fail</tag>
  </notification>

  <notification
   icon="alertmodal.tga"
   name="InvalidTerrainSize"
   type="alertmodal">
<<<<<<< HEAD
    <unique combine="cancel_old" />
Couldn&apos;t set region textures:
=======
Could not set region textures:
>>>>>>> 4c6d8f4b
Terrain texture [TEXTURE_NUM] is too large at [TEXTURE_SIZE_X]x[TEXTURE_SIZE_Y].

Replace texture [TEXTURE_NUM] with an RGB [MAX_SIZE]x[MAX_SIZE] or smaller image then click &quot;Apply&quot; again.
  </notification>

  <notification
   icon="alertmodal.tga"
   name="InvalidTerrainMaterialNotLoaded"
   type="alertmodal">
    <unique combine="cancel_old" />
Couldn&apos;t set region materials:
Terrain material [MATERIAL_NUM] is not loaded.

Wait for the material to load, or replace material [MATERIAL_NUM] with a valid material.
  </notification>

  <notification
   icon="alertmodal.tga"
   name="InvalidTerrainMaterialLoadFailed"
   type="alertmodal">
    <unique combine="cancel_old" />
Couldn&apos;t set region materials:
Terrain material [MATERIAL_NUM] failed to load.

Replace material [MATERIAL_NUM] with a valid material.
  </notification>

  <notification
   icon="alertmodal.tga"
   name="InvalidTerrainMaterialDoubleSided"
   type="alertmodal">
    <unique combine="cancel_old" />
Couldn&apos;t set region materials:
Terrain material [MATERIAL_NUM] is double-sided. Double-sided materials are not currently supported for PBR terrain.

Replace material [MATERIAL_NUM] with a material with doubleSided=false.
  </notification>

  <notification
   icon="alertmodal.tga"
   name="InvalidTerrainMaterialAlphaMode"
   type="alertmodal">
    <unique combine="cancel_old" />
Couldn&apos;t set region materials:
Terrain material [MATERIAL_NUM] is using the unsupported alphaMode="[MATERIAL_ALPHA_MODE]".

Replace material [MATERIAL_NUM] with a material with alphaMode="OPAQUE" or alphaMode="MASK".
  </notification>

  <notification
   icon="alertmodal.tga"
   name="RawUploadStarted"
   type="alertmodal">
Upload started. It may take up to two minutes, depending on your connection speed.
  </notification>

  <notification
   icon="alertmodal.tga"
   name="ConfirmBakeTerrain"
   type="alertmodal">
Do you really want to bake the current terrain, make it the center for terrain raise/lower limits, and the default for the &apos;Revert&apos; tool?
    <tag>confirm</tag>
    <usetemplate
     name="okcancelbuttons"
     notext="Cancel"
     yestext="OK"/>
  </notification>

  <notification
   icon="alertmodal.tga"
   name="ConfirmTextureHeights"
   type="alertmodal">
You're about to use low values greater than high ones for Elevation Ranges. Proceed?
   <tag>confirm</tag>
   <usetemplate
    name="yesnocancelbuttons"
    yestext="Ok"
    notext="Cancel"
    canceltext="Don't ask"/>
  </notification>

  <notification
   icon="alertmodal.tga"
   name="MaxAllowedAgentOnRegion"
   type="alertmodal">
You can only have [MAX_AGENTS] allowed residents.
  </notification>

  <notification
   icon="alertmodal.tga"
   name="MaxBannedAgentsOnRegion"
   type="alertmodal">
You can only have [MAX_BANNED] banned residents.
  </notification>

  <notification
   icon="alertmodal.tga"
   name="MaxAgentOnRegionBatch"
   type="alertmodal">
Failure while attempting to add [NUM_ADDED] agents:
Exceeds the [MAX_AGENTS] [LIST_TYPE] limit by [NUM_EXCESS].
  </notification>

  <notification
   icon="alertmodal.tga"
   name="MaxAllowedGroupsOnRegion"
   type="alertmodal">
You can only have [MAX_GROUPS] groups.
    <tag>group</tag>
    <usetemplate
     name="okcancelbuttons"
     notext="Cancel"
     yestext="Bake"/>
  </notification>

  <notification
   icon="alertmodal.tga"
   name="MaxManagersOnRegion"
   type="alertmodal">
You can only have [MAX_MANAGER] estate managers.
  </notification>

  <notification
   icon="alertmodal.tga"
   name="OwnerCanNotBeDenied"
   type="alertmodal">
Cannot add estate owner to estate &apos;Banned resident&apos; list.
  </notification>

  <notification
   icon="alertmodal.tga"
   name="ProblemAddingEstateManagerBanned"
   type="alertmodal">
Unable to add banned resident to estate manager list.
  </notification>
    
  <notification
   icon="alertmodal.tga"
   name="ProblemBanningEstateManager"
   type="alertmodal">
Unable to add estate manager [AGENT] to banned list.
  </notification>
  
  <notification
   icon="alertmodal.tga"
   name="GroupIsAlreadyInList"
   type="alertmodal">
&lt;nolink&gt;[GROUP]&lt;/nolink&gt; is already in the Allowed Groups list.
  </notification>
    
  <notification
   icon="alertmodal.tga"
   name="AgentIsAlreadyInList"
   type="alertmodal">
[AGENT] is already in your [LIST_TYPE] list.
  </notification>
    
  <notification
   icon="alertmodal.tga"
   name="AgentsAreAlreadyInList"
   type="alertmodal">
[AGENT] are already in your [LIST_TYPE] list.
  </notification>
    
  <notification
   icon="alertmodal.tga"
   name="AgentWasAddedToList"
   type="alertmodal">
[AGENT] was added to [LIST_TYPE] list of [ESTATE].
  </notification>
    
  <notification
   icon="alertmodal.tga"
   name="AgentsWereAddedToList"
   type="alertmodal">
[AGENT] were added to [LIST_TYPE] list of [ESTATE].

  </notification>
      <notification
   icon="alertmodal.tga"
   name="AgentWasRemovedFromList"
   type="alertmodal">
[AGENT] was removed from [LIST_TYPE] list of [ESTATE].
  </notification>
    
  <notification
   icon="alertmodal.tga"
   name="AgentsWereRemovedFromList"
   type="alertmodal">
[AGENT] were removed from [LIST_TYPE] list of [ESTATE].
  </notification>

  <notification
   icon="alertmodal.tga"
   name="CanNotChangeAppearanceUntilLoaded"
   type="alertmodal">
Cannot change appearance until clothing and shape are loaded.
  </notification>

  <notification
   icon="alertmodal.tga"
   name="ClassifiedMustBeAlphanumeric"
   type="alertmodal">
The name of your classified must start with a letter from A to Z or a number.  No punctuation is allowed.
  </notification>

  <notification
   icon="alertmodal.tga"
   name="CantSetBuyObject"
   type="alertmodal">
Cannot set &apos;Buy Object&apos; because the object is not for sale.
Please set the object for sale and try again.
  </notification>

  <notification
   icon="alertmodal.tga"
   name="FinishedRawDownload"
   type="alertmodal">
Finished download of raw terrain file to:
[DOWNLOAD_PATH].
  </notification>

  <!-- RequiredUpdate does not display release notes URL because we don't get
       that from login.cgi's login failure message. -->
  <notification
   icon="alertmodal.tga"
   name="RequiredUpdate"
   type="alertmodal">
Version [VERSION] is required for login.
Please download from https://secondlife.com/support/downloads/
    <tag>confirm</tag>
    <usetemplate
     name="okbutton"
     yestext="OK"/>
  </notification>

  <notification
   icon="alertmodal.tga"
   name="PauseForUpdate"
   type="alertmodal">
Version [VERSION] is required for login.
Release notes: [URL]

Click OK to download and install.
    <tag>confirm</tag>
    <usetemplate
     name="okbutton"
     yestext="OK"/>
  </notification>

  <notification
   icon="alertmodal.tga"
   name="OptionalUpdateReady"
   type="alertmodal">
Version [VERSION] has been downloaded and is ready to install.
Release notes: [URL]

Click OK to install.
    <tag>confirm</tag>
    <usetemplate
     name="okbutton"
     yestext="OK"/>
  </notification>

  <notification
   icon="alertmodal.tga"
   name="PromptOptionalUpdate"
   type="alertmodal">
Version [VERSION] has been downloaded and is ready to install.
Release notes: [URL]

Proceed?
    <tag>confirm</tag>
    <usetemplate
     canceltext="Not Now"
     name="yesnocancelbuttons"
     notext="Skip"
     yestext="Install"/>
  </notification>

  <notification
   icon="alertmodal.tga"
   name="LoginFailedUnknown"
   type="alertmodal">
Sorry, login failed for an unrecognized reason.
If you continue to get this message, please check the [SUPPORT_SITE].
    <tag>confirm</tag>
    <usetemplate
     name="okbutton"
     yestext="Quit"/>
  </notification>

  <notification
   icon="alertmodal.tga"
   name="DeedObjectToGroup"
   type="alertmodal">
Deeding this object will cause the group to:
* Receive L$ paid into the object
    <tag>group</tag>
    <tag>confirm</tag>
    <usetemplate
     ignoretext="Confirm before I deed an object to a group"
     name="okcancelignore"
     notext="Cancel"
     yestext="Deed"/>
  </notification>

  <notification
   icon="alertmodal.tga"
   name="WebLaunchExternalTarget"
   type="alertmodal">
Do you want to open your Web browser to view this content?
Opening webpages from an unknown source may place your computer at risk.
    <tag>confirm</tag>
    <usetemplate
     ignoretext="Launch my browser to view a web page"
     name="okcancelignore"
     notext="Cancel"
     yestext="OK"/>
  </notification>

  <notification
   icon="alertmodal.tga"
   name="WebLaunchJoinNow"
   type="alertmodal">
Go to your [http://secondlife.com/account/ Dashboard] to manage your account?
    <tag>confirm</tag>
    <usetemplate
     ignoretext="Launch my browser to manage my account"
     name="okcancelignore"
     notext="Cancel"
     yestext="OK"/>
  </notification>

  <notification
   icon="alertmodal.tga"
   name="WebLaunchSecurityIssues"
   type="alertmodal">
Visit the [CURRENT_GRID] Wiki for details of how to report a security issue.
    <tag>confirm</tag>
    <usetemplate
     ignoretext="Launch my browser to learn how to report a Security Issue"
     name="okcancelignore"
     notext="Cancel"
     yestext="OK"/>
  </notification>

  <notification
   icon="alertmodal.tga"
   name="WebLaunchQAWiki"
   type="alertmodal">
Visit the [CURRENT_GRID] QA Wiki.
    <tag>confirm</tag>
    <usetemplate
     ignoretext="Launch my browser to view the QA Wiki"
     name="okcancelignore"
     notext="Cancel"
     yestext="OK"/>
  </notification>

  <notification
   icon="alertmodal.tga"
   name="WebLaunchPublicIssue"
   type="alertmodal">
Visit the [CURRENT_GRID] Public Issue Tracker, where you can report bugs and other issues.
    <tag>confirm</tag>
    <usetemplate
     ignoretext="Launch my browser to use the Public Issue Tracker"
     name="okcancelignore"
     notext="Cancel"
     yestext="Go to page"/>
  </notification>

  <notification
   icon="alertmodal.tga"
   name="WebLaunchSupportWiki"
   type="alertmodal">
Go to the Official Linden Blog, for the latest news and information.
    <tag>confirm</tag>
    <usetemplate
     ignoretext="Launch my browser to view the blog"
     name="okcancelignore"
     notext="Cancel"
     yestext="OK"/>
  </notification>

  <notification
   icon="alertmodal.tga"
   name="WebLaunchLSLGuide"
   type="alertmodal">
Do you want to open the Scripting Guide for help with scripting?
    <tag>confirm</tag>
    <usetemplate
     ignoretext="Launch my browser to view the Scripting Guide"
     name="okcancelignore"
     notext="Cancel"
     yestext="OK"/>
  </notification>

  <notification
   icon="alertmodal.tga"
   name="WebLaunchLSLWiki"
   type="alertmodal">
Do you want to visit the LSL Portal for help with scripting?
    <tag>confirm</tag>
    <usetemplate
     ignoretext="Launch my browser to view the LSL Portal"
     name="okcancelignore"
     notext="Cancel"
     yestext="Go to page"/>
  </notification>

  <notification
   icon="alertmodal.tga"
   name="ReturnToOwner"
   type="alertmodal">
Are you sure you want to return the selected objects to their owners? Transferable deeded objects will be returned to their previous owners.

*WARNING* No-transfer deeded objects will be deleted!
    <tag>confirm</tag>
    <usetemplate
     ignoretext="Confirm before I return objects to their owners"
     name="okcancelignore"
     notext="Cancel"
     yestext="OK"/>
  </notification>

  <notification
   icon="alert.tga"
   name="GroupLeaveConfirmMember"
   type="alert">
You are currently a member of the group &lt;nolink&gt;[GROUP]&lt;/nolink&gt;.
Leave Group?
    <tag>group</tag>
    <tag>confirm</tag>
    <usetemplate
     name="okcancelbuttons"
     notext="Cancel"
     yestext="OK"/>
  </notification>


  <notification
   icon="alert.tga"
   name="GroupLeaveConfirmMemberWithFee"
   type="alert">
You are currently a member of the group &lt;nolink&gt;[GROUP]&lt;/nolink&gt;. Joining again will cost L$[AMOUNT].
Leave Group?
    <tag>group</tag>
    <tag>confirm</tag>
    <usetemplate
     name="okcancelbuttons"
     notext="Cancel"
     yestext="OK"/>
  </notification>

  <notification
   icon="alertmodal.tga"
   name="OwnerCannotLeaveGroup"
   type="alertmodal">
    Unable to leave group. You cannot leave the group because you are the last owner of the group. Please assign another member to the owner role first.
    <tag>group</tag>
    <usetemplate
     name="okbutton"
     yestext="OK"/>
  </notification>

  <notification
   icon="alertmodal.tga"
   name="GroupDepartError"
   type="alertmodal">
    Unable to leave group.
    <tag>group</tag>
    <usetemplate
     name="okbutton"
     yestext="OK"/>
  </notification>

  <notification
   icon="alert.tga"
   name="ConfirmKick"
   type="alert">
Do you REALLY want to kick all residents off the grid?
    <tag>confirm</tag>
    <usetemplate
     name="okcancelbuttons"
     notext="Cancel"
     yestext="Kick All Residents"/>
  </notification>

  <notification
   icon="alertmodal.tga"
   name="MuteLinden"
   type="alertmodal">
Sorry, you cannot block a Linden.
  <tag>fail</tag>
    <usetemplate
     name="okbutton"
     yestext="OK"/>
  </notification>

  <notification
   icon="alertmodal.tga"
   name="CannotStartAuctionAlreadyForSale"
   type="alertmodal">
    You cannot start an auction on a parcel which is already set for sale.  Disable the land sale if you are sure you want to start an auction.
    <tag>fail</tag>
  </notification>

  <notification
   icon="alertmodal.tga"
   label="Block object by name failed"
   name="MuteByNameFailed"
   type="alertmodal">
You already have blocked/muted this name.
  <tag>fail</tag>
    <usetemplate
     name="okbutton"
     yestext="OK"/>
  </notification>

  <notification
   icon="alert.tga"
   name="RemoveItemWarn"
   type="alert">
Though permitted, deleting contents may damage the object. Do you want to delete that item?
    <tag>confirm</tag>
    <usetemplate
     name="okcancelbuttons"
     notext="Cancel"
     yestext="OK"/>
  </notification>

  <notification
   icon="alert.tga"
   name="CantOfferCallingCard"
   type="alert">
Cannot offer a calling card at this time. Please try again in a moment.
    <tag>fail</tag>
    <usetemplate
     name="okbutton"
     yestext="OK"/>
  </notification>

  <notification
   icon="alert.tga"
   name="CantOfferFriendship"
   type="alert">
    <tag>friendship</tag>
    <tag>fail</tag>
Cannot offer friendship at this time. Please try again in a moment.
    <usetemplate
     name="okbutton"
     yestext="OK"/>
  </notification>

  <notification
   icon="alert.tga"
   name="DoNotDisturbModeSet"
   type="alert">
Unavailable mode is on.  You will not be notified of incoming communications.

- Other residents will receive your Unavailable mode response (set in Preferences &gt; Privacy &gt; Autoresponse).
- Voice calls will be rejected.
    <usetemplate
     ignoretext="I change my status to unavailable"
     name="okignore"
     yestext="OK"/>
  </notification>
  
    <notification
   icon="alert.tga"
   name="AutorespondModeSet"
   type="alert">
Autorespond mode is on.
Incoming instant messages will now be answered with your configured autoresponse.
    <usetemplate
     ignoretext="I change my status to autorespond mode"
     name="okignore"
     yestext="OK"/>
  </notification>

    <notification
   icon="alert.tga"
   name="AutorespondNonFriendsModeSet"
   type="alert">
Autorespond mode for non-friends is on.
Incoming instant messages from anyone who is not your friend will now be answered with your configured autoresponse.
    <usetemplate
     ignoretext="I change my status to autorespond mode for non-friends"
     name="okignore"
     yestext="OK"/>
  </notification>

    <notification
   icon="alert.tga"
   name="RejectTeleportOffersModeSet"
   type="alert">
Reject all incoming teleport offers and requests mode is on.
Incoming teleport offers and requests from anyone will now be rejected with your configured autoresponse. You will not be notified because of that fact.
    <usetemplate
     ignoretext="I change my status to reject all teleport offers and requests mode"
     name="okignore"
     yestext="OK"/>
  </notification>

    <notification
   icon="alert.tga"
   name="RejectTeleportOffersModeWarning"
   type="alert">
You cannot send a teleport request at the moment, because 'reject all incoming teleport offers and requests' mode is on.
Go to the 'Comm' &gt; 'Online Status' menu if you wish to disable it.
    <usetemplate
     name="okbutton"
     yestext="OK"/>
  </notification>

    <notification
   icon="alert.tga"
   name="RejectFriendshipRequestsModeSet"
   type="alert">
Reject all incoming friendship requests mode is on.
Incoming friendship requests from anyone will now be rejected with your configured autoresponse. You will not be notified because of that fact.
    <usetemplate
     ignoretext="I change my status to reject all friendship requests mode"
     name="okignore"
     yestext="OK"/>
  </notification>

    <notification
   icon="alert.tga"
   name="RejectAllGroupInvitesModeSet"
   type="alert">
Reject all incoming group invites mode is on.
Incoming group invites from anyone will now be rejected automatically. You will not be notified because of that fact.
    <usetemplate
     ignoretext="I change my status to reject all group invites mode"
     name="okignore"
     yestext="OK"/>
  </notification>

  <notification
   icon="alert.tga"
   name="JoinedTooManyGroupsMember"
   type="alert">
You have reached your maximum number of groups. Please leave another group before joining this one, or decline the offer.
[NAME] has invited you to join a group as a member.
    <tag>group</tag>
    <tag>fail</tag>
    <usetemplate
     name="okcancelbuttons"
     notext="Decline"
     yestext="Join"/>
  </notification>

  <notification
   icon="alert.tga"
   name="JoinedTooManyGroups"
   type="alert">
You have reached your maximum number of groups. Please leave some group before joining or creating a new one.
    <tag>group</tag>
    <tag>fail</tag>
    <usetemplate
     name="okbutton"
     yestext="OK"/>
  </notification>

  <notification
   icon="alert.tga"
   name="GroupLimitInfo"
   type="alert">
Residents with Basic memberships may join up to [MAX_BASIC] groups.
Premium memberships allow up to [MAX_PREMIUM]. [https://secondlife.com/my/account/membership.php? Learn more or upgrade]
    <tag>group</tag>
    <usetemplate
     name="okbutton"
     yestext="Close"/>
  </notification>

  <notification
   icon="alert.tga"
   name="GroupLimitInfoPlus"
   type="alert">
Residents with Basic memberships may join up to [MAX_BASIC] groups.
Premium memberships allow up to [MAX_PREMIUM]. Premium Plus
memberships allow up to [MAX_PREMIUM_PLUS]. [https://secondlife.com/my/account/membership.php? Learn more or upgrade]
    <tag>group</tag>
    <usetemplate
     name="okbutton"
     yestext="Close"/>
  </notification>

  <notification
   icon="alert.tga"
   name="KickUser"
   type="alert">
   <tag>win</tag>
Kick this Resident with what message?
    <tag>confirm</tag>
    <form name="form">
      <input name="message" type="text" default="true">
An administrator has logged you off.
      </input>
      <button
       default="true"
       index="0"
       name="OK"
       text="OK"/>
      <button
       index="1"
       name="Cancel"
       text="Cancel"/>
    </form>
  </notification>

  <notification
   icon="alert.tga"
   name="KickAllUsers"
   type="alert">
   <tag>win</tag>
Kick everyone currently on the grid with what message?
    <tag>confirm</tag>
    <form name="form">
      <input name="message" type="text" default="true">
An administrator has logged you off.
      </input>
      <button
       default="true"
       index="0"
       name="OK"
       text="OK"/>
      <button
       index="1"
       name="Cancel"
       text="Cancel"/>
    </form>
  </notification>

  <notification
   icon="alert.tga"
   name="FreezeUser"
   type="alert">
    <tag>win</tag>
    <tag>confirm</tag>
Freeze this Resident with what message?
    <form name="form">
      <input name="message" type="text" default="true">
You have been frozen. You cannot move or chat. An administrator will contact you via instant message (IM).
      </input>
      <button
       default="true"
       index="0"
       name="OK"
       text="OK"/>
      <button
       index="1"
       name="Cancel"
       text="Cancel"/>
    </form>
  </notification>

  <notification
   icon="alert.tga"
   name="UnFreezeUser"
   type="alert">
   <tag>win</tag>
    <tag>confirm</tag>
Unfreeze this Resident with what message?
    <form name="form">
      <input name="message" type="text" default="true">
You are no longer frozen.
      </input>
      <button
       default="true"
       index="0"
       name="OK"
       text="OK"/>
      <button
       index="1"
       name="Cancel"
       text="Cancel"/>
    </form>
  </notification>

  <notification
   icon="alertmodal.tga"
   name="SetDisplayNameSuccess"
   type="alert">
Hi [DISPLAY_NAME]!

Just like in real life, it takes a while for everyone to learn about a new name.  Please allow several days for [http://wiki.secondlife.com/wiki/Setting_your_display_name your name to update] in objects, scripts, search, etc.
  </notification>

  <notification
 icon="alertmodal.tga"
 name="SetDisplayNameBlocked"
 type="alert">
Sorry, you cannot change your display name. If you feel this is in error, please contact the grid support.
  <tag>fail</tag>
  </notification>

  <notification
   icon="alertmodal.tga"
   name="SetDisplayNameFailedLength"
   type="alertmodal">
Sorry, that name is too long.  Display names can have a maximum of [LENGTH] characters.

Please try a shorter name.
  <tag>fail</tag>
  </notification>

  <notification
   icon="alertmodal.tga"
   name="SetDisplayNameFailedGeneric"
   type="alertmodal">
    Sorry, we could not set your display name.  Please try again later.
    <tag>fail</tag>
  </notification>

  <notification
   icon="alertmodal.tga"
   name="SetDisplayNameMismatch"
   type="alertmodal">
    The display names you entered do not match. Please re-enter.
    <tag>fail</tag>
  </notification>

  <!-- *NOTE: This should never happen -->
  <notification
   icon="alertmodal.tga"
   name="AgentDisplayNameUpdateThresholdExceeded"
   type="alertmodal">
Sorry, you have to wait longer before you can change your display name.

See http://wiki.secondlife.com/wiki/Setting_your_display_name

Please try again later.
  <tag>fail</tag>
  </notification>

  <notification
   icon="alertmodal.tga"
   name="AgentDisplayNameSetBlocked"
   type="alertmodal">
 Sorry, we could not set your requested name because it contains a banned word.
 
 Please try a different name.
 <tag>fail</tag>
  </notification>

  <notification
   icon="alertmodal.tga"
 name="AgentDisplayNameSetInvalidUnicode"
 type="alertmodal">
    The display name you wish to set contains invalid characters.
    <tag>fail</tag>
  </notification>

  <notification
   icon="alertmodal.tga"
 name="AgentDisplayNameSetOnlyPunctuation"
 type="alertmodal">
    Your display name must contain letters other than punctuation.
    <tag>fail</tag>
  </notification>


  <notification
   icon="notifytip.tga"
   name="DisplayNameUpdate"
   type="notifytip">
    [OLD_NAME] ([SLID]) is now known as [NEW_NAME].
  </notification>

  <notification
icon="notifytip.tga"
name="DisplayNameUpdateRemoveAlias"
type="notify">
    [OLD_NAME] ([SLID]) is now known as [NEW_NAME].
    This agent has a set alias that will replace [NEW_NAME]
    Would you like to remove it?
    <form name="form">
      <button
       index="0"
       name="Yes"
       text="Yes"/>
      <button
       index="1"
       name="No"
       text="No"/>
    </form>
  </notification> 

  <notification
   icon="alertmodal.tga"
   name="OfferTeleport"
   type="alertmodal">
Offer a teleport to your location with the following message?
    <tag>confirm</tag>
    <form name="form">
      <input name="message" type="text" default="true">
Join me in [REGION]
      </input>
			<button
       default="true"
       index="0"
       name="OK"
       text="OK"/>
      <button
       index="1"
       name="Cancel"
       text="Cancel"/>
    </form>
  </notification>

  <notification
   icon="alertmodal.tga"
   name="TeleportRequestPrompt"
   type="alertmodal">
Request a teleport to [NAME] with the following message
    <tag>confirm</tag>
    <form name="form">
      <input name="message" type="text">

      </input>
      <button
       default="true"
       index="0"
       name="OK"
       text="OK"/>
      <button
       index="1"
       name="Cancel"
       text="Cancel"/>
    </form>
  </notification>
  <notification
   icon="alertmodal.tga"
   name="TooManyTeleportOffers"
   type="alertmodal">
You attempted to make [OFFERS] teleport offers
which exceeds the limit of [LIMIT].
    <tag>group</tag>
    <tag>fail</tag>
  <usetemplate
     name="okbutton"
     yestext="OK"/>
  </notification>

  <notification
   icon="alertmodal.tga"
   name="OfferTeleportFromGod"
   type="alertmodal">
God summon this resident to your location?
    <tag>confirm</tag>
    <form name="form">
      <input name="message" type="text" default="true">
Join me in [REGION]
      </input>
      <button
       default="true"
       index="0"
       name="OK"
       text="OK"/>
      <button
       index="1"
       name="Cancel"
       text="Cancel"/>
    </form>
  </notification>

  <notification
   icon="alertmodal.tga"
   name="TeleportFromLandmark"
   type="alertmodal">
Are you sure you want to teleport to &lt;nolink&gt;[LOCATION]&lt;/nolink&gt;?
    <tag>confirm</tag>
    <usetemplate
     ignoretext="Confirm that I want to teleport to a landmark"
     name="okcancelignore"
     notext="Cancel"
     yestext="Teleport"/>
  </notification>
  
  <notification
   icon="alertmodal.tga"
   name="TeleportViaSLAPP"
   type="alertmodal">
Are you sure you want to teleport to &lt;nolink&gt;[LOCATION]&lt;/nolink&gt;?
    <tag>confirm</tag>
    <usetemplate
     ignoretext="Confirm that I want to teleport via SLAPP"
     name="okcancelignore"
     notext="Cancel"
     yestext="Teleport"/>
  </notification>	

  <notification
   icon="alertmodal.tga"
   name="TeleportToPick"
   type="alertmodal">
    Teleport to [PICK]?
    <tag>confirm</tag>
    <usetemplate
     ignoretext="Confirm that I want to teleport to a location in Picks"
     name="okcancelignore"
     notext="Cancel"
     yestext="Teleport"/>
  </notification>

  <notification
   icon="alertmodal.tga"
   name="TeleportToClassified"
   type="alertmodal">
    Teleport to [CLASSIFIED]?
    <tag>confirm</tag>
    <usetemplate
     ignoretext="Confirm that I want to teleport to a location in Classifieds"
     name="okcancelignore"
     notext="Cancel"
     yestext="Teleport"/>
  </notification>

  <notification
   icon="alertmodal.tga"
   name="TeleportToHistoryEntry"
   type="alertmodal">
Teleport to [HISTORY_ENTRY]?
    <tag>confirm</tag>
    <usetemplate
     ignoretext="Confirm that I want to teleport to a history location"
     name="okcancelignore"
     notext="Cancel"
     yestext="Teleport"/>
  </notification>

  <notification
   icon="alert.tga"
   label="Message everyone in your Estate"
   name="MessageEstate"
   type="alert">
Type a short announcement which will be sent to everyone currently in your estate.
    <tag>confirm</tag>
    <form name="form">
      <input name="message" type="text" default="true"/>
      <button
       default="true"
       index="0"
       name="OK"
       text="OK"/>
      <button
       index="1"
       name="Cancel"
       text="Cancel"/>
    </form>
  </notification>

  <notification
   icon="alert.tga"
   label="Change Linden Estate"
   name="ChangeLindenEstate"
   type="alert">
You are about to change a Linden owned estate (mainland, teen grid, orientation, etc.).

This is EXTREMELY DANGEROUS because it can fundamentally affect the resident experience.  On the mainland, it will change thousands of regions and make the spaceserver hiccup.

Proceed?
    <tag>confirm</tag>
    <usetemplate
     name="okcancelbuttons"
     notext="Cancel"
     yestext="OK"/>
  </notification>

  <notification
   icon="alert.tga"
   label="Change Linden Estate Access"
   name="ChangeLindenAccess"
   type="alert">
You are about to change the access list for a Linden owned estate (mainland, teen grid, orientation, etc.).

This is DANGEROUS and should only be done to invoke the hack allowing objects/L$ to be transferred in/out of a grid.
It will change thousands of regions and make the spaceserver hiccup.
    <tag>confirm</tag>
    <usetemplate
     name="okcancelbuttons"
     notext="Cancel"
     yestext="OK"/>
  </notification>

  <notification
   icon="alert.tga"
   label="Select estate"
   name="EstateAllowedAgentAdd"
   type="alert">
Add to allowed list for this estate only or for [ALL_ESTATES]?
    <tag>confirm</tag>
    <usetemplate
     canceltext="Cancel"
     name="yesnocancelbuttons"
     notext="All Estates"
     yestext="This Estate"/>
  </notification>

  <notification
   icon="alert.tga"
   label="Select estate"
   name="EstateAllowedAgentRemove"
   type="alertmodal">
    <unique/>
Remove from allowed list for this estate only or for [ALL_ESTATES]?
    <tag>confirm</tag>
    <usetemplate
     canceltext="Cancel"
     name="yesnocancelbuttons"
     notext="All Estates"
     yestext="This Estate"/>
  </notification>

  <notification
   icon="alert.tga"
   label="Select estate"
   name="EstateAllowedGroupAdd"
   type="alert">
Add to group allowed list for this estate only or for [ALL_ESTATES]?
    <tag>group</tag>
    <tag>confirm</tag>
    <usetemplate
     canceltext="Cancel"
     name="yesnocancelbuttons"
     notext="All Estates"
     yestext="This Estate"/>
  </notification>

  <notification
   icon="alert.tga"
   label="Select estate"
   name="EstateAllowedGroupRemove"
   type="alertmodal">
    <unique/>
Remove from group allowed list for this estate only or [ALL_ESTATES]?
    <tag>group</tag>
    <tag>confirm</tag>
    <usetemplate
     canceltext="Cancel"
     name="yesnocancelbuttons"
     notext="All Estates"
     yestext="This Estate"/>
  </notification>

  <notification
   icon="alert.tga"
   label="Select estate"
   name="EstateBannedAgentAdd"
   type="alert">
Deny access for this estate only or for [ALL_ESTATES]?
    <tag>confirm</tag>
    <usetemplate
     canceltext="Cancel"
     name="yesnocancelbuttons"
     notext="All Estates"
     yestext="This Estate"/>
  </notification>

  <notification
   icon="alert.tga"
   label="Select estate"
   name="EstateBannedAgentRemove"
   type="alertmodal">
    <unique/>
Remove this Resident from the ban list for access for this estate only or for [ALL_ESTATES]?
    <tag>confirm</tag>
    <usetemplate
     canceltext="Cancel"
     name="yesnocancelbuttons"
     notext="All Estates"
     yestext="This Estate"/>
  </notification>

  <notification
   icon="alert.tga"
   label="Select estate"
   name="EstateManagerAdd"
   type="alert">
Add estate manager for this estate only or for [ALL_ESTATES]?
    <tag>confirm</tag>
    <usetemplate
     canceltext="Cancel"
     name="yesnocancelbuttons"
     notext="All Estates"
     yestext="This Estate"/>
  </notification>

  <notification
   icon="alert.tga"
   label="Select estate"
   name="EstateManagerRemove"
   type="alertmodal">
    <unique/>
Remove estate manager for this estate only or for [ALL_ESTATES]?
    <tag>confirm</tag>
    <usetemplate
     canceltext="Cancel"
     name="yesnocancelbuttons"
     notext="All Estates"
     yestext="This Estate"/>
  </notification>

  <notification
   icon="alert.tga"
   label="Select estate"
   name="EstateAllowedExperienceAdd"
   type="alert">
    Add to allowed list for this estate only or for [ALL_ESTATES]?
    <tag>confirm</tag>
    <usetemplate
     canceltext="Cancel"
     name="yesnocancelbuttons"
     notext="All Estates"
     yestext="This Estate"/>
  </notification>

  <notification
   icon="alert.tga"
   label="Select estate"
   name="EstateAllowedExperienceRemove"
   type="alert">
    Remove from allowed list for this estate only or for [ALL_ESTATES]?
    <tag>confirm</tag>
    <usetemplate
     canceltext="Cancel"
     name="yesnocancelbuttons"
     notext="All Estates"
     yestext="This Estate"/>
  </notification>

  <notification
   icon="alert.tga"
   label="Select estate"
   name="EstateBlockedExperienceAdd"
   type="alert">
    Add to blocked list for this estate only or for [ALL_ESTATES]?
    <tag>confirm</tag>
    <usetemplate
     canceltext="Cancel"
     name="yesnocancelbuttons"
     notext="All Estates"
     yestext="This Estate"/>
  </notification>

  <notification
   icon="alert.tga"
   label="Select estate"
   name="EstateBlockedExperienceRemove"
   type="alert">
    Remove from blocked list for this estate only or for [ALL_ESTATES]?
    <tag>confirm</tag>
    <usetemplate
     canceltext="Cancel"
     name="yesnocancelbuttons"
     notext="All Estates"
     yestext="This Estate"/>
  </notification>

  <notification
   icon="alert.tga"
   label="Select estate"
   name="EstateTrustedExperienceAdd"
   type="alert">
    Add to key list for this estate only or for [ALL_ESTATES]?
    <tag>confirm</tag>
    <usetemplate
     canceltext="Cancel"
     name="yesnocancelbuttons"
     notext="All Estates"
     yestext="This Estate"/>
  </notification>

  <notification
   icon="alert.tga"
   label="Select estate"
   name="EstateTrustedExperienceRemove"
   type="alert">
    Remove from key list for this estate only or for [ALL_ESTATES]?
    <tag>confirm</tag>
    <usetemplate
     canceltext="Cancel"
     name="yesnocancelbuttons"
     notext="All Estates"
     yestext="This Estate"/>
  </notification>  

  <notification
   icon="alert.tga"
   label="Confirm Kick"
   name="EstateKickUser"
   type="alert">
Kick [EVIL_USER] from this estate?
    <tag>confirm</tag>
    <usetemplate
     name="okcancelbuttons"
     notext="Cancel"
     yestext="OK"/>
  </notification>

  <notification
   icon="alert.tga"
   label="Confirm Kick"
   name="EstateKickMultiple"
   type="alert">
Kick the following residents from this estate?

[RESIDENTS]
<<<<<<< HEAD
=======
    <usetemplate
     name="okcancelbuttons"
     notext="Cancel"
     yestext="OK"/>
  </notification>

  <notification
   icon="alert.tga"
   label="Confirm Teleport Home"
   name="EstateTeleportHomeUser"
   type="alert">
Teleport [AVATAR_NAME] home?
    <usetemplate
     name="okcancelbuttons"
     notext="Cancel"
     yestext="OK"/>
  </notification>

  <notification
   icon="alert.tga"
   label="Confirm Teleport Home"
   name="EstateTeleportHomeMultiple"
   type="alert">
Teleport the following residents home?

[RESIDENTS]
>>>>>>> 4c6d8f4b
    <usetemplate
     name="okcancelbuttons"
     notext="Cancel"
     yestext="OK"/>
  </notification>

  <notification
   icon="alert.tga"
<<<<<<< HEAD
   label="Confirm Teleport Home"
   name="EstateTeleportHomeUser"
   type="alert">
Teleport [AVATAR_NAME] home?
=======
   label="Confirm Ban"
   name="EstateBanUser"
   type="alert">
Deny access for [EVIL_USER] for this estate only or for [ALL_ESTATES]?
    <tag>confirm</tag>
    <usetemplate
     name="yesnocancelbuttons"
     canceltext="Cancel"
     notext="All Estatees"
     yestext="This Estate"/>
  </notification>

  <notification
   icon="alert.tga"
   label="Confirm Ban"
   name="EstateBanUserMultiple"
   type="alert">
Deny access for the following residents this estate only or for [ALL_ESTATES]?

[RESIDENTS]
    <usetemplate
     name="yesnocancelbuttons"
     canceltext="Cancel"
     notext="All Estatees"
     yestext="This Estate"/>
  </notification>

  <notification
   icon="alertmodal.tga"
   name="EstateParcelAccessOverride"
   type="alertmodal">
Unchecking this option may remove restrictions that parcel owners have added to prevent griefing, maintain privacy, or protect underage residents from adult material. Please discuss with your parcel owners as needed.
    <tag>confirm</tag>
>>>>>>> 4c6d8f4b
    <usetemplate
     name="okcancelbuttons"
     notext="Cancel"
     yestext="OK"/>
  </notification>

  <notification
   icon="alert.tga"
   label="Confirm Teleport Home"
   name="EstateTeleportHomeMultiple"
   type="alert">
Teleport the following residents home?

[RESIDENTS]
    <usetemplate
     name="okcancelbuttons"
     notext="Cancel"
     yestext="OK"/>
  </notification>

  <notification
   icon="alert.tga"
   label="Confirm Ban"
   name="EstateBanUser"
   type="alert">
Deny access for [EVIL_USER] for this estate only or for [ALL_ESTATES]?
    <tag>confirm</tag>
    <usetemplate
     name="yesnocancelbuttons"
     canceltext="Cancel"
     notext="All Estatees"
     yestext="This Estate"/>
  </notification>

  <notification
   icon="alert.tga"
   label="Confirm Ban"
   name="EstateBanUserMultiple"
   type="alert">
Deny access for the following residents this estate only or for [ALL_ESTATES]?

[RESIDENTS]
    <usetemplate
     name="yesnocancelbuttons"
     canceltext="Cancel"
     notext="All Estatees"
     yestext="This Estate"/>
  </notification>

  <notification
   icon="alertmodal.tga"
   name="EstateParcelAccessOverride"
   type="alertmodal">
Unchecking this option may remove restrictions that parcel owners have added to prevent griefing, maintain privacy, or protect underage residents from adult material. Please discuss with your parcel owners as needed.
    <tag>confirm</tag>
    <usetemplate
     name="okbutton"
     yestext="OK"/>
  </notification>

  <notification
   icon="alertmodal.tga"
   name="EstateParcelEnvironmentOverride"
   type="alertmodal">
(Estate-wide change: [ESTATENAME]) Unchecking this option will remove any custom environments that parcel owners have added to their parcels. Please discuss with your parcel owners as needed.
Do you wish to proceed?
    <tag>confirm</tag>
    <usetemplate
     name="okcancelbuttons"
     notext="Cancel"
     yestext="OK"/>
  </notification>
  
  
  <notification
   icon="alertmodal.tga"
   name="RegionEntryAccessBlocked"
   type="alertmodal">
   <tag>fail</tag>
    The region you’re trying to visit has a maturity rating exceeding your maximum maturity preference. Change this preference using Avatar &gt; Preferences &gt; General.

Complete information on maturity ratings can be found [https://community.secondlife.com/knowledgebase/english/maturity-ratings-r52/ here].
    <usetemplate
     name="okbutton"
     yestext="OK"/>
  </notification>

  <notification
   icon="alertmodal.tga"
   name="EstateChangeCovenant"
   type="alertmodal">
Are you sure you want to change the estate covenant?
    <tag>confirm</tag>
    <usetemplate
     name="okcancelbuttons"
     notext="Cancel"
     yestext="OK"/>
  </notification>
  
  <notification
    icon="alertmodal.tga"
    name="SLM_UPDATE_FOLDER"
    type="alertmodal">
    [MESSAGE]
  </notification>

   <notification
   icon="alertmodal.tga"
   name="RegionEntryAccessBlocked_AdultsOnlyContent"
   type="alertmodal">
   <tag>fail</tag>
    <tag>confirm</tag>
    The region you're trying to visit contains [REGIONMATURITY] content, which is accessible to adults only.
    <url option="0" name="url">
		http://wiki.secondlife.com/wiki/Linden_Lab_Official:Maturity_ratings:_an_overview
    </url>
    <usetemplate
     name="okcancelignore"
     yestext="Go to Knowledge Base"
	 notext="Close"
	 ignoretext="Region crossing: The region you&apos;re trying to visit contains content which is accessible to adults only."/>
  </notification>

  <notification
   icon="notifytip.tga"
   name="RegionEntryAccessBlocked_Notify"
   log_to_im="false"
   log_to_chat="true"
   type="notifytip">
   <tag>fail</tag>
The region you're trying to visit contains [REGIONMATURITY] content, but your current preferences are set to exclude [REGIONMATURITY] content.
  </notification>

  <notification
   icon="notifytip.tga"
   name="RegionEntryAccessBlocked_NotifyAdultsOnly"
   log_to_im="false"
   log_to_chat="true"
   type="notifytip">
    <tag>fail</tag>
    The region you're trying to visit contains [REGIONMATURITY] content, which is accessible to adults only.
  </notification>

  <notification
   icon="alertmodal.tga"
   name="RegionEntryAccessBlocked_Change"
   type="alertmodal">
    <tag>fail</tag>
    <tag>confirm</tag>
The region you're trying to visit contains [REGIONMATURITY] content, but your current preferences are set to exclude [REGIONMATURITY] content. We can change your preferences, or you can cancel. After your preferences are changed, you may attempt to enter the region again.
    <form name="form">
      <button
       index="0"
       name="OK"
       text="Change preferences"/>
      <button 
       default="true"
       index="1"
       name="Cancel"
       text="Cancel"/>
      <ignore name="ignore" text="Region crossing: The region you&apos;re trying to visit contains content excluded by your preferences."/>
    </form>
  </notification>

  <notification
   icon="alertmodal.tga"
   name="RegionEntryAccessBlocked_PreferencesOutOfSync"
   type="alertmodal">
    <tag>fail</tag>
    We are having technical difficulties with your region entry because your preferences are out of sync with the server.
    <usetemplate
     name="okbutton"
     yestext="OK"/>
  </notification>

  <notification
   icon="alertmodal.tga"
   name="TeleportEntryAccessBlocked"
   type="alertmodal">
    <tag>fail</tag>
    The region you’re trying to visit has a maturity rating exceeding your maximum maturity preference. Change this preference using Avatar &gt; Preferences &gt; General.

Complete information on maturity ratings can be found [https://community.secondlife.com/knowledgebase/english/maturity-ratings-r52/ here].
    <usetemplate
     name="okbutton"
     yestext="OK"/>
  </notification>

  <notification
   icon="alertmodal.tga"
   name="TeleportEntryAccessBlocked_AdultsOnlyContent"
   type="alertmodal">
    <unique>
      <context>REGIONMATURITY</context>
    </unique>
    <tag>fail</tag>
    <tag>confirm</tag>
    The region you're trying to visit contains [REGIONMATURITY] content, which is accessible to adults only.
    <url option="0" name="url">
      http://wiki.secondlife.com/wiki/Linden_Lab_Official:Maturity_ratings:_an_overview
    </url>
    <usetemplate
     name="okcancelignore"
     yestext="Go to Knowledge Base"
	 notext="Close"
	 ignoretext="Teleport: The region you&apos;re trying to visit contains content which is accessible to adults only."/>
  </notification>

  <notification
   icon="notifytip.tga"
   name="TeleportEntryAccessBlocked_Notify"
   log_to_im="false"
   log_to_chat="true"
   type="notifytip">
    <unique>
      <context>REGIONMATURITY</context>
    </unique>
    <tag>fail</tag>
    The region you're trying to visit contains [REGIONMATURITY] content, but your current preferences are set to exclude [REGIONMATURITY] content.
  </notification>

  <notification
   icon="notifytip.tga"
   name="TeleportEntryAccessBlocked_NotifyAdultsOnly"
   log_to_im="false"
   log_to_chat="true"
   type="notifytip">
    <unique>
      <context>REGIONMATURITY</context>
    </unique>
    <tag>fail</tag>
    The region you're trying to visit contains [REGIONMATURITY] content, which is accessible to adults only.
  </notification>

  <notification
   icon="alertmodal.tga"
   name="TeleportEntryAccessBlocked_ChangeAndReTeleport"
   type="alertmodal">
    <unique>
      <context>REGIONMATURITY</context>
    </unique>
    <tag>fail</tag>
    <tag>confirm</tag>
    The region you're trying to visit contains [REGIONMATURITY] content, but your current preferences are set to exclude [REGIONMATURITY] content. We can change your preferences and continue with the teleport, or you can cancel this teleport.
    <form name="form">
      <button
       index="0"
       name="OK"
       text="Change and continue"/>
      <button
       default="true"
       index="1"
       name="Cancel"
       text="Cancel"/>
      <ignore name="ignore" text="Teleport (restartable): The region you&apos;re trying to visit contains content excluded by your preferences."/>
    </form>
  </notification>

  <notification
   icon="alertmodal.tga"
   name="TeleportEntryAccessBlocked_Change"
   type="alertmodal">
    <unique>
      <context>REGIONMATURITY</context>
    </unique>
    <tag>fail</tag>
    <tag>confirm</tag>
    The region you're trying to visit contains [REGIONMATURITY] content, but your current preferences are set to exclude [REGIONMATURITY] content. We can change your preferences, or you can cancel the teleport. After your preferences are changed, you will need to attempt the teleport again.
    <form name="form">
      <button
       index="0"
       name="OK"
       text="Change preferences"/>
      <button
       default="true"
       index="1"
       name="Cancel"
       text="Cancel"/>
      <ignore name="ignore" text="Teleport (non-restartable): The region you&apos;re trying to visit contains content excluded by your preferences."/>
    </form>
  </notification>

  <notification
   icon="alertmodal.tga"
   name="TeleportEntryAccessBlocked_PreferencesOutOfSync"
   type="alertmodal">
    <tag>fail</tag>
    We are having technical difficulties with your teleport because your preferences are out of sync with the server.
    <usetemplate
     name="okbutton"
     yestext="OK"/>
  </notification>

  <notification
   icon="alertmodal.tga"
   name="RegionTPSpecialUsageBlocked"
   type="alertmodal">
    <tag>fail</tag>
    Unable to enter region. '[REGION_NAME]' is a Skill Gaming Region, and you must meet certain criteria in order to enter. For details, please review the [http://wiki.secondlife.com/wiki/Linden_Lab_Official:Second_Life_Skill_Gaming_FAQ Skill Gaming FAQ].
    <usetemplate
     name="okbutton"
     yestext="OK"/>
  </notification>

  <notification
   icon="alertmodal.tga"
   name="PreferredMaturityChanged"
   type="alertmodal">
You won't receive any more notifications that you're about to visit a region with [RATING] content.  You may change your content preferences in the future by using Avatar &gt; Preferences &gt; General from the menu bar.
  <tag>confirm</tag>
    <usetemplate
     name="okbutton"
     yestext="OK"/>
  </notification>

  <notification
   icon="alertmodal.tga"
   name="MaturityChangeError"
   type="alertmodal">
    We were unable to change your preferences to view [PREFERRED_MATURITY] content at this time.  Your preferences have been reset to view [ACTUAL_MATURITY] content.  You may attempt to change your preferences again by using Avatar &gt; Preferences &gt; General from the menu bar.
    <tag>confirm</tag>
    <usetemplate
     name="okbutton"
     yestext="OK"/>
  </notification>

  <notification
   icon="alertmodal.tga"
   name="LandClaimAccessBlocked"
   type="alertmodal">
    The land you're trying to claim has a maturity rating exceeding your current preferences.  You can change your preferences using Avatar &gt; Preferences &gt; General.

Complete information on maturity ratings can be found [https://community.secondlife.com/knowledgebase/english/maturity-ratings-r52/ here].
    <tag>fail</tag>
    <usetemplate
     name="okbutton"
     yestext="OK"/>
  </notification>

  <notification
   icon="alertmodal.tga"
   name="LandClaimAccessBlocked_AdultsOnlyContent"
   type="alertmodal">
    Only adults can claim this land.
    <tag>fail</tag>
    <tag>confirm</tag>
    <url option="0" name="url">
		http://wiki.secondlife.com/wiki/Linden_Lab_Official:Maturity_ratings:_an_overview
    </url>
    <usetemplate
     name="okcancelignore"
     yestext="Go to Knowledge Base"
	 notext="Close"
	 ignoretext="Only adults can claim this land."/>
  </notification>

  <notification
   icon="notifytip.tga"
   name="LandClaimAccessBlocked_Notify"
   log_to_im="false"
   log_to_chat="true"
   type="notifytip">
    The land you're trying to claim contains [REGIONMATURITY] content, but your current preferences are set to exclude [REGIONMATURITY] content.
    <tag>fail</tag>
  </notification>

  <notification
   icon="notifytip.tga"
   name="LandClaimAccessBlocked_NotifyAdultsOnly"
   log_to_im="false"
   log_to_chat="true"
   type="notifytip">
    <tag>fail</tag>
    The land you're trying to claim contains [REGIONMATURITY] content, which is accessible to adults only.
  </notification>

  <notification
   icon="alertmodal.tga"
   name="LandClaimAccessBlocked_Change"
   type="alertmodal">
    The land you're trying to claim contains [REGIONMATURITY] content, but your current preferences are set to exclude [REGIONMATURITY] content. We can change your preferences, then you can try claiming the land again.
    <tag>fail</tag>
    <tag>confirm</tag>
    <form name="form">
      <button
       index="0"
       name="OK"
       text="Change preferences"/>
      <button
       default="true"
       index="1"
       name="Cancel"
       text="Cancel"/>
      <ignore name="ignore" text="The land you&apos;re trying to claim contains content excluded by your preferences."/>
    </form>
  </notification>

  <notification
   icon="alertmodal.tga"
   name="LandBuyAccessBlocked"
   type="alertmodal">
    The land you're trying to buy has a maturity rating exceeding your current preferences.  You can change your preferences using Avatar &gt; Preferences &gt; General.

Complete information on maturity ratings can be found [https://community.secondlife.com/knowledgebase/english/maturity-ratings-r52/ here].
    <tag>fail</tag>
    <usetemplate
     name="okbutton"
     yestext="OK"/>
  </notification>

  <notification
   icon="alertmodal.tga"
   name="LandBuyAccessBlocked_AdultsOnlyContent"
   type="alertmodal">
    Only adults can buy this land.
    <tag>confirm</tag>
  <tag>fail</tag>
    <url option="0" name="url">
		http://wiki.secondlife.com/wiki/Linden_Lab_Official:Maturity_ratings:_an_overview
    </url>
    <usetemplate
     name="okcancelignore"
     yestext="Go to Knowledge Base"
	 notext="Close"
	 ignoretext="Only adults can buy this land."/>
  </notification>

  <notification
   icon="notifytip.tga"
   name="LandBuyAccessBlocked_Notify"
   log_to_im="false"
   log_to_chat="true"
   type="notifytip">
    The land you're trying to buy contains [REGIONMATURITY] content, but your current preferences are set to exclude [REGIONMATURITY] content.
    <tag>fail</tag>
  </notification>

  <notification
   icon="notifytip.tga"
   name="LandBuyAccessBlocked_NotifyAdultsOnly"
   log_to_im="false"
   log_to_chat="true"
   type="notifytip">
    <tag>fail</tag>
    The land you're trying to buy contains [REGIONMATURITY] content, which is accessible to adults only.
  </notification>

  <notification
   icon="alertmodal.tga"
   name="LandBuyAccessBlocked_Change"
   type="alertmodal">
    The land you're trying to buy contains [REGIONMATURITY] content, but your current preferences are set to exclude [REGIONMATURITY] content. We can change your preferences, then you can try buying the land again.
    <tag>confirm</tag>
    <tag>fail</tag>
    <form name="form">
      <button
       index="0"
       name="OK"
       text="Change preferences"/>
      <button
       default="true"
       index="1"
       name="Cancel"
       text="Cancel"/>
      <ignore name="ignore" text="The land you&apos;re trying to buy contains content excluded by your preferences."/>
    </form>
  </notification>

	<notification
	  icon="alertmodal.tga"
	  name="TooManyPrimsSelected"
	  type="alertmodal">
There are too many prims selected.  Please select [MAX_PRIM_COUNT] or fewer prims and try again.
  <tag>fail</tag>
		<usetemplate
		 name="okbutton"
		 yestext="OK"/>
	</notification>

	<notification
	  icon="alertmodal.tga"
	  name="TooManyScriptsSelected"
	  type="alertmodal">
Too many scripts in the objects selected.  Please select fewer objects and try again
  <tag>fail</tag>
		<usetemplate
		 name="okbutton"
		 yestext="OK"/>
	</notification>

	<notification
   icon="alertmodal.tga"
   name="ProblemImportingEstateCovenant"
   type="alertmodal">
Problem importing estate covenant.
  <tag>fail</tag>
    <usetemplate
     name="okbutton"
     yestext="OK"/>
  </notification>

  <notification
   icon="alertmodal.tga"
   name="ProblemAddingEstateManager"
   type="alertmodal">
Problems adding a new estate manager.  One or more estates may have a full manager list.
  <tag>fail</tag>
  </notification>

  <notification
   icon="alertmodal.tga"
   name="ProblemAddingEstateBanManager"
   type="alertmodal">
Unable to add estate owner or manager to ban list.
    <tag>fail</tag>
  </notification>

  <notification
   icon="alertmodal.tga"
   name="ProblemAddingEstateGeneric"
   type="alertmodal">
Problems adding to this estate list.  One or more estates may have a full list.
  <tag>fail</tag>
  </notification>

  <notification
   icon="alertmodal.tga"
   name="UnableToLoadNotecardAsset"
   type="alertmodal">
Unable to load notecard&apos;s asset at this time.
    <usetemplate
     name="okbutton"
     yestext="OK"/>
    <tag>fail</tag>
  </notification>

  <notification
   icon="alertmodal.tga"
   name="NotAllowedToViewNotecard"
   type="alertmodal">
Insufficient permissions to view notecard associated with asset ID requested.
    <usetemplate
     name="okbutton"
     yestext="OK"/>
    <tag>fail</tag>
  </notification>

  <notification
   icon="alertmodal.tga"
   name="MissingNotecardAssetID"
   type="alertmodal">
Asset ID for notecard is missing from database.
  <tag>fail</tag>
    <usetemplate
     name="okbutton"
     yestext="OK"/>
  </notification>

  <notification
   icon="alert.tga"
   name="PublishClassified"
   type="alert">
Remember: Classified ad fees are non-refundable.

Publish this classified now for L$[AMOUNT]?
    <tag>confirm</tag>
  <tag>funds</tag>
    <usetemplate
     name="okcancelbuttons"
     notext="Cancel"
     yestext="OK"/>
  </notification>

  <notification
   icon="alertmodal.tga"
   name="SetClassifiedMature"
   type="alertmodal">
Does this classified contain Moderate content?
    <tag>confirm</tag>
    <usetemplate
     canceltext="Cancel"
     name="yesnocancelbuttons"
     notext="No"
     yestext="Yes"/>
  </notification>

  <notification
   icon="alertmodal.tga"
   name="SetGroupMature"
   type="alertmodal">
Does this group contain Moderate content?
    <tag>group</tag>
    <tag>confirm</tag>
    <usetemplate
     canceltext="Cancel"
     name="yesnocancelbuttons"
     notext="No"
     yestext="Yes"/>
  </notification>

  <notification
   icon="alert.tga"
   label="Confirm restart"
   name="ConfirmRestart"
   type="alert">
Do you really want to schedule this region to restart?
    <tag>confirm</tag>
    <usetemplate
     name="okcancelbuttons"
     notext="Cancel"
     yestext="OK"/>
  </notification>

  <notification
   icon="alert.tga"
   label="Message everyone in this region"
   name="MessageRegion"
   type="alert">
Type a short announcement which will be sent to everyone in this region.
    <tag>confirm</tag>
    <form name="form">
      <input name="message" type="text" default="true"/>
      <button
       default="true"
       index="0"
       name="OK"
       text="OK"/>
      <button
       index="1"
       name="Cancel"
       text="Cancel"/>
    </form>
  </notification>

  <notification
   icon="alertmodal.tga"
   label="Changed Region Maturity"
   name="RegionMaturityChange"
   type="alertmodal">
The maturity rating for this region has been changed.
It may take some time for this change to be reflected on the map.
    <usetemplate
     name="okbutton"
     yestext="OK"/>
  </notification>

  <notification
   icon="alertmodal.tga"
   label="Voice Version Mismatch"
   name="VoiceVersionMismatch"
   type="alertmodal">
This version of [APP_NAME] is not compatible with the Voice Chat feature in this region. In order for Voice Chat to function correctly you will need to update [APP_NAME].
  <tag>fail</tag>
  <tag>voice</tag>
  </notification>

  <notification
   icon="alertmodal.tga"
   label="Cannot Buy Objects"
   name="BuyObjectOneOwner"
   type="alertmodal">
Cannot buy objects from different owners at the same time.
Please select only one object and try again.
  <tag>fail</tag>
  </notification>

  <notification
   icon="alertmodal.tga"
   label="Cannot Buy Contents"
   name="BuyContentsOneOnly"
   type="alertmodal">
Unable to buy the contents of more than one object at a time.
Please select only one object and try again.
  <tag>fail</tag>
  </notification>

  <notification
   icon="alertmodal.tga"
   label="Cannot Buy Contents"
   name="BuyContentsOneOwner"
   type="alertmodal">
Cannot buy objects from different owners at the same time.
Please select only one object and try again.
  <tag>fail</tag>
  </notification>

  <notification
   icon="alertmodal.tga"
   name="BuyOriginal"
   type="alertmodal">
Buy original object from [OWNER] for L$[PRICE]?
You will become the owner of this object.
You will be able to:
 Modify: [MODIFYPERM]
 Copy: [COPYPERM]
 Resell or Give Away: [RESELLPERM]
  <tag>confirm</tag>
  <tag>funds</tag>
    <usetemplate
     name="okcancelbuttons"
     notext="Cancel"
     yestext="OK"/>
  </notification>

  <notification
   icon="alertmodal.tga"
   name="BuyOriginalNoOwner"
   type="alertmodal">
Buy original object for L$[PRICE]?
You will become the owner of this object.
You will be able to:
 Modify: [MODIFYPERM]
 Copy: [COPYPERM]
 Resell or Give Away: [RESELLPERM]
  <tag>confirm</tag>
  <tag>funds</tag>
    <usetemplate
     name="okcancelbuttons"
     notext="Cancel"
     yestext="OK"/>
  </notification>

  <notification
   icon="alertmodal.tga"
   name="BuyCopy"
   type="alertmodal">
Buy a copy from [OWNER] for L$[PRICE]?
The object will be copied to your inventory.
You will be able to:
 Modify: [MODIFYPERM]
 Copy: [COPYPERM]
 Resell or Give Away: [RESELLPERM]
  <tag>confirm</tag>
  <tag>funds</tag>
    <usetemplate
     name="okcancelbuttons"
     notext="Cancel"
     yestext="OK"/>
  </notification>

  <notification
   icon="alertmodal.tga"
   name="BuyCopyNoOwner"
   type="alertmodal">
Buy a copy for L$[PRICE]?
The object will be copied to your inventory.
You will be able to:
 Modify: [MODIFYPERM]
 Copy: [COPYPERM]
 Resell or Give Away: [RESELLPERM]
  <tag>confirm</tag>
  <tag>funds</tag>
    <usetemplate
     name="okcancelbuttons"
     notext="Cancel"
     yestext="OK"/>
  </notification>

  <notification
   icon="alertmodal.tga"
   name="BuyContents"
   type="alertmodal">
Buy contents from [OWNER] for L$[PRICE]?
They will be copied to your inventory.
  <tag>confirm</tag>
  <tag>funds</tag>
    <usetemplate
     name="okcancelbuttons"
     notext="Cancel"
     yestext="OK"/>
  </notification>

  <notification
   icon="alertmodal.tga"
   name="BuyContentsNoOwner"
   type="alertmodal">
Buy contents for L$[PRICE]?
They will be copied to your inventory.
  <tag>confirm</tag>
  <tag>funds</tag>
    <usetemplate
     name="okcancelbuttons"
     notext="Cancel"
     yestext="OK"/>
  </notification>

  <notification
   icon="alertmodal.tga"
   name="ConfirmPurchase"
   type="alertmodal">
This transaction will:
[ACTION]

Are you sure you want to proceed with this purchase?
    <tag>confirm</tag>
    <tag>funds</tag>
    <usetemplate
     name="okcancelbuttons"
     notext="Cancel"
     yestext="OK"/>
  </notification>

  <notification
   icon="alertmodal.tga"
   name="ConfirmPurchasePassword"
   type="password">
This transaction will:
[ACTION]

Are you sure you want to proceed with this purchase?
Please re-enter your password and click OK.
    <tag>funds</tag>
    <tag>confirm</tag>
    <form name="form">
      <input
       name="message"
       type="password"
       default="true"/>
      <button
       default="true"
       index="0"
       name="ConfirmPurchase"
       text="OK"/>
      <button
       index="1"
       name="Cancel"
       text="Cancel"/>
    </form>
  </notification>

  <notification
   icon="alert.tga"
   name="SetPickLocation"
   type="alert">
Note:
You have updated the location of this pick but the other details will retain their original values.
    <usetemplate
     name="okbutton"
     yestext="OK"/>
  </notification>

  <notification
   icon="alertmodal.tga"
   name="ApplyInventoryToObject"
   type="alertmodal">
You are applying &apos;no copy&apos; inventory item.
This item will be moved to object's inventory, not copied.

Move the inventory item?
    <tag>confirm</tag>
    <usetemplate
     ignoretext="Warn me before I apply &apos;no-copy&apos; items to an object"
     name="okcancelignore"
     notext="Cancel"
     yestext="OK"/>
  </notification>

  <notification
   icon="alertmodal.tga"
   name="MoveInventoryFromObject"
   type="alertmodal">
You have selected &apos;no copy&apos; inventory items.
These items will be moved to your inventory, not copied.

Move the inventory item(s)?
    <tag>confirm</tag>
    <usetemplate
     ignoretext="Warn me before I move &apos;no-copy&apos; items from an object"
     name="okcancelignore"
     notext="Cancel"
     yestext="OK"/>
  </notification>

  <notification
   icon="alertmodal.tga"
   name="MoveInventoryFromScriptedObject"
   type="alertmodal">
You have selected &apos;no copy&apos; inventory items.  These items will be moved to your inventory, not copied.
Because this object is scripted, moving these items to your inventory may cause the script to malfunction.

Move the inventory item(s)?    
    <tag>confirm</tag>
    <usetemplate
     ignoretext="Warn me before I move &apos;no-copy&apos; items which might break a scripted object"
     name="okcancelignore"
     notext="Cancel"
     yestext="OK"/>
  </notification>

  <notification
   icon="alert.tga"
   name="ClickActionNotPayable"
   type="alert">
Warning: The &apos;Pay object&apos; click action has been set, but it will only work if a script is added with a money() event.
    <form name="form">
      <ignore name="ignore"
       text="I set the action &apos;Pay object&apos; when building an object without a money() script"/>
    </form>
  </notification>

  <notification
   icon="alertmodal.tga"
   name="PayConfirmation"
   type="alertmodal">
    Confirm that you want to pay L$[AMOUNT] to [TARGET].
    <tag>confirm</tag>
    <usetemplate
     name="okcancelbuttons"
     notext="Cancel"
     yestext="Pay"/>
  </notification>

  <notification
   icon="alertmodal.tga"
   name="PayObjectFailed"
   type="alertmodal">
    Payment failed: object was not found.
    <tag>fail</tag>
    <usetemplate
     name="okbutton"
     yestext="OK"/>
  </notification>

  <notification
   icon="alertmodal.tga"
   name="PaymentBlockedButtonMismatch"
   type="alertmodal">
    Payment stopped:  the price paid does not match any of the pay buttons set for this object.
    <tag>fail</tag>
    <usetemplate
     name="okbutton"
     yestext="OK"/>
  </notification>

  <notification
   icon="alertmodal.tga"
   name="OpenObjectCannotCopy"
   type="alertmodal">
There are no items in this object that you are allowed to copy.
  <tag>fail</tag>
  </notification>

  <notification
   icon="alertmodal.tga"
   name="WebLaunchAccountHistory"
   type="alertmodal">
Go to your [http://secondlife.com/account/ Dashboard] to see your account history?
    <tag>confirm</tag>
    <usetemplate
     ignoretext="Launch my browser to see my account history"
     name="okcancelignore"
     notext="Cancel"
     yestext="Go to page"/>
  </notification>

  <notification
   icon="alertmodal.tga"
   name="ConfirmAddingChatParticipants"
   type="alertmodal">
    <unique/>
When you add a person to an existing conversation, a new conversation will be created.  All participants will receive new conversation notifications.
    <tag>confirm</tag>
    <usetemplate
     ignoretext="Confirm adding chat paticipants"
     name="okcancelignore"
     notext="Cancel"
     yestext="OK"/>
  </notification>
 
  <notification
   icon="alertmodal.tga"
   name="ConfirmQuit"
   type="alertmodal">
    <unique/>
Are you sure you want to quit?
    <tag>confirm</tag>
    <usetemplate
     ignoretext="Confirm before I quit"
     name="okcancelignore"
     notext="Do not Quit"
     yestext="Quit"/>
  </notification>

  <notification
   icon="alertmodal.tga"
   name="ConfirmRestoreToybox"
   type="alertmodal">
    <unique/>
This action will restore your default buttons and toolbars.

You cannot undo this action.
    <usetemplate
     name="okcancelbuttons"
     notext="Cancel"
     yestext="OK"/>
  </notification>

  <notification
   icon="alertmodal.tga"
   name="ConfirmClearAllToybox"
   type="alertmodal">
    <unique/>
This action will return all buttons to the toolbox and your toolbars will be empty.
    
You cannot undo this action.
    <usetemplate
     name="okcancelbuttons"
     notext="Cancel"
     yestext="OK"/>
  </notification>

  <notification
   icon="alertmodal.tga"
   name="DeleteItems"
   type="alertmodal">
    <unique/>
    [QUESTION]
    <tag>confirm</tag>
    <form name="form">
     <ignore name="ignore"
      session_only="false"
      text="Confirm before deleting items"/>
      <button
       default="true"
       index="0"
       name="Yes"
       text="OK"/>
      <button
       index="1"
       name="No"
       text="Cancel"/>
    </form>
  </notification>

  <notification
   icon="alertmodal.tga"
   name="DeleteFilteredItems"
   type="alertmodal">
    <unique/>
    Your inventory is currently filtered and not all of the items you're about to delete are currently visible.

Are you sure you want to delete them?
    <tag>confirm</tag>
    <usetemplate
     ignoretext="Confirm before deleting filtered items"
     name="okcancelignore"
     notext="Cancel"
     yestext="OK"/>
  </notification>

  <notification
   icon="alertmodal.tga"
   name="DeleteThumbnail"
   type="alertmodal">
    <unique/>
    Delete the image for this item? There is no undo.
    <tag>confirm</tag>
    <usetemplate
     ignoretext="Warn me that thumbnail will be permanently removed"
     name="okcancelignore"
     notext="Cancel"
     yestext="Delete"/>
  </notification>

  <notification
   icon="alertmodal.tga"
   name="ThumbnailDimentionsLimit"
   type="alertmodal">
    <unique/>
    Only square images from 64 to 256 pixels per side are allowed.
    <usetemplate
     name="okbutton"
     yestext="OK"/>
  </notification>

  <notification
   icon="alertmodal.tga"
   name="ThumbnailInsufficientPermissions"
   type="alertmodal">
    <unique/>
    Only copy and transfer free images can be assigned as thumbnails.
    <usetemplate
     name="okbutton"
     yestext="OK"/>
  </notification>

  <notification
   icon="alertmodal.tga"
   name="ThumbnailOutfitPhoto"
   type="alertmodal">
    <unique/>
    To add an image to an outfit, use the Outfit Gallery window, or right-click on the outfit folder and select "Image..."
    <usetemplate
     name="okbutton"
     yestext="OK"/>
  </notification>

  <notification
     icon="alertmodal.tga"
     name="ConfirmUnlink"
     type="alertmodal">
    <unique/>
    Do you really want to unlink the selected object?
    <tag>confirm</tag>
    <usetemplate
     name="okcancelbuttons"
     notext="Cancel"
     yestext="Unlink"/>
  </notification>
  
  <notification
   icon="alertmodal.tga"
   name="HelpReportAbuseConfirm"
   type="alertmodal">
   <unique/>
Thank you for taking the time to inform us of this issue. 
We will review your report for possible violations and take the appropriate action.
    <usetemplate
     name="okbutton"
     yestext="OK"/>
  </notification>
  
  <notification
   icon="alertmodal.tga"
   name="HelpReportAbuseSelectCategory"
   type="alertmodal">
Please select a category for this abuse report.
Selecting a category helps us file and process abuse reports.
  <tag>fail</tag>
  </notification>

  <notification
   icon="alertmodal.tga"
   name="HelpReportAbuseAbuserNameEmpty"
   type="alertmodal">
Please enter the name of the abuser.
Entering an accurate value helps us file and process abuse reports.
  <tag>fail</tag>
  </notification>

  <notification
   icon="alertmodal.tga"
   name="HelpReportAbuseAbuserLocationEmpty"
   type="alertmodal">
Please enter the location where the abuse took place.
Entering an accurate value helps us file and process abuse reports.
  <tag>fail</tag>
  </notification>

  <notification
   icon="alertmodal.tga"
   name="HelpReportAbuseSummaryEmpty"
   type="alertmodal">
Please enter a summary of the abuse that took place.
Entering an accurate summary helps us file and process abuse reports.
  <tag>fail</tag>
  </notification>

  <notification
   icon="alertmodal.tga"
   name="HelpReportAbuseDetailsEmpty"
   type="alertmodal">
Please enter a detailed description of the abuse that took place.
Be as specific as you can, including names and the details of the incident you are reporting.
Entering an accurate description helps us file and process abuse reports.
  <tag>fail</tag>
  </notification>

  <notification
   icon="alertmodal.tga"
   name="HelpReportAbuseContainsCopyright"
   type="alertmodal">
Dear Resident,

You appear to be reporting intellectual property infringement. Please make sure you are reporting it correctly:

(1) The Abuse Process. You may submit an abuse report if you believe a resident is exploiting the [CURRENT_GRID] permissions system, for example, by using CopyBot or similar copying tools, to infringe intellectual property rights. The Abuse Team investigates and issues appropriate disciplinary action for behavior that violates the [CURRENT_GRID] [http://secondlife.com/corporate/tos.php Terms of Service] or [http://secondlife.com/corporate/cs.php Community Standards]. However, the Abuse Team does not handle and will not respond to requests to remove content from the [CURRENT_GRID] world.

(2) The DMCA or Content Removal Process. To request removal of content from [CURRENT_GRID], you MUST submit a valid notification of infringement as provided in our [http://secondlife.com/corporate/dmca.php DMCA Policy].

If you still wish to continue with the abuse process, please close this window and finish submitting your report.  You may need to select the specific category &apos;CopyBot or Permissions Exploit&apos;.

Thank you,

Linden Lab
  </notification>

  <notification
   icon="alertmodal.tga"
   name="FailedRequirementsCheck"
   type="alertmodal">
The following required components are missing from [FLOATER]:
[COMPONENTS]
  <tag>fail</tag>
  </notification>

  <notification
   icon="alert.tga"
   label="Replace Existing Attachment"
   name="ReplaceAttachment"
   type="alert">
There is already an object attached to this point on your body.
Do you want to replace it with the selected object?
    <tag>confirm</tag>
    <form name="form">
      <ignore name="ignore"
       save_option="true"
       text="Replace an existing attachment with the selected item"/>
      <button
       default="true"
       ignore="Replace Automatically"
       index="0"
       name="Yes"
       text="OK"/>
      <button
       ignore="Never Replace"
       index="1"
       name="No"
       text="Cancel"/>
    </form>
  </notification>

  <notification
   icon="alertmodal.tga"
   name="TooManyWearables"
   type="alertmodal">
    You can't wear a folder containing more than [AMOUNT] items.  You can change this limit in Advanced &gt; Show Debug Settings &gt; WearFolderLimit.
    <tag>fail</tag>
  </notification>

  <notification
   icon="alert.tga"
   label="Unavailable Mode Warning"
   name="DoNotDisturbModePay"
   type="alert">
You have turned on Unavailable mode. You will not receive any items offered in exchange for this payment.

Would you like to turn off Unavailable mode before completing this transaction?
    <tag>confirm</tag>
    <form name="form">
      <ignore name="ignore"
       save_option="true"
       text="I am about to pay a person or object while I am in Unavailable mode"/>
      <button
       default="true"
       ignore="Always leave Unavailable Mode"
       index="0"
       name="Yes"
       text="OK"/>
      <button
       ignore="Never leave Unavailable Mode"
       index="1"
       name="No"
       text="Cancel"/>
    </form>
  </notification>

  <notification
   icon="notify.tga"
   label="Parcel is Playing Media"
   name="ParcelPlayingMedia"   
   persist="false"
   type="notify">
This location plays media:
[URL]
Would you like to play it?
    <tag>confirm</tag>
    <form name="form">
      <ignore name="ignore"
       checkbox_only="true"
       text="Always choose this option for this land."/>
      <button
       ignore="Play Media"
       index="1"
       name="Yes"
       text="Play"/>
      <button
       default="true"
       ignore="Ignore Media"
       index="0"
       name="No"
       text="Don't play"/>
    </form>
  </notification>

  <notification
   icon="alertmodal.tga"
   name="ConfirmDeleteProtectedCategory"
   type="alertmodal">
The folder &apos;[FOLDERNAME]&apos; is a system folder. Deleting system folders can cause instability.  Are you sure you want to delete it?
    <tag>confirm</tag>
    <usetemplate
     ignoretext="Confirm before I delete a system folder"
     name="okcancelignore"
     notext="Cancel"
     yestext="OK"/>
  </notification>

  <notification
   icon="alertmodal.tga"
   name="PurgeSelectedItems"
   type="alertmodal">
[COUNT] item(s) will be permanently deleted. Are you sure you want to permanently delete selected item(s) from your Trash?
    <tag>confirm</tag>
    <usetemplate
     name="okcancelbuttons"
     notext="Cancel"
     yestext="OK"/>
  </notification>

  <notification
   icon="alertmodal.tga"
   name="ConfirmEmptyTrash"
   type="alertmodal">
[COUNT] items and folders will be permanently deleted. Are you sure you want to permanently delete the contents of your Trash?
    <tag>confirm</tag>
    <usetemplate
     name="okcancelbuttons"
     notext="Cancel"
     yestext="OK"/>
  </notification>

  <notification
   icon="alertmodal.tga"
   name="TrashIsFull"
   type="alertmodal">
Your trash is overflowing. This may cause problems logging in.
      <tag>confirm</tag>
        <usetemplate
         name="okcancelbuttons"
         notext="I will empty trash later"
         yestext="Check trash folder"/>
  </notification>

  <notification
   icon="notifytip.tga"
   name="InventoryLimitReachedAIS"
   type="notifytip">
Your inventory is experiencing issues. Please contact support of your grid.
  <tag>fail</tag>
  </notification>

  <notification
   icon="alertmodal.tga"
   name="InventoryLimitReachedAISAlert"
   type="alertmodal">
Your inventory is experiencing issues. Please contact support of your grid.
  <tag>fail</tag>
  </notification>

  <notification
   icon="alertmodal.tga"
   name="ConfirmClearBrowserCache"
   type="alertmodal">
Are you sure you want to delete your travel, web, and search history?
    <tag>confirm</tag>
    <usetemplate
     name="okcancelbuttons"
     notext="Cancel"
     yestext="OK"/>
  </notification>
  
  <notification
   icon="alertmodal.tga"
   name="ConfirmClearCache"
   type="alertmodal">
Are you sure you want to clear your viewer cache?
    <tag>confirm</tag>
    <usetemplate
     name="okcancelbuttons"
     notext="Cancel"
     yestext="OK"/>
  </notification>
  
<<<<<<< HEAD
  <notification
   icon="alertmodal.tga"
   name="ConfirmClearInventoryCache"
   type="alertmodal">
Are you sure you want to clear your inventory cache?
    <tag>confirm</tag>
    <usetemplate
     name="okcancelbuttons"
     notext="Cancel"
     yestext="OK"/>
  </notification>
  
  <notification
   icon="alertmodal.tga"
   name="ConfirmClearWebBrowserCache"
   type="alertmodal">
Are you sure you want to clear your web browser cache (Requires Restart)?
    <tag>confirm</tag>
    <usetemplate
     name="okcancelbuttons"
     notext="Cancel"
     yestext="OK"/>
  </notification>

=======
>>>>>>> 4c6d8f4b
  <notification
   icon="alertmodal.tga"
   name="ConfirmClearInventoryCache"
   type="alertmodal">
Are you sure you want to clear your inventory cache?
    <tag>confirm</tag>
    <usetemplate
     name="okcancelbuttons"
     notext="Cancel"
     yestext="OK"/>
  </notification>
  
  <notification
   icon="alertmodal.tga"
   name="ConfirmClearWebBrowserCache"
   type="alertmodal">
Are you sure you want to clear your web browser cache (Requires Restart)?
    <tag>confirm</tag>
    <usetemplate
     name="okcancelbuttons"
     notext="Cancel"
     yestext="OK"/>
  </notification>

  <notification
   icon="alertmodal.tga"
   name="ConfirmClearCookies"
   type="alertmodal">
Are you sure you want to clear your cookies?
    <tag>confirm</tag>
    <usetemplate
     name="okcancelbuttons"
     notext="Cancel"
     yestext="Yes"/>
  </notification>

  <notification
   icon="alertmodal.tga"
   name="ConfirmClearMediaUrlList"
   type="alertmodal">
Are you sure you want to clear your list of saved URLs?
    <tag>confirm</tag>
    <usetemplate
     name="okcancelbuttons"
     notext="Cancel"
     yestext="Yes"/>
  </notification>

  <notification
   icon="alertmodal.tga"
   name="ConfirmEmptyLostAndFound"
   type="alertmodal">
Are you sure you want to permanently delete the contents of your Lost And Found?
    <tag>confirm</tag>
    <usetemplate
     ignoretext="Confirm before I empty the inventory Lost And Found folder"
     name="okcancelignore"
     notext="No"
     yestext="Yes"/>
  </notification>

  <notification
   icon="alertmodal.tga"
   name="ConfirmReplaceLink"
   type="alertmodal">
You're about to replace '[TYPE]' body part link with the item which doesn't match the type.
Are you sure you want to proceed?
    <tag>confirm</tag>
    <usetemplate
     ignoretext="Confirm before I replace link"
     name="okcancelignore"
     notext="No"
     yestext="Yes"/>
  </notification>
  
  <notification
   icon="alertmodal.tga"
   name="CopySLURL"
   type="alertmodal">
The following SLurl has been copied to your clipboard:
 [SLURL]

Link to this from a web page to give others easy access to this location, or try it out yourself by pasting it into the address bar of any web browser.
    <form name="form">
      <ignore name="ignore"
       text="SLurl is copied to my clipboard"/>
    </form>
  </notification>

  <notification
   icon="alertmodal.tga"
   name="WLSavePresetAlert"
   type="alertmodal">
   <unique/>
Do you wish to overwrite the saved preset?
    <tag>confirm</tag>
    <usetemplate
     name="okcancelbuttons"
     notext="No"
     yestext="Yes"/>
  </notification>

  <notification
   icon="alertmodal.tga"
   name="WLNoEditDefault"
   type="alertmodal">
You cannot edit or delete a default preset.
  <tag>fail</tag>
  </notification>

  <notification
   icon="alertmodal.tga"
   name="WLMissingSky"
   type="alertmodal">
This day cycle file references a missing sky file: [SKY].
  <tag>fail</tag>
  </notification>

  <notification
   icon="alertmodal.tga"
   name="WLRegionApplyFail"
   type="alertmodal">
Sorry, the settings couldn't be applied to the region. Reason: [FAIL_REASON]
  </notification>

  <notification
   icon="alertmodal.tga"
   name="WLLocalTextureDayBlock"
   type="alertmodal">
A Local texture is in use on track [TRACK], frame #[FRAMENO] ([FRAME]%) in field [FIELD].
Settings may not be saved using local textures.
  </notification>
    
  <notification
   icon="alertmodal.tga"
   name="WLLocalTextureFixedBlock"
   type="alertmodal">
A local texture is in use in field [FIELD].
Settings may not be saved using local textures.
  </notification>

  <notification
   functor="GenericAcknowledge"
   icon="alertmodal.tga"
   name="EnvCannotDeleteLastDayCycleKey"
   type="alertmodal">
Unable to delete the last key in this day cycle because you cannot have an empty day cycle.  You should modify the last remaining key instead of attempting to delete it and then to create a new one.
    <usetemplate
     name="okbutton"
     yestext="OK"/>
  </notification>

  <notification
   functor="GenericAcknowledge"
   icon="alertmodal.tga"
   name="DayCycleTooManyKeyframes"
   type="alertmodal">
You cannot add any more keyframes to this day cycle.  The maximum number of keyframes for day cycles of [SCOPE] scope is [MAX].
    <usetemplate
     name="okbutton"
     yestext="OK"/>
  </notification>

  <notification
   functor="GenericAcknowledge"
   icon="alertmodal.tga"
   name="EnvUpdateRate"
   type="alertmodal">
    You may only update region environmental settings every [WAIT] seconds.  Wait at least that long and then try again.
    <usetemplate
     name="okbutton"
     yestext="OK"/>
  </notification>

  <notification
   icon="alertmodal.tga"
   name="PPSaveEffectAlert"
   type="alertmodal">
PostProcess Effect exists. Do you still wish overwrite it?
    <usetemplate
     name="okcancelbuttons"
     notext="No"
     yestext="Yes"/>
  </notification>

  <notification
   icon="alertmodal.tga"
   name="ChatterBoxSessionStartError"
   type="alertmodal">
Unable to start a new chat session with [RECIPIENT].
[REASON]
  <tag>fail</tag>
    <usetemplate
     name="okbutton"
     yestext="OK"/>
  </notification>

  <notification
   icon="notifytip.tga"
   name="ChatterBoxSessionEventError"
   type="notifytip">
[EVENT]
<!--[REASON]-->
  <tag>fail</tag>
    <usetemplate
     name="okbutton"
     yestext="OK"/>
  </notification>

  <notification
   icon="alertmodal.tga"
   name="ForceCloseChatterBoxSession"
   type="alertmodal">
Your chat session with [NAME] must close.
[REASON]
    <usetemplate
     name="okbutton"
     yestext="OK"/>
  </notification>

  <notification
   icon="alertmodal.tga"
   name="Cannot_Purchase_an_Attachment"
   type="alertmodal">
You cannot buy an object while it is attached.
  <tag>fail</tag>
  </notification>

  <notification
   icon="alertmodal.tga"
   label="About Requests for the Debit Permission"
   name="DebitPermissionDetails"
   type="alertmodal">
Granting this request gives a script ongoing permission to take Linden dollars (L$) from your account. To revoke this permission, the object owner must delete the object or reset the scripts in the object.
    <usetemplate
     name="okbutton"
     yestext="OK"/>
  </notification>

  <notification
   icon="alertmodal.tga"
   name="AutoWearNewClothing"
   type="alertmodal">
Would you like to automatically wear the clothing you are about to create?
    <tag>confirm</tag>
    <usetemplate
     ignoretext="Wear the clothing I create while editing My Appearance"
     name="okcancelignore"
     notext="No"
     yestext="Yes"/>
  </notification>

  <notification
   icon="alertmodal.tga"
   name="NotAgeVerified"
   type="alertmodal">
    The location you're trying to visit is restricted to residents age 18 and over.
    <tag>fail</tag>
    <usetemplate
     ignoretext="I am not old enough to visit age restricted areas."
     name="okignore"
     yestext="OK"/>
  </notification>

  <notification
   icon="notifytip.tga"
   name="NotAgeVerified_Notify"
   type="notifytip">
    Location restricted to age 18 and over.
    <tag>fail</tag>
  </notification>

  <notification
   icon="alertmodal.tga"
   name="Cannot enter parcel: no payment info on file"
   type="alertmodal">
You must have payment information on file to visit this area.  Do you want to go to the [CURRENT_GRID] website and set this up?

[_URL]
    <tag>confirm</tag>
    <url option="0" name="url">

			https://secondlife.com/account/
    </url>
    <usetemplate
     ignoretext="I lack payment information on file"
     name="okcancelignore"
     notext="No"
     yestext="Yes"/>
  </notification>

  <notification
   icon="alertmodal.tga"
   name="MissingString"
   type="alertmodal">
The string [STRING_NAME] is missing from strings.xml.
  </notification>

  <notification
   icon="alert.tga"  
   name="EnableMediaFilter"
   type="alert"> 
Playing media or music can expose your identity to sites outside [CURRENT_GRID]. You can enable a filter that will allow you to select which sites will receive media requests, and give you better control over your privacy.

Enable the media filter?
(You can change this option later under Preferences &gt; Sound &amp; Media.)
   <form name="form">
    <button
         index="0"
         name="Enable"
         text="Enable"/>
        <button
         index="1"
         name="Disable"
         text="Disable"/>
   </form>
  </notification>

  <notification
   icon="alert.tga"  
   name="MediaAlert"
   type="alert"> 
This parcel provides media from:

Domain: [MEDIADOMAIN]
URL: [MEDIAURL]
   <form name="form">
    <button
         index="0"
         name="Allow"
         text="Allow"/>
        <button
         index="1"
         name="Deny"
         text="Deny"/>
   </form>
  </notification>

  <notification
   icon="alert.tga"  
   name="MediaAlert2"
   type="alert"> 
Do you want to remember your choice and [LCONDITION] allow media from this source?

Domain: [MEDIADOMAIN]
URL: [MEDIAURL]
   <form name="form">
    <button
         index="0"
         name="Do Now"
         text="[ACTION] Now"/>
        <button
         index="1"   
         name="RememberDomain"
         text="[CONDITION] Allow This Domain"/>
        <button
         index="2"
         name="RememberURL"
         text="[CONDITION] Allow This URL"/>
   </form>
  </notification>

  <notification
   icon="alert.tga"  
   name="MediaAlertSingle"
   type="alert"> 
This parcel provides media from:

Domain: [MEDIADOMAIN]
URL: [MEDIAURL]
   <form name="form">
		<button
         index="0"
         name="Allow"
         text="Allow"/>
        <button
         index="1"
         name="Deny"
         text="Deny"/>
        <button
         index="2"   
         name="BlacklistDomain"
         text="Blacklist"/>
        <button
         index="3"   
         name="WhitelistDomain"
         text="Whitelist"/>
   </form>
  </notification>

  <notification
   icon="alert.tga"  
   name="AudioAlert"
   type="alert"> 
This parcel provides music from:

Domain: [AUDIODOMAIN]
URL: [AUDIOURL]
   <form name="form">
    <button
         index="0"
         name="Allow"
         text="Allow"/>
        <button
         index="1"
         name="Deny"
         text="Deny"/>
   </form>
  </notification>

  <notification
   icon="alert.tga"  
   name="AudioAlert2"
   type="alert"> 
Do you want to remember your choice and [LCONDITION] allow music from this source?

Domain: [AUDIODOMAIN]
URL: [AUDIOURL]
   <form name="form">
    <button
         index="0"
         name="Do Now"
         text="[ACTION] Now"/>
        <button
         index="1"   
         name="RememberDomain"
         text="[CONDITION] Allow This Domain"/>
        <button
         index="2"
         name="RememberURL"
         text="[CONDITION] Allow This URL"/>
   </form>
  </notification>
  
  <notification
   icon="alert.tga"  
   name="AudioAlertSingle"
   type="alert"> 
Do you want to remember your choice and [LCONDITION] allow music from this source?

Domain: [AUDIODOMAIN]
URL: [AUDIOURL]
   <form name="form">
		<button
         index="0"
         name="Allow"
         text="Allow"/>
        <button
         index="1"
         name="Deny"
         text="Deny"/>
        <button
         index="2"   
         name="BlacklistDomain"
         text="Blacklist"/>
        <button
         index="3"
         name="WhitelistDomain"
         text="Whitelist"/>
   </form>
  </notification>

  <notification
   icon="notifytip.tga"
   name="SystemMessageTip"
   type="notifytip">
[MESSAGE]
  </notification>
  
  <notification
   icon="notifytip.tga"
   name="ChatSystemMessageTip"
   log_to_chat="true"
   type="notifytip">
[MESSAGE]
  </notification>

  <notification
   icon="notifytip.tga"
   name="IMSystemMessageTip"
   log_to_im="true"   
   log_to_chat="false"   
   type="notifytip">
[MESSAGE]
  </notification>

  <notification
   icon="notifytip.tga"
   name="Cancelled"
   type="notifytip">
Cancelled.
  </notification>

  <notification
   icon="notifytip.tga"
   name="CancelledAttach"
   type="notifytip">
Cancelled Attach.
  </notification>

  <notification
   icon="notifytip.tga"
   name="ReplacedMissingWearable"
   type="notifytip">
Replaced missing clothing/body part with default.
  </notification>

  <notification
   icon="groupnotify"
   name="GroupNotice"
   persist="true"
   type="groupnotify">
[SENDER], [GROUP]
Topic: [SUBJECT], Message: [MESSAGE]
    <tag>group</tag>
  </notification>

  <notification
   icon="notifytip.tga"
   name="FriendOnlineOffline"
   log_to_chat="false"
   type="notifytip">
    <tag>friendship</tag>
[NAME] is [STATUS].
    <unique combine="cancel_old">
      <context>NAME</context>
    </unique>
  </notification>

  <notification
   icon="notifytip.tga"
   name="AddSelfFriend"
   type="notifytip">
    <tag>friendship</tag>
Although you&apos;re very nice, you can&apos;t add yourself as a friend.
  </notification>

  <notification
   icon="notifytip.tga"
   name="AddSelfRenderExceptions"
   type="notifytip">
You can&apos;t add yourself to the rendering exceptions list.
  </notification>

  <notification
   icon="notifytip.tga"
   name="UploadingAuctionSnapshot"
   type="notifytip">
Uploading in-world and web site snapshots.
(Takes about 5 minutes.)
  </notification>

  <notification
   icon="notify.tga"
   name="UploadPayment"
   persist="true"
   type="notify">
You paid L$[AMOUNT] to upload.
<tag>funds</tag>
  </notification>

  <notification
   icon="notifytip.tga"
   name="UploadWebSnapshotDone"
   type="notifytip">
Web site snapshot upload done.
  </notification>

  <notification
   icon="notifytip.tga"
   name="UploadSnapshotDone"
   type="notifytip">
In-world snapshot upload is done.
  </notification>

  <notification
   icon="notifytip.tga"
   name="TerrainDownloaded"
   type="notifytip">
Terrain.raw downloaded.
  </notification>

  <notification
   icon="notifytip.tga"
   name="GestureMissing"
   type="notifytip">
Gesture [NAME] is missing from the database.
  <tag>fail</tag>
  </notification>

  <notification
   icon="notifytip.tga"
   name="UnableToLoadGesture"
   type="notifytip">
Unable to load gesture [NAME].
  <tag>fail</tag>
  </notification>

  <notification
   icon="notifytip.tga"
   name="LandmarkMissing"
   type="notifytip">
Landmark is missing from the database.
  <tag>fail</tag>
  </notification>

  <notification
   icon="notifytip.tga"
   name="UnableToLoadLandmark"
   type="notifytip">
Unable to load the landmark.  Please try again.
  <tag>fail</tag>
  </notification>

  <notification
   icon="notifytip.tga"
   name="CapsKeyOn"
   type="notifytip">
Your Caps Lock key is on.
This might affect your password.
  </notification>

  <notification
   icon="notifytip.tga"
   name="NotecardMissing"
   type="notifytip">
Notecard is missing from the database.
  <tag>fail</tag>
  </notification>

  <notification
   icon="notifytip.tga"
   name="NotecardNoPermissions"
   type="notifytip">
You do not have permission to view this notecard.
  <tag>fail</tag>
  </notification>

  <notification
   icon="notifytip.tga"
   name="MaterialMissing"
   type="notifytip">
    Material is missing from database.
    <tag>fail</tag>
  </notification>

  <notification
   icon="notifytip.tga"
   name="MaterialNoPermissions"
   type="notifytip">
    You don&apos;t have permission to view this material.
    <tag>fail</tag>
  </notification>

  <notification
   icon="notifytip.tga"
   name="RezItemNoPermissions"
   type="notifytip">
Insufficient permissions to rez the object(s).
  <tag>fail</tag>
  </notification>

  <notification
   icon="notifytip.tga"
   name="IMAcrossParentEstates"
   type="notifytip">
Unable to send IM across parent estates.
  </notification>

  <notification
   icon="notifytip.tga"
   name="TransferInventoryAcrossParentEstates"
   type="notifytip">
Unable to transfer inventory across parent estates.
  </notification>

  <notification
   icon="notifytip.tga"
   name="UnableToLoadNotecard"
   type="notifytip">
Unable to load the notecard.
Please try again.
  <tag>fail</tag>
  </notification>

  <notification
   icon="alertmodal.tga"
   name="UnableToLoadMaterial"
   type="alertmodal">
Unable to load material.
Please try again.
    <tag>fail</tag>
    <usetemplate
     name="okbutton"
     yestext="OK"/>
  </notification>

  <notification
   icon="notifytip.tga"
   name="MissingMaterialCaps"
   type="notifytip">
    <tag>fail</tag>
    Not connected to a materials capable region.
  </notification>

  <notification
   icon="alertmodal.tga"
   name="CantSelectReflectionProbe"
   type="alertmodal">
    <unique/>
    You have placed a reflection probe, but 'Select Reflection Probes' is disabled. To be able to select reflection probes, check Build &gt; Options &gt; Select Reflection Probes.
    <tag>confirm</tag>
    <usetemplate
     ignoretext="Warn if Reflection Probes selection is disabled."
     name="okignore"
     yestext="OK"/>
  </notification>

  <notification
   icon="notifytip.tga"
   name="ScriptMissing"
   type="notifytip">
Script is missing from the database.
  <tag>fail</tag>
  </notification>

  <notification
   icon="notifytip.tga"
   name="ScriptNoPermissions"
   type="notifytip">
Insufficient permissions to view the script.
  <tag>fail</tag>
  </notification>

  <notification
   icon="notifytip.tga"
   name="UnableToLoadScript"
   type="notifytip">
Unable to load the script.  Please try again.
  <tag>fail</tag>
  </notification>

  <notification
   icon="notifytip.tga"
   name="IncompleteInventory"
   type="notifytip">
Some of the contents are you trying to share cannot be given/transferred just yet. Please try offering these items again in a bit.
  <tag>fail</tag>
  </notification>

  <notification
   icon="notifytip.tga"
   name="IncompleteInventoryItem"
   type="notifytip">
The item you are accessing is not yet locally available. Please try again in a minute.
  <tag>fail</tag>
  </notification>

  <notification
   icon="notifytip.tga"
   name="CannotModifyProtectedCategories"
   type="notifytip">
You cannot modify protected categories.
  <tag>fail</tag>
  </notification>

  <notification
   icon="notifytip.tga"
   name="CannotRemoveProtectedCategories"
   type="notifytip">
You cannot remove protected categories.
  <tag>fail</tag>
  </notification>

  <notification
   icon="notifytip.tga"
   name="OfferedCard"
   type="notifytip">
You have offered a calling card to [NAME].
  </notification>

  <notification
   icon="notifytip.tga"
   name="UnableToBuyWhileDownloading"
   type="notifytip">
Unable to buy while downloading object data.
Please try again.
  <tag>fail</tag>
  </notification>

  <notification
   icon="notifytip.tga"
   name="UnableToLinkWhileDownloading"
   type="notifytip">
Unable to link while downloading object data.
Please try again.
  <tag>fail</tag>
  </notification>

  <notification
   icon="notifytip.tga"
   name="CannotBuyObjectsFromDifferentOwners"
   type="notifytip">
You can only buy objects from one owner at a time.
Please select a single object.
  <tag>fail</tag>
  </notification>

  <notification
   icon="notifytip.tga"
   name="ObjectNotForSale"
   type="notifytip">
This object is not for sale.
  <tag>fail</tag>
  </notification>

  <notification
   icon="notifytip.tga"
   name="EnteringGodMode"
   type="notifytip">
Entering god mode, level [LEVEL]
  </notification>

  <notification
   icon="notifytip.tga"
   name="LeavingGodMode"
   type="notifytip">
Now leaving god mode, level [LEVEL]
  </notification>

  <notification
   icon="notifytip.tga"
   name="CopyFailed"
   type="notifytip">
You do not have permission to copy this.
  <tag>fail</tag>
  </notification>

  <notification
   icon="notifytip.tga"
   name="InventoryAccepted"
   log_to_im="true"   
   log_to_chat="false"
   type="notifytip">
[NAME] received your inventory offer.
  </notification>

  <notification
   icon="notifytip.tga"
   name="InventoryDeclined"
   log_to_im="true"   
   log_to_chat="false"
   type="notifytip">
[NAME] declined your inventory offer.
  </notification>

  <notification
   icon="notifytip.tga"
   name="ObjectMessage"
   type="notifytip">
[NAME]: [MESSAGE]
  </notification>

  <notification
   icon="notifytip.tga"
   name="CallingCardAccepted"
   type="notifytip">
Your calling card was accepted.
  </notification>

  <notification
   icon="notifytip.tga"
   name="CallingCardDeclined"
   type="notifytip">
Your calling card was declined.
  </notification>

  <notification
 icon="notifytip.tga"
 name="TeleportToLandmark"
 type="notifytip">
    To teleport to locations like &apos;[NAME]&apos;, click on the &quot;Places&quot; button,
    then select the Landmarks tab in the window that opens. Click on any
    landmark to select it, then click &apos;Teleport&apos; at the bottom of the window.
    (You can also double-click on the landmark, or right-click it and
    choose &apos;Teleport&apos;.)
  </notification>

  <notification
   icon="notifytip.tga"
   name="TeleportToPerson"
   type="notifytip">
    To open a private conversation with someone, right-click on their avatar and choose &apos;IM&apos; from the menu.
  </notification>

  <notification
   icon="notifytip.tga"
   name="CantSelectLandFromMultipleRegions"
   type="notifytip">
Selected land is not all in the same region.
Try selecting a smaller piece of land.
  <tag>fail</tag>
  </notification>

  <notification
   icon="notifytip.tga"
   name="SearchWordBanned"
   type="notifytip">
Some terms in your search query were excluded due to content restrictions as clarified in the Community Standards.
  <tag>fail</tag>
  </notification>

  <notification
   icon="notifytip.tga"
   name="NoContentToSearch"
   type="notifytip">
Please select at least one type of content to search (General, Moderate, or Adult).
  <tag>fail</tag>
  </notification>

  <notification
   icon="notify.tga"
   name="SystemMessage"
   persist="true"
   type="notify">
[MESSAGE]
  </notification>

  <notification
   icon="notify.tga"
  name="FlickrConnect"
   type="notifytip">
   [MESSAGE]
  </notification>

  <notification
   icon="notify.tga"
   name="PaymentReceived"
   log_to_im="true"   
   persist="true"
   type="notify">
    <tag>funds</tag>
[MESSAGE]
  </notification>

  <notification
   icon="notify.tga"
   name="PaymentSent"
   log_to_im="true"   
   persist="true"
   type="notify">
    <tag>funds</tag>
[MESSAGE]
  </notification>

  <notification
   icon="notify.tga"
   name="PaymentFailure"
   persist="true"
   type="notify">
    <tag>funds</tag>
[MESSAGE]
  </notification>

   <!-- EventNotification couldn't be persist since server decide is it necessary to notify 
   user about subscribed event via LLEventNotifier-->
  <notification
   icon="notify.tga"
   name="EventNotification"
   type="notify">
Event Notification:

[NAME]
[DATE]
    <form name="form">
      <button
       index="0"
       name="Details"
       text="Details"/>
      <button
       index="1"
       name="Cancel"
       text="Cancel"/>
    </form>
  </notification>

  <notification
   icon="notify.tga"
   name="TransferObjectsHighlighted"
   persist="true"
   type="notify">
All objects on this parcel that will transfer to the purchaser of this parcel are now highlighted.

* Trees and grasses that will transfer are not highlighted.
    <form name="form">
      <button
       index="0"
       name="Done"
       text="Done"/>
    </form>
  </notification>

  <notification
   icon="notify.tga"
   name="DeactivatedGesturesTrigger"
   persist="true"
   type="notify">
Deactivated gestures with same trigger:
[NAMES]
  </notification>

  <notification
   icon="notify.tga"
   name="NoQuickTime"
   persist="true"
   type="notify">
Apple&apos;s QuickTime software does not appear to be installed on your system.
If you want to view streaming media on parcels that support it you should go to the [http://www.apple.com/quicktime QuickTime site] and install the QuickTime Player.
  <tag>fail</tag>
  </notification>

  <notification
   icon="notify.tga"
   name="NoPlugin"
   persist="true"
   type="notify">
No Media Plugin was found to handle the "[MIME_TYPE]" mime type.  Media of this type will be unavailable.
  <tag>fail</tag>
    <unique>
      <context>MIME_TYPE</context>
    </unique>

  </notification>
  <notification
   icon="alertmodal.tga"
   name="MediaPluginFailed"
   type="alertmodal">
The following Media Plugin has failed:
    [PLUGIN]

Please re-install the plugin or contact the vendor if you continue to experience problems.
  <tag>fail</tag>
    <form name="form">
      <ignore name="ignore"
       text="A Media Plugin fails to run"/>
    </form>
  </notification>
  <notification
   icon="notify.tga"
   name="OwnedObjectsReturned"
   persist="true"
   type="notify">
The objects you own on the selected parcel of land have been returned back to your inventory.
  </notification>

  <notification
   icon="notify.tga"
   name="OtherObjectsReturned"
   persist="true"
   type="notify">
The objects on the selected parcel of land that is owned by [NAME] have been returned to his or her inventory.
  </notification>

  <notification
   icon="notify.tga"
   name="OtherObjectsReturned2"
   persist="true"
   type="notify">
The objects on the selected parcel of land owned by the resident &apos;[NAME]&apos; have been returned to their owner.
  </notification>

  <notification
   icon="notify.tga"
   name="GroupObjectsReturned"
   persist="true"
   type="notify">
The objects on the selected parcel of land shared with the group &lt;nolink&gt;[GROUPNAME]&lt;/nolink&gt; have been returned back to their owner&apos;s inventory.
Transferable deeded objects have been returned to their previous owners.
Non-transferable objects that are deeded to the group have been deleted.
    <tag>group</tag>
  </notification>

  <notification
   icon="notify.tga"
   name="UnOwnedObjectsReturned"
   persist="true"
   type="notify">
The objects on the selected parcel that are *NOT* owned by you have been returned to their owners.
  </notification>

  <notification
   icon="notify.tga"
   name="ServerObjectMessage"
   log_to_im="true"   
   persist="true"
   type="notify">
Message from [NAME]:
&lt;nolink&gt;[MSG]&lt;/nolink&gt;
  </notification>

  <notification
   icon="notify.tga"
   name="NotSafe"
   persist="true"
   type="notify">
    <unique/>
This land has damage enabled.
You can be hurt here. If you die, you will be teleported to your home location.
  </notification>

  <notification
   icon="notify.tga"
   name="NoFly"
   persist="true"
   type="notify">
    <unique/>
   <tag>fail</tag>
This area has flying disabled.
You cannot fly here.
  </notification>

  <notification
   icon="notify.tga"
   name="PushRestricted"
   persist="true"
   type="notify">
    <unique/>    
This area does not allow pushing. You can&apos;t push others here unless you own the land.
  </notification>

  <notification
   icon="notify.tga"
   name="NoVoice"
   persist="true"
   type="notify">
    <unique/>    
This area has voice chat disabled. You will not be able to use voice chat here.
    <tag>voice</tag>
  </notification>

  <notification
   icon="notify.tga"
   name="NoBuild"
   persist="true"
   type="notify">
    <unique/>    
This area has building disabled. You can&apos;t build or rez objects here.
  </notification>

  <notification
     icon="alertmodal.tga"
     name="PathfindingDirty"
     persist="true"
     type="alertmodal">
    <unique/>
The region has pending pathfinding changes.  If you have build rights, you may rebake the region by clicking on the “Rebake” button.
    <usetemplate
     name="okcancelbuttons"
     yestext="Rebake"
     notext="Close" />
  </notification>

  <notification
   icon="notify.tga"
   name="PathfindingDirtyRebake"
   persist="true"
   type="notify">
   <unique/>
   The region has pending pathfinding changes.  If you have build rights, you may rebake the region by clicking on the “Rebake region” button.
   <usetemplate
     name="okbutton"
     yestext="Rebake region"
   />
  </notification>

  <notification
     icon="notify.tga"
     name="DynamicPathfindingDisabled"
     persist="true"
     type="notify">
    <unique/>
    Dynamic pathfinding is not enabled on this region.  Scripted objects using pathfinding LSL calls may not operate as expected on this region.
  </notification>

  <notification
   icon="alertmodal.tga"
   name="PathfindingCannotRebakeNavmesh"
   type="alertmodal">
    <unique/>
    An error occurred.  There may be a network or server problem, or you may not have build rights.  Sometimes logging out and back in will solve this problem.
    <usetemplate
     name="okbutton"
     yestext="OK"
     />
  </notification>

  <notification
   icon="notify.tga"
   name="SeeAvatars"
   persist="true"
   type="notify">
    <unique/>    
This parcel hides avatars and text chat from another parcel.   You can&apos;t see other residents outside the parcel, and those outside are not able to see you.  Regular text chat on channel 0 is also blocked.
  </notification>

  <notification
   icon="notify.tga"
   name="ScriptsStopped"
   persist="true"
   type="notify">
An administrator has temporarily stopped scripts in this region.
  </notification>

  <notification
   icon="notify.tga"
   name="ScriptsNotRunning"
   persist="true"
   type="notify">
This region is not running any scripts.
  </notification>

  <notification
   icon="notify.tga"
   name="NoOutsideScripts"
   persist="true"
   type="notify">
   <tag>fail</tag>
This land has outside scripts disabled.

No scripts will work here except those belonging to the land owner.
  </notification>

  <notification
   icon="notify.tga"
   name="ClaimPublicLand"
   persist="true"
   type="notify">
You can only claim public land that is in the same region as you.
  <tag>fail</tag>
  </notification>

  <notification
   icon="alertmodal.tga"
   name="RegionTPAccessBlocked"
   type="alertmodal">
   <tag>fail</tag>
    The region you’re trying to visit has a maturity rating exceeding your maximum maturity preference. Change this preference using Avatar &gt; Preferences &gt; General.

Complete information on maturity ratings can be found [https://community.secondlife.com/knowledgebase/english/maturity-ratings-r52/ here].
    <usetemplate
      name="okbutton"
      yestext="OK"/>
  </notification>

  <notification
	icon="notify.tga"
   name="RegionAboutToShutdown"
   persist="false"
   type="notify">
    <tag>fail</tag>
    The region you're trying to enter is about to shut down.
  </notification>
  
  <notification
	icon="notify.tga"
	name="URBannedFromRegion"
   persist="true"
	type="notify">
   <tag>fail</tag>
You are banned from the region.
  </notification>

  <notification
	icon="notify.tga"
	name="NoTeenGridAccess"
   persist="true"
	type="notify">
   <tag>fail</tag>
Your account cannot connect to this teen grid region.
  </notification>

  <notification
	icon="notify.tga"
	name="ImproperPaymentStatus"
   persist="true"
	type="notify">
   <tag>fail</tag>
You do not have proper payment status to enter this region.
  </notification>

  <notification
	icon="notify.tga"
	name="MustGetAgeRegion"
   persist="true"
	type="notify">
   <tag>fail</tag>
You must be age 18 or over to enter this region.
  </notification>

  <notification
	icon="notify.tga"
	name="MustGetAgeParcel"
   persist="true"
	type="notify">
   <tag>fail</tag>
    You must be age 18 or over to enter this parcel.
  </notification>

  <notification
	icon="notify.tga"
	name="NoDestRegion"
   persist="true"
	type="notify">
   <tag>fail</tag>
No destination region found.
  </notification>

  <notification
	icon="notify.tga"
	name="NotAllowedInDest"
   persist="true"
	type="notify">
   <tag>fail</tag>
You are not allowed into the destination.
  </notification>

  <notification
	icon="notify.tga"
	name="RegionParcelBan"
   persist="true"
	type="notify">
   <tag>fail</tag>
Cannot region cross into banned parcel. Try another way.
  </notification>

  <notification
	icon="notify.tga"
	name="TelehubRedirect"
   persist="true"
	type="notify">
   <tag>fail</tag>
You have been redirected to a telehub.
  </notification>

  <notification
	icon="notify.tga"
	name="CouldntTPCloser"
   persist="true"
	type="notify">
   <tag>fail</tag>
Could not teleport closer to destination.
  </notification>

  <notification
	icon="notify.tga"
	name="TPCancelled"
   persist="true"
	type="notify">
Teleport canceled.
  </notification>

  <notification
	icon="notify.tga"
	name="FullRegionTryAgain"
   persist="true"
	type="notify">
   <tag>fail</tag>
The region you are attempting to enter is currently full.
Please try again in a few moments.
  </notification>

  <notification
	icon="notify.tga"
	name="GeneralFailure"
   persist="true"
	type="notify">
   <tag>fail</tag>
General failure.
  </notification>

  <notification
	icon="notify.tga"
	name="RoutedWrongRegion"
   persist="true"
	type="notify">
   <tag>fail</tag>
Routed to wrong region. Please try again.
  </notification>

  <notification
	icon="notify.tga"
	name="NoValidAgentID"
   persist="true"
	type="notify">
   <tag>fail</tag>
No valid agent id.
  </notification>

  <notification
	icon="notify.tga"
	name="NoValidSession"
   persist="true"
	type="notify">
   <tag>fail</tag>
No valid session id.
  </notification>

  <notification
	icon="notify.tga"
	name="NoValidCircuit"
   persist="true"
	type="notify">
   <tag>fail</tag>
No valid circuit code.
  </notification>

  <notification
	icon="notify.tga"
	name="NoPendingConnection"
   persist="true"
	type="notify">
   <tag>fail</tag>
Unable to create pending connection.
  </notification>

  <notification
	icon="notify.tga"
	name="InternalUsherError"
   persist="true"
	type="notify">
   <tag>fail</tag>
Internal error attempting to connect agent usher.
  </notification>

  <notification
	icon="notify.tga"
	name="NoGoodTPDestination"
   persist="true"
	type="notify">
   <tag>fail</tag>
Unable to find a good teleport destination in this region.
  </notification>

  <notification
	icon="notify.tga"
	name="InternalErrorRegionResolver"
   persist="true"
	type="notify">
   <tag>fail</tag>
Internal error attempting to activate region resolver.
  </notification>

  <notification
	icon="notify.tga"
	name="NoValidLanding"
   persist="true"
	type="notify">
   <tag>fail</tag>
A valid landing point could not be found.
  </notification>

  <notification
	icon="notify.tga"
	name="NoValidParcel"
   persist="true"
	type="notify">
   <tag>fail</tag>
No valid parcel could be found.
  </notification>

  <notification
   icon="notify.tga"
   name="ObjectGiveItem"
   type="offer">
An object named &lt;nolink&gt;[OBJECTFROMNAME]&lt;/nolink&gt; owned by [NAME_SLURL] has given you this [OBJECTTYPE]:
&lt;nolink&gt;[ITEM_SLURL]&lt;/nolink&gt;
    <form name="form">
      <button
       index="0"
       name="Keep"
       text="Accept"/>
      <button
       index="1"
       name="Discard"
       text="Discard"/>
      <button
       index="2"
       name="Mute"
       text="Mute Owner"/>
    </form>
  </notification>

  <notification
   icon="notify.tga"
   name="OwnObjectGiveItem"
   type="offer">
Your object named &lt;nolink&gt;[OBJECTFROMNAME]&lt;/nolink&gt; has given you this [OBJECTTYPE]:
&lt;nolink&gt;[ITEM_SLURL]&lt;/nolink&gt;
    <form name="form">
      <button
       index="0"
       name="Keep"
       text="Accept"/>
      <button
       index="1"
       name="Discard"
       text="Discard"/>
    </form>
  </notification>

  <!-- FS:Ansariel: WARNING: Read LLOfferInfo::forceResponse in llviewermessage.cpp before changing the button order!!! -->
  <notification
   icon="notify.tga"
   name="UserGiveItem"
   label="Inventory offer from [NAME_LABEL]"
   log_to_im ="true"
   type="offer"
   sound="UISndInventoryOffer">
[NAME_SLURL] has given you this [OBJECTTYPE]:
[ITEM_SLURL]
Do you want to keep it? "Mute" will block all future offers or messages from [NAME_SLURL].
    <form name="form">
      <button
       index="3"
       name="Show"
       text="Show"/>
      <button
       index="0"
       name="Keep"
       text="Accept"/>
      <button
       index="1"
       name="Discard"
       text="Discard"/>
      <button
       index="2"
       name="Mute"
       text="Mute Sender"/>
    </form>
  </notification>

  <notification
   icon="notify.tga"
   name="UserGiveItemLegacy"
   label="Inventory offer from [NAME_LABEL]"
   log_to_im ="true"
   type="offer"
   sound="UISndInventoryOffer">
[NAME_SLURL] has given you this [OBJECTTYPE]:
[ITEM_SLURL]
Do you want to keep it? "Mute" will block all future offers or messages from [NAME_SLURL].
    <form name="form">
      <button
       index="3"
       name="Show"
       text="Show"/>
      <button
       index="0"
       name="Accept"
       text="Accept"/>
      <button
       index="1"
       name="Discard"
       text="Discard"/>
      <button
       index="6"
       name="ShowSilent"
       text="(Show)"/>
      <button
       index="4"
       name="AcceptSilent"
       text="(Accept)"/>
      <button
       index="5"
       name="DiscardSilent"
       text="(Discard)"/>
      <button
       index="2"
       name="Mute"
       text="Mute Sender"/>
    </form>
  </notification>

  <notification
   icon="notify.tga"
   name="GodMessage"
   persist="true"
   type="notify">
[NAME]

[MESSAGE]
  </notification>

  <notification
   icon="notify.tga"
   name="JoinGroup"
   persist="true"
   type="offer">
    <tag>group</tag>
[MESSAGE]
    <form name="form">
      <button
       index="0"
       name="Join"
       text="Join"/>
      <button
       index="1"
       name="Decline"
       text="Decline"/>
      <button
       index="2"
       name="Info"
       text="Info"/>
    </form>
  </notification>

  <notification
   icon="notify.tga"
   name="TeleportOffered"
   label="Teleport offer from [NAME_LABEL]"
   log_to_im="true"
   log_to_chat="false"
   fade_toast="false"
   type="offer"
   sound="UISndTeleportOffer">
[NAME_SLURL] has offered to teleport you to their location:

[MESSAGE]
&lt;icon&gt;[MATURITY_ICON]&lt;/icon&gt; - [MATURITY_STR]
    <tag>confirm</tag>
    <form name="form">
      <button
       index="0"
       name="Teleport"
       text="Teleport"/>
      <button
       index="1"
       name="Cancel"
       text="Cancel"/>
    </form>
  </notification>

  <notification
   icon="notify.tga"
   name="TeleportOffered_MaturityExceeded"
   log_to_im="true"
   log_to_chat="false"
   type="offer"
   sound="UISndTeleportOffer">
[NAME_SLURL] has offered to teleport you to their location:

[MESSAGE]
&lt;icon&gt;[MATURITY_ICON]&lt;/icon&gt; - [MATURITY_STR]

This region contains [REGION_CONTENT_MATURITY] content, but your current preferences are set to exclude [REGION_CONTENT_MATURITY] content.  We can change your preferences and continue with the teleport, or you can cancel this teleport.
    <tag>confirm</tag>
    <form name="form">
      <button
       index="0"
       name="Teleport"
       text="Change and Continue"/>
      <button
       index="1"
       name="Cancel"
       text="Cancel"/>
    </form>
  </notification>

  <notification
   icon="notify.tga"
   name="TeleportOffered_MaturityBlocked"
   log_to_im="true"
   log_to_chat="false"
   type="notifytip"
   sound="UISndTeleportOffer">
[NAME_SLURL] has offered to teleport you to their location:

[MESSAGE]
&lt;icon&gt;[MATURITY_ICON]&lt;/icon&gt; - [MATURITY_STR]

However, this region contains content accessible to adults only.
    <tag>fail</tag>
  </notification>

  <notification
   icon="notify.tga"
   name="TeleportOffered_SLUrl"
   label="Teleport offer from [NAME_LABEL]"
   log_to_im="true"
   log_to_chat="false"
   type="offer"
   sound="UISndTeleportOffer">
[NAME_SLURL] has offered to teleport you to their location ([POS_SLURL]):

[MESSAGE]
&lt;icon&gt;[MATURITY_ICON]&lt;/icon&gt; - [MATURITY_STR]
    <tag>confirm</tag>
    <form name="form">
      <button
       index="0"
       name="Teleport"
       text="Teleport"/>
      <button
       index="1"
       name="Cancel"
       text="Cancel"/>
    </form>
  </notification>

  <notification
   icon="notify.tga"
   name="TeleportOffered_MaturityExceeded_SLUrl"
   log_to_im="true"
   log_to_chat="false"
   type="offer"
   sound="UISndTeleportOffer">
[NAME_SLURL] has offered to teleport you to their location ([POS_SLURL]):

[MESSAGE]
&lt;icon&gt;[MATURITY_ICON]&lt;/icon&gt; - [MATURITY_STR]

This region contains [REGION_CONTENT_MATURITY] content, but your current preferences are set to exclude [REGION_CONTENT_MATURITY] content.  We can change your preferences and continue with the teleport, or you can cancel this teleport.
    <tag>confirm</tag>
    <form name="form">
      <button
       index="0"
       name="Teleport"
       text="Change and Continue"/>
      <button
       index="1"
       name="Cancel"
       text="Cancel"/>
    </form>
  </notification>

  <notification
   icon="notify.tga"
   name="TeleportOffered_MaturityBlocked_SLUrl"
   log_to_im="true"
   log_to_chat="false"
   type="notifytip"
   sound="UISndTeleportOffer">
[NAME_SLURL] has offered to teleport you to their location ([POS_SLURL]):

[MESSAGE]
&lt;icon&gt;[MATURITY_ICON]&lt;/icon&gt; - [MATURITY_STR]

However, this region contains content accessible to adults only.
    <tag>fail</tag>
  </notification>

  <notification
   icon="notify.tga"
   name="TeleportOfferSent"
   log_to_im="true"
   log_to_chat="false"
   show_toast="false"
   type="notify">
	Teleport offer sent to [TO_NAME]
  </notification>

  <notification
   icon="notify.tga"
   name="TeleportRequest"
   log_to_im="true"
   fade_toast="false"
   type="offer">
[NAME_SLURL] is requesting to be teleported to your location.
[MESSAGE]

Offer a teleport?
    <tag>confirm</tag>
    <form name="form">
      <button
       index="0"
       name="Yes"
       text="Yes"/>
      <button
       index="1"
       name="No"
       text="No"/>
    </form>
  </notification>

  <notification
   icon="notify.tga"
   name="GotoURL"
   persist="true"
   type="notify">
[MESSAGE]
[URL]
    <form name="form">
      <button
       index="0"
       name="Later"
       text="Later"/>
      <button
       index="1"
       name="GoNow..."
       text="Go Now..."/>
    </form>
  </notification>

  <notification
   icon="notify.tga"
   name="OfferFriendship"
   label="Friendship offer from [NAME_LABEL]"
   log_to_im="true"
   type="offer">
    <tag>friendship</tag>
    <tag>confirm</tag>
[NAME_SLURL] is offering friendship.

[MESSAGE]

(By default, you will be able to see each other&apos;s online status.)
    <form name="form">
      <button
       index="0"
       name="Accept"
       text="Accept"/>
      <button
       index="1"
       name="Decline"
       text="Decline"/>
    </form>
  </notification>

  <notification
   icon="notify.tga"
   name="FriendshipOffered"
   log_to_im="true"   
   type="notify">
    <tag>friendship</tag>
	You have offered friendship to [TO_NAME]
  </notification>

  <notification
   icon="notify.tga"
   name="OfferFriendshipNoMessage"
   label="Friendship offer from [NAME_LABEL]"
   persist="true"
   type="notify">
    <tag>friendship</tag>
[NAME_SLURL] is offering friendship.

(By default, you will be able to see each other&apos;s online status.)
    <form name="form">
      <button
       index="0"
       name="Accept"
       text="Accept"/>
      <button
       index="1"
       name="Decline"
       text="Decline"/>
    </form>
  </notification>

  <notification
   icon="notify.tga"
   name="FriendshipAccepted"
   log_to_im="true"   
   type="notify">
    <tag>friendship</tag>
&lt;nolink&gt;[NAME]&lt;/nolink&gt; accepted your friendship offer.
  </notification>

  <notification
   icon="notify.tga"
   name="FriendshipDeclined"
   log_to_im="true"   
   persist="true"
   type="notify">
    <tag>friendship</tag>
&lt;nolink&gt;[NAME]&lt;/nolink&gt; declined your friendship offer.
  </notification>
  
    <notification
   icon="notify.tga"
   name="FriendshipAcceptedByMe"
   log_to_im="true"   
   type="notify">
    <tag>friendship</tag>
Friendship offer accepted.
  </notification>

  <notification
   icon="notify.tga"
   name="FriendshipDeclinedByMe"
   log_to_im="true"   
   type="notify">
    <tag>friendship</tag>
Friendship offer declined.
  </notification>
  
  <notification
   icon="notify.tga"
   name="OfferCallingCard"
   persist="true"
   type="notify">
[NAME] is offering their calling card.
This will add a bookmark in your inventory so you can quickly IM this resident.
    <form name="form">
      <button
       index="0"
       name="Accept"
       text="Accept"/>
      <button
       index="1"
       name="Decline"
       text="Decline"/>
    </form>
  </notification>

  <notification
   icon="notify.tga"
   name="RegionRestartMinutes"
   show_toast="false"
   priority="high"
   type="notify">
The region "[NAME]" will restart in [MINUTES] minutes.
If you stay in this region when it shuts down, you will be logged out.
  </notification>

  <notification
   icon="notify.tga"
   name="RegionRestartSeconds"
   show_toast="false"
   priority="high"
   type="notify">
The region "[NAME]" will restart in [SECONDS] seconds.
If you stay in this region when it shuts down, you will be logged out.
<<<<<<< HEAD
=======
  </notification>

  <notification
   icon="notify.tga"
   name="RegionRestartMinutesToast"
   priority="high"
   type="notify">
The region "[NAME]" will restart in [MINUTES] minutes.
If you stay in this region when it shuts down, you will be logged out.
  </notification>

  <notification
   icon="notify.tga"
   name="RegionRestartSecondsToast"
   priority="high"
   type="notify">
The region "[NAME]" will restart in [SECONDS] seconds.
If you stay in this region when it shuts down, you will be logged out.
>>>>>>> 4c6d8f4b
  </notification>

  <notification
   icon="notify.tga"
   name="RegionRestartMinutesToast"
   priority="high"
   type="notify">
The region "[NAME]" will restart in [MINUTES] minutes.
If you stay in this region when it shuts down, you will be logged out.
  </notification>

  <notification
   icon="notify.tga"
   name="RegionRestartSecondsToast"
   priority="high"
   type="notify">
The region "[NAME]" will restart in [SECONDS] seconds.
If you stay in this region when it shuts down, you will be logged out.
  </notification>

  <notification
   icon="notify.tga"
   name="LoadWebPage"
   show_toast="false"
   type="notify">
Load web page [URL] ?

[MESSAGE]

From object: &lt;nolink&gt;[OBJECTNAME]&lt;/nolink&gt;, owner: [NAME_SLURL]
	<tag>confirm</tag>
    <form name="form">
      <button
       index="0"
       name="Gotopage"
       text="Go to page"/>
      <button
       index="1"
       name="Cancel"
       text="Cancel"/>
    </form>
  </notification>

  <notification
   icon="notify.tga"
   name="FailedToFindWearableUnnamed"
   persist="true"
   type="notify">
Failed to find [TYPE] in the database.
  <tag>fail</tag>
  </notification>

  <notification
   icon="notify.tga"
   name="FailedToFindWearable"
   persist="true"
   type="notify">
Failed to find [TYPE] named [DESC] in the database.
  <tag>fail</tag>
  </notification>

  <notification
   icon="notify.tga"
   name="InvalidWearable"
   persist="true"
   type="notify">
The item you are trying to wear uses a feature that your viewer cannot read. Please upgrade your version of [APP_NAME] to wear this item.
  <tag>fail</tag>
  </notification>

  <notification
   icon="notify.tga"
   name="ScriptQuestion"
   persist="true"
   type="notify">
&apos;&lt;nolink&gt;[OBJECTNAME]&lt;/nolink&gt;&apos;, an object owned by &apos;[NAME]&apos;, would like to:

[QUESTIONS]
Is this OK?
  <tag>confirm</tag>
    <form name="form">
      <button
       index="0"
       name="Yes"
       text="Yes"/>
      <button
       index="1"
       name="No"
       text="No"/>
      <button
       index="2"
       name="Mute"
       text="Block"/>
    </form>
  </notification>

  <notification
    icon="alertmodal.tga"
    name="ExperienceAcquireFailed"
    type="alertmodal">
Unable to acquire a new experience:
    [ERROR_MESSAGE]
    <tag>fail</tag>
    <usetemplate
      name="okbutton"
      yestext="OK"/>
  </notification>

  <notification
    icon="notify.tga"
    name="NotInGroupExperienceProfileMessage"
    persist="false"
    type="notify">
    A change to the experience group was ignored because the owner is not a member of the selected group.
  </notification>

  <notification
    icon="notify.tga"
    name="UneditableExperienceProfileMessage"
    persist="false"
    type="notify">
    The uneditable field '[field]' was ignored when updating the experience profile.
  </notification>

  <notification
    icon="notify.tga"
    name="RestrictedToOwnerExperienceProfileMessage"
    persist="false"
    type="notify">
    Ignored changes to the field '[field]' which can only be set by the experience owner.
  </notification>

  <notification
    icon="notify.tga"
    name="MaturityRatingExceedsOwnerExperienceProfileMessage"
    persist="false"
    type="notify">
    You may not set the maturity rating of an experience higher than that of the owner.
  </notification>

  <notification
    icon="notify.tga"
    name="RestrictedTermExperienceProfileMessage"
    persist="false"
    type="notify">
    The following terms prevented the update of the experience profile name and/or description: [extra_info]
  </notification>
  
  <notification
    icon="notify.tga"
    name="TeleportedHomeExperienceRemoved"
    persist="false"
    type="notify">
    You have been teleported from the region [region_name] for removing the experience secondlife:///app/experience/[public_id]/profile and are no longer permitted in the region.
    <form name="form">
      <ignore name="ignore"
              text="Kicked from region for removing an experience"/>
    </form>
  </notification>

  <notification
    icon="notify.tga"
    name="TrustedExperienceEntry"
    persist="false"
    type="notify">
    You have been allowed into the region [region_name] by participating in the key experience secondlife:///app/experience/[public_id]/profile removing this experience may kick you from the region.
    <form name="form">
      <ignore name="ignore"
              text="Allowed into a region by an experience"/>
    </form>
  </notification>

  <notification
    icon="notify.tga"
    name="TrustedExperiencesAvailable"
    persist="false"
    type="notify">
You do not have access to this destination. You may be allowed into the region by Accepting an experience below:

[EXPERIENCE_LIST]

Other Key Experiences may be available.
  </notification>
    

  <notification
    icon="notify.tga"
    name="ExperienceEvent"
    persist="false"
    type="notifytip">
    An object was allowed to [EventType] by the secondlife:///app/experience/[public_id]/profile experience.
    Owner: secondlife:///app/agent/[OwnerID]/inspect
    Object Name: [ObjectName]
    Parcel Name: [ParcelName]
  </notification>

  <notification
    icon="notify.tga"
    name="ExperienceEventAttachment"
    persist="false"
    type="notifytip">
    An attachment was allowed to [EventType] by the secondlife:///app/experience/[public_id]/profile experience.
    Owner: secondlife:///app/agent/[OwnerID]/inspect
  </notification>
  
  <notification
   icon="notify.tga"
   name="ScriptQuestionExperience"
   persist="false"
   fade_toast="false"
   type="notify">
&apos;&lt;nolink&gt;[OBJECTNAME]&lt;/nolink&gt;&apos;, an object owned by &apos;[NAME]&apos;, requests your participation in the [GRID_WIDE] experience:

[EXPERIENCE]

Once permission is granted you will not see this message again for this experience unless it is revoked from the experience profile.

Scripts associated with this experience will be able to do the following on regions where the experience is active: 

[QUESTIONS]Is this OK?

  <unique combine="combine_with_new">
    <context>experience</context>
  </unique>
  <tag>confirm</tag>
    <form name="form">
      <button
       index="3"
       name="BlockExperience"
       text="Block Experience"/>
      <button
        index="2"
        name="Mute"
        text="Block Object"/>
      <button
       index="0"
       name="Yes"
       text="Yes"/>
      <button
       index="1"
       name="No"
       text="No"/>
    </form>
  </notification>

  <notification
   icon="notify.tga"
   name="ScriptQuestionCaution"
   priority="critical"
   persist="true"
   type="notify">
The object &apos;&lt;nolink&gt;[OBJECTNAME]&lt;/nolink&gt;&apos; wants access to take money from your Linden Dollar account. If you allow this, it can take any or all of your money from you at any time, with no further warning or request.
   
Before allowing this access, make sure you know what the object is and why it is making this request, as well as whether you trust the creator. If you're not certain, click Deny.
  <tag>confirm</tag>
    <form name="form">
      <button
       index="0"
       name="Grant"
       text="Allow access"/>
      <button
       default="true"
       index="1"
       name="Deny"
       text="Deny"/>
    </form>
    <footer>
[FOOTERTEXT]
    </footer>
  </notification>

	<notification
   icon="notify.tga"
   name="ScriptDialog"
   show_toast="false"
   type="notify">
[NAME]&apos;s &apos;&lt;nolink&gt;[TITLE]&lt;/nolink&gt;&apos;
[MESSAGE]
    <form name="form">
      <button
       index="-2"
       name="Client_Side_Mute"
       text="Block"/>
      <button
       index="-1"
       name="Client_Side_Ignore"
       text="Ignore"/>
    </form>
  </notification>

  <notification
   icon="notify.tga"
   name="ScriptDialogGroup"
   show_toast="false"
   type="notify">
    <tag>group</tag>
&lt;nolink&gt;[GROUPNAME]&lt;/nolink&gt;&apos;s &apos;&lt;nolink&gt;[TITLE]&lt;/nolink&gt;&apos;
[MESSAGE]
    <form name="form">
      <button
       index="-2"
       name="Client_Side_Mute"
       text="Block"/>
      <button
       index="-1"
       name="Client_Side_Ignore"
       text="Ignore"/>
    </form>
  </notification>

<!--
  <notification
   icon="notify.tga"
   name="FirstBalanceIncrease"
   persist="true"
   type="notify">
   <tag>win</tag>
You just received L$[AMOUNT].
Your L$ balance is shown in the upper-right.
  </notification>

  <notification
   icon="notify.tga"
   name="FirstBalanceDecrease"
   persist="true"
   type="notify">
You just paid L$[AMOUNT].
Your L$ balance is shown in the upper-right.
  </notification>
-->

  <notification
   icon="notify.tga"
   name="BuyLindenDollarSuccess"
   persist="true"
   type="notify">
    <tag>funds</tag>
Thank you for your payment!

Your L$ balance will be updated when processing completes. If processing takes more than 20 mins, your transaction may be canceled. In that case, the purchase amount will be credited to your US$ balance.

The status of your payment can be checked on your Transaction History page on your [http://secondlife.com/account/ Dashboard]
  </notification>

  <notification
   icon="notify.tga"
   name="FirstOverrideKeys"
   persist="true"
   type="notify">
Your movement keys are now being handled by an object.
Try the arrow keys or AWSD to see what they do.
Some objects (like guns) require you to go into mouselook  to use them.
Press &apos;M&apos; to do this.
  </notification>

  <notification
   icon="notify.tga"
   name="FirstSandbox"
   persist="true"
   type="notify">
This is a sandbox area, and is meant to help residents learn how to build.

Things you build here will be deleted after you leave, so do not forget to right-click you items and choose &apos;Take&apos; to move your creation into your inventory.
  </notification>

  <notification
   icon="notifytip.tga"
   name="MaxListSelectMessage"
   type="notifytip">
You may only select up to [MAX_SELECT] items from this list.
  </notification>

  <notification
   icon="notify.tga"
   name="VoiceInviteP2P"
   type="notify">
[NAME] is inviting you to a Voice Chat call.
Click Accept to join the call or Decline to decline the invitation. Click mute to permanently block all messages this caller.
    <tag>confirm</tag>
    <tag>voice</tag>
    <unique>
      <context>NAME</context>
    </unique>
    <form name="form">
      <button
       index="0"
       name="Accept"
       text="Accept"/>
      <button
       index="1"
       name="Decline"
       text="Decline"/>
      <button
       index="2"
       name="Mute"
       text="Mute"/>
    </form>
  </notification>

  <notification
   icon="notify.tga"
   name="AutoUnmuteByIM"
   persist="true"
   type="notify">
[NAME] was sent an instant message and has been automatically unblocked.
  </notification>

  <notification
   icon="notify.tga"
   name="AutoUnmuteByMoney"
   persist="true"
   type="notify">
[NAME] was given money and has been automatically unblocked.
  </notification>

  <notification
   icon="notify.tga"
   name="AutoUnmuteByInventory"
   persist="true"
   type="notify">
[NAME] was offered inventory and has been automatically unblocked.
  </notification>

  <notification
   icon="notify.tga"
   name="VoiceInviteGroup"
   type="notify">
[NAME] has joined a Voice Chat call with the group &lt;nolink&gt;[GROUP]&lt;/nolink&gt;.
Click Accept to join the call or Decline to decline the invitation. Click mute to permanently block all messages from this caller.
    <tag>group</tag>
    <tag>confirm</tag>
    <tag>voice</tag>
    <unique>
      <context>NAME</context>
      <context>GROUP</context>
    </unique>
    <form name="form">
      <button
       index="0"
       name="Accept"
       text="Accept"/>
      <button
       index="1"
       name="Decline"
       text="Decline"/>
      <button
       index="2"
       name="Mute"
       text="Mute"/>
    </form>
  </notification>

  <notification
   icon="notify.tga"
   name="VoiceInviteAdHoc"
   type="notify">
[NAME] has joined a voice chat call with a conference chat.
Click Accept to join the call or Decline to decline the invitation. Click mute to permanently block all message from this caller.
  <tag>confirm</tag>
    <tag>voice</tag>
    <unique>
      <context>NAME</context>
    </unique>
    <form name="form">
      <button
       index="0"
       name="Accept"
       text="Accept"/>
      <button
       index="1"
       name="Decline"
       text="Decline"/>
      <button
       index="2"
       name="Mute"
       text="Mute"/>
    </form>
  </notification>

  <notification
   icon="notify.tga"
   name="InviteAdHoc"
   type="notify">
[NAME] is inviting you to a conference chat.
Click Accept to join the chat or Decline to decline the invitation. Click mute to permanently block all messages this caller.
  <tag>confirm</tag>
    <tag>voice</tag>
    <unique>
      <context>NAME</context>
    </unique>
    <form name="form">
      <button
       index="0"
       name="Accept"
       text="Accept"/>
      <button
       index="1"
       name="Decline"
       text="Decline"/>
      <button
       index="2"
       name="Mute"
       text="Mute"/>
    </form>
  </notification>

  <notification
   icon="notifytip.tga"
   name="VoiceChannelFull"
   type="notifytip">
The voice call you are trying to join, [VOICE_CHANNEL_NAME], has reached maximum capacity. Please try again later.
  <tag>fail</tag>
    <tag>voice</tag>
    <unique>
      <context>VOICE_CHANNEL_NAME</context>
    </unique>
  </notification>

  <notification
   icon="notifytip.tga"
   name="ProximalVoiceChannelFull"
   type="notifytip">
    <unique/>
This area has reached maximum capacity for voice conversations.  Please try to use voice in a different area.
    <tag>fail</tag>
    <tag>voice</tag>
  </notification>

  <notification
   icon="notifytip.tga"
   name="VoiceChannelDisconnected"
   type="notifytip">
You have been disconnected from [VOICE_CHANNEL_NAME].  You will now be reconnected to Nearby Voice Chat.
    <tag>voice</tag>
    <unique>
      <context>VOICE_CHANNEL_NAME</context>
    </unique>
  </notification>

  <notification
   icon="notifytip.tga"
   name="VoiceChannelDisconnectedP2P"
   type="notifytip">
[VOICE_CHANNEL_NAME] has ended the call.  You will now be reconnected to Nearby Voice Chat.
    <tag>voice</tag>
    <unique>
      <context>VOICE_CHANNEL_NAME</context>
    </unique>
  </notification>

  <notification
   icon="notifytip.tga"
   name="P2PCallDeclined"
   type="notifytip">
[VOICE_CHANNEL_NAME] has declined your call.  You will now be reconnected to Nearby Voice Chat.
    <tag>voice</tag>
    <tag>fail</tag>
    <unique>
      <context>VOICE_CHANNEL_NAME</context>
    </unique>
  </notification>

  <notification
   icon="notifytip.tga"
   name="P2PCallNoAnswer"
   type="notifytip">
[VOICE_CHANNEL_NAME] is not available to take your call.  You will now be reconnected to Nearby Voice Chat.
    <tag>fail</tag>
    <tag>voice</tag>
    <unique>
      <context>VOICE_CHANNEL_NAME</context>
    </unique>
  </notification>

  <notification
   icon="notifytip.tga"
   name="VoiceChannelJoinFailed"
   type="notifytip">
Failed to connect to [VOICE_CHANNEL_NAME], please try again later.  You will now be reconnected to Nearby Voice Chat.
    <tag>fail</tag>
    <tag>voice</tag>
    <unique>
      <context>VOICE_CHANNEL_NAME</context>
    </unique>
  </notification>

  <notification
   icon="notify.tga"
   name="VoiceEffectsExpired"
   sound="UISndAlert"
   persist="true"
   type="notify">
    <unique/>    
One or more of your subscribed Voice Morphs has expired.
[[URL] Click here] to renew your subscription.

If you are a Premium Member, [[PREMIUM_URL] click here] to receive your voice morphing perk.
  <tag>fail</tag>
  <tag>voice</tag>
  </notification>

  <notification
   icon="notify.tga"
   name="VoiceEffectsExpiredInUse"
   sound="UISndAlert"
   persist="true"
   type="notify">
    <unique/>
The active Voice Morph has expired, your normal voice settings have been applied.
[[URL] Click here] to renew your subscription.

If you are a Premium Member, [[PREMIUM_URL] click here] to receive your voice morphing perk.
    <tag>fail</tag>
    <tag>voice</tag>
  </notification>

  <notification
   icon="notify.tga"
   name="VoiceEffectsWillExpire"
   sound="UISndAlert"
   persist="true"
   type="notify">
    <unique/>    
One or more of your Voice Morphs will expire in less than [INTERVAL] days.
[[URL] Click here] to renew your subscription.

If you are a Premium Member, [[PREMIUM_URL] click here] to receive your voice morphing perk.
  <tag>fail</tag>
    <tag>voice</tag>
  </notification>

  <notification
   icon="notify.tga"
   name="VoiceEffectsNew"
   sound="UISndAlert"
   persist="true"
   type="notify">
    <unique/>    
New Voice Morphs are available!
   <tag>voice</tag>
  </notification>

  <notification
   icon="notifytip.tga"
   name="Cannot enter parcel: not a group member"
   type="notifytip">
   <tag>fail</tag>
    <tag>group</tag>
Only members of a certain group can visit this area.
  </notification>

  <notification
   icon="notifytip.tga"
   name="Cannot enter parcel: banned"
   type="notifytip">
   <tag>fail</tag>
Cannot enter parcel, you have been banned.
  </notification>

  <notification
   icon="notifytip.tga"
   name="Cannot enter parcel: not on access list"
   type="notifytip">
   <tag>fail</tag>
Cannot enter parcel, you are not on the access list.
  </notification>

  <notification
   icon="notifytip.tga"
   name="VoiceNotAllowed"
   type="notifytip">
You do not have permission to connect to voice chat for [VOICE_CHANNEL_NAME].
  <tag>fail</tag>
    <tag>voice</tag>
    <unique>
      <context>VOICE_CHANNEL_NAME</context>
    </unique>
  </notification>

  <notification
   icon="notifytip.tga"
   name="VoiceCallGenericError"
   type="notifytip">
An error has occurred while trying to connect to voice chat for [VOICE_CHANNEL_NAME].  Please try again later.
  <tag>fail</tag>
    <tag>voice</tag>
    <unique>
      <context>VOICE_CHANNEL_NAME</context>
    </unique>
  </notification>

  <notification
   icon="notifytip.tga"
   name="UnsupportedCommandSLURL"
   priority="high"
   type="notifytip">
The SLurl you clicked on is not supported.
  <tag>fail</tag>
  </notification>

  <notification
   icon="notifytip.tga"
   name="BlockedSLURL"
   priority="high"
   type="notifytip">
   <tag>security</tag>
A SLurl was received from an untrusted browser and has been blocked for your security.
  </notification>

  <notification
   icon="notifytip.tga"
   name="ThrottledSLURL"
   priority="high"
   type="notifytip">
   <tag>security</tag>
Multiple SLurls were received from an untrusted browser within a short period.
They will be blocked for a few seconds for your security.
  </notification>

  <notification name="IMToast" type="notifytoast">
[MESSAGE]
    <form name="form">
      <button index="0" name="respondbutton" text="Respond"/>
    </form>
  </notification>

  <notification
   icon="alert.tga"
   name="ConfirmCloseAll"
   type="alertmodal">
Are you sure you want to close all IMs?
  <tag>confirm</tag>
    <usetemplate
     name="okcancelignore"
     notext="Cancel"
     yestext="OK"
     ignoretext="Confirm before I close all IMs"/>
  </notification>

  <notification icon="notifytip.tga"
		name="AttachmentSaved" type="notifytip">
Attachment has been saved.
  </notification>
  
  <notification icon="notify.tga" persist="true"
		name="AppearanceToXMLSaved" type="notify">
Appearance has been saved to XML to [PATH]
  </notification>
  
    <notification icon="notifytip.tga"
		name="AppearanceToXMLFailed" type="notifytip">
Failed to save appearance to XML.
  </notification>

  <notification icon="notifytip.tga"
    name="SnapshotToComputerFailed" type="notifytip">
Failed to save snapshot to [PATH]: Disk is full. [NEED_MEMORY]KB is required but only [FREE_MEMORY]KB is free.
  </notification>

  <notification icon="notifytip.tga"
    name="SnapshotToLocalDirNotExist" type="notifytip">
Failed to save snapshot to [PATH]: Directory does not exist.
  </notification>

  <notification
    icon="notifytip.tga"
    name="PresetNotSaved"
    type="notifytip">
Error saving preset [NAME].
  </notification>
    
  <notification
    icon="notifytip.tga"
    name="DefaultPresetNotSaved"
    type="notifytip">
Can not overwrite default preset.
  </notification>

  <notification
    icon="alertmodal.tga"
    name="PresetAlreadyExists"
    type="alertmodal">
&apos;[NAME]&apos; is in use. You may replace
this preset or choose another name.
    <tag>fail</tag>
    <usetemplate
     name="okbutton"
     yestext="OK"/>
  </notification>

  <notification
    icon="notifytip.tga"
    name="PresetNotDeleted"
    type="notifytip">
Error deleting preset [NAME].
  </notification>

  <notification
    icon="alertmodal.tga"
    name="UnableToFindHelpTopic"
    type="alertmodal">
Unable to find the help topic for this element.
  <tag>fail</tag>
  </notification>

     <notification
 icon="alertmodal.tga"
 name="ObjectMediaFailure"
 type="alertmodal">
Server Error: Media update or get failed.
&apos;[ERROR]&apos;
  <tag>fail</tag>
        <usetemplate
         name="okbutton"
         yestext="OK"/>
    </notification>

    <notification
 icon="alertmodal.tga"
 name="TextChatIsMutedByModerator"
 type="alertmodal">
Your text chat has been muted by a moderator.
        <usetemplate
         name="okbutton"
         yestext="OK"/>
    </notification>

    <notification
 icon="alertmodal.tga"
 name="VoiceIsMutedByModerator"
 type="alertmodal">
Your voice has been muted by a moderator.
    <tag>voice</tag>
        <usetemplate
         name="okbutton"
         yestext="OK"/>
    </notification>

    <notification
        icon="alertmodal.tga"
        name="FailedToGetBenefits"
        type="alertmodal">
      Unfortunately, we were unable to get benefits information for this session. This should not happen in a normal production environment. Please contact support. This session will not work normally and we recommend that you restart.
      <usetemplate
          name="okbutton"
          yestext="OK"/>
    </notification>

   <notification
    icon="alertmodal.tga"
    name="BulkUploadCostConfirmation"
    type="alertmodal">
This will upload [COUNT] items at a total cost of L$[COST]. Do you wish to continue with the upload?
    <usetemplate
     ignoretext="Confirm bulk uploads"
     name="okcancelignore"
     notext="Cancel"
     yestext="Upload"/>
   </notification>

   <notification
    icon="alertmodal.tga"
    name="NotEnoughMoneyForBulkUpload"
    type="alertmodal">
Your current balance of L$[BALANCE] is not enough to upload [COUNT] items at a total cost of L$[COST].
    <usetemplate
     name="okbutton"
     yestext="OK"/>
   </notification>
  
   <notification
    icon="alertmodal.tga"
    name="BulkUploadNoCompatibleFiles"
    type="alertmodal">
Selected files can not be bulk-uploaded.
    <usetemplate
     name="okbutton"
     yestext="OK"/>
   </notification>

  <notification
   icon="alertmodal.tga"
   name="BulkUploadIncompatibleFiles"
   type="alertmodal">
Some of the selected files can not be bulk-uploaded.
    <usetemplate
     name="okbutton"
     yestext="OK"/>
  </notification>

   <notification
    icon="alertmodal.tga"
    name="UploadCostConfirmation"
    type="alertmodal">
This upload will cost L$[PRICE], do you wish to continue with the upload?
    <usetemplate
     name="okcancelbuttons"
     notext="Cancel"
     yestext="Upload"/>
  </notification>

  <notification
   icon="alertmodal.tga"
   name="ConfirmClearTeleportHistory"
   type="alertmodal">
This will delete the entire list of places you have visited, and cannot be undone. Continue?
  <tag>confirm</tag>
    <usetemplate
     name="okcancelbuttons"
     notext="Cancel"
     yestext="OK"/>
  </notification>

  <notification
   icon="alert.tga"
   name="BottomTrayButtonCanNotBeShown"
   type="alert">
Selected button cannot be shown right now.
The button will be shown when there is enough space for it.
  <tag>fail</tag>
  </notification>

  <notification
   icon="notifytip.tga"
   name="ShareNotification"
   type="notifytip">
Select residents to share with.
  </notification>

  <notification
    name="MeshUploadErrorDetails"
    icon="alert.tga"
    type="alert">
      [LABEL] failed to upload: [MESSAGE]
[DETAILS] See Firestorm.log for details
  </notification>

  <notification
    name="MeshUploadError"
    icon="alert.tga"
    type="alert">
      [LABEL] failed to upload: [MESSAGE]

See Firestorm.log for details
  </notification>
   
  <notification
    name="MeshUploadPermError"
    icon="alert.tga"
    type="alert">
    Error while requesting mesh upload permissons.
  </notification>
  
  <notification
    name="RegionCapabilityRequestError"
    icon="alert.tga"
    type="alert">
    Could not get region capability &apos;[CAPABILITY]&apos;.
  </notification>
   
  <notification
   icon="notifytip.tga"
   name="ShareItemsConfirmation"
   type="alertmodal">
Are you sure you want to share the following items:

&lt;nolink&gt;[ITEMS]&lt;/nolink&gt;

With the following residents:

&lt;nolink&gt;[RESIDENTS]&lt;/nolink&gt;
  <tag>confirm</tag>
	<usetemplate
     ignoretext="Confirm before I share an item"
     name="okcancelignore"
     notext="Cancel"
     yestext="OK"/>
  </notification>
  
  <notification
   icon="notifytip.tga"
   name="ShareFolderConfirmation"
   type="alertmodal">
Only one folder at a time can be shared.

Are you sure you want to share the following items:

&lt;nolink&gt;[ITEMS]&lt;/nolink&gt;

With the following Residents:

&lt;nolink&gt;[RESIDENTS]&lt;/nolink&gt;
  <tag>confirm</tag>
	<usetemplate
     name="okcancelbuttons"
     notext="Cancel"
     yestext="OK"/>
  </notification>
  
  <notification
   icon="notifytip.tga"
   name="ItemsShared"
   type="notifytip">
Items successfully shared.
  </notification>
  
  <notification
   icon="notifytip.tga"
   name="DeedToGroupFail"
   type="notifytip">
Deed to group failed.
    <tag>group</tag>
  <tag>fail</tag>
  </notification>

  <notification
   icon="notifytip.tga"
   name="ReleaseLandThrottled"
   type="notifytip">
The parcel [PARCEL_NAME] can not be abandoned at this time.
   <tag>fail</tag>
  </notification>
	
  <notification
   icon="notifytip.tga"
   name="ReleasedLandWithReclaim"
   type="notifytip">
The [AREA] m² parcel &apos;[PARCEL_NAME]&apos; has been released.

You will have [RECLAIM_PERIOD] hours to reclaim for L$0 before it is set for sale to anyone.
   <tag>fail</tag>
  </notification>
	
  <notification
   icon="notifytip.tga"
   name="ReleasedLandNoReclaim"
   type="notifytip">
The [AREA] m² parcel &apos;[PARCEL_NAME]&apos; has been released.

It is now available for purchase by anyone.
   <tag>fail</tag>
  </notification>

  <notification
   icon="notifytip.tga"
   name="AvatarRezNotification"
   type="notifytip">
( [EXISTENCE] seconds alive )
Avatar '[NAME]' declouded after [TIME] seconds.
  </notification>

  <notification
   icon="notifytip.tga"
   name="AvatarRezSelfBakedDoneNotification"
   type="notifytip">
( [EXISTENCE] seconds alive )
You finished baking your outfit after [TIME] seconds.
  </notification>

  <notification
   icon="notifytip.tga"
   name="AvatarRezSelfBakedUpdateNotification"
   type="notifytip">
( [EXISTENCE] seconds alive )
You sent out an update of your appearance after [TIME] seconds.
[STATUS]
  </notification>
  
  <notification
   icon="notifytip.tga"
   name="AvatarRezSelfBakeForceUpdateNotification"
   type="notifytip">
The viewer has detected that you may appear as a cloud and is attempting to fix this automatically.
  </notification>

  <notification
   icon="notifytip.tga"
   name="AvatarRezCloudNotification"
   type="notifytip">
( [EXISTENCE] seconds alive )
Avatar '[NAME]' became cloud.
  </notification>

  <notification
   icon="notifytip.tga"
   name="AvatarRezArrivedNotification"
   type="notifytip">
( [EXISTENCE] seconds alive )
Avatar '[NAME]' appeared.
  </notification>

  <notification
   icon="notifytip.tga"
   name="AvatarRezLeftCloudNotification"
   type="notifytip">
( [EXISTENCE] seconds alive )
Avatar '[NAME]' left after [TIME] seconds as cloud.
  </notification>

  <notification
   icon="notifytip.tga"
   name="AvatarRezEnteredAppearanceNotification"
   type="notifytip">
( [EXISTENCE] seconds alive )
Avatar '[NAME]' entered appearance mode.
  </notification>

  <notification
   icon="notifytip.tga"
   name="AvatarRezLeftAppearanceNotification"
   type="notifytip">
( [EXISTENCE] seconds alive )
Avatar '[NAME]' left appearance mode.
  </notification>

  <notification
   icon="alertmodal.tga"
   name="NoConnect"
   type="alertmodal">
We're having trouble connecting using [PROTOCOL] &lt;nolink&gt;[HOSTID]&lt;/nolink&gt;.
Please check your network and firewall setup.
  <tag>fail</tag>
    <usetemplate
     name="okbutton"
     yestext="OK"/>
  </notification>

  <notification
   icon="alertmodal.tga"
   name="NoVoiceConnect"
   type="alertmodal">
    <unique/>
We are unable to connect to the voice server:

&lt;nolink&gt;[HOSTID]&lt;/nolink&gt;

Ports that must be allowed for voice are:
:TCP: 80, 443
:UDP: 3478, 3479, 5060, 5062, 6250, 12000-32000

Please check your network and firewall setup.
Disable any SIP ALG feature in your router.

Voice communications will not be available.
https://wiki.firestormviewer.org/fs_voice
    <tag>voice</tag>
  <tag>fail</tag>
    <usetemplate
     ignoretext="Warn me when the viewer can't connect to the voice server"
     name="okignore"
     yestext="OK" />
  </notification>

  <notification
   icon="alertmodal.tga"
   name="NoVoiceConnect-GIAB"
   type="alertmodal">
We're having trouble connecting to your voice server.

Voice communications will not be available.
Please check your network and firewall setup.
[https://wiki.firestormviewer.org/fs_voice]
    <tag>voice</tag>
  <tag>fail</tag>
    <usetemplate
     name="okbutton"
     yestext="OK"/>
  </notification>

  <notification
   icon="notifytip.tga"
   name="AvatarRezLeftNotification"
   type="notifytip">
( [EXISTENCE] seconds alive )
Avatar '[NAME]' left as fully loaded.
  </notification>

  <notification
   icon="notifytip.tga"
   name="AvatarRezSelfBakedTextureUploadNotification"
   type="notifytip">
( [EXISTENCE] seconds alive )
You uploaded a [RESOLUTION] baked texture for '[BODYREGION]' after [TIME] seconds.
  </notification>

  <notification
   icon="notifytip.tga"
   name="AvatarRezSelfBakedTextureUpdateNotification"
   type="notifytip">
( [EXISTENCE] seconds alive )
You locally updated a [RESOLUTION] baked texture for '[BODYREGION]' after [TIME] seconds.
  </notification>
	
  <notification
   icon="alertmodal.tga"
   name="CannotUploadTexture"
   type="alertmodal">
Unable to upload texture: &apos;[NAME]&apos;
[REASON]   
  <tag>fail</tag>  
  </notification>

  <notification
 icon="alertmodal.tga"
 name="CannotLoad"
 type="alertmodal">
    Unable to load [WHAT].
    [REASON]
    <tag>fail</tag>
  </notification>

  <notification
   icon="alertmodal.tga"
   name="CannotUploadMaterial"
   type="alertmodal">
There was a problem uploading the file
    <tag>fail</tag>
  </notification>

  <notification
 icon="alertmodal.tga"
 label="Save Material"
 name="SaveMaterialAs"
 type="alertmodal">
    <unique/>
    Name this material:
    <tag>confirm</tag>
    <form name="form">
      <input name="message" type="text">
        [DESC]
      </input>
      <button
       default="true"
       index="0"
       name="OK"
       text="OK"/>
      <button
       index="1"
       name="Cancel"
       text="Cancel"/>
    </form>
  </notification>

  <notification
   icon="alertmodal.tga"
   name="InvalidMaterialName"
   type="alertmodal">
Please enter a non-empty name
    <tag>fail</tag>
  </notification>

  <notification
   icon="alertmodal.tga"
   name="UsavedMaterialChanges"
   type="alertmodal">
    You have unsaved changes.
    <form name="form">
      <button
       index="0"
       name="discard"
       text="Discard changes"/>
      <button
       index="1"
       name="keep"
       text="Keep editing"/>
    </form>
  </notification>

  <notification
   icon="alertmodal.tga"
   name="LivePreviewUnavailable"
   type="alert">
We cannot display a preview of this texture because it is no-copy and/or no-transfer.
  <usetemplate
    ignoretext="Warn me that Live Preview mode is not available for no-copy and/or no-transfer textures"
    name="okignore"
    yestext="OK"/>
  </notification>

  <notification
   icon="alertmodal.tga"
   name="LivePreviewUnavailablePBR"
   type="alert">
   
We cannot display a preview of this material because it is no-copy, no-transfer, and/or no-modify.
  <usetemplate
    ignoretext="Warn me that Live Preview mode is not available for no-copy, no-transfer, and/or no-modify materials"
    name="okignore"
    yestext="OK"/>
  </notification>

  <notification
   icon="alertmodal.tga"
   name="FacePasteFailed"
   type="alertmodal">
Paste failed. [REASON]
   <usetemplate
    name="okbutton"
    yestext="OK"/>
  </notification>

  <notification
   icon="alertmodal.tga"
   name="FailedToApplyTextureNoCopyToMultiple"
   type="alertmodal">
Failed to apply texture. You can not apply a no-copy texture to multiple objects.
   <usetemplate
    name="okbutton"
    yestext="OK"/>
  </notification>

  <notification
   icon="alertmodal.tga"
   name="FailedToApplyGLTFNoCopyToMultiple"
   type="alertmodal">
Failed to apply GLTF material. You can not apply a no-copy material to multiple objects.
   <usetemplate
    name="okbutton"
    yestext="OK"/>
  </notification>

  <notification
   icon="alertmodal.tga"
   name="FacePasteTexturePermissions"
   type="alertmodal">
    You applied a texture with limited permissions, object will inherit permissions from texture.
    <usetemplate
     ignoretext="Paste: You applied a texture with limited permissions"
     name="notifyignore"/>
    <usetemplate
     name="okbutton"
     yestext="OK"/>
  </notification>

  <notification
   icon="alertmodal.tga"
   name="ConfirmLeaveCall"
   type="alertmodal">
Are you sure you want to leave this call?
    <tag>confirm</tag>
    <tag>voice</tag>
    <usetemplate
     ignoretext="Confirm before I leave call"
     name="okcancelignore"
     notext="No"
     yestext="Yes">
      <unique/>
    </usetemplate>
  </notification>

  <notification
   icon="alertmodal.tga"
   name="ConfirmMuteAll"
   type="alert">
You have selected to mute all participants in a group call.
This will also cause all residents that later join the call to be
muted, even after you have left the call.

Mute everyone?
    <tag>group</tag>
    <tag>confirm</tag>
    <tag>voice</tag>
    <usetemplate
     ignoretext="Confirm before I mute all participants in a group call"
     name="okcancelignore"
     yestext="OK"
     notext="Cancel">
      <unique/>
    </usetemplate>
  </notification>
  <notification
  name="HintChat"
  label="Chat"
  type="hint">
    <unique/>
    To join the conversation, type into the chat field below.
  </notification>

  <notification
  name="HintSit"
  label="Stand"
  type="hint">
    <unique/>
    To stand up and exit the sitting position, click the Stand button.
  </notification>

  <notification
  name="HintSpeak"
  label="Speak"
  type="hint">
    <unique/>    
Click the Speak button to turn your microphone on and off.

Click on the up arrow to see the voice control panel.

Hiding the Speak button will disable the voice feature.
  </notification>

  <notification
  name="HintDestinationGuide"
  label="Explore the World"
  type="hint">
    <unique/>
    The Destination Guide contains thousands of new places to discover. Select a location and choose Teleport to start exploring.
  </notification>

  <notification
    name="HintSidePanel"
    label="Side Panel"
    type="hint">
    <unique/>
    Get quick access to your inventory, outfits, profiles and more in the side panel.
  </notification>

  <notification
  name="HintMove"
  label="Move"
  type="hint">
    <unique/>
    To walk or run, open the Move Panel and use the directional arrows to navigate. You can also use the directional keys on your keyboard.
  </notification>

  <notification
  name="HintMoveClick"
  label=""
  type="hint">
    <unique/>    
1. Click to Walk
Click anywhere on the ground to walk to that spot.

2. Click and Drag to Rotate View
Click and drag anywhere on the world to rotate your view
    <tag>custom_skin</tag>
  </notification>

  <notification
  name="HintDisplayName"
  label="Display Name"
  type="hint">
    <unique/>
    Set your customizable display name here. This is in addition to your unique username, which can't be changed. You can change how you see other people's names in your preferences.
  </notification>


  <notification
  name="HintView"
  label="View"
  type="hint">
    <unique/>
    To change your camera view, use the Orbit and Pan controls. Reset your view by pressing Escape or walking.
    <tag>custom_skin</tag>
  </notification>

  <notification
  name="HintInventory"
  label="Inventory"
  type="hint">
    <unique/>
    Check your inventory to find items. Newest items can be easily found in the Recent tab.
  </notification>

  <notification
  name="HintLindenDollar"
  label="You've got Linden Dollars!"
  type="hint">
    <unique/>
    Here's your current balance of L$. Click Buy L$ to purchase more Linden Dollars.
    <tag>funds</tag>
  </notification>

   <notification
   icon="alertmodal.tga"
   name="LowMemory"
   type="alertmodal">
    Your memory pool is low. Some functions of SL are disabled to avoid crash. Please close other applications. Restart SL if this persists.
  </notification>

  <notification
     icon="alertmodal.tga"
     name="ForceQuitDueToLowMemory"
     type="alertmodal">
    SL will quit in 30 seconds due to out of memory.
  </notification>

  <notification
   icon="alertmodal.tga"
   name="SOCKS_NOT_PERMITTED"
   type="alertmodal">
	The SOCKS 5 proxy "[HOST]:[PORT]" refused the connection, not allowed by rule set.
	<tag>fail</tag>
   <usetemplate
     name="okbutton"
     yestext="OK"/>
  </notification>

  <notification
   icon="alertmodal.tga"
   name="SOCKS_CONNECT_ERROR"
   type="alertmodal">
	The SOCKS 5 proxy "[HOST]:[PORT]" refused the connection, could not open TCP channel.
	<tag>fail</tag>
   <usetemplate
     name="okbutton"
     yestext="OK"/>	 
  </notification>

  <notification
   icon="alertmodal.tga"
   name="SOCKS_NOT_ACCEPTABLE"
   type="alertmodal">
	The SOCKS 5 proxy "[HOST]:[PORT]" refused the selected authentication system.
	<tag>fail</tag>
   <usetemplate
     name="okbutton"
     yestext="OK"/>
  </notification>

  <notification
   icon="alertmodal.tga"
   name="SOCKS_AUTH_FAIL"
   type="alertmodal">
	The SOCKS 5 proxy "[HOST]:[PORT]" reported your credentials are invalid.
	<tag>fail</tag>
   <usetemplate
     name="okbutton"
     yestext="OK"/>
  </notification>

  <notification
   icon="alertmodal.tga"
   name="SOCKS_UDP_FWD_NOT_GRANTED"
   type="alertmodal">
	The SOCKS 5 proxy "[HOST]:[PORT]" refused the UDP associate request.
	<tag>fail</tag>
   <usetemplate
     name="okbutton"
     yestext="OK"/>
  </notification>

  <notification
   icon="alertmodal.tga"
   name="SOCKS_HOST_CONNECT_FAILED"
   type="alertmodal">
	Could not connect to SOCKS 5 proxy server "[HOST]:[PORT]".
	<tag>fail</tag>
   <usetemplate
     name="okbutton"
     yestext="OK"/>
  </notification>
  
  <notification
   icon="alertmodal.tga"
   name="SOCKS_UNKNOWN_STATUS"
   type="alertmodal">
	Unknown proxy error with server "[HOST]:[PORT]".
	<tag>fail</tag>
   <usetemplate
     name="okbutton"
     yestext="OK"/>
  </notification>
  
  <notification
   icon="alertmodal.tga"
   name="SOCKS_INVALID_HOST"
   type="alertmodal">
	Invalid SOCKS proxy address or port "[HOST]:[PORT]".
	<tag>fail</tag>
   <usetemplate
     name="okbutton"
     yestext="OK"/>
  </notification>
  
  <notification
   icon="alertmodal.tga"
   name="SOCKS_BAD_CREDS"
   type="alertmodal">
	Invalid SOCKS 5 username or password.
	<tag>fail</tag>
   <usetemplate
     name="okbutton"
     yestext="OK"/>
  </notification>
  
  <notification
   icon="alertmodal.tga"
   name="PROXY_INVALID_HTTP_HOST"
   type="alertmodal">
    Invalid HTTP proxy address or port "[HOST]:[PORT]".
	<tag>fail</tag>
   <usetemplate
     name="okbutton"
     yestext="OK"/>
  </notification>

  <notification
   icon="alertmodal.tga"
   name="PROXY_INVALID_SOCKS_HOST"
   type="alertmodal">
	Invalid SOCKS proxy address or port "[HOST]:[PORT]".
	<tag>fail</tag>
   <usetemplate
     name="okbutton"
     yestext="OK"/>
  </notification>

  <notification
   icon="alertmodal.tga"
   name="ChangeProxySettings"
   type="alert">
	Proxy settings take effect after you restart [APP_NAME].
	<tag>fail</tag>
   <usetemplate
     name="okbutton"
     yestext="OK"/>
  </notification>

  <notification
  name="AuthRequest"
  type="browser">
The site at &apos;&lt;nolink&gt;[HOST_NAME]&lt;/nolink&gt;&apos; in realm &apos;[REALM]&apos; requires a user name and password.
    <tag>confirm</tag>
    <form name="form">
      <input name="username" type="text" text="User Name" default="true"/>
      <input name="password" type="password" text="Password    "/>
      <button default="true"
              index="0"
              name="ok"
              text="Submit"/>
      <button index="1"
              name="cancel"
              text="Cancel"/>
    </form>
  </notification>

   <notification
	name="ModeChange"
	label=""
	type="alertmodal">
    <unique/>
Changing modes requires you to quit and restart.

Change mode and quit?
    <tag>confirm</tag>
    <usetemplate
   name="okcancelbuttons"
   yestext="OK"
   notext="Cancel"/>
    </notification>

  <notification

 name="NoClassifieds"
 label=""
 type="alertmodal">
    <unique/>
    <tag>fail</tag>
    <tag>confirm</tag>
    Creation and editing of Classifieds is only available in Advanced mode. Would you like to quit and change modes? The mode selector can be found on the login screen.
    <usetemplate
   name="okcancelbuttons"
   yestext="Quit"
   notext="Don't Quit"/>
    </notification>

  <notification
 name="NoGroupInfo"
 label=""
 type="alertmodal">
    <unique/>
    <tag>fail</tag>
    <tag>confirm</tag>
    Creation and editing of Groups is only available in Advanced mode. Would you like to quit and change modes? The mode selector can be found on the login screen.
    <usetemplate
   name="okcancelbuttons"
   yestext="Quit"
   notext="Don't Quit"/>
  </notification>

 <notification
 name="NoPlaceInfo"
 label=""
 type="alertmodal">
    <unique/>
    <tag>fail</tag>
    <tag>confirm</tag>
    Viewing place profile is only available in Advanced mode. Would you like to quit and change modes? The mode selector can be found on the login screen.
    <usetemplate
   name="okcancelbuttons"
   yestext="Quit"
   notext="Don't Quit"/>
</notification>

  <notification
 name="NoPicks"
 label=""
 type="alertmodal">
    <unique/>
    <tag>fail</tag>
    <tag>confirm</tag>
    Creation and editing of Picks is only available in Advanced mode. Would you like to quit and change modes? The mode selector can be found on the login screen.
    <usetemplate
   name="okcancelbuttons"
   yestext="Quit"
   notext="Don't Quit"/>
  </notification>

  <notification
 name="NoWorldMap"
 label=""
 type="alertmodal">
    <unique/>
    <tag>fail</tag>
    <tag>confirm</tag>
    Viewing of the world map is only available in Advanced mode. Would you like to quit and change modes? The mode selector can be found on the login screen.
    <usetemplate
   name="okcancelbuttons"
   yestext="Quit"
   notext="Don't Quit"/>
  </notification>

  <notification
 name="NoVoiceCall"
 label=""
 type="alertmodal">
    <unique/>
    <tag>fail</tag>
    <tag>confirm</tag>
    Voice calls are only available in Advanced mode. Would you like to logout and change modes?
    <usetemplate
   name="okcancelbuttons"
   yestext="Quit"
   notext="Don't Quit"/>
  </notification>

  <notification
 name="NoAvatarShare"
 label=""
 type="alertmodal">
    <unique/>
    <tag>fail</tag>
    <tag>confirm</tag>
    Sharing is only available in Advanced mode. Would you like to logout and change modes?
    <usetemplate
   name="okcancelbuttons"
   yestext="Quit"
   notext="Don't Quit"/>
  </notification>
  
  <notification
 name="NoAvatarPay"
 label=""
 type="alertmodal">
    <unique/>
    <tag>fail</tag>
    <tag>confirm</tag>
	  Paying other residents is only available in Advanced mode. Would you like to logout and change modes?
	  <usetemplate
   name="okcancelbuttons"
   yestext="Quit"
   notext="Don't Quit"/>
  </notification>

  <notification
 name="NoInventory"
 label=""
 type="alertmodal">
    <unique/>
    <tag>fail</tag>
    <tag>confirm</tag>
    Viewing inventory is only available in Advanced mode. Would you like to logout and change modes?
    <usetemplate
   name="okcancelbuttons"
   yestext="Quit"
   notext="Don't Quit"/>
  </notification>

  <notification
 name="NoAppearance"
 label=""
 type="alertmodal">
    <unique/>
    <tag>fail</tag>
    <tag>confirm</tag>
    The appearance editor is only available in Advanced mode. Would you like to logout and change modes?
    <usetemplate
   name="okcancelbuttons"
   yestext="Quit"
   notext="Don't Quit"/>
  </notification>

  <notification
 name="NoSearch"
 label=""
 type="alertmodal">
    <unique/>
    <tag>fail</tag>
    <tag>confirm</tag>
    Search is only available in Advanced mode. Would you like to logout and change modes?
    <usetemplate
   name="okcancelbuttons"
   yestext="Quit"
   notext="Don't Quit"/>
  </notification>

  <notification
    name="ConfirmHideUI"
    label=""
    type="alertmodal">
    <unique/>
    <tag>confirm</tag>
    This action will hide all menu items and buttons. To get them back, click [SHORTCUT] again.
    <usetemplate
      name="okcancelignore"
      yestext="OK"
      notext="Cancel"
      ignoretext="Confirm before hiding UI"/>
  </notification>

  <notification
   icon="alertmodal.tga"
   name="PathfindingLinksets_WarnOnPhantom"
   type="alertmodal">
Some selected linksets will have the Phantom flag toggled.

Do you wish to continue?
    <tag>confirm</tag>
    <usetemplate
     ignoretext="Some selected linksets phantom flag will be toggled."
     name="okcancelignore"
     notext="Cancel"
     yestext="OK"/>
  </notification>

  <notification
   icon="alertmodal.tga"
   name="PathfindingLinksets_MismatchOnRestricted"
   type="alertmodal">
Some selected linksets cannot be set to be '[REQUESTED_TYPE]' because of permission restrictions on the linkset.  These linksets will be set to be '[RESTRICTED_TYPE]' instead.

Do you wish to continue?
    <tag>confirm</tag>
    <usetemplate
     ignoretext="Some selected linksets cannot be set because of permission restrictions on the linkset."
     name="okcancelignore"
     notext="Cancel"
     yestext="OK"/>
  </notification>

  <notification
   icon="alertmodal.tga"
   name="PathfindingLinksets_MismatchOnVolume"
   type="alertmodal">
Some selected linksets cannot be set to be '[REQUESTED_TYPE]' because the shape is non-convex.

Do you wish to continue?
    <tag>confirm</tag>
    <usetemplate
     ignoretext="Some selected linksets cannot be set because the shape is non-convex"
     name="okcancelignore"
     notext="Cancel"
     yestext="OK"/>
  </notification>

  <notification
   icon="alertmodal.tga"
   name="PathfindingLinksets_WarnOnPhantom_MismatchOnRestricted"
   type="alertmodal">
Some selected linksets will have the Phantom flag toggled.

Some selected linksets cannot be set to be '[REQUESTED_TYPE]' because of permission restrictions on the linkset.  These linksets will be set to be '[RESTRICTED_TYPE]' instead.

Do you wish to continue?
    <tag>confirm</tag>
    <usetemplate
     ignoretext="Some selected linksets phantom flag will be toggled and others cannot be set because of permission restrictions on the linkset."
     name="okcancelignore"
     notext="Cancel"
     yestext="OK"/>
  </notification>

  <notification
   icon="alertmodal.tga"
   name="PathfindingLinksets_WarnOnPhantom_MismatchOnVolume"
   type="alertmodal">
Some selected linksets will have the Phantom flag toggled.

Some selected linksets cannot be set to be '[REQUESTED_TYPE]' because the shape is non-convex.

Do you wish to continue?
    <tag>confirm</tag>
    <usetemplate
     ignoretext="Some selected linksets phantom flag will be toggled and others cannot be set because the shape is non-convex"
     name="okcancelignore"
     notext="Cancel"
     yestext="OK"/>
  </notification>

  <notification
   icon="alertmodal.tga"
   name="PathfindingLinksets_MismatchOnRestricted_MismatchOnVolume"
   type="alertmodal">
Some selected linksets cannot be set to be '[REQUESTED_TYPE]' because of permission restrictions on the linkset.  These linksets will be set to be '[RESTRICTED_TYPE]' instead.

Some selected linksets cannot be set to be '[REQUESTED_TYPE]' because the shape is non-convex. These linksets&apos; use types will not change.

Do you wish to continue?
    <tag>confirm</tag>
    <usetemplate
     ignoretext="Some selected linksets cannot be set because of permission restrictions on the linkset and because the shape is non-convex."
     name="okcancelignore"
     notext="Cancel"
     yestext="OK"/>
  </notification>

  <notification
   icon="alertmodal.tga"
   name="PathfindingLinksets_WarnOnPhantom_MismatchOnRestricted_MismatchOnVolume"
   type="alertmodal">
Some selected linksets will have the Phantom flag toggled.

Some selected linksets cannot be set to be '[REQUESTED_TYPE]' because of permission restrictions on the linkset.  These linksets will be set to be '[RESTRICTED_TYPE]' instead.

Some selected linksets cannot be set to be '[REQUESTED_TYPE]' because the shape is non-convex. These linksets&apos; use types will not change.

Do you wish to continue?
    <tag>confirm</tag>
    <usetemplate
     ignoretext="Some selected linksets phantom flag will be toggled and others cannot be set because of permission restrictions on the linkset and because the shape is non-convex."
     name="okcancelignore"
     notext="Cancel"
     yestext="OK"/>
  </notification>

  <notification
   icon="alertmodal.tga"
   name="PathfindingLinksets_ChangeToFlexiblePath"
   type="alertmodal">
    The selected object affects the navmesh.  Changing it to a Flexible Path will remove it from the navmesh.
    <tag>confirm</tag>
    <usetemplate
     ignoretext="The selected object affects the navmesh. Changing it to a Flexible Path will remove it from the navmesh."
     name="okcancelignore"
     notext="Cancel"
     yestext="OK"/>
  </notification>

  <global name="UnsupportedIntelDriver">
The installed Intel graphics driver for [GPUNAME], version [VERSION], is significantly out of date and is known to cause excessive rates of program crashes. You are strongly advised to update to a current Intel driver.

Do you want to check the Intel driver website?
  </global>

  <global name="UnsupportedCPUAmount">
796
  </global>

  <global name="UnsupportedRAMAmount">
510
  </global>

  <global name="UnsupportedGPU">
- Your graphics card does not meet the minimum requirements.
  </global>

  <global name="UnsupportedCPU">
- Your CPU does not meet the minimum requirements.
  </global>

  <global name="UnsupportedRAM">
- Your system memory does not meet the minimum requirements.
  </global>
  
  <global name="LLLeapUpdaterFailure">
Failed to launch updater service [UPDATER_APP]. Please verify the viewer is installed correctly and has the necessary permissions to run. If you continue to experience issues, please visit the [SUPPORT_SITE].
  </global>

<!-- these are alert strings from server. the name needs to match entire the server string, and needs to be changed
	whenever the server string changes -->
   <global name="You can only set your 'Home Location' on your land or at a mainland Infohub.">
If you own a piece of land, you can make it your home location.
Otherwise, you can look at the Map and find places marked &quot;Infohub&quot;.
  </global>
  <global name="You died and have been teleported to your home location">
You died and have been teleported to your home location.
  </global>
<!-- <FS:AW>  opensim search support-->
  <notification
   icon="alertmodal.tga"
   name="ConfirmClearDebugSearchURL"
   type="alertmodal">
Are you sure you want to clear the debug search url?
    <tag>confirm</tag>
    <usetemplate
     ignoretext="Confirm clearing debug search url"
     name="okcancelignore"
     notext="Cancel"
     yestext="OK"/>
  </notification>
  <notification
   icon="alertmodal.tga"
   name="ConfirmPickDebugSearchURL"
   type="alertmodal">
Are you sure you want to pick the current search url as debug search url?
    <tag>confirm</tag>
    <usetemplate
     ignoretext="Confirm picking debug search url"
     name="okcancelignore"
     notext="Cancel"
     yestext="OK"/>
  </notification>
<!-- </FS:AW>  opensim search support-->
<!-- <FS:AW  grid management-->
  <notification
   icon="alertmodal.tga"
   name="ConfirmRemoveGrid"
   type="alertmodal">
Are you sure you want to remove [REMOVE_GRID] from the grid list?
    <tag>confirm</tag>
    <usetemplate
     ignoretext="Confirm removing grids"
     name="okcancelignore"
     notext="Cancel"
     yestext="OK"/>
  </notification>
  <notification
   icon="alertmodal.tga"
   name="CanNotRemoveConnectedGrid"
   type="alertmodal">
You can not remove [REMOVE_GRID] while being connected to it.
    <tag>confirm</tag>
    <usetemplate
     ignoretext="Warn that the grid connected to can not be removed."
     name="okcancelignore"
     notext="Cancel"
     yestext="OK"/>
  </notification>
<!-- </FS:AW  grid management-->

<!-- ## Zi: Animation Overrider -->
  <notification
   icon="alertmodal.tga"
   name="NewAOSet"
   type="alertmodal">
Specify a name for the new AO set:
(The name may contain any ASCII character, except for ":" or "|")
    <form name="form">
      <input name="message" type="text" default="true">
New AO Set
      </input>
      <button
       default="true"
       index="0"
       name="OK"
       text="OK"/>
      <button
       index="1"
       name="Cancel"
       text="Cancel"/>
    </form>
  </notification>

  <notification
   icon="alertmodal.tga"
   name="NewAOCantContainNonASCII"
   type="alertmodal">
Could not create new AO set "[AO_SET_NAME]".
The name may only contain ASCII characters, excluding ":" and "|".
    <usetemplate
     name="okbutton"
     yestext="OK"/>
  </notification>

  <notification
   icon="alertmodal.tga"
   name="RenameAOMustBeASCII"
   type="alertmodal">
Could not rename AO set "[AO_SET_NAME]".
The name may only contain ASCII characters, excluding ":" and "|".
    <usetemplate
     name="okbutton"
     yestext="OK"/>
  </notification>

<notification
   icon="alertmodal.tga"
   name="RemoveAOSet"
   type="alertmodal">
Remove AO set "[AO_SET_NAME]" from the list?
    <usetemplate
     name="okcancelbuttons"
     notext="Cancel"
     yestext="Remove"/>
  </notification>

  <notification
   icon="notifytip.tga"
   name="AOForeignItemsFound"
   type="alertmodal">
The animation overrider found at least one item that did not belong in the configuration. Please check your &quot;Lost and Found&quot; folder for items that were moved out of the animation overrider configuration.
  </notification>

  <notification
   icon="notifytip.tga"
   name="AOImportComplete"
   type="notifytip">
Animation Overrider notecard import complete!
  </notification>

  <notification
   icon="notifytip.tga"
   name="AOImportSetAlreadyExists"
   type="notifytip">
An animation set with this name already exists.
  </notification>

  <notification
   icon="notifytip.tga"
   name="AOImportPermissionDenied"
   type="notifytip">
Insufficient permissions to read notecard.
  </notification>

  <notification
   icon="notifytip.tga"
   name="AOImportCreateSetFailed"
   type="notifytip">
Error while creating import set.
  </notification>

  <notification
   icon="notifytip.tga"
   name="AOImportDownloadFailed"
   type="notifytip">
Could not download notecard.
  </notification>

  <notification
   icon="notifytip.tga"
   name="AOImportNoText"
   type="notifytip">
Notecard is empty or unreadable.
<<<<<<< HEAD
  </notification>

  <notification
   icon="notifytip.tga"
   name="AOImportNoFolder"
   type="notifytip">
Couldn't find folder to read the animations.
=======
>>>>>>> 4c6d8f4b
  </notification>

  <notification
   icon="notifytip.tga"
<<<<<<< HEAD
   name="AOImportNoStatePrefix"
   type="notifytip">
Notecard line [LINE] has no valid [ state prefix.
  </notification>

  <notification
   icon="notifytip.tga"
   name="AOImportNoValidDelimiter"
   type="notifytip">
Notecard line [LINE] has no valid ] delimiter.
=======
   name="AOImportNoFolder"
   type="notifytip">
Couldn't find folder to read the animations.
>>>>>>> 4c6d8f4b
  </notification>

  <notification
   icon="notifytip.tga"
<<<<<<< HEAD
   name="AOImportStateNameNotFound"
   type="notifytip">
State name [NAME] not found.
=======
   name="AOImportNoStatePrefix"
   type="notifytip">
Notecard line [LINE] has no valid [ state prefix.
>>>>>>> 4c6d8f4b
  </notification>

  <notification
   icon="notifytip.tga"
<<<<<<< HEAD
   name="AOImportAnimationNotFound"
   type="notifytip">
Couldn't find animation [NAME]. Please make sure it's present in the same folder as the import notecard.
=======
   name="AOImportNoValidDelimiter"
   type="notifytip">
Notecard line [LINE] has no valid ] delimiter.
>>>>>>> 4c6d8f4b
  </notification>

  <notification
   icon="notifytip.tga"
<<<<<<< HEAD
   name="AOImportInvalid"
   type="notifytip">
Notecard didn't contain any usable data. Aborting import.
=======
   name="AOImportStateNameNotFound"
   type="notifytip">
State name [NAME] not found.
>>>>>>> 4c6d8f4b
  </notification>

  <notification
   icon="notifytip.tga"
<<<<<<< HEAD
   name="AOImportRetryCreateSet"
   type="notifytip">
Could not create import folder for animation set [NAME]. Retrying ...
=======
   name="AOImportAnimationNotFound"
   type="notifytip">
Couldn't find animation [NAME]. Please make sure it's present in the same folder as the import notecard.
>>>>>>> 4c6d8f4b
  </notification>

  <notification
   icon="notifytip.tga"
<<<<<<< HEAD
   name="AOImportAbortCreateSet"
   type="notifytip">
Could not create import folder for animation set [NAME]. Giving up.
=======
   name="AOImportInvalid"
   type="notifytip">
Notecard didn't contain any usable data. Aborting import.
>>>>>>> 4c6d8f4b
  </notification>

  <notification
   icon="notifytip.tga"
<<<<<<< HEAD
   name="AOImportLinkFailed"
   type="notifytip">
Creating animation link for animation "[NAME]" failed!
  </notification>

<!-- ## Zi: Animation Overrider -->

<notification
   icon="alertmodal.tga"
   name="SendSysinfoToIM"
   type="alertmodal">
This will send the following information to the current IM session:

[SYSINFO]
    <usetemplate
     name="okcancelbuttons"
     yestext="Send"
     notext="Cancel" />
=======
   name="AOImportRetryCreateSet"
   type="notifytip">
Could not create import folder for animation set [NAME]. Retrying ...
  </notification>

  <notification
   icon="notifytip.tga"
   name="AOImportAbortCreateSet"
   type="notifytip">
Could not create import folder for animation set [NAME]. Giving up.
>>>>>>> 4c6d8f4b
  </notification>

<!-- fsdata -->
  <notification
<<<<<<< HEAD
   icon="alertmodal.tga"
   name="BlockLoginInfo"
   type="alertmodal">
    [REASON]
    <usetemplate
     name="okbutton"
     yestext="OK"/>
=======
   icon="notifytip.tga"
   name="AOImportLinkFailed"
   type="notifytip">
Creating animation link for animation "[NAME]" failed!
>>>>>>> 4c6d8f4b
  </notification>

<!-- ## Zi: Animation Overrider -->

<notification
   icon="alertmodal.tga"
<<<<<<< HEAD
   name="TestversionExpired"
   type="alertmodal">
    This test version of [APP_NAME] has expired and cannot be used any further.
    <usetemplate
     name="okbutton"
     yestext="OK"/>
=======
   name="SendSysinfoToIM"
   type="alertmodal">
This will send the following information to the current IM session:

[SYSINFO]
    <usetemplate
     name="okcancelbuttons"
     yestext="Send"
     notext="Cancel" />
>>>>>>> 4c6d8f4b
  </notification>

<!-- fsdata -->
  <notification
   icon="alertmodal.tga"
<<<<<<< HEAD
   name="FireStormReqInfo"
   type="alertmodal">
    [NAME] is requesting that you send them information about your [APP_NAME] setup.
(This is the same information that can be found by going to Help->About [APP_NAME])
[REASON]
Would you like to send them this information?
    <form name="form">
      <button
       index="0"
       name="Yes"
       text="Yes"/>
      <button
       index="1"
       name="No"
       text="No"/>
    </form>
=======
   name="BlockLoginInfo"
   type="alertmodal">
    [REASON]
    <usetemplate
     name="okbutton"
     yestext="OK"/>
>>>>>>> 4c6d8f4b
  </notification>

<!-- Firestorm Phantom -->

  <notification
<<<<<<< HEAD
   icon="notifytip.tga"
   name="PhantomOn"
   type="notifytip">
Phantom mode on.
  </notification>

  <notification
   icon="notifytip.tga"
   name="PhantomOff"
   type="notifytip">
Phantom mode off.
=======
   icon="alertmodal.tga"
   name="TestversionExpired"
   type="alertmodal">
    This test version of [APP_NAME] has expired and cannot be used any further.
    <usetemplate
     name="okbutton"
     yestext="OK"/>
  </notification>

  <notification
   icon="alertmodal.tga"
   name="FireStormReqInfo"
   type="alertmodal">
    [NAME] is requesting that you send them information about your [APP_NAME] setup.
(This is the same information that can be found by going to Help->About [APP_NAME])
[REASON]
Would you like to send them this information?
    <form name="form">
      <button
       index="0"
       name="Yes"
       text="Yes"/>
      <button
       index="1"
       name="No"
       text="No"/>
    </form>
>>>>>>> 4c6d8f4b
  </notification>

<!-- Firestorm Phantom -->

  <notification
   icon="notifytip.tga"
<<<<<<< HEAD
   name="MovelockEnabled"
   type="notifytip">
Movelock enabled. Use Avatar &gt; Movement &gt; Movelock to disable.
=======
   name="PhantomOn"
   type="notifytip">
Phantom mode on.
>>>>>>> 4c6d8f4b
  </notification>

  <notification
   icon="notifytip.tga"
<<<<<<< HEAD
   name="MovelockDisabled"
   type="notifytip">
Movelock disabled.
=======
   name="PhantomOff"
   type="notifytip">
Phantom mode off.
>>>>>>> 4c6d8f4b
  </notification>

  <notification
   icon="notifytip.tga"
<<<<<<< HEAD
   name="MovelockEnabling"
   type="notifytip">
Enabling movelock...
=======
   name="MovelockEnabled"
   type="notifytip">
Movelock enabled. Use Avatar &gt; Movement &gt; Movelock to disable.
>>>>>>> 4c6d8f4b
  </notification>

  <notification
   icon="notifytip.tga"
<<<<<<< HEAD
   name="MovelockDisabling"
   type="notifytip">
Disabling movelock...
=======
   name="MovelockDisabled"
   type="notifytip">
Movelock disabled.
>>>>>>> 4c6d8f4b
  </notification>

  <notification
   icon="notifytip.tga"
<<<<<<< HEAD
   name="FlightAssistEnabled"
   type="notifytip">
Flight Assist is enabled
=======
   name="MovelockEnabling"
   type="notifytip">
Enabling movelock...
>>>>>>> 4c6d8f4b
  </notification>

<!-- Firestorm Phantom -->

<!-- Firestorm Reset Settings -->
  <notification
<<<<<<< HEAD
    icon="alertmodal.tga"
    label="Reset all settings"
    name="FirestormClearSettingsPrompt"
    type="alertmodal">
    Resetting all settings may be helpful if you are experiencing problems; however, you will need to redo any customizations you have made to the default configuration. 

    Are you sure you want to reset all settings?
    <usetemplate
      name="okcancelbuttons"
      notext="Cancel"
      yestext="OK"/>
  </notification>

  <notification
    icon="alertmodal.tga"
    name="SettingsWillClear"
    type="alertmodal">
    Settings will be cleared after restarting [APP_NAME].
=======
   icon="notifytip.tga"
   name="MovelockDisabling"
   type="notifytip">
Disabling movelock...
  </notification>

  <notification
   icon="notifytip.tga"
   name="FlightAssistEnabled"
   type="notifytip">
Flight Assist is enabled
>>>>>>> 4c6d8f4b
  </notification>
<!-- Firestorm Reset Settings -->

<<<<<<< HEAD
<!-- AW: opensim -->
  <notification icon="alertmodal.tga"
		name="CantAddGrid"
		type="alertmodal">
Could not add [GRID] to the grid list.
[REASON] contact support of [GRID].
    <usetemplate
     name="okbutton"
     yestext="OK"/>
=======
<!-- Firestorm Phantom -->

<!-- Firestorm Reset Settings -->
  <notification
    icon="alertmodal.tga"
    label="Reset all settings"
    name="FirestormClearSettingsPrompt"
    type="alertmodal">
    Resetting all settings may be helpful if you are experiencing problems; however, you will need to redo any customizations you have made to the default configuration. 

    Are you sure you want to reset all settings?
    <usetemplate
      name="okcancelbuttons"
      notext="Cancel"
      yestext="OK"/>
>>>>>>> 4c6d8f4b
  </notification>
<!-- AW: opensim -->

  <!-- ## Zi: Particle Editor -->
  <notification
<<<<<<< HEAD
   icon="alertmodal.tga"
   name="ParticleScriptFindFolderFailed"
   type="alertmodal">
Could not find a folder for the new script in inventory.
=======
    icon="alertmodal.tga"
    name="SettingsWillClear"
    type="alertmodal">
    Settings will be cleared after restarting [APP_NAME].
>>>>>>> 4c6d8f4b
  </notification>
<!-- Firestorm Reset Settings -->

<!-- AW: opensim -->
  <notification icon="alertmodal.tga"
		name="CantAddGrid"
		type="alertmodal">
Could not add [GRID] to the grid list.
[REASON] contact support of [GRID].
    <usetemplate
     name="okbutton"
     yestext="OK"/>
  </notification>
<!-- AW: opensim -->

  <!-- ## Zi: Particle Editor -->
  <notification
   icon="alertmodal.tga"
<<<<<<< HEAD
   name="ParticleScriptCreationFailed"
   type="alertmodal">
Could not create new script for this particle system.
=======
   name="ParticleScriptFindFolderFailed"
   type="alertmodal">
Could not find a folder for the new script in inventory.
>>>>>>> 4c6d8f4b
  </notification>

  <notification
   icon="alertmodal.tga"
<<<<<<< HEAD
   name="ParticleScriptNotFound"
   type="alertmodal">
Could not find the newly created script for this particle system.
=======
   name="ParticleScriptCreationFailed"
   type="alertmodal">
Could not create new script for this particle system.
>>>>>>> 4c6d8f4b
  </notification>

  <notification
   icon="alertmodal.tga"
<<<<<<< HEAD
   name="ParticleScriptCreateTempFileFailed"
   type="alertmodal">
Could not create temporary file for script upload.
  </notification>

  <notification
   icon="notify.tga"
   name="ParticleScriptInjected"
   type="alertmodal">
Particle script was injected successfully.
   <form name="form">
      <ignore name="ignore"
       text="A particle script was injected to an object."/>
    </form>
  </notification>

  <notification
   icon="alertmodal.tga"
   name="ParticleScriptCapsFailed"
   type="alertmodal">
Failed to inject script into object. Request for capabilities returned an empty address.
  </notification>

  <notification
   icon="notify.tga"
   name="ParticleScriptCopiedToClipboard"
   type="alertmodal">
The LSL script to create this particle system has been copied to your clipboard. You can now paste it into a new script to use it.
   <form name="form">
      <ignore name="ignore"
       text="A particle script was copied to my clipboard"/>
    </form>
=======
   name="ParticleScriptNotFound"
   type="alertmodal">
Could not find the newly created script for this particle system.
  </notification>

  <notification
   icon="alertmodal.tga"
   name="ParticleScriptCreateTempFileFailed"
   type="alertmodal">
Could not create temporary file for script upload.
  </notification>

  <notification
   icon="notify.tga"
   name="ParticleScriptInjected"
   type="alertmodal">
Particle script was injected successfully.
   <form name="form">
      <ignore name="ignore"
       text="A particle script was injected to an object."/>
    </form>
  </notification>

  <notification
   icon="alertmodal.tga"
   name="ParticleScriptCapsFailed"
   type="alertmodal">
Failed to inject script into object. Request for capabilities returned an empty address.
>>>>>>> 4c6d8f4b
  </notification>
  <!-- ## Zi: Particle Editor -->

  <!-- ## Zi: Debug Settings Editor -->
  <notification
   icon="notify.tga"
<<<<<<< HEAD
   name="DebugSettingsWarning"
   type="alertmodal">
Warning! The use of the Debug Settings window is unsupported! Changing debug settings can severely impact your experience and might lead to loss of data, functionality or even access to the service. Please do not change any values without knowing exactly what you are doing.
   <form name="form">
      <ignore name="ignore"
       text="Debug Settings warning message"/>
=======
   name="ParticleScriptCopiedToClipboard"
   type="alertmodal">
The LSL script to create this particle system has been copied to your clipboard. You can now paste it into a new script to use it.
   <form name="form">
      <ignore name="ignore"
       text="A particle script was copied to my clipboard"/>
>>>>>>> 4c6d8f4b
    </form>
  </notification>
  <!-- ## Zi: Particle Editor -->

<<<<<<< HEAD
  <notification
   icon="notify.tga"
   name="ControlNameCopiedToClipboard"
   type="alertmodal">
This debug setting's name has been copied to your clipboard. You can now paste it somewhere else to use it.
   <form name="form">
      <ignore name="ignore"
       text="A debug setting's name was copied to my clipboard"/>
=======
  <!-- ## Zi: Debug Settings Editor -->
  <notification
   icon="notify.tga"
   name="DebugSettingsWarning"
   type="alertmodal">
Warning! The use of the Debug Settings window is unsupported! Changing debug settings can severely impact your experience and might lead to loss of data, functionality or even access to the service. Please do not change any values without knowing exactly what you are doing.
   <form name="form">
      <ignore name="ignore"
       text="Debug Settings warning message"/>
>>>>>>> 4c6d8f4b
    </form>
  </notification>

  <notification
   icon="notify.tga"
<<<<<<< HEAD
   name="SanityCheck"
   type="alertmodal">
[APP_NAME] has detected a possible issue with your settings:

[SANITY_MESSAGE]

Reason: [SANITY_COMMENT]

Current setting: [CURRENT_VALUE]
   <form name="form">
      <button
       index="0"
       name="OK"
       text="Fix it"/>
      <button
       index="1"
       name="Cancel"
       text="Keep it"/>
      <ignore name="ignore"
       text="A settings control has failed the sanity check."/>
=======
   name="ControlNameCopiedToClipboard"
   type="alertmodal">
This debug setting's name has been copied to your clipboard. You can now paste it somewhere else to use it.
   <form name="form">
      <ignore name="ignore"
       text="A debug setting's name was copied to my clipboard"/>
>>>>>>> 4c6d8f4b
    </form>
  </notification>
  <!-- ## Zi: Debug Settings Editor -->

  <!-- <FS:Sei> LSL Default label missing FIRE-17710 -->
  <notification
<<<<<<< HEAD
   icon="alertmodal.tga"
   name="DefaultLabelMissing"
   type="alertmodal">
   <usetemplate
    ignoretext="A LSL script has switch statement without a default label"
    name="notifyignore"/>
The behavior for switch() statements without a default case was previously incorrect and has been fixed. 
See FIRE-17710 for details.
  </notification>
  <!-- </FS:Sei> -->
=======
   icon="notify.tga"
   name="SanityCheck"
   type="alertmodal">
[APP_NAME] has detected a possible issue with your settings:

[SANITY_MESSAGE]

Reason: [SANITY_COMMENT]

Current setting: [CURRENT_VALUE]
   <form name="form">
      <button
       index="0"
       name="OK"
       text="Fix it"/>
      <button
       index="1"
       name="Cancel"
       text="Keep it"/>
      <ignore name="ignore"
       text="A settings control has failed the sanity check."/>
    </form>
  </notification>
  <!-- ## Zi: Debug Settings Editor -->
>>>>>>> 4c6d8f4b

  <!-- <FS:Sei> LSL Default label missing FIRE-17710 -->
  <notification
   icon="alertmodal.tga"
<<<<<<< HEAD
   name="TeleportToAvatarNotPossible"
   type="alertmodal">
Teleport to this avatar not possible, because the exact position is unknown.
  <tag>fail</tag>
=======
   name="DefaultLabelMissing"
   type="alertmodal">
   <usetemplate
    ignoretext="A LSL script has switch statement without a default label"
    name="notifyignore"/>
The behavior for switch() statements without a default case was previously incorrect and has been fixed. 
See FIRE-17710 for details.
>>>>>>> 4c6d8f4b
  </notification>
  <!-- </FS:Sei> -->

  <notification
   icon="alertmodal.tga"
<<<<<<< HEAD
   name="ZoomToAvatarNotPossible"
   type="alertmodal">
Cannot zoom to this avatar, because it is out of reach.
=======
   name="TeleportToAvatarNotPossible"
   type="alertmodal">
Teleport to this avatar not possible, because the exact position is unknown.
>>>>>>> 4c6d8f4b
  <tag>fail</tag>
  </notification>

  <notification
   icon="alertmodal.tga"
<<<<<<< HEAD
   name="TrackAvatarNotPossible"
   type="alertmodal">
Cannot track this avatar, because it is beyond radar range.
=======
   name="ZoomToAvatarNotPossible"
   type="alertmodal">
Cannot zoom to this avatar, because it is out of reach.
>>>>>>> 4c6d8f4b
  <tag>fail</tag>
  </notification>

  <notification
   icon="alertmodal.tga"
<<<<<<< HEAD
   name="CacheEmpty"
   type="alertmodal">
Your viewer cache is currently empty. Please be aware that you may experience slow framerates and inventory loading for a short time while new content downloads.
=======
   name="TrackAvatarNotPossible"
   type="alertmodal">
Cannot track this avatar, because it is beyond radar range.
  <tag>fail</tag>
>>>>>>> 4c6d8f4b
  </notification>

  <!-- <FS:Zi> Viewer version popup -->
  <notification
   icon="alertmodal.tga"
<<<<<<< HEAD
   name="FirstJoinSupportGroup2"
   type="alertmodal">
Welcome to the Phoenix/Firestorm Viewer Support Group!

=======
   name="CacheEmpty"
   type="alertmodal">
Your viewer cache is currently empty. Please be aware that you may experience slow framerates and inventory loading for a short time while new content downloads.
  </notification>

  <!-- <FS:Zi> Viewer version popup -->
  <notification
   icon="alertmodal.tga"
   name="FirstJoinSupportGroup2"
   type="alertmodal">
Welcome to the Phoenix/Firestorm Viewer Support Group!

>>>>>>> 4c6d8f4b
To make support easier, it is recommended to announce your viewer's version to the group. This information includes current viewer version, viewer skin, operating system and RLVa status. You can choose to display your viewer's version in front of any chat you send to the group. Our support members can give you more meaningful advice right away if they know the viewer version you are on.

You can enable and disable this function at any time using the checkbox in the group chat floater.

Do you want to enable the automatic viewer version display?
<<<<<<< HEAD

    <form name="form">
      <button
       index="0"
       name="OK_okcancelignore"
       text="Yes"/>
      <button
       default="true"
       index="1"
       name="Cancel_okcancelignore"
       text="No"/>
      <ignore
	   name="ignore"
       text="The Phoenix/Firestorm Support Group was joined"
       save_option="true" />
    </form>

=======

    <form name="form">
      <button
       index="0"
       name="OK_okcancelignore"
       text="Yes"/>
      <button
       default="true"
       index="1"
       name="Cancel_okcancelignore"
       text="No"/>
      <ignore
	   name="ignore"
       text="The Phoenix/Firestorm Support Group was joined"
       save_option="true" />
    </form>

>>>>>>> 4c6d8f4b
  </notification>
  <!-- <FS:Zi> Viewer version popup -->
  <notification
     icon="alertmodal.tga"
     name="ConfirmScriptModify"
    type="alertmodal">
    Are you sure you want to modify scripts in selected objects?
    <tag>confirm</tag>
    <usetemplate
    ignoretext="Confirm before I modify scripts in selection"
     name="okcancelignore"
     notext="Cancel"
     yestext="OK"/>
  </notification>

  <notification
   icon="alertmodal.tga"
   name="LocalBitmapsUpdateFileNotFound"
   persist="true"
   type="notify">
[FNAME] could not be updated because the file could no longer be found.
Disabling future updates for this file.
  </notification>


  <notification
   icon="alertmodal.tga"
   name="NoTransNoSaveToContents"
   type="notify">
    <tag>fail</tag>
    Cannot save &lt;nolink&gt;'[OBJ_NAME]'&lt;/nolink&gt; to object contents because you do not have permission to transfer the object's ownership.
  </notification>

  <notification
   icon="alertmodal.tga"
   name="LocalBitmapsUpdateFailedFinal"
   persist="true"
   type="notify">
[FNAME] could not be opened or decoded for [NRETRIES] attempts, and is now considered broken.
Disabling future updates for this file.
  </notification>

  <notification
   icon="alertmodal.tga"
   name="LocalBitmapsVerifyFail"
   persist="true"
   type="notify">
Attempted to add an invalid or unreadable image file [FNAME] which could not be opened or decoded.
Attempt canceled.
  </notification>

  <notification
   icon="alertmodal.tga"
   name="LocalGLTFVerifyFail"
   persist="true"
   type="notify">
Attempted to add an invalid or unreadable GLTF material [FNAME] which could not be opened or decoded.
Attempt cancelled.
  </notification>

  <notification
   icon="alertmodal.tga"
   name="PathfindingReturnMultipleItems"
   type="alertmodal">
    You are returning [NUM_ITEMS] items.  Are you sure you want to continue?
    <tag>confirm</tag>
    <usetemplate
     ignoretext="Are you sure you want to return multiple items?"
     name="okcancelignore"
     notext="No"
     yestext="Yes"/>
  </notification>

  <notification
   icon="alertmodal.tga"
   name="PathfindingDeleteMultipleItems"
   type="alertmodal">
    You are deleting [NUM_ITEMS] items.  Are you sure you want to continue?
    <tag>confirm</tag>
    <usetemplate
     ignoretext="Are you sure you want to delete multiple items?"
     name="okcancelignore"
     notext="No"
     yestext="Yes"/>
  </notification>


  <notification
   icon="alertmodal.tga"
   name="AvatarFrozen"
   type="notify">
   <tag>fail</tag>
[AV_FREEZER] has frozen you. You cannot move or interact with the world.
  </notification>

  <notification
   icon="alertmodal.tga"
   name="AvatarFrozenDuration"
   type="notify">
   <tag>fail</tag>
[AV_FREEZER] has frozen you for [AV_FREEZE_TIME] seconds. You cannot move or interact with the world.
  </notification>

  <notification
   icon="alertmodal.tga"
   name="YouFrozeAvatar"
   type="notify">
   <tag>fail</tag>
Avatar frozen.
  </notification>

  <notification
   icon="alertmodal.tga"
   name="AvatarHasUnFrozenYou"
   type="notify">
   <tag>fail</tag>
[AV_FREEZER] has unfrozen you.
  </notification>

  <notification
   icon="alertmodal.tga"
   name="AvatarUnFrozen"
   type="notify">
   <tag>fail</tag>
Avatar unfrozen.
  </notification>

  <notification
   icon="alertmodal.tga"
   name="AvatarFreezeFailure"
   type="notify">
   <tag>fail</tag>
Freeze failed because you don't have admin permission for that parcel.
  </notification>

  <notification
   icon="alertmodal.tga"
   name="AvatarFreezeThaw"
   type="notify">
   <tag>fail</tag>
Your freeze expired, go about your business.
  </notification>

  <notification
   icon="alertmodal.tga"
   name="AvatarCantFreeze"
   type="notify">
   <tag>fail</tag>
Sorry, can't freeze that user.
  </notification>

  <notification
   icon="alertmodal.tga"
   name="NowOwnObject"
   type="notify">
   <tag>fail</tag>
You are now the owner of object [OBJECT_NAME]
  </notification>

  <notification
   icon="alertmodal.tga"
   name="CantRezOnLand"
   type="notify">
   <tag>fail</tag>
Can't rez object at [OBJECT_POS] because the owner of this land does not allow it.  Use the land tool to see land ownership.
  </notification>

  <notification
   icon="alertmodal.tga"
   name="RezFailTooManyRequests"
   type="notify">
   <tag>fail</tag>
Object can not be rezzed because there are too many requests.
  </notification>
 
  <notification
   icon="alertmodal.tga"
   name="SitFailCantMove"
   type="notify">
   <tag>fail</tag>
You cannot sit because you cannot move at this time.
  </notification>

  <notification
   icon="alertmodal.tga"
   name="SitFailNotAllowedOnLand"
   type="notify">
   <tag>fail</tag>
You cannot sit because you are not allowed on that land.
  </notification>
 
  <notification
   icon="alertmodal.tga"
   name="SitFailNotSameRegion"
   type="notify">
   <tag>fail</tag>
Try moving closer.  Can't sit on object because
it is not in the same region as you.
  </notification>
  
  <notification
   icon="alert.tga"
   name="ChatHistoryIsBusyAlert"
   type="alertmodal">
   Chat history file is busy with previous operation. Please try again in a few minutes or choose chat with another person.
    <usetemplate
     name="okbutton"
     yestext="OK"/>
  </notification>
  
  <notification
   icon="alertmodal.tga"
   name="NoNewObjectRegionFull"
   type="notify">
   <tag>fail</tag>
Unable to create new object. The region is full.
  </notification>

  <notification
   icon="alertmodal.tga"
   name="FailedToPlaceObject"
   type="notify">
   <tag>fail</tag>
Failed to place object at specified location.  Please try again.
  </notification>

  <notification
   icon="alertmodal.tga"
   name="NoOwnNoGardening"
   type="notify">
   <tag>fail</tag>
You can't create trees and grass on land you don't own.
  </notification>

  <notification
   icon="alertmodal.tga"
   name="NoCopyPermsNoObject"
   type="notify">
   <tag>fail</tag>
Copy failed because you lack permission to copy the object &lt;nolink&gt;'[OBJ_NAME]'&lt;/nolink&gt;.
  </notification>

  <notification
   icon="alertmodal.tga"
   name="NoTransPermsNoObject"
   type="notify">
   <tag>fail</tag>
Copy failed because the object &lt;nolink&gt;'[OBJ_NAME]'&lt;/nolink&gt; cannot be transferred to you.
  </notification>

  <notification
   icon="alertmodal.tga"
   name="AddToNavMeshNoCopy"
   type="notify">
   <tag>fail</tag>
Copy failed because the object &lt;nolink&gt;'[OBJ_NAME]'&lt;/nolink&gt; contributes to navmesh.
  </notification>

  <notification
   icon="alertmodal.tga"
   name="DupeWithNoRootsSelected"
   type="notify">
   <tag>fail</tag>
Duplicate with no root objects selected.
  </notification>

  <notification
   icon="alertmodal.tga"
   name="CantDupeCuzRegionIsFull"
   type="notify">
   <tag>fail</tag>
Can't duplicate objects because the region is full.
  </notification>

  <notification
   icon="alertmodal.tga"
   name="CantDupeCuzParcelNotFound"
   type="notify">
   <tag>fail</tag>
Can't duplicate objects - Can't find the parcel they are on.
  </notification>

  <notification
   icon="alertmodal.tga"
   name="CantCreateCuzParcelFull"
   type="notify">
   <tag>fail</tag>
Can't create object because 
the parcel is full.
  </notification>

  <notification
   icon="alertmodal.tga"
   name="RezAttemptFailed"
   type="notify">
   <tag>fail</tag>
Attempt to rez an object failed.
  </notification>

  <notification
   icon="alertmodal.tga"
   name="ToxicInvRezAttemptFailed"
   type="notify">
   <tag>fail</tag>
Unable to create item that has caused problems on this region.
  </notification>

  <notification
   icon="alertmodal.tga"
   name="InvItemIsBlacklisted"
   type="notify">
   <tag>fail</tag>
That inventory item has been blacklisted.
  </notification>

  <notification
   icon="alertmodal.tga"
   name="NoCanRezObjects"
   type="notify">
   <tag>fail</tag>
You are not currently allowed to create objects.
  </notification>
 
  <notification
   icon="alertmodal.tga"
   name="LandSearchBlocked"
   type="notify">
   <tag>fail</tag>
Land Search Blocked.
You have performed too many land searches too quickly.
Please try again in a minute.
  </notification>

  <notification
   icon="alertmodal.tga"
   name="NotEnoughResourcesToAttach"
   type="notify">
   <tag>fail</tag>
Not enough script resources available to attach object!
  </notification>

  <notification
   icon="notifytip.tga"
   name="YouDiedAndGotTPHome"
   type="notifytip">
   <tag>fail</tag>
You died and have been teleported to your home location
  </notification>

  <notification
   icon="alertmodal.tga"
   name="EjectComingSoon"
   type="notify">
   <tag>fail</tag>
You are no longer allowed here and have [EJECT_TIME] seconds to leave.
  </notification>

  <notification
   icon="alertmodal.tga"
   name="NoEnterRegionMaybeFull"
   type="notify">
   <tag>fail</tag>
You can't enter region "[NAME]".
It may be full or restarting soon.
  </notification>

  <notification
   icon="alertmodal.tga"
   name="SaveBackToInvDisabled"
   type="notify">
   <tag>fail</tag>
Save Back To Inventory has been disabled.
  </notification>

  <notification
   icon="alertmodal.tga"
   name="NoExistNoSaveToContents"
   type="notify">
   <tag>fail</tag>
Cannot save &lt;nolink&gt;'[OBJ_NAME]'&lt;/nolink&gt; to object contents because the object it was rezzed from no longer exists.
  </notification>

  <notification
   icon="alertmodal.tga"
   name="NoModNoSaveToContents"
   type="notify">
   <tag>fail</tag>
Cannot save &lt;nolink&gt;'[OBJ_NAME]'&lt;/nolink&gt; to object contents because you do not have permission to modify the object &lt;nolink&gt;'[DEST_NAME]'&lt;/nolink&gt;.
  </notification>

  <notification
   icon="alertmodal.tga"
   name="NoSaveBackToInvDisabled"
   type="notify">
   <tag>fail</tag>
Cannot save &lt;nolink&gt;'[OBJ_NAME]'&lt;/nolink&gt; back to inventory -- this operation has been disabled.
  </notification>

  <notification
   icon="alertmodal.tga"
   name="NoCopyNoSelCopy"
   type="notify">
   <tag>fail</tag>
You cannot copy your selection because you do not have permission to copy the object &lt;nolink&gt;'[OBJ_NAME]'&lt;/nolink&gt;.
  </notification>

  <notification
   icon="alertmodal.tga"
   name="NoTransNoSelCopy"
   type="notify">
   <tag>fail</tag>
You cannot copy your selection because the object &lt;nolink&gt;'[OBJ_NAME]'&lt;/nolink&gt; is not transferable.
  </notification>

  <notification
   icon="alertmodal.tga"
   name="NoTransNoCopy"
   type="notify">
   <tag>fail</tag>
You cannot copy your selection because the object &lt;nolink&gt;'[OBJ_NAME]'&lt;/nolink&gt; is not transferable.
  </notification>

  <notification
   icon="alertmodal.tga"
   name="NoPermsNoRemoval"
   type="notify">
   <tag>fail</tag>
Removal of the object &lt;nolink&gt;'[OBJ_NAME]'&lt;/nolink&gt; from the simulator is disallowed by the permissions system.
  </notification>

  <notification
   icon="alertmodal.tga"
   name="NoModNoSaveSelection"
   type="notify">
   <tag>fail</tag>
Cannot save your selection because you do not have permission to modify the object &lt;nolink&gt;'[OBJ_NAME]'&lt;/nolink&gt;.
  </notification>

  <notification
   icon="alertmodal.tga"
   name="NoCopyNoSaveSelection"
   type="notify">
   <tag>fail</tag>
Cannot save your selection because the object &lt;nolink&gt;'[OBJ_NAME]'&lt;/nolink&gt; is not copyable.
  </notification>

  <notification
   icon="alertmodal.tga"
   name="NoModNoTaking"
   type="notify">
   <tag>fail</tag>
You cannot take your selection because you do not have permission to modify the object &lt;nolink&gt;'[OBJ_NAME]'&lt;/nolink&gt;.
  </notification>

  <notification
   icon="alertmodal.tga"
   name="RezDestInternalError"
   type="notify">
   <tag>fail</tag>
Internal Error: Unknown destination type.
  </notification>

  <notification
   icon="alertmodal.tga"
   name="DeleteFailObjNotFound"
   type="notify">
   <tag>fail</tag>
Delete failed because object not found
  </notification>

  <notification
   icon="alertmodal.tga"
   name="SorryCantEjectUser"
   type="notify">
   <tag>fail</tag>
Sorry, can't eject that user.
  </notification>

  <notification
   icon="alertmodal.tga"
   name="RegionSezNotAHome"
   type="notify">
   <tag>fail</tag>
This region does not allow you to set your home location here.
  </notification>

  <notification
   icon="alertmodal.tga"
   name="HomeLocationLimits"
   type="notify">
   <tag>fail</tag>
You can only set your 'Home Location' on your land or at a mainland Infohub.
   </notification>

  <notification
   icon="alertmodal.tga"
   name="HomePositionSet"
   type="notify">
   <tag>fail</tag>
Home position set.
  </notification>

  <notification
   icon="notifytip.tga"
   name="AvatarEjected"
   type="notifytip">
   <tag>fail</tag>
Avatar ejected.
  </notification>

  <notification
   icon="alertmodal.tga"
   name="AvatarEjectFailed"
   type="notify">
   <tag>fail</tag>
Eject failed because you don't have admin permission for that parcel.
  </notification>

  <notification
   icon="alertmodal.tga"
   name="CMOParcelFull"
   type="notify">
   <tag>fail</tag>
Can't move object '[O]' to
[P] in region [R] because the parcel is full.
  </notification>

  <notification
   icon="alertmodal.tga"
   name="CMOParcelPerms"
   type="notify">
   <tag>fail</tag>
Can't move object '[O]' to
[P] in region [R] because your objects are not allowed on this parcel.
  </notification>

  <notification
   icon="alertmodal.tga"
   name="CMOParcelResources"
   type="notify">
   <tag>fail</tag>
Can't move object '[O]' to
[P] in region [R] because there are not enough resources for this object on this parcel.
  </notification>

  <notification
   icon="alertmodal.tga"
   name="NoParcelPermsNoObject"
   type="notify">
   <tag>fail</tag>
Copy failed because you lack access to that parcel.
  </notification>

  <notification
   icon="alertmodal.tga"
   name="CMORegionVersion"
   type="notify">
    <tag>fail</tag>
    Can't move object '[O]' to
    [P] in region [R] because the other region is running an older version which does not support receiving this object via region crossing.
  </notification>

  <notification
   icon="alertmodal.tga"
   name="CMONavMesh"
   type="notify">
   <tag>fail</tag>
Can't move object '[O]' to
[P] in region [R] because you cannot modify the navmesh across region boundaries.
  </notification>

  <notification
   icon="alertmodal.tga"
   name="CMOWTF"
   type="notify">
   <tag>fail</tag>
Can't move object '[O]' to
[P] in region [R] because of an unknown reason. ([F])
  </notification>

  <notification
   icon="alertmodal.tga"
   name="NoPermModifyObject"
   type="notify">
   <tag>fail</tag>
You don't have permission to modify that object
  </notification>

  <notification
   icon="alertmodal.tga"
   name="TooMuchObjectInventorySelected"
   type="alertmodal">
    <tag>fail</tag>
    Too many objects with large inventory are selected. Please select fewer objects and try again.
    <usetemplate
     name="okbutton"
     yestext="OK"/>
  </notification>

  <notification
   icon="alertmodal.tga"
   name="CantEnablePhysObjContributesToNav"
   type="notify">
   <tag>fail</tag>
Can't enable physics for an object that contributes to the navmesh.
  </notification>

  <notification
   icon="alertmodal.tga"
   name="CantEnablePhysKeyframedObj"
   type="notify">
   <tag>fail</tag>
Can't enable physics for keyframed objects.
  </notification>

  <notification
   icon="alertmodal.tga"
   name="CantEnablePhysNotEnoughLandResources"
   type="notify">
   <tag>fail</tag>
Can't enable physics for object -- insufficient land resources.
  </notification>

  <notification
   icon="alertmodal.tga"
   name="CantEnablePhysCostTooGreat"
   persist="true"
   type="notify">
   <tag>fail</tag>
Can't enable physics for object with physics resource cost greater than [MAX_OBJECTS]
  </notification>

  <notification
   icon="alertmodal.tga"
   name="PhantomWithConcavePiece"
   type="notify">
   <tag>fail</tag>
This object cannot have a concave piece because it is phantom and contributes to the navmesh.
  </notification>

  <notification
   icon="alertmodal.tga"
   name="UnableAddItem"
   type="notify">
   <tag>fail</tag>
Unable to add item!
  </notification>

  <notification
   icon="alertmodal.tga"
   name="UnableEditItem"
   type="notify">
   <tag>fail</tag>
Unable to edit this!
  </notification>

  <notification
   icon="alertmodal.tga"
   name="NoPermToEdit"
   type="notify">
   <tag>fail</tag>
Not permitted to edit this.
  </notification>

  <notification
   icon="alertmodal.tga"
   name="NoPermToCopyInventory"
   type="notify">
   <tag>fail</tag>
Not permitted to copy that inventory.
  </notification>

  <notification
   icon="alertmodal.tga"
   name="CantSaveItemDoesntExist"
   type="notify">
   <tag>fail</tag>
Cannot save to object contents: Item no longer exists.
  </notification>

  <notification
   icon="alertmodal.tga"
   name="CantSaveItemAlreadyExists"
   type="notify">
   <tag>fail</tag>
Cannot save to object contents: Item with that name already exists in inventory
  </notification>

  <notification
   icon="alertmodal.tga"
   name="CantSaveModifyAttachment"
   type="notify">
   <tag>fail</tag>
Cannot save to object contents: This would modify the attachment permissions.
  </notification>

  <notification
   icon="alertmodal.tga"
   name="AttachmentHasTooMuchInventory"
   type="notify">
   <tag>fail</tag>
Your attachments contain too much inventory to add more.
  </notification>

  <notification
   icon="alertmodal.tga"
   name="IllegalAttachment"
   type="notify">
   <tag>fail</tag>
The attachment has requested a nonexistent point on the avatar. It has been attached to the chest instead.
  </notification>

  <notification
   icon="alertmodal.tga"
   name="TooManyScripts"
   type="notify">
   <tag>fail</tag>
Too many scripts.
  </notification>

  <notification
   icon="alertmodal.tga"
   name="UnableAddScript"
   type="notify">
   <tag>fail</tag>
Unable to add script!
  </notification>

  <notification
   icon="alertmodal.tga"
   name="AssetServerTimeoutObjReturn"
   type="notify">
   <tag>fail</tag>
Asset server didn't respond in a timely fashion.  Object returned to the region.
  </notification>

  <notification
   icon="alertmodal.tga"
   name="RegionDisablePhysicsShapes"
   type="notify">
   <tag>fail</tag>
This region does not have physics shapes enabled.
  </notification>

  <notification
   icon="alertmodal.tga"
   name="NoModNavmeshAcrossRegions"
   type="notify">
   <tag>fail</tag>
You cannot modify the navmesh across region boundaries.
  </notification>

  <notification
   icon="alertmodal.tga"
   name="NoSetPhysicsPropertiesOnObjectType"
   type="notify">
   <tag>fail</tag>
Cannot set physics properties on that object type.
  </notification>

  <notification
   icon="alertmodal.tga"
   name="NoSetRootPrimWithNoShape"
   type="notify">
   <tag>fail</tag>
Cannot set root prim to have no shape.
  </notification>

  <notification
   icon="alertmodal.tga"
   name="NoRegionSupportPhysMats"
   type="notify">
   <tag>fail</tag>
This region does not have physics materials enabled.
  </notification>

  <notification
   icon="alertmodal.tga"
   name="OnlyRootPrimPhysMats"
   type="notify">
   <tag>fail</tag>
Only root prims may have their physics materials adjusted.
  </notification>

  <notification
   icon="alertmodal.tga"
   name="NoSupportCharacterPhysMats"
   type="notify">
   <tag>fail</tag>
Setting physics materials on characters is not yet supported.
  </notification>

  <notification
   icon="alertmodal.tga"
   name="InvalidPhysMatProperty"
   type="notify">
   <tag>fail</tag>
One or more of the specified physics material properties was invalid.
  </notification>

  <notification
   icon="alertmodal.tga"
   name="NoPermsAlterStitchingMeshObj"
   type="notify">
   <tag>fail</tag>
You may not alter the stitching type of a mesh object.
  </notification>

  <notification
   icon="alertmodal.tga"
   name="NoPermsAlterShapeMeshObj"
   type="notify">
   <tag>fail</tag>
You may not alter the shape of a mesh object
  </notification>

  <notification
   icon="alertmodal.tga"
   name="FullRegionCantEnter"
   type="notify">
   <tag>fail</tag>
You can't enter this region because the region is full.
  </notification>

  <notification
   icon="alertmodal.tga"
   name="LinkFailedOwnersDiffer"
   type="notify">
   <tag>fail</tag>
Link failed -- owners differ
  </notification>

  <notification
   icon="alertmodal.tga"
   name="LinkFailedNoModNavmeshAcrossRegions"
   type="notify">
   <tag>fail</tag>
Link failed -- cannot modify the navmesh across region boundaries.
  </notification>

  <notification
   icon="alertmodal.tga"
   name="LinkFailedNoPermToEdit"
   type="notify">
   <tag>fail</tag>
Link failed because you do not have edit permission.
  </notification>

  <notification
   icon="alertmodal.tga"
   name="LinkFailedTooManyPrims"
   type="notify">
   <tag>fail</tag>
Link failed -- too many primitives
  </notification>

  <notification
   icon="alertmodal.tga"
   name="LinkFailedCantLinkNoCopyNoTrans"
   type="notify">
   <tag>fail</tag>
Link failed -- cannot link no-copy with no-transfer
  </notification>

  <notification
   icon="alertmodal.tga"
   name="LinkFailedNothingLinkable"
   type="notify">
   <tag>fail</tag>
Link failed -- nothing linkable.
  </notification>

  <notification
   icon="alertmodal.tga"
   name="LinkFailedTooManyPathfindingChars"
   type="notify">
   <tag>fail</tag>
Link failed -- too many pathfinding characters
  </notification>

  <notification
   icon="alertmodal.tga"
   name="LinkFailedInsufficientLand"
   type="notify">
   <tag>fail</tag>
Link failed -- insufficient land resources
  </notification>

  <notification
   icon="alertmodal.tga"
   name="LinkFailedTooMuchPhysics"
   type="notify">
   <tag>fail</tag>
Object uses too many physics resources -- its dynamics have been disabled.
  </notification>

  <notification
   icon="alertmodal.tga"
   name="EstateManagerFailedllTeleportHome"
   persist="false"
   type="notify">
    <tag>fail</tag>
The object '[OBJECT_NAME]' at [SLURL] cannot teleport estate managers home.
  </notification>

  <notification
   icon="alertmodal.tga"
   name="TeleportedHomeByObjectOnParcel"
   persist="false"
   type="notify">
   <tag>fail</tag>
You have been teleported home by the object '[OBJECT_NAME]' on the parcel '[PARCEL_NAME]'
  </notification>

  <notification
   icon="alertmodal.tga"
   name="TeleportedHomeByObject"
   persist="false"
   type="notify">
   <tag>fail</tag>
You have been teleported home by the object '[OBJECT_NAME]'
  </notification>

  <notification
   icon="alertmodal.tga"
   name="TeleportedByAttachment"
   type="notify">
   <tag>fail</tag>
You have been teleported by an attachment on [ITEM_ID]
   <usetemplate
    ignoretext="Teleport: You have been teleported by an attachment"
    name="notifyignore"/>
  </notification>

  <notification
   icon="alertmodal.tga"
   name="TeleportedByObjectOnParcel"
   type="notify">
   <tag>fail</tag>
You have been teleported by the object '[OBJECT_NAME]' on the parcel '[PARCEL_NAME]'
   <usetemplate
    ignoretext="Teleport: You have been teleported by an object on a parcel"
    name="notifyignore"/>
  </notification>

  <notification
   icon="alertmodal.tga"
   name="TeleportedByObjectOwnedBy"
   type="notify">
   <tag>fail</tag>
You have been teleported by the object '[OBJECT_NAME]' owned by [OWNER_ID]
  </notification>

  <notification
   icon="alertmodal.tga"
   name="TeleportedByObjectUnknownUser"
   type="notify">
   <tag>fail</tag>
You have been teleported by the object '[OBJECT_NAME]' owned by an unknown user.
  </notification>

  <notification
   icon="alertmodal.tga"
   name="StandDeniedByObject"
   type="notify">
    <tag>fail</tag>
'[OBJECT_NAME]' will not allow you to stand at this time.
  </notification>

  <notification
   icon="alertmodal.tga"
   name="ResitDeniedByObject"
   type="notify">
    <tag>fail</tag>
'[OBJECT_NAME]' will not allow you to change your seat at this time.
  </notification>

  <notification
   icon="alertmodal.tga"
   name="CantCreateObjectRegionFull"
   type="notify">
   <tag>fail</tag>
Unable to create requested object. The region is full.
  </notification>

   <notification
    icon="alertmodal.tga"
   name="CantCreateAnimatedObjectTooLarge"
   type="notify">
   <tag>fail</tag>
Unable to create requested animated object because it exceeds the rigged triangle limit.
  </notification>

  <notification
   icon="alertmodal.tga"
   name="CantAttackMultipleObjOneSpot"
   type="notify">
   <tag>fail</tag>
You can't attach multiple objects to one spot.
  </notification>

  <notification
   icon="alertmodal.tga"
   name="CantCreateMultipleObjAtLoc"
   type="notify">
   <tag>fail</tag>
You can't create multiple objects here.
  </notification>

  <notification
   icon="alertmodal.tga"
   name="UnableToCreateObjTimeOut"
   type="notify">
   <tag>fail</tag>
Unable to create requested object. Object is missing from database.
  </notification>

  <notification
   icon="alertmodal.tga"
   name="UnableToCreateObjUnknown"
   type="notify">
   <tag>fail</tag>
Unable to create requested object. The request timed out. Please try again.
  </notification>

  <notification
   icon="alertmodal.tga"
   name="UnableToCreateObjMissingFromDB"
   type="notify">
   <tag>fail</tag>
Unable to create requested object. Please try again.
  </notification>

  <notification
   icon="alertmodal.tga"
   name="RezFailureTookTooLong"
   type="notify">
   <tag>fail</tag>
Rez failed, requested object took too long to load.
  </notification>

  <notification
   icon="alertmodal.tga"
   name="FailedToPlaceObjAtLoc"
   type="notify">
   <tag>fail</tag>
Failed to place object at specified location.  Please try again.
  </notification>

  <notification
   icon="alertmodal.tga"
   name="CantCreatePlantsOnLand"
   type="notify">
   <tag>fail</tag>
You cannot create plants on this land.
  </notification>

  <notification
   icon="alertmodal.tga"
   name="CantRestoreObjectNoWorldPos"
   type="notify">
   <tag>fail</tag>
Cannot restore object. No world position found.
  </notification>

  <notification
   icon="alertmodal.tga"
   name="CantRezObjectInvalidMeshData"
   type="notify">
   <tag>fail</tag>
Unable to rez object because its mesh data is invalid.
  </notification>

  <notification
   icon="alertmodal.tga"
   name="CantRezObjectTooManyScripts"
   type="notify">
   <tag>fail</tag>
Unable to rez object because there are already too many scripts in this region.
  </notification>

  <notification
   icon="alertmodal.tga"
   name="CantCreateObjectNoAccess"
   type="notify">
   <tag>fail</tag>
Your access privileges don't allow you to create objects there.
  </notification>

  <notification
   icon="alertmodal.tga"
   name="CantCreateObject"
   type="notify">
   <tag>fail</tag>
You are not currently allowed to create objects.
  </notification>

  <notification
   icon="alertmodal.tga"
   name="InvalidObjectParams"
   type="notify">
   <tag>fail</tag>
Invalid object parameters
  </notification>

  <notification
   icon="alertmodal.tga"
   name="CantDuplicateObjectNoAcess"
   type="notify">
   <tag>fail</tag>
Your access privileges don't allow you to duplicate objects here.
  </notification>

  <notification
   icon="alertmodal.tga"
   name="CantChangeShape"
   type="notify">
   <tag>fail</tag>
You are not allowed to change this shape.
  </notification>

  <notification
   icon="alertmodal.tga"
   name="NoPermsTooManyAttachedAnimatedObjects"
   type="notify">
   <tag>fail</tag>
Operation would cause the number of attached animated objects to exceed the limit.
  </notification>

  <notification
   icon="alertmodal.tga"
   name="NoPermsLinkAnimatedObjectTooLarge"
   type="notify">
   <tag>fail</tag>
Can't link these objects because the resulting animated object would exceed the rigged triangle limit.
  </notification>

  <notification
   icon="alertmodal.tga"
   name="NoPermsSetFlagAnimatedObjectTooLarge"
   type="notify">
   <tag>fail</tag>
Can't make this object into an animated object because it would exceed the rigged triangle limit.
  </notification>

  <notification
   icon="alertmodal.tga"
   name="CantChangeAnimatedObjectStateInsufficientLand"
   type="notify">
   <tag>fail</tag>
Can't change animated object state for this object because it would cause parcel limit to be exceeded.
  </notification>

  <notification
   icon="alertmodal.tga"
   name="ErrorNoMeshData"
   type="notify">
   <tag>fail</tag>
Server error: cannot complete this operation because mesh data is not loaded.
  </notification>

  <notification
   icon="alertmodal.tga"
   name="NoAccessToClaimObjects"
   type="notify">
   <tag>fail</tag>
Your access privileges don't allow you to claim objects here.
  </notification>

  <notification
   icon="alertmodal.tga"
   name="DeedFailedNoPermToDeedForGroup"
   type="notify">
   <tag>fail</tag>
Deed failed because you do not have permission to deed objects for your group.
  </notification>

  <notification
   icon="alertmodal.tga"
   name="NoPrivsToBuyObject"
   type="notify">
   <tag>fail</tag>
Your access privileges don't allow you to buy objects here.
  </notification>

  <notification
   icon="alertmodal.tga"
   name="CantAttachObjectAvatarSittingOnIt"
   type="notify">
   <tag>fail</tag>
Cannot attach object because an avatar is sitting on it.
  </notification>

  <notification
   icon="alertmodal.tga"
   name="WhyAreYouTryingToWearShrubbery"
   type="notify">
   <tag>fail</tag>
Trees and grasses cannot be worn as attachments.
  </notification>

  <notification
   icon="alertmodal.tga"
   name="CantAttachGroupOwnedObjs"
   type="notify">
   <tag>fail</tag>
Cannot attach group-owned objects.
  </notification>

  <notification
   icon="alertmodal.tga"
   name="CantAttachObjectsNotOwned"
   type="notify">
   <tag>fail</tag>
Cannot attach objects that you don't own.
  </notification>

  <notification
   icon="alertmodal.tga"
   name="CantAttachNavmeshObjects"
   type="notify">
   <tag>fail</tag>
Cannot attach objects that contribute to navmesh.
  </notification>

  <notification
   icon="alertmodal.tga"
   name="CantAttachObjectNoMovePermissions"
   type="notify">
   <tag>fail</tag>
Cannot attach object because you do not have permission to move it.
  </notification>

  <notification
   icon="alertmodal.tga"
   name="CantAttachNotEnoughScriptResources"
   type="notify">
   <tag>fail</tag>
Not enough script resources available to attach object!
  </notification>

  <notification
   icon="alertmodal.tga"
   name="CantAttachObjectBeingRemoved"
<<<<<<< HEAD
   type="notify">
    <tag>fail</tag>
    Cannot attach object because it is already being removed.
  </notification>

  <notification
   icon="alertmodal.tga"
   name="CantDropItemTrialUser"
   type="notify">
   <tag>fail</tag>
You can't drop objects here; try the Free Trial area.
=======
   type="notify">
    <tag>fail</tag>
    Cannot attach object because it is already being removed.
>>>>>>> 4c6d8f4b
  </notification>

  <notification
   icon="alertmodal.tga"
<<<<<<< HEAD
   name="CantDropMeshAttachment"
   type="notify">
   <tag>fail</tag>
You can't drop mesh attachments. Detach to inventory and then rez in world.
=======
   name="CantDropItemTrialUser"
   type="notify">
   <tag>fail</tag>
You can't drop objects here; try the Free Trial area.
>>>>>>> 4c6d8f4b
  </notification>

  <notification
   icon="alertmodal.tga"
<<<<<<< HEAD
   name="CantDropAttachmentNoPermission"
   type="notify">
   <tag>fail</tag>
Failed to drop attachment: you don't have permission to drop there.
=======
   name="CantDropMeshAttachment"
   type="notify">
   <tag>fail</tag>
You can't drop mesh attachments. Detach to inventory and then rez in world.
>>>>>>> 4c6d8f4b
  </notification>

  <notification
   icon="alertmodal.tga"
<<<<<<< HEAD
   name="CantDropAttachmentInsufficientLandResources"
   type="notify">
   <tag>fail</tag>
Failed to drop attachment: insufficient available land resource.
=======
   name="CantDropAttachmentNoPermission"
   type="notify">
   <tag>fail</tag>
Failed to drop attachment: you don't have permission to drop there.
>>>>>>> 4c6d8f4b
  </notification>

  <notification
   icon="alertmodal.tga"
<<<<<<< HEAD
   name="CantDropAttachmentInsufficientResources"
   type="notify">
   <tag>fail</tag>
Failed to drop attachments: insufficient available resources.
=======
   name="CantDropAttachmentInsufficientLandResources"
   type="notify">
   <tag>fail</tag>
Failed to drop attachment: insufficient available land resource.
>>>>>>> 4c6d8f4b
  </notification>

  <notification
   icon="alertmodal.tga"
<<<<<<< HEAD
   name="CantDropObjectFullParcel"
   type="notify">
   <tag>fail</tag>
Cannot drop object here.  Parcel is full.
=======
   name="CantDropAttachmentInsufficientResources"
   type="notify">
   <tag>fail</tag>
Failed to drop attachments: insufficient available resources.
>>>>>>> 4c6d8f4b
  </notification>

  <notification
   icon="alertmodal.tga"
<<<<<<< HEAD
   name="CantTouchObjectBannedFromParcel"
   type="notify">
   <tag>fail</tag>
Can't touch/grab this object because you are banned from the land parcel.
=======
   name="CantDropObjectFullParcel"
   type="notify">
   <tag>fail</tag>
Cannot drop object here.  Parcel is full.
>>>>>>> 4c6d8f4b
  </notification>

  <notification
   icon="alertmodal.tga"
<<<<<<< HEAD
   name="PlzNarrowDeleteParams"
   type="notify">
   <tag>fail</tag>
Please narrow your delete parameters.
=======
   name="CantTouchObjectBannedFromParcel"
   type="notify">
   <tag>fail</tag>
Can't touch/grab this object because you are banned from the land parcel.
>>>>>>> 4c6d8f4b
  </notification>

  <notification
   icon="alertmodal.tga"
<<<<<<< HEAD
   name="UnableToUploadAsset"
   type="notify">
   <tag>fail</tag>
Unable to upload asset.
=======
   name="PlzNarrowDeleteParams"
   type="notify">
   <tag>fail</tag>
Please narrow your delete parameters.
>>>>>>> 4c6d8f4b
  </notification>

  <notification
   icon="alertmodal.tga"
<<<<<<< HEAD
   name="CantTeleportCouldNotFindUser"
   type="notify">
   <tag>fail</tag>
Could not find user to teleport home
=======
   name="UnableToUploadAsset"
   type="notify">
   <tag>fail</tag>
Unable to upload asset.
>>>>>>> 4c6d8f4b
  </notification>

  <notification
   icon="alertmodal.tga"
<<<<<<< HEAD
   name="GodlikeRequestFailed"
   type="notify">
   <tag>fail</tag>
godlike request failed
=======
   name="CantTeleportCouldNotFindUser"
   type="notify">
   <tag>fail</tag>
Could not find user to teleport home
>>>>>>> 4c6d8f4b
  </notification>

  <notification
   icon="alertmodal.tga"
<<<<<<< HEAD
   name="GenericRequestFailed"
   type="notify">
   <tag>fail</tag>
generic request failed
=======
   name="GodlikeRequestFailed"
   type="notify">
   <tag>fail</tag>
godlike request failed
>>>>>>> 4c6d8f4b
  </notification>

  <notification
   icon="alertmodal.tga"
<<<<<<< HEAD
   name="CantUploadPostcard"
   type="notify">
   <tag>fail</tag>
Unable to upload postcard.  Try again later.
=======
   name="GenericRequestFailed"
   type="notify">
   <tag>fail</tag>
generic request failed
>>>>>>> 4c6d8f4b
  </notification>

  <notification
   icon="alertmodal.tga"
<<<<<<< HEAD
   name="CantFetchInventoryForGroupNotice"
   type="notify">
   <tag>fail</tag>
Unable to fetch inventory details for the group notice.
=======
   name="CantUploadPostcard"
   type="notify">
   <tag>fail</tag>
Unable to upload postcard.  Try again later.
>>>>>>> 4c6d8f4b
  </notification>

  <notification
   icon="alertmodal.tga"
<<<<<<< HEAD
   name="CantSendGroupNoticeNotPermitted"
   type="notify">
   <tag>fail</tag>
Unable to send group notice -- not permitted.
=======
   name="CantFetchInventoryForGroupNotice"
   type="notify">
   <tag>fail</tag>
Unable to fetch inventory details for the group notice.
>>>>>>> 4c6d8f4b
  </notification>

  <notification
   icon="alertmodal.tga"
<<<<<<< HEAD
   name="CantSendGroupNoticeCantConstructInventory"
   type="notify">
   <tag>fail</tag>
Unable to send group notice -- could not construct inventory.
=======
   name="CantSendGroupNoticeNotPermitted"
   type="notify">
   <tag>fail</tag>
Unable to send group notice -- not permitted.
>>>>>>> 4c6d8f4b
  </notification>

  <notification
   icon="alertmodal.tga"
<<<<<<< HEAD
   name="CantParceInventoryInNotice"
   type="notify">
   <tag>fail</tag>
Unable to parse inventory in notice.
=======
   name="CantSendGroupNoticeCantConstructInventory"
   type="notify">
   <tag>fail</tag>
Unable to send group notice -- could not construct inventory.
>>>>>>> 4c6d8f4b
  </notification>

  <notification
   icon="alertmodal.tga"
<<<<<<< HEAD
   name="TerrainUploadFailed"
   type="notify">
   <tag>fail</tag>
Terrain upload failed.
=======
   name="CantParceInventoryInNotice"
   type="notify">
   <tag>fail</tag>
Unable to parse inventory in notice.
>>>>>>> 4c6d8f4b
  </notification>

  <notification
   icon="alertmodal.tga"
<<<<<<< HEAD
   name="TerrainFileWritten"
   type="notify">
   <tag>fail</tag>
Terrain file written.
=======
   name="TerrainUploadFailed"
   type="notify">
   <tag>fail</tag>
Terrain upload failed.
  </notification>

  <notification
   icon="alertmodal.tga"
   name="TerrainFileWritten"
   type="notify">
   <tag>fail</tag>
Terrain file written.
  </notification>

  <notification
   icon="alertmodal.tga"
   name="TerrainFileWrittenStartingDownload"
   type="notify">
   <tag>fail</tag>
Terrain file written, starting download...
  </notification>

  <notification
   icon="alertmodal.tga"
   name="TerrainBaked"
   type="notify">
   <tag>fail</tag>
Terrain baked.
  </notification>

  <notification
   icon="alertmodal.tga"
   name="TenObjectsDisabledPlzRefresh"
   type="notify">
   <tag>fail</tag>
Only the first 10 selected objects have been disabled. Refresh and make additional selections if required.
  </notification>

  <notification
   icon="alertmodal.tga"
   name="UpdateViewerBuyParcel"
   type="notify">
   <tag>fail</tag>
You need to update your viewer to buy this parcel.
  </notification>  

  <notification
   icon="alertmodal.tga"
   name="CantBuyParcelNotForSale"
   type="notify">
   <tag>fail</tag>
Unable to buy, this parcel is not for sale.
  </notification>

  <notification
   icon="alertmodal.tga"
   name="CantBuySalePriceOrLandAreaChanged"
   type="notify">
   <tag>fail</tag>
Unable to buy, the sale price or land area has changed.
  </notification>

  <notification
   icon="alertmodal.tga"
   name="CantBuyParcelNotAuthorized"
   type="notify">
   <tag>fail</tag>
You are not the authorized buyer for this parcel.
  </notification>

  <notification
   icon="alertmodal.tga"
   name="CantBuyParcelAwaitingPurchaseAuth"
   type="notify">
   <tag>fail</tag>
You cannot purchase this parcel because it is already awaiting purchase aut
  </notification>

  <notification
   icon="alertmodal.tga"
   name="CantBuildOverflowParcel"
   type="notify">
   <tag>fail</tag>
You cannot build objects here because doing so would overflow the parcel.
  </notification>

  <notification
   icon="alertmodal.tga"
   name="SelectedMultipleOwnedLand"
   type="notify">
   <tag>fail</tag>
You selected land with different owners. Please select a smaller area and try again.
  </notification>

  <notification
   icon="alertmodal.tga"
   name="CantJoinTooFewLeasedParcels"
   type="notify">
   <tag>fail</tag>
Not enough leased parcels in selection to join.
  </notification>

  <notification
   icon="alertmodal.tga"
   name="CantDivideLandMultipleParcelsSelected"
   type="notify">
   <tag>fail</tag>
Can't divide land.
There is more than one parcel selected.
Try selecting a smaller piece of land.
  </notification>

  <notification
   icon="alertmodal.tga"
   name="CantDivideLandCantFindParcel"
   type="notify">
   <tag>fail</tag>
Can't divide land.
Can't find the parcel.
Please report with Help -> Report Problem...
  </notification>

  <notification
   icon="alertmodal.tga"
   name="CantDivideLandWholeParcelSelected"
   type="notify">
   <tag>fail</tag>
Can't divide land. Whole parcel is selected.
Try selecting a smaller piece of land.
  </notification>

  <notification
   icon="alertmodal.tga"
   name="LandHasBeenDivided"
   type="notify">
   <tag>fail</tag>
Land has been divided.
  </notification>

  <notification
   icon="alertmodal.tga"
   name="PassPurchased"
   type="notify">
   <tag>fail</tag>
You purchased a pass.
  </notification>

  <notification
   icon="alertmodal.tga"
   name="RegionDisallowsClassifieds"
   type="notify">
   <tag>fail</tag>
Region does not allow classified advertisements.
  </notification>

  <notification
   icon="alertmodal.tga"
   name="LandPassExpireSoon"
   type="notify">
   <tag>fail</tag>
Your pass to this land is about to expire.
  </notification>

  <notification
   icon="alertmodal.tga"
   name="CantSitNoSuitableSurface"
   type="notify">
   <tag>fail</tag>
There is no suitable surface to sit on, try another spot.
  </notification>

  <notification
   icon="alertmodal.tga"
   name="CantSitNoRoom"
   type="notify">
   <tag>fail</tag>
No room to sit here, try another spot.
  </notification>

  <notification
   icon="alertmodal.tga"
   name="ClaimObjectFailedNoPermission"
   type="notify">
   <tag>fail</tag>
Claim object failed because you don't have permission
  </notification>

  <notification
   icon="alertmodal.tga"
   name="ClaimObjectFailedNoMoney"
   type="notify">
   <tag>fail</tag>
Claim object failed because you don't have enough L$.
  </notification>

  <notification
   icon="alertmodal.tga"
   name="CantDeedGroupLand"
   type="notify">
   <tag>fail</tag>
Cannot deed group-owned land.
  </notification>

  <notification
   icon="alertmodal.tga"
   name="BuyObjectFailedNoMoney"
   type="notify">
   <tag>fail</tag>
Buy object failed because you don't have enough L$.
  </notification>

  <notification
   icon="alertmodal.tga"
   name="BuyInventoryFailedNoMoney"
   type="notify">
   <tag>fail</tag>
Buy inventory failed because you do not have enough L$
  </notification>

  <notification
   icon="alertmodal.tga"
   name="BuyPassFailedNoMoney"
   type="notify">
   <tag>fail</tag>
You don't have enough L$ to buy a pass to this land.
  </notification>

  <notification
   icon="alertmodal.tga"
   name="CantBuyPassTryAgain"
   type="notify">
   <tag>fail</tag>
Unable to buy pass right now.  Try again later.
  </notification>

  <notification
   icon="alertmodal.tga"
   name="CantCreateObjectParcelFull"
   type="notify">
   <tag>fail</tag>
Can't create object because the parcel is full.
  </notification>

  <notification
   icon="alertmodal.tga"
   name="FailedPlacingObject"
   type="notify">
   <tag>fail</tag>
Failed to place object at specified location.  Please try again.
  </notification>

  <notification
   icon="alertmodal.tga"
   name="CantCreateLandmarkForEvent"
   type="notify">
   <tag>fail</tag>
Unable to create landmark for event.
  </notification>

  <notification
   icon="alertmodal.tga"
   name="GodBeatsFreeze"
   type="notify">
   <tag>fail</tag>
Your godlike powers break the freeze!
  </notification>

  <notification
   icon="alertmodal.tga"
   name="SpecialPowersRequestFailedLogged"
   type="notify">
   <tag>fail</tag>
Request for special powers failed. This request has been logged.
  </notification>

  <notification
   icon="alertmodal.tga"
   name="ExpireExplanation"
   type="notify">
   <tag>fail</tag>
The system is currently unable to process your request. The request timed out.
  </notification>

  <notification
   icon="alertmodal.tga"
   name="DieExplanation"
   type="notify">
   <tag>fail</tag>
The system is unable to process your request.
  </notification>

  <notification
   icon="alertmodal.tga"
   name="AddPrimitiveFailure"
   type="notify">
   <tag>fail</tag>
Insufficient funds to create primitve.
  </notification>

  <notification
   icon="alertmodal.tga"
   name="RezObjectFailure"
   type="notify">
   <tag>fail</tag>
Insufficient funds to create object.
  </notification>

  <notification
   icon="alertmodal.tga"
   name="ResetHomePositionNotLegal"
   type="notify">
   <tag>fail</tag>
Reset Home position since Home wasn't legal.
  </notification>

  <notification
   icon="alertmodal.tga"
   name="CantInviteRegionFull"
   type="notify">
   <tag>fail</tag>
You cannot currently invite anyone to your location because the region is full. Try again later.
  </notification>

  <notification
   icon="alertmodal.tga"
   name="CantSetHomeAtRegion"
   type="notify">
   <tag>fail</tag>
This region does not allow you to set your home location here.
  </notification>

  <notification
   icon="alertmodal.tga"
   name="ListValidHomeLocations"
   type="notify">
   <tag>fail</tag>
You can only set your 'Home Location' on your land or at a mainland Infohub.
  </notification>

  <notification
   icon="alertmodal.tga"
   name="SetHomePosition"
   type="notify">
   <tag>fail</tag>
Home position set.
  </notification>

  <notification
   icon="alertmodal.tga"
   name="CantDerezInventoryError"
   type="notify">
   <tag>fail</tag>
Cannot derez object due to inventory fault.
  </notification>

  <notification
   icon="alertmodal.tga"
   name="CantCreateRequestedInv"
   type="notify">
   <tag>fail</tag>
Cannot create requested inventory.
  </notification>

  <notification
   icon="alertmodal.tga"
   name="CantCreateRequestedInvFolder"
   type="notify">
   <tag>fail</tag>
Cannot create requested inventory folder.
  </notification>

  <notification
   icon="alertmodal.tga"
   name="CantCreateInventory"
   type="notify">
   <tag>fail</tag>
Cannot create that inventory.
  </notification>

  <notification
   icon="alertmodal.tga"
   name="CantCreateLandmark"
   type="notify">
   <tag>fail</tag>
Cannot create landmark.
  </notification>

  <notification
   icon="alertmodal.tga"
   name="CantCreateOutfit"
   type="notify">
   <tag>fail</tag>
Cannot create outfit right now. Try again in a minute.
  </notification>

  <notification
   icon="alertmodal.tga"
   name="InventoryNotForSale"
   type="notify">
   <tag>fail</tag>
Inventory is not for sale.
  </notification>

  <notification
   icon="alertmodal.tga"
   name="CantFindInvItem"
   type="notify">
   <tag>fail</tag>
Unable to find inventory item.
  </notification>

  <notification
   icon="alertmodal.tga"
   name="CantFindObject"
   type="notify">
   <tag>fail</tag>
Unable to find object.
  </notification>

  <notification
   icon="alertmodal.tga"
   name="CantTransfterMoneyRegionDisabled"
   type="notify">
   <tag>fail</tag>
Money transfers to objects are currently disabled in this region.
  </notification>

  <notification
   icon="alertmodal.tga"
   name="DroppedMoneyTransferRequest"
   type="notify">
   <tag>fail</tag>
Unable to make payment due to system load.
  </notification>

  <notification
   icon="alertmodal.tga"
   name="CantPayNoAgent"
   type="notify">
   <tag>fail</tag>
Could not figure out who to pay.
  </notification>

  <notification
   icon="alertmodal.tga"
   name="CantDonateToPublicObjects"
   type="notify">
   <tag>fail</tag>
You cannot give L$ to public objects.
  </notification>

  <notification
   icon="alertmodal.tga"
   name="InventoryCreationInWorldObjectFailed"
   type="notify">
   <tag>fail</tag>
Inventory creation on in-world object failed.
  </notification>

  <notification
   icon="alertmodal.tga"
   name="UserBalanceOrLandUsageError"
   type="notify">
   <tag>fail</tag>
An internal error prevented us from properly updating your viewer.  The L$ balance or parcel holdings displayed in your viewer may not reflect your actual balance on the servers.
  </notification>

  <notification
   icon="alertmodal.tga"
   name="LargePrimAgentIntersect"
   type="notify">
   <tag>fail</tag>
Cannot create large prims that intersect other residents.  Please re-try when other residents have moved.
  </notification>

  <notification
   icon="alertmodal.tga"
   name="RLVaChangeStrings"
   type="alertmodal">
Changes won't take effect until after you restart [APP_NAME].
  </notification>

  <notification
   icon="notify.tga"
   name="RLVaListRequested"
   label="Restriction request from [NAME_LABEL]"
   log_to_im="true"
   log_to_chat="false"
   type="offer">
[NAME_SLURL] has requested to be sent a list of your currently active RLV restrictions.
    <tag>confirm</tag>
    <form name="form">
      <button
       index="0"
       default="true"
       name="Allow"
       text="Allow"/>
      <button
       index="1"
       name="Always Allow"
       text="Always Allow"/>
      <button
       index="2"
       name="Deny"
       text="Deny"/>
      <ignore name="ignore" text="Confirm before sending anyone a list of my current RLV restrictions."/>
    </form>
  </notification>

  <notification
   icon="alertmodal.tga"
   name="InventoryValidationFailed"
   label="Inventory Validation Errors"
   log_to_im="true"
   log_to_chat="false"
   type="alertmodal">
      <usetemplate
      ignoretext="Warn if inventory validation errors have been detected."
      name="okignore"
      yestext="OK"/>
Corruption has been found in your inventory. 
Please contact [HELP] with the following list of issues.
They can use http://opensimulator.org/wiki/inventory to fix the issues.

[ERRORS]
      <tag>fail</tag>
  </notification>

  <notification
   icon="alertmodal.tga"
   name="PreferenceChatClearLog"
   type="alertmodal">
    This will delete the logs of previous conversations, and any backups of that file.
    <tag>confirm</tag>
    <usetemplate
     ignoretext="Confirm before I delete the log of previous conversations."
     name="okcancelignore"
     notext="Cancel"
     yestext="OK"/>
  </notification>
  
  <notification
   icon="alertmodal.tga"
   name="PreferenceControlsDefaults"
   type="alertmodal">
    Do you want to restore default values for controls?
    <tag>confirm</tag>
    <usetemplate
       canceltext="Cancel"
       name="yesnocancelbuttons"
       notext="Current mode"
       yestext="All modes"/>
  </notification>
    
  <notification
   icon="alertmodal.tga"
   name="PreferenceChatDeleteTranscripts"
   type="alertmodal">
    This will delete the transcripts for all previous conversations. The list of past conversations will not be affected. All files with the suffixes .txt and txt.backup in the folder [FOLDER] will be deleted.
    <tag>confirm</tag>
    <usetemplate
     ignoretext="Confirm before I delete transcripts."
     name="okcancelignore"
     notext="Cancel"
     yestext="OK"/>
  </notification>

  <notification
   icon="alert.tga"
   name="PreferenceChatPathChanged"
   type="alert">
   Unable to move files. Restored previous path.
    <usetemplate
     ignoretext="Unable to move files. Restored previous path."
     name="okignore"
     yestext="OK"/>
  </notification>

  <notification
   icon="alertmodal.tga"
   name="DefaultObjectPermissions"
   type="alert">
	There was a problem saving the default object permissions: [REASON].  Please try setting the default permissions later.
	<tag>fail</tag>
   <usetemplate
     name="okbutton"
     yestext="OK"/>
  </notification>
  
  <notification
   icon="alert.tga"
   name="OutfitPhotoLoadError"
   type="alertmodal">
    [REASON]
    <tag>fail</tag>
    <usetemplate
     name="okbutton"
     yestext="OK"/>
  </notification>

  <notification
   icon="alertmodal.tga"
   name="AddPaymentMethod"
   type="alertmodal">
On the following page, choose a L$ amount
and click a place Order button. You will be
able to add a payment method at checkout.
    <tag>confirm</tag>
    <form name="form">
      <button
       default="true"
       index="0"
       width="120"
       name="Continue"
       text="Continue"/>
      <button
       index="1"
       name="Cancel"
       text="Cancel"/>
    </form>
  </notification>
  
<!-- <FS:Zi> Add float LSL color entry widgets -->
  <notification
   icon="notify.tga"
   name="LSLColorCopiedToClipboard"
   type="alertmodal">
The LSL color string has been copied to your clipboard. You can now paste it into your script to use it.
   <form name="form">
      <ignore name="ignore"
       text="An LSL color string was copied to my clipboard"/>
    </form>
  </notification>
  <!-- <FS:Zi> Add float LSL color entry widgets -->

  <!-- <FS:HG> FIRE-6340, FIRE-6567 - Setting Bandwidth issues-->
  <!-- <FS:TS> FIRE-6795: Remove warning at every login -->
  <notification
   icon="alertmodal.tga"
   name="FSBWTooHigh"
   type="alertmodal">
We strongly recommend that you not set the bandwidth above 1500 KBPS. This is unlikely to work well and will almost certainly not improve your performance.
    <usetemplate
     name="okbutton"
     yestext="OK"/>
  </notification>
  <!-- </FS:TS> FIRE-6795 -->
  <!-- </FS:HG> FIRE-6340, FIRE-6567 - Setting Bandwidth issues-->

  <notification
   icon="alertmodal.tga"
   name="FirstUseFlyOverride"
   type="alertmodal">
Caution: Use the Fly Override responsibly! Using the Fly Override without the land owner's permission may result in your avatar being banned from the parcel in which you are flying.
    <usetemplate
     name="okbutton"
     yestext="OK"/>
  </notification>

  <notification
   icon="notifytip.tga" 
   name="ServerVersionChanged"
   type="notifytip">
The region you have entered is running a different simulator version.
Current simulator: [NEWVERSION]
Previous simulator: [OLDVERSION]
  </notification>
  
  <notification
   icon="alertmodal.tga"
   name="RegExFail"
   type="alertmodal">
Error in the regular expression:
[EWHAT]
  <tag>fail</tag>
  </notification>
	
  <notification
    icon="alertmodal.tga"
	name="NoHavok"
	type="alertmodal">
	Some functions like [FEATURE] are not included in this version of [APP_NAME]. If you would like to use [FEATURE], please download a version of [APP_NAME] containing Havok support from
[DOWNLOAD_URL]
	<form name="form">
		<ignore name="ignore"
		text="No Havok Warning"/>
	</form>
	</notification>

	<notification
		icon="notify.tga"
		name="StreamListExportSuccess"
		type="notify">
		Successfully exported stream list to XML to [FILENAME].
	</notification>
	
	<notification
		icon="notify.tga"
		name="StreamListImportSuccess"
		type="notify">
		Successfully imported stream list from XML.
	</notification>
	
    <notification
        icon="notifytip.tga"
        name="StreamMetadata"
		log_to_chat="false"
        type="notifytip">
        <tag>StreamMetadata</tag>
♫ Now Playing:
  [TITLE]
  [ARTIST] ♫
    </notification>
    <notification
        icon="notifytip.tga"
        name="StreamMetadataNoArtist"
		log_to_chat="false"
        type="notifytip">
        <tag>StreamMetadata</tag>
♫ Now Playing:
  [TITLE] ♫
    </notification>
    
    <notification
        icon="notifytip.tga"
        name="RadarAlert"
		log_to_chat="false"
        type="notifytip">
		[NAME] [MESSAGE]
	</notification>

	
   <!-- <FS:Zi> Backup Settings -->
  <notification
   icon="alertmodal.tga"
   name="BackupFinished"
   type="alertmodal">
Your settings have been backed up.
  </notification>

  <notification
   icon="alertmodal.tga"
   name="BackupPathEmpty"
   type="alertmodal">
The backup path is empty. Please provide a location to back up and restore your settings first.
  </notification>

  <notification
   icon="alertmodal.tga"
   name="BackupPathDoesNotExistOrCreateFailed"
   type="alertmodal">
The backup path could not be found or created.
  </notification>

  <notification
   icon="alertmodal.tga"
   name="BackupPathDoesNotExist"
   type="alertmodal">
The backup path could not be found.
  </notification>

  <notification
   icon="alertmodal.tga"
   name="SettingsConfirmBackup"
   type="alertmodal">
Are you sure you want to save a backup to this directory?

[DIRECTORY]

Any existing backups in that location will be overwritten!
    <usetemplate
     name="okcancelbuttons"
     notext="Cancel"
     yestext="Save backup"/>
  </notification>

  <notification
   icon="alertmodal.tga"
   name="SettingsRestoreNeedsLogout"
   type="alertmodal">
Settings restore requires a viewer restart. Do you want to restore your settings and quit the viewer now?
    <usetemplate
     name="okcancelbuttons"
     notext="Cancel"
     yestext="Restore and Quit"/>
  </notification>

  <notification
   icon="alertmodal.tga"
   name="RestoreFinished"
   type="alertmodal">
Restore complete! Please restart your viewer now.
    <usetemplate
     name="okbutton"
     yestext="Quit"/>
  </notification>
  <!-- </FS:Zi> -->

  <notification
   icon="alertmodal.tga"
   name="ConfirmRestoreQuickPrefsDefaults"
   type="alertmodal">
    <tag>confirm</tag>
This action will immediately restore your quick preferences to their default settings.

You cannot undo this action.
    <usetemplate
     ignoretext="Confirm restore quick prefs defaults"
     name="okcancelignore"
     notext="Cancel"
     yestext="OK"/>
    </notification>

    <notification
     icon="alertmodal.tga"
     name="QuickPrefsDuplicateControl"
     type="alertmodal">
     <tag>fail</tag>
Setting has already been added. Please select a different one.
    <usetemplate
     name="okbutton"
     yestext="OK"/>
    </notification>
    
    <notification
     icon="alertmodal.tga"
     name="ExportFinished"
     type="notify">
      <tag>Export</tag>
Export finished and saved to [FILENAME].
    </notification>
    
    <notification
     icon="alertmodal.tga"
     name="ExportFailed"
     type="notify">
      <tag>Export</tag>
Export failed unexpectedly. Please see the log for details.
    </notification>
    
    <notification
     icon="alertmodal.tga"
     name="ExportColladaSuccess"
     type="notify">
      <tag>Export</tag>
		Successfully saved [OBJECT] to [FILENAME].
    </notification>

    <notification
     icon="alertmodal.tga"
     name="ExportColladaFailure"
     type="notify">
      <tag>Export</tag>
		Export of [OBJECT] to [FILENAME] failed.
    </notification>

    <notification
     icon="alertmodal.tga"
     name="MeshMaxConcurrentReqTooHigh"
     type="alertmodal">
The value you set, [VALUE], for the number of concurrent requests to load mesh objects (debug setting [DEBUGNAME]) is higher than the maximum of [MAX]. It has been reset to the default of [DEFAULT].
    <tag>fail</tag>
    </notification>
	
    <notification
     icon="alertmodal.tga"
     name="ImportSuccess"
     type="notify">
        <tag>Export</tag>
        Successfully imported [COUNT] [OBJECT].
    </notification>
    
    <notification
      icon="notifytip.tga"
      name="AntiSpamBlocked"
      log_to_chat="true"
      type="notifytip">
AntiSpam: Blocked [SOURCE] for spamming a [QUEUE] ([COUNT]) times in [PERIOD] seconds.
    </notification>

    <notification
      icon="notifytip.tga"
      name="AntiSpamImNewLineFloodBlocked"
      log_to_chat="true"
      type="notifytip">
AntiSpam: Blocked [SOURCE] for sending an instant message with more than [COUNT] lines.
    </notification>

    <notification
      icon="notifytip.tga"
      name="AntiSpamChatNewLineFloodBlocked"
      log_to_chat="true"
      type="notifytip">
AntiSpam: Blocked [SOURCE] for sending a chat message with more than [COUNT] lines.
    </notification>

  <!-- <FS:Zi> Notification template for changed settings when selecting certain skins -->
  <!--         The actual texts for the messages are in strings.xml -->
  <notification
   icon="notify.tga"
   name="SkinDefaultsChangeSettings"
   type="alertmodal">
[MESSAGE]
   <form name="form">
      <ignore name="ignore"
       text="A preferences setting was changed to the skin's default value."/>
    </form>
  </notification>
  <!-- <FS:Zi> Notification template for changed settings when selecting certain skins -->

  <notification
   icon="alertmodal.tga"
   name="AddNewContactSet"
   type="alertmodal">
    <tag>contact set</tag>
Create new contact set with the name:
    <tag>confirm</tag>
    <form name="form">
      <input name="message" type="text" default="true">
      New Contact Set
      </input>
      <button
       default="true"
       index="0"
       name="Create"
       text="Create"/>
      <button
       index="1"
       name="Cancel"
       text="Cancel"/>
    </form>
  </notification>

  <notification
   icon="alertmodal.tga"
   name="RemoveContactSet"
   type="alertmodal">
Are you sure you want to remove [SET_NAME]? You won&apos;t be able to restore it.
    <tag>contact set</tag>
    <tag>confirm</tag>
    <usetemplate
     ignoretext="Confirm before removing a contact set"
     name="okcancelignore"
     notext="Cancel"
     yestext="OK"/>
  </notification>

  <notification
   icon="alertmodal.tga"
   name="RemoveContactFromSet"
   type="alertmodal">
Are you sure you want to remove [TARGET] from [SET_NAME]?
    <tag>contact set</tag>
    <tag>confirm</tag>
    <usetemplate
     ignoretext="Confirm before removing someone from a contact set"
     name="okcancelignore"
     notext="Cancel"
     yestext="OK"/>
  </notification>

  <notification
   icon="alertmodal.tga"
   name="RemoveContactsFromSet"
   type="alertmodal">
Are you sure you want to remove these [TARGET] avatars from [SET_NAME]?
    <tag>contact set</tag>
    <tag>confirm</tag>
    <usetemplate
     ignoretext="Confirm before removing multiple avatars from a contact set"
     name="okcancelignore"
     notext="Cancel"
     yestext="OK"/>
  </notification>

  <notification
   icon="alertmodal.tga"
   name="AddToContactSetSingleSuccess"
   type="notify">
    <tag>contact set</tag>
[NAME] was added to [SET].
  </notification>

  <notification
   icon="alertmodal.tga"
   name="AddToContactSetMultipleSuccess"
   type="notify">
    <tag>contact set</tag>
[COUNT] avatars were added to [SET].
  </notification>

  <notification
   icon="alertmodal.tga"
   name="SetAvatarPseudonym"
   type="alertmodal">
    <tag>contact set</tag>
Enter an alias for [AVATAR]:
    <tag>confirm</tag>
    <form name="form">
      <input name="message" type="text" default="true" />
      <button
       default="true"
       index="0"
       name="Create"
       text="Create"/>
      <button
       index="1"
       name="Cancel"
       text="Cancel"/>
    </form>
  </notification>

  <notification
   icon="alertmodal.tga"
   name="RenameContactSetFailure"
   type="alertmodal">
    <tag>contact set</tag>
Could not rename set &apos;[SET]&apos; to &apos;[NEW_NAME]&apos; because a set with the same name already exists or the new name is invalid.
  </notification>

  <notification
   icon="notifytip.tga"
   name="ShapeImportGenericFail"
   type="notifytip">
    <tag>fail</tag>
There was a problem importing [FILENAME]. Please see the log for more details.
  </notification>
  <notification
   icon="notifytip.tga"
   name="ShapeImportVersionFail"
   type="notifytip">
    <tag>fail</tag>
Shape import failed. Are you sure [FILENAME] is an avatar file?
  </notification>

  <notification
   icon="alertmodal.tga"
   name="AddToMediaList"
   type="alertmodal">
Enter a domain name to be added to the [LIST]:
    <tag>confirm</tag>
    <form name="form">
      <input name="url" type="text" default="true" />
      <button
       default="true"
       index="0"
       name="Add"
       text="Add"/>
      <button
       index="1"
       name="Cancel"
       text="Cancel"/>
    </form>
  </notification>

   <!-- <FS:Zi> Do not allow "Restore To Last Position" for no-copy items -->
  <notification
   icon="alertmodal.tga"
   name="CantRestoreToWorldNoCopy"
   type="alertmodal">
Restore to Last Position is not allowed for no copy items to prevent possible content loss.
  </notification>
  <!-- <FS:Zi> Do not allow "Restore To Last Position" for no-copy items -->

  <notification
   icon="alertmodal.tga"
   name="ConfirmRemoveCredential"
   type="alertmodal">
Delete saved login for &lt;nolink&gt;[NAME]&lt;/nolink&gt;?
    <tag>confirm</tag>
    <form name="form">
      <button
       index="0"
       name="OK"
       text="OK"/>
      <button
       default="true"
       index="1"
       name="Cancel"
       text="Cancel"/>
    </form>
>>>>>>> 4c6d8f4b
  </notification>

  <!-- <FS:TS> FIRE-5453: Flickr upload support (from Exodus) -->
  <notification
   icon="alertmodal.tga"
<<<<<<< HEAD
   name="TerrainFileWrittenStartingDownload"
   type="notify">
   <tag>fail</tag>
Terrain file written, starting download...
  </notification>

  <notification
   icon="alertmodal.tga"
   name="TerrainBaked"
   type="notify">
   <tag>fail</tag>
Terrain baked.
  </notification>

  <notification
   icon="alertmodal.tga"
   name="TenObjectsDisabledPlzRefresh"
   type="notify">
   <tag>fail</tag>
Only the first 10 selected objects have been disabled. Refresh and make additional selections if required.
  </notification>

  <notification
   icon="alertmodal.tga"
   name="UpdateViewerBuyParcel"
   type="notify">
   <tag>fail</tag>
You need to update your viewer to buy this parcel.
  </notification>  

  <notification
   icon="alertmodal.tga"
   name="CantBuyParcelNotForSale"
   type="notify">
   <tag>fail</tag>
Unable to buy, this parcel is not for sale.
  </notification>

  <notification
   icon="alertmodal.tga"
   name="CantBuySalePriceOrLandAreaChanged"
   type="notify">
   <tag>fail</tag>
Unable to buy, the sale price or land area has changed.
  </notification>

  <notification
   icon="alertmodal.tga"
   name="CantBuyParcelNotAuthorized"
   type="notify">
   <tag>fail</tag>
You are not the authorized buyer for this parcel.
  </notification>

  <notification
   icon="alertmodal.tga"
   name="CantBuyParcelAwaitingPurchaseAuth"
   type="notify">
   <tag>fail</tag>
You cannot purchase this parcel because it is already awaiting purchase aut
  </notification>

  <notification
   icon="alertmodal.tga"
   name="CantBuildOverflowParcel"
   type="notify">
   <tag>fail</tag>
You cannot build objects here because doing so would overflow the parcel.
  </notification>

  <notification
   icon="alertmodal.tga"
   name="SelectedMultipleOwnedLand"
   type="notify">
   <tag>fail</tag>
You selected land with different owners. Please select a smaller area and try again.
  </notification>

  <notification
   icon="alertmodal.tga"
   name="CantJoinTooFewLeasedParcels"
   type="notify">
   <tag>fail</tag>
Not enough leased parcels in selection to join.
  </notification>

  <notification
   icon="alertmodal.tga"
   name="CantDivideLandMultipleParcelsSelected"
   type="notify">
   <tag>fail</tag>
Can't divide land.
There is more than one parcel selected.
Try selecting a smaller piece of land.
  </notification>

  <notification
   icon="alertmodal.tga"
   name="CantDivideLandCantFindParcel"
   type="notify">
   <tag>fail</tag>
Can't divide land.
Can't find the parcel.
Please report with Help -> Report Problem...
  </notification>

  <notification
   icon="alertmodal.tga"
   name="CantDivideLandWholeParcelSelected"
   type="notify">
   <tag>fail</tag>
Can't divide land. Whole parcel is selected.
Try selecting a smaller piece of land.
  </notification>

  <notification
   icon="alertmodal.tga"
   name="LandHasBeenDivided"
   type="notify">
   <tag>fail</tag>
Land has been divided.
  </notification>

  <notification
   icon="alertmodal.tga"
   name="PassPurchased"
   type="notify">
   <tag>fail</tag>
You purchased a pass.
  </notification>

  <notification
   icon="alertmodal.tga"
   name="RegionDisallowsClassifieds"
   type="notify">
   <tag>fail</tag>
Region does not allow classified advertisements.
  </notification>

  <notification
   icon="alertmodal.tga"
   name="LandPassExpireSoon"
   type="notify">
   <tag>fail</tag>
Your pass to this land is about to expire.
  </notification>

  <notification
   icon="alertmodal.tga"
   name="CantSitNoSuitableSurface"
   type="notify">
   <tag>fail</tag>
There is no suitable surface to sit on, try another spot.
  </notification>

  <notification
   icon="alertmodal.tga"
   name="CantSitNoRoom"
   type="notify">
   <tag>fail</tag>
No room to sit here, try another spot.
  </notification>

  <notification
   icon="alertmodal.tga"
   name="ClaimObjectFailedNoPermission"
   type="notify">
   <tag>fail</tag>
Claim object failed because you don't have permission
  </notification>

  <notification
   icon="alertmodal.tga"
   name="ClaimObjectFailedNoMoney"
   type="notify">
   <tag>fail</tag>
Claim object failed because you don't have enough L$.
  </notification>

  <notification
   icon="alertmodal.tga"
   name="CantDeedGroupLand"
   type="notify">
   <tag>fail</tag>
Cannot deed group-owned land.
  </notification>

  <notification
   icon="alertmodal.tga"
   name="BuyObjectFailedNoMoney"
   type="notify">
   <tag>fail</tag>
Buy object failed because you don't have enough L$.
  </notification>

  <notification
   icon="alertmodal.tga"
   name="BuyInventoryFailedNoMoney"
   type="notify">
   <tag>fail</tag>
Buy inventory failed because you do not have enough L$
  </notification>

  <notification
   icon="alertmodal.tga"
   name="BuyPassFailedNoMoney"
   type="notify">
   <tag>fail</tag>
You don't have enough L$ to buy a pass to this land.
  </notification>

  <notification
   icon="alertmodal.tga"
   name="CantBuyPassTryAgain"
   type="notify">
   <tag>fail</tag>
Unable to buy pass right now.  Try again later.
  </notification>

  <notification
   icon="alertmodal.tga"
   name="CantCreateObjectParcelFull"
   type="notify">
   <tag>fail</tag>
Can't create object because the parcel is full.
  </notification>

  <notification
   icon="alertmodal.tga"
   name="FailedPlacingObject"
   type="notify">
   <tag>fail</tag>
Failed to place object at specified location.  Please try again.
  </notification>

  <notification
   icon="alertmodal.tga"
   name="CantCreateLandmarkForEvent"
   type="notify">
   <tag>fail</tag>
Unable to create landmark for event.
  </notification>

  <notification
   icon="alertmodal.tga"
   name="GodBeatsFreeze"
   type="notify">
   <tag>fail</tag>
Your godlike powers break the freeze!
  </notification>

  <notification
   icon="alertmodal.tga"
   name="SpecialPowersRequestFailedLogged"
   type="notify">
   <tag>fail</tag>
Request for special powers failed. This request has been logged.
  </notification>

  <notification
   icon="alertmodal.tga"
   name="ExpireExplanation"
   type="notify">
   <tag>fail</tag>
The system is currently unable to process your request. The request timed out.
  </notification>

  <notification
   icon="alertmodal.tga"
   name="DieExplanation"
   type="notify">
   <tag>fail</tag>
The system is unable to process your request.
  </notification>

  <notification
   icon="alertmodal.tga"
   name="AddPrimitiveFailure"
   type="notify">
   <tag>fail</tag>
Insufficient funds to create primitve.
  </notification>

  <notification
   icon="alertmodal.tga"
   name="RezObjectFailure"
   type="notify">
   <tag>fail</tag>
Insufficient funds to create object.
  </notification>

  <notification
   icon="alertmodal.tga"
   name="ResetHomePositionNotLegal"
   type="notify">
   <tag>fail</tag>
Reset Home position since Home wasn't legal.
  </notification>

  <notification
   icon="alertmodal.tga"
   name="CantInviteRegionFull"
   type="notify">
   <tag>fail</tag>
You cannot currently invite anyone to your location because the region is full. Try again later.
  </notification>

  <notification
   icon="alertmodal.tga"
   name="CantSetHomeAtRegion"
   type="notify">
   <tag>fail</tag>
This region does not allow you to set your home location here.
  </notification>

  <notification
   icon="alertmodal.tga"
   name="ListValidHomeLocations"
   type="notify">
   <tag>fail</tag>
You can only set your 'Home Location' on your land or at a mainland Infohub.
  </notification>

  <notification
   icon="alertmodal.tga"
   name="SetHomePosition"
   type="notify">
   <tag>fail</tag>
Home position set.
  </notification>

  <notification
   icon="alertmodal.tga"
   name="CantDerezInventoryError"
   type="notify">
   <tag>fail</tag>
Cannot derez object due to inventory fault.
  </notification>

  <notification
   icon="alertmodal.tga"
   name="CantCreateRequestedInv"
   type="notify">
   <tag>fail</tag>
Cannot create requested inventory.
  </notification>

  <notification
   icon="alertmodal.tga"
   name="CantCreateRequestedInvFolder"
   type="notify">
   <tag>fail</tag>
Cannot create requested inventory folder.
  </notification>

  <notification
   icon="alertmodal.tga"
   name="CantCreateInventory"
   type="notify">
   <tag>fail</tag>
Cannot create that inventory.
  </notification>

  <notification
   icon="alertmodal.tga"
   name="CantCreateLandmark"
   type="notify">
   <tag>fail</tag>
Cannot create landmark.
  </notification>

  <notification
   icon="alertmodal.tga"
   name="CantCreateOutfit"
   type="notify">
   <tag>fail</tag>
Cannot create outfit right now. Try again in a minute.
  </notification>

  <notification
   icon="alertmodal.tga"
   name="InventoryNotForSale"
   type="notify">
   <tag>fail</tag>
Inventory is not for sale.
  </notification>

  <notification
   icon="alertmodal.tga"
   name="CantFindInvItem"
   type="notify">
   <tag>fail</tag>
Unable to find inventory item.
  </notification>

  <notification
   icon="alertmodal.tga"
   name="CantFindObject"
   type="notify">
   <tag>fail</tag>
Unable to find object.
  </notification>

  <notification
   icon="alertmodal.tga"
   name="CantTransfterMoneyRegionDisabled"
   type="notify">
   <tag>fail</tag>
Money transfers to objects are currently disabled in this region.
  </notification>

  <notification
   icon="alertmodal.tga"
   name="DroppedMoneyTransferRequest"
   type="notify">
   <tag>fail</tag>
Unable to make payment due to system load.
  </notification>

  <notification
   icon="alertmodal.tga"
   name="CantPayNoAgent"
   type="notify">
   <tag>fail</tag>
Could not figure out who to pay.
  </notification>

  <notification
   icon="alertmodal.tga"
   name="CantDonateToPublicObjects"
   type="notify">
   <tag>fail</tag>
You cannot give L$ to public objects.
  </notification>

  <notification
   icon="alertmodal.tga"
   name="InventoryCreationInWorldObjectFailed"
   type="notify">
   <tag>fail</tag>
Inventory creation on in-world object failed.
  </notification>

  <notification
   icon="alertmodal.tga"
   name="UserBalanceOrLandUsageError"
   type="notify">
   <tag>fail</tag>
An internal error prevented us from properly updating your viewer.  The L$ balance or parcel holdings displayed in your viewer may not reflect your actual balance on the servers.
  </notification>

  <notification
   icon="alertmodal.tga"
   name="LargePrimAgentIntersect"
   type="notify">
   <tag>fail</tag>
Cannot create large prims that intersect other residents.  Please re-try when other residents have moved.
  </notification>

  <notification
   icon="alertmodal.tga"
   name="RLVaChangeStrings"
   type="alertmodal">
Changes won't take effect until after you restart [APP_NAME].
  </notification>

  <notification
   icon="notify.tga"
   name="RLVaListRequested"
   label="Restriction request from [NAME_LABEL]"
   log_to_im="true"
   log_to_chat="false"
   type="offer">
[NAME_SLURL] has requested to be sent a list of your currently active RLV restrictions.
    <tag>confirm</tag>
    <form name="form">
      <button
       index="0"
       default="true"
       name="Allow"
       text="Allow"/>
      <button
       index="1"
       name="Always Allow"
       text="Always Allow"/>
      <button
       index="2"
       name="Deny"
       text="Deny"/>
      <ignore name="ignore" text="Confirm before sending anyone a list of my current RLV restrictions."/>
    </form>
  </notification>

  <notification
   icon="alertmodal.tga"
   name="InventoryValidationFailed"
   label="Inventory Validation Errors"
   log_to_im="true"
   log_to_chat="false"
   type="alertmodal">
      <usetemplate
      ignoretext="Warn if inventory validation errors have been detected."
      name="okignore"
      yestext="OK"/>
Corruption has been found in your inventory. 
Please contact [HELP] with the following list of issues.
They can use http://opensimulator.org/wiki/inventory to fix the issues.

[ERRORS]
      <tag>fail</tag>
  </notification>

  <notification
   icon="alertmodal.tga"
   name="PreferenceChatClearLog"
   type="alertmodal">
    This will delete the logs of previous conversations, and any backups of that file.
    <tag>confirm</tag>
    <usetemplate
     ignoretext="Confirm before I delete the log of previous conversations."
     name="okcancelignore"
     notext="Cancel"
     yestext="OK"/>
  </notification>
  
  <notification
   icon="alertmodal.tga"
   name="PreferenceControlsDefaults"
   type="alertmodal">
    Do you want to restore default values for controls?
    <tag>confirm</tag>
    <usetemplate
       canceltext="Cancel"
       name="yesnocancelbuttons"
       notext="Current mode"
       yestext="All modes"/>
  </notification>
    
  <notification
   icon="alertmodal.tga"
   name="PreferenceChatDeleteTranscripts"
   type="alertmodal">
    This will delete the transcripts for all previous conversations. The list of past conversations will not be affected. All files with the suffixes .txt and txt.backup in the folder [FOLDER] will be deleted.
    <tag>confirm</tag>
    <usetemplate
     ignoretext="Confirm before I delete transcripts."
     name="okcancelignore"
     notext="Cancel"
     yestext="OK"/>
  </notification>

  <notification
   icon="alert.tga"
   name="PreferenceChatPathChanged"
   type="alert">
   Unable to move files. Restored previous path.
    <usetemplate
     ignoretext="Unable to move files. Restored previous path."
     name="okignore"
     yestext="OK"/>
  </notification>

  <notification
   icon="alertmodal.tga"
   name="DefaultObjectPermissions"
   type="alert">
	There was a problem saving the default object permissions: [REASON].  Please try setting the default permissions later.
	<tag>fail</tag>
   <usetemplate
     name="okbutton"
     yestext="OK"/>
  </notification>
  
  <notification
   icon="alert.tga"
   name="OutfitPhotoLoadError"
   type="alertmodal">
    [REASON]
    <tag>fail</tag>
    <usetemplate
     name="okbutton"
     yestext="OK"/>
  </notification>

  <notification
   icon="alertmodal.tga"
   name="AddPaymentMethod"
   type="alertmodal">
On the following page, choose a L$ amount
and click a place Order button. You will be
able to add a payment method at checkout.
    <tag>confirm</tag>
    <form name="form">
      <button
       default="true"
       index="0"
       width="120"
       name="Continue"
       text="Continue"/>
      <button
       index="1"
       name="Cancel"
       text="Cancel"/>
    </form>
  </notification>
  
<!-- <FS:Zi> Add float LSL color entry widgets -->
  <notification
   icon="notify.tga"
   name="LSLColorCopiedToClipboard"
   type="alertmodal">
The LSL color string has been copied to your clipboard. You can now paste it into your script to use it.
   <form name="form">
      <ignore name="ignore"
       text="An LSL color string was copied to my clipboard"/>
    </form>
  </notification>
  <!-- <FS:Zi> Add float LSL color entry widgets -->

  <!-- <FS:HG> FIRE-6340, FIRE-6567 - Setting Bandwidth issues-->
  <!-- <FS:TS> FIRE-6795: Remove warning at every login -->
  <notification
   icon="alertmodal.tga"
   name="FSBWTooHigh"
   type="alertmodal">
We strongly recommend that you not set the bandwidth above 1500 KBPS. This is unlikely to work well and will almost certainly not improve your performance.
    <usetemplate
     name="okbutton"
     yestext="OK"/>
  </notification>
  <!-- </FS:TS> FIRE-6795 -->
  <!-- </FS:HG> FIRE-6340, FIRE-6567 - Setting Bandwidth issues-->

  <notification
   icon="alertmodal.tga"
   name="FirstUseFlyOverride"
   type="alertmodal">
Caution: Use the Fly Override responsibly! Using the Fly Override without the land owner's permission may result in your avatar being banned from the parcel in which you are flying.
    <usetemplate
     name="okbutton"
     yestext="OK"/>
  </notification>

  <notification
   icon="notifytip.tga" 
   name="ServerVersionChanged"
   type="notifytip">
The region you have entered is running a different simulator version.
Current simulator: [NEWVERSION]
Previous simulator: [OLDVERSION]
  </notification>
  
  <notification
   icon="alertmodal.tga"
   name="RegExFail"
   type="alertmodal">
Error in the regular expression:
[EWHAT]
  <tag>fail</tag>
  </notification>
	
  <notification
    icon="alertmodal.tga"
	name="NoHavok"
	type="alertmodal">
	Some functions like [FEATURE] are not included in this version of [APP_NAME]. If you would like to use [FEATURE], please download a version of [APP_NAME] containing Havok support from
[DOWNLOAD_URL]
	<form name="form">
		<ignore name="ignore"
		text="No Havok Warning"/>
	</form>
	</notification>

	<notification
		icon="notify.tga"
		name="StreamListExportSuccess"
		type="notify">
		Successfully exported stream list to XML to [FILENAME].
	</notification>
	
	<notification
		icon="notify.tga"
		name="StreamListImportSuccess"
		type="notify">
		Successfully imported stream list from XML.
	</notification>
	
    <notification
        icon="notifytip.tga"
        name="StreamMetadata"
		log_to_chat="false"
        type="notifytip">
        <tag>StreamMetadata</tag>
♫ Now Playing:
  [TITLE]
  [ARTIST] ♫
    </notification>
    <notification
        icon="notifytip.tga"
        name="StreamMetadataNoArtist"
		log_to_chat="false"
        type="notifytip">
        <tag>StreamMetadata</tag>
♫ Now Playing:
  [TITLE] ♫
    </notification>
    
    <notification
        icon="notifytip.tga"
        name="RadarAlert"
		log_to_chat="false"
        type="notifytip">
		[NAME] [MESSAGE]
	</notification>

	
   <!-- <FS:Zi> Backup Settings -->
  <notification
   icon="alertmodal.tga"
   name="BackupFinished"
   type="alertmodal">
Your settings have been backed up.
  </notification>

  <notification
   icon="alertmodal.tga"
   name="BackupPathEmpty"
   type="alertmodal">
The backup path is empty. Please provide a location to back up and restore your settings first.
  </notification>

  <notification
   icon="alertmodal.tga"
   name="BackupPathDoesNotExistOrCreateFailed"
   type="alertmodal">
The backup path could not be found or created.
  </notification>

  <notification
   icon="alertmodal.tga"
   name="BackupPathDoesNotExist"
   type="alertmodal">
The backup path could not be found.
  </notification>

  <notification
   icon="alertmodal.tga"
   name="SettingsConfirmBackup"
   type="alertmodal">
Are you sure you want to save a backup to this directory?

[DIRECTORY]

Any existing backups in that location will be overwritten!
    <usetemplate
     name="okcancelbuttons"
     notext="Cancel"
     yestext="Save backup"/>
  </notification>

  <notification
   icon="alertmodal.tga"
   name="SettingsRestoreNeedsLogout"
   type="alertmodal">
Settings restore requires a viewer restart. Do you want to restore your settings and quit the viewer now?
    <usetemplate
     name="okcancelbuttons"
     notext="Cancel"
     yestext="Restore and Quit"/>
  </notification>

  <notification
   icon="alertmodal.tga"
   name="RestoreFinished"
   type="alertmodal">
Restore complete! Please restart your viewer now.
    <usetemplate
     name="okbutton"
     yestext="Quit"/>
  </notification>
  <!-- </FS:Zi> -->

  <notification
   icon="alertmodal.tga"
   name="ConfirmRestoreQuickPrefsDefaults"
   type="alertmodal">
    <tag>confirm</tag>
This action will immediately restore your quick preferences to their default settings.

You cannot undo this action.
    <usetemplate
     ignoretext="Confirm restore quick prefs defaults"
     name="okcancelignore"
     notext="Cancel"
     yestext="OK"/>
    </notification>

    <notification
     icon="alertmodal.tga"
     name="QuickPrefsDuplicateControl"
     type="alertmodal">
     <tag>fail</tag>
Setting has already been added. Please select a different one.
    <usetemplate
     name="okbutton"
     yestext="OK"/>
    </notification>
    
    <notification
     icon="alertmodal.tga"
     name="ExportFinished"
     type="notify">
      <tag>Export</tag>
Export finished and saved to [FILENAME].
    </notification>
    
    <notification
     icon="alertmodal.tga"
     name="ExportFailed"
     type="notify">
      <tag>Export</tag>
Export failed unexpectedly. Please see the log for details.
    </notification>
    
    <notification
     icon="alertmodal.tga"
     name="ExportColladaSuccess"
     type="notify">
      <tag>Export</tag>
		Successfully saved [OBJECT] to [FILENAME].
    </notification>

    <notification
     icon="alertmodal.tga"
     name="ExportColladaFailure"
     type="notify">
      <tag>Export</tag>
		Export of [OBJECT] to [FILENAME] failed.
    </notification>

    <notification
     icon="alertmodal.tga"
     name="MeshMaxConcurrentReqTooHigh"
     type="alertmodal">
The value you set, [VALUE], for the number of concurrent requests to load mesh objects (debug setting [DEBUGNAME]) is higher than the maximum of [MAX]. It has been reset to the default of [DEFAULT].
    <tag>fail</tag>
    </notification>
	
    <notification
     icon="alertmodal.tga"
     name="ImportSuccess"
     type="notify">
        <tag>Export</tag>
        Successfully imported [COUNT] [OBJECT].
    </notification>
    
    <notification
      icon="notifytip.tga"
      name="AntiSpamBlocked"
      log_to_chat="true"
      type="notifytip">
AntiSpam: Blocked [SOURCE] for spamming a [QUEUE] ([COUNT]) times in [PERIOD] seconds.
    </notification>

    <notification
      icon="notifytip.tga"
      name="AntiSpamImNewLineFloodBlocked"
      log_to_chat="true"
      type="notifytip">
AntiSpam: Blocked [SOURCE] for sending an instant message with more than [COUNT] lines.
    </notification>

    <notification
      icon="notifytip.tga"
      name="AntiSpamChatNewLineFloodBlocked"
      log_to_chat="true"
      type="notifytip">
AntiSpam: Blocked [SOURCE] for sending a chat message with more than [COUNT] lines.
    </notification>

  <!-- <FS:Zi> Notification template for changed settings when selecting certain skins -->
  <!--         The actual texts for the messages are in strings.xml -->
  <notification
   icon="notify.tga"
   name="SkinDefaultsChangeSettings"
   type="alertmodal">
[MESSAGE]
   <form name="form">
      <ignore name="ignore"
       text="A preferences setting was changed to the skin's default value."/>
    </form>
  </notification>
  <!-- <FS:Zi> Notification template for changed settings when selecting certain skins -->

  <notification
   icon="alertmodal.tga"
   name="AddNewContactSet"
   type="alertmodal">
    <tag>contact set</tag>
Create new contact set with the name:
    <tag>confirm</tag>
    <form name="form">
      <input name="message" type="text" default="true">
      New Contact Set
      </input>
      <button
       default="true"
       index="0"
       name="Create"
       text="Create"/>
      <button
       index="1"
       name="Cancel"
       text="Cancel"/>
    </form>
  </notification>

  <notification
   icon="alertmodal.tga"
   name="RemoveContactSet"
   type="alertmodal">
Are you sure you want to remove [SET_NAME]? You won&apos;t be able to restore it.
    <tag>contact set</tag>
    <tag>confirm</tag>
    <usetemplate
     ignoretext="Confirm before removing a contact set"
     name="okcancelignore"
     notext="Cancel"
     yestext="OK"/>
  </notification>

  <notification
   icon="alertmodal.tga"
   name="RemoveContactFromSet"
   type="alertmodal">
Are you sure you want to remove [TARGET] from [SET_NAME]?
    <tag>contact set</tag>
    <tag>confirm</tag>
    <usetemplate
     ignoretext="Confirm before removing someone from a contact set"
     name="okcancelignore"
     notext="Cancel"
     yestext="OK"/>
  </notification>

  <notification
   icon="alertmodal.tga"
   name="RemoveContactsFromSet"
   type="alertmodal">
Are you sure you want to remove these [TARGET] avatars from [SET_NAME]?
    <tag>contact set</tag>
    <tag>confirm</tag>
    <usetemplate
     ignoretext="Confirm before removing multiple avatars from a contact set"
     name="okcancelignore"
     notext="Cancel"
     yestext="OK"/>
  </notification>

  <notification
   icon="alertmodal.tga"
   name="AddToContactSetSingleSuccess"
   type="notify">
    <tag>contact set</tag>
[NAME] was added to [SET].
  </notification>

  <notification
   icon="alertmodal.tga"
   name="AddToContactSetMultipleSuccess"
   type="notify">
    <tag>contact set</tag>
[COUNT] avatars were added to [SET].
  </notification>

  <notification
   icon="alertmodal.tga"
   name="SetAvatarPseudonym"
   type="alertmodal">
    <tag>contact set</tag>
Enter an alias for [AVATAR]:
    <tag>confirm</tag>
    <form name="form">
      <input name="message" type="text" default="true" />
      <button
       default="true"
       index="0"
       name="Create"
       text="Create"/>
      <button
       index="1"
       name="Cancel"
       text="Cancel"/>
    </form>
  </notification>

  <notification
   icon="alertmodal.tga"
   name="RenameContactSetFailure"
   type="alertmodal">
    <tag>contact set</tag>
Could not rename set &apos;[SET]&apos; to &apos;[NEW_NAME]&apos; because a set with the same name already exists or the new name is invalid.
  </notification>

  <notification
   icon="notifytip.tga"
   name="ShapeImportGenericFail"
   type="notifytip">
    <tag>fail</tag>
There was a problem importing [FILENAME]. Please see the log for more details.
  </notification>
  <notification
   icon="notifytip.tga"
   name="ShapeImportVersionFail"
   type="notifytip">
    <tag>fail</tag>
Shape import failed. Are you sure [FILENAME] is an avatar file?
  </notification>

  <notification
   icon="alertmodal.tga"
   name="AddToMediaList"
   type="alertmodal">
Enter a domain name to be added to the [LIST]:
    <tag>confirm</tag>
    <form name="form">
      <input name="url" type="text" default="true" />
      <button
       default="true"
       index="0"
       name="Add"
       text="Add"/>
      <button
       index="1"
       name="Cancel"
       text="Cancel"/>
    </form>
  </notification>

   <!-- <FS:Zi> Do not allow "Restore To Last Position" for no-copy items -->
  <notification
   icon="alertmodal.tga"
   name="CantRestoreToWorldNoCopy"
   type="alertmodal">
Restore to Last Position is not allowed for no copy items to prevent possible content loss.
  </notification>
  <!-- <FS:Zi> Do not allow "Restore To Last Position" for no-copy items -->

  <notification
   icon="alertmodal.tga"
   name="ConfirmRemoveCredential"
   type="alertmodal">
Delete saved login for &lt;nolink&gt;[NAME]&lt;/nolink&gt;?
    <tag>confirm</tag>
    <form name="form">
      <button
       index="0"
       name="OK"
       text="OK"/>
      <button
       default="true"
       index="1"
       name="Cancel"
       text="Cancel"/>
    </form>
=======
   name="ExodusFlickrVerificationExplanation"
   type="alertmodal">
To use the Flickr upload feature you must authorize [APP_NAME] to access your account. If you proceed, your web browser will open Flickr's website, where you will be prompted to log in and authorize [APP_NAME]. You will then be given a code to copy back into [APP_NAME].

Would you like to authorize [APP_NAME] to post to your Flickr account?
    <tag>fail</tag>
    <usetemplate
     name="okcancelbuttons"
     notext="No"
     yestext="Yes"/>
  </notification>

  <notification
   icon="alertmodal.tga"
   name="ExodusFlickrVerificationPrompt"
   type="alertmodal">
Please authorize [APP_NAME] to post to your Flickr account in your web browser, then type the code given by the website below:
    <tag>confirm</tag>
    <form name="form">
      <input name="oauth_verifier" type="text" default="true"/>
      <button
       index="0"
       name="OK"
       text="OK"/>
      <button
       index="1"
       name="Cancel"
       text="Cancel"/>
    </form>
  </notification>

  <notification
   icon="alertmodal.tga"
   name="ExodusFlickrVerificationFailed"
   type="alertmodal">
Flickr verification failed. Please try again, and be sure to double check the verification code.
    <tag>fail</tag>
    <usetemplate
     name="okbutton"
     yestext="OK"/>
>>>>>>> 4c6d8f4b
  </notification>

  <!-- <FS:TS> FIRE-5453: Flickr upload support (from Exodus) -->
  <notification
<<<<<<< HEAD
   icon="alertmodal.tga"
   name="ExodusFlickrVerificationExplanation"
   type="alertmodal">
To use the Flickr upload feature you must authorize [APP_NAME] to access your account. If you proceed, your web browser will open Flickr's website, where you will be prompted to log in and authorize [APP_NAME]. You will then be given a code to copy back into [APP_NAME].

Would you like to authorize [APP_NAME] to post to your Flickr account?
    <tag>fail</tag>
    <usetemplate
     name="okcancelbuttons"
     notext="No"
     yestext="Yes"/>
=======
   icon="notifytip.tga"
   name="ExodusFlickrUploadComplete"
   type="notifytip">
Your snapshot can now be viewed [http://www.flickr.com/photos/upload/edit/?ids=[ID] here].
>>>>>>> 4c6d8f4b
  </notification>
  <!-- </FS:TS> FIRE-5453 -->

  <notification
<<<<<<< HEAD
   icon="alertmodal.tga"
   name="ExodusFlickrVerificationPrompt"
   type="alertmodal">
Please authorize [APP_NAME] to post to your Flickr account in your web browser, then type the code given by the website below:
    <tag>confirm</tag>
    <form name="form">
      <input name="oauth_verifier" type="text" default="true"/>
      <button
=======
   icon="alert.tga"
   name="RegionTrackerAdd"
   type="alert">
What label would you like to use for
the region &quot;[REGION]&quot;?
    <tag>confirm</tag>
    <form name="form">
      <input name="label" type="text">[LABEL]</input>
      <button
       default="true"
>>>>>>> 4c6d8f4b
       index="0"
       name="OK"
       text="OK"/>
      <button
       index="1"
       name="Cancel"
       text="Cancel"/>
    </form>
<<<<<<< HEAD
  </notification>

  <notification
   icon="alertmodal.tga"
   name="ExodusFlickrVerificationFailed"
   type="alertmodal">
Flickr verification failed. Please try again, and be sure to double check the verification code.
    <tag>fail</tag>
    <usetemplate
     name="okbutton"
     yestext="OK"/>
  </notification>

  <notification
   icon="notifytip.tga"
   name="ExodusFlickrUploadComplete"
   type="notifytip">
Your snapshot can now be viewed [http://www.flickr.com/photos/upload/edit/?ids=[ID] here].
  </notification>
  <!-- </FS:TS> FIRE-5453 -->

  <notification
   icon="alert.tga"
   name="RegionTrackerAdd"
   type="alert">
What label would you like to use for
the region &quot;[REGION]&quot;?
    <tag>confirm</tag>
    <form name="form">
      <input name="label" type="text">[LABEL]</input>
=======
  </notification>

   <notification
    icon="alertmodal.tga"
    name="SnoozeDuration"
    type="alertmodal">
    <unique/>
    Time in seconds to snooze group chat:
    <tag>confirm</tag>
    <form name="form">
      <input name="duration" type="text" default="true">
        [DURATION]
      </input>
>>>>>>> 4c6d8f4b
      <button
       default="true"
       index="0"
       name="OK"
       text="OK"/>
      <button
       index="1"
       name="Cancel"
       text="Cancel"/>
    </form>
   </notification>
   <notification
    icon="alertmodal.tga"
    name="SnoozeDurationInvalidInput"
    type="alertmodal">
    Please enter a valid number for the snooze duration!
    <tag>fail</tag>
    <usetemplate
     name="okbutton"
     yestext="OK"/>
  </notification>
<<<<<<< HEAD

   <notification
    icon="alertmodal.tga"
    name="SnoozeDuration"
    type="alertmodal">
    <unique/>
    Time in seconds to snooze group chat:
    <tag>confirm</tag>
    <form name="form">
      <input name="duration" type="text" default="true">
        [DURATION]
      </input>
      <button
       default="true"
       index="0"
       name="OK"
       text="OK"/>
      <button
       index="1"
       name="Cancel"
       text="Cancel"/>
    </form>
   </notification>
   <notification
    icon="alertmodal.tga"
    name="SnoozeDurationInvalidInput"
    type="alertmodal">
    Please enter a valid number for the snooze duration!
    <tag>fail</tag>
    <usetemplate
     name="okbutton"
     yestext="OK"/>
  </notification>
=======
>>>>>>> 4c6d8f4b
  <notification
   name="PickLimitReached"
   label=""
   type="alertmodal">
    <unique/>
    <tag>fail</tag>
    <tag>confirm</tag>
    Can't create another pick because the maximum number of picks have been created already.
    <usetemplate
     name="okbutton"
     yestext="OK"/>
  </notification>
  <notification
   icon="alertmodal.tga"
   name="GlobalOnlineStatusToggle"
   type="alertmodal">
Due to server load, mass toggling online status visibility can take a while to become effective. Please be patient.
    <usetemplate
     ignoretext="Inform me that toggling online status visibility may take a while"
     name="okignore"
     yestext="OK"/>
  </notification>
  <notification
   icon="alert.tga"
   name="RenderVolumeLODFactorWarning"
   type="alert">
    WARNING: The Level of Detail (LOD) Factor is set high

For everyday use, LOD Factor in the range of 1-3 suffices. 
Consider replacing objects that look deformed at such values.

LOD Factor >3: Adds to lag. Advised only for photography. 
LOD Factor >4: Use in special circumstances. Reverts after relog.
LOD Factor >8: Has no real effect. May cause errors.
    <usetemplate
     name="okbutton"
     yestext="OK"/>
  </notification>
  <notification
   icon="alertmodal.tga"
   name="CurrencyURIOverrideReceived"
   type="alertmodal">
This region has elected to specify a third-party currency portal. 
Please note that currency purchases made through Firestorm Viewer are transactions between you (the user) and the provider(s) or seller(s) of the currency. 
Neither Firestorm Viewer, the Phoenix Firestorm Viewer Project Inc., nor its team shall be liable for any cost or damage arising either directly or indirectly from any such transaction. 
If you do not agree to these terms of use, then no financial transactions should be conducted using this viewer.
   <usetemplate
    ignoretext="When the region sets a new currency helper."
    name="okignore"
    yestext="OK"/>
  </notification>
  <notification
   icon="alertmodal.tga"
   name="EnableHiDPI"
   type="alertmodal">
Enabling HiDPI support may have adverse effects and may impair performance.
  </notification>

  <notification
   icon="notify.tga"
   name="FailedToFindSettings"
   persist="true"
   type="alertmodal">
Could not load the settings for [NAME] from the database.
  <tag>fail</tag>
  </notification>
  
  <notification
   icon="notify.tga"
   name="FailedToLoadSettingsApply"
   persist="true"
   type="alertmodal">
Unable to apply those settings to the environment.
  <tag>fail</tag>
  </notification>
  
  <notification
   icon="notify.tga"
   name="FailedToBuildSettingsDay"
   persist="true"
   type="alertmodal">
Unable to apply those settings to the environment.
  <tag>fail</tag>
  </notification>

  <notification
   icon="notify.tga"
   name="NoEnvironmentSettings"
   persist="true"
   type="alertmodal">
This Region does not support environmental settings.
  <tag>fail</tag>
  </notification>
 
  <notification
   icon="alertmodal.tga"
   label="Save Environmental Settings"
   name="SaveSettingAs"
   type="alertmodal">
    <unique/>
    Save current environmental settings as:
    <tag>confirm</tag>
    <form name="form">
      <input name="message" type="text">
        [DESC] (new)
      </input>
      <button
       default="true"
       index="0"
       name="OK"
       text="OK"/>
      <button
       index="1"
       name="Cancel"
       text="Cancel"/>
    </form>
  </notification>

  <notification
   icon="notify.tga"
   name="WLImportFail"
   persist="true"
   type="alertmodal">
Unable to import legacy Windlight settings [NAME] from 
[FILE].

[REASONS]
  <tag>fail</tag>
  </notification>

  <notification
   icon="notify.tga"
   name="WLParcelApplyFail"
   persist="true"
   type="alertmodal">
Unable to set the environment for this parcel.
Please enter or select a parcel that you have rights to modify.
  <tag>fail</tag>
  </notification>

  <notification
   icon="notify.tga"
   name="SettingsUnsuported"
   persist="true"
   type="alertmodal">
Settings are not supported on this region. 
Please move to a settings enabled region and retry your action.
  <tag>fail</tag>
  </notification>

  <notification
   icon="alertmodal.tga"
   name="SettingsConfirmLoss"
   type="alertmodal">
You are about to lose the changes you have made to this [TYPE] named "[NAME]".
Are you sure you want to continue?
    <tag>confirm</tag>
    <usetemplate
     ignoretext="Are you sure you want to lose changes?"
     name="okcancelignore"
     notext="No"
     yestext="Yes"/>
  </notification>

  <notification
   icon="alertmodal.tga"
   name="SettingsConfirmReset"
   type="alertmodal">
You are about to remove all applied settings.
Are you sure you want to continue?
    <tag>confirm</tag>
    <usetemplate
     name="okcancelbuttons"
     notext="No"
     yestext="Yes"/>
  </notification>

  <notification
 icon="alertmodal.tga"
 name="PersonalSettingsConfirmReset"
 type="alertmodal">
You are about to remove all applied Personal lighting settings.
Are you sure you want to continue?
    <tag>confirm</tag>
    <usetemplate
     name="okcancelbuttons"
     notext="No"
     yestext="Yes"/>
  </notification>

  <notification
   icon="alertmodal.tga"
   name="SettingsMakeNoTrans"
   type="alertmodal">
You are about to import non-transferable settings into this daycycle. Continuing will cause the settings you are editing to become non-transferable also. 

This change can not be undone.

Are you sure you want to continue?
    <tag>confirm</tag>
    <usetemplate
     ignoretext="Are you sure you want to make settings non-transferable?"
     name="okcancelignore"
     notext="No"
     yestext="Yes"/>
  </notification>
  
  <notification
   icon="notify.tga"
   name="NoEditFromLibrary"
   persist="true"
   type="alertmodal">
You may not edit settings directly from the libary.  
Please copy to your own inventory and try again.
  <tag>fail</tag>
  </notification>

    <notification
   icon="notify.tga"
   name="EnvironmentApplyFailed"
   persist="true"
   type="alertmodal">
We have encountered an issue with these settings.  They can not be saved or applied at this time.
  <tag>fail</tag>
  </notification>

    <notification
   icon="notify.tga"
   name="TrackLoadFailed"
   persist="true"
   type="alertmodal">
Unable to load the track into [TRACK].
  <tag>fail</tag>
  </notification>

    <notification
   icon="notify.tga"
   name="TrackLoadMismatch"
   persist="true"
   type="alertmodal">
Unable to load the track from [TRACK1] into [TRACK2].
  <tag>fail</tag>
  </notification>

  <notification
   icon="alertmodal.tga"
   name="CompressionTestResults"
   type="alertmodal">
Test result for gzip level 6 file compression with [FILE] of size [SIZE] KB:
Packing: [PACK_TIME]s [PSIZE]KB
Unpacking: [UNPACK_TIME]s [USIZE]KB
    <tag>fail</tag>
  </notification>

    <notification
     icon="alertmodal.tga"
     label="Prompt for MFA Token"
     name="PromptMFAToken"
     type="alertmodal">
        [MESSAGE]
        <tag>confirm</tag>
        <form name="form">
            <input name="token" type="text" width="400" />
            <button
             default="true"
             index="0"
             name="continue"
             text="Continue"/>
            <button
             index="1"
             name="cancel"
             text="Cancel"/>
        </form>
    </notification>


    <notification
   icon="alertmodal.tga"
   label="Prompt for MFA Token"
   name="PromptMFATokenWithSave"
   type="alertmodal">
    [MESSAGE]
    <tag>confirm</tag>
    <form name="form">
      <input name="token" type="text" width="400" />
      <ignore
       name="ignore"
       checkbox_only="true"
       text="Remember this computer for 30 days."/>
      <button
       default="true"
       index="0"
       name="continue"
       text="Continue"/>
      <button
       index="1"
       name="cancel"
       text="Cancel"/>
    </form>
  </notification>

  <notification
   icon="alertmodal.tga"
   label="Create subfolder"
   name="CreateSubfolder"
   type="alertmodal">
    <unique/>
    Name the new folder:
    <tag>confirm</tag>
    <form name="form">
      <input name="message" type="text">
        [DESC]
      </input>
      <button
       default="true"
       index="0"
       name="OK"
       text="OK"/>
      <button
       index="1"
       name="Cancel"
       text="Cancel"/>
    </form>
  </notification>
  <notification
   icon="alertmodal.tga"
   name="SameFolderRequired"
   type="alert">
    Selected items must be in the same folder.
    <tag>fail</tag>
    <usetemplate
      name="okbutton"
      yestext="OK"/>
  </notification>

  <notification
    icon="alertmodal.tga"
    name="RiggedMeshAttachedToHUD"
    type="alertmodal">
    An object "[NAME]" attached to HUD point "[POINT]" contains rigged mesh.

Rigged mesh objects are designed for attachment to the avatar. Neither you nor anyone else will see this object.

If you want to see this object, remove it and re-attach it to an avatar attachment point.
    <tag>confirm</tag>
    <usetemplate
        ignoretext="Warn me when rigged mesh is attached to HUD point."
        name="okignore"
        yestext="OK"/>
  </notification>

  <notification
<<<<<<< HEAD
=======
   icon="alertmodal.tga"
   name="ConfirmOverwriteOutfit"
   type="alertmodal">
      <unique/>
This will replace the items in the selected outfit with the items you are wearing now.
      <tag>confirm</tag>
      <usetemplate
       ignoretext="Confirm before overwriting outfit"
       name="okcancelignore"
       notext="Cancel"
       yestext="Save"/>
  </notification>
    
  <notification
    icon="alertmodal.tga"
    name="ClearInventoryThumbnailsWarning"
    type="alertmodal">
        You are about to remove thumbnail images from the inventory items in the list. This change cannot be undone.

        Would you like to proceed?
   <tag>confirm</tag>
   <usetemplate
       name="okcancelbuttons"
       notext="No"
       yestext="Yes"/>
  </notification>

  <notification
    icon="alertmodal.tga"
    name="WriteInventoryThumbnailsWarning"
    type="alertmodal">
        You are about to overwrite thumbnail images for some or all of the inventory items in the list. This change cannot be undone.

        Would you like to proceed?
   <tag>confirm</tag>
   <usetemplate
       name="okcancelbuttons"
       notext="No"
       yestext="Yes"/>
  </notification>
    
  <notification
>>>>>>> 4c6d8f4b
    icon="notifytip.tga"
    name="ReflectionProbeApplied"
    persist="true"
    type="alertmodal">
    WARNING: You have made your object a Reflection Probe.  This will implicitly change the object to mimic its influence volume and will make irreversible changes to the object.  Do you want to continue?
   <usetemplate
       ignoretext="Reflection Probe tips"
       name="okcancelignore"
       notext="Cancel"
       yestext="OK"/>
  </notification>

  <notification
    icon="notifytip.tga"
    name="AutoAdjustHDRSky"
    type="alertmodal">
      You are editing a non-HDR sky that has been automatically converted to HDR. To remove HDR and tone mapping, set Reflection Probe Ambiance to zero.
    <usetemplate
        ignoretext="HDR Sky adjustment warning"
        name="okignore"
        yestext="OK"/>
  </notification>
<<<<<<< HEAD

  <notification
   icon="alertmodal.tga"
   name="GLTFPreviewSelection"
   type="alert">
    You must select an object to act as a handle to the GLTF asset you are previewing.
    <tag>fail</tag>
    <usetemplate
      name="okbutton"
      yestext="OK"/>
  </notification>

=======
  
>>>>>>> 4c6d8f4b

  <notification
   icon="alertmodal.tga"
   name="EnableAutoFPSWarning"
   type="alertmodal">
You are about to enable AutoFPS. All unsaved graphics settings will be lost.

Would you like to save them first?
      <tag>confirm</tag>
      <usetemplate
       name="okcancelbuttons"
       notext="No"
       yestext="Yes"/>
  </notification>

  <notification
   icon="notify.tga"
   name="NoValidEnvSettingFound"
   persist="true"
   type="alertmodal">
No valid environment setting selected.

Please note that "Shared Environment" and "Day cycle based" cannot be selected!
  <tag>fail</tag>
  </notification>

  <notification
   icon="alertmodal.tga"
   name="CantCreateInventoryName"
   type="notify">
   <tag>fail</tag>
Cannot create inventory item: [NAME]
  </notification>

  <notification
   icon="notifytip.tga"
   name="WindlightBulkImportFinished"
   type="notifytip">
Bulk import of Windlights has finished.
  </notification>

  <notification
   icon = "notifytip.tga"
   name = "FSAOScriptedNotification"
   type = "notifytip"
   log_to_chat = "false">
   <unique combine = "cancel_old">
     <context>FSAOScriptedNotification</context>
   </unique>
Firestorm Animation Overrider: [AO_MESSAGE]
   <usetemplate
    ignoretext="Warn me when the Firestorm Animation Overrider gets accessed by a scripted object"
    name="notifyignore"/>
  </notification>
  <notification
   icon="alertmodal.tga"
   name="WarnForceLoginURL"
   type="alertmodal">
    <unique/>
Login splash screen URL is overridden for testing purposes.

Reset the URL to default?
    <usetemplate
     name="okcancelbuttons"
     notext="Remind me next time"
     yestext="Reset"/>
  </notification>

  <notification
   icon="notifytip.tga"
   name="WarnScriptedCamera"
   type="notifytip">
Camera reset might be inhibited by the following objects:

[SOURCES]
  </notification>

  <notification
   icon="alertmodal.tga"
   label="Ungroup folder"
   name="UngroupFolder"
   type="alertmodal">
    <unique/>
    Ungroup the folder "[FOLDER_NAME]"?
    <tag>confirm</tag>
    <usetemplate
     name="okcancelbuttons"
     notext="Cancel"
     yestext="Okay"/>
  </notification>

  <!-- <FS:Zi> detect and strip empty alpha layers from images on upload -->
  <notification
   icon="alertmodal.tga"
   label="Image Contains Empty Alpha Channel"
   name="ImageEmptyAlphaLayer"
   type="alertmodal">
    The image you are trying to upload contains an empty, or almost empty alpha channel (transparency information). This is almost always not desired and should be stripped off. Adding an alpha channel to an image will lead to textures flipping on top of each other at different camera angles, and it makes rendering slower. So, unless you really need this texture to have an empty / almost empty alpha channel, consider stripping it out.
    <tag>confirm_strip</tag>
    <form name="form">
      <button
       default="true"
       index="0"
       name="strip"
       text="Strip Alpha"/>
      <button
       index="1"
       name="use_as_is"
       text="Use As Is"/>
    </form>
  </notification>
  <!-- </FS:Zi> -->

</notifications><|MERGE_RESOLUTION|>--- conflicted
+++ resolved
@@ -4136,12 +4136,8 @@
    icon="alertmodal.tga"
    name="InvalidTerrainBitDepth"
    type="alertmodal">
-<<<<<<< HEAD
     <unique combine="cancel_old" />
 Couldn&apos;t set region textures:
-=======
-Could not set region textures:
->>>>>>> 4c6d8f4b
 Terrain texture [TEXTURE_NUM] has an invalid bit depth of [TEXTURE_BIT_DEPTH].
 
 Replace texture [TEXTURE_NUM] with an RGB [MAX_SIZE]x[MAX_SIZE] or smaller image then click &quot;Apply&quot; again.
@@ -4180,12 +4176,8 @@
    icon="alertmodal.tga"
    name="InvalidTerrainSize"
    type="alertmodal">
-<<<<<<< HEAD
     <unique combine="cancel_old" />
 Couldn&apos;t set region textures:
-=======
-Could not set region textures:
->>>>>>> 4c6d8f4b
 Terrain texture [TEXTURE_NUM] is too large at [TEXTURE_SIZE_X]x[TEXTURE_SIZE_Y].
 
 Replace texture [TEXTURE_NUM] with an RGB [MAX_SIZE]x[MAX_SIZE] or smaller image then click &quot;Apply&quot; again.
@@ -5499,8 +5491,6 @@
 Kick the following residents from this estate?
 
 [RESIDENTS]
-<<<<<<< HEAD
-=======
     <usetemplate
      name="okcancelbuttons"
      notext="Cancel"
@@ -5513,69 +5503,6 @@
    name="EstateTeleportHomeUser"
    type="alert">
 Teleport [AVATAR_NAME] home?
-    <usetemplate
-     name="okcancelbuttons"
-     notext="Cancel"
-     yestext="OK"/>
-  </notification>
-
-  <notification
-   icon="alert.tga"
-   label="Confirm Teleport Home"
-   name="EstateTeleportHomeMultiple"
-   type="alert">
-Teleport the following residents home?
-
-[RESIDENTS]
->>>>>>> 4c6d8f4b
-    <usetemplate
-     name="okcancelbuttons"
-     notext="Cancel"
-     yestext="OK"/>
-  </notification>
-
-  <notification
-   icon="alert.tga"
-<<<<<<< HEAD
-   label="Confirm Teleport Home"
-   name="EstateTeleportHomeUser"
-   type="alert">
-Teleport [AVATAR_NAME] home?
-=======
-   label="Confirm Ban"
-   name="EstateBanUser"
-   type="alert">
-Deny access for [EVIL_USER] for this estate only or for [ALL_ESTATES]?
-    <tag>confirm</tag>
-    <usetemplate
-     name="yesnocancelbuttons"
-     canceltext="Cancel"
-     notext="All Estatees"
-     yestext="This Estate"/>
-  </notification>
-
-  <notification
-   icon="alert.tga"
-   label="Confirm Ban"
-   name="EstateBanUserMultiple"
-   type="alert">
-Deny access for the following residents this estate only or for [ALL_ESTATES]?
-
-[RESIDENTS]
-    <usetemplate
-     name="yesnocancelbuttons"
-     canceltext="Cancel"
-     notext="All Estatees"
-     yestext="This Estate"/>
-  </notification>
-
-  <notification
-   icon="alertmodal.tga"
-   name="EstateParcelAccessOverride"
-   type="alertmodal">
-Unchecking this option may remove restrictions that parcel owners have added to prevent griefing, maintain privacy, or protect underage residents from adult material. Please discuss with your parcel owners as needed.
-    <tag>confirm</tag>
->>>>>>> 4c6d8f4b
     <usetemplate
      name="okcancelbuttons"
      notext="Cancel"
@@ -6950,33 +6877,6 @@
      yestext="OK"/>
   </notification>
   
-<<<<<<< HEAD
-  <notification
-   icon="alertmodal.tga"
-   name="ConfirmClearInventoryCache"
-   type="alertmodal">
-Are you sure you want to clear your inventory cache?
-    <tag>confirm</tag>
-    <usetemplate
-     name="okcancelbuttons"
-     notext="Cancel"
-     yestext="OK"/>
-  </notification>
-  
-  <notification
-   icon="alertmodal.tga"
-   name="ConfirmClearWebBrowserCache"
-   type="alertmodal">
-Are you sure you want to clear your web browser cache (Requires Restart)?
-    <tag>confirm</tag>
-    <usetemplate
-     name="okcancelbuttons"
-     notext="Cancel"
-     yestext="OK"/>
-  </notification>
-
-=======
->>>>>>> 4c6d8f4b
   <notification
    icon="alertmodal.tga"
    name="ConfirmClearInventoryCache"
@@ -8910,27 +8810,6 @@
    type="notify">
 The region "[NAME]" will restart in [SECONDS] seconds.
 If you stay in this region when it shuts down, you will be logged out.
-<<<<<<< HEAD
-=======
-  </notification>
-
-  <notification
-   icon="notify.tga"
-   name="RegionRestartMinutesToast"
-   priority="high"
-   type="notify">
-The region "[NAME]" will restart in [MINUTES] minutes.
-If you stay in this region when it shuts down, you will be logged out.
-  </notification>
-
-  <notification
-   icon="notify.tga"
-   name="RegionRestartSecondsToast"
-   priority="high"
-   type="notify">
-The region "[NAME]" will restart in [SECONDS] seconds.
-If you stay in this region when it shuts down, you will be logged out.
->>>>>>> 4c6d8f4b
   </notification>
 
   <notification
@@ -11072,7 +10951,6 @@
    name="AOImportNoText"
    type="notifytip">
 Notecard is empty or unreadable.
-<<<<<<< HEAD
   </notification>
 
   <notification
@@ -11080,13 +10958,10 @@
    name="AOImportNoFolder"
    type="notifytip">
 Couldn't find folder to read the animations.
-=======
->>>>>>> 4c6d8f4b
   </notification>
 
   <notification
    icon="notifytip.tga"
-<<<<<<< HEAD
    name="AOImportNoStatePrefix"
    type="notifytip">
 Notecard line [LINE] has no valid [ state prefix.
@@ -11097,100 +10972,31 @@
    name="AOImportNoValidDelimiter"
    type="notifytip">
 Notecard line [LINE] has no valid ] delimiter.
-=======
-   name="AOImportNoFolder"
-   type="notifytip">
-Couldn't find folder to read the animations.
->>>>>>> 4c6d8f4b
   </notification>
 
   <notification
    icon="notifytip.tga"
-<<<<<<< HEAD
    name="AOImportStateNameNotFound"
    type="notifytip">
 State name [NAME] not found.
-=======
-   name="AOImportNoStatePrefix"
-   type="notifytip">
-Notecard line [LINE] has no valid [ state prefix.
->>>>>>> 4c6d8f4b
   </notification>
 
   <notification
    icon="notifytip.tga"
-<<<<<<< HEAD
    name="AOImportAnimationNotFound"
    type="notifytip">
 Couldn't find animation [NAME]. Please make sure it's present in the same folder as the import notecard.
-=======
-   name="AOImportNoValidDelimiter"
-   type="notifytip">
-Notecard line [LINE] has no valid ] delimiter.
->>>>>>> 4c6d8f4b
   </notification>
 
   <notification
    icon="notifytip.tga"
-<<<<<<< HEAD
    name="AOImportInvalid"
    type="notifytip">
 Notecard didn't contain any usable data. Aborting import.
-=======
-   name="AOImportStateNameNotFound"
-   type="notifytip">
-State name [NAME] not found.
->>>>>>> 4c6d8f4b
   </notification>
 
   <notification
    icon="notifytip.tga"
-<<<<<<< HEAD
-   name="AOImportRetryCreateSet"
-   type="notifytip">
-Could not create import folder for animation set [NAME]. Retrying ...
-=======
-   name="AOImportAnimationNotFound"
-   type="notifytip">
-Couldn't find animation [NAME]. Please make sure it's present in the same folder as the import notecard.
->>>>>>> 4c6d8f4b
-  </notification>
-
-  <notification
-   icon="notifytip.tga"
-<<<<<<< HEAD
-   name="AOImportAbortCreateSet"
-   type="notifytip">
-Could not create import folder for animation set [NAME]. Giving up.
-=======
-   name="AOImportInvalid"
-   type="notifytip">
-Notecard didn't contain any usable data. Aborting import.
->>>>>>> 4c6d8f4b
-  </notification>
-
-  <notification
-   icon="notifytip.tga"
-<<<<<<< HEAD
-   name="AOImportLinkFailed"
-   type="notifytip">
-Creating animation link for animation "[NAME]" failed!
-  </notification>
-
-<!-- ## Zi: Animation Overrider -->
-
-<notification
-   icon="alertmodal.tga"
-   name="SendSysinfoToIM"
-   type="alertmodal">
-This will send the following information to the current IM session:
-
-[SYSINFO]
-    <usetemplate
-     name="okcancelbuttons"
-     yestext="Send"
-     notext="Cancel" />
-=======
    name="AOImportRetryCreateSet"
    type="notifytip">
 Could not create import folder for animation set [NAME]. Retrying ...
@@ -11201,39 +11007,19 @@
    name="AOImportAbortCreateSet"
    type="notifytip">
 Could not create import folder for animation set [NAME]. Giving up.
->>>>>>> 4c6d8f4b
-  </notification>
-
-<!-- fsdata -->
-  <notification
-<<<<<<< HEAD
-   icon="alertmodal.tga"
-   name="BlockLoginInfo"
-   type="alertmodal">
-    [REASON]
-    <usetemplate
-     name="okbutton"
-     yestext="OK"/>
-=======
+  </notification>
+
+  <notification
    icon="notifytip.tga"
    name="AOImportLinkFailed"
    type="notifytip">
 Creating animation link for animation "[NAME]" failed!
->>>>>>> 4c6d8f4b
   </notification>
 
 <!-- ## Zi: Animation Overrider -->
 
 <notification
    icon="alertmodal.tga"
-<<<<<<< HEAD
-   name="TestversionExpired"
-   type="alertmodal">
-    This test version of [APP_NAME] has expired and cannot be used any further.
-    <usetemplate
-     name="okbutton"
-     yestext="OK"/>
-=======
    name="SendSysinfoToIM"
    type="alertmodal">
 This will send the following information to the current IM session:
@@ -11243,13 +11029,31 @@
      name="okcancelbuttons"
      yestext="Send"
      notext="Cancel" />
->>>>>>> 4c6d8f4b
   </notification>
 
 <!-- fsdata -->
   <notification
    icon="alertmodal.tga"
-<<<<<<< HEAD
+   name="BlockLoginInfo"
+   type="alertmodal">
+    [REASON]
+    <usetemplate
+     name="okbutton"
+     yestext="OK"/>
+  </notification>
+
+  <notification
+   icon="alertmodal.tga"
+   name="TestversionExpired"
+   type="alertmodal">
+    This test version of [APP_NAME] has expired and cannot be used any further.
+    <usetemplate
+     name="okbutton"
+     yestext="OK"/>
+  </notification>
+
+  <notification
+   icon="alertmodal.tga"
    name="FireStormReqInfo"
    type="alertmodal">
     [NAME] is requesting that you send them information about your [APP_NAME] setup.
@@ -11266,20 +11070,11 @@
        name="No"
        text="No"/>
     </form>
-=======
-   name="BlockLoginInfo"
-   type="alertmodal">
-    [REASON]
-    <usetemplate
-     name="okbutton"
-     yestext="OK"/>
->>>>>>> 4c6d8f4b
   </notification>
 
 <!-- Firestorm Phantom -->
 
   <notification
-<<<<<<< HEAD
    icon="notifytip.tga"
    name="PhantomOn"
    type="notifytip">
@@ -11291,109 +11086,47 @@
    name="PhantomOff"
    type="notifytip">
 Phantom mode off.
-=======
-   icon="alertmodal.tga"
-   name="TestversionExpired"
-   type="alertmodal">
-    This test version of [APP_NAME] has expired and cannot be used any further.
-    <usetemplate
-     name="okbutton"
-     yestext="OK"/>
-  </notification>
-
-  <notification
-   icon="alertmodal.tga"
-   name="FireStormReqInfo"
-   type="alertmodal">
-    [NAME] is requesting that you send them information about your [APP_NAME] setup.
-(This is the same information that can be found by going to Help->About [APP_NAME])
-[REASON]
-Would you like to send them this information?
-    <form name="form">
-      <button
-       index="0"
-       name="Yes"
-       text="Yes"/>
-      <button
-       index="1"
-       name="No"
-       text="No"/>
-    </form>
->>>>>>> 4c6d8f4b
-  </notification>
-
-<!-- Firestorm Phantom -->
+  </notification>
 
   <notification
    icon="notifytip.tga"
-<<<<<<< HEAD
    name="MovelockEnabled"
    type="notifytip">
 Movelock enabled. Use Avatar &gt; Movement &gt; Movelock to disable.
-=======
-   name="PhantomOn"
-   type="notifytip">
-Phantom mode on.
->>>>>>> 4c6d8f4b
   </notification>
 
   <notification
    icon="notifytip.tga"
-<<<<<<< HEAD
    name="MovelockDisabled"
    type="notifytip">
 Movelock disabled.
-=======
-   name="PhantomOff"
-   type="notifytip">
-Phantom mode off.
->>>>>>> 4c6d8f4b
   </notification>
 
   <notification
    icon="notifytip.tga"
-<<<<<<< HEAD
    name="MovelockEnabling"
    type="notifytip">
 Enabling movelock...
-=======
-   name="MovelockEnabled"
-   type="notifytip">
-Movelock enabled. Use Avatar &gt; Movement &gt; Movelock to disable.
->>>>>>> 4c6d8f4b
   </notification>
 
   <notification
    icon="notifytip.tga"
-<<<<<<< HEAD
    name="MovelockDisabling"
    type="notifytip">
 Disabling movelock...
-=======
-   name="MovelockDisabled"
-   type="notifytip">
-Movelock disabled.
->>>>>>> 4c6d8f4b
   </notification>
 
   <notification
    icon="notifytip.tga"
-<<<<<<< HEAD
    name="FlightAssistEnabled"
    type="notifytip">
 Flight Assist is enabled
-=======
-   name="MovelockEnabling"
-   type="notifytip">
-Enabling movelock...
->>>>>>> 4c6d8f4b
   </notification>
 
 <!-- Firestorm Phantom -->
 
 <!-- Firestorm Reset Settings -->
   <notification
-<<<<<<< HEAD
     icon="alertmodal.tga"
     label="Reset all settings"
     name="FirestormClearSettingsPrompt"
@@ -11412,23 +11145,9 @@
     name="SettingsWillClear"
     type="alertmodal">
     Settings will be cleared after restarting [APP_NAME].
-=======
-   icon="notifytip.tga"
-   name="MovelockDisabling"
-   type="notifytip">
-Disabling movelock...
-  </notification>
-
-  <notification
-   icon="notifytip.tga"
-   name="FlightAssistEnabled"
-   type="notifytip">
-Flight Assist is enabled
->>>>>>> 4c6d8f4b
   </notification>
 <!-- Firestorm Reset Settings -->
 
-<<<<<<< HEAD
 <!-- AW: opensim -->
   <notification icon="alertmodal.tga"
 		name="CantAddGrid"
@@ -11438,84 +11157,33 @@
     <usetemplate
      name="okbutton"
      yestext="OK"/>
-=======
-<!-- Firestorm Phantom -->
-
-<!-- Firestorm Reset Settings -->
-  <notification
-    icon="alertmodal.tga"
-    label="Reset all settings"
-    name="FirestormClearSettingsPrompt"
-    type="alertmodal">
-    Resetting all settings may be helpful if you are experiencing problems; however, you will need to redo any customizations you have made to the default configuration. 
-
-    Are you sure you want to reset all settings?
-    <usetemplate
-      name="okcancelbuttons"
-      notext="Cancel"
-      yestext="OK"/>
->>>>>>> 4c6d8f4b
   </notification>
 <!-- AW: opensim -->
 
   <!-- ## Zi: Particle Editor -->
   <notification
-<<<<<<< HEAD
    icon="alertmodal.tga"
    name="ParticleScriptFindFolderFailed"
    type="alertmodal">
 Could not find a folder for the new script in inventory.
-=======
-    icon="alertmodal.tga"
-    name="SettingsWillClear"
-    type="alertmodal">
-    Settings will be cleared after restarting [APP_NAME].
->>>>>>> 4c6d8f4b
-  </notification>
-<!-- Firestorm Reset Settings -->
-
-<!-- AW: opensim -->
-  <notification icon="alertmodal.tga"
-		name="CantAddGrid"
-		type="alertmodal">
-Could not add [GRID] to the grid list.
-[REASON] contact support of [GRID].
-    <usetemplate
-     name="okbutton"
-     yestext="OK"/>
-  </notification>
-<!-- AW: opensim -->
-
-  <!-- ## Zi: Particle Editor -->
-  <notification
-   icon="alertmodal.tga"
-<<<<<<< HEAD
+  </notification>
+
+  <notification
+   icon="alertmodal.tga"
    name="ParticleScriptCreationFailed"
    type="alertmodal">
 Could not create new script for this particle system.
-=======
-   name="ParticleScriptFindFolderFailed"
-   type="alertmodal">
-Could not find a folder for the new script in inventory.
->>>>>>> 4c6d8f4b
-  </notification>
-
-  <notification
-   icon="alertmodal.tga"
-<<<<<<< HEAD
+  </notification>
+
+  <notification
+   icon="alertmodal.tga"
    name="ParticleScriptNotFound"
    type="alertmodal">
 Could not find the newly created script for this particle system.
-=======
-   name="ParticleScriptCreationFailed"
-   type="alertmodal">
-Could not create new script for this particle system.
->>>>>>> 4c6d8f4b
-  </notification>
-
-  <notification
-   icon="alertmodal.tga"
-<<<<<<< HEAD
+  </notification>
+
+  <notification
+   icon="alertmodal.tga"
    name="ParticleScriptCreateTempFileFailed"
    type="alertmodal">
 Could not create temporary file for script upload.
@@ -11548,62 +11216,21 @@
       <ignore name="ignore"
        text="A particle script was copied to my clipboard"/>
     </form>
-=======
-   name="ParticleScriptNotFound"
-   type="alertmodal">
-Could not find the newly created script for this particle system.
-  </notification>
-
-  <notification
-   icon="alertmodal.tga"
-   name="ParticleScriptCreateTempFileFailed"
-   type="alertmodal">
-Could not create temporary file for script upload.
-  </notification>
-
+  </notification>
+  <!-- ## Zi: Particle Editor -->
+
+  <!-- ## Zi: Debug Settings Editor -->
   <notification
    icon="notify.tga"
-   name="ParticleScriptInjected"
-   type="alertmodal">
-Particle script was injected successfully.
-   <form name="form">
-      <ignore name="ignore"
-       text="A particle script was injected to an object."/>
-    </form>
-  </notification>
-
-  <notification
-   icon="alertmodal.tga"
-   name="ParticleScriptCapsFailed"
-   type="alertmodal">
-Failed to inject script into object. Request for capabilities returned an empty address.
->>>>>>> 4c6d8f4b
-  </notification>
-  <!-- ## Zi: Particle Editor -->
-
-  <!-- ## Zi: Debug Settings Editor -->
-  <notification
-   icon="notify.tga"
-<<<<<<< HEAD
    name="DebugSettingsWarning"
    type="alertmodal">
 Warning! The use of the Debug Settings window is unsupported! Changing debug settings can severely impact your experience and might lead to loss of data, functionality or even access to the service. Please do not change any values without knowing exactly what you are doing.
    <form name="form">
       <ignore name="ignore"
        text="Debug Settings warning message"/>
-=======
-   name="ParticleScriptCopiedToClipboard"
-   type="alertmodal">
-The LSL script to create this particle system has been copied to your clipboard. You can now paste it into a new script to use it.
-   <form name="form">
-      <ignore name="ignore"
-       text="A particle script was copied to my clipboard"/>
->>>>>>> 4c6d8f4b
     </form>
   </notification>
-  <!-- ## Zi: Particle Editor -->
-
-<<<<<<< HEAD
+
   <notification
    icon="notify.tga"
    name="ControlNameCopiedToClipboard"
@@ -11612,69 +11239,10 @@
    <form name="form">
       <ignore name="ignore"
        text="A debug setting's name was copied to my clipboard"/>
-=======
-  <!-- ## Zi: Debug Settings Editor -->
-  <notification
-   icon="notify.tga"
-   name="DebugSettingsWarning"
-   type="alertmodal">
-Warning! The use of the Debug Settings window is unsupported! Changing debug settings can severely impact your experience and might lead to loss of data, functionality or even access to the service. Please do not change any values without knowing exactly what you are doing.
-   <form name="form">
-      <ignore name="ignore"
-       text="Debug Settings warning message"/>
->>>>>>> 4c6d8f4b
     </form>
   </notification>
 
   <notification
-   icon="notify.tga"
-<<<<<<< HEAD
-   name="SanityCheck"
-   type="alertmodal">
-[APP_NAME] has detected a possible issue with your settings:
-
-[SANITY_MESSAGE]
-
-Reason: [SANITY_COMMENT]
-
-Current setting: [CURRENT_VALUE]
-   <form name="form">
-      <button
-       index="0"
-       name="OK"
-       text="Fix it"/>
-      <button
-       index="1"
-       name="Cancel"
-       text="Keep it"/>
-      <ignore name="ignore"
-       text="A settings control has failed the sanity check."/>
-=======
-   name="ControlNameCopiedToClipboard"
-   type="alertmodal">
-This debug setting's name has been copied to your clipboard. You can now paste it somewhere else to use it.
-   <form name="form">
-      <ignore name="ignore"
-       text="A debug setting's name was copied to my clipboard"/>
->>>>>>> 4c6d8f4b
-    </form>
-  </notification>
-  <!-- ## Zi: Debug Settings Editor -->
-
-  <!-- <FS:Sei> LSL Default label missing FIRE-17710 -->
-  <notification
-<<<<<<< HEAD
-   icon="alertmodal.tga"
-   name="DefaultLabelMissing"
-   type="alertmodal">
-   <usetemplate
-    ignoretext="A LSL script has switch statement without a default label"
-    name="notifyignore"/>
-The behavior for switch() statements without a default case was previously incorrect and has been fixed. 
-See FIRE-17710 for details.
-  </notification>
-  <!-- </FS:Sei> -->
-=======
    icon="notify.tga"
    name="SanityCheck"
    type="alertmodal">
@@ -11699,17 +11267,10 @@
     </form>
   </notification>
   <!-- ## Zi: Debug Settings Editor -->
->>>>>>> 4c6d8f4b
 
   <!-- <FS:Sei> LSL Default label missing FIRE-17710 -->
   <notification
    icon="alertmodal.tga"
-<<<<<<< HEAD
-   name="TeleportToAvatarNotPossible"
-   type="alertmodal">
-Teleport to this avatar not possible, because the exact position is unknown.
-  <tag>fail</tag>
-=======
    name="DefaultLabelMissing"
    type="alertmodal">
    <usetemplate
@@ -11717,80 +11278,52 @@
     name="notifyignore"/>
 The behavior for switch() statements without a default case was previously incorrect and has been fixed. 
 See FIRE-17710 for details.
->>>>>>> 4c6d8f4b
   </notification>
   <!-- </FS:Sei> -->
 
   <notification
    icon="alertmodal.tga"
-<<<<<<< HEAD
+   name="TeleportToAvatarNotPossible"
+   type="alertmodal">
+Teleport to this avatar not possible, because the exact position is unknown.
+  <tag>fail</tag>
+  </notification>
+
+  <notification
+   icon="alertmodal.tga"
    name="ZoomToAvatarNotPossible"
    type="alertmodal">
 Cannot zoom to this avatar, because it is out of reach.
-=======
-   name="TeleportToAvatarNotPossible"
-   type="alertmodal">
-Teleport to this avatar not possible, because the exact position is unknown.
->>>>>>> 4c6d8f4b
-  <tag>fail</tag>
-  </notification>
-
-  <notification
-   icon="alertmodal.tga"
-<<<<<<< HEAD
+  <tag>fail</tag>
+  </notification>
+
+  <notification
+   icon="alertmodal.tga"
    name="TrackAvatarNotPossible"
    type="alertmodal">
 Cannot track this avatar, because it is beyond radar range.
-=======
-   name="ZoomToAvatarNotPossible"
-   type="alertmodal">
-Cannot zoom to this avatar, because it is out of reach.
->>>>>>> 4c6d8f4b
-  <tag>fail</tag>
-  </notification>
-
-  <notification
-   icon="alertmodal.tga"
-<<<<<<< HEAD
+  <tag>fail</tag>
+  </notification>
+
+  <notification
+   icon="alertmodal.tga"
    name="CacheEmpty"
    type="alertmodal">
 Your viewer cache is currently empty. Please be aware that you may experience slow framerates and inventory loading for a short time while new content downloads.
-=======
-   name="TrackAvatarNotPossible"
-   type="alertmodal">
-Cannot track this avatar, because it is beyond radar range.
-  <tag>fail</tag>
->>>>>>> 4c6d8f4b
   </notification>
 
   <!-- <FS:Zi> Viewer version popup -->
   <notification
    icon="alertmodal.tga"
-<<<<<<< HEAD
    name="FirstJoinSupportGroup2"
    type="alertmodal">
 Welcome to the Phoenix/Firestorm Viewer Support Group!
 
-=======
-   name="CacheEmpty"
-   type="alertmodal">
-Your viewer cache is currently empty. Please be aware that you may experience slow framerates and inventory loading for a short time while new content downloads.
-  </notification>
-
-  <!-- <FS:Zi> Viewer version popup -->
-  <notification
-   icon="alertmodal.tga"
-   name="FirstJoinSupportGroup2"
-   type="alertmodal">
-Welcome to the Phoenix/Firestorm Viewer Support Group!
-
->>>>>>> 4c6d8f4b
 To make support easier, it is recommended to announce your viewer's version to the group. This information includes current viewer version, viewer skin, operating system and RLVa status. You can choose to display your viewer's version in front of any chat you send to the group. Our support members can give you more meaningful advice right away if they know the viewer version you are on.
 
 You can enable and disable this function at any time using the checkbox in the group chat floater.
 
 Do you want to enable the automatic viewer version display?
-<<<<<<< HEAD
 
     <form name="form">
       <button
@@ -11808,25 +11341,6 @@
        save_option="true" />
     </form>
 
-=======
-
-    <form name="form">
-      <button
-       index="0"
-       name="OK_okcancelignore"
-       text="Yes"/>
-      <button
-       default="true"
-       index="1"
-       name="Cancel_okcancelignore"
-       text="No"/>
-      <ignore
-	   name="ignore"
-       text="The Phoenix/Firestorm Support Group was joined"
-       save_option="true" />
-    </form>
-
->>>>>>> 4c6d8f4b
   </notification>
   <!-- <FS:Zi> Viewer version popup -->
   <notification
@@ -13071,7 +12585,6 @@
   <notification
    icon="alertmodal.tga"
    name="CantAttachObjectBeingRemoved"
-<<<<<<< HEAD
    type="notify">
     <tag>fail</tag>
     Cannot attach object because it is already being removed.
@@ -13083,276 +12596,138 @@
    type="notify">
    <tag>fail</tag>
 You can't drop objects here; try the Free Trial area.
-=======
-   type="notify">
-    <tag>fail</tag>
-    Cannot attach object because it is already being removed.
->>>>>>> 4c6d8f4b
-  </notification>
-
-  <notification
-   icon="alertmodal.tga"
-<<<<<<< HEAD
+  </notification>
+
+  <notification
+   icon="alertmodal.tga"
    name="CantDropMeshAttachment"
    type="notify">
    <tag>fail</tag>
 You can't drop mesh attachments. Detach to inventory and then rez in world.
-=======
-   name="CantDropItemTrialUser"
-   type="notify">
-   <tag>fail</tag>
-You can't drop objects here; try the Free Trial area.
->>>>>>> 4c6d8f4b
-  </notification>
-
-  <notification
-   icon="alertmodal.tga"
-<<<<<<< HEAD
+  </notification>
+
+  <notification
+   icon="alertmodal.tga"
    name="CantDropAttachmentNoPermission"
    type="notify">
    <tag>fail</tag>
 Failed to drop attachment: you don't have permission to drop there.
-=======
-   name="CantDropMeshAttachment"
-   type="notify">
-   <tag>fail</tag>
-You can't drop mesh attachments. Detach to inventory and then rez in world.
->>>>>>> 4c6d8f4b
-  </notification>
-
-  <notification
-   icon="alertmodal.tga"
-<<<<<<< HEAD
+  </notification>
+
+  <notification
+   icon="alertmodal.tga"
    name="CantDropAttachmentInsufficientLandResources"
    type="notify">
    <tag>fail</tag>
 Failed to drop attachment: insufficient available land resource.
-=======
-   name="CantDropAttachmentNoPermission"
-   type="notify">
-   <tag>fail</tag>
-Failed to drop attachment: you don't have permission to drop there.
->>>>>>> 4c6d8f4b
-  </notification>
-
-  <notification
-   icon="alertmodal.tga"
-<<<<<<< HEAD
+  </notification>
+
+  <notification
+   icon="alertmodal.tga"
    name="CantDropAttachmentInsufficientResources"
    type="notify">
    <tag>fail</tag>
 Failed to drop attachments: insufficient available resources.
-=======
-   name="CantDropAttachmentInsufficientLandResources"
-   type="notify">
-   <tag>fail</tag>
-Failed to drop attachment: insufficient available land resource.
->>>>>>> 4c6d8f4b
-  </notification>
-
-  <notification
-   icon="alertmodal.tga"
-<<<<<<< HEAD
+  </notification>
+
+  <notification
+   icon="alertmodal.tga"
    name="CantDropObjectFullParcel"
    type="notify">
    <tag>fail</tag>
 Cannot drop object here.  Parcel is full.
-=======
-   name="CantDropAttachmentInsufficientResources"
-   type="notify">
-   <tag>fail</tag>
-Failed to drop attachments: insufficient available resources.
->>>>>>> 4c6d8f4b
-  </notification>
-
-  <notification
-   icon="alertmodal.tga"
-<<<<<<< HEAD
+  </notification>
+
+  <notification
+   icon="alertmodal.tga"
    name="CantTouchObjectBannedFromParcel"
    type="notify">
    <tag>fail</tag>
 Can't touch/grab this object because you are banned from the land parcel.
-=======
-   name="CantDropObjectFullParcel"
-   type="notify">
-   <tag>fail</tag>
-Cannot drop object here.  Parcel is full.
->>>>>>> 4c6d8f4b
-  </notification>
-
-  <notification
-   icon="alertmodal.tga"
-<<<<<<< HEAD
+  </notification>
+
+  <notification
+   icon="alertmodal.tga"
    name="PlzNarrowDeleteParams"
    type="notify">
    <tag>fail</tag>
 Please narrow your delete parameters.
-=======
-   name="CantTouchObjectBannedFromParcel"
-   type="notify">
-   <tag>fail</tag>
-Can't touch/grab this object because you are banned from the land parcel.
->>>>>>> 4c6d8f4b
-  </notification>
-
-  <notification
-   icon="alertmodal.tga"
-<<<<<<< HEAD
+  </notification>
+
+  <notification
+   icon="alertmodal.tga"
    name="UnableToUploadAsset"
    type="notify">
    <tag>fail</tag>
 Unable to upload asset.
-=======
-   name="PlzNarrowDeleteParams"
-   type="notify">
-   <tag>fail</tag>
-Please narrow your delete parameters.
->>>>>>> 4c6d8f4b
-  </notification>
-
-  <notification
-   icon="alertmodal.tga"
-<<<<<<< HEAD
+  </notification>
+
+  <notification
+   icon="alertmodal.tga"
    name="CantTeleportCouldNotFindUser"
    type="notify">
    <tag>fail</tag>
 Could not find user to teleport home
-=======
-   name="UnableToUploadAsset"
-   type="notify">
-   <tag>fail</tag>
-Unable to upload asset.
->>>>>>> 4c6d8f4b
-  </notification>
-
-  <notification
-   icon="alertmodal.tga"
-<<<<<<< HEAD
+  </notification>
+
+  <notification
+   icon="alertmodal.tga"
    name="GodlikeRequestFailed"
    type="notify">
    <tag>fail</tag>
 godlike request failed
-=======
-   name="CantTeleportCouldNotFindUser"
-   type="notify">
-   <tag>fail</tag>
-Could not find user to teleport home
->>>>>>> 4c6d8f4b
-  </notification>
-
-  <notification
-   icon="alertmodal.tga"
-<<<<<<< HEAD
+  </notification>
+
+  <notification
+   icon="alertmodal.tga"
    name="GenericRequestFailed"
    type="notify">
    <tag>fail</tag>
 generic request failed
-=======
-   name="GodlikeRequestFailed"
-   type="notify">
-   <tag>fail</tag>
-godlike request failed
->>>>>>> 4c6d8f4b
-  </notification>
-
-  <notification
-   icon="alertmodal.tga"
-<<<<<<< HEAD
+  </notification>
+
+  <notification
+   icon="alertmodal.tga"
    name="CantUploadPostcard"
    type="notify">
    <tag>fail</tag>
 Unable to upload postcard.  Try again later.
-=======
-   name="GenericRequestFailed"
-   type="notify">
-   <tag>fail</tag>
-generic request failed
->>>>>>> 4c6d8f4b
-  </notification>
-
-  <notification
-   icon="alertmodal.tga"
-<<<<<<< HEAD
+  </notification>
+
+  <notification
+   icon="alertmodal.tga"
    name="CantFetchInventoryForGroupNotice"
    type="notify">
    <tag>fail</tag>
 Unable to fetch inventory details for the group notice.
-=======
-   name="CantUploadPostcard"
-   type="notify">
-   <tag>fail</tag>
-Unable to upload postcard.  Try again later.
->>>>>>> 4c6d8f4b
-  </notification>
-
-  <notification
-   icon="alertmodal.tga"
-<<<<<<< HEAD
+  </notification>
+
+  <notification
+   icon="alertmodal.tga"
    name="CantSendGroupNoticeNotPermitted"
    type="notify">
    <tag>fail</tag>
 Unable to send group notice -- not permitted.
-=======
-   name="CantFetchInventoryForGroupNotice"
-   type="notify">
-   <tag>fail</tag>
-Unable to fetch inventory details for the group notice.
->>>>>>> 4c6d8f4b
-  </notification>
-
-  <notification
-   icon="alertmodal.tga"
-<<<<<<< HEAD
+  </notification>
+
+  <notification
+   icon="alertmodal.tga"
    name="CantSendGroupNoticeCantConstructInventory"
    type="notify">
    <tag>fail</tag>
 Unable to send group notice -- could not construct inventory.
-=======
-   name="CantSendGroupNoticeNotPermitted"
-   type="notify">
-   <tag>fail</tag>
-Unable to send group notice -- not permitted.
->>>>>>> 4c6d8f4b
-  </notification>
-
-  <notification
-   icon="alertmodal.tga"
-<<<<<<< HEAD
+  </notification>
+
+  <notification
+   icon="alertmodal.tga"
    name="CantParceInventoryInNotice"
    type="notify">
    <tag>fail</tag>
 Unable to parse inventory in notice.
-=======
-   name="CantSendGroupNoticeCantConstructInventory"
-   type="notify">
-   <tag>fail</tag>
-Unable to send group notice -- could not construct inventory.
->>>>>>> 4c6d8f4b
-  </notification>
-
-  <notification
-   icon="alertmodal.tga"
-<<<<<<< HEAD
-   name="TerrainUploadFailed"
-   type="notify">
-   <tag>fail</tag>
-Terrain upload failed.
-=======
-   name="CantParceInventoryInNotice"
-   type="notify">
-   <tag>fail</tag>
-Unable to parse inventory in notice.
->>>>>>> 4c6d8f4b
-  </notification>
-
-  <notification
-   icon="alertmodal.tga"
-<<<<<<< HEAD
-   name="TerrainFileWritten"
-   type="notify">
-   <tag>fail</tag>
-Terrain file written.
-=======
+  </notification>
+
+  <notification
+   icon="alertmodal.tga"
    name="TerrainUploadFailed"
    type="notify">
    <tag>fail</tag>
@@ -14434,1109 +13809,41 @@
        name="Cancel"
        text="Cancel"/>
     </form>
->>>>>>> 4c6d8f4b
   </notification>
 
   <!-- <FS:TS> FIRE-5453: Flickr upload support (from Exodus) -->
   <notification
    icon="alertmodal.tga"
-<<<<<<< HEAD
-   name="TerrainFileWrittenStartingDownload"
-   type="notify">
-   <tag>fail</tag>
-Terrain file written, starting download...
-  </notification>
-
-  <notification
-   icon="alertmodal.tga"
-   name="TerrainBaked"
-   type="notify">
-   <tag>fail</tag>
-Terrain baked.
-  </notification>
-
-  <notification
-   icon="alertmodal.tga"
-   name="TenObjectsDisabledPlzRefresh"
-   type="notify">
-   <tag>fail</tag>
-Only the first 10 selected objects have been disabled. Refresh and make additional selections if required.
-  </notification>
-
-  <notification
-   icon="alertmodal.tga"
-   name="UpdateViewerBuyParcel"
-   type="notify">
-   <tag>fail</tag>
-You need to update your viewer to buy this parcel.
-  </notification>  
-
-  <notification
-   icon="alertmodal.tga"
-   name="CantBuyParcelNotForSale"
-   type="notify">
-   <tag>fail</tag>
-Unable to buy, this parcel is not for sale.
-  </notification>
-
-  <notification
-   icon="alertmodal.tga"
-   name="CantBuySalePriceOrLandAreaChanged"
-   type="notify">
-   <tag>fail</tag>
-Unable to buy, the sale price or land area has changed.
-  </notification>
-
-  <notification
-   icon="alertmodal.tga"
-   name="CantBuyParcelNotAuthorized"
-   type="notify">
-   <tag>fail</tag>
-You are not the authorized buyer for this parcel.
-  </notification>
-
-  <notification
-   icon="alertmodal.tga"
-   name="CantBuyParcelAwaitingPurchaseAuth"
-   type="notify">
-   <tag>fail</tag>
-You cannot purchase this parcel because it is already awaiting purchase aut
-  </notification>
-
-  <notification
-   icon="alertmodal.tga"
-   name="CantBuildOverflowParcel"
-   type="notify">
-   <tag>fail</tag>
-You cannot build objects here because doing so would overflow the parcel.
-  </notification>
-
-  <notification
-   icon="alertmodal.tga"
-   name="SelectedMultipleOwnedLand"
-   type="notify">
-   <tag>fail</tag>
-You selected land with different owners. Please select a smaller area and try again.
-  </notification>
-
-  <notification
-   icon="alertmodal.tga"
-   name="CantJoinTooFewLeasedParcels"
-   type="notify">
-   <tag>fail</tag>
-Not enough leased parcels in selection to join.
-  </notification>
-
-  <notification
-   icon="alertmodal.tga"
-   name="CantDivideLandMultipleParcelsSelected"
-   type="notify">
-   <tag>fail</tag>
-Can't divide land.
-There is more than one parcel selected.
-Try selecting a smaller piece of land.
-  </notification>
-
-  <notification
-   icon="alertmodal.tga"
-   name="CantDivideLandCantFindParcel"
-   type="notify">
-   <tag>fail</tag>
-Can't divide land.
-Can't find the parcel.
-Please report with Help -> Report Problem...
-  </notification>
-
-  <notification
-   icon="alertmodal.tga"
-   name="CantDivideLandWholeParcelSelected"
-   type="notify">
-   <tag>fail</tag>
-Can't divide land. Whole parcel is selected.
-Try selecting a smaller piece of land.
-  </notification>
-
-  <notification
-   icon="alertmodal.tga"
-   name="LandHasBeenDivided"
-   type="notify">
-   <tag>fail</tag>
-Land has been divided.
-  </notification>
-
-  <notification
-   icon="alertmodal.tga"
-   name="PassPurchased"
-   type="notify">
-   <tag>fail</tag>
-You purchased a pass.
-  </notification>
-
-  <notification
-   icon="alertmodal.tga"
-   name="RegionDisallowsClassifieds"
-   type="notify">
-   <tag>fail</tag>
-Region does not allow classified advertisements.
-  </notification>
-
-  <notification
-   icon="alertmodal.tga"
-   name="LandPassExpireSoon"
-   type="notify">
-   <tag>fail</tag>
-Your pass to this land is about to expire.
-  </notification>
-
-  <notification
-   icon="alertmodal.tga"
-   name="CantSitNoSuitableSurface"
-   type="notify">
-   <tag>fail</tag>
-There is no suitable surface to sit on, try another spot.
-  </notification>
-
-  <notification
-   icon="alertmodal.tga"
-   name="CantSitNoRoom"
-   type="notify">
-   <tag>fail</tag>
-No room to sit here, try another spot.
-  </notification>
-
-  <notification
-   icon="alertmodal.tga"
-   name="ClaimObjectFailedNoPermission"
-   type="notify">
-   <tag>fail</tag>
-Claim object failed because you don't have permission
-  </notification>
-
-  <notification
-   icon="alertmodal.tga"
-   name="ClaimObjectFailedNoMoney"
-   type="notify">
-   <tag>fail</tag>
-Claim object failed because you don't have enough L$.
-  </notification>
-
-  <notification
-   icon="alertmodal.tga"
-   name="CantDeedGroupLand"
-   type="notify">
-   <tag>fail</tag>
-Cannot deed group-owned land.
-  </notification>
-
-  <notification
-   icon="alertmodal.tga"
-   name="BuyObjectFailedNoMoney"
-   type="notify">
-   <tag>fail</tag>
-Buy object failed because you don't have enough L$.
-  </notification>
-
-  <notification
-   icon="alertmodal.tga"
-   name="BuyInventoryFailedNoMoney"
-   type="notify">
-   <tag>fail</tag>
-Buy inventory failed because you do not have enough L$
-  </notification>
-
-  <notification
-   icon="alertmodal.tga"
-   name="BuyPassFailedNoMoney"
-   type="notify">
-   <tag>fail</tag>
-You don't have enough L$ to buy a pass to this land.
-  </notification>
-
-  <notification
-   icon="alertmodal.tga"
-   name="CantBuyPassTryAgain"
-   type="notify">
-   <tag>fail</tag>
-Unable to buy pass right now.  Try again later.
-  </notification>
-
-  <notification
-   icon="alertmodal.tga"
-   name="CantCreateObjectParcelFull"
-   type="notify">
-   <tag>fail</tag>
-Can't create object because the parcel is full.
-  </notification>
-
-  <notification
-   icon="alertmodal.tga"
-   name="FailedPlacingObject"
-   type="notify">
-   <tag>fail</tag>
-Failed to place object at specified location.  Please try again.
-  </notification>
-
-  <notification
-   icon="alertmodal.tga"
-   name="CantCreateLandmarkForEvent"
-   type="notify">
-   <tag>fail</tag>
-Unable to create landmark for event.
-  </notification>
-
-  <notification
-   icon="alertmodal.tga"
-   name="GodBeatsFreeze"
-   type="notify">
-   <tag>fail</tag>
-Your godlike powers break the freeze!
-  </notification>
-
-  <notification
-   icon="alertmodal.tga"
-   name="SpecialPowersRequestFailedLogged"
-   type="notify">
-   <tag>fail</tag>
-Request for special powers failed. This request has been logged.
-  </notification>
-
-  <notification
-   icon="alertmodal.tga"
-   name="ExpireExplanation"
-   type="notify">
-   <tag>fail</tag>
-The system is currently unable to process your request. The request timed out.
-  </notification>
-
-  <notification
-   icon="alertmodal.tga"
-   name="DieExplanation"
-   type="notify">
-   <tag>fail</tag>
-The system is unable to process your request.
-  </notification>
-
-  <notification
-   icon="alertmodal.tga"
-   name="AddPrimitiveFailure"
-   type="notify">
-   <tag>fail</tag>
-Insufficient funds to create primitve.
-  </notification>
-
-  <notification
-   icon="alertmodal.tga"
-   name="RezObjectFailure"
-   type="notify">
-   <tag>fail</tag>
-Insufficient funds to create object.
-  </notification>
-
-  <notification
-   icon="alertmodal.tga"
-   name="ResetHomePositionNotLegal"
-   type="notify">
-   <tag>fail</tag>
-Reset Home position since Home wasn't legal.
-  </notification>
-
-  <notification
-   icon="alertmodal.tga"
-   name="CantInviteRegionFull"
-   type="notify">
-   <tag>fail</tag>
-You cannot currently invite anyone to your location because the region is full. Try again later.
-  </notification>
-
-  <notification
-   icon="alertmodal.tga"
-   name="CantSetHomeAtRegion"
-   type="notify">
-   <tag>fail</tag>
-This region does not allow you to set your home location here.
-  </notification>
-
-  <notification
-   icon="alertmodal.tga"
-   name="ListValidHomeLocations"
-   type="notify">
-   <tag>fail</tag>
-You can only set your 'Home Location' on your land or at a mainland Infohub.
-  </notification>
-
-  <notification
-   icon="alertmodal.tga"
-   name="SetHomePosition"
-   type="notify">
-   <tag>fail</tag>
-Home position set.
-  </notification>
-
-  <notification
-   icon="alertmodal.tga"
-   name="CantDerezInventoryError"
-   type="notify">
-   <tag>fail</tag>
-Cannot derez object due to inventory fault.
-  </notification>
-
-  <notification
-   icon="alertmodal.tga"
-   name="CantCreateRequestedInv"
-   type="notify">
-   <tag>fail</tag>
-Cannot create requested inventory.
-  </notification>
-
-  <notification
-   icon="alertmodal.tga"
-   name="CantCreateRequestedInvFolder"
-   type="notify">
-   <tag>fail</tag>
-Cannot create requested inventory folder.
-  </notification>
-
-  <notification
-   icon="alertmodal.tga"
-   name="CantCreateInventory"
-   type="notify">
-   <tag>fail</tag>
-Cannot create that inventory.
-  </notification>
-
-  <notification
-   icon="alertmodal.tga"
-   name="CantCreateLandmark"
-   type="notify">
-   <tag>fail</tag>
-Cannot create landmark.
-  </notification>
-
-  <notification
-   icon="alertmodal.tga"
-   name="CantCreateOutfit"
-   type="notify">
-   <tag>fail</tag>
-Cannot create outfit right now. Try again in a minute.
-  </notification>
-
-  <notification
-   icon="alertmodal.tga"
-   name="InventoryNotForSale"
-   type="notify">
-   <tag>fail</tag>
-Inventory is not for sale.
-  </notification>
-
-  <notification
-   icon="alertmodal.tga"
-   name="CantFindInvItem"
-   type="notify">
-   <tag>fail</tag>
-Unable to find inventory item.
-  </notification>
-
-  <notification
-   icon="alertmodal.tga"
-   name="CantFindObject"
-   type="notify">
-   <tag>fail</tag>
-Unable to find object.
-  </notification>
-
-  <notification
-   icon="alertmodal.tga"
-   name="CantTransfterMoneyRegionDisabled"
-   type="notify">
-   <tag>fail</tag>
-Money transfers to objects are currently disabled in this region.
-  </notification>
-
-  <notification
-   icon="alertmodal.tga"
-   name="DroppedMoneyTransferRequest"
-   type="notify">
-   <tag>fail</tag>
-Unable to make payment due to system load.
-  </notification>
-
-  <notification
-   icon="alertmodal.tga"
-   name="CantPayNoAgent"
-   type="notify">
-   <tag>fail</tag>
-Could not figure out who to pay.
-  </notification>
-
-  <notification
-   icon="alertmodal.tga"
-   name="CantDonateToPublicObjects"
-   type="notify">
-   <tag>fail</tag>
-You cannot give L$ to public objects.
-  </notification>
-
-  <notification
-   icon="alertmodal.tga"
-   name="InventoryCreationInWorldObjectFailed"
-   type="notify">
-   <tag>fail</tag>
-Inventory creation on in-world object failed.
-  </notification>
-
-  <notification
-   icon="alertmodal.tga"
-   name="UserBalanceOrLandUsageError"
-   type="notify">
-   <tag>fail</tag>
-An internal error prevented us from properly updating your viewer.  The L$ balance or parcel holdings displayed in your viewer may not reflect your actual balance on the servers.
-  </notification>
-
-  <notification
-   icon="alertmodal.tga"
-   name="LargePrimAgentIntersect"
-   type="notify">
-   <tag>fail</tag>
-Cannot create large prims that intersect other residents.  Please re-try when other residents have moved.
-  </notification>
-
-  <notification
-   icon="alertmodal.tga"
-   name="RLVaChangeStrings"
-   type="alertmodal">
-Changes won't take effect until after you restart [APP_NAME].
-  </notification>
-
-  <notification
-   icon="notify.tga"
-   name="RLVaListRequested"
-   label="Restriction request from [NAME_LABEL]"
-   log_to_im="true"
-   log_to_chat="false"
-   type="offer">
-[NAME_SLURL] has requested to be sent a list of your currently active RLV restrictions.
+   name="ExodusFlickrVerificationExplanation"
+   type="alertmodal">
+To use the Flickr upload feature you must authorize [APP_NAME] to access your account. If you proceed, your web browser will open Flickr's website, where you will be prompted to log in and authorize [APP_NAME]. You will then be given a code to copy back into [APP_NAME].
+
+Would you like to authorize [APP_NAME] to post to your Flickr account?
+    <tag>fail</tag>
+    <usetemplate
+     name="okcancelbuttons"
+     notext="No"
+     yestext="Yes"/>
+  </notification>
+
+  <notification
+   icon="alertmodal.tga"
+   name="ExodusFlickrVerificationPrompt"
+   type="alertmodal">
+Please authorize [APP_NAME] to post to your Flickr account in your web browser, then type the code given by the website below:
     <tag>confirm</tag>
     <form name="form">
+      <input name="oauth_verifier" type="text" default="true"/>
       <button
        index="0"
-       default="true"
-       name="Allow"
-       text="Allow"/>
-      <button
-       index="1"
-       name="Always Allow"
-       text="Always Allow"/>
-      <button
-       index="2"
-       name="Deny"
-       text="Deny"/>
-      <ignore name="ignore" text="Confirm before sending anyone a list of my current RLV restrictions."/>
-    </form>
-  </notification>
-
-  <notification
-   icon="alertmodal.tga"
-   name="InventoryValidationFailed"
-   label="Inventory Validation Errors"
-   log_to_im="true"
-   log_to_chat="false"
-   type="alertmodal">
-      <usetemplate
-      ignoretext="Warn if inventory validation errors have been detected."
-      name="okignore"
-      yestext="OK"/>
-Corruption has been found in your inventory. 
-Please contact [HELP] with the following list of issues.
-They can use http://opensimulator.org/wiki/inventory to fix the issues.
-
-[ERRORS]
-      <tag>fail</tag>
-  </notification>
-
-  <notification
-   icon="alertmodal.tga"
-   name="PreferenceChatClearLog"
-   type="alertmodal">
-    This will delete the logs of previous conversations, and any backups of that file.
-    <tag>confirm</tag>
-    <usetemplate
-     ignoretext="Confirm before I delete the log of previous conversations."
-     name="okcancelignore"
-     notext="Cancel"
-     yestext="OK"/>
-  </notification>
-  
-  <notification
-   icon="alertmodal.tga"
-   name="PreferenceControlsDefaults"
-   type="alertmodal">
-    Do you want to restore default values for controls?
-    <tag>confirm</tag>
-    <usetemplate
-       canceltext="Cancel"
-       name="yesnocancelbuttons"
-       notext="Current mode"
-       yestext="All modes"/>
-  </notification>
-    
-  <notification
-   icon="alertmodal.tga"
-   name="PreferenceChatDeleteTranscripts"
-   type="alertmodal">
-    This will delete the transcripts for all previous conversations. The list of past conversations will not be affected. All files with the suffixes .txt and txt.backup in the folder [FOLDER] will be deleted.
-    <tag>confirm</tag>
-    <usetemplate
-     ignoretext="Confirm before I delete transcripts."
-     name="okcancelignore"
-     notext="Cancel"
-     yestext="OK"/>
-  </notification>
-
-  <notification
-   icon="alert.tga"
-   name="PreferenceChatPathChanged"
-   type="alert">
-   Unable to move files. Restored previous path.
-    <usetemplate
-     ignoretext="Unable to move files. Restored previous path."
-     name="okignore"
-     yestext="OK"/>
-  </notification>
-
-  <notification
-   icon="alertmodal.tga"
-   name="DefaultObjectPermissions"
-   type="alert">
-	There was a problem saving the default object permissions: [REASON].  Please try setting the default permissions later.
-	<tag>fail</tag>
-   <usetemplate
-     name="okbutton"
-     yestext="OK"/>
-  </notification>
-  
-  <notification
-   icon="alert.tga"
-   name="OutfitPhotoLoadError"
-   type="alertmodal">
-    [REASON]
-    <tag>fail</tag>
-    <usetemplate
-     name="okbutton"
-     yestext="OK"/>
-  </notification>
-
-  <notification
-   icon="alertmodal.tga"
-   name="AddPaymentMethod"
-   type="alertmodal">
-On the following page, choose a L$ amount
-and click a place Order button. You will be
-able to add a payment method at checkout.
-    <tag>confirm</tag>
-    <form name="form">
-      <button
-       default="true"
-       index="0"
-       width="120"
-       name="Continue"
-       text="Continue"/>
+       name="OK"
+       text="OK"/>
       <button
        index="1"
        name="Cancel"
        text="Cancel"/>
     </form>
   </notification>
-  
-<!-- <FS:Zi> Add float LSL color entry widgets -->
-  <notification
-   icon="notify.tga"
-   name="LSLColorCopiedToClipboard"
-   type="alertmodal">
-The LSL color string has been copied to your clipboard. You can now paste it into your script to use it.
-   <form name="form">
-      <ignore name="ignore"
-       text="An LSL color string was copied to my clipboard"/>
-    </form>
-  </notification>
-  <!-- <FS:Zi> Add float LSL color entry widgets -->
-
-  <!-- <FS:HG> FIRE-6340, FIRE-6567 - Setting Bandwidth issues-->
-  <!-- <FS:TS> FIRE-6795: Remove warning at every login -->
-  <notification
-   icon="alertmodal.tga"
-   name="FSBWTooHigh"
-   type="alertmodal">
-We strongly recommend that you not set the bandwidth above 1500 KBPS. This is unlikely to work well and will almost certainly not improve your performance.
-    <usetemplate
-     name="okbutton"
-     yestext="OK"/>
-  </notification>
-  <!-- </FS:TS> FIRE-6795 -->
-  <!-- </FS:HG> FIRE-6340, FIRE-6567 - Setting Bandwidth issues-->
-
-  <notification
-   icon="alertmodal.tga"
-   name="FirstUseFlyOverride"
-   type="alertmodal">
-Caution: Use the Fly Override responsibly! Using the Fly Override without the land owner's permission may result in your avatar being banned from the parcel in which you are flying.
-    <usetemplate
-     name="okbutton"
-     yestext="OK"/>
-  </notification>
-
-  <notification
-   icon="notifytip.tga" 
-   name="ServerVersionChanged"
-   type="notifytip">
-The region you have entered is running a different simulator version.
-Current simulator: [NEWVERSION]
-Previous simulator: [OLDVERSION]
-  </notification>
-  
-  <notification
-   icon="alertmodal.tga"
-   name="RegExFail"
-   type="alertmodal">
-Error in the regular expression:
-[EWHAT]
-  <tag>fail</tag>
-  </notification>
-	
-  <notification
-    icon="alertmodal.tga"
-	name="NoHavok"
-	type="alertmodal">
-	Some functions like [FEATURE] are not included in this version of [APP_NAME]. If you would like to use [FEATURE], please download a version of [APP_NAME] containing Havok support from
-[DOWNLOAD_URL]
-	<form name="form">
-		<ignore name="ignore"
-		text="No Havok Warning"/>
-	</form>
-	</notification>
-
-	<notification
-		icon="notify.tga"
-		name="StreamListExportSuccess"
-		type="notify">
-		Successfully exported stream list to XML to [FILENAME].
-	</notification>
-	
-	<notification
-		icon="notify.tga"
-		name="StreamListImportSuccess"
-		type="notify">
-		Successfully imported stream list from XML.
-	</notification>
-	
-    <notification
-        icon="notifytip.tga"
-        name="StreamMetadata"
-		log_to_chat="false"
-        type="notifytip">
-        <tag>StreamMetadata</tag>
-♫ Now Playing:
-  [TITLE]
-  [ARTIST] ♫
-    </notification>
-    <notification
-        icon="notifytip.tga"
-        name="StreamMetadataNoArtist"
-		log_to_chat="false"
-        type="notifytip">
-        <tag>StreamMetadata</tag>
-♫ Now Playing:
-  [TITLE] ♫
-    </notification>
-    
-    <notification
-        icon="notifytip.tga"
-        name="RadarAlert"
-		log_to_chat="false"
-        type="notifytip">
-		[NAME] [MESSAGE]
-	</notification>
-
-	
-   <!-- <FS:Zi> Backup Settings -->
-  <notification
-   icon="alertmodal.tga"
-   name="BackupFinished"
-   type="alertmodal">
-Your settings have been backed up.
-  </notification>
-
-  <notification
-   icon="alertmodal.tga"
-   name="BackupPathEmpty"
-   type="alertmodal">
-The backup path is empty. Please provide a location to back up and restore your settings first.
-  </notification>
-
-  <notification
-   icon="alertmodal.tga"
-   name="BackupPathDoesNotExistOrCreateFailed"
-   type="alertmodal">
-The backup path could not be found or created.
-  </notification>
-
-  <notification
-   icon="alertmodal.tga"
-   name="BackupPathDoesNotExist"
-   type="alertmodal">
-The backup path could not be found.
-  </notification>
-
-  <notification
-   icon="alertmodal.tga"
-   name="SettingsConfirmBackup"
-   type="alertmodal">
-Are you sure you want to save a backup to this directory?
-
-[DIRECTORY]
-
-Any existing backups in that location will be overwritten!
-    <usetemplate
-     name="okcancelbuttons"
-     notext="Cancel"
-     yestext="Save backup"/>
-  </notification>
-
-  <notification
-   icon="alertmodal.tga"
-   name="SettingsRestoreNeedsLogout"
-   type="alertmodal">
-Settings restore requires a viewer restart. Do you want to restore your settings and quit the viewer now?
-    <usetemplate
-     name="okcancelbuttons"
-     notext="Cancel"
-     yestext="Restore and Quit"/>
-  </notification>
-
-  <notification
-   icon="alertmodal.tga"
-   name="RestoreFinished"
-   type="alertmodal">
-Restore complete! Please restart your viewer now.
-    <usetemplate
-     name="okbutton"
-     yestext="Quit"/>
-  </notification>
-  <!-- </FS:Zi> -->
-
-  <notification
-   icon="alertmodal.tga"
-   name="ConfirmRestoreQuickPrefsDefaults"
-   type="alertmodal">
-    <tag>confirm</tag>
-This action will immediately restore your quick preferences to their default settings.
-
-You cannot undo this action.
-    <usetemplate
-     ignoretext="Confirm restore quick prefs defaults"
-     name="okcancelignore"
-     notext="Cancel"
-     yestext="OK"/>
-    </notification>
-
-    <notification
-     icon="alertmodal.tga"
-     name="QuickPrefsDuplicateControl"
-     type="alertmodal">
-     <tag>fail</tag>
-Setting has already been added. Please select a different one.
-    <usetemplate
-     name="okbutton"
-     yestext="OK"/>
-    </notification>
-    
-    <notification
-     icon="alertmodal.tga"
-     name="ExportFinished"
-     type="notify">
-      <tag>Export</tag>
-Export finished and saved to [FILENAME].
-    </notification>
-    
-    <notification
-     icon="alertmodal.tga"
-     name="ExportFailed"
-     type="notify">
-      <tag>Export</tag>
-Export failed unexpectedly. Please see the log for details.
-    </notification>
-    
-    <notification
-     icon="alertmodal.tga"
-     name="ExportColladaSuccess"
-     type="notify">
-      <tag>Export</tag>
-		Successfully saved [OBJECT] to [FILENAME].
-    </notification>
-
-    <notification
-     icon="alertmodal.tga"
-     name="ExportColladaFailure"
-     type="notify">
-      <tag>Export</tag>
-		Export of [OBJECT] to [FILENAME] failed.
-    </notification>
-
-    <notification
-     icon="alertmodal.tga"
-     name="MeshMaxConcurrentReqTooHigh"
-     type="alertmodal">
-The value you set, [VALUE], for the number of concurrent requests to load mesh objects (debug setting [DEBUGNAME]) is higher than the maximum of [MAX]. It has been reset to the default of [DEFAULT].
-    <tag>fail</tag>
-    </notification>
-	
-    <notification
-     icon="alertmodal.tga"
-     name="ImportSuccess"
-     type="notify">
-        <tag>Export</tag>
-        Successfully imported [COUNT] [OBJECT].
-    </notification>
-    
-    <notification
-      icon="notifytip.tga"
-      name="AntiSpamBlocked"
-      log_to_chat="true"
-      type="notifytip">
-AntiSpam: Blocked [SOURCE] for spamming a [QUEUE] ([COUNT]) times in [PERIOD] seconds.
-    </notification>
-
-    <notification
-      icon="notifytip.tga"
-      name="AntiSpamImNewLineFloodBlocked"
-      log_to_chat="true"
-      type="notifytip">
-AntiSpam: Blocked [SOURCE] for sending an instant message with more than [COUNT] lines.
-    </notification>
-
-    <notification
-      icon="notifytip.tga"
-      name="AntiSpamChatNewLineFloodBlocked"
-      log_to_chat="true"
-      type="notifytip">
-AntiSpam: Blocked [SOURCE] for sending a chat message with more than [COUNT] lines.
-    </notification>
-
-  <!-- <FS:Zi> Notification template for changed settings when selecting certain skins -->
-  <!--         The actual texts for the messages are in strings.xml -->
-  <notification
-   icon="notify.tga"
-   name="SkinDefaultsChangeSettings"
-   type="alertmodal">
-[MESSAGE]
-   <form name="form">
-      <ignore name="ignore"
-       text="A preferences setting was changed to the skin's default value."/>
-    </form>
-  </notification>
-  <!-- <FS:Zi> Notification template for changed settings when selecting certain skins -->
-
-  <notification
-   icon="alertmodal.tga"
-   name="AddNewContactSet"
-   type="alertmodal">
-    <tag>contact set</tag>
-Create new contact set with the name:
-    <tag>confirm</tag>
-    <form name="form">
-      <input name="message" type="text" default="true">
-      New Contact Set
-      </input>
-      <button
-       default="true"
-       index="0"
-       name="Create"
-       text="Create"/>
-      <button
-       index="1"
-       name="Cancel"
-       text="Cancel"/>
-    </form>
-  </notification>
-
-  <notification
-   icon="alertmodal.tga"
-   name="RemoveContactSet"
-   type="alertmodal">
-Are you sure you want to remove [SET_NAME]? You won&apos;t be able to restore it.
-    <tag>contact set</tag>
-    <tag>confirm</tag>
-    <usetemplate
-     ignoretext="Confirm before removing a contact set"
-     name="okcancelignore"
-     notext="Cancel"
-     yestext="OK"/>
-  </notification>
-
-  <notification
-   icon="alertmodal.tga"
-   name="RemoveContactFromSet"
-   type="alertmodal">
-Are you sure you want to remove [TARGET] from [SET_NAME]?
-    <tag>contact set</tag>
-    <tag>confirm</tag>
-    <usetemplate
-     ignoretext="Confirm before removing someone from a contact set"
-     name="okcancelignore"
-     notext="Cancel"
-     yestext="OK"/>
-  </notification>
-
-  <notification
-   icon="alertmodal.tga"
-   name="RemoveContactsFromSet"
-   type="alertmodal">
-Are you sure you want to remove these [TARGET] avatars from [SET_NAME]?
-    <tag>contact set</tag>
-    <tag>confirm</tag>
-    <usetemplate
-     ignoretext="Confirm before removing multiple avatars from a contact set"
-     name="okcancelignore"
-     notext="Cancel"
-     yestext="OK"/>
-  </notification>
-
-  <notification
-   icon="alertmodal.tga"
-   name="AddToContactSetSingleSuccess"
-   type="notify">
-    <tag>contact set</tag>
-[NAME] was added to [SET].
-  </notification>
-
-  <notification
-   icon="alertmodal.tga"
-   name="AddToContactSetMultipleSuccess"
-   type="notify">
-    <tag>contact set</tag>
-[COUNT] avatars were added to [SET].
-  </notification>
-
-  <notification
-   icon="alertmodal.tga"
-   name="SetAvatarPseudonym"
-   type="alertmodal">
-    <tag>contact set</tag>
-Enter an alias for [AVATAR]:
-    <tag>confirm</tag>
-    <form name="form">
-      <input name="message" type="text" default="true" />
-      <button
-       default="true"
-       index="0"
-       name="Create"
-       text="Create"/>
-      <button
-       index="1"
-       name="Cancel"
-       text="Cancel"/>
-    </form>
-  </notification>
-
-  <notification
-   icon="alertmodal.tga"
-   name="RenameContactSetFailure"
-   type="alertmodal">
-    <tag>contact set</tag>
-Could not rename set &apos;[SET]&apos; to &apos;[NEW_NAME]&apos; because a set with the same name already exists or the new name is invalid.
-  </notification>
-
-  <notification
-   icon="notifytip.tga"
-   name="ShapeImportGenericFail"
-   type="notifytip">
-    <tag>fail</tag>
-There was a problem importing [FILENAME]. Please see the log for more details.
-  </notification>
-  <notification
-   icon="notifytip.tga"
-   name="ShapeImportVersionFail"
-   type="notifytip">
-    <tag>fail</tag>
-Shape import failed. Are you sure [FILENAME] is an avatar file?
-  </notification>
-
-  <notification
-   icon="alertmodal.tga"
-   name="AddToMediaList"
-   type="alertmodal">
-Enter a domain name to be added to the [LIST]:
-    <tag>confirm</tag>
-    <form name="form">
-      <input name="url" type="text" default="true" />
-      <button
-       default="true"
-       index="0"
-       name="Add"
-       text="Add"/>
-      <button
-       index="1"
-       name="Cancel"
-       text="Cancel"/>
-    </form>
-  </notification>
-
-   <!-- <FS:Zi> Do not allow "Restore To Last Position" for no-copy items -->
-  <notification
-   icon="alertmodal.tga"
-   name="CantRestoreToWorldNoCopy"
-   type="alertmodal">
-Restore to Last Position is not allowed for no copy items to prevent possible content loss.
-  </notification>
-  <!-- <FS:Zi> Do not allow "Restore To Last Position" for no-copy items -->
-
-  <notification
-   icon="alertmodal.tga"
-   name="ConfirmRemoveCredential"
-   type="alertmodal">
-Delete saved login for &lt;nolink&gt;[NAME]&lt;/nolink&gt;?
-    <tag>confirm</tag>
-    <form name="form">
-      <button
-       index="0"
-       name="OK"
-       text="OK"/>
-      <button
-       default="true"
-       index="1"
-       name="Cancel"
-       text="Cancel"/>
-    </form>
-=======
-   name="ExodusFlickrVerificationExplanation"
-   type="alertmodal">
-To use the Flickr upload feature you must authorize [APP_NAME] to access your account. If you proceed, your web browser will open Flickr's website, where you will be prompted to log in and authorize [APP_NAME]. You will then be given a code to copy back into [APP_NAME].
-
-Would you like to authorize [APP_NAME] to post to your Flickr account?
-    <tag>fail</tag>
-    <usetemplate
-     name="okcancelbuttons"
-     notext="No"
-     yestext="Yes"/>
-  </notification>
-
-  <notification
-   icon="alertmodal.tga"
-   name="ExodusFlickrVerificationPrompt"
-   type="alertmodal">
-Please authorize [APP_NAME] to post to your Flickr account in your web browser, then type the code given by the website below:
-    <tag>confirm</tag>
-    <form name="form">
-      <input name="oauth_verifier" type="text" default="true"/>
-      <button
-       index="0"
-       name="OK"
-       text="OK"/>
-      <button
-       index="1"
-       name="Cancel"
-       text="Cancel"/>
-    </form>
-  </notification>
 
   <notification
    icon="alertmodal.tga"
@@ -15547,43 +13854,17 @@
     <usetemplate
      name="okbutton"
      yestext="OK"/>
->>>>>>> 4c6d8f4b
-  </notification>
-
-  <!-- <FS:TS> FIRE-5453: Flickr upload support (from Exodus) -->
-  <notification
-<<<<<<< HEAD
-   icon="alertmodal.tga"
-   name="ExodusFlickrVerificationExplanation"
-   type="alertmodal">
-To use the Flickr upload feature you must authorize [APP_NAME] to access your account. If you proceed, your web browser will open Flickr's website, where you will be prompted to log in and authorize [APP_NAME]. You will then be given a code to copy back into [APP_NAME].
-
-Would you like to authorize [APP_NAME] to post to your Flickr account?
-    <tag>fail</tag>
-    <usetemplate
-     name="okcancelbuttons"
-     notext="No"
-     yestext="Yes"/>
-=======
+  </notification>
+
+  <notification
    icon="notifytip.tga"
    name="ExodusFlickrUploadComplete"
    type="notifytip">
 Your snapshot can now be viewed [http://www.flickr.com/photos/upload/edit/?ids=[ID] here].
->>>>>>> 4c6d8f4b
   </notification>
   <!-- </FS:TS> FIRE-5453 -->
 
   <notification
-<<<<<<< HEAD
-   icon="alertmodal.tga"
-   name="ExodusFlickrVerificationPrompt"
-   type="alertmodal">
-Please authorize [APP_NAME] to post to your Flickr account in your web browser, then type the code given by the website below:
-    <tag>confirm</tag>
-    <form name="form">
-      <input name="oauth_verifier" type="text" default="true"/>
-      <button
-=======
    icon="alert.tga"
    name="RegionTrackerAdd"
    type="alert">
@@ -15594,7 +13875,6 @@
       <input name="label" type="text">[LABEL]</input>
       <button
        default="true"
->>>>>>> 4c6d8f4b
        index="0"
        name="OK"
        text="OK"/>
@@ -15603,38 +13883,6 @@
        name="Cancel"
        text="Cancel"/>
     </form>
-<<<<<<< HEAD
-  </notification>
-
-  <notification
-   icon="alertmodal.tga"
-   name="ExodusFlickrVerificationFailed"
-   type="alertmodal">
-Flickr verification failed. Please try again, and be sure to double check the verification code.
-    <tag>fail</tag>
-    <usetemplate
-     name="okbutton"
-     yestext="OK"/>
-  </notification>
-
-  <notification
-   icon="notifytip.tga"
-   name="ExodusFlickrUploadComplete"
-   type="notifytip">
-Your snapshot can now be viewed [http://www.flickr.com/photos/upload/edit/?ids=[ID] here].
-  </notification>
-  <!-- </FS:TS> FIRE-5453 -->
-
-  <notification
-   icon="alert.tga"
-   name="RegionTrackerAdd"
-   type="alert">
-What label would you like to use for
-the region &quot;[REGION]&quot;?
-    <tag>confirm</tag>
-    <form name="form">
-      <input name="label" type="text">[LABEL]</input>
-=======
   </notification>
 
    <notification
@@ -15648,7 +13896,6 @@
       <input name="duration" type="text" default="true">
         [DURATION]
       </input>
->>>>>>> 4c6d8f4b
       <button
        default="true"
        index="0"
@@ -15670,42 +13917,6 @@
      name="okbutton"
      yestext="OK"/>
   </notification>
-<<<<<<< HEAD
-
-   <notification
-    icon="alertmodal.tga"
-    name="SnoozeDuration"
-    type="alertmodal">
-    <unique/>
-    Time in seconds to snooze group chat:
-    <tag>confirm</tag>
-    <form name="form">
-      <input name="duration" type="text" default="true">
-        [DURATION]
-      </input>
-      <button
-       default="true"
-       index="0"
-       name="OK"
-       text="OK"/>
-      <button
-       index="1"
-       name="Cancel"
-       text="Cancel"/>
-    </form>
-   </notification>
-   <notification
-    icon="alertmodal.tga"
-    name="SnoozeDurationInvalidInput"
-    type="alertmodal">
-    Please enter a valid number for the snooze duration!
-    <tag>fail</tag>
-    <usetemplate
-     name="okbutton"
-     yestext="OK"/>
-  </notification>
-=======
->>>>>>> 4c6d8f4b
   <notification
    name="PickLimitReached"
    label=""
@@ -16058,8 +14269,6 @@
   </notification>
 
   <notification
-<<<<<<< HEAD
-=======
    icon="alertmodal.tga"
    name="ConfirmOverwriteOutfit"
    type="alertmodal">
@@ -16102,7 +14311,6 @@
   </notification>
     
   <notification
->>>>>>> 4c6d8f4b
     icon="notifytip.tga"
     name="ReflectionProbeApplied"
     persist="true"
@@ -16125,7 +14333,6 @@
         name="okignore"
         yestext="OK"/>
   </notification>
-<<<<<<< HEAD
 
   <notification
    icon="alertmodal.tga"
@@ -16138,9 +14345,6 @@
       yestext="OK"/>
   </notification>
 
-=======
-  
->>>>>>> 4c6d8f4b
 
   <notification
    icon="alertmodal.tga"
