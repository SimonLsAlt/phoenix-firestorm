--- conflicted
+++ resolved
@@ -11431,6 +11431,17 @@
      yestext="OK"/>
   </notification>
 
+  <notification
+   icon="alertmodal.tga"
+   name="DefaultObjectPermissions"
+   type="alert">
+	There was a problem saving the default permissions due to the following reason: [REASON].  Please try setting the default permissions later.
+	<tag>fail</tag>
+   <usetemplate
+     name="okbutton"
+     yestext="OK"/>
+  </notification>
+  
 <!-- <FS:Zi> Add float LSL color entry widgets -->
   <notification
    icon="notify.tga"
@@ -11751,20 +11762,6 @@
      yestext="Ok"/>
   </notification>
 
-<<<<<<< HEAD
-=======
-  <notification
-   icon="alertmodal.tga"
-   name="DefaultObjectPermissions"
-   type="alert">
-	There was a problem saving the default permissions due to the following reason: [REASON].  Please try setting the default permissions later.
-	<tag>fail</tag>
-   <usetemplate
-     name="okbutton"
-     yestext="OK"/>
-  </notification>
-  
->>>>>>> d96af562
   <notification
    icon="alertmodal.tga"
    name="RemoveContactsFromSet"
