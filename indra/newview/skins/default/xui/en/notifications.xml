--- conflicted
+++ resolved
@@ -6413,7 +6413,6 @@
      notext="Cancel"
      unique="true"/>
   </notification>
-
   <notification
   name="HintChat"
   label="Chat"
@@ -6421,7 +6420,6 @@
   unique="true">
     To join the conversation, type into the chat field below.
   </notification>
-<<<<<<< HEAD
 
   <notification
   name="HintSit"
@@ -6489,8 +6487,6 @@
   </notification>
 
   
-=======
->>>>>>> db85c5b3
   <global name="UnsupportedCPU">
 - Your CPU speed does not meet the minimum requirements.
   </global>
