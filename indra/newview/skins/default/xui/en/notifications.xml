<?xml version="1.0" ?>
<notifications>
    <global name="skipnexttime">

		Do not show me this again
  </global>

  <global name="skipnexttimesessiononly">
Don&apos;t show me this again
(for current session)
  </global>

  <global name="alwayschoose">

		Always choose this option
  </global>

  <global name="implicitclosebutton">
		Close
  </global>

  <template name="okbutton">
    <form>
      <button
       default="true"
       index="0"
       name="OK_okbutton"
       text="$yestext"/>
    </form>
  </template>

  <template name="okignore">
    <form>
      <button
       default="true"
       index="0"
       name="OK_okignore"
       text="$yestext"/>
      <ignore text="$ignoretext"/>
    </form>
  </template>

  <template name="notifyignore">
    <form>
      <ignore text="$ignoretext"/>
    </form>
  </template>

  <template name="okcancelbuttons">
    <form>
      <button
       default="true"
       index="0"
       name="OK_okcancelbuttons"
       text="$yestext"/>
      <button
       index="1"
       name="Cancel_okcancelbuttons"
       text="$notext"/>
    </form>
  </template>

  <template name="okcancelignore">
    <form>
      <button
       default="true"
       index="0"
       name="OK_okcancelignore"
       text="$yestext"/>
      <button
       index="1"
       name="Cancel_okcancelignore"
       text="$notext"/>
      <ignore text="$ignoretext"/>
    </form>
  </template>

  <template name="okhelpbuttons">
    <form>
      <button
       default="true"
       index="0"
       name="OK_okhelpbuttons"
       text="$yestext"/>
      <button
       index="1"
       name="Help"
       text="$helptext"/>
    </form>
  </template>

  <template name="okhelpignore">
    <form>
      <button
       default="true"
       index="0"
       name="OK_okhelpignore"
       text="$yestext"/>
      <button
       index="1"
       name="Help_okhelpignore"
       text="$helptext"/>
      <ignore text="$ignoretext"/>
    </form>
  </template>

  <template name="yesnocancelbuttons">
    <form>
      <button
       default="true"
       index="0"
       name="Yes"
       text="$yestext"/>
      <button
       index="1"
       name="No"
       text="$notext"/>
      <button
       index="2"
       name="Cancel_yesnocancelbuttons"
       text="$canceltext"/>
    </form>
  </template>

  <notification
 functor="GenericAcknowledge"
   icon="notify.tga"
   name="MissingAlert"
   label="Unknown Notification Message"
   type="notify">
Your version of [APP_NAME] does not know how to display the notification it just received.  Please verify that you have the latest version of [APP_NAME] installed.

Error details: The notification called &apos;[_NAME]&apos; was not found in notifications.xml.
    <tag>fail</tag>
    <usetemplate
     name="okbutton"
     yestext="OK"/>
  </notification>

  <notification
   icon="alertmodal.tga"
   name="FloaterNotFound"
   type="alertmodal">
Floater error: Could not find the following controls:

[CONTROLS]
    <tag>fail</tag>
    <usetemplate
     name="okbutton"
     yestext="OK"/>
  </notification>

  <notification
   icon="alertmodal.tga"
   name="TutorialNotFound"
   type="alertmodal">
No tutorial is currently available.
    <tag>fail</tag>
    <usetemplate
     name="okbutton"
     yestext="OK"/>
  </notification>

  <notification
   icon="alertmodal.tga"
   name="GenericAlert"
   type="alertmodal">
[MESSAGE]
  </notification>

  <notification
   icon="alertmodal.tga"
   name="GenericAlertYesCancel"
   type="alertmodal">
[MESSAGE]
    <usetemplate
     name="okcancelbuttons"
     notext="Cancel"
     yestext="Yes"/>
  </notification>

  <notification
   icon="alertmodal.tga"
   name="GenericAlertOK"
   type="alertmodal">
[MESSAGE]
    <usetemplate
     name="okbutton"
     yestext="OK"/>
  </notification>

  <notification
   icon="alertmodal.tga"
   name="BadInstallation"
   type="alertmodal">
 Installation of [APP_NAME] is defective. Please [https://www.firestormviewer.org/downloads download a new copy] of the Viewer and reinstall.
    <tag>fail</tag>
    <usetemplate
     name="okbutton"
     yestext="OK"/>
  </notification>

  <notification
   icon="alertmodal.tga"
   name="LoginFailedNoNetwork"
   type="alertmodal">
    <tag>fail</tag>
    Could not connect to the [CURRENT_GRID].
    &apos;[DIAGNOSTIC]&apos;
Make sure your Internet connection is working properly.
	<usetemplate
     name="okbutton"
     yestext="OK"/>
  </notification>

  <notification
   icon="alertmodal.tga"
   name="LoginFailedToParse"
   type="alertmodal">
    <tag>fail</tag>
Viewer received malformed response from server. Please, make sure your Internet connection is working properly and try again later.

If you feel this is in error, please contact Support.
    <usetemplate
       name="okbutton"
       yestext="OK"/>
  </notification>

  <notification
   icon="alertmodal.tga"
   name="MessageTemplateNotFound"
   type="alertmodal">
Message Template [PATH] not found.
   <tag>fail</tag>
	<usetemplate
     name="okbutton"
     yestext="OK"/>
  </notification>

  <notification
   icon="alertmodal.tga"
   name="WearableSave"
   type="alertmodal">
Save changes to current clothing/body part?
    <usetemplate
     canceltext="Cancel"
     name="yesnocancelbuttons"
     notext="Don&apos;t Save"
     yestext="Save"/>
  </notification>

  <notification
   icon="alertmodal.tga"
     name="ConfirmNoCopyToOutbox"
     type="alertmodal">
You don't have permission to copy one or more of these items to the Merchant Outbox.  You can move them or leave them behind.
    <usetemplate
     name="okcancelbuttons"
     notext="Don't move item(s)"
     yestext="Move item(s)"/>
  </notification>

  <notification
   icon="OutboxStatus_Success"
   name="OutboxFolderCreated"
   type="alertmodal">
    <unique/>
A new folder has been created for each item you have transferred into the top level of your Merchant Outbox.

    <usetemplate
     ignoretext="A new folder was created in the Merchant Outbox"
     name="okignore"
     yestext="OK"/>
  </notification>

  <notification
   icon="OutboxStatus_Success"
   name="OutboxImportComplete"
   type="alertmodal">
Success

All folders were successfully sent to the Marketplace.

        <usetemplate
         ignoretext="All folders sent to the Marketplace"
         name="okignore"
         yestext="OK"/>
  </notification>

  <notification
   icon="OutboxStatus_Warning"
   name="OutboxImportHadErrors"
   type="alertmodal">
Some folders did not transfer

Errors occurred when some folders were sent to the Marketplace.  Those folders are still in your Merchant Outbox.

See the [[MARKETPLACE_IMPORTS_URL] error log] for more information.

        <usetemplate
         name="okbutton"
         yestext="OK"/>
  </notification>

  <notification
   icon="OutboxStatus_Error"
   name="OutboxImportFailed"
   type="alertmodal">
Transfer failed with error &apos;[ERROR_CODE]&apos;

No folders were sent to the Marketplace because of a system or network error.  Try again later.

        <usetemplate
         name="okbutton"
         yestext="OK"/>
  </notification>

  <notification
   icon="OutboxStatus_Error"
   name="OutboxInitFailed"
   type="alertmodal">
Marketplace initialization failed with error &apos;[ERROR_CODE]&apos;

Initialization with the Marketplace failed because of a system or network error.  Try again later.

        <usetemplate
         name="okbutton"
         yestext="OK"/>
  </notification>

    <notification
        icon="OutboxStatus_Error"
        name="StockPasteFailed"
        type="alertmodal">
        Copy or move to Stock Folder failed with error :
        
        &apos;[ERROR_CODE]&apos;
        
        <usetemplate
        name="okbutton"
        yestext="OK"/>
    </notification>
  
    <notification
        icon="OutboxStatus_Error"
        name="MyOutfitsPasteFailed"
        type="alertmodal">
       One or more items can't be used inside "Outfits"
      <usetemplate
        name="okbutton"
        yestext="OK"/>
    </notification>
    
    <notification
        icon="OutboxStatus_Error"
        name="MerchantPasteFailed"
        type="alertmodal">
        Copy or move to Marketplace Listings failed with error :
        
        &apos;[ERROR_CODE]&apos;
        
        <usetemplate
        name="okbutton"
        yestext="OK"/>
    </notification>
    
    <notification
        icon="OutboxStatus_Error"
        name="MerchantTransactionFailed"
        type="alertmodal">
        The transaction with the Marketplace failed with the following error :
        
        [ERROR_REASON][ERROR_DESCRIPTION]
        
        <usetemplate
        name="okbutton"
        yestext="OK"/>
    </notification>
    
    <notification
        icon="OutboxStatus_Error"
        name="MerchantUnprocessableEntity"
        type="alertmodal">
        We are unable to list this product or activate the version folder. Usually this is caused by missing information in the listing description form, but it may be due to errors in the folder structure. Either edit the listing or check the listing folder for errors.
        
        <usetemplate
        name="okbutton"
        yestext="OK"/>
    </notification>

    <notification
        icon="OutboxStatus_Error"
        name="MerchantListingFailed"
        type="alertmodal">
        Listing to Marketplace failed with error :
        
        &apos;[ERROR_CODE]&apos;
        
        <usetemplate
        name="okbutton"
        yestext="OK"/>
    </notification>
    
    <notification
        icon="OutboxStatus_Error"
        name="MerchantFolderActivationFailed"
        type="alertmodal">
        Activating this version folder failed with error :

        &apos;[ERROR_CODE]&apos;

        <usetemplate
        name="okbutton"
        yestext="OK"/>
    </notification>

    <notification
        icon="alertmodal.tga"
        name="MerchantForceValidateListing"
        type="alertmodal">
        In order to create your listing, we fixed the hierarchy of your listing contents.
        <tag>confirm</tag>
        <usetemplate
            ignoretext="Warn me that creating a listing fixes the hierarchy of the content"
            name="okignore" 
            yestext="OK"/>
    </notification>

    <notification
        icon="alertmodal.tga"
        name="ConfirmMerchantActiveChange"
        type="alertmodal">
        This action will change the active content of this listing. Do you want to continue?
        <tag>confirm</tag>
        <usetemplate
        ignoretext="Confirm before I change an active listing on the marketplace"
        name="okcancelignore"
        notext="Cancel"
        yestext="OK"/>
    </notification>

    <notification
        icon="alertmodal.tga"
        name="ConfirmMerchantMoveInventory"
        type="alertmodal">
        Items dragged to the Marketplace Listings window are moved from their original locations, not copied. Do you want to continue?
        <tag>confirm</tag>
        <usetemplate
        ignoretext="Confirm before I move an item from the inventory to the marketplace"
        name="okcancelignore"
        notext="Cancel"
        yestext="OK"/>
    </notification>
    
    <notification
        icon="alertmodal.tga"
        name="ConfirmListingCutOrDelete"
        type="alertmodal">
        Moving or deleting a listing folder will delete your Marketplace listing. If you would like to keep the Marketplace listing, move or delete the contents of the version folder you would like to modify. Do you want to continue?
        <tag>confirm</tag>
        <usetemplate
        ignoretext="Confirm before I move or delete a listing from the marketplace"
        name="okcancelignore"
        notext="Cancel"
        yestext="OK"/>
    </notification>
    
    <notification
        icon="alertmodal.tga"
        name="ConfirmCopyToMarketplace"
        type="alertmodal">
        You don't have permission to copy one or more of these items to the Marketplace. You can move them or leave them behind.
        <tag>confirm</tag>
        <usetemplate
        ignoretext="Confirm before I try to copy a selection containing no copy items to the marketplace"
        name="yesnocancelbuttons"
        yestext="Move item(s)"
        notext="Don't move item(s)"
        canceltext="Cancel"/>
    </notification>
    
    <notification
        icon="alertmodal.tga"
        name="ConfirmMerchantUnlist"
        type="alertmodal">
        This action will unlist this listing. Do you want to continue?
        <tag>confirm</tag>
        <usetemplate
        ignoretext="Confirm before I unlist an active listing on the marketplace"
        name="okcancelignore"
        notext="Cancel"
        yestext="OK"/>
    </notification>
    
    <notification
        icon="alertmodal.tga"
        name="ConfirmMerchantClearVersion"
        type="alertmodal">
        This action will deactivate the version folder of the current listing. Do you want to continue?
        <tag>confirm</tag>
        <usetemplate
        ignoretext="Confirm before I deactivate the version folder of a listing on the marketplace"
        name="okcancelignore"
        notext="Cancel"
        yestext="OK"/>
    </notification>

    <notification
        icon="alertmodal.tga"
        name="AlertMerchantListingNotUpdated"
        type="alertmodal">
This listing could not be updated.
[[URL] Click here] to edit it on the Marketplace.
        <usetemplate
        name="okbutton"
        yestext="OK"/>
    </notification>

    <notification
        icon="alertmodal.tga"
        name="AlertMerchantListingCannotWear"
        type="alertmodal">
        You cannot wear clothes or body parts that are in the Marketplace Listings folder.
        <tag>fail</tag>
    </notification>
    
    <notification
        icon="alertmodal.tga"
        name="AlertMerchantListingInvalidID"
        type="alertmodal">
        Invalid listing ID.
        <tag>fail</tag>
    </notification>
    
    <notification
        icon="alertmodal.tga"
        name="AlertMerchantListingActivateRequired"
        type="alertmodal">
        There are several or no version folders in this listing. You will need to select and activate one independently later.
        <tag>confirm</tag>
        <usetemplate
        ignoretext="Alert about version folder activation when I create a listing with several version folders"
        name="okignore"
        yestext="OK"/>
    </notification>

    <notification
        icon="alertmodal.tga"
        name="AlertMerchantStockFolderSplit"
        type="alertmodal">
        We have separated stock items of different types into separate stock folders, so your folder is arranged in a way that we can list it.
        <tag>confirm</tag>
        <usetemplate
        ignoretext="Alert when stock folder is being split before being listed"
        name="okignore"
        yestext="OK"/>
    </notification>
    
    <notification
        icon="alertmodal.tga"
        name="AlertMerchantStockFolderEmpty"
        type="alertmodal">
        We have unlisted your listing because the stock is empty. You need to add more units to the stock folder to list the listing again.
        <tag>confirm</tag>
        <usetemplate
        ignoretext="Alert when a listing is unlisted because stock folder is empty"
        name="okignore"
        yestext="OK"/>
    </notification>

    <notification
        icon="alertmodal.tga"
        name="AlertMerchantVersionFolderEmpty"
        type="alertmodal">
        We have unlisted your listing because the version folder is empty. You need to add items to the version folder to list the listing again.
        <tag>confirm</tag>
        <usetemplate
        ignoretext="Alert when a listing is unlisted because version folder is empty"
        name="okignore"
        yestext="OK"/>
    </notification>

  <notification
   icon="alertmodal.tga"
   name="WriteAnimationFail"
   type="alertmodal">
There was a problem writing animation data.  Please try again later.
    <tag>fail</tag>
  </notification>

  <notification
   icon="alertmodal.tga"
   name="UploadAuctionSnapshotFail"
   type="alertmodal">
There was a problem uploading the auction snapshot due to the following reason: [REASON]
    <tag>fail</tag>
  </notification>

  <notification
   icon="alertmodal.tga"
   name="UnableToViewContentsMoreThanOne"
   type="alertmodal">
Unable to view the contents of more than one item at a time.
Please select only one object and try again.
    <tag>fail</tag>
  </notification>

  <notification
   icon="alertmodal.tga"
   name="SaveClothingBodyChanges"
   type="alertmodal">
Save all changes to clothing/body parts?
<tag>confirm</tag>
<usetemplate
     canceltext="Cancel"
     name="yesnocancelbuttons"
     notext="Don&apos;t Save"
     yestext="Save All"/>
  </notification>

  <notification
   icon="alertmodal.tga"
   name="FriendsAndGroupsOnly"
   type="alertmodal">
    Non-friends won't know that you've chosen to ignore their calls and instant messages.
    <usetemplate
     name="okbutton"
     yestext="OK"/>
  </notification>

  <notification
   icon="alertmodal.tga"
   name="FavoritesOnLogin"
   type="alertmodal">    
    Note: When you turn on this option, anyone who uses this computer can see your list of favorite locations.
    <usetemplate
     name="okbutton"
     yestext="OK"/>
  </notification>

  <notification
   icon="alertmodal.tga"
   name="AllowMultipleViewers"
   type="alertmodal">
    Running multiple [APP_NAME] viewers is not supported. It can lead to texture cache collisions, corruption and degraded visuals and performance.
    <usetemplate
     name="okbutton"
     yestext="OK"/>
  </notification>

  <notification
   icon="alertmodal.tga"
   name="GrantModifyRights"
   type="alertmodal">
Granting modify rights to another resident allows them to change, delete or take ANY objects you may have in-world. Be VERY careful when handing out this permission.
Do you want to grant modify rights for [NAME]?
<tag>confirm</tag>
    <usetemplate
     name="okcancelbuttons"
     notext="No"
     yestext="Yes"/>
  </notification>

  <notification
   icon="alertmodal.tga"
   name="GrantModifyRightsMultiple"
   type="alertmodal">
Granting modify rights to another Resident allows them to change ANY objects you may have in-world. Be VERY careful when handing out this permission.
Do you want to grant modify rights for the selected Residents?
<tag>confirm</tag>
    <usetemplate
     name="okcancelbuttons"
     notext="No"
     yestext="Yes"/>
  </notification>

  <notification
   icon="alertmodal.tga"
   name="RevokeModifyRights"
   type="alertmodal">
Do you want to revoke modify rights for [NAME]?
<tag>confirm</tag>
    <usetemplate
     name="okcancelbuttons"
     notext="No"
     yestext="Yes"/>
  </notification>

  <notification
   icon="alertmodal.tga"
   name="RevokeModifyRightsMultiple"
   type="alertmodal">
Do you want to revoke modify rights for the selected Residents?
<tag>confirm</tag>
    <usetemplate
     name="okcancelbuttons"
     notext="No"
     yestext="Yes"/>
  </notification>

  <notification
   icon="alertmodal.tga"
   name="GroupNameLengthWarning"
   type="alertmodal">
A group name must be between [MIN_LEN] and [MAX_LEN] characters.
    <tag>group</tag>
    <tag>fail</tag>
    <usetemplate
       name="okbutton"
       yestext="OK"/>
  </notification>
  
  <notification
   icon="alertmodal.tga"
   name="UnableToCreateGroup"
   type="alertmodal">
Unable to create group.
[MESSAGE]
    <tag>group</tag>
    <tag>fail</tag>
  <usetemplate
     name="okbutton"
     yestext="OK"/>
  </notification>

  <notification
   icon="alertmodal.tga"
   name="PanelGroupApply"
   type="alertmodal">
[NEEDS_APPLY_MESSAGE]
[WANT_APPLY_MESSAGE]
    <tag>confirm</tag>
    <tag>group</tag>
  <usetemplate
     canceltext="Cancel"
     name="yesnocancelbuttons"
     notext="Ignore Changes"
     yestext="Apply Changes"/>
  </notification>

  <notification
   icon="alertmodal.tga"
   name="MustSpecifyGroupNoticeSubject"
   type="alertmodal">
You must specify a subject to send a group notice.
  <tag>group</tag>
  <tag>fail</tag>
  <usetemplate
     name="okbutton"
     yestext="OK"/>
  </notification>

  <notification
   icon="alertmodal.tga"
   name="AddGroupOwnerWarning"
   type="alertmodal">
You are about to add group members to the role of [ROLE_NAME].
Members cannot be removed from that role.
The members must resign from the role themselves.
Are you sure you want to continue?
    <tag>group</tag>
    <tag>confirm</tag>
    <usetemplate
     ignoretext="Confirm before I add a new group Owner"
     name="okcancelignore"
     notext="No"
     yestext="Yes"/>
  </notification>

  <notification
   icon="alertmodal.tga"
   name="AssignDangerousActionWarning"
   type="alertmodal">
You are about to add the Ability &apos;[ACTION_NAME]&apos; to the Role &apos;[ROLE_NAME]&apos;.

 *WARNING*
 Any Member in a role with this ability can assign themselves -- and any other member -- to roles that have more powers than they  currently have, potentially elevating themselves to near-Owner power. Be sure you know what you are doing before assigning this ability.

Add this ability to &apos;[ROLE_NAME]&apos;?
    <usetemplate
     name="okcancelbuttons"
     notext="No"
     yestext="Yes"/>
  </notification>

  <notification
   icon="alertmodal.tga"
   name="AssignDangerousAbilityWarning"
   type="alertmodal">
You are about to add the ability &apos;[ACTION_NAME]&apos; to the role &apos;[ROLE_NAME]&apos;.

 *WARNING*
 Any Member in a role with this ability can assign themselves -- and any other member -- all abilities, elevating themselves to near-Owner power.

Add this ability to &apos;[ROLE_NAME]&apos;?
    <usetemplate
     name="okcancelbuttons"
     notext="No"
     yestext="Yes"/>
  </notification>

  <notification
    icon="alertmodal.tga"
    name="AssignBanAbilityWarning"
    type="alertmodal">
You are about to add the Ability &apos;[ACTION_NAME]&apos; to the Role &apos;[ROLE_NAME]&apos;.

 *WARNING*
Any Member in a Role with this Ability will also be granted the Abilities &apos;[ACTION_NAME_2]&apos; and &apos;[ACTION_NAME_3]&apos;
    <usetemplate
      name="okbutton"
     yestext="OK"/>
  </notification>

  <notification
  icon="alertmodal.tga"
  name="RemoveBanAbilityWarning"
  type="alertmodal">
You are removing the Ability &apos;[ACTION_NAME]&apos; to the Role &apos;[ROLE_NAME]&apos;.

 *WARNING*
Removing this ability will NOT remove the Abilities &apos;[ACTION_NAME_2]&apos; and &apos;[ACTION_NAME_3]&apos;.
 
If you no longer wish to have these abilities granted to this role, disable them immediately!
    <usetemplate
     name="okbutton"
     yestext="OK"/>
  </notification>

  <notification
    icon="alertmodal.tga"
    name="EjectGroupMemberWarning"
    type="alertmodal">
     You are about to eject [AVATAR_NAME] from the group.
     <tag>group</tag>
     <tag>confirm</tag>
     <usetemplate
      ignoretext="Confirm ejecting a participant from group"
      name="okcancelignore"
      notext="Cancel"
      yestext="Eject"/>
  </notification>
  <notification
    icon="alertmodal.tga"
    name="EjectGroupMembersWarning"
    type="alertmodal">
     You are about to eject [COUNT] members from the group.
     <tag>group</tag>
     <tag>confirm</tag>
     <usetemplate
      ignoretext="Confirm ejecting multiple members from group"
      name="okcancelignore"
      notext="Cancel"
      yestext="Eject"/>
  </notification>
  
  <notification
    icon="alertmodal.tga"
    name="BanGroupMemberWarning"
    type="alertmodal">
     You are about to ban [AVATAR_NAME] from the group.
     <tag>group</tag>
     <tag>confirm</tag>
     <usetemplate
      ignoretext="Confirm banning a participant from group"
      name="okcancelignore"
      notext="Cancel"
      yestext="Ban"/>
  </notification>
  <notification
    icon="alertmodal.tga"
    name="BanGroupMembersWarning"
    type="alertmodal">
     You are about to ban [COUNT] members from group.
     <tag>group</tag>
     <tag>confirm</tag>
     <usetemplate
      ignoretext="Confirm banning multiple members from group"
      name="okcancelignore"
      notext="Cancel"
      yestext="Ban"/>
  </notification>

  <notification
    icon="notify.tga"
    name="GroupBanUserOnBanlist"
    type="notify">
Some residents have not been sent an invite due to being banned from the group.
  </notification>

  <notification
   icon="alertmodal.tga"
   name="AttachmentDrop"
   type="alertmodal">
    You are about to drop your attachment.
    Are you sure you want to continue?
    <tag>confirm</tag>
    <usetemplate
     ignoretext="Confirm before dropping attachments"
     name="okcancelignore"
     notext="No"
     yestext="Yes"/>
  </notification>
  <notification
   icon="alertmodal.tga"
   name="JoinGroupCanAfford"
   type="alertmodal">
Joining this group costs L$[COST].
Do you wish to proceed?
    <tag>confirm</tag>
    <tag>funds</tag>
    <tag>group</tag>
    <usetemplate
     name="okcancelbuttons"
     notext="Cancel"
     yestext="Join"/>
  </notification>

  <notification
   icon="alertmodal.tga"
   name="JoinGroupNoCost"
   type="alertmodal">
You are joining group &lt;nolink&gt;[NAME]&lt;/nolink&gt;.
Do you wish to proceed?
    <tag>group</tag>
    <tag>confirm</tag>
    <usetemplate
     name="okcancelbuttons"
     notext="Cancel"
     yestext="Join"/>
  </notification>


  <notification
   icon="alertmodal.tga"
   name="JoinGroupCannotAfford"
   type="alertmodal">
Joining this group costs L$[COST].
You do not have enough L$ to join this group.
    <tag>group</tag>
    <tag>fail</tag>
    <tag>funds</tag>
  </notification>

  <notification
   icon="alertmodal.tga"
   name="CreateGroupCost"
   type="alertmodal">
Creating this group will cost L$[COST].
Groups need more than one member, or they are deleted forever.
Please invite members within 48 hours.
    <tag>group</tag>
    <tag>funds</tag>
    <usetemplate
     canceltext="Cancel"
     name="okcancelbuttons"
     notext="Cancel"
     yestext="Create group for L$[COST]"/>
  </notification>

  <notification
   icon="alertmodal.tga"
   name="JoinGroupInaccessible"
   type="alertmodal">
This group is not accessible to you.
    <tag>group_id</tag>
    <tag>success</tag>
    <usetemplate
       name="okbutton"
       yestext="OK"/>
  </notification>

  <notification
   icon="alertmodal.tga"
   name="JoinGroupError"
   type="alertmodal">
Error processing your group membership request.
    <tag>group_id</tag>
    <tag>success</tag>
    <usetemplate
       name="okbutton"
       yestext="OK"/>
  </notification>

  <notification
   icon="alertmodal.tga"
   name="JoinGroupErrorReason"
   type="alertmodal">
Unable to join group: [reason]
    <tag>group_id</tag>
    <tag>success</tag>
    <tag>reason</tag>
    <usetemplate
       name="okbutton"
       yestext="OK"/>
  </notification>

  <notification
   icon="alertmodal.tga"
   name="JoinGroupTrialUser"
   type="alertmodal">
Sorry, trial users can't join groups.
    <tag>group_id</tag>
    <tag>success</tag>
    <usetemplate
       name="okbutton"
       yestext="OK"/>
  </notification>

  <notification
   icon="alertmodal.tga"
   name="JoinGroupMaxGroups"
   type="alertmodal">
You cannot join &apos;&lt;nolink&gt;[group_name]&lt;/nolink&gt;&apos;:
You are already a member of [group_count] groups, the maximum number allowed is [max_groups]
    <tag>success</tag>
    <tag>group_id</tag>
    <tag>group_name</tag>
    <tag>group_count</tag>
    <tag>max_groups</tag>
    <usetemplate
       name="okbutton"
       yestext="OK"/>
  </notification>

  <notification
   icon="alertmodal.tga"
   name="JoinGroupClosedEnrollment"
   type="alertmodal">
You cannot join &apos;&lt;nolink&gt;[group_name]&lt;/nolink&gt;&apos;:
The group no longer has open enrollment.
    <tag>group_id</tag>
    <tag>success</tag>
    <usetemplate
       name="okbutton"
       yestext="OK"/>
  </notification>

  <notification
   icon="alertmodal.tga"
   name="JoinGroupInsufficientFunds"
   type="alertmodal">
Unable to transfer the required L$ [membership_fee] membership fee.
    <tag>group_id</tag>
    <tag>success</tag>
    <usetemplate
       name="okbutton"
       yestext="OK"/>
  </notification>
  
  <notification
   icon="alertmodal.tga"
   name="LandBuyPass"
   type="alertmodal">
   <tag>fail</tag>
For L$[COST] you can enter this land (&apos;[PARCEL_NAME]&apos;) for [TIME] hours.  Buy a pass?
    <tag>funds</tag>
    <tag>confirm</tag>
    <usetemplate
     name="okcancelbuttons"
     notext="Cancel"
     yestext="OK"/>
  </notification>

  <notification
   icon="alertmodal.tga"
   name="SalePriceRestriction"
   type="alertmodal">
Sale price must be set to more than L$0 if selling to anyone.
Please select an individual to sell to if selling for L$0.
  <tag>fail</tag>
  </notification>

  <notification
   icon="alertmodal.tga"
   name="ConfirmLandSaleChange"
   priority="high"
   type="alertmodal">
The selected [LAND_SIZE] m² land is being set for sale.
Your selling price will be L$[SALE_PRICE] and will be authorized for sale to [NAME].
    <tag>confirm</tag>
    <usetemplate
     name="okcancelbuttons"
     notext="Cancel"
     yestext="OK"/>
  </notification>

  <notification
   icon="alertmodal.tga"
   name="ConfirmLandSaleToAnyoneChange"
   type="alertmodal">
ATTENTION: Clicking &apos;Sell to anyone&apos; makes your land available to the entire [CURRENT_GRID] community, even those not in this region.

The selected [LAND_SIZE] m² land is being set for sale.
Your selling price will be L$[SALE_PRICE] and will be authorized for sale to [NAME].
    <tag>confirm</tag>
    <usetemplate
     name="okcancelbuttons"
     notext="Cancel"
     yestext="OK"/>
  </notification>

  <notification
   icon="alertmodal.tga"
   name="ReturnObjectsDeededToGroup"
   type="alertmodal">
Are you sure you want to return all objects shared with the group &apos;&lt;nolink&gt;[NAME]&lt;/nolink&gt;&apos; on this parcel of land back to their previous owner&apos;s inventory?

*WARNING* This will delete the non-transferable objects deeded to the group!

Objects: [N]
    <tag>confirm</tag>
    <tag>group</tag>
    <usetemplate
     name="okcancelbuttons"
     notext="Cancel"
     yestext="OK"/>
  </notification>

  <notification
   icon="alertmodal.tga"
   name="ReturnObjectsOwnedByUser"
   type="alertmodal">
Are you sure you want to return all objects owned by the resident &apos;[NAME]&apos; on this parcel of land back to their inventory?

Objects: [N]
    <tag>confirm</tag>
    <usetemplate
     name="okcancelbuttons"
     notext="Cancel"
     yestext="OK"/>
  </notification>

  <notification
   icon="alertmodal.tga"
   name="ReturnObjectsOwnedBySelf"
   type="alertmodal">
Are you sure you want to return all objects owned by you on this parcel of land back to your inventory?

Objects: [N]
    <tag>confirm</tag>
    <usetemplate
     name="okcancelbuttons"
     notext="Cancel"
     yestext="OK"/>
  </notification>

  <notification
   icon="alertmodal.tga"
   name="ReturnObjectsNotOwnedBySelf"
   type="alertmodal">
Are you sure you want to return all objects *NOT* owned by you on this parcel of land back to their owner&apos;s inventory?
Transferable objects deeded to a group will be returned to their previous owners.

*WARNING* This will delete the non-transferable objects deeded to the group!

Objects: [N]
    <tag>confirm</tag>
    <usetemplate
     name="okcancelbuttons"
     notext="Cancel"
     yestext="OK"/>
  </notification>

  <notification
   icon="alertmodal.tga"
   name="ReturnObjectsNotOwnedByUser"
   type="alertmodal">
Are you sure you want to return all objects *NOT* owned by [NAME] on this parcel of land back to their owner&apos;s inventory?
Transferable objects deeded to a group will be returned to their previous owners.

*WARNING* This will delete the non-transferable objects deeded to the group!

Objects: [N]
    <tag>confirm</tag>
    <usetemplate
     name="okcancelbuttons"
     notext="Cancel"
     yestext="OK"/>
  </notification>

  <notification
   icon="alertmodal.tga"
   name="ReturnAllTopObjects"
   type="alertmodal">
Are you sure you want to return all listed objects back to their owner&apos;s inventory? This will return ALL scripted objects in the region!
    <tag>confirm</tag>
    <usetemplate
     name="okcancelbuttons"
     notext="Cancel"
     yestext="OK"/>
  </notification>

  <notification
   icon="alertmodal.tga"
   name="DisableAllTopObjects"
   type="alertmodal">
Are you sure you want to disable all objects in this region?
    <tag>confirm</tag>
    <usetemplate
     name="okcancelbuttons"
     notext="Cancel"
     yestext="OK"/>
  </notification>

  <notification
   icon="alertmodal.tga"
   name="ReturnObjectsNotOwnedByGroup"
   type="alertmodal">
Return the objects on this parcel of land that are NOT shared with the group &lt;nolink&gt;[NAME]&lt;/nolink&gt; back to their owners?

Objects: [N]
    <tag>confirm</tag>
    <tag>group</tag>
    <usetemplate
     name="okcancelbuttons"
     notext="Cancel"
     yestext="OK"/>
  </notification>

  <notification
   icon="alertmodal.tga"
   name="UnableToDisableOutsideScripts"
   type="alertmodal">
Cannot disable scripts.
This entire region is damage enabled.
Scripts must be allowed to run for weapons to work.
  <tag>fail</tag>
  </notification>

<notification
   icon="alertmodal.tga"
   name="MultipleFacesSelected"
   type="alertmodal">
Multiple faces are currently selected.
If you continue this action, separate instances of media will be set on multiple faces of the object.
To place the media on only one face, choose Select Face and click on the desired face of that object then click &apos;Add&apos;.
    <tag>confirm</tag>
    <usetemplate
      ignoretext="Media will be set on multiple selected faces"
      name="okcancelignore"
      notext="Cancel"
      yestext="OK"/>
  </notification>

  <notification
   icon="alertmodal.tga"
   name="MustBeInParcel"
   type="alertmodal">
You must be standing inside the land parcel to set its landing point.
  <tag>fail</tag>
  </notification>

  <notification
   icon="alertmodal.tga"
   name="PromptRecipientEmail"
   type="alertmodal">
Please enter a valid email address for the recipient(s).
  <tag>fail</tag>
  </notification>

  <notification
   icon="alertmodal.tga"
   name="PromptSelfEmail"
   type="alertmodal">
Please enter your email address.
  <tag>fail</tag>
  </notification>

  <notification
   icon="alertmodal.tga"
   name="PromptMissingSubjMsg"
   type="alertmodal">
Email snapshot with the default subject or message?
    <tag>confirm</tag>
    <usetemplate
     name="okcancelbuttons"
     notext="Cancel"
     yestext="OK"/>
  </notification>

  <notification
   icon="alertmodal.tga"
   name="ErrorProcessingSnapshot"
   type="alertmodal">
Error processing snapshot data.
  <tag>fail</tag>
  </notification>

  <notification
   icon="alertmodal.tga"
   name="ErrorEncodingSnapshot"
   type="alertmodal">
Error encoding snapshot.
  <tag>fail</tag>
  </notification>

  <notification
   icon="alertmodal.tga"
   name="ErrorPhotoCannotAfford"
   type="alertmodal">
    You need L$[COST] to save a photo to your inventory. You may either buy L$ or save the photo to your computer instead.
    <tag>fail</tag>
  </notification>
  
  <notification
   icon="alertmodal.tga"
   name="ErrorCannotAffordUpload"
   type="alertmodal">
    You need L$[COST] to upload this item.
    <tag>fail</tag>
  </notification>
  
  <notification
   icon="alertmodal.tga"
   name="ErrorTextureCannotAfford"
   type="alertmodal">
    You need L$[COST] to save a texture to your inventory. You may either buy L$ or save the photo to your computer instead.
    <tag>fail</tag>
  </notification>

  <notification
   icon="alertmodal.tga"
   name="ErrorUploadingPostcard"
   type="alertmodal">
There was a problem sending a snapshot due to the following reason: [REASON]
  <tag>fail</tag>
  </notification>

  <notification
   icon="alertmodal.tga"
   name="ErrorUploadingReportScreenshot"
   type="alertmodal">
There was a problem uploading a report screenshot due to the following reason: [REASON]
  <tag>fail</tag>
  </notification>

  <notification
   icon="alertmodal.tga"
   name="MustAgreeToLogIn"
   type="alertmodal">
   <tag>fail</tag>
You must agree to the Terms and Conditions, Privacy Policy, and Terms of Service to continue logging into [CURRENT_GRID].
  </notification>

  <notification
   icon="alertmodal.tga"
   name="CouldNotBuyCurrency"
   type="alertmodal">
[TITLE]
[MESSAGE]
   <tag>fail</tag>
   <usetemplate
     name="okbutton"
     yestext="OK"/>
  </notification>

  <notification
   icon="alertmodal.tga"
   name="CouldNotBuyCurrencyOS"
   type="alertmodal">
[TITLE]
[MESSAGE]
    <tag>confirm</tag>
    <url
	option="0"
	name="url"
	target = "_external">
		[LINK]
    </url>
    <usetemplate
     name="okcancelbuttons"
     notext="No"
     yestext="OK"/>
  </notification>
  
  <notification
   icon="alertmodal.tga"
   name="CouldNotPutOnOutfit"
   type="alertmodal">
Could not put on outfit.
The outfit folder contains no clothing, body parts, or attachments.
  <tag>fail</tag>
  </notification>

  <notification
   icon="alertmodal.tga"
   name="CannotWearTrash"
   type="alertmodal">
You cannot wear clothes or body parts that are in the trash.
  <tag>fail</tag>
  </notification>

  <notification
   icon="alertmodal.tga"
   name="MaxAttachmentsOnOutfit"
   type="alertmodal">
Could not attach object.
Exceeds the attachments limit of [MAX_ATTACHMENTS] objects. Please detach another object first.
  <tag>fail</tag>
  </notification>

  <notification
   icon="alertmodal.tga"
   name="CannotWearInfoNotComplete"
   type="alertmodal">
You cannot wear this item because it has not yet loaded. Please try again in a minute.
  <tag>fail</tag>
  </notification>

    <notification
   icon="alertmodal.tga"
   name="MustEnterPasswordToLogIn"
   type="alertmodal">
   <tag>fail</tag>
Please enter your Password to log in.
  </notification>
  
  <notification
   icon="alertmodal.tga"
   name="MustHaveAccountToLogIn"
   type="alertmodal">
You need to enter the Username name of your avatar.

You need an account to enter [CURRENT_GRID]. Would you like to create one now?
    <tag>confirm</tag>
    <url
	option="0"
	name="url"
	target = "_external">
		[create_account_url]
    </url>
    <usetemplate
     name="okcancelbuttons"
     notext="Try again"
     yestext="Create a new account"/>
  </notification>

  <notification
   icon="alertmodal.tga"
   name="InvalidCredentialFormat"
   type="alertmodal">
   <tag>fail</tag>
You need to enter either the Username or both the First and Last name of your avatar into the Username field, then login again.
  </notification>
  
  <notification
   icon="alertmodal.tga"
   name="InvalidGrid"
   type="alertmodal">
   <tag>fail</tag>
'[GRID]' is not a valid grid identifier.
  </notification>
  
  <notification
   icon="alertmodal.tga"
   name="InvalidLocationSLURL"
   type="alertmodal">
   <tag>fail</tag>
Your start location did not specify a valid grid.
  </notification>
  
  <notification
   icon="alertmodal.tga"
   name="DeleteClassified"
   type="alertmodal">
Delete classified &apos;[NAME]&apos;?
There is no reimbursement for fees paid.
    <tag>confirm</tag>
    <usetemplate
     name="okcancelbuttons"
     notext="Cancel"
     yestext="OK"/>
  </notification>


<notification
   icon="alertmodal.tga"
   name="DeleteMedia"
   type="alertmodal">
You have selected to delete the media associated with this face.
Are you sure you want to continue?
    <tag>confirm</tag>
    <usetemplate
     ignoretext="Confirm before I delete media from an object"
     name="okcancelignore"
     notext="No"
     yestext="Yes"/>
  </notification>

  <notification
   icon="alertmodal.tga"
   name="ClassifiedSave"
   type="alertmodal">
Save changes to classified [NAME]?
    <tag>confirm</tag>
    <usetemplate
     canceltext="Cancel"
     name="yesnocancelbuttons"
     notext="Don&apos;t Save"
     yestext="Save"/>
  </notification>

  <notification
   icon="alertmodal.tga"
   name="ClassifiedInsufficientFunds"
   type="alertmodal">
Insufficient funds to create classified.
    <tag>fail</tag>
    <usetemplate
     name="okbutton"
     yestext="OK"/>
  </notification>

  <notification
   icon="alertmodal.tga"
   name="ProfileDeleteClassified"
   type="alertmodal">
Delete classified &lt;nolink&gt;[CLASSIFIED]&lt;/nolink&gt;?
    <tag>confirm</tag>
    <usetemplate
     name="okcancelbuttons"
     notext="Cancel"
     yestext="OK"/>
  </notification>

  <notification
   icon="alertmodal.tga"
   name="ProfileDeletePick"
   type="alertmodal">
Delete pick &lt;nolink&gt;[PICK]&lt;/nolink&gt;?
    <tag>confirm</tag>
    <usetemplate
     name="okcancelbuttons"
     notext="Cancel"
     yestext="OK"/>
  </notification>

  <notification
   icon="alert.tga"
   name="ProfileUnpublishedClassified"
   type="alertmodal">
    You have unpublished classifieds. They will be lost if you close the window.
    <tag>confirm</tag>
    <usetemplate
     name="okcancelbuttons"
     notext="Cancel"
     yestext="OK"/>
  </notification>

  <notification
   icon="alert.tga"
   name="ProfileUnsavedChanges"
   type="alertmodal">
    You have unsaved changes.
    <tag>confirm</tag>
    <tag>save</tag>
    <usetemplate
     canceltext="Cancel"
     name="yesnocancelbuttons"
     notext="Discard"
     yestext="Save"/>
  </notification>

  <notification
   icon="alertmodal.tga"
   name="DeleteOutfits"
   type="alertmodal">
    Delete the selected outfit?
    <tag>confirm</tag>
    <usetemplate
     name="okcancelbuttons"
     notext="Cancel"
     yestext="OK"/>
  </notification>

  <notification
   icon="alertmodal.tga"
   name="DeleteOutfitsWithName"
   type="alertmodal">
    Delete outfit &quot;[NAME]&quot;?
    <tag>confirm</tag>
    <usetemplate
     name="okcancelbuttons"
     notext="Cancel"
     yestext="OK"/>
  </notification>

  <notification
   icon="alertmodal.tga"
   name="PromptGoToEventsPage"
   type="alertmodal">
Go to the [CURRENT_GRID] events web page?
    <tag>confirm</tag>
    <url option="0" name="url">

			https://secondlife.com/my/community/events
    </url>
    <usetemplate
     name="okcancelbuttons"
     notext="Cancel"
     yestext="OK"/>
  </notification>

  <notification
   icon="alertmodal.tga"
   name="SelectProposalToView"
   type="alertmodal">
Please select a proposal to view.
  <tag>fail</tag>
  </notification>

  <notification
   icon="alertmodal.tga"
   name="SelectHistoryItemToView"
   type="alertmodal">
Please select a history item to view.
  <tag>fail</tag>
  </notification>

<!--
  <notification
   icon="alertmodal.tga"
   name="ResetShowNextTimeDialogs"
   type="alertmodal">
Would you like to re-enable all these popups, which you previously indicated &apos;Do not show me again&apos;?
    <usetemplate
     name="okcancelbuttons"
     notext="Cancel"
     yestext="OK"/>
  </notification>

  <notification
   icon="alertmodal.tga"
   name="SkipShowNextTimeDialogs"
   type="alertmodal">
Would you like to disable all popups which can be skipped?
    <usetemplate
     name="okcancelbuttons"
     notext="Cancel"
     yestext="OK"/>
  </notification>
-->

  <notification
   icon="alertmodal.tga"
   name="CacheWillClear"
   type="alertmodal">
Cache will be cleared after restarting [APP_NAME].
  </notification>

  <notification
 icon="alertmodal.tga"
 name="DisableJavascriptBreaksSearch"
 type="alertmodal">
If you disable Javascript, the search function will not work properly, and you will not be able to use it.
  </notification>
  
  <notification
   icon="alertmodal.tga"
   name="CacheWillBeMoved"
   type="alertmodal">
Cache will be moved after restarting [APP_NAME].
Note: This will also clear the cache.
  </notification>
  
  <notification
   icon="alertmodal.tga"
   name="SoundCacheWillBeMoved"
   type="alertmodal">
Sound cache will be moved after restarting [APP_NAME].
  </notification>

  <notification
   icon="alertmodal.tga"
   name="ChangeConnectionPort"
   type="alertmodal">
Port settings take effect after restarting [APP_NAME].
  </notification>

  <notification
   icon="alertmodal.tga"
   name="ChangeDeferredDebugSetting"
   type="alertmodal">
This debug setting change will take effect after you restart [APP_NAME].
  </notification>

  <notification
   icon="alertmodal.tga"
   name="ChangeSkin"
   type="alertmodal">
The new skin will appear after restarting [APP_NAME].
Would you like to shutdown the viewer and launch it manually again in order to apply this change?
    <usetemplate
     name="okcancelbuttons"
     notext="Later"
     yestext="Shutdown now"/>
  </notification>

  <notification
   icon="alertmodal.tga"
   name="ChangeLanguage"
   type="alertmodal">
The selected language will be applied after restarting [APP_NAME].
  </notification>

  <notification
   icon="alertmodal.tga"
   name="GoToAuctionPage"
   type="alertmodal">
    Go to the [CURRENT_GRID] web page to see auction details or make a bid?
    <tag>confirm</tag>
    <url option="0" name="url">
			http://secondlife.com/auctions/auction-detail.php?id=[AUCTION_ID]
    </url>
    <usetemplate
     name="okcancelbuttons"
     notext="Cancel"
     yestext="OK"/>
  </notification>

  <notification
   icon="alertmodal.tga"
   name="SaveChanges"
   type="alertmodal">
Save Changes?
    <tag>confirm</tag>
    <usetemplate
     canceltext="Cancel"
     name="yesnocancelbuttons"
     notext="Don&apos;t Save"
     yestext="Save"/>
  </notification>

  <notification
   icon="alertmodal.tga"
   name="DeleteNotecard"
   type="alertmodal">
   <unique/>
Are you sure you want to delete this notecard?
    <tag>confirm</tag>
    <usetemplate
     ignoretext="Confirm notecard deletion"
     name="okcancelignore"
     notext="Cancel"
     yestext="OK"/>
  </notification>
  
  <notification
   icon="alertmodal.tga"
   name="LoadPreviousReportScreenshot"
   type="alertmodal">
   <unique/>
Do you want to use previous screenshot for your report?
    <tag>confirm</tag>
    <usetemplate
     name="okcancelbuttons"
     notext="Cancel"
     yestext="OK"/>
  </notification>
  
  <notification
   icon="alertmodal.tga"
   name="GestureSaveFailedTooManySteps"
   type="alertmodal">
Gesture save failed.
This gesture has too many steps.
Try removing some steps, then save again.
<tag>fail</tag>
  </notification>

  <notification
   icon="alertmodal.tga"
   name="GestureSaveFailedTryAgain"
   type="alertmodal">
Gesture save failed.  Please try again in a minute.
<tag>fail</tag>
  </notification>

  <notification
   icon="alertmodal.tga"
   name="GestureSaveFailedObjectNotFound"
   type="alertmodal">
Could not save gesture because the object or the associated object inventory could not be found.
The object may be out of range or may have been deleted.
<tag>fail</tag>
  </notification>

  <notification
   icon="alertmodal.tga"
   name="GestureSaveFailedReason"
   type="alertmodal">
There was a problem saving a gesture due to the following reason: [REASON].  Please try resaving the gesture later.
<tag>fail</tag>
  </notification>

  <notification
   icon="alertmodal.tga"
   name="SaveNotecardFailObjectNotFound"
   type="alertmodal">
Could not save notecard because the object or the associated object inventory could not be found.
The object may be out of range or may have been deleted.
<tag>fail</tag>
  </notification>

  <notification
   icon="alertmodal.tga"
   name="SaveNotecardFailReason"
   type="alertmodal">
There was a problem saving a notecard due to the following reason: [REASON].  Please try re-saving the notecard later.
<tag>fail</tag>
  </notification>

  <notification
   icon="alertmodal.tga"
   name="ScriptCannotUndo"
   type="alertmodal">
Could not undo all changes in your version of the script.
Would you like to load the server&apos;s last saved version?
(**Warning** This operation cannot be undone.)
    <tag>confirm</tag>
    <usetemplate
     name="okcancelbuttons"
     notext="Cancel"
     yestext="OK"/>
  </notification>

  <notification
   icon="alertmodal.tga"
   name="SaveScriptFailObjectNotFound"
   type="alertmodal">
Could not save the script because the object it is in could not be found.
The object may be out of range or may have been deleted.
<tag>fail</tag>
  </notification>

  <notification
   icon="alertmodal.tga"
   name="StartRegionEmpty"
   type="alertmodal">
Your Start Region is not defined.
Please type the Region name in Start Location box or choose My Last Location or My Home as your Start Location.
<tag>fail</tag>
    <usetemplate
     name="okbutton"
     yestext="OK"/>
  </notification>

  <notification
   icon="alertmodal.tga"
   name="CouldNotStartStopScript"
   type="alertmodal">
Could not start or stop the script because the object it is on could not be found.
The object may be out of range or may have been deleted.
  <tag>fail</tag>
  </notification>

  <notification
   icon="alertmodal.tga"
   name="CannotDownloadFile"
   type="alertmodal">
    Unable to download file
    <tag>fail</tag>
  </notification>

  <notification
  name="MediaFileDownloadUnsupported"
  label=""
  type="alert">
    <unique/>
    <tag>confirm</tag>
    You have requested a file download, which is not supported within [APP_NAME].
    <usetemplate
     ignoretext="Warn about unsupported file downloads"
     name="okignore"
     yestext="OK"/>
  </notification>
  
  <notification
   icon="alertmodal.tga"
   name="CannotWriteFile"
   type="alertmodal">
Unable to write file [[FILE]]
  <tag>fail</tag>
  </notification>

  <notification
   icon="alertmodal.tga"
   name="UnsupportedHardware"
   type="alertmodal">
Just so you know, your computer may not meet [APP_NAME]&apos;s minimum system requirements. You may experience poor performance. Unfortunately, the [SUPPORT_SITE] can't provide technical support for unsupported system configurations.

[MINSPECS]

Visit [_URL] for more information?
    <tag>confirm</tag>
    <url option="0" name="url">

			https://wiki.firestormviewer.org/fs_system_requirements
    </url>
    <usetemplate
     ignoretext="My computer hardware is not supported"
     name="okcancelignore"
     notext="No"
     yestext="Yes"/>
  <tag>fail</tag>
  </notification>

  <notification
   icon="alertmodal.tga"
   name="OldGPUDriver"
   type="alertmodal">
     There is likely a newer driver for your graphics chip.  Updating graphics drivers can substantially improve performance.

    Visit [URL] to check for driver updates?
    <tag>confirm</tag>
    <url option="0" name="url">
    [URL]
    </url>
    <usetemplate
     ignoretext="My graphics driver is out of date"
     name="okcancelignore"
     notext="No"
     yestext="Yes"/>
    <tag>fail</tag>
  </notification>

  <notification
   icon="alertmodal.tga"
   name="UnknownGPU"
   type="alertmodal">
Your system contains a graphics card that [APP_NAME] doesn't recognize.
This is often the case with new hardware that has not been tested yet with [APP_NAME].  It will probably be ok, but you may need to adjust your graphics settings.
(Avatar &gt; Preferences &gt; Graphics).
    <form name="form">
      <ignore name="ignore"
       text="My graphics card could not be identified"/>
    </form>
  <tag>fail</tag>
  </notification>

  <notification
   icon="alertmodal.tga"
   name="DisplaySettingsNoShaders"
   type="alertmodal">
[APP_NAME] crashed while initializing graphics drivers.
Graphics Quality will be set to Low to avoid some common driver errors. This will disable some graphics features.
We recommend updating your graphics card drivers.
Graphics Quality can be raised in Preferences &gt; Graphics.
  <tag>fail</tag>
  </notification>

  <notification
   icon="alertmodal.tga"
   name="AutoFPSConfirmDisable"
   type="alertmodal">
Changing this setting will disable automatic adjustment and turn off 'Automatic settings'.
Are you sure you want to continue?
    <tag>confirm</tag>
    <usetemplate
     name="okcancelbuttons"
     notext="Cancel"
     yestext="Continue"/>
  </notification>
  <notification
   icon="alertmodal.tga"
   name="AdvancedLightingConfirm"
   type="alertmodal">
To turn on advanced lighting, we need to increase quality to level 4.
    <tag>confirm</tag>
  <usetemplate
   name="okcancelbuttons"
   notext="Cancel"
   yestext="OK"/>
  </notification>
  <notification
 icon="alertmodal.tga"
   name="ShadowsConfirm"
   type="alertmodal">
To enable shadows, we need to increase quality to level 4.
    <tag>confirm</tag>
    <usetemplate
     name="okcancelbuttons"
     notext="Cancel"
     yestext="OK"/>
  </notification>

  <notification
   icon="alertmodal.tga"
   name="RegionNoTerraforming"
   type="alertmodal">
The region [REGION] does not allow terraforming.
  <tag>fail</tag>
  </notification>
  
  <notification
   icon="alertmodal.tga"
   name="ParcelNoTerraforming"
   type="notify">
You are not allowed to terraform parcel [PARCEL].
  <tag>fail</tag>
  </notification>

  <notification
   icon="alertmodal.tga"
   name="CannotCopyWarning"
   type="alertmodal">
You do not have permission to copy the following items:
&lt;nolink&gt;[ITEMS]&lt;/nolink&gt;
and will lose it from your inventory if you give it away. Do you really want to offer these items?
    <tag>confirm</tag>
    <usetemplate
     name="okcancelbuttons"
     notext="No"
     yestext="Yes"/>
  <tag>fail</tag>
  </notification>

  <notification
   icon="alertmodal.tga"
   name="CannotGiveItem"
   type="alertmodal">
Unable to give inventory item.
  <tag>fail</tag>
  </notification>

  <notification
   icon="alertmodal.tga"
   name="TransactionCancelled"
   type="alertmodal">
Transaction canceled.
  </notification>

  <notification
   icon="alertmodal.tga"
   name="TooManyItems"
   type="alertmodal">
Cannot give more than 42 items in a single inventory transfer.
  <tag>fail</tag>
  </notification>

  <notification
   icon="alertmodal.tga"
   name="NoItems"
   type="alertmodal">
You do not have permission to transfer the selected items.
  <tag>fail</tag>
  </notification>

  <notification
   icon="alertmodal.tga"
   name="CannotCopyCountItems"
   type="alertmodal">
You do not have permission to copy [COUNT] of the selected items. You will lose these items from your inventory.
Do you really want to give these items?
    <tag>confirm</tag>
  <tag>fail</tag>
    <usetemplate
     name="okcancelbuttons"
     notext="No"
     yestext="Yes"/>
  </notification>

  <notification
   icon="alertmodal.tga"
   name="CannotGiveCategory"
   type="alertmodal">
You do not have permission to transfer the selected folder.
  <tag>fail</tag>
  </notification>

  <notification
   icon="alertmodal.tga"
   name="FreezeAvatar"
   type="alertmodal">
Freeze this avatar?
He or she will temporarily be unable to move, chat, or interact with the world.
    <tag>confirm</tag>
    <usetemplate
     canceltext="Cancel"
     name="yesnocancelbuttons"
     notext="Unfreeze"
     yestext="Freeze"/>
  </notification>

  <notification
   icon="alertmodal.tga"
   name="FreezeAvatarFullname"
   type="alertmodal">
Freeze [AVATAR_NAME]?
He or she will temporarily be unable to move, chat, or interact with the world.
    <tag>confirm</tag>
    <usetemplate
     canceltext="Cancel"
     name="yesnocancelbuttons"
     notext="Unfreeze"
     yestext="Freeze"/>
  </notification>
  
  <notification
    icon="alertmodal.tga"
    name="FreezeAvatarMultiple"
    type="alertmodal">
 Freeze the following avatars?
 
 [RESIDENTS]
 
 They will temporarily be unable to move, chat, or interact with the world.
     <usetemplate
      canceltext="Cancel"
      name="yesnocancelbuttons"
      notext="Unfreeze"
      yestext="Freeze"/>
  </notification>  

  <notification
   icon="alertmodal.tga"
   name="EjectAvatarFullname"
   type="alertmodal">
Eject [AVATAR_NAME] from your land?
    <tag>confirm</tag>
    <usetemplate
     canceltext="Cancel"
     name="yesnocancelbuttons"
     notext="Eject and Ban"
     yestext="Eject"/>
  </notification>

  <notification
   icon="alertmodal.tga"
   name="EjectAvatarNoBan"
   type="alertmodal">
Eject this avatar from your land?
    <tag>confirm</tag>
    <usetemplate
     name="okcancelbuttons"
     notext="Cancel"
     yestext="Eject"/>
  </notification>

  <notification
   icon="alertmodal.tga"
   name="EjectAvatarFullnameNoBan"
   type="alertmodal">
Eject [AVATAR_NAME] from your land?
    <tag>confirm</tag>
    <usetemplate
     name="okcancelbuttons"
     notext="Cancel"
     yestext="Eject"/>
  </notification>

  <notification
    icon="alertmodal.tga"
    name="EjectAvatarMultiple"
    type="alertmodal">
Eject the following avatars from your land?

[RESIDENTS]
    <usetemplate
     canceltext="Cancel"
     name="yesnocancelbuttons"
     notext="Eject and Ban"
     yestext="Eject"/>
  </notification>

  <notification
   icon="alertmodal.tga"
   name="EjectAvatarMultipleNoBan"
   type="alertmodal">
Eject the following avatars from your land?

[RESIDENTS]
    <usetemplate
     name="okcancelbuttons"
     notext="Cancel"
     yestext="Eject"/>
  </notification>

  <notification
   icon="alertmodal.tga"
   name="EjectAvatarFromGroup"
   persist="true"
   type="notify">
You ejected [AVATAR_NAME] from group &lt;nolink&gt;[GROUP_NAME]&lt;/nolink&gt;.
    <tag>group</tag>
  </notification>

  <notification
   icon="alertmodal.tga"
   name="AcquireErrorTooManyObjects"
   type="alertmodal">
ACQUIRE ERROR: Too many objects selected.
  <tag>fail</tag>
  </notification>

  <notification
   icon="alertmodal.tga"
   name="AcquireErrorObjectSpan"
   type="alertmodal">
ACQUIRE ERROR: Objects span more than one region.
Please move all objects to be acquired onto the same region.
  <tag>fail</tag>
  </notification>

  <notification
   icon="alertmodal.tga"
   name="PromptGoToCurrencyPage"
   type="alertmodal">
[EXTRA]

Go to [_URL] for information on purchasing L$?
    <tag>confirm</tag>
    <url option="0" name="url">

			http://secondlife.com/app/currency/
    </url>
    <usetemplate
     name="okcancelbuttons"
     notext="Cancel"
     yestext="OK"/>
  </notification>
  
  <notification
   icon="alertmodal.tga"
   name="MuteLimitReached"
   persist="false"
   type="notify">
Unable to add new entry to block list because you reached the limit of [MUTE_LIMIT] entries.
  <tag>fail</tag>
  </notification>
  
  <notification
   icon="alertmodal.tga"
   name="UnableToLinkObjects"
   type="alertmodal">
Unable to link these [COUNT] objects.
You can link a maximum of [MAX] objects.
  <tag>fail</tag>
  </notification>

  <notification
   icon="alertmodal.tga"
   name="CannotLinkIncompleteSet"
   type="alertmodal">
You can only link complete sets of objects, and must select more than one object.
  <tag>fail</tag>
  </notification>

  <notification
   icon="alertmodal.tga"
   name="CannotLinkModify"
   type="alertmodal">
Unable to link because you do not have modify permission on all the objects.

Please make sure none are locked, and that you own all of them.
  <tag>fail</tag>
  </notification>

  <notification
   icon="alertmodal.tga"
   name="CannotLinkPermanent"
   type="alertmodal">
    Objects cannot be linked across region boundaries.
    <tag>fail</tag>
  </notification>

  <notification
   icon="alertmodal.tga"
   name="CannotLinkAcrossRegions"
   type="alertmodal">
Objects cannot be linked across region boundaries.
    <tag>fail</tag>
  </notification>

  <notification
   icon="alertmodal.tga"
   name="CannotLinkDifferentOwners"
   type="alertmodal">
Unable to link because not all of the objects have the same owner.

Please make sure you own all of the selected objects.
  <tag>fail</tag>
  </notification>

  <notification
   icon="alertmodal.tga"
   name="NoFileExtension"
   type="alertmodal">
No file extension for the file: &apos;[FILE]&apos;

Please make sure the file has a correct file extension.
  <tag>fail</tag>
  </notification>

  <notification
   icon="alertmodal.tga"
   name="InvalidFileExtension"
   type="alertmodal">
Invalid file extension [EXTENSION].
Expected [VALIDS].
    <usetemplate
     name="okbutton"
     yestext="OK"/>
  <tag>fail</tag>
  </notification>

  <notification
   icon="alertmodal.tga"
   name="CannotUploadSoundFile"
   type="alertmodal">
Could not open uploaded sound file for reading:
[FILE]
  <tag>fail</tag>
  </notification>

  <notification
   icon="alertmodal.tga"
   name="SoundFileNotRIFF"
   type="alertmodal">
File does not appear to be a RIFF WAVE file:
[FILE]
  <tag>fail</tag>
  </notification>

  <notification
   icon="alertmodal.tga"
   name="SoundFileNotPCM"
   type="alertmodal">
File does not appear to be a PCM WAVE audio file:
[FILE]
  <tag>fail</tag>
  </notification>

  <notification
   icon="alertmodal.tga"
   name="SoundFileInvalidChannelCount"
   type="alertmodal">
File has invalid number of channels (must be mono or stereo):
[FILE]
  <tag>fail</tag>
  </notification>

  <notification
   icon="alertmodal.tga"
   name="SoundFileInvalidSampleRate"
   type="alertmodal">
File does not appear to be a supported sample rate (must be 44.1k):
[FILE]
  <tag>fail</tag>
  </notification>

  <notification
   icon="alertmodal.tga"
   name="SoundFileInvalidWordSize"
   type="alertmodal">
File does not appear to be a supported word size (must be 8 or 16 bit):
[FILE]
  <tag>fail</tag>
  </notification>

  <notification
   icon="alertmodal.tga"
   name="SoundFileInvalidHeader"
   type="alertmodal">
Could not find &apos;data&apos; chunk in WAV header:
[FILE]
  <tag>fail</tag>
  </notification>

  <notification
   icon="alertmodal.tga"
   name="SoundFileInvalidChunkSize"
   type="alertmodal">
Wrong chunk size in WAV file:
[FILE]
  <tag>fail</tag>
  </notification>

  <notification
   icon="alertmodal.tga"
   name="SoundFileInvalidTooLong"
   type="alertmodal">
Audio file is too long ([MAX_LENGTH] second maximum):
[FILE]
  <tag>fail</tag>
  </notification>

  <notification
   icon="alertmodal.tga"
   name="ProblemWithFile"
   type="alertmodal">
Problem with file [FILE]:

[REASON]
  <tag>fail</tag>
  </notification>

  <notification
   icon="alertmodal.tga"
   name="CannotOpenTemporarySoundFile"
   type="alertmodal">
Couldn&apos;t open temporary compressed sound file for writing: [FILE]
  <tag>fail</tag>
  </notification>

  <notification
   icon="alertmodal.tga"
   name="UnknownVorbisEncodeFailure"
   type="alertmodal">
Unknown Vorbis encode failure on: [FILE]
  <tag>fail</tag>
  </notification>

  <notification
   icon="alertmodal.tga"
   name="CannotEncodeFile"
   type="alertmodal">
Unable to encode file: [FILE]
  <tag>fail</tag>
  </notification>

  <notification
   icon="alertmodal.tga"
   name="CorruptedProtectedDataStore"
   type="alertmodal">
   We were unable to decode the file storing your saved login credentials. At this point saving or deleting credentials will erase all those that were previously stored.
   This may happen when you change network setup. Restarting the viewer with previous network configuration may help recovering your saved login credentials.
    
  <tag>fail</tag>
    <usetemplate
     name="okbutton"
     yestext="OK"/>
  </notification>
    
  <notification
   icon="alertmodal.tga"
   name="CorruptResourceFile"
   type="alertmodal">
Corrupt resource file: [FILE]
  <tag>fail</tag>
  </notification>

  <notification
   icon="alertmodal.tga"
   name="UnknownResourceFileVersion"
   type="alertmodal">
Unknown Linden resource file version in file: [FILE]
  <tag>fail</tag>
  </notification>

  <notification
   icon="alertmodal.tga"
   name="UnableToCreateOutputFile"
   type="alertmodal">
Unable to create output file: [FILE]
  <tag>fail</tag>
  </notification>

  <notification
   icon="alertmodal.tga"
   name="DoNotSupportBulkAnimationUpload"
   type="alertmodal">
    <unique/>
[APP_NAME] does not currently support bulk upload of BVH format animation files.
  <tag>fail</tag>
  </notification>

  <notification
   icon="alertmodal.tga"
   name="CannotUploadReason"
   type="alertmodal">
Unable to upload [FILE] due to the following reason: [REASON]
Please try again later.
  <tag>fail</tag>
  </notification>

  <notification
   icon="notifytip.tga"
   name="LandmarkCreated"
   log_to_chat="false"
   type="notifytip">
You have added "[LANDMARK_NAME]" to your [FOLDER_NAME] folder.
  </notification>

  <notification
   icon="alert.tga"
   name="LandmarkAlreadyExists"
   type="alert">
You already have a landmark for this location.
    <usetemplate
     name="okbutton"
     yestext="OK"/>
  <tag>fail</tag>
  </notification>

  <notification
   icon="alertmodal.tga"
   name="CannotCreateLandmarkNotOwner"
   type="alertmodal">
You cannot create a landmark here because the owner of the land does not allow it.
  <tag>fail</tag>
  </notification>

  <notification
 icon="alertmodal.tga"
 label="Create folder"
 name="CreateLandmarkFolder"
 type="alertmodal">
    <unique/>
    Choose a name for the folder:
    <tag>confirm</tag>
    <form name="form">
      <input name="message" type="text">
      </input>
      <button
       default="true"
       index="0"
       name="OK"
       text="OK"/>
      <button
       index="1"
       name="Cancel"
       text="Cancel"/>
    </form>
  </notification>

  <notification
   icon="alertmodal.tga"
   name="CannotRecompileSelectObjectsNoScripts"
   type="alertmodal">
Not able to perform &apos;recompilation&apos;.
Select an object with a script.
  <tag>fail</tag>
  </notification>

  <notification
   icon="alertmodal.tga"
   name="CannotRecompileSelectObjectsNoPermission"
   type="alertmodal">
Not able to perform &apos;recompilation&apos;.

Select objects with scripts that you have permission to modify.
  <tag>fail</tag>
  </notification>

  <notification
   icon="alertmodal.tga"
   name="CannotResetSelectObjectsNoScripts"
   type="alertmodal">
Not able to perform &apos;reset&apos;.

Select objects with scripts.
  <tag>fail</tag>
  </notification>
  
   <notification
    icon="alertmodal.tga"
    name="CannotdeleteSelectObjectsNoScripts"
    type="alertmodal">
Not able to perform &apos;remove&apos;.

Select objects with scripts.
  <tag>fail</tag>
  </notification>

  <notification
   icon="alertmodal.tga"
   name="CannotResetSelectObjectsNoPermission"
   type="alertmodal">
Not able to perform &apos;reset&apos;.

Select objects with scripts that you have permission to modify.
  <tag>fail</tag>
  </notification>

  <notification
   icon="alertmodal.tga"
   name="CannotOpenScriptObjectNoMod"
   type="alertmodal">
    Unable to open script in object without modify permissions.
  <tag>fail</tag>
  </notification>

  <notification
   icon="alertmodal.tga"
   name="CannotSetRunningSelectObjectsNoScripts"
   type="alertmodal">
Not able to set any scripts to &apos;running&apos;.

Select objects with scripts.
  <tag>fail</tag>
  </notification>

  <notification
   icon="alertmodal.tga"
   name="CannotSetRunningNotSelectObjectsNoScripts"
   type="alertmodal">
Unable to set any scripts to &apos;not running&apos;.

Select objects with scripts.
  <tag>fail</tag>
  </notification>

  <notification
   icon="alertmodal.tga"
   name="NoFrontmostFloater"
   type="alertmodal">
No frontmost floater to save.
  <tag>fail</tag>
  </notification>

  <notification
   icon="notifytip.tga"
   name="SeachFilteredOnShortWords"
   type="notifytip">
Your search query was modified and the words that were too short were removed.

Searched for: [FINALQUERY]
  </notification>

  <notification
   icon="alertmodal.tga"
   name="SeachFilteredOnShortWordsEmpty"
   type="alertmodal">
Your search terms were too short so no search was performed.
  <tag>fail</tag>
  </notification>

  <!-- Generic Teleport failure modes - strings will be inserted from
       teleport_strings.xml if available. -->
  <notification
   icon="alertmodal.tga"
   name="CouldNotTeleportReason"
   type="alertmodal">
    <unique/>
Teleport failed.
[REASON]
  <tag>fail</tag>
  </notification>

  <!-- Teleport failure modes not delivered via the generic mechanism
       above (for example, delivered as an AlertMessage on
       region-crossing :( ) - these paths should really be merged
       in the future. -->
  <notification
   icon="alertmodal.tga"
   name="invalid_tport"
   type="alertmodal">
Teleport attempts are limited to 6 per minute. If you are having trouble, wait one minute and try teleporting again. If the problem persists, log out and log in again.
    <tag>fail</tag>
  </notification>
  <notification
   icon="alertmodal.tga"
   name="invalid_region_handoff"
   type="alertmodal">
Problem encountered processing your region crossing. You may need to log back in before you can cross regions.
If you continue to get this message, please check the [SUPPORT_SITE].
  <tag>fail</tag>
  </notification>
  <notification
   icon="alertmodal.tga"
   name="blocked_tport"
   type="alertmodal">
Sorry, teleport is currently blocked. Try again in a moment.  If you still cannot teleport, please log out and log back in to resolve the problem.
  <tag>fail</tag>
  </notification>
  <notification
   icon="alertmodal.tga"
   name="nolandmark_tport"
   type="alertmodal">
Sorry, but system was unable to locate landmark destination.
  <tag>fail</tag>
  </notification>
  <notification
   icon="alertmodal.tga"
   name="timeout_tport"
   type="alertmodal">
   <tag>fail</tag>
Sorry, but system was unable to complete the teleport connection.  Try again in a moment.
  </notification>
  <notification
   icon="alertmodal.tga"
   name="noaccess_tport"
   type="alertmodal">
   <tag>fail</tag>
Sorry, you do not have access to that teleport destination.
  </notification>
  <notification
   icon="alertmodal.tga"
   name="missing_attach_tport"
   type="alertmodal">
   <tag>fail</tag>
Your attachments have not arrived yet. Try waiting for a few more seconds or log out and back in again before attempting to teleport.
  </notification>
  <notification
   icon="alertmodal.tga"
   name="too_many_uploads_tport"
   type="alertmodal">
   <tag>fail</tag>
The asset queue in this region is currently clogged so your teleport request will not be able to succeed in a timely manner. Please try again in a few minutes or go to a less busy area.
  </notification>
  <notification
   icon="alertmodal.tga"
   name="expired_tport"
   type="alertmodal">
   <tag>fail</tag>
Sorry, but the system was unable to complete your teleport request in a timely fashion. Please try again in a few minutes.
  </notification>
  <notification
   icon="alertmodal.tga"
   name="expired_region_handoff"
   type="alertmodal">
   <tag>fail</tag>
Sorry, but the system was unable to complete your region crossing in a timely fashion. Please try again in a few minutes.
  </notification>
  <notification
   icon="alertmodal.tga"
   name="preexisting_tport"
   type="alertmodal">
   <tag>fail</tag>
Sorry, but the system was unable to start your teleport. Please try again in a few minutes.
  </notification>
  <notification
   icon="alertmodal.tga"
   name="no_host"
   type="alertmodal">
   <tag>fail</tag>
Unable to find teleport destination. The destination may be temporarily unavailable or no longer exists. Please try again in a few minutes.
  </notification>
  <notification
   icon="alertmodal.tga"
   name="no_inventory_host"
   type="alertmodal">
The inventory system is currently unavailable.
  <tag>fail</tag>
  </notification>

  <notification
   icon="alertmodal.tga"
   name="CannotSetLandOwnerNothingSelected"
   type="alertmodal">
Unable to set land owner:
No parcel selected.
  <tag>fail</tag>
  </notification>

  <notification
   icon="alertmodal.tga"
   name="CannotSetLandOwnerMultipleRegions"
   type="alertmodal">
Unable to force land ownership because selection spans multiple regions. Please select a smaller area and try again.
  <tag>fail</tag>
  </notification>

  <notification
   icon="alertmodal.tga"
   name="ForceOwnerAuctionWarning"
   type="alertmodal">
This parcel is up for auction. Forcing ownership will cancel the auction and potentially make some residents unhappy if bidding has begun.
Force ownership?
    <tag>confirm</tag>
    <usetemplate
     name="okcancelbuttons"
     notext="Cancel"
     yestext="OK"/>
  </notification>

  <notification
   icon="alertmodal.tga"
   name="CannotContentifyNothingSelected"
   type="alertmodal">
Unable to contentify:
No parcel selected.
  <tag>fail</tag>
  </notification>

  <notification
   icon="alertmodal.tga"
   name="CannotContentifyNoRegion"
   type="alertmodal">
Unable to contentify:
No region selected.
  <tag>fail</tag>
  </notification>

  <notification
   icon="alertmodal.tga"
   name="CannotReleaseLandNothingSelected"
   type="alertmodal">
Unable to abandon land:
No parcel selected.
  <tag>fail</tag>
  </notification>

  <notification
   icon="alertmodal.tga"
   name="CannotReleaseLandNoRegion"
   type="alertmodal">
Unable to abandon land:
Cannot find region.
  <tag>fail</tag>
  </notification>

  <notification
   icon="alertmodal.tga"
   name="CannotBuyLandNothingSelected"
   type="alertmodal">
Unable to buy land:
No parcel selected.
  <tag>fail</tag>
  </notification>

  <notification
   icon="alertmodal.tga"
   name="CannotBuyLandNoRegion"
   type="alertmodal">
Unable to buy land:
Cannot find the region this land is in.
  <tag>fail</tag>
  </notification>

  <notification
   icon="alertmodal.tga"
   name="CannotCloseFloaterBuyLand"
   type="alertmodal">
You cannot close the Buy Land window until [APP_NAME] estimates the price of this transaction.
  <tag>fail</tag>
  </notification>

  <notification
   icon="alertmodal.tga"
   name="CannotDeedLandNothingSelected"
   type="alertmodal">
Unable to deed land:
No parcel selected.
  <tag>fail</tag>
  </notification>

  <notification
   icon="alertmodal.tga"
   name="CannotDeedLandNoGroup"
   type="alertmodal">
Unable to deed land:
No Group selected.
    <tag>group</tag>
  <tag>fail</tag>
  </notification>

  <notification
   icon="alertmodal.tga"
   name="CannotDeedLandNoRegion"
   type="alertmodal">
Unable to deed land:
Cannot find the region this land is in.
  <tag>fail</tag>
  </notification>

  <notification
   icon="alertmodal.tga"
   name="CannotDeedLandMultipleSelected"
   type="alertmodal">
Unable to deed land:
Multiple parcels selected.

Try selecting a single parcel.
  <tag>fail</tag>
  </notification>

  <notification
   icon="alertmodal.tga"
   name="ParcelCanPlayMedia"
   type="alertmodal">   
This location provides streaming media, which may require more of your network bandwidth.

Play streaming media when available?
(You can change this option later under Preferences &gt; Sound &amp; Media.)
   <form name="form">
    <button
         index="0"
         name="Play Media Now"
         text="Play Media Now"/>
        <button
         index="1"
         name="Always Play Media"  
         text="Always Play Media"/>
        <button
         index="2"   
         name="Do Not Pley Media"
         text="Do Not Play Media"/>
   </form>
  </notification>


  <notification
   icon="alertmodal.tga"
   name="CannotDeedLandWaitingForServer"
   type="alertmodal">
Unable to deed land:
Waiting for server to report ownership.

Please try again.
  <tag>fail</tag>
  </notification>

  <notification
   icon="alertmodal.tga"
   name="CannotDeedLandNoTransfer"
   type="alertmodal">
Unable to deed land:
The region [REGION] does not allow transfer of land.
  <tag>fail</tag>
  </notification>

  <notification
   icon="alertmodal.tga"
   name="CannotReleaseLandWatingForServer"
   type="alertmodal">
Unable to abandon land:
Waiting for server to update parcel information.

Try again in a few seconds.
  <tag>fail</tag>
  </notification>

  <notification
   icon="alertmodal.tga"
   name="CannotReleaseLandSelected"
   type="alertmodal">
Unable to abandon land:
You do not own all the parcels selected.

Please select a single parcel.
  <tag>fail</tag>
  </notification>

  <notification
   icon="alertmodal.tga"
   name="CannotReleaseLandDontOwn"
   type="alertmodal">
Unable to abandon land:
You do not have permission to release this parcel.
Parcels you own appear in green.
  <tag>fail</tag>
  </notification>

  <notification
   icon="alertmodal.tga"
   name="CannotReleaseLandRegionNotFound"
   type="alertmodal">
Unable to abandon land:
Cannot find the region this land is in.
  <tag>fail</tag>
  </notification>

  <notification
   icon="alertmodal.tga"
   name="CannotReleaseLandNoTransfer"
   type="alertmodal">
Unable to abandon land:
The region [REGION] does not allow transfer of land.
  <tag>fail</tag>
  </notification>

  <notification
   icon="alertmodal.tga"
   name="CannotReleaseLandPartialSelection"
   type="alertmodal">
Unable to abandon land:
You must select an entire parcel to release it.

Select an entire parcel, or divide your parcel first.
  <tag>fail</tag>
  </notification>

  <notification
   icon="alertmodal.tga"
   name="ReleaseLandWarning"
   type="alertmodal">
You are about to release [AREA] m² of land.
Releasing this parcel will remove it from your land holdings, but will not grant any L$.

Release this land?
    <tag>confirm</tag>
    <usetemplate
     name="okcancelbuttons"
     notext="Cancel"
     yestext="OK"/>
  </notification>

  <notification
   icon="alertmodal.tga"
   name="CannotDivideLandNothingSelected"
   type="alertmodal">
Unable to divide land:

No parcels selected.
  <tag>fail</tag>
  </notification>

  <notification
   icon="alertmodal.tga"
   name="CannotDivideLandPartialSelection"
   type="alertmodal">
Unable to divide land:

You have an entire parcel selected.
Try selecting a part of the parcel.
  <tag>fail</tag>
  </notification>

  <notification
   icon="alertmodal.tga"
   name="LandDivideWarning"
   type="alertmodal">
Dividing this land will split this parcel into two and each parcel can have its own settings. Some settings will be reset to defaults after the operation.

Divide land?
    <tag>confirm</tag>
    <usetemplate
     name="okcancelbuttons"
     notext="Cancel"
     yestext="OK"/>
  </notification>

  <notification
   icon="alertmodal.tga"
   name="CannotDivideLandNoRegion"
   type="alertmodal">
Unable to divide land:
Cannot find the region this land is in.
  <tag>fail</tag>
  </notification>

  <notification
   icon="alertmodal.tga"
   name="CannotJoinLandNoRegion"
   type="alertmodal">
Unable to join land:
Cannot find the region this land is in.
  <tag>fail</tag>
  </notification>

  <notification
   icon="alertmodal.tga"
   name="CannotJoinLandNothingSelected"
   type="alertmodal">
Unable to join land:
No parcels selected.
  <tag>fail</tag>
  </notification>

  <notification
   icon="alertmodal.tga"
   name="CannotJoinLandEntireParcelSelected"
   type="alertmodal">
Unable to join land:
You only have one parcel selected.

Select land across both parcels.
  <tag>fail</tag>
  </notification>

  <notification
   icon="alertmodal.tga"
   name="CannotJoinLandSelection"
   type="alertmodal">
Unable to join land:
You must select more than one parcel.

Select land across both parcels.
  <tag>fail</tag>
  </notification>

  <notification
   icon="alertmodal.tga"
   name="JoinLandWarning"
   type="alertmodal">
Joining this land will create one large parcel out of all parcels intersecting the selected rectangle.
You will need to reset the name and options of the new parcel.

Join land?
    <tag>confirm</tag>
    <usetemplate
     name="okcancelbuttons"
     notext="Cancel"
     yestext="OK"/>
  </notification>

  <notification
   icon="alertmodal.tga"
   name="ConfirmNotecardSave"
   type="alertmodal">
This notecard needs to be saved before the item can be copied or viewed. Save notecard?
    <tag>confirm</tag>
    <usetemplate
     name="okcancelbuttons"
     notext="Cancel"
     yestext="OK"/>
  </notification>

  <notification
   icon="alertmodal.tga"
   name="ConfirmItemCopy"
   type="alertmodal">
Copy this item to your inventory?
    <tag>confirm</tag>
    <usetemplate
     name="okcancelbuttons"
     notext="Cancel"
     yestext="Copy"/>
  </notification>

  <notification
   icon="alertmodal.tga"
   name="ResolutionSwitchFail"
   type="alertmodal">
Failed to switch resolution to [RESX] by [RESY].
  <tag>fail</tag>
  </notification>

  <notification
   icon="alertmodal.tga"
   name="ErrorUndefinedGrasses"
   type="alertmodal">
Error: Undefined grasses: [SPECIES]
  <tag>fail</tag>
  </notification>

  <notification
   icon="alertmodal.tga"
   name="ErrorUndefinedTrees"
   type="alertmodal">
Error: Undefined trees: [SPECIES]
  <tag>fail</tag>
  </notification>

  <notification
   icon="alertmodal.tga"
   name="CannotSaveWearableOutOfSpace"
   type="alertmodal">
Unable to save &apos;[NAME]&apos; to wearable file.  You will need to free up some space on your computer and save the wearable again.
  <tag>fail</tag>
  </notification>

  <notification
   icon="alertmodal.tga"
   name="CannotSaveToAssetStore"
   type="alertmodal">
Unable to save [NAME] to central asset store.
This is usually a temporary failure. Please customize and save the wearable again in a few minutes.
  <tag>fail</tag>
  </notification>

  <notification
   icon="alertmodal.tga"
   name="YouHaveBeenLoggedOut"
   type="alertmodal">
You have been logged out of [CURRENT_GRID].

[MESSAGE]
    <usetemplate
     name="okcancelbuttons"
     notext="Quit"
     yestext="View IM &amp; Chat"/>
  </notification>

  <notification
   icon="alertmodal.tga"
   name="InventoryUnusable"
   type="alertmodal">
There was a problem loading your inventory. First, try logging out and logging in again. If you see this message again, contact Support to correct the problem.
    <tag>fail</tag>
  </notification>

  <notification
   icon="alertmodal.tga"
   name="OnlyOfficerCanBuyLand"
   type="alertmodal">
Unable to buy land for the group:
You do not have permission to buy land for your active group.
    <tag>group</tag>
  <tag>fail</tag>
  </notification>

  <notification
   icon="alertmodal.tga"
   label="Add Friend"
   name="AddFriendWithMessage"
   type="alertmodal">
    <tag>friendship</tag>
Friends can give permissions to track each other on the map and receive online status updates.

Offer friendship to [NAME]?
    <tag>confirm</tag>
    <form name="form">
      <input name="message" type="text" default="true">
Would you be my friend?
      </input>
      <button
       default="true"
       index="0"
       name="Offer"
       text="OK"/>
      <button
       index="1"
       name="Cancel"
       text="Cancel"/>
    </form>
  </notification>

  <notification
   icon="alertmodal.tga"
   label="Add Auto-Replace List"
   name="AddAutoReplaceList"
   type="alertmodal">
    <tag>addlist</tag>
    Name for the new list:
    <tag>confirm</tag>
    <form name="form">
      <input name="listname" type="text"/>
      <button
       default="true"
       index="0"
       name="SetName"
       text="OK"/>
      <button
       index="1"
       name="Cancel"
       text="Cancel"/>
    </form>
  </notification>

  <notification
   icon="alertmodal.tga"
   label="Rename Auto-Replace List"
   name="RenameAutoReplaceList"
   type="alertmodal">
    The name '[DUPNAME]' is in use
    Enter a new unique name:
    <tag>confirm</tag>
    <form name="form">
      <input name="listname" type="text"/>
      <button
       default="false"
       index="0"
       name="ReplaceList"
       text="Replace Current List"/>
      <button
       default="true"
       index="1"
       name="SetName"
       text="Use New Name"/>
    </form>
  </notification>

  <notification
   icon="alertmodal.tga"
   name="InvalidAutoReplaceEntry"
   type="alertmodal">
    The keyword must be a single word, and the replacement may not be empty.
    <tag>fail</tag>
  </notification>

  <notification
   icon="alertmodal.tga"
   name="InvalidAutoReplaceList"
   type="alertmodal">
    That replacement list is not valid.
    <tag>fail</tag>
  </notification>

  <notification
   icon="alertmodal.tga"
   name="SpellingDictImportRequired"
   type="alertmodal">
    You must specify a file, a name, and a language.
    <tag>fail</tag>
  </notification>

  <notification
   icon="alertmodal.tga"
   name="SpellingDictIsSecondary"
   type="alertmodal">
The dictionary [DIC_NAME] does not appear to have an "aff" file; this means that it is a "secondary" dictionary.
It can be used as an additional dictionary, but not as your Main dictionary.

See https://wiki.secondlife.com/wiki/Adding_Spelling_Dictionaries
    <tag>confirm</tag>
  </notification>

  <notification
   icon="alertmodal.tga"
   name="SpellingDictImportFailed"
   type="alertmodal">
    Unable to copy
    [FROM_NAME]
    to
    [TO_NAME]
    <tag>fail</tag>
  </notification>

  <notification
 icon="alertmodal.tga"
 label="Save Outfit"
 name="SaveOutfitAs"
 type="alertmodal">
    <unique/>
    Save what I'm wearing as a new Outfit:
    <tag>confirm</tag>
    <form name="form">
      <input name="message" type="text" default="true">
        [DESC] (new)
      </input>
      <button
       default="true"
       index="0"
       name="OK"
       text="OK"/>
      <button
       index="1"
       name="Cancel"
       text="Cancel"/>
    </form>
  </notification>

  <notification
 icon="alertmodal.tga"
 label="Save Wearable"
 name="SaveWearableAs"
 type="alertmodal">
    Save item to my inventory as:
    <tag>confirm</tag>
    <form name="form">
      <input name="message" type="text" default="true">
        [DESC] (new)
      </input>
      <button
       default="true"
       index="0"
       name="OK"
       text="OK"/>
      <button
       index="1"
       name="Cancel"
       text="Cancel"/>
    </form>
  </notification>


  <notification
   icon="alertmodal.tga"
   label="Rename Outfit"
   name="RenameOutfit"
   type="alertmodal">
    New outfit name:
    <tag>confirm</tag>
    <form name="form">
      <input name="new_name" type="text" width="300" default="true">
        [NAME]
      </input>
      <button
       default="true"
       index="0"
       name="OK"
       text="OK"/>
      <button
       index="1"
       name="Cancel"
       text="Cancel"/>
    </form>
  </notification>

  <notification
   icon="alertmodal.tga"
   label="Rename Gesture"
   name="RenameGesture"
   type="alertmodal">
    New gesture name:
    <tag>confirm</tag>
    <form name="form">
      <input name="new_name" type="text" width="300">
        [NAME]
      </input>
      <button
       default="true"
       index="0"
       name="OK"
       text="OK"/>
      <button
       index="1"
       name="Cancel"
       text="Cancel"/>
    </form>
  </notification>

  <notification
   icon="alertmodal.tga"
   label="Rename Landmark"
   name="RenameLandmark"
   type="alertmodal">
    Choose a new name for [NAME]
    <tag>confirm</tag>
    <form name="form">
      <input name="new_name" type="text" width="300">
        [NAME]
      </input>
      <button
       default="true"
       index="0"
       name="OK"
       text="OK"/>
      <button
       index="1"
       name="Cancel"
       text="Cancel"/>
    </form>
  </notification>

  <notification
   icon="alertmodal.tga"
   name="RemoveFromFriends"
   type="alertmodal">
Are you sure you want to remove [NAME] from your Friends List?
    <tag>friendship</tag>
    <tag>confirm</tag>
    <usetemplate
     name="okcancelbuttons"
     notext="Cancel"
     yestext="OK"/>
  </notification>

  <notification
   icon="alertmodal.tga"
   name="RemoveMultipleFromFriends"
   type="alertmodal">
Are you sure you want to remove multiple friends from your Friends list?
    <tag>friendship</tag>
    <tag>confirm</tag>
    <usetemplate
     name="okcancelbuttons"
     notext="Cancel"
     yestext="OK"/>
  </notification>

  <notification
   icon="alertmodal.tga"
   name="GodDeleteAllScriptedPublicObjectsByUser"
   type="alertmodal">
Are you sure you want to delete all scripted objects owned by
** [AVATAR_NAME] **
on all others land in this region?
    <tag>confirm</tag>
    <usetemplate
     name="okcancelbuttons"
     notext="Cancel"
     yestext="OK"/>
  </notification>

  <notification
   icon="alertmodal.tga"
   name="GodDeleteAllScriptedObjectsByUser"
   type="alertmodal">
Are you sure you want to DELETE ALL scripted objects owned by
** [AVATAR_NAME] **
on ALL LAND in this region?
    <tag>confirm</tag>
    <usetemplate
     name="okcancelbuttons"
     notext="Cancel"
     yestext="OK"/>
  </notification>

  <notification
   icon="alertmodal.tga"
   name="GodDeleteAllObjectsByUser"
   type="alertmodal">
Are you sure you want to DELETE ALL objects (scripted or not) owned by
** [AVATAR_NAME] **
on ALL LAND in this region?
    <tag>confirm</tag>
    <usetemplate
     name="okcancelbuttons"
     notext="Cancel"
     yestext="OK"/>
  </notification>

  <notification
   icon="alertmodal.tga"
   name="BlankClassifiedName"
   type="alertmodal">
You must specify a name for your classified.
  <tag>fail</tag>
  </notification>

  <notification
   icon="alertmodal.tga"
   name="MinClassifiedPrice"
   type="alertmodal">
Price to pay for listing must be at least L$[MIN_PRICE].

Please enter a higher price.
  <tag>fail</tag>
  </notification>

  <notification
   icon="alertmodal.tga"
   name="ConfirmItemDeleteHasLinks"
   type="alertmodal">
At least one of the items you have selected has link items that point to it.  If you delete this item, its links will permanently stop working.  It is strongly advised to delete the links first.

Are you sure you want to delete these items?
    <tag>confirm</tag>
    <usetemplate
     name="okcancelbuttons"
     notext="Cancel"
     yestext="OK"/>
  </notification>

  <notification
   icon="alertmodal.tga"
   name="ConfirmObjectDeleteLock"
   type="alertmodal">
At least one of the items you have selected is locked.

Are you sure you want to delete these items?
    <tag>confirm</tag>
    <usetemplate
     name="okcancelbuttons"
     notext="Cancel"
     yestext="OK"/>
  </notification>

  <notification
   icon="alertmodal.tga"
   name="ConfirmObjectDeleteNoCopy"
   type="alertmodal">
At least one of the items you have selected is not copyable.

Are you sure you want to delete these items?
    <tag>confirm</tag>
    <usetemplate
     name="okcancelbuttons"
     notext="Cancel"
     yestext="OK"/>
  </notification>

  <notification
   icon="alertmodal.tga"
   name="ConfirmObjectDeleteNoOwn"
   type="alertmodal">
You do not own at least one of the items you have selected.

Are you sure you want to delete these items?
    <tag>confirm</tag>
    <usetemplate
     name="okcancelbuttons"
     notext="Cancel"
     yestext="OK"/>
  </notification>

  <notification
   icon="alertmodal.tga"
   name="ConfirmObjectDeleteLockNoCopy"
   type="alertmodal">
At least one object is locked.
At least one object is not copyable.

Are you sure you want to delete these items?
    <tag>confirm</tag>
    <usetemplate
     name="okcancelbuttons"
     notext="Cancel"
     yestext="OK"/>
  </notification>

  <notification
   icon="alertmodal.tga"
   name="ConfirmObjectDeleteLockNoOwn"
   type="alertmodal">
At least one object is locked.
You do not own at least one object.

Are you sure you want to delete these items?
    <tag>confirm</tag>
    <usetemplate
     name="okcancelbuttons"
     notext="Cancel"
     yestext="OK"/>
  </notification>

  <notification
   icon="alertmodal.tga"
   name="ConfirmObjectDeleteNoCopyNoOwn"
   type="alertmodal">
At least one object is not copyable.
You do not own at least one object.

Are you sure you want to delete these items?
    <tag>confirm</tag>
    <usetemplate
     name="okcancelbuttons"
     notext="Cancel"
     yestext="OK"/>
  </notification>

  <notification
   icon="alertmodal.tga"
   name="ConfirmObjectDeleteLockNoCopyNoOwn"
   type="alertmodal">
At least one object is locked.
At least one object is not copyable.
You do not own at least one object.

Are you sure you want to delete these items?
    <tag>confirm</tag>
    <usetemplate
     name="okcancelbuttons"
     notext="Cancel"
     yestext="OK"/>
  </notification>

  <notification
   icon="alertmodal.tga"
   name="ConfirmObjectTakeLock"
   type="alertmodal">
At least one object is locked.

Are you sure you want to take these items?
    <tag>confirm</tag>
    <usetemplate
     name="okcancelbuttons"
     notext="Cancel"
     yestext="OK"/>
  </notification>

  <notification
   icon="alertmodal.tga"
   name="ConfirmObjectTakeNoOwn"
   type="alertmodal">
You do not own all of the objects you are taking.
If you continue, next owner permissions will be applied and possibly restrict your ability to modify or copy them.

Are you sure you want to take these items?
    <tag>confirm</tag>
    <usetemplate
     name="okcancelbuttons"
     notext="Cancel"
     yestext="OK"/>
  </notification>

  <notification
   icon="alertmodal.tga"
   name="ConfirmObjectTakeLockNoOwn"
   type="alertmodal">
At least one object is locked.
You do not own all of the objects you are taking.
If you continue, next owner permissions will be applied and possibly restrict your ability to modify or copy them.
However, you can take the current selection.

Are you sure you want to take these items?
    <tag>confirm</tag>
    <usetemplate
     name="okcancelbuttons"
     notext="Cancel"
     yestext="OK"/>
  </notification>

  <notification
   icon="alertmodal.tga"
   name="CantBuyLandAcrossMultipleRegions"
   type="alertmodal">
Unable to buy land because selection spans multiple regions.

Please select a smaller area and try again.
  <tag>fail</tag>
  </notification>

  <notification
   icon="alertmodal.tga"
   name="DeedLandToGroup"
   type="alertmodal">
By deeding this parcel, the group will be required to have and maintain sufficient land use credits.
The purchase price of the land is not refunded to the owner. If a deeded parcel is sold, the sale price will be divided evenly among group members.

Deed this [AREA] m² of land to the group &apos;&lt;nolink&gt;[GROUP_NAME]&lt;/nolink&gt;&apos;?
    <tag>group</tag>
    <tag>confirm</tag>
    <usetemplate
     name="okcancelbuttons"
     notext="Cancel"
     yestext="OK"/>
  </notification>

  <notification
   icon="alertmodal.tga"
   name="DeedLandToGroupWithContribution"
   type="alertmodal">
By deeding this parcel, the group will be required to have and maintain sufficient land use credits.
The deed will include a simultaneous land contribution to the group from &apos;[NAME]&apos;.
The purchase price of the land is not refunded to the owner. If a deeded parcel is sold, the sale price will be divided evenly among group members.

Deed this [AREA] m² of land to the group &apos;&lt;nolink&gt;[GROUP_NAME]&lt;/nolink&gt;&apos;?
    <tag>group</tag>
    <tag>confirm</tag>
    <usetemplate
     name="okcancelbuttons"
     notext="Cancel"
     yestext="OK"/>
  </notification>

  <notification
   icon="alertmodal.tga"
   name="DisplaySetToSafe"
   type="alertmodal">
Display settings have been set to safe levels because you have specified the -safe option.
  </notification>

  <notification
   icon="alertmodal.tga"
   name="DisplaySetToRecommendedGPUChange"
   type="alertmodal">
Display settings have been set to recommended levels because your graphics card changed
from &apos;[LAST_GPU]&apos;
to &apos;[THIS_GPU]&apos;
  </notification>

  <notification
   icon="alertmodal.tga"
   name="DisplaySetToRecommendedFeatureChange"
   type="alertmodal">
Display settings have been set to recommended levels because of a change to the rendering subsystem.
  </notification>

  <notification
   icon="alertmodal.tga"
   name="ErrorMessage"
   type="alertmodal">
    <unique>
      <context>ERROR_MESSAGE</context>
    </unique>
[ERROR_MESSAGE]
  <tag>fail</tag>
    <usetemplate
     name="okbutton"
     yestext="OK"/>
  </notification>

  <notification
   icon="alertmodal.tga"
   name="AvatarMovedDesired"
   type="alertmodal">
   <tag>fail</tag>
Your desired location is not currently available.
You have been moved into a nearby region.
  </notification>

  <notification
   icon="alertmodal.tga"
   name="AvatarMovedLast"
   type="alertmodal">
   <tag>fail</tag>
Your requested location is not currently available.
You have been moved into a nearby region.
  </notification>

  <notification
   icon="alertmodal.tga"
   name="AvatarMovedHome"
   type="alertmodal">
   <tag>fail</tag>
Your home location is not currently available.
You have been moved into a nearby region.
You may want to set a new home location.
  </notification>

  <notification
   icon="alertmodal.tga"
   name="ClothingLoading"
   type="alertmodal">
   <tag>fail</tag>
Your clothing is still downloading.
You can use [APP_NAME] normally and other people will see you correctly.
    <form name="form">
      <ignore name="ignore"
       text="Clothing is taking a long time to download"/>
    </form>
  </notification>

  <notification
   icon = "notifytip.tga"
   name = "AgentComplexityWithVisibility"
   type = "notifytip"
   log_to_chat = "false">
   <unique combine = "cancel_old">
     <context>AgentComplexityNotice</context>
   </unique>
Your [https://community.secondlife.com/t5/English-Knowledge-Base/Avatar-Rendering-Complexity/ta-p/2967838 avatar complexity] is [AGENT_COMPLEXITY].
[OVERLIMIT_MSG]
   <usetemplate
    ignoretext="Warn me if my avatar complexity may be too high"
    name="notifyignore"/>
  </notification>

  <notification
   icon = "notifytip.tga"
   name = "AgentComplexity"
   type = "notifytip"
   log_to_chat = "false">
   <unique combine = "cancel_old">
     <context>AgentComplexityNotice</context>
   </unique>
Your [https://community.secondlife.com/t5/English-Knowledge-Base/Avatar-Rendering-Complexity/ta-p/2967838 avatar complexity] is [AGENT_COMPLEXITY].
    <usetemplate
     ignoretext="Warn me about my avatar complexity changes"
     name="notifyignore"/>
  </notification>

  <notification
   icon = "notifytip.tga"
   name = "HUDComplexityWarning"
   type = "notifytip"
   log_to_chat = "false">
    <unique combine = "cancel_old">
      <context>HUDComplexityWarning</context>
    </unique>
    [HUD_REASON]. It is likely to negatively affect your performance.
    <usetemplate
     ignoretext="Warn me when my HUD complexity is too high"
     name="notifyignore"/>
  </notification>

  <notification
   icon="alertmodal.tga"
   name="FirstRun"
   type="alertmodal">

[APP_NAME] installation is complete.

If this is your first time using [CURRENT_GRID], you will need to create an account before you can log in.
    <tag>confirm</tag>
    <usetemplate
     name="okcancelbuttons"
     notext="Continue"
     yestext="Create Account..."/>
  </notification>

  <notification
   icon="alertmodal.tga"
   name="LoginCantRemoveUsername"
   type="alertmodal">
    <tag>fail</tag>
Already remembered user can be forgotten from Me &gt; Preferences &gt; Advanced &gt; Remembered Usernames.
  </notification>

  <notification
   icon="alertmodal.tga"
   name="LoginCantRemoveCurUsername"
   type="alertmodal">
    <tag>confirm</tag>
Forgetting the logged-in user requires you to log out.
    <usetemplate
     name="okcancelbuttons"
     notext="Cancel"
     yestext="Confirm and log out"/>
  </notification>

  <notification
   icon="alertmodal.tga"
   name="LoginPacketNeverReceived"
   type="alertmodal">
   <tag>fail</tag>
We&apos;re having trouble connecting. There may be a problem with your Internet connection or the [CURRENT_GRID].

You can either check your Internet connection and try again in a few minutes, click Help to view the [SUPPORT_SITE], or click Teleport to attempt to teleport home.
    <url option="1" name="url">

			https://www.firestormviewer.org/support/
    </url>
    <form name="form">
      <button
       default="true"
       index="0"
       name="OK"
       text="OK"/>
      <button
       index="1"
       name="Help"
       text="Help"/>
      <button
       index="2"
       name="Teleport"
       text="Teleport"/>
    </form>
  </notification>

  <notification
   icon="alertmodal.tga"
   name="LoginPacketNeverReceivedNoTP"
   type="alertmodal">
    <tag>fail</tag>
We&apos;re having trouble connecting. There may be a problem with your Internet connection or the [CURRENT_GRID].

You can either check your Internet connection and try again in a few minutes or click Help to view the [SUPPORT_SITE].
    <url option="1" name="url">
			https://www.firestormviewer.org/support/
    </url>
    <form name="form">
      <button
       default="true"
       index="0"
       name="OK"
       text="OK"/>
      <button
       index="1"
       name="Help"
       text="Help"/>
    </form>
  </notification>

  <notification
   icon="alertmodal.tga"
   name="LoginRemoveMultiGridUserData"
   type="alertmodal">
    <tag>confirm</tag>
Local Data you are deleting is shared between multiple grids, are you sure you want to delete it?
    <usetemplate
     name="okcancelbuttons"
     notext="Cancel"
     yestext="Confirm"/>
  </notification>

  <notification
   icon="alertmodal.tga"
   name="WelcomeChooseSex"
   type="alertmodal">
Your character will appear in a moment.

Use arrow keys to walk.
Press the F1 key at any time for help or to learn more about [CURRENT_GRID].
Please choose the male or female avatar. You can change your mind later.
    <usetemplate
     name="okcancelbuttons"
     notext="Female"
     yestext="Male"/>
  </notification>
  <notification icon="alertmodal.tga"
		name="CantTeleportToGrid"
		type="alertmodal">
Could not teleport to [SLURL] as it's on a different grid ([GRID]) than the current grid ([CURRENT_GRID]).  Please close your viewer and try again.
  <tag>fail</tag>
    <usetemplate
     name="okbutton"
     yestext="OK"/>
  </notification>

  <notification icon="alertmodal.tga"
		name="GeneralCertificateErrorShort"
		type="alertmodal">
Could not connect to the server.
[REASON]
    <tag>fail</tag>
    <usetemplate
     name="okbutton"
     yestext="OK"/>
  </notification>

  <notification icon="alertmodal.tga"
		name="GeneralCertificateError"
		type="alertmodal">
Could not connect to the server.
[REASON]

SubjectName: [SUBJECT_NAME_STRING]
IssuerName: [ISSUER_NAME_STRING]
Valid From: [VALID_FROM]
Valid To: [VALID_TO]
MD5 Fingerprint: [SHA1_DIGEST]
SHA1 Fingerprint: [MD5_DIGEST]
Key Usage: [KEYUSAGE]
Extended Key Usage: [EXTENDEDKEYUSAGE]
Subject Key Identifier: [SUBJECTKEYIDENTIFIER]
  <tag>fail</tag>
    <usetemplate
     name="okbutton"
     yestext="OK"/>
   </notification>

  <notification icon="alertmodal.tga"
		name="TrustCertificateError"
		type="alertmodal">
The certification authority for this server is not known.

Certificate Information:
SubjectName: [SUBJECT_NAME_STRING]
IssuerName: [ISSUER_NAME_STRING]
Valid From: [VALID_FROM]
Valid To: [VALID_TO]
MD5 Fingerprint: [SHA1_DIGEST]
SHA1 Fingerprint: [MD5_DIGEST]
Key Usage: [KEYUSAGE]
Extended Key Usage: [EXTENDEDKEYUSAGE]
Subject Key Identifier: [SUBJECTKEYIDENTIFIER]

Would you like to trust this authority?
    <tag>confirm</tag>
    <usetemplate
     name="okcancelbuttons"
     notext="Cancel"
     yestext="Trust"/>
  </notification>

  <notification
   icon="alertmodal.tga"
   name="NotEnoughCurrency"
   type="alertmodal">
[NAME] L$ [PRICE] You do not have enough L$ to do that.
  <tag>fail</tag>
  <tag>funds</tag>
  </notification>

  <notification
   icon="alertmodal.tga"
   name="GrantedModifyRights"
   persist="true"
   log_to_im="true"   
   type="notify">
[NAME] has given you permission to edit their objects.
  </notification>

  <notification
   icon="alertmodal.tga"
   name="RevokedModifyRights"
   persist="true"
   log_to_im="true"   
   type="notify">
Your privilege to modify [NAME]&apos;s objects has been revoked.
  </notification>

  <notification
   icon="alertmodal.tga"
   name="FlushMapVisibilityCaches"
   type="alertmodal">
This will flush the map caches on this region.
This is really only useful for debugging.
(In production, wait 5 minutes, then everyone&apos;s map will update after they relog.)
    <usetemplate
     name="okcancelbuttons"
     notext="Cancel"
     yestext="OK"/>
  </notification>

  <notification
   icon="alertmodal.tga"
   name="BuyOneObjectOnly"
   type="alertmodal">
Unable to buy more than one object at a time.  Please select only one object and try again.
  <tag>fail</tag>
  </notification>

  <notification
   icon="alertmodal.tga"
   name="OnlyCopyContentsOfSingleItem"
   type="alertmodal">
Unable to copy the contents of more than one item at a time.
Please select only one object and try again.
  <tag>fail</tag>
    <usetemplate
     name="okcancelbuttons"
     notext="Cancel"
     yestext="OK"/>
  </notification>

  <notification
   icon="alertmodal.tga"
   name="KickUsersFromRegion"
   type="alertmodal">
Teleport all residents in this region home?
    <tag>confirm</tag>
    <usetemplate
     name="okcancelbuttons"
     notext="Cancel"
     yestext="OK"/>
  </notification>

  <notification
   icon="alertmodal.tga"
   name="ChangeObjectBonusFactor"
   type="alertmodal">
    Lowering the object bonus after builds have been established in a region may cause objects to be returned or deleted. Are you sure you want to change object bonus?
    <tag>confirm</tag>
    <usetemplate
     ignoretext="Confirm changing object bonus factor"
     name="okcancelignore"
     notext="Cancel"
     yestext="OK"/>
  </notification>

  <notification
   icon="alertmodal.tga"
   name="EstateObjectReturn"
   type="alertmodal">
Are you sure you want to return objects owned by [USER_NAME]?
    <tag>confirm</tag>
    <usetemplate
     name="okcancelbuttons"
     notext="Cancel"
     yestext="OK"/>
  </notification>

  <notification
   icon="alertmodal.tga"
   name="InvalidTerrainBitDepth"
   type="alertmodal">
Could not set region textures:
Terrain texture [TEXTURE_NUM] has an invalid bit depth of [TEXTURE_BIT_DEPTH].

Replace texture [TEXTURE_NUM] with a 24-bit [MAX_SIZE]x[MAX_SIZE] or smaller image then click &quot;Apply&quot; again.
  <tag>fail</tag>
  </notification>

  <notification
   icon="alertmodal.tga"
   name="InvalidTerrainSize"
   type="alertmodal">
Could not set region textures:
Terrain texture [TEXTURE_NUM] is too large at [TEXTURE_SIZE_X]x[TEXTURE_SIZE_Y].

Replace texture [TEXTURE_NUM] with a 24-bit [MAX_SIZE]x[MAX_SIZE] or smaller image then click &quot;Apply&quot; again.
  </notification>

  <notification
   icon="alertmodal.tga"
   name="RawUploadStarted"
   type="alertmodal">
Upload started. It may take up to two minutes, depending on your connection speed.
  </notification>

  <notification
   icon="alertmodal.tga"
   name="ConfirmBakeTerrain"
   type="alertmodal">
Do you really want to bake the current terrain, make it the center for terrain raise/lower limits, and the default for the &apos;Revert&apos; tool?
    <tag>confirm</tag>
    <usetemplate
     name="okcancelbuttons"
     notext="Cancel"
     yestext="OK"/>
  </notification>

  <notification
   icon="alertmodal.tga"
   name="ConfirmTextureHeights"
   type="alertmodal">
You're about to use low values greater than high ones for Elevation Ranges. Proceed?
   <tag>confirm</tag>
   <usetemplate
    name="yesnocancelbuttons"
    yestext="Ok"
    notext="Cancel"
    canceltext="Don't ask"/>
  </notification>

  <notification
   icon="alertmodal.tga"
   name="MaxAllowedAgentOnRegion"
   type="alertmodal">
You can only have [MAX_AGENTS] allowed residents.
  </notification>

  <notification
   icon="alertmodal.tga"
   name="MaxBannedAgentsOnRegion"
   type="alertmodal">
You can only have [MAX_BANNED] banned residents.
  </notification>

  <notification
   icon="alertmodal.tga"
   name="MaxAgentOnRegionBatch"
   type="alertmodal">
Failure while attempting to add [NUM_ADDED] agents:
Exceeds the [MAX_AGENTS] [LIST_TYPE] limit by [NUM_EXCESS].
  </notification>

  <notification
   icon="alertmodal.tga"
   name="MaxAllowedGroupsOnRegion"
   type="alertmodal">
You can only have [MAX_GROUPS] groups.
    <tag>group</tag>
    <usetemplate
     name="okcancelbuttons"
     notext="Cancel"
     yestext="Bake"/>
  </notification>

  <notification
   icon="alertmodal.tga"
   name="MaxManagersOnRegion"
   type="alertmodal">
You can only have [MAX_MANAGER] estate managers.
  </notification>

  <notification
   icon="alertmodal.tga"
   name="OwnerCanNotBeDenied"
   type="alertmodal">
Cannot add estate owner to estate &apos;Banned resident&apos; list.
  </notification>

  <notification
   icon="alertmodal.tga"
   name="ProblemAddingEstateManagerBanned"
   type="alertmodal">
Unable to add banned resident to estate manager list.
  </notification>
    
  <notification
   icon="alertmodal.tga"
   name="ProblemBanningEstateManager"
   type="alertmodal">
Unable to add estate manager [AGENT] to banned list.
  </notification>
  
  <notification
   icon="alertmodal.tga"
   name="GroupIsAlreadyInList"
   type="alertmodal">
&lt;nolink&gt;[GROUP]&lt;/nolink&gt; is already in the Allowed Groups list.
  </notification>
    
  <notification
   icon="alertmodal.tga"
   name="AgentIsAlreadyInList"
   type="alertmodal">
[AGENT] is already in your [LIST_TYPE] list.
  </notification>
    
  <notification
   icon="alertmodal.tga"
   name="AgentsAreAlreadyInList"
   type="alertmodal">
[AGENT] are already in your [LIST_TYPE] list.
  </notification>
    
  <notification
   icon="alertmodal.tga"
   name="AgentWasAddedToList"
   type="alertmodal">
[AGENT] was added to [LIST_TYPE] list of [ESTATE].
  </notification>
    
  <notification
   icon="alertmodal.tga"
   name="AgentsWereAddedToList"
   type="alertmodal">
[AGENT] were added to [LIST_TYPE] list of [ESTATE].

  </notification>
      <notification
   icon="alertmodal.tga"
   name="AgentWasRemovedFromList"
   type="alertmodal">
[AGENT] was removed from [LIST_TYPE] list of [ESTATE].
  </notification>
    
  <notification
   icon="alertmodal.tga"
   name="AgentsWereRemovedFromList"
   type="alertmodal">
[AGENT] were removed from [LIST_TYPE] list of [ESTATE].
  </notification>

  <notification
   icon="alertmodal.tga"
   name="CanNotChangeAppearanceUntilLoaded"
   type="alertmodal">
Cannot change appearance until clothing and shape are loaded.
  </notification>

  <notification
   icon="alertmodal.tga"
   name="ClassifiedMustBeAlphanumeric"
   type="alertmodal">
The name of your classified must start with a letter from A to Z or a number.  No punctuation is allowed.
  </notification>

  <notification
   icon="alertmodal.tga"
   name="CantSetBuyObject"
   type="alertmodal">
Cannot set &apos;Buy Object&apos; because the object is not for sale.
Please set the object for sale and try again.
  </notification>

  <notification
   icon="alertmodal.tga"
   name="FinishedRawDownload"
   type="alertmodal">
Finished download of raw terrain file to:
[DOWNLOAD_PATH].
  </notification>

  <!-- RequiredUpdate does not display release notes URL because we don't get
       that from login.cgi's login failure message. -->
  <notification
   icon="alertmodal.tga"
   name="RequiredUpdate"
   type="alertmodal">
Version [VERSION] is required for login.
Please download from https://secondlife.com/support/downloads/
    <tag>confirm</tag>
    <usetemplate
     name="okbutton"
     yestext="OK"/>
  </notification>

  <notification
   icon="alertmodal.tga"
   name="PauseForUpdate"
   type="alertmodal">
Version [VERSION] is required for login.
Release notes: [URL]

Click OK to download and install.
    <tag>confirm</tag>
    <usetemplate
     name="okbutton"
     yestext="OK"/>
  </notification>

  <notification
   icon="alertmodal.tga"
   name="OptionalUpdateReady"
   type="alertmodal">
Version [VERSION] has been downloaded and is ready to install.
Release notes: [URL]

Click OK to install.
    <tag>confirm</tag>
    <usetemplate
     name="okbutton"
     yestext="OK"/>
  </notification>

  <notification
   icon="alertmodal.tga"
   name="PromptOptionalUpdate"
   type="alertmodal">
Version [VERSION] has been downloaded and is ready to install.
Release notes: [URL]

Proceed?
    <tag>confirm</tag>
    <usetemplate
     canceltext="Not Now"
     name="yesnocancelbuttons"
     notext="Skip"
     yestext="Install"/>
  </notification>

  <notification
   icon="alertmodal.tga"
   name="LoginFailedUnknown"
   type="alertmodal">
Sorry, login failed for an unrecognized reason.
If you continue to get this message, please check the [SUPPORT_SITE].
    <tag>confirm</tag>
    <usetemplate
     name="okbutton"
     yestext="Quit"/>
  </notification>

  <notification
   icon="alertmodal.tga"
   name="DeedObjectToGroup"
   type="alertmodal">
Deeding this object will cause the group to:
* Receive L$ paid into the object
    <tag>group</tag>
    <tag>confirm</tag>
    <usetemplate
     ignoretext="Confirm before I deed an object to a group"
     name="okcancelignore"
     notext="Cancel"
     yestext="Deed"/>
  </notification>

  <notification
   icon="alertmodal.tga"
   name="WebLaunchExternalTarget"
   type="alertmodal">
Do you want to open your Web browser to view this content?
Opening webpages from an unknown source may place your computer at risk.
    <tag>confirm</tag>
    <usetemplate
     ignoretext="Launch my browser to view a web page"
     name="okcancelignore"
     notext="Cancel"
     yestext="OK"/>
  </notification>

  <notification
   icon="alertmodal.tga"
   name="WebLaunchJoinNow"
   type="alertmodal">
Go to your [http://secondlife.com/account/ Dashboard] to manage your account?
    <tag>confirm</tag>
    <usetemplate
     ignoretext="Launch my browser to manage my account"
     name="okcancelignore"
     notext="Cancel"
     yestext="OK"/>
  </notification>

  <notification
   icon="alertmodal.tga"
   name="WebLaunchSecurityIssues"
   type="alertmodal">
Visit the [CURRENT_GRID] Wiki for details of how to report a security issue.
    <tag>confirm</tag>
    <usetemplate
     ignoretext="Launch my browser to learn how to report a Security Issue"
     name="okcancelignore"
     notext="Cancel"
     yestext="OK"/>
  </notification>

  <notification
   icon="alertmodal.tga"
   name="WebLaunchQAWiki"
   type="alertmodal">
Visit the [CURRENT_GRID] QA Wiki.
    <tag>confirm</tag>
    <usetemplate
     ignoretext="Launch my browser to view the QA Wiki"
     name="okcancelignore"
     notext="Cancel"
     yestext="OK"/>
  </notification>

  <notification
   icon="alertmodal.tga"
   name="WebLaunchPublicIssue"
   type="alertmodal">
Visit the [CURRENT_GRID] Public Issue Tracker, where you can report bugs and other issues.
    <tag>confirm</tag>
    <usetemplate
     ignoretext="Launch my browser to use the Public Issue Tracker"
     name="okcancelignore"
     notext="Cancel"
     yestext="Go to page"/>
  </notification>

  <notification
   icon="alertmodal.tga"
   name="WebLaunchSupportWiki"
   type="alertmodal">
Go to the Official Linden Blog, for the latest news and information.
    <tag>confirm</tag>
    <usetemplate
     ignoretext="Launch my browser to view the blog"
     name="okcancelignore"
     notext="Cancel"
     yestext="OK"/>
  </notification>

  <notification
   icon="alertmodal.tga"
   name="WebLaunchLSLGuide"
   type="alertmodal">
Do you want to open the Scripting Guide for help with scripting?
    <tag>confirm</tag>
    <usetemplate
     ignoretext="Launch my browser to view the Scripting Guide"
     name="okcancelignore"
     notext="Cancel"
     yestext="OK"/>
  </notification>

  <notification
   icon="alertmodal.tga"
   name="WebLaunchLSLWiki"
   type="alertmodal">
Do you want to visit the LSL Portal for help with scripting?
    <tag>confirm</tag>
    <usetemplate
     ignoretext="Launch my browser to view the LSL Portal"
     name="okcancelignore"
     notext="Cancel"
     yestext="Go to page"/>
  </notification>

  <notification
   icon="alertmodal.tga"
   name="ReturnToOwner"
   type="alertmodal">
Are you sure you want to return the selected objects to their owners? Transferable deeded objects will be returned to their previous owners.

*WARNING* No-transfer deeded objects will be deleted!
    <tag>confirm</tag>
    <usetemplate
     ignoretext="Confirm before I return objects to their owners"
     name="okcancelignore"
     notext="Cancel"
     yestext="OK"/>
  </notification>

  <notification
   icon="alert.tga"
   name="GroupLeaveConfirmMember"
   type="alert">
You are currently a member of the group &lt;nolink&gt;[GROUP]&lt;/nolink&gt;.
Leave Group?
    <tag>group</tag>
    <tag>confirm</tag>
    <usetemplate
     name="okcancelbuttons"
     notext="Cancel"
     yestext="OK"/>
  </notification>


  <notification
   icon="alert.tga"
   name="GroupLeaveConfirmMemberWithFee"
   type="alert">
You are currently a member of the group &lt;nolink&gt;[GROUP]&lt;/nolink&gt;. Joining again will cost L$[AMOUNT].
Leave Group?
    <tag>group</tag>
    <tag>confirm</tag>
    <usetemplate
     name="okcancelbuttons"
     notext="Cancel"
     yestext="OK"/>
  </notification>

  <notification
   icon="alertmodal.tga"
   name="OwnerCannotLeaveGroup"
   type="alertmodal">
    Unable to leave group. You cannot leave the group because you are the last owner of the group. Please assign another member to the owner role first.
    <tag>group</tag>
    <usetemplate
     name="okbutton"
     yestext="OK"/>
  </notification>

  <notification
   icon="alertmodal.tga"
   name="GroupDepartError"
   type="alertmodal">
    Unable to leave group.
    <tag>group</tag>
    <usetemplate
     name="okbutton"
     yestext="OK"/>
  </notification>

  <notification
   icon="alert.tga"
   name="ConfirmKick"
   type="alert">
Do you REALLY want to kick all residents off the grid?
    <tag>confirm</tag>
    <usetemplate
     name="okcancelbuttons"
     notext="Cancel"
     yestext="Kick All Residents"/>
  </notification>

  <notification
   icon="alertmodal.tga"
   name="MuteLinden"
   type="alertmodal">
Sorry, you cannot block a Linden.
  <tag>fail</tag>
    <usetemplate
     name="okbutton"
     yestext="OK"/>
  </notification>

  <notification
   icon="alertmodal.tga"
   name="CannotStartAuctionAlreadyForSale"
   type="alertmodal">
    You cannot start an auction on a parcel which is already set for sale.  Disable the land sale if you are sure you want to start an auction.
    <tag>fail</tag>
  </notification>

  <notification
   icon="alertmodal.tga"
   label="Block object by name failed"
   name="MuteByNameFailed"
   type="alertmodal">
You already have blocked/muted this name.
  <tag>fail</tag>
    <usetemplate
     name="okbutton"
     yestext="OK"/>
  </notification>

  <notification
   icon="alert.tga"
   name="RemoveItemWarn"
   type="alert">
Though permitted, deleting contents may damage the object. Do you want to delete that item?
    <tag>confirm</tag>
    <usetemplate
     name="okcancelbuttons"
     notext="Cancel"
     yestext="OK"/>
  </notification>

  <notification
   icon="alert.tga"
   name="CantOfferCallingCard"
   type="alert">
Cannot offer a calling card at this time. Please try again in a moment.
    <tag>fail</tag>
    <usetemplate
     name="okbutton"
     yestext="OK"/>
  </notification>

  <notification
   icon="alert.tga"
   name="CantOfferFriendship"
   type="alert">
    <tag>friendship</tag>
    <tag>fail</tag>
Cannot offer friendship at this time. Please try again in a moment.
    <usetemplate
     name="okbutton"
     yestext="OK"/>
  </notification>

  <notification
   icon="alert.tga"
   name="DoNotDisturbModeSet"
   type="alert">
Unavailable mode is on.  You will not be notified of incoming communications.

- Other residents will receive your Unavailable mode response (set in Preferences &gt; Privacy &gt; Autoresponse).
- Voice calls will be rejected.
    <usetemplate
     ignoretext="I change my status to unavailable"
     name="okignore"
     yestext="OK"/>
  </notification>
  
    <notification
   icon="alert.tga"
   name="AutorespondModeSet"
   type="alert">
Autorespond mode is on.
Incoming instant messages will now be answered with your configured autoresponse.
    <usetemplate
     ignoretext="I change my status to autorespond mode"
     name="okignore"
     yestext="OK"/>
  </notification>

    <notification
   icon="alert.tga"
   name="AutorespondNonFriendsModeSet"
   type="alert">
Autorespond mode for non-friends is on.
Incoming instant messages from anyone who is not your friend will now be answered with your configured autoresponse.
    <usetemplate
     ignoretext="I change my status to autorespond mode for non-friends"
     name="okignore"
     yestext="OK"/>
  </notification>

    <notification
   icon="alert.tga"
   name="RejectTeleportOffersModeSet"
   type="alert">
Reject all incoming teleport offers and requests mode is on.
Incoming teleport offers and requests from anyone will now be rejected with your configured autoresponse. You will not be notified because of that fact.
    <usetemplate
     ignoretext="I change my status to reject all teleport offers and requests mode"
     name="okignore"
     yestext="OK"/>
  </notification>

    <notification
   icon="alert.tga"
   name="RejectTeleportOffersModeWarning"
   type="alert">
You cannot send a teleport request at the moment, because 'reject all incoming teleport offers and requests' mode is on.
Go to the 'Comm' &gt; 'Online Status' menu if you wish to disable it.
    <usetemplate
     name="okbutton"
     yestext="OK"/>
  </notification>

    <notification
   icon="alert.tga"
   name="RejectFriendshipRequestsModeSet"
   type="alert">
Reject all incoming friendship requests mode is on.
Incoming friendship requests from anyone will now be rejected with your configured autoresponse. You will not be notified because of that fact.
    <usetemplate
     ignoretext="I change my status to reject all friendship requests mode"
     name="okignore"
     yestext="OK"/>
  </notification>

    <notification
   icon="alert.tga"
   name="RejectAllGroupInvitesModeSet"
   type="alert">
Reject all incoming group invites mode is on.
Incoming group invites from anyone will now be rejected automatically. You will not be notified because of that fact.
    <usetemplate
     ignoretext="I change my status to reject all group invites mode"
     name="okignore"
     yestext="OK"/>
  </notification>

  <notification
   icon="alert.tga"
   name="JoinedTooManyGroupsMember"
   type="alert">
You have reached your maximum number of groups. Please leave another group before joining this one, or decline the offer.
[NAME] has invited you to join a group as a member.
    <tag>group</tag>
    <tag>fail</tag>
    <usetemplate
     name="okcancelbuttons"
     notext="Decline"
     yestext="Join"/>
  </notification>

  <notification
   icon="alert.tga"
   name="JoinedTooManyGroups"
   type="alert">
You have reached your maximum number of groups. Please leave some group before joining or creating a new one.
    <tag>group</tag>
    <tag>fail</tag>
    <usetemplate
     name="okbutton"
     yestext="OK"/>
  </notification>

  <notification
   icon="alert.tga"
   name="GroupLimitInfo"
   type="alert">
Residents with Basic memberships may join up to [MAX_BASIC] groups.
Premium memberships allow up to [MAX_PREMIUM]. [https://secondlife.com/my/account/membership.php? Learn more or upgrade]
    <tag>group</tag>
    <usetemplate
     name="okbutton"
     yestext="Close"/>
  </notification>

  <notification
   icon="alert.tga"
   name="GroupLimitInfoPlus"
   type="alert">
Residents with Basic memberships may join up to [MAX_BASIC] groups.
Premium memberships allow up to [MAX_PREMIUM]. Premium Plus
memberships allow up to [MAX_PREMIUM_PLUS]. [https://secondlife.com/my/account/membership.php? Learn more or upgrade]
    <tag>group</tag>
    <usetemplate
     name="okbutton"
     yestext="Close"/>
  </notification>

  <notification
   icon="alert.tga"
   name="KickUser"
   type="alert">
   <tag>win</tag>
Kick this Resident with what message?
    <tag>confirm</tag>
    <form name="form">
      <input name="message" type="text" default="true">
An administrator has logged you off.
      </input>
      <button
       default="true"
       index="0"
       name="OK"
       text="OK"/>
      <button
       index="1"
       name="Cancel"
       text="Cancel"/>
    </form>
  </notification>

  <notification
   icon="alert.tga"
   name="KickAllUsers"
   type="alert">
   <tag>win</tag>
Kick everyone currently on the grid with what message?
    <tag>confirm</tag>
    <form name="form">
      <input name="message" type="text" default="true">
An administrator has logged you off.
      </input>
      <button
       default="true"
       index="0"
       name="OK"
       text="OK"/>
      <button
       index="1"
       name="Cancel"
       text="Cancel"/>
    </form>
  </notification>

  <notification
   icon="alert.tga"
   name="FreezeUser"
   type="alert">
    <tag>win</tag>
    <tag>confirm</tag>
Freeze this Resident with what message?
    <form name="form">
      <input name="message" type="text" default="true">
You have been frozen. You cannot move or chat. An administrator will contact you via instant message (IM).
      </input>
      <button
       default="true"
       index="0"
       name="OK"
       text="OK"/>
      <button
       index="1"
       name="Cancel"
       text="Cancel"/>
    </form>
  </notification>

  <notification
   icon="alert.tga"
   name="UnFreezeUser"
   type="alert">
   <tag>win</tag>
    <tag>confirm</tag>
Unfreeze this Resident with what message?
    <form name="form">
      <input name="message" type="text" default="true">
You are no longer frozen.
      </input>
      <button
       default="true"
       index="0"
       name="OK"
       text="OK"/>
      <button
       index="1"
       name="Cancel"
       text="Cancel"/>
    </form>
  </notification>

  <notification
   icon="alertmodal.tga"
   name="SetDisplayNameSuccess"
   type="alert">
Hi [DISPLAY_NAME]!

Just like in real life, it takes a while for everyone to learn about a new name.  Please allow several days for [http://wiki.secondlife.com/wiki/Setting_your_display_name your name to update] in objects, scripts, search, etc.
  </notification>

  <notification
 icon="alertmodal.tga"
 name="SetDisplayNameBlocked"
 type="alert">
Sorry, you cannot change your display name. If you feel this is in error, please contact the grid support.
  <tag>fail</tag>
  </notification>

  <notification
   icon="alertmodal.tga"
   name="SetDisplayNameFailedLength"
   type="alertmodal">
Sorry, that name is too long.  Display names can have a maximum of [LENGTH] characters.

Please try a shorter name.
  <tag>fail</tag>
  </notification>

  <notification
   icon="alertmodal.tga"
   name="SetDisplayNameFailedGeneric"
   type="alertmodal">
    Sorry, we could not set your display name.  Please try again later.
    <tag>fail</tag>
  </notification>

  <notification
   icon="alertmodal.tga"
   name="SetDisplayNameMismatch"
   type="alertmodal">
    The display names you entered do not match. Please re-enter.
    <tag>fail</tag>
  </notification>

  <!-- *NOTE: This should never happen -->
  <notification
   icon="alertmodal.tga"
   name="AgentDisplayNameUpdateThresholdExceeded"
   type="alertmodal">
Sorry, you have to wait longer before you can change your display name.

See http://wiki.secondlife.com/wiki/Setting_your_display_name

Please try again later.
  <tag>fail</tag>
  </notification>

  <notification
   icon="alertmodal.tga"
   name="AgentDisplayNameSetBlocked"
   type="alertmodal">
 Sorry, we could not set your requested name because it contains a banned word.
 
 Please try a different name.
 <tag>fail</tag>
  </notification>

  <notification
   icon="alertmodal.tga"
 name="AgentDisplayNameSetInvalidUnicode"
 type="alertmodal">
    The display name you wish to set contains invalid characters.
    <tag>fail</tag>
  </notification>

  <notification
   icon="alertmodal.tga"
 name="AgentDisplayNameSetOnlyPunctuation"
 type="alertmodal">
    Your display name must contain letters other than punctuation.
    <tag>fail</tag>
  </notification>


  <notification
   icon="notifytip.tga"
   name="DisplayNameUpdate"
   type="notifytip">
    [OLD_NAME] ([SLID]) is now known as [NEW_NAME].
  </notification>

  <notification
icon="notifytip.tga"
name="DisplayNameUpdateRemoveAlias"
type="notify">
    [OLD_NAME] ([SLID]) is now known as [NEW_NAME].
    This agent has a set alias that will replace [NEW_NAME]
    Would you like to remove it?
    <form name="form">
      <button
       index="0"
       name="Yes"
       text="Yes"/>
      <button
       index="1"
       name="No"
       text="No"/>
    </form>
  </notification> 

  <notification
   icon="alertmodal.tga"
   name="OfferTeleport"
   type="alertmodal">
Offer a teleport to your location with the following message?
    <tag>confirm</tag>
    <form name="form">
      <input name="message" type="text" default="true">
Join me in [REGION]
      </input>
			<button
       default="true"
       index="0"
       name="OK"
       text="OK"/>
      <button
       index="1"
       name="Cancel"
       text="Cancel"/>
    </form>
  </notification>

  <notification
   icon="alertmodal.tga"
   name="TeleportRequestPrompt"
   type="alertmodal">
Request a teleport to [NAME] with the following message
    <tag>confirm</tag>
    <form name="form">
      <input name="message" type="text">

      </input>
      <button
       default="true"
       index="0"
       name="OK"
       text="OK"/>
      <button
       index="1"
       name="Cancel"
       text="Cancel"/>
    </form>
  </notification>
  <notification
   icon="alertmodal.tga"
   name="TooManyTeleportOffers"
   type="alertmodal">
You attempted to make [OFFERS] teleport offers
which exceeds the limit of [LIMIT].
    <tag>group</tag>
    <tag>fail</tag>
  <usetemplate
     name="okbutton"
     yestext="OK"/>
  </notification>

  <notification
   icon="alertmodal.tga"
   name="OfferTeleportFromGod"
   type="alertmodal">
God summon this resident to your location?
    <tag>confirm</tag>
    <form name="form">
      <input name="message" type="text" default="true">
Join me in [REGION]
      </input>
      <button
       default="true"
       index="0"
       name="OK"
       text="OK"/>
      <button
       index="1"
       name="Cancel"
       text="Cancel"/>
    </form>
  </notification>

  <notification
   icon="alertmodal.tga"
   name="TeleportFromLandmark"
   type="alertmodal">
Are you sure you want to teleport to &lt;nolink&gt;[LOCATION]&lt;/nolink&gt;?
    <tag>confirm</tag>
    <usetemplate
     ignoretext="Confirm that I want to teleport to a landmark"
     name="okcancelignore"
     notext="Cancel"
     yestext="Teleport"/>
  </notification>
  
  <notification
   icon="alertmodal.tga"
   name="TeleportViaSLAPP"
   type="alertmodal">
Are you sure you want to teleport to &lt;nolink&gt;[LOCATION]&lt;/nolink&gt;?
    <tag>confirm</tag>
    <usetemplate
     ignoretext="Confirm that I want to teleport via SLAPP"
     name="okcancelignore"
     notext="Cancel"
     yestext="Teleport"/>
  </notification>	

  <notification
   icon="alertmodal.tga"
   name="TeleportToPick"
   type="alertmodal">
    Teleport to [PICK]?
    <tag>confirm</tag>
    <usetemplate
     ignoretext="Confirm that I want to teleport to a location in Picks"
     name="okcancelignore"
     notext="Cancel"
     yestext="Teleport"/>
  </notification>

  <notification
   icon="alertmodal.tga"
   name="TeleportToClassified"
   type="alertmodal">
    Teleport to [CLASSIFIED]?
    <tag>confirm</tag>
    <usetemplate
     ignoretext="Confirm that I want to teleport to a location in Classifieds"
     name="okcancelignore"
     notext="Cancel"
     yestext="Teleport"/>
  </notification>

  <notification
   icon="alertmodal.tga"
   name="TeleportToHistoryEntry"
   type="alertmodal">
Teleport to [HISTORY_ENTRY]?
    <tag>confirm</tag>
    <usetemplate
     ignoretext="Confirm that I want to teleport to a history location"
     name="okcancelignore"
     notext="Cancel"
     yestext="Teleport"/>
  </notification>

  <notification
   icon="alert.tga"
   label="Message everyone in your Estate"
   name="MessageEstate"
   type="alert">
Type a short announcement which will be sent to everyone currently in your estate.
    <tag>confirm</tag>
    <form name="form">
      <input name="message" type="text" default="true"/>
      <button
       default="true"
       index="0"
       name="OK"
       text="OK"/>
      <button
       index="1"
       name="Cancel"
       text="Cancel"/>
    </form>
  </notification>

  <notification
   icon="alert.tga"
   label="Change Linden Estate"
   name="ChangeLindenEstate"
   type="alert">
You are about to change a Linden owned estate (mainland, teen grid, orientation, etc.).

This is EXTREMELY DANGEROUS because it can fundamentally affect the resident experience.  On the mainland, it will change thousands of regions and make the spaceserver hiccup.

Proceed?
    <tag>confirm</tag>
    <usetemplate
     name="okcancelbuttons"
     notext="Cancel"
     yestext="OK"/>
  </notification>

  <notification
   icon="alert.tga"
   label="Change Linden Estate Access"
   name="ChangeLindenAccess"
   type="alert">
You are about to change the access list for a Linden owned estate (mainland, teen grid, orientation, etc.).

This is DANGEROUS and should only be done to invoke the hack allowing objects/L$ to be transferred in/out of a grid.
It will change thousands of regions and make the spaceserver hiccup.
    <tag>confirm</tag>
    <usetemplate
     name="okcancelbuttons"
     notext="Cancel"
     yestext="OK"/>
  </notification>

  <notification
   icon="alert.tga"
   label="Select estate"
   name="EstateAllowedAgentAdd"
   type="alert">
Add to allowed list for this estate only or for [ALL_ESTATES]?
    <tag>confirm</tag>
    <usetemplate
     canceltext="Cancel"
     name="yesnocancelbuttons"
     notext="All Estates"
     yestext="This Estate"/>
  </notification>

  <notification
   icon="alert.tga"
   label="Select estate"
   name="EstateAllowedAgentRemove"
   type="alertmodal">
    <unique/>
Remove from allowed list for this estate only or for [ALL_ESTATES]?
    <tag>confirm</tag>
    <usetemplate
     canceltext="Cancel"
     name="yesnocancelbuttons"
     notext="All Estates"
     yestext="This Estate"/>
  </notification>

  <notification
   icon="alert.tga"
   label="Select estate"
   name="EstateAllowedGroupAdd"
   type="alert">
Add to group allowed list for this estate only or for [ALL_ESTATES]?
    <tag>group</tag>
    <tag>confirm</tag>
    <usetemplate
     canceltext="Cancel"
     name="yesnocancelbuttons"
     notext="All Estates"
     yestext="This Estate"/>
  </notification>

  <notification
   icon="alert.tga"
   label="Select estate"
   name="EstateAllowedGroupRemove"
   type="alertmodal">
    <unique/>
Remove from group allowed list for this estate only or [ALL_ESTATES]?
    <tag>group</tag>
    <tag>confirm</tag>
    <usetemplate
     canceltext="Cancel"
     name="yesnocancelbuttons"
     notext="All Estates"
     yestext="This Estate"/>
  </notification>

  <notification
   icon="alert.tga"
   label="Select estate"
   name="EstateBannedAgentAdd"
   type="alert">
Deny access for this estate only or for [ALL_ESTATES]?
    <tag>confirm</tag>
    <usetemplate
     canceltext="Cancel"
     name="yesnocancelbuttons"
     notext="All Estates"
     yestext="This Estate"/>
  </notification>

  <notification
   icon="alert.tga"
   label="Select estate"
   name="EstateBannedAgentRemove"
   type="alertmodal">
    <unique/>
Remove this Resident from the ban list for access for this estate only or for [ALL_ESTATES]?
    <tag>confirm</tag>
    <usetemplate
     canceltext="Cancel"
     name="yesnocancelbuttons"
     notext="All Estates"
     yestext="This Estate"/>
  </notification>

  <notification
   icon="alert.tga"
   label="Select estate"
   name="EstateManagerAdd"
   type="alert">
Add estate manager for this estate only or for [ALL_ESTATES]?
    <tag>confirm</tag>
    <usetemplate
     canceltext="Cancel"
     name="yesnocancelbuttons"
     notext="All Estates"
     yestext="This Estate"/>
  </notification>

  <notification
   icon="alert.tga"
   label="Select estate"
   name="EstateManagerRemove"
   type="alertmodal">
    <unique/>
Remove estate manager for this estate only or for [ALL_ESTATES]?
    <tag>confirm</tag>
    <usetemplate
     canceltext="Cancel"
     name="yesnocancelbuttons"
     notext="All Estates"
     yestext="This Estate"/>
  </notification>

  <notification
   icon="alert.tga"
   label="Select estate"
   name="EstateAllowedExperienceAdd"
   type="alert">
    Add to allowed list for this estate only or for [ALL_ESTATES]?
    <tag>confirm</tag>
    <usetemplate
     canceltext="Cancel"
     name="yesnocancelbuttons"
     notext="All Estates"
     yestext="This Estate"/>
  </notification>

  <notification
   icon="alert.tga"
   label="Select estate"
   name="EstateAllowedExperienceRemove"
   type="alert">
    Remove from allowed list for this estate only or for [ALL_ESTATES]?
    <tag>confirm</tag>
    <usetemplate
     canceltext="Cancel"
     name="yesnocancelbuttons"
     notext="All Estates"
     yestext="This Estate"/>
  </notification>

  <notification
   icon="alert.tga"
   label="Select estate"
   name="EstateBlockedExperienceAdd"
   type="alert">
    Add to blocked list for this estate only or for [ALL_ESTATES]?
    <tag>confirm</tag>
    <usetemplate
     canceltext="Cancel"
     name="yesnocancelbuttons"
     notext="All Estates"
     yestext="This Estate"/>
  </notification>

  <notification
   icon="alert.tga"
   label="Select estate"
   name="EstateBlockedExperienceRemove"
   type="alert">
    Remove from blocked list for this estate only or for [ALL_ESTATES]?
    <tag>confirm</tag>
    <usetemplate
     canceltext="Cancel"
     name="yesnocancelbuttons"
     notext="All Estates"
     yestext="This Estate"/>
  </notification>

  <notification
   icon="alert.tga"
   label="Select estate"
   name="EstateTrustedExperienceAdd"
   type="alert">
    Add to key list for this estate only or for [ALL_ESTATES]?
    <tag>confirm</tag>
    <usetemplate
     canceltext="Cancel"
     name="yesnocancelbuttons"
     notext="All Estates"
     yestext="This Estate"/>
  </notification>

  <notification
   icon="alert.tga"
   label="Select estate"
   name="EstateTrustedExperienceRemove"
   type="alert">
    Remove from key list for this estate only or for [ALL_ESTATES]?
    <tag>confirm</tag>
    <usetemplate
     canceltext="Cancel"
     name="yesnocancelbuttons"
     notext="All Estates"
     yestext="This Estate"/>
  </notification>  

  <notification
   icon="alert.tga"
   label="Confirm Kick"
   name="EstateKickUser"
   type="alert">
Kick [EVIL_USER] from this estate?
    <tag>confirm</tag>
    <usetemplate
     name="okcancelbuttons"
     notext="Cancel"
     yestext="OK"/>
  </notification>

  <notification
   icon="alert.tga"
   label="Confirm Kick"
   name="EstateKickMultiple"
   type="alert">
Kick the following residents from this estate?

[RESIDENTS]
    <usetemplate
     name="okcancelbuttons"
     notext="Cancel"
     yestext="OK"/>
  </notification>

  <notification
   icon="alert.tga"
   label="Confirm Teleport Home"
   name="EstateTeleportHomeUser"
   type="alert">
Teleport [AVATAR_NAME] home?
    <usetemplate
     name="okcancelbuttons"
     notext="Cancel"
     yestext="OK"/>
  </notification>

  <notification
   icon="alert.tga"
   label="Confirm Teleport Home"
   name="EstateTeleportHomeMultiple"
   type="alert">
Teleport the following residents home?

[RESIDENTS]
    <usetemplate
     name="okcancelbuttons"
     notext="Cancel"
     yestext="OK"/>
  </notification>

  <notification
   icon="alert.tga"
   label="Confirm Ban"
   name="EstateBanUser"
   type="alert">
Deny access for [EVIL_USER] for this estate only or for [ALL_ESTATES]?
    <tag>confirm</tag>
    <usetemplate
     name="yesnocancelbuttons"
     canceltext="Cancel"
     notext="All Estatees"
     yestext="This Estate"/>
  </notification>

  <notification
   icon="alert.tga"
   label="Confirm Ban"
   name="EstateBanUserMultiple"
   type="alert">
Deny access for the following residents this estate only or for [ALL_ESTATES]?

[RESIDENTS]
    <usetemplate
     name="yesnocancelbuttons"
     canceltext="Cancel"
     notext="All Estatees"
     yestext="This Estate"/>
  </notification>

  <notification
   icon="alertmodal.tga"
   name="EstateParcelAccessOverride"
   type="alertmodal">
Unchecking this option may remove restrictions that parcel owners have added to prevent griefing, maintain privacy, or protect underage residents from adult material. Please discuss with your parcel owners as needed.
    <tag>confirm</tag>
    <usetemplate
     name="okbutton"
     yestext="OK"/>
  </notification>

  <notification
   icon="alertmodal.tga"
   name="EstateParcelEnvironmentOverride"
   type="alertmodal">
(Estate-wide change: [ESTATENAME]) Unchecking this option will remove any custom environments that parcel owners have added to their parcels. Please discuss with your parcel owners as needed.
Do you wish to proceed?
    <tag>confirm</tag>
    <usetemplate
     name="okcancelbuttons"
     notext="Cancel"
     yestext="OK"/>
  </notification>
  
  
  <notification
   icon="alertmodal.tga"
   name="RegionEntryAccessBlocked"
   type="alertmodal">
   <tag>fail</tag>
    The region you’re trying to visit has a maturity rating exceeding your maximum maturity preference. Change this preference using Avatar &gt; Preferences &gt; General.

Complete information on maturity ratings can be found [https://community.secondlife.com/knowledgebase/english/maturity-ratings-r52/ here].
    <usetemplate
     name="okbutton"
     yestext="OK"/>
  </notification>

  <notification
   icon="alertmodal.tga"
   name="EstateChangeCovenant"
   type="alertmodal">
Are you sure you want to change the estate covenant?
    <tag>confirm</tag>
    <usetemplate
     name="okcancelbuttons"
     notext="Cancel"
     yestext="OK"/>
  </notification>
  
  <notification
    icon="alertmodal.tga"
    name="SLM_UPDATE_FOLDER"
    type="alertmodal">
    [MESSAGE]
  </notification>

   <notification
   icon="alertmodal.tga"
   name="RegionEntryAccessBlocked_AdultsOnlyContent"
   type="alertmodal">
   <tag>fail</tag>
    <tag>confirm</tag>
    The region you're trying to visit contains [REGIONMATURITY] content, which is accessible to adults only.
    <url option="0" name="url">
		http://wiki.secondlife.com/wiki/Linden_Lab_Official:Maturity_ratings:_an_overview
    </url>
    <usetemplate
     name="okcancelignore"
     yestext="Go to Knowledge Base"
	 notext="Close"
	 ignoretext="Region crossing: The region you&apos;re trying to visit contains content which is accessible to adults only."/>
  </notification>

  <notification
   icon="notifytip.tga"
   name="RegionEntryAccessBlocked_Notify"
   log_to_im="false"
   log_to_chat="true"
   type="notifytip">
   <tag>fail</tag>
The region you're trying to visit contains [REGIONMATURITY] content, but your current preferences are set to exclude [REGIONMATURITY] content.
  </notification>

  <notification
   icon="notifytip.tga"
   name="RegionEntryAccessBlocked_NotifyAdultsOnly"
   log_to_im="false"
   log_to_chat="true"
   type="notifytip">
    <tag>fail</tag>
    The region you're trying to visit contains [REGIONMATURITY] content, which is accessible to adults only.
  </notification>

  <notification
   icon="alertmodal.tga"
   name="RegionEntryAccessBlocked_Change"
   type="alertmodal">
    <tag>fail</tag>
    <tag>confirm</tag>
The region you're trying to visit contains [REGIONMATURITY] content, but your current preferences are set to exclude [REGIONMATURITY] content. We can change your preferences, or you can cancel. After your preferences are changed, you may attempt to enter the region again.
    <form name="form">
      <button
       index="0"
       name="OK"
       text="Change preferences"/>
      <button 
       default="true"
       index="1"
       name="Cancel"
       text="Cancel"/>
      <ignore name="ignore" text="Region crossing: The region you&apos;re trying to visit contains content excluded by your preferences."/>
    </form>
  </notification>

  <notification
   icon="alertmodal.tga"
   name="RegionEntryAccessBlocked_PreferencesOutOfSync"
   type="alertmodal">
    <tag>fail</tag>
    We are having technical difficulties with your region entry because your preferences are out of sync with the server.
    <usetemplate
     name="okbutton"
     yestext="OK"/>
  </notification>

  <notification
   icon="alertmodal.tga"
   name="TeleportEntryAccessBlocked"
   type="alertmodal">
    <tag>fail</tag>
    The region you’re trying to visit has a maturity rating exceeding your maximum maturity preference. Change this preference using Avatar &gt; Preferences &gt; General.

Complete information on maturity ratings can be found [https://community.secondlife.com/knowledgebase/english/maturity-ratings-r52/ here].
    <usetemplate
     name="okbutton"
     yestext="OK"/>
  </notification>

  <notification
   icon="alertmodal.tga"
   name="TeleportEntryAccessBlocked_AdultsOnlyContent"
   type="alertmodal">
    <unique>
      <context>REGIONMATURITY</context>
    </unique>
    <tag>fail</tag>
    <tag>confirm</tag>
    The region you're trying to visit contains [REGIONMATURITY] content, which is accessible to adults only.
    <url option="0" name="url">
      http://wiki.secondlife.com/wiki/Linden_Lab_Official:Maturity_ratings:_an_overview
    </url>
    <usetemplate
     name="okcancelignore"
     yestext="Go to Knowledge Base"
	 notext="Close"
	 ignoretext="Teleport: The region you&apos;re trying to visit contains content which is accessible to adults only."/>
  </notification>

  <notification
   icon="notifytip.tga"
   name="TeleportEntryAccessBlocked_Notify"
   log_to_im="false"
   log_to_chat="true"
   type="notifytip">
    <unique>
      <context>REGIONMATURITY</context>
    </unique>
    <tag>fail</tag>
    The region you're trying to visit contains [REGIONMATURITY] content, but your current preferences are set to exclude [REGIONMATURITY] content.
  </notification>

  <notification
   icon="notifytip.tga"
   name="TeleportEntryAccessBlocked_NotifyAdultsOnly"
   log_to_im="false"
   log_to_chat="true"
   type="notifytip">
    <unique>
      <context>REGIONMATURITY</context>
    </unique>
    <tag>fail</tag>
    The region you're trying to visit contains [REGIONMATURITY] content, which is accessible to adults only.
  </notification>

  <notification
   icon="alertmodal.tga"
   name="TeleportEntryAccessBlocked_ChangeAndReTeleport"
   type="alertmodal">
    <unique>
      <context>REGIONMATURITY</context>
    </unique>
    <tag>fail</tag>
    <tag>confirm</tag>
    The region you're trying to visit contains [REGIONMATURITY] content, but your current preferences are set to exclude [REGIONMATURITY] content. We can change your preferences and continue with the teleport, or you can cancel this teleport.
    <form name="form">
      <button
       index="0"
       name="OK"
       text="Change and continue"/>
      <button
       default="true"
       index="1"
       name="Cancel"
       text="Cancel"/>
      <ignore name="ignore" text="Teleport (restartable): The region you&apos;re trying to visit contains content excluded by your preferences."/>
    </form>
  </notification>

  <notification
   icon="alertmodal.tga"
   name="TeleportEntryAccessBlocked_Change"
   type="alertmodal">
    <unique>
      <context>REGIONMATURITY</context>
    </unique>
    <tag>fail</tag>
    <tag>confirm</tag>
    The region you're trying to visit contains [REGIONMATURITY] content, but your current preferences are set to exclude [REGIONMATURITY] content. We can change your preferences, or you can cancel the teleport. After your preferences are changed, you will need to attempt the teleport again.
    <form name="form">
      <button
       index="0"
       name="OK"
       text="Change preferences"/>
      <button
       default="true"
       index="1"
       name="Cancel"
       text="Cancel"/>
      <ignore name="ignore" text="Teleport (non-restartable): The region you&apos;re trying to visit contains content excluded by your preferences."/>
    </form>
  </notification>

  <notification
   icon="alertmodal.tga"
   name="TeleportEntryAccessBlocked_PreferencesOutOfSync"
   type="alertmodal">
    <tag>fail</tag>
    We are having technical difficulties with your teleport because your preferences are out of sync with the server.
    <usetemplate
     name="okbutton"
     yestext="OK"/>
  </notification>

  <notification
   icon="alertmodal.tga"
   name="RegionTPSpecialUsageBlocked"
   type="alertmodal">
    <tag>fail</tag>
    Unable to enter region. '[REGION_NAME]' is a Skill Gaming Region, and you must meet certain criteria in order to enter. For details, please review the [http://wiki.secondlife.com/wiki/Linden_Lab_Official:Second_Life_Skill_Gaming_FAQ Skill Gaming FAQ].
    <usetemplate
     name="okbutton"
     yestext="OK"/>
  </notification>

  <notification
   icon="alertmodal.tga"
   name="PreferredMaturityChanged"
   type="alertmodal">
You won't receive any more notifications that you're about to visit a region with [RATING] content.  You may change your content preferences in the future by using Avatar &gt; Preferences &gt; General from the menu bar.
  <tag>confirm</tag>
    <usetemplate
     name="okbutton"
     yestext="OK"/>
  </notification>

  <notification
   icon="alertmodal.tga"
   name="MaturityChangeError"
   type="alertmodal">
    We were unable to change your preferences to view [PREFERRED_MATURITY] content at this time.  Your preferences have been reset to view [ACTUAL_MATURITY] content.  You may attempt to change your preferences again by using Avatar &gt; Preferences &gt; General from the menu bar.
    <tag>confirm</tag>
    <usetemplate
     name="okbutton"
     yestext="OK"/>
  </notification>

  <notification
   icon="alertmodal.tga"
   name="LandClaimAccessBlocked"
   type="alertmodal">
    The land you're trying to claim has a maturity rating exceeding your current preferences.  You can change your preferences using Avatar &gt; Preferences &gt; General.

Complete information on maturity ratings can be found [https://community.secondlife.com/knowledgebase/english/maturity-ratings-r52/ here].
    <tag>fail</tag>
    <usetemplate
     name="okbutton"
     yestext="OK"/>
  </notification>

  <notification
   icon="alertmodal.tga"
   name="LandClaimAccessBlocked_AdultsOnlyContent"
   type="alertmodal">
    Only adults can claim this land.
    <tag>fail</tag>
    <tag>confirm</tag>
    <url option="0" name="url">
		http://wiki.secondlife.com/wiki/Linden_Lab_Official:Maturity_ratings:_an_overview
    </url>
    <usetemplate
     name="okcancelignore"
     yestext="Go to Knowledge Base"
	 notext="Close"
	 ignoretext="Only adults can claim this land."/>
  </notification>

  <notification
   icon="notifytip.tga"
   name="LandClaimAccessBlocked_Notify"
   log_to_im="false"
   log_to_chat="true"
   type="notifytip">
    The land you're trying to claim contains [REGIONMATURITY] content, but your current preferences are set to exclude [REGIONMATURITY] content.
    <tag>fail</tag>
  </notification>

  <notification
   icon="notifytip.tga"
   name="LandClaimAccessBlocked_NotifyAdultsOnly"
   log_to_im="false"
   log_to_chat="true"
   type="notifytip">
    <tag>fail</tag>
    The land you're trying to claim contains [REGIONMATURITY] content, which is accessible to adults only.
  </notification>

  <notification
   icon="alertmodal.tga"
   name="LandClaimAccessBlocked_Change"
   type="alertmodal">
    The land you're trying to claim contains [REGIONMATURITY] content, but your current preferences are set to exclude [REGIONMATURITY] content. We can change your preferences, then you can try claiming the land again.
    <tag>fail</tag>
    <tag>confirm</tag>
    <form name="form">
      <button
       index="0"
       name="OK"
       text="Change preferences"/>
      <button
       default="true"
       index="1"
       name="Cancel"
       text="Cancel"/>
      <ignore name="ignore" text="The land you&apos;re trying to claim contains content excluded by your preferences."/>
    </form>
  </notification>

  <notification
   icon="alertmodal.tga"
   name="LandBuyAccessBlocked"
   type="alertmodal">
    The land you're trying to buy has a maturity rating exceeding your current preferences.  You can change your preferences using Avatar &gt; Preferences &gt; General.

Complete information on maturity ratings can be found [https://community.secondlife.com/knowledgebase/english/maturity-ratings-r52/ here].
    <tag>fail</tag>
    <usetemplate
     name="okbutton"
     yestext="OK"/>
  </notification>

  <notification
   icon="alertmodal.tga"
   name="LandBuyAccessBlocked_AdultsOnlyContent"
   type="alertmodal">
    Only adults can buy this land.
    <tag>confirm</tag>
  <tag>fail</tag>
    <url option="0" name="url">
		http://wiki.secondlife.com/wiki/Linden_Lab_Official:Maturity_ratings:_an_overview
    </url>
    <usetemplate
     name="okcancelignore"
     yestext="Go to Knowledge Base"
	 notext="Close"
	 ignoretext="Only adults can buy this land."/>
  </notification>

  <notification
   icon="notifytip.tga"
   name="LandBuyAccessBlocked_Notify"
   log_to_im="false"
   log_to_chat="true"
   type="notifytip">
    The land you're trying to buy contains [REGIONMATURITY] content, but your current preferences are set to exclude [REGIONMATURITY] content.
    <tag>fail</tag>
  </notification>

  <notification
   icon="notifytip.tga"
   name="LandBuyAccessBlocked_NotifyAdultsOnly"
   log_to_im="false"
   log_to_chat="true"
   type="notifytip">
    <tag>fail</tag>
    The land you're trying to buy contains [REGIONMATURITY] content, which is accessible to adults only.
  </notification>

  <notification
   icon="alertmodal.tga"
   name="LandBuyAccessBlocked_Change"
   type="alertmodal">
    The land you're trying to buy contains [REGIONMATURITY] content, but your current preferences are set to exclude [REGIONMATURITY] content. We can change your preferences, then you can try buying the land again.
    <tag>confirm</tag>
    <tag>fail</tag>
    <form name="form">
      <button
       index="0"
       name="OK"
       text="Change preferences"/>
      <button
       default="true"
       index="1"
       name="Cancel"
       text="Cancel"/>
      <ignore name="ignore" text="The land you&apos;re trying to buy contains content excluded by your preferences."/>
    </form>
  </notification>

	<notification
	  icon="alertmodal.tga"
	  name="TooManyPrimsSelected"
	  type="alertmodal">
There are too many prims selected.  Please select [MAX_PRIM_COUNT] or fewer prims and try again.
  <tag>fail</tag>
		<usetemplate
		 name="okbutton"
		 yestext="OK"/>
	</notification>

	<notification
	  icon="alertmodal.tga"
	  name="TooManyScriptsSelected"
	  type="alertmodal">
Too many scripts in the objects selected.  Please select fewer objects and try again
  <tag>fail</tag>
		<usetemplate
		 name="okbutton"
		 yestext="OK"/>
	</notification>

	<notification
   icon="alertmodal.tga"
   name="ProblemImportingEstateCovenant"
   type="alertmodal">
Problem importing estate covenant.
  <tag>fail</tag>
    <usetemplate
     name="okbutton"
     yestext="OK"/>
  </notification>

  <notification
   icon="alertmodal.tga"
   name="ProblemAddingEstateManager"
   type="alertmodal">
Problems adding a new estate manager.  One or more estates may have a full manager list.
  <tag>fail</tag>
  </notification>

  <notification
   icon="alertmodal.tga"
   name="ProblemAddingEstateBanManager"
   type="alertmodal">
Unable to add estate owner or manager to ban list.
    <tag>fail</tag>
  </notification>

  <notification
   icon="alertmodal.tga"
   name="ProblemAddingEstateGeneric"
   type="alertmodal">
Problems adding to this estate list.  One or more estates may have a full list.
  <tag>fail</tag>
  </notification>

  <notification
   icon="alertmodal.tga"
   name="UnableToLoadNotecardAsset"
   type="alertmodal">
Unable to load notecard&apos;s asset at this time.
    <usetemplate
     name="okbutton"
     yestext="OK"/>
    <tag>fail</tag>
  </notification>

  <notification
   icon="alertmodal.tga"
   name="NotAllowedToViewNotecard"
   type="alertmodal">
Insufficient permissions to view notecard associated with asset ID requested.
    <usetemplate
     name="okbutton"
     yestext="OK"/>
    <tag>fail</tag>
  </notification>

  <notification
   icon="alertmodal.tga"
   name="MissingNotecardAssetID"
   type="alertmodal">
Asset ID for notecard is missing from database.
  <tag>fail</tag>
    <usetemplate
     name="okbutton"
     yestext="OK"/>
  </notification>

  <notification
   icon="alert.tga"
   name="PublishClassified"
   type="alert">
Remember: Classified ad fees are non-refundable.

Publish this classified now for L$[AMOUNT]?
    <tag>confirm</tag>
  <tag>funds</tag>
    <usetemplate
     name="okcancelbuttons"
     notext="Cancel"
     yestext="OK"/>
  </notification>

  <notification
   icon="alertmodal.tga"
   name="SetClassifiedMature"
   type="alertmodal">
Does this classified contain Moderate content?
    <tag>confirm</tag>
    <usetemplate
     canceltext="Cancel"
     name="yesnocancelbuttons"
     notext="No"
     yestext="Yes"/>
  </notification>

  <notification
   icon="alertmodal.tga"
   name="SetGroupMature"
   type="alertmodal">
Does this group contain Moderate content?
    <tag>group</tag>
    <tag>confirm</tag>
    <usetemplate
     canceltext="Cancel"
     name="yesnocancelbuttons"
     notext="No"
     yestext="Yes"/>
  </notification>

  <notification
   icon="alert.tga"
   label="Confirm restart"
   name="ConfirmRestart"
   type="alert">
Do you really want to schedule this region to restart?
    <tag>confirm</tag>
    <usetemplate
     name="okcancelbuttons"
     notext="Cancel"
     yestext="OK"/>
  </notification>

  <notification
   icon="alert.tga"
   label="Message everyone in this region"
   name="MessageRegion"
   type="alert">
Type a short announcement which will be sent to everyone in this region.
    <tag>confirm</tag>
    <form name="form">
      <input name="message" type="text" default="true"/>
      <button
       default="true"
       index="0"
       name="OK"
       text="OK"/>
      <button
       index="1"
       name="Cancel"
       text="Cancel"/>
    </form>
  </notification>

  <notification
   icon="alertmodal.tga"
   label="Changed Region Maturity"
   name="RegionMaturityChange"
   type="alertmodal">
The maturity rating for this region has been changed.
It may take some time for this change to be reflected on the map.
    <usetemplate
     name="okbutton"
     yestext="OK"/>
  </notification>

  <notification
   icon="alertmodal.tga"
   label="Voice Version Mismatch"
   name="VoiceVersionMismatch"
   type="alertmodal">
This version of [APP_NAME] is not compatible with the Voice Chat feature in this region. In order for Voice Chat to function correctly you will need to update [APP_NAME].
  <tag>fail</tag>
  <tag>voice</tag>
  </notification>

  <notification
   icon="alertmodal.tga"
   label="Cannot Buy Objects"
   name="BuyObjectOneOwner"
   type="alertmodal">
Cannot buy objects from different owners at the same time.
Please select only one object and try again.
  <tag>fail</tag>
  </notification>

  <notification
   icon="alertmodal.tga"
   label="Cannot Buy Contents"
   name="BuyContentsOneOnly"
   type="alertmodal">
Unable to buy the contents of more than one object at a time.
Please select only one object and try again.
  <tag>fail</tag>
  </notification>

  <notification
   icon="alertmodal.tga"
   label="Cannot Buy Contents"
   name="BuyContentsOneOwner"
   type="alertmodal">
Cannot buy objects from different owners at the same time.
Please select only one object and try again.
  <tag>fail</tag>
  </notification>

  <notification
   icon="alertmodal.tga"
   name="BuyOriginal"
   type="alertmodal">
Buy original object from [OWNER] for L$[PRICE]?
You will become the owner of this object.
You will be able to:
 Modify: [MODIFYPERM]
 Copy: [COPYPERM]
 Resell or Give Away: [RESELLPERM]
  <tag>confirm</tag>
  <tag>funds</tag>
    <usetemplate
     name="okcancelbuttons"
     notext="Cancel"
     yestext="OK"/>
  </notification>

  <notification
   icon="alertmodal.tga"
   name="BuyOriginalNoOwner"
   type="alertmodal">
Buy original object for L$[PRICE]?
You will become the owner of this object.
You will be able to:
 Modify: [MODIFYPERM]
 Copy: [COPYPERM]
 Resell or Give Away: [RESELLPERM]
  <tag>confirm</tag>
  <tag>funds</tag>
    <usetemplate
     name="okcancelbuttons"
     notext="Cancel"
     yestext="OK"/>
  </notification>

  <notification
   icon="alertmodal.tga"
   name="BuyCopy"
   type="alertmodal">
Buy a copy from [OWNER] for L$[PRICE]?
The object will be copied to your inventory.
You will be able to:
 Modify: [MODIFYPERM]
 Copy: [COPYPERM]
 Resell or Give Away: [RESELLPERM]
  <tag>confirm</tag>
  <tag>funds</tag>
    <usetemplate
     name="okcancelbuttons"
     notext="Cancel"
     yestext="OK"/>
  </notification>

  <notification
   icon="alertmodal.tga"
   name="BuyCopyNoOwner"
   type="alertmodal">
Buy a copy for L$[PRICE]?
The object will be copied to your inventory.
You will be able to:
 Modify: [MODIFYPERM]
 Copy: [COPYPERM]
 Resell or Give Away: [RESELLPERM]
  <tag>confirm</tag>
  <tag>funds</tag>
    <usetemplate
     name="okcancelbuttons"
     notext="Cancel"
     yestext="OK"/>
  </notification>

  <notification
   icon="alertmodal.tga"
   name="BuyContents"
   type="alertmodal">
Buy contents from [OWNER] for L$[PRICE]?
They will be copied to your inventory.
  <tag>confirm</tag>
  <tag>funds</tag>
    <usetemplate
     name="okcancelbuttons"
     notext="Cancel"
     yestext="OK"/>
  </notification>

  <notification
   icon="alertmodal.tga"
   name="BuyContentsNoOwner"
   type="alertmodal">
Buy contents for L$[PRICE]?
They will be copied to your inventory.
  <tag>confirm</tag>
  <tag>funds</tag>
    <usetemplate
     name="okcancelbuttons"
     notext="Cancel"
     yestext="OK"/>
  </notification>

  <notification
   icon="alertmodal.tga"
   name="ConfirmPurchase"
   type="alertmodal">
This transaction will:
[ACTION]

Are you sure you want to proceed with this purchase?
    <tag>confirm</tag>
    <tag>funds</tag>
    <usetemplate
     name="okcancelbuttons"
     notext="Cancel"
     yestext="OK"/>
  </notification>

  <notification
   icon="alertmodal.tga"
   name="ConfirmPurchasePassword"
   type="password">
This transaction will:
[ACTION]

Are you sure you want to proceed with this purchase?
Please re-enter your password and click OK.
    <tag>funds</tag>
    <tag>confirm</tag>
    <form name="form">
      <input
       name="message"
       type="password"
       default="true"/>
      <button
       default="true"
       index="0"
       name="ConfirmPurchase"
       text="OK"/>
      <button
       index="1"
       name="Cancel"
       text="Cancel"/>
    </form>
  </notification>

  <notification
   icon="alert.tga"
   name="SetPickLocation"
   type="alert">
Note:
You have updated the location of this pick but the other details will retain their original values.
    <usetemplate
     name="okbutton"
     yestext="OK"/>
  </notification>

  <notification
   icon="alertmodal.tga"
   name="MoveInventoryFromObject"
   type="alertmodal">
You have selected &apos;no copy&apos; inventory items.
These items will be moved to your inventory, not copied.

Move the inventory item(s)?
    <tag>confirm</tag>
    <usetemplate
     ignoretext="Warn me before I move &apos;no-copy&apos; items from an object"
     name="okcancelignore"
     notext="Cancel"
     yestext="OK"/>
  </notification>

  <notification
   icon="alertmodal.tga"
   name="MoveInventoryFromScriptedObject"
   type="alertmodal">
You have selected &apos;no copy&apos; inventory items.  These items will be moved to your inventory, not copied.
Because this object is scripted, moving these items to your inventory may cause the script to malfunction.

Move the inventory item(s)?    
    <tag>confirm</tag>
    <usetemplate
     ignoretext="Warn me before I move &apos;no-copy&apos; items which might break a scripted object"
     name="okcancelignore"
     notext="Cancel"
     yestext="OK"/>
  </notification>

  <notification
   icon="alert.tga"
   name="ClickActionNotPayable"
   type="alert">
Warning: The &apos;Pay object&apos; click action has been set, but it will only work if a script is added with a money() event.
    <form name="form">
      <ignore name="ignore"
       text="I set the action &apos;Pay object&apos; when building an object without a money() script"/>
    </form>
  </notification>

  <notification
   icon="alertmodal.tga"
   name="PayConfirmation"
   type="alertmodal">
    Confirm that you want to pay L$[AMOUNT] to [TARGET].
    <tag>confirm</tag>
    <usetemplate
     name="okcancelbuttons"
     notext="Cancel"
     yestext="Pay"/>
  </notification>

  <notification
   icon="alertmodal.tga"
   name="PayObjectFailed"
   type="alertmodal">
    Payment failed: object was not found.
    <tag>fail</tag>
    <usetemplate
     name="okbutton"
     yestext="OK"/>
  </notification>

  <notification
   icon="alertmodal.tga"
   name="PaymentBlockedButtonMismatch"
   type="alertmodal">
    Payment stopped:  the price paid does not match any of the pay buttons set for this object.
    <tag>fail</tag>
    <usetemplate
     name="okbutton"
     yestext="OK"/>
  </notification>

  <notification
   icon="alertmodal.tga"
   name="OpenObjectCannotCopy"
   type="alertmodal">
There are no items in this object that you are allowed to copy.
  <tag>fail</tag>
  </notification>

  <notification
   icon="alertmodal.tga"
   name="WebLaunchAccountHistory"
   type="alertmodal">
Go to your [http://secondlife.com/account/ Dashboard] to see your account history?
    <tag>confirm</tag>
    <usetemplate
     ignoretext="Launch my browser to see my account history"
     name="okcancelignore"
     notext="Cancel"
     yestext="Go to page"/>
  </notification>

  <notification
   icon="alertmodal.tga"
   name="ConfirmAddingChatParticipants"
   type="alertmodal">
    <unique/>
When you add a person to an existing conversation, a new conversation will be created.  All participants will receive new conversation notifications.
    <tag>confirm</tag>
    <usetemplate
     ignoretext="Confirm adding chat paticipants"
     name="okcancelignore"
     notext="Cancel"
     yestext="OK"/>
  </notification>
 
  <notification
   icon="alertmodal.tga"
   name="ConfirmQuit"
   type="alertmodal">
    <unique/>
Are you sure you want to quit?
    <tag>confirm</tag>
    <usetemplate
     ignoretext="Confirm before I quit"
     name="okcancelignore"
     notext="Do not Quit"
     yestext="Quit"/>
  </notification>

  <notification
   icon="alertmodal.tga"
   name="ConfirmRestoreToybox"
   type="alertmodal">
    <unique/>
This action will restore your default buttons and toolbars.

You cannot undo this action.
    <usetemplate
     name="okcancelbuttons"
     notext="Cancel"
     yestext="OK"/>
  </notification>

  <notification
   icon="alertmodal.tga"
   name="ConfirmClearAllToybox"
   type="alertmodal">
    <unique/>
This action will return all buttons to the toolbox and your toolbars will be empty.
    
You cannot undo this action.
    <usetemplate
     name="okcancelbuttons"
     notext="Cancel"
     yestext="OK"/>
  </notification>

  <notification
   icon="alertmodal.tga"
   name="DeleteItems"
   type="alertmodal">
    <unique/>
    [QUESTION]
    <tag>confirm</tag>
    <form name="form">
     <ignore name="ignore"
      session_only="false"
      text="Confirm before deleting items"/>
      <button
       default="true"
       index="0"
       name="Yes"
       text="OK"/>
      <button
       index="1"
       name="No"
       text="Cancel"/>
    </form>
  </notification>

  <notification
   icon="alertmodal.tga"
   name="DeleteFilteredItems"
   type="alertmodal">
    <unique/>
    Your inventory is currently filtered and not all of the items you're about to delete are currently visible.

Are you sure you want to delete them?
    <tag>confirm</tag>
    <usetemplate
     ignoretext="Confirm before deleting filtered items"
     name="okcancelignore"
     notext="Cancel"
     yestext="OK"/>
  </notification>
  
  <notification
     icon="alertmodal.tga"
     name="ConfirmUnlink"
     type="alertmodal">
    <unique/>
    Do you really want to unlink the selected object?
    <tag>confirm</tag>
    <usetemplate
     name="okcancelbuttons"
     notext="Cancel"
     yestext="Unlink"/>
  </notification>
  
  <notification
   icon="alertmodal.tga"
   name="HelpReportAbuseConfirm"
   type="alertmodal">
   <unique/>
Thank you for taking the time to inform us of this issue. 
We will review your report for possible violations and take the appropriate action.
    <usetemplate
     name="okbutton"
     yestext="OK"/>
  </notification>
  
  <notification
   icon="alertmodal.tga"
   name="HelpReportAbuseSelectCategory"
   type="alertmodal">
Please select a category for this abuse report.
Selecting a category helps us file and process abuse reports.
  <tag>fail</tag>
  </notification>

  <notification
   icon="alertmodal.tga"
   name="HelpReportAbuseAbuserNameEmpty"
   type="alertmodal">
Please enter the name of the abuser.
Entering an accurate value helps us file and process abuse reports.
  <tag>fail</tag>
  </notification>

  <notification
   icon="alertmodal.tga"
   name="HelpReportAbuseAbuserLocationEmpty"
   type="alertmodal">
Please enter the location where the abuse took place.
Entering an accurate value helps us file and process abuse reports.
  <tag>fail</tag>
  </notification>

  <notification
   icon="alertmodal.tga"
   name="HelpReportAbuseSummaryEmpty"
   type="alertmodal">
Please enter a summary of the abuse that took place.
Entering an accurate summary helps us file and process abuse reports.
  <tag>fail</tag>
  </notification>

  <notification
   icon="alertmodal.tga"
   name="HelpReportAbuseDetailsEmpty"
   type="alertmodal">
Please enter a detailed description of the abuse that took place.
Be as specific as you can, including names and the details of the incident you are reporting.
Entering an accurate description helps us file and process abuse reports.
  <tag>fail</tag>
  </notification>

  <notification
   icon="alertmodal.tga"
   name="HelpReportAbuseContainsCopyright"
   type="alertmodal">
Dear Resident,

You appear to be reporting intellectual property infringement. Please make sure you are reporting it correctly:

(1) The Abuse Process. You may submit an abuse report if you believe a resident is exploiting the [CURRENT_GRID] permissions system, for example, by using CopyBot or similar copying tools, to infringe intellectual property rights. The Abuse Team investigates and issues appropriate disciplinary action for behavior that violates the [CURRENT_GRID] [http://secondlife.com/corporate/tos.php Terms of Service] or [http://secondlife.com/corporate/cs.php Community Standards]. However, the Abuse Team does not handle and will not respond to requests to remove content from the [CURRENT_GRID] world.

(2) The DMCA or Content Removal Process. To request removal of content from [CURRENT_GRID], you MUST submit a valid notification of infringement as provided in our [http://secondlife.com/corporate/dmca.php DMCA Policy].

If you still wish to continue with the abuse process, please close this window and finish submitting your report.  You may need to select the specific category &apos;CopyBot or Permissions Exploit&apos;.

Thank you,

Linden Lab
  </notification>

  <notification
   icon="alertmodal.tga"
   name="FailedRequirementsCheck"
   type="alertmodal">
The following required components are missing from [FLOATER]:
[COMPONENTS]
  <tag>fail</tag>
  </notification>

  <notification
   icon="alert.tga"
   label="Replace Existing Attachment"
   name="ReplaceAttachment"
   type="alert">
There is already an object attached to this point on your body.
Do you want to replace it with the selected object?
    <tag>confirm</tag>
    <form name="form">
      <ignore name="ignore"
       save_option="true"
       text="Replace an existing attachment with the selected item"/>
      <button
       default="true"
       ignore="Replace Automatically"
       index="0"
       name="Yes"
       text="OK"/>
      <button
       ignore="Never Replace"
       index="1"
       name="No"
       text="Cancel"/>
    </form>
  </notification>

  <notification
   icon="alertmodal.tga"
   name="TooManyWearables"
   type="alertmodal">
    You can't wear a folder containing more than [AMOUNT] items.  You can change this limit in Advanced &gt; Show Debug Settings &gt; WearFolderLimit.
    <tag>fail</tag>
  </notification>

  <notification
   icon="alert.tga"
   label="Unavailable Mode Warning"
   name="DoNotDisturbModePay"
   type="alert">
You have turned on Unavailable mode. You will not receive any items offered in exchange for this payment.

Would you like to turn off Unavailable mode before completing this transaction?
    <tag>confirm</tag>
    <form name="form">
      <ignore name="ignore"
       save_option="true"
       text="I am about to pay a person or object while I am in Unavailable mode"/>
      <button
       default="true"
       ignore="Always leave Unavailable Mode"
       index="0"
       name="Yes"
       text="OK"/>
      <button
       ignore="Never leave Unavailable Mode"
       index="1"
       name="No"
       text="Cancel"/>
    </form>
  </notification>

  <notification
   icon="notify.tga"
   label="Parcel is Playing Media"
   name="ParcelPlayingMedia"   
   persist="false"
   type="notify">
This location plays media:
[URL]
Would you like to play it?
    <tag>confirm</tag>
    <form name="form">
      <ignore name="ignore"
       checkbox_only="true"
       text="Always choose this option for this land."/>
      <button
       ignore="Play Media"
       index="1"
       name="Yes"
       text="Play"/>
      <button
       default="true"
       ignore="Ignore Media"
       index="0"
       name="No"
       text="Don't play"/>
    </form>
  </notification>

  <notification
   icon="alertmodal.tga"
   name="ConfirmDeleteProtectedCategory"
   type="alertmodal">
The folder &apos;[FOLDERNAME]&apos; is a system folder. Deleting system folders can cause instability.  Are you sure you want to delete it?
    <tag>confirm</tag>
    <usetemplate
     ignoretext="Confirm before I delete a system folder"
     name="okcancelignore"
     notext="Cancel"
     yestext="OK"/>
  </notification>

  <notification
   icon="alertmodal.tga"
   name="PurgeSelectedItems"
   type="alertmodal">
[COUNT] item(s) will be permanently deleted. Are you sure you want to permanently delete selected item(s) from your Trash?
    <tag>confirm</tag>
    <usetemplate
     name="okcancelbuttons"
     notext="Cancel"
     yestext="OK"/>
  </notification>

  <notification
   icon="alertmodal.tga"
   name="ConfirmEmptyTrash"
   type="alertmodal">
[COUNT] items and folders will be permanently deleted. Are you sure you want to permanently delete the contents of your Trash?
    <tag>confirm</tag>
    <usetemplate
     name="okcancelbuttons"
     notext="Cancel"
     yestext="OK"/>
  </notification>

  <notification
   icon="alertmodal.tga"
   name="TrashIsFull"
   type="alertmodal">
Your trash is overflowing. This may cause problems logging in.
      <tag>confirm</tag>
        <usetemplate
         name="okcancelbuttons"
         notext="I will empty trash later"
         yestext="Check trash folder"/>
  </notification>

  <notification
   icon="alertmodal.tga"
   name="ConfirmClearBrowserCache"
   type="alertmodal">
Are you sure you want to delete your travel, web, and search history?
    <tag>confirm</tag>
    <usetemplate
     name="okcancelbuttons"
     notext="Cancel"
     yestext="OK"/>
  </notification>
  
  <notification
   icon="alertmodal.tga"
   name="ConfirmClearCache"
   type="alertmodal">
Are you sure you want to clear your viewer cache?
    <tag>confirm</tag>
    <usetemplate
     name="okcancelbuttons"
     notext="Cancel"
     yestext="OK"/>
  </notification>
  
  <notification
   icon="alertmodal.tga"
   name="ConfirmClearInventoryCache"
   type="alertmodal">
Are you sure you want to clear your inventory cache?
    <tag>confirm</tag>
    <usetemplate
     name="okcancelbuttons"
     notext="Cancel"
     yestext="OK"/>
  </notification>
  
  <notification
   icon="alertmodal.tga"
   name="ConfirmClearWebBrowserCache"
   type="alertmodal">
Are you sure you want to clear your web browser cache (Requires Restart)?
    <tag>confirm</tag>
    <usetemplate
     name="okcancelbuttons"
     notext="Cancel"
     yestext="OK"/>
  </notification>

  <notification
   icon="alertmodal.tga"
   name="ConfirmClearCookies"
   type="alertmodal">
Are you sure you want to clear your cookies?
    <tag>confirm</tag>
    <usetemplate
     name="okcancelbuttons"
     notext="Cancel"
     yestext="Yes"/>
  </notification>

  <notification
   icon="alertmodal.tga"
   name="ConfirmClearMediaUrlList"
   type="alertmodal">
Are you sure you want to clear your list of saved URLs?
    <tag>confirm</tag>
    <usetemplate
     name="okcancelbuttons"
     notext="Cancel"
     yestext="Yes"/>
  </notification>

  <notification
   icon="alertmodal.tga"
   name="ConfirmEmptyLostAndFound"
   type="alertmodal">
Are you sure you want to permanently delete the contents of your Lost And Found?
    <tag>confirm</tag>
    <usetemplate
     ignoretext="Confirm before I empty the inventory Lost And Found folder"
     name="okcancelignore"
     notext="No"
     yestext="Yes"/>
  </notification>

  <notification
   icon="alertmodal.tga"
   name="ConfirmReplaceLink"
   type="alertmodal">
You're about to replace '[TYPE]' body part link with the item which doesn't match the type.
Are you sure you want to proceed?
    <tag>confirm</tag>
    <usetemplate
     ignoretext="Confirm before I replace link"
     name="okcancelignore"
     notext="No"
     yestext="Yes"/>
  </notification>
  
  <notification
   icon="alertmodal.tga"
   name="CopySLURL"
   type="alertmodal">
The following SLurl has been copied to your clipboard:
 [SLURL]

Link to this from a web page to give others easy access to this location, or try it out yourself by pasting it into the address bar of any web browser.
    <form name="form">
      <ignore name="ignore"
       text="SLurl is copied to my clipboard"/>
    </form>
  </notification>

  <notification
   icon="alertmodal.tga"
   name="WLSavePresetAlert"
   type="alertmodal">
   <unique/>
Do you wish to overwrite the saved preset?
    <tag>confirm</tag>
    <usetemplate
     name="okcancelbuttons"
     notext="No"
     yestext="Yes"/>
  </notification>

  <notification
   icon="alertmodal.tga"
   name="WLNoEditDefault"
   type="alertmodal">
You cannot edit or delete a default preset.
  <tag>fail</tag>
  </notification>

  <notification
   icon="alertmodal.tga"
   name="WLMissingSky"
   type="alertmodal">
This day cycle file references a missing sky file: [SKY].
  <tag>fail</tag>
  </notification>

  <notification
   icon="alertmodal.tga"
   name="WLRegionApplyFail"
   type="alertmodal">
Sorry, the settings couldn't be applied to the region. Reason: [FAIL_REASON]
  </notification>

  <notification
   icon="alertmodal.tga"
   name="WLLocalTextureDayBlock"
   type="alertmodal">
A Local texture is in use on track [TRACK], frame #[FRAMENO] ([FRAME]%) in field [FIELD].
Settings may not be saved using local textures.
  </notification>
    
  <notification
   icon="alertmodal.tga"
   name="WLLocalTextureFixedBlock"
   type="alertmodal">
A local texture is in use in field [FIELD].
Settings may not be saved using local textures.
  </notification>

  <notification
   functor="GenericAcknowledge"
   icon="alertmodal.tga"
   name="EnvCannotDeleteLastDayCycleKey"
   type="alertmodal">
Unable to delete the last key in this day cycle because you cannot have an empty day cycle.  You should modify the last remaining key instead of attempting to delete it and then to create a new one.
    <usetemplate
     name="okbutton"
     yestext="OK"/>
  </notification>

  <notification
   functor="GenericAcknowledge"
   icon="alertmodal.tga"
   name="DayCycleTooManyKeyframes"
   type="alertmodal">
You cannot add any more keyframes to this day cycle.  The maximum number of keyframes for day cycles of [SCOPE] scope is [MAX].
    <usetemplate
     name="okbutton"
     yestext="OK"/>
  </notification>

  <notification
   functor="GenericAcknowledge"
   icon="alertmodal.tga"
   name="EnvUpdateRate"
   type="alertmodal">
    You may only update region environmental settings every [WAIT] seconds.  Wait at least that long and then try again.
    <usetemplate
     name="okbutton"
     yestext="OK"/>
  </notification>

  <notification
   icon="alertmodal.tga"
   name="PPSaveEffectAlert"
   type="alertmodal">
PostProcess Effect exists. Do you still wish overwrite it?
    <usetemplate
     name="okcancelbuttons"
     notext="No"
     yestext="Yes"/>
  </notification>

  <notification
   icon="alertmodal.tga"
   name="ChatterBoxSessionStartError"
   type="alertmodal">
Unable to start a new chat session with [RECIPIENT].
[REASON]
  <tag>fail</tag>
    <usetemplate
     name="okbutton"
     yestext="OK"/>
  </notification>

  <notification
   icon="notifytip.tga"
   name="ChatterBoxSessionEventError"
   type="notifytip">
[EVENT]
<!--[REASON]-->
  <tag>fail</tag>
    <usetemplate
     name="okbutton"
     yestext="OK"/>
  </notification>

  <notification
   icon="alertmodal.tga"
   name="ForceCloseChatterBoxSession"
   type="alertmodal">
Your chat session with [NAME] must close.
[REASON]
    <usetemplate
     name="okbutton"
     yestext="OK"/>
  </notification>

  <notification
   icon="alertmodal.tga"
   name="Cannot_Purchase_an_Attachment"
   type="alertmodal">
You cannot buy an object while it is attached.
  <tag>fail</tag>
  </notification>

  <notification
   icon="alertmodal.tga"
   label="About Requests for the Debit Permission"
   name="DebitPermissionDetails"
   type="alertmodal">
Granting this request gives a script ongoing permission to take Linden dollars (L$) from your account. To revoke this permission, the object owner must delete the object or reset the scripts in the object.
    <usetemplate
     name="okbutton"
     yestext="OK"/>
  </notification>

  <notification
   icon="alertmodal.tga"
   name="AutoWearNewClothing"
   type="alertmodal">
Would you like to automatically wear the clothing you are about to create?
    <tag>confirm</tag>
    <usetemplate
     ignoretext="Wear the clothing I create while editing My Appearance"
     name="okcancelignore"
     notext="No"
     yestext="Yes"/>
  </notification>

  <notification
   icon="alertmodal.tga"
   name="NotAgeVerified"
   type="alertmodal">
    The location you're trying to visit is restricted to residents age 18 and over.
    <tag>fail</tag>
    <usetemplate
     ignoretext="I am not old enough to visit age restricted areas."
     name="okignore"
     yestext="OK"/>
  </notification>

  <notification
   icon="notifytip.tga"
   name="NotAgeVerified_Notify"
   type="notifytip">
    Location restricted to age 18 and over.
    <tag>fail</tag>
  </notification>

  <notification
   icon="alertmodal.tga"
   name="Cannot enter parcel: no payment info on file"
   type="alertmodal">
You must have payment information on file to visit this area.  Do you want to go to the [CURRENT_GRID] website and set this up?

[_URL]
    <tag>confirm</tag>
    <url option="0" name="url">

			https://secondlife.com/account/
    </url>
    <usetemplate
     ignoretext="I lack payment information on file"
     name="okcancelignore"
     notext="No"
     yestext="Yes"/>
  </notification>

  <notification
   icon="alertmodal.tga"
   name="MissingString"
   type="alertmodal">
The string [STRING_NAME] is missing from strings.xml.
  </notification>

  <notification
   icon="alert.tga"  
   name="EnableMediaFilter"
   type="alert"> 
Playing media or music can expose your identity to sites outside [CURRENT_GRID]. You can enable a filter that will allow you to select which sites will receive media requests, and give you better control over your privacy.

Enable the media filter?
(You can change this option later under Preferences &gt; Sound &amp; Media.)
   <form name="form">
    <button
         index="0"
         name="Enable"
         text="Enable"/>
        <button
         index="1"
         name="Disable"
         text="Disable"/>
   </form>
  </notification>

  <notification
   icon="alert.tga"  
   name="MediaAlert"
   type="alert"> 
This parcel provides media from:

Domain: [MEDIADOMAIN]
URL: [MEDIAURL]
   <form name="form">
    <button
         index="0"
         name="Allow"
         text="Allow"/>
        <button
         index="1"
         name="Deny"
         text="Deny"/>
   </form>
  </notification>

  <notification
   icon="alert.tga"  
   name="MediaAlert2"
   type="alert"> 
Do you want to remember your choice and [LCONDITION] allow media from this source?

Domain: [MEDIADOMAIN]
URL: [MEDIAURL]
   <form name="form">
    <button
         index="0"
         name="Do Now"
         text="[ACTION] Now"/>
        <button
         index="1"   
         name="RememberDomain"
         text="[CONDITION] Allow This Domain"/>
        <button
         index="2"
         name="RememberURL"
         text="[CONDITION] Allow This URL"/>
   </form>
  </notification>

  <notification
   icon="alert.tga"  
   name="MediaAlertSingle"
   type="alert"> 
This parcel provides media from:

Domain: [MEDIADOMAIN]
URL: [MEDIAURL]
   <form name="form">
		<button
         index="0"
         name="Allow"
         text="Allow"/>
        <button
         index="1"
         name="Deny"
         text="Deny"/>
        <button
         index="2"   
         name="BlacklistDomain"
         text="Blacklist"/>
        <button
         index="3"   
         name="WhitelistDomain"
         text="Whitelist"/>
   </form>
  </notification>

  <notification
   icon="alert.tga"  
   name="AudioAlert"
   type="alert"> 
This parcel provides music from:

Domain: [AUDIODOMAIN]
URL: [AUDIOURL]
   <form name="form">
    <button
         index="0"
         name="Allow"
         text="Allow"/>
        <button
         index="1"
         name="Deny"
         text="Deny"/>
   </form>
  </notification>

  <notification
   icon="alert.tga"  
   name="AudioAlert2"
   type="alert"> 
Do you want to remember your choice and [LCONDITION] allow music from this source?

Domain: [AUDIODOMAIN]
URL: [AUDIOURL]
   <form name="form">
    <button
         index="0"
         name="Do Now"
         text="[ACTION] Now"/>
        <button
         index="1"   
         name="RememberDomain"
         text="[CONDITION] Allow This Domain"/>
        <button
         index="2"
         name="RememberURL"
         text="[CONDITION] Allow This URL"/>
   </form>
  </notification>
  
  <notification
   icon="alert.tga"  
   name="AudioAlertSingle"
   type="alert"> 
Do you want to remember your choice and [LCONDITION] allow music from this source?

Domain: [AUDIODOMAIN]
URL: [AUDIOURL]
   <form name="form">
		<button
         index="0"
         name="Allow"
         text="Allow"/>
        <button
         index="1"
         name="Deny"
         text="Deny"/>
        <button
         index="2"   
         name="BlacklistDomain"
         text="Blacklist"/>
        <button
         index="3"
         name="WhitelistDomain"
         text="Whitelist"/>
   </form>
  </notification>

  <notification
   icon="notifytip.tga"
   name="SystemMessageTip"
   type="notifytip">
[MESSAGE]
  </notification>
  
  <notification
   icon="notifytip.tga"
   name="ChatSystemMessageTip"
   log_to_chat="true"
   type="notifytip">
[MESSAGE]
  </notification>

  <notification
   icon="notifytip.tga"
   name="IMSystemMessageTip"
   log_to_im="true"   
   log_to_chat="false"   
   type="notifytip">
[MESSAGE]
  </notification>

  <notification
   icon="notifytip.tga"
   name="Cancelled"
   type="notifytip">
Cancelled.
  </notification>

  <notification
   icon="notifytip.tga"
   name="CancelledAttach"
   type="notifytip">
Cancelled Attach.
  </notification>

  <notification
   icon="notifytip.tga"
   name="ReplacedMissingWearable"
   type="notifytip">
Replaced missing clothing/body part with default.
  </notification>

  <notification
   icon="groupnotify"
   name="GroupNotice"
   persist="true"
   type="groupnotify">
[SENDER], [GROUP]
Topic: [SUBJECT], Message: [MESSAGE]
    <tag>group</tag>
  </notification>

  <notification
   icon="notifytip.tga"
   name="FriendOnlineOffline"
   log_to_chat="false"
   type="notifytip">
    <tag>friendship</tag>
[NAME] is [STATUS].
    <unique combine="cancel_old">
      <context>NAME</context>
    </unique>
  </notification>

  <notification
   icon="notifytip.tga"
   name="AddSelfFriend"
   type="notifytip">
    <tag>friendship</tag>
Although you&apos;re very nice, you can&apos;t add yourself as a friend.
  </notification>

  <notification
   icon="notifytip.tga"
   name="AddSelfRenderExceptions"
   type="notifytip">
You can&apos;t add yourself to the rendering exceptions list.
  </notification>

  <notification
   icon="notifytip.tga"
   name="UploadingAuctionSnapshot"
   type="notifytip">
Uploading in-world and web site snapshots.
(Takes about 5 minutes.)
  </notification>

  <notification
   icon="notify.tga"
   name="UploadPayment"
   persist="true"
   type="notify">
You paid L$[AMOUNT] to upload.
<tag>funds</tag>
  </notification>

  <notification
   icon="notifytip.tga"
   name="UploadWebSnapshotDone"
   type="notifytip">
Web site snapshot upload done.
  </notification>

  <notification
   icon="notifytip.tga"
   name="UploadSnapshotDone"
   type="notifytip">
In-world snapshot upload is done.
  </notification>

  <notification
   icon="notifytip.tga"
   name="TerrainDownloaded"
   type="notifytip">
Terrain.raw downloaded.
  </notification>

  <notification
   icon="notifytip.tga"
   name="GestureMissing"
   type="notifytip">
Gesture [NAME] is missing from the database.
  <tag>fail</tag>
  </notification>

  <notification
   icon="notifytip.tga"
   name="UnableToLoadGesture"
   type="notifytip">
Unable to load gesture [NAME].
  <tag>fail</tag>
  </notification>

  <notification
   icon="notifytip.tga"
   name="LandmarkMissing"
   type="notifytip">
Landmark is missing from the database.
  <tag>fail</tag>
  </notification>

  <notification
   icon="notifytip.tga"
   name="UnableToLoadLandmark"
   type="notifytip">
Unable to load the landmark.  Please try again.
  <tag>fail</tag>
  </notification>

  <notification
   icon="notifytip.tga"
   name="CapsKeyOn"
   type="notifytip">
Your Caps Lock key is on.
This might affect your password.
  </notification>

  <notification
   icon="notifytip.tga"
   name="NotecardMissing"
   type="notifytip">
Notecard is missing from the database.
  <tag>fail</tag>
  </notification>

  <notification
   icon="notifytip.tga"
   name="NotecardNoPermissions"
   type="notifytip">
You do not have permission to view this notecard.
  <tag>fail</tag>
  </notification>

  <notification
   icon="notifytip.tga"
   name="MaterialMissing"
   type="notifytip">
    Material is missing from database.
    <tag>fail</tag>
  </notification>

  <notification
   icon="notifytip.tga"
   name="MaterialNoPermissions"
   type="notifytip">
    You don&apos;t have permission to view this material.
    <tag>fail</tag>
  </notification>

  <notification
   icon="notifytip.tga"
   name="RezItemNoPermissions"
   type="notifytip">
Insufficient permissions to rez the object(s).
  <tag>fail</tag>
  </notification>

  <notification
   icon="notifytip.tga"
   name="IMAcrossParentEstates"
   type="notifytip">
Unable to send IM across parent estates.
  </notification>

  <notification
   icon="notifytip.tga"
   name="TransferInventoryAcrossParentEstates"
   type="notifytip">
Unable to transfer inventory across parent estates.
  </notification>

  <notification
   icon="notifytip.tga"
   name="UnableToLoadNotecard"
   type="notifytip">
Unable to load the notecard.
Please try again.
  <tag>fail</tag>
  </notification>

  <notification
   icon="notifytip.tga"
   name="UnableToLoadMaterial"
   type="notifytip">
    Unable to load material.
    Please try again.
    <tag>fail</tag>
  </notification>

  <notification
   icon="notifytip.tga"
   name="MissingMaterialCaps"
   type="notifytip">
    <tag>fail</tag>
    Not connected to a materials capable region.
  </notification>

  <notification
   icon="notifytip.tga"
   name="ScriptMissing"
   type="notifytip">
Script is missing from the database.
  <tag>fail</tag>
  </notification>

  <notification
   icon="notifytip.tga"
   name="ScriptNoPermissions"
   type="notifytip">
Insufficient permissions to view the script.
  <tag>fail</tag>
  </notification>

  <notification
   icon="notifytip.tga"
   name="UnableToLoadScript"
   type="notifytip">
Unable to load the script.  Please try again.
  <tag>fail</tag>
  </notification>

  <notification
   icon="notifytip.tga"
   name="IncompleteInventory"
   type="notifytip">
Some of the contents are you trying to share cannot be given/transferred just yet. Please try offering these items again in a bit.
  <tag>fail</tag>
  </notification>

  <notification
   icon="notifytip.tga"
   name="IncompleteInventoryItem"
   type="notifytip">
The item you are accessing is not yet locally available. Please try again in a minute.
  <tag>fail</tag>
  </notification>

  <notification
   icon="notifytip.tga"
   name="CannotModifyProtectedCategories"
   type="notifytip">
You cannot modify protected categories.
  <tag>fail</tag>
  </notification>

  <notification
   icon="notifytip.tga"
   name="CannotRemoveProtectedCategories"
   type="notifytip">
You cannot remove protected categories.
  <tag>fail</tag>
  </notification>

  <notification
   icon="notifytip.tga"
   name="OfferedCard"
   type="notifytip">
You have offered a calling card to [NAME].
  </notification>

  <notification
   icon="notifytip.tga"
   name="UnableToBuyWhileDownloading"
   type="notifytip">
Unable to buy while downloading object data.
Please try again.
  <tag>fail</tag>
  </notification>

  <notification
   icon="notifytip.tga"
   name="UnableToLinkWhileDownloading"
   type="notifytip">
Unable to link while downloading object data.
Please try again.
  <tag>fail</tag>
  </notification>

  <notification
   icon="notifytip.tga"
   name="CannotBuyObjectsFromDifferentOwners"
   type="notifytip">
You can only buy objects from one owner at a time.
Please select a single object.
  <tag>fail</tag>
  </notification>

  <notification
   icon="notifytip.tga"
   name="ObjectNotForSale"
   type="notifytip">
This object is not for sale.
  <tag>fail</tag>
  </notification>

  <notification
   icon="notifytip.tga"
   name="EnteringGodMode"
   type="notifytip">
Entering god mode, level [LEVEL]
  </notification>

  <notification
   icon="notifytip.tga"
   name="LeavingGodMode"
   type="notifytip">
Now leaving god mode, level [LEVEL]
  </notification>

  <notification
   icon="notifytip.tga"
   name="CopyFailed"
   type="notifytip">
You do not have permission to copy this.
  <tag>fail</tag>
  </notification>

  <notification
   icon="notifytip.tga"
   name="InventoryAccepted"
   log_to_im="true"   
   log_to_chat="false"
   type="notifytip">
[NAME] received your inventory offer.
  </notification>

  <notification
   icon="notifytip.tga"
   name="InventoryDeclined"
   log_to_im="true"   
   log_to_chat="false"
   type="notifytip">
[NAME] declined your inventory offer.
  </notification>

  <notification
   icon="notifytip.tga"
   name="ObjectMessage"
   type="notifytip">
[NAME]: [MESSAGE]
  </notification>

  <notification
   icon="notifytip.tga"
   name="CallingCardAccepted"
   type="notifytip">
Your calling card was accepted.
  </notification>

  <notification
   icon="notifytip.tga"
   name="CallingCardDeclined"
   type="notifytip">
Your calling card was declined.
  </notification>

  <notification
 icon="notifytip.tga"
 name="TeleportToLandmark"
 type="notifytip">
    To teleport to locations like &apos;[NAME]&apos;, click on the &quot;Places&quot; button,
    then select the Landmarks tab in the window that opens. Click on any
    landmark to select it, then click &apos;Teleport&apos; at the bottom of the window.
    (You can also double-click on the landmark, or right-click it and
    choose &apos;Teleport&apos;.)
  </notification>

  <notification
   icon="notifytip.tga"
   name="TeleportToPerson"
   type="notifytip">
    To open a private conversation with someone, right-click on their avatar and choose &apos;IM&apos; from the menu.
  </notification>

  <notification
   icon="notifytip.tga"
   name="CantSelectLandFromMultipleRegions"
   type="notifytip">
Selected land is not all in the same region.
Try selecting a smaller piece of land.
  <tag>fail</tag>
  </notification>

  <notification
   icon="notifytip.tga"
   name="SearchWordBanned"
   type="notifytip">
Some terms in your search query were excluded due to content restrictions as clarified in the Community Standards.
  <tag>fail</tag>
  </notification>

  <notification
   icon="notifytip.tga"
   name="NoContentToSearch"
   type="notifytip">
Please select at least one type of content to search (General, Moderate, or Adult).
  <tag>fail</tag>
  </notification>

  <notification
   icon="notify.tga"
   name="SystemMessage"
   persist="true"
   type="notify">
[MESSAGE]
  </notification>

  <notification
   icon="notify.tga"
  name="FlickrConnect"
   type="notifytip">
   [MESSAGE]
  </notification>

  <notification
   icon="notify.tga"
   name="PaymentReceived"
   log_to_im="true"   
   persist="true"
   type="notify">
    <tag>funds</tag>
[MESSAGE]
  </notification>

  <notification
   icon="notify.tga"
   name="PaymentSent"
   log_to_im="true"   
   persist="true"
   type="notify">
    <tag>funds</tag>
[MESSAGE]
  </notification>

  <notification
   icon="notify.tga"
   name="PaymentFailure"
   persist="true"
   type="notify">
    <tag>funds</tag>
[MESSAGE]
  </notification>

   <!-- EventNotification couldn't be persist since server decide is it necessary to notify 
   user about subscribed event via LLEventNotifier-->
  <notification
   icon="notify.tga"
   name="EventNotification"
   type="notify">
Event Notification:

[NAME]
[DATE]
    <form name="form">
      <button
       index="0"
       name="Details"
       text="Details"/>
      <button
       index="1"
       name="Cancel"
       text="Cancel"/>
    </form>
  </notification>

  <notification
   icon="notify.tga"
   name="TransferObjectsHighlighted"
   persist="true"
   type="notify">
All objects on this parcel that will transfer to the purchaser of this parcel are now highlighted.

* Trees and grasses that will transfer are not highlighted.
    <form name="form">
      <button
       index="0"
       name="Done"
       text="Done"/>
    </form>
  </notification>

  <notification
   icon="notify.tga"
   name="DeactivatedGesturesTrigger"
   persist="true"
   type="notify">
Deactivated gestures with same trigger:
[NAMES]
  </notification>

  <notification
   icon="notify.tga"
   name="NoQuickTime"
   persist="true"
   type="notify">
Apple&apos;s QuickTime software does not appear to be installed on your system.
If you want to view streaming media on parcels that support it you should go to the [http://www.apple.com/quicktime QuickTime site] and install the QuickTime Player.
  <tag>fail</tag>
  </notification>

  <notification
   icon="notify.tga"
   name="NoPlugin"
   persist="true"
   type="notify">
No Media Plugin was found to handle the "[MIME_TYPE]" mime type.  Media of this type will be unavailable.
  <tag>fail</tag>
    <unique>
      <context>MIME_TYPE</context>
    </unique>

  </notification>
  <notification
   icon="alertmodal.tga"
   name="MediaPluginFailed"
   type="alertmodal">
The following Media Plugin has failed:
    [PLUGIN]

Please re-install the plugin or contact the vendor if you continue to experience problems.
  <tag>fail</tag>
    <form name="form">
      <ignore name="ignore"
       text="A Media Plugin fails to run"/>
    </form>
  </notification>
  <notification
   icon="notify.tga"
   name="OwnedObjectsReturned"
   persist="true"
   type="notify">
The objects you own on the selected parcel of land have been returned back to your inventory.
  </notification>

  <notification
   icon="notify.tga"
   name="OtherObjectsReturned"
   persist="true"
   type="notify">
The objects on the selected parcel of land that is owned by [NAME] have been returned to his or her inventory.
  </notification>

  <notification
   icon="notify.tga"
   name="OtherObjectsReturned2"
   persist="true"
   type="notify">
The objects on the selected parcel of land owned by the resident &apos;[NAME]&apos; have been returned to their owner.
  </notification>

  <notification
   icon="notify.tga"
   name="GroupObjectsReturned"
   persist="true"
   type="notify">
The objects on the selected parcel of land shared with the group &lt;nolink&gt;[GROUPNAME]&lt;/nolink&gt; have been returned back to their owner&apos;s inventory.
Transferable deeded objects have been returned to their previous owners.
Non-transferable objects that are deeded to the group have been deleted.
    <tag>group</tag>
  </notification>

  <notification
   icon="notify.tga"
   name="UnOwnedObjectsReturned"
   persist="true"
   type="notify">
The objects on the selected parcel that are *NOT* owned by you have been returned to their owners.
  </notification>

  <notification
   icon="notify.tga"
   name="ServerObjectMessage"
   log_to_im="true"   
   persist="true"
   type="notify">
Message from [NAME]:
&lt;nolink&gt;[MSG]&lt;/nolink&gt;
  </notification>

  <notification
   icon="notify.tga"
   name="NotSafe"
   persist="true"
   type="notify">
    <unique/>
This land has damage enabled.
You can be hurt here. If you die, you will be teleported to your home location.
  </notification>

  <notification
   icon="notify.tga"
   name="NoFly"
   persist="true"
   type="notify">
    <unique/>
   <tag>fail</tag>
This area has flying disabled.
You cannot fly here.
  </notification>

  <notification
   icon="notify.tga"
   name="PushRestricted"
   persist="true"
   type="notify">
    <unique/>    
This area does not allow pushing. You can&apos;t push others here unless you own the land.
  </notification>

  <notification
   icon="notify.tga"
   name="NoVoice"
   persist="true"
   type="notify">
    <unique/>    
This area has voice chat disabled. You will not be able to use voice chat here.
    <tag>voice</tag>
  </notification>

  <notification
   icon="notify.tga"
   name="NoBuild"
   persist="true"
   type="notify">
    <unique/>    
This area has building disabled. You can&apos;t build or rez objects here.
  </notification>

  <notification
     icon="alertmodal.tga"
     name="PathfindingDirty"
     persist="true"
     type="alertmodal">
    <unique/>
The region has pending pathfinding changes.  If you have build rights, you may rebake the region by clicking on the “Rebake” button.
    <usetemplate
     name="okcancelbuttons"
     yestext="Rebake"
     notext="Close" />
  </notification>

  <notification
   icon="notify.tga"
   name="PathfindingDirtyRebake"
   persist="true"
   type="notify">
   <unique/>
   The region has pending pathfinding changes.  If you have build rights, you may rebake the region by clicking on the “Rebake region” button.
   <usetemplate
     name="okbutton"
     yestext="Rebake region"
   />
  </notification>

  <notification
     icon="notify.tga"
     name="DynamicPathfindingDisabled"
     persist="true"
     type="notify">
    <unique/>
    Dynamic pathfinding is not enabled on this region.  Scripted objects using pathfinding LSL calls may not operate as expected on this region.
  </notification>

  <notification
   icon="alertmodal.tga"
   name="PathfindingCannotRebakeNavmesh"
   type="alertmodal">
    <unique/>
    An error occurred.  There may be a network or server problem, or you may not have build rights.  Sometimes logging out and back in will solve this problem.
    <usetemplate
     name="okbutton"
     yestext="OK"
     />
  </notification>

  <notification
   icon="notify.tga"
   name="SeeAvatars"
   persist="true"
   type="notify">
    <unique/>    
This parcel hides avatars and text chat from another parcel.   You can&apos;t see other residents outside the parcel, and those outside are not able to see you.  Regular text chat on channel 0 is also blocked.
  </notification>

  <notification
   icon="notify.tga"
   name="ScriptsStopped"
   persist="true"
   type="notify">
An administrator has temporarily stopped scripts in this region.
  </notification>

  <notification
   icon="notify.tga"
   name="ScriptsNotRunning"
   persist="true"
   type="notify">
This region is not running any scripts.
  </notification>

  <notification
   icon="notify.tga"
   name="NoOutsideScripts"
   persist="true"
   type="notify">
   <tag>fail</tag>
This land has outside scripts disabled.

No scripts will work here except those belonging to the land owner.
  </notification>

  <notification
   icon="notify.tga"
   name="ClaimPublicLand"
   persist="true"
   type="notify">
You can only claim public land that is in the same region as you.
  <tag>fail</tag>
  </notification>

  <notification
   icon="alertmodal.tga"
   name="RegionTPAccessBlocked"
   type="alertmodal">
   <tag>fail</tag>
    The region you’re trying to visit has a maturity rating exceeding your maximum maturity preference. Change this preference using Avatar &gt; Preferences &gt; General.

Complete information on maturity ratings can be found [https://community.secondlife.com/knowledgebase/english/maturity-ratings-r52/ here].
    <usetemplate
      name="okbutton"
      yestext="OK"/>
  </notification>

  <notification
	icon="notify.tga"
   name="RegionAboutToShutdown"
   persist="false"
   type="notify">
    <tag>fail</tag>
    The region you're trying to enter is about to shut down.
  </notification>
  
  <notification
	icon="notify.tga"
	name="URBannedFromRegion"
   persist="true"
	type="notify">
   <tag>fail</tag>
You are banned from the region.
  </notification>

  <notification
	icon="notify.tga"
	name="NoTeenGridAccess"
   persist="true"
	type="notify">
   <tag>fail</tag>
Your account cannot connect to this teen grid region.
  </notification>

  <notification
	icon="notify.tga"
	name="ImproperPaymentStatus"
   persist="true"
	type="notify">
   <tag>fail</tag>
You do not have proper payment status to enter this region.
  </notification>

  <notification
	icon="notify.tga"
	name="MustGetAgeRegion"
   persist="true"
	type="notify">
   <tag>fail</tag>
You must be age 18 or over to enter this region.
  </notification>

  <notification
	icon="notify.tga"
	name="MustGetAgeParcel"
   persist="true"
	type="notify">
   <tag>fail</tag>
    You must be age 18 or over to enter this parcel.
  </notification>

  <notification
	icon="notify.tga"
	name="NoDestRegion"
   persist="true"
	type="notify">
   <tag>fail</tag>
No destination region found.
  </notification>

  <notification
	icon="notify.tga"
	name="NotAllowedInDest"
   persist="true"
	type="notify">
   <tag>fail</tag>
You are not allowed into the destination.
  </notification>

  <notification
	icon="notify.tga"
	name="RegionParcelBan"
   persist="true"
	type="notify">
   <tag>fail</tag>
Cannot region cross into banned parcel. Try another way.
  </notification>

  <notification
	icon="notify.tga"
	name="TelehubRedirect"
   persist="true"
	type="notify">
   <tag>fail</tag>
You have been redirected to a telehub.
  </notification>

  <notification
	icon="notify.tga"
	name="CouldntTPCloser"
   persist="true"
	type="notify">
   <tag>fail</tag>
Could not teleport closer to destination.
  </notification>

  <notification
	icon="notify.tga"
	name="TPCancelled"
   persist="true"
	type="notify">
Teleport canceled.
  </notification>

  <notification
	icon="notify.tga"
	name="FullRegionTryAgain"
   persist="true"
	type="notify">
   <tag>fail</tag>
The region you are attempting to enter is currently full.
Please try again in a few moments.
  </notification>

  <notification
	icon="notify.tga"
	name="GeneralFailure"
   persist="true"
	type="notify">
   <tag>fail</tag>
General failure.
  </notification>

  <notification
	icon="notify.tga"
	name="RoutedWrongRegion"
   persist="true"
	type="notify">
   <tag>fail</tag>
Routed to wrong region. Please try again.
  </notification>

  <notification
	icon="notify.tga"
	name="NoValidAgentID"
   persist="true"
	type="notify">
   <tag>fail</tag>
No valid agent id.
  </notification>

  <notification
	icon="notify.tga"
	name="NoValidSession"
   persist="true"
	type="notify">
   <tag>fail</tag>
No valid session id.
  </notification>

  <notification
	icon="notify.tga"
	name="NoValidCircuit"
   persist="true"
	type="notify">
   <tag>fail</tag>
No valid circuit code.
  </notification>

  <notification
	icon="notify.tga"
	name="NoPendingConnection"
   persist="true"
	type="notify">
   <tag>fail</tag>
Unable to create pending connection.
  </notification>

  <notification
	icon="notify.tga"
	name="InternalUsherError"
   persist="true"
	type="notify">
   <tag>fail</tag>
Internal error attempting to connect agent usher.
  </notification>

  <notification
	icon="notify.tga"
	name="NoGoodTPDestination"
   persist="true"
	type="notify">
   <tag>fail</tag>
Unable to find a good teleport destination in this region.
  </notification>

  <notification
	icon="notify.tga"
	name="InternalErrorRegionResolver"
   persist="true"
	type="notify">
   <tag>fail</tag>
Internal error attempting to activate region resolver.
  </notification>

  <notification
	icon="notify.tga"
	name="NoValidLanding"
   persist="true"
	type="notify">
   <tag>fail</tag>
A valid landing point could not be found.
  </notification>

  <notification
	icon="notify.tga"
	name="NoValidParcel"
   persist="true"
	type="notify">
   <tag>fail</tag>
No valid parcel could be found.
  </notification>

  <notification
   icon="notify.tga"
   name="ObjectGiveItem"
   type="offer">
An object named &lt;nolink&gt;[OBJECTFROMNAME]&lt;/nolink&gt; owned by [NAME_SLURL] has given you this [OBJECTTYPE]:
&lt;nolink&gt;[ITEM_SLURL]&lt;/nolink&gt;
    <form name="form">
      <button
       index="0"
       name="Keep"
       text="Accept"/>
      <button
       index="1"
       name="Discard"
       text="Discard"/>
      <button
       index="2"
       name="Mute"
       text="Mute Owner"/>
    </form>
  </notification>

  <notification
   icon="notify.tga"
   name="OwnObjectGiveItem"
   type="offer">
Your object named &lt;nolink&gt;[OBJECTFROMNAME]&lt;/nolink&gt; has given you this [OBJECTTYPE]:
&lt;nolink&gt;[ITEM_SLURL]&lt;/nolink&gt;
    <form name="form">
      <button
       index="0"
       name="Keep"
       text="Accept"/>
      <button
       index="1"
       name="Discard"
       text="Discard"/>
    </form>
  </notification>

  <!-- FS:Ansariel: WARNING: Read LLOfferInfo::forceResponse in llviewermessage.cpp before changing the button order!!! -->
  <notification
   icon="notify.tga"
   name="UserGiveItem"
   label="Inventory offer from [NAME_LABEL]"
   log_to_im ="true"
   type="offer"
   sound="UISndInventoryOffer">
[NAME_SLURL] has given you this [OBJECTTYPE]:
[ITEM_SLURL]
Do you want to keep it? "Mute" will block all future offers or messages from [NAME_SLURL].
    <form name="form">
      <button
       index="3"
       name="Show"
       text="Show"/>
      <button
       index="0"
       name="Keep"
       text="Accept"/>
      <button
       index="1"
       name="Discard"
       text="Discard"/>
      <button
       index="2"
       name="Mute"
       text="Mute Sender"/>
    </form>
  </notification>

  <notification
   icon="notify.tga"
   name="UserGiveItemLegacy"
   label="Inventory offer from [NAME_LABEL]"
   log_to_im ="true"
   type="offer"
   sound="UISndInventoryOffer">
[NAME_SLURL] has given you this [OBJECTTYPE]:
[ITEM_SLURL]
Do you want to keep it? "Mute" will block all future offers or messages from [NAME_SLURL].
    <form name="form">
      <button
       index="3"
       name="Show"
       text="Show"/>
      <button
       index="0"
       name="Accept"
       text="Accept"/>
      <button
       index="1"
       name="Discard"
       text="Discard"/>
      <button
       index="6"
       name="ShowSilent"
       text="(Show)"/>
      <button
       index="4"
       name="AcceptSilent"
       text="(Accept)"/>
      <button
       index="5"
       name="DiscardSilent"
       text="(Discard)"/>
      <button
       index="2"
       name="Mute"
       text="Mute Sender"/>
    </form>
  </notification>

  <notification
   icon="notify.tga"
   name="GodMessage"
   persist="true"
   type="notify">
[NAME]

[MESSAGE]
  </notification>

  <notification
   icon="notify.tga"
   name="JoinGroup"
   persist="true"
   type="offer">
    <tag>group</tag>
[MESSAGE]
    <form name="form">
      <button
       index="0"
       name="Join"
       text="Join"/>
      <button
       index="1"
       name="Decline"
       text="Decline"/>
      <button
       index="2"
       name="Info"
       text="Info"/>
    </form>
  </notification>

  <notification
   icon="notify.tga"
   name="TeleportOffered"
   label="Teleport offer from [NAME_LABEL]"
   log_to_im="true"
   log_to_chat="false"
   fade_toast="false"
   type="offer"
   sound="UISndTeleportOffer">
[NAME_SLURL] has offered to teleport you to their location:

[MESSAGE]
&lt;icon&gt;[MATURITY_ICON]&lt;/icon&gt; - [MATURITY_STR]
    <tag>confirm</tag>
    <form name="form">
      <button
       index="0"
       name="Teleport"
       text="Teleport"/>
      <button
       index="1"
       name="Cancel"
       text="Cancel"/>
    </form>
  </notification>

  <notification
   icon="notify.tga"
   name="TeleportOffered_MaturityExceeded"
   log_to_im="true"
   log_to_chat="false"
   type="offer"
   sound="UISndTeleportOffer">
[NAME_SLURL] has offered to teleport you to their location:

[MESSAGE]
&lt;icon&gt;[MATURITY_ICON]&lt;/icon&gt; - [MATURITY_STR]

This region contains [REGION_CONTENT_MATURITY] content, but your current preferences are set to exclude [REGION_CONTENT_MATURITY] content.  We can change your preferences and continue with the teleport, or you can cancel this teleport.
    <tag>confirm</tag>
    <form name="form">
      <button
       index="0"
       name="Teleport"
       text="Change and Continue"/>
      <button
       index="1"
       name="Cancel"
       text="Cancel"/>
    </form>
  </notification>

  <notification
   icon="notify.tga"
   name="TeleportOffered_MaturityBlocked"
   log_to_im="true"
   log_to_chat="false"
   type="notifytip"
   sound="UISndTeleportOffer">
[NAME_SLURL] has offered to teleport you to their location:

[MESSAGE]
&lt;icon&gt;[MATURITY_ICON]&lt;/icon&gt; - [MATURITY_STR]

However, this region contains content accessible to adults only.
    <tag>fail</tag>
  </notification>

  <notification
   icon="notify.tga"
   name="TeleportOffered_SLUrl"
   label="Teleport offer from [NAME_LABEL]"
   log_to_im="true"
   log_to_chat="false"
   type="offer"
   sound="UISndTeleportOffer">
[NAME_SLURL] has offered to teleport you to their location ([POS_SLURL]):

[MESSAGE]
&lt;icon&gt;[MATURITY_ICON]&lt;/icon&gt; - [MATURITY_STR]
    <tag>confirm</tag>
    <form name="form">
      <button
       index="0"
       name="Teleport"
       text="Teleport"/>
      <button
       index="1"
       name="Cancel"
       text="Cancel"/>
    </form>
  </notification>

  <notification
   icon="notify.tga"
   name="TeleportOffered_MaturityExceeded_SLUrl"
   log_to_im="true"
   log_to_chat="false"
   type="offer"
   sound="UISndTeleportOffer">
[NAME_SLURL] has offered to teleport you to their location ([POS_SLURL]):

[MESSAGE]
&lt;icon&gt;[MATURITY_ICON]&lt;/icon&gt; - [MATURITY_STR]

This region contains [REGION_CONTENT_MATURITY] content, but your current preferences are set to exclude [REGION_CONTENT_MATURITY] content.  We can change your preferences and continue with the teleport, or you can cancel this teleport.
    <tag>confirm</tag>
    <form name="form">
      <button
       index="0"
       name="Teleport"
       text="Change and Continue"/>
      <button
       index="1"
       name="Cancel"
       text="Cancel"/>
    </form>
  </notification>

  <notification
   icon="notify.tga"
   name="TeleportOffered_MaturityBlocked_SLUrl"
   log_to_im="true"
   log_to_chat="false"
   type="notifytip"
   sound="UISndTeleportOffer">
[NAME_SLURL] has offered to teleport you to their location ([POS_SLURL]):

[MESSAGE]
&lt;icon&gt;[MATURITY_ICON]&lt;/icon&gt; - [MATURITY_STR]

However, this region contains content accessible to adults only.
    <tag>fail</tag>
  </notification>

  <notification
   icon="notify.tga"
   name="TeleportOfferSent"
   log_to_im="true"
   log_to_chat="false"
   show_toast="false"
   type="notify">
	Teleport offer sent to [TO_NAME]
  </notification>

  <notification
   icon="notify.tga"
   name="TeleportRequest"
   log_to_im="true"
   fade_toast="false"
   type="offer">
[NAME_SLURL] is requesting to be teleported to your location.
[MESSAGE]

Offer a teleport?
    <tag>confirm</tag>
    <form name="form">
      <button
       index="0"
       name="Yes"
       text="Yes"/>
      <button
       index="1"
       name="No"
       text="No"/>
    </form>
  </notification>

  <notification
   icon="notify.tga"
   name="GotoURL"
   persist="true"
   type="notify">
[MESSAGE]
[URL]
    <form name="form">
      <button
       index="0"
       name="Later"
       text="Later"/>
      <button
       index="1"
       name="GoNow..."
       text="Go Now..."/>
    </form>
  </notification>

  <notification
   icon="notify.tga"
   name="OfferFriendship"
   label="Friendship offer from [NAME_LABEL]"
   log_to_im="true"
   type="offer">
    <tag>friendship</tag>
    <tag>confirm</tag>
[NAME_SLURL] is offering friendship.

[MESSAGE]

(By default, you will be able to see each other&apos;s online status.)
    <form name="form">
      <button
       index="0"
       name="Accept"
       text="Accept"/>
      <button
       index="1"
       name="Decline"
       text="Decline"/>
    </form>
  </notification>

  <notification
   icon="notify.tga"
   name="FriendshipOffered"
   log_to_im="true"   
   type="notify">
    <tag>friendship</tag>
	You have offered friendship to [TO_NAME]
  </notification>

  <notification
   icon="notify.tga"
   name="OfferFriendshipNoMessage"
   label="Friendship offer from [NAME_LABEL]"
   persist="true"
   type="notify">
    <tag>friendship</tag>
[NAME_SLURL] is offering friendship.

(By default, you will be able to see each other&apos;s online status.)
    <form name="form">
      <button
       index="0"
       name="Accept"
       text="Accept"/>
      <button
       index="1"
       name="Decline"
       text="Decline"/>
    </form>
  </notification>

  <notification
   icon="notify.tga"
   name="FriendshipAccepted"
   log_to_im="true"   
   type="notify">
    <tag>friendship</tag>
&lt;nolink&gt;[NAME]&lt;/nolink&gt; accepted your friendship offer.
  </notification>

  <notification
   icon="notify.tga"
   name="FriendshipDeclined"
   log_to_im="true"   
   persist="true"
   type="notify">
    <tag>friendship</tag>
&lt;nolink&gt;[NAME]&lt;/nolink&gt; declined your friendship offer.
  </notification>
  
    <notification
   icon="notify.tga"
   name="FriendshipAcceptedByMe"
   log_to_im="true"   
   type="notify">
    <tag>friendship</tag>
Friendship offer accepted.
  </notification>

  <notification
   icon="notify.tga"
   name="FriendshipDeclinedByMe"
   log_to_im="true"   
   type="notify">
    <tag>friendship</tag>
Friendship offer declined.
  </notification>
  
  <notification
   icon="notify.tga"
   name="OfferCallingCard"
   persist="true"
   type="notify">
[NAME] is offering their calling card.
This will add a bookmark in your inventory so you can quickly IM this resident.
    <form name="form">
      <button
       index="0"
       name="Accept"
       text="Accept"/>
      <button
       index="1"
       name="Decline"
       text="Decline"/>
    </form>
  </notification>

  <notification
   icon="notify.tga"
   name="RegionRestartMinutes"
   show_toast="false"
   priority="high"
   type="notify">
The region "[NAME]" will restart in [MINUTES] minutes.
If you stay in this region when it shuts down, you will be logged out.
  </notification>

  <notification
   icon="notify.tga"
   name="RegionRestartSeconds"
   show_toast="false"
   priority="high"
   type="notify">
The region "[NAME]" will restart in [SECONDS] seconds.
If you stay in this region when it shuts down, you will be logged out.
  </notification>

  <notification
   icon="notify.tga"
   name="RegionRestartMinutesToast"
   priority="high"
   type="notify">
The region "[NAME]" will restart in [MINUTES] minutes.
If you stay in this region when it shuts down, you will be logged out.
  </notification>

  <notification
   icon="notify.tga"
   name="RegionRestartSecondsToast"
   priority="high"
   type="notify">
The region "[NAME]" will restart in [SECONDS] seconds.
If you stay in this region when it shuts down, you will be logged out.
  </notification>

  <notification
   icon="notify.tga"
   name="LoadWebPage"
   show_toast="false"
   type="notify">
Load web page [URL] ?

[MESSAGE]

From object: &lt;nolink&gt;[OBJECTNAME]&lt;/nolink&gt;, owner: [NAME_SLURL]
	<tag>confirm</tag>
    <form name="form">
      <button
       index="0"
       name="Gotopage"
       text="Go to page"/>
      <button
       index="1"
       name="Cancel"
       text="Cancel"/>
    </form>
  </notification>

  <notification
   icon="notify.tga"
   name="FailedToFindWearableUnnamed"
   persist="true"
   type="notify">
Failed to find [TYPE] in the database.
  <tag>fail</tag>
  </notification>

  <notification
   icon="notify.tga"
   name="FailedToFindWearable"
   persist="true"
   type="notify">
Failed to find [TYPE] named [DESC] in the database.
  <tag>fail</tag>
  </notification>

  <notification
   icon="notify.tga"
   name="InvalidWearable"
   persist="true"
   type="notify">
The item you are trying to wear uses a feature that your viewer cannot read. Please upgrade your version of [APP_NAME] to wear this item.
  <tag>fail</tag>
  </notification>

  <notification
   icon="notify.tga"
   name="ScriptQuestion"
   persist="true"
   type="notify">
&apos;&lt;nolink&gt;[OBJECTNAME]&lt;/nolink&gt;&apos;, an object owned by &apos;[NAME]&apos;, would like to:

[QUESTIONS]
Is this OK?
  <tag>confirm</tag>
    <form name="form">
      <button
       index="0"
       name="Yes"
       text="Yes"/>
      <button
       index="1"
       name="No"
       text="No"/>
      <button
       index="2"
       name="Mute"
       text="Block"/>
    </form>
  </notification>

  <notification
    icon="alertmodal.tga"
    name="ExperienceAcquireFailed"
    type="alertmodal">
Unable to acquire a new experience:
    [ERROR_MESSAGE]
    <tag>fail</tag>
    <usetemplate
      name="okbutton"
      yestext="OK"/>
  </notification>

  <notification
    icon="notify.tga"
    name="NotInGroupExperienceProfileMessage"
    persist="false"
    type="notify">
    A change to the experience group was ignored because the owner is not a member of the selected group.
  </notification>

  <notification
    icon="notify.tga"
    name="UneditableExperienceProfileMessage"
    persist="false"
    type="notify">
    The uneditable field '[field]' was ignored when updating the experience profile.
  </notification>

  <notification
    icon="notify.tga"
    name="RestrictedToOwnerExperienceProfileMessage"
    persist="false"
    type="notify">
    Ignored changes to the field '[field]' which can only be set by the experience owner.
  </notification>

  <notification
    icon="notify.tga"
    name="MaturityRatingExceedsOwnerExperienceProfileMessage"
    persist="false"
    type="notify">
    You may not set the maturity rating of an experience higher than that of the owner.
  </notification>

  <notification
    icon="notify.tga"
    name="RestrictedTermExperienceProfileMessage"
    persist="false"
    type="notify">
    The following terms prevented the update of the experience profile name and/or description: [extra_info]
  </notification>
  
  <notification
    icon="notify.tga"
    name="TeleportedHomeExperienceRemoved"
    persist="false"
    type="notify">
    You have been teleported from the region [region_name] for removing the experience secondlife:///app/experience/[public_id]/profile and are no longer permitted in the region.
    <form name="form">
      <ignore name="ignore"
              text="Kicked from region for removing an experience"/>
    </form>
  </notification>

  <notification
    icon="notify.tga"
    name="TrustedExperienceEntry"
    persist="false"
    type="notify">
    You have been allowed into the region [region_name] by participating in the key experience secondlife:///app/experience/[public_id]/profile removing this experience may kick you from the region.
    <form name="form">
      <ignore name="ignore"
              text="Allowed into a region by an experience"/>
    </form>
  </notification>

  <notification
    icon="notify.tga"
    name="TrustedExperiencesAvailable"
    persist="false"
    type="notify">
You do not have access to this destination. You may be allowed into the region by Accepting an experience below:

[EXPERIENCE_LIST]

Other Key Experiences may be available.
  </notification>
    

  <notification
    icon="notify.tga"
    name="ExperienceEvent"
    persist="false"
    type="notifytip">
    An object was allowed to [EventType] by the secondlife:///app/experience/[public_id]/profile experience.
    Owner: secondlife:///app/agent/[OwnerID]/inspect
    Object Name: [ObjectName]
    Parcel Name: [ParcelName]
  </notification>

  <notification
    icon="notify.tga"
    name="ExperienceEventAttachment"
    persist="false"
    type="notifytip">
    An attachment was allowed to [EventType] by the secondlife:///app/experience/[public_id]/profile experience.
    Owner: secondlife:///app/agent/[OwnerID]/inspect
  </notification>
  
  <notification
   icon="notify.tga"
   name="ScriptQuestionExperience"
   persist="false"
   fade_toast="false"
   type="notify">
&apos;&lt;nolink&gt;[OBJECTNAME]&lt;/nolink&gt;&apos;, an object owned by &apos;[NAME]&apos;, requests your participation in the [GRID_WIDE] experience:

[EXPERIENCE]

Once permission is granted you will not see this message again for this experience unless it is revoked from the experience profile.

Scripts associated with this experience will be able to do the following on regions where the experience is active: 

[QUESTIONS]Is this OK?

  <unique combine="combine_with_new">
    <context>experience</context>
  </unique>
  <tag>confirm</tag>
    <form name="form">
      <button
       index="3"
       name="BlockExperience"
       text="Block Experience"/>
      <button
        index="2"
        name="Mute"
        text="Block Object"/>
      <button
       index="0"
       name="Yes"
       text="Yes"/>
      <button
       index="1"
       name="No"
       text="No"/>
    </form>
  </notification>

  <notification
   icon="notify.tga"
   name="ScriptQuestionCaution"
   priority="critical"
   persist="true"
   type="notify">
The object &apos;&lt;nolink&gt;[OBJECTNAME]&lt;/nolink&gt;&apos; wants access to take money from your Linden Dollar account. If you allow this, it can take any or all of your money from you at any time, with no further warning or request.
   
Before allowing this access, make sure you know what the object is and why it is making this request, as well as whether you trust the creator. If you're not certain, click Deny.
  <tag>confirm</tag>
    <form name="form">
      <button
       index="0"
       name="Grant"
       text="Allow access"/>
      <button
       default="true"
       index="1"
       name="Deny"
       text="Deny"/>
    </form>
    <footer>
[FOOTERTEXT]
    </footer>
  </notification>

	<notification
   icon="notify.tga"
   name="ScriptDialog"
   show_toast="false"
   type="notify">
[NAME]&apos;s &apos;&lt;nolink&gt;[TITLE]&lt;/nolink&gt;&apos;
[MESSAGE]
    <form name="form">
      <button
       index="-2"
       name="Client_Side_Mute"
       text="Block"/>
      <button
       index="-1"
       name="Client_Side_Ignore"
       text="Ignore"/>
    </form>
  </notification>

  <notification
   icon="notify.tga"
   name="ScriptDialogGroup"
   show_toast="false"
   type="notify">
    <tag>group</tag>
&lt;nolink&gt;[GROUPNAME]&lt;/nolink&gt;&apos;s &apos;&lt;nolink&gt;[TITLE]&lt;/nolink&gt;&apos;
[MESSAGE]
    <form name="form">
      <button
       index="-2"
       name="Client_Side_Mute"
       text="Block"/>
      <button
       index="-1"
       name="Client_Side_Ignore"
       text="Ignore"/>
    </form>
  </notification>

<!--
  <notification
   icon="notify.tga"
   name="FirstBalanceIncrease"
   persist="true"
   type="notify">
   <tag>win</tag>
You just received L$[AMOUNT].
Your L$ balance is shown in the upper-right.
  </notification>

  <notification
   icon="notify.tga"
   name="FirstBalanceDecrease"
   persist="true"
   type="notify">
You just paid L$[AMOUNT].
Your L$ balance is shown in the upper-right.
  </notification>
-->

  <notification
   icon="notify.tga"
   name="BuyLindenDollarSuccess"
   persist="true"
   type="notify">
    <tag>funds</tag>
Thank you for your payment!

Your L$ balance will be updated when processing completes. If processing takes more than 20 mins, your transaction may be canceled. In that case, the purchase amount will be credited to your US$ balance.

The status of your payment can be checked on your Transaction History page on your [http://secondlife.com/account/ Dashboard]
  </notification>

  <notification
   icon="notify.tga"
   name="FirstOverrideKeys"
   persist="true"
   type="notify">
Your movement keys are now being handled by an object.
Try the arrow keys or AWSD to see what they do.
Some objects (like guns) require you to go into mouselook  to use them.
Press &apos;M&apos; to do this.
  </notification>

  <notification
   icon="notify.tga"
   name="FirstSandbox"
   persist="true"
   type="notify">
This is a sandbox area, and is meant to help residents learn how to build.

Things you build here will be deleted after you leave, so do not forget to right-click you items and choose &apos;Take&apos; to move your creation into your inventory.
  </notification>

  <notification
   icon="notifytip.tga"
   name="MaxListSelectMessage"
   type="notifytip">
You may only select up to [MAX_SELECT] items from this list.
  </notification>

  <notification
   icon="notify.tga"
   name="VoiceInviteP2P"
   type="notify">
[NAME] is inviting you to a Voice Chat call.
Click Accept to join the call or Decline to decline the invitation. Click mute to permanently block all messages this caller.
    <tag>confirm</tag>
    <tag>voice</tag>
    <unique>
      <context>NAME</context>
    </unique>
    <form name="form">
      <button
       index="0"
       name="Accept"
       text="Accept"/>
      <button
       index="1"
       name="Decline"
       text="Decline"/>
      <button
       index="2"
       name="Mute"
       text="Mute"/>
    </form>
  </notification>

  <notification
   icon="notify.tga"
   name="AutoUnmuteByIM"
   persist="true"
   type="notify">
[NAME] was sent an instant message and has been automatically unblocked.
  </notification>

  <notification
   icon="notify.tga"
   name="AutoUnmuteByMoney"
   persist="true"
   type="notify">
[NAME] was given money and has been automatically unblocked.
  </notification>

  <notification
   icon="notify.tga"
   name="AutoUnmuteByInventory"
   persist="true"
   type="notify">
[NAME] was offered inventory and has been automatically unblocked.
  </notification>

  <notification
   icon="notify.tga"
   name="VoiceInviteGroup"
   type="notify">
[NAME] has joined a Voice Chat call with the group &lt;nolink&gt;[GROUP]&lt;/nolink&gt;.
Click Accept to join the call or Decline to decline the invitation. Click mute to permanently block all messages from this caller.
    <tag>group</tag>
    <tag>confirm</tag>
    <tag>voice</tag>
    <unique>
      <context>NAME</context>
      <context>GROUP</context>
    </unique>
    <form name="form">
      <button
       index="0"
       name="Accept"
       text="Accept"/>
      <button
       index="1"
       name="Decline"
       text="Decline"/>
      <button
       index="2"
       name="Mute"
       text="Mute"/>
    </form>
  </notification>

  <notification
   icon="notify.tga"
   name="VoiceInviteAdHoc"
   type="notify">
[NAME] has joined a voice chat call with a conference chat.
Click Accept to join the call or Decline to decline the invitation. Click mute to permanently block all message from this caller.
  <tag>confirm</tag>
    <tag>voice</tag>
    <unique>
      <context>NAME</context>
    </unique>
    <form name="form">
      <button
       index="0"
       name="Accept"
       text="Accept"/>
      <button
       index="1"
       name="Decline"
       text="Decline"/>
      <button
       index="2"
       name="Mute"
       text="Mute"/>
    </form>
  </notification>

  <notification
   icon="notify.tga"
   name="InviteAdHoc"
   type="notify">
[NAME] is inviting you to a conference chat.
Click Accept to join the chat or Decline to decline the invitation. Click mute to permanently block all messages this caller.
  <tag>confirm</tag>
    <tag>voice</tag>
    <unique>
      <context>NAME</context>
    </unique>
    <form name="form">
      <button
       index="0"
       name="Accept"
       text="Accept"/>
      <button
       index="1"
       name="Decline"
       text="Decline"/>
      <button
       index="2"
       name="Mute"
       text="Mute"/>
    </form>
  </notification>

  <notification
   icon="notifytip.tga"
   name="VoiceChannelFull"
   type="notifytip">
The voice call you are trying to join, [VOICE_CHANNEL_NAME], has reached maximum capacity. Please try again later.
  <tag>fail</tag>
    <tag>voice</tag>
    <unique>
      <context>VOICE_CHANNEL_NAME</context>
    </unique>
  </notification>

  <notification
   icon="notifytip.tga"
   name="ProximalVoiceChannelFull"
   type="notifytip">
    <unique/>
This area has reached maximum capacity for voice conversations.  Please try to use voice in a different area.
    <tag>fail</tag>
    <tag>voice</tag>
  </notification>

  <notification
   icon="notifytip.tga"
   name="VoiceChannelDisconnected"
   type="notifytip">
You have been disconnected from [VOICE_CHANNEL_NAME].  You will now be reconnected to Nearby Voice Chat.
    <tag>voice</tag>
    <unique>
      <context>VOICE_CHANNEL_NAME</context>
    </unique>
  </notification>

  <notification
   icon="notifytip.tga"
   name="VoiceChannelDisconnectedP2P"
   type="notifytip">
[VOICE_CHANNEL_NAME] has ended the call.  You will now be reconnected to Nearby Voice Chat.
    <tag>voice</tag>
    <unique>
      <context>VOICE_CHANNEL_NAME</context>
    </unique>
  </notification>

  <notification
   icon="notifytip.tga"
   name="P2PCallDeclined"
   type="notifytip">
[VOICE_CHANNEL_NAME] has declined your call.  You will now be reconnected to Nearby Voice Chat.
    <tag>voice</tag>
    <tag>fail</tag>
    <unique>
      <context>VOICE_CHANNEL_NAME</context>
    </unique>
  </notification>

  <notification
   icon="notifytip.tga"
   name="P2PCallNoAnswer"
   type="notifytip">
[VOICE_CHANNEL_NAME] is not available to take your call.  You will now be reconnected to Nearby Voice Chat.
    <tag>fail</tag>
    <tag>voice</tag>
    <unique>
      <context>VOICE_CHANNEL_NAME</context>
    </unique>
  </notification>

  <notification
   icon="notifytip.tga"
   name="VoiceChannelJoinFailed"
   type="notifytip">
Failed to connect to [VOICE_CHANNEL_NAME], please try again later.  You will now be reconnected to Nearby Voice Chat.
    <tag>fail</tag>
    <tag>voice</tag>
    <unique>
      <context>VOICE_CHANNEL_NAME</context>
    </unique>
  </notification>

  <notification
   icon="notify.tga"
   name="VoiceEffectsExpired"
   sound="UISndAlert"
   persist="true"
   type="notify">
    <unique/>    
One or more of your subscribed Voice Morphs has expired.
[[URL] Click here] to renew your subscription.

If you are a Premium Member, [[PREMIUM_URL] click here] to receive your voice morphing perk.
  <tag>fail</tag>
  <tag>voice</tag>
  </notification>

  <notification
   icon="notify.tga"
   name="VoiceEffectsExpiredInUse"
   sound="UISndAlert"
   persist="true"
   type="notify">
    <unique/>
The active Voice Morph has expired, your normal voice settings have been applied.
[[URL] Click here] to renew your subscription.

If you are a Premium Member, [[PREMIUM_URL] click here] to receive your voice morphing perk.
    <tag>fail</tag>
    <tag>voice</tag>
  </notification>

  <notification
   icon="notify.tga"
   name="VoiceEffectsWillExpire"
   sound="UISndAlert"
   persist="true"
   type="notify">
    <unique/>    
One or more of your Voice Morphs will expire in less than [INTERVAL] days.
[[URL] Click here] to renew your subscription.

If you are a Premium Member, [[PREMIUM_URL] click here] to receive your voice morphing perk.
  <tag>fail</tag>
    <tag>voice</tag>
  </notification>

  <notification
   icon="notify.tga"
   name="VoiceEffectsNew"
   sound="UISndAlert"
   persist="true"
   type="notify">
    <unique/>    
New Voice Morphs are available!
   <tag>voice</tag>
  </notification>

  <notification
   icon="notifytip.tga"
   name="Cannot enter parcel: not a group member"
   type="notifytip">
   <tag>fail</tag>
    <tag>group</tag>
Only members of a certain group can visit this area.
  </notification>

  <notification
   icon="notifytip.tga"
   name="Cannot enter parcel: banned"
   type="notifytip">
   <tag>fail</tag>
Cannot enter parcel, you have been banned.
  </notification>

  <notification
   icon="notifytip.tga"
   name="Cannot enter parcel: not on access list"
   type="notifytip">
   <tag>fail</tag>
Cannot enter parcel, you are not on the access list.
  </notification>

  <notification
   icon="notifytip.tga"
   name="VoiceNotAllowed"
   type="notifytip">
You do not have permission to connect to voice chat for [VOICE_CHANNEL_NAME].
  <tag>fail</tag>
    <tag>voice</tag>
    <unique>
      <context>VOICE_CHANNEL_NAME</context>
    </unique>
  </notification>

  <notification
   icon="notifytip.tga"
   name="VoiceCallGenericError"
   type="notifytip">
An error has occurred while trying to connect to voice chat for [VOICE_CHANNEL_NAME].  Please try again later.
  <tag>fail</tag>
    <tag>voice</tag>
    <unique>
      <context>VOICE_CHANNEL_NAME</context>
    </unique>
  </notification>

  <notification
   icon="notifytip.tga"
   name="UnsupportedCommandSLURL"
   priority="high"
   type="notifytip">
The SLurl you clicked on is not supported.
  <tag>fail</tag>
  </notification>

  <notification
   icon="notifytip.tga"
   name="BlockedSLURL"
   priority="high"
   type="notifytip">
   <tag>security</tag>
A SLurl was received from an untrusted browser and has been blocked for your security.
  </notification>

  <notification
   icon="notifytip.tga"
   name="ThrottledSLURL"
   priority="high"
   type="notifytip">
   <tag>security</tag>
Multiple SLurls were received from an untrusted browser within a short period.
They will be blocked for a few seconds for your security.
  </notification>

  <notification name="IMToast" type="notifytoast">
[MESSAGE]
    <form name="form">
      <button index="0" name="respondbutton" text="Respond"/>
    </form>
  </notification>

  <notification
   icon="alert.tga"
   name="ConfirmCloseAll"
   type="alertmodal">
Are you sure you want to close all IMs?
  <tag>confirm</tag>
    <usetemplate
     name="okcancelignore"
     notext="Cancel"
     yestext="OK"
     ignoretext="Confirm before I close all IMs"/>
  </notification>

  <notification icon="notifytip.tga"
		name="AttachmentSaved" type="notifytip">
Attachment has been saved.
  </notification>
  
  <notification icon="notify.tga" persist="true"
		name="AppearanceToXMLSaved" type="notify">
Appearance has been saved to XML to [PATH]
  </notification>
  
    <notification icon="notifytip.tga"
		name="AppearanceToXMLFailed" type="notifytip">
Failed to save appearance to XML.
  </notification>

  <notification icon="notifytip.tga"
    name="SnapshotToComputerFailed" type="notifytip">
Failed to save snapshot to [PATH]: Disk is full. [NEED_MEMORY]KB is required but only [FREE_MEMORY]KB is free.
  </notification>

  <notification icon="notifytip.tga"
    name="SnapshotToLocalDirNotExist" type="notifytip">
Failed to save snapshot to [PATH]: Directory does not exist.
  </notification>

  <notification
    icon="notifytip.tga"
    name="PresetNotSaved"
    type="notifytip">
Error saving preset [NAME].
  </notification>
    
  <notification
    icon="notifytip.tga"
    name="DefaultPresetNotSaved"
    type="notifytip">
Can not overwrite default preset.
  </notification>

  <notification
    icon="alertmodal.tga"
    name="PresetAlreadyExists"
    type="alertmodal">
&apos;[NAME]&apos; is in use. You may replace
this preset or choose another name.
    <tag>fail</tag>
    <usetemplate
     name="okbutton"
     yestext="OK"/>
  </notification>

  <notification
    icon="notifytip.tga"
    name="PresetNotDeleted"
    type="notifytip">
Error deleting preset [NAME].
  </notification>

  <notification
    icon="alertmodal.tga"
    name="UnableToFindHelpTopic"
    type="alertmodal">
Unable to find the help topic for this element.
  <tag>fail</tag>
  </notification>

     <notification
 icon="alertmodal.tga"
 name="ObjectMediaFailure"
 type="alertmodal">
Server Error: Media update or get failed.
&apos;[ERROR]&apos;
  <tag>fail</tag>
        <usetemplate
         name="okbutton"
         yestext="OK"/>
    </notification>

    <notification
 icon="alertmodal.tga"
 name="TextChatIsMutedByModerator"
 type="alertmodal">
Your text chat has been muted by a moderator.
        <usetemplate
         name="okbutton"
         yestext="OK"/>
    </notification>

    <notification
 icon="alertmodal.tga"
 name="VoiceIsMutedByModerator"
 type="alertmodal">
Your voice has been muted by a moderator.
    <tag>voice</tag>
        <usetemplate
         name="okbutton"
         yestext="OK"/>
    </notification>

    <notification
        icon="alertmodal.tga"
        name="FailedToGetBenefits"
        type="alertmodal">
      Unfortunately, we were unable to get benefits information for this session. This should not happen in a normal production environment. Please contact support. This session will not work normally and we recommend that you restart.
      <usetemplate
          name="okbutton"
          yestext="OK"/>
    </notification>

   <notification
    icon="alertmodal.tga"
    name="BulkUploadCostConfirmation"
    type="alertmodal">
This will upload [COUNT] items at a total cost of L$[COST]. Do you wish to continue with the upload?
    <usetemplate
     ignoretext="Confirm bulk uploads"
     name="okcancelignore"
     notext="Cancel"
     yestext="Upload"/>
   </notification>

   <notification
    icon="alertmodal.tga"
    name="NotEnoughMoneyForBulkUpload"
    type="alertmodal">
Your current balance of L$[BALANCE] is not enough to upload [COUNT] items at a total cost of L$[COST].
    <usetemplate
     name="okbutton"
     yestext="OK"/>
   </notification>
  
   <notification
    icon="alertmodal.tga"
    name="BulkUploadNoCompatibleFiles"
    type="alertmodal">
Selected files can not be bulk-uploaded.
    <usetemplate
     name="okbutton"
     yestext="OK"/>
   </notification>

  <notification
   icon="alertmodal.tga"
   name="BulkUploadIncompatibleFiles"
   type="alertmodal">
Some of the selected files can not be bulk-uploaded.
    <usetemplate
     name="okbutton"
     yestext="OK"/>
  </notification>

   <notification
    icon="alertmodal.tga"
    name="UploadCostConfirmation"
    type="alertmodal">
This upload will cost L$[PRICE], do you wish to continue with the upload?
    <usetemplate
     name="okcancelbuttons"
     notext="Cancel"
     yestext="Upload"/>
  </notification>

  <notification
   icon="alertmodal.tga"
   name="ConfirmClearTeleportHistory"
   type="alertmodal">
This will delete the entire list of places you have visited, and cannot be undone. Continue?
  <tag>confirm</tag>
    <usetemplate
     name="okcancelbuttons"
     notext="Cancel"
     yestext="OK"/>
  </notification>

  <notification
   icon="alert.tga"
   name="BottomTrayButtonCanNotBeShown"
   type="alert">
Selected button cannot be shown right now.
The button will be shown when there is enough space for it.
  <tag>fail</tag>
  </notification>

  <notification
   icon="notifytip.tga"
   name="ShareNotification"
   type="notifytip">
Select residents to share with.
  </notification>

  <notification
    name="MeshUploadErrorDetails"
    icon="alert.tga"
    type="alert">
      [LABEL] failed to upload: [MESSAGE]
[DETAILS] See Firestorm.log for details
  </notification>

  <notification
    name="MeshUploadError"
    icon="alert.tga"
    type="alert">
      [LABEL] failed to upload: [MESSAGE]

See Firestorm.log for details
  </notification>
   
  <notification
    name="MeshUploadPermError"
    icon="alert.tga"
    type="alert">
    Error while requesting mesh upload permissons.
  </notification>
  
  <notification
    name="RegionCapabilityRequestError"
    icon="alert.tga"
    type="alert">
    Could not get region capability &apos;[CAPABILITY]&apos;.
  </notification>
   
  <notification
   icon="notifytip.tga"
   name="ShareItemsConfirmation"
   type="alertmodal">
Are you sure you want to share the following items:

&lt;nolink&gt;[ITEMS]&lt;/nolink&gt;

With the following residents:

&lt;nolink&gt;[RESIDENTS]&lt;/nolink&gt;
  <tag>confirm</tag>
	<usetemplate
     ignoretext="Confirm before I share an item"
     name="okcancelignore"
     notext="Cancel"
     yestext="OK"/>
  </notification>
  
  <notification
   icon="notifytip.tga"
   name="ShareFolderConfirmation"
   type="alertmodal">
Only one folder at a time can be shared.

Are you sure you want to share the following items:

&lt;nolink&gt;[ITEMS]&lt;/nolink&gt;

With the following Residents:

&lt;nolink&gt;[RESIDENTS]&lt;/nolink&gt;
  <tag>confirm</tag>
	<usetemplate
     name="okcancelbuttons"
     notext="Cancel"
     yestext="OK"/>
  </notification>
  
  <notification
   icon="notifytip.tga"
   name="ItemsShared"
   type="notifytip">
Items successfully shared.
  </notification>
  
  <notification
   icon="notifytip.tga"
   name="DeedToGroupFail"
   type="notifytip">
Deed to group failed.
    <tag>group</tag>
  <tag>fail</tag>
  </notification>

  <notification
   icon="notifytip.tga"
   name="ReleaseLandThrottled"
   type="notifytip">
The parcel [PARCEL_NAME] can not be abandoned at this time.
   <tag>fail</tag>
  </notification>
	
  <notification
   icon="notifytip.tga"
   name="ReleasedLandWithReclaim"
   type="notifytip">
The [AREA] m² parcel &apos;[PARCEL_NAME]&apos; has been released.

You will have [RECLAIM_PERIOD] hours to reclaim for L$0 before it is set for sale to anyone.
   <tag>fail</tag>
  </notification>
	
  <notification
   icon="notifytip.tga"
   name="ReleasedLandNoReclaim"
   type="notifytip">
The [AREA] m² parcel &apos;[PARCEL_NAME]&apos; has been released.

It is now available for purchase by anyone.
   <tag>fail</tag>
  </notification>

  <notification
   icon="notifytip.tga"
   name="AvatarRezNotification"
   type="notifytip">
( [EXISTENCE] seconds alive )
Avatar '[NAME]' declouded after [TIME] seconds.
  </notification>

  <notification
   icon="notifytip.tga"
   name="AvatarRezSelfBakedDoneNotification"
   type="notifytip">
( [EXISTENCE] seconds alive )
You finished baking your outfit after [TIME] seconds.
  </notification>

  <notification
   icon="notifytip.tga"
   name="AvatarRezSelfBakedUpdateNotification"
   type="notifytip">
( [EXISTENCE] seconds alive )
You sent out an update of your appearance after [TIME] seconds.
[STATUS]
  </notification>
  
  <notification
   icon="notifytip.tga"
   name="AvatarRezSelfBakeForceUpdateNotification"
   type="notifytip">
The viewer has detected that you may appear as a cloud and is attempting to fix this automatically.
  </notification>

  <notification
   icon="notifytip.tga"
   name="AvatarRezCloudNotification"
   type="notifytip">
( [EXISTENCE] seconds alive )
Avatar '[NAME]' became cloud.
  </notification>

  <notification
   icon="notifytip.tga"
   name="AvatarRezArrivedNotification"
   type="notifytip">
( [EXISTENCE] seconds alive )
Avatar '[NAME]' appeared.
  </notification>

  <notification
   icon="notifytip.tga"
   name="AvatarRezLeftCloudNotification"
   type="notifytip">
( [EXISTENCE] seconds alive )
Avatar '[NAME]' left after [TIME] seconds as cloud.
  </notification>

  <notification
   icon="notifytip.tga"
   name="AvatarRezEnteredAppearanceNotification"
   type="notifytip">
( [EXISTENCE] seconds alive )
Avatar '[NAME]' entered appearance mode.
  </notification>

  <notification
   icon="notifytip.tga"
   name="AvatarRezLeftAppearanceNotification"
   type="notifytip">
( [EXISTENCE] seconds alive )
Avatar '[NAME]' left appearance mode.
  </notification>

  <notification
   icon="alertmodal.tga"
   name="NoConnect"
   type="alertmodal">
We're having trouble connecting using [PROTOCOL] &lt;nolink&gt;[HOSTID]&lt;/nolink&gt;.
Please check your network and firewall setup.
  <tag>fail</tag>
    <usetemplate
     name="okbutton"
     yestext="OK"/>
  </notification>

  <notification
   icon="alertmodal.tga"
   name="NoVoiceConnect"
   type="alertmodal">
    <unique/>
We are unable to connect to the voice server:

&lt;nolink&gt;[HOSTID]&lt;/nolink&gt;

Ports that must be allowed for voice are:
:TCP: 80, 443
:UDP: 3478, 3479, 5060, 5062, 6250, 12000-32000

Please check your network and firewall setup.
Disable any SIP ALG feature in your router.

Voice communications will not be available.
https://wiki.firestormviewer.org/fs_voice
    <tag>voice</tag>
  <tag>fail</tag>
    <usetemplate
     ignoretext="Warn me when the viewer can't connect to the voice server"
     name="okignore"
     yestext="OK" />
  </notification>

  <notification
   icon="alertmodal.tga"
   name="NoVoiceConnect-GIAB"
   type="alertmodal">
We're having trouble connecting to your voice server.

Voice communications will not be available.
Please check your network and firewall setup.
[https://wiki.firestormviewer.org/fs_voice]
    <tag>voice</tag>
  <tag>fail</tag>
    <usetemplate
     name="okbutton"
     yestext="OK"/>
  </notification>

  <notification
   icon="notifytip.tga"
   name="AvatarRezLeftNotification"
   type="notifytip">
( [EXISTENCE] seconds alive )
Avatar '[NAME]' left as fully loaded.
  </notification>

  <notification
   icon="notifytip.tga"
   name="AvatarRezSelfBakedTextureUploadNotification"
   type="notifytip">
( [EXISTENCE] seconds alive )
You uploaded a [RESOLUTION] baked texture for '[BODYREGION]' after [TIME] seconds.
  </notification>

  <notification
   icon="notifytip.tga"
   name="AvatarRezSelfBakedTextureUpdateNotification"
   type="notifytip">
( [EXISTENCE] seconds alive )
You locally updated a [RESOLUTION] baked texture for '[BODYREGION]' after [TIME] seconds.
  </notification>
	
  <notification
   icon="alertmodal.tga"
   name="CannotUploadTexture"
   type="alertmodal">
Unable to upload texture.
[REASON]   
  <tag>fail</tag>  
  </notification>

  <notification
   icon="alertmodal.tga"
   name="CannotUploadMaterial"
   type="alertmodal">
There was a problem uploading the file
    <tag>fail</tag>
  </notification>

  <notification
 icon="alertmodal.tga"
 label="Save Material"
 name="SaveMaterialAs"
 type="alertmodal">
    <unique/>
    Name this material:
    <tag>confirm</tag>
    <form name="form">
      <input name="message" type="text">
        [DESC]
      </input>
      <button
       default="true"
       index="0"
       name="OK"
       text="OK"/>
      <button
       index="1"
       name="Cancel"
       text="Cancel"/>
    </form>
  </notification>

  <notification
   icon="alertmodal.tga"
   name="InvalidMaterialName"
   type="alertmodal">
Please enter a non-empty name
    <tag>fail</tag>
  </notification>

  <notification
   icon="alertmodal.tga"
   name="UsavedMaterialChanges"
   type="alertmodal">
    You have unsaved changes.
    <form name="form">
      <button
       index="0"
       name="discard"
       text="Discard changes"/>
      <button
       index="1"
       name="keep"
       text="Keep editing"/>
    </form>
  </notification>

  <notification
   icon="alertmodal.tga"
   name="LivePreviewUnavailable"
   type="alert">
We cannot display a preview of this texture because it is no-copy and/or no-transfer.
  <usetemplate
    ignoretext="Warn me that Live Preview mode is not available for no-copy and/or no-transfer textures"
    name="okignore"
    yestext="OK"/>
  </notification>

  <notification
   icon="alertmodal.tga"
   name="FacePasteFailed"
   type="alertmodal">
Paste failed. [REASON]
   <usetemplate
    name="okbutton"
    yestext="OK"/>
  </notification>

  <notification
   icon="alertmodal.tga"
   name="FacePasteTexturePermissions"
   type="alertmodal">
    You applied a texture with limited permissions, object will inherit permissions from texture.
    <usetemplate
     ignoretext="Paste: You applied a texture with limited permissions"
     name="notifyignore"/>
    <usetemplate
     name="okbutton"
     yestext="OK"/>
  </notification>

  <notification
   icon="alertmodal.tga"
   name="ConfirmLeaveCall"
   type="alertmodal">
Are you sure you want to leave this call?
    <tag>confirm</tag>
    <tag>voice</tag>
    <usetemplate
     ignoretext="Confirm before I leave call"
     name="okcancelignore"
     notext="No"
     yestext="Yes">
      <unique/>
    </usetemplate>
  </notification>

  <notification
   icon="alertmodal.tga"
   name="ConfirmMuteAll"
   type="alert">
You have selected to mute all participants in a group call.
This will also cause all residents that later join the call to be
muted, even after you have left the call.

Mute everyone?
    <tag>group</tag>
    <tag>confirm</tag>
    <tag>voice</tag>
    <usetemplate
     ignoretext="Confirm before I mute all participants in a group call"
     name="okcancelignore"
     yestext="OK"
     notext="Cancel">
      <unique/>
    </usetemplate>
  </notification>
  <notification
  name="HintChat"
  label="Chat"
  type="hint">
    <unique/>
    To join the conversation, type into the chat field below.
  </notification>

  <notification
  name="HintSit"
  label="Stand"
  type="hint">
    <unique/>
    To stand up and exit the sitting position, click the Stand button.
  </notification>

  <notification
  name="HintSpeak"
  label="Speak"
  type="hint">
    <unique/>    
Click the Speak button to turn your microphone on and off.

Click on the up arrow to see the voice control panel.

Hiding the Speak button will disable the voice feature.
  </notification>

  <notification
  name="HintDestinationGuide"
  label="Explore the World"
  type="hint">
    <unique/>
    The Destination Guide contains thousands of new places to discover. Select a location and choose Teleport to start exploring.
  </notification>

  <notification
    name="HintSidePanel"
    label="Side Panel"
    type="hint">
    <unique/>
    Get quick access to your inventory, outfits, profiles and more in the side panel.
  </notification>

  <notification
  name="HintMove"
  label="Move"
  type="hint">
    <unique/>
    To walk or run, open the Move Panel and use the directional arrows to navigate. You can also use the directional keys on your keyboard.
  </notification>

  <notification
  name="HintMoveClick"
  label=""
  type="hint">
    <unique/>    
1. Click to Walk
Click anywhere on the ground to walk to that spot.

2. Click and Drag to Rotate View
Click and drag anywhere on the world to rotate your view
    <tag>custom_skin</tag>
  </notification>

  <notification
  name="HintDisplayName"
  label="Display Name"
  type="hint">
    <unique/>
    Set your customizable display name here. This is in addition to your unique username, which can't be changed. You can change how you see other people's names in your preferences.
  </notification>


  <notification
  name="HintView"
  label="View"
  type="hint">
    <unique/>
    To change your camera view, use the Orbit and Pan controls. Reset your view by pressing Escape or walking.
    <tag>custom_skin</tag>
  </notification>

  <notification
  name="HintInventory"
  label="Inventory"
  type="hint">
    <unique/>
    Check your inventory to find items. Newest items can be easily found in the Recent tab.
  </notification>

  <notification
  name="HintLindenDollar"
  label="You've got Linden Dollars!"
  type="hint">
    <unique/>
    Here's your current balance of L$. Click Buy L$ to purchase more Linden Dollars.
    <tag>funds</tag>
  </notification>

   <notification
   icon="alertmodal.tga"
   name="LowMemory"
   type="alertmodal">
    Your memory pool is low. Some functions of SL are disabled to avoid crash. Please close other applications. Restart SL if this persists.
  </notification>

  <notification
     icon="alertmodal.tga"
     name="ForceQuitDueToLowMemory"
     type="alertmodal">
    SL will quit in 30 seconds due to out of memory.
  </notification>

  <notification
   icon="alertmodal.tga"
   name="SOCKS_NOT_PERMITTED"
   type="alertmodal">
	The SOCKS 5 proxy "[HOST]:[PORT]" refused the connection, not allowed by rule set.
	<tag>fail</tag>
   <usetemplate
     name="okbutton"
     yestext="OK"/>
  </notification>

  <notification
   icon="alertmodal.tga"
   name="SOCKS_CONNECT_ERROR"
   type="alertmodal">
	The SOCKS 5 proxy "[HOST]:[PORT]" refused the connection, could not open TCP channel.
	<tag>fail</tag>
   <usetemplate
     name="okbutton"
     yestext="OK"/>	 
  </notification>

  <notification
   icon="alertmodal.tga"
   name="SOCKS_NOT_ACCEPTABLE"
   type="alertmodal">
	The SOCKS 5 proxy "[HOST]:[PORT]" refused the selected authentication system.
	<tag>fail</tag>
   <usetemplate
     name="okbutton"
     yestext="OK"/>
  </notification>

  <notification
   icon="alertmodal.tga"
   name="SOCKS_AUTH_FAIL"
   type="alertmodal">
	The SOCKS 5 proxy "[HOST]:[PORT]" reported your credentials are invalid.
	<tag>fail</tag>
   <usetemplate
     name="okbutton"
     yestext="OK"/>
  </notification>

  <notification
   icon="alertmodal.tga"
   name="SOCKS_UDP_FWD_NOT_GRANTED"
   type="alertmodal">
	The SOCKS 5 proxy "[HOST]:[PORT]" refused the UDP associate request.
	<tag>fail</tag>
   <usetemplate
     name="okbutton"
     yestext="OK"/>
  </notification>

  <notification
   icon="alertmodal.tga"
   name="SOCKS_HOST_CONNECT_FAILED"
   type="alertmodal">
	Could not connect to SOCKS 5 proxy server "[HOST]:[PORT]".
	<tag>fail</tag>
   <usetemplate
     name="okbutton"
     yestext="OK"/>
  </notification>
  
  <notification
   icon="alertmodal.tga"
   name="SOCKS_UNKNOWN_STATUS"
   type="alertmodal">
	Unknown proxy error with server "[HOST]:[PORT]".
	<tag>fail</tag>
   <usetemplate
     name="okbutton"
     yestext="OK"/>
  </notification>
  
  <notification
   icon="alertmodal.tga"
   name="SOCKS_INVALID_HOST"
   type="alertmodal">
	Invalid SOCKS proxy address or port "[HOST]:[PORT]".
	<tag>fail</tag>
   <usetemplate
     name="okbutton"
     yestext="OK"/>
  </notification>
  
  <notification
   icon="alertmodal.tga"
   name="SOCKS_BAD_CREDS"
   type="alertmodal">
	Invalid SOCKS 5 username or password.
	<tag>fail</tag>
   <usetemplate
     name="okbutton"
     yestext="OK"/>
  </notification>
  
  <notification
   icon="alertmodal.tga"
   name="PROXY_INVALID_HTTP_HOST"
   type="alertmodal">
    Invalid HTTP proxy address or port "[HOST]:[PORT]".
	<tag>fail</tag>
   <usetemplate
     name="okbutton"
     yestext="OK"/>
  </notification>

  <notification
   icon="alertmodal.tga"
   name="PROXY_INVALID_SOCKS_HOST"
   type="alertmodal">
	Invalid SOCKS proxy address or port "[HOST]:[PORT]".
	<tag>fail</tag>
   <usetemplate
     name="okbutton"
     yestext="OK"/>
  </notification>

  <notification
   icon="alertmodal.tga"
   name="ChangeProxySettings"
   type="alert">
	Proxy settings take effect after you restart [APP_NAME].
	<tag>fail</tag>
   <usetemplate
     name="okbutton"
     yestext="OK"/>
  </notification>

  <notification
  name="AuthRequest"
  type="browser">
The site at &apos;&lt;nolink&gt;[HOST_NAME]&lt;/nolink&gt;&apos; in realm &apos;[REALM]&apos; requires a user name and password.
    <tag>confirm</tag>
    <form name="form">
      <input name="username" type="text" text="User Name" default="true"/>
      <input name="password" type="password" text="Password    "/>
      <button default="true"
              index="0"
              name="ok"
              text="Submit"/>
      <button index="1"
              name="cancel"
              text="Cancel"/>
    </form>
  </notification>

   <notification
	name="ModeChange"
	label=""
	type="alertmodal">
    <unique/>
Changing modes requires you to quit and restart.

Change mode and quit?
    <tag>confirm</tag>
    <usetemplate
   name="okcancelbuttons"
   yestext="OK"
   notext="Cancel"/>
    </notification>

  <notification

 name="NoClassifieds"
 label=""
 type="alertmodal">
    <unique/>
    <tag>fail</tag>
    <tag>confirm</tag>
    Creation and editing of Classifieds is only available in Advanced mode. Would you like to quit and change modes? The mode selector can be found on the login screen.
    <usetemplate
   name="okcancelbuttons"
   yestext="Quit"
   notext="Don't Quit"/>
    </notification>

  <notification
 name="NoGroupInfo"
 label=""
 type="alertmodal">
    <unique/>
    <tag>fail</tag>
    <tag>confirm</tag>
    Creation and editing of Groups is only available in Advanced mode. Would you like to quit and change modes? The mode selector can be found on the login screen.
    <usetemplate
   name="okcancelbuttons"
   yestext="Quit"
   notext="Don't Quit"/>
  </notification>

 <notification
 name="NoPlaceInfo"
 label=""
 type="alertmodal">
    <unique/>
    <tag>fail</tag>
    <tag>confirm</tag>
    Viewing place profile is only available in Advanced mode. Would you like to quit and change modes? The mode selector can be found on the login screen.
    <usetemplate
   name="okcancelbuttons"
   yestext="Quit"
   notext="Don't Quit"/>
</notification>

  <notification
 name="NoPicks"
 label=""
 type="alertmodal">
    <unique/>
    <tag>fail</tag>
    <tag>confirm</tag>
    Creation and editing of Picks is only available in Advanced mode. Would you like to quit and change modes? The mode selector can be found on the login screen.
    <usetemplate
   name="okcancelbuttons"
   yestext="Quit"
   notext="Don't Quit"/>
  </notification>

  <notification
 name="NoWorldMap"
 label=""
 type="alertmodal">
    <unique/>
    <tag>fail</tag>
    <tag>confirm</tag>
    Viewing of the world map is only available in Advanced mode. Would you like to quit and change modes? The mode selector can be found on the login screen.
    <usetemplate
   name="okcancelbuttons"
   yestext="Quit"
   notext="Don't Quit"/>
  </notification>

  <notification
 name="NoVoiceCall"
 label=""
 type="alertmodal">
    <unique/>
    <tag>fail</tag>
    <tag>confirm</tag>
    Voice calls are only available in Advanced mode. Would you like to logout and change modes?
    <usetemplate
   name="okcancelbuttons"
   yestext="Quit"
   notext="Don't Quit"/>
  </notification>

  <notification
 name="NoAvatarShare"
 label=""
 type="alertmodal">
    <unique/>
    <tag>fail</tag>
    <tag>confirm</tag>
    Sharing is only available in Advanced mode. Would you like to logout and change modes?
    <usetemplate
   name="okcancelbuttons"
   yestext="Quit"
   notext="Don't Quit"/>
  </notification>
  
  <notification
 name="NoAvatarPay"
 label=""
 type="alertmodal">
    <unique/>
    <tag>fail</tag>
    <tag>confirm</tag>
	  Paying other residents is only available in Advanced mode. Would you like to logout and change modes?
	  <usetemplate
   name="okcancelbuttons"
   yestext="Quit"
   notext="Don't Quit"/>
  </notification>

  <notification
 name="NoInventory"
 label=""
 type="alertmodal">
    <unique/>
    <tag>fail</tag>
    <tag>confirm</tag>
    Viewing inventory is only available in Advanced mode. Would you like to logout and change modes?
    <usetemplate
   name="okcancelbuttons"
   yestext="Quit"
   notext="Don't Quit"/>
  </notification>

  <notification
 name="NoAppearance"
 label=""
 type="alertmodal">
    <unique/>
    <tag>fail</tag>
    <tag>confirm</tag>
    The appearance editor is only available in Advanced mode. Would you like to logout and change modes?
    <usetemplate
   name="okcancelbuttons"
   yestext="Quit"
   notext="Don't Quit"/>
  </notification>

  <notification
 name="NoSearch"
 label=""
 type="alertmodal">
    <unique/>
    <tag>fail</tag>
    <tag>confirm</tag>
    Search is only available in Advanced mode. Would you like to logout and change modes?
    <usetemplate
   name="okcancelbuttons"
   yestext="Quit"
   notext="Don't Quit"/>
  </notification>

  <notification
    name="ConfirmHideUI"
    label=""
    type="alertmodal">
    <unique/>
    <tag>confirm</tag>
    This action will hide all menu items and buttons. To get them back, click [SHORTCUT] again.
    <usetemplate
      name="okcancelignore"
      yestext="OK"
      notext="Cancel"
      ignoretext="Confirm before hiding UI"/>
  </notification>

  <notification
   icon="alertmodal.tga"
   name="PathfindingLinksets_WarnOnPhantom"
   type="alertmodal">
Some selected linksets will have the Phantom flag toggled.

Do you wish to continue?
    <tag>confirm</tag>
    <usetemplate
     ignoretext="Some selected linksets phantom flag will be toggled."
     name="okcancelignore"
     notext="Cancel"
     yestext="OK"/>
  </notification>

  <notification
   icon="alertmodal.tga"
   name="PathfindingLinksets_MismatchOnRestricted"
   type="alertmodal">
Some selected linksets cannot be set to be '[REQUESTED_TYPE]' because of permission restrictions on the linkset.  These linksets will be set to be '[RESTRICTED_TYPE]' instead.

Do you wish to continue?
    <tag>confirm</tag>
    <usetemplate
     ignoretext="Some selected linksets cannot be set because of permission restrictions on the linkset."
     name="okcancelignore"
     notext="Cancel"
     yestext="OK"/>
  </notification>

  <notification
   icon="alertmodal.tga"
   name="PathfindingLinksets_MismatchOnVolume"
   type="alertmodal">
Some selected linksets cannot be set to be '[REQUESTED_TYPE]' because the shape is non-convex.

Do you wish to continue?
    <tag>confirm</tag>
    <usetemplate
     ignoretext="Some selected linksets cannot be set because the shape is non-convex"
     name="okcancelignore"
     notext="Cancel"
     yestext="OK"/>
  </notification>

  <notification
   icon="alertmodal.tga"
   name="PathfindingLinksets_WarnOnPhantom_MismatchOnRestricted"
   type="alertmodal">
Some selected linksets will have the Phantom flag toggled.

Some selected linksets cannot be set to be '[REQUESTED_TYPE]' because of permission restrictions on the linkset.  These linksets will be set to be '[RESTRICTED_TYPE]' instead.

Do you wish to continue?
    <tag>confirm</tag>
    <usetemplate
     ignoretext="Some selected linksets phantom flag will be toggled and others cannot be set because of permission restrictions on the linkset."
     name="okcancelignore"
     notext="Cancel"
     yestext="OK"/>
  </notification>

  <notification
   icon="alertmodal.tga"
   name="PathfindingLinksets_WarnOnPhantom_MismatchOnVolume"
   type="alertmodal">
Some selected linksets will have the Phantom flag toggled.

Some selected linksets cannot be set to be '[REQUESTED_TYPE]' because the shape is non-convex.

Do you wish to continue?
    <tag>confirm</tag>
    <usetemplate
     ignoretext="Some selected linksets phantom flag will be toggled and others cannot be set because the shape is non-convex"
     name="okcancelignore"
     notext="Cancel"
     yestext="OK"/>
  </notification>

  <notification
   icon="alertmodal.tga"
   name="PathfindingLinksets_MismatchOnRestricted_MismatchOnVolume"
   type="alertmodal">
Some selected linksets cannot be set to be '[REQUESTED_TYPE]' because of permission restrictions on the linkset.  These linksets will be set to be '[RESTRICTED_TYPE]' instead.

Some selected linksets cannot be set to be '[REQUESTED_TYPE]' because the shape is non-convex. These linksets&apos; use types will not change.

Do you wish to continue?
    <tag>confirm</tag>
    <usetemplate
     ignoretext="Some selected linksets cannot be set because of permission restrictions on the linkset and because the shape is non-convex."
     name="okcancelignore"
     notext="Cancel"
     yestext="OK"/>
  </notification>

  <notification
   icon="alertmodal.tga"
   name="PathfindingLinksets_WarnOnPhantom_MismatchOnRestricted_MismatchOnVolume"
   type="alertmodal">
Some selected linksets will have the Phantom flag toggled.

Some selected linksets cannot be set to be '[REQUESTED_TYPE]' because of permission restrictions on the linkset.  These linksets will be set to be '[RESTRICTED_TYPE]' instead.

Some selected linksets cannot be set to be '[REQUESTED_TYPE]' because the shape is non-convex. These linksets&apos; use types will not change.

Do you wish to continue?
    <tag>confirm</tag>
    <usetemplate
     ignoretext="Some selected linksets phantom flag will be toggled and others cannot be set because of permission restrictions on the linkset and because the shape is non-convex."
     name="okcancelignore"
     notext="Cancel"
     yestext="OK"/>
  </notification>

  <notification
   icon="alertmodal.tga"
   name="PathfindingLinksets_ChangeToFlexiblePath"
   type="alertmodal">
    The selected object affects the navmesh.  Changing it to a Flexible Path will remove it from the navmesh.
    <tag>confirm</tag>
    <usetemplate
     ignoretext="The selected object affects the navmesh. Changing it to a Flexible Path will remove it from the navmesh."
     name="okcancelignore"
     notext="Cancel"
     yestext="OK"/>
  </notification>

  <global name="UnsupportedIntelDriver">
The installed Intel graphics driver for [GPUNAME], version [VERSION], is significantly out of date and is known to cause excessive rates of program crashes. You are strongly advised to update to a current Intel driver.

Do you want to check the Intel driver website?
  </global>

  <global name="UnsupportedCPUAmount">
796
  </global>

  <global name="UnsupportedRAMAmount">
510
  </global>

  <global name="UnsupportedGPU">
- Your graphics card does not meet the minimum requirements.
  </global>

  <global name="UnsupportedCPU">
- Your CPU does not meet the minimum requirements.
  </global>

  <global name="UnsupportedRAM">
- Your system memory does not meet the minimum requirements.
  </global>
  
  <global name="LLLeapUpdaterFailure">
Failed to launch updater service [UPDATER_APP]. Please verify the viewer is installed correctly and has the necessary permissions to run. If you continue to experience issues, please visit the [SUPPORT_SITE].
  </global>

<!-- these are alert strings from server. the name needs to match entire the server string, and needs to be changed
	whenever the server string changes -->
   <global name="You can only set your 'Home Location' on your land or at a mainland Infohub.">
If you own a piece of land, you can make it your home location.
Otherwise, you can look at the Map and find places marked &quot;Infohub&quot;.
  </global>
  <global name="You died and have been teleported to your home location">
You died and have been teleported to your home location.
  </global>
<!-- <FS:AW>  opensim search support-->
  <notification
   icon="alertmodal.tga"
   name="ConfirmClearDebugSearchURL"
   type="alertmodal">
Are you sure you want to clear the debug search url?
    <tag>confirm</tag>
    <usetemplate
     ignoretext="Confirm clearing debug search url"
     name="okcancelignore"
     notext="Cancel"
     yestext="OK"/>
  </notification>
  <notification
   icon="alertmodal.tga"
   name="ConfirmPickDebugSearchURL"
   type="alertmodal">
Are you sure you want to pick the current search url as debug search url?
    <tag>confirm</tag>
    <usetemplate
     ignoretext="Confirm picking debug search url"
     name="okcancelignore"
     notext="Cancel"
     yestext="OK"/>
  </notification>
<!-- </FS:AW>  opensim search support-->
<!-- <FS:AW  grid management-->
  <notification
   icon="alertmodal.tga"
   name="ConfirmRemoveGrid"
   type="alertmodal">
Are you sure you want to remove [REMOVE_GRID] from the grid list?
    <tag>confirm</tag>
    <usetemplate
     ignoretext="Confirm removing grids"
     name="okcancelignore"
     notext="Cancel"
     yestext="OK"/>
  </notification>
  <notification
   icon="alertmodal.tga"
   name="CanNotRemoveConnectedGrid"
   type="alertmodal">
You can not remove [REMOVE_GRID] while being connected to it.
    <tag>confirm</tag>
    <usetemplate
     ignoretext="Warn that the grid connected to can not be removed."
     name="okcancelignore"
     notext="Cancel"
     yestext="OK"/>
  </notification>
<!-- </FS:AW  grid management-->

<!-- ## Zi: Animation Overrider -->
  <notification
   icon="alertmodal.tga"
   name="NewAOSet"
   type="alertmodal">
Specify a name for the new AO set:
(The name may contain any ASCII character, except for ":" or "|")
    <form name="form">
      <input name="message" type="text" default="true">
New AO Set
      </input>
      <button
       default="true"
       index="0"
       name="OK"
       text="OK"/>
      <button
       index="1"
       name="Cancel"
       text="Cancel"/>
    </form>
  </notification>

  <notification
   icon="alertmodal.tga"
   name="NewAOCantContainNonASCII"
   type="alertmodal">
Could not create new AO set "[AO_SET_NAME]".
The name may only contain ASCII characters, excluding ":" and "|".
    <usetemplate
     name="okbutton"
     yestext="OK"/>
  </notification>

  <notification
   icon="alertmodal.tga"
   name="RenameAOMustBeASCII"
   type="alertmodal">
Could not rename AO set "[AO_SET_NAME]".
The name may only contain ASCII characters, excluding ":" and "|".
    <usetemplate
     name="okbutton"
     yestext="OK"/>
  </notification>

<notification
   icon="alertmodal.tga"
   name="RemoveAOSet"
   type="alertmodal">
Remove AO set "[AO_SET_NAME]" from the list?
    <usetemplate
     name="okcancelbuttons"
     notext="Cancel"
     yestext="Remove"/>
  </notification>

  <notification
   icon="notifytip.tga"
   name="AOForeignItemsFound"
   type="alertmodal">
The animation overrider found at least one item that did not belong in the configuration. Please check your &quot;Lost and Found&quot; folder for items that were moved out of the animation overrider configuration.
  </notification>

  <notification
   icon="notifytip.tga"
   name="AOImportSetAlreadyExists"
   type="notifytip">
An animation set with this name already exists.
  </notification>

  <notification
   icon="notifytip.tga"
   name="AOImportPermissionDenied"
   type="notifytip">
Insufficient permissions to read notecard.
  </notification>

  <notification
   icon="notifytip.tga"
   name="AOImportCreateSetFailed"
   type="notifytip">
Error while creating import set.
  </notification>

  <notification
   icon="notifytip.tga"
   name="AOImportDownloadFailed"
   type="notifytip">
Could not download notecard.
  </notification>

  <notification
   icon="notifytip.tga"
   name="AOImportNoText"
   type="notifytip">
Notecard is empty or unreadable.
  </notification>

  <notification
   icon="notifytip.tga"
   name="AOImportNoFolder"
   type="notifytip">
Couldn't find folder to read the animations.
  </notification>

  <notification
   icon="notifytip.tga"
   name="AOImportNoStatePrefix"
   type="notifytip">
Notecard line [LINE] has no valid [ state prefix.
  </notification>

  <notification
   icon="notifytip.tga"
   name="AOImportNoValidDelimiter"
   type="notifytip">
Notecard line [LINE] has no valid ] delimiter.
  </notification>

  <notification
   icon="notifytip.tga"
   name="AOImportStateNameNotFound"
   type="notifytip">
State name [NAME] not found.
  </notification>

  <notification
   icon="notifytip.tga"
   name="AOImportAnimationNotFound"
   type="notifytip">
Couldn't find animation [NAME]. Please make sure it's present in the same folder as the import notecard.
  </notification>

  <notification
   icon="notifytip.tga"
   name="AOImportInvalid"
   type="notifytip">
Notecard didn't contain any usable data. Aborting import.
  </notification>

  <notification
   icon="notifytip.tga"
   name="AOImportRetryCreateSet"
   type="notifytip">
Could not create import folder for animation set [NAME]. Retrying ...
  </notification>

  <notification
   icon="notifytip.tga"
   name="AOImportAbortCreateSet"
   type="notifytip">
Could not create import folder for animation set [NAME]. Giving up.
  </notification>

  <notification
   icon="notifytip.tga"
   name="AOImportLinkFailed"
   type="notifytip">
Creating animation link for animation "[NAME]" failed!
  </notification>

<!-- ## Zi: Animation Overrider -->

<notification
   icon="alertmodal.tga"
   name="SendSysinfoToIM"
   type="alertmodal">
This will send the following information to the current IM session:

[SYSINFO]
    <usetemplate
     name="okcancelbuttons"
     yestext="Send"
     notext="Cancel" />
  </notification>

<!-- fsdata -->
  <notification
   icon="alertmodal.tga"
   name="BlockLoginInfo"
   type="alertmodal">
    [REASON]
    <usetemplate
     name="okbutton"
     yestext="OK"/>
  </notification>

  <notification
   icon="alertmodal.tga"
   name="TestversionExpired"
   type="alertmodal">
    This test version of [APP_NAME] has expired and cannot be used any further.
    <usetemplate
     name="okbutton"
     yestext="OK"/>
  </notification>

  <notification
   icon="alertmodal.tga"
   name="FireStormReqInfo"
   type="alertmodal">
    [NAME] is requesting that you send them information about your [APP_NAME] setup.
(This is the same information that can be found by going to Help->About [APP_NAME])
[REASON]
Would you like to send them this information?
    <form name="form">
      <button
       index="0"
       name="Yes"
       text="Yes"/>
      <button
       index="1"
       name="No"
       text="No"/>
    </form>
  </notification>

<!-- Firestorm Phantom -->

  <notification
   icon="notifytip.tga"
   name="PhantomOn"
   type="notifytip">
Phantom mode on.
  </notification>

  <notification
   icon="notifytip.tga"
   name="PhantomOff"
   type="notifytip">
Phantom mode off.
  </notification>

  <notification
   icon="notifytip.tga"
   name="MovelockEnabled"
   type="notifytip">
Movelock enabled. Use Avatar &gt; Movement &gt; Movelock to disable.
  </notification>

  <notification
   icon="notifytip.tga"
   name="MovelockDisabled"
   type="notifytip">
Movelock disabled.
  </notification>

  <notification
   icon="notifytip.tga"
   name="MovelockEnabling"
   type="notifytip">
Enabling movelock...
  </notification>

  <notification
   icon="notifytip.tga"
   name="MovelockDisabling"
   type="notifytip">
Disabling movelock...
  </notification>

  <notification
   icon="notifytip.tga"
   name="FlightAssistEnabled"
   type="notifytip">
Flight Assist is enabled
  </notification>

<!-- Firestorm Phantom -->

<!-- Firestorm Reset Settings -->
  <notification
    icon="alertmodal.tga"
    label="Reset all settings"
    name="FirestormClearSettingsPrompt"
    type="alertmodal">
    Resetting all settings may be helpful if you are experiencing problems; however, you will need to redo any customizations you have made to the default configuration. 

    Are you sure you want to reset all settings?
    <usetemplate
      name="okcancelbuttons"
      notext="Cancel"
      yestext="OK"/>
  </notification>

  <notification
    icon="alertmodal.tga"
    name="SettingsWillClear"
    type="alertmodal">
    Settings will be cleared after restarting [APP_NAME].
  </notification>
<!-- Firestorm Reset Settings -->

<!-- AW: opensim -->
  <notification icon="alertmodal.tga"
		name="CantAddGrid"
		type="alertmodal">
Could not add [GRID] to the grid list.
[REASON] contact support of [GRID].
    <usetemplate
     name="okbutton"
     yestext="OK"/>
  </notification>
<!-- AW: opensim -->

  <!-- ## Zi: Particle Editor -->
  <notification
   icon="alertmodal.tga"
   name="ParticleScriptFindFolderFailed"
   type="alertmodal">
Could not find a folder for the new script in inventory.
  </notification>

  <notification
   icon="alertmodal.tga"
   name="ParticleScriptCreationFailed"
   type="alertmodal">
Could not create new script for this particle system.
  </notification>

  <notification
   icon="alertmodal.tga"
   name="ParticleScriptNotFound"
   type="alertmodal">
Could not find the newly created script for this particle system.
  </notification>

  <notification
   icon="alertmodal.tga"
   name="ParticleScriptCreateTempFileFailed"
   type="alertmodal">
Could not create temporary file for script upload.
  </notification>

  <notification
   icon="notify.tga"
   name="ParticleScriptInjected"
   type="alertmodal">
Particle script was injected successfully.
   <form name="form">
      <ignore name="ignore"
       text="A particle script was injected to an object."/>
    </form>
  </notification>

  <notification
   icon="alertmodal.tga"
   name="ParticleScriptCapsFailed"
   type="alertmodal">
Failed to inject script into object. Request for capabilities returned an empty address.
  </notification>

  <notification
   icon="notify.tga"
   name="ParticleScriptCopiedToClipboard"
   type="alertmodal">
The LSL script to create this particle system has been copied to your clipboard. You can now paste it into a new script to use it.
   <form name="form">
      <ignore name="ignore"
       text="A particle script was copied to my clipboard"/>
    </form>
  </notification>
  <!-- ## Zi: Particle Editor -->

  <!-- ## Zi: Debug Settings Editor -->
  <notification
   icon="notify.tga"
   name="DebugSettingsWarning"
   type="alertmodal">
Warning! The use of the Debug Settings window is unsupported! Changing debug settings can severely impact your experience and might lead to loss of data, functionality or even access to the service. Please do not change any values without knowing exactly what you are doing.
   <form name="form">
      <ignore name="ignore"
       text="Debug Settings warning message"/>
    </form>
  </notification>

  <notification
   icon="notify.tga"
   name="ControlNameCopiedToClipboard"
   type="alertmodal">
This debug setting's name has been copied to your clipboard. You can now paste it somewhere else to use it.
   <form name="form">
      <ignore name="ignore"
       text="A debug setting's name was copied to my clipboard"/>
    </form>
  </notification>

  <notification
   icon="notify.tga"
   name="SanityCheck"
   type="alertmodal">
[APP_NAME] has detected a possible issue with your settings:

[SANITY_MESSAGE]

Reason: [SANITY_COMMENT]

Current setting: [CURRENT_VALUE]
   <form name="form">
      <button
       index="0"
       name="OK"
       text="Fix it"/>
      <button
       index="1"
       name="Cancel"
       text="Keep it"/>
      <ignore name="ignore"
       text="A settings control has failed the sanity check."/>
    </form>
  </notification>
  <!-- ## Zi: Debug Settings Editor -->

  <!-- <FS:Sei> LSL Default label missing FIRE-17710 -->
  <notification
   icon="alertmodal.tga"
   name="DefaultLabelMissing"
   type="alertmodal">
   <usetemplate
    ignoretext="A LSL script has switch statement without a default label"
    name="notifyignore"/>
The behavior for switch() statements without a default case was previously incorrect and has been fixed. 
See FIRE-17710 for details.
  </notification>
  <!-- </FS:Sei> -->

  <notification
   icon="alertmodal.tga"
   name="TeleportToAvatarNotPossible"
   type="alertmodal">
Teleport to this avatar not possible, because the exact position is unknown.
  <tag>fail</tag>
  </notification>

  <notification
   icon="alertmodal.tga"
   name="ZoomToAvatarNotPossible"
   type="alertmodal">
Cannot zoom to this avatar, because it is out of reach.
  <tag>fail</tag>
  </notification>

  <notification
   icon="alertmodal.tga"
   name="TrackAvatarNotPossible"
   type="alertmodal">
Cannot track this avatar, because it is beyond radar range.
  <tag>fail</tag>
  </notification>

  <notification
   icon="alertmodal.tga"
   name="CacheEmpty"
   type="alertmodal">
Your viewer cache is currently empty. Please be aware that you may experience slow framerates and inventory loading for a short time while new content downloads.
  </notification>

  <!-- <FS:Zi> Viewer version popup -->
  <notification
   icon="alertmodal.tga"
   name="FirstJoinSupportGroup2"
   type="alertmodal">
Welcome to the Phoenix/Firestorm Viewer Support Group!

To make support easier, it is recommended to announce your viewer's version to the group. This information includes current viewer version, viewer skin, operating system and RLVa status. You can choose to display your viewer's version in front of any chat you send to the group. Our support members can give you more meaningful advice right away if they know the viewer version you are on.

You can enable and disable this function at any time using the checkbox in the group chat floater.

Do you want to enable the automatic viewer version display?

    <form name="form">
      <button
       index="0"
       name="OK_okcancelignore"
       text="Yes"/>
      <button
       default="true"
       index="1"
       name="Cancel_okcancelignore"
       text="No"/>
      <ignore
	   name="ignore"
       text="The Phoenix/Firestorm Support Group was joined"
       save_option="true" />
    </form>

  </notification>
  <!-- <FS:Zi> Viewer version popup -->
  <notification
     icon="alertmodal.tga"
     name="ConfirmScriptModify"
    type="alertmodal">
    Are you sure you want to modify scripts in selected objects?
    <tag>confirm</tag>
    <usetemplate
    ignoretext="Confirm before I modify scripts in selection"
     name="okcancelignore"
     notext="Cancel"
     yestext="OK"/>
  </notification>

  <notification
   icon="alertmodal.tga"
   name="LocalBitmapsUpdateFileNotFound"
   persist="true"
   type="notify">
[FNAME] could not be updated because the file could no longer be found.
Disabling future updates for this file.
  </notification>


  <notification
   icon="alertmodal.tga"
   name="NoTransNoSaveToContents"
   type="notify">
    <tag>fail</tag>
    Cannot save &lt;nolink&gt;'[OBJ_NAME]'&lt;/nolink&gt; to object contents because you do not have permission to transfer the object's ownership.
  </notification>

  <notification
   icon="alertmodal.tga"
   name="LocalBitmapsUpdateFailedFinal"
   persist="true"
   type="notify">
[FNAME] could not be opened or decoded for [NRETRIES] attempts, and is now considered broken.
Disabling future updates for this file.
  </notification>

  <notification
   icon="alertmodal.tga"
   name="LocalBitmapsVerifyFail"
   persist="true"
   type="notify">
Attempted to add an invalid or unreadable image file [FNAME] which could not be opened or decoded.
Attempt canceled.
  </notification>

  <notification
   icon="alertmodal.tga"
   name="LocalGLTFVerifyFail"
   persist="true"
   type="notify">
Attempted to add an invalid or unreadable GLTF material [FNAME] which could not be opened or decoded.
Attempt cancelled.
  </notification>

  <notification
   icon="alertmodal.tga"
   name="PathfindingReturnMultipleItems"
   type="alertmodal">
    You are returning [NUM_ITEMS] items.  Are you sure you want to continue?
    <tag>confirm</tag>
    <usetemplate
     ignoretext="Are you sure you want to return multiple items?"
     name="okcancelignore"
     notext="No"
     yestext="Yes"/>
  </notification>

  <notification
   icon="alertmodal.tga"
   name="PathfindingDeleteMultipleItems"
   type="alertmodal">
    You are deleting [NUM_ITEMS] items.  Are you sure you want to continue?
    <tag>confirm</tag>
    <usetemplate
     ignoretext="Are you sure you want to delete multiple items?"
     name="okcancelignore"
     notext="No"
     yestext="Yes"/>
  </notification>


  <notification
   icon="alertmodal.tga"
   name="AvatarFrozen"
   type="notify">
   <tag>fail</tag>
[AV_FREEZER] has frozen you. You cannot move or interact with the world.
  </notification>

  <notification
   icon="alertmodal.tga"
   name="AvatarFrozenDuration"
   type="notify">
   <tag>fail</tag>
[AV_FREEZER] has frozen you for [AV_FREEZE_TIME] seconds. You cannot move or interact with the world.
  </notification>

  <notification
   icon="alertmodal.tga"
   name="YouFrozeAvatar"
   type="notify">
   <tag>fail</tag>
Avatar frozen.
  </notification>

  <notification
   icon="alertmodal.tga"
   name="AvatarHasUnFrozenYou"
   type="notify">
   <tag>fail</tag>
[AV_FREEZER] has unfrozen you.
  </notification>

  <notification
   icon="alertmodal.tga"
   name="AvatarUnFrozen"
   type="notify">
   <tag>fail</tag>
Avatar unfrozen.
  </notification>

  <notification
   icon="alertmodal.tga"
   name="AvatarFreezeFailure"
   type="notify">
   <tag>fail</tag>
Freeze failed because you don't have admin permission for that parcel.
  </notification>

  <notification
   icon="alertmodal.tga"
   name="AvatarFreezeThaw"
   type="notify">
   <tag>fail</tag>
Your freeze expired, go about your business.
  </notification>

  <notification
   icon="alertmodal.tga"
   name="AvatarCantFreeze"
   type="notify">
   <tag>fail</tag>
Sorry, can't freeze that user.
  </notification>

  <notification
   icon="alertmodal.tga"
   name="NowOwnObject"
   type="notify">
   <tag>fail</tag>
You are now the owner of object [OBJECT_NAME]
  </notification>

  <notification
   icon="alertmodal.tga"
   name="CantRezOnLand"
   type="notify">
   <tag>fail</tag>
Can't rez object at [OBJECT_POS] because the owner of this land does not allow it.  Use the land tool to see land ownership.
  </notification>

  <notification
   icon="alertmodal.tga"
   name="RezFailTooManyRequests"
   type="notify">
   <tag>fail</tag>
Object can not be rezzed because there are too many requests.
  </notification>
 
  <notification
   icon="alertmodal.tga"
   name="SitFailCantMove"
   type="notify">
   <tag>fail</tag>
You cannot sit because you cannot move at this time.
  </notification>

  <notification
   icon="alertmodal.tga"
   name="SitFailNotAllowedOnLand"
   type="notify">
   <tag>fail</tag>
You cannot sit because you are not allowed on that land.
  </notification>
 
  <notification
   icon="alertmodal.tga"
   name="SitFailNotSameRegion"
   type="notify">
   <tag>fail</tag>
Try moving closer.  Can't sit on object because
it is not in the same region as you.
  </notification>
  
  <notification
   icon="alert.tga"
   name="ChatHistoryIsBusyAlert"
   type="alertmodal">
   Chat history file is busy with previous operation. Please try again in a few minutes or choose chat with another person.
    <usetemplate
     name="okbutton"
     yestext="OK"/>
  </notification>
  
  <notification
   icon="alertmodal.tga"
   name="NoNewObjectRegionFull"
   type="notify">
   <tag>fail</tag>
Unable to create new object. The region is full.
  </notification>

  <notification
   icon="alertmodal.tga"
   name="FailedToPlaceObject"
   type="notify">
   <tag>fail</tag>
Failed to place object at specified location.  Please try again.
  </notification>

  <notification
   icon="alertmodal.tga"
   name="NoOwnNoGardening"
   type="notify">
   <tag>fail</tag>
You can't create trees and grass on land you don't own.
  </notification>

  <notification
   icon="alertmodal.tga"
   name="NoCopyPermsNoObject"
   type="notify">
   <tag>fail</tag>
Copy failed because you lack permission to copy the object &lt;nolink&gt;'[OBJ_NAME]'&lt;/nolink&gt;.
  </notification>

  <notification
   icon="alertmodal.tga"
   name="NoTransPermsNoObject"
   type="notify">
   <tag>fail</tag>
Copy failed because the object &lt;nolink&gt;'[OBJ_NAME]'&lt;/nolink&gt; cannot be transferred to you.
  </notification>

  <notification
   icon="alertmodal.tga"
   name="AddToNavMeshNoCopy"
   type="notify">
   <tag>fail</tag>
Copy failed because the object &lt;nolink&gt;'[OBJ_NAME]'&lt;/nolink&gt; contributes to navmesh.
  </notification>

  <notification
   icon="alertmodal.tga"
   name="DupeWithNoRootsSelected"
   type="notify">
   <tag>fail</tag>
Duplicate with no root objects selected.
  </notification>

  <notification
   icon="alertmodal.tga"
   name="CantDupeCuzRegionIsFull"
   type="notify">
   <tag>fail</tag>
Can't duplicate objects because the region is full.
  </notification>

  <notification
   icon="alertmodal.tga"
   name="CantDupeCuzParcelNotFound"
   type="notify">
   <tag>fail</tag>
Can't duplicate objects - Can't find the parcel they are on.
  </notification>

  <notification
   icon="alertmodal.tga"
   name="CantCreateCuzParcelFull"
   type="notify">
   <tag>fail</tag>
Can't create object because 
the parcel is full.
  </notification>

  <notification
   icon="alertmodal.tga"
   name="RezAttemptFailed"
   type="notify">
   <tag>fail</tag>
Attempt to rez an object failed.
  </notification>

  <notification
   icon="alertmodal.tga"
   name="ToxicInvRezAttemptFailed"
   type="notify">
   <tag>fail</tag>
Unable to create item that has caused problems on this region.
  </notification>

  <notification
   icon="alertmodal.tga"
   name="InvItemIsBlacklisted"
   type="notify">
   <tag>fail</tag>
That inventory item has been blacklisted.
  </notification>

  <notification
   icon="alertmodal.tga"
   name="NoCanRezObjects"
   type="notify">
   <tag>fail</tag>
You are not currently allowed to create objects.
  </notification>
 
  <notification
   icon="alertmodal.tga"
   name="LandSearchBlocked"
   type="notify">
   <tag>fail</tag>
Land Search Blocked.
You have performed too many land searches too quickly.
Please try again in a minute.
  </notification>

  <notification
   icon="alertmodal.tga"
   name="NotEnoughResourcesToAttach"
   type="notify">
   <tag>fail</tag>
Not enough script resources available to attach object!
  </notification>

  <notification
   icon="notifytip.tga"
   name="YouDiedAndGotTPHome"
   type="notifytip">
   <tag>fail</tag>
You died and have been teleported to your home location
  </notification>

  <notification
   icon="alertmodal.tga"
   name="EjectComingSoon"
   type="notify">
   <tag>fail</tag>
You are no longer allowed here and have [EJECT_TIME] seconds to leave.
  </notification>

  <notification
   icon="alertmodal.tga"
   name="NoEnterRegionMaybeFull"
   type="notify">
   <tag>fail</tag>
You can't enter region "[NAME]".
It may be full or restarting soon.
  </notification>

  <notification
   icon="alertmodal.tga"
   name="SaveBackToInvDisabled"
   type="notify">
   <tag>fail</tag>
Save Back To Inventory has been disabled.
  </notification>

  <notification
   icon="alertmodal.tga"
   name="NoExistNoSaveToContents"
   type="notify">
   <tag>fail</tag>
Cannot save &lt;nolink&gt;'[OBJ_NAME]'&lt;/nolink&gt; to object contents because the object it was rezzed from no longer exists.
  </notification>

  <notification
   icon="alertmodal.tga"
   name="NoModNoSaveToContents"
   type="notify">
   <tag>fail</tag>
Cannot save &lt;nolink&gt;'[OBJ_NAME]'&lt;/nolink&gt; to object contents because you do not have permission to modify the object &lt;nolink&gt;'[DEST_NAME]'&lt;/nolink&gt;.
  </notification>

  <notification
   icon="alertmodal.tga"
   name="NoSaveBackToInvDisabled"
   type="notify">
   <tag>fail</tag>
Cannot save &lt;nolink&gt;'[OBJ_NAME]'&lt;/nolink&gt; back to inventory -- this operation has been disabled.
  </notification>

  <notification
   icon="alertmodal.tga"
   name="NoCopyNoSelCopy"
   type="notify">
   <tag>fail</tag>
You cannot copy your selection because you do not have permission to copy the object &lt;nolink&gt;'[OBJ_NAME]'&lt;/nolink&gt;.
  </notification>

  <notification
   icon="alertmodal.tga"
   name="NoTransNoSelCopy"
   type="notify">
   <tag>fail</tag>
You cannot copy your selection because the object &lt;nolink&gt;'[OBJ_NAME]'&lt;/nolink&gt; is not transferable.
  </notification>

  <notification
   icon="alertmodal.tga"
   name="NoTransNoCopy"
   type="notify">
   <tag>fail</tag>
You cannot copy your selection because the object &lt;nolink&gt;'[OBJ_NAME]'&lt;/nolink&gt; is not transferable.
  </notification>

  <notification
   icon="alertmodal.tga"
   name="NoPermsNoRemoval"
   type="notify">
   <tag>fail</tag>
Removal of the object &lt;nolink&gt;'[OBJ_NAME]'&lt;/nolink&gt; from the simulator is disallowed by the permissions system.
  </notification>

  <notification
   icon="alertmodal.tga"
   name="NoModNoSaveSelection"
   type="notify">
   <tag>fail</tag>
Cannot save your selection because you do not have permission to modify the object &lt;nolink&gt;'[OBJ_NAME]'&lt;/nolink&gt;.
  </notification>

  <notification
   icon="alertmodal.tga"
   name="NoCopyNoSaveSelection"
   type="notify">
   <tag>fail</tag>
Cannot save your selection because the object &lt;nolink&gt;'[OBJ_NAME]'&lt;/nolink&gt; is not copyable.
  </notification>

  <notification
   icon="alertmodal.tga"
   name="NoModNoTaking"
   type="notify">
   <tag>fail</tag>
You cannot take your selection because you do not have permission to modify the object &lt;nolink&gt;'[OBJ_NAME]'&lt;/nolink&gt;.
  </notification>

  <notification
   icon="alertmodal.tga"
   name="RezDestInternalError"
   type="notify">
   <tag>fail</tag>
Internal Error: Unknown destination type.
  </notification>

  <notification
   icon="alertmodal.tga"
   name="DeleteFailObjNotFound"
   type="notify">
   <tag>fail</tag>
Delete failed because object not found
  </notification>

  <notification
   icon="alertmodal.tga"
   name="SorryCantEjectUser"
   type="notify">
   <tag>fail</tag>
Sorry, can't eject that user.
  </notification>

  <notification
   icon="alertmodal.tga"
   name="RegionSezNotAHome"
   type="notify">
   <tag>fail</tag>
This region does not allow you to set your home location here.
  </notification>

  <notification
   icon="alertmodal.tga"
   name="HomeLocationLimits"
   type="notify">
   <tag>fail</tag>
You can only set your 'Home Location' on your land or at a mainland Infohub.
   </notification>

  <notification
   icon="alertmodal.tga"
   name="HomePositionSet"
   type="notify">
   <tag>fail</tag>
Home position set.
  </notification>

  <notification
   icon="notifytip.tga"
   name="AvatarEjected"
   type="notifytip">
   <tag>fail</tag>
Avatar ejected.
  </notification>

  <notification
   icon="alertmodal.tga"
   name="AvatarEjectFailed"
   type="notify">
   <tag>fail</tag>
Eject failed because you don't have admin permission for that parcel.
  </notification>

  <notification
   icon="alertmodal.tga"
   name="CMOParcelFull"
   type="notify">
   <tag>fail</tag>
Can't move object '[O]' to
[P] in region [R] because the parcel is full.
  </notification>

  <notification
   icon="alertmodal.tga"
   name="CMOParcelPerms"
   type="notify">
   <tag>fail</tag>
Can't move object '[O]' to
[P] in region [R] because your objects are not allowed on this parcel.
  </notification>

  <notification
   icon="alertmodal.tga"
   name="CMOParcelResources"
   type="notify">
   <tag>fail</tag>
Can't move object '[O]' to
[P] in region [R] because there are not enough resources for this object on this parcel.
  </notification>

  <notification
   icon="alertmodal.tga"
   name="NoParcelPermsNoObject"
   type="notify">
   <tag>fail</tag>
Copy failed because you lack access to that parcel.
  </notification>

  <notification
   icon="alertmodal.tga"
   name="CMORegionVersion"
   type="notify">
    <tag>fail</tag>
    Can't move object '[O]' to
    [P] in region [R] because the other region is running an older version which does not support receiving this object via region crossing.
  </notification>

  <notification
   icon="alertmodal.tga"
   name="CMONavMesh"
   type="notify">
   <tag>fail</tag>
Can't move object '[O]' to
[P] in region [R] because you cannot modify the navmesh across region boundaries.
  </notification>

  <notification
   icon="alertmodal.tga"
   name="CMOWTF"
   type="notify">
   <tag>fail</tag>
Can't move object '[O]' to
[P] in region [R] because of an unknown reason. ([F])
  </notification>

  <notification
   icon="alertmodal.tga"
   name="NoPermModifyObject"
   type="notify">
   <tag>fail</tag>
You don't have permission to modify that object
  </notification>

  <notification
   icon="alertmodal.tga"
   name="TooMuchObjectInventorySelected"
   type="alertmodal">
    <tag>fail</tag>
    Too many objects with large inventory are selected. Please select fewer objects and try again.
    <usetemplate
     name="okbutton"
     yestext="OK"/>
  </notification>

  <notification
   icon="alertmodal.tga"
   name="CantEnablePhysObjContributesToNav"
   type="notify">
   <tag>fail</tag>
Can't enable physics for an object that contributes to the navmesh.
  </notification>

  <notification
   icon="alertmodal.tga"
   name="CantEnablePhysKeyframedObj"
   type="notify">
   <tag>fail</tag>
Can't enable physics for keyframed objects.
  </notification>

  <notification
   icon="alertmodal.tga"
   name="CantEnablePhysNotEnoughLandResources"
   type="notify">
   <tag>fail</tag>
Can't enable physics for object -- insufficient land resources.
  </notification>

  <notification
   icon="alertmodal.tga"
   name="CantEnablePhysCostTooGreat"
   persist="true"
   type="notify">
   <tag>fail</tag>
Can't enable physics for object with physics resource cost greater than [MAX_OBJECTS]
  </notification>

  <notification
   icon="alertmodal.tga"
   name="PhantomWithConcavePiece"
   type="notify">
   <tag>fail</tag>
This object cannot have a concave piece because it is phantom and contributes to the navmesh.
  </notification>

  <notification
   icon="alertmodal.tga"
   name="UnableAddItem"
   type="notify">
   <tag>fail</tag>
Unable to add item!
  </notification>

  <notification
   icon="alertmodal.tga"
   name="UnableEditItem"
   type="notify">
   <tag>fail</tag>
Unable to edit this!
  </notification>

  <notification
   icon="alertmodal.tga"
   name="NoPermToEdit"
   type="notify">
   <tag>fail</tag>
Not permitted to edit this.
  </notification>

  <notification
   icon="alertmodal.tga"
   name="NoPermToCopyInventory"
   type="notify">
   <tag>fail</tag>
Not permitted to copy that inventory.
  </notification>

  <notification
   icon="alertmodal.tga"
   name="CantSaveItemDoesntExist"
   type="notify">
   <tag>fail</tag>
Cannot save to object contents: Item no longer exists.
  </notification>

  <notification
   icon="alertmodal.tga"
   name="CantSaveItemAlreadyExists"
   type="notify">
   <tag>fail</tag>
Cannot save to object contents: Item with that name already exists in inventory
  </notification>

  <notification
   icon="alertmodal.tga"
   name="CantSaveModifyAttachment"
   type="notify">
   <tag>fail</tag>
Cannot save to object contents: This would modify the attachment permissions.
  </notification>

  <notification
   icon="alertmodal.tga"
   name="AttachmentHasTooMuchInventory"
   type="notify">
   <tag>fail</tag>
Your attachments contain too much inventory to add more.
  </notification>

  <notification
   icon="alertmodal.tga"
   name="IllegalAttachment"
   type="notify">
   <tag>fail</tag>
The attachment has requested a nonexistent point on the avatar. It has been attached to the chest instead.
  </notification>

  <notification
   icon="alertmodal.tga"
   name="TooManyScripts"
   type="notify">
   <tag>fail</tag>
Too many scripts.
  </notification>

  <notification
   icon="alertmodal.tga"
   name="UnableAddScript"
   type="notify">
   <tag>fail</tag>
Unable to add script!
  </notification>

  <notification
   icon="alertmodal.tga"
   name="AssetServerTimeoutObjReturn"
   type="notify">
   <tag>fail</tag>
Asset server didn't respond in a timely fashion.  Object returned to the region.
  </notification>

  <notification
   icon="alertmodal.tga"
   name="RegionDisablePhysicsShapes"
   type="notify">
   <tag>fail</tag>
This region does not have physics shapes enabled.
  </notification>

  <notification
   icon="alertmodal.tga"
   name="NoModNavmeshAcrossRegions"
   type="notify">
   <tag>fail</tag>
You cannot modify the navmesh across region boundaries.
  </notification>

  <notification
   icon="alertmodal.tga"
   name="NoSetPhysicsPropertiesOnObjectType"
   type="notify">
   <tag>fail</tag>
Cannot set physics properties on that object type.
  </notification>

  <notification
   icon="alertmodal.tga"
   name="NoSetRootPrimWithNoShape"
   type="notify">
   <tag>fail</tag>
Cannot set root prim to have no shape.
  </notification>

  <notification
   icon="alertmodal.tga"
   name="NoRegionSupportPhysMats"
   type="notify">
   <tag>fail</tag>
This region does not have physics materials enabled.
  </notification>

  <notification
   icon="alertmodal.tga"
   name="OnlyRootPrimPhysMats"
   type="notify">
   <tag>fail</tag>
Only root prims may have their physics materials adjusted.
  </notification>

  <notification
   icon="alertmodal.tga"
   name="NoSupportCharacterPhysMats"
   type="notify">
   <tag>fail</tag>
Setting physics materials on characters is not yet supported.
  </notification>

  <notification
   icon="alertmodal.tga"
   name="InvalidPhysMatProperty"
   type="notify">
   <tag>fail</tag>
One or more of the specified physics material properties was invalid.
  </notification>

  <notification
   icon="alertmodal.tga"
   name="NoPermsAlterStitchingMeshObj"
   type="notify">
   <tag>fail</tag>
You may not alter the stitching type of a mesh object.
  </notification>

  <notification
   icon="alertmodal.tga"
   name="NoPermsAlterShapeMeshObj"
   type="notify">
   <tag>fail</tag>
You may not alter the shape of a mesh object
  </notification>

  <notification
   icon="alertmodal.tga"
   name="FullRegionCantEnter"
   type="notify">
   <tag>fail</tag>
You can't enter this region because the region is full.
  </notification>

  <notification
   icon="alertmodal.tga"
   name="LinkFailedOwnersDiffer"
   type="notify">
   <tag>fail</tag>
Link failed -- owners differ
  </notification>

  <notification
   icon="alertmodal.tga"
   name="LinkFailedNoModNavmeshAcrossRegions"
   type="notify">
   <tag>fail</tag>
Link failed -- cannot modify the navmesh across region boundaries.
  </notification>

  <notification
   icon="alertmodal.tga"
   name="LinkFailedNoPermToEdit"
   type="notify">
   <tag>fail</tag>
Link failed because you do not have edit permission.
  </notification>

  <notification
   icon="alertmodal.tga"
   name="LinkFailedTooManyPrims"
   type="notify">
   <tag>fail</tag>
Link failed -- too many primitives
  </notification>

  <notification
   icon="alertmodal.tga"
   name="LinkFailedCantLinkNoCopyNoTrans"
   type="notify">
   <tag>fail</tag>
Link failed -- cannot link no-copy with no-transfer
  </notification>

  <notification
   icon="alertmodal.tga"
   name="LinkFailedNothingLinkable"
   type="notify">
   <tag>fail</tag>
Link failed -- nothing linkable.
  </notification>

  <notification
   icon="alertmodal.tga"
   name="LinkFailedTooManyPathfindingChars"
   type="notify">
   <tag>fail</tag>
Link failed -- too many pathfinding characters
  </notification>

  <notification
   icon="alertmodal.tga"
   name="LinkFailedInsufficientLand"
   type="notify">
   <tag>fail</tag>
Link failed -- insufficient land resources
  </notification>

  <notification
   icon="alertmodal.tga"
   name="LinkFailedTooMuchPhysics"
   type="notify">
   <tag>fail</tag>
Object uses too many physics resources -- its dynamics have been disabled.
  </notification>

  <notification
   icon="alertmodal.tga"
   name="EstateManagerFailedllTeleportHome"
   persist="false"
   type="notify">
    <tag>fail</tag>
The object '[OBJECT_NAME]' at [SLURL] cannot teleport estate managers home.
  </notification>

  <notification
   icon="alertmodal.tga"
   name="TeleportedHomeByObjectOnParcel"
   persist="false"
   type="notify">
   <tag>fail</tag>
You have been teleported home by the object '[OBJECT_NAME]' on the parcel '[PARCEL_NAME]'
  </notification>

  <notification
   icon="alertmodal.tga"
   name="TeleportedHomeByObject"
   persist="false"
   type="notify">
   <tag>fail</tag>
You have been teleported home by the object '[OBJECT_NAME]'
  </notification>

  <notification
   icon="alertmodal.tga"
   name="TeleportedByAttachment"
   type="notify">
   <tag>fail</tag>
You have been teleported by an attachment on [ITEM_ID]
   <usetemplate
    ignoretext="Teleport: You have been teleported by an attachment"
    name="notifyignore"/>
  </notification>

  <notification
   icon="alertmodal.tga"
   name="TeleportedByObjectOnParcel"
   type="notify">
   <tag>fail</tag>
You have been teleported by the object '[OBJECT_NAME]' on the parcel '[PARCEL_NAME]'
   <usetemplate
    ignoretext="Teleport: You have been teleported by an object on a parcel"
    name="notifyignore"/>
  </notification>

  <notification
   icon="alertmodal.tga"
   name="TeleportedByObjectOwnedBy"
   type="notify">
   <tag>fail</tag>
You have been teleported by the object '[OBJECT_NAME]' owned by [OWNER_ID]
  </notification>

  <notification
   icon="alertmodal.tga"
   name="TeleportedByObjectUnknownUser"
   type="notify">
   <tag>fail</tag>
You have been teleported by the object '[OBJECT_NAME]' owned by an unknown user.
  </notification>

  <notification
   icon="alertmodal.tga"
   name="StandDeniedByObject"
   type="notify">
    <tag>fail</tag>
'[OBJECT_NAME]' will not allow you to stand at this time.
  </notification>

  <notification
   icon="alertmodal.tga"
   name="ResitDeniedByObject"
   type="notify">
    <tag>fail</tag>
'[OBJECT_NAME]' will not allow you to change your seat at this time.
  </notification>

  <notification
   icon="alertmodal.tga"
   name="CantCreateObjectRegionFull"
   type="notify">
   <tag>fail</tag>
Unable to create requested object. The region is full.
  </notification>

   <notification
    icon="alertmodal.tga"
   name="CantCreateAnimatedObjectTooLarge"
   type="notify">
   <tag>fail</tag>
Unable to create requested animated object because it exceeds the rigged triangle limit.
  </notification>

  <notification
   icon="alertmodal.tga"
   name="CantAttackMultipleObjOneSpot"
   type="notify">
   <tag>fail</tag>
You can't attach multiple objects to one spot.
  </notification>

  <notification
   icon="alertmodal.tga"
   name="CantCreateMultipleObjAtLoc"
   type="notify">
   <tag>fail</tag>
You can't create multiple objects here.
  </notification>

  <notification
   icon="alertmodal.tga"
   name="UnableToCreateObjTimeOut"
   type="notify">
   <tag>fail</tag>
Unable to create requested object. Object is missing from database.
  </notification>

  <notification
   icon="alertmodal.tga"
   name="UnableToCreateObjUnknown"
   type="notify">
   <tag>fail</tag>
Unable to create requested object. The request timed out. Please try again.
  </notification>

  <notification
   icon="alertmodal.tga"
   name="UnableToCreateObjMissingFromDB"
   type="notify">
   <tag>fail</tag>
Unable to create requested object. Please try again.
  </notification>

  <notification
   icon="alertmodal.tga"
   name="RezFailureTookTooLong"
   type="notify">
   <tag>fail</tag>
Rez failed, requested object took too long to load.
  </notification>

  <notification
   icon="alertmodal.tga"
   name="FailedToPlaceObjAtLoc"
   type="notify">
   <tag>fail</tag>
Failed to place object at specified location.  Please try again.
  </notification>

  <notification
   icon="alertmodal.tga"
   name="CantCreatePlantsOnLand"
   type="notify">
   <tag>fail</tag>
You cannot create plants on this land.
  </notification>

  <notification
   icon="alertmodal.tga"
   name="CantRestoreObjectNoWorldPos"
   type="notify">
   <tag>fail</tag>
Cannot restore object. No world position found.
  </notification>

  <notification
   icon="alertmodal.tga"
   name="CantRezObjectInvalidMeshData"
   type="notify">
   <tag>fail</tag>
Unable to rez object because its mesh data is invalid.
  </notification>

  <notification
   icon="alertmodal.tga"
   name="CantRezObjectTooManyScripts"
   type="notify">
   <tag>fail</tag>
Unable to rez object because there are already too many scripts in this region.
  </notification>

  <notification
   icon="alertmodal.tga"
   name="CantCreateObjectNoAccess"
   type="notify">
   <tag>fail</tag>
Your access privileges don't allow you to create objects there.
  </notification>

  <notification
   icon="alertmodal.tga"
   name="CantCreateObject"
   type="notify">
   <tag>fail</tag>
You are not currently allowed to create objects.
  </notification>

  <notification
   icon="alertmodal.tga"
   name="InvalidObjectParams"
   type="notify">
   <tag>fail</tag>
Invalid object parameters
  </notification>

  <notification
   icon="alertmodal.tga"
   name="CantDuplicateObjectNoAcess"
   type="notify">
   <tag>fail</tag>
Your access privileges don't allow you to duplicate objects here.
  </notification>

  <notification
   icon="alertmodal.tga"
   name="CantChangeShape"
   type="notify">
   <tag>fail</tag>
You are not allowed to change this shape.
  </notification>

  <notification
   icon="alertmodal.tga"
   name="NoPermsTooManyAttachedAnimatedObjects"
   type="notify">
   <tag>fail</tag>
Operation would cause the number of attached animated objects to exceed the limit.
  </notification>

  <notification
   icon="alertmodal.tga"
   name="NoPermsLinkAnimatedObjectTooLarge"
   type="notify">
   <tag>fail</tag>
Can't link these objects because the resulting animated object would exceed the rigged triangle limit.
  </notification>

  <notification
   icon="alertmodal.tga"
   name="NoPermsSetFlagAnimatedObjectTooLarge"
   type="notify">
   <tag>fail</tag>
Can't make this object into an animated object because it would exceed the rigged triangle limit.
  </notification>

  <notification
   icon="alertmodal.tga"
   name="CantChangeAnimatedObjectStateInsufficientLand"
   type="notify">
   <tag>fail</tag>
Can't change animated object state for this object because it would cause parcel limit to be exceeded.
  </notification>

  <notification
   icon="alertmodal.tga"
   name="ErrorNoMeshData"
   type="notify">
   <tag>fail</tag>
Server error: cannot complete this operation because mesh data is not loaded.
  </notification>

  <notification
   icon="alertmodal.tga"
   name="NoAccessToClaimObjects"
   type="notify">
   <tag>fail</tag>
Your access privileges don't allow you to claim objects here.
  </notification>

  <notification
   icon="alertmodal.tga"
   name="DeedFailedNoPermToDeedForGroup"
   type="notify">
   <tag>fail</tag>
Deed failed because you do not have permission to deed objects for your group.
  </notification>

  <notification
   icon="alertmodal.tga"
   name="NoPrivsToBuyObject"
   type="notify">
   <tag>fail</tag>
Your access privileges don't allow you to buy objects here.
  </notification>

  <notification
   icon="alertmodal.tga"
   name="CantAttachObjectAvatarSittingOnIt"
   type="notify">
   <tag>fail</tag>
Cannot attach object because an avatar is sitting on it.
  </notification>

  <notification
   icon="alertmodal.tga"
   name="WhyAreYouTryingToWearShrubbery"
   type="notify">
   <tag>fail</tag>
Trees and grasses cannot be worn as attachments.
  </notification>

  <notification
   icon="alertmodal.tga"
   name="CantAttachGroupOwnedObjs"
   type="notify">
   <tag>fail</tag>
Cannot attach group-owned objects.
  </notification>

  <notification
   icon="alertmodal.tga"
   name="CantAttachObjectsNotOwned"
   type="notify">
   <tag>fail</tag>
Cannot attach objects that you don't own.
  </notification>

  <notification
   icon="alertmodal.tga"
   name="CantAttachNavmeshObjects"
   type="notify">
   <tag>fail</tag>
Cannot attach objects that contribute to navmesh.
  </notification>

  <notification
   icon="alertmodal.tga"
   name="CantAttachObjectNoMovePermissions"
   type="notify">
   <tag>fail</tag>
Cannot attach object because you do not have permission to move it.
  </notification>

  <notification
   icon="alertmodal.tga"
   name="CantAttachNotEnoughScriptResources"
   type="notify">
   <tag>fail</tag>
Not enough script resources available to attach object!
  </notification>

  <notification
   icon="alertmodal.tga"
   name="CantAttachObjectBeingRemoved"
   type="notify">
    <tag>fail</tag>
    Cannot attach object because it is already being removed.
  </notification>

  <notification
   icon="alertmodal.tga"
   name="CantDropItemTrialUser"
   type="notify">
   <tag>fail</tag>
You can't drop objects here; try the Free Trial area.
  </notification>

  <notification
   icon="alertmodal.tga"
   name="CantDropMeshAttachment"
   type="notify">
   <tag>fail</tag>
You can't drop mesh attachments. Detach to inventory and then rez in world.
  </notification>

  <notification
   icon="alertmodal.tga"
   name="CantDropAttachmentNoPermission"
   type="notify">
   <tag>fail</tag>
Failed to drop attachment: you don't have permission to drop there.
  </notification>

  <notification
   icon="alertmodal.tga"
   name="CantDropAttachmentInsufficientLandResources"
   type="notify">
   <tag>fail</tag>
Failed to drop attachment: insufficient available land resource.
  </notification>

  <notification
   icon="alertmodal.tga"
   name="CantDropAttachmentInsufficientResources"
   type="notify">
   <tag>fail</tag>
Failed to drop attachments: insufficient available resources.
  </notification>

  <notification
   icon="alertmodal.tga"
   name="CantDropObjectFullParcel"
   type="notify">
   <tag>fail</tag>
Cannot drop object here.  Parcel is full.
  </notification>

  <notification
   icon="alertmodal.tga"
   name="CantTouchObjectBannedFromParcel"
   type="notify">
   <tag>fail</tag>
Can't touch/grab this object because you are banned from the land parcel.
  </notification>

  <notification
   icon="alertmodal.tga"
   name="PlzNarrowDeleteParams"
   type="notify">
   <tag>fail</tag>
Please narrow your delete parameters.
  </notification>

  <notification
   icon="alertmodal.tga"
   name="UnableToUploadAsset"
   type="notify">
   <tag>fail</tag>
Unable to upload asset.
  </notification>

  <notification
   icon="alertmodal.tga"
   name="CantTeleportCouldNotFindUser"
   type="notify">
   <tag>fail</tag>
Could not find user to teleport home
  </notification>

  <notification
   icon="alertmodal.tga"
   name="GodlikeRequestFailed"
   type="notify">
   <tag>fail</tag>
godlike request failed
  </notification>

  <notification
   icon="alertmodal.tga"
   name="GenericRequestFailed"
   type="notify">
   <tag>fail</tag>
generic request failed
  </notification>

  <notification
   icon="alertmodal.tga"
   name="CantUploadPostcard"
   type="notify">
   <tag>fail</tag>
Unable to upload postcard.  Try again later.
  </notification>

  <notification
   icon="alertmodal.tga"
   name="CantFetchInventoryForGroupNotice"
   type="notify">
   <tag>fail</tag>
Unable to fetch inventory details for the group notice.
  </notification>

  <notification
   icon="alertmodal.tga"
   name="CantSendGroupNoticeNotPermitted"
   type="notify">
   <tag>fail</tag>
Unable to send group notice -- not permitted.
  </notification>

  <notification
   icon="alertmodal.tga"
   name="CantSendGroupNoticeCantConstructInventory"
   type="notify">
   <tag>fail</tag>
Unable to send group notice -- could not construct inventory.
  </notification>

  <notification
   icon="alertmodal.tga"
   name="CantParceInventoryInNotice"
   type="notify">
   <tag>fail</tag>
Unable to parse inventory in notice.
  </notification>

  <notification
   icon="alertmodal.tga"
   name="TerrainUploadFailed"
   type="notify">
   <tag>fail</tag>
Terrain upload failed.
  </notification>

  <notification
   icon="alertmodal.tga"
   name="TerrainFileWritten"
   type="notify">
   <tag>fail</tag>
Terrain file written.
  </notification>

  <notification
   icon="alertmodal.tga"
   name="TerrainFileWrittenStartingDownload"
   type="notify">
   <tag>fail</tag>
Terrain file written, starting download...
  </notification>

  <notification
   icon="alertmodal.tga"
   name="TerrainBaked"
   type="notify">
   <tag>fail</tag>
Terrain baked.
  </notification>

  <notification
   icon="alertmodal.tga"
   name="TenObjectsDisabledPlzRefresh"
   type="notify">
   <tag>fail</tag>
Only the first 10 selected objects have been disabled. Refresh and make additional selections if required.
  </notification>

  <notification
   icon="alertmodal.tga"
   name="UpdateViewerBuyParcel"
   type="notify">
   <tag>fail</tag>
You need to update your viewer to buy this parcel.
  </notification>  

  <notification
   icon="alertmodal.tga"
   name="CantBuyParcelNotForSale"
   type="notify">
   <tag>fail</tag>
Unable to buy, this parcel is not for sale.
  </notification>

  <notification
   icon="alertmodal.tga"
   name="CantBuySalePriceOrLandAreaChanged"
   type="notify">
   <tag>fail</tag>
Unable to buy, the sale price or land area has changed.
  </notification>

  <notification
   icon="alertmodal.tga"
   name="CantBuyParcelNotAuthorized"
   type="notify">
   <tag>fail</tag>
You are not the authorized buyer for this parcel.
  </notification>

  <notification
   icon="alertmodal.tga"
   name="CantBuyParcelAwaitingPurchaseAuth"
   type="notify">
   <tag>fail</tag>
You cannot purchase this parcel because it is already awaiting purchase aut
  </notification>

  <notification
   icon="alertmodal.tga"
   name="CantBuildOverflowParcel"
   type="notify">
   <tag>fail</tag>
You cannot build objects here because doing so would overflow the parcel.
  </notification>

  <notification
   icon="alertmodal.tga"
   name="SelectedMultipleOwnedLand"
   type="notify">
   <tag>fail</tag>
You selected land with different owners. Please select a smaller area and try again.
  </notification>

  <notification
   icon="alertmodal.tga"
   name="CantJoinTooFewLeasedParcels"
   type="notify">
   <tag>fail</tag>
Not enough leased parcels in selection to join.
  </notification>

  <notification
   icon="alertmodal.tga"
   name="CantDivideLandMultipleParcelsSelected"
   type="notify">
   <tag>fail</tag>
Can't divide land.
There is more than one parcel selected.
Try selecting a smaller piece of land.
  </notification>

  <notification
   icon="alertmodal.tga"
   name="CantDivideLandCantFindParcel"
   type="notify">
   <tag>fail</tag>
Can't divide land.
Can't find the parcel.
Please report with Help -> Report Problem...
  </notification>

  <notification
   icon="alertmodal.tga"
   name="CantDivideLandWholeParcelSelected"
   type="notify">
   <tag>fail</tag>
Can't divide land. Whole parcel is selected.
Try selecting a smaller piece of land.
  </notification>

  <notification
   icon="alertmodal.tga"
   name="LandHasBeenDivided"
   type="notify">
   <tag>fail</tag>
Land has been divided.
  </notification>

  <notification
   icon="alertmodal.tga"
   name="PassPurchased"
   type="notify">
   <tag>fail</tag>
You purchased a pass.
  </notification>

  <notification
   icon="alertmodal.tga"
   name="RegionDisallowsClassifieds"
   type="notify">
   <tag>fail</tag>
Region does not allow classified advertisements.
  </notification>

  <notification
   icon="alertmodal.tga"
   name="LandPassExpireSoon"
   type="notify">
   <tag>fail</tag>
Your pass to this land is about to expire.
  </notification>

  <notification
   icon="alertmodal.tga"
   name="CantSitNoSuitableSurface"
   type="notify">
   <tag>fail</tag>
There is no suitable surface to sit on, try another spot.
  </notification>

  <notification
   icon="alertmodal.tga"
   name="CantSitNoRoom"
   type="notify">
   <tag>fail</tag>
No room to sit here, try another spot.
  </notification>

  <notification
   icon="alertmodal.tga"
   name="ClaimObjectFailedNoPermission"
   type="notify">
   <tag>fail</tag>
Claim object failed because you don't have permission
  </notification>

  <notification
   icon="alertmodal.tga"
   name="ClaimObjectFailedNoMoney"
   type="notify">
   <tag>fail</tag>
Claim object failed because you don't have enough L$.
  </notification>

  <notification
   icon="alertmodal.tga"
   name="CantDeedGroupLand"
   type="notify">
   <tag>fail</tag>
Cannot deed group-owned land.
  </notification>

  <notification
   icon="alertmodal.tga"
   name="BuyObjectFailedNoMoney"
   type="notify">
   <tag>fail</tag>
Buy object failed because you don't have enough L$.
  </notification>

  <notification
   icon="alertmodal.tga"
   name="BuyInventoryFailedNoMoney"
   type="notify">
   <tag>fail</tag>
Buy inventory failed because you do not have enough L$
  </notification>

  <notification
   icon="alertmodal.tga"
   name="BuyPassFailedNoMoney"
   type="notify">
   <tag>fail</tag>
You don't have enough L$ to buy a pass to this land.
  </notification>

  <notification
   icon="alertmodal.tga"
   name="CantBuyPassTryAgain"
   type="notify">
   <tag>fail</tag>
Unable to buy pass right now.  Try again later.
  </notification>

  <notification
   icon="alertmodal.tga"
   name="CantCreateObjectParcelFull"
   type="notify">
   <tag>fail</tag>
Can't create object because the parcel is full.
  </notification>

  <notification
   icon="alertmodal.tga"
   name="FailedPlacingObject"
   type="notify">
   <tag>fail</tag>
Failed to place object at specified location.  Please try again.
  </notification>

  <notification
   icon="alertmodal.tga"
   name="CantCreateLandmarkForEvent"
   type="notify">
   <tag>fail</tag>
Unable to create landmark for event.
  </notification>

  <notification
   icon="alertmodal.tga"
   name="GodBeatsFreeze"
   type="notify">
   <tag>fail</tag>
Your godlike powers break the freeze!
  </notification>

  <notification
   icon="alertmodal.tga"
   name="SpecialPowersRequestFailedLogged"
   type="notify">
   <tag>fail</tag>
Request for special powers failed. This request has been logged.
  </notification>

  <notification
   icon="alertmodal.tga"
   name="ExpireExplanation"
   type="notify">
   <tag>fail</tag>
The system is currently unable to process your request. The request timed out.
  </notification>

  <notification
   icon="alertmodal.tga"
   name="DieExplanation"
   type="notify">
   <tag>fail</tag>
The system is unable to process your request.
  </notification>

  <notification
   icon="alertmodal.tga"
   name="AddPrimitiveFailure"
   type="notify">
   <tag>fail</tag>
Insufficient funds to create primitve.
  </notification>

  <notification
   icon="alertmodal.tga"
   name="RezObjectFailure"
   type="notify">
   <tag>fail</tag>
Insufficient funds to create object.
  </notification>

  <notification
   icon="alertmodal.tga"
   name="ResetHomePositionNotLegal"
   type="notify">
   <tag>fail</tag>
Reset Home position since Home wasn't legal.
  </notification>

  <notification
   icon="alertmodal.tga"
   name="CantInviteRegionFull"
   type="notify">
   <tag>fail</tag>
You cannot currently invite anyone to your location because the region is full. Try again later.
  </notification>

  <notification
   icon="alertmodal.tga"
   name="CantSetHomeAtRegion"
   type="notify">
   <tag>fail</tag>
This region does not allow you to set your home location here.
  </notification>

  <notification
   icon="alertmodal.tga"
   name="ListValidHomeLocations"
   type="notify">
   <tag>fail</tag>
You can only set your 'Home Location' on your land or at a mainland Infohub.
  </notification>

  <notification
   icon="alertmodal.tga"
   name="SetHomePosition"
   type="notify">
   <tag>fail</tag>
Home position set.
  </notification>

  <notification
   icon="alertmodal.tga"
   name="CantDerezInventoryError"
   type="notify">
   <tag>fail</tag>
Cannot derez object due to inventory fault.
  </notification>

  <notification
   icon="alertmodal.tga"
   name="CantCreateRequestedInv"
   type="notify">
   <tag>fail</tag>
Cannot create requested inventory.
  </notification>

  <notification
   icon="alertmodal.tga"
   name="CantCreateRequestedInvFolder"
   type="notify">
   <tag>fail</tag>
Cannot create requested inventory folder.
  </notification>

  <notification
   icon="alertmodal.tga"
   name="CantCreateInventory"
   type="notify">
   <tag>fail</tag>
Cannot create that inventory.
  </notification>

  <notification
   icon="alertmodal.tga"
   name="CantCreateLandmark"
   type="notify">
   <tag>fail</tag>
Cannot create landmark.
  </notification>

  <notification
   icon="alertmodal.tga"
   name="CantCreateOutfit"
   type="notify">
   <tag>fail</tag>
Cannot create outfit right now. Try again in a minute.
  </notification>

  <notification
   icon="alertmodal.tga"
   name="InventoryNotForSale"
   type="notify">
   <tag>fail</tag>
Inventory is not for sale.
  </notification>

  <notification
   icon="alertmodal.tga"
   name="CantFindInvItem"
   type="notify">
   <tag>fail</tag>
Unable to find inventory item.
  </notification>

  <notification
   icon="alertmodal.tga"
   name="CantFindObject"
   type="notify">
   <tag>fail</tag>
Unable to find object.
  </notification>

  <notification
   icon="alertmodal.tga"
   name="CantTransfterMoneyRegionDisabled"
   type="notify">
   <tag>fail</tag>
Money transfers to objects are currently disabled in this region.
  </notification>

  <notification
   icon="alertmodal.tga"
   name="DroppedMoneyTransferRequest"
   type="notify">
   <tag>fail</tag>
Unable to make payment due to system load.
  </notification>

  <notification
   icon="alertmodal.tga"
   name="CantPayNoAgent"
   type="notify">
   <tag>fail</tag>
Could not figure out who to pay.
  </notification>

  <notification
   icon="alertmodal.tga"
   name="CantDonateToPublicObjects"
   type="notify">
   <tag>fail</tag>
You cannot give L$ to public objects.
  </notification>

  <notification
   icon="alertmodal.tga"
   name="InventoryCreationInWorldObjectFailed"
   type="notify">
   <tag>fail</tag>
Inventory creation on in-world object failed.
  </notification>

  <notification
   icon="alertmodal.tga"
   name="UserBalanceOrLandUsageError"
   type="notify">
   <tag>fail</tag>
An internal error prevented us from properly updating your viewer.  The L$ balance or parcel holdings displayed in your viewer may not reflect your actual balance on the servers.
  </notification>

  <notification
   icon="alertmodal.tga"
   name="LargePrimAgentIntersect"
   type="notify">
   <tag>fail</tag>
Cannot create large prims that intersect other residents.  Please re-try when other residents have moved.
  </notification>

  <notification
   icon="alertmodal.tga"
   name="RLVaChangeStrings"
   type="alertmodal">
Changes won't take effect until after you restart [APP_NAME].
  </notification>

  <notification
   icon="notify.tga"
   name="RLVaListRequested"
   label="Restriction request from [NAME_LABEL]"
   log_to_im="true"
   log_to_chat="false"
   type="offer">
[NAME_SLURL] has requested to be sent a list of your currently active RLV restrictions.
    <tag>confirm</tag>
    <form name="form">
      <button
       index="0"
       default="true"
       name="Allow"
       text="Allow"/>
      <button
       index="1"
       name="Always Allow"
       text="Always Allow"/>
      <button
       index="2"
       name="Deny"
       text="Deny"/>
      <ignore name="ignore" text="Confirm before sending anyone a list of my current RLV restrictions."/>
    </form>
  </notification>

  <notification
   icon="alertmodal.tga"
   name="InventoryValidationFailed"
   label="Inventory Validation Errors"
   log_to_im="true"
   log_to_chat="false"
   type="alertmodal">
      <usetemplate
      ignoretext="Warn if inventory validation errors have been detected."
      name="okignore"
      yestext="OK"/>
Corruption has been found in your inventory. 
Please contact [HELP] with the following list of issues.
They can use http://opensimulator.org/wiki/inventory to fix the issues.

[ERRORS]
      <tag>fail</tag>
  </notification>

  <notification
   icon="alertmodal.tga"
   name="PreferenceChatClearLog"
   type="alertmodal">
    This will delete the logs of previous conversations, and any backups of that file.
    <tag>confirm</tag>
    <usetemplate
     ignoretext="Confirm before I delete the log of previous conversations."
     name="okcancelignore"
     notext="Cancel"
     yestext="OK"/>
  </notification>
  
  <notification
   icon="alertmodal.tga"
   name="PreferenceControlsDefaults"
   type="alertmodal">
    Do you want to restore default values for controls?
    <tag>confirm</tag>
    <usetemplate
       canceltext="Cancel"
       name="yesnocancelbuttons"
       notext="Current mode"
       yestext="All modes"/>
  </notification>
    
  <notification
   icon="alertmodal.tga"
   name="PreferenceChatDeleteTranscripts"
   type="alertmodal">
    This will delete the transcripts for all previous conversations. The list of past conversations will not be affected. All files with the suffixes .txt and txt.backup in the folder [FOLDER] will be deleted.
    <tag>confirm</tag>
    <usetemplate
     ignoretext="Confirm before I delete transcripts."
     name="okcancelignore"
     notext="Cancel"
     yestext="OK"/>
  </notification>

  <notification
   icon="alert.tga"
   name="PreferenceChatPathChanged"
   type="alert">
   Unable to move files. Restored previous path.
    <usetemplate
     ignoretext="Unable to move files. Restored previous path."
     name="okignore"
     yestext="OK"/>
  </notification>

  <notification
   icon="alertmodal.tga"
   name="DefaultObjectPermissions"
   type="alert">
	There was a problem saving the default object permissions: [REASON].  Please try setting the default permissions later.
	<tag>fail</tag>
   <usetemplate
     name="okbutton"
     yestext="OK"/>
  </notification>
  
  <notification
   icon="alert.tga"
   name="OutfitPhotoLoadError"
   type="alertmodal">
    [REASON]
    <tag>fail</tag>
    <usetemplate
     name="okbutton"
     yestext="OK"/>
  </notification>

  <notification
   icon="alertmodal.tga"
   name="AddPaymentMethod"
   type="alertmodal">
On the following page, choose a L$ amount
and click a place Order button. You will be
able to add a payment method at checkout.
    <tag>confirm</tag>
    <form name="form">
      <button
       default="true"
       index="0"
       width="120"
       name="Continue"
       text="Continue"/>
      <button
       index="1"
       name="Cancel"
       text="Cancel"/>
    </form>
  </notification>
  
<!-- <FS:Zi> Add float LSL color entry widgets -->
  <notification
   icon="notify.tga"
   name="LSLColorCopiedToClipboard"
   type="alertmodal">
The LSL color string has been copied to your clipboard. You can now paste it into your script to use it.
   <form name="form">
      <ignore name="ignore"
       text="An LSL color string was copied to my clipboard"/>
    </form>
  </notification>
  <!-- <FS:Zi> Add float LSL color entry widgets -->

  <!-- <FS:HG> FIRE-6340, FIRE-6567 - Setting Bandwidth issues-->
  <!-- <FS:TS> FIRE-6795: Remove warning at every login -->
  <notification
   icon="alertmodal.tga"
   name="FSBWTooHigh"
   type="alertmodal">
We strongly recommend that you not set the bandwidth above 1500 KBPS. This is unlikely to work well and will almost certainly not improve your performance.
    <usetemplate
     name="okbutton"
     yestext="OK"/>
  </notification>
  <!-- </FS:TS> FIRE-6795 -->
  <!-- </FS:HG> FIRE-6340, FIRE-6567 - Setting Bandwidth issues-->

  <notification
   icon="alertmodal.tga"
   name="FirstUseFlyOverride"
   type="alertmodal">
Caution: Use the Fly Override responsibly! Using the Fly Override without the land owner's permission may result in your avatar being banned from the parcel in which you are flying.
    <usetemplate
     name="okbutton"
     yestext="OK"/>
  </notification>

  <notification
   icon="notifytip.tga" 
   name="ServerVersionChanged"
   type="notifytip">
The region you have entered is running a different simulator version.
Current simulator: [NEWVERSION]
Previous simulator: [OLDVERSION]
  </notification>
  
  <notification
   icon="alertmodal.tga"
   name="RegExFail"
   type="alertmodal">
Error in the regular expression:
[EWHAT]
  <tag>fail</tag>
  </notification>
	
  <notification
    icon="alertmodal.tga"
	name="NoHavok"
	type="alertmodal">
	Some functions like [FEATURE] are not included in this version of [APP_NAME]. If you would like to use [FEATURE], please download a version of [APP_NAME] containing Havok support from
[DOWNLOAD_URL]
	<form name="form">
		<ignore name="ignore"
		text="No Havok Warning"/>
	</form>
	</notification>

	<notification
		icon="notify.tga"
		name="StreamListExportSuccess"
		type="notify">
		Successfully exported stream list to XML to [FILENAME].
	</notification>
	
	<notification
		icon="notify.tga"
		name="StreamListImportSuccess"
		type="notify">
		Successfully imported stream list from XML.
	</notification>
	
    <notification
        icon="notifytip.tga"
        name="StreamMetadata"
		log_to_chat="false"
        type="notifytip">
        <tag>StreamMetadata</tag>
♫ Now Playing:
  [TITLE]
  [ARTIST] ♫
    </notification>
    <notification
        icon="notifytip.tga"
        name="StreamMetadataNoArtist"
		log_to_chat="false"
        type="notifytip">
        <tag>StreamMetadata</tag>
♫ Now Playing:
  [TITLE] ♫
    </notification>
    
    <notification
        icon="notifytip.tga"
        name="RadarAlert"
		log_to_chat="false"
        type="notifytip">
		[NAME] [MESSAGE]
	</notification>

	
   <!-- <FS:Zi> Backup Settings -->
  <notification
   icon="alertmodal.tga"
   name="BackupFinished"
   type="alertmodal">
Your settings have been backed up.
  </notification>

  <notification
   icon="alertmodal.tga"
   name="BackupPathEmpty"
   type="alertmodal">
The backup path is empty. Please provide a location to back up and restore your settings first.
  </notification>

  <notification
   icon="alertmodal.tga"
   name="BackupPathDoesNotExistOrCreateFailed"
   type="alertmodal">
The backup path could not be found or created.
  </notification>

  <notification
   icon="alertmodal.tga"
   name="BackupPathDoesNotExist"
   type="alertmodal">
The backup path could not be found.
  </notification>

  <notification
   icon="alertmodal.tga"
   name="SettingsConfirmBackup"
   type="alertmodal">
Are you sure you want to save a backup to this directory?

[DIRECTORY]

Any existing backups in that location will be overwritten!
    <usetemplate
     name="okcancelbuttons"
     notext="Cancel"
     yestext="Save backup"/>
  </notification>

  <notification
   icon="alertmodal.tga"
   name="SettingsRestoreNeedsLogout"
   type="alertmodal">
Settings restore requires a viewer restart. Do you want to restore your settings and quit the viewer now?
    <usetemplate
     name="okcancelbuttons"
     notext="Cancel"
     yestext="Restore and Quit"/>
  </notification>

  <notification
   icon="alertmodal.tga"
   name="RestoreFinished"
   type="alertmodal">
Restore complete! Please restart your viewer now.
    <usetemplate
     name="okbutton"
     yestext="Quit"/>
  </notification>
  <!-- </FS:Zi> -->

  <notification
   icon="alertmodal.tga"
   name="ConfirmRestoreQuickPrefsDefaults"
   type="alertmodal">
    <tag>confirm</tag>
This action will immediately restore your quick preferences to their default settings.

You cannot undo this action.
    <usetemplate
     ignoretext="Confirm restore quick prefs defaults"
     name="okcancelignore"
     notext="Cancel"
     yestext="OK"/>
    </notification>

    <notification
     icon="alertmodal.tga"
     name="QuickPrefsDuplicateControl"
     type="alertmodal">
     <tag>fail</tag>
Setting has already been added. Please select a different one.
    <usetemplate
     name="okbutton"
     yestext="OK"/>
    </notification>
    
    <notification
     icon="alertmodal.tga"
     name="ExportFinished"
     type="notify">
      <tag>Export</tag>
Export finished and saved to [FILENAME].
    </notification>
    
    <notification
     icon="alertmodal.tga"
     name="ExportFailed"
     type="notify">
      <tag>Export</tag>
Export failed unexpectedly. Please see the log for details.
    </notification>
    
    <notification
     icon="alertmodal.tga"
     name="ExportColladaSuccess"
     type="notify">
      <tag>Export</tag>
		Successfully saved [OBJECT] to [FILENAME].
    </notification>

    <notification
     icon="alertmodal.tga"
     name="ExportColladaFailure"
     type="notify">
      <tag>Export</tag>
		Export of [OBJECT] to [FILENAME] failed.
    </notification>

    <notification
     icon="alertmodal.tga"
     name="MeshMaxConcurrentReqTooHigh"
     type="alertmodal">
The value you set, [VALUE], for the number of concurrent requests to load mesh objects (debug setting [DEBUGNAME]) is higher than the maximum of [MAX]. It has been reset to the default of [DEFAULT].
    <tag>fail</tag>
    </notification>
	
    <notification
     icon="alertmodal.tga"
     name="ImportSuccess"
     type="notify">
        <tag>Export</tag>
        Successfully imported [COUNT] [OBJECT].
    </notification>
    
    <notification
      icon="notifytip.tga"
      name="AntiSpamBlocked"
      log_to_chat="true"
      type="notifytip">
AntiSpam: Blocked [SOURCE] for spamming a [QUEUE] ([COUNT]) times in [PERIOD] seconds.
    </notification>

    <notification
      icon="notifytip.tga"
      name="AntiSpamImNewLineFloodBlocked"
      log_to_chat="true"
      type="notifytip">
AntiSpam: Blocked [SOURCE] for sending an instant message with more than [COUNT] lines.
    </notification>

    <notification
      icon="notifytip.tga"
      name="AntiSpamChatNewLineFloodBlocked"
      log_to_chat="true"
      type="notifytip">
AntiSpam: Blocked [SOURCE] for sending a chat message with more than [COUNT] lines.
    </notification>

  <!-- <FS:Zi> Notification template for changed settings when selecting certain skins -->
  <!--         The actual texts for the messages are in strings.xml -->
  <notification
   icon="notify.tga"
   name="SkinDefaultsChangeSettings"
   type="alertmodal">
[MESSAGE]
   <form name="form">
      <ignore name="ignore"
       text="A preferences setting was changed to the skin's default value."/>
    </form>
  </notification>
  <!-- <FS:Zi> Notification template for changed settings when selecting certain skins -->

  <notification
   icon="alertmodal.tga"
   name="AddNewContactSet"
   type="alertmodal">
    <tag>contact set</tag>
Create new contact set with the name:
    <tag>confirm</tag>
    <form name="form">
      <input name="message" type="text" default="true">
      New Contact Set
      </input>
      <button
       default="true"
       index="0"
       name="Create"
       text="Create"/>
      <button
       index="1"
       name="Cancel"
       text="Cancel"/>
    </form>
  </notification>

  <notification
   icon="alertmodal.tga"
   name="RemoveContactSet"
   type="alertmodal">
Are you sure you want to remove [SET_NAME]? You won&apos;t be able to restore it.
    <tag>contact set</tag>
    <tag>confirm</tag>
    <usetemplate
     ignoretext="Confirm before removing a contact set"
     name="okcancelignore"
     notext="Cancel"
     yestext="OK"/>
  </notification>

  <notification
   icon="alertmodal.tga"
   name="RemoveContactFromSet"
   type="alertmodal">
Are you sure you want to remove [TARGET] from [SET_NAME]?
    <tag>contact set</tag>
    <tag>confirm</tag>
    <usetemplate
     ignoretext="Confirm before removing someone from a contact set"
     name="okcancelignore"
     notext="Cancel"
     yestext="OK"/>
  </notification>

  <notification
   icon="alertmodal.tga"
   name="RemoveContactsFromSet"
   type="alertmodal">
Are you sure you want to remove these [TARGET] avatars from [SET_NAME]?
    <tag>contact set</tag>
    <tag>confirm</tag>
    <usetemplate
     ignoretext="Confirm before removing multiple avatars from a contact set"
     name="okcancelignore"
     notext="Cancel"
     yestext="OK"/>
  </notification>

  <notification
   icon="alertmodal.tga"
   name="AddToContactSetSingleSuccess"
   type="notify">
    <tag>contact set</tag>
[NAME] was added to [SET].
  </notification>

  <notification
   icon="alertmodal.tga"
   name="AddToContactSetMultipleSuccess"
   type="notify">
    <tag>contact set</tag>
[COUNT] avatars were added to [SET].
  </notification>

  <notification
   icon="alertmodal.tga"
   name="SetAvatarPseudonym"
   type="alertmodal">
    <tag>contact set</tag>
Enter an alias for [AVATAR]:
    <tag>confirm</tag>
    <form name="form">
      <input name="message" type="text" default="true" />
      <button
       default="true"
       index="0"
       name="Create"
       text="Create"/>
      <button
       index="1"
       name="Cancel"
       text="Cancel"/>
    </form>
  </notification>

  <notification
   icon="alertmodal.tga"
   name="RenameContactSetFailure"
   type="alertmodal">
    <tag>contact set</tag>
Could not rename set &apos;[SET]&apos; to &apos;[NEW_NAME]&apos; because a set with the same name already exists or the new name is invalid.
  </notification>

  <notification
   icon="notifytip.tga"
   name="ShapeImportGenericFail"
   type="notifytip">
    <tag>fail</tag>
There was a problem importing [FILENAME]. Please see the log for more details.
  </notification>
  <notification
   icon="notifytip.tga"
   name="ShapeImportVersionFail"
   type="notifytip">
    <tag>fail</tag>
Shape import failed. Are you sure [FILENAME] is an avatar file?
  </notification>

  <notification
   icon="alertmodal.tga"
   name="AddToMediaList"
   type="alertmodal">
Enter a domain name to be added to the [LIST]:
    <tag>confirm</tag>
    <form name="form">
      <input name="url" type="text" default="true" />
      <button
       default="true"
       index="0"
       name="Add"
       text="Add"/>
      <button
       index="1"
       name="Cancel"
       text="Cancel"/>
    </form>
  </notification>

   <!-- <FS:Zi> Do not allow "Restore To Last Position" for no-copy items -->
  <notification
   icon="alertmodal.tga"
   name="CantRestoreToWorldNoCopy"
   type="alertmodal">
Restore to Last Position is not allowed for no copy items to prevent possible content loss.
  </notification>
  <!-- <FS:Zi> Do not allow "Restore To Last Position" for no-copy items -->

  <notification
   icon="alertmodal.tga"
   name="ConfirmRemoveCredential"
   type="alertmodal">
Delete saved login for &lt;nolink&gt;[NAME]&lt;/nolink&gt;?
    <tag>confirm</tag>
    <form name="form">
      <button
       index="0"
       name="OK"
       text="OK"/>
      <button
       default="true"
       index="1"
       name="Cancel"
       text="Cancel"/>
    </form>
  </notification>

  <!-- <FS:TS> FIRE-5453: Flickr upload support (from Exodus) -->
  <notification
   icon="alertmodal.tga"
   name="ExodusFlickrVerificationExplanation"
   type="alertmodal">
To use the Flickr upload feature you must authorize [APP_NAME] to access your account. If you proceed, your web browser will open Flickr's website, where you will be prompted to log in and authorize [APP_NAME]. You will then be given a code to copy back into [APP_NAME].

Would you like to authorize [APP_NAME] to post to your Flickr account?
    <tag>fail</tag>
    <usetemplate
     name="okcancelbuttons"
     notext="No"
     yestext="Yes"/>
  </notification>

  <notification
   icon="alertmodal.tga"
   name="ExodusFlickrVerificationPrompt"
   type="alertmodal">
Please authorize [APP_NAME] to post to your Flickr account in your web browser, then type the code given by the website below:
    <tag>confirm</tag>
    <form name="form">
      <input name="oauth_verifier" type="text" default="true"/>
      <button
       index="0"
       name="OK"
       text="OK"/>
      <button
       index="1"
       name="Cancel"
       text="Cancel"/>
    </form>
  </notification>

  <notification
   icon="alertmodal.tga"
   name="ExodusFlickrVerificationFailed"
   type="alertmodal">
Flickr verification failed. Please try again, and be sure to double check the verification code.
    <tag>fail</tag>
    <usetemplate
     name="okbutton"
     yestext="OK"/>
  </notification>

  <notification
   icon="notifytip.tga"
   name="ExodusFlickrUploadComplete"
   type="notifytip">
Your snapshot can now be viewed [http://www.flickr.com/photos/upload/edit/?ids=[ID] here].
  </notification>
  <!-- </FS:TS> FIRE-5453 -->

  <notification
   icon="alert.tga"
   name="RegionTrackerAdd"
   type="alert">
What label would you like to use for
the region &quot;[REGION]&quot;?
    <tag>confirm</tag>
    <form name="form">
      <input name="label" type="text">[LABEL]</input>
      <button
       default="true"
       index="0"
       name="OK"
       text="OK"/>
      <button
       index="1"
       name="Cancel"
       text="Cancel"/>
    </form>
  </notification>

   <notification
    icon="alertmodal.tga"
    name="SnoozeDuration"
    type="alertmodal">
    <unique/>
    Time in seconds to snooze group chat:
    <tag>confirm</tag>
    <form name="form">
      <input name="duration" type="text" default="true">
        [DURATION]
      </input>
      <button
       default="true"
       index="0"
       name="OK"
       text="OK"/>
      <button
       index="1"
       name="Cancel"
       text="Cancel"/>
    </form>
   </notification>
   <notification
    icon="alertmodal.tga"
    name="SnoozeDurationInvalidInput"
    type="alertmodal">
    Please enter a valid number for the snooze duration!
    <tag>fail</tag>
    <usetemplate
     name="okbutton"
     yestext="OK"/>
  </notification>
  <notification
   name="PickLimitReached"
   label=""
   type="alertmodal">
    <unique/>
    <tag>fail</tag>
    <tag>confirm</tag>
    Can't create another pick because the maximum number of picks have been created already.
    <usetemplate
     name="okbutton"
     yestext="OK"/>
  </notification>
  <notification
   icon="alertmodal.tga"
   name="GlobalOnlineStatusToggle"
   type="alertmodal">
Due to server load, mass toggling online status visibility can take a while to become effective. Please be patient.
    <usetemplate
     ignoretext="Inform me that toggling online status visibility may take a while"
     name="okignore"
     yestext="OK"/>
  </notification>
  <notification
   icon="alert.tga"
   name="RenderVolumeLODFactorWarning"
   type="alert">
    WARNING: The Level of Detail (LOD) Factor is set high

For everyday use, LOD Factor in the range of 1-3 suffices. 
Consider replacing objects that look deformed at such values.

LOD Factor >3: Adds to lag. Advised only for photography. 
LOD Factor >4: Use in special circumstances. Reverts after relog.
LOD Factor >8: Has no real effect. May cause errors.
    <usetemplate
     name="okbutton"
     yestext="OK"/>
  </notification>
  <notification
   icon="alertmodal.tga"
   name="CurrencyURIOverrideReceived"
   type="alertmodal">
This region has elected to specify a third-party currency portal. 
Please note that currency purchases made through Firestorm Viewer are transactions between you (the user) and the provider(s) or seller(s) of the currency. 
Neither Firestorm Viewer, the Phoenix Firestorm Viewer Project Inc., nor its team shall be liable for any cost or damage arising either directly or indirectly from any such transaction. 
If you do not agree to these terms of use, then no financial transactions should be conducted using this viewer.
   <usetemplate
    ignoretext="When the region sets a new currency helper."
    name="okignore"
    yestext="OK"/>
  </notification>
  <notification
   icon="alertmodal.tga"
   name="EnableHiDPI"
   type="alertmodal">
Enabling HiDPI support may have adverse effects and may impair performance.
  </notification>

  <notification
   icon="notify.tga"
   name="FailedToFindSettings"
   persist="true"
   type="alertmodal">
Could not load the settings for [NAME] from the database.
  <tag>fail</tag>
  </notification>
  
  <notification
   icon="notify.tga"
   name="FailedToLoadSettingsApply"
   persist="true"
   type="alertmodal">
Unable to apply those settings to the environment.
  <tag>fail</tag>
  </notification>
  
  <notification
   icon="notify.tga"
   name="FailedToBuildSettingsDay"
   persist="true"
   type="alertmodal">
Unable to apply those settings to the environment.
  <tag>fail</tag>
  </notification>

  <notification
   icon="notify.tga"
   name="NoEnvironmentSettings"
   persist="true"
   type="alertmodal">
This Region does not support environmental settings.
  <tag>fail</tag>
  </notification>
 
  <notification
   icon="alertmodal.tga"
   label="Save Environmental Settings"
   name="SaveSettingAs"
   type="alertmodal">
    <unique/>
    Save current environmental settings as:
    <tag>confirm</tag>
    <form name="form">
      <input name="message" type="text">
        [DESC] (new)
      </input>
      <button
       default="true"
       index="0"
       name="OK"
       text="OK"/>
      <button
       index="1"
       name="Cancel"
       text="Cancel"/>
    </form>
  </notification>

  <notification
   icon="notify.tga"
   name="WLImportFail"
   persist="true"
   type="alertmodal">
Unable to import legacy Windlight settings [NAME] from 
[FILE].

[REASONS]
  <tag>fail</tag>
  </notification>

  <notification
   icon="notify.tga"
   name="WLParcelApplyFail"
   persist="true"
   type="alertmodal">
Unable to set the environment for this parcel.
Please enter or select a parcel that you have rights to modify.
  <tag>fail</tag>
  </notification>

  <notification
   icon="notify.tga"
   name="SettingsUnsuported"
   persist="true"
   type="alertmodal">
Settings are not supported on this region. 
Please move to a settings enabled region and retry your action.
  <tag>fail</tag>
  </notification>

  <notification
   icon="alertmodal.tga"
   name="SettingsConfirmLoss"
   type="alertmodal">
You are about to lose the changes you have made to this [TYPE] named "[NAME]".
Are you sure you want to continue?
    <tag>confirm</tag>
    <usetemplate
     ignoretext="Are you sure you want to lose changes?"
     name="okcancelignore"
     notext="No"
     yestext="Yes"/>
  </notification>

  <notification
   icon="alertmodal.tga"
   name="SettingsConfirmReset"
   type="alertmodal">
You are about to remove all applied settings.
Are you sure you want to continue?
    <tag>confirm</tag>
    <usetemplate
     name="okcancelbuttons"
     notext="No"
     yestext="Yes"/>
  </notification>

  <notification
 icon="alertmodal.tga"
 name="PersonalSettingsConfirmReset"
 type="alertmodal">
You are about to remove all applied Personal lighting settings.
Are you sure you want to continue?
    <tag>confirm</tag>
    <usetemplate
     name="okcancelbuttons"
     notext="No"
     yestext="Yes"/>
  </notification>

  <notification
   icon="alertmodal.tga"
   name="SettingsMakeNoTrans"
   type="alertmodal">
You are about to import non-transferable settings into this daycycle. Continuing will cause the settings you are editing to become non-transferable also. 

This change can not be undone.

Are you sure you want to continue?
    <tag>confirm</tag>
    <usetemplate
     ignoretext="Are you sure you want to make settings non-transferable?"
     name="okcancelignore"
     notext="No"
     yestext="Yes"/>
  </notification>
  
  <notification
   icon="notify.tga"
   name="NoEditFromLibrary"
   persist="true"
   type="alertmodal">
You may not edit settings directly from the libary.  
Please copy to your own inventory and try again.
  <tag>fail</tag>
  </notification>

    <notification
   icon="notify.tga"
   name="EnvironmentApplyFailed"
   persist="true"
   type="alertmodal">
We have encountered an issue with these settings.  They can not be saved or applied at this time.
  <tag>fail</tag>
  </notification>

    <notification
   icon="notify.tga"
   name="TrackLoadFailed"
   persist="true"
   type="alertmodal">
Unable to load the track into [TRACK].
  <tag>fail</tag>
  </notification>

    <notification
   icon="notify.tga"
   name="TrackLoadMismatch"
   persist="true"
   type="alertmodal">
Unable to load the track from [TRACK1] into [TRACK2].
  <tag>fail</tag>
  </notification>

  <notification
   icon="alertmodal.tga"
   name="CompressionTestResults"
   type="alertmodal">
Test result for gzip level 6 file compression with [FILE] of size [SIZE] KB:
Packing: [PACK_TIME]s [PSIZE]KB
Unpacking: [UNPACK_TIME]s [USIZE]KB
    <tag>fail</tag>
  </notification>
  

    <notification
   icon="alertmodal.tga"
   label="Prompt for MFA Token"
   name="PromptMFAToken"
   type="alertmodal">
    [MESSAGE]
    <tag>confirm</tag>
    <form name="form">
      <input name="token" type="text" width="400" />
      <button
       default="true"
       index="0"
       name="continue"
       text="Continue"/>
      <button
       index="1"
       name="cancel"
       text="Cancel"/>
    </form>
  </notification>

  <notification
   icon="alertmodal.tga"
   label="Create subfolder"
   name="CreateSubfolder"
   type="alertmodal">
    <unique/>
    Name the new folder:
    <tag>confirm</tag>
    <form name="form">
      <input name="message" type="text">
        [DESC]
      </input>
      <button
       default="true"
       index="0"
       name="OK"
       text="OK"/>
      <button
       index="1"
       name="Cancel"
       text="Cancel"/>
    </form>
  </notification>
  <notification
   icon="alertmodal.tga"
   name="SameFolderRequired"
   type="alert">
    Selected items must be in the same folder.
    <tag>fail</tag>
    <usetemplate
      name="okbutton"
      yestext="OK"/>
  </notification>

  <notification
    icon="alertmodal.tga"
    name="RiggedMeshAttachedToHUD"
    type="alertmodal">
    An object "[NAME]" attached to HUD point "[POINT]" contains rigged mesh.

Rigged mesh objects are designed for attachment to the avatar. Neither you nor anyone else will see this object.

If you want to see this object, remove it and re-attach it to an avatar attachment point.
    <tag>confirm</tag>
    <usetemplate
        ignoretext="Warn me when rigged mesh is attached to HUD point."
        name="okignore"
        yestext="OK"/>
  </notification>

<notification
 icon="notifytip.tga"
 name="MaterialCreated"
 type="notifytip">
Material successfully created.  Asset ID: [ASSET_ID]
</notification>

  <notification
    icon="notifytip.tga"
    name="ReflectionProbeApplied"
    persist="true"
    type="alertmodal">
    WARNING: You have made your object a Reflection Probe.  This will implicitly change the object to mimic its influence volume and will make irreversible changes to the object.  Do you want to continue?
   <usetemplate
       ignoretext="Reflection Probe tips"
       name="okcancelignore"
       notext="Cancel"
       yestext="OK"/>
  </notification>

  <notification
<<<<<<< HEAD
   icon="alertmodal.tga"
   name="EnableAutoFPSWarning"
   type="alertmodal">
You are about to enable AutoFPS. All unsaved graphics settings will be lost.

Would you like to save them first?
      <tag>confirm</tag>
      <usetemplate
       name="okcancelbuttons"
       notext="No"
       yestext="Yes"/>
  </notification>
    
  <notification
   icon="notify.tga"
   name="NoValidEnvSettingFound"
   persist="true"
   type="alertmodal">
No valid environment setting selected.

Please note that "Shared Environment" and "Day cycle based" cannot be selected!
  <tag>fail</tag>
  </notification>

  <notification
   icon="alertmodal.tga"
   name="CantCreateInventoryName"
   type="notify">
   <tag>fail</tag>
Cannot create inventory item: [NAME]
  </notification>

  <notification
   icon="notifytip.tga"
   name="WindlightBulkImportFinished"
   type="notifytip">
Bulk import of Windlights has finished.
  </notification>

  <notification
   icon = "notifytip.tga"
   name = "FSAOScriptedNotification"
   type = "notifytip"
   log_to_chat = "false">
   <unique combine = "cancel_old">
     <context>FSAOScriptedNotification</context>
   </unique>
Firestorm Animation Overrider: [AO_MESSAGE]
   <usetemplate
    ignoretext="Warn me when the Firestorm Animation Overrider gets accessed by a scripted object"
    name="notifyignore"/>
  </notification>
  <notification
   icon="alertmodal.tga"
   name="WarnForceLoginURL"
   type="alertmodal">
    <unique/>
Login splash screen URL is overridden for testing purposes.

Reset the URL to default?
    <usetemplate
     name="okcancelbuttons"
     notext="Remind me next time"
     yestext="Reset"/>
  </notification>

  <notification
   icon="notifytip.tga"
   name="WarnScriptedCamera"
   type="notifytip">
Camera reset might be inhibited by the following objects:

[SOURCES]
  </notification>

  <notification
   icon="alertmodal.tga"
   label="Ungroup folder"
   name="UngroupFolder"
   type="alertmodal">
    <unique/>
    Ungroup the folder "[FOLDER_NAME]"?
    <tag>confirm</tag>
    <usetemplate
     name="okcancelbuttons"
     notext="Cancel"
     yestext="Okay"/>
  </notification>

  <!-- <FS:Zi> detect and strip empty alpha layers from images on upload -->
  <notification
   icon="alertmodal.tga"
   label="Image Contains Empty Alpha Channel"
   name="ImageEmptyAlphaLayer"
   type="alertmodal">
    The image you are trying to upload contains an empty, or almost empty alpha channel (transparency information). This is almost always not desired and should be stripped off. Adding an alpha channel to an image will lead to textures flipping on top of each other at different camera angles, and it makes rendering slower. So, unless you really need this texture to have an empty / almost empty alpha channel, consider stripping it out.
    <tag>confirm_strip</tag>
    <form name="form">
      <button
       default="true"
       index="0"
       name="strip"
       text="Strip Alpha"/>
      <button
       index="1"
       name="use_as_is"
       text="Use As Is"/>
    </form>
  </notification>
  <!-- </FS:Zi> -->

=======
    icon="notifytip.tga"
    name="AutoAdjustHDRSky"
    persist="true"
    type="alertmodal">
      You are editing a non-HDR sky that has been automatically converted to HDR.  To remove HDR and tone mapping, set Reflection Probe Ambiance to zero.
    <usetemplate
        ignoretext="HDR Sky adjustment warning"
        name="okignore"
        yestext="OK"/>
  </notification>
  
>>>>>>> 77ea8eed
</notifications><|MERGE_RESOLUTION|>--- conflicted
+++ resolved
@@ -14023,7 +14023,19 @@
   </notification>
 
   <notification
-<<<<<<< HEAD
+    icon="notifytip.tga"
+    name="AutoAdjustHDRSky"
+    persist="true"
+    type="alertmodal">
+      You are editing a non-HDR sky that has been automatically converted to HDR.  To remove HDR and tone mapping, set Reflection Probe Ambiance to zero.
+    <usetemplate
+        ignoretext="HDR Sky adjustment warning"
+        name="okignore"
+        yestext="OK"/>
+  </notification>
+  
+
+  <notification
    icon="alertmodal.tga"
    name="EnableAutoFPSWarning"
    type="alertmodal">
@@ -14135,17 +14147,4 @@
   </notification>
   <!-- </FS:Zi> -->
 
-=======
-    icon="notifytip.tga"
-    name="AutoAdjustHDRSky"
-    persist="true"
-    type="alertmodal">
-      You are editing a non-HDR sky that has been automatically converted to HDR.  To remove HDR and tone mapping, set Reflection Probe Ambiance to zero.
-    <usetemplate
-        ignoretext="HDR Sky adjustment warning"
-        name="okignore"
-        yestext="OK"/>
-  </notification>
-  
->>>>>>> 77ea8eed
 </notifications>