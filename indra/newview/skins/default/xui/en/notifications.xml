--- conflicted
+++ resolved
@@ -2253,11 +2253,7 @@
    icon="alertmodal.tga"
    name="SoundFileInvalidTooLong"
    type="alertmodal">
-<<<<<<< HEAD
 Audio file is too long ([MAX_LENGTH] second maximum):
-=======
-Audio file is too long (30 second maximum):
->>>>>>> b006dc46
 [FILE]
   <tag>fail</tag>
   </notification>
@@ -6347,11 +6343,7 @@
    name="ParcelPlayingMedia"   
    persist="false"
    type="notify">
-<<<<<<< HEAD
-This land has media:
-=======
 This location plays media:
->>>>>>> b006dc46
 [URL]
 Would you like to play it?
     <tag>confirm</tag>
@@ -6369,11 +6361,7 @@
        ignore="Ignore Media"
        index="0"
        name="No"
-<<<<<<< HEAD
-       text="Ignore"/>
-=======
        text="Don't play"/>
->>>>>>> b006dc46
     </form>
   </notification>
 
