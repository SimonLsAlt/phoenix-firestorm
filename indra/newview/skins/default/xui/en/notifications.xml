--- conflicted
+++ resolved
@@ -5348,13 +5348,7 @@
    name="RegionEntryAccessBlocked"
    type="alertmodal">
    <tag>fail</tag>
-<<<<<<< HEAD
-    The region you’re trying to visit has a maturity rating exceeding your maximum maturity preference. Change this preference using Avatar menu &gt; Preferences &gt; General.
-
-Complete information on maturity ratings can be found [https://community.secondlife.com/knowledgebase/english/maturity-ratings-r52/ here].
-=======
-    The region you're trying to visit contains content exceeding your current preferences.  You can change your preferences using Me &gt; Preferences &gt; General.
->>>>>>> 3ad10e30
+    The region you're trying to visit contains content exceeding your current preferences.  You can change your preferences using Avatar &gt; Preferences &gt; General.
     <usetemplate
      name="okbutton"
      yestext="OK"/>
@@ -5453,13 +5447,7 @@
    name="TeleportEntryAccessBlocked"
    type="alertmodal">
     <tag>fail</tag>
-<<<<<<< HEAD
-    The region you’re trying to visit has a maturity rating exceeding your maximum maturity preference. Change this preference using Avatar menu &gt; Preferences &gt; General.
-
-Complete information on maturity ratings can be found [https://community.secondlife.com/knowledgebase/english/maturity-ratings-r52/ here].
-=======
-    The region you're trying to visit contains content exceeding your current preferences.  You can change your preferences using Me &gt; Preferences &gt; General.
->>>>>>> 3ad10e30
+    The region you're trying to visit contains content exceeding your current preferences.  You can change your preferences using Avatar &gt; Preferences &gt; General.
     <usetemplate
      name="okbutton"
      yestext="OK"/>
@@ -5607,13 +5595,7 @@
    icon="alertmodal.tga"
    name="LandClaimAccessBlocked"
    type="alertmodal">
-<<<<<<< HEAD
     The land you're trying to claim has a maturity rating exceeding your current preferences.  You can change your preferences using Avatar &gt; Preferences &gt; General.
-
-Complete information on maturity ratings can be found [https://community.secondlife.com/knowledgebase/english/maturity-ratings-r52/ here].
-=======
-    The land you're trying to claim has a maturity rating exceeding your current preferences.  You can change your preferences using Me &gt; Preferences &gt; General.
->>>>>>> 3ad10e30
     <tag>fail</tag>
     <usetemplate
      name="okbutton"
@@ -5682,13 +5664,7 @@
    icon="alertmodal.tga"
    name="LandBuyAccessBlocked"
    type="alertmodal">
-<<<<<<< HEAD
     The land you're trying to buy has a maturity rating exceeding your current preferences.  You can change your preferences using Avatar &gt; Preferences &gt; General.
-
-Complete information on maturity ratings can be found [https://community.secondlife.com/knowledgebase/english/maturity-ratings-r52/ here].
-=======
-    The land you're trying to buy has a maturity rating exceeding your current preferences.  You can change your preferences using Me &gt; Preferences &gt; General.
->>>>>>> 3ad10e30
     <tag>fail</tag>
     <usetemplate
      name="okbutton"
@@ -7777,15 +7753,8 @@
    name="RegionTPAccessBlocked"
    type="alertmodal">
    <tag>fail</tag>
-<<<<<<< HEAD
-    The region you’re trying to visit has a maturity rating exceeding your maximum maturity preference. Change this preference using Avatar menu &gt; Preferences &gt; General.
-
-Complete information on maturity ratings can be found [https://community.secondlife.com/knowledgebase/english/maturity-ratings-r52/ here].
-    <usetemplate
-=======
-    The region you're trying to visit contains content exceeding your current preferences.  You can change your preferences using Me &gt; Preferences &gt; General.
+    The region you're trying to visit contains content exceeding your current preferences.  You can change your preferences using Avatar &gt; Preferences &gt; General.
    <usetemplate
->>>>>>> 3ad10e30
       name="okbutton"
       yestext="OK"/>
   </notification>
