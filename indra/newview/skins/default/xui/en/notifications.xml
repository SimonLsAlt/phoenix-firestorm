<?xml version="1.0" ?>
<notifications>
    <global name="skipnexttime">

		Do not show me this again
  </global>

  <global name="skipnexttimesessiononly">
Don&apos;t show me this again
(for current session)
  </global>

  <global name="alwayschoose">

		Always choose this option
  </global>

  <global name="implicitclosebutton">
		Close
  </global>

  <template name="okbutton">
    <form>
      <button
       default="true"
       index="0"
       name="OK_okbutton"
       text="$yestext"/>
    </form>
  </template>

  <template name="okignore">
    <form>
      <button
       default="true"
       index="0"
       name="OK_okignore"
       text="$yestext"/>
      <ignore text="$ignoretext"/>
    </form>
  </template>

  <template name="notifyignore">
    <form>
      <ignore text="$ignoretext"/>
    </form>
  </template>

  <template name="okcancelbuttons">
    <form>
      <button
       default="true"
       index="0"
       name="OK_okcancelbuttons"
       text="$yestext"/>
      <button
       index="1"
       name="Cancel_okcancelbuttons"
       text="$notext"/>
    </form>
  </template>

  <template name="okcancelignore">
    <form>
      <button
       default="true"
       index="0"
       name="OK_okcancelignore"
       text="$yestext"/>
      <button
       index="1"
       name="Cancel_okcancelignore"
       text="$notext"/>
      <ignore text="$ignoretext"/>
    </form>
  </template>

  <template name="okhelpbuttons">
    <form>
      <button
       default="true"
       index="0"
       name="OK_okhelpbuttons"
       text="$yestext"/>
      <button
       index="1"
       name="Help"
       text="$helptext"/>
    </form>
  </template>

  <template name="okhelpignore">
    <form>
      <button
       default="true"
       index="0"
       name="OK_okhelpignore"
       text="$yestext"/>
      <button
       index="1"
       name="Help_okhelpignore"
       text="$helptext"/>
      <ignore text="$ignoretext"/>
    </form>
  </template>

  <template name="yesnocancelbuttons">
    <form>
      <button
       default="true"
       index="0"
       name="Yes"
       text="$yestext"/>
      <button
       index="1"
       name="No"
       text="$notext"/>
      <button
       index="2"
       name="Cancel_yesnocancelbuttons"
       text="$canceltext"/>
    </form>
  </template>

  <notification
 functor="GenericAcknowledge"
   icon="notify.tga"
   name="MissingAlert"
   label="Unknown Notification Message"
   type="notify">
Your version of [APP_NAME] does not know how to display the notification it just received.  Please verify that you have the latest version of [APP_NAME] installed.

Error details: The notification called &apos;[_NAME]&apos; was not found in notifications.xml.
    <tag>fail</tag>
    <usetemplate
     name="okbutton"
     yestext="OK"/>
  </notification>

  <notification
   icon="alertmodal.tga"
   name="FloaterNotFound"
   type="alertmodal">
Floater error: Could not find the following controls:

[CONTROLS]
    <tag>fail</tag>
    <usetemplate
     name="okbutton"
     yestext="OK"/>
  </notification>

  <notification
   icon="alertmodal.tga"
   name="TutorialNotFound"
   type="alertmodal">
No tutorial is currently available.
    <tag>fail</tag>
    <usetemplate
     name="okbutton"
     yestext="OK"/>
  </notification>

  <notification
   icon="alertmodal.tga"
   name="GenericAlert"
   type="alertmodal">
[MESSAGE]
  </notification>

  <notification
   icon="alertmodal.tga"
   name="GenericAlertYesCancel"
   type="alertmodal">
[MESSAGE]
    <usetemplate
     name="okcancelbuttons"
     notext="Cancel"
     yestext="Yes"/>
  </notification>

  <notification
   icon="alertmodal.tga"
   name="GenericAlertOK"
   type="alertmodal">
[MESSAGE]
    <usetemplate
     name="okbutton"
     yestext="OK"/>
  </notification>

  <notification
   icon="alertmodal.tga"
   name="BadInstallation"
   type="alertmodal">
 Installation of [APP_NAME] is defective. Please [https://www.firestormviewer.org/downloads download a new copy] of the Viewer and reinstall.
    <tag>fail</tag>
    <usetemplate
     name="okbutton"
     yestext="OK"/>
  </notification>

  <notification
   icon="alertmodal.tga"
   name="LoginFailedNoNetwork"
   type="alertmodal">
    <tag>fail</tag>
    Could not connect to the [CURRENT_GRID].
    &apos;[DIAGNOSTIC]&apos;
Make sure your Internet connection is working properly.
	<usetemplate
     name="okbutton"
     yestext="OK"/>
  </notification>

  <notification
   icon="alertmodal.tga"
   name="LoginFailedToParse"
   type="alertmodal">
    <tag>fail</tag>
Viewer received malformed response from server. Please, make sure your Internet connection is working properly and try again later.

If you feel this is in error, please contact Support.
    <usetemplate
       name="okbutton"
       yestext="OK"/>
  </notification>

  <notification
   icon="alertmodal.tga"
   name="MessageTemplateNotFound"
   type="alertmodal">
Message Template [PATH] not found.
   <tag>fail</tag>
	<usetemplate
     name="okbutton"
     yestext="OK"/>
  </notification>

  <notification
   icon="alertmodal.tga"
   name="WearableSave"
   type="alertmodal">
Save changes to current clothing/body part?
    <usetemplate
     canceltext="Cancel"
     name="yesnocancelbuttons"
     notext="Don&apos;t Save"
     yestext="Save"/>
  </notification>

  <notification
   icon="alertmodal.tga"
     name="ConfirmNoCopyToOutbox"
     type="alertmodal">
You don't have permission to copy one or more of these items to the Merchant Outbox.  You can move them or leave them behind.
    <usetemplate
     name="okcancelbuttons"
     notext="Don't move item(s)"
     yestext="Move item(s)"/>
  </notification>

  <notification
   icon="OutboxStatus_Success"
   name="OutboxFolderCreated"
   type="alertmodal">
    <unique/>
A new folder has been created for each item you have transferred into the top level of your Merchant Outbox.

    <usetemplate
     ignoretext="A new folder was created in the Merchant Outbox"
     name="okignore"
     yestext="OK"/>
  </notification>

  <notification
   icon="OutboxStatus_Success"
   name="OutboxImportComplete"
   type="alertmodal">
Success

All folders were successfully sent to the Marketplace.

        <usetemplate
         ignoretext="All folders sent to the Marketplace"
         name="okignore"
         yestext="OK"/>
  </notification>

  <notification
   icon="OutboxStatus_Warning"
   name="OutboxImportHadErrors"
   type="alertmodal">
Some folders did not transfer

Errors occurred when some folders were sent to the Marketplace.  Those folders are still in your Merchant Outbox.

See the [[MARKETPLACE_IMPORTS_URL] error log] for more information.

        <usetemplate
         name="okbutton"
         yestext="OK"/>
  </notification>

  <notification
   icon="OutboxStatus_Error"
   name="OutboxImportFailed"
   type="alertmodal">
Transfer failed with error &apos;[ERROR_CODE]&apos;

No folders were sent to the Marketplace because of a system or network error.  Try again later.

        <usetemplate
         name="okbutton"
         yestext="OK"/>
  </notification>

  <notification
   icon="OutboxStatus_Error"
   name="OutboxInitFailed"
   type="alertmodal">
Marketplace initialization failed with error &apos;[ERROR_CODE]&apos;

Initialization with the Marketplace failed because of a system or network error.  Try again later.

        <usetemplate
         name="okbutton"
         yestext="OK"/>
  </notification>

    <notification
        icon="OutboxStatus_Error"
        name="StockPasteFailed"
        type="alertmodal">
        Copy or move to Stock Folder failed with error :
        
        &apos;[ERROR_CODE]&apos;
        
        <usetemplate
        name="okbutton"
        yestext="OK"/>
    </notification>
  
    <notification
        icon="OutboxStatus_Error"
        name="MyOutfitsPasteFailed"
        type="alertmodal">
       One or more items can't be used inside "Outfits"
      <usetemplate
        name="okbutton"
        yestext="OK"/>
    </notification>
    
    <notification
        icon="OutboxStatus_Error"
        name="MerchantPasteFailed"
        type="alertmodal">
        Copy or move to Marketplace Listings failed with error :
        
        &apos;[ERROR_CODE]&apos;
        
        <usetemplate
        name="okbutton"
        yestext="OK"/>
    </notification>
    
    <notification
        icon="OutboxStatus_Error"
        name="MerchantTransactionFailed"
        type="alertmodal">
        The transaction with the Marketplace failed with the following error :
        
        [ERROR_REASON][ERROR_DESCRIPTION]
        
        <usetemplate
        name="okbutton"
        yestext="OK"/>
    </notification>
    
    <notification
        icon="OutboxStatus_Error"
        name="MerchantUnprocessableEntity"
        type="alertmodal">
        We are unable to list this product or activate the version folder. Usually this is caused by missing information in the listing description form, but it may be due to errors in the folder structure. Either edit the listing or check the listing folder for errors.
        
        <usetemplate
        name="okbutton"
        yestext="OK"/>
    </notification>

    <notification
        icon="OutboxStatus_Error"
        name="MerchantListingFailed"
        type="alertmodal">
        Listing to Marketplace failed with error :
        
        &apos;[ERROR_CODE]&apos;
        
        <usetemplate
        name="okbutton"
        yestext="OK"/>
    </notification>
    
    <notification
        icon="OutboxStatus_Error"
        name="MerchantFolderActivationFailed"
        type="alertmodal">
        Activating this version folder failed with error :

        &apos;[ERROR_CODE]&apos;

        <usetemplate
        name="okbutton"
        yestext="OK"/>
    </notification>

    <notification
        icon="alertmodal.tga"
        name="MerchantForceValidateListing"
        type="alertmodal">
        In order to create your listing, we fixed the hierarchy of your listing contents.
        <tag>confirm</tag>
        <usetemplate
            ignoretext="Warn me that creating a listing fixes the hierarchy of the content"
            name="okignore" 
            yestext="OK"/>
    </notification>

    <notification
        icon="alertmodal.tga"
        name="ConfirmMerchantActiveChange"
        type="alertmodal">
        This action will change the active content of this listing. Do you want to continue?
        <tag>confirm</tag>
        <usetemplate
        ignoretext="Confirm before I change an active listing on the marketplace"
        name="okcancelignore"
        notext="Cancel"
        yestext="OK"/>
    </notification>

    <notification
        icon="alertmodal.tga"
        name="ConfirmMerchantMoveInventory"
        type="alertmodal">
        Items dragged to the Marketplace Listings window are moved from their original locations, not copied. Do you want to continue?
        <tag>confirm</tag>
        <usetemplate
        ignoretext="Confirm before I move an item from the inventory to the marketplace"
        name="okcancelignore"
        notext="Cancel"
        yestext="OK"/>
    </notification>
    
    <notification
        icon="alertmodal.tga"
        name="ConfirmListingCutOrDelete"
        type="alertmodal">
        Moving or deleting a listing folder will delete your Marketplace listing. If you would like to keep the Marketplace listing, move or delete the contents of the version folder you would like to modify. Do you want to continue?
        <tag>confirm</tag>
        <usetemplate
        ignoretext="Confirm before I move or delete a listing from the marketplace"
        name="okcancelignore"
        notext="Cancel"
        yestext="OK"/>
    </notification>
    
    <notification
        icon="alertmodal.tga"
        name="ConfirmCopyToMarketplace"
        type="alertmodal">
        You don't have permission to copy one or more of these items to the Marketplace. You can move them or leave them behind.
        <tag>confirm</tag>
        <usetemplate
        ignoretext="Confirm before I try to copy a selection containing no copy items to the marketplace"
        name="yesnocancelbuttons"
        yestext="Move item(s)"
        notext="Don't move item(s)"
        canceltext="Cancel"/>
    </notification>
    
    <notification
        icon="alertmodal.tga"
        name="ConfirmMerchantUnlist"
        type="alertmodal">
        This action will unlist this listing. Do you want to continue?
        <tag>confirm</tag>
        <usetemplate
        ignoretext="Confirm before I unlist an active listing on the marketplace"
        name="okcancelignore"
        notext="Cancel"
        yestext="OK"/>
    </notification>
    
    <notification
        icon="alertmodal.tga"
        name="ConfirmMerchantClearVersion"
        type="alertmodal">
        This action will deactivate the version folder of the current listing. Do you want to continue?
        <tag>confirm</tag>
        <usetemplate
        ignoretext="Confirm before I deactivate the version folder of a listing on the marketplace"
        name="okcancelignore"
        notext="Cancel"
        yestext="OK"/>
    </notification>

    <notification
        icon="alertmodal.tga"
        name="AlertMerchantListingNotUpdated"
        type="alertmodal">
This listing could not be updated.
[[URL] Click here] to edit it on the Marketplace.
        <usetemplate
        name="okbutton"
        yestext="OK"/>
    </notification>

    <notification
        icon="alertmodal.tga"
        name="AlertMerchantListingCannotWear"
        type="alertmodal">
        You cannot wear clothes or body parts that are in the Marketplace Listings folder.
        <tag>fail</tag>
    </notification>
    
    <notification
        icon="alertmodal.tga"
        name="AlertMerchantListingInvalidID"
        type="alertmodal">
        Invalid listing ID.
        <tag>fail</tag>
    </notification>
    
    <notification
        icon="alertmodal.tga"
        name="AlertMerchantListingActivateRequired"
        type="alertmodal">
        There are several or no version folders in this listing. You will need to select and activate one independently later.
        <tag>confirm</tag>
        <usetemplate
        ignoretext="Alert about version folder activation when I create a listing with several version folders"
        name="okignore"
        yestext="OK"/>
    </notification>

    <notification
        icon="alertmodal.tga"
        name="AlertMerchantStockFolderSplit"
        type="alertmodal">
        We have separated stock items of different types into separate stock folders, so your folder is arranged in a way that we can list it.
        <tag>confirm</tag>
        <usetemplate
        ignoretext="Alert when stock folder is being split before being listed"
        name="okignore"
        yestext="OK"/>
    </notification>
    
    <notification
        icon="alertmodal.tga"
        name="AlertMerchantStockFolderEmpty"
        type="alertmodal">
        We have unlisted your listing because the stock is empty. You need to add more units to the stock folder to list the listing again.
        <tag>confirm</tag>
        <usetemplate
        ignoretext="Alert when a listing is unlisted because stock folder is empty"
        name="okignore"
        yestext="OK"/>
    </notification>

    <notification
        icon="alertmodal.tga"
        name="AlertMerchantVersionFolderEmpty"
        type="alertmodal">
        We have unlisted your listing because the version folder is empty. You need to add items to the version folder to list the listing again.
        <tag>confirm</tag>
        <usetemplate
        ignoretext="Alert when a listing is unlisted because version folder is empty"
        name="okignore"
        yestext="OK"/>
    </notification>

  <notification
   icon="alertmodal.tga"
   name="WriteAnimationFail"
   type="alertmodal">
There was a problem writing animation data.  Please try again later.
    <tag>fail</tag>
  </notification>

  <notification
   icon="alertmodal.tga"
   name="UploadAuctionSnapshotFail"
   type="alertmodal">
There was a problem uploading the auction snapshot due to the following reason: [REASON]
    <tag>fail</tag>
  </notification>

  <notification
   icon="alertmodal.tga"
   name="UnableToViewContentsMoreThanOne"
   type="alertmodal">
Unable to view the contents of more than one item at a time.
Please select only one object and try again.
    <tag>fail</tag>
  </notification>

  <notification
   icon="alertmodal.tga"
   name="SaveClothingBodyChanges"
   type="alertmodal">
Save all changes to clothing/body parts?
<tag>confirm</tag>
<usetemplate
     canceltext="Cancel"
     name="yesnocancelbuttons"
     notext="Don&apos;t Save"
     yestext="Save All"/>
  </notification>

  <notification
   icon="alertmodal.tga"
   name="FriendsAndGroupsOnly"
   type="alertmodal">
    Non-friends won't know that you've chosen to ignore their calls and instant messages.
    <usetemplate
     name="okbutton"
     yestext="OK"/>
  </notification>

  <notification
   icon="alertmodal.tga"
   name="FavoritesOnLogin"
   type="alertmodal">    
    Note: When you turn on this option, anyone who uses this computer can see your list of favorite locations.
    <usetemplate
     name="okbutton"
     yestext="OK"/>
  </notification>

  <notification
   icon="alertmodal.tga"
   name="AllowMultipleViewers"
   type="alertmodal">
    Running multiple [APP_NAME] viewers is not supported. It can lead to texture cache collisions, corruption and degraded visuals and performance.
    <usetemplate
     name="okbutton"
     yestext="OK"/>
  </notification>

  <notification
   icon="alertmodal.tga"
   name="GrantModifyRights"
   type="alertmodal">
Granting modify rights to another resident allows them to change, delete or take ANY objects you may have in-world. Be VERY careful when handing out this permission.
Do you want to grant modify rights for [NAME]?
<tag>confirm</tag>
    <usetemplate
     name="okcancelbuttons"
     notext="No"
     yestext="Yes"/>
  </notification>

  <notification
   icon="alertmodal.tga"
   name="GrantModifyRightsMultiple"
   type="alertmodal">
Granting modify rights to another Resident allows them to change ANY objects you may have in-world. Be VERY careful when handing out this permission.
Do you want to grant modify rights for the selected Residents?
<tag>confirm</tag>
    <usetemplate
     name="okcancelbuttons"
     notext="No"
     yestext="Yes"/>
  </notification>

  <notification
   icon="alertmodal.tga"
   name="RevokeModifyRights"
   type="alertmodal">
Do you want to revoke modify rights for [NAME]?
<tag>confirm</tag>
    <usetemplate
     name="okcancelbuttons"
     notext="No"
     yestext="Yes"/>
  </notification>

  <notification
   icon="alertmodal.tga"
   name="RevokeModifyRightsMultiple"
   type="alertmodal">
Do you want to revoke modify rights for the selected Residents?
<tag>confirm</tag>
    <usetemplate
     name="okcancelbuttons"
     notext="No"
     yestext="Yes"/>
  </notification>

  <notification
   icon="alertmodal.tga"
   name="GroupNameLengthWarning"
   type="alertmodal">
A group name must be between [MIN_LEN] and [MAX_LEN] characters.
    <tag>group</tag>
    <tag>fail</tag>
    <usetemplate
       name="okbutton"
       yestext="OK"/>
  </notification>
  
  <notification
   icon="alertmodal.tga"
   name="UnableToCreateGroup"
   type="alertmodal">
Unable to create group.
[MESSAGE]
    <tag>group</tag>
    <tag>fail</tag>
  <usetemplate
     name="okbutton"
     yestext="OK"/>
  </notification>

  <notification
   icon="alertmodal.tga"
   name="PanelGroupApply"
   type="alertmodal">
[NEEDS_APPLY_MESSAGE]
[WANT_APPLY_MESSAGE]
    <tag>confirm</tag>
    <tag>group</tag>
  <usetemplate
     canceltext="Cancel"
     name="yesnocancelbuttons"
     notext="Ignore Changes"
     yestext="Apply Changes"/>
  </notification>

  <notification
   icon="alertmodal.tga"
   name="MustSpecifyGroupNoticeSubject"
   type="alertmodal">
You must specify a subject to send a group notice.
  <tag>group</tag>
  <tag>fail</tag>
  <usetemplate
     name="okbutton"
     yestext="OK"/>
  </notification>

  <notification
   icon="alertmodal.tga"
   name="AddGroupOwnerWarning"
   type="alertmodal">
You are about to add group members to the role of [ROLE_NAME].
Members cannot be removed from that role.
The members must resign from the role themselves.
Are you sure you want to continue?
    <tag>group</tag>
    <tag>confirm</tag>
    <usetemplate
     ignoretext="Confirm before I add a new group Owner"
     name="okcancelignore"
     notext="No"
     yestext="Yes"/>
  </notification>

  <notification
   icon="alertmodal.tga"
   name="AssignDangerousActionWarning"
   type="alertmodal">
You are about to add the Ability &apos;[ACTION_NAME]&apos; to the Role &apos;[ROLE_NAME]&apos;.

 *WARNING*
 Any Member in a role with this ability can assign themselves -- and any other member -- to roles that have more powers than they  currently have, potentially elevating themselves to near-Owner power. Be sure you know what you are doing before assigning this ability.

Add this ability to &apos;[ROLE_NAME]&apos;?
    <usetemplate
     name="okcancelbuttons"
     notext="No"
     yestext="Yes"/>
  </notification>

  <notification
   icon="alertmodal.tga"
   name="AssignDangerousAbilityWarning"
   type="alertmodal">
You are about to add the ability &apos;[ACTION_NAME]&apos; to the role &apos;[ROLE_NAME]&apos;.

 *WARNING*
 Any Member in a role with this ability can assign themselves -- and any other member -- all abilities, elevating themselves to near-Owner power.

Add this ability to &apos;[ROLE_NAME]&apos;?
    <usetemplate
     name="okcancelbuttons"
     notext="No"
     yestext="Yes"/>
  </notification>

  <notification
    icon="alertmodal.tga"
    name="AssignBanAbilityWarning"
    type="alertmodal">
You are about to add the Ability &apos;[ACTION_NAME]&apos; to the Role &apos;[ROLE_NAME]&apos;.

 *WARNING*
Any Member in a Role with this Ability will also be granted the Abilities &apos;[ACTION_NAME_2]&apos; and &apos;[ACTION_NAME_3]&apos;
    <usetemplate
      name="okbutton"
     yestext="OK"/>
  </notification>

  <notification
  icon="alertmodal.tga"
  name="RemoveBanAbilityWarning"
  type="alertmodal">
You are removing the Ability &apos;[ACTION_NAME]&apos; to the Role &apos;[ROLE_NAME]&apos;.

 *WARNING*
Removing this ability will NOT remove the Abilities &apos;[ACTION_NAME_2]&apos; and &apos;[ACTION_NAME_3]&apos;.
 
If you no longer wish to have these abilities granted to this role, disable them immediately!
    <usetemplate
     name="okbutton"
     yestext="OK"/>
  </notification>

  <notification
    icon="alertmodal.tga"
    name="EjectGroupMemberWarning"
    type="alertmodal">
     You are about to eject [AVATAR_NAME] from the group.
     <tag>group</tag>
     <tag>confirm</tag>
     <usetemplate
      ignoretext="Confirm ejecting a participant from group"
      name="okcancelignore"
      notext="Cancel"
      yestext="Eject"/>
  </notification>
  <notification
    icon="alertmodal.tga"
    name="EjectGroupMembersWarning"
    type="alertmodal">
     You are about to eject [COUNT] members from the group.
     <tag>group</tag>
     <tag>confirm</tag>
     <usetemplate
      ignoretext="Confirm ejecting multiple members from group"
      name="okcancelignore"
      notext="Cancel"
      yestext="Eject"/>
  </notification>
  
  <notification
    icon="alertmodal.tga"
    name="BanGroupMemberWarning"
    type="alertmodal">
     You are about to ban [AVATAR_NAME] from the group.
     <tag>group</tag>
     <tag>confirm</tag>
     <usetemplate
      ignoretext="Confirm banning a participant from group"
      name="okcancelignore"
      notext="Cancel"
      yestext="Ban"/>
  </notification>
  <notification
    icon="alertmodal.tga"
    name="BanGroupMembersWarning"
    type="alertmodal">
     You are about to ban [COUNT] members from group.
     <tag>group</tag>
     <tag>confirm</tag>
     <usetemplate
      ignoretext="Confirm banning multiple members from group"
      name="okcancelignore"
      notext="Cancel"
      yestext="Ban"/>
  </notification>

  <notification
    icon="notify.tga"
    name="GroupBanUserOnBanlist"
    type="notify">
Some residents have not been sent an invite due to being banned from the group.
  </notification>

  <notification
   icon="alertmodal.tga"
   name="AttachmentDrop"
   type="alertmodal">
    You are about to drop your attachment.
    Are you sure you want to continue?
    <tag>confirm</tag>
    <usetemplate
     ignoretext="Confirm before dropping attachments"
     name="okcancelignore"
     notext="No"
     yestext="Yes"/>
  </notification>
  <notification
   icon="alertmodal.tga"
   name="JoinGroupCanAfford"
   type="alertmodal">
Joining this group costs L$[COST].
Do you wish to proceed?
    <tag>confirm</tag>
    <tag>funds</tag>
    <tag>group</tag>
    <usetemplate
     name="okcancelbuttons"
     notext="Cancel"
     yestext="Join"/>
  </notification>

  <notification
   icon="alertmodal.tga"
   name="JoinGroupNoCost"
   type="alertmodal">
You are joining group &lt;nolink&gt;[NAME]&lt;/nolink&gt;.
Do you wish to proceed?
    <tag>group</tag>
    <tag>confirm</tag>
    <usetemplate
     name="okcancelbuttons"
     notext="Cancel"
     yestext="Join"/>
  </notification>


  <notification
   icon="alertmodal.tga"
   name="JoinGroupCannotAfford"
   type="alertmodal">
Joining this group costs L$[COST].
You do not have enough L$ to join this group.
    <tag>group</tag>
    <tag>fail</tag>
    <tag>funds</tag>
  </notification>

  <notification
   icon="alertmodal.tga"
   name="CreateGroupCost"
   type="alertmodal">
Creating this group will cost L$[COST].
Groups need more than one member, or they are deleted forever.
Please invite members within 48 hours.
    <tag>group</tag>
    <tag>funds</tag>
    <usetemplate
     canceltext="Cancel"
     name="okcancelbuttons"
     notext="Cancel"
     yestext="Create group for L$[COST]"/>
  </notification>

  <notification
   icon="alertmodal.tga"
   name="JoinGroupInaccessible"
   type="alertmodal">
This group is not accessible to you.
    <tag>group_id</tag>
    <tag>success</tag>
    <usetemplate
       name="okbutton"
       yestext="OK"/>
  </notification>

  <notification
   icon="alertmodal.tga"
   name="JoinGroupError"
   type="alertmodal">
Error processing your group membership request.
    <tag>group_id</tag>
    <tag>success</tag>
    <usetemplate
       name="okbutton"
       yestext="OK"/>
  </notification>

  <notification
   icon="alertmodal.tga"
   name="JoinGroupErrorReason"
   type="alertmodal">
Unable to join group: [reason]
    <tag>group_id</tag>
    <tag>success</tag>
    <tag>reason</tag>
    <usetemplate
       name="okbutton"
       yestext="OK"/>
  </notification>

  <notification
   icon="alertmodal.tga"
   name="JoinGroupTrialUser"
   type="alertmodal">
Sorry, trial users can't join groups.
    <tag>group_id</tag>
    <tag>success</tag>
    <usetemplate
       name="okbutton"
       yestext="OK"/>
  </notification>

  <notification
   icon="alertmodal.tga"
   name="JoinGroupMaxGroups"
   type="alertmodal">
You cannot join &apos;&lt;nolink&gt;[group_name]&lt;/nolink&gt;&apos;:
You are already a member of [group_count] groups, the maximum number allowed is [max_groups]
    <tag>success</tag>
    <tag>group_id</tag>
    <tag>group_name</tag>
    <tag>group_count</tag>
    <tag>max_groups</tag>
    <usetemplate
       name="okbutton"
       yestext="OK"/>
  </notification>

  <notification
   icon="alertmodal.tga"
   name="JoinGroupClosedEnrollment"
   type="alertmodal">
You cannot join &apos;&lt;nolink&gt;[group_name]&lt;/nolink&gt;&apos;:
The group no longer has open enrollment.
    <tag>group_id</tag>
    <tag>success</tag>
    <usetemplate
       name="okbutton"
       yestext="OK"/>
  </notification>

  <notification
   icon="alertmodal.tga"
   name="JoinGroupInsufficientFunds"
   type="alertmodal">
Unable to transfer the required L$ [membership_fee] membership fee.
    <tag>group_id</tag>
    <tag>success</tag>
    <usetemplate
       name="okbutton"
       yestext="OK"/>
  </notification>
  
  <notification
   icon="alertmodal.tga"
   name="LandBuyPass"
   type="alertmodal">
   <tag>fail</tag>
For L$[COST] you can enter this land (&apos;[PARCEL_NAME]&apos;) for [TIME] hours.  Buy a pass?
    <tag>funds</tag>
    <tag>confirm</tag>
    <usetemplate
     name="okcancelbuttons"
     notext="Cancel"
     yestext="OK"/>
  </notification>

  <notification
   icon="alertmodal.tga"
   name="SalePriceRestriction"
   type="alertmodal">
Sale price must be set to more than L$0 if selling to anyone.
Please select an individual to sell to if selling for L$0.
  <tag>fail</tag>
  </notification>

  <notification
   icon="alertmodal.tga"
   name="ConfirmLandSaleChange"
   priority="high"
   type="alertmodal">
The selected [LAND_SIZE] m² land is being set for sale.
Your selling price will be L$[SALE_PRICE] and will be authorized for sale to [NAME].
    <tag>confirm</tag>
    <usetemplate
     name="okcancelbuttons"
     notext="Cancel"
     yestext="OK"/>
  </notification>

  <notification
   icon="alertmodal.tga"
   name="ConfirmLandSaleToAnyoneChange"
   type="alertmodal">
ATTENTION: Clicking &apos;Sell to anyone&apos; makes your land available to the entire [CURRENT_GRID] community, even those not in this region.

The selected [LAND_SIZE] m² land is being set for sale.
Your selling price will be L$[SALE_PRICE] and will be authorized for sale to [NAME].
    <tag>confirm</tag>
    <usetemplate
     name="okcancelbuttons"
     notext="Cancel"
     yestext="OK"/>
  </notification>

  <notification
   icon="alertmodal.tga"
   name="ReturnObjectsDeededToGroup"
   type="alertmodal">
Are you sure you want to return all objects shared with the group &apos;&lt;nolink&gt;[NAME]&lt;/nolink&gt;&apos; on this parcel of land back to their previous owner&apos;s inventory?

*WARNING* This will delete the non-transferable objects deeded to the group!

Objects: [N]
    <tag>confirm</tag>
    <tag>group</tag>
    <usetemplate
     name="okcancelbuttons"
     notext="Cancel"
     yestext="OK"/>
  </notification>

  <notification
   icon="alertmodal.tga"
   name="ReturnObjectsOwnedByUser"
   type="alertmodal">
Are you sure you want to return all objects owned by the resident &apos;[NAME]&apos; on this parcel of land back to their inventory?

Objects: [N]
    <tag>confirm</tag>
    <usetemplate
     name="okcancelbuttons"
     notext="Cancel"
     yestext="OK"/>
  </notification>

  <notification
   icon="alertmodal.tga"
   name="ReturnObjectsOwnedBySelf"
   type="alertmodal">
Are you sure you want to return all objects owned by you on this parcel of land back to your inventory?

Objects: [N]
    <tag>confirm</tag>
    <usetemplate
     name="okcancelbuttons"
     notext="Cancel"
     yestext="OK"/>
  </notification>

  <notification
   icon="alertmodal.tga"
   name="ReturnObjectsNotOwnedBySelf"
   type="alertmodal">
Are you sure you want to return all objects *NOT* owned by you on this parcel of land back to their owner&apos;s inventory?
Transferable objects deeded to a group will be returned to their previous owners.

*WARNING* This will delete the non-transferable objects deeded to the group!

Objects: [N]
    <tag>confirm</tag>
    <usetemplate
     name="okcancelbuttons"
     notext="Cancel"
     yestext="OK"/>
  </notification>

  <notification
   icon="alertmodal.tga"
   name="ReturnObjectsNotOwnedByUser"
   type="alertmodal">
Are you sure you want to return all objects *NOT* owned by [NAME] on this parcel of land back to their owner&apos;s inventory?
Transferable objects deeded to a group will be returned to their previous owners.

*WARNING* This will delete the non-transferable objects deeded to the group!

Objects: [N]
    <tag>confirm</tag>
    <usetemplate
     name="okcancelbuttons"
     notext="Cancel"
     yestext="OK"/>
  </notification>

  <notification
   icon="alertmodal.tga"
   name="ReturnAllTopObjects"
   type="alertmodal">
Are you sure you want to return all listed objects back to their owner&apos;s inventory? This will return ALL scripted objects in the region!
    <tag>confirm</tag>
    <usetemplate
     name="okcancelbuttons"
     notext="Cancel"
     yestext="OK"/>
  </notification>

  <notification
   icon="alertmodal.tga"
   name="DisableAllTopObjects"
   type="alertmodal">
Are you sure you want to disable all objects in this region?
    <tag>confirm</tag>
    <usetemplate
     name="okcancelbuttons"
     notext="Cancel"
     yestext="OK"/>
  </notification>

  <notification
   icon="alertmodal.tga"
   name="ReturnObjectsNotOwnedByGroup"
   type="alertmodal">
Return the objects on this parcel of land that are NOT shared with the group &lt;nolink&gt;[NAME]&lt;/nolink&gt; back to their owners?

Objects: [N]
    <tag>confirm</tag>
    <tag>group</tag>
    <usetemplate
     name="okcancelbuttons"
     notext="Cancel"
     yestext="OK"/>
  </notification>

  <notification
   icon="alertmodal.tga"
   name="UnableToDisableOutsideScripts"
   type="alertmodal">
Cannot disable scripts.
This entire region is damage enabled.
Scripts must be allowed to run for weapons to work.
  <tag>fail</tag>
  </notification>

<notification
   icon="alertmodal.tga"
   name="MultipleFacesSelected"
   type="alertmodal">
Multiple faces are currently selected.
If you continue this action, separate instances of media will be set on multiple faces of the object.
To place the media on only one face, choose Select Face and click on the desired face of that object then click &apos;Add&apos;.
    <tag>confirm</tag>
    <usetemplate
      ignoretext="Media will be set on multiple selected faces"
      name="okcancelignore"
      notext="Cancel"
      yestext="OK"/>
  </notification>

  <notification
   icon="alertmodal.tga"
   name="MustBeInParcel"
   type="alertmodal">
You must be standing inside the land parcel to set its landing point.
  <tag>fail</tag>
  </notification>

  <notification
   icon="alertmodal.tga"
   name="PromptRecipientEmail"
   type="alertmodal">
Please enter a valid email address for the recipient(s).
  <tag>fail</tag>
  </notification>

  <notification
   icon="alertmodal.tga"
   name="PromptSelfEmail"
   type="alertmodal">
Please enter your email address.
  <tag>fail</tag>
  </notification>

  <notification
   icon="alertmodal.tga"
   name="PromptMissingSubjMsg"
   type="alertmodal">
Email snapshot with the default subject or message?
    <tag>confirm</tag>
    <usetemplate
     name="okcancelbuttons"
     notext="Cancel"
     yestext="OK"/>
  </notification>

  <notification
   icon="alertmodal.tga"
   name="ErrorProcessingSnapshot"
   type="alertmodal">
Error processing snapshot data.
  <tag>fail</tag>
  </notification>

  <notification
   icon="alertmodal.tga"
   name="ErrorEncodingSnapshot"
   type="alertmodal">
Error encoding snapshot.
  <tag>fail</tag>
  </notification>

  <notification
   icon="alertmodal.tga"
   name="ErrorPhotoCannotAfford"
   type="alertmodal">
    You need L$[COST] to save a photo to your inventory. You may either buy L$ or save the photo to your computer instead.
    <tag>fail</tag>
  </notification>
  
  <notification
   icon="alertmodal.tga"
   name="ErrorCannotAffordUpload"
   type="alertmodal">
    You need L$[COST] to upload this item.
    <tag>fail</tag>
  </notification>
  
  <notification
   icon="alertmodal.tga"
   name="ErrorTextureCannotAfford"
   type="alertmodal">
    You need L$[COST] to save a texture to your inventory. You may either buy L$ or save the photo to your computer instead.
    <tag>fail</tag>
  </notification>

  <notification
   icon="alertmodal.tga"
   name="ErrorUploadingPostcard"
   type="alertmodal">
There was a problem sending a snapshot due to the following reason: [REASON]
  <tag>fail</tag>
  </notification>

  <notification
   icon="alertmodal.tga"
   name="ErrorUploadingReportScreenshot"
   type="alertmodal">
There was a problem uploading a report screenshot due to the following reason: [REASON]
  <tag>fail</tag>
  </notification>

  <notification
   icon="alertmodal.tga"
   name="MustAgreeToLogIn"
   type="alertmodal">
   <tag>fail</tag>
You must agree to the Terms and Conditions, Privacy Policy, and Terms of Service to continue logging into [CURRENT_GRID].
  </notification>

  <notification
   icon="alertmodal.tga"
   name="CouldNotBuyCurrency"
   type="alertmodal">
[TITLE]
[MESSAGE]
   <tag>fail</tag>
   <usetemplate
     name="okbutton"
     yestext="OK"/>
  </notification>

  <notification
   icon="alertmodal.tga"
   name="CouldNotBuyCurrencyOS"
   type="alertmodal">
[TITLE]
[MESSAGE]
    <tag>confirm</tag>
    <url
	option="0"
	name="url"
	target = "_external">
		[LINK]
    </url>
    <usetemplate
     name="okcancelbuttons"
     notext="No"
     yestext="OK"/>
  </notification>
  
  <notification
   icon="alertmodal.tga"
   name="CouldNotPutOnOutfit"
   type="alertmodal">
Could not put on outfit.
The outfit folder contains no clothing, body parts, or attachments.
  <tag>fail</tag>
  </notification>

  <notification
   icon="alertmodal.tga"
   name="CannotWearTrash"
   type="alertmodal">
You cannot wear clothes or body parts that are in the trash.
  <tag>fail</tag>
  </notification>

  <notification
   icon="alertmodal.tga"
   name="MaxAttachmentsOnOutfit"
   type="alertmodal">
Could not attach object.
Exceeds the attachments limit of [MAX_ATTACHMENTS] objects. Please detach another object first.
  <tag>fail</tag>
  </notification>

  <notification
   icon="alertmodal.tga"
   name="CannotWearInfoNotComplete"
   type="alertmodal">
You cannot wear this item because it has not yet loaded. Please try again in a minute.
  <tag>fail</tag>
  </notification>

    <notification
   icon="alertmodal.tga"
   name="MustEnterPasswordToLogIn"
   type="alertmodal">
   <tag>fail</tag>
Please enter your Password to log in.
  </notification>
  
  <notification
   icon="alertmodal.tga"
   name="MustHaveAccountToLogIn"
   type="alertmodal">
You need to enter the Username name of your avatar.

You need an account to enter [CURRENT_GRID]. Would you like to create one now?
    <tag>confirm</tag>
    <url
	option="0"
	name="url"
	target = "_external">
		[create_account_url]
    </url>
    <usetemplate
     name="okcancelbuttons"
     notext="Try again"
     yestext="Create a new account"/>
  </notification>

  <notification
   icon="alertmodal.tga"
   name="InvalidCredentialFormat"
   type="alertmodal">
   <tag>fail</tag>
You need to enter either the Username or both the First and Last name of your avatar into the Username field, then login again.
  </notification>
  
  <notification
   icon="alertmodal.tga"
   name="InvalidGrid"
   type="alertmodal">
   <tag>fail</tag>
'[GRID]' is not a valid grid identifier.
  </notification>
  
  <notification
   icon="alertmodal.tga"
   name="InvalidLocationSLURL"
   type="alertmodal">
   <tag>fail</tag>
Your start location did not specify a valid grid.
  </notification>
  
  <notification
   icon="alertmodal.tga"
   name="DeleteClassified"
   type="alertmodal">
Delete classified &apos;[NAME]&apos;?
There is no reimbursement for fees paid.
    <tag>confirm</tag>
    <usetemplate
     name="okcancelbuttons"
     notext="Cancel"
     yestext="OK"/>
  </notification>


<notification
   icon="alertmodal.tga"
   name="DeleteMedia"
   type="alertmodal">
You have selected to delete the media associated with this face.
Are you sure you want to continue?
    <tag>confirm</tag>
    <usetemplate
     ignoretext="Confirm before I delete media from an object"
     name="okcancelignore"
     notext="No"
     yestext="Yes"/>
  </notification>

  <notification
   icon="alertmodal.tga"
   name="ClassifiedSave"
   type="alertmodal">
Save changes to classified [NAME]?
    <tag>confirm</tag>
    <usetemplate
     canceltext="Cancel"
     name="yesnocancelbuttons"
     notext="Don&apos;t Save"
     yestext="Save"/>
  </notification>

  <notification
   icon="alertmodal.tga"
   name="ClassifiedInsufficientFunds"
   type="alertmodal">
Insufficient funds to create classified.
    <tag>fail</tag>
    <usetemplate
     name="okbutton"
     yestext="OK"/>
  </notification>

  <notification
   icon="alertmodal.tga"
   name="DeleteAvatarPick"
   type="alertmodal">
Delete pick &lt;nolink&gt;[PICK]&lt;/nolink&gt;?
    <tag>confirm</tag>
    <usetemplate
     name="okcancelbuttons"
     notext="Cancel"
     yestext="OK"/>
  </notification>

  <notification
   icon="alertmodal.tga"
   name="DeleteOutfits"
   type="alertmodal">
    Delete the selected outfit?
    <tag>confirm</tag>
    <usetemplate
     name="okcancelbuttons"
     notext="Cancel"
     yestext="OK"/>
  </notification>

  <notification
   icon="alertmodal.tga"
   name="DeleteOutfitsWithName"
   type="alertmodal">
    Delete outfit &quot;[NAME]&quot;?
    <tag>confirm</tag>
    <usetemplate
     name="okcancelbuttons"
     notext="Cancel"
     yestext="OK"/>
  </notification>

  <notification
   icon="alertmodal.tga"
   name="PromptGoToEventsPage"
   type="alertmodal">
Go to the [CURRENT_GRID] events web page?
    <tag>confirm</tag>
    <url option="0" name="url">

			https://secondlife.com/my/community/events
    </url>
    <usetemplate
     name="okcancelbuttons"
     notext="Cancel"
     yestext="OK"/>
  </notification>

  <notification
   icon="alertmodal.tga"
   name="SelectProposalToView"
   type="alertmodal">
Please select a proposal to view.
  <tag>fail</tag>
  </notification>

  <notification
   icon="alertmodal.tga"
   name="SelectHistoryItemToView"
   type="alertmodal">
Please select a history item to view.
  <tag>fail</tag>
  </notification>

<!--
  <notification
   icon="alertmodal.tga"
   name="ResetShowNextTimeDialogs"
   type="alertmodal">
Would you like to re-enable all these popups, which you previously indicated &apos;Do not show me again&apos;?
    <usetemplate
     name="okcancelbuttons"
     notext="Cancel"
     yestext="OK"/>
  </notification>

  <notification
   icon="alertmodal.tga"
   name="SkipShowNextTimeDialogs"
   type="alertmodal">
Would you like to disable all popups which can be skipped?
    <usetemplate
     name="okcancelbuttons"
     notext="Cancel"
     yestext="OK"/>
  </notification>
-->

  <notification
   icon="alertmodal.tga"
   name="CacheWillClear"
   type="alertmodal">
Cache will be cleared after restarting [APP_NAME].
  </notification>

  <notification
 icon="alertmodal.tga"
 name="DisableJavascriptBreaksSearch"
 type="alertmodal">
If you disable Javascript, the search function will not work properly, and you will not be able to use it.
  </notification>
  
  <notification
   icon="alertmodal.tga"
   name="CacheWillBeMoved"
   type="alertmodal">
Cache will be moved after restarting [APP_NAME].
Note: This will also clear the cache.
  </notification>
  
  <notification
   icon="alertmodal.tga"
   name="SoundCacheWillBeMoved"
   type="alertmodal">
Sound cache will be moved after restarting [APP_NAME].
  </notification>

  <notification
   icon="alertmodal.tga"
   name="ChangeConnectionPort"
   type="alertmodal">
Port settings take effect after restarting [APP_NAME].
  </notification>

  <notification
   icon="alertmodal.tga"
   name="ChangeDeferredDebugSetting"
   type="alertmodal">
This debug setting change will take effect after you restart [APP_NAME].
  </notification>

  <notification
   icon="alertmodal.tga"
   name="ChangeSkin"
   type="alertmodal">
The new skin will appear after restarting [APP_NAME].
Would you like to shutdown the viewer and launch it manually again in order to apply this change?
    <usetemplate
     name="okcancelbuttons"
     notext="Later"
     yestext="Shutdown now"/>
  </notification>

  <notification
   icon="alertmodal.tga"
   name="ChangeLanguage"
   type="alertmodal">
The selected language will be applied after restarting [APP_NAME].
  </notification>

  <notification
   icon="alertmodal.tga"
   name="GoToAuctionPage"
   type="alertmodal">
    Go to the [CURRENT_GRID] web page to see auction details or make a bid?
    <tag>confirm</tag>
    <url option="0" name="url">
			http://secondlife.com/auctions/auction-detail.php?id=[AUCTION_ID]
    </url>
    <usetemplate
     name="okcancelbuttons"
     notext="Cancel"
     yestext="OK"/>
  </notification>

  <notification
   icon="alertmodal.tga"
   name="SaveChanges"
   type="alertmodal">
Save Changes?
    <tag>confirm</tag>
    <usetemplate
     canceltext="Cancel"
     name="yesnocancelbuttons"
     notext="Don&apos;t Save"
     yestext="Save"/>
  </notification>

  <notification
   icon="alertmodal.tga"
   name="DeleteNotecard"
   type="alertmodal">
   <unique/>
Are you sure you want to delete this notecard?
    <tag>confirm</tag>
    <usetemplate
     ignoretext="Confirm notecard deletion"
     name="okcancelignore"
     notext="Cancel"
     yestext="OK"/>
  </notification>
  
  <notification
   icon="alertmodal.tga"
   name="LoadPreviousReportScreenshot"
   type="alertmodal">
   <unique/>
Do you want to use previous screenshot for your report?
    <tag>confirm</tag>
    <usetemplate
     name="okcancelbuttons"
     notext="Cancel"
     yestext="OK"/>
  </notification>
  
  <notification
   icon="alertmodal.tga"
   name="GestureSaveFailedTooManySteps"
   type="alertmodal">
Gesture save failed.
This gesture has too many steps.
Try removing some steps, then save again.
<tag>fail</tag>
  </notification>

  <notification
   icon="alertmodal.tga"
   name="GestureSaveFailedTryAgain"
   type="alertmodal">
Gesture save failed.  Please try again in a minute.
<tag>fail</tag>
  </notification>

  <notification
   icon="alertmodal.tga"
   name="GestureSaveFailedObjectNotFound"
   type="alertmodal">
Could not save gesture because the object or the associated object inventory could not be found.
The object may be out of range or may have been deleted.
<tag>fail</tag>
  </notification>

  <notification
   icon="alertmodal.tga"
   name="GestureSaveFailedReason"
   type="alertmodal">
There was a problem saving a gesture due to the following reason: [REASON].  Please try resaving the gesture later.
<tag>fail</tag>
  </notification>

  <notification
   icon="alertmodal.tga"
   name="SaveNotecardFailObjectNotFound"
   type="alertmodal">
Could not save notecard because the object or the associated object inventory could not be found.
The object may be out of range or may have been deleted.
<tag>fail</tag>
  </notification>

  <notification
   icon="alertmodal.tga"
   name="SaveNotecardFailReason"
   type="alertmodal">
There was a problem saving a notecard due to the following reason: [REASON].  Please try re-saving the notecard later.
<tag>fail</tag>
  </notification>

  <notification
   icon="alertmodal.tga"
   name="ScriptCannotUndo"
   type="alertmodal">
Could not undo all changes in your version of the script.
Would you like to load the server&apos;s last saved version?
(**Warning** This operation cannot be undone.)
    <tag>confirm</tag>
    <usetemplate
     name="okcancelbuttons"
     notext="Cancel"
     yestext="OK"/>
  </notification>

  <notification
   icon="alertmodal.tga"
   name="SaveScriptFailObjectNotFound"
   type="alertmodal">
Could not save the script because the object it is in could not be found.
The object may be out of range or may have been deleted.
<tag>fail</tag>
  </notification>

  <notification
   icon="alertmodal.tga"
   name="StartRegionEmpty"
   type="alertmodal">
Your Start Region is not defined.
Please type the Region name in Start Location box or choose My Last Location or My Home as your Start Location.
<tag>fail</tag>
    <usetemplate
     name="okbutton"
     yestext="OK"/>
  </notification>

  <notification
   icon="alertmodal.tga"
   name="CouldNotStartStopScript"
   type="alertmodal">
Could not start or stop the script because the object it is on could not be found.
The object may be out of range or may have been deleted.
  <tag>fail</tag>
  </notification>

  <notification
   icon="alertmodal.tga"
   name="CannotDownloadFile"
   type="alertmodal">
    Unable to download file
    <tag>fail</tag>
  </notification>

  <notification
  name="MediaFileDownloadUnsupported"
  label=""
  type="alert">
    <unique/>
    <tag>confirm</tag>
    You have requested a file download, which is not supported within [APP_NAME].
    <usetemplate
     ignoretext="Warn about unsupported file downloads"
     name="okignore"
     yestext="OK"/>
  </notification>
  
  <notification
   icon="alertmodal.tga"
   name="CannotWriteFile"
   type="alertmodal">
Unable to write file [[FILE]]
  <tag>fail</tag>
  </notification>

  <notification
   icon="alertmodal.tga"
   name="UnsupportedHardware"
   type="alertmodal">
Just so you know, your computer may not meet [APP_NAME]&apos;s minimum system requirements. You may experience poor performance. Unfortunately, the [SUPPORT_SITE] can't provide technical support for unsupported system configurations.

[MINSPECS]

Visit [_URL] for more information?
    <tag>confirm</tag>
    <url option="0" name="url">

			https://wiki.firestormviewer.org/fs_system_requirements
    </url>
    <usetemplate
     ignoretext="My computer hardware is not supported"
     name="okcancelignore"
     notext="No"
     yestext="Yes"/>
  <tag>fail</tag>
  </notification>

  <notification
   icon="alertmodal.tga"
   name="OldGPUDriver"
   type="alertmodal">
     There is likely a newer driver for your graphics chip.  Updating graphics drivers can substantially improve performance.

    Visit [URL] to check for driver updates?
    <tag>confirm</tag>
    <url option="0" name="url">
    [URL]
    </url>
    <usetemplate
     ignoretext="My graphics driver is out of date"
     name="okcancelignore"
     notext="No"
     yestext="Yes"/>
    <tag>fail</tag>
  </notification>

  <notification
   icon="alertmodal.tga"
   name="UnknownGPU"
   type="alertmodal">
Your system contains a graphics card that [APP_NAME] doesn't recognize.
This is often the case with new hardware that has not been tested yet with [APP_NAME].  It will probably be ok, but you may need to adjust your graphics settings.
(Avatar &gt; Preferences &gt; Graphics).
    <form name="form">
      <ignore name="ignore"
       text="My graphics card could not be identified"/>
    </form>
  <tag>fail</tag>
  </notification>

  <notification
   icon="alertmodal.tga"
   name="DisplaySettingsNoShaders"
   type="alertmodal">
[APP_NAME] crashed while initializing graphics drivers.
Graphics Quality will be set to Low to avoid some common driver errors. This will disable some graphics features.
We recommend updating your graphics card drivers.
Graphics Quality can be raised in Preferences &gt; Graphics.
  <tag>fail</tag>
  </notification>

  <notification
   icon="alertmodal.tga"
   name="RegionNoTerraforming"
   type="alertmodal">
The region [REGION] does not allow terraforming.
  <tag>fail</tag>
  </notification>
  
  <notification
   icon="alertmodal.tga"
   name="ParcelNoTerraforming"
   type="notify">
You are not allowed to terraform parcel [PARCEL].
  <tag>fail</tag>
  </notification>

  <notification
   icon="alertmodal.tga"
   name="CannotCopyWarning"
   type="alertmodal">
You do not have permission to copy the following items:
&lt;nolink&gt;[ITEMS]&lt;/nolink&gt;
and will lose it from your inventory if you give it away. Do you really want to offer these items?
    <tag>confirm</tag>
    <usetemplate
     name="okcancelbuttons"
     notext="No"
     yestext="Yes"/>
  <tag>fail</tag>
  </notification>

  <notification
   icon="alertmodal.tga"
   name="CannotGiveItem"
   type="alertmodal">
Unable to give inventory item.
  <tag>fail</tag>
  </notification>

  <notification
   icon="alertmodal.tga"
   name="TransactionCancelled"
   type="alertmodal">
Transaction canceled.
  </notification>

  <notification
   icon="alertmodal.tga"
   name="TooManyItems"
   type="alertmodal">
Cannot give more than 42 items in a single inventory transfer.
  <tag>fail</tag>
  </notification>

  <notification
   icon="alertmodal.tga"
   name="NoItems"
   type="alertmodal">
You do not have permission to transfer the selected items.
  <tag>fail</tag>
  </notification>

  <notification
   icon="alertmodal.tga"
   name="CannotCopyCountItems"
   type="alertmodal">
You do not have permission to copy [COUNT] of the selected items. You will lose these items from your inventory.
Do you really want to give these items?
    <tag>confirm</tag>
  <tag>fail</tag>
    <usetemplate
     name="okcancelbuttons"
     notext="No"
     yestext="Yes"/>
  </notification>

  <notification
   icon="alertmodal.tga"
   name="CannotGiveCategory"
   type="alertmodal">
You do not have permission to transfer the selected folder.
  <tag>fail</tag>
  </notification>

  <notification
   icon="alertmodal.tga"
   name="FreezeAvatar"
   type="alertmodal">
Freeze this avatar?
He or she will temporarily be unable to move, chat, or interact with the world.
    <tag>confirm</tag>
    <usetemplate
     canceltext="Cancel"
     name="yesnocancelbuttons"
     notext="Unfreeze"
     yestext="Freeze"/>
  </notification>

  <notification
   icon="alertmodal.tga"
   name="FreezeAvatarFullname"
   type="alertmodal">
Freeze [AVATAR_NAME]?
He or she will temporarily be unable to move, chat, or interact with the world.
    <tag>confirm</tag>
    <usetemplate
     canceltext="Cancel"
     name="yesnocancelbuttons"
     notext="Unfreeze"
     yestext="Freeze"/>
  </notification>
  
  <notification
    icon="alertmodal.tga"
    name="FreezeAvatarMultiple"
    type="alertmodal">
 Freeze the following avatars?
 
 [RESIDENTS]
 
 They will temporarily be unable to move, chat, or interact with the world.
     <usetemplate
      canceltext="Cancel"
      name="yesnocancelbuttons"
      notext="Unfreeze"
      yestext="Freeze"/>
  </notification>  

  <notification
   icon="alertmodal.tga"
   name="EjectAvatarFullname"
   type="alertmodal">
Eject [AVATAR_NAME] from your land?
    <tag>confirm</tag>
    <usetemplate
     canceltext="Cancel"
     name="yesnocancelbuttons"
     notext="Eject and Ban"
     yestext="Eject"/>
  </notification>

  <notification
   icon="alertmodal.tga"
   name="EjectAvatarNoBan"
   type="alertmodal">
Eject this avatar from your land?
    <tag>confirm</tag>
    <usetemplate
     name="okcancelbuttons"
     notext="Cancel"
     yestext="Eject"/>
  </notification>

  <notification
   icon="alertmodal.tga"
   name="EjectAvatarFullnameNoBan"
   type="alertmodal">
Eject [AVATAR_NAME] from your land?
    <tag>confirm</tag>
    <usetemplate
     name="okcancelbuttons"
     notext="Cancel"
     yestext="Eject"/>
  </notification>

  <notification
    icon="alertmodal.tga"
    name="EjectAvatarMultiple"
    type="alertmodal">
Eject the following avatars from your land?

[RESIDENTS]
    <usetemplate
     canceltext="Cancel"
     name="yesnocancelbuttons"
     notext="Eject and Ban"
     yestext="Eject"/>
  </notification>

  <notification
   icon="alertmodal.tga"
   name="EjectAvatarMultipleNoBan"
   type="alertmodal">
Eject the following avatars from your land?

[RESIDENTS]
    <usetemplate
     name="okcancelbuttons"
     notext="Cancel"
     yestext="Eject"/>
  </notification>

  <notification
   icon="alertmodal.tga"
   name="EjectAvatarFromGroup"
   persist="true"
   type="notify">
You ejected [AVATAR_NAME] from group &lt;nolink&gt;[GROUP_NAME]&lt;/nolink&gt;.
    <tag>group</tag>
  </notification>

  <notification
   icon="alertmodal.tga"
   name="AcquireErrorTooManyObjects"
   type="alertmodal">
ACQUIRE ERROR: Too many objects selected.
  <tag>fail</tag>
  </notification>

  <notification
   icon="alertmodal.tga"
   name="AcquireErrorObjectSpan"
   type="alertmodal">
ACQUIRE ERROR: Objects span more than one region.
Please move all objects to be acquired onto the same region.
  <tag>fail</tag>
  </notification>

  <notification
   icon="alertmodal.tga"
   name="PromptGoToCurrencyPage"
   type="alertmodal">
[EXTRA]

Go to [_URL] for information on purchasing L$?
    <tag>confirm</tag>
    <url option="0" name="url">

			http://secondlife.com/app/currency/
    </url>
    <usetemplate
     name="okcancelbuttons"
     notext="Cancel"
     yestext="OK"/>
  </notification>
  
  <notification
   icon="alertmodal.tga"
   name="MuteLimitReached"
   persist="false"
   type="notify">
Unable to add new entry to block list because you reached the limit of [MUTE_LIMIT] entries.
  <tag>fail</tag>
  </notification>
  
  <notification
   icon="alertmodal.tga"
   name="UnableToLinkObjects"
   type="alertmodal">
Unable to link these [COUNT] objects.
You can link a maximum of [MAX] objects.
  <tag>fail</tag>
  </notification>

  <notification
   icon="alertmodal.tga"
   name="CannotLinkIncompleteSet"
   type="alertmodal">
You can only link complete sets of objects, and must select more than one object.
  <tag>fail</tag>
  </notification>

  <notification
   icon="alertmodal.tga"
   name="CannotLinkModify"
   type="alertmodal">
Unable to link because you do not have modify permission on all the objects.

Please make sure none are locked, and that you own all of them.
  <tag>fail</tag>
  </notification>

  <notification
   icon="alertmodal.tga"
   name="CannotLinkPermanent"
   type="alertmodal">
    Objects cannot be linked across region boundaries.
    <tag>fail</tag>
  </notification>

  <notification
   icon="alertmodal.tga"
   name="CannotLinkAcrossRegions"
   type="alertmodal">
Objects cannot be linked across region boundaries.
    <tag>fail</tag>
  </notification>

  <notification
   icon="alertmodal.tga"
   name="CannotLinkDifferentOwners"
   type="alertmodal">
Unable to link because not all of the objects have the same owner.

Please make sure you own all of the selected objects.
  <tag>fail</tag>
  </notification>

  <notification
   icon="alertmodal.tga"
   name="NoFileExtension"
   type="alertmodal">
No file extension for the file: &apos;[FILE]&apos;

Please make sure the file has a correct file extension.
  <tag>fail</tag>
  </notification>

  <notification
   icon="alertmodal.tga"
   name="InvalidFileExtension"
   type="alertmodal">
Invalid file extension [EXTENSION].
Expected [VALIDS].
    <usetemplate
     name="okbutton"
     yestext="OK"/>
  <tag>fail</tag>
  </notification>

  <notification
   icon="alertmodal.tga"
   name="CannotUploadSoundFile"
   type="alertmodal">
Could not open uploaded sound file for reading:
[FILE]
  <tag>fail</tag>
  </notification>

  <notification
   icon="alertmodal.tga"
   name="SoundFileNotRIFF"
   type="alertmodal">
File does not appear to be a RIFF WAVE file:
[FILE]
  <tag>fail</tag>
  </notification>

  <notification
   icon="alertmodal.tga"
   name="SoundFileNotPCM"
   type="alertmodal">
File does not appear to be a PCM WAVE audio file:
[FILE]
  <tag>fail</tag>
  </notification>

  <notification
   icon="alertmodal.tga"
   name="SoundFileInvalidChannelCount"
   type="alertmodal">
File has invalid number of channels (must be mono or stereo):
[FILE]
  <tag>fail</tag>
  </notification>

  <notification
   icon="alertmodal.tga"
   name="SoundFileInvalidSampleRate"
   type="alertmodal">
File does not appear to be a supported sample rate (must be 44.1k):
[FILE]
  <tag>fail</tag>
  </notification>

  <notification
   icon="alertmodal.tga"
   name="SoundFileInvalidWordSize"
   type="alertmodal">
File does not appear to be a supported word size (must be 8 or 16 bit):
[FILE]
  <tag>fail</tag>
  </notification>

  <notification
   icon="alertmodal.tga"
   name="SoundFileInvalidHeader"
   type="alertmodal">
Could not find &apos;data&apos; chunk in WAV header:
[FILE]
  <tag>fail</tag>
  </notification>

  <notification
   icon="alertmodal.tga"
   name="SoundFileInvalidChunkSize"
   type="alertmodal">
Wrong chunk size in WAV file:
[FILE]
  <tag>fail</tag>
  </notification>

  <notification
   icon="alertmodal.tga"
   name="SoundFileInvalidTooLong"
   type="alertmodal">
Audio file is too long ([MAX_LENGTH] second maximum):
[FILE]
  <tag>fail</tag>
  </notification>

  <notification
   icon="alertmodal.tga"
   name="ProblemWithFile"
   type="alertmodal">
Problem with file [FILE]:

[REASON]
  <tag>fail</tag>
  </notification>

  <notification
   icon="alertmodal.tga"
   name="CannotOpenTemporarySoundFile"
   type="alertmodal">
Couldn&apos;t open temporary compressed sound file for writing: [FILE]
  <tag>fail</tag>
  </notification>

  <notification
   icon="alertmodal.tga"
   name="UnknownVorbisEncodeFailure"
   type="alertmodal">
Unknown Vorbis encode failure on: [FILE]
  <tag>fail</tag>
  </notification>

  <notification
   icon="alertmodal.tga"
   name="CannotEncodeFile"
   type="alertmodal">
Unable to encode file: [FILE]
  <tag>fail</tag>
  </notification>

  <notification
   icon="alertmodal.tga"
   name="CorruptedProtectedDataStore"
   type="alertmodal">
   We were unable to decode the file storing your saved login credentials. At this point saving or deleting credentials will erase all those that were previously stored.
   This may happen when you change network setup. Restarting the viewer with previous network configuration may help recovering your saved login credentials.
    
  <tag>fail</tag>
    <usetemplate
     name="okbutton"
     yestext="OK"/>
  </notification>
    
  <notification
   icon="alertmodal.tga"
   name="CorruptResourceFile"
   type="alertmodal">
Corrupt resource file: [FILE]
  <tag>fail</tag>
  </notification>

  <notification
   icon="alertmodal.tga"
   name="UnknownResourceFileVersion"
   type="alertmodal">
Unknown Linden resource file version in file: [FILE]
  <tag>fail</tag>
  </notification>

  <notification
   icon="alertmodal.tga"
   name="UnableToCreateOutputFile"
   type="alertmodal">
Unable to create output file: [FILE]
  <tag>fail</tag>
  </notification>

  <notification
   icon="alertmodal.tga"
   name="DoNotSupportBulkAnimationUpload"
   type="alertmodal">
    <unique/>
[APP_NAME] does not currently support bulk upload of BVH format animation files.
  <tag>fail</tag>
  </notification>

  <notification
   icon="alertmodal.tga"
   name="CannotUploadReason"
   type="alertmodal">
Unable to upload [FILE] due to the following reason: [REASON]
Please try again later.
  <tag>fail</tag>
  </notification>

  <notification
   icon="notifytip.tga"
   name="LandmarkCreated"
   log_to_chat="false"
   type="notifytip">
You have added "[LANDMARK_NAME]" to your [FOLDER_NAME] folder.
  </notification>

  <notification
   icon="alert.tga"
   name="LandmarkAlreadyExists"
   type="alert">
You already have a landmark for this location.
    <usetemplate
     name="okbutton"
     yestext="OK"/>
  <tag>fail</tag>
  </notification>

  <notification
   icon="alertmodal.tga"
   name="CannotCreateLandmarkNotOwner"
   type="alertmodal">
You cannot create a landmark here because the owner of the land does not allow it.
  <tag>fail</tag>
  </notification>

  <notification
 icon="alertmodal.tga"
 label="Create folder"
 name="CreateLandmarkFolder"
 type="alertmodal">
    <unique/>
    Choose a name for the folder:
    <tag>confirm</tag>
    <form name="form">
      <input name="message" type="text">
      </input>
      <button
       default="true"
       index="0"
       name="OK"
       text="OK"/>
      <button
       index="1"
       name="Cancel"
       text="Cancel"/>
    </form>
  </notification>

  <notification
   icon="alertmodal.tga"
   name="CannotRecompileSelectObjectsNoScripts"
   type="alertmodal">
Not able to perform &apos;recompilation&apos;.
Select an object with a script.
  <tag>fail</tag>
  </notification>

  <notification
   icon="alertmodal.tga"
   name="CannotRecompileSelectObjectsNoPermission"
   type="alertmodal">
Not able to perform &apos;recompilation&apos;.

Select objects with scripts that you have permission to modify.
  <tag>fail</tag>
  </notification>

  <notification
   icon="alertmodal.tga"
   name="CannotResetSelectObjectsNoScripts"
   type="alertmodal">
Not able to perform &apos;reset&apos;.

Select objects with scripts.
  <tag>fail</tag>
  </notification>
  
   <notification
    icon="alertmodal.tga"
    name="CannotdeleteSelectObjectsNoScripts"
    type="alertmodal">
Not able to perform &apos;remove&apos;.

Select objects with scripts.
  <tag>fail</tag>
  </notification>

  <notification
   icon="alertmodal.tga"
   name="CannotResetSelectObjectsNoPermission"
   type="alertmodal">
Not able to perform &apos;reset&apos;.

Select objects with scripts that you have permission to modify.
  <tag>fail</tag>
  </notification>

  <notification
   icon="alertmodal.tga"
   name="CannotOpenScriptObjectNoMod"
   type="alertmodal">
    Unable to open script in object without modify permissions.
  <tag>fail</tag>
  </notification>

  <notification
   icon="alertmodal.tga"
   name="CannotSetRunningSelectObjectsNoScripts"
   type="alertmodal">
Not able to set any scripts to &apos;running&apos;.

Select objects with scripts.
  <tag>fail</tag>
  </notification>

  <notification
   icon="alertmodal.tga"
   name="CannotSetRunningNotSelectObjectsNoScripts"
   type="alertmodal">
Unable to set any scripts to &apos;not running&apos;.

Select objects with scripts.
  <tag>fail</tag>
  </notification>

  <notification
   icon="alertmodal.tga"
   name="NoFrontmostFloater"
   type="alertmodal">
No frontmost floater to save.
  <tag>fail</tag>
  </notification>

  <notification
   icon="notifytip.tga"
   name="SeachFilteredOnShortWords"
   type="notifytip">
Your search query was modified and the words that were too short were removed.

Searched for: [FINALQUERY]
  </notification>

  <notification
   icon="alertmodal.tga"
   name="SeachFilteredOnShortWordsEmpty"
   type="alertmodal">
Your search terms were too short so no search was performed.
  <tag>fail</tag>
  </notification>

  <!-- Generic Teleport failure modes - strings will be inserted from
       teleport_strings.xml if available. -->
  <notification
   icon="alertmodal.tga"
   name="CouldNotTeleportReason"
   type="alertmodal">
    <unique/>
Teleport failed.
[REASON]
  <tag>fail</tag>
  </notification>

  <!-- Teleport failure modes not delivered via the generic mechanism
       above (for example, delivered as an AlertMessage on
       region-crossing :( ) - these paths should really be merged
       in the future. -->
  <notification
   icon="alertmodal.tga"
   name="invalid_tport"
   type="alertmodal">
Teleport attempts are limited to 6 per minute. If you are having trouble, wait one minute and try teleporting again. If the problem persists, log out and log in again.
    <tag>fail</tag>
  </notification>
  <notification
   icon="alertmodal.tga"
   name="invalid_region_handoff"
   type="alertmodal">
Problem encountered processing your region crossing. You may need to log back in before you can cross regions.
If you continue to get this message, please check the [SUPPORT_SITE].
  <tag>fail</tag>
  </notification>
  <notification
   icon="alertmodal.tga"
   name="blocked_tport"
   type="alertmodal">
Sorry, teleport is currently blocked. Try again in a moment.  If you still cannot teleport, please log out and log back in to resolve the problem.
  <tag>fail</tag>
  </notification>
  <notification
   icon="alertmodal.tga"
   name="nolandmark_tport"
   type="alertmodal">
Sorry, but system was unable to locate landmark destination.
  <tag>fail</tag>
  </notification>
  <notification
   icon="alertmodal.tga"
   name="timeout_tport"
   type="alertmodal">
   <tag>fail</tag>
Sorry, but system was unable to complete the teleport connection.  Try again in a moment.
  </notification>
  <notification
   icon="alertmodal.tga"
   name="noaccess_tport"
   type="alertmodal">
   <tag>fail</tag>
Sorry, you do not have access to that teleport destination.
  </notification>
  <notification
   icon="alertmodal.tga"
   name="missing_attach_tport"
   type="alertmodal">
   <tag>fail</tag>
Your attachments have not arrived yet. Try waiting for a few more seconds or log out and back in again before attempting to teleport.
  </notification>
  <notification
   icon="alertmodal.tga"
   name="too_many_uploads_tport"
   type="alertmodal">
   <tag>fail</tag>
The asset queue in this region is currently clogged so your teleport request will not be able to succeed in a timely manner. Please try again in a few minutes or go to a less busy area.
  </notification>
  <notification
   icon="alertmodal.tga"
   name="expired_tport"
   type="alertmodal">
   <tag>fail</tag>
Sorry, but the system was unable to complete your teleport request in a timely fashion. Please try again in a few minutes.
  </notification>
  <notification
   icon="alertmodal.tga"
   name="expired_region_handoff"
   type="alertmodal">
   <tag>fail</tag>
Sorry, but the system was unable to complete your region crossing in a timely fashion. Please try again in a few minutes.
  </notification>
  <notification
   icon="alertmodal.tga"
   name="preexisting_tport"
   type="alertmodal">
   <tag>fail</tag>
Sorry, but the system was unable to start your teleport. Please try again in a few minutes.
  </notification>
  <notification
   icon="alertmodal.tga"
   name="no_host"
   type="alertmodal">
   <tag>fail</tag>
Unable to find teleport destination. The destination may be temporarily unavailable or no longer exists. Please try again in a few minutes.
  </notification>
  <notification
   icon="alertmodal.tga"
   name="no_inventory_host"
   type="alertmodal">
The inventory system is currently unavailable.
  <tag>fail</tag>
  </notification>

  <notification
   icon="alertmodal.tga"
   name="CannotSetLandOwnerNothingSelected"
   type="alertmodal">
Unable to set land owner:
No parcel selected.
  <tag>fail</tag>
  </notification>

  <notification
   icon="alertmodal.tga"
   name="CannotSetLandOwnerMultipleRegions"
   type="alertmodal">
Unable to force land ownership because selection spans multiple regions. Please select a smaller area and try again.
  <tag>fail</tag>
  </notification>

  <notification
   icon="alertmodal.tga"
   name="ForceOwnerAuctionWarning"
   type="alertmodal">
This parcel is up for auction. Forcing ownership will cancel the auction and potentially make some residents unhappy if bidding has begun.
Force ownership?
    <tag>confirm</tag>
    <usetemplate
     name="okcancelbuttons"
     notext="Cancel"
     yestext="OK"/>
  </notification>

  <notification
   icon="alertmodal.tga"
   name="CannotContentifyNothingSelected"
   type="alertmodal">
Unable to contentify:
No parcel selected.
  <tag>fail</tag>
  </notification>

  <notification
   icon="alertmodal.tga"
   name="CannotContentifyNoRegion"
   type="alertmodal">
Unable to contentify:
No region selected.
  <tag>fail</tag>
  </notification>

  <notification
   icon="alertmodal.tga"
   name="CannotReleaseLandNothingSelected"
   type="alertmodal">
Unable to abandon land:
No parcel selected.
  <tag>fail</tag>
  </notification>

  <notification
   icon="alertmodal.tga"
   name="CannotReleaseLandNoRegion"
   type="alertmodal">
Unable to abandon land:
Cannot find region.
  <tag>fail</tag>
  </notification>

  <notification
   icon="alertmodal.tga"
   name="CannotBuyLandNothingSelected"
   type="alertmodal">
Unable to buy land:
No parcel selected.
  <tag>fail</tag>
  </notification>

  <notification
   icon="alertmodal.tga"
   name="CannotBuyLandNoRegion"
   type="alertmodal">
Unable to buy land:
Cannot find the region this land is in.
  <tag>fail</tag>
  </notification>

  <notification
   icon="alertmodal.tga"
   name="CannotCloseFloaterBuyLand"
   type="alertmodal">
You cannot close the Buy Land window until [APP_NAME] estimates the price of this transaction.
  <tag>fail</tag>
  </notification>

  <notification
   icon="alertmodal.tga"
   name="CannotDeedLandNothingSelected"
   type="alertmodal">
Unable to deed land:
No parcel selected.
  <tag>fail</tag>
  </notification>

  <notification
   icon="alertmodal.tga"
   name="CannotDeedLandNoGroup"
   type="alertmodal">
Unable to deed land:
No Group selected.
    <tag>group</tag>
  <tag>fail</tag>
  </notification>

  <notification
   icon="alertmodal.tga"
   name="CannotDeedLandNoRegion"
   type="alertmodal">
Unable to deed land:
Cannot find the region this land is in.
  <tag>fail</tag>
  </notification>

  <notification
   icon="alertmodal.tga"
   name="CannotDeedLandMultipleSelected"
   type="alertmodal">
Unable to deed land:
Multiple parcels selected.

Try selecting a single parcel.
  <tag>fail</tag>
  </notification>

  <notification
   icon="alertmodal.tga"
   name="ParcelCanPlayMedia"
   type="alertmodal">   
This location provides streaming media, which may require more of your network bandwidth.

Play streaming media when available?
(You can change this option later under Preferences &gt; Sound &amp; Media.)
   <form name="form">
    <button
         index="0"
         name="Play Media Now"
         text="Play Media Now"/>
        <button
         index="1"
         name="Always Play Media"  
         text="Always Play Media"/>
        <button
         index="2"   
         name="Do Not Pley Media"
         text="Do Not Play Media"/>
   </form>
  </notification>


  <notification
   icon="alertmodal.tga"
   name="CannotDeedLandWaitingForServer"
   type="alertmodal">
Unable to deed land:
Waiting for server to report ownership.

Please try again.
  <tag>fail</tag>
  </notification>

  <notification
   icon="alertmodal.tga"
   name="CannotDeedLandNoTransfer"
   type="alertmodal">
Unable to deed land:
The region [REGION] does not allow transfer of land.
  <tag>fail</tag>
  </notification>

  <notification
   icon="alertmodal.tga"
   name="CannotReleaseLandWatingForServer"
   type="alertmodal">
Unable to abandon land:
Waiting for server to update parcel information.

Try again in a few seconds.
  <tag>fail</tag>
  </notification>

  <notification
   icon="alertmodal.tga"
   name="CannotReleaseLandSelected"
   type="alertmodal">
Unable to abandon land:
You do not own all the parcels selected.

Please select a single parcel.
  <tag>fail</tag>
  </notification>

  <notification
   icon="alertmodal.tga"
   name="CannotReleaseLandDontOwn"
   type="alertmodal">
Unable to abandon land:
You do not have permission to release this parcel.
Parcels you own appear in green.
  <tag>fail</tag>
  </notification>

  <notification
   icon="alertmodal.tga"
   name="CannotReleaseLandRegionNotFound"
   type="alertmodal">
Unable to abandon land:
Cannot find the region this land is in.
  <tag>fail</tag>
  </notification>

  <notification
   icon="alertmodal.tga"
   name="CannotReleaseLandNoTransfer"
   type="alertmodal">
Unable to abandon land:
The region [REGION] does not allow transfer of land.
  <tag>fail</tag>
  </notification>

  <notification
   icon="alertmodal.tga"
   name="CannotReleaseLandPartialSelection"
   type="alertmodal">
Unable to abandon land:
You must select an entire parcel to release it.

Select an entire parcel, or divide your parcel first.
  <tag>fail</tag>
  </notification>

  <notification
   icon="alertmodal.tga"
   name="ReleaseLandWarning"
   type="alertmodal">
You are about to release [AREA] m² of land.
Releasing this parcel will remove it from your land holdings, but will not grant any L$.

Release this land?
    <tag>confirm</tag>
    <usetemplate
     name="okcancelbuttons"
     notext="Cancel"
     yestext="OK"/>
  </notification>

  <notification
   icon="alertmodal.tga"
   name="CannotDivideLandNothingSelected"
   type="alertmodal">
Unable to divide land:

No parcels selected.
  <tag>fail</tag>
  </notification>

  <notification
   icon="alertmodal.tga"
   name="CannotDivideLandPartialSelection"
   type="alertmodal">
Unable to divide land:

You have an entire parcel selected.
Try selecting a part of the parcel.
  <tag>fail</tag>
  </notification>

  <notification
   icon="alertmodal.tga"
   name="LandDivideWarning"
   type="alertmodal">
Dividing this land will split this parcel into two and each parcel can have its own settings. Some settings will be reset to defaults after the operation.

Divide land?
    <tag>confirm</tag>
    <usetemplate
     name="okcancelbuttons"
     notext="Cancel"
     yestext="OK"/>
  </notification>

  <notification
   icon="alertmodal.tga"
   name="CannotDivideLandNoRegion"
   type="alertmodal">
Unable to divide land:
Cannot find the region this land is in.
  <tag>fail</tag>
  </notification>

  <notification
   icon="alertmodal.tga"
   name="CannotJoinLandNoRegion"
   type="alertmodal">
Unable to join land:
Cannot find the region this land is in.
  <tag>fail</tag>
  </notification>

  <notification
   icon="alertmodal.tga"
   name="CannotJoinLandNothingSelected"
   type="alertmodal">
Unable to join land:
No parcels selected.
  <tag>fail</tag>
  </notification>

  <notification
   icon="alertmodal.tga"
   name="CannotJoinLandEntireParcelSelected"
   type="alertmodal">
Unable to join land:
You only have one parcel selected.

Select land across both parcels.
  <tag>fail</tag>
  </notification>

  <notification
   icon="alertmodal.tga"
   name="CannotJoinLandSelection"
   type="alertmodal">
Unable to join land:
You must select more than one parcel.

Select land across both parcels.
  <tag>fail</tag>
  </notification>

  <notification
   icon="alertmodal.tga"
   name="JoinLandWarning"
   type="alertmodal">
Joining this land will create one large parcel out of all parcels intersecting the selected rectangle.
You will need to reset the name and options of the new parcel.

Join land?
    <tag>confirm</tag>
    <usetemplate
     name="okcancelbuttons"
     notext="Cancel"
     yestext="OK"/>
  </notification>

  <notification
   icon="alertmodal.tga"
   name="ConfirmNotecardSave"
   type="alertmodal">
This notecard needs to be saved before the item can be copied or viewed. Save notecard?
    <tag>confirm</tag>
    <usetemplate
     name="okcancelbuttons"
     notext="Cancel"
     yestext="OK"/>
  </notification>

  <notification
   icon="alertmodal.tga"
   name="ConfirmItemCopy"
   type="alertmodal">
Copy this item to your inventory?
    <tag>confirm</tag>
    <usetemplate
     name="okcancelbuttons"
     notext="Cancel"
     yestext="Copy"/>
  </notification>

  <notification
   icon="alertmodal.tga"
   name="ResolutionSwitchFail"
   type="alertmodal">
Failed to switch resolution to [RESX] by [RESY].
  <tag>fail</tag>
  </notification>

  <notification
   icon="alertmodal.tga"
   name="ErrorUndefinedGrasses"
   type="alertmodal">
Error: Undefined grasses: [SPECIES]
  <tag>fail</tag>
  </notification>

  <notification
   icon="alertmodal.tga"
   name="ErrorUndefinedTrees"
   type="alertmodal">
Error: Undefined trees: [SPECIES]
  <tag>fail</tag>
  </notification>

  <notification
   icon="alertmodal.tga"
   name="CannotSaveWearableOutOfSpace"
   type="alertmodal">
Unable to save &apos;[NAME]&apos; to wearable file.  You will need to free up some space on your computer and save the wearable again.
  <tag>fail</tag>
  </notification>

  <notification
   icon="alertmodal.tga"
   name="CannotSaveToAssetStore"
   type="alertmodal">
Unable to save [NAME] to central asset store.
This is usually a temporary failure. Please customize and save the wearable again in a few minutes.
  <tag>fail</tag>
  </notification>

  <notification
   icon="alertmodal.tga"
   name="YouHaveBeenLoggedOut"
   type="alertmodal">
You have been logged out of [CURRENT_GRID].

[MESSAGE]
    <usetemplate
     name="okcancelbuttons"
     notext="Quit"
     yestext="View IM &amp; Chat"/>
  </notification>

  <notification
   icon="alertmodal.tga"
   name="InventoryUnusable"
   type="alertmodal">
There was a problem loading your inventory. First, try logging out and logging in again. If you see this message again, contact Support to correct the problem.
    <tag>fail</tag>
  </notification>

  <notification
   icon="alertmodal.tga"
   name="OnlyOfficerCanBuyLand"
   type="alertmodal">
Unable to buy land for the group:
You do not have permission to buy land for your active group.
    <tag>group</tag>
  <tag>fail</tag>
  </notification>

  <notification
   icon="alertmodal.tga"
   label="Add Friend"
   name="AddFriendWithMessage"
   type="alertmodal">
    <tag>friendship</tag>
Friends can give permissions to track each other on the map and receive online status updates.

Offer friendship to [NAME]?
    <tag>confirm</tag>
    <form name="form">
      <input name="message" type="text" default="true">
Would you be my friend?
      </input>
      <button
       default="true"
       index="0"
       name="Offer"
       text="OK"/>
      <button
       index="1"
       name="Cancel"
       text="Cancel"/>
    </form>
  </notification>

  <notification
   icon="alertmodal.tga"
   label="Add Auto-Replace List"
   name="AddAutoReplaceList"
   type="alertmodal">
    <tag>addlist</tag>
    Name for the new list:
    <tag>confirm</tag>
    <form name="form">
      <input name="listname" type="text"/>
      <button
       default="true"
       index="0"
       name="SetName"
       text="OK"/>
      <button
       index="1"
       name="Cancel"
       text="Cancel"/>
    </form>
  </notification>

  <notification
   icon="alertmodal.tga"
   label="Rename Auto-Replace List"
   name="RenameAutoReplaceList"
   type="alertmodal">
    The name '[DUPNAME]' is in use
    Enter a new unique name:
    <tag>confirm</tag>
    <form name="form">
      <input name="listname" type="text"/>
      <button
       default="false"
       index="0"
       name="ReplaceList"
       text="Replace Current List"/>
      <button
       default="true"
       index="1"
       name="SetName"
       text="Use New Name"/>
    </form>
  </notification>

  <notification
   icon="alertmodal.tga"
   name="InvalidAutoReplaceEntry"
   type="alertmodal">
    The keyword must be a single word, and the replacement may not be empty.
    <tag>fail</tag>
  </notification>

  <notification
   icon="alertmodal.tga"
   name="InvalidAutoReplaceList"
   type="alertmodal">
    That replacement list is not valid.
    <tag>fail</tag>
  </notification>

  <notification
   icon="alertmodal.tga"
   name="SpellingDictImportRequired"
   type="alertmodal">
    You must specify a file, a name, and a language.
    <tag>fail</tag>
  </notification>

  <notification
   icon="alertmodal.tga"
   name="SpellingDictIsSecondary"
   type="alertmodal">
The dictionary [DIC_NAME] does not appear to have an "aff" file; this means that it is a "secondary" dictionary.
It can be used as an additional dictionary, but not as your Main dictionary.

See https://wiki.secondlife.com/wiki/Adding_Spelling_Dictionaries
    <tag>confirm</tag>
  </notification>

  <notification
   icon="alertmodal.tga"
   name="SpellingDictImportFailed"
   type="alertmodal">
    Unable to copy
    [FROM_NAME]
    to
    [TO_NAME]
    <tag>fail</tag>
  </notification>

  <notification
 icon="alertmodal.tga"
 label="Save Outfit"
 name="SaveOutfitAs"
 type="alertmodal">
    <unique/>
    Save what I'm wearing as a new Outfit:
    <tag>confirm</tag>
    <form name="form">
      <input name="message" type="text" default="true">
        [DESC] (new)
      </input>
      <button
       default="true"
       index="0"
       name="OK"
       text="OK"/>
      <button
       index="1"
       name="Cancel"
       text="Cancel"/>
    </form>
  </notification>

  <notification
 icon="alertmodal.tga"
 label="Save Wearable"
 name="SaveWearableAs"
 type="alertmodal">
    Save item to my inventory as:
    <tag>confirm</tag>
    <form name="form">
      <input name="message" type="text" default="true">
        [DESC] (new)
      </input>
      <button
       default="true"
       index="0"
       name="OK"
       text="OK"/>
      <button
       index="1"
       name="Cancel"
       text="Cancel"/>
    </form>
  </notification>


  <notification
   icon="alertmodal.tga"
   label="Rename Outfit"
   name="RenameOutfit"
   type="alertmodal">
    New outfit name:
    <tag>confirm</tag>
    <form name="form">
      <input name="new_name" type="text" width="300" default="true">
        [NAME]
      </input>
      <button
       default="true"
       index="0"
       name="OK"
       text="OK"/>
      <button
       index="1"
       name="Cancel"
       text="Cancel"/>
    </form>
  </notification>

  <notification
   icon="alertmodal.tga"
   label="Rename Gesture"
   name="RenameGesture"
   type="alertmodal">
    New gesture name:
    <tag>confirm</tag>
    <form name="form">
      <input name="new_name" type="text" width="300">
        [NAME]
      </input>
      <button
       default="true"
       index="0"
       name="OK"
       text="OK"/>
      <button
       index="1"
       name="Cancel"
       text="Cancel"/>
    </form>
  </notification>

  <notification
   icon="alertmodal.tga"
   label="Rename Landmark"
   name="RenameLandmark"
   type="alertmodal">
    Choose a new name for [NAME]
    <tag>confirm</tag>
    <form name="form">
      <input name="new_name" type="text" width="300">
        [NAME]
      </input>
      <button
       default="true"
       index="0"
       name="OK"
       text="OK"/>
      <button
       index="1"
       name="Cancel"
       text="Cancel"/>
    </form>
  </notification>

  <notification
   icon="alertmodal.tga"
   name="RemoveFromFriends"
   type="alertmodal">
Are you sure you want to remove [NAME] from your Friends List?
    <tag>friendship</tag>
    <tag>confirm</tag>
    <usetemplate
     name="okcancelbuttons"
     notext="Cancel"
     yestext="OK"/>
  </notification>

  <notification
   icon="alertmodal.tga"
   name="RemoveMultipleFromFriends"
   type="alertmodal">
Are you sure you want to remove multiple friends from your Friends list?
    <tag>friendship</tag>
    <tag>confirm</tag>
    <usetemplate
     name="okcancelbuttons"
     notext="Cancel"
     yestext="OK"/>
  </notification>

  <notification
   icon="alertmodal.tga"
   name="GodDeleteAllScriptedPublicObjectsByUser"
   type="alertmodal">
Are you sure you want to delete all scripted objects owned by
** [AVATAR_NAME] **
on all others land in this region?
    <tag>confirm</tag>
    <usetemplate
     name="okcancelbuttons"
     notext="Cancel"
     yestext="OK"/>
  </notification>

  <notification
   icon="alertmodal.tga"
   name="GodDeleteAllScriptedObjectsByUser"
   type="alertmodal">
Are you sure you want to DELETE ALL scripted objects owned by
** [AVATAR_NAME] **
on ALL LAND in this region?
    <tag>confirm</tag>
    <usetemplate
     name="okcancelbuttons"
     notext="Cancel"
     yestext="OK"/>
  </notification>

  <notification
   icon="alertmodal.tga"
   name="GodDeleteAllObjectsByUser"
   type="alertmodal">
Are you sure you want to DELETE ALL objects (scripted or not) owned by
** [AVATAR_NAME] **
on ALL LAND in this region?
    <tag>confirm</tag>
    <usetemplate
     name="okcancelbuttons"
     notext="Cancel"
     yestext="OK"/>
  </notification>

  <notification
   icon="alertmodal.tga"
   name="BlankClassifiedName"
   type="alertmodal">
You must specify a name for your classified.
  <tag>fail</tag>
  </notification>

  <notification
   icon="alertmodal.tga"
   name="MinClassifiedPrice"
   type="alertmodal">
Price to pay for listing must be at least L$[MIN_PRICE].

Please enter a higher price.
  <tag>fail</tag>
  </notification>

  <notification
   icon="alertmodal.tga"
   name="ConfirmItemDeleteHasLinks"
   type="alertmodal">
At least one of the items you have selected has link items that point to it.  If you delete this item, its links will permanently stop working.  It is strongly advised to delete the links first.

Are you sure you want to delete these items?
    <tag>confirm</tag>
    <usetemplate
     name="okcancelbuttons"
     notext="Cancel"
     yestext="OK"/>
  </notification>

  <notification
   icon="alertmodal.tga"
   name="ConfirmObjectDeleteLock"
   type="alertmodal">
At least one of the items you have selected is locked.

Are you sure you want to delete these items?
    <tag>confirm</tag>
    <usetemplate
     name="okcancelbuttons"
     notext="Cancel"
     yestext="OK"/>
  </notification>

  <notification
   icon="alertmodal.tga"
   name="ConfirmObjectDeleteNoCopy"
   type="alertmodal">
At least one of the items you have selected is not copyable.

Are you sure you want to delete these items?
    <tag>confirm</tag>
    <usetemplate
     name="okcancelbuttons"
     notext="Cancel"
     yestext="OK"/>
  </notification>

  <notification
   icon="alertmodal.tga"
   name="ConfirmObjectDeleteNoOwn"
   type="alertmodal">
You do not own at least one of the items you have selected.

Are you sure you want to delete these items?
    <tag>confirm</tag>
    <usetemplate
     name="okcancelbuttons"
     notext="Cancel"
     yestext="OK"/>
  </notification>

  <notification
   icon="alertmodal.tga"
   name="ConfirmObjectDeleteLockNoCopy"
   type="alertmodal">
At least one object is locked.
At least one object is not copyable.

Are you sure you want to delete these items?
    <tag>confirm</tag>
    <usetemplate
     name="okcancelbuttons"
     notext="Cancel"
     yestext="OK"/>
  </notification>

  <notification
   icon="alertmodal.tga"
   name="ConfirmObjectDeleteLockNoOwn"
   type="alertmodal">
At least one object is locked.
You do not own at least one object.

Are you sure you want to delete these items?
    <tag>confirm</tag>
    <usetemplate
     name="okcancelbuttons"
     notext="Cancel"
     yestext="OK"/>
  </notification>

  <notification
   icon="alertmodal.tga"
   name="ConfirmObjectDeleteNoCopyNoOwn"
   type="alertmodal">
At least one object is not copyable.
You do not own at least one object.

Are you sure you want to delete these items?
    <tag>confirm</tag>
    <usetemplate
     name="okcancelbuttons"
     notext="Cancel"
     yestext="OK"/>
  </notification>

  <notification
   icon="alertmodal.tga"
   name="ConfirmObjectDeleteLockNoCopyNoOwn"
   type="alertmodal">
At least one object is locked.
At least one object is not copyable.
You do not own at least one object.

Are you sure you want to delete these items?
    <tag>confirm</tag>
    <usetemplate
     name="okcancelbuttons"
     notext="Cancel"
     yestext="OK"/>
  </notification>

  <notification
   icon="alertmodal.tga"
   name="ConfirmObjectTakeLock"
   type="alertmodal">
At least one object is locked.

Are you sure you want to take these items?
    <tag>confirm</tag>
    <usetemplate
     name="okcancelbuttons"
     notext="Cancel"
     yestext="OK"/>
  </notification>

  <notification
   icon="alertmodal.tga"
   name="ConfirmObjectTakeNoOwn"
   type="alertmodal">
You do not own all of the objects you are taking.
If you continue, next owner permissions will be applied and possibly restrict your ability to modify or copy them.

Are you sure you want to take these items?
    <tag>confirm</tag>
    <usetemplate
     name="okcancelbuttons"
     notext="Cancel"
     yestext="OK"/>
  </notification>

  <notification
   icon="alertmodal.tga"
   name="ConfirmObjectTakeLockNoOwn"
   type="alertmodal">
At least one object is locked.
You do not own all of the objects you are taking.
If you continue, next owner permissions will be applied and possibly restrict your ability to modify or copy them.
However, you can take the current selection.

Are you sure you want to take these items?
    <tag>confirm</tag>
    <usetemplate
     name="okcancelbuttons"
     notext="Cancel"
     yestext="OK"/>
  </notification>

  <notification
   icon="alertmodal.tga"
   name="CantBuyLandAcrossMultipleRegions"
   type="alertmodal">
Unable to buy land because selection spans multiple regions.

Please select a smaller area and try again.
  <tag>fail</tag>
  </notification>

  <notification
   icon="alertmodal.tga"
   name="DeedLandToGroup"
   type="alertmodal">
By deeding this parcel, the group will be required to have and maintain sufficient land use credits.
The purchase price of the land is not refunded to the owner. If a deeded parcel is sold, the sale price will be divided evenly among group members.

Deed this [AREA] m² of land to the group &apos;&lt;nolink&gt;[GROUP_NAME]&lt;/nolink&gt;&apos;?
    <tag>group</tag>
    <tag>confirm</tag>
    <usetemplate
     name="okcancelbuttons"
     notext="Cancel"
     yestext="OK"/>
  </notification>

  <notification
   icon="alertmodal.tga"
   name="DeedLandToGroupWithContribution"
   type="alertmodal">
By deeding this parcel, the group will be required to have and maintain sufficient land use credits.
The deed will include a simultaneous land contribution to the group from &apos;[NAME]&apos;.
The purchase price of the land is not refunded to the owner. If a deeded parcel is sold, the sale price will be divided evenly among group members.

Deed this [AREA] m² of land to the group &apos;&lt;nolink&gt;[GROUP_NAME]&lt;/nolink&gt;&apos;?
    <tag>group</tag>
    <tag>confirm</tag>
    <usetemplate
     name="okcancelbuttons"
     notext="Cancel"
     yestext="OK"/>
  </notification>

  <notification
   icon="alertmodal.tga"
   name="DisplaySetToSafe"
   type="alertmodal">
Display settings have been set to safe levels because you have specified the -safe option.
  </notification>

  <notification
   icon="alertmodal.tga"
   name="DisplaySetToRecommendedGPUChange"
   type="alertmodal">
Display settings have been set to recommended levels because your graphics card changed
from &apos;[LAST_GPU]&apos;
to &apos;[THIS_GPU]&apos;
  </notification>

  <notification
   icon="alertmodal.tga"
   name="DisplaySetToRecommendedFeatureChange"
   type="alertmodal">
Display settings have been set to recommended levels because of a change to the rendering subsystem.
  </notification>

  <notification
   icon="alertmodal.tga"
   name="ErrorMessage"
   type="alertmodal">
    <unique>
      <context>ERROR_MESSAGE</context>
    </unique>
[ERROR_MESSAGE]
  <tag>fail</tag>
    <usetemplate
     name="okbutton"
     yestext="OK"/>
  </notification>

  <notification
   icon="alertmodal.tga"
   name="AvatarMovedDesired"
   type="alertmodal">
   <tag>fail</tag>
Your desired location is not currently available.
You have been moved into a nearby region.
  </notification>

  <notification
   icon="alertmodal.tga"
   name="AvatarMovedLast"
   type="alertmodal">
   <tag>fail</tag>
Your requested location is not currently available.
You have been moved into a nearby region.
  </notification>

  <notification
   icon="alertmodal.tga"
   name="AvatarMovedHome"
   type="alertmodal">
   <tag>fail</tag>
Your home location is not currently available.
You have been moved into a nearby region.
You may want to set a new home location.
  </notification>

  <notification
   icon="alertmodal.tga"
   name="ClothingLoading"
   type="alertmodal">
   <tag>fail</tag>
Your clothing is still downloading.
You can use [APP_NAME] normally and other people will see you correctly.
    <form name="form">
      <ignore name="ignore"
       text="Clothing is taking a long time to download"/>
    </form>
  </notification>

  <notification
   icon = "notifytip.tga"
   name = "AgentComplexityWithVisibility"
   type = "notifytip"
   log_to_chat = "false">
   <unique combine = "cancel_old">
     <context>AgentComplexityNotice</context>
   </unique>
Your [https://community.secondlife.com/t5/English-Knowledge-Base/Avatar-Rendering-Complexity/ta-p/2967838 avatar complexity] is [AGENT_COMPLEXITY].
[OVERLIMIT_MSG]
   <usetemplate
    ignoretext="Warn me if my avatar complexity may be too high"
    name="notifyignore"/>
  </notification>

  <notification
   icon = "notifytip.tga"
   name = "AgentComplexity"
   type = "notifytip"
   log_to_chat = "false">
   <unique combine = "cancel_old">
     <context>AgentComplexityNotice</context>
   </unique>
Your [https://community.secondlife.com/t5/English-Knowledge-Base/Avatar-Rendering-Complexity/ta-p/2967838 avatar complexity] is [AGENT_COMPLEXITY].
    <usetemplate
     ignoretext="Warn me about my avatar complexity changes"
     name="notifyignore"/>
  </notification>

  <notification
   icon = "notifytip.tga"
   name = "HUDComplexityWarning"
   type = "notifytip"
   log_to_chat = "false">
    <unique combine = "cancel_old">
      <context>HUDComplexityWarning</context>
    </unique>
    [HUD_REASON]. It is likely to negatively affect your performance.
    <usetemplate
     ignoretext="Warn me when my HUD complexity is too high"
     name="notifyignore"/>
  </notification>

  <notification
   icon="alertmodal.tga"
   name="FirstRun"
   type="alertmodal">

[APP_NAME] installation is complete.

If this is your first time using [CURRENT_GRID], you will need to create an account before you can log in.
    <tag>confirm</tag>
    <usetemplate
     name="okcancelbuttons"
     notext="Continue"
     yestext="Create Account..."/>
  </notification>

  <notification
   icon="alertmodal.tga"
   name="LoginCantRemoveUsername"
   type="alertmodal">
    <tag>fail</tag>
Already remembered user can be forgotten from Me &gt; Preferences &gt; Advanced &gt; Remembered Usernames.
  </notification>

  <notification
   icon="alertmodal.tga"
   name="LoginCantRemoveCurUsername"
   type="alertmodal">
    <tag>confirm</tag>
Forgetting the logged-in user requires you to log out.
    <usetemplate
     name="okcancelbuttons"
     notext="Cancel"
     yestext="Confirm and log out"/>
  </notification>

  <notification
   icon="alertmodal.tga"
   name="LoginPacketNeverReceived"
   type="alertmodal">
   <tag>fail</tag>
We&apos;re having trouble connecting. There may be a problem with your Internet connection or the [CURRENT_GRID].

You can either check your Internet connection and try again in a few minutes, click Help to view the [SUPPORT_SITE], or click Teleport to attempt to teleport home.
    <url option="1" name="url">

			https://www.firestormviewer.org/support/
    </url>
    <form name="form">
      <button
       default="true"
       index="0"
       name="OK"
       text="OK"/>
      <button
       index="1"
       name="Help"
       text="Help"/>
      <button
       index="2"
       name="Teleport"
       text="Teleport"/>
    </form>
  </notification>

  <notification
   icon="alertmodal.tga"
   name="LoginPacketNeverReceivedNoTP"
   type="alertmodal">
    <tag>fail</tag>
We&apos;re having trouble connecting. There may be a problem with your Internet connection or the [CURRENT_GRID].

You can either check your Internet connection and try again in a few minutes or click Help to view the [SUPPORT_SITE].
    <url option="1" name="url">
			https://www.firestormviewer.org/support/
    </url>
    <form name="form">
      <button
       default="true"
       index="0"
       name="OK"
       text="OK"/>
      <button
       index="1"
       name="Help"
       text="Help"/>
    </form>
  </notification>

  <notification
   icon="alertmodal.tga"
   name="LoginRemoveMultiGridUserData"
   type="alertmodal">
    <tag>confirm</tag>
Local Data you are deleting is shared between multiple grids, are you sure you want to delete it?
    <usetemplate
     name="okcancelbuttons"
     notext="Cancel"
     yestext="Confirm"/>
  </notification>

  <notification
   icon="alertmodal.tga"
   name="WelcomeChooseSex"
   type="alertmodal">
Your character will appear in a moment.

Use arrow keys to walk.
Press the F1 key at any time for help or to learn more about [CURRENT_GRID].
Please choose the male or female avatar. You can change your mind later.
    <usetemplate
     name="okcancelbuttons"
     notext="Female"
     yestext="Male"/>
  </notification>
  <notification icon="alertmodal.tga"
		name="CantTeleportToGrid"
		type="alertmodal">
Could not teleport to [SLURL] as it's on a different grid ([GRID]) than the current grid ([CURRENT_GRID]).  Please close your viewer and try again.
  <tag>fail</tag>
    <usetemplate
     name="okbutton"
     yestext="OK"/>
  </notification>

  <notification icon="alertmodal.tga"
		name="GeneralCertificateErrorShort"
		type="alertmodal">
Could not connect to the server.
[REASON]
    <tag>fail</tag>
    <usetemplate
     name="okbutton"
     yestext="OK"/>
  </notification>

  <notification icon="alertmodal.tga"
		name="GeneralCertificateError"
		type="alertmodal">
Could not connect to the server.
[REASON]

SubjectName: [SUBJECT_NAME_STRING]
IssuerName: [ISSUER_NAME_STRING]
Valid From: [VALID_FROM]
Valid To: [VALID_TO]
MD5 Fingerprint: [SHA1_DIGEST]
SHA1 Fingerprint: [MD5_DIGEST]
Key Usage: [KEYUSAGE]
Extended Key Usage: [EXTENDEDKEYUSAGE]
Subject Key Identifier: [SUBJECTKEYIDENTIFIER]
  <tag>fail</tag>
    <usetemplate
     name="okbutton"
     yestext="OK"/>
   </notification>

  <notification icon="alertmodal.tga"
		name="TrustCertificateError"
		type="alertmodal">
The certification authority for this server is not known.

Certificate Information:
SubjectName: [SUBJECT_NAME_STRING]
IssuerName: [ISSUER_NAME_STRING]
Valid From: [VALID_FROM]
Valid To: [VALID_TO]
MD5 Fingerprint: [SHA1_DIGEST]
SHA1 Fingerprint: [MD5_DIGEST]
Key Usage: [KEYUSAGE]
Extended Key Usage: [EXTENDEDKEYUSAGE]
Subject Key Identifier: [SUBJECTKEYIDENTIFIER]

Would you like to trust this authority?
    <tag>confirm</tag>
    <usetemplate
     name="okcancelbuttons"
     notext="Cancel"
     yestext="Trust"/>
  </notification>

  <notification
   icon="alertmodal.tga"
   name="NotEnoughCurrency"
   type="alertmodal">
[NAME] L$ [PRICE] You do not have enough L$ to do that.
  <tag>fail</tag>
  <tag>funds</tag>
  </notification>

  <notification
   icon="alertmodal.tga"
   name="GrantedModifyRights"
   persist="true"
   log_to_im="true"   
   type="notify">
[NAME] has given you permission to edit their objects.
  </notification>

  <notification
   icon="alertmodal.tga"
   name="RevokedModifyRights"
   persist="true"
   log_to_im="true"   
   type="notify">
Your privilege to modify [NAME]&apos;s objects has been revoked.
  </notification>

  <notification
   icon="alertmodal.tga"
   name="FlushMapVisibilityCaches"
   type="alertmodal">
This will flush the map caches on this region.
This is really only useful for debugging.
(In production, wait 5 minutes, then everyone&apos;s map will update after they relog.)
    <usetemplate
     name="okcancelbuttons"
     notext="Cancel"
     yestext="OK"/>
  </notification>

  <notification
   icon="alertmodal.tga"
   name="BuyOneObjectOnly"
   type="alertmodal">
Unable to buy more than one object at a time.  Please select only one object and try again.
  <tag>fail</tag>
  </notification>

  <notification
   icon="alertmodal.tga"
   name="OnlyCopyContentsOfSingleItem"
   type="alertmodal">
Unable to copy the contents of more than one item at a time.
Please select only one object and try again.
  <tag>fail</tag>
    <usetemplate
     name="okcancelbuttons"
     notext="Cancel"
     yestext="OK"/>
  </notification>

  <notification
   icon="alertmodal.tga"
   name="KickUsersFromRegion"
   type="alertmodal">
Teleport all residents in this region home?
    <tag>confirm</tag>
    <usetemplate
     name="okcancelbuttons"
     notext="Cancel"
     yestext="OK"/>
  </notification>

  <notification
   icon="alertmodal.tga"
   name="ChangeObjectBonusFactor"
   type="alertmodal">
    Lowering the object bonus after builds have been established in a region may cause objects to be returned or deleted. Are you sure you want to change object bonus?
    <tag>confirm</tag>
    <usetemplate
     ignoretext="Confirm changing object bonus factor"
     name="okcancelignore"
     notext="Cancel"
     yestext="OK"/>
  </notification>

  <notification
   icon="alertmodal.tga"
   name="EstateObjectReturn"
   type="alertmodal">
Are you sure you want to return objects owned by [USER_NAME]?
    <tag>confirm</tag>
    <usetemplate
     name="okcancelbuttons"
     notext="Cancel"
     yestext="OK"/>
  </notification>

  <notification
   icon="alertmodal.tga"
   name="InvalidTerrainBitDepth"
   type="alertmodal">
Could not set region textures:
Terrain texture [TEXTURE_NUM] has an invalid bit depth of [TEXTURE_BIT_DEPTH].

<<<<<<< HEAD
Replace texture [TEXTURE_NUM] with a 24-bit 1024x1024 or smaller image then click &quot;Apply&quot; again.
=======
Replace texture [TEXTURE_NUM] with a 24-bit [MAX_SIZE]x[MAX_SIZE] or smaller image then click &quot;Apply&quot; again.
>>>>>>> 266b5bd2
  <tag>fail</tag>
  </notification>

  <notification
   icon="alertmodal.tga"
   name="InvalidTerrainSize"
   type="alertmodal">
Could not set region textures:
Terrain texture [TEXTURE_NUM] is too large at [TEXTURE_SIZE_X]x[TEXTURE_SIZE_Y].

<<<<<<< HEAD
Replace texture [TEXTURE_NUM] with a 24-bit 1024x1024 or smaller image then click &quot;Apply&quot; again.
=======
Replace texture [TEXTURE_NUM] with a 24-bit [MAX_SIZE]x[MAX_SIZE] or smaller image then click &quot;Apply&quot; again.
>>>>>>> 266b5bd2
  </notification>

  <notification
   icon="alertmodal.tga"
   name="RawUploadStarted"
   type="alertmodal">
Upload started. It may take up to two minutes, depending on your connection speed.
  </notification>

  <notification
   icon="alertmodal.tga"
   name="ConfirmBakeTerrain"
   type="alertmodal">
Do you really want to bake the current terrain, make it the center for terrain raise/lower limits, and the default for the &apos;Revert&apos; tool?
    <tag>confirm</tag>
    <usetemplate
     name="okcancelbuttons"
     notext="Cancel"
     yestext="OK"/>
  </notification>

  <notification
   icon="alertmodal.tga"
   name="ConfirmTextureHeights"
   type="alertmodal">
You're about to use low values greater than high ones for Elevation Ranges. Proceed?
   <tag>confirm</tag>
   <usetemplate
    name="yesnocancelbuttons"
    yestext="Ok"
    notext="Cancel"
    canceltext="Don't ask"/>
  </notification>

  <notification
   icon="alertmodal.tga"
   name="MaxAllowedAgentOnRegion"
   type="alertmodal">
You can only have [MAX_AGENTS] allowed residents.
  </notification>

  <notification
   icon="alertmodal.tga"
   name="MaxBannedAgentsOnRegion"
   type="alertmodal">
You can only have [MAX_BANNED] banned residents.
  </notification>

  <notification
   icon="alertmodal.tga"
   name="MaxAgentOnRegionBatch"
   type="alertmodal">
Failure while attempting to add [NUM_ADDED] agents:
Exceeds the [MAX_AGENTS] [LIST_TYPE] limit by [NUM_EXCESS].
  </notification>

  <notification
   icon="alertmodal.tga"
   name="MaxAllowedGroupsOnRegion"
   type="alertmodal">
You can only have [MAX_GROUPS] groups.
    <tag>group</tag>
    <usetemplate
     name="okcancelbuttons"
     notext="Cancel"
     yestext="Bake"/>
  </notification>

  <notification
   icon="alertmodal.tga"
   name="MaxManagersOnRegion"
   type="alertmodal">
You can only have [MAX_MANAGER] estate managers.
  </notification>

  <notification
   icon="alertmodal.tga"
   name="OwnerCanNotBeDenied"
   type="alertmodal">
Cannot add estate owner to estate &apos;Banned resident&apos; list.
  </notification>

  <notification
   icon="alertmodal.tga"
   name="ProblemAddingEstateManagerBanned"
   type="alertmodal">
Unable to add banned resident to estate manager list.
  </notification>
    
  <notification
   icon="alertmodal.tga"
   name="ProblemBanningEstateManager"
   type="alertmodal">
Unable to add estate manager [AGENT] to banned list.
  </notification>
  
  <notification
   icon="alertmodal.tga"
   name="GroupIsAlreadyInList"
   type="alertmodal">
&lt;nolink&gt;[GROUP]&lt;/nolink&gt; is already in the Allowed Groups list.
  </notification>
    
  <notification
   icon="alertmodal.tga"
   name="AgentIsAlreadyInList"
   type="alertmodal">
[AGENT] is already in your [LIST_TYPE] list.
  </notification>
    
  <notification
   icon="alertmodal.tga"
   name="AgentsAreAlreadyInList"
   type="alertmodal">
[AGENT] are already in your [LIST_TYPE] list.
  </notification>
    
  <notification
   icon="alertmodal.tga"
   name="AgentWasAddedToList"
   type="alertmodal">
[AGENT] was added to [LIST_TYPE] list of [ESTATE].
  </notification>
    
  <notification
   icon="alertmodal.tga"
   name="AgentsWereAddedToList"
   type="alertmodal">
[AGENT] were added to [LIST_TYPE] list of [ESTATE].

  </notification>
      <notification
   icon="alertmodal.tga"
   name="AgentWasRemovedFromList"
   type="alertmodal">
[AGENT] was removed from [LIST_TYPE] list of [ESTATE].
  </notification>
    
  <notification
   icon="alertmodal.tga"
   name="AgentsWereRemovedFromList"
   type="alertmodal">
[AGENT] were removed from [LIST_TYPE] list of [ESTATE].
  </notification>

  <notification
   icon="alertmodal.tga"
   name="CanNotChangeAppearanceUntilLoaded"
   type="alertmodal">
Cannot change appearance until clothing and shape are loaded.
  </notification>

  <notification
   icon="alertmodal.tga"
   name="ClassifiedMustBeAlphanumeric"
   type="alertmodal">
The name of your classified must start with a letter from A to Z or a number.  No punctuation is allowed.
  </notification>

  <notification
   icon="alertmodal.tga"
   name="CantSetBuyObject"
   type="alertmodal">
Cannot set &apos;Buy Object&apos; because the object is not for sale.
Please set the object for sale and try again.
  </notification>

  <notification
   icon="alertmodal.tga"
   name="FinishedRawDownload"
   type="alertmodal">
Finished download of raw terrain file to:
[DOWNLOAD_PATH].
  </notification>

  <!-- RequiredUpdate does not display release notes URL because we don't get
       that from login.cgi's login failure message. -->
  <notification
   icon="alertmodal.tga"
   name="RequiredUpdate"
   type="alertmodal">
Version [VERSION] is required for login.
Please download from https://secondlife.com/support/downloads/
    <tag>confirm</tag>
    <usetemplate
     name="okbutton"
     yestext="OK"/>
  </notification>

  <notification
   icon="alertmodal.tga"
   name="PauseForUpdate"
   type="alertmodal">
Version [VERSION] is required for login.
Release notes: [URL]

Click OK to download and install.
    <tag>confirm</tag>
    <usetemplate
     name="okbutton"
     yestext="OK"/>
  </notification>

  <notification
   icon="alertmodal.tga"
   name="OptionalUpdateReady"
   type="alertmodal">
Version [VERSION] has been downloaded and is ready to install.
Release notes: [URL]

Click OK to install.
    <tag>confirm</tag>
    <usetemplate
     name="okbutton"
     yestext="OK"/>
  </notification>

  <notification
   icon="alertmodal.tga"
   name="PromptOptionalUpdate"
   type="alertmodal">
Version [VERSION] has been downloaded and is ready to install.
Release notes: [URL]

Proceed?
    <tag>confirm</tag>
    <usetemplate
     canceltext="Not Now"
     name="yesnocancelbuttons"
     notext="Skip"
     yestext="Install"/>
  </notification>

  <notification
   icon="alertmodal.tga"
   name="LoginFailedUnknown"
   type="alertmodal">
Sorry, login failed for an unrecognized reason.
If you continue to get this message, please check the [SUPPORT_SITE].
    <tag>confirm</tag>
    <usetemplate
     name="okbutton"
     yestext="Quit"/>
  </notification>

  <notification
   icon="alertmodal.tga"
   name="DeedObjectToGroup"
   type="alertmodal">
Deeding this object will cause the group to:
* Receive L$ paid into the object
    <tag>group</tag>
    <tag>confirm</tag>
    <usetemplate
     ignoretext="Confirm before I deed an object to a group"
     name="okcancelignore"
     notext="Cancel"
     yestext="Deed"/>
  </notification>

  <notification
   icon="alertmodal.tga"
   name="WebLaunchExternalTarget"
   type="alertmodal">
Do you want to open your Web browser to view this content?
Opening webpages from an unknown source may place your computer at risk.
    <tag>confirm</tag>
    <usetemplate
     ignoretext="Launch my browser to view a web page"
     name="okcancelignore"
     notext="Cancel"
     yestext="OK"/>
  </notification>

  <notification
   icon="alertmodal.tga"
   name="WebLaunchJoinNow"
   type="alertmodal">
Go to your [http://secondlife.com/account/ Dashboard] to manage your account?
    <tag>confirm</tag>
    <usetemplate
     ignoretext="Launch my browser to manage my account"
     name="okcancelignore"
     notext="Cancel"
     yestext="OK"/>
  </notification>

  <notification
   icon="alertmodal.tga"
   name="WebLaunchSecurityIssues"
   type="alertmodal">
Visit the [CURRENT_GRID] Wiki for details of how to report a security issue.
    <tag>confirm</tag>
    <usetemplate
     ignoretext="Launch my browser to learn how to report a Security Issue"
     name="okcancelignore"
     notext="Cancel"
     yestext="OK"/>
  </notification>

  <notification
   icon="alertmodal.tga"
   name="WebLaunchQAWiki"
   type="alertmodal">
Visit the [CURRENT_GRID] QA Wiki.
    <tag>confirm</tag>
    <usetemplate
     ignoretext="Launch my browser to view the QA Wiki"
     name="okcancelignore"
     notext="Cancel"
     yestext="OK"/>
  </notification>

  <notification
   icon="alertmodal.tga"
   name="WebLaunchPublicIssue"
   type="alertmodal">
Visit the [CURRENT_GRID] Public Issue Tracker, where you can report bugs and other issues.
    <tag>confirm</tag>
    <usetemplate
     ignoretext="Launch my browser to use the Public Issue Tracker"
     name="okcancelignore"
     notext="Cancel"
     yestext="Go to page"/>
  </notification>

  <notification
   icon="alertmodal.tga"
   name="WebLaunchSupportWiki"
   type="alertmodal">
Go to the Official Linden Blog, for the latest news and information.
    <tag>confirm</tag>
    <usetemplate
     ignoretext="Launch my browser to view the blog"
     name="okcancelignore"
     notext="Cancel"
     yestext="OK"/>
  </notification>

  <notification
   icon="alertmodal.tga"
   name="WebLaunchLSLGuide"
   type="alertmodal">
Do you want to open the Scripting Guide for help with scripting?
    <tag>confirm</tag>
    <usetemplate
     ignoretext="Launch my browser to view the Scripting Guide"
     name="okcancelignore"
     notext="Cancel"
     yestext="OK"/>
  </notification>

  <notification
   icon="alertmodal.tga"
   name="WebLaunchLSLWiki"
   type="alertmodal">
Do you want to visit the LSL Portal for help with scripting?
    <tag>confirm</tag>
    <usetemplate
     ignoretext="Launch my browser to view the LSL Portal"
     name="okcancelignore"
     notext="Cancel"
     yestext="Go to page"/>
  </notification>

  <notification
   icon="alertmodal.tga"
   name="ReturnToOwner"
   type="alertmodal">
Are you sure you want to return the selected objects to their owners? Transferable deeded objects will be returned to their previous owners.

*WARNING* No-transfer deeded objects will be deleted!
    <tag>confirm</tag>
    <usetemplate
     ignoretext="Confirm before I return objects to their owners"
     name="okcancelignore"
     notext="Cancel"
     yestext="OK"/>
  </notification>

  <notification
   icon="alert.tga"
   name="GroupLeaveConfirmMember"
   type="alert">
You are currently a member of the group &lt;nolink&gt;[GROUP]&lt;/nolink&gt;.
Leave Group?
    <tag>group</tag>
    <tag>confirm</tag>
    <usetemplate
     name="okcancelbuttons"
     notext="Cancel"
     yestext="OK"/>
  </notification>


  <notification
   icon="alert.tga"
   name="GroupLeaveConfirmMemberWithFee"
   type="alert">
You are currently a member of the group &lt;nolink&gt;[GROUP]&lt;/nolink&gt;. Joining again will cost L$[AMOUNT].
Leave Group?
    <tag>group</tag>
    <tag>confirm</tag>
    <usetemplate
     name="okcancelbuttons"
     notext="Cancel"
     yestext="OK"/>
  </notification>

  <notification
   icon="alertmodal.tga"
   name="OwnerCannotLeaveGroup"
   type="alertmodal">
    Unable to leave group. You cannot leave the group because you are the last owner of the group. Please assign another member to the owner role first.
    <tag>group</tag>
    <usetemplate
     name="okbutton"
     yestext="OK"/>
  </notification>

  <notification
   icon="alertmodal.tga"
   name="GroupDepartError"
   type="alertmodal">
    Unable to leave group.
    <tag>group</tag>
    <usetemplate
     name="okbutton"
     yestext="OK"/>
  </notification>

  <notification
   icon="alert.tga"
   name="ConfirmKick"
   type="alert">
Do you REALLY want to kick all residents off the grid?
    <tag>confirm</tag>
    <usetemplate
     name="okcancelbuttons"
     notext="Cancel"
     yestext="Kick All Residents"/>
  </notification>

  <notification
   icon="alertmodal.tga"
   name="MuteLinden"
   type="alertmodal">
Sorry, you cannot block a Linden.
  <tag>fail</tag>
    <usetemplate
     name="okbutton"
     yestext="OK"/>
  </notification>

  <notification
   icon="alertmodal.tga"
   name="CannotStartAuctionAlreadyForSale"
   type="alertmodal">
    You cannot start an auction on a parcel which is already set for sale.  Disable the land sale if you are sure you want to start an auction.
    <tag>fail</tag>
  </notification>

  <notification
   icon="alertmodal.tga"
   label="Block object by name failed"
   name="MuteByNameFailed"
   type="alertmodal">
You already have blocked/muted this name.
  <tag>fail</tag>
    <usetemplate
     name="okbutton"
     yestext="OK"/>
  </notification>

  <notification
   icon="alert.tga"
   name="RemoveItemWarn"
   type="alert">
Though permitted, deleting contents may damage the object. Do you want to delete that item?
    <tag>confirm</tag>
    <usetemplate
     name="okcancelbuttons"
     notext="Cancel"
     yestext="OK"/>
  </notification>

  <notification
   icon="alert.tga"
   name="CantOfferCallingCard"
   type="alert">
Cannot offer a calling card at this time. Please try again in a moment.
    <tag>fail</tag>
    <usetemplate
     name="okbutton"
     yestext="OK"/>
  </notification>

  <notification
   icon="alert.tga"
   name="CantOfferFriendship"
   type="alert">
    <tag>friendship</tag>
    <tag>fail</tag>
Cannot offer friendship at this time. Please try again in a moment.
    <usetemplate
     name="okbutton"
     yestext="OK"/>
  </notification>

  <notification
   icon="alert.tga"
   name="DoNotDisturbModeSet"
   type="alert">
Unavailable mode is on.  You will not be notified of incoming communications.

- Other residents will receive your Unavailable mode response (set in Preferences &gt; Privacy &gt; Autoresponse).
- Voice calls will be rejected.
    <usetemplate
     ignoretext="I change my status to unavailable"
     name="okignore"
     yestext="OK"/>
  </notification>
  
    <notification
   icon="alert.tga"
   name="AutorespondModeSet"
   type="alert">
Autorespond mode is on.
Incoming instant messages will now be answered with your configured autoresponse.
    <usetemplate
     ignoretext="I change my status to autorespond mode"
     name="okignore"
     yestext="OK"/>
  </notification>

    <notification
   icon="alert.tga"
   name="AutorespondNonFriendsModeSet"
   type="alert">
Autorespond mode for non-friends is on.
Incoming instant messages from anyone who is not your friend will now be answered with your configured autoresponse.
    <usetemplate
     ignoretext="I change my status to autorespond mode for non-friends"
     name="okignore"
     yestext="OK"/>
  </notification>

    <notification
   icon="alert.tga"
   name="RejectTeleportOffersModeSet"
   type="alert">
Reject all incoming teleport offers and requests mode is on.
Incoming teleport offers and requests from anyone will now be rejected with your configured autoresponse. You will not be notified because of that fact.
    <usetemplate
     ignoretext="I change my status to reject all teleport offers and requests mode"
     name="okignore"
     yestext="OK"/>
  </notification>

    <notification
   icon="alert.tga"
   name="RejectTeleportOffersModeWarning"
   type="alert">
You cannot send a teleport request at the moment, because 'reject all incoming teleport offers and requests' mode is on.
Go to the 'Comm' &gt; 'Online Status' menu if you wish to disable it.
    <usetemplate
     name="okbutton"
     yestext="OK"/>
  </notification>

    <notification
   icon="alert.tga"
   name="RejectFriendshipRequestsModeSet"
   type="alert">
Reject all incoming friendship requests mode is on.
Incoming friendship requests from anyone will now be rejected with your configured autoresponse. You will not be notified because of that fact.
    <usetemplate
     ignoretext="I change my status to reject all friendship requests mode"
     name="okignore"
     yestext="OK"/>
  </notification>

    <notification
   icon="alert.tga"
   name="RejectAllGroupInvitesModeSet"
   type="alert">
Reject all incoming group invites mode is on.
Incoming group invites from anyone will now be rejected automatically. You will not be notified because of that fact.
    <usetemplate
     ignoretext="I change my status to reject all group invites mode"
     name="okignore"
     yestext="OK"/>
  </notification>

  <notification
   icon="alert.tga"
   name="JoinedTooManyGroupsMember"
   type="alert">
You have reached your maximum number of groups. Please leave another group before joining this one, or decline the offer.
[NAME] has invited you to join a group as a member.
    <tag>group</tag>
    <tag>fail</tag>
    <usetemplate
     name="okcancelbuttons"
     notext="Decline"
     yestext="Join"/>
  </notification>

  <notification
   icon="alert.tga"
   name="JoinedTooManyGroups"
   type="alert">
You have reached your maximum number of groups. Please leave some group before joining or creating a new one.
    <tag>group</tag>
    <tag>fail</tag>
    <usetemplate
     name="okbutton"
     yestext="OK"/>
  </notification>

  <notification
   icon="alert.tga"
   name="GroupLimitInfo"
   type="alert">
Residents with Basic memberships may join up to [MAX_BASIC] groups.
Premium memberships allow up to [MAX_PREMIUM]. [https://secondlife.com/my/account/membership.php? Learn more or upgrade]
    <tag>group</tag>
    <usetemplate
     name="okbutton"
     yestext="Close"/>
  </notification>

  <notification
   icon="alert.tga"
   name="GroupLimitInfoPlus"
   type="alert">
Residents with Basic memberships may join up to [MAX_BASIC] groups.
Premium memberships allow up to [MAX_PREMIUM]. Premium Plus
memberships allow up to [MAX_PREMIUM_PLUS]. [https://secondlife.com/my/account/membership.php? Learn more or upgrade]
    <tag>group</tag>
    <usetemplate
     name="okbutton"
     yestext="Close"/>
  </notification>

  <notification
   icon="alert.tga"
   name="KickUser"
   type="alert">
   <tag>win</tag>
Kick this Resident with what message?
    <tag>confirm</tag>
    <form name="form">
      <input name="message" type="text" default="true">
An administrator has logged you off.
      </input>
      <button
       default="true"
       index="0"
       name="OK"
       text="OK"/>
      <button
       index="1"
       name="Cancel"
       text="Cancel"/>
    </form>
  </notification>

  <notification
   icon="alert.tga"
   name="KickAllUsers"
   type="alert">
   <tag>win</tag>
Kick everyone currently on the grid with what message?
    <tag>confirm</tag>
    <form name="form">
      <input name="message" type="text" default="true">
An administrator has logged you off.
      </input>
      <button
       default="true"
       index="0"
       name="OK"
       text="OK"/>
      <button
       index="1"
       name="Cancel"
       text="Cancel"/>
    </form>
  </notification>

  <notification
   icon="alert.tga"
   name="FreezeUser"
   type="alert">
    <tag>win</tag>
    <tag>confirm</tag>
Freeze this Resident with what message?
    <form name="form">
      <input name="message" type="text" default="true">
You have been frozen. You cannot move or chat. An administrator will contact you via instant message (IM).
      </input>
      <button
       default="true"
       index="0"
       name="OK"
       text="OK"/>
      <button
       index="1"
       name="Cancel"
       text="Cancel"/>
    </form>
  </notification>

  <notification
   icon="alert.tga"
   name="UnFreezeUser"
   type="alert">
   <tag>win</tag>
    <tag>confirm</tag>
Unfreeze this Resident with what message?
    <form name="form">
      <input name="message" type="text" default="true">
You are no longer frozen.
      </input>
      <button
       default="true"
       index="0"
       name="OK"
       text="OK"/>
      <button
       index="1"
       name="Cancel"
       text="Cancel"/>
    </form>
  </notification>

  <notification
   icon="alertmodal.tga"
   name="SetDisplayNameSuccess"
   type="alert">
Hi [DISPLAY_NAME]!

Just like in real life, it takes a while for everyone to learn about a new name.  Please allow several days for [http://wiki.secondlife.com/wiki/Setting_your_display_name your name to update] in objects, scripts, search, etc.
  </notification>

  <notification
 icon="alertmodal.tga"
 name="SetDisplayNameBlocked"
 type="alert">
Sorry, you cannot change your display name. If you feel this is in error, please contact Linden Lab support.
  <tag>fail</tag>
  </notification>

  <notification
   icon="alertmodal.tga"
   name="SetDisplayNameFailedLength"
   type="alertmodal">
Sorry, that name is too long.  Display names can have a maximum of [LENGTH] characters.

Please try a shorter name.
  <tag>fail</tag>
  </notification>

  <notification
   icon="alertmodal.tga"
   name="SetDisplayNameFailedGeneric"
   type="alertmodal">
    Sorry, we could not set your display name.  Please try again later.
    <tag>fail</tag>
  </notification>

  <notification
   icon="alertmodal.tga"
   name="SetDisplayNameMismatch"
   type="alertmodal">
    The display names you entered do not match. Please re-enter.
    <tag>fail</tag>
  </notification>

  <!-- *NOTE: This should never happen -->
  <notification
   icon="alertmodal.tga"
   name="AgentDisplayNameUpdateThresholdExceeded"
   type="alertmodal">
Sorry, you have to wait longer before you can change your display name.

See http://wiki.secondlife.com/wiki/Setting_your_display_name

Please try again later.
  <tag>fail</tag>
  </notification>

  <notification
   icon="alertmodal.tga"
   name="AgentDisplayNameSetBlocked"
   type="alertmodal">
 Sorry, we could not set your requested name because it contains a banned word.
 
 Please try a different name.
 <tag>fail</tag>
  </notification>

  <notification
   icon="alertmodal.tga"
 name="AgentDisplayNameSetInvalidUnicode"
 type="alertmodal">
    The display name you wish to set contains invalid characters.
    <tag>fail</tag>
  </notification>

  <notification
   icon="alertmodal.tga"
 name="AgentDisplayNameSetOnlyPunctuation"
 type="alertmodal">
    Your display name must contain letters other than punctuation.
    <tag>fail</tag>
  </notification>


  <notification
   icon="notifytip.tga"
   name="DisplayNameUpdate"
   type="notifytip">
    [OLD_NAME] ([SLID]) is now known as [NEW_NAME].
  </notification>

  <notification
icon="notifytip.tga"
name="DisplayNameUpdateRemoveAlias"
type="notify">
    [OLD_NAME] ([SLID]) is now known as [NEW_NAME].
    This agent has a set alias that will replace [NEW_NAME]
    Would you like to remove it?
    <form name="form">
      <button
       index="0"
       name="Yes"
       text="Yes"/>
      <button
       index="1"
       name="No"
       text="No"/>
    </form>
  </notification> 

  <notification
   icon="alertmodal.tga"
   name="OfferTeleport"
   type="alertmodal">
Offer a teleport to your location with the following message?
    <tag>confirm</tag>
    <form name="form">
      <input name="message" type="text" default="true">
Join me in [REGION]
      </input>
			<button
       default="true"
       index="0"
       name="OK"
       text="OK"/>
      <button
       index="1"
       name="Cancel"
       text="Cancel"/>
    </form>
  </notification>

  <notification
   icon="alertmodal.tga"
   name="TeleportRequestPrompt"
   type="alertmodal">
Request a teleport to [NAME] with the following message
    <tag>confirm</tag>
    <form name="form">
      <input name="message" type="text">

      </input>
      <button
       default="true"
       index="0"
       name="OK"
       text="OK"/>
      <button
       index="1"
       name="Cancel"
       text="Cancel"/>
    </form>
  </notification>
  <notification
   icon="alertmodal.tga"
   name="TooManyTeleportOffers"
   type="alertmodal">
You attempted to make [OFFERS] teleport offers
which exceeds the limit of [LIMIT].
    <tag>group</tag>
    <tag>fail</tag>
  <usetemplate
     name="okbutton"
     yestext="OK"/>
  </notification>

  <notification
   icon="alertmodal.tga"
   name="OfferTeleportFromGod"
   type="alertmodal">
God summon this resident to your location?
    <tag>confirm</tag>
    <form name="form">
      <input name="message" type="text" default="true">
Join me in [REGION]
      </input>
      <button
       default="true"
       index="0"
       name="OK"
       text="OK"/>
      <button
       index="1"
       name="Cancel"
       text="Cancel"/>
    </form>
  </notification>

  <notification
   icon="alertmodal.tga"
   name="TeleportFromLandmark"
   type="alertmodal">
Are you sure you want to teleport to &lt;nolink&gt;[LOCATION]&lt;/nolink&gt;?
    <tag>confirm</tag>
    <usetemplate
     ignoretext="Confirm that I want to teleport to a landmark"
     name="okcancelignore"
     notext="Cancel"
     yestext="Teleport"/>
  </notification>
  
  <notification
   icon="alertmodal.tga"
   name="TeleportViaSLAPP"
   type="alertmodal">
Are you sure you want to teleport to &lt;nolink&gt;[LOCATION]&lt;/nolink&gt;?
    <tag>confirm</tag>
    <usetemplate
     ignoretext="Confirm that I want to teleport via SLAPP"
     name="okcancelignore"
     notext="Cancel"
     yestext="Teleport"/>
  </notification>	

  <notification
   icon="alertmodal.tga"
   name="TeleportToPick"
   type="alertmodal">
    Teleport to [PICK]?
    <tag>confirm</tag>
    <usetemplate
     ignoretext="Confirm that I want to teleport to a location in Picks"
     name="okcancelignore"
     notext="Cancel"
     yestext="Teleport"/>
  </notification>

  <notification
   icon="alertmodal.tga"
   name="TeleportToClassified"
   type="alertmodal">
    Teleport to [CLASSIFIED]?
    <tag>confirm</tag>
    <usetemplate
     ignoretext="Confirm that I want to teleport to a location in Classifieds"
     name="okcancelignore"
     notext="Cancel"
     yestext="Teleport"/>
  </notification>

  <notification
   icon="alertmodal.tga"
   name="TeleportToHistoryEntry"
   type="alertmodal">
Teleport to [HISTORY_ENTRY]?
    <tag>confirm</tag>
    <usetemplate
     ignoretext="Confirm that I want to teleport to a history location"
     name="okcancelignore"
     notext="Cancel"
     yestext="Teleport"/>
  </notification>

  <notification
   icon="alert.tga"
   label="Message everyone in your Estate"
   name="MessageEstate"
   type="alert">
Type a short announcement which will be sent to everyone currently in your estate.
    <tag>confirm</tag>
    <form name="form">
      <input name="message" type="text" default="true"/>
      <button
       default="true"
       index="0"
       name="OK"
       text="OK"/>
      <button
       index="1"
       name="Cancel"
       text="Cancel"/>
    </form>
  </notification>

  <notification
   icon="alert.tga"
   label="Change Linden Estate"
   name="ChangeLindenEstate"
   type="alert">
You are about to change a Linden owned estate (mainland, teen grid, orientation, etc.).

This is EXTREMELY DANGEROUS because it can fundamentally affect the resident experience.  On the mainland, it will change thousands of regions and make the spaceserver hiccup.

Proceed?
    <tag>confirm</tag>
    <usetemplate
     name="okcancelbuttons"
     notext="Cancel"
     yestext="OK"/>
  </notification>

  <notification
   icon="alert.tga"
   label="Change Linden Estate Access"
   name="ChangeLindenAccess"
   type="alert">
You are about to change the access list for a Linden owned estate (mainland, teen grid, orientation, etc.).

This is DANGEROUS and should only be done to invoke the hack allowing objects/L$ to be transferred in/out of a grid.
It will change thousands of regions and make the spaceserver hiccup.
    <tag>confirm</tag>
    <usetemplate
     name="okcancelbuttons"
     notext="Cancel"
     yestext="OK"/>
  </notification>

  <notification
   icon="alert.tga"
   label="Select estate"
   name="EstateAllowedAgentAdd"
   type="alert">
Add to allowed list for this estate only or for [ALL_ESTATES]?
    <tag>confirm</tag>
    <usetemplate
     canceltext="Cancel"
     name="yesnocancelbuttons"
     notext="All Estates"
     yestext="This Estate"/>
  </notification>

  <notification
   icon="alert.tga"
   label="Select estate"
   name="EstateAllowedAgentRemove"
   type="alertmodal">
    <unique/>
Remove from allowed list for this estate only or for [ALL_ESTATES]?
    <tag>confirm</tag>
    <usetemplate
     canceltext="Cancel"
     name="yesnocancelbuttons"
     notext="All Estates"
     yestext="This Estate"/>
  </notification>

  <notification
   icon="alert.tga"
   label="Select estate"
   name="EstateAllowedGroupAdd"
   type="alert">
Add to group allowed list for this estate only or for [ALL_ESTATES]?
    <tag>group</tag>
    <tag>confirm</tag>
    <usetemplate
     canceltext="Cancel"
     name="yesnocancelbuttons"
     notext="All Estates"
     yestext="This Estate"/>
  </notification>

  <notification
   icon="alert.tga"
   label="Select estate"
   name="EstateAllowedGroupRemove"
   type="alertmodal">
    <unique/>
Remove from group allowed list for this estate only or [ALL_ESTATES]?
    <tag>group</tag>
    <tag>confirm</tag>
    <usetemplate
     canceltext="Cancel"
     name="yesnocancelbuttons"
     notext="All Estates"
     yestext="This Estate"/>
  </notification>

  <notification
   icon="alert.tga"
   label="Select estate"
   name="EstateBannedAgentAdd"
   type="alert">
Deny access for this estate only or for [ALL_ESTATES]?
    <tag>confirm</tag>
    <usetemplate
     canceltext="Cancel"
     name="yesnocancelbuttons"
     notext="All Estates"
     yestext="This Estate"/>
  </notification>

  <notification
   icon="alert.tga"
   label="Select estate"
   name="EstateBannedAgentRemove"
   type="alertmodal">
    <unique/>
Remove this Resident from the ban list for access for this estate only or for [ALL_ESTATES]?
    <tag>confirm</tag>
    <usetemplate
     canceltext="Cancel"
     name="yesnocancelbuttons"
     notext="All Estates"
     yestext="This Estate"/>
  </notification>

  <notification
   icon="alert.tga"
   label="Select estate"
   name="EstateManagerAdd"
   type="alert">
Add estate manager for this estate only or for [ALL_ESTATES]?
    <tag>confirm</tag>
    <usetemplate
     canceltext="Cancel"
     name="yesnocancelbuttons"
     notext="All Estates"
     yestext="This Estate"/>
  </notification>

  <notification
   icon="alert.tga"
   label="Select estate"
   name="EstateManagerRemove"
   type="alertmodal">
    <unique/>
Remove estate manager for this estate only or for [ALL_ESTATES]?
    <tag>confirm</tag>
    <usetemplate
     canceltext="Cancel"
     name="yesnocancelbuttons"
     notext="All Estates"
     yestext="This Estate"/>
  </notification>

  <notification
   icon="alert.tga"
   label="Select estate"
   name="EstateAllowedExperienceAdd"
   type="alert">
    Add to allowed list for this estate only or for [ALL_ESTATES]?
    <tag>confirm</tag>
    <usetemplate
     canceltext="Cancel"
     name="yesnocancelbuttons"
     notext="All Estates"
     yestext="This Estate"/>
  </notification>

  <notification
   icon="alert.tga"
   label="Select estate"
   name="EstateAllowedExperienceRemove"
   type="alert">
    Remove from allowed list for this estate only or for [ALL_ESTATES]?
    <tag>confirm</tag>
    <usetemplate
     canceltext="Cancel"
     name="yesnocancelbuttons"
     notext="All Estates"
     yestext="This Estate"/>
  </notification>

  <notification
   icon="alert.tga"
   label="Select estate"
   name="EstateBlockedExperienceAdd"
   type="alert">
    Add to blocked list for this estate only or for [ALL_ESTATES]?
    <tag>confirm</tag>
    <usetemplate
     canceltext="Cancel"
     name="yesnocancelbuttons"
     notext="All Estates"
     yestext="This Estate"/>
  </notification>

  <notification
   icon="alert.tga"
   label="Select estate"
   name="EstateBlockedExperienceRemove"
   type="alert">
    Remove from blocked list for this estate only or for [ALL_ESTATES]?
    <tag>confirm</tag>
    <usetemplate
     canceltext="Cancel"
     name="yesnocancelbuttons"
     notext="All Estates"
     yestext="This Estate"/>
  </notification>

  <notification
   icon="alert.tga"
   label="Select estate"
   name="EstateTrustedExperienceAdd"
   type="alert">
    Add to key list for this estate only or for [ALL_ESTATES]?
    <tag>confirm</tag>
    <usetemplate
     canceltext="Cancel"
     name="yesnocancelbuttons"
     notext="All Estates"
     yestext="This Estate"/>
  </notification>

  <notification
   icon="alert.tga"
   label="Select estate"
   name="EstateTrustedExperienceRemove"
   type="alert">
    Remove from key list for this estate only or for [ALL_ESTATES]?
    <tag>confirm</tag>
    <usetemplate
     canceltext="Cancel"
     name="yesnocancelbuttons"
     notext="All Estates"
     yestext="This Estate"/>
  </notification>  

  <notification
   icon="alert.tga"
   label="Confirm Kick"
   name="EstateKickUser"
   type="alert">
Kick [EVIL_USER] from this estate?
    <tag>confirm</tag>
    <usetemplate
     name="okcancelbuttons"
     notext="Cancel"
     yestext="OK"/>
  </notification>

  <notification
   icon="alert.tga"
   label="Confirm Kick"
   name="EstateKickMultiple"
   type="alert">
Kick the following residents from this estate?

[RESIDENTS]
    <usetemplate
     name="okcancelbuttons"
     notext="Cancel"
     yestext="OK"/>
  </notification>

  <notification
   icon="alert.tga"
   label="Confirm Teleport Home"
   name="EstateTeleportHomeUser"
   type="alert">
Teleport [AVATAR_NAME] home?
    <usetemplate
     name="okcancelbuttons"
     notext="Cancel"
     yestext="OK"/>
  </notification>

  <notification
   icon="alert.tga"
   label="Confirm Teleport Home"
   name="EstateTeleportHomeMultiple"
   type="alert">
Teleport the following residents home?

[RESIDENTS]
    <usetemplate
     name="okcancelbuttons"
     notext="Cancel"
     yestext="OK"/>
  </notification>

  <notification
   icon="alert.tga"
   label="Confirm Ban"
   name="EstateBanUser"
   type="alert">
Deny access for [EVIL_USER] for this estate only or for [ALL_ESTATES]?
    <tag>confirm</tag>
    <usetemplate
     name="yesnocancelbuttons"
     canceltext="Cancel"
     notext="All Estatees"
     yestext="This Estate"/>
  </notification>

  <notification
   icon="alert.tga"
   label="Confirm Ban"
   name="EstateBanUserMultiple"
   type="alert">
Deny access for the following residents this estate only or for [ALL_ESTATES]?

[RESIDENTS]
    <usetemplate
     name="yesnocancelbuttons"
     canceltext="Cancel"
     notext="All Estatees"
     yestext="This Estate"/>
  </notification>

  <notification
   icon="alertmodal.tga"
   name="EstateParcelAccessOverride"
   type="alertmodal">
Unchecking this option may remove restrictions that parcel owners have added to prevent griefing, maintain privacy, or protect underage residents from adult material. Please discuss with your parcel owners as needed.
    <tag>confirm</tag>
    <usetemplate
     name="okbutton"
     yestext="OK"/>
  </notification>

  <notification
   icon="alertmodal.tga"
   name="EstateParcelEnvironmentOverride"
   type="alertmodal">
(Estate-wide change: [ESTATENAME]) Unchecking this option will remove any custom environments that parcel owners have added to their parcels. Please discuss with your parcel owners as needed.
Do you wish to proceed?
    <tag>confirm</tag>
    <usetemplate
     name="okcancelbuttons"
     notext="Cancel"
     yestext="OK"/>
  </notification>
  
  
  <notification
   icon="alertmodal.tga"
   name="RegionEntryAccessBlocked"
   type="alertmodal">
   <tag>fail</tag>
    The region you’re trying to visit has a maturity rating exceeding your maximum maturity preference. Change this preference using Avatar &gt; Preferences &gt; General.

Complete information on maturity ratings can be found [https://community.secondlife.com/knowledgebase/english/maturity-ratings-r52/ here].
    <usetemplate
     name="okbutton"
     yestext="OK"/>
  </notification>

  <notification
   icon="alertmodal.tga"
   name="EstateChangeCovenant"
   type="alertmodal">
Are you sure you want to change the estate covenant?
    <tag>confirm</tag>
    <usetemplate
     name="okcancelbuttons"
     notext="Cancel"
     yestext="OK"/>
  </notification>
  
  <notification
    icon="alertmodal.tga"
    name="SLM_UPDATE_FOLDER"
    type="alertmodal">
    [MESSAGE]
  </notification>

   <notification
   icon="alertmodal.tga"
   name="RegionEntryAccessBlocked_AdultsOnlyContent"
   type="alertmodal">
   <tag>fail</tag>
    <tag>confirm</tag>
    The region you're trying to visit contains [REGIONMATURITY] content, which is accessible to adults only.
    <url option="0" name="url">
		http://wiki.secondlife.com/wiki/Linden_Lab_Official:Maturity_ratings:_an_overview
    </url>
    <usetemplate
     name="okcancelignore"
     yestext="Go to Knowledge Base"
	 notext="Close"
	 ignoretext="Region crossing: The region you&apos;re trying to visit contains content which is accessible to adults only."/>
  </notification>

  <notification
   icon="notifytip.tga"
   name="RegionEntryAccessBlocked_Notify"
   log_to_im="false"
   log_to_chat="true"
   type="notifytip">
   <tag>fail</tag>
The region you're trying to visit contains [REGIONMATURITY] content, but your current preferences are set to exclude [REGIONMATURITY] content.
  </notification>

  <notification
   icon="notifytip.tga"
   name="RegionEntryAccessBlocked_NotifyAdultsOnly"
   log_to_im="false"
   log_to_chat="true"
   type="notifytip">
    <tag>fail</tag>
    The region you're trying to visit contains [REGIONMATURITY] content, which is accessible to adults only.
  </notification>

  <notification
   icon="alertmodal.tga"
   name="RegionEntryAccessBlocked_Change"
   type="alertmodal">
    <tag>fail</tag>
    <tag>confirm</tag>
The region you're trying to visit contains [REGIONMATURITY] content, but your current preferences are set to exclude [REGIONMATURITY] content. We can change your preferences, or you can cancel. After your preferences are changed, you may attempt to enter the region again.
    <form name="form">
      <button
       index="0"
       name="OK"
       text="Change preferences"/>
      <button 
       default="true"
       index="1"
       name="Cancel"
       text="Cancel"/>
      <ignore name="ignore" text="Region crossing: The region you&apos;re trying to visit contains content excluded by your preferences."/>
    </form>
  </notification>

  <notification
   icon="alertmodal.tga"
   name="RegionEntryAccessBlocked_PreferencesOutOfSync"
   type="alertmodal">
    <tag>fail</tag>
    We are having technical difficulties with your region entry because your preferences are out of sync with the server.
    <usetemplate
     name="okbutton"
     yestext="OK"/>
  </notification>

  <notification
   icon="alertmodal.tga"
   name="TeleportEntryAccessBlocked"
   type="alertmodal">
    <tag>fail</tag>
    The region you’re trying to visit has a maturity rating exceeding your maximum maturity preference. Change this preference using Avatar &gt; Preferences &gt; General.

Complete information on maturity ratings can be found [https://community.secondlife.com/knowledgebase/english/maturity-ratings-r52/ here].
    <usetemplate
     name="okbutton"
     yestext="OK"/>
  </notification>

  <notification
   icon="alertmodal.tga"
   name="TeleportEntryAccessBlocked_AdultsOnlyContent"
   type="alertmodal">
    <unique>
      <context>REGIONMATURITY</context>
    </unique>
    <tag>fail</tag>
    <tag>confirm</tag>
    The region you're trying to visit contains [REGIONMATURITY] content, which is accessible to adults only.
    <url option="0" name="url">
      http://wiki.secondlife.com/wiki/Linden_Lab_Official:Maturity_ratings:_an_overview
    </url>
    <usetemplate
     name="okcancelignore"
     yestext="Go to Knowledge Base"
	 notext="Close"
	 ignoretext="Teleport: The region you&apos;re trying to visit contains content which is accessible to adults only."/>
  </notification>

  <notification
   icon="notifytip.tga"
   name="TeleportEntryAccessBlocked_Notify"
   log_to_im="false"
   log_to_chat="true"
   type="notifytip">
    <unique>
      <context>REGIONMATURITY</context>
    </unique>
    <tag>fail</tag>
    The region you're trying to visit contains [REGIONMATURITY] content, but your current preferences are set to exclude [REGIONMATURITY] content.
  </notification>

  <notification
   icon="notifytip.tga"
   name="TeleportEntryAccessBlocked_NotifyAdultsOnly"
   log_to_im="false"
   log_to_chat="true"
   type="notifytip">
    <unique>
      <context>REGIONMATURITY</context>
    </unique>
    <tag>fail</tag>
    The region you're trying to visit contains [REGIONMATURITY] content, which is accessible to adults only.
  </notification>

  <notification
   icon="alertmodal.tga"
   name="TeleportEntryAccessBlocked_ChangeAndReTeleport"
   type="alertmodal">
    <unique>
      <context>REGIONMATURITY</context>
    </unique>
    <tag>fail</tag>
    <tag>confirm</tag>
    The region you're trying to visit contains [REGIONMATURITY] content, but your current preferences are set to exclude [REGIONMATURITY] content. We can change your preferences and continue with the teleport, or you can cancel this teleport.
    <form name="form">
      <button
       index="0"
       name="OK"
       text="Change and continue"/>
      <button
       default="true"
       index="1"
       name="Cancel"
       text="Cancel"/>
      <ignore name="ignore" text="Teleport (restartable): The region you&apos;re trying to visit contains content excluded by your preferences."/>
    </form>
  </notification>

  <notification
   icon="alertmodal.tga"
   name="TeleportEntryAccessBlocked_Change"
   type="alertmodal">
    <unique>
      <context>REGIONMATURITY</context>
    </unique>
    <tag>fail</tag>
    <tag>confirm</tag>
    The region you're trying to visit contains [REGIONMATURITY] content, but your current preferences are set to exclude [REGIONMATURITY] content. We can change your preferences, or you can cancel the teleport. After your preferences are changed, you will need to attempt the teleport again.
    <form name="form">
      <button
       index="0"
       name="OK"
       text="Change preferences"/>
      <button
       default="true"
       index="1"
       name="Cancel"
       text="Cancel"/>
      <ignore name="ignore" text="Teleport (non-restartable): The region you&apos;re trying to visit contains content excluded by your preferences."/>
    </form>
  </notification>

  <notification
   icon="alertmodal.tga"
   name="TeleportEntryAccessBlocked_PreferencesOutOfSync"
   type="alertmodal">
    <tag>fail</tag>
    We are having technical difficulties with your teleport because your preferences are out of sync with the server.
    <usetemplate
     name="okbutton"
     yestext="OK"/>
  </notification>

  <notification
   icon="alertmodal.tga"
   name="RegionTPSpecialUsageBlocked"
   type="alertmodal">
    <tag>fail</tag>
    Unable to enter region. '[REGION_NAME]' is a Skill Gaming Region, and you must meet certain criteria in order to enter. For details, please review the [http://wiki.secondlife.com/wiki/Linden_Lab_Official:Second_Life_Skill_Gaming_FAQ Skill Gaming FAQ].
    <usetemplate
     name="okbutton"
     yestext="OK"/>
  </notification>

  <notification
   icon="alertmodal.tga"
   name="PreferredMaturityChanged"
   type="alertmodal">
You won't receive any more notifications that you're about to visit a region with [RATING] content.  You may change your content preferences in the future by using Avatar &gt; Preferences &gt; General from the menu bar.
  <tag>confirm</tag>
    <usetemplate
     name="okbutton"
     yestext="OK"/>
  </notification>

  <notification
   icon="alertmodal.tga"
   name="MaturityChangeError"
   type="alertmodal">
    We were unable to change your preferences to view [PREFERRED_MATURITY] content at this time.  Your preferences have been reset to view [ACTUAL_MATURITY] content.  You may attempt to change your preferences again by using Avatar &gt; Preferences &gt; General from the menu bar.
    <tag>confirm</tag>
    <usetemplate
     name="okbutton"
     yestext="OK"/>
  </notification>

  <notification
   icon="alertmodal.tga"
   name="LandClaimAccessBlocked"
   type="alertmodal">
    The land you're trying to claim has a maturity rating exceeding your current preferences.  You can change your preferences using Avatar &gt; Preferences &gt; General.

Complete information on maturity ratings can be found [https://community.secondlife.com/knowledgebase/english/maturity-ratings-r52/ here].
    <tag>fail</tag>
    <usetemplate
     name="okbutton"
     yestext="OK"/>
  </notification>

  <notification
   icon="alertmodal.tga"
   name="LandClaimAccessBlocked_AdultsOnlyContent"
   type="alertmodal">
    Only adults can claim this land.
    <tag>fail</tag>
    <tag>confirm</tag>
    <url option="0" name="url">
		http://wiki.secondlife.com/wiki/Linden_Lab_Official:Maturity_ratings:_an_overview
    </url>
    <usetemplate
     name="okcancelignore"
     yestext="Go to Knowledge Base"
	 notext="Close"
	 ignoretext="Only adults can claim this land."/>
  </notification>

  <notification
   icon="notifytip.tga"
   name="LandClaimAccessBlocked_Notify"
   log_to_im="false"
   log_to_chat="true"
   type="notifytip">
    The land you're trying to claim contains [REGIONMATURITY] content, but your current preferences are set to exclude [REGIONMATURITY] content.
    <tag>fail</tag>
  </notification>

  <notification
   icon="notifytip.tga"
   name="LandClaimAccessBlocked_NotifyAdultsOnly"
   log_to_im="false"
   log_to_chat="true"
   type="notifytip">
    <tag>fail</tag>
    The land you're trying to claim contains [REGIONMATURITY] content, which is accessible to adults only.
  </notification>

  <notification
   icon="alertmodal.tga"
   name="LandClaimAccessBlocked_Change"
   type="alertmodal">
    The land you're trying to claim contains [REGIONMATURITY] content, but your current preferences are set to exclude [REGIONMATURITY] content. We can change your preferences, then you can try claiming the land again.
    <tag>fail</tag>
    <tag>confirm</tag>
    <form name="form">
      <button
       index="0"
       name="OK"
       text="Change preferences"/>
      <button
       default="true"
       index="1"
       name="Cancel"
       text="Cancel"/>
      <ignore name="ignore" text="The land you&apos;re trying to claim contains content excluded by your preferences."/>
    </form>
  </notification>

  <notification
   icon="alertmodal.tga"
   name="LandBuyAccessBlocked"
   type="alertmodal">
    The land you're trying to buy has a maturity rating exceeding your current preferences.  You can change your preferences using Avatar &gt; Preferences &gt; General.

Complete information on maturity ratings can be found [https://community.secondlife.com/knowledgebase/english/maturity-ratings-r52/ here].
    <tag>fail</tag>
    <usetemplate
     name="okbutton"
     yestext="OK"/>
  </notification>

  <notification
   icon="alertmodal.tga"
   name="LandBuyAccessBlocked_AdultsOnlyContent"
   type="alertmodal">
    Only adults can buy this land.
    <tag>confirm</tag>
  <tag>fail</tag>
    <url option="0" name="url">
		http://wiki.secondlife.com/wiki/Linden_Lab_Official:Maturity_ratings:_an_overview
    </url>
    <usetemplate
     name="okcancelignore"
     yestext="Go to Knowledge Base"
	 notext="Close"
	 ignoretext="Only adults can buy this land."/>
  </notification>

  <notification
   icon="notifytip.tga"
   name="LandBuyAccessBlocked_Notify"
   log_to_im="false"
   log_to_chat="true"
   type="notifytip">
    The land you're trying to buy contains [REGIONMATURITY] content, but your current preferences are set to exclude [REGIONMATURITY] content.
    <tag>fail</tag>
  </notification>

  <notification
   icon="notifytip.tga"
   name="LandBuyAccessBlocked_NotifyAdultsOnly"
   log_to_im="false"
   log_to_chat="true"
   type="notifytip">
    <tag>fail</tag>
    The land you're trying to buy contains [REGIONMATURITY] content, which is accessible to adults only.
  </notification>

  <notification
   icon="alertmodal.tga"
   name="LandBuyAccessBlocked_Change"
   type="alertmodal">
    The land you're trying to buy contains [REGIONMATURITY] content, but your current preferences are set to exclude [REGIONMATURITY] content. We can change your preferences, then you can try buying the land again.
    <tag>confirm</tag>
    <tag>fail</tag>
    <form name="form">
      <button
       index="0"
       name="OK"
       text="Change preferences"/>
      <button
       default="true"
       index="1"
       name="Cancel"
       text="Cancel"/>
      <ignore name="ignore" text="The land you&apos;re trying to buy contains content excluded by your preferences."/>
    </form>
  </notification>

	<notification
	  icon="alertmodal.tga"
	  name="TooManyPrimsSelected"
	  type="alertmodal">
There are too many prims selected.  Please select [MAX_PRIM_COUNT] or fewer prims and try again.
  <tag>fail</tag>
		<usetemplate
		 name="okbutton"
		 yestext="OK"/>
	</notification>

	<notification
	  icon="alertmodal.tga"
	  name="TooManyScriptsSelected"
	  type="alertmodal">
Too many scripts in the objects selected.  Please select fewer objects and try again
  <tag>fail</tag>
		<usetemplate
		 name="okbutton"
		 yestext="OK"/>
	</notification>

	<notification
   icon="alertmodal.tga"
   name="ProblemImportingEstateCovenant"
   type="alertmodal">
Problem importing estate covenant.
  <tag>fail</tag>
    <usetemplate
     name="okbutton"
     yestext="OK"/>
  </notification>

  <notification
   icon="alertmodal.tga"
   name="ProblemAddingEstateManager"
   type="alertmodal">
Problems adding a new estate manager.  One or more estates may have a full manager list.
  <tag>fail</tag>
  </notification>

  <notification
   icon="alertmodal.tga"
   name="ProblemAddingEstateBanManager"
   type="alertmodal">
Unable to add estate owner or manager to ban list.
    <tag>fail</tag>
  </notification>

  <notification
   icon="alertmodal.tga"
   name="ProblemAddingEstateGeneric"
   type="alertmodal">
Problems adding to this estate list.  One or more estates may have a full list.
  <tag>fail</tag>
  </notification>

  <notification
   icon="alertmodal.tga"
   name="UnableToLoadNotecardAsset"
   type="alertmodal">
Unable to load notecard&apos;s asset at this time.
    <usetemplate
     name="okbutton"
     yestext="OK"/>
    <tag>fail</tag>
  </notification>

  <notification
   icon="alertmodal.tga"
   name="NotAllowedToViewNotecard"
   type="alertmodal">
Insufficient permissions to view notecard associated with asset ID requested.
    <usetemplate
     name="okbutton"
     yestext="OK"/>
    <tag>fail</tag>
  </notification>

  <notification
   icon="alertmodal.tga"
   name="MissingNotecardAssetID"
   type="alertmodal">
Asset ID for notecard is missing from database.
  <tag>fail</tag>
    <usetemplate
     name="okbutton"
     yestext="OK"/>
  </notification>

  <notification
   icon="alert.tga"
   name="PublishClassified"
   type="alert">
Remember: Classified ad fees are non-refundable.

Publish this classified now for L$[AMOUNT]?
    <tag>confirm</tag>
  <tag>funds</tag>
    <usetemplate
     name="okcancelbuttons"
     notext="Cancel"
     yestext="OK"/>
  </notification>

  <notification
   icon="alertmodal.tga"
   name="SetClassifiedMature"
   type="alertmodal">
Does this classified contain Moderate content?
    <tag>confirm</tag>
    <usetemplate
     canceltext="Cancel"
     name="yesnocancelbuttons"
     notext="No"
     yestext="Yes"/>
  </notification>

  <notification
   icon="alertmodal.tga"
   name="SetGroupMature"
   type="alertmodal">
Does this group contain Moderate content?
    <tag>group</tag>
    <tag>confirm</tag>
    <usetemplate
     canceltext="Cancel"
     name="yesnocancelbuttons"
     notext="No"
     yestext="Yes"/>
  </notification>

  <notification
   icon="alert.tga"
   label="Confirm restart"
   name="ConfirmRestart"
   type="alert">
Do you really want to schedule this region to restart?
    <tag>confirm</tag>
    <usetemplate
     name="okcancelbuttons"
     notext="Cancel"
     yestext="OK"/>
  </notification>

  <notification
   icon="alert.tga"
   label="Message everyone in this region"
   name="MessageRegion"
   type="alert">
Type a short announcement which will be sent to everyone in this region.
    <tag>confirm</tag>
    <form name="form">
      <input name="message" type="text" default="true"/>
      <button
       default="true"
       index="0"
       name="OK"
       text="OK"/>
      <button
       index="1"
       name="Cancel"
       text="Cancel"/>
    </form>
  </notification>

  <notification
   icon="alertmodal.tga"
   label="Changed Region Maturity"
   name="RegionMaturityChange"
   type="alertmodal">
The maturity rating for this region has been changed.
It may take some time for this change to be reflected on the map.
    <usetemplate
     name="okbutton"
     yestext="OK"/>
  </notification>

  <notification
   icon="alertmodal.tga"
   label="Voice Version Mismatch"
   name="VoiceVersionMismatch"
   type="alertmodal">
This version of [APP_NAME] is not compatible with the Voice Chat feature in this region. In order for Voice Chat to function correctly you will need to update [APP_NAME].
  <tag>fail</tag>
  <tag>voice</tag>
  </notification>

  <notification
   icon="alertmodal.tga"
   label="Cannot Buy Objects"
   name="BuyObjectOneOwner"
   type="alertmodal">
Cannot buy objects from different owners at the same time.
Please select only one object and try again.
  <tag>fail</tag>
  </notification>

  <notification
   icon="alertmodal.tga"
   label="Cannot Buy Contents"
   name="BuyContentsOneOnly"
   type="alertmodal">
Unable to buy the contents of more than one object at a time.
Please select only one object and try again.
  <tag>fail</tag>
  </notification>

  <notification
   icon="alertmodal.tga"
   label="Cannot Buy Contents"
   name="BuyContentsOneOwner"
   type="alertmodal">
Cannot buy objects from different owners at the same time.
Please select only one object and try again.
  <tag>fail</tag>
  </notification>

  <notification
   icon="alertmodal.tga"
   name="BuyOriginal"
   type="alertmodal">
Buy original object from [OWNER] for L$[PRICE]?
You will become the owner of this object.
You will be able to:
 Modify: [MODIFYPERM]
 Copy: [COPYPERM]
 Resell or Give Away: [RESELLPERM]
  <tag>confirm</tag>
  <tag>funds</tag>
    <usetemplate
     name="okcancelbuttons"
     notext="Cancel"
     yestext="OK"/>
  </notification>

  <notification
   icon="alertmodal.tga"
   name="BuyOriginalNoOwner"
   type="alertmodal">
Buy original object for L$[PRICE]?
You will become the owner of this object.
You will be able to:
 Modify: [MODIFYPERM]
 Copy: [COPYPERM]
 Resell or Give Away: [RESELLPERM]
  <tag>confirm</tag>
  <tag>funds</tag>
    <usetemplate
     name="okcancelbuttons"
     notext="Cancel"
     yestext="OK"/>
  </notification>

  <notification
   icon="alertmodal.tga"
   name="BuyCopy"
   type="alertmodal">
Buy a copy from [OWNER] for L$[PRICE]?
The object will be copied to your inventory.
You will be able to:
 Modify: [MODIFYPERM]
 Copy: [COPYPERM]
 Resell or Give Away: [RESELLPERM]
  <tag>confirm</tag>
  <tag>funds</tag>
    <usetemplate
     name="okcancelbuttons"
     notext="Cancel"
     yestext="OK"/>
  </notification>

  <notification
   icon="alertmodal.tga"
   name="BuyCopyNoOwner"
   type="alertmodal">
Buy a copy for L$[PRICE]?
The object will be copied to your inventory.
You will be able to:
 Modify: [MODIFYPERM]
 Copy: [COPYPERM]
 Resell or Give Away: [RESELLPERM]
  <tag>confirm</tag>
  <tag>funds</tag>
    <usetemplate
     name="okcancelbuttons"
     notext="Cancel"
     yestext="OK"/>
  </notification>

  <notification
   icon="alertmodal.tga"
   name="BuyContents"
   type="alertmodal">
Buy contents from [OWNER] for L$[PRICE]?
They will be copied to your inventory.
  <tag>confirm</tag>
  <tag>funds</tag>
    <usetemplate
     name="okcancelbuttons"
     notext="Cancel"
     yestext="OK"/>
  </notification>

  <notification
   icon="alertmodal.tga"
   name="BuyContentsNoOwner"
   type="alertmodal">
Buy contents for L$[PRICE]?
They will be copied to your inventory.
  <tag>confirm</tag>
  <tag>funds</tag>
    <usetemplate
     name="okcancelbuttons"
     notext="Cancel"
     yestext="OK"/>
  </notification>

  <notification
   icon="alertmodal.tga"
   name="ConfirmPurchase"
   type="alertmodal">
This transaction will:
[ACTION]

Are you sure you want to proceed with this purchase?
    <tag>confirm</tag>
    <tag>funds</tag>
    <usetemplate
     name="okcancelbuttons"
     notext="Cancel"
     yestext="OK"/>
  </notification>

  <notification
   icon="alertmodal.tga"
   name="ConfirmPurchasePassword"
   type="password">
This transaction will:
[ACTION]

Are you sure you want to proceed with this purchase?
Please re-enter your password and click OK.
    <tag>funds</tag>
    <tag>confirm</tag>
    <form name="form">
      <input
       name="message"
       type="password"
       default="true"/>
      <button
       default="true"
       index="0"
       name="ConfirmPurchase"
       text="OK"/>
      <button
       index="1"
       name="Cancel"
       text="Cancel"/>
    </form>
  </notification>

  <notification
   icon="alert.tga"
   name="SetPickLocation"
   type="alert">
Note:
You have updated the location of this pick but the other details will retain their original values.
    <usetemplate
     name="okbutton"
     yestext="OK"/>
  </notification>

  <notification
   icon="alertmodal.tga"
   name="MoveInventoryFromObject"
   type="alertmodal">
You have selected &apos;no copy&apos; inventory items.
These items will be moved to your inventory, not copied.

Move the inventory item(s)?
    <tag>confirm</tag>
    <usetemplate
     ignoretext="Warn me before I move &apos;no-copy&apos; items from an object"
     name="okcancelignore"
     notext="Cancel"
     yestext="OK"/>
  </notification>

  <notification
   icon="alertmodal.tga"
   name="MoveInventoryFromScriptedObject"
   type="alertmodal">
You have selected &apos;no copy&apos; inventory items.  These items will be moved to your inventory, not copied.
Because this object is scripted, moving these items to your inventory may cause the script to malfunction.

Move the inventory item(s)?    
    <tag>confirm</tag>
    <usetemplate
     ignoretext="Warn me before I move &apos;no-copy&apos; items which might break a scripted object"
     name="okcancelignore"
     notext="Cancel"
     yestext="OK"/>
  </notification>

  <notification
   icon="alert.tga"
   name="ClickActionNotPayable"
   type="alert">
Warning: The &apos;Pay object&apos; click action has been set, but it will only work if a script is added with a money() event.
    <form name="form">
      <ignore name="ignore"
       text="I set the action &apos;Pay object&apos; when building an object without a money() script"/>
    </form>
  </notification>

  <notification
   icon="alertmodal.tga"
   name="PayConfirmation"
   type="alertmodal">
    Confirm that you want to pay L$[AMOUNT] to [TARGET].
    <tag>confirm</tag>
    <usetemplate
     name="okcancelbuttons"
     notext="Cancel"
     yestext="Pay"/>
  </notification>

  <notification
   icon="alertmodal.tga"
   name="PayObjectFailed"
   type="alertmodal">
    Payment failed: object was not found.
    <tag>fail</tag>
    <usetemplate
     name="okbutton"
     yestext="OK"/>
  </notification>

  <notification
   icon="alertmodal.tga"
   name="PaymentBlockedButtonMismatch"
   type="alertmodal">
    Payment stopped:  the price paid does not match any of the pay buttons set for this object.
    <tag>fail</tag>
    <usetemplate
     name="okbutton"
     yestext="OK"/>
  </notification>

  <notification
   icon="alertmodal.tga"
   name="OpenObjectCannotCopy"
   type="alertmodal">
There are no items in this object that you are allowed to copy.
  <tag>fail</tag>
  </notification>

  <notification
   icon="alertmodal.tga"
   name="WebLaunchAccountHistory"
   type="alertmodal">
Go to your [http://secondlife.com/account/ Dashboard] to see your account history?
    <tag>confirm</tag>
    <usetemplate
     ignoretext="Launch my browser to see my account history"
     name="okcancelignore"
     notext="Cancel"
     yestext="Go to page"/>
  </notification>

  <notification
   icon="alertmodal.tga"
   name="ConfirmAddingChatParticipants"
   type="alertmodal">
    <unique/>
When you add a person to an existing conversation, a new conversation will be created.  All participants will receive new conversation notifications.
    <tag>confirm</tag>
    <usetemplate
     ignoretext="Confirm adding chat paticipants"
     name="okcancelignore"
     notext="Cancel"
     yestext="OK"/>
  </notification>
 
  <notification
   icon="alertmodal.tga"
   name="ConfirmQuit"
   type="alertmodal">
    <unique/>
Are you sure you want to quit?
    <tag>confirm</tag>
    <usetemplate
     ignoretext="Confirm before I quit"
     name="okcancelignore"
     notext="Do not Quit"
     yestext="Quit"/>
  </notification>

  <notification
   icon="alertmodal.tga"
   name="ConfirmRestoreToybox"
   type="alertmodal">
    <unique/>
This action will restore your default buttons and toolbars.

You cannot undo this action.
    <usetemplate
     name="okcancelbuttons"
     notext="Cancel"
     yestext="OK"/>
  </notification>

  <notification
   icon="alertmodal.tga"
   name="ConfirmClearAllToybox"
   type="alertmodal">
    <unique/>
This action will return all buttons to the toolbox and your toolbars will be empty.
    
You cannot undo this action.
    <usetemplate
     name="okcancelbuttons"
     notext="Cancel"
     yestext="OK"/>
  </notification>

  <notification
   icon="alertmodal.tga"
   name="DeleteItems"
   type="alertmodal">
    <unique/>
    [QUESTION]
    <tag>confirm</tag>
    <form name="form">
     <ignore name="ignore"
      session_only="false"
      text="Confirm before deleting items"/>
      <button
       default="true"
       index="0"
       name="Yes"
       text="OK"/>
      <button
       index="1"
       name="No"
       text="Cancel"/>
    </form>
  </notification>

  <notification
   icon="alertmodal.tga"
   name="DeleteFilteredItems"
   type="alertmodal">
    <unique/>
    Your inventory is currently filtered and not all of the items you're about to delete are currently visible.

Are you sure you want to delete them?
    <tag>confirm</tag>
    <usetemplate
     ignoretext="Confirm before deleting filtered items"
     name="okcancelignore"
     notext="Cancel"
     yestext="OK"/>
  </notification>
  
  <notification
     icon="alertmodal.tga"
     name="ConfirmUnlink"
     type="alertmodal">
    <unique/>
    Do you really want to unlink the selected object?
    <tag>confirm</tag>
    <usetemplate
     name="okcancelbuttons"
     notext="Cancel"
     yestext="Unlink"/>
  </notification>
  
  <notification
   icon="alertmodal.tga"
   name="HelpReportAbuseConfirm"
   type="alertmodal">
   <unique/>
Thank you for taking the time to inform us of this issue. 
We will review your report for possible violations and take the appropriate action.
    <usetemplate
     name="okbutton"
     yestext="OK"/>
  </notification>
  
  <notification
   icon="alertmodal.tga"
   name="HelpReportAbuseSelectCategory"
   type="alertmodal">
Please select a category for this abuse report.
Selecting a category helps us file and process abuse reports.
  <tag>fail</tag>
  </notification>

  <notification
   icon="alertmodal.tga"
   name="HelpReportAbuseAbuserNameEmpty"
   type="alertmodal">
Please enter the name of the abuser.
Entering an accurate value helps us file and process abuse reports.
  <tag>fail</tag>
  </notification>

  <notification
   icon="alertmodal.tga"
   name="HelpReportAbuseAbuserLocationEmpty"
   type="alertmodal">
Please enter the location where the abuse took place.
Entering an accurate value helps us file and process abuse reports.
  <tag>fail</tag>
  </notification>

  <notification
   icon="alertmodal.tga"
   name="HelpReportAbuseSummaryEmpty"
   type="alertmodal">
Please enter a summary of the abuse that took place.
Entering an accurate summary helps us file and process abuse reports.
  <tag>fail</tag>
  </notification>

  <notification
   icon="alertmodal.tga"
   name="HelpReportAbuseDetailsEmpty"
   type="alertmodal">
Please enter a detailed description of the abuse that took place.
Be as specific as you can, including names and the details of the incident you are reporting.
Entering an accurate description helps us file and process abuse reports.
  <tag>fail</tag>
  </notification>

  <notification
   icon="alertmodal.tga"
   name="HelpReportAbuseContainsCopyright"
   type="alertmodal">
Dear Resident,

You appear to be reporting intellectual property infringement. Please make sure you are reporting it correctly:

(1) The Abuse Process. You may submit an abuse report if you believe a resident is exploiting the [CURRENT_GRID] permissions system, for example, by using CopyBot or similar copying tools, to infringe intellectual property rights. The Abuse Team investigates and issues appropriate disciplinary action for behavior that violates the [CURRENT_GRID] [http://secondlife.com/corporate/tos.php Terms of Service] or [http://secondlife.com/corporate/cs.php Community Standards]. However, the Abuse Team does not handle and will not respond to requests to remove content from the [CURRENT_GRID] world.

(2) The DMCA or Content Removal Process. To request removal of content from [CURRENT_GRID], you MUST submit a valid notification of infringement as provided in our [http://secondlife.com/corporate/dmca.php DMCA Policy].

If you still wish to continue with the abuse process, please close this window and finish submitting your report.  You may need to select the specific category &apos;CopyBot or Permissions Exploit&apos;.

Thank you,

Linden Lab
  </notification>

  <notification
   icon="alertmodal.tga"
   name="FailedRequirementsCheck"
   type="alertmodal">
The following required components are missing from [FLOATER]:
[COMPONENTS]
  <tag>fail</tag>
  </notification>

  <notification
   icon="alert.tga"
   label="Replace Existing Attachment"
   name="ReplaceAttachment"
   type="alert">
There is already an object attached to this point on your body.
Do you want to replace it with the selected object?
    <tag>confirm</tag>
    <form name="form">
      <ignore name="ignore"
       save_option="true"
       text="Replace an existing attachment with the selected item"/>
      <button
       default="true"
       ignore="Replace Automatically"
       index="0"
       name="Yes"
       text="OK"/>
      <button
       ignore="Never Replace"
       index="1"
       name="No"
       text="Cancel"/>
    </form>
  </notification>

  <notification
   icon="alertmodal.tga"
   name="TooManyWearables"
   type="alertmodal">
    You can't wear a folder containing more than [AMOUNT] items.  You can change this limit in Advanced &gt; Show Debug Settings &gt; WearFolderLimit.
    <tag>fail</tag>
  </notification>

  <notification
   icon="alert.tga"
   label="Unavailable Mode Warning"
   name="DoNotDisturbModePay"
   type="alert">
You have turned on Unavailable mode. You will not receive any items offered in exchange for this payment.

Would you like to turn off Unavailable mode before completing this transaction?
    <tag>confirm</tag>
    <form name="form">
      <ignore name="ignore"
       save_option="true"
       text="I am about to pay a person or object while I am in Unavailable mode"/>
      <button
       default="true"
       ignore="Always leave Unavailable Mode"
       index="0"
       name="Yes"
       text="OK"/>
      <button
       ignore="Never leave Unavailable Mode"
       index="1"
       name="No"
       text="Cancel"/>
    </form>
  </notification>

  <notification
   icon="notify.tga"
   label="Parcel is Playing Media"
   name="ParcelPlayingMedia"   
   persist="false"
   type="notify">
This location plays media:
[URL]
Would you like to play it?
    <tag>confirm</tag>
    <form name="form">
      <ignore name="ignore"
       checkbox_only="true"
       text="Always choose this option for this land."/>
      <button
       ignore="Play Media"
       index="1"
       name="Yes"
       text="Play"/>
      <button
       default="true"
       ignore="Ignore Media"
       index="0"
       name="No"
       text="Don't play"/>
    </form>
  </notification>

  <notification
   icon="alertmodal.tga"
   name="ConfirmDeleteProtectedCategory"
   type="alertmodal">
The folder &apos;[FOLDERNAME]&apos; is a system folder. Deleting system folders can cause instability.  Are you sure you want to delete it?
    <tag>confirm</tag>
    <usetemplate
     ignoretext="Confirm before I delete a system folder"
     name="okcancelignore"
     notext="Cancel"
     yestext="OK"/>
  </notification>

  <notification
   icon="alertmodal.tga"
   name="PurgeSelectedItems"
   type="alertmodal">
[COUNT] item(s) will be permanently deleted. Are you sure you want to permanently delete selected item(s) from your Trash?
    <tag>confirm</tag>
    <usetemplate
     name="okcancelbuttons"
     notext="Cancel"
     yestext="OK"/>
  </notification>

  <notification
   icon="alertmodal.tga"
   name="ConfirmEmptyTrash"
   type="alertmodal">
[COUNT] items and folders will be permanently deleted. Are you sure you want to permanently delete the contents of your Trash?
    <tag>confirm</tag>
    <usetemplate
     name="okcancelbuttons"
     notext="Cancel"
     yestext="OK"/>
  </notification>

  <notification
   icon="alertmodal.tga"
   name="TrashIsFull"
   type="alertmodal">
Your trash is overflowing. This may cause problems logging in.
      <tag>confirm</tag>
        <usetemplate
         name="okcancelbuttons"
         notext="I will empty trash later"
         yestext="Check trash folder"/>
  </notification>

  <notification
   icon="alertmodal.tga"
   name="ConfirmClearBrowserCache"
   type="alertmodal">
Are you sure you want to delete your travel, web, and search history?
    <tag>confirm</tag>
    <usetemplate
     name="okcancelbuttons"
     notext="Cancel"
     yestext="OK"/>
  </notification>
  
  <notification
   icon="alertmodal.tga"
   name="ConfirmClearCache"
   type="alertmodal">
Are you sure you want to clear your viewer cache?
    <tag>confirm</tag>
    <usetemplate
     name="okcancelbuttons"
     notext="Cancel"
     yestext="OK"/>
  </notification>
  
  <notification
   icon="alertmodal.tga"
   name="ConfirmClearInventoryCache"
   type="alertmodal">
Are you sure you want to clear your inventory cache?
    <tag>confirm</tag>
    <usetemplate
     name="okcancelbuttons"
     notext="Cancel"
     yestext="OK"/>
  </notification>
  
  <notification
   icon="alertmodal.tga"
   name="ConfirmClearWebBrowserCache"
   type="alertmodal">
Are you sure you want to clear your web browser cache (Requires Restart)?
    <tag>confirm</tag>
    <usetemplate
     name="okcancelbuttons"
     notext="Cancel"
     yestext="OK"/>
  </notification>

  <notification
   icon="alertmodal.tga"
   name="ConfirmClearCookies"
   type="alertmodal">
Are you sure you want to clear your cookies?
    <tag>confirm</tag>
    <usetemplate
     name="okcancelbuttons"
     notext="Cancel"
     yestext="Yes"/>
  </notification>

  <notification
   icon="alertmodal.tga"
   name="ConfirmClearMediaUrlList"
   type="alertmodal">
Are you sure you want to clear your list of saved URLs?
    <tag>confirm</tag>
    <usetemplate
     name="okcancelbuttons"
     notext="Cancel"
     yestext="Yes"/>
  </notification>

  <notification
   icon="alertmodal.tga"
   name="ConfirmEmptyLostAndFound"
   type="alertmodal">
Are you sure you want to permanently delete the contents of your Lost And Found?
    <tag>confirm</tag>
    <usetemplate
     ignoretext="Confirm before I empty the inventory Lost And Found folder"
     name="okcancelignore"
     notext="No"
     yestext="Yes"/>
  </notification>

  <notification
   icon="alertmodal.tga"
   name="ConfirmReplaceLink"
   type="alertmodal">
You're about to replace '[TYPE]' body part link with the item which doesn't match the type.
Are you sure you want to proceed?
    <tag>confirm</tag>
    <usetemplate
     ignoretext="Confirm before I replace link"
     name="okcancelignore"
     notext="No"
     yestext="Yes"/>
  </notification>
  
  <notification
   icon="alertmodal.tga"
   name="CopySLURL"
   type="alertmodal">
The following SLurl has been copied to your clipboard:
 [SLURL]

Link to this from a web page to give others easy access to this location, or try it out yourself by pasting it into the address bar of any web browser.
    <form name="form">
      <ignore name="ignore"
       text="SLurl is copied to my clipboard"/>
    </form>
  </notification>

  <notification
   icon="alertmodal.tga"
   name="WLSavePresetAlert"
   type="alertmodal">
   <unique/>
Do you wish to overwrite the saved preset?
    <tag>confirm</tag>
    <usetemplate
     name="okcancelbuttons"
     notext="No"
     yestext="Yes"/>
  </notification>

  <notification
   icon="alertmodal.tga"
   name="WLNoEditDefault"
   type="alertmodal">
You cannot edit or delete a default preset.
  <tag>fail</tag>
  </notification>

  <notification
   icon="alertmodal.tga"
   name="WLMissingSky"
   type="alertmodal">
This day cycle file references a missing sky file: [SKY].
  <tag>fail</tag>
  </notification>

  <notification
   icon="alertmodal.tga"
   name="WLRegionApplyFail"
   type="alertmodal">
Sorry, the settings couldn't be applied to the region. Reason: [FAIL_REASON]
  </notification>

  <notification
   icon="alertmodal.tga"
   name="WLLocalTextureDayBlock"
   type="alertmodal">
A Local texture is in use on track [TRACK], frame #[FRAMENO] ([FRAME]%) in field [FIELD].
Settings may not be saved using local textures.
  </notification>
    
  <notification
   icon="alertmodal.tga"
   name="WLLocalTextureFixedBlock"
   type="alertmodal">
A local texture is in use in field [FIELD].
Settings may not be saved using local textures.
  </notification>

  <notification
   functor="GenericAcknowledge"
   icon="alertmodal.tga"
   name="EnvCannotDeleteLastDayCycleKey"
   type="alertmodal">
Unable to delete the last key in this day cycle because you cannot have an empty day cycle.  You should modify the last remaining key instead of attempting to delete it and then to create a new one.
    <usetemplate
     name="okbutton"
     yestext="OK"/>
  </notification>

  <notification
   functor="GenericAcknowledge"
   icon="alertmodal.tga"
   name="DayCycleTooManyKeyframes"
   type="alertmodal">
You cannot add any more keyframes to this day cycle.  The maximum number of keyframes for day cycles of [SCOPE] scope is [MAX].
    <usetemplate
     name="okbutton"
     yestext="OK"/>
  </notification>

  <notification
   functor="GenericAcknowledge"
   icon="alertmodal.tga"
   name="EnvUpdateRate"
   type="alertmodal">
    You may only update region environmental settings every [WAIT] seconds.  Wait at least that long and then try again.
    <usetemplate
     name="okbutton"
     yestext="OK"/>
  </notification>

  <notification
   icon="alertmodal.tga"
   name="PPSaveEffectAlert"
   type="alertmodal">
PostProcess Effect exists. Do you still wish overwrite it?
    <usetemplate
     name="okcancelbuttons"
     notext="No"
     yestext="Yes"/>
  </notification>

  <notification
   icon="alertmodal.tga"
   name="ChatterBoxSessionStartError"
   type="alertmodal">
Unable to start a new chat session with [RECIPIENT].
[REASON]
  <tag>fail</tag>
    <usetemplate
     name="okbutton"
     yestext="OK"/>
  </notification>

  <notification
   icon="notifytip.tga"
   name="ChatterBoxSessionEventError"
   type="notifytip">
[EVENT]
<!--[REASON]-->
  <tag>fail</tag>
    <usetemplate
     name="okbutton"
     yestext="OK"/>
  </notification>

  <notification
   icon="alertmodal.tga"
   name="ForceCloseChatterBoxSession"
   type="alertmodal">
Your chat session with [NAME] must close.
[REASON]
    <usetemplate
     name="okbutton"
     yestext="OK"/>
  </notification>

  <notification
   icon="alertmodal.tga"
   name="Cannot_Purchase_an_Attachment"
   type="alertmodal">
You cannot buy an object while it is attached.
  <tag>fail</tag>
  </notification>

  <notification
   icon="alertmodal.tga"
   label="About Requests for the Debit Permission"
   name="DebitPermissionDetails"
   type="alertmodal">
Granting this request gives a script ongoing permission to take Linden dollars (L$) from your account. To revoke this permission, the object owner must delete the object or reset the scripts in the object.
    <usetemplate
     name="okbutton"
     yestext="OK"/>
  </notification>

  <notification
   icon="alertmodal.tga"
   name="AutoWearNewClothing"
   type="alertmodal">
Would you like to automatically wear the clothing you are about to create?
    <tag>confirm</tag>
    <usetemplate
     ignoretext="Wear the clothing I create while editing My Appearance"
     name="okcancelignore"
     notext="No"
     yestext="Yes"/>
  </notification>

  <notification
   icon="alertmodal.tga"
   name="NotAgeVerified"
   type="alertmodal">
    The location you're trying to visit is restricted to residents age 18 and over.
    <tag>fail</tag>
    <usetemplate
     ignoretext="I am not old enough to visit age restricted areas."
     name="okignore"
     yestext="OK"/>
  </notification>

  <notification
   icon="notifytip.tga"
   name="NotAgeVerified_Notify"
   type="notifytip">
    Location restricted to age 18 and over.
    <tag>fail</tag>
  </notification>

  <notification
   icon="alertmodal.tga"
   name="Cannot enter parcel: no payment info on file"
   type="alertmodal">
You must have payment information on file to visit this area.  Do you want to go to the [CURRENT_GRID] website and set this up?

[_URL]
    <tag>confirm</tag>
    <url option="0" name="url">

			https://secondlife.com/account/
    </url>
    <usetemplate
     ignoretext="I lack payment information on file"
     name="okcancelignore"
     notext="No"
     yestext="Yes"/>
  </notification>

  <notification
   icon="alertmodal.tga"
   name="MissingString"
   type="alertmodal">
The string [STRING_NAME] is missing from strings.xml.
  </notification>

  <notification
   icon="alert.tga"  
   name="EnableMediaFilter"
   type="alert"> 
Playing media or music can expose your identity to sites outside [CURRENT_GRID]. You can enable a filter that will allow you to select which sites will receive media requests, and give you better control over your privacy.

Enable the media filter?
(You can change this option later under Preferences &gt; Sound &amp; Media.)
   <form name="form">
    <button
         index="0"
         name="Enable"
         text="Enable"/>
        <button
         index="1"
         name="Disable"
         text="Disable"/>
   </form>
  </notification>

  <notification
   icon="alert.tga"  
   name="MediaAlert"
   type="alert"> 
This parcel provides media from:

Domain: [MEDIADOMAIN]
URL: [MEDIAURL]
   <form name="form">
    <button
         index="0"
         name="Allow"
         text="Allow"/>
        <button
         index="1"
         name="Deny"
         text="Deny"/>
   </form>
  </notification>

  <notification
   icon="alert.tga"  
   name="MediaAlert2"
   type="alert"> 
Do you want to remember your choice and [LCONDITION] allow media from this source?

Domain: [MEDIADOMAIN]
URL: [MEDIAURL]
   <form name="form">
    <button
         index="0"
         name="Do Now"
         text="[ACTION] Now"/>
        <button
         index="1"   
         name="RememberDomain"
         text="[CONDITION] Allow This Domain"/>
        <button
         index="2"
         name="RememberURL"
         text="[CONDITION] Allow This URL"/>
   </form>
  </notification>

  <notification
   icon="alert.tga"  
   name="MediaAlertSingle"
   type="alert"> 
This parcel provides media from:

Domain: [MEDIADOMAIN]
URL: [MEDIAURL]
   <form name="form">
		<button
         index="0"
         name="Allow"
         text="Allow"/>
        <button
         index="1"
         name="Deny"
         text="Deny"/>
        <button
         index="2"   
         name="BlacklistDomain"
         text="Blacklist"/>
        <button
         index="3"   
         name="WhitelistDomain"
         text="Whitelist"/>
   </form>
  </notification>

  <notification
   icon="alert.tga"  
   name="AudioAlert"
   type="alert"> 
This parcel provides music from:

Domain: [AUDIODOMAIN]
URL: [AUDIOURL]
   <form name="form">
    <button
         index="0"
         name="Allow"
         text="Allow"/>
        <button
         index="1"
         name="Deny"
         text="Deny"/>
   </form>
  </notification>

  <notification
   icon="alert.tga"  
   name="AudioAlert2"
   type="alert"> 
Do you want to remember your choice and [LCONDITION] allow music from this source?

Domain: [AUDIODOMAIN]
URL: [AUDIOURL]
   <form name="form">
    <button
         index="0"
         name="Do Now"
         text="[ACTION] Now"/>
        <button
         index="1"   
         name="RememberDomain"
         text="[CONDITION] Allow This Domain"/>
        <button
         index="2"
         name="RememberURL"
         text="[CONDITION] Allow This URL"/>
   </form>
  </notification>
  
  <notification
   icon="alert.tga"  
   name="AudioAlertSingle"
   type="alert"> 
Do you want to remember your choice and [LCONDITION] allow music from this source?

Domain: [AUDIODOMAIN]
URL: [AUDIOURL]
   <form name="form">
		<button
         index="0"
         name="Allow"
         text="Allow"/>
        <button
         index="1"
         name="Deny"
         text="Deny"/>
        <button
         index="2"   
         name="BlacklistDomain"
         text="Blacklist"/>
        <button
         index="3"
         name="WhitelistDomain"
         text="Whitelist"/>
   </form>
  </notification>

  <notification
   icon="notifytip.tga"
   name="SystemMessageTip"
   type="notifytip">
[MESSAGE]
  </notification>
  
  <notification
   icon="notifytip.tga"
   name="ChatSystemMessageTip"
   log_to_chat="true"
   type="notifytip">
[MESSAGE]
  </notification>

  <notification
   icon="notifytip.tga"
   name="IMSystemMessageTip"
   log_to_im="true"   
   log_to_chat="false"   
   type="notifytip">
[MESSAGE]
  </notification>

  <notification
   icon="notifytip.tga"
   name="Cancelled"
   type="notifytip">
Cancelled.
  </notification>

  <notification
   icon="notifytip.tga"
   name="CancelledAttach"
   type="notifytip">
Cancelled Attach.
  </notification>

  <notification
   icon="notifytip.tga"
   name="ReplacedMissingWearable"
   type="notifytip">
Replaced missing clothing/body part with default.
  </notification>

  <notification
   icon="groupnotify"
   name="GroupNotice"
   persist="true"
   type="groupnotify">
[SENDER], [GROUP]
Topic: [SUBJECT], Message: [MESSAGE]
    <tag>group</tag>
  </notification>

  <notification
   icon="notifytip.tga"
   name="FriendOnlineOffline"
   log_to_chat="false"
   type="notifytip">
    <tag>friendship</tag>
[NAME] is [STATUS].
    <unique combine="cancel_old">
      <context>NAME</context>
    </unique>
  </notification>

  <notification
   icon="notifytip.tga"
   name="AddSelfFriend"
   type="notifytip">
    <tag>friendship</tag>
Although you&apos;re very nice, you can&apos;t add yourself as a friend.
  </notification>

  <notification
   icon="notifytip.tga"
   name="AddSelfRenderExceptions"
   type="notifytip">
You can&apos;t add yourself to the rendering exceptions list.
  </notification>

  <notification
   icon="notifytip.tga"
   name="UploadingAuctionSnapshot"
   type="notifytip">
Uploading in-world and web site snapshots.
(Takes about 5 minutes.)
  </notification>

  <notification
   icon="notify.tga"
   name="UploadPayment"
   persist="true"
   type="notify">
You paid L$[AMOUNT] to upload.
<tag>funds</tag>
  </notification>

  <notification
   icon="notifytip.tga"
   name="UploadWebSnapshotDone"
   type="notifytip">
Web site snapshot upload done.
  </notification>

  <notification
   icon="notifytip.tga"
   name="UploadSnapshotDone"
   type="notifytip">
In-world snapshot upload is done.
  </notification>

  <notification
   icon="notifytip.tga"
   name="TerrainDownloaded"
   type="notifytip">
Terrain.raw downloaded.
  </notification>

  <notification
   icon="notifytip.tga"
   name="GestureMissing"
   type="notifytip">
Gesture [NAME] is missing from the database.
  <tag>fail</tag>
  </notification>

  <notification
   icon="notifytip.tga"
   name="UnableToLoadGesture"
   type="notifytip">
Unable to load gesture [NAME].
  <tag>fail</tag>
  </notification>

  <notification
   icon="notifytip.tga"
   name="LandmarkMissing"
   type="notifytip">
Landmark is missing from the database.
  <tag>fail</tag>
  </notification>

  <notification
   icon="notifytip.tga"
   name="UnableToLoadLandmark"
   type="notifytip">
Unable to load the landmark.  Please try again.
  <tag>fail</tag>
  </notification>

  <notification
   icon="notifytip.tga"
   name="CapsKeyOn"
   type="notifytip">
Your Caps Lock key is on.
This might affect your password.
  </notification>

  <notification
   icon="notifytip.tga"
   name="NotecardMissing"
   type="notifytip">
Notecard is missing from the database.
  <tag>fail</tag>
  </notification>

  <notification
   icon="notifytip.tga"
   name="NotecardNoPermissions"
   type="notifytip">
You do not have permission to view this notecard.
  <tag>fail</tag>
  </notification>

  <notification
   icon="notifytip.tga"
   name="RezItemNoPermissions"
   type="notifytip">
Insufficient permissions to rez the object(s).
  <tag>fail</tag>
  </notification>

  <notification
   icon="notifytip.tga"
   name="IMAcrossParentEstates"
   type="notifytip">
Unable to send IM across parent estates.
  </notification>

  <notification
   icon="notifytip.tga"
   name="TransferInventoryAcrossParentEstates"
   type="notifytip">
Unable to transfer inventory across parent estates.
  </notification>

  <notification
   icon="notifytip.tga"
   name="UnableToLoadNotecard"
   type="notifytip">
Unable to load the notecard.
Please try again.
  <tag>fail</tag>
  </notification>

  <notification
   icon="notifytip.tga"
   name="ScriptMissing"
   type="notifytip">
Script is missing from the database.
  <tag>fail</tag>
  </notification>

  <notification
   icon="notifytip.tga"
   name="ScriptNoPermissions"
   type="notifytip">
Insufficient permissions to view the script.
  <tag>fail</tag>
  </notification>

  <notification
   icon="notifytip.tga"
   name="UnableToLoadScript"
   type="notifytip">
Unable to load the script.  Please try again.
  <tag>fail</tag>
  </notification>

  <notification
   icon="notifytip.tga"
   name="IncompleteInventory"
   type="notifytip">
Some of the contents are you trying to share cannot be given/transferred just yet. Please try offering these items again in a bit.
  <tag>fail</tag>
  </notification>

  <notification
   icon="notifytip.tga"
   name="IncompleteInventoryItem"
   type="notifytip">
The item you are accessing is not yet locally available. Please try again in a minute.
  <tag>fail</tag>
  </notification>

  <notification
   icon="notifytip.tga"
   name="CannotModifyProtectedCategories"
   type="notifytip">
You cannot modify protected categories.
  <tag>fail</tag>
  </notification>

  <notification
   icon="notifytip.tga"
   name="CannotRemoveProtectedCategories"
   type="notifytip">
You cannot remove protected categories.
  <tag>fail</tag>
  </notification>

  <notification
   icon="notifytip.tga"
   name="OfferedCard"
   type="notifytip">
You have offered a calling card to [NAME].
  </notification>

  <notification
   icon="notifytip.tga"
   name="UnableToBuyWhileDownloading"
   type="notifytip">
Unable to buy while downloading object data.
Please try again.
  <tag>fail</tag>
  </notification>

  <notification
   icon="notifytip.tga"
   name="UnableToLinkWhileDownloading"
   type="notifytip">
Unable to link while downloading object data.
Please try again.
  <tag>fail</tag>
  </notification>

  <notification
   icon="notifytip.tga"
   name="CannotBuyObjectsFromDifferentOwners"
   type="notifytip">
You can only buy objects from one owner at a time.
Please select a single object.
  <tag>fail</tag>
  </notification>

  <notification
   icon="notifytip.tga"
   name="ObjectNotForSale"
   type="notifytip">
This object is not for sale.
  <tag>fail</tag>
  </notification>

  <notification
   icon="notifytip.tga"
   name="EnteringGodMode"
   type="notifytip">
Entering god mode, level [LEVEL]
  </notification>

  <notification
   icon="notifytip.tga"
   name="LeavingGodMode"
   type="notifytip">
Now leaving god mode, level [LEVEL]
  </notification>

  <notification
   icon="notifytip.tga"
   name="CopyFailed"
   type="notifytip">
You do not have permission to copy this.
  <tag>fail</tag>
  </notification>

  <notification
   icon="notifytip.tga"
   name="InventoryAccepted"
   log_to_im="true"   
   log_to_chat="false"
   type="notifytip">
[NAME] received your inventory offer.
  </notification>

  <notification
   icon="notifytip.tga"
   name="InventoryDeclined"
   log_to_im="true"   
   log_to_chat="false"
   type="notifytip">
[NAME] declined your inventory offer.
  </notification>

  <notification
   icon="notifytip.tga"
   name="ObjectMessage"
   type="notifytip">
[NAME]: [MESSAGE]
  </notification>

  <notification
   icon="notifytip.tga"
   name="CallingCardAccepted"
   type="notifytip">
Your calling card was accepted.
  </notification>

  <notification
   icon="notifytip.tga"
   name="CallingCardDeclined"
   type="notifytip">
Your calling card was declined.
  </notification>

  <notification
 icon="notifytip.tga"
 name="TeleportToLandmark"
 type="notifytip">
    To teleport to locations like &apos;[NAME]&apos;, click on the &quot;Places&quot; button,
    then select the Landmarks tab in the window that opens. Click on any
    landmark to select it, then click &apos;Teleport&apos; at the bottom of the window.
    (You can also double-click on the landmark, or right-click it and
    choose &apos;Teleport&apos;.)
  </notification>

  <notification
   icon="notifytip.tga"
   name="TeleportToPerson"
   type="notifytip">
    To open a private conversation with someone, right-click on their avatar and choose &apos;IM&apos; from the menu.
  </notification>

  <notification
   icon="notifytip.tga"
   name="CantSelectLandFromMultipleRegions"
   type="notifytip">
Selected land is not all in the same region.
Try selecting a smaller piece of land.
  <tag>fail</tag>
  </notification>

  <notification
   icon="notifytip.tga"
   name="SearchWordBanned"
   type="notifytip">
Some terms in your search query were excluded due to content restrictions as clarified in the Community Standards.
  <tag>fail</tag>
  </notification>

  <notification
   icon="notifytip.tga"
   name="NoContentToSearch"
   type="notifytip">
Please select at least one type of content to search (General, Moderate, or Adult).
  <tag>fail</tag>
  </notification>

  <notification
   icon="notify.tga"
   name="SystemMessage"
   persist="true"
   type="notify">
[MESSAGE]
  </notification>

  <notification
   icon="notify.tga"
  name="FlickrConnect"
   type="notifytip">
   [MESSAGE]
  </notification>

  <notification
   icon="notify.tga"
   name="PaymentReceived"
   log_to_im="true"   
   persist="true"
   type="notify">
    <tag>funds</tag>
[MESSAGE]
  </notification>

  <notification
   icon="notify.tga"
   name="PaymentSent"
   log_to_im="true"   
   persist="true"
   type="notify">
    <tag>funds</tag>
[MESSAGE]
  </notification>

  <notification
   icon="notify.tga"
   name="PaymentFailure"
   persist="true"
   type="notify">
    <tag>funds</tag>
[MESSAGE]
  </notification>

   <!-- EventNotification couldn't be persist since server decide is it necessary to notify 
   user about subscribed event via LLEventNotifier-->
  <notification
   icon="notify.tga"
   name="EventNotification"
   type="notify">
Event Notification:

[NAME]
[DATE]
    <form name="form">
      <button
       index="0"
       name="Details"
       text="Details"/>
      <button
       index="1"
       name="Cancel"
       text="Cancel"/>
    </form>
  </notification>

  <notification
   icon="notify.tga"
   name="TransferObjectsHighlighted"
   persist="true"
   type="notify">
All objects on this parcel that will transfer to the purchaser of this parcel are now highlighted.

* Trees and grasses that will transfer are not highlighted.
    <form name="form">
      <button
       index="0"
       name="Done"
       text="Done"/>
    </form>
  </notification>

  <notification
   icon="notify.tga"
   name="DeactivatedGesturesTrigger"
   persist="true"
   type="notify">
Deactivated gestures with same trigger:
[NAMES]
  </notification>

  <notification
   icon="notify.tga"
   name="NoQuickTime"
   persist="true"
   type="notify">
Apple&apos;s QuickTime software does not appear to be installed on your system.
If you want to view streaming media on parcels that support it you should go to the [http://www.apple.com/quicktime QuickTime site] and install the QuickTime Player.
  <tag>fail</tag>
  </notification>

  <notification
   icon="notify.tga"
   name="NoPlugin"
   persist="true"
   type="notify">
No Media Plugin was found to handle the "[MIME_TYPE]" mime type.  Media of this type will be unavailable.
  <tag>fail</tag>
    <unique>
      <context>MIME_TYPE</context>
    </unique>

  </notification>
  <notification
   icon="alertmodal.tga"
   name="MediaPluginFailed"
   type="alertmodal">
The following Media Plugin has failed:
    [PLUGIN]

Please re-install the plugin or contact the vendor if you continue to experience problems.
  <tag>fail</tag>
    <form name="form">
      <ignore name="ignore"
       text="A Media Plugin fails to run"/>
    </form>
  </notification>
  <notification
   icon="notify.tga"
   name="OwnedObjectsReturned"
   persist="true"
   type="notify">
The objects you own on the selected parcel of land have been returned back to your inventory.
  </notification>

  <notification
   icon="notify.tga"
   name="OtherObjectsReturned"
   persist="true"
   type="notify">
The objects on the selected parcel of land that is owned by [NAME] have been returned to his or her inventory.
  </notification>

  <notification
   icon="notify.tga"
   name="OtherObjectsReturned2"
   persist="true"
   type="notify">
The objects on the selected parcel of land owned by the resident &apos;[NAME]&apos; have been returned to their owner.
  </notification>

  <notification
   icon="notify.tga"
   name="GroupObjectsReturned"
   persist="true"
   type="notify">
The objects on the selected parcel of land shared with the group &lt;nolink&gt;[GROUPNAME]&lt;/nolink&gt; have been returned back to their owner&apos;s inventory.
Transferable deeded objects have been returned to their previous owners.
Non-transferable objects that are deeded to the group have been deleted.
    <tag>group</tag>
  </notification>

  <notification
   icon="notify.tga"
   name="UnOwnedObjectsReturned"
   persist="true"
   type="notify">
The objects on the selected parcel that are *NOT* owned by you have been returned to their owners.
  </notification>

  <notification
   icon="notify.tga"
   name="ServerObjectMessage"
   log_to_im="true"   
   persist="true"
   type="notify">
Message from [NAME]:
&lt;nolink&gt;[MSG]&lt;/nolink&gt;
  </notification>

  <notification
   icon="notify.tga"
   name="NotSafe"
   persist="true"
   type="notify">
    <unique/>
This land has damage enabled.
You can be hurt here. If you die, you will be teleported to your home location.
  </notification>

  <notification
   icon="notify.tga"
   name="NoFly"
   persist="true"
   type="notify">
    <unique/>
   <tag>fail</tag>
This area has flying disabled.
You cannot fly here.
  </notification>

  <notification
   icon="notify.tga"
   name="PushRestricted"
   persist="true"
   type="notify">
    <unique/>    
This area does not allow pushing. You can&apos;t push others here unless you own the land.
  </notification>

  <notification
   icon="notify.tga"
   name="NoVoice"
   persist="true"
   type="notify">
    <unique/>    
This area has voice chat disabled. You will not be able to use voice chat here.
    <tag>voice</tag>
  </notification>

  <notification
   icon="notify.tga"
   name="NoBuild"
   persist="true"
   type="notify">
    <unique/>    
This area has building disabled. You can&apos;t build or rez objects here.
  </notification>

  <notification
     icon="alertmodal.tga"
     name="PathfindingDirty"
     persist="true"
     type="alertmodal">
    <unique/>
The region has pending pathfinding changes.  If you have build rights, you may rebake the region by clicking on the “Rebake” button.
    <usetemplate
     name="okcancelbuttons"
     yestext="Rebake"
     notext="Close" />
  </notification>

  <notification
   icon="notify.tga"
   name="PathfindingDirtyRebake"
   persist="true"
   type="notify">
   <unique/>
   The region has pending pathfinding changes.  If you have build rights, you may rebake the region by clicking on the “Rebake region” button.
   <usetemplate
     name="okbutton"
     yestext="Rebake region"
   />
  </notification>

  <notification
     icon="notify.tga"
     name="DynamicPathfindingDisabled"
     persist="true"
     type="notify">
    <unique/>
    Dynamic pathfinding is not enabled on this region.  Scripted objects using pathfinding LSL calls may not operate as expected on this region.
  </notification>

  <notification
   icon="alertmodal.tga"
   name="PathfindingCannotRebakeNavmesh"
   type="alertmodal">
    <unique/>
    An error occurred.  There may be a network or server problem, or you may not have build rights.  Sometimes logging out and back in will solve this problem.
    <usetemplate
     name="okbutton"
     yestext="OK"
     />
  </notification>

  <notification
   icon="notify.tga"
   name="SeeAvatars"
   persist="true"
   type="notify">
    <unique/>    
This parcel hides avatars and text chat from another parcel.   You can&apos;t see other residents outside the parcel, and those outside are not able to see you.  Regular text chat on channel 0 is also blocked.
  </notification>

  <notification
   icon="notify.tga"
   name="ScriptsStopped"
   persist="true"
   type="notify">
An administrator has temporarily stopped scripts in this region.
  </notification>

  <notification
   icon="notify.tga"
   name="ScriptsNotRunning"
   persist="true"
   type="notify">
This region is not running any scripts.
  </notification>

  <notification
   icon="notify.tga"
   name="NoOutsideScripts"
   persist="true"
   type="notify">
   <tag>fail</tag>
This land has outside scripts disabled.

No scripts will work here except those belonging to the land owner.
  </notification>

  <notification
   icon="notify.tga"
   name="ClaimPublicLand"
   persist="true"
   type="notify">
You can only claim public land that is in the same region as you.
  <tag>fail</tag>
  </notification>

  <notification
   icon="alertmodal.tga"
   name="RegionTPAccessBlocked"
   type="alertmodal">
   <tag>fail</tag>
    The region you’re trying to visit has a maturity rating exceeding your maximum maturity preference. Change this preference using Avatar &gt; Preferences &gt; General.

Complete information on maturity ratings can be found [https://community.secondlife.com/knowledgebase/english/maturity-ratings-r52/ here].
    <usetemplate
      name="okbutton"
      yestext="OK"/>
  </notification>

  <notification
	icon="notify.tga"
   name="RegionAboutToShutdown"
   persist="false"
   type="notify">
    <tag>fail</tag>
    The region you're trying to enter is about to shut down.
  </notification>
  
  <notification
	icon="notify.tga"
	name="URBannedFromRegion"
   persist="true"
	type="notify">
   <tag>fail</tag>
You are banned from the region.
  </notification>

  <notification
	icon="notify.tga"
	name="NoTeenGridAccess"
   persist="true"
	type="notify">
   <tag>fail</tag>
Your account cannot connect to this teen grid region.
  </notification>

  <notification
	icon="notify.tga"
	name="ImproperPaymentStatus"
   persist="true"
	type="notify">
   <tag>fail</tag>
You do not have proper payment status to enter this region.
  </notification>

  <notification
	icon="notify.tga"
	name="MustGetAgeRegion"
   persist="true"
	type="notify">
   <tag>fail</tag>
You must be age 18 or over to enter this region.
  </notification>

  <notification
	icon="notify.tga"
	name="MustGetAgeParcel"
   persist="true"
	type="notify">
   <tag>fail</tag>
    You must be age 18 or over to enter this parcel.
  </notification>

  <notification
	icon="notify.tga"
	name="NoDestRegion"
   persist="true"
	type="notify">
   <tag>fail</tag>
No destination region found.
  </notification>

  <notification
	icon="notify.tga"
	name="NotAllowedInDest"
   persist="true"
	type="notify">
   <tag>fail</tag>
You are not allowed into the destination.
  </notification>

  <notification
	icon="notify.tga"
	name="RegionParcelBan"
   persist="true"
	type="notify">
   <tag>fail</tag>
Cannot region cross into banned parcel. Try another way.
  </notification>

  <notification
	icon="notify.tga"
	name="TelehubRedirect"
   persist="true"
	type="notify">
   <tag>fail</tag>
You have been redirected to a telehub.
  </notification>

  <notification
	icon="notify.tga"
	name="CouldntTPCloser"
   persist="true"
	type="notify">
   <tag>fail</tag>
Could not teleport closer to destination.
  </notification>

  <notification
	icon="notify.tga"
	name="TPCancelled"
   persist="true"
	type="notify">
Teleport canceled.
  </notification>

  <notification
	icon="notify.tga"
	name="FullRegionTryAgain"
   persist="true"
	type="notify">
   <tag>fail</tag>
The region you are attempting to enter is currently full.
Please try again in a few moments.
  </notification>

  <notification
	icon="notify.tga"
	name="GeneralFailure"
   persist="true"
	type="notify">
   <tag>fail</tag>
General failure.
  </notification>

  <notification
	icon="notify.tga"
	name="RoutedWrongRegion"
   persist="true"
	type="notify">
   <tag>fail</tag>
Routed to wrong region. Please try again.
  </notification>

  <notification
	icon="notify.tga"
	name="NoValidAgentID"
   persist="true"
	type="notify">
   <tag>fail</tag>
No valid agent id.
  </notification>

  <notification
	icon="notify.tga"
	name="NoValidSession"
   persist="true"
	type="notify">
   <tag>fail</tag>
No valid session id.
  </notification>

  <notification
	icon="notify.tga"
	name="NoValidCircuit"
   persist="true"
	type="notify">
   <tag>fail</tag>
No valid circuit code.
  </notification>

  <notification
	icon="notify.tga"
	name="NoPendingConnection"
   persist="true"
	type="notify">
   <tag>fail</tag>
Unable to create pending connection.
  </notification>

  <notification
	icon="notify.tga"
	name="InternalUsherError"
   persist="true"
	type="notify">
   <tag>fail</tag>
Internal error attempting to connect agent usher.
  </notification>

  <notification
	icon="notify.tga"
	name="NoGoodTPDestination"
   persist="true"
	type="notify">
   <tag>fail</tag>
Unable to find a good teleport destination in this region.
  </notification>

  <notification
	icon="notify.tga"
	name="InternalErrorRegionResolver"
   persist="true"
	type="notify">
   <tag>fail</tag>
Internal error attempting to activate region resolver.
  </notification>

  <notification
	icon="notify.tga"
	name="NoValidLanding"
   persist="true"
	type="notify">
   <tag>fail</tag>
A valid landing point could not be found.
  </notification>

  <notification
	icon="notify.tga"
	name="NoValidParcel"
   persist="true"
	type="notify">
   <tag>fail</tag>
No valid parcel could be found.
  </notification>

  <notification
   icon="notify.tga"
   name="ObjectGiveItem"
   type="offer">
An object named &lt;nolink&gt;[OBJECTFROMNAME]&lt;/nolink&gt; owned by [NAME_SLURL] has given you this [OBJECTTYPE]:
&lt;nolink&gt;[ITEM_SLURL]&lt;/nolink&gt;
    <form name="form">
      <button
       index="0"
       name="Keep"
       text="Accept"/>
      <button
       index="1"
       name="Discard"
       text="Discard"/>
      <button
       index="2"
       name="Mute"
       text="Mute Owner"/>
    </form>
  </notification>

  <notification
   icon="notify.tga"
   name="OwnObjectGiveItem"
   type="offer">
Your object named &lt;nolink&gt;[OBJECTFROMNAME]&lt;/nolink&gt; has given you this [OBJECTTYPE]:
&lt;nolink&gt;[ITEM_SLURL]&lt;/nolink&gt;
    <form name="form">
      <button
       index="0"
       name="Keep"
       text="Accept"/>
      <button
       index="1"
       name="Discard"
       text="Discard"/>
    </form>
  </notification>

  <!-- FS:Ansariel: WARNING: Read LLOfferInfo::forceResponse in llviewermessage.cpp before changing the button order!!! -->
  <notification
   icon="notify.tga"
   name="UserGiveItem"
   label="Inventory offer from [NAME_LABEL]"
   log_to_im ="true"
   type="offer"
   sound="UISndInventoryOffer">
[NAME_SLURL] has given you this [OBJECTTYPE]:
[ITEM_SLURL]
Do you want to keep it? "Mute" will block all future offers or messages from [NAME_SLURL].
    <form name="form">
      <button
       index="3"
       name="Show"
       text="Show"/>
      <button
       index="0"
       name="Keep"
       text="Accept"/>
      <button
       index="1"
       name="Discard"
       text="Discard"/>
      <button
       index="2"
       name="Mute"
       text="Mute Sender"/>
    </form>
  </notification>

  <notification
   icon="notify.tga"
   name="UserGiveItemLegacy"
   label="Inventory offer from [NAME_LABEL]"
   log_to_im ="true"
   type="offer"
   sound="UISndInventoryOffer">
[NAME_SLURL] has given you this [OBJECTTYPE]:
[ITEM_SLURL]
Do you want to keep it? "Mute" will block all future offers or messages from [NAME_SLURL].
    <form name="form">
      <button
       index="3"
       name="Show"
       text="Show"/>
      <button
       index="0"
       name="Accept"
       text="Accept"/>
      <button
       index="1"
       name="Discard"
       text="Discard"/>
      <button
       index="6"
       name="ShowSilent"
       text="(Show)"/>
      <button
       index="4"
       name="AcceptSilent"
       text="(Accept)"/>
      <button
       index="5"
       name="DiscardSilent"
       text="(Discard)"/>
      <button
       index="2"
       name="Mute"
       text="Mute Sender"/>
    </form>
  </notification>

  <notification
   icon="notify.tga"
   name="GodMessage"
   persist="true"
   type="notify">
[NAME]

[MESSAGE]
  </notification>

  <notification
   icon="notify.tga"
   name="JoinGroup"
   persist="true"
   type="offer">
    <tag>group</tag>
[MESSAGE]
    <form name="form">
      <button
       index="0"
       name="Join"
       text="Join"/>
      <button
       index="1"
       name="Decline"
       text="Decline"/>
      <button
       index="2"
       name="Info"
       text="Info"/>
    </form>
  </notification>

  <notification
   icon="notify.tga"
   name="TeleportOffered"
   label="Teleport offer from [NAME_LABEL]"
   log_to_im="true"
   log_to_chat="false"
   fade_toast="false"
   type="offer"
   sound="UISndTeleportOffer">
[NAME_SLURL] has offered to teleport you to their location:

[MESSAGE]
&lt;icon&gt;[MATURITY_ICON]&lt;/icon&gt; - [MATURITY_STR]
    <tag>confirm</tag>
    <form name="form">
      <button
       index="0"
       name="Teleport"
       text="Teleport"/>
      <button
       index="1"
       name="Cancel"
       text="Cancel"/>
    </form>
  </notification>

  <notification
   icon="notify.tga"
   name="TeleportOffered_MaturityExceeded"
   log_to_im="true"
   log_to_chat="false"
   type="offer"
   sound="UISndTeleportOffer">
[NAME_SLURL] has offered to teleport you to their location:

[MESSAGE]
&lt;icon&gt;[MATURITY_ICON]&lt;/icon&gt; - [MATURITY_STR]

This region contains [REGION_CONTENT_MATURITY] content, but your current preferences are set to exclude [REGION_CONTENT_MATURITY] content.  We can change your preferences and continue with the teleport, or you can cancel this teleport.
    <tag>confirm</tag>
    <form name="form">
      <button
       index="0"
       name="Teleport"
       text="Change and Continue"/>
      <button
       index="1"
       name="Cancel"
       text="Cancel"/>
    </form>
  </notification>

  <notification
   icon="notify.tga"
   name="TeleportOffered_MaturityBlocked"
   log_to_im="true"
   log_to_chat="false"
   type="notifytip"
   sound="UISndTeleportOffer">
[NAME_SLURL] has offered to teleport you to their location:

[MESSAGE]
&lt;icon&gt;[MATURITY_ICON]&lt;/icon&gt; - [MATURITY_STR]

However, this region contains content accessible to adults only.
    <tag>fail</tag>
  </notification>

  <notification
   icon="notify.tga"
   name="TeleportOffered_SLUrl"
   label="Teleport offer from [NAME_LABEL]"
   log_to_im="true"
   log_to_chat="false"
   type="offer"
   sound="UISndTeleportOffer">
[NAME_SLURL] has offered to teleport you to their location ([POS_SLURL]):

[MESSAGE]
&lt;icon&gt;[MATURITY_ICON]&lt;/icon&gt; - [MATURITY_STR]
    <tag>confirm</tag>
    <form name="form">
      <button
       index="0"
       name="Teleport"
       text="Teleport"/>
      <button
       index="1"
       name="Cancel"
       text="Cancel"/>
    </form>
  </notification>

  <notification
   icon="notify.tga"
   name="TeleportOffered_MaturityExceeded_SLUrl"
   log_to_im="true"
   log_to_chat="false"
   type="offer"
   sound="UISndTeleportOffer">
[NAME_SLURL] has offered to teleport you to their location ([POS_SLURL]):

[MESSAGE]
&lt;icon&gt;[MATURITY_ICON]&lt;/icon&gt; - [MATURITY_STR]

This region contains [REGION_CONTENT_MATURITY] content, but your current preferences are set to exclude [REGION_CONTENT_MATURITY] content.  We can change your preferences and continue with the teleport, or you can cancel this teleport.
    <tag>confirm</tag>
    <form name="form">
      <button
       index="0"
       name="Teleport"
       text="Change and Continue"/>
      <button
       index="1"
       name="Cancel"
       text="Cancel"/>
    </form>
  </notification>

  <notification
   icon="notify.tga"
   name="TeleportOffered_MaturityBlocked_SLUrl"
   log_to_im="true"
   log_to_chat="false"
   type="notifytip"
   sound="UISndTeleportOffer">
[NAME_SLURL] has offered to teleport you to their location ([POS_SLURL]):

[MESSAGE]
&lt;icon&gt;[MATURITY_ICON]&lt;/icon&gt; - [MATURITY_STR]

However, this region contains content accessible to adults only.
    <tag>fail</tag>
  </notification>

  <notification
   icon="notify.tga"
   name="TeleportOfferSent"
   log_to_im="true"
   log_to_chat="false"
   show_toast="false"
   type="notify">
	Teleport offer sent to [TO_NAME]
  </notification>

  <notification
   icon="notify.tga"
   name="TeleportRequest"
   log_to_im="true"
   fade_toast="false"
   type="offer">
[NAME_SLURL] is requesting to be teleported to your location.
[MESSAGE]

Offer a teleport?
    <tag>confirm</tag>
    <form name="form">
      <button
       index="0"
       name="Yes"
       text="Yes"/>
      <button
       index="1"
       name="No"
       text="No"/>
    </form>
  </notification>

  <notification
   icon="notify.tga"
   name="GotoURL"
   persist="true"
   type="notify">
[MESSAGE]
[URL]
    <form name="form">
      <button
       index="0"
       name="Later"
       text="Later"/>
      <button
       index="1"
       name="GoNow..."
       text="Go Now..."/>
    </form>
  </notification>

  <notification
   icon="notify.tga"
   name="OfferFriendship"
   label="Friendship offer from [NAME_LABEL]"
   log_to_im="true"
   type="offer">
    <tag>friendship</tag>
    <tag>confirm</tag>
[NAME_SLURL] is offering friendship.

[MESSAGE]

(By default, you will be able to see each other&apos;s online status.)
    <form name="form">
      <button
       index="0"
       name="Accept"
       text="Accept"/>
      <button
       index="1"
       name="Decline"
       text="Decline"/>
    </form>
  </notification>

  <notification
   icon="notify.tga"
   name="FriendshipOffered"
   log_to_im="true"   
   type="notify">
    <tag>friendship</tag>
	You have offered friendship to [TO_NAME]
  </notification>

  <notification
   icon="notify.tga"
   name="OfferFriendshipNoMessage"
   label="Friendship offer from [NAME_LABEL]"
   persist="true"
   type="notify">
    <tag>friendship</tag>
[NAME_SLURL] is offering friendship.

(By default, you will be able to see each other&apos;s online status.)
    <form name="form">
      <button
       index="0"
       name="Accept"
       text="Accept"/>
      <button
       index="1"
       name="Decline"
       text="Decline"/>
    </form>
  </notification>

  <notification
   icon="notify.tga"
   name="FriendshipAccepted"
   log_to_im="true"   
   type="notify">
    <tag>friendship</tag>
&lt;nolink&gt;[NAME]&lt;/nolink&gt; accepted your friendship offer.
  </notification>

  <notification
   icon="notify.tga"
   name="FriendshipDeclined"
   log_to_im="true"   
   persist="true"
   type="notify">
    <tag>friendship</tag>
&lt;nolink&gt;[NAME]&lt;/nolink&gt; declined your friendship offer.
  </notification>
  
    <notification
   icon="notify.tga"
   name="FriendshipAcceptedByMe"
   log_to_im="true"   
   type="notify">
    <tag>friendship</tag>
Friendship offer accepted.
  </notification>

  <notification
   icon="notify.tga"
   name="FriendshipDeclinedByMe"
   log_to_im="true"   
   type="notify">
    <tag>friendship</tag>
Friendship offer declined.
  </notification>
  
  <notification
   icon="notify.tga"
   name="OfferCallingCard"
   persist="true"
   type="notify">
[NAME] is offering their calling card.
This will add a bookmark in your inventory so you can quickly IM this resident.
    <form name="form">
      <button
       index="0"
       name="Accept"
       text="Accept"/>
      <button
       index="1"
       name="Decline"
       text="Decline"/>
    </form>
  </notification>

  <notification
   icon="notify.tga"
   name="RegionRestartMinutes"
   show_toast="false"
   priority="high"
   type="notify">
The region "[NAME]" will restart in [MINUTES] minutes.
If you stay in this region when it shuts down, you will be logged out.
  </notification>

  <notification
   icon="notify.tga"
   name="RegionRestartSeconds"
   show_toast="false"
   priority="high"
   type="notify">
The region "[NAME]" will restart in [SECONDS] seconds.
If you stay in this region when it shuts down, you will be logged out.
  </notification>

  <notification
   icon="notify.tga"
   name="RegionRestartMinutesToast"
   priority="high"
   type="notify">
The region "[NAME]" will restart in [MINUTES] minutes.
If you stay in this region when it shuts down, you will be logged out.
  </notification>

  <notification
   icon="notify.tga"
   name="RegionRestartSecondsToast"
   priority="high"
   type="notify">
The region "[NAME]" will restart in [SECONDS] seconds.
If you stay in this region when it shuts down, you will be logged out.
  </notification>

  <notification
   icon="notify.tga"
   name="LoadWebPage"
   show_toast="false"
   type="notify">
Load web page [URL] ?

[MESSAGE]

From object: &lt;nolink&gt;[OBJECTNAME]&lt;/nolink&gt;, owner: [NAME_SLURL]
	<tag>confirm</tag>
    <form name="form">
      <button
       index="0"
       name="Gotopage"
       text="Go to page"/>
      <button
       index="1"
       name="Cancel"
       text="Cancel"/>
    </form>
  </notification>

  <notification
   icon="notify.tga"
   name="FailedToFindWearableUnnamed"
   persist="true"
   type="notify">
Failed to find [TYPE] in the database.
  <tag>fail</tag>
  </notification>

  <notification
   icon="notify.tga"
   name="FailedToFindWearable"
   persist="true"
   type="notify">
Failed to find [TYPE] named [DESC] in the database.
  <tag>fail</tag>
  </notification>

  <notification
   icon="notify.tga"
   name="InvalidWearable"
   persist="true"
   type="notify">
The item you are trying to wear uses a feature that your viewer cannot read. Please upgrade your version of [APP_NAME] to wear this item.
  <tag>fail</tag>
  </notification>

  <notification
   icon="notify.tga"
   name="ScriptQuestion"
   persist="true"
   type="notify">
&apos;&lt;nolink&gt;[OBJECTNAME]&lt;/nolink&gt;&apos;, an object owned by &apos;[NAME]&apos;, would like to:

[QUESTIONS]
Is this OK?
  <tag>confirm</tag>
    <form name="form">
      <button
       index="0"
       name="Yes"
       text="Yes"/>
      <button
       index="1"
       name="No"
       text="No"/>
      <button
       index="2"
       name="Mute"
       text="Block"/>
    </form>
  </notification>

  <notification
    icon="alertmodal.tga"
    name="ExperienceAcquireFailed"
    type="alertmodal">
Unable to acquire a new experience:
    [ERROR_MESSAGE]
    <tag>fail</tag>
    <usetemplate
      name="okbutton"
      yestext="OK"/>
  </notification>

  <notification
    icon="notify.tga"
    name="NotInGroupExperienceProfileMessage"
    persist="false"
    type="notify">
    A change to the experience group was ignored because the owner is not a member of the selected group.
  </notification>

  <notification
    icon="notify.tga"
    name="UneditableExperienceProfileMessage"
    persist="false"
    type="notify">
    The uneditable field '[field]' was ignored when updating the experience profile.
  </notification>

  <notification
    icon="notify.tga"
    name="RestrictedToOwnerExperienceProfileMessage"
    persist="false"
    type="notify">
    Ignored changes to the field '[field]' which can only be set by the experience owner.
  </notification>

  <notification
    icon="notify.tga"
    name="MaturityRatingExceedsOwnerExperienceProfileMessage"
    persist="false"
    type="notify">
    You may not set the maturity rating of an experience higher than that of the owner.
  </notification>

  <notification
    icon="notify.tga"
    name="RestrictedTermExperienceProfileMessage"
    persist="false"
    type="notify">
    The following terms prevented the update of the experience profile name and/or description: [extra_info]
  </notification>
  
  <notification
    icon="notify.tga"
    name="TeleportedHomeExperienceRemoved"
    persist="false"
    type="notify">
    You have been teleported from the region [region_name] for removing the experience secondlife:///app/experience/[public_id]/profile and are no longer permitted in the region.
    <form name="form">
      <ignore name="ignore"
              text="Kicked from region for removing an experience"/>
    </form>
  </notification>

  <notification
    icon="notify.tga"
    name="TrustedExperienceEntry"
    persist="false"
    type="notify">
    You have been allowed into the region [region_name] by participating in the key experience secondlife:///app/experience/[public_id]/profile removing this experience may kick you from the region.
    <form name="form">
      <ignore name="ignore"
              text="Allowed into a region by an experience"/>
    </form>
  </notification>

  <notification
    icon="notify.tga"
    name="TrustedExperiencesAvailable"
    persist="false"
    type="notify">
You do not have access to this destination. You may be allowed into the region by Accepting an experience below:

[EXPERIENCE_LIST]

Other Key Experiences may be available.
  </notification>
    

  <notification
    icon="notify.tga"
    name="ExperienceEvent"
    persist="false"
    type="notifytip">
    An object was allowed to [EventType] by the secondlife:///app/experience/[public_id]/profile experience.
    Owner: secondlife:///app/agent/[OwnerID]/inspect
    Object Name: [ObjectName]
    Parcel Name: [ParcelName]
  </notification>

  <notification
    icon="notify.tga"
    name="ExperienceEventAttachment"
    persist="false"
    type="notifytip">
    An attachment was allowed to [EventType] by the secondlife:///app/experience/[public_id]/profile experience.
    Owner: secondlife:///app/agent/[OwnerID]/inspect
  </notification>
  
  <notification
   icon="notify.tga"
   name="ScriptQuestionExperience"
   persist="false"
   fade_toast="false"
   type="notify">
&apos;&lt;nolink&gt;[OBJECTNAME]&lt;/nolink&gt;&apos;, an object owned by &apos;[NAME]&apos;, requests your participation in the [GRID_WIDE] experience:

[EXPERIENCE]

Once permission is granted you will not see this message again for this experience unless it is revoked from the experience profile.

Scripts associated with this experience will be able to do the following on regions where the experience is active: 

[QUESTIONS]Is this OK?

  <unique combine="combine_with_new">
    <context>experience</context>
  </unique>
  <tag>confirm</tag>
    <form name="form">
      <button
       index="3"
       name="BlockExperience"
       text="Block Experience"/>
      <button
        index="2"
        name="Mute"
        text="Block Object"/>
      <button
       index="0"
       name="Yes"
       text="Yes"/>
      <button
       index="1"
       name="No"
       text="No"/>
    </form>
  </notification>

  <notification
   icon="notify.tga"
   name="ScriptQuestionCaution"
   priority="critical"
   persist="true"
   type="notify">
The object &apos;&lt;nolink&gt;[OBJECTNAME]&lt;/nolink&gt;&apos; wants access to take money from your Linden Dollar account. If you allow this, it can take any or all of your money from you at any time, with no further warning or request.
   
Before allowing this access, make sure you know what the object is and why it is making this request, as well as whether you trust the creator. If you're not certain, click Deny.
  <tag>confirm</tag>
    <form name="form">
      <button
       index="0"
       name="Grant"
       text="Allow access"/>
      <button
       default="true"
       index="1"
       name="Deny"
       text="Deny"/>
    </form>
    <footer>
[FOOTERTEXT]
    </footer>
  </notification>

	<notification
   icon="notify.tga"
   name="ScriptDialog"
   show_toast="false"
   type="notify">
[NAME]&apos;s &apos;&lt;nolink&gt;[TITLE]&lt;/nolink&gt;&apos;
[MESSAGE]
    <form name="form">
      <button
       index="-2"
       name="Client_Side_Mute"
       text="Block"/>
      <button
       index="-1"
       name="Client_Side_Ignore"
       text="Ignore"/>
    </form>
  </notification>

  <notification
   icon="notify.tga"
   name="ScriptDialogGroup"
   show_toast="false"
   type="notify">
    <tag>group</tag>
&lt;nolink&gt;[GROUPNAME]&lt;/nolink&gt;&apos;s &apos;&lt;nolink&gt;[TITLE]&lt;/nolink&gt;&apos;
[MESSAGE]
    <form name="form">
      <button
       index="-2"
       name="Client_Side_Mute"
       text="Block"/>
      <button
       index="-1"
       name="Client_Side_Ignore"
       text="Ignore"/>
    </form>
  </notification>

<!--
  <notification
   icon="notify.tga"
   name="FirstBalanceIncrease"
   persist="true"
   type="notify">
   <tag>win</tag>
You just received L$[AMOUNT].
Your L$ balance is shown in the upper-right.
  </notification>

  <notification
   icon="notify.tga"
   name="FirstBalanceDecrease"
   persist="true"
   type="notify">
You just paid L$[AMOUNT].
Your L$ balance is shown in the upper-right.
  </notification>
-->

  <notification
   icon="notify.tga"
   name="BuyLindenDollarSuccess"
   persist="true"
   type="notify">
    <tag>funds</tag>
Thank you for your payment!

Your L$ balance will be updated when processing completes. If processing takes more than 20 mins, your transaction may be canceled. In that case, the purchase amount will be credited to your US$ balance.

The status of your payment can be checked on your Transaction History page on your [http://secondlife.com/account/ Dashboard]
  </notification>

  <notification
   icon="notify.tga"
   name="FirstOverrideKeys"
   persist="true"
   type="notify">
Your movement keys are now being handled by an object.
Try the arrow keys or AWSD to see what they do.
Some objects (like guns) require you to go into mouselook  to use them.
Press &apos;M&apos; to do this.
  </notification>

  <notification
   icon="notify.tga"
   name="FirstSandbox"
   persist="true"
   type="notify">
This is a sandbox area, and is meant to help residents learn how to build.

Things you build here will be deleted after you leave, so do not forget to right-click you items and choose &apos;Take&apos; to move your creation into your inventory.
  </notification>

  <notification
   icon="notifytip.tga"
   name="MaxListSelectMessage"
   type="notifytip">
You may only select up to [MAX_SELECT] items from this list.
  </notification>

  <notification
   icon="notify.tga"
   name="VoiceInviteP2P"
   type="notify">
[NAME] is inviting you to a Voice Chat call.
Click Accept to join the call or Decline to decline the invitation. Click mute to permanently block all messages this caller.
    <tag>confirm</tag>
    <tag>voice</tag>
    <unique>
      <context>NAME</context>
    </unique>
    <form name="form">
      <button
       index="0"
       name="Accept"
       text="Accept"/>
      <button
       index="1"
       name="Decline"
       text="Decline"/>
      <button
       index="2"
       name="Mute"
       text="Mute"/>
    </form>
  </notification>

  <notification
   icon="notify.tga"
   name="AutoUnmuteByIM"
   persist="true"
   type="notify">
[NAME] was sent an instant message and has been automatically unblocked.
  </notification>

  <notification
   icon="notify.tga"
   name="AutoUnmuteByMoney"
   persist="true"
   type="notify">
[NAME] was given money and has been automatically unblocked.
  </notification>

  <notification
   icon="notify.tga"
   name="AutoUnmuteByInventory"
   persist="true"
   type="notify">
[NAME] was offered inventory and has been automatically unblocked.
  </notification>

  <notification
   icon="notify.tga"
   name="VoiceInviteGroup"
   type="notify">
[NAME] has joined a Voice Chat call with the group &lt;nolink&gt;[GROUP]&lt;/nolink&gt;.
Click Accept to join the call or Decline to decline the invitation. Click mute to permanently block all messages from this caller.
    <tag>group</tag>
    <tag>confirm</tag>
    <tag>voice</tag>
    <unique>
      <context>NAME</context>
      <context>GROUP</context>
    </unique>
    <form name="form">
      <button
       index="0"
       name="Accept"
       text="Accept"/>
      <button
       index="1"
       name="Decline"
       text="Decline"/>
      <button
       index="2"
       name="Mute"
       text="Mute"/>
    </form>
  </notification>

  <notification
   icon="notify.tga"
   name="VoiceInviteAdHoc"
   type="notify">
[NAME] has joined a voice chat call with a conference chat.
Click Accept to join the call or Decline to decline the invitation. Click mute to permanently block all message from this caller.
  <tag>confirm</tag>
    <tag>voice</tag>
    <unique>
      <context>NAME</context>
    </unique>
    <form name="form">
      <button
       index="0"
       name="Accept"
       text="Accept"/>
      <button
       index="1"
       name="Decline"
       text="Decline"/>
      <button
       index="2"
       name="Mute"
       text="Mute"/>
    </form>
  </notification>

  <notification
   icon="notify.tga"
   name="InviteAdHoc"
   type="notify">
[NAME] is inviting you to a conference chat.
Click Accept to join the chat or Decline to decline the invitation. Click mute to permanently block all messages this caller.
  <tag>confirm</tag>
    <tag>voice</tag>
    <unique>
      <context>NAME</context>
    </unique>
    <form name="form">
      <button
       index="0"
       name="Accept"
       text="Accept"/>
      <button
       index="1"
       name="Decline"
       text="Decline"/>
      <button
       index="2"
       name="Mute"
       text="Mute"/>
    </form>
  </notification>

  <notification
   icon="notifytip.tga"
   name="VoiceChannelFull"
   type="notifytip">
The voice call you are trying to join, [VOICE_CHANNEL_NAME], has reached maximum capacity. Please try again later.
  <tag>fail</tag>
    <tag>voice</tag>
    <unique>
      <context>VOICE_CHANNEL_NAME</context>
    </unique>
  </notification>

  <notification
   icon="notifytip.tga"
   name="ProximalVoiceChannelFull"
   type="notifytip">
    <unique/>
This area has reached maximum capacity for voice conversations.  Please try to use voice in a different area.
    <tag>fail</tag>
    <tag>voice</tag>
  </notification>

  <notification
   icon="notifytip.tga"
   name="VoiceChannelDisconnected"
   type="notifytip">
You have been disconnected from [VOICE_CHANNEL_NAME].  You will now be reconnected to Nearby Voice Chat.
    <tag>voice</tag>
    <unique>
      <context>VOICE_CHANNEL_NAME</context>
    </unique>
  </notification>

  <notification
   icon="notifytip.tga"
   name="VoiceChannelDisconnectedP2P"
   type="notifytip">
[VOICE_CHANNEL_NAME] has ended the call.  You will now be reconnected to Nearby Voice Chat.
    <tag>voice</tag>
    <unique>
      <context>VOICE_CHANNEL_NAME</context>
    </unique>
  </notification>

  <notification
   icon="notifytip.tga"
   name="P2PCallDeclined"
   type="notifytip">
[VOICE_CHANNEL_NAME] has declined your call.  You will now be reconnected to Nearby Voice Chat.
    <tag>voice</tag>
    <tag>fail</tag>
    <unique>
      <context>VOICE_CHANNEL_NAME</context>
    </unique>
  </notification>

  <notification
   icon="notifytip.tga"
   name="P2PCallNoAnswer"
   type="notifytip">
[VOICE_CHANNEL_NAME] is not available to take your call.  You will now be reconnected to Nearby Voice Chat.
    <tag>fail</tag>
    <tag>voice</tag>
    <unique>
      <context>VOICE_CHANNEL_NAME</context>
    </unique>
  </notification>

  <notification
   icon="notifytip.tga"
   name="VoiceChannelJoinFailed"
   type="notifytip">
Failed to connect to [VOICE_CHANNEL_NAME], please try again later.  You will now be reconnected to Nearby Voice Chat.
    <tag>fail</tag>
    <tag>voice</tag>
    <unique>
      <context>VOICE_CHANNEL_NAME</context>
    </unique>
  </notification>

  <notification
   icon="notify.tga"
   name="VoiceEffectsExpired"
   sound="UISndAlert"
   persist="true"
   type="notify">
    <unique/>    
One or more of your subscribed Voice Morphs has expired.
[[URL] Click here] to renew your subscription.

If you are a Premium Member, [[PREMIUM_URL] click here] to receive your voice morphing perk.
  <tag>fail</tag>
  <tag>voice</tag>
  </notification>

  <notification
   icon="notify.tga"
   name="VoiceEffectsExpiredInUse"
   sound="UISndAlert"
   persist="true"
   type="notify">
    <unique/>
The active Voice Morph has expired, your normal voice settings have been applied.
[[URL] Click here] to renew your subscription.

If you are a Premium Member, [[PREMIUM_URL] click here] to receive your voice morphing perk.
    <tag>fail</tag>
    <tag>voice</tag>
  </notification>

  <notification
   icon="notify.tga"
   name="VoiceEffectsWillExpire"
   sound="UISndAlert"
   persist="true"
   type="notify">
    <unique/>    
One or more of your Voice Morphs will expire in less than [INTERVAL] days.
[[URL] Click here] to renew your subscription.

If you are a Premium Member, [[PREMIUM_URL] click here] to receive your voice morphing perk.
  <tag>fail</tag>
    <tag>voice</tag>
  </notification>

  <notification
   icon="notify.tga"
   name="VoiceEffectsNew"
   sound="UISndAlert"
   persist="true"
   type="notify">
    <unique/>    
New Voice Morphs are available!
   <tag>voice</tag>
  </notification>

  <notification
   icon="notifytip.tga"
   name="Cannot enter parcel: not a group member"
   type="notifytip">
   <tag>fail</tag>
    <tag>group</tag>
Only members of a certain group can visit this area.
  </notification>

  <notification
   icon="notifytip.tga"
   name="Cannot enter parcel: banned"
   type="notifytip">
   <tag>fail</tag>
Cannot enter parcel, you have been banned.
  </notification>

  <notification
   icon="notifytip.tga"
   name="Cannot enter parcel: not on access list"
   type="notifytip">
   <tag>fail</tag>
Cannot enter parcel, you are not on the access list.
  </notification>

  <notification
   icon="notifytip.tga"
   name="VoiceNotAllowed"
   type="notifytip">
You do not have permission to connect to voice chat for [VOICE_CHANNEL_NAME].
  <tag>fail</tag>
    <tag>voice</tag>
    <unique>
      <context>VOICE_CHANNEL_NAME</context>
    </unique>
  </notification>

  <notification
   icon="notifytip.tga"
   name="VoiceCallGenericError"
   type="notifytip">
An error has occurred while trying to connect to voice chat for [VOICE_CHANNEL_NAME].  Please try again later.
  <tag>fail</tag>
    <tag>voice</tag>
    <unique>
      <context>VOICE_CHANNEL_NAME</context>
    </unique>
  </notification>

  <notification
   icon="notifytip.tga"
   name="UnsupportedCommandSLURL"
   priority="high"
   type="notifytip">
The SLurl you clicked on is not supported.
  <tag>fail</tag>
  </notification>

  <notification
   icon="notifytip.tga"
   name="BlockedSLURL"
   priority="high"
   type="notifytip">
   <tag>security</tag>
A SLurl was received from an untrusted browser and has been blocked for your security.
  </notification>

  <notification
   icon="notifytip.tga"
   name="ThrottledSLURL"
   priority="high"
   type="notifytip">
   <tag>security</tag>
Multiple SLurls were received from an untrusted browser within a short period.
They will be blocked for a few seconds for your security.
  </notification>

  <notification name="IMToast" type="notifytoast">
[MESSAGE]
    <form name="form">
      <button index="0" name="respondbutton" text="Respond"/>
    </form>
  </notification>

  <notification
   icon="alert.tga"
   name="ConfirmCloseAll"
   type="alertmodal">
Are you sure you want to close all IMs?
  <tag>confirm</tag>
    <usetemplate
     name="okcancelignore"
     notext="Cancel"
     yestext="OK"
     ignoretext="Confirm before I close all IMs"/>
  </notification>

  <notification icon="notifytip.tga"
		name="AttachmentSaved" type="notifytip">
Attachment has been saved.
  </notification>
  
  <notification icon="notify.tga" persist="true"
		name="AppearanceToXMLSaved" type="notify">
Appearance has been saved to XML to [PATH]
  </notification>
  
    <notification icon="notifytip.tga"
		name="AppearanceToXMLFailed" type="notifytip">
Failed to save appearance to XML.
  </notification>

  <notification icon="notifytip.tga"
    name="SnapshotToComputerFailed" type="notifytip">
Failed to save snapshot to [PATH]: Disk is full. [NEED_MEMORY]KB is required but only [FREE_MEMORY]KB is free.
  </notification>

  <notification icon="notifytip.tga"
    name="SnapshotToLocalDirNotExist" type="notifytip">
Failed to save snapshot to [PATH]: Directory does not exist.
  </notification>

  <notification
    icon="notifytip.tga"
    name="PresetNotSaved"
    type="notifytip">
Error saving preset [NAME].
  </notification>
    
  <notification
    icon="notifytip.tga"
    name="DefaultPresetNotSaved"
    type="notifytip">
Can not overwrite default preset.
  </notification>

  <notification
    icon="alertmodal.tga"
    name="PresetAlreadyExists"
    type="alertmodal">
&apos;[NAME]&apos; is in use. You may replace
this preset or choose another name.
    <tag>fail</tag>
    <usetemplate
     name="okbutton"
     yestext="OK"/>
  </notification>

  <notification
    icon="notifytip.tga"
    name="PresetNotDeleted"
    type="notifytip">
Error deleting preset [NAME].
  </notification>

  <notification
    icon="alertmodal.tga"
    name="UnableToFindHelpTopic"
    type="alertmodal">
Unable to find the help topic for this element.
  <tag>fail</tag>
  </notification>

     <notification
 icon="alertmodal.tga"
 name="ObjectMediaFailure"
 type="alertmodal">
Server Error: Media update or get failed.
&apos;[ERROR]&apos;
  <tag>fail</tag>
        <usetemplate
         name="okbutton"
         yestext="OK"/>
    </notification>

    <notification
 icon="alertmodal.tga"
 name="TextChatIsMutedByModerator"
 type="alertmodal">
Your text chat has been muted by a moderator.
        <usetemplate
         name="okbutton"
         yestext="OK"/>
    </notification>

    <notification
 icon="alertmodal.tga"
 name="VoiceIsMutedByModerator"
 type="alertmodal">
Your voice has been muted by a moderator.
    <tag>voice</tag>
        <usetemplate
         name="okbutton"
         yestext="OK"/>
    </notification>

    <notification
        icon="alertmodal.tga"
        name="FailedToGetBenefits"
        type="alertmodal">
      Unfortunately, we were unable to get benefits information for this session. This should not happen in a normal production environment. Please contact support. This session will not work normally and we recommend that you restart.
      <usetemplate
          name="okbutton"
          yestext="OK"/>
    </notification>

   <notification
    icon="alertmodal.tga"
    name="BulkUploadCostConfirmation"
    type="alertmodal">
This will upload [COUNT] items at a total cost of L$[COST]. Do you wish to continue with the upload?
    <usetemplate
     ignoretext="Confirm bulk uploads"
     name="okcancelignore"
     notext="Cancel"
     yestext="Upload"/>
   </notification>

   <notification
    icon="alertmodal.tga"
    name="NotEnoughMoneyForBulkUpload"
    type="alertmodal">
Your current balance of L$[BALANCE] is not enough to upload [COUNT] items at a total cost of L$[COST].
    <usetemplate
     name="okbutton"
     yestext="OK"/>
   </notification>
  
   <notification
    icon="alertmodal.tga"
    name="BulkUploadNoCompatibleFiles"
    type="alertmodal">
Selected files can not be bulk-uploaded.
    <usetemplate
     name="okbutton"
     yestext="OK"/>
   </notification>

  <notification
   icon="alertmodal.tga"
   name="BulkUploadIncompatibleFiles"
   type="alertmodal">
Some of the selected files can not be bulk-uploaded.
    <usetemplate
     name="okbutton"
     yestext="OK"/>
  </notification>

   <notification
    icon="alertmodal.tga"
    name="UploadCostConfirmation"
    type="alertmodal">
This upload will cost L$[PRICE], do you wish to continue with the upload?
    <usetemplate
     name="okcancelbuttons"
     notext="Cancel"
     yestext="Upload"/>
  </notification>

  <notification
   icon="alertmodal.tga"
   name="ConfirmClearTeleportHistory"
   type="alertmodal">
This will delete the entire list of places you have visited, and cannot be undone. Continue?
  <tag>confirm</tag>
    <usetemplate
     name="okcancelbuttons"
     notext="Cancel"
     yestext="OK"/>
  </notification>

  <notification
   icon="alert.tga"
   name="BottomTrayButtonCanNotBeShown"
   type="alert">
Selected button cannot be shown right now.
The button will be shown when there is enough space for it.
  <tag>fail</tag>
  </notification>

  <notification
   icon="notifytip.tga"
   name="ShareNotification"
   type="notifytip">
Select residents to share with.
  </notification>

  <notification
    name="MeshUploadErrorDetails"
    icon="alert.tga"
    type="alert">
      [LABEL] failed to upload: [MESSAGE]
[DETAILS] See Firestorm.log for details
  </notification>

  <notification
    name="MeshUploadError"
    icon="alert.tga"
    type="alert">
      [LABEL] failed to upload: [MESSAGE]

See Firestorm.log for details
  </notification>
   
  <notification
    name="MeshUploadPermError"
    icon="alert.tga"
    type="alert">
    Error while requesting mesh upload permissons.
  </notification>
  
  <notification
    name="RegionCapabilityRequestError"
    icon="alert.tga"
    type="alert">
    Could not get region capability &apos;[CAPABILITY]&apos;.
  </notification>
   
  <notification
   icon="notifytip.tga"
   name="ShareItemsConfirmation"
   type="alertmodal">
Are you sure you want to share the following items:

&lt;nolink&gt;[ITEMS]&lt;/nolink&gt;

With the following residents:

&lt;nolink&gt;[RESIDENTS]&lt;/nolink&gt;
  <tag>confirm</tag>
	<usetemplate
     ignoretext="Confirm before I share an item"
     name="okcancelignore"
     notext="Cancel"
     yestext="OK"/>
  </notification>
  
  <notification
   icon="notifytip.tga"
   name="ShareFolderConfirmation"
   type="alertmodal">
Only one folder at a time can be shared.

Are you sure you want to share the following items:

&lt;nolink&gt;[ITEMS]&lt;/nolink&gt;

With the following Residents:

&lt;nolink&gt;[RESIDENTS]&lt;/nolink&gt;
  <tag>confirm</tag>
	<usetemplate
     name="okcancelbuttons"
     notext="Cancel"
     yestext="OK"/>
  </notification>
  
  <notification
   icon="notifytip.tga"
   name="ItemsShared"
   type="notifytip">
Items successfully shared.
  </notification>
  
  <notification
   icon="notifytip.tga"
   name="DeedToGroupFail"
   type="notifytip">
Deed to group failed.
    <tag>group</tag>
  <tag>fail</tag>
  </notification>

  <notification
   icon="notifytip.tga"
   name="ReleaseLandThrottled"
   type="notifytip">
The parcel [PARCEL_NAME] can not be abandoned at this time.
   <tag>fail</tag>
  </notification>
	
  <notification
   icon="notifytip.tga"
   name="ReleasedLandWithReclaim"
   type="notifytip">
The [AREA] m² parcel &apos;[PARCEL_NAME]&apos; has been released.

You will have [RECLAIM_PERIOD] hours to reclaim for L$0 before it is set for sale to anyone.
   <tag>fail</tag>
  </notification>
	
  <notification
   icon="notifytip.tga"
   name="ReleasedLandNoReclaim"
   type="notifytip">
The [AREA] m² parcel &apos;[PARCEL_NAME]&apos; has been released.

It is now available for purchase by anyone.
   <tag>fail</tag>
  </notification>

  <notification
   icon="notifytip.tga"
   name="AvatarRezNotification"
   type="notifytip">
( [EXISTENCE] seconds alive )
Avatar '[NAME]' declouded after [TIME] seconds.
  </notification>

  <notification
   icon="notifytip.tga"
   name="AvatarRezSelfBakedDoneNotification"
   type="notifytip">
( [EXISTENCE] seconds alive )
You finished baking your outfit after [TIME] seconds.
  </notification>

  <notification
   icon="notifytip.tga"
   name="AvatarRezSelfBakedUpdateNotification"
   type="notifytip">
( [EXISTENCE] seconds alive )
You sent out an update of your appearance after [TIME] seconds.
[STATUS]
  </notification>
  
  <notification
   icon="notifytip.tga"
   name="AvatarRezSelfBakeForceUpdateNotification"
   type="notifytip">
The viewer has detected that you may appear as a cloud and is attempting to fix this automatically.
  </notification>

  <notification
   icon="notifytip.tga"
   name="AvatarRezCloudNotification"
   type="notifytip">
( [EXISTENCE] seconds alive )
Avatar '[NAME]' became cloud.
  </notification>

  <notification
   icon="notifytip.tga"
   name="AvatarRezArrivedNotification"
   type="notifytip">
( [EXISTENCE] seconds alive )
Avatar '[NAME]' appeared.
  </notification>

  <notification
   icon="notifytip.tga"
   name="AvatarRezLeftCloudNotification"
   type="notifytip">
( [EXISTENCE] seconds alive )
Avatar '[NAME]' left after [TIME] seconds as cloud.
  </notification>

  <notification
   icon="notifytip.tga"
   name="AvatarRezEnteredAppearanceNotification"
   type="notifytip">
( [EXISTENCE] seconds alive )
Avatar '[NAME]' entered appearance mode.
  </notification>

  <notification
   icon="notifytip.tga"
   name="AvatarRezLeftAppearanceNotification"
   type="notifytip">
( [EXISTENCE] seconds alive )
Avatar '[NAME]' left appearance mode.
  </notification>

  <notification
   icon="alertmodal.tga"
   name="NoConnect"
   type="alertmodal">
We're having trouble connecting using [PROTOCOL] &lt;nolink&gt;[HOSTID]&lt;/nolink&gt;.
Please check your network and firewall setup.
  <tag>fail</tag>
    <usetemplate
     name="okbutton"
     yestext="OK"/>
  </notification>

  <notification
   icon="alertmodal.tga"
   name="NoVoiceConnect"
   type="alertmodal">
    <unique/>
We are unable to connect to the voice server:

&lt;nolink&gt;[HOSTID]&lt;/nolink&gt;

Ports that must be allowed for voice are:
:TCP: 80, 443
:UDP: 3478, 3479, 5060, 5062, 6250, 12000-32000

Please check your network and firewall setup.
Disable any SIP ALG feature in your router.

Voice communications will not be available.
https://wiki.firestormviewer.org/fs_voice
    <tag>voice</tag>
  <tag>fail</tag>
    <usetemplate
     ignoretext="Warn me when the viewer can't connect to the voice server"
     name="okignore"
     yestext="OK" />
  </notification>

  <notification
   icon="alertmodal.tga"
   name="NoVoiceConnect-GIAB"
   type="alertmodal">
We're having trouble connecting to your voice server.

Voice communications will not be available.
Please check your network and firewall setup.
[https://wiki.firestormviewer.org/fs_voice]
    <tag>voice</tag>
  <tag>fail</tag>
    <usetemplate
     name="okbutton"
     yestext="OK"/>
  </notification>

  <notification
   icon="notifytip.tga"
   name="AvatarRezLeftNotification"
   type="notifytip">
( [EXISTENCE] seconds alive )
Avatar '[NAME]' left as fully loaded.
  </notification>

  <notification
   icon="notifytip.tga"
   name="AvatarRezSelfBakedTextureUploadNotification"
   type="notifytip">
( [EXISTENCE] seconds alive )
You uploaded a [RESOLUTION] baked texture for '[BODYREGION]' after [TIME] seconds.
  </notification>

  <notification
   icon="notifytip.tga"
   name="AvatarRezSelfBakedTextureUpdateNotification"
   type="notifytip">
( [EXISTENCE] seconds alive )
You locally updated a [RESOLUTION] baked texture for '[BODYREGION]' after [TIME] seconds.
  </notification>
	
  <notification
   icon="alertmodal.tga"
   name="CannotUploadTexture"
   type="alertmodal">
Unable to upload texture.
[REASON]   
  <tag>fail</tag>  
  </notification>
  
  <notification
   icon="alertmodal.tga"
   name="LivePreviewUnavailable"
   type="alert">
We cannot display a preview of this texture because it is no-copy and/or no-transfer.
  <usetemplate
    ignoretext="Warn me that Live Preview mode is not available for no-copy and/or no-transfer textures"
    name="okignore"
    yestext="OK"/>
  </notification>

  <notification
   icon="alertmodal.tga"
   name="ConfirmLeaveCall"
   type="alertmodal">
Are you sure you want to leave this call?
    <tag>confirm</tag>
    <tag>voice</tag>
    <usetemplate
     ignoretext="Confirm before I leave call"
     name="okcancelignore"
     notext="No"
     yestext="Yes">
      <unique/>
    </usetemplate>
  </notification>

  <notification
   icon="alertmodal.tga"
   name="ConfirmMuteAll"
   type="alert">
You have selected to mute all participants in a group call.
This will also cause all residents that later join the call to be
muted, even after you have left the call.

Mute everyone?
    <tag>group</tag>
    <tag>confirm</tag>
    <tag>voice</tag>
    <usetemplate
     ignoretext="Confirm before I mute all participants in a group call"
     name="okcancelignore"
     yestext="OK"
     notext="Cancel">
      <unique/>
    </usetemplate>
  </notification>
  <notification
  name="HintChat"
  label="Chat"
  type="hint">
    <unique/>
    To join the conversation, type into the chat field below.
  </notification>

  <notification
  name="HintSit"
  label="Stand"
  type="hint">
    <unique/>
    To stand up and exit the sitting position, click the Stand button.
  </notification>

  <notification
  name="HintSpeak"
  label="Speak"
  type="hint">
    <unique/>    
Click the Speak button to turn your microphone on and off.

Click on the up arrow to see the voice control panel.

Hiding the Speak button will disable the voice feature.
  </notification>

  <notification
  name="HintDestinationGuide"
  label="Explore the World"
  type="hint">
    <unique/>
    The Destination Guide contains thousands of new places to discover. Select a location and choose Teleport to start exploring.
  </notification>

  <notification
    name="HintSidePanel"
    label="Side Panel"
    type="hint">
    <unique/>
    Get quick access to your inventory, outfits, profiles and more in the side panel.
  </notification>

  <notification
  name="HintMove"
  label="Move"
  type="hint">
    <unique/>
    To walk or run, open the Move Panel and use the directional arrows to navigate. You can also use the directional keys on your keyboard.
  </notification>

  <notification
  name="HintMoveClick"
  label=""
  type="hint">
    <unique/>    
1. Click to Walk
Click anywhere on the ground to walk to that spot.

2. Click and Drag to Rotate View
Click and drag anywhere on the world to rotate your view
    <tag>custom_skin</tag>
  </notification>

  <notification
  name="HintDisplayName"
  label="Display Name"
  type="hint">
    <unique/>
    Set your customizable display name here. This is in addition to your unique username, which can't be changed. You can change how you see other people's names in your preferences.
  </notification>


  <notification
  name="HintView"
  label="View"
  type="hint">
    <unique/>
    To change your camera view, use the Orbit and Pan controls. Reset your view by pressing Escape or walking.
    <tag>custom_skin</tag>
  </notification>

  <notification
  name="HintInventory"
  label="Inventory"
  type="hint">
    <unique/>
    Check your inventory to find items. Newest items can be easily found in the Recent tab.
  </notification>

  <notification
  name="HintLindenDollar"
  label="You've got Linden Dollars!"
  type="hint">
    <unique/>
    Here's your current balance of L$. Click Buy L$ to purchase more Linden Dollars.
    <tag>funds</tag>
  </notification>

   <notification
   icon="alertmodal.tga"
   name="LowMemory"
   type="alertmodal">
    Your memory pool is low. Some functions of SL are disabled to avoid crash. Please close other applications. Restart SL if this persists.
  </notification>

  <notification
     icon="alertmodal.tga"
     name="ForceQuitDueToLowMemory"
     type="alertmodal">
    SL will quit in 30 seconds due to out of memory.
  </notification>

  <notification
   icon="alertmodal.tga"
   name="SOCKS_NOT_PERMITTED"
   type="alertmodal">
	The SOCKS 5 proxy "[HOST]:[PORT]" refused the connection, not allowed by rule set.
	<tag>fail</tag>
   <usetemplate
     name="okbutton"
     yestext="OK"/>
  </notification>

  <notification
   icon="alertmodal.tga"
   name="SOCKS_CONNECT_ERROR"
   type="alertmodal">
	The SOCKS 5 proxy "[HOST]:[PORT]" refused the connection, could not open TCP channel.
	<tag>fail</tag>
   <usetemplate
     name="okbutton"
     yestext="OK"/>	 
  </notification>

  <notification
   icon="alertmodal.tga"
   name="SOCKS_NOT_ACCEPTABLE"
   type="alertmodal">
	The SOCKS 5 proxy "[HOST]:[PORT]" refused the selected authentication system.
	<tag>fail</tag>
   <usetemplate
     name="okbutton"
     yestext="OK"/>
  </notification>

  <notification
   icon="alertmodal.tga"
   name="SOCKS_AUTH_FAIL"
   type="alertmodal">
	The SOCKS 5 proxy "[HOST]:[PORT]" reported your credentials are invalid.
	<tag>fail</tag>
   <usetemplate
     name="okbutton"
     yestext="OK"/>
  </notification>

  <notification
   icon="alertmodal.tga"
   name="SOCKS_UDP_FWD_NOT_GRANTED"
   type="alertmodal">
	The SOCKS 5 proxy "[HOST]:[PORT]" refused the UDP associate request.
	<tag>fail</tag>
   <usetemplate
     name="okbutton"
     yestext="OK"/>
  </notification>

  <notification
   icon="alertmodal.tga"
   name="SOCKS_HOST_CONNECT_FAILED"
   type="alertmodal">
	Could not connect to SOCKS 5 proxy server "[HOST]:[PORT]".
	<tag>fail</tag>
   <usetemplate
     name="okbutton"
     yestext="OK"/>
  </notification>
  
  <notification
   icon="alertmodal.tga"
   name="SOCKS_UNKNOWN_STATUS"
   type="alertmodal">
	Unknown proxy error with server "[HOST]:[PORT]".
	<tag>fail</tag>
   <usetemplate
     name="okbutton"
     yestext="OK"/>
  </notification>
  
  <notification
   icon="alertmodal.tga"
   name="SOCKS_INVALID_HOST"
   type="alertmodal">
	Invalid SOCKS proxy address or port "[HOST]:[PORT]".
	<tag>fail</tag>
   <usetemplate
     name="okbutton"
     yestext="OK"/>
  </notification>
  
  <notification
   icon="alertmodal.tga"
   name="SOCKS_BAD_CREDS"
   type="alertmodal">
	Invalid SOCKS 5 username or password.
	<tag>fail</tag>
   <usetemplate
     name="okbutton"
     yestext="OK"/>
  </notification>
  
  <notification
   icon="alertmodal.tga"
   name="PROXY_INVALID_HTTP_HOST"
   type="alertmodal">
    Invalid HTTP proxy address or port "[HOST]:[PORT]".
	<tag>fail</tag>
   <usetemplate
     name="okbutton"
     yestext="OK"/>
  </notification>

  <notification
   icon="alertmodal.tga"
   name="PROXY_INVALID_SOCKS_HOST"
   type="alertmodal">
	Invalid SOCKS proxy address or port "[HOST]:[PORT]".
	<tag>fail</tag>
   <usetemplate
     name="okbutton"
     yestext="OK"/>
  </notification>

  <notification
   icon="alertmodal.tga"
   name="ChangeProxySettings"
   type="alert">
	Proxy settings take effect after you restart [APP_NAME].
	<tag>fail</tag>
   <usetemplate
     name="okbutton"
     yestext="OK"/>
  </notification>

  <notification
  name="AuthRequest"
  type="browser">
The site at &apos;&lt;nolink&gt;[HOST_NAME]&lt;/nolink&gt;&apos; in realm &apos;[REALM]&apos; requires a user name and password.
    <tag>confirm</tag>
    <form name="form">
      <input name="username" type="text" text="User Name" default="true"/>
      <input name="password" type="password" text="Password    "/>
      <button default="true"
              index="0"
              name="ok"
              text="Submit"/>
      <button index="1"
              name="cancel"
              text="Cancel"/>
    </form>
  </notification>

   <notification
	name="ModeChange"
	label=""
	type="alertmodal">
    <unique/>
Changing modes requires you to quit and restart.

Change mode and quit?
    <tag>confirm</tag>
    <usetemplate
   name="okcancelbuttons"
   yestext="OK"
   notext="Cancel"/>
    </notification>

  <notification

 name="NoClassifieds"
 label=""
 type="alertmodal">
    <unique/>
    <tag>fail</tag>
    <tag>confirm</tag>
    Creation and editing of Classifieds is only available in Advanced mode. Would you like to quit and change modes? The mode selector can be found on the login screen.
    <usetemplate
   name="okcancelbuttons"
   yestext="Quit"
   notext="Don't Quit"/>
    </notification>

  <notification
 name="NoGroupInfo"
 label=""
 type="alertmodal">
    <unique/>
    <tag>fail</tag>
    <tag>confirm</tag>
    Creation and editing of Groups is only available in Advanced mode. Would you like to quit and change modes? The mode selector can be found on the login screen.
    <usetemplate
   name="okcancelbuttons"
   yestext="Quit"
   notext="Don't Quit"/>
  </notification>

 <notification
 name="NoPlaceInfo"
 label=""
 type="alertmodal">
    <unique/>
    <tag>fail</tag>
    <tag>confirm</tag>
    Viewing place profile is only available in Advanced mode. Would you like to quit and change modes? The mode selector can be found on the login screen.
    <usetemplate
   name="okcancelbuttons"
   yestext="Quit"
   notext="Don't Quit"/>
</notification>

  <notification
 name="NoPicks"
 label=""
 type="alertmodal">
    <unique/>
    <tag>fail</tag>
    <tag>confirm</tag>
    Creation and editing of Picks is only available in Advanced mode. Would you like to quit and change modes? The mode selector can be found on the login screen.
    <usetemplate
   name="okcancelbuttons"
   yestext="Quit"
   notext="Don't Quit"/>
  </notification>

  <notification
 name="NoWorldMap"
 label=""
 type="alertmodal">
    <unique/>
    <tag>fail</tag>
    <tag>confirm</tag>
    Viewing of the world map is only available in Advanced mode. Would you like to quit and change modes? The mode selector can be found on the login screen.
    <usetemplate
   name="okcancelbuttons"
   yestext="Quit"
   notext="Don't Quit"/>
  </notification>

  <notification
 name="NoVoiceCall"
 label=""
 type="alertmodal">
    <unique/>
    <tag>fail</tag>
    <tag>confirm</tag>
    Voice calls are only available in Advanced mode. Would you like to logout and change modes?
    <usetemplate
   name="okcancelbuttons"
   yestext="Quit"
   notext="Don't Quit"/>
  </notification>

  <notification
 name="NoAvatarShare"
 label=""
 type="alertmodal">
    <unique/>
    <tag>fail</tag>
    <tag>confirm</tag>
    Sharing is only available in Advanced mode. Would you like to logout and change modes?
    <usetemplate
   name="okcancelbuttons"
   yestext="Quit"
   notext="Don't Quit"/>
  </notification>
  
  <notification
 name="NoAvatarPay"
 label=""
 type="alertmodal">
    <unique/>
    <tag>fail</tag>
    <tag>confirm</tag>
	  Paying other residents is only available in Advanced mode. Would you like to logout and change modes?
	  <usetemplate
   name="okcancelbuttons"
   yestext="Quit"
   notext="Don't Quit"/>
  </notification>

  <notification
 name="NoInventory"
 label=""
 type="alertmodal">
    <unique/>
    <tag>fail</tag>
    <tag>confirm</tag>
    Viewing inventory is only available in Advanced mode. Would you like to logout and change modes?
    <usetemplate
   name="okcancelbuttons"
   yestext="Quit"
   notext="Don't Quit"/>
  </notification>

  <notification
 name="NoAppearance"
 label=""
 type="alertmodal">
    <unique/>
    <tag>fail</tag>
    <tag>confirm</tag>
    The appearance editor is only available in Advanced mode. Would you like to logout and change modes?
    <usetemplate
   name="okcancelbuttons"
   yestext="Quit"
   notext="Don't Quit"/>
  </notification>

  <notification
 name="NoSearch"
 label=""
 type="alertmodal">
    <unique/>
    <tag>fail</tag>
    <tag>confirm</tag>
    Search is only available in Advanced mode. Would you like to logout and change modes?
    <usetemplate
   name="okcancelbuttons"
   yestext="Quit"
   notext="Don't Quit"/>
  </notification>

  <notification
    name="ConfirmHideUI"
    label=""
    type="alertmodal">
    <unique/>
    <tag>confirm</tag>
    This action will hide all menu items and buttons. To get them back, click [SHORTCUT] again.
    <usetemplate
      name="okcancelignore"
      yestext="OK"
      notext="Cancel"
      ignoretext="Confirm before hiding UI"/>
  </notification>

  <notification
   icon="alertmodal.tga"
   name="PathfindingLinksets_WarnOnPhantom"
   type="alertmodal">
Some selected linksets will have the Phantom flag toggled.

Do you wish to continue?
    <tag>confirm</tag>
    <usetemplate
     ignoretext="Some selected linksets phantom flag will be toggled."
     name="okcancelignore"
     notext="Cancel"
     yestext="OK"/>
  </notification>

  <notification
   icon="alertmodal.tga"
   name="PathfindingLinksets_MismatchOnRestricted"
   type="alertmodal">
Some selected linksets cannot be set to be '[REQUESTED_TYPE]' because of permission restrictions on the linkset.  These linksets will be set to be '[RESTRICTED_TYPE]' instead.

Do you wish to continue?
    <tag>confirm</tag>
    <usetemplate
     ignoretext="Some selected linksets cannot be set because of permission restrictions on the linkset."
     name="okcancelignore"
     notext="Cancel"
     yestext="OK"/>
  </notification>

  <notification
   icon="alertmodal.tga"
   name="PathfindingLinksets_MismatchOnVolume"
   type="alertmodal">
Some selected linksets cannot be set to be '[REQUESTED_TYPE]' because the shape is non-convex.

Do you wish to continue?
    <tag>confirm</tag>
    <usetemplate
     ignoretext="Some selected linksets cannot be set because the shape is non-convex"
     name="okcancelignore"
     notext="Cancel"
     yestext="OK"/>
  </notification>

  <notification
   icon="alertmodal.tga"
   name="PathfindingLinksets_WarnOnPhantom_MismatchOnRestricted"
   type="alertmodal">
Some selected linksets will have the Phantom flag toggled.

Some selected linksets cannot be set to be '[REQUESTED_TYPE]' because of permission restrictions on the linkset.  These linksets will be set to be '[RESTRICTED_TYPE]' instead.

Do you wish to continue?
    <tag>confirm</tag>
    <usetemplate
     ignoretext="Some selected linksets phantom flag will be toggled and others cannot be set because of permission restrictions on the linkset."
     name="okcancelignore"
     notext="Cancel"
     yestext="OK"/>
  </notification>

  <notification
   icon="alertmodal.tga"
   name="PathfindingLinksets_WarnOnPhantom_MismatchOnVolume"
   type="alertmodal">
Some selected linksets will have the Phantom flag toggled.

Some selected linksets cannot be set to be '[REQUESTED_TYPE]' because the shape is non-convex.

Do you wish to continue?
    <tag>confirm</tag>
    <usetemplate
     ignoretext="Some selected linksets phantom flag will be toggled and others cannot be set because the shape is non-convex"
     name="okcancelignore"
     notext="Cancel"
     yestext="OK"/>
  </notification>

  <notification
   icon="alertmodal.tga"
   name="PathfindingLinksets_MismatchOnRestricted_MismatchOnVolume"
   type="alertmodal">
Some selected linksets cannot be set to be '[REQUESTED_TYPE]' because of permission restrictions on the linkset.  These linksets will be set to be '[RESTRICTED_TYPE]' instead.

Some selected linksets cannot be set to be '[REQUESTED_TYPE]' because the shape is non-convex. These linksets&apos; use types will not change.

Do you wish to continue?
    <tag>confirm</tag>
    <usetemplate
     ignoretext="Some selected linksets cannot be set because of permission restrictions on the linkset and because the shape is non-convex."
     name="okcancelignore"
     notext="Cancel"
     yestext="OK"/>
  </notification>

  <notification
   icon="alertmodal.tga"
   name="PathfindingLinksets_WarnOnPhantom_MismatchOnRestricted_MismatchOnVolume"
   type="alertmodal">
Some selected linksets will have the Phantom flag toggled.

Some selected linksets cannot be set to be '[REQUESTED_TYPE]' because of permission restrictions on the linkset.  These linksets will be set to be '[RESTRICTED_TYPE]' instead.

Some selected linksets cannot be set to be '[REQUESTED_TYPE]' because the shape is non-convex. These linksets&apos; use types will not change.

Do you wish to continue?
    <tag>confirm</tag>
    <usetemplate
     ignoretext="Some selected linksets phantom flag will be toggled and others cannot be set because of permission restrictions on the linkset and because the shape is non-convex."
     name="okcancelignore"
     notext="Cancel"
     yestext="OK"/>
  </notification>

  <notification
   icon="alertmodal.tga"
   name="PathfindingLinksets_ChangeToFlexiblePath"
   type="alertmodal">
    The selected object affects the navmesh.  Changing it to a Flexible Path will remove it from the navmesh.
    <tag>confirm</tag>
    <usetemplate
     ignoretext="The selected object affects the navmesh.  Changing it to a Flexible Path will remove it from the navmesh."
     name="okcancelignore"
     notext="Cancel"
     yestext="OK"/>
  </notification>

  <global name="UnsupportedShaderRequirements">
You do not appear to meet the hardware requirements for [APP_NAME]. [APP_NAME] requires OpenGL 2.0 or later shader support. If this is the case, you may want to make sure that you have the latest drivers for your graphics card, and service packs and patches for your operating system.

If you continue to have problems, please visit the [SUPPORT_SITE].
  </global>

  <global name="UnsupportedGLRequirements">
You do not appear to have the proper hardware requirements for [APP_NAME]. [APP_NAME] requires an OpenGL graphics card that has multitexture support. If this is the case, you may want to make sure that you have the latest drivers for your graphics card, and service packs and patches for your operating system.

If you continue to have problems, please visit the [SUPPORT_SITE].
  </global>

  <global name="UnsupportedIntelDriver">
The installed Intel graphics driver for [GPUNAME], version [VERSION], is significantly out of date and is known to cause excessive rates of program crashes. You are strongly advised to update to a current Intel driver.

Do you want to check the Intel driver website?
  </global>

  <global name="UnsupportedCPUAmount">
796
  </global>

  <global name="UnsupportedRAMAmount">
510
  </global>

  <global name="UnsupportedGPU">
- Your graphics card does not meet the minimum requirements.
  </global>

  <global name="UnsupportedCPU">
- Your CPU does not meet the minimum requirements.
  </global>

  <global name="UnsupportedRAM">
- Your system memory does not meet the minimum requirements.
  </global>
  
  <global name="LLLeapUpdaterFailure">
Failed to launch updater service [UPDATER_APP]. Please verify the viewer is installed correctly and has the necessary permissions to run. If you continue to experience issues, please visit the [SUPPORT_SITE].
  </global>

<!-- these are alert strings from server. the name needs to match entire the server string, and needs to be changed
	whenever the server string changes -->
   <global name="You can only set your 'Home Location' on your land or at a mainland Infohub.">
If you own a piece of land, you can make it your home location.
Otherwise, you can look at the Map and find places marked &quot;Infohub&quot;.
  </global>
  <global name="You died and have been teleported to your home location">
You died and have been teleported to your home location.
  </global>
<!-- <FS:AW>  opensim search support-->
  <notification
   icon="alertmodal.tga"
   name="ConfirmClearDebugSearchURL"
   type="alertmodal">
Are you sure you want to clear the debug search url?
    <tag>confirm</tag>
    <usetemplate
     ignoretext="Confirm clearing debug search url"
     name="okcancelignore"
     notext="Cancel"
     yestext="OK"/>
  </notification>
  <notification
   icon="alertmodal.tga"
   name="ConfirmPickDebugSearchURL"
   type="alertmodal">
Are you sure you want to pick the current search url as debug search url?
    <tag>confirm</tag>
    <usetemplate
     ignoretext="Confirm picking debug search url"
     name="okcancelignore"
     notext="Cancel"
     yestext="OK"/>
  </notification>
<!-- </FS:AW>  opensim search support-->
<!-- <FS:AW  grid management-->
  <notification
   icon="alertmodal.tga"
   name="ConfirmRemoveGrid"
   type="alertmodal">
Are you sure you want to remove [REMOVE_GRID] from the grid list?
    <tag>confirm</tag>
    <usetemplate
     ignoretext="Confirm removing grids"
     name="okcancelignore"
     notext="Cancel"
     yestext="OK"/>
  </notification>
  <notification
   icon="alertmodal.tga"
   name="CanNotRemoveConnectedGrid"
   type="alertmodal">
You can not remove [REMOVE_GRID] while being connected to it.
    <tag>confirm</tag>
    <usetemplate
     ignoretext="Warn that the grid connected to can not be removed."
     name="okcancelignore"
     notext="Cancel"
     yestext="OK"/>
  </notification>
<!-- </FS:AW  grid management-->

<!-- ## Zi: Animation Overrider -->
  <notification
   icon="alertmodal.tga"
   name="NewAOSet"
   type="alertmodal">
Specify a name for the new AO set:
(The name may contain any ASCII character, except for ":" or "|")
    <form name="form">
      <input name="message" type="text" default="true">
New AO Set
      </input>
      <button
       default="true"
       index="0"
       name="OK"
       text="OK"/>
      <button
       index="1"
       name="Cancel"
       text="Cancel"/>
    </form>
  </notification>

  <notification
   icon="alertmodal.tga"
   name="NewAOCantContainNonASCII"
   type="alertmodal">
Could not create new AO set "[AO_SET_NAME]".
The name may only contain ASCII characters, excluding ":" and "|".
    <usetemplate
     name="okbutton"
     yestext="OK"/>
  </notification>

  <notification
   icon="alertmodal.tga"
   name="RenameAOMustBeASCII"
   type="alertmodal">
Could not rename AO set "[AO_SET_NAME]".
The name may only contain ASCII characters, excluding ":" and "|".
    <usetemplate
     name="okbutton"
     yestext="OK"/>
  </notification>

<notification
   icon="alertmodal.tga"
   name="RemoveAOSet"
   type="alertmodal">
Remove AO set "[AO_SET_NAME]" from the list?
    <usetemplate
     name="okcancelbuttons"
     notext="Cancel"
     yestext="Remove"/>
  </notification>

  <notification
   icon="notifytip.tga"
   name="AOForeignItemsFound"
   type="alertmodal">
The animation overrider found at least one item that did not belong in the configuration. Please check your &quot;Lost and Found&quot; folder for items that were moved out of the animation overrider configuration.
  </notification>

  <notification
   icon="notifytip.tga"
   name="AOImportSetAlreadyExists"
   type="notifytip">
An animation set with this name already exists.
  </notification>

  <notification
   icon="notifytip.tga"
   name="AOImportPermissionDenied"
   type="notifytip">
Insufficient permissions to read notecard.
  </notification>

  <notification
   icon="notifytip.tga"
   name="AOImportCreateSetFailed"
   type="notifytip">
Error while creating import set.
  </notification>

  <notification
   icon="notifytip.tga"
   name="AOImportDownloadFailed"
   type="notifytip">
Could not download notecard.
  </notification>

  <notification
   icon="notifytip.tga"
   name="AOImportNoText"
   type="notifytip">
Notecard is empty or unreadable.
  </notification>

  <notification
   icon="notifytip.tga"
   name="AOImportNoFolder"
   type="notifytip">
Couldn't find folder to read the animations.
  </notification>

  <notification
   icon="notifytip.tga"
   name="AOImportNoStatePrefix"
   type="notifytip">
Notecard line [LINE] has no valid [ state prefix.
  </notification>

  <notification
   icon="notifytip.tga"
   name="AOImportNoValidDelimiter"
   type="notifytip">
Notecard line [LINE] has no valid ] delimiter.
  </notification>

  <notification
   icon="notifytip.tga"
   name="AOImportStateNameNotFound"
   type="notifytip">
State name [NAME] not found.
  </notification>

  <notification
   icon="notifytip.tga"
   name="AOImportAnimationNotFound"
   type="notifytip">
Couldn't find animation [NAME]. Please make sure it's present in the same folder as the import notecard.
  </notification>

  <notification
   icon="notifytip.tga"
   name="AOImportInvalid"
   type="notifytip">
Notecard didn't contain any usable data. Aborting import.
  </notification>

  <notification
   icon="notifytip.tga"
   name="AOImportRetryCreateSet"
   type="notifytip">
Could not create import folder for animation set [NAME]. Retrying ...
  </notification>

  <notification
   icon="notifytip.tga"
   name="AOImportAbortCreateSet"
   type="notifytip">
Could not create import folder for animation set [NAME]. Giving up.
  </notification>

  <notification
   icon="notifytip.tga"
   name="AOImportLinkFailed"
   type="notifytip">
Creating animation link for animation "[NAME]" failed!
  </notification>

<!-- ## Zi: Animation Overrider -->

<notification
   icon="alertmodal.tga"
   name="SendSysinfoToIM"
   type="alertmodal">
This will send the following information to the current IM session:

[SYSINFO]
    <usetemplate
     name="okcancelbuttons"
     yestext="Send"
     notext="Cancel" />
  </notification>

<!-- fsdata -->
  <notification
   icon="alertmodal.tga"
   name="BlockLoginInfo"
   type="alertmodal">
    [REASON]
    <usetemplate
     name="okbutton"
     yestext="OK"/>
  </notification>

  <notification
   icon="alertmodal.tga"
   name="TestversionExpired"
   type="alertmodal">
    This test version of [APP_NAME] has expired and cannot be used any further.
    <usetemplate
     name="okbutton"
     yestext="OK"/>
  </notification>

  <notification
   icon="alertmodal.tga"
   name="FireStormReqInfo"
   type="alertmodal">
    [NAME] is requesting that you send them information about your [APP_NAME] setup.
(This is the same information that can be found by going to Help->About [APP_NAME])
[REASON]
Would you like to send them this information?
    <form name="form">
      <button
       index="0"
       name="Yes"
       text="Yes"/>
      <button
       index="1"
       name="No"
       text="No"/>
    </form>
  </notification>

<!-- Firestorm Phantom -->

  <notification
   icon="notifytip.tga"
   name="PhantomOn"
   type="notifytip">
Phantom mode on.
  </notification>

  <notification
   icon="notifytip.tga"
   name="PhantomOff"
   type="notifytip">
Phantom mode off.
  </notification>

  <notification
   icon="notifytip.tga"
   name="MovelockEnabled"
   type="notifytip">
Movelock enabled. Use Avatar &gt; Movement &gt; Movelock to disable.
  </notification>

  <notification
   icon="notifytip.tga"
   name="MovelockDisabled"
   type="notifytip">
Movelock disabled.
  </notification>

  <notification
   icon="notifytip.tga"
   name="MovelockEnabling"
   type="notifytip">
Enabling movelock...
  </notification>

  <notification
   icon="notifytip.tga"
   name="MovelockDisabling"
   type="notifytip">
Disabling movelock...
  </notification>

  <notification
   icon="notifytip.tga"
   name="FlightAssistEnabled"
   type="notifytip">
Flight Assist is enabled
  </notification>

<!-- Firestorm Phantom -->

<!-- Firestorm Reset Settings -->
  <notification
    icon="alertmodal.tga"
    label="Reset all settings"
    name="FirestormClearSettingsPrompt"
    type="alertmodal">
    Resetting all settings may be helpful if you are experiencing problems; however, you will need to redo any customizations you have made to the default configuration. 

    Are you sure you want to reset all settings?
    <usetemplate
      name="okcancelbuttons"
      notext="Cancel"
      yestext="OK"/>
  </notification>

  <notification
    icon="alertmodal.tga"
    name="SettingsWillClear"
    type="alertmodal">
    Settings will be cleared after restarting [APP_NAME].
  </notification>
<!-- Firestorm Reset Settings -->

<!-- AW: opensim -->
  <notification icon="alertmodal.tga"
		name="CantAddGrid"
		type="alertmodal">
Could not add [GRID] to the grid list.
[REASON] contact support of [GRID].
    <usetemplate
     name="okbutton"
     yestext="OK"/>
  </notification>
<!-- AW: opensim -->

  <!-- ## Zi: Particle Editor -->
  <notification
   icon="alertmodal.tga"
   name="ParticleScriptFindFolderFailed"
   type="alertmodal">
Could not find a folder for the new script in inventory.
  </notification>

  <notification
   icon="alertmodal.tga"
   name="ParticleScriptCreationFailed"
   type="alertmodal">
Could not create new script for this particle system.
  </notification>

  <notification
   icon="alertmodal.tga"
   name="ParticleScriptNotFound"
   type="alertmodal">
Could not find the newly created script for this particle system.
  </notification>

  <notification
   icon="alertmodal.tga"
   name="ParticleScriptCreateTempFileFailed"
   type="alertmodal">
Could not create temporary file for script upload.
  </notification>

  <notification
   icon="notify.tga"
   name="ParticleScriptInjected"
   type="alertmodal">
Particle script was injected successfully.
   <form name="form">
      <ignore name="ignore"
       text="A particle script was injected to an object."/>
    </form>
  </notification>

  <notification
   icon="alertmodal.tga"
   name="ParticleScriptCapsFailed"
   type="alertmodal">
Failed to inject script into object. Request for capabilities returned an empty address.
  </notification>

  <notification
   icon="notify.tga"
   name="ParticleScriptCopiedToClipboard"
   type="alertmodal">
The LSL script to create this particle system has been copied to your clipboard. You can now paste it into a new script to use it.
   <form name="form">
      <ignore name="ignore"
       text="A particle script was copied to my clipboard"/>
    </form>
  </notification>
  <!-- ## Zi: Particle Editor -->

  <!-- ## Zi: Debug Settings Editor -->
  <notification
   icon="notify.tga"
   name="DebugSettingsWarning"
   type="alertmodal">
Warning! The use of the Debug Settings window is unsupported! Changing debug settings can severely impact your experience and might lead to loss of data, functionality or even access to the service. Please do not change any values without knowing exactly what you are doing.
   <form name="form">
      <ignore name="ignore"
       text="Debug Settings warning message"/>
    </form>
  </notification>

  <notification
   icon="notify.tga"
   name="ControlNameCopiedToClipboard"
   type="alertmodal">
This debug setting's name has been copied to your clipboard. You can now paste it somewhere else to use it.
   <form name="form">
      <ignore name="ignore"
       text="A debug setting's name was copied to my clipboard"/>
    </form>
  </notification>

  <notification
   icon="notify.tga"
   name="SanityCheck"
   type="alertmodal">
[APP_NAME] has detected a possible issue with your settings:

[SANITY_MESSAGE]

Reason: [SANITY_COMMENT]

Current setting: [CURRENT_VALUE]
   <form name="form">
      <button
       index="0"
       name="OK"
       text="Fix it"/>
      <button
       index="1"
       name="Cancel"
       text="Keep it"/>
      <ignore name="ignore"
       text="A settings control has failed the sanity check."/>
    </form>
  </notification>
  <!-- ## Zi: Debug Settings Editor -->

  <!-- <FS:Sei> LSL Default label missing FIRE-17710 -->
  <notification
   icon="alertmodal.tga"
   name="DefaultLabelMissing"
   type="alertmodal">
   <usetemplate
    ignoretext="A LSL script has switch statement without a default label"
    name="notifyignore"/>
The behavior for switch() statements without a default case was previously incorrect and has been fixed. 
See FIRE-17710 for details.
  </notification>
  <!-- </FS:Sei> -->

  <notification
   icon="alertmodal.tga"
   name="TeleportToAvatarNotPossible"
   type="alertmodal">
Teleport to this avatar not possible, because the exact position is unknown.
  <tag>fail</tag>
  </notification>

  <notification
   icon="alertmodal.tga"
   name="ZoomToAvatarNotPossible"
   type="alertmodal">
Cannot zoom to this avatar, because it is out of reach.
  <tag>fail</tag>
  </notification>

  <notification
   icon="alertmodal.tga"
   name="TrackAvatarNotPossible"
   type="alertmodal">
Cannot track this avatar, because it is beyond radar range.
  <tag>fail</tag>
  </notification>

  <notification
   icon="alertmodal.tga"
   name="CacheEmpty"
   type="alertmodal">
Your viewer cache is currently empty. Please be aware that you may experience slow framerates and inventory loading for a short time while new content downloads.
  </notification>

  <!-- <FS:Zi> Viewer version popup -->
  <notification
   icon="alertmodal.tga"
   name="FirstJoinSupportGroup2"
   type="alertmodal">
Welcome to the Phoenix/Firestorm Viewer Support Group!

To make support easier, it is recommended to announce your viewer's version to the group. This information includes current viewer version, viewer skin, operating system and RLVa status. You can choose to display your viewer's version in front of any chat you send to the group. Our support members can give you more meaningful advice right away if they know the viewer version you are on.

You can enable and disable this function at any time using the checkbox in the group chat floater.

Do you want to enable the automatic viewer version display?

    <form name="form">
      <button
       index="0"
       name="OK_okcancelignore"
       text="Yes"/>
      <button
       default="true"
       index="1"
       name="Cancel_okcancelignore"
       text="No"/>
      <ignore
	   name="ignore"
       text="The Phoenix/Firestorm Support Group was joined"
       save_option="true" />
    </form>

  </notification>
  <!-- <FS:Zi> Viewer version popup -->
  <notification
     icon="alertmodal.tga"
     name="ConfirmScriptModify"
    type="alertmodal">
    Are you sure you want to modify scripts in selected objects?
    <tag>confirm</tag>
    <usetemplate
    ignoretext="Confirm before I modify scripts in selection"
     name="okcancelignore"
     notext="Cancel"
     yestext="OK"/>
  </notification>

  <notification
   icon="alertmodal.tga"
   name="LocalBitmapsUpdateFileNotFound"
   persist="true"
   type="notify">
[FNAME] could not be updated because the file could no longer be found.
Disabling future updates for this file.
  </notification>


  <notification
   icon="alertmodal.tga"
   name="NoTransNoSaveToContents"
   type="notify">
    <tag>fail</tag>
    Cannot save &lt;nolink&gt;'[OBJ_NAME]'&lt;/nolink&gt; to object contents because you do not have permission to transfer the object's ownership.
  </notification>

  <notification
   icon="alertmodal.tga"
   name="LocalBitmapsUpdateFailedFinal"
   persist="true"
   type="notify">
[FNAME] could not be opened or decoded for [NRETRIES] attempts, and is now considered broken.
Disabling future updates for this file.
  </notification>

  <notification
   icon="alertmodal.tga"
   name="LocalBitmapsVerifyFail"
   persist="true"
   type="notify">
Attempted to add an invalid or unreadable image file [FNAME] which could not be opened or decoded.
Attempt canceled.
  </notification>

  <notification
   icon="alertmodal.tga"
   name="PathfindingReturnMultipleItems"
   type="alertmodal">
    You are returning [NUM_ITEMS] items.  Are you sure you want to continue?
    <tag>confirm</tag>
    <usetemplate
     ignoretext="Are you sure you want to return multiple items?"
     name="okcancelignore"
     notext="No"
     yestext="Yes"/>
  </notification>

  <notification
   icon="alertmodal.tga"
   name="PathfindingDeleteMultipleItems"
   type="alertmodal">
    You are deleting [NUM_ITEMS] items.  Are you sure you want to continue?
    <tag>confirm</tag>
    <usetemplate
     ignoretext="Are you sure you want to delete multiple items?"
     name="okcancelignore"
     notext="No"
     yestext="Yes"/>
  </notification>


  <notification
   icon="alertmodal.tga"
   name="AvatarFrozen"
   type="notify">
   <tag>fail</tag>
[AV_FREEZER] has frozen you. You cannot move or interact with the world.
  </notification>

  <notification
   icon="alertmodal.tga"
   name="AvatarFrozenDuration"
   type="notify">
   <tag>fail</tag>
[AV_FREEZER] has frozen you for [AV_FREEZE_TIME] seconds. You cannot move or interact with the world.
  </notification>

  <notification
   icon="alertmodal.tga"
   name="YouFrozeAvatar"
   type="notify">
   <tag>fail</tag>
Avatar frozen.
  </notification>

  <notification
   icon="alertmodal.tga"
   name="AvatarHasUnFrozenYou"
   type="notify">
   <tag>fail</tag>
[AV_FREEZER] has unfrozen you.
  </notification>

  <notification
   icon="alertmodal.tga"
   name="AvatarUnFrozen"
   type="notify">
   <tag>fail</tag>
Avatar unfrozen.
  </notification>

  <notification
   icon="alertmodal.tga"
   name="AvatarFreezeFailure"
   type="notify">
   <tag>fail</tag>
Freeze failed because you don't have admin permission for that parcel.
  </notification>

  <notification
   icon="alertmodal.tga"
   name="AvatarFreezeThaw"
   type="notify">
   <tag>fail</tag>
Your freeze expired, go about your business.
  </notification>

  <notification
   icon="alertmodal.tga"
   name="AvatarCantFreeze"
   type="notify">
   <tag>fail</tag>
Sorry, can't freeze that user.
  </notification>

  <notification
   icon="alertmodal.tga"
   name="NowOwnObject"
   type="notify">
   <tag>fail</tag>
You are now the owner of object [OBJECT_NAME]
  </notification>

  <notification
   icon="alertmodal.tga"
   name="CantRezOnLand"
   type="notify">
   <tag>fail</tag>
Can't rez object at [OBJECT_POS] because the owner of this land does not allow it.  Use the land tool to see land ownership.
  </notification>

  <notification
   icon="alertmodal.tga"
   name="RezFailTooManyRequests"
   type="notify">
   <tag>fail</tag>
Object can not be rezzed because there are too many requests.
  </notification>
 
  <notification
   icon="alertmodal.tga"
   name="SitFailCantMove"
   type="notify">
   <tag>fail</tag>
You cannot sit because you cannot move at this time.
  </notification>

  <notification
   icon="alertmodal.tga"
   name="SitFailNotAllowedOnLand"
   type="notify">
   <tag>fail</tag>
You cannot sit because you are not allowed on that land.
  </notification>
 
  <notification
   icon="alertmodal.tga"
   name="SitFailNotSameRegion"
   type="notify">
   <tag>fail</tag>
Try moving closer.  Can't sit on object because
it is not in the same region as you.
  </notification>
  
  <notification
   icon="alert.tga"
   name="ChatHistoryIsBusyAlert"
   type="alertmodal">
   Chat history file is busy with previous operation. Please try again in a few minutes or choose chat with another person.
    <usetemplate
     name="okbutton"
     yestext="OK"/>
  </notification>
  
  <notification
   icon="alertmodal.tga"
   name="NoNewObjectRegionFull"
   type="notify">
   <tag>fail</tag>
Unable to create new object. The region is full.
  </notification>

  <notification
   icon="alertmodal.tga"
   name="FailedToPlaceObject"
   type="notify">
   <tag>fail</tag>
Failed to place object at specified location.  Please try again.
  </notification>

  <notification
   icon="alertmodal.tga"
   name="NoOwnNoGardening"
   type="notify">
   <tag>fail</tag>
You can't create trees and grass on land you don't own.
  </notification>

  <notification
   icon="alertmodal.tga"
   name="NoCopyPermsNoObject"
   type="notify">
   <tag>fail</tag>
Copy failed because you lack permission to copy the object &lt;nolink&gt;'[OBJ_NAME]'&lt;/nolink&gt;.
  </notification>

  <notification
   icon="alertmodal.tga"
   name="NoTransPermsNoObject"
   type="notify">
   <tag>fail</tag>
Copy failed because the object &lt;nolink&gt;'[OBJ_NAME]'&lt;/nolink&gt; cannot be transferred to you.
  </notification>

  <notification
   icon="alertmodal.tga"
   name="AddToNavMeshNoCopy"
   type="notify">
   <tag>fail</tag>
Copy failed because the object &lt;nolink&gt;'[OBJ_NAME]'&lt;/nolink&gt; contributes to navmesh.
  </notification>

  <notification
   icon="alertmodal.tga"
   name="DupeWithNoRootsSelected"
   type="notify">
   <tag>fail</tag>
Duplicate with no root objects selected.
  </notification>

  <notification
   icon="alertmodal.tga"
   name="CantDupeCuzRegionIsFull"
   type="notify">
   <tag>fail</tag>
Can't duplicate objects because the region is full.
  </notification>

  <notification
   icon="alertmodal.tga"
   name="CantDupeCuzParcelNotFound"
   type="notify">
   <tag>fail</tag>
Can't duplicate objects - Can't find the parcel they are on.
  </notification>

  <notification
   icon="alertmodal.tga"
   name="CantCreateCuzParcelFull"
   type="notify">
   <tag>fail</tag>
Can't create object because 
the parcel is full.
  </notification>

  <notification
   icon="alertmodal.tga"
   name="RezAttemptFailed"
   type="notify">
   <tag>fail</tag>
Attempt to rez an object failed.
  </notification>

  <notification
   icon="alertmodal.tga"
   name="ToxicInvRezAttemptFailed"
   type="notify">
   <tag>fail</tag>
Unable to create item that has caused problems on this region.
  </notification>

  <notification
   icon="alertmodal.tga"
   name="InvItemIsBlacklisted"
   type="notify">
   <tag>fail</tag>
That inventory item has been blacklisted.
  </notification>

  <notification
   icon="alertmodal.tga"
   name="NoCanRezObjects"
   type="notify">
   <tag>fail</tag>
You are not currently allowed to create objects.
  </notification>
 
  <notification
   icon="alertmodal.tga"
   name="LandSearchBlocked"
   type="notify">
   <tag>fail</tag>
Land Search Blocked.
You have performed too many land searches too quickly.
Please try again in a minute.
  </notification>

  <notification
   icon="alertmodal.tga"
   name="NotEnoughResourcesToAttach"
   type="notify">
   <tag>fail</tag>
Not enough script resources available to attach object!
  </notification>

  <notification
   icon="notifytip.tga"
   name="YouDiedAndGotTPHome"
   type="notifytip">
   <tag>fail</tag>
You died and have been teleported to your home location
  </notification>

  <notification
   icon="alertmodal.tga"
   name="EjectComingSoon"
   type="notify">
   <tag>fail</tag>
You are no longer allowed here and have [EJECT_TIME] seconds to leave.
  </notification>

  <notification
   icon="alertmodal.tga"
   name="NoEnterRegionMaybeFull"
   type="notify">
   <tag>fail</tag>
You can't enter region "[NAME]".
It may be full or restarting soon.
  </notification>

  <notification
   icon="alertmodal.tga"
   name="SaveBackToInvDisabled"
   type="notify">
   <tag>fail</tag>
Save Back To Inventory has been disabled.
  </notification>

  <notification
   icon="alertmodal.tga"
   name="NoExistNoSaveToContents"
   type="notify">
   <tag>fail</tag>
Cannot save &lt;nolink&gt;'[OBJ_NAME]'&lt;/nolink&gt; to object contents because the object it was rezzed from no longer exists.
  </notification>

  <notification
   icon="alertmodal.tga"
   name="NoModNoSaveToContents"
   type="notify">
   <tag>fail</tag>
Cannot save &lt;nolink&gt;'[OBJ_NAME]'&lt;/nolink&gt; to object contents because you do not have permission to modify the object &lt;nolink&gt;'[DEST_NAME]'&lt;/nolink&gt;.
  </notification>

  <notification
   icon="alertmodal.tga"
   name="NoSaveBackToInvDisabled"
   type="notify">
   <tag>fail</tag>
Cannot save &lt;nolink&gt;'[OBJ_NAME]'&lt;/nolink&gt; back to inventory -- this operation has been disabled.
  </notification>

  <notification
   icon="alertmodal.tga"
   name="NoCopyNoSelCopy"
   type="notify">
   <tag>fail</tag>
You cannot copy your selection because you do not have permission to copy the object &lt;nolink&gt;'[OBJ_NAME]'&lt;/nolink&gt;.
  </notification>

  <notification
   icon="alertmodal.tga"
   name="NoTransNoSelCopy"
   type="notify">
   <tag>fail</tag>
You cannot copy your selection because the object &lt;nolink&gt;'[OBJ_NAME]'&lt;/nolink&gt; is not transferable.
  </notification>

  <notification
   icon="alertmodal.tga"
   name="NoTransNoCopy"
   type="notify">
   <tag>fail</tag>
You cannot copy your selection because the object &lt;nolink&gt;'[OBJ_NAME]'&lt;/nolink&gt; is not transferable.
  </notification>

  <notification
   icon="alertmodal.tga"
   name="NoPermsNoRemoval"
   type="notify">
   <tag>fail</tag>
Removal of the object &lt;nolink&gt;'[OBJ_NAME]'&lt;/nolink&gt; from the simulator is disallowed by the permissions system.
  </notification>

  <notification
   icon="alertmodal.tga"
   name="NoModNoSaveSelection"
   type="notify">
   <tag>fail</tag>
Cannot save your selection because you do not have permission to modify the object &lt;nolink&gt;'[OBJ_NAME]'&lt;/nolink&gt;.
  </notification>

  <notification
   icon="alertmodal.tga"
   name="NoCopyNoSaveSelection"
   type="notify">
   <tag>fail</tag>
Cannot save your selection because the object &lt;nolink&gt;'[OBJ_NAME]'&lt;/nolink&gt; is not copyable.
  </notification>

  <notification
   icon="alertmodal.tga"
   name="NoModNoTaking"
   type="notify">
   <tag>fail</tag>
You cannot take your selection because you do not have permission to modify the object &lt;nolink&gt;'[OBJ_NAME]'&lt;/nolink&gt;.
  </notification>

  <notification
   icon="alertmodal.tga"
   name="RezDestInternalError"
   type="notify">
   <tag>fail</tag>
Internal Error: Unknown destination type.
  </notification>

  <notification
   icon="alertmodal.tga"
   name="DeleteFailObjNotFound"
   type="notify">
   <tag>fail</tag>
Delete failed because object not found
  </notification>

  <notification
   icon="alertmodal.tga"
   name="SorryCantEjectUser"
   type="notify">
   <tag>fail</tag>
Sorry, can't eject that user.
  </notification>

  <notification
   icon="alertmodal.tga"
   name="RegionSezNotAHome"
   type="notify">
   <tag>fail</tag>
This region does not allow you to set your home location here.
  </notification>

  <notification
   icon="alertmodal.tga"
   name="HomeLocationLimits"
   type="notify">
   <tag>fail</tag>
You can only set your 'Home Location' on your land or at a mainland Infohub.
   </notification>

  <notification
   icon="alertmodal.tga"
   name="HomePositionSet"
   type="notify">
   <tag>fail</tag>
Home position set.
  </notification>

  <notification
   icon="notifytip.tga"
   name="AvatarEjected"
   type="notifytip">
   <tag>fail</tag>
Avatar ejected.
  </notification>

  <notification
   icon="alertmodal.tga"
   name="AvatarEjectFailed"
   type="notify">
   <tag>fail</tag>
Eject failed because you don't have admin permission for that parcel.
  </notification>

  <notification
   icon="alertmodal.tga"
   name="CMOParcelFull"
   type="notify">
   <tag>fail</tag>
Can't move object '[O]' to
[P] in region [R] because the parcel is full.
  </notification>

  <notification
   icon="alertmodal.tga"
   name="CMOParcelPerms"
   type="notify">
   <tag>fail</tag>
Can't move object '[O]' to
[P] in region [R] because your objects are not allowed on this parcel.
  </notification>

  <notification
   icon="alertmodal.tga"
   name="CMOParcelResources"
   type="notify">
   <tag>fail</tag>
Can't move object '[O]' to
[P] in region [R] because there are not enough resources for this object on this parcel.
  </notification>

  <notification
   icon="alertmodal.tga"
   name="NoParcelPermsNoObject"
   type="notify">
   <tag>fail</tag>
Copy failed because you lack access to that parcel.
  </notification>

  <notification
   icon="alertmodal.tga"
   name="CMORegionVersion"
   type="notify">
    <tag>fail</tag>
    Can't move object '[O]' to
    [P] in region [R] because the other region is running an older version which does not support receiving this object via region crossing.
  </notification>

  <notification
   icon="alertmodal.tga"
   name="CMONavMesh"
   type="notify">
   <tag>fail</tag>
Can't move object '[O]' to
[P] in region [R] because you cannot modify the navmesh across region boundaries.
  </notification>

  <notification
   icon="alertmodal.tga"
   name="CMOWTF"
   type="notify">
   <tag>fail</tag>
Can't move object '[O]' to
[P] in region [R] because of an unknown reason. ([F])
  </notification>

  <notification
   icon="alertmodal.tga"
   name="NoPermModifyObject"
   type="notify">
   <tag>fail</tag>
You don't have permission to modify that object
  </notification>

  <notification
   icon="alertmodal.tga"
   name="TooMuchObjectInventorySelected"
   type="alertmodal">
    <tag>fail</tag>
    Too many objects with large inventory are selected. Please select fewer objects and try again.
    <usetemplate
     name="okbutton"
     yestext="OK"/>
  </notification>

  <notification
   icon="alertmodal.tga"
   name="CantEnablePhysObjContributesToNav"
   type="notify">
   <tag>fail</tag>
Can't enable physics for an object that contributes to the navmesh.
  </notification>

  <notification
   icon="alertmodal.tga"
   name="CantEnablePhysKeyframedObj"
   type="notify">
   <tag>fail</tag>
Can't enable physics for keyframed objects.
  </notification>

  <notification
   icon="alertmodal.tga"
   name="CantEnablePhysNotEnoughLandResources"
   type="notify">
   <tag>fail</tag>
Can't enable physics for object -- insufficient land resources.
  </notification>

  <notification
   icon="alertmodal.tga"
   name="CantEnablePhysCostTooGreat"
   persist="true"
   type="notify">
   <tag>fail</tag>
Can't enable physics for object with physics resource cost greater than [MAX_OBJECTS]
  </notification>

  <notification
   icon="alertmodal.tga"
   name="PhantomWithConcavePiece"
   type="notify">
   <tag>fail</tag>
This object cannot have a concave piece because it is phantom and contributes to the navmesh.
  </notification>

  <notification
   icon="alertmodal.tga"
   name="UnableAddItem"
   type="notify">
   <tag>fail</tag>
Unable to add item!
  </notification>

  <notification
   icon="alertmodal.tga"
   name="UnableEditItem"
   type="notify">
   <tag>fail</tag>
Unable to edit this!
  </notification>

  <notification
   icon="alertmodal.tga"
   name="NoPermToEdit"
   type="notify">
   <tag>fail</tag>
Not permitted to edit this.
  </notification>

  <notification
   icon="alertmodal.tga"
   name="NoPermToCopyInventory"
   type="notify">
   <tag>fail</tag>
Not permitted to copy that inventory.
  </notification>

  <notification
   icon="alertmodal.tga"
   name="CantSaveItemDoesntExist"
   type="notify">
   <tag>fail</tag>
Cannot save to object contents: Item no longer exists.
  </notification>

  <notification
   icon="alertmodal.tga"
   name="CantSaveItemAlreadyExists"
   type="notify">
   <tag>fail</tag>
Cannot save to object contents: Item with that name already exists in inventory
  </notification>

  <notification
   icon="alertmodal.tga"
   name="CantSaveModifyAttachment"
   type="notify">
   <tag>fail</tag>
Cannot save to object contents: This would modify the attachment permissions.
  </notification>

  <notification
   icon="alertmodal.tga"
   name="AttachmentHasTooMuchInventory"
   type="notify">
   <tag>fail</tag>
Your attachments contain too much inventory to add more.
  </notification>

  <notification
   icon="alertmodal.tga"
   name="IllegalAttachment"
   type="notify">
   <tag>fail</tag>
The attachment has requested a nonexistent point on the avatar. It has been attached to the chest instead.
  </notification>

  <notification
   icon="alertmodal.tga"
   name="TooManyScripts"
   type="notify">
   <tag>fail</tag>
Too many scripts.
  </notification>

  <notification
   icon="alertmodal.tga"
   name="UnableAddScript"
   type="notify">
   <tag>fail</tag>
Unable to add script!
  </notification>

  <notification
   icon="alertmodal.tga"
   name="AssetServerTimeoutObjReturn"
   type="notify">
   <tag>fail</tag>
Asset server didn't respond in a timely fashion.  Object returned to the region.
  </notification>

  <notification
   icon="alertmodal.tga"
   name="RegionDisablePhysicsShapes"
   type="notify">
   <tag>fail</tag>
This region does not have physics shapes enabled.
  </notification>

  <notification
   icon="alertmodal.tga"
   name="NoModNavmeshAcrossRegions"
   type="notify">
   <tag>fail</tag>
You cannot modify the navmesh across region boundaries.
  </notification>

  <notification
   icon="alertmodal.tga"
   name="NoSetPhysicsPropertiesOnObjectType"
   type="notify">
   <tag>fail</tag>
Cannot set physics properties on that object type.
  </notification>

  <notification
   icon="alertmodal.tga"
   name="NoSetRootPrimWithNoShape"
   type="notify">
   <tag>fail</tag>
Cannot set root prim to have no shape.
  </notification>

  <notification
   icon="alertmodal.tga"
   name="NoRegionSupportPhysMats"
   type="notify">
   <tag>fail</tag>
This region does not have physics materials enabled.
  </notification>

  <notification
   icon="alertmodal.tga"
   name="OnlyRootPrimPhysMats"
   type="notify">
   <tag>fail</tag>
Only root prims may have their physics materials adjusted.
  </notification>

  <notification
   icon="alertmodal.tga"
   name="NoSupportCharacterPhysMats"
   type="notify">
   <tag>fail</tag>
Setting physics materials on characters is not yet supported.
  </notification>

  <notification
   icon="alertmodal.tga"
   name="InvalidPhysMatProperty"
   type="notify">
   <tag>fail</tag>
One or more of the specified physics material properties was invalid.
  </notification>

  <notification
   icon="alertmodal.tga"
   name="NoPermsAlterStitchingMeshObj"
   type="notify">
   <tag>fail</tag>
You may not alter the stitching type of a mesh object.
  </notification>

  <notification
   icon="alertmodal.tga"
   name="NoPermsAlterShapeMeshObj"
   type="notify">
   <tag>fail</tag>
You may not alter the shape of a mesh object
  </notification>

  <notification
   icon="alertmodal.tga"
   name="FullRegionCantEnter"
   type="notify">
   <tag>fail</tag>
You can't enter this region because \nthe region is full.
  </notification>

  <notification
   icon="alertmodal.tga"
   name="LinkFailedOwnersDiffer"
   type="notify">
   <tag>fail</tag>
Link failed -- owners differ
  </notification>

  <notification
   icon="alertmodal.tga"
   name="LinkFailedNoModNavmeshAcrossRegions"
   type="notify">
   <tag>fail</tag>
Link failed -- cannot modify the navmesh across region boundaries.
  </notification>

  <notification
   icon="alertmodal.tga"
   name="LinkFailedNoPermToEdit"
   type="notify">
   <tag>fail</tag>
Link failed because you do not have edit permission.
  </notification>

  <notification
   icon="alertmodal.tga"
   name="LinkFailedTooManyPrims"
   type="notify">
   <tag>fail</tag>
Link failed -- too many primitives
  </notification>

  <notification
   icon="alertmodal.tga"
   name="LinkFailedCantLinkNoCopyNoTrans"
   type="notify">
   <tag>fail</tag>
Link failed -- cannot link no-copy with no-transfer
  </notification>

  <notification
   icon="alertmodal.tga"
   name="LinkFailedNothingLinkable"
   type="notify">
   <tag>fail</tag>
Link failed -- nothing linkable.
  </notification>

  <notification
   icon="alertmodal.tga"
   name="LinkFailedTooManyPathfindingChars"
   type="notify">
   <tag>fail</tag>
Link failed -- too many pathfinding characters
  </notification>

  <notification
   icon="alertmodal.tga"
   name="LinkFailedInsufficientLand"
   type="notify">
   <tag>fail</tag>
Link failed -- insufficient land resources
  </notification>

  <notification
   icon="alertmodal.tga"
   name="LinkFailedTooMuchPhysics"
   type="notify">
   <tag>fail</tag>
Object uses too many physics resources -- its dynamics have been disabled.
  </notification>

  <notification
   icon="alertmodal.tga"
   name="EstateManagerFailedllTeleportHome"
   persist="false"
   type="notify">
    <tag>fail</tag>
The object '[OBJECT_NAME]' at [SLURL] cannot teleport estate managers home.
  </notification>

  <notification
   icon="alertmodal.tga"
   name="TeleportedHomeByObjectOnParcel"
   persist="false"
   type="notify">
   <tag>fail</tag>
You have been teleported home by the object '[OBJECT_NAME]' on the parcel '[PARCEL_NAME]'
  </notification>

  <notification
   icon="alertmodal.tga"
   name="TeleportedHomeByObject"
   persist="false"
   type="notify">
   <tag>fail</tag>
You have been teleported home by the object '[OBJECT_NAME]'
  </notification>

  <notification
   icon="alertmodal.tga"
   name="TeleportedByAttachment"
   type="notify">
   <tag>fail</tag>
You have been teleported by an attachment on [ITEM_ID]
   <usetemplate
    ignoretext="Teleport: You have been teleported by an attachment"
    name="notifyignore"/>
  </notification>

  <notification
   icon="alertmodal.tga"
   name="TeleportedByObjectOnParcel"
   type="notify">
   <tag>fail</tag>
You have been teleported by the object '[OBJECT_NAME]' on the parcel '[PARCEL_NAME]'
   <usetemplate
    ignoretext="Teleport: You have been teleported by an object on a parcel"
    name="notifyignore"/>
  </notification>

  <notification
   icon="alertmodal.tga"
   name="TeleportedByObjectOwnedBy"
   type="notify">
   <tag>fail</tag>
You have been teleported by the object '[OBJECT_NAME]' owned by [OWNER_ID]
  </notification>

  <notification
   icon="alertmodal.tga"
   name="TeleportedByObjectUnknownUser"
   type="notify">
   <tag>fail</tag>
You have been teleported by the object '[OBJECT_NAME]' owned by an unknown user.
  </notification>

  <notification
   icon="alertmodal.tga"
   name="StandDeniedByObject"
   type="notify">
    <tag>fail</tag>
'[OBJECT_NAME]' will not allow you to stand at this time.
  </notification>

  <notification
   icon="alertmodal.tga"
   name="ResitDeniedByObject"
   type="notify">
    <tag>fail</tag>
'[OBJECT_NAME]' will not allow you to change your seat at this time.
  </notification>

  <notification
   icon="alertmodal.tga"
   name="CantCreateObjectRegionFull"
   type="notify">
   <tag>fail</tag>
Unable to create requested object. The region is full.
  </notification>

   <notification
    icon="alertmodal.tga"
   name="CantCreateAnimatedObjectTooLarge"
   type="notify">
   <tag>fail</tag>
Unable to create requested animated object because it exceeds the rigged triangle limit.
  </notification>

  <notification
   icon="alertmodal.tga"
   name="CantAttackMultipleObjOneSpot"
   type="notify">
   <tag>fail</tag>
You can't attach multiple objects to one spot.
  </notification>

  <notification
   icon="alertmodal.tga"
   name="CantCreateMultipleObjAtLoc"
   type="notify">
   <tag>fail</tag>
You can't create multiple objects here.
  </notification>

  <notification
   icon="alertmodal.tga"
   name="UnableToCreateObjTimeOut"
   type="notify">
   <tag>fail</tag>
Unable to create requested object. Object is missing from database.
  </notification>

  <notification
   icon="alertmodal.tga"
   name="UnableToCreateObjUnknown"
   type="notify">
   <tag>fail</tag>
Unable to create requested object. The request timed out. Please try again.
  </notification>

  <notification
   icon="alertmodal.tga"
   name="UnableToCreateObjMissingFromDB"
   type="notify">
   <tag>fail</tag>
Unable to create requested object. Please try again.
  </notification>

  <notification
   icon="alertmodal.tga"
   name="RezFailureTookTooLong"
   type="notify">
   <tag>fail</tag>
Rez failed, requested object took too long to load.
  </notification>

  <notification
   icon="alertmodal.tga"
   name="FailedToPlaceObjAtLoc"
   type="notify">
   <tag>fail</tag>
Failed to place object at specified location.  Please try again.
  </notification>

  <notification
   icon="alertmodal.tga"
   name="CantCreatePlantsOnLand"
   type="notify">
   <tag>fail</tag>
You cannot create plants on this land.
  </notification>

  <notification
   icon="alertmodal.tga"
   name="CantRestoreObjectNoWorldPos"
   type="notify">
   <tag>fail</tag>
Cannot restore object. No world position found.
  </notification>

  <notification
   icon="alertmodal.tga"
   name="CantRezObjectInvalidMeshData"
   type="notify">
   <tag>fail</tag>
Unable to rez object because its mesh data is invalid.
  </notification>

  <notification
   icon="alertmodal.tga"
   name="CantRezObjectTooManyScripts"
   type="notify">
   <tag>fail</tag>
Unable to rez object because there are already too many scripts in this region.
  </notification>

  <notification
   icon="alertmodal.tga"
   name="CantCreateObjectNoAccess"
   type="notify">
   <tag>fail</tag>
Your access privileges don't allow you to create objects there.
  </notification>

  <notification
   icon="alertmodal.tga"
   name="CantCreateObject"
   type="notify">
   <tag>fail</tag>
You are not currently allowed to create objects.
  </notification>

  <notification
   icon="alertmodal.tga"
   name="InvalidObjectParams"
   type="notify">
   <tag>fail</tag>
Invalid object parameters
  </notification>

  <notification
   icon="alertmodal.tga"
   name="CantDuplicateObjectNoAcess"
   type="notify">
   <tag>fail</tag>
Your access privileges don't allow you to duplicate objects here.
  </notification>

  <notification
   icon="alertmodal.tga"
   name="CantChangeShape"
   type="notify">
   <tag>fail</tag>
You are not allowed to change this shape.
  </notification>

  <notification
   icon="alertmodal.tga"
   name="NoPermsTooManyAttachedAnimatedObjects"
   type="notify">
   <tag>fail</tag>
Operation would cause the number of attached animated objects to exceed the limit.
  </notification>

  <notification
   icon="alertmodal.tga"
   name="NoPermsLinkAnimatedObjectTooLarge"
   type="notify">
   <tag>fail</tag>
Can't link these objects because the resulting animated object would exceed the rigged triangle limit.
  </notification>

  <notification
   icon="alertmodal.tga"
   name="NoPermsSetFlagAnimatedObjectTooLarge"
   type="notify">
   <tag>fail</tag>
Can't make this object into an animated object because it would exceed the rigged triangle limit.
  </notification>

  <notification
   icon="alertmodal.tga"
   name="CantChangeAnimatedObjectStateInsufficientLand"
   type="notify">
   <tag>fail</tag>
Can't change animated object state for this object because it would cause parcel limit to be exceeded.
  </notification>

  <notification
   icon="alertmodal.tga"
   name="ErrorNoMeshData"
   type="notify">
   <tag>fail</tag>
Server error: cannot complete this operation because mesh data is not loaded.
  </notification>

  <notification
   icon="alertmodal.tga"
   name="NoAccessToClaimObjects"
   type="notify">
   <tag>fail</tag>
Your access privileges don't allow you to claim objects here.
  </notification>

  <notification
   icon="alertmodal.tga"
   name="DeedFailedNoPermToDeedForGroup"
   type="notify">
   <tag>fail</tag>
Deed failed because you do not have permission to deed objects for your group.
  </notification>

  <notification
   icon="alertmodal.tga"
   name="NoPrivsToBuyObject"
   type="notify">
   <tag>fail</tag>
Your access privileges don't allow you to buy objects here.
  </notification>

  <notification
   icon="alertmodal.tga"
   name="CantAttachObjectAvatarSittingOnIt"
   type="notify">
   <tag>fail</tag>
Cannot attach object because an avatar is sitting on it.
  </notification>

  <notification
   icon="alertmodal.tga"
   name="WhyAreYouTryingToWearShrubbery"
   type="notify">
   <tag>fail</tag>
Trees and grasses cannot be worn as attachments.
  </notification>

  <notification
   icon="alertmodal.tga"
   name="CantAttachGroupOwnedObjs"
   type="notify">
   <tag>fail</tag>
Cannot attach group-owned objects.
  </notification>

  <notification
   icon="alertmodal.tga"
   name="CantAttachObjectsNotOwned"
   type="notify">
   <tag>fail</tag>
Cannot attach objects that you don't own.
  </notification>

  <notification
   icon="alertmodal.tga"
   name="CantAttachNavmeshObjects"
   type="notify">
   <tag>fail</tag>
Cannot attach objects that contribute to navmesh.
  </notification>

  <notification
   icon="alertmodal.tga"
   name="CantAttachObjectNoMovePermissions"
   type="notify">
   <tag>fail</tag>
Cannot attach object because you do not have permission to move it.
  </notification>

  <notification
   icon="alertmodal.tga"
   name="CantAttachNotEnoughScriptResources"
   type="notify">
   <tag>fail</tag>
Not enough script resources available to attach object!
  </notification>

  <notification
   icon="alertmodal.tga"
   name="CantAttachObjectBeingRemoved"
   type="notify">
    <tag>fail</tag>
    Cannot attach object because it is already being removed.
  </notification>

  <notification
   icon="alertmodal.tga"
   name="CantDropItemTrialUser"
   type="notify">
   <tag>fail</tag>
You can't drop objects here; try the Free Trial area.
  </notification>

  <notification
   icon="alertmodal.tga"
   name="CantDropMeshAttachment"
   type="notify">
   <tag>fail</tag>
You can't drop mesh attachments. Detach to inventory and then rez in world.
  </notification>

  <notification
   icon="alertmodal.tga"
   name="CantDropAttachmentNoPermission"
   type="notify">
   <tag>fail</tag>
Failed to drop attachment: you don't have permission to drop there.
  </notification>

  <notification
   icon="alertmodal.tga"
   name="CantDropAttachmentInsufficientLandResources"
   type="notify">
   <tag>fail</tag>
Failed to drop attachment: insufficient available land resource.
  </notification>

  <notification
   icon="alertmodal.tga"
   name="CantDropAttachmentInsufficientResources"
   type="notify">
   <tag>fail</tag>
Failed to drop attachments: insufficient available resources.
  </notification>

  <notification
   icon="alertmodal.tga"
   name="CantDropObjectFullParcel"
   type="notify">
   <tag>fail</tag>
Cannot drop object here.  Parcel is full.
  </notification>

  <notification
   icon="alertmodal.tga"
   name="CantTouchObjectBannedFromParcel"
   type="notify">
   <tag>fail</tag>
Can't touch/grab this object because you are banned from the land parcel.
  </notification>

  <notification
   icon="alertmodal.tga"
   name="PlzNarrowDeleteParams"
   type="notify">
   <tag>fail</tag>
Please narrow your delete parameters.
  </notification>

  <notification
   icon="alertmodal.tga"
   name="UnableToUploadAsset"
   type="notify">
   <tag>fail</tag>
Unable to upload asset.
  </notification>

  <notification
   icon="alertmodal.tga"
   name="CantTeleportCouldNotFindUser"
   type="notify">
   <tag>fail</tag>
Could not find user to teleport home
  </notification>

  <notification
   icon="alertmodal.tga"
   name="GodlikeRequestFailed"
   type="notify">
   <tag>fail</tag>
godlike request failed
  </notification>

  <notification
   icon="alertmodal.tga"
   name="GenericRequestFailed"
   type="notify">
   <tag>fail</tag>
generic request failed
  </notification>

  <notification
   icon="alertmodal.tga"
   name="CantUploadPostcard"
   type="notify">
   <tag>fail</tag>
Unable to upload postcard.  Try again later.
  </notification>

  <notification
   icon="alertmodal.tga"
   name="CantFetchInventoryForGroupNotice"
   type="notify">
   <tag>fail</tag>
Unable to fetch inventory details for the group notice.
  </notification>

  <notification
   icon="alertmodal.tga"
   name="CantSendGroupNoticeNotPermitted"
   type="notify">
   <tag>fail</tag>
Unable to send group notice -- not permitted.
  </notification>

  <notification
   icon="alertmodal.tga"
   name="CantSendGroupNoticeCantConstructInventory"
   type="notify">
   <tag>fail</tag>
Unable to send group notice -- could not construct inventory.
  </notification>

  <notification
   icon="alertmodal.tga"
   name="CantParceInventoryInNotice"
   type="notify">
   <tag>fail</tag>
Unable to parse inventory in notice.
  </notification>

  <notification
   icon="alertmodal.tga"
   name="TerrainUploadFailed"
   type="notify">
   <tag>fail</tag>
Terrain upload failed.
  </notification>

  <notification
   icon="alertmodal.tga"
   name="TerrainFileWritten"
   type="notify">
   <tag>fail</tag>
Terrain file written.
  </notification>

  <notification
   icon="alertmodal.tga"
   name="TerrainFileWrittenStartingDownload"
   type="notify">
   <tag>fail</tag>
Terrain file written, starting download...
  </notification>

  <notification
   icon="alertmodal.tga"
   name="TerrainBaked"
   type="notify">
   <tag>fail</tag>
Terrain baked.
  </notification>

  <notification
   icon="alertmodal.tga"
   name="TenObjectsDisabledPlzRefresh"
   type="notify">
   <tag>fail</tag>
Only the first 10 selected objects have been disabled. Refresh and make additional selections if required.
  </notification>

  <notification
   icon="alertmodal.tga"
   name="UpdateViewerBuyParcel"
   type="notify">
   <tag>fail</tag>
You need to update your viewer to buy this parcel.
  </notification>  

  <notification
   icon="alertmodal.tga"
   name="CantBuyParcelNotForSale"
   type="notify">
   <tag>fail</tag>
Unable to buy, this parcel is not for sale.
  </notification>

  <notification
   icon="alertmodal.tga"
   name="CantBuySalePriceOrLandAreaChanged"
   type="notify">
   <tag>fail</tag>
Unable to buy, the sale price or land area has changed.
  </notification>

  <notification
   icon="alertmodal.tga"
   name="CantBuyParcelNotAuthorized"
   type="notify">
   <tag>fail</tag>
You are not the authorized buyer for this parcel.
  </notification>

  <notification
   icon="alertmodal.tga"
   name="CantBuyParcelAwaitingPurchaseAuth"
   type="notify">
   <tag>fail</tag>
You cannot purchase this parcel because it is already awaiting purchase aut
  </notification>

  <notification
   icon="alertmodal.tga"
   name="CantBuildOverflowParcel"
   type="notify">
   <tag>fail</tag>
You cannot build objects here because doing so would overflow the parcel.
  </notification>

  <notification
   icon="alertmodal.tga"
   name="SelectedMultipleOwnedLand"
   type="notify">
   <tag>fail</tag>
You selected land with different owners. Please select a smaller area and try again.
  </notification>

  <notification
   icon="alertmodal.tga"
   name="CantJoinTooFewLeasedParcels"
   type="notify">
   <tag>fail</tag>
Not enough leased parcels in selection to join.
  </notification>

  <notification
   icon="alertmodal.tga"
   name="CantDivideLandMultipleParcelsSelected"
   type="notify">
   <tag>fail</tag>
Can't divide land.
There is more than one parcel selected.
Try selecting a smaller piece of land.
  </notification>

  <notification
   icon="alertmodal.tga"
   name="CantDivideLandCantFindParcel"
   type="notify">
   <tag>fail</tag>
Can't divide land.
Can't find the parcel.
Please report with Help -> Report Bug...
  </notification>

  <notification
   icon="alertmodal.tga"
   name="CantDivideLandWholeParcelSelected"
   type="notify">
   <tag>fail</tag>
Can't divide land. Whole parcel is selected.
Try selecting a smaller piece of land.
  </notification>

  <notification
   icon="alertmodal.tga"
   name="LandHasBeenDivided"
   type="notify">
   <tag>fail</tag>
Land has been divided.
  </notification>

  <notification
   icon="alertmodal.tga"
   name="PassPurchased"
   type="notify">
   <tag>fail</tag>
You purchased a pass.
  </notification>

  <notification
   icon="alertmodal.tga"
   name="RegionDisallowsClassifieds"
   type="notify">
   <tag>fail</tag>
Region does not allow classified advertisements.
  </notification>

  <notification
   icon="alertmodal.tga"
   name="LandPassExpireSoon"
   type="notify">
   <tag>fail</tag>
Your pass to this land is about to expire.
  </notification>

  <notification
   icon="alertmodal.tga"
   name="CantSitNoSuitableSurface"
   type="notify">
   <tag>fail</tag>
There is no suitable surface to sit on, try another spot.
  </notification>

  <notification
   icon="alertmodal.tga"
   name="CantSitNoRoom"
   type="notify">
   <tag>fail</tag>
No room to sit here, try another spot.
  </notification>

  <notification
   icon="alertmodal.tga"
   name="ClaimObjectFailedNoPermission"
   type="notify">
   <tag>fail</tag>
Claim object failed because you don't have permission
  </notification>

  <notification
   icon="alertmodal.tga"
   name="ClaimObjectFailedNoMoney"
   type="notify">
   <tag>fail</tag>
Claim object failed because you don't have enough L$.
  </notification>

  <notification
   icon="alertmodal.tga"
   name="CantDeedGroupLand"
   type="notify">
   <tag>fail</tag>
Cannot deed group-owned land.
  </notification>

  <notification
   icon="alertmodal.tga"
   name="BuyObjectFailedNoMoney"
   type="notify">
   <tag>fail</tag>
Buy object failed because you don't have enough L$.
  </notification>

  <notification
   icon="alertmodal.tga"
   name="BuyInventoryFailedNoMoney"
   type="notify">
   <tag>fail</tag>
Buy inventory failed because you do not have enough L$
  </notification>

  <notification
   icon="alertmodal.tga"
   name="BuyPassFailedNoMoney"
   type="notify">
   <tag>fail</tag>
You don't have enough L$ to buy a pass to this land.
  </notification>

  <notification
   icon="alertmodal.tga"
   name="CantBuyPassTryAgain"
   type="notify">
   <tag>fail</tag>
Unable to buy pass right now.  Try again later.
  </notification>

  <notification
   icon="alertmodal.tga"
   name="CantCreateObjectParcelFull"
   type="notify">
   <tag>fail</tag>
Can't create object because \nthe parcel is full.
  </notification>

  <notification
   icon="alertmodal.tga"
   name="FailedPlacingObject"
   type="notify">
   <tag>fail</tag>
Failed to place object at specified location.  Please try again.
  </notification>

  <notification
   icon="alertmodal.tga"
   name="CantCreateLandmarkForEvent"
   type="notify">
   <tag>fail</tag>
Unable to create landmark for event.
  </notification>

  <notification
   icon="alertmodal.tga"
   name="GodBeatsFreeze"
   type="notify">
   <tag>fail</tag>
Your godlike powers break the freeze!
  </notification>

  <notification
   icon="alertmodal.tga"
   name="SpecialPowersRequestFailedLogged"
   type="notify">
   <tag>fail</tag>
Request for special powers failed. This request has been logged.
  </notification>

  <notification
   icon="alertmodal.tga"
   name="ExpireExplanation"
   type="notify">
   <tag>fail</tag>
The system is currently unable to process your request. The request timed out.
  </notification>

  <notification
   icon="alertmodal.tga"
   name="DieExplanation"
   type="notify">
   <tag>fail</tag>
The system is unable to process your request.
  </notification>

  <notification
   icon="alertmodal.tga"
   name="AddPrimitiveFailure"
   type="notify">
   <tag>fail</tag>
Insufficient funds to create primitve.
  </notification>

  <notification
   icon="alertmodal.tga"
   name="RezObjectFailure"
   type="notify">
   <tag>fail</tag>
Insufficient funds to create object.
  </notification>

  <notification
   icon="alertmodal.tga"
   name="ResetHomePositionNotLegal"
   type="notify">
   <tag>fail</tag>
Reset Home position since Home wasn't legal.
  </notification>

  <notification
   icon="alertmodal.tga"
   name="CantInviteRegionFull"
   type="notify">
   <tag>fail</tag>
You cannot currently invite anyone to your location because the region is full. Try again later.
  </notification>

  <notification
   icon="alertmodal.tga"
   name="CantSetHomeAtRegion"
   type="notify">
   <tag>fail</tag>
This region does not allow you to set your home location here.
  </notification>

  <notification
   icon="alertmodal.tga"
   name="ListValidHomeLocations"
   type="notify">
   <tag>fail</tag>
You can only set your 'Home Location' on your land or at a mainland Infohub.
  </notification>

  <notification
   icon="alertmodal.tga"
   name="SetHomePosition"
   type="notify">
   <tag>fail</tag>
Home position set.
  </notification>

  <notification
   icon="alertmodal.tga"
   name="CantDerezInventoryError"
   type="notify">
   <tag>fail</tag>
Cannot derez object due to inventory fault.
  </notification>

  <notification
   icon="alertmodal.tga"
   name="CantCreateRequestedInv"
   type="notify">
   <tag>fail</tag>
Cannot create requested inventory.
  </notification>

  <notification
   icon="alertmodal.tga"
   name="CantCreateRequestedInvFolder"
   type="notify">
   <tag>fail</tag>
Cannot create requested inventory folder.
  </notification>

  <notification
   icon="alertmodal.tga"
   name="CantCreateInventory"
   type="notify">
   <tag>fail</tag>
Cannot create that inventory.
  </notification>

  <notification
   icon="alertmodal.tga"
   name="CantCreateLandmark"
   type="notify">
   <tag>fail</tag>
Cannot create landmark.
  </notification>

  <notification
   icon="alertmodal.tga"
   name="CantCreateOutfit"
   type="notify">
   <tag>fail</tag>
Cannot create outfit right now. Try again in a minute.
  </notification>

  <notification
   icon="alertmodal.tga"
   name="InventoryNotForSale"
   type="notify">
   <tag>fail</tag>
Inventory is not for sale.
  </notification>

  <notification
   icon="alertmodal.tga"
   name="CantFindInvItem"
   type="notify">
   <tag>fail</tag>
Unable to find inventory item.
  </notification>

  <notification
   icon="alertmodal.tga"
   name="CantFindObject"
   type="notify">
   <tag>fail</tag>
Unable to find object.
  </notification>

  <notification
   icon="alertmodal.tga"
   name="CantTransfterMoneyRegionDisabled"
   type="notify">
   <tag>fail</tag>
Money transfers to objects are currently disabled in this region.
  </notification>

  <notification
   icon="alertmodal.tga"
   name="DroppedMoneyTransferRequest"
   type="notify">
   <tag>fail</tag>
Unable to make payment due to system load.
  </notification>

  <notification
   icon="alertmodal.tga"
   name="CantPayNoAgent"
   type="notify">
   <tag>fail</tag>
Could not figure out who to pay.
  </notification>

  <notification
   icon="alertmodal.tga"
   name="CantDonateToPublicObjects"
   type="notify">
   <tag>fail</tag>
You cannot give L$ to public objects.
  </notification>

  <notification
   icon="alertmodal.tga"
   name="InventoryCreationInWorldObjectFailed"
   type="notify">
   <tag>fail</tag>
Inventory creation on in-world object failed.
  </notification>

  <notification
   icon="alertmodal.tga"
   name="UserBalanceOrLandUsageError"
   type="notify">
   <tag>fail</tag>
An internal error prevented us from properly updating your viewer.  The L$ balance or parcel holdings displayed in your viewer may not reflect your actual balance on the servers.
  </notification>

  <notification
   icon="alertmodal.tga"
   name="LargePrimAgentIntersect"
   type="notify">
   <tag>fail</tag>
Cannot create large prims that intersect other residents.  Please re-try when other residents have moved.
  </notification>

  <notification
   icon="alertmodal.tga"
   name="RLVaChangeStrings"
   type="alertmodal">
Changes won't take effect until after you restart [APP_NAME].
  </notification>

  <notification
   icon="notify.tga"
   name="RLVaListRequested"
   label="Restriction request from [NAME_LABEL]"
   log_to_im="true"
   log_to_chat="false"
   type="offer">
[NAME_SLURL] has requested to be sent a list of your currently active RLV restrictions.
    <tag>confirm</tag>
    <form name="form">
      <button
       index="0"
       default="true"
       name="Allow"
       text="Allow"/>
      <button
       index="1"
       name="Always Allow"
       text="Always Allow"/>
      <button
       index="2"
       name="Deny"
       text="Deny"/>
      <ignore name="ignore" text="Confirm before sending anyone a list of my current RLV restrictions."/>
    </form>
  </notification>

  <notification
   icon="alertmodal.tga"
   name="PreferenceChatClearLog"
   type="alertmodal">
    This will delete the logs of previous conversations, and any backups of that file.
    <tag>confirm</tag>
    <usetemplate
     ignoretext="Confirm before I delete the log of previous conversations."
     name="okcancelignore"
     notext="Cancel"
     yestext="OK"/>
  </notification>
  
  <notification
   icon="alertmodal.tga"
   name="PreferenceControlsDefaults"
   type="alertmodal">
    Do you want to restore default values for controls?
    <tag>confirm</tag>
    <usetemplate
       canceltext="Cancel"
       name="yesnocancelbuttons"
       notext="Current mode"
       yestext="All modes"/>
  </notification>
    
  <notification
   icon="alertmodal.tga"
   name="PreferenceChatDeleteTranscripts"
   type="alertmodal">
    This will delete the transcripts for all previous conversations. The list of past conversations will not be affected. All files with the suffixes .txt and txt.backup in the folder [FOLDER] will be deleted.
    <tag>confirm</tag>
    <usetemplate
     ignoretext="Confirm before I delete transcripts."
     name="okcancelignore"
     notext="Cancel"
     yestext="OK"/>
  </notification>

  <notification
   icon="alert.tga"
   name="PreferenceChatPathChanged"
   type="alert">
   Unable to move files. Restored previous path.
    <usetemplate
     ignoretext="Unable to move files. Restored previous path."
     name="okignore"
     yestext="OK"/>
  </notification>

  <notification
   icon="alertmodal.tga"
   name="DefaultObjectPermissions"
   type="alert">
	There was a problem saving the default object permissions: [REASON].  Please try setting the default permissions later.
	<tag>fail</tag>
   <usetemplate
     name="okbutton"
     yestext="OK"/>
  </notification>
  
  <notification
   icon="alert.tga"
   name="OutfitPhotoLoadError"
   type="alertmodal">
    [REASON]
    <tag>fail</tag>
    <usetemplate
     name="okbutton"
     yestext="OK"/>
  </notification>

  <notification
   icon="alertmodal.tga"
   name="AddPaymentMethod"
   type="alertmodal">
On the following page, choose a L$ amount
and click a place Order button. You will be
able to add a payment method at checkout.
    <tag>confirm</tag>
    <form name="form">
      <button
       default="true"
       index="0"
       width="120"
       name="Continue"
       text="Continue"/>
      <button
       index="1"
       name="Cancel"
       text="Cancel"/>
    </form>
  </notification>
  
<!-- <FS:Zi> Add float LSL color entry widgets -->
  <notification
   icon="notify.tga"
   name="LSLColorCopiedToClipboard"
   type="alertmodal">
The LSL color string has been copied to your clipboard. You can now paste it into your script to use it.
   <form name="form">
      <ignore name="ignore"
       text="An LSL color string was copied to my clipboard"/>
    </form>
  </notification>
  <!-- <FS:Zi> Add float LSL color entry widgets -->

  <!-- <FS:HG> FIRE-6340, FIRE-6567 - Setting Bandwidth issues-->
  <!-- <FS:TS> FIRE-6795: Remove warning at every login -->
  <notification
   icon="alertmodal.tga"
   name="FSBWTooHigh"
   type="alertmodal">
We strongly recommend that you not set the bandwidth above 1500 KBPS. This is unlikely to work well and will almost certainly not improve your performance.
    <usetemplate
     name="okbutton"
     yestext="OK"/>
  </notification>
  <!-- </FS:TS> FIRE-6795 -->
  <!-- </FS:HG> FIRE-6340, FIRE-6567 - Setting Bandwidth issues-->

  <notification
   icon="alertmodal.tga"
   name="FirstUseFlyOverride"
   type="alertmodal">
Caution: Use the Fly Override responsibly! Using the Fly Override without the land owner's permission may result in your avatar being banned from the parcel in which you are flying.
    <usetemplate
     name="okbutton"
     yestext="OK"/>
  </notification>

  <notification
   icon="notifytip.tga" 
   name="ServerVersionChanged"
   type="notifytip">
The region you have entered is running a different simulator version.
Current simulator: [NEWVERSION]
Previous simulator: [OLDVERSION]
  </notification>
  
  <notification
   icon="alertmodal.tga"
   name="RegExFail"
   type="alertmodal">
Error in the regular expression:
[EWHAT]
  <tag>fail</tag>
  </notification>
	
  <notification
    icon="alertmodal.tga"
	name="NoHavok"
	type="alertmodal">
	Some functions like [FEATURE] are not included in this version of [APP_NAME]. If you would like to use [FEATURE], please download a version of [APP_NAME] containing Havok support from
[DOWNLOAD_URL]
	<form name="form">
		<ignore name="ignore"
		text="No Havok Warning"/>
	</form>
	</notification>

	<notification
		icon="notify.tga"
		name="StreamListExportSuccess"
		type="notify">
		Successfully exported stream list to XML to [FILENAME].
	</notification>
	
	<notification
		icon="notify.tga"
		name="StreamListImportSuccess"
		type="notify">
		Successfully imported stream list from XML.
	</notification>
	
    <notification
        icon="notifytip.tga"
        name="StreamMetadata"
		log_to_chat="false"
        type="notifytip">
        <tag>StreamMetadata</tag>
♫ Now Playing:
  [TITLE]
  [ARTIST] ♫
    </notification>
    <notification
        icon="notifytip.tga"
        name="StreamMetadataNoArtist"
		log_to_chat="false"
        type="notifytip">
        <tag>StreamMetadata</tag>
♫ Now Playing:
  [TITLE] ♫
    </notification>
    
    <notification
        icon="notifytip.tga"
        name="RadarAlert"
		log_to_chat="false"
        type="notifytip">
		[NAME] [MESSAGE]
	</notification>

	
   <!-- <FS:Zi> Backup Settings -->
  <notification
   icon="alertmodal.tga"
   name="BackupFinished"
   type="alertmodal">
Your settings have been backed up.
  </notification>

  <notification
   icon="alertmodal.tga"
   name="BackupPathEmpty"
   type="alertmodal">
The backup path is empty. Please provide a location to back up and restore your settings first.
  </notification>

  <notification
   icon="alertmodal.tga"
   name="BackupPathDoesNotExistOrCreateFailed"
   type="alertmodal">
The backup path could not be found or created.
  </notification>

  <notification
   icon="alertmodal.tga"
   name="BackupPathDoesNotExist"
   type="alertmodal">
The backup path could not be found.
  </notification>

  <notification
   icon="alertmodal.tga"
   name="SettingsConfirmBackup"
   type="alertmodal">
Are you sure you want to save a backup to this directory?

[DIRECTORY]

Any existing backups in that location will be overwritten!
    <usetemplate
     name="okcancelbuttons"
     notext="Cancel"
     yestext="Save backup"/>
  </notification>

  <notification
   icon="alertmodal.tga"
   name="SettingsRestoreNeedsLogout"
   type="alertmodal">
Settings restore requires a viewer restart. Do you want to restore your settings and quit the viewer now?
    <usetemplate
     name="okcancelbuttons"
     notext="Cancel"
     yestext="Restore and Quit"/>
  </notification>

  <notification
   icon="alertmodal.tga"
   name="RestoreFinished"
   type="alertmodal">
Restore complete! Please restart your viewer now.
    <usetemplate
     name="okbutton"
     yestext="Quit"/>
  </notification>
  <!-- </FS:Zi> -->

  <notification
   icon="alertmodal.tga"
   name="ConfirmRestoreQuickPrefsDefaults"
   type="alertmodal">
    <tag>confirm</tag>
This action will immediately restore your quick preferences to their default settings.

You cannot undo this action.
    <usetemplate
     ignoretext="Confirm restore quick prefs defaults"
     name="okcancelignore"
     notext="Cancel"
     yestext="OK"/>
    </notification>

    <notification
     icon="alertmodal.tga"
     name="QuickPrefsDuplicateControl"
     type="alertmodal">
     <tag>fail</tag>
Setting has already been added. Please select a different one.
    <usetemplate
     name="okbutton"
     yestext="OK"/>
    </notification>
    
    <notification
     icon="alertmodal.tga"
     name="ExportFinished"
     type="notify">
      <tag>Export</tag>
Export finished and saved to [FILENAME].
    </notification>
    
    <notification
     icon="alertmodal.tga"
     name="ExportFailed"
     type="notify">
      <tag>Export</tag>
Export failed unexpectedly. Please see the log for details.
    </notification>
    
    <notification
     icon="alertmodal.tga"
     name="ExportColladaSuccess"
     type="notify">
      <tag>Export</tag>
		Successfully saved [OBJECT] to [FILENAME].
    </notification>

    <notification
     icon="alertmodal.tga"
     name="ExportColladaFailure"
     type="notify">
      <tag>Export</tag>
		Export of [OBJECT] to [FILENAME] failed.
    </notification>

    <notification
     icon="alertmodal.tga"
     name="MeshMaxConcurrentReqTooHigh"
     type="alertmodal">
The value you set, [VALUE], for the number of concurrent requests to load mesh objects (debug setting [DEBUGNAME]) is higher than the maximum of [MAX]. It has been reset to the default of [DEFAULT].
    <tag>fail</tag>
    </notification>
	
    <notification
     icon="alertmodal.tga"
     name="ImportSuccess"
     type="notify">
        <tag>Export</tag>
        Successfully imported [COUNT] [OBJECT].
    </notification>
    
    <notification
      icon="notifytip.tga"
      name="AntiSpamBlocked"
      log_to_chat="true"
      type="notifytip">
AntiSpam: Blocked [SOURCE] for spamming a [QUEUE] ([COUNT]) times in [PERIOD] seconds.
    </notification>

    <notification
      icon="notifytip.tga"
      name="AntiSpamImNewLineFloodBlocked"
      log_to_chat="true"
      type="notifytip">
AntiSpam: Blocked [SOURCE] for sending an instant message with more than [COUNT] lines.
    </notification>

    <notification
      icon="notifytip.tga"
      name="AntiSpamChatNewLineFloodBlocked"
      log_to_chat="true"
      type="notifytip">
AntiSpam: Blocked [SOURCE] for sending a chat message with more than [COUNT] lines.
    </notification>

  <!-- <FS:Zi> Notification template for changed settings when selecting certain skins -->
  <!--         The actual texts for the messages are in strings.xml -->
  <notification
   icon="notify.tga"
   name="SkinDefaultsChangeSettings"
   type="alertmodal">
[MESSAGE]
   <form name="form">
      <ignore name="ignore"
       text="A preferences setting was changed to the skin's default value."/>
    </form>
  </notification>
  <!-- <FS:Zi> Notification template for changed settings when selecting certain skins -->

  <notification
   icon="alertmodal.tga"
   name="AddNewContactSet"
   type="alertmodal">
    <tag>contact set</tag>
Create new contact set with the name:
    <tag>confirm</tag>
    <form name="form">
      <input name="message" type="text" default="true">
      New Contact Set
      </input>
      <button
       default="true"
       index="0"
       name="Create"
       text="Create"/>
      <button
       index="1"
       name="Cancel"
       text="Cancel"/>
    </form>
  </notification>

  <notification
   icon="alertmodal.tga"
   name="RemoveContactSet"
   type="alertmodal">
Are you sure you want to remove [SET_NAME]? You won&apos;t be able to restore it.
    <tag>contact set</tag>
    <tag>confirm</tag>
    <usetemplate
     ignoretext="Confirm before removing a contact set"
     name="okcancelignore"
     notext="Cancel"
     yestext="OK"/>
  </notification>

  <notification
   icon="alertmodal.tga"
   name="RemoveContactFromSet"
   type="alertmodal">
Are you sure you want to remove [TARGET] from [SET_NAME]?
    <tag>contact set</tag>
    <tag>confirm</tag>
    <usetemplate
     ignoretext="Confirm before removing someone from a contact set"
     name="okcancelignore"
     notext="Cancel"
     yestext="OK"/>
  </notification>

  <notification
   icon="alertmodal.tga"
   name="RemoveContactsFromSet"
   type="alertmodal">
Are you sure you want to remove these [TARGET] avatars from [SET_NAME]?
    <tag>contact set</tag>
    <tag>confirm</tag>
    <usetemplate
     ignoretext="Confirm before removing multiple avatars from a contact set"
     name="okcancelignore"
     notext="Cancel"
     yestext="OK"/>
  </notification>

  <notification
   icon="alertmodal.tga"
   name="AddToContactSetSingleSuccess"
   type="notify">
    <tag>contact set</tag>
[NAME] was added to [SET].
  </notification>

  <notification
   icon="alertmodal.tga"
   name="AddToContactSetMultipleSuccess"
   type="notify">
    <tag>contact set</tag>
[COUNT] avatars were added to [SET].
  </notification>

  <notification
   icon="alertmodal.tga"
   name="SetAvatarPseudonym"
   type="alertmodal">
    <tag>contact set</tag>
Enter an alias for [AVATAR]:
    <tag>confirm</tag>
    <form name="form">
      <input name="message" type="text" default="true" />
      <button
       default="true"
       index="0"
       name="Create"
       text="Create"/>
      <button
       index="1"
       name="Cancel"
       text="Cancel"/>
    </form>
  </notification>

  <notification
   icon="alertmodal.tga"
   name="RenameContactSetFailure"
   type="alertmodal">
    <tag>contact set</tag>
Could not rename set &apos;[SET]&apos; to &apos;[NEW_NAME]&apos; because a set with the same name already exists or the new name is invalid.
  </notification>

  <notification
   icon="notifytip.tga"
   name="ShapeImportGenericFail"
   type="notifytip">
    <tag>fail</tag>
There was a problem importing [FILENAME]. Please see the log for more details.
  </notification>
  <notification
   icon="notifytip.tga"
   name="ShapeImportVersionFail"
   type="notifytip">
    <tag>fail</tag>
Shape import failed. Are you sure [FILENAME] is an avatar file?
  </notification>

  <notification
   icon="alertmodal.tga"
   name="AddToMediaList"
   type="alertmodal">
Enter a domain name to be added to the [LIST]:
    <tag>confirm</tag>
    <form name="form">
      <input name="url" type="text" default="true" />
      <button
       default="true"
       index="0"
       name="Add"
       text="Add"/>
      <button
       index="1"
       name="Cancel"
       text="Cancel"/>
    </form>
  </notification>

   <!-- <FS:Zi> Do not allow "Restore To Last Position" for no-copy items -->
  <notification
   icon="alertmodal.tga"
   name="CantRestoreToWorldNoCopy"
   type="alertmodal">
Restore to Last Position is not allowed for no copy items to prevent possible content loss.
  </notification>
  <!-- <FS:Zi> Do not allow "Restore To Last Position" for no-copy items -->

  <notification
   icon="alertmodal.tga"
   name="ConfirmRemoveCredential"
   type="alertmodal">
Delete saved login for &lt;nolink&gt;[NAME]&lt;/nolink&gt;?
    <tag>confirm</tag>
    <form name="form">
      <button
       index="0"
       name="OK"
       text="OK"/>
      <button
       default="true"
       index="1"
       name="Cancel"
       text="Cancel"/>
    </form>
  </notification>

  <!-- <FS:TS> FIRE-5453: Flickr upload support (from Exodus) -->
  <notification
   icon="alertmodal.tga"
   name="ExodusFlickrVerificationExplanation"
   type="alertmodal">
To use the Flickr upload feature you must authorize [APP_NAME] to access your account. If you proceed, your web browser will open Flickr's website, where you will be prompted to log in and authorize [APP_NAME]. You will then be given a code to copy back into [APP_NAME].

Would you like to authorize [APP_NAME] to post to your Flickr account?
    <tag>fail</tag>
    <usetemplate
     name="okcancelbuttons"
     notext="No"
     yestext="Yes"/>
  </notification>

  <notification
   icon="alertmodal.tga"
   name="ExodusFlickrVerificationPrompt"
   type="alertmodal">
Please authorize [APP_NAME] to post to your Flickr account in your web browser, then type the code given by the website below:
    <tag>confirm</tag>
    <form name="form">
      <input name="oauth_verifier" type="text" default="true"/>
      <button
       index="0"
       name="OK"
       text="OK"/>
      <button
       index="1"
       name="Cancel"
       text="Cancel"/>
    </form>
  </notification>

  <notification
   icon="alertmodal.tga"
   name="ExodusFlickrVerificationFailed"
   type="alertmodal">
Flickr verification failed. Please try again, and be sure to double check the verification code.
    <tag>fail</tag>
    <usetemplate
     name="okbutton"
     yestext="OK"/>
  </notification>

  <notification
   icon="notifytip.tga"
   name="ExodusFlickrUploadComplete"
   type="notifytip">
Your snapshot can now be viewed [http://www.flickr.com/photos/upload/edit/?ids=[ID] here].
  </notification>
  <!-- </FS:TS> FIRE-5453 -->

  <notification
   icon="alert.tga"
   name="RegionTrackerAdd"
   type="alert">
What label would you like to use for
the region &quot;[REGION]&quot;?
    <tag>confirm</tag>
    <form name="form">
      <input name="label" type="text">[LABEL]</input>
      <button
       default="true"
       index="0"
       name="OK"
       text="OK"/>
      <button
       index="1"
       name="Cancel"
       text="Cancel"/>
    </form>
  </notification>

   <notification
    icon="alertmodal.tga"
    name="SnoozeDuration"
    type="alertmodal">
    <unique/>
    Time in seconds to snooze group chat:
    <tag>confirm</tag>
    <form name="form">
      <input name="duration" type="text" default="true">
        [DURATION]
      </input>
      <button
       default="true"
       index="0"
       name="OK"
       text="OK"/>
      <button
       index="1"
       name="Cancel"
       text="Cancel"/>
    </form>
   </notification>
   <notification
    icon="alertmodal.tga"
    name="SnoozeDurationInvalidInput"
    type="alertmodal">
    Please enter a valid number for the snooze duration!
    <tag>fail</tag>
    <usetemplate
     name="okbutton"
     yestext="OK"/>
  </notification>
  <notification
   name="PickLimitReached"
   label=""
   type="alertmodal">
    <unique/>
    <tag>fail</tag>
    <tag>confirm</tag>
    Can't create another pick because the maximum number of picks have been created already.
    <usetemplate
     name="okbutton"
     yestext="OK"/>
  </notification>
  <notification
   icon="alertmodal.tga"
   name="GlobalOnlineStatusToggle"
   type="alertmodal">
Due to server load, mass toggling online status visibility can take a while to become effective. Please be patient.
    <usetemplate
     ignoretext="Inform me that toggling online status visibility may take a while"
     name="okignore"
     yestext="OK"/>
  </notification>
  <notification
   icon="alert.tga"
   name="RenderVolumeLODFactorWarning"
   type="alert">
    WARNING: The Level of Detail (LOD) Factor is set high

For everyday use, LOD Factor in the range of 1-3 suffices. 
Consider replacing objects that look deformed at such values.

LOD Factor >3: Adds to lag. Advised only for photography. 
LOD Factor >4: Use in special circumstances. Reverts after relog.
LOD Factor >8: Has no real effect. May cause errors.
    <usetemplate
     name="okbutton"
     yestext="OK"/>
  </notification>
  <notification
   icon="alertmodal.tga"
   name="CurrencyURIOverrideReceived"
   type="alertmodal">
This region has elected to specify a third-party currency portal. 
Please note that currency purchases made through Firestorm Viewer are transactions between you (the user) and the provider(s) or seller(s) of the currency. 
Neither Firestorm Viewer, the Phoenix Firestorm Viewer Project Inc., nor its team shall be liable for any cost or damage arising either directly or indirectly from any such transaction. 
If you do not agree to these terms of use, then no financial transactions should be conducted using this viewer.
   <usetemplate
    ignoretext="When the region sets a new currency helper."
    name="okignore"
    yestext="OK"/>
  </notification>
  <notification
   icon="alertmodal.tga"
   name="EnableHiDPI"
   type="alertmodal">
Enabling HiDPI support may have adverse effects and may impair performance.
  </notification>

  <notification
   icon="notify.tga"
   name="FailedToFindSettings"
   persist="true"
   type="alertmodal">
Could not load the settings for [NAME] from the database.
  <tag>fail</tag>
  </notification>
  
  <notification
   icon="notify.tga"
   name="FailedToLoadSettingsApply"
   persist="true"
   type="alertmodal">
Unable to apply those settings to the environment.
  <tag>fail</tag>
  </notification>
  
  <notification
   icon="notify.tga"
   name="FailedToBuildSettingsDay"
   persist="true"
   type="alertmodal">
Unable to apply those settings to the environment.
  <tag>fail</tag>
  </notification>

  <notification
   icon="notify.tga"
   name="NoEnvironmentSettings"
   persist="true"
   type="alertmodal">
This Region does not support environmental settings.
  <tag>fail</tag>
  </notification>
 
  <notification
   icon="alertmodal.tga"
   label="Save Environmental Settings"
   name="SaveSettingAs"
   type="alertmodal">
    <unique/>
    Save current environmental settings as:
    <tag>confirm</tag>
    <form name="form">
      <input name="message" type="text">
        [DESC] (new)
      </input>
      <button
       default="true"
       index="0"
       name="OK"
       text="OK"/>
      <button
       index="1"
       name="Cancel"
       text="Cancel"/>
    </form>
  </notification>

  <notification
   icon="notify.tga"
   name="WLImportFail"
   persist="true"
   type="alertmodal">
Unable to import legacy Windlight settings [NAME] from 
[FILE].

[REASONS]
  <tag>fail</tag>
  </notification>

  <notification
   icon="notify.tga"
   name="WLParcelApplyFail"
   persist="true"
   type="alertmodal">
Unable to set the environment for this parcel.
Please enter or select a parcel that you have rights to modify.
  <tag>fail</tag>
  </notification>

  <notification
   icon="notify.tga"
   name="SettingsUnsuported"
   persist="true"
   type="alertmodal">
Settings are not supported on this region. 
Please move to a settings enabled region and retry your action.
  <tag>fail</tag>
  </notification>

  <notification
   icon="alertmodal.tga"
   name="SettingsConfirmLoss"
   type="alertmodal">
You are about to lose the changes you have made to this [TYPE] named "[NAME]".
Are you sure you want to continue?
    <tag>confirm</tag>
    <usetemplate
     ignoretext="Are you sure you want to lose changes?"
     name="okcancelignore"
     notext="No"
     yestext="Yes"/>
  </notification>

  <notification
   icon="alertmodal.tga"
   name="SettingsConfirmReset"
   type="alertmodal">
You are about to remove all applied settings.
Are you sure you want to continue?
    <tag>confirm</tag>
    <usetemplate
     name="okcancelbuttons"
     notext="No"
     yestext="Yes"/>
  </notification>

  <notification
 icon="alertmodal.tga"
 name="PersonalSettingsConfirmReset"
 type="alertmodal">
You are about to remove all applied Personal lighting settings.
Are you sure you want to continue?
    <tag>confirm</tag>
    <usetemplate
     name="okcancelbuttons"
     notext="No"
     yestext="Yes"/>
  </notification>

  <notification
   icon="alertmodal.tga"
   name="SettingsMakeNoTrans"
   type="alertmodal">
You are about to import non-transferable settings into this daycycle. Continuing will cause the settings you are editing to become non-transferable also. 

This change can not be undone.

Are you sure you want to continue?
    <tag>confirm</tag>
    <usetemplate
     ignoretext="Are you sure you want to make settings non-transferable?"
     name="okcancelignore"
     notext="No"
     yestext="Yes"/>
  </notification>
  
  <notification
   icon="notify.tga"
   name="NoEditFromLibrary"
   persist="true"
   type="alertmodal">
You may not edit settings directly from the libary.  
Please copy to your own inventory and try again.
  <tag>fail</tag>
  </notification>

    <notification
   icon="notify.tga"
   name="EnvironmentApplyFailed"
   persist="true"
   type="alertmodal">
We have encountered an issue with these settings.  They can not be saved or applied at this time.
  <tag>fail</tag>
  </notification>

    <notification
   icon="notify.tga"
   name="TrackLoadFailed"
   persist="true"
   type="alertmodal">
Unable to load the track into [TRACK].
  <tag>fail</tag>
  </notification>

    <notification
   icon="notify.tga"
   name="TrackLoadMismatch"
   persist="true"
   type="alertmodal">
Unable to load the track from [TRACK1] into [TRACK2].
  <tag>fail</tag>
  </notification>

  <notification
   icon="alertmodal.tga"
   name="CompressionTestResults"
   type="alertmodal">
Test result for gzip level 6 file compression with [FILE] of size [SIZE] KB:
Packing: [PACK_TIME]s [PSIZE]KB
Unpacking: [UNPACK_TIME]s [USIZE]KB
    <tag>fail</tag>
  </notification>
  
  <notification
   icon="alertmodal.tga"
   label="Prompt for MFA Token"
   name="PromptMFAToken"
   type="alertmodal">
    [MESSAGE]
    <tag>confirm</tag>
    <form name="form">
      <input name="token" type="text" width="400" />
      <button
       default="true"
       index="0"
       name="continue"
       text="Continue"/>
      <button
       index="1"
       name="cancel"
       text="Cancel"/>
    </form>
  </notification>

  <notification
   icon="notify.tga"
   name="NoValidEnvSettingFound"
   persist="true"
   type="alertmodal">
No valid environment setting selected.

Please note that "Shared Environment" and "Day cycle based" cannot be selected!
  <tag>fail</tag>
  </notification>

  <notification
   icon="alertmodal.tga"
   name="CantCreateInventoryName"
   type="notify">
   <tag>fail</tag>
Cannot create inventory item: [NAME]
  </notification>

  <notification
   icon="notifytip.tga"
   name="WindlightBulkImportFinished"
   type="notifytip">
Bulk import of Windlights has finished.
  </notification>

  <notification
   icon = "notifytip.tga"
   name = "FSAOScriptedNotification"
   type = "notifytip"
   log_to_chat = "false">
   <unique combine = "cancel_old">
     <context>FSAOScriptedNotification</context>
   </unique>
Firestorm Animation Overrider: [AO_MESSAGE]
   <usetemplate
    ignoretext="Warn me when the Firestorm Animation Overrider gets accessed by a scripted object"
    name="notifyignore"/>
  </notification>

  <notification
   icon="alertmodal.tga"
   name="AttachedRiggedObjectToHUD"
   type="alertmodal">
An attachment named "[NAME]" contains rigged mesh but is attached to the HUD point "[HUD_POINT]". This means you will see it rendered correctly, but everyone else is not going to be able see it at all. You might want to consider taking it off and re-attaching it to a regular body attachment point.
   <usetemplate
    ignoretext="Warn me when a rigged attachment is worn on a HUD attachment point"
    name="notifyignore"/>
  </notification>
  <notification
   icon="alertmodal.tga"
   name="WarnForceLoginURL"
   type="alertmodal">
    <unique/>
Login splash screen URL is overridden for testing purposes.

Reset the URL to default?
    <usetemplate
     name="okcancelbuttons"
     notext="Remind me next time"
     yestext="Reset"/>
  </notification>

  <notification
   icon="notifytip.tga"
   name="WarnScriptedCamera"
   type="notifytip">
Camera reset might be inhibited by the following objects:

[SOURCES]
  </notification>

</notifications><|MERGE_RESOLUTION|>--- conflicted
+++ resolved
@@ -4042,11 +4042,7 @@
 Could not set region textures:
 Terrain texture [TEXTURE_NUM] has an invalid bit depth of [TEXTURE_BIT_DEPTH].
 
-<<<<<<< HEAD
-Replace texture [TEXTURE_NUM] with a 24-bit 1024x1024 or smaller image then click &quot;Apply&quot; again.
-=======
 Replace texture [TEXTURE_NUM] with a 24-bit [MAX_SIZE]x[MAX_SIZE] or smaller image then click &quot;Apply&quot; again.
->>>>>>> 266b5bd2
   <tag>fail</tag>
   </notification>
 
@@ -4057,11 +4053,7 @@
 Could not set region textures:
 Terrain texture [TEXTURE_NUM] is too large at [TEXTURE_SIZE_X]x[TEXTURE_SIZE_Y].
 
-<<<<<<< HEAD
-Replace texture [TEXTURE_NUM] with a 24-bit 1024x1024 or smaller image then click &quot;Apply&quot; again.
-=======
 Replace texture [TEXTURE_NUM] with a 24-bit [MAX_SIZE]x[MAX_SIZE] or smaller image then click &quot;Apply&quot; again.
->>>>>>> 266b5bd2
   </notification>
 
   <notification
