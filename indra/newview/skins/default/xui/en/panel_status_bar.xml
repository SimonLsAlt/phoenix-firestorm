--- conflicted
+++ resolved
@@ -295,15 +295,9 @@
      tool_tip="Click to refresh your L$ balance"
      v_pad="4"
      top="0"
-<<<<<<< HEAD
      wrap="false"
-     value="L$???"
+     value="L$??" 
      width="35" />
-=======
-     wrap="false" 
-     value="L$??" 
-     width="40" />
->>>>>>> 9b45bc99
     <button
      auto_resize="true"
      halign="center"
