<<<<<<< HEAD
<?xml version="1.0" encoding="utf-8" standalone="yes" ?>
<floater
 legacy_header_height="18"
 can_resize="true"
 height="200"
 min_height="150"
 title="Camera Presets"
 layout="topleft"
 name="floater_camera_presets"
 single_instance="true"
 min_width="185"
 width="250">
  <flat_list_view
    allow_select="true"
    follows="all"
    height="165"
    layout="topleft"
    left="3"
    multi_select="false"
    name="preset_list"
    top="20"
    width="245" />
  </floater>
=======
<?xml version="1.0" encoding="utf-8" standalone="yes" ?>
<floater
 legacy_header_height="18"
 can_resize="true"
 height="200"
 min_height="150"
 title="MY CAMERA PRESETS"
 layout="topleft"
 name="floater_camera_presets"
 single_instance="true"
 min_width="185"
 width="250">
  <flat_list_view
    allow_select="true"
    follows="all"
    height="165"
    layout="topleft"
    left="3"
    multi_select="false"
    name="preset_list"
    top="20"
    width="245" />
  </floater>
>>>>>>> 4b261a90
<|MERGE_RESOLUTION|>--- conflicted
+++ resolved
@@ -1,4 +1,3 @@
-<<<<<<< HEAD
 <?xml version="1.0" encoding="utf-8" standalone="yes" ?>
 <floater
  legacy_header_height="18"
@@ -21,29 +20,4 @@
     name="preset_list"
     top="20"
     width="245" />
-  </floater>
-=======
-<?xml version="1.0" encoding="utf-8" standalone="yes" ?>
-<floater
- legacy_header_height="18"
- can_resize="true"
- height="200"
- min_height="150"
- title="MY CAMERA PRESETS"
- layout="topleft"
- name="floater_camera_presets"
- single_instance="true"
- min_width="185"
- width="250">
-  <flat_list_view
-    allow_select="true"
-    follows="all"
-    height="165"
-    layout="topleft"
-    left="3"
-    multi_select="false"
-    name="preset_list"
-    top="20"
-    width="245" />
-  </floater>
->>>>>>> 4b261a90
+  </floater>