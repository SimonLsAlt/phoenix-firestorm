<?xml version="1.0" encoding="utf-8" standalone="yes" ?>
<floater
 legacy_header_height="18"
 can_resize="true"
 height="400"
 layout="topleft"
 name="queue"
 help_topic="script_queue"
 save_rect="true"
 title="Reset Progress"
 width="300">
    <floater.string
     name="Starting">
        Starting [START] of [COUNT] items.
    </floater.string>
    <floater.string
     name="Done">
        Done.
    </floater.string>
    <floater.string
     name="Resetting">
        Resetting
    </floater.string>
    <floater.string
     name="Running">
        Running
    </floater.string>
    <floater.string
     name="NotRunning">
        Not running
    </floater.string>
    <floater.string
<<<<<<< HEAD
        name="Deleting">
      Deleting
    </floater.string>
    <floater.string
        name="Timeout">
      Timeout: [NAME]
    </floater.string>
    <floater.string
        name="SkippingPermissions">
      Skipping: [NAME] (Permissions)
    </floater.string>
    <floater.string
        name="Compiling">
      Compiling "[NAME]"...
    </floater.string>
    <floater.string
        name="CompileSuccess">
      Compilation of "[NAME]" succeeded
    </floater.string>
    <floater.string
        name="CompileFailure">
      Compilation of "[NAME]" failed:
=======
     name="Timeout">
        Timeout: [OBJECT_NAME]
    </floater.string>
    <floater.string
     name="LoadingObjInv">
        Loading inventory for: [OBJECT_NAME]
>>>>>>> 85c0bec9
    </floater.string>
    <button
     follows="right|bottom"
     height="24"
     label="Close"
     label_selected="Close"
     layout="topleft"
     left="220"
     name="close"
     top="368"
     width="64" />
    <scroll_list
     follows="left|top|right|bottom"
     draw_stripes="false"
     height="344"
     layout="topleft"
     left="4"
     name="queue output"
     top="20"
     width="292" />
</floater><|MERGE_RESOLUTION|>--- conflicted
+++ resolved
@@ -30,13 +30,16 @@
         Not running
     </floater.string>
     <floater.string
-<<<<<<< HEAD
+     name="Timeout">
+        Timeout: [OBJECT_NAME]
+    </floater.string>
+    <floater.string
+     name="LoadingObjInv">
+        Loading inventory for: [OBJECT_NAME]
+    </floater.string>
+    <floater.string
         name="Deleting">
       Deleting
-    </floater.string>
-    <floater.string
-        name="Timeout">
-      Timeout: [NAME]
     </floater.string>
     <floater.string
         name="SkippingPermissions">
@@ -53,14 +56,6 @@
     <floater.string
         name="CompileFailure">
       Compilation of "[NAME]" failed:
-=======
-     name="Timeout">
-        Timeout: [OBJECT_NAME]
-    </floater.string>
-    <floater.string
-     name="LoadingObjInv">
-        Loading inventory for: [OBJECT_NAME]
->>>>>>> 85c0bec9
     </floater.string>
     <button
      follows="right|bottom"
