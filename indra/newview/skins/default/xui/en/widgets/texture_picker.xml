--- conflicted
+++ resolved
@@ -1,9 +1,5 @@
-<<<<<<< HEAD
 <?xml version="1.0" encoding="utf-8" standalone="yes"?>
-=======
-<?xml version="1.0" encoding="utf-8" standalone="yes" ?>
 <!-- <FS:Zi> Add label/caption colors (text_enabled_color/text_disabled_color) -->
->>>>>>> 10f5b990
 <texture_picker border_color="DefaultHighlightLight"
                 name="texture picker"
                 mouse_opaque="true"
