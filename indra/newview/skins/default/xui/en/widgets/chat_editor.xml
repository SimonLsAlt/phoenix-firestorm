<?xml version="1.0" encoding="utf-8" standalone="yes"?>
<chat_editor
  name="chat_editor"
  enable_tab_remove="false"
<<<<<<< HEAD
  show_context_menu="true"/>
=======
  show_emoji_helper="true"
  use_color="true"
  />
>>>>>>> cb43d15c
<|MERGE_RESOLUTION|>--- conflicted
+++ resolved
@@ -2,10 +2,6 @@
 <chat_editor
   name="chat_editor"
   enable_tab_remove="false"
-<<<<<<< HEAD
-  show_context_menu="true"/>
-=======
   show_emoji_helper="true"
   use_color="true"
-  />
->>>>>>> cb43d15c
+  />