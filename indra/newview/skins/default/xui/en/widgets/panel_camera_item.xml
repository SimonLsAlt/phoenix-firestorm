--- conflicted
+++ resolved
@@ -15,11 +15,7 @@
      top="25"
      scale_image="true"
      visible="false"
-<<<<<<< HEAD
-     width="177" />
-=======
-     width="30" />
->>>>>>> 16015cfb
+     width="25" />
   <panel_camera_item.icon_selected
    follows="top|left"
      height="25"
@@ -31,11 +27,7 @@
      top="25"
      scale_image="true"
      visible="false"
-<<<<<<< HEAD
-     width="177" />
-=======
-     width="30" />
->>>>>>> 16015cfb
+     width="25" />
   <panel_camera_item.picture
      follows="top|left"
      height="25"
