--- conflicted
+++ resolved
@@ -102,13 +102,8 @@
      layout="topleft"
      left="4"
      name="inventory filter tabs"
-<<<<<<< HEAD
      tab_drag_commit="true"
      open_tabs_on_drag_and_drop="true"
-     tab_group="1"
-=======
-     tab_height="30"
->>>>>>> d0ef02c2
      tab_position="top"
      top_pad="4"
      width="322">
