<?xml version="1.0" encoding="utf-8" standalone="yes" ?>
<context_menu
    layout="topleft"
    name="Object Pie">
  <menu_item_call
      enabled="false"
      label="Touch"
      name="Object Touch">
    <menu_item_call.on_click
        function="Object.Touch" />
    <menu_item_call.on_enable
        function="Object.EnableTouch"
        name="EnableTouch"
        parameter="Touch" />
  </menu_item_call>
  <menu_item_call
      label="Edit"
      name="Edit...">
    <menu_item_call.on_click
        function="Object.Edit" />
    <menu_item_call.on_enable
        function="EnableEdit"/>
  </menu_item_call>
  <menu_item_call
      label="Build"
      name="Build">
    <menu_item_call.on_click
        function="Object.Build" />
    <menu_item_call.on_enable
        function="EnableEdit"/>
  </menu_item_call>

  <menu_item_call
      enabled="false"
      label="Open"
      name="Open">
    <menu_item_call.on_click
        function="Object.Open" />
    <menu_item_call.on_enable
        function="Object.EnableOpen" />
  </menu_item_call>

<menu_item_separator layout="topleft" />
  <menu_item_call
      enabled="false"
      label="Sit Here"
      name="Object Sit">
    <menu_item_call.on_click
        function="Object.SitOrStand" />
    <menu_item_call.on_enable
        function="Object.EnableSit" />
  </menu_item_call>
<menu_item_separator layout="topleft" />
  <menu_item_call
      enabled="false"
      label="Stand Up"
      name="Object Stand Up">
    <menu_item_call.on_click
        function="Object.SitOrStand" />
    <menu_item_call.on_enable
        function="Object.EnableStandUp" />
  </menu_item_call>
<menu_item_separator layout="topleft" />
   <context_menu
    label="Object"
    name="Object Features">
      <menu_item_call
         label="Profile"
         name="Object Inspect">
    <menu_item_call.on_click
        function="Object.Inspect" />
    <menu_item_call.on_enable
        function="Object.EnableInspect" />
      </menu_item_call>
      <menu_item_call
         label="Inspect"
         name="Object_Inspect_Floater">
        <menu_item_call.on_click
         function="Floater.Show"
         parameter="inspect" />
      </menu_item_call>
	   <menu_item_call
	      enabled="true"
	      label="Script Info"
	      name="ScriptInfo">
	    <menu_item_call.on_click
	      function="Tools.ScriptInfo" />
        <menu_item_call.on_enable
          function="Object.EnableScriptInfo" />
	   </menu_item_call>
<menu_item_separator layout="topleft" />
      <menu_item_call
         enabled="false"
         label="Link"
         name="Object Link">
         <menu_item_call.on_click
            function="Tools.Link" />
         <menu_item_call.on_enable
            function="Tools.EnableLink" />
         </menu_item_call>
      <menu_item_call
         enabled="false"
         label="Unlink"
         name="Object Unlink">
         <menu_item_call.on_click
            function="Tools.Unlink" />
         <menu_item_call.on_enable
            function="Tools.EnableUnlink" />
         </menu_item_call>
      <menu_item_check label="Edit Linked Parts" name="Object Edit Linked Parts">
         <menu_item_check.on_check control="EditLinkedParts" />
         <menu_item_check.on_click function="Tools.EditLinkedParts" parameter="EditLinkedParts" />
         <menu_item_check.on_enable function="Tools.EnableToolNotPie" />
         </menu_item_check>
   <menu_item_separator layout="topleft" />
        <menu_item_call
                label="Compile (Mono)"
                name="Mono">
          <menu_item_call.on_click
            function="Tools.SelectedScriptAction"
            parameter="compile mono" />
          <menu_item_call.on_enable
            function="EditableSelectedMono" />
        </menu_item_call>
        <menu_item_call
          label="Compile (LSL)"
          name="LSL">
          <menu_item_call.on_click
            function="Tools.SelectedScriptAction"
            parameter="compile lsl" />
          <menu_item_call.on_enable
            function="EditableSelected" />
        </menu_item_call>
       <menu_item_call
          label="Reset Scripts"
          name="Object Reset Scripts">
          <menu_item_call.on_click
             function="Tools.SelectedScriptAction"
             parameter="reset" />
          <menu_item_call.on_enable
             function="EditableSelected" />
          </menu_item_call>
       <menu_item_call
          label="Run Scripts"
          name="Object Set Scripts to Running">
          <menu_item_call.on_click
             function="Tools.SelectedScriptAction"
             parameter="start" />
          <menu_item_call.on_enable
             function="EditableSelected" />
           </menu_item_call>
        <menu_item_call
           label="Stop Scripts"
           name="Object Set Scripts to Not Running">
           <menu_item_call.on_click
              function="Tools.SelectedScriptAction"
              parameter="stop" />
           <menu_item_call.on_enable
              function="EditableSelected" />
           </menu_item_call>
         <menu_item_call
                 label="Remove Scripts"
                 name="Remove Scripts From Selection">
           <menu_item_call.on_click
              function="Tools.SelectedScriptAction"
              parameter="delete" />
           <menu_item_call.on_enable
              function="EditableSelected" />
         </menu_item_call>
    </context_menu>
  <menu_item_call
      label="Zoom In"
      name="Zoom In">
    <menu_item_call.on_click
        function="Object.ZoomIn" />
  </menu_item_call>
  <menu_item_call
      label="Show in linksets"
      name="show_in_linksets">
    <menu_item_call.on_click
        function="Pathfinding.Linksets.Select" />
    <menu_item_call.on_enable
        function="EnableSelectInPathfindingLinksets"/>
    <menu_item_call.on_visible
        function="EnableSelectInPathfindingLinksets"/>
  </menu_item_call>
  <menu_item_call
      label="Show in characters"
      name="show_in_characters">
    <menu_item_call.on_click
        function="Pathfinding.Characters.Select" />
    <menu_item_call.on_enable
        function="EnableSelectInPathfindingCharacters"/>
    <menu_item_call.on_visible
        function="EnableSelectInPathfindingCharacters"/>
  </menu_item_call>
  <menu_item_separator layout="topleft" />
  <context_menu
      label="Put On"
      name="Put On" >
    <menu_item_call
        enabled="false"
        label="Wear"
        name="Wear">
      <menu_item_call.on_click
          function="Object.AttachToAvatar" />
      <menu_item_call.on_enable
          function="Object.EnableWear" />
    </menu_item_call>
    <menu_item_call
        enabled="false"
        label="Add"
        name="Add">
      <menu_item_call.on_click
          function="Object.AttachAddToAvatar" />
      <menu_item_call.on_enable
          function="Object.EnableWear" />
    </menu_item_call>
    <context_menu
        label="Attach"
        name="Object Attach" />
    <context_menu
        label="Attach HUD"
        name="Object Attach HUD" />
  </context_menu>
  <context_menu
         label="Annoyance"
      name="Remove">
    <menu_item_call
        enabled="false"
        label="Report Abuse"
        name="Report Abuse...">
      <menu_item_call.on_click
          function="Object.ReportAbuse" />
      <menu_item_call.on_enable
          function="Object.EnableReportAbuse" />
    </menu_item_call>   
    <menu_item_call
<<<<<<< HEAD
          enabled="true"
        label="Block"
        name="Object Mute">
      <menu_item_call.on_click
          function="Object.Mute" />
             <menu_item_call.on_visible
=======
   		  label="Block"        
          name="Object Mute">
        <menu_item_call.on_click
          function="Object.Mute" />
        <menu_item_call.on_visible
>>>>>>> 530fe90d
          function="Object.EnableMute" />
    </menu_item_call>
   <!-- <FS:Zi> Add unblock menu entry since renaming the context menu item doesn't seem to work -->
   <menu_item_call
          enabled="true"
          label="Unblock"
          name="Object Unmute">
             <menu_item_call.on_click
              function="Object.Mute" />
             <menu_item_call.on_visible
              function="Object.EnableUnmute" />
   </menu_item_call>
   <!-- </FS:Zi> -->
    </context_menu>
   <menu_item_separator layout="topleft" />
   	<menu_item_call
	   enabled="true"
	   label="Texture Refresh"
	   name="Texture Refresh">
	<menu_item_call.on_click
	  function="Object.TexRefresh" />
   </menu_item_call>
   <!-- Derender -->
   <menu_item_call
      enabled="true"
      label="Derender"
      name="Derender">
    <menu_item_call.on_click
      function="Object.Derender" />
   </menu_item_call>
   <menu_item_call
      enabled="true"
      label="Derender + Blacklist"
      name="DerenderPermanent">
    <menu_item_call.on_click
      function="Object.DerenderPermanent" />
   </menu_item_call>
   <!-- /Derender -->
   
    <menu_item_call
          label="Unblock"   
          name="Object Unmute">
        <menu_item_call.on_click
          function="Object.Mute" />
        <menu_item_call.on_visible
          function="Object.EnableUnmute" />
    </menu_item_call>
    <menu_item_call
        enabled="false"
        label="Return"
        name="Return...">
      <menu_item_call.on_click
          function="Object.Return" />
      <menu_item_call.on_enable
          function="Object.EnableReturn" />
    </menu_item_call>
  <menu_item_call
      label="Take"
      layout="topleft"
      name="Pie Object Take">
    <menu_item_call.on_click
        function="Object.Take"/>
    <menu_item_call.on_enable
        function="Object.VisibleTake"/>
  </menu_item_call>
  <menu_item_call
      enabled="false"
      label="Take Copy"
      name="Take Copy">
    <menu_item_call.on_click
        function="Tools.TakeCopy" />
    <menu_item_call.on_enable
        function="Tools.EnableTakeCopy" />
  </menu_item_call>
  <menu_item_call
      enabled="false"
      label="Pay"
      name="Pay...">
    <menu_item_call.on_click
        function="PayObject" />
    <menu_item_call.on_enable
        function="EnablePayObject" />
  </menu_item_call>
  <menu_item_call
      enabled="false"
      label="Buy"
      name="Buy...">
    <menu_item_call.on_click
        function="Object.Buy" />
    <menu_item_call.on_enable
        function="Object.EnableBuy" />
  </menu_item_call>
  <context_menu
    label="Save as"
    name="Export Menu">
    <menu_item_call
      label="Backup"
      name="Backup">
      <menu_item_call.on_click
        function="Object.Export" />
      <menu_item_call.on_enable
        function="Object.EnableExport" />
    </menu_item_call>
    <menu_item_call
      label="Collada"
      name="Collada">
      <menu_item_call.on_click
        function="Object.ExportCollada" />
      <menu_item_call.on_enable
        function="Object.EnableExport" />
    </menu_item_call>
  </context_menu>
   <menu_item_separator layout="topleft" />
  <menu_item_call
      enabled="false"
      label="Delete"
      name="Delete">
    <menu_item_call.on_click
        function="Object.Delete" />
    <menu_item_call.on_enable
        function="Object.EnableDelete" />
  </menu_item_call>
  <menu_item_separator
       layout="topleft" />
  <menu_item_call
     enabled="false"
     label="Block Particle Owner"
     name="Mute Particle">
    <menu_item_call.on_click
     function="Particle.Mute" />
    <menu_item_call.on_enable
     function="EnableMuteParticle" />
  </menu_item_call>
</context_menu><|MERGE_RESOLUTION|>--- conflicted
+++ resolved
@@ -236,33 +236,21 @@
           function="Object.EnableReportAbuse" />
     </menu_item_call>   
     <menu_item_call
-<<<<<<< HEAD
-          enabled="true"
-        label="Block"
-        name="Object Mute">
-      <menu_item_call.on_click
-          function="Object.Mute" />
-             <menu_item_call.on_visible
-=======
    		  label="Block"        
           name="Object Mute">
         <menu_item_call.on_click
           function="Object.Mute" />
         <menu_item_call.on_visible
->>>>>>> 530fe90d
           function="Object.EnableMute" />
     </menu_item_call>
-   <!-- <FS:Zi> Add unblock menu entry since renaming the context menu item doesn't seem to work -->
-   <menu_item_call
-          enabled="true"
-          label="Unblock"
+    <menu_item_call
+          label="Unblock"   
           name="Object Unmute">
-             <menu_item_call.on_click
-              function="Object.Mute" />
-             <menu_item_call.on_visible
-              function="Object.EnableUnmute" />
-   </menu_item_call>
-   <!-- </FS:Zi> -->
+        <menu_item_call.on_click
+          function="Object.Mute" />
+        <menu_item_call.on_visible
+          function="Object.EnableUnmute" />
+    </menu_item_call>
     </context_menu>
    <menu_item_separator layout="topleft" />
    	<menu_item_call
@@ -290,14 +278,6 @@
    <!-- /Derender -->
    
     <menu_item_call
-          label="Unblock"   
-          name="Object Unmute">
-        <menu_item_call.on_click
-          function="Object.Mute" />
-        <menu_item_call.on_visible
-          function="Object.EnableUnmute" />
-    </menu_item_call>
-    <menu_item_call
         enabled="false"
         label="Return"
         name="Return...">
