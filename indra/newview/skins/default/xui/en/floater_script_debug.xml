<?xml version="1.0" encoding="utf-8" standalone="yes" ?>
<multi_floater
 single_instance="true"
 can_resize="true"
 height="233"
 layout="topleft"
 name="script debug floater"
 help_topic="script_debug_floater"
 save_rect="true"
 title="Script Warning/Error/Debug"
 reuse_instance="true"
 width="450">
    <tab_container
     background_visible="false"
     follows="left|top|right|bottom"
     height="230"
     layout="topleft"
     left="1"
     name="Preview Tabs"
     tab_position="bottom"
<<<<<<< HEAD
     top="0"
     width="448" />
=======
     top="16"
     width="448"
     enable_tabs_flashing="true"/>
>>>>>>> 3c2f3edb
</multi_floater><|MERGE_RESOLUTION|>--- conflicted
+++ resolved
@@ -18,12 +18,7 @@
      left="1"
      name="Preview Tabs"
      tab_position="bottom"
-<<<<<<< HEAD
      top="0"
-     width="448" />
-=======
-     top="16"
      width="448"
      enable_tabs_flashing="true"/>
->>>>>>> 3c2f3edb
 </multi_floater>