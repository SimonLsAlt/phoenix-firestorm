<?xml version="1.0" encoding="utf-8" standalone="yes" ?>
<multi_floater
 single_instance="true"
 reuse_instance="true"
 can_resize="true"
 height="233"
 layout="topleft"
 name="script debug floater"
 help_topic="script_debug_floater"
 save_rect="true"
<<<<<<< HEAD
 title="Script Warning/Error/Debug"
=======
 title="Script Warning/Error"
 reuse_instance="true"
>>>>>>> 479f13d5
 width="450">
    <tab_container
     background_visible="false"
     follows="left|top|right|bottom"
     height="230"
     layout="topleft"
     left="1"
     name="Preview Tabs"
     tab_position="bottom"
     top="0"
     width="448" />
</multi_floater><|MERGE_RESOLUTION|>--- conflicted
+++ resolved
@@ -1,19 +1,14 @@
 <?xml version="1.0" encoding="utf-8" standalone="yes" ?>
 <multi_floater
  single_instance="true"
- reuse_instance="true"
  can_resize="true"
  height="233"
  layout="topleft"
  name="script debug floater"
  help_topic="script_debug_floater"
  save_rect="true"
-<<<<<<< HEAD
  title="Script Warning/Error/Debug"
-=======
- title="Script Warning/Error"
  reuse_instance="true"
->>>>>>> 479f13d5
  width="450">
     <tab_container
      background_visible="false"
