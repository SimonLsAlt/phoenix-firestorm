--- conflicted
+++ resolved
@@ -86,12 +86,8 @@
      layout="topleft"
      left="6"
      top_pad="5"
-<<<<<<< HEAD
-     width="470"
+     width="505"
      name="wb1"/>
-
-=======
-     width="505" />
     <radio_group
      height="32"
      layout="topleft"
@@ -110,7 +106,6 @@
          layout="topleft"
          name="estate_public_access" />
     </radio_group>
->>>>>>> d4d56f00
     <check_box
      follows="top|left"
      height="18"
@@ -200,12 +195,8 @@
      layout="topleft"
      left="6"
      top_pad="-5"
-<<<<<<< HEAD
-     width="200"
+     width="235"
      name="wb2"/>
-=======
-     width="235" />
->>>>>>> d4d56f00
     <name_list
      follows="left|top"
      height="71"
@@ -224,12 +215,8 @@
      layout="topleft"
      left="275"
      top_delta="0"
-<<<<<<< HEAD
-     width="200"
+     width="235"
      name="wb3"/>
-=======
-     width="235" />
->>>>>>> d4d56f00
     <name_list
      follows="left|top"
      height="71"
@@ -312,12 +299,8 @@
      layout="topleft"
      left="6"
      top_pad="-5"
-<<<<<<< HEAD
-     width="200"
+     width="235"
      name="wb4"/>
-=======
-     width="235" />
->>>>>>> d4d56f00
     <name_list
      follows="left|top"
      height="71"
@@ -336,12 +319,8 @@
      layout="topleft"
      left="275"
      top_delta="0"
-<<<<<<< HEAD
-     width="200"
+     width="235"
      name="wb5"/>
-=======
-     width="235" />
->>>>>>> d4d56f00
     <name_list
      follows="left|top"
      height="71"
@@ -399,13 +378,8 @@
      layout="topleft"
      left="3"
      name="message_estate_btn"
-<<<<<<< HEAD
      top_pad="10"
-     width="220" />
-=======
-     top_pad="20"
-     width="235" />
->>>>>>> d4d56f00
+     width="235" />
     <button
      follows="left|top"
      height="23"
