--- conflicted
+++ resolved
@@ -578,6 +578,14 @@
          parameter="copy_uuid" />
     </menu_item_call>
     <menu_item_call
+     label="Show in Main View"
+     layout="topleft"
+     name="Show in Main Panel">
+        <menu_item_call.on_click
+         function="Inventory.DoToSelected"
+         parameter="show_in_main_panel" />
+    </menu_item_call>
+    <menu_item_call
      label="Restore to Last Position"
      layout="topleft"
      name="Restore to Last Position">
@@ -635,14 +643,6 @@
         <menu_item_call.on_click
          function="Inventory.DoToSelected"
          parameter="replace_links" />
-    </menu_item_call>
-    <menu_item_call
-     label="Find in Main View"
-     layout="topleft"
-     name="Find in Main">
-        <menu_item_call.on_click
-         function="Inventory.DoToSelected"
-         parameter="find_in_main" />
     </menu_item_call>
     <menu_item_separator
      layout="topleft" 
@@ -832,17 +832,6 @@
          parameter="wear" />
     </menu_item_call>
     <menu_item_call
-<<<<<<< HEAD
-     label="Show in Main View"
-     layout="topleft"
-     name="Show in Main Panel">
-        <menu_item_call.on_click
-         function="Inventory.DoToSelected"
-         parameter="show_in_main_panel" />
-    </menu_item_call>
-    <menu_item_call
-=======
->>>>>>> d2d8e4a7
      label="Add"
      layout="topleft"
      name="Wearable Add">
