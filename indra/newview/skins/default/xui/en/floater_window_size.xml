<?xml version="1.0" encoding="utf-8" standalone="yes" ?>
<floater
  can_minimize="false" 
  can_resize="false"
  height="105"
  layout="topleft"
  name="window_size"
  title="WINDOW SIZE"
  width="205">
  <string name="resolution_format">[RES_X] x [RES_Y]</string>
    <text
     follows="top|left"
     font="SansSerif"
     height="16"
     left="15"
     top="10" 
     name="windowsize_text"
     width="280">
     Set window size:
    </text>
    <combo_box
     allow_text_entry="true"
     height="23"
     follows="left|top"
     left_delta="0"
     max_chars="50"
     name="window_size_combo"
     tool_tip="width x height"
     top_pad="5"
     width="179">
<<<<<<< HEAD
        <combo_box.item
         label="1000 x 700 (default)"
         name="item1"
         value="1000 x 700" />
        <combo_box.item
         label="1024 x 768 (4:3 XGA)"
         name="item2"
         value="1024 x 768" />
        <combo_box.item
         label="1280 x 720 (16:9 HDTV)"
         name="item3"
         value="1280 x 720" />
        <combo_box.item
         label="1280 x 800 (5:8 WXGA)"
         name="item4"
         value="1280 x 800" />
        <combo_box.item
         label="1280 x 1024 (5:4 SXGA)"
         name="item5"
         value="1280 x 1024" />
        <combo_box.item
         label="1440 x 900 (8:5 WSXGA)"
         name="item7"
         value="1440 x 900" />
        <combo_box.item
         label="1600 x 900 (16:9 HD+)"
         name="item8"
         value="1600 x 900" />
        <combo_box.item
         label="1600 x 1200 (4:3 UXGA)"
         name="item9"
         value="1600 x 1200" />
        <combo_box.item
         label="1680 x 1050 (8:5 WSXGA+)"
         name="item10"
         value="1680 x 1050" />
        <combo_box.item
         label="1920 x 1080 (16:9 HDTV)"
         name="item11"
         value="1920 x 1080" />
        <combo_box.item
         label="1920 x 1200 (8:5 WUXGA)"
         name="item12"
         value="1920 x 1200" />
=======
      <combo_box.item
       label="1000 x 700 (default)"
       name="item1"
       value="1000 x 700" />
      <combo_box.item
       label="1024 x 768 (4:3 XGA)"
       name="item2"
       value="1024 x 768" />
      <combo_box.item
       label="1280 x 720 (16:9 HDTV)"
       name="item3"
       value="1280 x 720" />
      <combo_box.item
       label="1280 x 800 (5:8 WXGA)"
       name="item4"
       value="1280 x 800" />
      <combo_box.item
       label="1280 x 1024 (5:4 SXGA)"
       name="item5"
       value="1280 x 1024" />
      <combo_box.item
       label="1440 x 900 (8:5 WSXGA)"
       name="item7"
       value="1440 x 900" />
      <combo_box.item
       label="1600 x 900 (16:9 HD+)"
       name="item8"
       value="1600 x 900" />
      <combo_box.item
       label="1600 x 1200 (4:3 UXGA)"
       name="item9"
       value="1600 x 1200" />
      <combo_box.item
       label="1680 x 1050 (8:5 WSXGA+)"
       name="item10"
       value="1680 x 1050" />
      <combo_box.item
       label="1920 x 1080 (16:9 HDTV)"
       name="item11"
       value="1920 x 1080" />
      <combo_box.item
       label="1920 x 1200 (8:5 WUXGA)"
       name="item12"
       value="1920 x 1200" />
>>>>>>> a519e34f
    </combo_box>
    <button
     follows="right|bottom"
     height="23"
     label="Set"
     left_delta="0"
     name="set_btn"
     top_pad="10"
     width="85" />
    <button
     follows="right|bottom"
     height="23"
     label="Cancel"
     left_pad="5"
     name="cancel_btn"
     top_delta="0"
     width="85" />
</floater><|MERGE_RESOLUTION|>--- conflicted
+++ resolved
@@ -28,52 +28,6 @@
      tool_tip="width x height"
      top_pad="5"
      width="179">
-<<<<<<< HEAD
-        <combo_box.item
-         label="1000 x 700 (default)"
-         name="item1"
-         value="1000 x 700" />
-        <combo_box.item
-         label="1024 x 768 (4:3 XGA)"
-         name="item2"
-         value="1024 x 768" />
-        <combo_box.item
-         label="1280 x 720 (16:9 HDTV)"
-         name="item3"
-         value="1280 x 720" />
-        <combo_box.item
-         label="1280 x 800 (5:8 WXGA)"
-         name="item4"
-         value="1280 x 800" />
-        <combo_box.item
-         label="1280 x 1024 (5:4 SXGA)"
-         name="item5"
-         value="1280 x 1024" />
-        <combo_box.item
-         label="1440 x 900 (8:5 WSXGA)"
-         name="item7"
-         value="1440 x 900" />
-        <combo_box.item
-         label="1600 x 900 (16:9 HD+)"
-         name="item8"
-         value="1600 x 900" />
-        <combo_box.item
-         label="1600 x 1200 (4:3 UXGA)"
-         name="item9"
-         value="1600 x 1200" />
-        <combo_box.item
-         label="1680 x 1050 (8:5 WSXGA+)"
-         name="item10"
-         value="1680 x 1050" />
-        <combo_box.item
-         label="1920 x 1080 (16:9 HDTV)"
-         name="item11"
-         value="1920 x 1080" />
-        <combo_box.item
-         label="1920 x 1200 (8:5 WUXGA)"
-         name="item12"
-         value="1920 x 1200" />
-=======
       <combo_box.item
        label="1000 x 700 (default)"
        name="item1"
@@ -118,7 +72,6 @@
        label="1920 x 1200 (8:5 WUXGA)"
        name="item12"
        value="1920 x 1200" />
->>>>>>> a519e34f
     </combo_box>
     <button
      follows="right|bottom"
