--- conflicted
+++ resolved
@@ -123,7 +123,14 @@
     <menu_item_call.on_visible
      function="IsGodCustomerService"/>
   </menu_item_call>
-<<<<<<< HEAD
+    <menu_item_call
+		 label="Dump XML"
+         name="Dump XML">
+            <menu_item_call.on_click
+             function="Advanced.AppearanceToXML" />
+            <menu_item_call.on_visible
+             function="Advanced.EnableAppearanceToXML"/>
+    </menu_item_call>
   <menu_item_call 
       enabled="true"
       label="Script Info"
@@ -153,16 +160,6 @@
       <menu_item_call.on_click
        function="Object.TexRefresh" />
    </menu_item_call>
-=======
-    <menu_item_call
-		 label="Dump XML"
-         name="Dump XML">
-            <menu_item_call.on_click
-             function="Advanced.AppearanceToXML" />
-            <menu_item_call.on_visible
-             function="Advanced.EnableAppearanceToXML"/>
-    </menu_item_call>
->>>>>>> 8eef31e4
   <menu_item_separator
   layout="topleft" />
   <menu_item_call
