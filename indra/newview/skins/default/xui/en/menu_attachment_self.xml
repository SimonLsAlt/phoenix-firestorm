--- conflicted
+++ resolved
@@ -4,7 +4,28 @@
  name="Attachment Pie">
     <menu_item_call
      enabled="false"
-     label="Edit item"
+     label="Touch"
+     layout="topleft"
+     name="Attachment Object Touch">
+        <menu_item_call.on_click
+         function="Object.Touch" />
+        <menu_item_call.on_enable
+         function="Object.EnableTouch"
+         name="EnableTouch"/>
+    </menu_item_call>
+    <!--menu_item_call
+     label="Stand Up"
+     layout="topleft"
+     name="Stand Up">
+        <menu_item_call.on_click
+         function="Self.StandUp"
+         parameter="" />
+        <menu_item_call.on_enable
+         function="Self.EnableStandUp" />
+    </menu_item_call-->
+    <menu_item_call
+     enabled="false"
+     label="Edit"
      layout="topleft"
      name="Edit...">
         <menu_item_call.on_click
@@ -14,7 +35,7 @@
     </menu_item_call>
     <menu_item_call
      enabled="false"
-     label="Detach item"
+     label="Detach"
      layout="topleft"
      name="Detach">
         <menu_item_call.on_click
@@ -22,7 +43,6 @@
         <menu_item_call.on_enable
          function="Attachment.EnableDetach" />
     </menu_item_call>
-<<<<<<< HEAD
     <context_menu
         label="Save as"
         name="Export Menu">
@@ -46,24 +66,18 @@
   <menu_item_separator
     layout="topleft" />
 
-=======
->>>>>>> d1789103
-    <menu_item_call
-     enabled="false"
-     label="Touch item"
-     layout="topleft"
-     name="Attachment Object Touch">
-        <menu_item_call.on_click
-         function="Object.Touch" />
-        <menu_item_call.on_enable
-         function="Object.EnableTouch"
-         name="EnableTouch"/>
-    </menu_item_call>
-    <menu_item_separator
-     layout="topleft" />
+    <menu_item_call
+     label="Sit Down"
+     layout="topleft"
+     name="Sit Down Here">
+        <menu_item_call.on_click
+         function="Self.SitDown"
+         parameter="" />
+        <menu_item_call.on_enable
+         function="Self.EnableSitDown" />
+    </menu_item_call>
 
   <menu_item_call
-<<<<<<< HEAD
 label="Stand Up"
 layout="topleft"
 name="Stand Up">
@@ -75,20 +89,13 @@
   </menu_item_call>
   <menu_item_call
   label="Change Outfit"
-=======
-  label="Outfits..."
->>>>>>> d1789103
   name="Change Outfit">
     <menu_item_call.on_click
      function="CustomizeAvatar" />
     <menu_item_call.on_enable
      function="Edit.EnableCustomizeAvatar" />
   </menu_item_call>
-<<<<<<< HEAD
   <menu_item_call label="Edit Outfit"
-=======
-  <menu_item_call label="Current outfit..."
->>>>>>> d1789103
 layout="topleft"
 name="Edit Outfit">
     <menu_item_call.on_click
@@ -96,11 +103,7 @@
     <menu_item_call.on_enable
      function="Edit.EnableCustomizeAvatar" />
   </menu_item_call>
-<<<<<<< HEAD
   <menu_item_call label="Edit Shape"
-=======
-  <menu_item_call label="Shape..."
->>>>>>> d1789103
     layout="topleft"
     name="Edit My Shape">
     <menu_item_call.on_click
@@ -108,7 +111,7 @@
     <menu_item_call.on_enable
      function="Edit.EnableEditShape" />
   </menu_item_call>
-  <menu_item_call label="Hover height..."
+  <menu_item_call label="Hover Height"
      layout="topleft"
      name="Hover Height">
      <menu_item_call.on_click
@@ -140,21 +143,6 @@
        enabled="false"
        label="Pants"
        layout="topleft"
-<<<<<<< HEAD
-       name="Reset Skeleton And Animations">
-       <menu_item_call.on_click
-        function="Avatar.ResetSkeletonAndAnimations" />
-  </menu_item_call>
-  <menu_item_call label="Reset Mesh LOD"
-       layout="topleft"
-       name="Reset Mesh LOD">
-       <menu_item_call.on_click
-        function="Avatar.ResetMeshLOD" />
-  </menu_item_call>
-
-  <menu_item_call
-    label="Friends"
-=======
        name="Pants">
         <menu_item_call.on_click
          function="Edit.TakeOff"
@@ -316,7 +304,6 @@
   <menu_item_separator/>
   <menu_item_call
     label="Sit / stand"
->>>>>>> d1789103
     layout="topleft"
     name="Sit stand">
     <menu_item_call.on_click
@@ -325,43 +312,62 @@
      function="Self.EnableSitStand" />
   </menu_item_call>
   <menu_item_call
-<<<<<<< HEAD
+     label="Fly / land"
+     name="Fly land">
+    <menu_item_call.on_click
+     function="Agent.toggleFlying" />
+    <menu_item_call.on_enable
+     function="Agent.enableFlyLand" />
+  </menu_item_call>
+  <menu_item_call
+     label="Stop animations"
+     name="Stop Animating My Avatar">
+    <menu_item_call.on_click
+     function="Tools.StopAllAnimations" />
+  </menu_item_call>
+  <menu_item_separator/>
+  <menu_item_call label="Reset Skeleton"
+       layout="topleft"
+       name="Reset Skeleton">
+       <menu_item_call.on_click
+        function="Avatar.ResetSkeleton" />
+  </menu_item_call>
+  <menu_item_call label="Reset Skeleton And Animations"
+       layout="topleft"
+       name="Reset Skeleton And Animations">
+       <menu_item_call.on_click
+        function="Avatar.ResetSkeletonAndAnimations" />
+  </menu_item_call>
+  <menu_item_call label="Reset Mesh LOD"
+       layout="topleft"
+       name="Reset Mesh LOD">
+       <menu_item_call.on_click
+        function="Avatar.ResetMeshLOD" />
+  </menu_item_call>
+
+  <menu_item_call
+    label="Friends"
+    layout="topleft"
+    name="Friends...">
+    <menu_item_call.on_click
+     function="SideTray.PanelPeopleTab"
+     parameter="friends_panel" />
+  </menu_item_call>
+  <menu_item_call
    label="Groups"
    layout="topleft"
    name="Groups...">
-=======
-     label="Fly / land"
-     name="Fly land">
->>>>>>> d1789103
-    <menu_item_call.on_click
-     function="Agent.toggleFlying" />
-    <menu_item_call.on_enable
-     function="Agent.enableFlyLand" />
-  </menu_item_call>
-  <menu_item_call
-<<<<<<< HEAD
+    <menu_item_call.on_click
+     function="SideTray.PanelPeopleTab"
+     parameter="groups_panel" />
+  </menu_item_call>
+  <menu_item_call
     label="Profile"
     layout="topleft"
     name="Profile...">
-=======
-     label="Stop animations"
-     name="Stop Animating My Avatar">
->>>>>>> d1789103
-    <menu_item_call.on_click
-     function="Tools.StopAllAnimations" />
-  </menu_item_call>
-  <menu_item_separator/>
-  <menu_item_call label="Reset skeleton"
-       layout="topleft"
-       name="Reset Skeleton">
-       <menu_item_call.on_click
-        function="Avatar.ResetSkeleton" />
-  </menu_item_call>
-  <menu_item_call label="Reset skeleton and animations"
-       layout="topleft"
-       name="Reset Skeleton And Animations">
-       <menu_item_call.on_click
-        function="Avatar.ResetSkeletonAndAnimations" />
+    <menu_item_call.on_click
+     function="ShowAgentProfile"
+     parameter="agent" />
   </menu_item_call>
     <menu_item_call
 		 label="Dump XML"
@@ -371,7 +377,6 @@
             <menu_item_call.on_visible
              function="Advanced.EnableAppearanceToXML"/>
     </menu_item_call>
-<<<<<<< HEAD
    <menu_item_call
        label="Object Profile"
        name="Object Inspect">
@@ -442,15 +447,13 @@
   </menu_item_call>
   <menu_item_separator
        layout="topleft" />
-=======
->>>>>>> d1789103
   <menu_item_call
      enabled="false"
      label="Block Particle Owner"
      name="Mute Particle">
     <menu_item_call.on_click
      function="Particle.Mute" />
-    <menu_item_call.on_visible
+    <menu_item_call.on_enable
      function="EnableMuteParticle" />
   </menu_item_call>
 </context_menu>