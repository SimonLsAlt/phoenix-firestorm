<?xml version="1.0" encoding="utf-8" standalone="yes" ?>
<context_menu
 layout="topleft"
 name="Attachment Pie">
    <menu_item_call
     enabled="false"
     label="Touch"
     layout="topleft"
     name="Attachment Object Touch">
        <menu_item_call.on_click
         function="Object.Touch" />
        <menu_item_call.on_enable
         function="Object.EnableTouch"
         name="EnableTouch"/>
    </menu_item_call>
    <!--menu_item_call
     label="Stand Up"
     layout="topleft"
     name="Stand Up">
        <menu_item_call.on_click
         function="Self.StandUp"
         parameter="" />
        <menu_item_call.on_enable
         function="Self.EnableStandUp" />
    </menu_item_call-->
    <menu_item_call
     enabled="false"
     label="Edit"
     layout="topleft"
     name="Edit...">
        <menu_item_call.on_click
         function="Object.Edit" />
        <menu_item_call.on_enable
         function="EnableEdit" />
    </menu_item_call>
    <menu_item_call
     enabled="false"
     label="Detach"
     layout="topleft"
     name="Detach">
        <menu_item_call.on_click
         function="Attachment.Detach" />
        <menu_item_call.on_enable
         function="Attachment.EnableDetach" />
    </menu_item_call>
    <context_menu
        label="Save as"
        name="Export Menu">
        <menu_item_call
            label="Backup"
            name="Backup">
            <menu_item_call.on_click
            function="Object.Export" />
            <menu_item_call.on_enable
            function="Object.EnableExport" />
        </menu_item_call>
        <menu_item_call
            label="Collada"
            name="Collada">
            <menu_item_call.on_click
            function="Object.ExportCollada" />
            <menu_item_call.on_enable
            function="Object.EnableExport" />
        </menu_item_call>
    </context_menu>
  <menu_item_separator
    layout="topleft" />

    <menu_item_call
     label="Sit Down"
     layout="topleft"
     name="Sit Down Here">
        <menu_item_call.on_click
         function="Self.SitDown"
         parameter="" />
        <menu_item_call.on_enable
         function="Self.EnableSitDown" />
    </menu_item_call>
<<<<<<< HEAD
=======
    <menu_item_call
     label="Show in inventory"
     layout="topleft"
     name="Show original">
      <menu_item_call.on_click
       function="Object.ShowOriginal" />
    </menu_item_call>
    <menu_item_separator
     layout="topleft" />
>>>>>>> 8488d860

  <menu_item_call
label="Stand Up"
layout="topleft"
name="Stand Up">
    <menu_item_call.on_click
     function="Self.StandUp"
     parameter="" />
    <menu_item_call.on_enable
     function="Self.EnableStandUp" />
  </menu_item_call>
  <menu_item_call
  label="Now wearing..."
  name="NowWearing">
    <menu_item_call.on_click
     function="NowWearing" />
    <menu_item_call.on_enable
     function="Edit.EnableCustomizeAvatar" />
  </menu_item_call>
  <menu_item_call
  label="Change Outfit"
  name="Change Outfit">
    <menu_item_call.on_click
     function="CustomizeAvatar" />
    <menu_item_call.on_enable
     function="Edit.EnableCustomizeAvatar" />
  </menu_item_call>
  <menu_item_call label="Edit Shape"
    layout="topleft"
    name="Edit Shape">
    <menu_item_call.on_click
     function="EditShape" />
    <menu_item_call.on_enable
     function="Edit.EnableEditShape" />
  </menu_item_call>
  <menu_item_call label="Edit Outfit"
layout="topleft"
name="Edit Outfit Parts">
    <menu_item_call.on_click
     function="EditOutfit" />
    <menu_item_call.on_enable
     function="Edit.EnableCustomizeAvatar" />
  </menu_item_call>
  <menu_item_call label="Hover Height"
     layout="topleft"
     name="Hover Height">
     <menu_item_call.on_click
      function="HoverHeight" />
     <menu_item_call.on_enable
      function="Edit.EnableHoverHeight" />
  </menu_item_call>
  <context_menu
  label="Take off"
  layout="topleft"
  name="Take Off &gt;">
    <context_menu
     label="Clothes"
     layout="topleft"
     name="Clothes &gt;">
      <menu_item_call
       enabled="false"
       label="Shirt"
       layout="topleft"
       name="Shirt">
        <menu_item_call.on_click
         function="Edit.TakeOff"
         parameter="shirt" />
        <menu_item_call.on_enable
         function="Edit.EnableTakeOff"
         parameter="shirt" />
      </menu_item_call>
      <menu_item_call
       enabled="false"
       label="Pants"
       layout="topleft"
       name="Pants">
        <menu_item_call.on_click
         function="Edit.TakeOff"
         parameter="pants" />
        <menu_item_call.on_enable
         function="Edit.EnableTakeOff"
         parameter="pants" />
      </menu_item_call>
      <menu_item_call
       enabled="false"
       label="Skirt"
       layout="topleft"
       name="Skirt">
        <menu_item_call.on_click
         function="Edit.TakeOff"
         parameter="skirt" />
        <menu_item_call.on_enable
         function="Edit.EnableTakeOff"
         parameter="skirt" />
      </menu_item_call>
      <menu_item_call
       enabled="false"
       label="Shoes"
       layout="topleft"
       name="Shoes">
        <menu_item_call.on_click
         function="Edit.TakeOff"
         parameter="shoes" />
        <menu_item_call.on_enable
         function="Edit.EnableTakeOff"
         parameter="shoes" />
      </menu_item_call>
      <menu_item_call
       enabled="false"
       label="Socks"
       layout="topleft"
       name="Socks">
        <menu_item_call.on_click
         function="Edit.TakeOff"
         parameter="socks" />
        <menu_item_call.on_enable
         function="Edit.EnableTakeOff"
         parameter="socks" />
      </menu_item_call>
      <menu_item_call
       enabled="false"
       label="Jacket"
       layout="topleft"
       name="Jacket">
        <menu_item_call.on_click
         function="Edit.TakeOff"
         parameter="jacket" />
        <menu_item_call.on_enable
         function="Edit.EnableTakeOff"
         parameter="jacket" />
      </menu_item_call>
      <menu_item_call
       enabled="false"
       label="Gloves"
       layout="topleft"
       name="Gloves">
        <menu_item_call.on_click
         function="Edit.TakeOff"
         parameter="gloves" />
        <menu_item_call.on_enable
         function="Edit.EnableTakeOff"
         parameter="gloves" />
      </menu_item_call>
      <menu_item_call
            enabled="false"
            label="Undershirt"
            layout="topleft"
            name="Self Undershirt">
        <menu_item_call.on_click
         function="Edit.TakeOff"
         parameter="undershirt" />
        <menu_item_call.on_enable
         function="Edit.EnableTakeOff"
         parameter="undershirt" />
      </menu_item_call>
      <menu_item_call
        enabled="false"
        label="Underpants"
        layout="topleft"
        name="Self Underpants">
        <menu_item_call.on_click
         function="Edit.TakeOff"
         parameter="underpants" />
        <menu_item_call.on_enable
         function="Edit.EnableTakeOff"
         parameter="underpants" />
      </menu_item_call>
      <menu_item_call
        enabled="false"
        label="Tattoo"
        layout="topleft"
        name="Self Tattoo">
        <menu_item_call.on_click
         function="Edit.TakeOff"
         parameter="tattoo" />
        <menu_item_call.on_enable
         function="Edit.EnableTakeOff"
         parameter="tattoo" />
      </menu_item_call>
      <menu_item_call
        enabled="false"
        label="Physics"
        layout="topleft"
        name="Self Physics">
        <menu_item_call.on_click
         function="Edit.TakeOff"
         parameter="physics" />
        <menu_item_call.on_enable
         function="Edit.EnableTakeOff"
         parameter="physics" />
      </menu_item_call>
      <menu_item_call
        enabled="false"
        label="Alpha"
        layout="topleft"
        name="Self Alpha">
        <menu_item_call.on_click
         function="Edit.TakeOff"
         parameter="alpha" />
        <menu_item_call.on_enable
         function="Edit.EnableTakeOff"
         parameter="alpha" />
      </menu_item_call>
      <menu_item_separator
       layout="topleft" />
      <menu_item_call
       label="All Clothes"
       layout="topleft"
       name="All Clothes">
        <menu_item_call.on_click
         function="Edit.TakeOff"
         parameter="all" />
      </menu_item_call>
    </context_menu>
    <context_menu
     label="HUD"
     layout="topleft"
     name="Detach Self HUD" />
    <context_menu
     label="Detach"
     layout="topleft"
     name="Detach Self" />
    <menu_item_call
     label="Detach All"
     layout="topleft"
     name="Detach All">
      <menu_item_call.on_click
       function="Self.RemoveAllAttachments"
       parameter="" />
      <menu_item_call.on_enable
       function="Self.EnableRemoveAllAttachments" />
    </menu_item_call>
  </context_menu>
  <menu_item_separator/>
  <menu_item_call
    label="Sit / stand"
    layout="topleft"
    name="Sit stand">
    <menu_item_call.on_click
     function="Self.ToggleSitStand"/>
    <menu_item_call.on_enable
     function="Self.EnableSitStand" />
  </menu_item_call>
  <menu_item_call
     label="Fly / land"
     name="Fly land">
    <menu_item_call.on_click
     function="Agent.toggleFlying" />
    <menu_item_call.on_enable
     function="Agent.enableFlyLand" />
  </menu_item_call>
  <menu_item_call
     label="Stop animations"
     name="Stop Animating My Avatar">
    <menu_item_call.on_click
     function="Tools.StopAllAnimations" />
  </menu_item_call>
  <menu_item_separator/>
  <menu_item_call label="Reset Skeleton"
       layout="topleft"
       name="Reset Skeleton">
       <menu_item_call.on_click
        function="Avatar.ResetSkeleton" />
  </menu_item_call>
  <menu_item_call label="Reset Skeleton And Animations"
       layout="topleft"
       name="Reset Skeleton And Animations">
       <menu_item_call.on_click
        function="Avatar.ResetSkeletonAndAnimations" />
  </menu_item_call>
  <menu_item_call label="Reset Mesh LOD"
       layout="topleft"
       name="Reset Mesh LOD">
       <menu_item_call.on_click
        function="Avatar.ResetMeshLOD" />
  </menu_item_call>

  <menu_item_call
    label="Friends"
    layout="topleft"
    name="Friends...">
    <menu_item_call.on_click
     function="SideTray.PanelPeopleTab"
     parameter="friends_panel" />
  </menu_item_call>
  <menu_item_call
   label="Groups"
   layout="topleft"
   name="Groups...">
    <menu_item_call.on_click
     function="SideTray.PanelPeopleTab"
     parameter="groups_panel" />
  </menu_item_call>
  <menu_item_call
    label="Profile"
    layout="topleft"
    name="Profile...">
    <menu_item_call.on_click
     function="ShowAgentProfile"
     parameter="agent" />
  </menu_item_call>
    <menu_item_call
		 label="Dump XML"
         name="Dump XML">
            <menu_item_call.on_click
             function="Advanced.AppearanceToXML" />
            <menu_item_call.on_visible
             function="Advanced.EnableAppearanceToXML"/>
    </menu_item_call>
   <menu_item_call
       label="Object Profile"
       name="Object Inspect">
         <menu_item_call.on_click
          function="Object.Inspect" />
         <menu_item_call.on_enable
          function="Object.EnableInspect" />
   </menu_item_call>
   <menu_item_call
         label="Inspect"
         name="Object_Inspect_Floater">
        <menu_item_call.on_click
         function="Floater.Show"
         parameter="inspect" />
      </menu_item_call>
  <menu_item_call 
      enabled="true"
      label="Script Info"
      name="ScriptInfo">
      <menu_item_call.on_click
       function="Tools.ScriptInfo" />
      <menu_item_call.on_enable
       function="Object.EnableScriptInfo" />
  </menu_item_call>
  <menu_item_call
      enabled="true"
      label="Derender"
      name="Derender">
      <menu_item_call.on_click
       function="Object.Derender" />
      <menu_item_call.on_enable
       function="Object.EnableDerender" />
  </menu_item_call>
   <menu_item_call
      enabled="true"
      label="Derender + Blacklist"
      name="DerenderPermanent">
    <menu_item_call.on_click
      function="Object.DerenderPermanent" />
    <menu_item_call.on_enable
      function="Object.EnableDerender" />
   </menu_item_call>
  <menu_item_call
 label="Show Textures"
     name="Debug...">
    <menu_item_call.on_click
     function="Avatar.Debug" />
  </menu_item_call>
  <menu_item_call
      enabled="true"
      label="Texture Refresh"
      layout="topleft"
      name="Texture Refresh">
      <menu_item_call.on_click
       function="Object.TexRefresh" />
   </menu_item_call>
  <menu_item_separator
  layout="topleft" />
  <menu_item_call
 enabled="false"
 label="Drop"
 layout="topleft"
 name="Drop">
    <menu_item_call.on_click
     function="Attachment.Drop" />
    <menu_item_call.on_enable
     function="Attachment.EnableDrop" />
  </menu_item_call>
  <menu_item_separator
       layout="topleft" />
  <menu_item_call
     enabled="false"
     label="Block Particle Owner"
     name="Mute Particle">
    <menu_item_call.on_click
     function="Particle.Mute" />
    <menu_item_call.on_enable
     function="EnableMuteParticle" />
  </menu_item_call>
</context_menu><|MERGE_RESOLUTION|>--- conflicted
+++ resolved
@@ -13,16 +13,13 @@
          function="Object.EnableTouch"
          name="EnableTouch"/>
     </menu_item_call>
-    <!--menu_item_call
-     label="Stand Up"
-     layout="topleft"
-     name="Stand Up">
-        <menu_item_call.on_click
-         function="Self.StandUp"
-         parameter="" />
-        <menu_item_call.on_enable
-         function="Self.EnableStandUp" />
-    </menu_item_call-->
+    <menu_item_call
+     label="Show in inventory"
+     layout="topleft"
+     name="Show original">
+      <menu_item_call.on_click
+       function="Object.ShowOriginal" />
+    </menu_item_call>
     <menu_item_call
      enabled="false"
      label="Edit"
@@ -76,18 +73,6 @@
         <menu_item_call.on_enable
          function="Self.EnableSitDown" />
     </menu_item_call>
-<<<<<<< HEAD
-=======
-    <menu_item_call
-     label="Show in inventory"
-     layout="topleft"
-     name="Show original">
-      <menu_item_call.on_click
-       function="Object.ShowOriginal" />
-    </menu_item_call>
-    <menu_item_separator
-     layout="topleft" />
->>>>>>> 8488d860
 
   <menu_item_call
 label="Stand Up"
