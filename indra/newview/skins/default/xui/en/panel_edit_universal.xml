<<<<<<< HEAD
<?xml version="1.0" encoding="utf-8" standalone="yes" ?>
=======
<?xml version="1.0" encoding="utf-8" standalone="yes"?>
>>>>>>> 06c2c87b
<panel
    background_visible="true"
  follows="all"
  height="400"
  layout="topleft"
  left="0"
  name="edit_universal_panel"
  top_pad="10"
  width="333" >
  <scroll_container
     follows="all"
     height="400"
     layout="topleft"
     left="10"
     name="avatar_universal_scroll"
     reserve_scroll_corner="false"
     top_pad="0"
     width="314">
    <panel
     border="false"
       bg_alpha_color="DkGray2"
       bg_opaque_color="DkGray2"
       background_visible="true"
       background_opaque="true"
     follows="all"
     height="725"
     left="0"
     layout="topleft"
     name="avatar_universal_color_panel"
     top="0"
     width="298" >
      <texture_picker
       can_apply_immediately="true"
       default_image_name="Default"
       follows="left|top"
       height="115"
       label="Head Tattoo"
       layout="topleft"
       left="20"
       top_pad="10"
       name="Head Universal Tattoo"
       tool_tip="Click to choose a picture"
       
       width="115" >
        <texture_picker.commit_callback
            function="TexturePicker.Commit" />
      </texture_picker>
      <texture_picker
       can_apply_immediately="true"
       default_image_name="Default"
       follows="left|top"
       height="115"
       label="Upper Tattoo"
       layout="topleft"
       left_pad="30"
       top_delta="0"
       name="Upper Universal Tattoo"
       tool_tip="Click to choose a picture"
       
       width="115" >
        <texture_picker.commit_callback
            function="TexturePicker.Commit" />
      </texture_picker>
      <texture_picker
       can_apply_immediately="true"
       default_image_name="Default"
       follows="left|top"
       height="115"
       label="Lower Tattoo"
       layout="topleft"
       left="20"
       top_pad="10"
       name="Lower Universal Tattoo"
       tool_tip="Click to choose a picture"
       
       width="115" >
        <texture_picker.commit_callback
            function="TexturePicker.Commit" />
      </texture_picker>

      <texture_picker
         can_apply_immediately="true"
         default_image_name="Default"
         follows="left|top"
         height="115"
         label="Skirt Tattoo"
         layout="topleft"
         left_pad="30"
         top_delta="0"
         name="Skirt Tattoo"
         tool_tip="Click to choose a picture"
         
         width="115" >
        <texture_picker.commit_callback
            function="TexturePicker.Commit" />
      </texture_picker>
      
      <texture_picker
       can_apply_immediately="true"
       default_image_name="Default"
       follows="left|top"
       height="115"
       label="Hair Tattoo"
       layout="topleft"
       left="20"
       top_pad="10"
       name="Hair Tattoo"
       tool_tip="Click to choose a picture"
       
       width="115" >
        <texture_picker.commit_callback
            function="TexturePicker.Commit" />
      </texture_picker>
      <texture_picker
       can_apply_immediately="true"
       default_image_name="Default"
       follows="left|top"
       height="115"
       label="Eyes Tattoo"
       layout="topleft"
       left_pad="30"
       top_delta="0"
       name="Eyes Tattoo"
       tool_tip="Click to choose a picture"
       
       width="115" >
        <texture_picker.commit_callback
            function="TexturePicker.Commit" />
      </texture_picker>
      <texture_picker
       can_apply_immediately="true"
       default_image_name="Default"
       follows="left|top"
       height="115"
       label="Left Arm Tattoo"
       layout="topleft"
       left="20"
       top_pad="10"
       name="Left Arm Tattoo"
       tool_tip="Click to choose a picture"
       
       width="115" >
        <texture_picker.commit_callback
            function="TexturePicker.Commit" />
      </texture_picker>
      <texture_picker
       can_apply_immediately="true"
       default_image_name="Default"
       follows="left|top"
       height="115"
       label="Left Leg Tattoo"
       layout="topleft"
       left_pad="30"
       top_delta="0"
       name="Left Leg Tattoo"
       tool_tip="Click to choose a picture"
       
       width="115" >
        <texture_picker.commit_callback
            function="TexturePicker.Commit" />
      </texture_picker>
      <texture_picker
       can_apply_immediately="true"
       default_image_name="Default"
       follows="left|top"
       height="115"
       label="Aux1 Tattoo"
       layout="topleft"
       left="20"
       top_pad="10"
       name="Aux1 Tattoo"
       tool_tip="Click to choose a picture"
       
       width="115" >
        <texture_picker.commit_callback
            function="TexturePicker.Commit" />
      </texture_picker>
      <texture_picker
       can_apply_immediately="true"
       default_image_name="Default"
       follows="left|top"
       height="115"
       label="Aux2 Tattoo"
       layout="topleft"
       left_pad="30"
       top_delta="0"
       name="Aux2 Tattoo"
       tool_tip="Click to choose a picture"
       
       width="115" >
        <texture_picker.commit_callback
            function="TexturePicker.Commit" />
      </texture_picker>
      <texture_picker
       can_apply_immediately="true"
       default_image_name="Default"
       follows="left|top"
       height="115"
       label="Aux3 Tattoo"
       layout="topleft"
       left="20"
       top_pad="10"
       name="Aux3 Tattoo"
       tool_tip="Click to choose a picture"
       
       width="115" >
        <texture_picker.commit_callback
            function="TexturePicker.Commit" />
      </texture_picker>
      
      <color_swatch
       can_apply_immediately="true"
       follows="left|top"
       height="115"
       label="Color/Tint"
       layout="topleft"
       left_pad="30"
       top_delta="0"
       name="Color/Tint"
       tool_tip="Click to open color picker"
       
       width="115" >
        <color_swatch.commit_callback
            function="ColorSwatch.Commit" />
      </color_swatch>
    </panel>
  </scroll_container>
</panel>
<|MERGE_RESOLUTION|>--- conflicted
+++ resolved
@@ -1,8 +1,4 @@
-<<<<<<< HEAD
-<?xml version="1.0" encoding="utf-8" standalone="yes" ?>
-=======
 <?xml version="1.0" encoding="utf-8" standalone="yes"?>
->>>>>>> 06c2c87b
 <panel
     background_visible="true"
   follows="all"
