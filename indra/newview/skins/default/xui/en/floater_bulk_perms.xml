<?xml version="1.0" encoding="utf-8" standalone="yes" ?>
<floater
 legacy_header_height="18"
 can_tear_off="false"
 height="310"
 layout="topleft"
 name="floaterbulkperms"
 help_topic="floaterbulkperms"
<<<<<<< HEAD
 title="Edit Content Permissions"
 width="300">
=======
 title="ADJUST CONTENT PERMISSIONS"
 width="410">
>>>>>>> 6e113858
    <floater.string
     name="nothing_to_modify_text">
        Selection contains no editable contents.
    </floater.string>
    <floater.string
     name="status_text">
        Setting permissions on [NAME]
    </floater.string>
    <floater.string
     name="start_text">
        Starting permission change requests...
    </floater.string>
    <floater.string
     name="done_text">
        Finished permission change requests.
    </floater.string>

    <check_box
     control_name="BulkChangeIncludeAnimations"
     height="16"
     name="check_animation"
     top="24"
     left="10"
     width="16" />
    <icon
     height="16"
     image_name="Inv_Animation"
     mouse_opaque="true"
     name="icon_animation"
     tool_tip="Animation"
     left_pad="5" />
    <check_box
     control_name="BulkChangeIncludeBodyParts"
     height="16"
     name="check_bodypart"
     left="10"
     width="16"
     top_pad="2" />
    <icon
     height="16"
     image_name="Inv_Eye"
     tool_tip="Body Parts"
     mouse_opaque="true"
     name="icon_bodypart"
     left_pad="2" />
    <check_box
     control_name="BulkChangeIncludeClothing"
     height="16"
     name="check_clothing"
     left="10"
     width="16"
     top_pad="5" />
    <icon
     height="16"
     image_name="Inv_Shirt"
     mouse_opaque="true"
     name="icon_clothing"
     tool_tip="Clothing"
     left_pad="2" />
      <check_box
     control_name="BulkChangeIncludeGestures"
     height="16"
     name="check_gesture"
     left="65"
     width="16"
     top="25" />
    <icon
     height="16"
     image_name="Inv_Gesture"
     layout="topleft"
     mouse_opaque="true"
     name="icon_gesture"
     tool_tip="Gestures"
     left_pad="2" />
    <check_box
     control_name="BulkChangeIncludeNotecards"
     height="16"
     layout="topleft"
     name="check_notecard"
     left="65"
     width="16"
     top_pad="5" />
    <icon
     height="16"
     image_name="Inv_Notecard"
     layout="topleft"
     mouse_opaque="true"
     name="icon_notecard"
     tool_tip="Notecards"
     left_pad="4" />
   <check_box
     control_name="BulkChangeIncludeObjects"
     height="16"
     name="check_object"
     left="65"
     top_pad="5"
     width="16" />
   <icon
     height="16"
     image_name="Inv_Object"
     mouse_opaque="true"
     name="icon_object"
     tool_tip="Objects"
     left_pad="2" />
    <check_box
     control_name="BulkChangeIncludeScripts"
     height="16"
     name="check_script"
     top="25"
     left="120"
     width="16"
     />
    <icon
     height="16"
     image_name="Inv_Script"
     layout="topleft"
     mouse_opaque="true"
     name="icon_script"
     tool_tip="Scripts"
     left_pad="4" />
    <check_box
     control_name="BulkChangeIncludeSounds"
     height="16"
     name="check_sound"
     top_pad="5"
     left="120"
     width="16" />
    <icon
     height="16"
     image_name="Inv_Sound"
     mouse_opaque="true"
     name="icon_sound"
     tool_tip="Sounds"
     left_pad="4" />
    <check_box
     control_name="BulkChangeIncludeTextures"
     height="16"
     name="check_texture"
     top_pad="5"
     left="120"
     width="16" />
    <icon
     height="16"
     image_name="Inv_Texture"
     mouse_opaque="true"
     name="icon_texture"
     tool_tip="Textures"
     left_pad="2" />

    <button
      height="23"
    layout="topleft"
   name="check_all"
     label="√ All"
     left="180"
     top="26"
     width="115">
      <button.commit_callback
       function="BulkPermission.CheckAll" />
    </button>
    <button
     follows="left|top"
     height="23"
     label="Clear"
     label_selected="None"
     layout="topleft"
     top_pad="8"
     name="check_none"
     width="115" >
      <button.commit_callback
       function="BulkPermission.UncheckAll"/>
    </button>

    <text
     type="string"
     length="1"
     follows="left|top"
     font="SansSerifLarge"
     height="16"
     layout="topleft"
     left="10"
     name="newperms"
     top="90"
     width="250">
        Adjust Content Permissions To
    </text>
      <text
       type="string"
       length="1"
      follows="left|top"
      layout="topleft"
       height="15"
     left="10"
      name="GroupLabel"
      width="92"
      word_wrap="true">
       Group:
    </text>
    <check_box
     control_name="BulkChangeShareWithGroup"
     height="16"
     label="Share"
     layout="topleft"
     top_pad="0"
     name="share_with_group"
     width="92" />
        <text
     type="string"
     length="1"
     follows="left|top"
     height="15"
     layout="topleft"
     name="AnyoneLabel"
     left="104"
     top="110"
     width="92"
     word_wrap="true">
        Anyone:
    </text>
    <check_box
     control_name="BulkChangeEveryoneCopy"
     height="16"
     label="Copy"
     layout="topleft"
     top_pad="0"
     name="everyone_copy"
     width="92" />
    <text
     type="string"
     length="1"
     follows="left|top"
     height="15"
     layout="topleft"
     name="NextOwnerLabel"
     top="110"
     left="189"
     width="92"
     word_wrap="true">
        Next owner:
    </text>
    <check_box
     control_name="BulkChangeNextOwnerModify"
     height="16"
     label="Modify"
     layout="topleft"
     name="next_owner_modify"
     top_pad="0"
     width="92" />
    <check_box
     control_name="BulkChangeNextOwnerCopy"
     height="16"
     label="Copy"
     layout="topleft"
     top_pad="0"
     name="next_owner_copy"
     width="92">
      <check_box.commit_callback
       function="BulkPermission.CommitCopy"/>
     </check_box>
     <check_box
     control_name="BulkChangeNextOwnerTransfer"
     enabled_control="BulkChangeNextOwnerCopy"
     height="16"
     top_pad="0"
     initial_value="true"
     label="Transfer"
     layout="topleft"
     name="next_owner_transfer"
     tool_tip="Next owner can give away or resell this object"
     width="92" />
    <scroll_list
     enabled="false"
     follows="all"
     height="95"
     layout="topleft"
     left="10"
     name="queue output"
     top_pad="5"
     width="250" />
    <button
     follows="left|top"
     height="23"
     label="OK"
     layout="topleft"
<<<<<<< HEAD
     left="95"
     name="apply"
     top_pad="5"
=======
     left="110"
     name="ok"
     top_pad="10"
>>>>>>> 6e113858
     width="90">
      <button.commit_callback
       function="BulkPermission.Ok"/>
    </button>
    <button
     follows="left|top"
     height="23"
     label="Apply"
     layout="topleft"
     left_pad="5"
     name="apply"
     width="90">
      <button.commit_callback
       function="BulkPermission.Apply"/>
    </button>
    <button
     follows="left|top"
     height="23"
     label="Cancel"
     layout="topleft"
     left_pad="5"
     name="close"
     width="100" >
      <button.commit_callback
       function="BulkPermission.Close"/>
    </button>
</floater><|MERGE_RESOLUTION|>--- conflicted
+++ resolved
@@ -6,13 +6,8 @@
  layout="topleft"
  name="floaterbulkperms"
  help_topic="floaterbulkperms"
-<<<<<<< HEAD
- title="Edit Content Permissions"
+ title="Adjust Content Permissions"
  width="300">
-=======
- title="ADJUST CONTENT PERMISSIONS"
- width="410">
->>>>>>> 6e113858
     <floater.string
      name="nothing_to_modify_text">
         Selection contains no editable contents.
@@ -297,15 +292,9 @@
      height="23"
      label="OK"
      layout="topleft"
-<<<<<<< HEAD
-     left="95"
-     name="apply"
-     top_pad="5"
-=======
      left="110"
      name="ok"
-     top_pad="10"
->>>>>>> 6e113858
+     top_pad="5"
      width="90">
       <button.commit_callback
        function="BulkPermission.Ok"/>
