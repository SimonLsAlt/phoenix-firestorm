<?xml version="1.0" encoding="utf-8" standalone="yes" ?>
<panel
bg_opaque_color="SL-Background_66"
background_visible="true"
background_opaque="false"
 follows="all"
 height="450"
 label="Picks"
 layout="topleft"
 left="0"
 name="panel_picks"
 top="0"
 width="313">
 <string
  name="no_picks"
  value="No Picks" />
 <string
  name="no_classifieds"
  value="No Classifieds" />

<tab_container
  follows="all"
  height="385"
  layout="topleft"
  left="0"
  name="accordion"
  top="4"
  width="313">
    <panel
     layout="topleft"
     name="tab_picks"
     title="Picks"
     follows="all"
     visible="true">
        <flat_list_view
         color="SL-Background_66"
         follows="all"
         layout="topleft"
         left="0"
         name="picks_list"
         opaque="true"
         top="0"
         width="313" />
    </panel>
    <panel
     layout="topleft"
     name="tab_classifieds"
     title="Classifieds"
     follows="all"
     visible="true">
            <flat_list_view
             color="SL-Background_66"
             follows="all"
             layout="topleft"
             left="0"
             name="classifieds_list"
             opaque="true"
             top="0"
             width="313" />
    </panel>
 </tab_container>

   <panel
<<<<<<< HEAD
         bg_opaque_color="SL-Background_66"
         bevel_style="none"
         enabled="false"
         follows="bottom|left|right"
         left="6"
         top_pad="2"
         height="25"
         label="bottom_panel"
         layout="bottom"
         name="edit_panel"
         width="313">

  <!-- Replaces LLs button panel as they had not put buttons in -->

                  <button
                   follows="bottom|left"
                   height="25"
                   image_hover_unselected="Toolbar_Middle_Over"
                   image_overlay="AddItem_Off"
                   image_selected="Toolbar_Middle_Selected"
                   image_unselected="Toolbar_Middle_Off"
                   layout="topleft"
                   left="0"
                   name="new_btn"
                   tool_tip="Create a new pick or classified at the current location"
                   top="0"
                   width="31" />


                  <icon
                   follows="bottom|left|right"
                   height="25"
                   image_name="Toolbar_Middle_Off"
                   layout="topleft"
                   left_pad="2"
                   top="0"
                   name="dummy_icon"
                   width="237" />

                  <dnd_button
                   follows="bottom|right"
                   height="25"
                   image_hover_unselected="Toolbar_Right_Over"
                   image_overlay="TrashItem_Off"
                   image_selected="Toolbar_Right_Selected"
                   image_unselected="Toolbar_Right_Off"
                   right="-10"
                   layout="topleft"
                   name="trash_btn"
                   top="0"
                   width="31"/>

      </panel>

      <panel
         bg_opaque_color="SL-Background_66"
         background_visible="true"
=======
       bg_opaque_color="DkGray2"
       background_visible="true"
       background_opaque="true"
       bevel_style="none"
       enabled="false"
       follows="bottom|left|right"
       left="1"
       height="27"
       label="bottom_panel"
       layout="bottom"
       name="edit_panel"
       top_pad="-2"
       width="313">
         
         <layout_stack
		  follows="bottom|left|right"
		  height="23"
		  layout="bottomleft"
		  name="edit_panel_ls"
		  left="10"
		  orientation="horizontal"
		  top_pad="0"
		  width="293">
		  
		  <layout_panel
			  follows="bottom|left"
			  height="18"
			  layout="bottomleft"
			  left="0"
			  name="gear_menu_btn"
		      user_resize="false" 
		      auto_resize="true"
			  width="51">
				<button
	             follows="bottom|left"
	             height="18"
	             image_disabled="AddItem_Disabled"
	             image_selected="AddItem_Press"
	             image_unselected="AddItem_Off"
	             layout="topleft"
	             left="0"
	             name="new_btn"
	             tool_tip="Create a new pick or classified at the current location"
	             top="0"
	             width="18" />
		  </layout_panel>
		  
		  <layout_panel
			  follows="bottom|right"
			  height="18"
			  layout="bottomleft"
			  name="trash_btn_lp"
		      user_resize="false" 
		      auto_resize="true"
			  width="18">
				<button
	             follows="bottom|right"
	             height="18"
	             image_disabled="TrashItem_Disabled"
	             image_selected="TrashItem_Press"
	             image_unselected="TrashItem_Off"
	             layout="topleft"
	             name="trash_btn"
	             top="0"
	             width="18" />
		  </layout_panel>
		  
	  </layout_stack>
	  </panel>
	  
	  <panel
 bg_opaque_color="DkGray"
       background_visible="true"
       background_opaque="true"
>>>>>>> 89c28185
         follows="bottom|left|right"
         layout="topleft"
         left="6"
         height="30"
         top_pad="2"
         name="buttons_cucks"
         width="313">

      <layout_stack
          follows="bottom|left|right"
          height="28"
          layout="topleft"
          left="0"
          name="buttons_cucks_ls"
          orientation="horizontal"
          top="0"
          width="309">

          <layout_panel
              follows="bottom|left|right"
              height="28"
              layout="topleft"
              left="0"
              name="info_btn_lp"
              user_resize="false"
              auto_resize="true"
              top="0"
              width="95">
               <button
                 enabled="false"
                 follows="top|left|right"
                 height="23"
                 label="Info"
                 layout="topleft"
                 name="info_btn"
                 tab_stop="false"
                 tool_tip="Show pick information"
                 width="95" />
          </layout_panel>

          <layout_panel
              follows="bottom|left|right"
              height="28"
              layout="bottomleft"
              left_pad="2"
              name="teleport_btn_lp"
              user_resize="false"
              auto_resize="true"
              width="117">
                <button
                 enabled="false"
                 follows="top|left|right"
                 height="23"
                 label="Teleport"
                 layout="topleft"
                 name="teleport_btn"
                 tab_stop="false"
                 tool_tip="Teleport to the corresponding area"
                 width="117" />
          </layout_panel>

          <layout_panel
              follows="bottom|left|right"
              height="28"
              layout="bottomleft"
              name="show_on_map_btn_lp"
              user_resize="false"
              auto_resize="true"
              left_pad="2"
              width="90">
                <button
                 enabled="false"
                 follows="top|left|right"
                 height="23"
                 label="Map"
                 layout="topleft"
                 name="show_on_map_btn"
                 tab_stop="false"
                 tool_tip="Show the corresponding area on the World Map"
                 width="90" />
          </layout_panel>
    </layout_stack>
    </panel>

    <text
	 type="string"
     follows="all"
     height="185"
     layout="topleft"
     left="10"
     name="picks_panel_text"
     wrap="true"
     top="60"
     mouse_opaque="false"
     right="-16"/>

</panel><|MERGE_RESOLUTION|>--- conflicted
+++ resolved
@@ -61,7 +61,6 @@
  </tab_container>
 
    <panel
-<<<<<<< HEAD
          bg_opaque_color="SL-Background_66"
          bevel_style="none"
          enabled="false"
@@ -119,82 +118,8 @@
       <panel
          bg_opaque_color="SL-Background_66"
          background_visible="true"
-=======
-       bg_opaque_color="DkGray2"
-       background_visible="true"
-       background_opaque="true"
-       bevel_style="none"
-       enabled="false"
-       follows="bottom|left|right"
-       left="1"
-       height="27"
-       label="bottom_panel"
-       layout="bottom"
-       name="edit_panel"
-       top_pad="-2"
-       width="313">
-         
-         <layout_stack
-		  follows="bottom|left|right"
-		  height="23"
-		  layout="bottomleft"
-		  name="edit_panel_ls"
-		  left="10"
-		  orientation="horizontal"
-		  top_pad="0"
-		  width="293">
-		  
-		  <layout_panel
-			  follows="bottom|left"
-			  height="18"
-			  layout="bottomleft"
-			  left="0"
-			  name="gear_menu_btn"
-		      user_resize="false" 
-		      auto_resize="true"
-			  width="51">
-				<button
-	             follows="bottom|left"
-	             height="18"
-	             image_disabled="AddItem_Disabled"
-	             image_selected="AddItem_Press"
-	             image_unselected="AddItem_Off"
-	             layout="topleft"
-	             left="0"
-	             name="new_btn"
-	             tool_tip="Create a new pick or classified at the current location"
-	             top="0"
-	             width="18" />
-		  </layout_panel>
-		  
-		  <layout_panel
-			  follows="bottom|right"
-			  height="18"
-			  layout="bottomleft"
-			  name="trash_btn_lp"
-		      user_resize="false" 
-		      auto_resize="true"
-			  width="18">
-				<button
-	             follows="bottom|right"
-	             height="18"
-	             image_disabled="TrashItem_Disabled"
-	             image_selected="TrashItem_Press"
-	             image_unselected="TrashItem_Off"
-	             layout="topleft"
-	             name="trash_btn"
-	             top="0"
-	             width="18" />
-		  </layout_panel>
-		  
-	  </layout_stack>
-	  </panel>
-	  
-	  <panel
- bg_opaque_color="DkGray"
-       background_visible="true"
-       background_opaque="true"
->>>>>>> 89c28185
+		 top_pad="-2"
+		 width="313">
          follows="bottom|left|right"
          layout="topleft"
          left="6"
