--- conflicted
+++ resolved
@@ -91,11 +91,7 @@
       </text_editor>
     </panel>
     <panel
-<<<<<<< HEAD
-      height="905"
-=======
       height="847"
->>>>>>> c142812f
       border="true"
       label="Firestorm Credits"
       help_topic="about_fscredits_tab"
@@ -148,11 +144,7 @@
                 </text>
                 <text
                  follows="top|left"
-<<<<<<< HEAD
-                 height="10"
-=======
                  height="15"
->>>>>>> c142812f
                  layout="topleft"
                  left="5"
                  name="fs_contrib_intro"
@@ -202,11 +194,7 @@
                 </text>
                 <text
                  follows="top|left"
-<<<<<<< HEAD
-                 height="78"
-=======
                  height="15"
->>>>>>> c142812f
                  layout="topleft"
                  left="5"
                  name="fs_art_intro"
