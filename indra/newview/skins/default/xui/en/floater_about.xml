--- conflicted
+++ resolved
@@ -63,7 +63,6 @@
       help_topic="about_credits_tab"
       name="credits_panel">
       <text
-<<<<<<< HEAD
         follows="top|left|right"
         height="52"
         layout="topleft"
@@ -97,27 +96,12 @@
           top_pad="12"
           width="444"
           wrap="true">
-=======
-          follows="top|left|right"
-          height="20"
-          layout="topleft"
-          left="5"
-          name="linden_intro"
-          top="10"
-          width="435"
-          wrap="true">
-Second Life is brought to you by the Lindens, 
->>>>>>> fde08682
 with open source contributions from:
       </text>
       <text_editor
        enabled="false" 
        follows="top|left"
-<<<<<<< HEAD
        height="168"
-=======
-       height="340"
->>>>>>> fde08682
        bg_readonly_color="Transparent"
        text_color="LtGray"
        max_length="65536"
@@ -127,7 +111,6 @@
        word_wrap="true">
 Dummy Name replaced at run time
       </text_editor>
-<<<<<<< HEAD
       <text
           follows="top|left"
           height="10"
@@ -151,8 +134,6 @@
        word_wrap="true">
 Dummy Name replaced at run time
       </text_editor>
-=======
->>>>>>> fde08682
     </panel>
     <panel
       height="840"
@@ -299,15 +280,9 @@
        left="4"
        text_color="LtGray"
        max_length="65536"
-<<<<<<< HEAD
-       name="credits_editor"
+       name="licenses_editor"
        top="16"
        width="444"
-=======
-       name="licenses_editor"
-       top="5"
-       width="435"
->>>>>>> fde08682
        word_wrap="true">
 3Dconnexion SDK Copyright (C) 1992-2009 3Dconnexion
 APR Copyright (C) 2011 The Apache Software Foundation
