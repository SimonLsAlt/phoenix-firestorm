<?xml version="1.0" encoding="utf-8" standalone="yes" ?>
<panel
 background_opaque="true"
 background_visible="true"
 bg_opaque_color="MouseGray"
 follows="left|top|right"
 focus_root="true" 
 height="34"
 layout="topleft"
 name="navigation_bar"
 chrome="true"
 width="800">
	<icon
	 follows="all"
	 image_name="NavBar_BG"
	 mouse_opaque="false"
	 name="bg_icon"
	 scale_image="true"
	 visible="false"
	 left="0"
	 top="0"
	 height="34"
	 width="600"/>
	<icon
	 follows="all"
	 image_name="NavBar_BG_NoFav_Bevel"
	 mouse_opaque="false"
	 name="bg_icon_no_fav_bevel"
	 scale_image="true"
	 visible="false"
	 left="0"
	 top="0"
	 height="34"
	 width="600"/>
	<icon
	 follows="all"
	 image_name="NavBar_BG_NoNav_Bevel"
	 mouse_opaque="false"
	 name="bg_icon_no_nav_bevel"
	 scale_image="true"
	 visible="false"
	 left="0"
	 top="0"
	 height="34"
	 width="600"/>
<<<<<<< HEAD
	<panel
	 background_visible="false"
	 follows="left|top|right"
	 top="3"
	 height="23"
	 layout="topleft"
	 name="navigation_panel"
	 width="600">
	     <pull_button
	     follows="left|top"
	     direction="down"
	     height="23"
	     image_overlay="Arrow_Left_Off"
	     image_bottom_pad="1"
	     layout="topleft"
	     left="10"
	     name="back_btn"
	     tool_tip="Go back to previous location"
	     top="2"
	     width="31" />
	    <pull_button
	     follows="left|top"
	     direction="down"
	     height="23"
	     image_overlay="Arrow_Right_Off"
	     image_bottom_pad="1"
	     layout="topleft"
	     left_pad="0"
	     name="forward_btn"
	     tool_tip="Go forward one location"
	     top_delta="0"
	     width="31" />
	    <button
	     follows="left|top"
	     height="23"
	     image_bottom_pad="1"
	     image_overlay="Home_Off"
	     layout="topleft"
	     left_pad="7"
	     name="home_btn"
	     tool_tip="Teleport to my home location"
	     top_delta="0"
	     width="32" />
	    <location_input
	     follows="left|right|top"
	     halign="right"
	     height="23"
	     label="Location"
	     layout="topleft"
	     left_pad="7"
	     max_chars="254"
	     mouse_opaque="false"
	     name="location_combo"
	     top_delta="0"
	     width="226">
         <combo_list
         mouse_wheel_opaque="true"/>
	     <!-- *TODO: Delete.  Let the location_input use the correct art sizes.
	        <location_input.add_landmark_button
	         height="18"
	         name="location_combo_add"
	         width="20" />
	        <location_input.info_button
	         height="18"
	         name="location_combo_info"
	         width="20" />
	      -->
	    </location_input>
	<!--     <button -->
	<!--      follows="right|top" -->
	<!--      height="20" -->
	<!--      image_disabled="TextField_Search_Off" -->
	<!--      image_disabled_selected="TextField_Search_Off" -->
	<!--      image_hover_selected="TextField_Search_Off" -->
	<!--      image_hover_unselected="TextField_Search_Off" -->
	<!--      image_selected="TextField_Search_Off" -->
	<!--      image_unselected="TextField_Search_Off" -->
	<!--      layout="topleft" -->
	<!--      left_pad="5" -->
	<!--      mouse_opaque="false" -->
	<!--      name="search_bg" -->
	<!--      top_delta="0" -->
	<!--      width="168" /> -->
        <search_combo_box
	     follows="right|top"
	     halign="right"
	     height="23"
	     label="Search"
	     layout="topleft"
	     right="-10"
	     mouse_opaque="false"
	     name="search_combo_box"
	     tool_tip="Search"
	     top_delta="0"
	     width="244" >
         <combo_editor
          label="Search [SECOND_LIFE]"
          name="search_combo_editor"/>
         <combo_list
          draw_border="true"
          border.highlight_light_color="FocusColor"
          border.highlight_dark_color="FocusColor"
          border.shadow_light_color="FocusColor"
          border.shadow_dark_color="FocusColor"
          mouse_wheel_opaque="true" />
        </search_combo_box>
	</panel>
    <favorites_bar
     follows="left|right|top"
     font="SansSerifSmall"
     height="15"
     layout="topleft"
     left="0"
     name="favorite"
     image_drag_indication="Accordion_ArrowOpened_Off"
     bottom="55"
     tool_tip="Drag Landmarks here for quick access to your favorite places in Second Life!"
               width="590">
        <label
         follows="left|top"
         height="15"
         layout="topleft"
         left="10"
         name="favorites_bar_label"
         text_color="LtGray"
         tool_tip="Drag Landmarks here for quick access to your favorite places in Second Life!"
         top="12"
         width="102">
          Favorites Bar
        </label>
    <chevron_button name=">>"
                     image_unselected="TabIcon_Close_Off"
                     image_selected="TabIcon_Close_Off"
                     tab_stop="false"
                     follows="left|bottom"
                     tool_tip="Show more of My Favorites"
                     width="15"
		     top="15"
                     height="15"/>
  </favorites_bar>
=======
	 <layout_stack
       use_border="true"
       bevel_style="none"
       follows="all"
       height="34"
       layout="topleft"
       left="0"
       mouse_opaque="false"
       name="nvp_stack"
       orientation="horizontal"
       top="0"
       width="800">
         <layout_panel
           follows="top|left"
           layout="topleft"
           auto_resize="true"
           user_resize="true"
           min_width="340"
           name="navigation_layout_panel"
           width="340">
             <panel
               background_visible="false"
               follows="left|top|right"
               top="3"
               height="23"
               layout="topleft"
               left="0"
               name="navigation_panel"
               width="340">
                 <pull_button
                   follows="left|top"
                   direction="down"
                   height="23"
                   image_overlay="Arrow_Left_Off"
                   image_bottom_pad="1"
                   layout="topleft"
                   left="10"
                   name="back_btn"
                   tool_tip="Go back to previous location"
                   top="2"
                   width="31" />
                 <pull_button
                   follows="left|top"
                   direction="down"
                   height="23"
                   image_overlay="Arrow_Right_Off"
                   image_bottom_pad="1"
                   layout="topleft"
                   left_pad="0"
                   name="forward_btn"
                   tool_tip="Go forward one location"
                   top_delta="0"
                   width="31" />
                 <button
                   follows="left|top"
                   height="23"
                   image_bottom_pad="1"
                   image_overlay="Home_Off"
                   layout="topleft"
                   left_pad="7"
                   name="home_btn"
                   tool_tip="Teleport to my home location"
                   top_delta="0"
                   width="32"/>
                 <location_input
                   follows="all"
                   halign="right"
                   height="23"
                   label="Location"
                   layout="topleft"
                   left_pad="7"
                   max_chars="254"
                   mouse_opaque="false"
                   name="location_combo"
                   top_delta="0"
                   width="215">
                 <combo_list
                   mouse_wheel_opaque="true"/>
                 </location_input>
             </panel>
         </layout_panel>
         
         <layout_panel
           auto_resize="false"
           layout="topleft"
           max_width="5"
           min_width="5"
           name="nav_bar_resize_handle_panel"
           user_resize="false"
           width="5">
             <icon
               follows="top|right"
               height="25"
               image_name="ChatBarHandle"
               layout="topleft"
               left="-6"
               name="resize_handle"
               top="4"
               width="5" />
         </layout_panel>
         
         <layout_panel
           follows="top|left"
           layout="topleft"
           auto_resize="true"
           user_resize="true"
           min_width="335"
           name="favorites_layout_panel"
           width="335">
             <favorites_bar
               follows="left|right|top"
               font="SansSerifSmall"
               height="20"
               layout="topleft"
               left="0"
               name="favorite"
               image_drag_indication="Accordion_ArrowOpened_Off"
               tool_tip="Drag Landmarks here for quick access to your favorite places in Second Life!"
               width="331">
                 <label
                   follows="left|top"
                   height="15"
                   layout="topleft"
                   left="10"
                   name="favorites_bar_label"
                   text_color="LtGray"
                   tool_tip="Drag Landmarks here for quick access to your favorite places in Second Life!"
                   top="12"
                   width="102">
                    Favorites Bar
                 </label>
                 <!-- More button actually is a text box. -->
                 <more_button
                   follows="left|bottom"
                   font.name="SansSerifSmall"
                   font.style="UNDERLINE"
                   name=">>"
                   tab_stop="false"
                   tool_tip="Show more of My Favorites"
                   top="15"
                   width="50">
                   More...
                   </more_button>
             </favorites_bar>
         </layout_panel>
     
     </layout_stack>
>>>>>>> fb7af4d0
</panel><|MERGE_RESOLUTION|>--- conflicted
+++ resolved
@@ -43,15 +43,35 @@
 	 top="0"
 	 height="34"
 	 width="600"/>
-<<<<<<< HEAD
+	 <layout_stack
+       use_border="true"
+       bevel_style="none"
+       follows="all"
+       height="34"
+       layout="topleft"
+       left="0"
+       mouse_opaque="false"
+       name="nvp_stack"
+       orientation="horizontal"
+       top="0"
+       width="800">
+         <layout_panel
+           follows="top|left"
+           layout="topleft"
+           auto_resize="true"
+           user_resize="true"
+           min_width="340"
+           name="navigation_layout_panel"
+           width="340">
 	<panel
 	 background_visible="false"
 	 follows="left|top|right"
 	 top="3"
 	 height="23"
 	 layout="topleft"
+               left="0"
 	 name="navigation_panel"
-	 width="600">
+               width="340">
 	     <pull_button
 	     follows="left|top"
 	     direction="down"
@@ -88,7 +108,7 @@
 	     top_delta="0"
 	     width="32" />
 	    <location_input
-	     follows="left|right|top"
+                   follows="all"
 	     halign="right"
 	     height="23"
 	     label="Location"
@@ -98,172 +118,10 @@
 	     mouse_opaque="false"
 	     name="location_combo"
 	     top_delta="0"
-	     width="226">
+                   width="215">
          <combo_list
          mouse_wheel_opaque="true"/>
-	     <!-- *TODO: Delete.  Let the location_input use the correct art sizes.
-	        <location_input.add_landmark_button
-	         height="18"
-	         name="location_combo_add"
-	         width="20" />
-	        <location_input.info_button
-	         height="18"
-	         name="location_combo_info"
-	         width="20" />
-	      -->
 	    </location_input>
-	<!--     <button -->
-	<!--      follows="right|top" -->
-	<!--      height="20" -->
-	<!--      image_disabled="TextField_Search_Off" -->
-	<!--      image_disabled_selected="TextField_Search_Off" -->
-	<!--      image_hover_selected="TextField_Search_Off" -->
-	<!--      image_hover_unselected="TextField_Search_Off" -->
-	<!--      image_selected="TextField_Search_Off" -->
-	<!--      image_unselected="TextField_Search_Off" -->
-	<!--      layout="topleft" -->
-	<!--      left_pad="5" -->
-	<!--      mouse_opaque="false" -->
-	<!--      name="search_bg" -->
-	<!--      top_delta="0" -->
-	<!--      width="168" /> -->
-        <search_combo_box
-	     follows="right|top"
-	     halign="right"
-	     height="23"
-	     label="Search"
-	     layout="topleft"
-	     right="-10"
-	     mouse_opaque="false"
-	     name="search_combo_box"
-	     tool_tip="Search"
-	     top_delta="0"
-	     width="244" >
-         <combo_editor
-          label="Search [SECOND_LIFE]"
-          name="search_combo_editor"/>
-         <combo_list
-          draw_border="true"
-          border.highlight_light_color="FocusColor"
-          border.highlight_dark_color="FocusColor"
-          border.shadow_light_color="FocusColor"
-          border.shadow_dark_color="FocusColor"
-          mouse_wheel_opaque="true" />
-        </search_combo_box>
-	</panel>
-    <favorites_bar
-     follows="left|right|top"
-     font="SansSerifSmall"
-     height="15"
-     layout="topleft"
-     left="0"
-     name="favorite"
-     image_drag_indication="Accordion_ArrowOpened_Off"
-     bottom="55"
-     tool_tip="Drag Landmarks here for quick access to your favorite places in Second Life!"
-               width="590">
-        <label
-         follows="left|top"
-         height="15"
-         layout="topleft"
-         left="10"
-         name="favorites_bar_label"
-         text_color="LtGray"
-         tool_tip="Drag Landmarks here for quick access to your favorite places in Second Life!"
-         top="12"
-         width="102">
-          Favorites Bar
-        </label>
-    <chevron_button name=">>"
-                     image_unselected="TabIcon_Close_Off"
-                     image_selected="TabIcon_Close_Off"
-                     tab_stop="false"
-                     follows="left|bottom"
-                     tool_tip="Show more of My Favorites"
-                     width="15"
-		     top="15"
-                     height="15"/>
-  </favorites_bar>
-=======
-	 <layout_stack
-       use_border="true"
-       bevel_style="none"
-       follows="all"
-       height="34"
-       layout="topleft"
-       left="0"
-       mouse_opaque="false"
-       name="nvp_stack"
-       orientation="horizontal"
-       top="0"
-       width="800">
-         <layout_panel
-           follows="top|left"
-           layout="topleft"
-           auto_resize="true"
-           user_resize="true"
-           min_width="340"
-           name="navigation_layout_panel"
-           width="340">
-             <panel
-               background_visible="false"
-               follows="left|top|right"
-               top="3"
-               height="23"
-               layout="topleft"
-               left="0"
-               name="navigation_panel"
-               width="340">
-                 <pull_button
-                   follows="left|top"
-                   direction="down"
-                   height="23"
-                   image_overlay="Arrow_Left_Off"
-                   image_bottom_pad="1"
-                   layout="topleft"
-                   left="10"
-                   name="back_btn"
-                   tool_tip="Go back to previous location"
-                   top="2"
-                   width="31" />
-                 <pull_button
-                   follows="left|top"
-                   direction="down"
-                   height="23"
-                   image_overlay="Arrow_Right_Off"
-                   image_bottom_pad="1"
-                   layout="topleft"
-                   left_pad="0"
-                   name="forward_btn"
-                   tool_tip="Go forward one location"
-                   top_delta="0"
-                   width="31" />
-                 <button
-                   follows="left|top"
-                   height="23"
-                   image_bottom_pad="1"
-                   image_overlay="Home_Off"
-                   layout="topleft"
-                   left_pad="7"
-                   name="home_btn"
-                   tool_tip="Teleport to my home location"
-                   top_delta="0"
-                   width="32"/>
-                 <location_input
-                   follows="all"
-                   halign="right"
-                   height="23"
-                   label="Location"
-                   layout="topleft"
-                   left_pad="7"
-                   max_chars="254"
-                   mouse_opaque="false"
-                   name="location_combo"
-                   top_delta="0"
-                   width="215">
-                 <combo_list
-                   mouse_wheel_opaque="true"/>
-                 </location_input>
              </panel>
          </layout_panel>
          
@@ -288,49 +146,48 @@
          
          <layout_panel
            follows="top|left"
-           layout="topleft"
+	     layout="topleft"
            auto_resize="true"
            user_resize="true"
            min_width="335"
            name="favorites_layout_panel"
            width="335">
-             <favorites_bar
-               follows="left|right|top"
-               font="SansSerifSmall"
+    <favorites_bar
+     follows="left|right|top"
+     font="SansSerifSmall"
                height="20"
-               layout="topleft"
-               left="0"
-               name="favorite"
-               image_drag_indication="Accordion_ArrowOpened_Off"
-               tool_tip="Drag Landmarks here for quick access to your favorite places in Second Life!"
+     layout="topleft"
+     left="0"
+     name="favorite"
+     image_drag_indication="Accordion_ArrowOpened_Off"
+     tool_tip="Drag Landmarks here for quick access to your favorite places in Second Life!"
                width="331">
-                 <label
-                   follows="left|top"
-                   height="15"
-                   layout="topleft"
-                   left="10"
-                   name="favorites_bar_label"
-                   text_color="LtGray"
-                   tool_tip="Drag Landmarks here for quick access to your favorite places in Second Life!"
-                   top="12"
-                   width="102">
-                    Favorites Bar
-                 </label>
+        <label
+         follows="left|top"
+         height="15"
+         layout="topleft"
+         left="10"
+         name="favorites_bar_label"
+         text_color="LtGray"
+         tool_tip="Drag Landmarks here for quick access to your favorite places in Second Life!"
+         top="12"
+         width="102">
+          Favorites Bar
+        </label>
                  <!-- More button actually is a text box. -->
                  <more_button
                    follows="left|bottom"
                    font.name="SansSerifSmall"
                    font.style="UNDERLINE"
                    name=">>"
-                   tab_stop="false"
-                   tool_tip="Show more of My Favorites"
-                   top="15"
+                     tab_stop="false"
+                     tool_tip="Show more of My Favorites"
+		     top="15"
                    width="50">
                    More...
                    </more_button>
-             </favorites_bar>
+  </favorites_bar>
          </layout_panel>
      
      </layout_stack>
->>>>>>> fb7af4d0
 </panel>