<?xml version="1.0" encoding="utf-8" standalone="yes"?>
<floater
 legacy_header_height="18"
 bevel_style="in"
 layout="topleft"
 name="sys_well_window"
 help_topic="notification_chiclet"
 save_rect="true"
 title="Notifications"
 width="320"
 min_width="320"
 height="23"
 can_minimize="false"
 can_tear_off="false"
 can_resize="true"
 can_drag_on_left="false"
 can_dock="true"
 save_dock_state="true"
 save_visibility="true"
 single_instance="true"
>
    <string
     name="title_im_well_window">
        Conversations
    </string>
<<<<<<< HEAD
    <string
     name="title_notification_well_window">
        Notifications
    </string>
=======
>>>>>>> 358b2906

    <flat_list_view
	    color="FloaterDefaultBackgroundColor"
	    follows="all"
	    layout="topleft"
	    name="notification_list"
	    left="1"
	    top="20"
	    height="0"
	    width="318"/>
</floater><|MERGE_RESOLUTION|>--- conflicted
+++ resolved
@@ -23,13 +23,6 @@
      name="title_im_well_window">
         Conversations
     </string>
-<<<<<<< HEAD
-    <string
-     name="title_notification_well_window">
-        Notifications
-    </string>
-=======
->>>>>>> 358b2906
 
     <flat_list_view
 	    color="FloaterDefaultBackgroundColor"
