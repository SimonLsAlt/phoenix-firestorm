--- conflicted
+++ resolved
@@ -56,6 +56,53 @@
          function="Floater.Toggle"
          parameter="fs_protectedfolders" />
     </menu_item_check>
+    <menu_item_separator>
+        <menu_item_separator.on_visible
+         function="Inventory.GearDefault.Visible"
+         parameter="single_folder_view" />
+    </menu_item_separator>
+    <menu_item_check
+     label="List view"
+     layout="topleft"
+     name="list_view">
+        <on_click
+         function="Inventory.GearDefault.Custom.Action"
+         parameter="list_view" />
+        <on_check
+         function="Inventory.GearDefault.Check"
+         parameter="list_view" />
+        <on_visible
+         function="Inventory.GearDefault.Visible"
+         parameter="single_folder_view" />
+    </menu_item_check>
+    <menu_item_check
+     label="Gallery view"
+     layout="topleft"
+     name="gallery_view">
+        <on_click
+         function="Inventory.GearDefault.Custom.Action"
+         parameter="gallery_view" />
+        <on_check
+         function="Inventory.GearDefault.Check"
+         parameter="gallery_view" />
+        <on_visible
+         function="Inventory.GearDefault.Visible"
+         parameter="single_folder_view" />
+    </menu_item_check>
+    <menu_item_check
+     label="Combination view"
+     layout="topleft"
+     name="combination_view">
+        <on_click
+         function="Inventory.GearDefault.Custom.Action"
+         parameter="combination_view" />
+        <on_check
+         function="Inventory.GearDefault.Check"
+         parameter="combination_view" />
+        <on_visible
+         function="Inventory.GearDefault.Visible"
+         parameter="single_folder_view" />
+    </menu_item_check>
     <menu_item_separator
      layout="topleft" />
     <menu_item_check
@@ -64,7 +111,6 @@
      name="sort_by_name">
         <on_click
          function="Inventory.GearDefault.Custom.Action"
-<<<<<<< HEAD
          parameter="sort_by_name" />
         <on_check
          function="Inventory.GearDefault.Check"
@@ -102,6 +148,9 @@
         <on_check
          function="Inventory.GearDefault.Check"
          parameter="sort_system_folders_to_top" />
+        <on_visible
+         function="Inventory.GearDefault.Visible"
+         parameter="multi_folder_view" />
     </menu_item_check>
     <menu_item_separator
      layout="topleft" />
@@ -189,41 +238,40 @@
          function="Inventory.GearDefault.Check"
          parameter="add_clothing_on_double_click" />
     </menu_item_check>
-=======
+    <menu_item_separator
+     layout="topleft" />
+    <menu_item_call
+     label="Show Filters..."
+     layout="topleft"
+     name="show_filters">
+        <on_click
+         function="Inventory.GearDefault.Custom.Action"
+         parameter="show_filters" />
+    </menu_item_call>
+    <menu_item_call
+     label="Reset Filters"
+     layout="topleft"
+     name="reset_filters">
+        <on_click
+         function="Inventory.GearDefault.Custom.Action"
+         parameter="reset_filters" />
+    </menu_item_call>
+    <menu_item_call
+     label="Close All Folders"
+     layout="topleft"
+     name="close_folders">
+        <on_click
+         function="Inventory.GearDefault.Custom.Action"
          parameter="close_folders" />
         <on_visible
          function="Inventory.GearDefault.Visible"
          parameter="multi_folder_view" />
     </menu_item_call>
->>>>>>> a2c61cfe
-    <menu_item_separator
-     layout="topleft" />
-    <menu_item_call
-     label="Show Filters..."
-     layout="topleft"
-     name="show_filters">
-        <on_click
-         function="Inventory.GearDefault.Custom.Action"
-         parameter="show_filters" />
-    </menu_item_call>
-    <menu_item_call
-     label="Reset Filters"
-     layout="topleft"
-     name="reset_filters">
-        <on_click
-         function="Inventory.GearDefault.Custom.Action"
-         parameter="reset_filters" />
-    </menu_item_call>
-    <menu_item_call
-     label="Close All Folders"
-     layout="topleft"
-     name="close_folders">
-        <on_click
-         function="Inventory.GearDefault.Custom.Action"
-         parameter="close_folders" />
-    </menu_item_call>
-    <menu_item_separator
-     layout="topleft" />
+    <menu_item_separator>
+        <menu_item_separator.on_visible
+         function="Inventory.GearDefault.Visible"
+         parameter="multi_folder_view" />
+    </menu_item_separator>
     <menu_item_call
      label="Empty Lost and Found"
      layout="topleft"
@@ -234,6 +282,9 @@
         <on_enable
          function="Inventory.GearDefault.Enable"
          parameter="empty_lostnfound" />
+        <on_visible
+         function="Inventory.GearDefault.Visible"
+         parameter="multi_folder_view" />
     </menu_item_call>
     <menu_item_separator
      layout="topleft" />
@@ -289,7 +340,6 @@
              function="Inventory.GearDefault.Custom.Action"
              parameter="replace_links" />
         </menu_item_call>
-<<<<<<< HEAD
     <menu_item_separator
      layout="topleft" />
 
@@ -372,32 +422,14 @@
 			function="Inventory.CoalescedObjects.Check"
 			parameter="coalesced_objects_only" />
 	</menu_item_check>
-	<menu_item_separator />
-	<!-- </FS:Zi> -->
-
-	<menu_item_call
-=======
     <menu_item_separator>
         <menu_item_separator.on_visible
          function="Inventory.GearDefault.Visible"
          parameter="multi_folder_view" />
     </menu_item_separator>
-    <menu_item_call
-     label="Empty Lost and Found"
-     layout="topleft"
-     name="empty_lostnfound">
-        <on_click
-         function="Inventory.GearDefault.Custom.Action"
-         parameter="empty_lostnfound" />
-        <on_enable
-         function="Inventory.GearDefault.Enable"
-         parameter="empty_lostnfound" />
-        <on_visible
-         function="Inventory.GearDefault.Visible"
-         parameter="multi_folder_view" />
-    </menu_item_call>
-    <menu_item_call
->>>>>>> a2c61cfe
+	<!-- </FS:Zi> -->
+
+	<menu_item_call
      label="Empty Trash"
      layout="topleft"
      name="empty_trash">
