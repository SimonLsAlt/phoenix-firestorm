<?xml version="1.0" encoding="utf-8" standalone="yes" ?>
<floater
 title="Select Key"
 positioning="centered"
 legacy_header_height="18"
 border="false"
 can_close="false"
 can_minimize="false"
 height="116"
 layout="topleft"
 name="modal container"
 width="272">
  <floater.string
   name="keyboard">
    Keyboard
  </floater.string>
  <floater.string
   name="mouse">
    Mouse Buttons
  </floater.string>
  <floater.string
   name="basic_description">
Press a key to set your trigger.
Allowed input: [INPUT].
  </floater.string>
  <floater.string
   name="reserved_by_menu">
Combination [KEYSTR] is reserved by menu.
  </floater.string>
    <text
     type="string"
     halign="center"
     length="1"
     follows="left|top"
     height="30"
     layout="topleft"
<<<<<<< HEAD
     left="10"
     name="Save item as:"
     top="25"
     word_wrap="true"
     width="220">
        Press a key to set your Speak button trigger.
=======
     left="30"
     name="descritption"
     top="25"
     word_wrap="true"
     width="212">
Press a key to set your trigger.
Allowed input: [INPUT].
>>>>>>> 9c04b051
    </text>
    <check_box
     follows="top|left"
     height="20"
     initial_value="false"
     label="Apply to all"
     layout="topleft"
     left="90"
     name="apply_all"
     tool_tip="Viewer uses different control combinations depending on what you are doing in world, setting this will apply your change to all combinations"
     top_pad="8"
     width="160" />
  
    <button
     height="23"
     label="Set Empty"
     layout="topleft"
     left="8"
     name="SetEmpty"
     top_pad="6"
     width="80" />
    <button
     height="23"
     label="Default"
     layout="topleft"
     left_pad="8"
     name="Default"
     top_delta="0"
     width="80" />
    <button
     height="23"
     label="Cancel"
     layout="topleft"
     left_pad="8"
     name="Cancel"
     top_delta="0"
     width="80" />
</floater><|MERGE_RESOLUTION|>--- conflicted
+++ resolved
@@ -9,7 +9,7 @@
  height="116"
  layout="topleft"
  name="modal container"
- width="272">
+ width="280">
   <floater.string
    name="keyboard">
     Keyboard
@@ -20,7 +20,7 @@
   </floater.string>
   <floater.string
    name="basic_description">
-Press a key to set your trigger.
+Press a key or mouse button to set your trigger.
 Allowed input: [INPUT].
   </floater.string>
   <floater.string
@@ -31,25 +31,16 @@
      type="string"
      halign="center"
      length="1"
-     follows="left|top"
+     follows="left|top|right"
      height="30"
      layout="topleft"
-<<<<<<< HEAD
-     left="10"
-     name="Save item as:"
-     top="25"
-     word_wrap="true"
-     width="220">
-        Press a key to set your Speak button trigger.
-=======
-     left="30"
+     left="5"
      name="descritption"
      top="25"
      word_wrap="true"
-     width="212">
-Press a key to set your trigger.
+     right="-5">
+Press a key or mouse button to set your trigger.
 Allowed input: [INPUT].
->>>>>>> 9c04b051
     </text>
     <check_box
      follows="top|left"
