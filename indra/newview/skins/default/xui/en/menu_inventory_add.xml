--- conflicted
+++ resolved
@@ -1,69 +1,68 @@
 <?xml version="1.0" encoding="utf-8" standalone="yes" ?>
 <menu
-<<<<<<< HEAD
- layout="topleft"
- left="0"
- mouse_opaque="false"
- can_tear_off="false"
- name="menu_inventory_add"
- visible="false">
-            <menu
-             create_jump_keys="true"
-             label="Upload"
-             layout="topleft"
-             name="upload"
-             tear_off="true">
-                <menu_item_call
-                 label="Image ([COST])..."
-                 layout="topleft"
-                 name="Upload Image"
-                 shortcut="control|U">
-                    <menu_item_call.on_click
-                     function="File.UploadImage"
-                     parameter="" />
-                    <menu_item_call.on_enable
-                     function="File.EnableUpload" />
-                </menu_item_call>
-                <menu_item_call
-                 label="Sound ([COST])..."
-                 layout="topleft"
-                 name="Upload Sound">
-                    <menu_item_call.on_click
-                     function="File.UploadSound"
-                     parameter="" />
-                    <menu_item_call.on_enable
-                     function="File.EnableUpload" />
-                </menu_item_call>
-                <menu_item_call
-                 label="Animation ([COST])..."
-                 layout="topleft"
-                 name="Upload Animation">
-                    <menu_item_call.on_click
-                     function="File.UploadAnim"
-                     parameter="" />
-                    <menu_item_call.on_enable
-                     function="File.EnableUpload" />
-                </menu_item_call>
-                <menu_item_call
-                 label="Model..."
-                 layout="topleft"
-                 name="Upload Model">
-                <menu_item_call.on_click
-                 function="File.UploadModel"
-                 parameter="" />
-                <menu_item_call.on_enable
-                 function="File.EnableUploadModel" />
-                <menu_item_call.on_visible
-                function="File.VisibleUploadModel"/>
-                </menu_item_call>
-                <menu_item_call
-                 label="Bulk ([COST] per file)..."
-                 layout="topleft"
-                 name="Bulk Upload">
-                    <menu_item_call.on_click
-                     function="File.UploadBulk"
-                     parameter="" />
-                </menu_item_call>
+        layout="topleft"
+        left="0"
+        mouse_opaque="false"
+        can_tear_off="false"
+        name="menu_inventory_add"
+        visible="false">
+    <menu
+            create_jump_keys="true"
+            label="Upload"
+            layout="topleft"
+            name="upload"
+            tear_off="true">
+        <menu_item_call
+                label="Image ([COST])..."
+                layout="topleft"
+                name="Upload Image"
+                shortcut="control|U">
+            <menu_item_call.on_click
+                    function="File.UploadImage"
+                    parameter="" />
+            <menu_item_call.on_enable
+                    function="File.EnableUpload" />
+        </menu_item_call>
+        <menu_item_call
+                label="Sound ([COST])..."
+                layout="topleft"
+                name="Upload Sound">
+            <menu_item_call.on_click
+                    function="File.UploadSound"
+                    parameter="" />
+            <menu_item_call.on_enable
+                    function="File.EnableUpload" />
+        </menu_item_call>
+        <menu_item_call
+                label="Animation ([COST])..."
+                layout="topleft"
+                name="Upload Animation">
+            <menu_item_call.on_click
+                    function="File.UploadAnim"
+                    parameter="" />
+            <menu_item_call.on_enable
+                    function="File.EnableUpload" />
+        </menu_item_call>
+        <menu_item_call
+                label="Model..."
+                layout="topleft"
+                name="Upload Model">
+            <menu_item_call.on_click
+                    function="File.UploadModel"
+                    parameter="" />
+            <menu_item_call.on_enable
+                    function="File.EnableUploadModel" />
+            <menu_item_call.on_visible
+                    function="File.VisibleUploadModel"/>
+        </menu_item_call>
+        <menu_item_call
+                label="Bulk ([COST] per file)..."
+                layout="topleft"
+                name="Bulk Upload">
+            <menu_item_call.on_click
+                    function="File.UploadBulk"
+                    parameter="" />
+        </menu_item_call>
 	            <menu_item_call
 	             label="Import Linkset..."
 	             visibility_control="FSEnableObjectExports"
@@ -72,73 +71,7 @@
 	                 function="File.ImportLinkset"
 	                 parameter="" />
 	            </menu_item_call>
-            </menu>
-=======
-        layout="topleft"
-        left="0"
-        mouse_opaque="false"
-        can_tear_off="false"
-        name="menu_inventory_add"
-        visible="false">
-    <menu
-            create_jump_keys="true"
-            label="Upload"
-            layout="topleft"
-            name="upload"
-            tear_off="true">
-        <menu_item_call
-                label="Image (L$[COST])..."
-                layout="topleft"
-                name="Upload Image"
-                shortcut="control|U">
-            <menu_item_call.on_click
-                    function="File.UploadImage"
-                    parameter="" />
-            <menu_item_call.on_enable
-                    function="File.EnableUpload" />
-        </menu_item_call>
-        <menu_item_call
-                label="Sound (L$[COST])..."
-                layout="topleft"
-                name="Upload Sound">
-            <menu_item_call.on_click
-                    function="File.UploadSound"
-                    parameter="" />
-            <menu_item_call.on_enable
-                    function="File.EnableUpload" />
-        </menu_item_call>
-        <menu_item_call
-                label="Animation (L$[COST])..."
-                layout="topleft"
-                name="Upload Animation">
-            <menu_item_call.on_click
-                    function="File.UploadAnim"
-                    parameter="" />
-            <menu_item_call.on_enable
-                    function="File.EnableUpload" />
-        </menu_item_call>
-        <menu_item_call
-                label="Model..."
-                layout="topleft"
-                name="Upload Model">
-            <menu_item_call.on_click
-                    function="File.UploadModel"
-                    parameter="" />
-            <menu_item_call.on_enable
-                    function="File.EnableUploadModel" />
-            <menu_item_call.on_visible
-                    function="File.VisibleUploadModel"/>
-        </menu_item_call>
-        <menu_item_call
-                label="Bulk (L$[COST] per file)..."
-                layout="topleft"
-                name="Bulk Upload">
-            <menu_item_call.on_click
-                    function="File.UploadBulk"
-                    parameter="" />
-        </menu_item_call>
-    </menu>
->>>>>>> bc787063
+    </menu>
 
     <menu_item_call
             label="New Folder"
