--- conflicted
+++ resolved
@@ -63,13 +63,6 @@
                      function="File.UploadBulk"
                      parameter="" />
                 </menu_item_call>
-<<<<<<< HEAD
-	            <menu_item_call
-	             label="Set Default Upload Permissions"
-	             name="perm prefs">
-	                <menu_item_call.on_click
-	                 function="Floater.Toggle"
-	                 parameter="perm_prefs" />
 	            </menu_item_call>
 	            <menu_item_call
 	             label="Import Linkset..."
@@ -78,9 +71,6 @@
 	                <menu_item_call.on_click
 	                 function="File.ImportLinkset"
 	                 parameter="" />
-	            </menu_item_call>
-=======
->>>>>>> d96af562
             </menu>
 
             <menu_item_call
