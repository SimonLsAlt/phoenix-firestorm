--- conflicted
+++ resolved
@@ -586,11 +586,7 @@
          name="autorespond_nf_response_label"
          top_pad="5"
          width="450">
-<<<<<<< HEAD
-           Automatic response to non-friends when in AUTOREPONSE TO NON-FRIENDS mode:
-=======
            Automatic response to non-friends when in AUTORESPONSE TO NON-FRIENDS mode:
->>>>>>> c33f949d
         </text>
         <text_editor
          control_name="FSAutorespondNonFriendsResponse"
