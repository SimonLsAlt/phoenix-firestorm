<?xml version="1.0" encoding="utf-8" standalone="yes" ?>
<panel
<<<<<<< HEAD
 border="true"
 follows="all"
 height="440"
 layout="topleft"
 left="1"
 top="1"
 width="540"
 label="Communication"
 name="im">
 
<tab_container
 label="Privacy"
 layout="topleft"
 follows="all"
 top="5"
 bottom="-10"
 left="1"
 right="-1"
 name="tabs"
 tab_min_width="50"
 tab_position="top" >

    <!--General-->
    <panel
     top_pad="5"
     bottom="-1"
     left="1"
     right="-1"
     follows="all"
     label="General"
     name="tab-general" >

    <panel.string
     name="log_in_to_change">
        log in to change
    </panel.string>
    <button
     follows="left|top"
     height="23"
     label="Clear History"
     tool_tip="Clear login image, last location, teleport history, web, and texture cache"
     layout="topleft"
     left="30"
     name="clear_cache"
     top_pad="10"
     width="145">
        <button.commit_callback
         function="Pref.WebClearCache" />
    </button>
    <text
     type="string"
     length="1"
     follows="left|top"
     height="10"
     layout="topleft"
     left_pad="10"
     mouse_opaque="false"
     name="cache_size_label"
     text_color="LtGray_50"
     width="300">
       (Locations, images, web, search history)
    </text>


    <check_box
     height="16"
     enabled="true"
     label="Publish my avatar in search listings"
     layout="topleft"
     left="30"
     name="online_searchresults"
     top_pad="10"
     width="350" />
    <check_box
     height="16"
     enabled="false"
     label="Only friends and groups know I'm online"
     layout="topleft"
     left="30"
     name="online_visibility"
     top_pad="3"
     width="350" />

    <check_box
     control_name="VoiceCallsFriendsOnly"
     height="16"
     label="Only friends and groups can call or IM me"
     layout="topleft"
     left="30"
     name="voice_call_friends_only_check"
     top_pad="3"
     width="350" />

=======
    border="true"
    follows="left|top|right|bottom"
    height="408"
    label="Communication"
    layout="topleft"
    left="102"
    name="im"
    top="1"
    width="517">

  <panel.string
      name="log_in_to_change">
    log in to change
  </panel.string>

  <button
      follows="left|bottom"
      height="23"
      label="Clear History"
      tool_tip="Clear login image, last location, teleport history, web, and texture cache"
      layout="topleft"
      left="30"
      name="clear_cache"
      top="10"
      width="145">
    <button.commit_callback
        function="Pref.WebClearCache" />
  </button>

  <text
      type="string"
      length="1"
      follows="left|top"
      height="10"
      layout="topleft"
      left_pad="10"
      mouse_opaque="false"
      name="cache_size_label_l"
      top_delta="3"
      text_color="LtGray_50"
      width="300">
    (Locations, images, web, search history)
  </text>

  <check_box
      height="16"
      enabled="false"
      label="Show me in Search results"
      layout="topleft"
      left="30"
      name="online_searchresults"
      top_pad="20"
      width="350" />

  <check_box
      height="16"
      enabled="false"
      label="Only friends and groups know I'm online"
      layout="topleft"
      left="30"
      name="online_visibility"
      top_pad="30"
      width="350" />
    
>>>>>>> fe8b4bf1
    <check_box
     enabled_control="EnableVoiceChat"
     control_name="AutoDisengageMic"
     height="16"
     label="Switch off microphone when ending calls"
     layout="topleft"
     left="30"
     name="auto_disengage_mic_check"
     top_pad="3"
     width="350" />

    <check_box
     control_name="AutoAcceptNewInventory"
     height="16"
     label="Automatically accept new inventory items"
     layout="topleft"
     left="30"
     name="Auto_Accept_New_Inventory"
     top_pad="3"
     width="350" />

    <check_box
     control_name="FSUseLegacyInventoryAcceptMessages"
     height="16"
     label="Use legacy inventory offer accept/decline messages"
     layout="topleft"
     left="30"
     name="FSUseLegacyInventoryAcceptMessages"
     tool_tip="If enabled, the viewer will only send accept and decline messages after pressing the according button. If disabled, the accept response will be sent automatically as soon as the inventory offer has been received. This option has no effect if inventory offers are accepted automatically."
     top_pad="3"
     width="350" />

    <check_box
     control_name="ShowInInventory"
     height="16"
     label="Automatically show newly accepted items in inventory"
     layout="topleft"
     left="30"
     name="Show_In_Inventory"
     top_pad="3"
     width="350" />
	 
	 <check_box
     control_name="ShowNewInventory"
     height="16"
     label="Automatically view notecards, textures, landmarks after accepting"
     layout="topleft"
     left="30"
     name="Show_New_Inventory"
     top_pad="3"
     width="350" />
	 
	 <check_box
     control_name="FSCreateGiveInventoryParticleEffect"
     height="16"
     label="Create particle effects upon giving inventory objects to other avatars"
     layout="topleft"
     left="30"
     name="FSCreateGiveInventoryParticleEffect"
     top_pad="3"
     width="350" />

    <check_box
     control_name="ShowFavoritesOnLogin"
     enabled="false"
     label="Show my Favorite Landmarks at Login (via &apos;Start At&apos; drop-down menu)"
     layout="topleft"
     left="30"
     name="favorites_on_login_check"
     top_pad="3"
     height="16"
     width="350" />

<<<<<<< HEAD
    <text
     type="string"
     length="1"
     follows="left|top"
     height="10"
     layout="topleft"
     left="30"
     mouse_opaque="false"
     name="Logs:"
     top_pad="5"
     width="350">
        Chat Logs:
    </text>
    <check_box
     enabled="false"
     control_name="LogNearbyChat"
     height="16"
     label="Save nearby chat logs on my computer (may cause lag)"
     layout="topleft"
     left="30"
     name="log_nearby_chat"
     top_pad="6"
     width="350">
    </check_box>
    <check_box
     enabled="false"
     control_name="LogInstantMessages"
     height="16"
     label="Save IM logs on my computer"
     layout="topleft"
     left="30"
     name="log_instant_messages"
     top_pad="3"
     width="350">
    </check_box>
    <check_box
     control_name="LogTimestamp"
     enabled="false"
     height="16"
     label="Add timestamp to each line in chat log"
     layout="topleft"
     left_delta="0"
     name="show_timestamps_check_im"
     top_pad="3"
     width="237" />
    <check_box
     control_name="FSSecondsinChatTimestamps"
     height="16"
     label="Show seconds in chat and log timestamps"
     layout="topleft"
     left_delta="0"
     name="seconds_in_timestamps"
     top_pad="3"
     width="237" />
    <check_box
     control_name="LogFileNamewithDate"
     enabled="false"
     height="16"
     label="Add datestamp to log file name."
     layout="topleft"
     left_delta="0"
     name="logfile_name_datestamp"
     top_pad="3"
     width="350"/>
    <button
     follows="left|top"
=======
    <button
     follows="left|bottom"
>>>>>>> fe8b4bf1
     height="23"
     label="Manage Block / Mute list"
     layout="topleft"
     left="30"
     name="block_list"
     top_pad="5"
     width="255">
        <!-- <button.commit_callback
         function="SideTray.ShowPanel"-->
        <button.commit_callback
         function="Pref.BlockList"/>
    </button>
    </panel>

    <!--LookAt-->
    <panel
     top_pad="5"
     bottom="-1"
     left="1"
     right="-1"
     follows="all"
     label="LookAt"
     name="tab-lookat" >
     
        <check_box
         top="10"
         follows="left|top"
         height="16"
         label="Show look at targets:"
         left="15"
         name="showlookat"
         width="270"
         control_name="DebugLookAt"
         tool_tip="The LookAt point is an animation hint, viewers use it to know which way to turn your eyes, head and torso. It can also be used to determine the anchor point of an avatar's camera."/>
        <text
         type="string"
         length="1"
         follows="left|top"
         height="15"
         layout="topleft"
         left="35"
         name="lookatshownames"
         tool_tip="Name format to show avatar names on the look at targets"
         top_pad="5"
         width="200">
            Show names for look at targets:
        </text>
        <combo_box
         control_name="DebugLookAtShowNames"
         follows="left|top"
         height="23"
         layout="topleft"
         left_pad="7"
         max_chars="135"
         name="lookatshownames_combobox"
         width="150">
            <combo_box.item
             enabled="true"
             label="None"
             name="None"
             value="0" />
            <combo_box.item
             enabled="true"
             label="Complete name"
             name="Complete_Name"
             value="1" />
            <combo_box.item
             enabled="true"
             label="Display name"
             name="Display_Name"
             value="2" />
            <combo_box.item
             enabled="true"
             label="Legacy name"
             name="Legacy_Name"
             value="3" />
            <combo_box.item
             enabled="true"
             label="Username"
             name="User_Name"
             value="4" />
        </combo_box>
		<check_box
		enabled_control="DebugLookAt"
		control_name="DebugLookAtHideOwn"
		height="16"
		initial_value="true"
		label="Don't show me my own lookat target"
		layout="topleft"
		left="30"
		name="LookAtHideOwn"
		tool_tip="Don't show me my own camera crosshairs"
		top_pad="4"
		width="350" />

    <text
      type="string"
      length="1"
      follows="left|top"
      height="15"
      layout="topleft"
      left="15"
      name="mylookat"
      top_pad="25"
      width="200">
        My look at targets:
      </text>
        <check_box
         control_name="PrivateLookAtTarget"
         height="16"
         label="Don't send my look at targets to others"
         layout="topleft"
         left_delta="15"
         name="privatelookat"
         tool_tip="Prevents your look at hints from being broadcast to others"
         top_pad="4"
         width="350" />
        <check_box
         control_name="PrivateLocalLookAtTarget"
         height="16"
         label="Don't send any look at targets at all, not even to myself"
         layout="topleft"
         name="privateLocalLookat"
         tool_tip="Prevents your avatar's head from moving to face a point your camera is focused on in your own view. This head movement is not necessarily visible to others whether or not this option is enabled"
         top_pad="4"
         width="400" />
        <check_box
         control_name="PrivatePointAtTarget"
         height="16"
         label="Don't send my selection target hints"
         layout="topleft"
         name="privatepointat"
         tool_tip="Prevents your selection point from showing to others"
         top_pad="4"
         width="350" />

    </panel>

    <!--Autoresponse-->
    <panel
     top_pad="5"
     bottom="-1"
     left="1"
     right="-1"
     follows="all"
     label="Autoresponse"
     name="tab-autoresponse" >
     
        <text
         type="string"
         length="1"
         follows="left|top"
         height="13"
         layout="topleft"
         left="15"
         mouse_opaque="false"
         name="text_box3"
         top="15"
         width="450">
          Automatic response when in UNAVAILABLE (ie, BUSY)  mode:
        </text>
        <text_editor
         control_name="BusyModeResponse"
         use_ellipses="false"
         commit_on_focus_lost = "true"
         follows="left|top"
         height="42"
         layout="topleft"
         left="35"
         top_pad="10"
         name="busy_response"
         width="475"
         word_wrap="true">
         log_in_to_change
        </text_editor>

        <text
         type="string"
         length="1"
         follows="left|top"
         height="13"
         layout="topleft"
         left="15"
         mouse_opaque="false"
         name="autorespond_response_label"
         top_pad="10"
         width="450">
           Automatic response to all avatars when in AUTORESPONSE to everyone mode:
        </text>
        <text_editor
         control_name="FSAutorespondModeResponse"
         use_ellipses="false"
         commit_on_focus_lost = "true"
         follows="left|top"
         height="42"
         layout="topleft"
         left="35"
         top_pad="10"
         name="autorespond_response"
         width="475"
         word_wrap="true">
           log_in_to_change
        </text_editor>

        <text
         type="string"
         length="1"
         follows="left|top"
         height="13"
         layout="topleft"
         left="15"
         mouse_opaque="false"
         name="autorespond_nf_response_label"
         top_pad="10"
         width="450">
           Automatic response to non-friends when in AUTOREPONSE TO NON-FRIENDS mode:
        </text>
        <text_editor
         control_name="FSAutorespondNonFriendsResponse"
         use_ellipses="false"
         commit_on_focus_lost = "true"
         follows="left|top"
         height="42"
         layout="topleft"
         left="35"
         top_pad="10"
         name="autorespond_nf_response"
         width="475"
         word_wrap="true">
           log_in_to_change
        </text_editor>

        <check_box
         top_pad="10"
         follows="left|top"
         height="16"
         label="Send autoresponse to MUTED avatars"
         left="15"
         name="send_muted_av_response"
         width="270"
         control_name="FSSendMutedAvatarResponse"
         tool_tip="Send the text below when someone you've muted sends you an IM."/>
        <text_editor
         control_name="FSMutedAvatarResponse"
         use_ellipses="false"
         commit_on_focus_lost = "true"
         follows="left|top"
         height="42"
         layout="topleft"
         left="35"
         top_pad="10"
         name="muted_avatar_response"
         width="475"
         word_wrap="true">
           log_in_to_change
        </text_editor>
      
      <!-- Reserved for future FIRE-10500 implementation
       <check_box
        top_pad="10"
        follows="left|top"
        height="16"
        label="Send autoresponse when in AWAY mode:"
        left="15"
        name="send_away_av_response"
        width="270"
        control_name="FSSendAwayAvatarResponse"
        tool_tip="Send the text below when someone sends you an IM while you're in away mode."/>
      <text_editor
        control_name="FSAwayAvatarResponse"
        use_ellipses="false"
        commit_on_focus_lost = "true"
        follows="left|top"
        height="42"
        layout="topleft"
        left="35"
        top_pad="10"
        name="away_avatar_response"
        width="475"
        word_wrap="true">
        log_in_to_change
      </text_editor>-->
    </panel>
</tab_container>
</panel><|MERGE_RESOLUTION|>--- conflicted
+++ resolved
@@ -1,12 +1,11 @@
 <?xml version="1.0" encoding="utf-8" standalone="yes" ?>
 <panel
-<<<<<<< HEAD
- border="true"
+    border="true"
  follows="all"
  height="440"
- layout="topleft"
+    layout="topleft"
  left="1"
- top="1"
+    top="1"
  width="540"
  label="Communication"
  name="im">
@@ -33,92 +32,20 @@
      label="General"
      name="tab-general" >
 
-    <panel.string
-     name="log_in_to_change">
-        log in to change
-    </panel.string>
-    <button
-     follows="left|top"
-     height="23"
-     label="Clear History"
-     tool_tip="Clear login image, last location, teleport history, web, and texture cache"
-     layout="topleft"
-     left="30"
-     name="clear_cache"
-     top_pad="10"
-     width="145">
-        <button.commit_callback
-         function="Pref.WebClearCache" />
-    </button>
-    <text
-     type="string"
-     length="1"
-     follows="left|top"
-     height="10"
-     layout="topleft"
-     left_pad="10"
-     mouse_opaque="false"
-     name="cache_size_label"
-     text_color="LtGray_50"
-     width="300">
-       (Locations, images, web, search history)
-    </text>
-
-
-    <check_box
-     height="16"
-     enabled="true"
-     label="Publish my avatar in search listings"
-     layout="topleft"
-     left="30"
-     name="online_searchresults"
-     top_pad="10"
-     width="350" />
-    <check_box
-     height="16"
-     enabled="false"
-     label="Only friends and groups know I'm online"
-     layout="topleft"
-     left="30"
-     name="online_visibility"
-     top_pad="3"
-     width="350" />
-
-    <check_box
-     control_name="VoiceCallsFriendsOnly"
-     height="16"
-     label="Only friends and groups can call or IM me"
-     layout="topleft"
-     left="30"
-     name="voice_call_friends_only_check"
-     top_pad="3"
-     width="350" />
-
-=======
-    border="true"
-    follows="left|top|right|bottom"
-    height="408"
-    label="Communication"
-    layout="topleft"
-    left="102"
-    name="im"
-    top="1"
-    width="517">
-
   <panel.string
       name="log_in_to_change">
     log in to change
   </panel.string>
 
   <button
-      follows="left|bottom"
+     follows="left|top"
       height="23"
       label="Clear History"
       tool_tip="Clear login image, last location, teleport history, web, and texture cache"
       layout="topleft"
       left="30"
       name="clear_cache"
-      top="10"
+     top_pad="10"
       width="145">
     <button.commit_callback
         function="Pref.WebClearCache" />
@@ -132,8 +59,7 @@
       layout="topleft"
       left_pad="10"
       mouse_opaque="false"
-      name="cache_size_label_l"
-      top_delta="3"
+     name="cache_size_label"
       text_color="LtGray_50"
       width="300">
     (Locations, images, web, search history)
@@ -141,12 +67,12 @@
 
   <check_box
       height="16"
-      enabled="false"
-      label="Show me in Search results"
+     enabled="true"
+     label="Publish my avatar in search listings"
       layout="topleft"
       left="30"
       name="online_searchresults"
-      top_pad="20"
+     top_pad="10"
       width="350" />
 
   <check_box
@@ -156,10 +82,9 @@
       layout="topleft"
       left="30"
       name="online_visibility"
-      top_pad="30"
+     top_pad="3"
       width="350" />
     
->>>>>>> fe8b4bf1
     <check_box
      enabled_control="EnableVoiceChat"
      control_name="AutoDisengageMic"
@@ -233,77 +158,8 @@
      height="16"
      width="350" />
 
-<<<<<<< HEAD
-    <text
-     type="string"
-     length="1"
-     follows="left|top"
-     height="10"
-     layout="topleft"
-     left="30"
-     mouse_opaque="false"
-     name="Logs:"
-     top_pad="5"
-     width="350">
-        Chat Logs:
-    </text>
-    <check_box
-     enabled="false"
-     control_name="LogNearbyChat"
-     height="16"
-     label="Save nearby chat logs on my computer (may cause lag)"
-     layout="topleft"
-     left="30"
-     name="log_nearby_chat"
-     top_pad="6"
-     width="350">
-    </check_box>
-    <check_box
-     enabled="false"
-     control_name="LogInstantMessages"
-     height="16"
-     label="Save IM logs on my computer"
-     layout="topleft"
-     left="30"
-     name="log_instant_messages"
-     top_pad="3"
-     width="350">
-    </check_box>
-    <check_box
-     control_name="LogTimestamp"
-     enabled="false"
-     height="16"
-     label="Add timestamp to each line in chat log"
-     layout="topleft"
-     left_delta="0"
-     name="show_timestamps_check_im"
-     top_pad="3"
-     width="237" />
-    <check_box
-     control_name="FSSecondsinChatTimestamps"
-     height="16"
-     label="Show seconds in chat and log timestamps"
-     layout="topleft"
-     left_delta="0"
-     name="seconds_in_timestamps"
-     top_pad="3"
-     width="237" />
-    <check_box
-     control_name="LogFileNamewithDate"
-     enabled="false"
-     height="16"
-     label="Add datestamp to log file name."
-     layout="topleft"
-     left_delta="0"
-     name="logfile_name_datestamp"
-     top_pad="3"
-     width="350"/>
     <button
      follows="left|top"
-=======
-    <button
-     follows="left|bottom"
->>>>>>> fe8b4bf1
      height="23"
      label="Manage Block / Mute list"
      layout="topleft"
