--- conflicted
+++ resolved
@@ -90,11 +90,7 @@
                 follows="left|top|right|bottom"
                 auto_resize="false"
                 user_resize="false"
-<<<<<<< HEAD
-                height="35"
-=======
                 height="29"
->>>>>>> 9c8bc82c
                 visible="true">
             <layout_stack
                     follows="bottom|left|right"
