<?xml version="1.0" encoding="utf-8" standalone="yes" ?>
<panel
 name="notices_tab"
 label="Notices"
 left="0"
 top="0"
 width="470"
 height="420"
 layout="topleft"
 follows="all">
    <panel.string
     name="help_text">
        Notices let you send a message and an optionally attached item.
Notices only go to group members in Roles with the ability to receive Notices.
You can turn off Notices on the General tab.
    </panel.string>
    <panel.string
     name="no_notices_text">
        There are no past notices
    </panel.string>

    <text
     follows="top|left|right"
     type="string"
     word_wrap="true"
     height="24"
     halign="left"
     layout="topleft"
     text_color="White_50"
     left="5"
     name="lbl2"
     right="-1"
     top="5"
     width="100">
     Notices are kept for 14 days.
Maximum 200 per group daily
    </text>
    <scroll_list
     name="notice_list"
     left="4"
     top_pad="4"
     right="-5"
     height="125"
     column_padding="0"
     draw_heading="true"
     follows="left|top|right"
     layout="topleft">
        <scroll_list.columns
         label=""
         name="icon"
         width="20" />
        <scroll_list.columns
         label="Subject"
         name="subject"
         width="135" />
        <scroll_list.columns
         label="From"
         name="from"
         width="135" />
        <scroll_list.columns
         label="Date"
         name="date"
         width="60" />
        <scroll_list.columns
         name="sort"
         width="-1" />
    </scroll_list>
    <button
     name="create_new_notice"
     label="New Notice"
     tool_tip="Create a new notice"
     image_overlay="AddItem_Off"
     left="4"
     top_pad="4"
     width="93"
     height="23"
     image_overlay_alignment="left"
     imgoverlay_label_space="-10"
     follows="top|left"
     layout="topleft" />

    <button
     name="refresh_notices"
     tool_tip="Refresh list of notices"
     image_overlay="Refresh_Off"
     left_pad="4"
     width="23"
     height="23"
     follows="top|left"
     layout="topleft" />

    <text
     name="notice_list_none_found"
     left_pad="4"
     top_pad="-20"
     width="120"
     height="20"
     type="string"
     visible="false"
     follows="top|left"
     layout="topleft" >
    None found
    </text>

<!-- Create New Notice -->

    <panel
     name="panel_create_new_notice"
     label="Create New Notice"
     left="0"
     bottom="-1"
     width="470"
     height="234"
     visible="false"
     follows="all"
     layout="topleft">

        <text
         follows="left|top"
         type="string"
         font="SansSerifBig"
         height="12"
         layout="topleft"
         left="4"
         mouse_opaque="false"
         name="lbl"
         text_color="EmphasisColor"
         top="2"
         width="200">
        Create a Notice
        </text>

        <text
         follows="left|top"
         type="string"
         halign="left"
         height="16"
         layout="topleft"
         name="lbl3"
         top_pad="12"
         width="93">
        Subject:
        </text>

        <line_editor
         follows="left|top|right"
         border_style="line"
         border_thickness="1"
         height="16"
         layout="topleft"
         left_pad="-1"
         max_length="63"
         name="create_subject"
         prevalidate_callback="ascii"
<<<<<<< HEAD
         width="371" />

=======
         spellcheck="true"
         width="218" />
>>>>>>> a4df79bc
        <text
         follows="left|top"
         type="string"
         halign="left"
         height="16"
         layout="topleft"
         left="4"
         name="lbl4"
         top_pad="2"
         width="93">
        Message:
        </text>

        <text_editor
         height="89"
         left_pad="0"
         max_length="511"
         name="create_message"
         spellcheck="true"
         top_delta="0"
         width="369"
         word_wrap="true"
         follows="all"
         layout="topleft" />

        <text
         top_pad="2"
         follows="bottom|left"
         type="string"
         halign="left"
         height="19"
         layout="topleft"
         left="4"
         name="lbl5"
         width="91">
        Attach:
        </text>

        <line_editor
         left_pad="1"
         width="371"
         height="19"
         enabled="false"
         max_length="90"
         mouse_opaque="false"
         name="create_inventory_name"
         follows="bottom|left|right"
         layout="topleft" />

        <text
         name="drag_and_drop_help"
         left="4"
         top_pad="4"
         width="91"
         height="50"
         text_color="EmphasisColor"
         type="string"
         halign="right"
         word_wrap="true"
         follows="bottom|left"
         layout="topleft">
        Drag and drop item here to attach it:
        </text>

        <icon
         left_pad="4"
         top_pad="-50"
         height="72"
         image_name="DropTarget"
         mouse_opaque="true"
         name="drop_icon"
         width="72"
         follows="bottom|left"
         layout="topleft" />

        <button
         name="remove_attachment"
         image_selected="TrashItem_Press"
         image_unselected="TrashItem_Off"
         image_disabled="TrashItem_Disabled"
         tool_tip="Remove attachment from your notification"
         left_pad="4"
         top_pad="-72"
         width="19"
         height="19"
         follows="bottom|left"
         layout="topleft" />

        <button
         name="open_inventory"
         label="Inventory"
         tool_tip="Open Inventory"
         right="-4"
         bottom="-38"
         height="23"
         width="100"
         follows="bottom|right"
         layout="topleft">
            <button.init_callback
                 function="Button.SetFloaterToggle"
                 parameter="inventory"/>
        </button>

        <button
         label_selected="Send"
         name="send_notice"
         top_pad="10"
         height="23"
         label="Send"
         width="100"
         follows="bottom|right"
         layout="topleft" />

      <group_drop_target
         name="drop_target"
         tool_tip="Drag an inventory item onto this target box to send it with this notice. You must have permission to copy and transfer the item in order to attach it."
         left="4"
         bottom="-4"
         width="360"
         height="94"
         border="true"
         follows="bottom|left|right"
         layout="topleft" />

    </panel>

<!-- View Past Notices -->

    <panel
     bottom="-1"
     follows="all"
     height="234"
     label="View Past Notice"
     layout="topleft"
     left="0"
     right="-1"
     visible="false"
     name="panel_view_past_notice"
     width="400">
        <text
         type="string"
         font="SansSerifMedium"
         height="16"
         layout="topleft"
         left="10"
         mouse_opaque="false"
         name="lbl6"
         text_color="EmphasisColor"
         top_pad="5"
         follows="top|left"
         width="265">
        Archived Notice
        </text>
        <text
         type="string"
         height="16"
         word_wrap="true"
         layout="topleft"
         left_delta="0"
         name="lbl7"
         top_pad="2"
         follows="top|left"
         width="390">
        To send a new notice, click the + button
        </text>
        <text
         type="string"
         halign="left"
         height="16"
         layout="topleft"
         left_delta="0"
         name="lbl8"
         top_pad="8"
         visible="true"
         follows="top|left"
         width="70">
        Subject:
        </text>
        <line_editor
         border_style="line"
         border_thickness="1"
         enabled="false"
         width="380"
         height="20"
         layout="topleft"
         left_pad="4"
         max_length="63"
         name="view_subject"
         spellcheck="true"
         top_delta="-1"
         visible="true"
         follows="left|right|top"
         />
        <text
         type="string"
         halign="left"
         height="16"
         layout="topleft"
         left="10"
         name="lbl9"
         top_pad="4"
         visible="true"
         follows="top|left"
         width="70">
        Message:
        </text>
        <text_editor
         top_pad="-16"
         left_pad="4"
         width="380"
         height="100"
         enabled="false"
         layout="topleft"
         max_length="511"
         name="view_message"
<<<<<<< HEAD
         word_wrap="true"
         follows="all" />
        <text
         type="string"
         halign="left"
         height="16"
         layout="topleft"
         left="10"
         name="lbl10"
         top_pad="8"
         width="70">
        Attachment:
        </text>

=======
         spellcheck="true"
         top_delta="-40"
         width="313"
         word_wrap="true" />
>>>>>>> a4df79bc
        <line_editor
         enabled="false"
         height="20"
         layout="topleft"
         left_pad="4"
         max_length="63"
         mouse_opaque="false"
         name="view_inventory_name"
         width="380"
         follows="bottom|left|right" />

        <button
         follows="bottom|left"
         height="23"
         label="Open Attachment"
         layout="topleft"
         top_pad="4"
         name="open_attachment"
         width="140" />
        </panel>
</panel><|MERGE_RESOLUTION|>--- conflicted
+++ resolved
@@ -152,13 +152,9 @@
          max_length="63"
          name="create_subject"
          prevalidate_callback="ascii"
-<<<<<<< HEAD
+         spellcheck="true"
          width="371" />
 
-=======
-         spellcheck="true"
-         width="218" />
->>>>>>> a4df79bc
         <text
          follows="left|top"
          type="string"
@@ -374,7 +370,7 @@
          layout="topleft"
          max_length="511"
          name="view_message"
-<<<<<<< HEAD
+         spellcheck="true"
          word_wrap="true"
          follows="all" />
         <text
@@ -389,12 +385,6 @@
         Attachment:
         </text>
 
-=======
-         spellcheck="true"
-         top_delta="-40"
-         width="313"
-         word_wrap="true" />
->>>>>>> a4df79bc
         <line_editor
          enabled="false"
          height="20"
