<?xml version="1.0" encoding="utf-8" standalone="yes" ?>
<panel
   background_visible="true"
   bg_alpha_color="DkGray"
   border="false"
   follows="all"
   height="430"
   name="Outfit Gallery"
   layout="topleft"
   left="0"
   top="0"
   width="312">
  <string name="outfit_photo_string">
    Photo of "[OUTFIT_NAME]" outfit
  </string>
  <string name="no_outfits_msg">
    You don't have any outfits yet. Try [secondlife:///app/search/all/ Search]
  </string>
  <string name="no_matched_outfits_msg">
    Didn't find what you're looking for? Try [secondlife:///app/search/all/[SEARCH_TERM] Search].
  </string>
  <text
    type="string"
    clip_partial="false"
    follows="left|top|right"
    layout="topleft"
    left="13"
    name="no_outfits_txt"
    top="0"
    height="32"
    valign="center"
    parse_urls="true"
    wrap="true">
    Searching...
  </text> 
  <scroll_container
   follows="all"
   height="395"
   right="310"
   layout="topleft"
   left="3"
   top="0"
   tab_stop="true"
   name="gallery_scroll_panel"
<<<<<<< HEAD
   opaque="false">
   <!--outfit_gallery_item
    layout="topleft"
    left="10"
    name="preview_outfit1"
    height="175"
    width="150"
    follows="left|top"/-->
     <!--layout_stack follows="left|right" height="180" width="498" layout="topleft" left="0" animate="false" top="0" name="top_gallery_stack" orientation="horizontal">
      <layout_panel follows="left|top" height="175" width="166" layout="topleft" left="0" top="0" auto_resize="false" visible="true" name="top_gallery_panel">
        <outfit_gallery_item layout="topleft" left="10" name="preview_outfit1" height="175" width="150" follows="left|top"/>
      </layout_panel>
      <layout_panel follows="left|top" height="175" width="166" layout="topleft" left="0" top="0" auto_resize="false" visible="true" name="top panel">
        <outfit_gallery_item layout="topleft" left="10" name="preview_outfit2" height="175" width="150" follows="left|top"/>
      </layout_panel>
      <layout_panel follows="left|top" height="175" width="166" layout="topleft" left="0" top="0" auto_resize="false" visible="true" name="top panel">
        <outfit_gallery_item layout="topleft" left="10" name="preview_outfit2" height="175" width="150" follows="left|top"/>
      </layout_panel>
    </layout_stack>
    <layout_stack follows="left|right" height="180" width="498" layout="topleft" left="0" animate="false" top="190" name="top_gallery_stack" orientation="horizontal">
      <layout_panel follows="left|top" height="175" width="166" layout="topleft" left="0" top="0" auto_resize="false" visible="true" name="top_gallery_panel">
        <outfit_gallery_item layout="topleft" left="10" name="preview_outfit1" height="175" width="150" follows="left|top"/>
      </layout_panel>
      <layout_panel follows="left|top" height="175" width="166" layout="topleft" left="0" top="0" auto_resize="false" visible="true" name="top panel">
        <outfit_gallery_item layout="topleft" left="10" name="preview_outfit2" height="175" width="150" follows="left|top"/>
      </layout_panel>
      <layout_panel follows="left|top" height="175" width="166" layout="topleft" left="0" top="0" auto_resize="false" visible="true" name="top panel">
        <outfit_gallery_item layout="topleft" left="10" name="preview_outfit2" height="175" width="150" follows="left|top"/>
      </layout_panel>
    </layout_stack>
     <layout_stack follows="left|right" height="180" width="498" layout="topleft" left="0" animate="false" top="380" name="top_gallery_stack" orientation="horizontal">
       <layout_panel follows="left|top" height="175" width="166" layout="topleft" left="0" top="0" auto_resize="false" visible="true" name="top_gallery_panel">
         <outfit_gallery_item layout="topleft" left="10" name="preview_outfit1" height="175" width="150" follows="left|top"/>
       </layout_panel>
       <layout_panel follows="left|top" height="175" width="166" layout="topleft" left="0" top="0" auto_resize="false" visible="true" name="top panel">
         <outfit_gallery_item layout="topleft" left="10" name="preview_outfit2" height="175" width="150" follows="left|top"/>
       </layout_panel>
       <layout_panel follows="left|top" height="175" width="166" layout="topleft" left="0" top="0" auto_resize="false" visible="true" name="top panel">
         <outfit_gallery_item layout="topleft" left="10" name="preview_outfit2" height="175" width="150" follows="left|top"/>
       </layout_panel>
     </layout_stack-->
    <!--</panel>-->  
=======
   opaque="false"
   top_pad="0">
>>>>>>> d3233e78
  </scroll_container> 
  <panel
     background_visible="true"
	 follows="bottom|left|right"
	 height="28"
	 layout="topleft"
	 left="4"
	 top_pad="5"
	 visible="true"
	 name="bottom_panel"
	 width="312">
     <menu_button
       follows="bottom|left"
       tool_tip="Show additional options"
       height="25"
       image_hover_unselected="Toolbar_Left_Over"
       image_overlay="OptionsMenu_Off"
       image_selected="Toolbar_Left_Selected"
       image_unselected="Toolbar_Left_Off"
       layout="topleft"
       left="0"
       name="options_gear_btn"
       top="1"
       width="31" />
     <icon
       follows="bottom|left|right"
       height="25"
       image_name="Toolbar_Middle_Off"
       layout="topleft"
       left_pad="1"
       name="dummy_icon"
       width="243"/>
     <text
       type="string"
       length="1"
       height="25"
       layout="topleft"
       left_delta="5"
       name="OutfitcountText"
       font="SansSerifMedium"
       follows="bottom|left"
       v_pad="6"
       width="100">
          [COUNT] Outfits
      </text>
      <text
       top_delta="0"
       type="string"
       length="1"
       height="25"
       layout="topleft"
       right="-42"
       name="avatar_complexity_label"
       font="SansSerifMedium"
       follows="bottom|right"
       halign="right"
       v_pad="6"
       width="150">
          Complexity: [WEIGHT]
      </text>
      <button
       follows="bottom|right"
       height="25"
       image_hover_unselected="Toolbar_Right_Over"
       image_overlay="TrashItem_Off"
       image_selected="Toolbar_Right_Selected"
       image_unselected="Toolbar_Right_Off"
       layout="topleft"
       left_pad="6"
       name="trash_btn"
       tool_tip="Delete selected outfit"
       width="31"/>
    </panel>
</panel><|MERGE_RESOLUTION|>--- conflicted
+++ resolved
@@ -42,53 +42,7 @@
    top="0"
    tab_stop="true"
    name="gallery_scroll_panel"
-<<<<<<< HEAD
    opaque="false">
-   <!--outfit_gallery_item
-    layout="topleft"
-    left="10"
-    name="preview_outfit1"
-    height="175"
-    width="150"
-    follows="left|top"/-->
-     <!--layout_stack follows="left|right" height="180" width="498" layout="topleft" left="0" animate="false" top="0" name="top_gallery_stack" orientation="horizontal">
-      <layout_panel follows="left|top" height="175" width="166" layout="topleft" left="0" top="0" auto_resize="false" visible="true" name="top_gallery_panel">
-        <outfit_gallery_item layout="topleft" left="10" name="preview_outfit1" height="175" width="150" follows="left|top"/>
-      </layout_panel>
-      <layout_panel follows="left|top" height="175" width="166" layout="topleft" left="0" top="0" auto_resize="false" visible="true" name="top panel">
-        <outfit_gallery_item layout="topleft" left="10" name="preview_outfit2" height="175" width="150" follows="left|top"/>
-      </layout_panel>
-      <layout_panel follows="left|top" height="175" width="166" layout="topleft" left="0" top="0" auto_resize="false" visible="true" name="top panel">
-        <outfit_gallery_item layout="topleft" left="10" name="preview_outfit2" height="175" width="150" follows="left|top"/>
-      </layout_panel>
-    </layout_stack>
-    <layout_stack follows="left|right" height="180" width="498" layout="topleft" left="0" animate="false" top="190" name="top_gallery_stack" orientation="horizontal">
-      <layout_panel follows="left|top" height="175" width="166" layout="topleft" left="0" top="0" auto_resize="false" visible="true" name="top_gallery_panel">
-        <outfit_gallery_item layout="topleft" left="10" name="preview_outfit1" height="175" width="150" follows="left|top"/>
-      </layout_panel>
-      <layout_panel follows="left|top" height="175" width="166" layout="topleft" left="0" top="0" auto_resize="false" visible="true" name="top panel">
-        <outfit_gallery_item layout="topleft" left="10" name="preview_outfit2" height="175" width="150" follows="left|top"/>
-      </layout_panel>
-      <layout_panel follows="left|top" height="175" width="166" layout="topleft" left="0" top="0" auto_resize="false" visible="true" name="top panel">
-        <outfit_gallery_item layout="topleft" left="10" name="preview_outfit2" height="175" width="150" follows="left|top"/>
-      </layout_panel>
-    </layout_stack>
-     <layout_stack follows="left|right" height="180" width="498" layout="topleft" left="0" animate="false" top="380" name="top_gallery_stack" orientation="horizontal">
-       <layout_panel follows="left|top" height="175" width="166" layout="topleft" left="0" top="0" auto_resize="false" visible="true" name="top_gallery_panel">
-         <outfit_gallery_item layout="topleft" left="10" name="preview_outfit1" height="175" width="150" follows="left|top"/>
-       </layout_panel>
-       <layout_panel follows="left|top" height="175" width="166" layout="topleft" left="0" top="0" auto_resize="false" visible="true" name="top panel">
-         <outfit_gallery_item layout="topleft" left="10" name="preview_outfit2" height="175" width="150" follows="left|top"/>
-       </layout_panel>
-       <layout_panel follows="left|top" height="175" width="166" layout="topleft" left="0" top="0" auto_resize="false" visible="true" name="top panel">
-         <outfit_gallery_item layout="topleft" left="10" name="preview_outfit2" height="175" width="150" follows="left|top"/>
-       </layout_panel>
-     </layout_stack-->
-    <!--</panel>-->  
-=======
-   opaque="false"
-   top_pad="0">
->>>>>>> d3233e78
   </scroll_container> 
   <panel
      background_visible="true"
