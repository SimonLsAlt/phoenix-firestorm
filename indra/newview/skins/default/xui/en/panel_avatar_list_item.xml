<?xml version="1.0" encoding="utf-8" standalone="yes" ?>
<panel
 follows="top|right|left"
 height="24"
 layout="topleft"
 left="0"
 name="avatar_list_item"
 top="0"
 width="320">
    <!-- 
    Strings used to localize last interaction time.
    See last_interaction textbox below.
    -->
    <string name="FormatSeconds">[COUNT]s</string>
    <string name="FormatMinutes">[COUNT]m</string>
    <string name="FormatHours">[COUNT]h</string>
    <string name="FormatDays">[COUNT]d</string>
    <string name="FormatWeeks">[COUNT]w</string>
    <string name="FormatMonths">[COUNT]mon</string>
    <string name="FormatYears">[COUNT]y</string>
 
    <icon
     follows="top|right|left"
     height="24"
     image_name="ListItem_Over"
     layout="topleft"
     left="0"
     name="hovered_icon"
     top="0"
     visible="false"
     width="320" />
    <icon
     height="24"
     follows="top|right|left"
     image_name="ListItem_Select"
     layout="topleft"
     left="0"
     name="selected_icon"
     top="0"
     visible="false"
     width="320" />
    <avatar_icon
     follows="top|left"
     height="20"
     default_icon_name="Generic_Person"
     layout="topleft"
     left="5"
     mouse_opaque="true"
     top="2"
     width="20" />
    <text
     follows="left|right"
     font="SansSerifSmall"
     height="15"
     layout="topleft"
     left_pad="5"
     name="avatar_name"
     top="6"
     use_ellipses="true"
     value="Unknown"
     width="180" />
    <text
     follows="right"
     font="SansSerifSmall"
     height="15"
     layout="topleft"
     left_pad="5"
     right="-164"
     name="last_interaction"
     text_color="LtGray_50"
     value="0s"
     width="35" />
    <icon
     height="20"
     follows="right"
     image_name="Permission_Visible_Online"
     layout="topleft"
     left_pad="3"
     right="-141"
     name="permission_online_icon"
     tool_tip="This friend can see when you&apos;re online"
     top="2"
     width="20" />
    <icon
     height="20"
     follows="right"
     image_name="Permission_Visible_Map"
     layout="topleft"
     left_pad="3"
     tool_tip="This friend can locate you on the map"
     right="-118"
     name="permission_map_icon"
     top_delta="0"
     width="20" />
    <icon
     height="20"
     follows="right"
     image_name="Permission_Edit_Objects_Mine"
     layout="topleft"
     left_pad="3"
     right="-95"
     name="permission_edit_mine_icon"
     tool_tip="This friend can edit, delete or take your objects"
     top_delta="0"
     width="20" />
    <icon
     height="20"
     follows="right"
     image_name="Permission_Edit_Objects_Theirs"
     layout="topleft"
     left_pad="3"
     right="-72"
     name="permission_edit_theirs_icon"
     tool_tip="You can edit this friend&apos;s objects"
     top_delta="0"
     width="20" />
    <button
     follows="right"
     height="16"
     image_pressed="Info_Press"
     image_unselected="Info_Over"
     layout="topleft"
     left_pad="3"
     right="-53"
     name="info_btn"
<<<<<<< HEAD
     tab_stop="false"
     top_delta="-2"
=======
     top_delta="2"
>>>>>>> 65f0b633
     width="16" />
    <button
     follows="right"
     height="20"
     image_overlay="ForwardArrow_Off"
     layout="topleft"
     left_pad="5"
     right="-28"
     name="profile_btn"
     tab_stop="false"
     tool_tip="View profile"
     top_delta="-2"
     width="20" />
    <output_monitor
     auto_update="true"
     follows="right"
     draw_border="false"
     height="16"
     layout="topleft"
     left_pad="5"
     right="-3"
     mouse_opaque="true"
     name="speaking_indicator"
     visible="true"
     width="20" />
</panel><|MERGE_RESOLUTION|>--- conflicted
+++ resolved
@@ -123,12 +123,8 @@
      left_pad="3"
      right="-53"
      name="info_btn"
-<<<<<<< HEAD
      tab_stop="false"
-     top_delta="-2"
-=======
      top_delta="2"
->>>>>>> 65f0b633
      width="16" />
     <button
      follows="right"
