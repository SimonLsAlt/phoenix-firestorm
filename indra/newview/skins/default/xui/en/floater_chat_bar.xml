--- conflicted
+++ resolved
@@ -37,65 +37,9 @@
         height="300"
         filename="panel_nearby_chat.xml"
         name="nearby_chat" />
-<<<<<<< HEAD
+        spellcheck="true"
         spellcheck="true"
   </panel>
 
     <panel width="380" height="31" left="0" bottom="-1" follows="left|right|bottom" name="panel_chat_bar_single" filename="panel_nearby_chat_bar_single.xml" />
-=======
-    <panel width="300" 
-           height="31" 
-           left="0" 
-           name="bottom_panel"
-           bottom="-1" 
-           follows="left|right|bottom" 
-           tab_group="1">
-      <line_editor
-        border_style="line"
-        border_thickness="1"
-        follows="left|right"
-        height="23"
-        label="Click here to chat."
-        layout="topleft"
-        left_delta="7"
-        left="0"
-        max_length_bytes="1023"
-        name="chat_box"
-        spellcheck="true"
-        text_pad_left="5"
-        text_pad_right="25"
-        tool_tip="Press Enter to say, Ctrl+Enter to shout"
-        top="2"
-        width="255" />
-      <output_monitor
-        auto_update="true"
-        follows="right"
-        draw_border="false"
-        height="16"
-        layout="topleft"
-        left_pad="-24"
-        mouse_opaque="true"
-        name="chat_zone_indicator"
-        top="6"
-        visible="true"
-        width="20" />
-      <button
-        follows="right"
-        is_toggle="true"
-        width="20"
-        top="2"
-        layout="topleft"
-        left_pad="12"
-        image_disabled="ComboButton_UpOff"
-        image_unselected="ComboButton_UpOff"
-        image_selected="ComboButton_On"
-        image_pressed="ComboButton_UpSelected"
-        image_pressed_selected="ComboButton_Selected"
-        height="23"
-        chrome="true"
-        name="show_nearby_chat"
-        tool_tip="Shows/hides nearby chat log">
-      </button>
-    </panel>
->>>>>>> dab915c1
 </floater>