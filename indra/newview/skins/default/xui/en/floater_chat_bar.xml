--- conflicted
+++ resolved
@@ -1,16 +1,9 @@
 <?xml version="1.0" encoding="utf-8" standalone="yes" ?>
 <floater
-<<<<<<< HEAD
- open_positioning="specified"
- specified_left="320"
- specified_bottom="10"
- height="360"
-=======
  positioning="specified"
  left="10"
  bottom="-10"
- height="60"
->>>>>>> a519e34f
+ height="360"
  layout="topleft"
  legacy_header_height="25"
  single_instance="true"
