--- conflicted
+++ resolved
@@ -3016,8 +3016,6 @@
                    mouse_opaque="true"
                    name="Light Ambiance"
                    width="120" />
-<<<<<<< HEAD
-=======
           <check_box
              height="16"
              label="Reflection Probe"
@@ -3025,7 +3023,7 @@
              left="10"
              name="Reflection Probe"
              tool_tip="Adjusts how objects within this volume receive reflections when PBR is enabled"
-             top_pad="10"
+             top_pad="9"
              width="60" />
           <combo_box
 			   height="19"
@@ -3048,12 +3046,13 @@
              height="16"
              label="Dynamic"
              layout="topleft"
+			   follows="left|top"
              left="10"
              name="Probe Dynamic"
              tool_tip="When enabled, Avatars will appear in reflections within this probe's influence volume."
-             bottom_delta="19"
+             top_delta="17"
              width="60" />
-          <spinner bottom_delta="19"
+          <spinner top_pad="0"
                    decimal_digits="3"
                    follows="left|top"
                    height="16"
@@ -3067,7 +3066,7 @@
                    mouse_opaque="true"
                    name="Probe Ambiance"
                    width="120" />
-          <spinner bottom_delta="0"
+          <spinner top_delta="0"
                    decimal_digits="3"
                    follows="left|top"
                    height="16"
@@ -3081,7 +3080,6 @@
                    mouse_opaque="true"
                    name="Probe Near Clip"
                    width="120" />
->>>>>>> 509476f9
           <text
              type="string"
              length="1"
