<?xml version="1.0" encoding="utf-8" standalone="yes" ?>
<floater
 positioning="none"
 legacy_header_height="18"
 height="638"
 layout="topleft"
 bg_opaque_image="Window_NoTitle_Foreground"
 bg_alpha_image="Window_NoTitle_Background"
 name="toolbox floater"
 help_topic="toolbox_floater"
 save_rect="true"
 short_title="Build Tools"
 single_instance="true"
 save_visibility="true"
 sound_flags="0"
 width="295">
  <floater.string
     name="grid_screen_text">
    Screen
  </floater.string>
  <floater.string
   name="grid_local_text">
    Local
  </floater.string>
  <floater.string
   name="grid_world_text">
    World
  </floater.string>
  <floater.string
   name="grid_reference_text">
    Reference
  </floater.string>
  <floater.string
   name="grid_attachment_text">
    Attachment
  </floater.string>
  <floater.string
     name="status_rotate">
        Drag colored bands to rotate object
    </floater.string>
    <floater.string
     name="status_scale">
        Click and drag to stretch selected side
    </floater.string>
    <floater.string
     name="status_move">
        Drag to move, shift-drag to copy
    </floater.string>
    <floater.string
     name="status_modifyland">
        Click and hold to modify land
    </floater.string>
    <floater.string
     name="status_camera">
        Click and drag to move camera
    </floater.string>
    <floater.string
     name="status_grab">
        Drag to move, Ctrl to lift, Ctrl+Shift to rotate
    </floater.string>
    <floater.string
     name="status_place">
        Click inworld to build
    </floater.string>
    <floater.string
     name="status_selectland">
        Click and drag to select land
    </floater.string>
    <floater.string
     name="status_selectcount">
        [OBJ_COUNT] objects selected, land impact [LAND_IMPACT]
    </floater.string>
    <floater.string
     name="status_remaining_capacity">
        Remaining capacity [LAND_CAPACITY].
    </floater.string>
	<floater.string
	  name="link_number">
		Link number:
	</floater.string>
	<floater.string
	  name="selected_faces">
		Faces:
	</floater.string>
    <button
     follows="left|top"
     height="25"
     image_bottom_pad="1"
     image_overlay="Tool_Zoom"
     image_selected="PushButton_Selected_Press"
     layout="topleft"
     left="10"
     name="button focus"
     tool_tip="Focus"
     width="35">
	  <button.commit_callback
	     function="BuildTool.setTool"
	     parameter="Focus" />
	</button>
    <button
     follows="left|top"
      height="25"
     image_bottom_pad="1"
     image_overlay="Tool_Grab"
     image_selected="PushButton_Selected_Press"
     layout="topleft"
     left_pad="10"
     name="button move"
     tool_tip="Move"
     width="35">
	  <button.commit_callback
	     function="BuildTool.setTool"
	     parameter="Move" />
	</button>
    <button
     follows="left|top"
     height="25"
     image_bottom_pad="1"
     image_overlay="Tool_Face"
     image_selected="PushButton_Selected_Press"
     layout="topleft"
     left_pad="10"
     name="button edit"
     tool_tip="Edit"
     width="35">
	  <button.commit_callback
	     function="BuildTool.setTool"
	     parameter="Edit" />
	</button>
    <button
     follows="left|top"
      height="25"
     image_bottom_pad="1"
     image_overlay="Tool_Create"
     image_selected="PushButton_Selected_Press"
     layout="topleft"
     left_pad="10"
     name="button create"
     tool_tip="Create"
     width="35">
	  <button.commit_callback
	     function="BuildTool.setTool"
	     parameter="Create" />
	</button>
    <button
     follows="left|top"
      height="25"
     image_bottom_pad="1"
     image_overlay="Tool_Dozer"
     image_selected="PushButton_Selected_Press"
     layout="topleft"
     left_pad="10"
     name="button land"
     tool_tip="Land"
     width="35">
	  <button.commit_callback
	     function="BuildTool.setTool"
	     parameter="Land" />
	</button>
    <text
     height="30"
     word_wrap="true"
     use_ellipses="true"
     type="string"
     text_color="LabelSelectedDisabledColor"
     length="1"
     follows="left|top"
     layout="topleft"
     left="8"
     name="text status"
     top_pad="3"
     width="285">
        Drag to move, shift-drag to copy
    </text>
   <radio_group
     layout="topleft"
     left="10"
      height="70"
      top="59"
     name="focus_radio_group">
        <radio_item
         top_pad="6"
         label="Zoom"
         layout="topleft"
         name="radio zoom" />
        <radio_item
         top_pad="6"
         label="Orbit (Ctrl)"
         layout="topleft"
         name="radio orbit" />
        <radio_item
         top_pad="6"
         label="Pan (Ctrl+Shift)"
         layout="topleft"
         name="radio pan" />
		 <radio_group.commit_callback
	     function="BuildTool.commitRadioFocus"/>
    </radio_group>
   <slider_bar
     follows="left|top"
     height="14"
     increment="0.01"
     initial_value="0.125"
     layout="topleft"
     max_val="0.5"
     top_delta="-2"
     left_delta="100"
     name="slider zoom"
     width="134">
	 <slider_bar.commit_callback
	     function="BuildTool.commitZoom"/>
	</slider_bar>
   <radio_group
      left="10"
      height="70"
      top="59"
     layout="topleft"
     name="move_radio_group">
        <radio_item
         top_pad="6"
         label="Move"
         layout="topleft"
         name="radio move" />
        <radio_item
		 top_pad="6"
         label="Lift (Ctrl)"
         layout="topleft"
         name="radio lift" />
        <radio_item
         top_pad="6"
         label="Spin (Ctrl+Shift)"
         layout="topleft"
         name="radio spin" />
		 <radio_group.commit_callback
			function="BuildTool.commitRadioMove"/>
	</radio_group>
	<radio_group
     follows="left|top"
	 left="5"
	 top="55"
	 height="70"
     layout="topleft"
	 name="edit_radio_group">
        <radio_item
		 label="Move"
		 layout="topleft"
		 name="radio position" />
        <radio_item
		 top_pad="5"
         label="Rotate (Ctrl)"
         layout="topleft"
         name="radio rotate" />
        <radio_item
		 top_pad="5"
         label="Stretch (Ctrl+Shift)"
         layout="topleft"
         name="radio stretch" />
        <radio_item
		 top_pad="5"
         label="Select Face"
         layout="topleft"
         name="radio select face" />
        <radio_item
		 top_pad="5"
         label="Align"
         layout="topleft"
         name="radio align" />
			<radio_group.commit_callback
			function="BuildTool.commitRadioEdit"/>
    </radio_group>
    <check_box
     left="5"
     follows="left|top"
     height="19"
	 control_name="EditLinkedParts"
     label="Edit linked"
     layout="topleft"     
     name="checkbox edit linked parts"
     top_pad="0">
		  <check_box.commit_callback
			function="BuildTool.selectComponent"/>
	</check_box>

   <button
     follows="left|top"
     height="20"
     image_overlay="BackArrow_Off"
     top_pad="0"
     layout="topleft"
     name="prev_part_btn"
     tool_tip="Select previous linked part or face"
     width="12">
	  <button.commit_callback
	     function="Tools.SelectNextPart"
	     parameter="previous" />
    </button>
   <button
     follows="left|top"
     height="20"
     image_overlay="ForwardArrow_Off"
     left_pad="0"
     layout="topleft"
     name="next_part_btn"
     tool_tip="Select next linked part or face"
     width="12">
	  <button.commit_callback
	     function="Tools.SelectNextPart"
	     parameter="next" />
    </button>
   <button
     follows="left|top"
     height="20"
     label="Link"
     left_pad="2"
     layout="topleft"
     name="link_btn"
     width="50">
	  <button.commit_callback
	     function="BuildTool.LinkObjects"/>
    </button>
    <button
     follows="left|top"
     height="20"
     label="Unlink"
     layout="topleft"
     left_pad="2"
     name="unlink_btn"
     width="90">
	  <button.commit_callback
	     function="BuildTool.UnlinkObjects"/>
    </button>
        <combo_box
     height="20"
     layout="topleft"
     left_pad="4"
     follows="left|top"
     name="combobox grid mode"
     tool_tip="Choose the type of grid ruler for positioning the object"
     top_delta="0"
     width="108">
      <combo_box.item
       label="World grid"
       name="World"
       value="World" />
      <combo_box.item
       label="Local grid"
       name="Local"
       value="Local" />
      <combo_box.item
       label="Reference grid"
       name="Reference"
       value="Reference" />
       <combo_box.commit_callback
      function="BuildTool.gridMode"/>
    </combo_box>
    <check_box
     control_name="ScaleUniform"
     height="19"
     label="Stretch Both Sides"
     layout="topleft"
     left="143"
     name="checkbox uniform"
     top="48"
     label_text.wrap="true"
     label_text.width="120"
     width="134" />
    <check_box
     control_name="ScaleStretchTextures"
     height="19"
     initial_value="true"
     label="Stretch Textures"
     layout="topleft"
     left="143"
     name="checkbox stretch textures"
     top_pad="-2"
     follows="left|top"
     width="134" />
   <check_box
     control_name="SnapEnabled"
     height="18"
     initial_value="true"
     label="Snap"
     layout="topleft"
     top_pad="-2"
     name="checkbox snap to grid"
     width="134" />
  <check_box
     control_name="FSBuildPrefs_ActualRoot"
     height="18"
     initial_value="false"
     label="Edit axis at root"
     layout="topleft"
     top_pad="-2"
     name="checkbox actual root"
     width="134" />
  <check_box
     height="18"
     initial_value="true"
     label="Show Highlight"
     layout="topleft"
     top_pad="-2"
     name="checkbox show highlight"
     width="134" >
		  <check_box.commit_callback
			function="BuildTool.commitShowHighlight"/>
	</check_box>
    <button
     left_pad="0"
     image_selected="ForwardArrow_Press"
     image_unselected="ForwardArrow_Off"   
     layout="topleft"
     follows="top|left"
     name="Options..."
     tool_tip="See more grid options"
     top="80"
     right="-10"
     width="18"
     height="23" >
	 <button.commit_callback
	     function="BuildTool.gridOptions"/>
	</button>
   <button
     follows="left|top"
     height="20"
     image_disabled="Object_Cube"
     image_disabled_selected="Object_Cube"
     image_selected="Object_Cube_Selected"
     image_unselected="Object_Cube"
     layout="topleft"
     left="10"
     name="ToolCube"
     tool_tip="Cube"
     top="58"
     width="20" />
    <button
     follows="left|top"
     height="20"
     image_disabled="Object_Prism"
     image_disabled_selected="Object_Prism"
     image_selected="Object_Prism_Selected"
     image_unselected="Object_Prism"
     layout="topleft"
     left_delta="29"
     name="ToolPrism"
     tool_tip="Prism"
     top_delta="0"
     width="20" />
    <button
     follows="left|top"
     height="20"
     image_disabled="Object_Pyramid"
     image_disabled_selected="Object_Pyramid"
     image_selected="Object_Pyramid_Selected"
     image_unselected="Object_Pyramid"
     layout="topleft"
     left_delta="29"
     name="ToolPyramid"
     tool_tip="Pyramid"
     top_delta="0"
     width="20" />
    <button
     follows="left|top"
     height="20"
     image_disabled="Object_Tetrahedron"
     image_disabled_selected="Object_Tetrahedron"
     image_selected="Object_Tetrahedron_Selected"
     image_unselected="Object_Tetrahedron"
     layout="topleft"
     left_delta="29"
     name="ToolTetrahedron"
     tool_tip="Tetrahedron"
     top_delta="0"
     width="20" />
    <button
     follows="left|top"
     height="20"
     image_disabled="Object_Cylinder"
     image_disabled_selected="Object_Cylinder"
     image_selected="Object_Cylinder_Selected"
     image_unselected="Object_Cylinder"
     layout="topleft"
     left_delta="29"
     name="ToolCylinder"
     tool_tip="Cylinder"
     top_delta="0"
     width="20" />
    <button
     follows="left|top"
     height="20"
     image_disabled="Object_Hemi_Cylinder"
     image_disabled_selected="Object_Hemi_Cylinder"
     image_selected="Object_Hemi_Cylinder_Selected"
     image_unselected="Object_Hemi_Cylinder"
     layout="topleft"
     left="10"
     name="ToolHemiCylinder"
     tool_tip="Hemicylinder"
     top="84"
     width="20" />
    <button
     follows="left|top"
     height="20"
     image_disabled="Object_Cone"
     image_disabled_selected="Object_Cone"
     image_selected="Object_Cone_Selected"
     image_unselected="Object_Cone"
     layout="topleft"
     left_delta="29"
     name="ToolCone"
     tool_tip="Cone"
     top_delta="0"
     width="20" />
    <button
     follows="left|top"
     height="20"
     image_disabled="Object_Hemi_Cone"
     image_disabled_selected="Object_Hemi_Cone"
     image_selected="Object_Hemi_Cone_Selected"
     image_unselected="Object_Hemi_Cone"
     layout="topleft"
     left_delta="29"
     name="ToolHemiCone"
     tool_tip="Hemicone"
     top_delta="0"
     width="20" />
    <button
     follows="left|top"
     height="20"
     image_disabled="Object_Sphere"
     image_disabled_selected="Object_Sphere"
     image_selected="Object_Sphere_Selected"
     image_unselected="Object_Sphere"
     layout="topleft"
     left_delta="29"
     name="ToolSphere"
     tool_tip="Sphere"
     top_delta="0"
     width="20" />
    <button
     follows="left|top"
     height="20"
     image_disabled="Object_Hemi_Sphere"
     image_disabled_selected="Object_Hemi_Sphere"
     image_selected="Object_Hemi_Sphere_Selected"
     image_unselected="Object_Hemi_Sphere"
     layout="topleft"
     left_delta="29"
     name="ToolHemiSphere"
     tool_tip="Hemisphere"
     top_delta="0"
     width="20" />
    <button
     follows="left|top"
     height="20"
     image_disabled="Object_Torus"
     image_disabled_selected="Object_Torus"
     image_selected="Object_Torus_Selected"
     image_unselected="Object_Torus"
     layout="topleft"
     left="10"
     name="ToolTorus"
     tool_tip="Torus"
     top="109"
     width="20" />
    <button
     follows="left|top"
     height="20"
     image_disabled="Object_Tube"
     image_disabled_selected="Object_Tube"
     image_selected="Object_Tube_Selected"
     image_unselected="Object_Tube"
     layout="topleft"
     left_delta="29"
     name="ToolTube"
     tool_tip="Tube"
     top_delta="0"
     width="20" />
    <button
     follows="left|top"
     height="20"
     image_disabled="Object_Ring"
     image_disabled_selected="Object_Ring"
     image_selected="Object_Ring_Selected"
     image_unselected="Object_Ring"
     layout="topleft"
     left_delta="29"
     name="ToolRing"
     tool_tip="Ring"
     top_delta="0"
     width="20" />
    <button
     follows="left|top"
     height="20"
     image_disabled="Object_Tree"
     image_disabled_selected="Object_Tree"
     image_selected="Object_Tree_Selected"
     image_unselected="Object_Tree"
     layout="topleft"
     left_delta="29"
     name="ToolTree"
     tool_tip="Tree"
     top_delta="0"
     width="20" />
    <button
     follows="left|top"
     height="20"
     image_disabled="Object_Grass"
     image_disabled_selected="Object_Grass"
     image_selected="Object_Grass_Selected"
     image_unselected="Object_Grass"
     image_overlay_color="1 0 0 .75"
     image_overlay_selected_color="1 0 0 1"
     layout="topleft"
     left_delta="29"
     name="ToolGrass"
     tool_tip="Grass"
     top_delta="0"
     width="20" />
    <check_box
     control_name="CreateToolKeepSelected"
     height="19"
     label="Keep Tool selected"
     layout="topleft"
     left="155"
     name="checkbox sticky"
     top="55"
     width="128" />
    <check_box
     control_name="CreateToolCopySelection"
     height="19"
     label="Copy selection"
     layout="topleft"
     left_delta="0"
     name="checkbox copy selection"
     top_delta="15"
     width="134" />
    <check_box
     control_name="CreateToolCopyCenters"
     height="19"
     initial_value="true"
     label="Center Copy"
     layout="topleft"
     left_delta="18"
     name="checkbox copy centers"
     top="85"
     width="134" />
    <check_box
     control_name="CreateToolCopyRotates"
     height="19"
     label="Rotate Copy"
     layout="topleft"
     left_delta="0"
     name="checkbox copy rotates"
     top_delta="16"
     width="134" />
    <combo_box
     height="20"
     layout="topleft"
     left="155"
     follows="left|top"
     name="tree_grass_combo"
     top_pad="4"
     width="130">
      <combo_box.commit_callback
       function="BuildTool.TreeGrass"/>
    </combo_box>
    <radio_group
     height="105"
     layout="topleft"
     left="4"
     name="land_radio_group"
     top="54"
     width="114">
        <radio_item
         height="19"
         label="Select Land"
         layout="topleft"
         left="0"
         name="radio select land"
         top="-106"
         width="134" />
        <radio_item
         height="19"
         label="Flatten"
         layout="topleft"
         left_delta="0"
         name="radio flatten"
         top_delta="15"
         width="114" />
        <radio_item
         height="19"
         label="Raise"
         layout="topleft"
         left_delta="0"
         name="radio raise"
         top_delta="15"
         width="114" />
        <radio_item
         height="19"
         label="Lower"
         layout="topleft"
         left_delta="0"
         name="radio lower"
         top_delta="15"
         width="114" />
        <radio_item
         height="19"
         label="Smooth"
         layout="topleft"
         left_delta="0"
         name="radio smooth"
         top_delta="15"
         width="114" />
        <radio_item
         height="19"
         label="Roughen"
         layout="topleft"
         left_delta="0"
         name="radio noise"
         top_delta="15"
         width="114" />
        <radio_item
         height="19"
         label="Revert"
         layout="topleft"
         left_delta="0"
         name="radio revert"
         top_delta="15"
         width="114" />
		 <radio_group.commit_callback
	     function="BuildTool.commitRadioLand"/>
    </radio_group>
    <text
     type="string"
     length="1"
     follows="left|top"
     height="12"
     layout="topleft"
     left="135"
     name="Bulldozer:"
     top="57"
     width="100">
        Bulldozer:
    </text>
    <text
     type="string"
     length="1"
     follows="left|top"
     height="12"
     layout="topleft"
     name="Dozer Size:"
     left="135"
     top_pad="5"
     width="50">
        Size
    </text>
    <slider_bar
	 control_name ="LandBrushSize"
     follows="left|top"
     height="19"
     initial_value="2.0"
     layout="topleft"
     max_val="11"
     min_val="1"
     left_pad="0"
     name="slider brush size"
     top_delta="-3"
     width="80" />
    <text
     type="string"
     length="1"
     follows="left|top"
     height="12"
     layout="topleft"
     name="Strength:"
     left="135"
     top_pad="5"
     width="50">
        Strength
    </text>
    <slider_bar
     follows="left|top"
     height="19"
     left_pad="0"
     initial_value="0.00"
     layout="topleft"
     max_val="2"
     min_val="-1"
     name="slider force"
     top_delta="-3"
     width="80" >
	  <slider_bar.commit_callback
	     function="BuildTool.LandBrushForce"/>
    </slider_bar>
    <button
     follows="left|top"
     height="23"
     label="Apply"
     label_selected="Apply"
     top_pad="5"
     layout="topleft"
     left="135"
     name="button apply to selection"
     tool_tip="Modify selected land"
     width="82">
	  <button.commit_callback
	     function="BuildTool.applyToSelection"/>
    </button>
    <text
     type="string"
     length="1"
     height="10"
     follows="left|top"
     layout="topleft"
     top_pad="28"
     left="10"
     name="link_num_obj_count"
	 tool_tip="Link number may not be accurate."
     width="143">
        [DESC] [NUM]
    </text>
	<text
	  type="string"
	  length="1"
	  height="16"
	  follows="left|top"
	  font="SansSerifSmall"
	  layout="topleft"
	  left="10"
	  name="selection_empty"
	  top_pad="2"
	  width="100">
		Nothing selected.
	</text>
	<!--
	<text
	  type="string"
	  length="1"
	  height="16"
	  follows="left|top"
	  font="SansSerifSmall"
	  layout="topleft"
	  left="10"
	  name="selection_faces"
	  top_delta="0"
	  visible="false"
	  width="280">
    Faces selected: [FACES_STRING]
  </text>
	-->
	<text
	  type="string"
	  length="1"
	  height="16"
	  follows="left|top"
	  font="SansSerifSmall"
	  layout="topleft"
	  left="10"
	  name="selection_count"
	  top_delta="0"
	  visible="false"
	  width="280">
	</text>
	<text
	  type="string"
	  length="1"
	  height="16"
	  follows="left|top"
	  font="SansSerifSmall"
	  layout="topleft"
	  left="10"
	  name="more info label"
	  top_pad="-5"
	  visible="false"
	  width="280">
	 [CAPACITY_STRING] [secondlife:///app/openfloater/object_weights More info]
	</text>
    <view_border
    bevel_style="none"
    follows="top|left"
    height="0"
    layout="topleft"
    left="6"
    name="cost_text_border"
    top="165"
    width="282"/>
    <tab_container
     follows="left|top"
     height="430"
     halign="center"
     left="0"
     name="Object Info Tabs"
     tab_max_width="100"
     tab_min_width="40"
     tab_position="top"
     tab_height="20"
     open_tabs_on_drag_and_drop="true"
     top="203"
     width="295">
	
<panel
	 border="false"
	 follows="all"
	 label="General"
	 layout="topleft"
	 mouse_opaque="false"
	 help_topic="toolbox_general_tab"
	 name="General"
	 top="16"
	 width="295">
<panel.string
	  name="text deed continued">
		Deed
	 </panel.string>
	<panel.string
	 name="text deed">
		Deed
	</panel.string>
            <panel.string
             name="text modify info 1">
                You can modify this object
            </panel.string>
            <panel.string
             name="text modify info 2">
                You can modify these objects
            </panel.string>
            <panel.string
             name="text modify info 3">
                You can't modify this object
            </panel.string>
            <panel.string
             name="text modify info 4">
                You can't modify these objects
            </panel.string>
            <panel.string
             name="text modify info 5">
                You can't modify this object across a region boundary
            </panel.string>
            <panel.string
             name="text modify info 6">
                You can't modify these objects across a region boundary
            </panel.string>
            <panel.string
             name="text modify warning">
                You must select entire object to set permissions
            </panel.string>
            <panel.string
             name="Cost Default">
                Price: L$
            </panel.string>
            <panel.string
             name="Cost Total">
                Total Price: L$
            </panel.string>
            <panel.string
             name="Cost Per Unit">
                Price Per: L$
            </panel.string>
            <panel.string
             name="Cost Mixed">
                Mixed Price
            </panel.string>
            <panel.string
             name="Sale Mixed">
                Mixed Sale
            </panel.string>
            <panel.string
             name="multiple selection">
                Multiple selection
            </panel.string>
            <text
             follows="left|top"
             height="10"
             left="10"
             name="Name:"
             top="5"
             width="90">
                Name:
            </text>
            <line_editor
             follows="left|top|right"
             height="19"
             left_pad="0"
             max_length_bytes="63"
             name="Object Name"
             select_on_focus="true"
             top_delta="0"
             width="190"
             tool_tip="The name is limited to 63 characters. Longer prim names are cut short. Names can only consist of printable characters found in the ASCII-7 (non-extended) character set, with the exception of the vertical bar/pipe &apos;|&apos;." />
            <text
             follows="left|top"
             height="10"
             left="10"
             name="Description:"
             top_pad="3"
             width="90">
                Description:
            </text>
            <line_editor
             follows="left|top|right"
             height="19"
             left_pad="0"
             max_length_bytes="127"
             name="Object Description"
             select_on_focus="true"
             top_delta="0"
             width="190"
             tool_tip="When people have &apos;Hover Tips on All Objects&apos; selected in the viewer's settings, they'll see the object description pop-up for any object under their mouse pointer. The prim description is limited to 127 bytes any string longer then that will be truncated." />
            <text
             type="string"
             left="10"
             length="1"
             follows="left|top"
             height="29"
             layout="topleft"
             name="Creator:"
             width="75">
                Creator:
            </text>
            <!-- *NOTE: Intentionally wide for long names -->
            <text
             type="string"
             length="1"
             follows="left|top"
             left_pad="0"
             height="24"
             layout="topleft"
             name="Creator Name"
             top_delta="0"
             translate="false"
             width="190"
             word_wrap="true"
             use_ellipses="true">
                secondlife:///app/agent/00000000-0000-0000-0000-000000000000/inspect TestString PleaseIgnore (please.ignore)
            </text>
            <text
             type="string"
             length="1"
             left="10"
             follows="left|top"
             height="29"
             layout="topleft"
             name="Owner:"
             top_pad="7"
             width="75">
                Owner:
            </text>
            <!-- *NOTE: Intentionally wide for long names -->
            <text
             type="string"
             length="1"
             follows="left|top"
             height="24"
             layout="topleft"
             name="Owner Name"
             left_pad="0"
             top_delta="0"
             translate="false"
             width="190"
             word_wrap="true"
             use_ellipses="true">
                secondlife:///app/agent/00000000-0000-0000-0000-000000000000/inspect TestString PleaseIgnore (please.ignore)
            </text>
            <text
             type="string"
             length="1"
             left="10"
             follows="left|top"
             height="19"
             layout="topleft"
             name="Last Owner:"
             top_pad="7"
             width="75">
                Last Owner:
            </text>
            <!-- *NOTE: Intentionally wide for long names -->
            <text
             type="string"
             length="1"
             follows="left|top"
             height="22"
             layout="topleft"
             name="Last Owner Name"
             left_pad="0"
             top_delta="0"
             translate="false"
             width="190">
                secondlife:///app/agent/00000000-0000-0000-0000-000000000000/inspect TestString PleaseIgnore (please.ignore)
            </text>
           <text
             type="string"
             length="1"
             follows="left|top"
             layout="topleft"
             left="10"
             height="18"
             name="Group:"
             top_pad="-2"
             width="75">
                Group:
            </text>
            <!--<name_box
             follows="left|top"
             height="18"
             initial_value="Loading..."
             layout="topleft"
             left_pad="23"
             name="Group Name Proxy"
             width="142" />-->
			 <text
             type="string"
             length="1"
             follows="left|top"
             height="22"
             layout="topleft"
             name="Group Name"
             left_pad="0"
             top_delta="0"
             translate="false"
             width="170"
             use_ellipses="true">
                secondlife:///app/agent/00000000-0000-0000-0000-000000000000/inspect Loading...
            </text>
            <button
			 follows="top|right"
			 height="18"
			 image_overlay="Edit_Wrench"
			 layout="topleft"
			 right="-5"
			 top_delta="0"
			 name="button set group"
			 tab_stop="false"
			 tool_tip="Choose a group to share this object's permissions"
			 width="18" />
            <check_box
             height="19"
             follows="left|top"
             label="Share"
             layout="topleft"
             name="checkbox share with group"
             tool_tip="Allow all members of the set group to share your modify permissions for this object. You must Deed to enable role restrictions."
             top_pad="3"
             left="85"
             width="87" />
            <button
             follows="top|right"
             height="19"
             label="Deed"
             label_selected="Deed"
             layout="topleft"
             name="button deed"
             right="-5"
			 top_delta="-1"
             tool_tip="Deeding gives this item away with next owner permissions. Group shared objects can be deeded by a group officer."
             width="80" />
            <text
             type="string"
             length="1"
             follows="left|top"
             height="16"
             layout="topleft"
             top_pad="10"
             left="10"
             name="label click action"
             width="82">
                Click to:
            </text>
            <combo_box
             follows="left|top"
             height="23"
             layout="topleft"
             name="clickaction"
             width="148"
             top_delta="-4"
             left_pad="10"
             tool_tip="A click action enables you to interact with an object with a single left click. Each click action has a special cursor indicating what it does. Some click actions have requirements to function. For example Touch and Pay require scripts" >
                <combo_box.item
                 label="Touch  (default)"
                 name="Touch/grab(default)"
                 value="Touch" />
                <combo_box.item
                 label="Sit on object"
                 name="Sitonobject"
                 value="Sit" />
                <combo_box.item
                 label="Buy object"
                 name="Buyobject"
                 value="Buy" />
                <combo_box.item
                 label="Pay object"
                 name="Payobject"
                 value="Pay" />
                <combo_box.item
                 label="Open"
                 name="Open"
                 value="Open" />
                <combo_box.item
                 label="Zoom"
                 name="Zoom"
                 value="Zoom" />
                <combo_box.item
                 label="Ignore object"
                 name="Ignoreobject"
                 value="Ignore" />
                <combo_box.item
                 label="None"
                 name="None"
                 value="None" />
            </combo_box>
			<view_border
			 left="5"
			 right="-5"
			 bevel_style="none"
			 border_thickness="1"
			 follows="left|top|right"
			 height="55"
			 name="SaleBorder"
			 width="235"/>
            <check_box
			 top_delta="3"
             height="23"
             label="For Sale:"
             layout="topleft"
             name="checkbox for sale"
             left="7"
             width="100"
             tool_tip="Lets people buy this object, its content or it copy inworld for specified price." />
  <!-- NEW SALE TYPE COMBO BOX -->
      <combo_box
            left_pad="8"
            layout="topleft"
            follows="left|top"
            allow_text_entry="false"
            height="23"
            top_pad="-23"
            initial_value="2"
            max_chars="20"
            mouse_opaque="true"
            name="sale type"
            width="168"
            tool_tip="Select whether purchaser will receive a copy, copy of the content or item itself." >
        <combo_box.item
           name="Copy"
           label="Copy"
           value="2" />
        <combo_box.item
           name="Contents"
           label="Contents"
           value="3" />
        <combo_box.item
           name="Original"
           label="Original"
           value="1" />
      </combo_box>
  <!-- NEW PRICE SPINNER
Objects are allowed to be for sale for L$0 to invoke buy UI behavior
even though the user gets a free copy.
-->
  <spinner
      follows="left|top"
      decimal_digits="0"
      increment="1"
      top_pad="5"
      left="10"
      name="Edit Cost"
      label="Price: L$"
      label_width="65"
      valign="center"
      width="165"
      min_val="0"
      height="20"
      max_val="999999999"
      tool_tip="Object cost." />
	<button
	 left_pad="10"
	 enabled="false"
	 follows="top|right"
	 height="20"
	 label="Apply"
	 name="button mark for sale"
	 tool_tip="Mark/Update object(s) for sale."
	 width="100"/>
	<button
	 top_pad="7"
	 left="10"
	 follows="top|right"
	 height="20"
	 label="Copy Keys"
	 name="btnCopyKeys"
     tool_tip="Copies the selected object's root key to the clipboard. Shift-click copies all of the selected objects' keys" width="80">
		<button.commit_callback
		function="BuildTool.CopyKeys"/>
	</button>
      <check_box
	   height="15"
	   width="110"
	   label="Show in search"
       layout="topleft"
	   left_pad="15"
       name="search_check"
       tool_tip="Let people see this object in search results" />
		<panel
         border="false"
         follows="left|top"
         layout="topleft"
         mouse_opaque="false"
         background_visible="true"
         bg_alpha_color="Black_10"
         name="perms_build"
         left="0"
         top_pad="4"
         height="98"
         width="290">
            <text
             type="string"
             length="1"
             left="10"
             word_wrap="true"
             top_pad="4"
             text_color="EmphasisColor"
             height="24"
             follows="left|top|right"
             layout="topleft"
             name="perm_modify"
             width="214">
                You can modify this object
            </text>
            <text
               type="string"
               follows="left|top"
               name="Anyone can:"
               width="250"
               left="10">
                 Anyone:
            </text>
            <check_box
             height="19"
             label="Move"
             layout="topleft"
             name="checkbox allow everyone move"
             tool_tip="Anyone can move the object."
             left="10"
             width="85" />
            <check_box
             height="19"
             label="Copy"
             layout="topleft"
             left_pad="0"
             name="checkbox allow everyone copy"
             tool_tip="Anyone can take a copy of the object. Object and all of its contents must be copy and transfer permissive."
             width="80" />
            <check_box
             height="19"
             label="Export"
             layout="topleft"
             left_pad="0"
             name="checkbox allow export"
             tool_tip="Anyone can export this Object."
             width="90" />
            <text
               type="string"
               follows="left|top"
               height="19"
               name="Next owner can:"
               width="250"
               left="10">
                  Next owner:
            </text>
            <check_box
             follows="left|top|right"
             label="Modify"
             layout="topleft"
             left="10"
             height="10"
             name="checkbox next owner can modify"
             tool_tip="Next owner can edit properties like item name or scale of this object."
             width="85" />
            <check_box
             follows="left|top|right"
             height="19"
             label="Copy"
             layout="topleft"
             left_pad="0"
             name="checkbox next owner can copy"
             tool_tip="Next owner can make unlimited copies of this object. Copies maintain creator information, and can never be more permissive than the item being copied."
             width="80" />
            <check_box
             follows="left|top|right"
             height="19"
             label="Transfer"
             layout="topleft"
             name="checkbox next owner can transfer"
             left_pad="0"
             top_delta="0"
             tool_tip="Next owner can give away or resell this object."
             width="100" />
<!-- *NOTE: These "B/O/G/E/N/F fields may overlap "perm_modify" above, 
     but that's OK, this is used only for debugging. -->
            <text
             type="string"
             text_color="EmphasisColor"
             length="1"
             top="3"
             follows="left|top"
             layout="topleft"
             left="230"
             name="B:"
             height="10"
             width="80">
                B:
            </text>
            <text
             type="string"
             text_color="White"
             length="1"
             follows="left|top"
             layout="topleft"
             left_delta="0"
             top_pad="2"
             name="O:"
             height="10"
             width="80">
                O:
            </text>
            <text
             type="string"
             text_color="EmphasisColor"
             length="1"
             follows="left|top"
             layout="topleft"
             left_delta="0"
             top_pad="2"
             name="G:"
             height="10"
             width="80">
                G:
            </text>
            <text
             type="string"
             text_color="White"
             length="1"
             follows="left|top"
             left_delta="0"
             top_pad="2"
             layout="topleft"
             name="E:"
             height="10"
             width="80">
                E:
            </text>
            <text
             type="string"
             text_color="EmphasisColor"
             length="1"
             follows="left|top"
             layout="topleft"
             left_delta="0"
             top_pad="2"
             name="N:"
             height="10"
             width="80">
                N:
            </text>
            <text
             type="string"
             text_color="White"
             length="1"
             follows="left|top"
             layout="topleft"
             left_delta="0"
             top_pad="2"
             name="F:"
             height="10"
             width="80">
                F:
            </text>
        </panel>
		<panel
         border="false"
         follows="left|top"
         layout="topleft"
         mouse_opaque="false"
         name="pathfinding_attrs_panel"
         left="0"
         top_pad="0"
         height="25"
         width="290">
      <text
         type="string"
         follows="left|top"
         name="pathfinding_attributes_label"
         top_pad="4"
         width="150"
         left="10">
        Pathfinding attributes:
      </text>
      <text
         type="string"
         follows="left|top"
         text_color="EmphasisColor"
         name="pathfinding_attributes_value"
         width="130"
         word_wrap="false"
         left_pad="0">
      </text>
    </panel>
  </panel>
      <!-- Object tab -->
      <panel
         border="false"
         follows="all"
         height="567"
         label="Object"
         layout="topleft"
         left_delta="0"
         mouse_opaque="false"
         help_topic="toolbox_object_tab"
         name="Object"
         top="16"
         width="295">
            <panel.string name="paste_position">
Paste Position
[VALUE]
            </panel.string>
            <panel.string name="paste_size">
Paste Size
[VALUE]
            </panel.string>
            <panel.string name="paste_rotation">
Paste Rotation
[VALUE]
            </panel.string>
            <check_box
             height="19"
             label="Locked"
             layout="topleft"
             name="checkbox locked"
             tool_tip="Prevents object from being moved or deleted. Frequently useful during building to avoid unintended edits."
             top_pad="5"
             left="10"
             width="123" />
            <check_box
             height="19"
             label="Physical"
             layout="topleft"
             name="Physical Checkbox Ctrl"
             tool_tip="Allows object to be pushed and affected by gravity"
             top_pad="0"
             width="123" />
            <check_box
             height="19"
             label="Temporary"
             layout="topleft"
             name="Temporary Checkbox Ctrl"
             tool_tip="Causes object to be deleted 1 minute after creation"
             top_pad="0"
             width="123" />
            <check_box
             height="19"
             label="Phantom"
             layout="topleft"
             name="Phantom Checkbox Ctrl"
             tool_tip="Causes object to not collide with other objects or avatars"
             top_pad="0"
             width="123" />
        <text
             type="string"
             length="1"
             follows="left|top"
             height="10"
             layout="topleft"
             name="label position"
             top_pad="10"
             width="121">
                Position (meters)
            </text> 
            <spinner
             decimal_digits="4"
             follows="left|top"
             height="19"
             increment="0.01"
             initial_value="0"
             label="X"
             label_width="10"
             layout="topleft"
             left_delta="0"
             max_val="512"
             min_val="-256"
             name="Pos X"
             text_enabled_color="Red"
             top_pad="5"
             width="87" />
            <spinner
             decimal_digits="4"
             follows="left|top"
             height="19"
             increment="0.01"
             initial_value="0"
             label="Y"
             label_width="10"
             layout="topleft"
             left="10"
             max_val="512"
             min_val="-256"
             name="Pos Y"
             text_enabled_color="EmphasisColor"
             top_pad="3"
             width="87" />
            <spinner
             decimal_digits="4"
             follows="left|top"
             height="19"
             increment="0.01"
             initial_value="0"
             label="Z"
             label_width="10"
             layout="topleft"
             left="10"
             min_val="-4"
             max_val="4096"
             name="Pos Z"
             text_enabled_color="SL-MidBlue"
             top_pad="3"
             width="87" />
            <button
             follows="top|right"
             height="19" 
             top_delta="-43"
             left_pad="5"
             tab_stop="false"
             label="C"
             name="copy_pos_btn"
             tool_tip="Copy Position"
             width="20" />
            <button
             follows="top|right"
             height="19"
             top_pad="3"
             tab_stop="false"
             label="P"
             name="paste_pos_btn"
             tool_tip="Paste Position"
             width="20" />
            <button
             follows="top|right"
             height="19"
             top_pad="3"
             mouse_opaque="true"
             tab_stop="false"
             label="p"
             name="paste_pos_clip_btn"
             tool_tip="Try pasting Position from Clipboard"
             width="20" />
            <text
             type="string"
             length="1"
             follows="left|top"
             height="10"
             layout="topleft"
             left="10"
             name="label size"
             top_pad="6"
             width="121">
                Size (meters)
            </text>
            <spinner
             decimal_digits="4"
             follows="left|top"
             height="19"
             increment="0.01"
             initial_value="0"
             label="X"
             label_width="10"
             layout="topleft"
             left_delta="0"
             max_val="64"
             min_val="0.01"
             name="Scale X"
             text_enabled_color="White"
             top_pad="5"
             width="87" />
            <spinner
             decimal_digits="4"
             follows="left|top"
             height="19"
             increment="0.01"
             initial_value="0"
             label="Y"
             label_width="10"
             layout="topleft"
             left="10"
             max_val="64"
             min_val="0.01"
             name="Scale Y"
             text_enabled_color="White"
             top_pad="3"
             width="87" />
            <spinner
             decimal_digits="4"
             follows="left|top"
             height="19"
             increment="0.01"
             initial_value="0"
             label="Z"
             label_width="10"
             layout="topleft"
             left="10"
             max_val="64"
             min_val="0.01"
             name="Scale Z"
             text_enabled_color="White"
             top_pad="3"
             width="87" />
            <button
             follows="top|right"
             height="19" 
             top_delta="-43"
             left_pad="5"
             tab_stop="false"
             label="C"
             name="copy_size_btn"
             tool_tip="Copy Size"
             width="20" />
            <button
             follows="top|right"
             height="19"
             top_pad="3"
             tab_stop="false"
             label="P"
             name="paste_size_btn"
             tool_tip="Paste Size"
             width="20" />
            <button
             follows="top|right"
             height="19"
             top_pad="3"
             tab_stop="false"
             label="p"
             name="paste_size_clip_btn"
             tool_tip="Try pasting Size from Clipboard"
             width="20" />
            <text
             type="string"
             length="1"
             follows="left|top"
             height="10"
             layout="topleft"
             left="10"
             name="label rotation"
             top_pad="10"
             width="121">
                Rotation (degrees)
            </text>
            <spinner
             decimal_digits="3"
             follows="left|top"
             height="19"
             increment="1"
             initial_value="0"
             label="X"
             label_width="10"
             layout="topleft"
             left_delta="0"
             max_val="9999"
             min_val="-9999"
             name="Rot X"
             text_enabled_color="White"
             top_pad="5"
             width="87" />
            <spinner
             decimal_digits="3"
             follows="left|top"
             height="19"
             increment="1"
             initial_value="0"
             label="Y"
             label_width="10"
             layout="topleft"
             left="10"
             max_val="9999"
             min_val="-9999"
             name="Rot Y"
             text_enabled_color="White"
             top_pad="3"
             width="87" />
            <spinner
             decimal_digits="3"
             follows="left|top"
             height="19"
             increment="1"
             initial_value="0"
             label="Z"
             label_width="10"
             layout="topleft"
             left="10"
             max_val="9999"
             min_val="-9999"
             name="Rot Z"
             text_enabled_color="White"
             top_pad="3"
             width="87" />
            <button
             follows="top|right"
             height="19"
             top_delta="-43"
             left_pad="5"
             tab_stop="false"
             label="C"
             name="copy_rot_btn"
             tool_tip="Copy Rotation"
             width="20" />
            <button
             follows="top|right"
             height="19"
             top_pad="3"
             tab_stop="false"
             label="P"
             name="paste_rot_btn"
             tool_tip="Paste Rotation"
             width="20" />
            <button
             follows="top|right"
             height="19"
             top_pad="3"
             tab_stop="false"
             label="p"
             name="paste_rot_clip_btn"
             tool_tip="Try pasting Rotation from Clipboard"
             width="20" />

 <!--           <text
             type="string"
             length="1"
             follows="left|top"
             height="10"
             layout="topleft"
             left="125"
             name="label basetype"
             top="5"
             width="150">
                Prim Type
            </text>-->
    		<button
    		 follows="top|right"
    		 height="23"
             image_overlay="Copy"
             image_hover_unselected="Toolbar_Middle_Over"
             image_selected="Toolbar_Middle_Selected"
             image_unselected="Toolbar_Middle_Off"
    		 layout="topleft"
    		 right="-53"
    		 name="copy_params_btn"
    		 tool_tip="Copy Object Parameters to Clipboard"
             top="6"
    		 width="25">
    		</button>
    		<button
    		 follows="top|right"
    		 height="23"
             image_overlay="Paste"
             image_hover_unselected="Toolbar_Middle_Over"
             image_selected="Toolbar_Middle_Selected"
             image_unselected="Toolbar_Middle_Off"
    		 layout="topleft"
    		 right="-23"
    		 name="paste_params_btn"
    		 top_delta="0"
    		 tool_tip="Paste Object Parameters from Clipboard"
    		 width="25">
    		</button>
            <combo_box
             height="19"
             layout="topleft"
             name="comboBaseType"
             top_pad="5"
             left="125"
             width="149">
                <combo_box.item
                 label="Box"
                 name="Box"
                 value="Box" />
                <combo_box.item
                 label="Cylinder"
                 name="Cylinder"
                 value="Cylinder" />
                <combo_box.item
                 label="Prism"
                 name="Prism"
                 value="Prism" />
                <combo_box.item
                 label="Sphere"
                 name="Sphere"
                 value="Sphere" />
                <combo_box.item
                 label="Torus"
                 name="Torus"
                 value="Torus" />
                <combo_box.item
                 label="Tube"
                 name="Tube"
                 value="Tube" />
                <combo_box.item
                 label="Ring"
                 name="Ring"
                 value="Ring" />
                <combo_box.item
                 label="Sculpted"
                 name="Sculpted"
                 value="Sculpted" />
				<combo_item
				 name="PathLineProfileHalfCircle"
				 value="PathLineProfileHalfCircle"
				 label="Line->Half-Circle" />
				<combo_item
				 name="PathCircleProfileHalfCircle"
				 value="PathCircleProfileHalfCircle"
				 label="Circle->Half-Circle" />
				<combo_item
				 name="PathCircle2ProfileSquare"
				 value="PathCircle2ProfileSquare"
				 label="Circle2->Square" />
				<combo_item
				 name="PathCircle2ProfileTriangle"
				 value="PathCircle2ProfileTriangle"
				 label="Circle2->Triangle" />
				<combo_item
				 name="PathCircle2ProfileCircle"
				 value="PathCircle2ProfileCircle"
				 label="Circle2->Circle" />
				<combo_item
				 name="PathCircle2ProfileHalfCircle"
				 value="PathCircle2ProfileHalfCircle"
				 label="Circle2->Half-Circle" />
				<combo_item
				 name="PathTestProfileSquare"
				 value="PathTestProfileSquare"
				 label="Test->Square" />
				<combo_item
				 name="PathTestProfileTriangle"
				 value="PathTestProfileTriangle"
				 label="Test->Triangle" />
				<combo_item
				 name="PathTestProfileCircle"
				 value="PathTestProfileCircle"
				 label="Test->Circle" />
				<combo_item
				 name="PathTestProfileHalfCircle"
				 value="PathTestProfileHalfCircle"
				 label="Test->Half-Circle" />
				<!-- Working33 by Gregory Maurer -->
				<combo_item
				 name="Path33Profile0"
				 value="Path33Profile0"
				 label="33->Circle" />
				<combo_item
				 name="Path33Profile1"
				 value="Path33Profile1"
				 label="33->Square" />
				<combo_item
				 name="Path33Profile2"
				 value="Path33Profile2"
				 label="33->Triangle" />
				<combo_item
				 name="Path33Profile5"
				 value="Path33Profile5"
				 label="33->HalfCircle" />
<!-- End Working33 by Gregory Maurer -->
            </combo_box>
            <text
             type="string"
             length="1"
             follows="left|top"
             height="10"
             layout="topleft"
             left_delta="0"
             name="text cut"
             top_pad="5"
             width="150">
                Path Cut (begin/end)
            </text>
            <spinner
             follows="left|top"
             height="16"
             increment="0.025"
             initial_value="0"
             label="B"
             label_width="10"
             layout="topleft"
             left_delta="0"
             max_val="0.98"
             name="cut begin"
             top_pad="4"
             width="68" />
            <spinner
             follows="left|top"
             height="16"
             increment="0.025"
             initial_value="1"
             label="E"
             label_width="10"
             layout="topleft"
             left_pad="10"
             min_val="0.02"
             name="cut end"
             top_delta="0"
             width="68" />
            <text
             type="string"
             length="1"
             follows="left|top"
             height="10"
             layout="topleft"
             left="125"
             name="text hollow"
             top_pad="6"
             width="68">
                Hollow
            </text>
            <text
             type="string"
             length="1"
             follows="left|top"
             height="10"
             layout="topleft"
             left_pad="10"
             name="text skew"
             width="63">
                Skew
            </text>
            <spinner
             decimal_digits="1"
             follows="left|top"
             height="19"
             increment="5"
             initial_value="0"
             layout="topleft"
             left="125"
             max_val="95"
             name="Scale 1"
             top_pad="4"
             width="68" />
            <spinner
             decimal_digits="2"
             follows="left|top"
             height="19"
             increment="0.05"
             initial_value="0"
             layout="topleft"
             left_pad="10"
             max_val="0.95"
             min_val="-0.95"
             name="Skew"
             top_delta="0"
             width="68" />
            <text
             type="string"
             length="1"
             follows="left|top"
             height="15"
             layout="topleft"
             left="125"
             name="Hollow Shape"
             top_pad="4"
             width="150">
                Hollow Shape
            </text>
            <combo_box
             height="23"
             layout="topleft"
             left_delta="0"
             name="hole"
             top_pad="-2"
             width="150">
                <combo_box.item
                 label="Default"
                 name="Default"
                 value="Default" />
                <combo_box.item
                 label="Circle"
                 name="Circle"
                 value="Circle" />
                <combo_box.item
                 label="Square"
                 name="Square"
                 value="Square" />
                <combo_box.item
                 label="Triangle"
                 name="Triangle"
                 value="Triangle" />
            </combo_box>
            <text
             type="string"
             length="1"
             follows="left|top"
             height="10"
             layout="topleft"
             left_delta="0"
             name="text twist"
             top_pad="5"
             width="150">
                Twist (begin/end)
            </text>
            <spinner
             decimal_digits="0"
             follows="left|top"
             height="19"
             increment="9"
             initial_value="0"
             label="B"
             label_width="10"
             layout="topleft"
             left_delta="0"
             max_val="180"
             min_val="-180"
             name="Twist Begin"
             top_pad="4"
             width="68" />
            <spinner
             decimal_digits="0"
             follows="left|top"
             height="19"
             increment="9"
             initial_value="0"
             label="E"
             label_width="10"
             layout="topleft"
             left_pad="10"
             max_val="180"
             min_val="-180"
             name="Twist End"
             top_delta="0"
             width="68" />
            <text
             type="string"
             length="1"
             follows="left|top"
             height="10"
             layout="topleft"
             left="125"
             name="scale_taper"
             top_pad="3"
             width="150">
                Taper
            </text>
            <text
			 visible="false"
             type="string"
             length="1"
             follows="left|top"
             height="10"
             layout="topleft"
             left_delta="0"
             name="scale_hole"
             top_delta="0"
             width="150">
                Hole Size
            </text>
            <spinner
             decimal_digits="3"
             follows="left|top"
             height="19"
             increment="0.05"
             initial_value="0"
             label="X"
             label_width="10"
             layout="topleft"
             left_delta="0"
             min_val="-1"
             name="Taper Scale X"
             top_pad="4"
             width="68" />
            <spinner
             decimal_digits="3"
             follows="left|top"
             height="19"
             increment="0.05"
             initial_value="0"
             label="Y"
             label_width="10"
             layout="topleft"
             left_pad="10"
             min_val="-1"
             name="Taper Scale Y"
             top_delta="0"
             width="68" />
            <text
             type="string"
             length="1"
             follows="left|top"
             height="10"
             layout="topleft"
             left="125"
             name="text topshear"
             top_pad="3"
             width="141">
                Top Shear
            </text>
            <spinner
             decimal_digits="3"
             follows="left|top"
             height="19"
             increment="0.05"
             initial_value="0"
             label="X"
             label_width="10"
             layout="topleft"
             left_delta="0"
             max_val="0.5"
             min_val="-0.5"
             name="Shear X"
             top_pad="4"
             width="68" />
            <spinner
             decimal_digits="3"
             follows="left|top"
             height="19"
             increment="0.05"
             initial_value="0"
             label="Y"
             label_width="10"
             layout="topleft"
             left_pad="10"
             max_val="0.5"
             min_val="-0.5"
             name="Shear Y"
             top_delta="0"
             width="68" />
            <text
			 visible="false"
             type="string"
             length="1"
             follows="left|top"
             height="10"
             layout="topleft"
             left="125"
             name="advanced_cut"
             top_pad="3"
             width="150">
                Profile Cut (begin/end)
            </text>
            <text
			 visible="false"
             type="string"
             length="1"
             follows="left|top"
             height="10"
             layout="topleft"
             left_delta="0"
             name="advanced_dimple"
             top_delta="0"
             width="150">
                Dimple (begin/end)
            </text>
            <text
             type="string"
             length="1"
             follows="left|top"
             height="10"
             layout="topleft"
             left_delta="0"
             name="advanced_slice"
             top_delta="0"
             width="150">
                Slice (begin/end)
            </text>
            <spinner
             follows="left|top"
             height="19"
             increment="0.02"
             initial_value="0"
             label="B"
             label_width="10"
             layout="topleft"
             left_delta="0"
             max_val="0.98"
             name="Path Limit Begin"
             top_pad="3"
             width="68" />
            <spinner
             follows="left|top"
             height="19"
             increment="0.02"
             initial_value="1"
             label="E"
             label_width="10"
             layout="topleft"
             left_pad="10"
             min_val="0.02"
             name="Path Limit End"
             top_delta="0"
             width="68" />
            <text
			 visible="false"
             type="string"
             length="1"
             follows="left|top"
             height="10"
             layout="topleft"
             left="125"
             name="text taper2"
             top_pad="3"
			 tool_tip="Does not work on all prim types."
             width="150">
                Taper Profile
            </text>
            <spinner
			 visible="false"
             decimal_digits="3"
             follows="left|top"
             height="19"
             increment="0.05"
             initial_value="0"
             label="X"
             label_width="10"
             layout="topleft"
             left_delta="0"
             min_val="-1"
             name="Taper X"
             top_pad="3"
             width="68" />
            <spinner
			 visible="false"
             decimal_digits="3"
             follows="left|top"
             height="19"
             increment="0.05"
             initial_value="0"
             label="Y"
             label_width="10"
             layout="topleft"
             left_pad="10"
             min_val="-1"
             name="Taper Y"
             top_delta="0"
             width="68" />
            <text
			 visible="false"
             type="string"
             length="1"
             follows="left|top"
             height="10"
             layout="topleft"
             left="125"
             name="text radius delta"
             top_pad="2"
             width="78">
                Radius
            </text>
            <text
			 visible="false"
             type="string"
             length="1"
             follows="left|top"
             height="10"
             layout="topleft"
             left_delta="78"
             name="text revolutions"
             width="68">
                Revolutions
            </text>
            <spinner
			 visible="false"
             follows="left|top"
             height="19"
             increment="0.05"
             initial_value="0"
             layout="topleft"
             left="125"
             min_val="-1"
             name="Radius Offset"
             top_pad="4"
             width="68" />
            <spinner
			 visible="false"
             decimal_digits="2"
             follows="left|top"
             height="19"
             initial_value="1"
             layout="topleft"
             left_pad="10"
             max_val="4"
             min_val="1"
             name="Revolutions"
             top_delta="0"
             width="68" />
            <texture_picker
             can_apply_immediately="true"
             default_image_name="Default"
             follows="left|top"
             height="141"
             label="Sculpt Texture"
             layout="topleft"
             left="125"
             name="sculpt texture control"
             tool_tip="Click to choose a picture"
             top="70"
             visible="false"
             width="145" />
            <check_box
             height="19"
             label="Mirror"
             layout="topleft"
             left_delta="0"
             name="sculpt mirror control"
             tool_tip="Flips sculpted prim along the X axis"
             top_pad="8"
             visible="false"
             width="130" />
            <check_box
             height="19"
             label="Inside-out"
             layout="topleft"
             left_delta="0"
             name="sculpt invert control"
             tool_tip="Inverts the sculpted prims normals, making it appear inside-out"
             top_pad="4"
             visible="false"
             width="121" />
            <text
             type="string"
             length="1"
             follows="left|top"
             height="10"
             layout="topleft"
             left_delta="0"
             name="label sculpt type"
             top_pad="10"
             visible="false"
             width="130">
                Stitching type
            </text>
            <combo_box
             height="19"
             layout="topleft"
             left_delta="0"
             name="sculpt type control"
             top_pad="4"
             visible="false"
			 tool_tip="The &quot;none&quot; option has been removed because it is identical with &quot;Plane&quot;."
             width="150">
                <combo_box.item
                 label="Sphere"
                 name="Sphere"
                 value="1" />
                <combo_box.item
                 label="Torus"
                 name="Torus"
                 value="2" />
                <combo_box.item
                 label="Plane / None"
                 name="Plane"
                 value="3" />
                <combo_box.item
                 label="Cylinder"
                 name="Cylinder"
                 value="4" />
              </combo_box>
        <!-- FS:Beq adding Mesh Info support to Object panel-->
        <text
          type="string"
          length="1"
          follows="left|top"
          height="12"
          layout="topleft"
          left="125"
          name="mesh_info_label"
          top="30"
          width="100"
          visible="false">
                   Mesh Information:
        </text>
        <text
          follows="left|top"
          halign="left"
          height="16"
          layout="topleft"
          left="125"
          name="lod_label"
          top_pad="3"
          value="LOD:"
          visible="false"
          width="60" />
        <text
          follows="left|top"
          height="16"
          layout="topleft"
          left_pad="10"
          halign="right"
          name="lod_num_tris"
          top_delta="0"
          value="Num Triangles"
          visible="false"
          width="80" />
        <text
          follows="left|top"
          halign="left"
          height="64"
          layout="topleft"
          left="125"
          name="mesh_lod_label"
          top_pad="3"
          visible="false"
          width="60" >
High:
Medium:
Low:
Lowest:
        </text>
        <string name="mesh_lod_num_tris_values">
[HIGHTRIS]
[MIDTRIS]
[LOWTRIS]
[LOWESTTRIS]
        </string>
        <text
          follows="left|top"
          height="64"
          layout="topleft"
          left_pad="10"
          halign="right"
          name="mesh_lod_num_tris"
          top_delta="0"
          value="--"
          visible="false"
          width="80" />
        <combo_box
             height="19"
             layout="topleft"
             name="LOD_show_combo"
             top_pad="20"
             left="125"
             width="150"
             visible="false">
          <combo_box.item
               label="Default"
               name="Default"
               value="-1" />
          <combo_box.item
               label="High"
               name="High"
               value="3" />
          <combo_box.item
               label="Medium"
               name="Medium"
               value="2" />
          <combo_box.item
               label="Low"
               name="Low"
               value="1" />
          <combo_box.item
               label="Lowest"
               name="Lowest/Imposter"
               value="0" />
        </combo_box>
        <text
          follows="left|top"
          height="16"
          layout="topleft"
          halign="left"
          top_pad="16"
          left="125"
          name="ObjectLODbehaviourLabel"
          value="Object LOD behaviour:"
          visible="true"
          width="180"/>
        <text
          follows="left|top"
          height="16"
          layout="topleft"
          halign="left"
          top_pad="10"
          left="125"
          name="object_radius"
          top_delta="0"
          value="Object radius:"
          visible="false"
          width="80" />
        <text
          follows="left|top"
          height="16"
          layout="topleft"
          left_pad="10"
          halign="right"
          name="object_radius_value"
          top_delta="0"
          value="--"
          visible="false"
          width="60" />
        <text
          follows="left|top"
          height="16"
          layout="topleft"
          left="190"
          halign="center"
          name="LOD_swap_factors_label"
          top_pad="3"
          value="LOD Factors"
          visible="true"
          width="100" />
        <text
          follows="left|top"
          height="16"
          layout="topleft"
          left="190"
          halign="center"
          name="LOD_swap_defaults_label"
          top_pad="3"
          value="Default"
          tool_tip="The default LOD factor setting that will be applied by most viewers."
          visible="true"
          width="60" />
        <text
          follows="left|top"
          height="16"
          layout="topleft"
          left_pad="5"
          halign="center"
          name="LOD_swap_usr_label"
          top_delta="0"
          tool_tip="Your current setting, taken from RenderVolumeLODFactor"
          value="Yours"
          visible="true"
          width="30" />
        <text
          follows="left|top"
          height="16"
          layout="topleft"
          left="125"
          halign="left"
          name="LOD_swap_label"
          top_pad="3"	
          value="LOD Swap"
          visible="false"
          width="60" />
        <string name="ll_lod_tooltip_msg">Linden Lab Second Life Viewer default ([FACTOR])</string>
        <text
          follows="left|top"
          height="16"
          layout="topleft"
          left_pad="5"
          halign="center"
          name="LOD_swap_ll_default"
          top_delta="0"
          value="LL"
          visible="false"
          width="30" />
        <string name="fs_lod_tooltip_msg">[APP_NAME] Viewer default ([FACTOR])</string>
        <text
          follows="left|top"
          height="16"
          layout="topleft"
          left_pad="5"
          halign="center"
          name="LOD_swap_fs_default"
          top_delta="0"
          visible="false"
          width="30" >
            [APP_NAME_ABBR]
        </text>
        <string name="user_lod_label_string">[FACTOR]</string>
        <text
          follows="left|top"
          height="16"
          layout="topleft"
          left_pad="5"
          halign="center"
          name="LOD_swap_usr_current"
          top_delta="0"
          tool_tip="Your current LOD Factor"
          value="[FACTOR]"
          visible="false"
          width="30" />
        <text
          follows="left|top"
          height="50"
          layout="topleft"
          left="125"
          halign="left"
          name="LOD_swap_LOD_Change_label"
          top_pad="3"
          visible="false"
          width="65" >
High ↔ Med
Med ↔ Low
Low ↔ Lwst         
        </text>
        <string
          name="LODSwapFormatString"
          visible="false">
[HIGH2MED]
[MED2LOW]
[LOW2LOWEST]
        </string>
        <text
          follows="left|top"
          height="50"
          layout="topleft"
          left_pad="0"
          halign="right"
          name="LOD_swap_ll_values"
          top_delta="0"
          visible="false"
          width="30" />
        <text
          follows="left|top"
          height="50"
          layout="topleft"
          left_pad="5"
          halign="right"
          name="LOD_swap_fs_values"
          top_delta="0"
          value="--"
          visible="false"
          width="30" />
        <text
          follows="left|top"
          height="50"
          layout="topleft"
          left_pad="5"
          halign="right"
          name="LOD_swap_usr_values"
          top_delta="0"
          value="--"
          visible="false"
          width="30" />
         <text
          name="LODSwapTableDscriptionsText"
          follows="top|left"
          layout="topleft"
          left="125"
          right="-1"
          word_wrap="true"
          top_pad="15"
          tool_tip="Best practice: Creators should ensure good LOD behaviour for Default settings across all viewers."
          height="100">
          This table shows the LOD change boundaries in metres from the camera.
        </text>
        <!-- /FS:Beq end of Mesh info section-->
        </panel>
        <panel
         border="false"
         follows="all"
         height="367"
         label="Features"
         layout="topleft"
         left_delta="0"
         mouse_opaque="false"
         help_topic="toolbox_features_tab"
         name="Features"
         top_delta="0"
         width="295">
	<panel.string name="None">None</panel.string>
	<panel.string name="Prim">Prim</panel.string>
	<panel.string name="Convex Hull">Convex Hull</panel.string>
            <text
             type="string"
             length="1"
             follows="left|top"
             height="10"
             layout="topleft"
             left="10"
             name="select_single"
             top="5"
             width="270">
                Select only one primitive to edit features.
            </text>
            <text
             type="string"
             length="1"
             follows="left|top"
             height="10"
             layout="topleft"
             left="10"
             name="edit_object"
             top="5"
             width="252">
                Edit object features:
            </text>
            <check_box
             height="15"
             label="Animated Mesh"
             layout="topleft"
             left="10"
             name="Animated Mesh Checkbox Ctrl"
             tool_tip="Allows rigged mesh objects to be animated independently"
             top_pad="5"
             width="121" />
            <check_box
             height="10"
             label="Flexible Path"
             follows="left|top"
             layout="topleft"
             left="10"
             name="Flexible1D Checkbox Ctrl"
             tool_tip="Allows object to flex about the Z axis (Client-side only)"
             top_pad="5"
             width="121" />
            <button
             follows="top|right"
             height="23"
             image_overlay="Copy"
             image_hover_unselected="Toolbar_Middle_Over"
             image_selected="Toolbar_Middle_Selected"
             image_unselected="Toolbar_Middle_Off"
             layout="topleft"
             right="-48"
             name="copy_features_btn"
             tool_tip="Copy Feature Parameters to Clipboard"
             top="20"
             width="25">
            </button>
            <button
             follows="top|right"
             height="23"
             image_overlay="Paste"
             image_hover_unselected="Toolbar_Middle_Over"
             image_selected="Toolbar_Middle_Selected"
             image_unselected="Toolbar_Middle_Off"
             layout="topleft"
             name="paste_features_btn"
             right="-18"
             tool_tip="Paste Feature Parameters from Clipboard"
             top_delta="0"
             width="25">
            </button>
            <spinner
             follows="left|top"
             height="19"
             increment="1"
             initial_value="2"
             label="Softness"
             label_width="70"
             layout="topleft"
             left="10"
             max_val="3"
             name="FlexNumSections"
             top_pad="9"
             width="128" />
            <spinner
             follows="left|top"
             height="19"
             increment="0.5"
             initial_value="0.3"
             label="Gravity"
             label_width="70"
             layout="topleft"
             left_delta="0"
             max_val="10"
             min_val="-10"
             name="FlexGravity"
             top_pad="4"
             width="128" />
            <spinner
             follows="left|top"
             height="19"
             increment="0.5"
             initial_value="2"
             label="Drag"
             label_width="70"
             layout="topleft"
             left_delta="0"
             max_val="10"
             name="FlexFriction"
             top_pad="4"
             width="128" />
            <spinner
             follows="left|top"
             height="19"
             increment="0.5"
             initial_value="0"
             label="Wind"
             label_width="70"
             layout="topleft"
             left_delta="0"
             max_val="10"
             name="FlexWind"
             top_pad="4"
             width="128" />
            <spinner
             follows="left|top"
             height="19"
             increment="0.5"
             initial_value="1"
             label="Tension"
             label_width="70"
             layout="topleft"
             left_delta="0"
             max_val="10"
             name="FlexTension"
             top_pad="4"
             width="128" />
            <spinner
             follows="left|top"
             height="19"
             increment="0.01"
             initial_value="0"
             label="Force X"
             label_width="70"
             layout="topleft"
             left_delta="0"
             max_val="10"
             min_val="-10"
             name="FlexForceX"
             top_pad="4"
             width="128" />
            <spinner
             follows="left|top"
             height="19"
             increment="0.01"
             initial_value="0"
             label="Force Y"
             label_width="70"
             layout="topleft"
             left_delta="0"
             max_val="10"
             min_val="-10"
             name="FlexForceY"
             top_pad="4"
             width="128" />
            <spinner
             follows="left|top"
             height="19"
             increment="0.01"
             initial_value="0"
             label="Force Z"
             label_width="70"
             layout="topleft"
             left_delta="0"
             max_val="10"
             min_val="-10"
             name="FlexForceZ"
             top_pad="4"
             width="128" />
<<<<<<< HEAD

=======
            <view_border
             bevel_style="none"
             follows="top|left"
             height="0"
             layout="topleft"
             left="8"
             name="object_horizontal"
             top_pad="10"
             width="278" />
            <check_box
             height="16"
             label="Mirror"
             layout="topleft"
             left="10"
             name="Mirror Checkbox Ctrl"
             tool_tip="Causes object to be a mirror"
             top_pad="8"
             width="60" />
>>>>>>> 85bf5670
            <check_box
             height="16"
             label="Light"
             layout="topleft"
             left="10"
             name="Light Checkbox Ctrl"
             tool_tip="Causes object to emit light"
             top_pad="10"
             width="60" />
            <color_swatch
             can_apply_immediately="true"
             color="SL-MidDkGray"
	       border.border_thickness="0"
             follows="left|top"
             height="50"
             layout="topleft"
             left_pad="10"
             top_pad="-21"
             name="colorswatch"
             tool_tip="Click to open color picker"
             width="40" />
         <texture_picker
            allow_no_texture="true"
            top_delta="0"
            can_apply_immediately="true"
            default_image_name="Default"
            follows="left|top"
            height="48"
            label=""
            left_delta="57"
            mouse_opaque="true"
            name="light texture control"
            tool_tip="Click to choose a projection image (only has effect with deferred rendering enabled)"
            width="32" />
          <spinner
             follows="left|top"
             height="19"
             initial_value="0.5"
             label="Intensity"
             label_width="70"
             layout="topleft"
             left="10"
             name="Light Intensity"
             top_delta="32"
             width="128" />
          <spinner bottom_delta="0"
                   decimal_digits="3"
                   follows="left|top"
                   height="16"
                   increment="0.1"
                   initial_value="0.5"
                   label="FOV"
                   label_width="55"
                   left="144"
                   max_val="3"
                   min_val="0"
                   mouse_opaque="true"
                   name="Light FOV"
                   width="120" />
          <spinner follows="left|top"
                   height="19"
                   initial_value="5"
                   label="Radius"
                   label_width="70"
                   layout="topleft"
                   left="10"
                   max_val="20"
                   name="Light Radius"
                   top_pad="3"
                   width="128" />
          <spinner bottom_delta="0"
                   decimal_digits="3"
                   follows="left|top"
                   height="16"
                   increment="0.5"
                   initial_value="0.5"
                   label="Focus"
                   label_width="55"
                   left="144"
                   max_val="20"
                   min_val="-20"
                   mouse_opaque="true"
                   name="Light Focus"
                   width="120" />
          <spinner follows="left|top"
                   height="19"
                   increment="0.25"
                   initial_value="1"
                   label="Falloff"
                   label_width="70"
                   layout="topleft"
                   left="10"
                   max_val="2"
                   name="Light Falloff"
                   top_pad="3"
                   width="128" />
          <spinner bottom_delta="0"
                   decimal_digits="3"
                   follows="left|top"
                   height="16"
                   increment="0.05"
                   initial_value="1"
                   label="Ambiance"
                   label_width="55"
                   left="144"
                   max_val="1"
                   min_val="0"
                   mouse_opaque="true"
                   name="Light Ambiance"
                   width="120" />
          <check_box
             height="16"
             label="Reflection Probe"
             layout="topleft"
             left="10"
             name="Reflection Probe"
             tool_tip="Adjusts how objects within this volume receive reflections when PBR is enabled"
             top_pad="9"
             width="60" />
          <combo_box
			   height="19"
			   top_delta="0"
         left="144"
			   follows="left|top"
			   name="Probe Volume Type"
			   tool_tip="Choose the probe influence volume"
			   width="108">
            <combo_box.item
             label="Sphere"
             name="Sphere"
             value="Sphere" />
            <combo_box.item
             label="Box"
             name="Box"
             value="Box"/>
          </combo_box>
          <check_box
             height="16"
             label="Dynamic"
             layout="topleft"
			   follows="left|top"
             left="10"
             name="Probe Dynamic"
             tool_tip="When enabled, Avatars will appear in reflections within this probe's influence volume."
             top_delta="17"
             width="60" />
          <spinner top_pad="0"
                   decimal_digits="3"
                   follows="left|top"
                   height="16"
                   increment="0.05"
                   initial_value="0"
                   label="Ambiance"
                   label_width="55"
                   left="10"
                   max_val="100"
                   min_val="0"
                   mouse_opaque="true"
                   name="Probe Ambiance"
                   width="120" />
          <spinner top_delta="0"
                   decimal_digits="3"
                   follows="left|top"
                   height="16"
                   increment="0.05"
                   initial_value="0"
                   label="Near Clip"
                   label_width="55"
                   left="144"
                   max_val="1024"
                   min_val="0"
                   mouse_opaque="true"
                   name="Probe Near Clip"
                   width="120" />
          <text
             type="string"
             length="1"
             follows="left|top"
             height="10"
             layout="topleft"
             name="label physicsshapetype"
             top="50"
             width="130">
                Physics Shape Type:
          </text>
				  <combo_box
				     height="19"
				     layout="topleft"
				     follows="left|top"
				     name="Physics Shape Type Combo Ctrl"
				     tool_tip="Choose the physics shape type"
				     width="108"/>
          <button
              follows="left|top"
              height="19"
         		  is_toggle="true"
              control_name="ShowPhysicsShapeInEdit"
              image_disabled="PhysicsView_Off"
              image_disabled_selected="PhysicsView_Off"
              image_selected="PhysicsView_On"
              image_unselected="PhysicsView_Off"
              layout="topleft"
              left_delta="117"
              name="PhysicsViewToggle"
              tool_tip="Toggle the physics view on in edit mode"
              width="19"/>
            <combo_box
             height="19"
             layout="topleft"
             name="material"
             top_pad="5"
             width="134"
             left="144">
                <combo_box.item
                 label="Stone"
                 name="Stone"
                 value="Stone" />
                <combo_box.item
                 label="Metal"
                 name="Metal"
                 value="Metal" />
                <combo_box.item
                 label="Glass"
                 name="Glass"
                 value="Glass" />
                <combo_box.item
                 label="Wood"
                 name="Wood"
                 value="Wood" />
                <combo_box.item
                 label="Flesh"
                 name="Flesh"
                 value="Flesh" />
                <combo_box.item
                 label="Plastic"
                 name="Plastic"
                 value="Plastic" />
                <combo_box.item
                 label="Rubber"
                 name="Rubber"
                 value="Rubber" />
            </combo_box>

            <spinner
             follows="left|top"
             height="19"
             increment="1"
             initial_value="1"
             label="Gravity"
             label_width="70"
             layout="topleft"
             min_val="-1"
             max_val="28"
             name="Physics Gravity"
             top_pad="10"
             width="132" />

            <spinner
             follows="left|top"
             height="19"
             increment="0.1"
             initial_value="0"
             label="Friction"
             label_width="70"
             layout="topleft"
             left_delta="0"
             max_val="255"
             min_val="0"
             name="Physics Friction"
             top_pad="4"
             width="132" />

            <spinner
             follows="left|top"
             height="19"
             increment="0.1"
             initial_value="0"
             label="Density in 100 kg/m^3"
             label_width="70"
             label_wrap="true"
             layout="topleft"
             left_delta="0"
             max_val="22587"
             min_val="1"
             name="Physics Density"
             top_pad="4"
             width="132" />

            <spinner
             follows="left|top"
             height="19"
             increment="0.01"
             initial_value="0"
             label="Bounciness"
             label_width="70"
             layout="topleft"
             left_delta="0"
             max_val="1"
             min_val="0"
             name="Physics Restitution"
             top_pad="8"
             width="132" />
        </panel>
        <panel
         label="Texture"
         help_topic="toolbox_texture_tab"
         name="Texture"
         filename="panel_tools_texture.xml">
	   </panel>
       <panel
         border="false"
         follows="all"
         label="Content"
         layout="topleft"
         left_delta="0"
         mouse_opaque="false"
         help_topic="toolbox_contents_tab"
         name="Contents"
         top_delta="0"
         width="295">
            <button
             follows="left|top"
             height="35"
             label="New Script"
             label_selected="New Script"
             layout="topleft"
             left="10"
             name="button new script"
             top="8"
             width="90" />
            <button
             follows="left|top"
             height="35"
             label="Permissions"
             layout="topleft"
             left_pad="5"
             name="button permissions"
             width="80" />
            <button
             top="8"
             follows="left|top"
             height="20"
             label="Refresh"
             layout="topleft"
             left_pad="5"
             name="button refresh"
             width="90" />
            <button
             follows="left|top"
             height="16"
             label="Reset Scripts"
             layout="topleft"
             top_pad="1"
             name="btn_reset_scripts"
             width="90" />
            <panel_inventory_object
             border="true"
             border_visible="true"
             bevel_style="in"
             follows="left|top|right"
             height="345"
             layout="topleft"
             left="10"
             name="contents_inventory"
             top="50"
             width="275" />
		</panel>
        </tab_container>
	<panel
	 follows="left|top"
     height="384"
     layout="topleft"
     left_delta="0"
     name="land info panel"
     top_delta="0"
     width="295">
    <text
         type="string"
         length="1"
         font="SansSerifBig"
         follows="left|top"
         height="19"
         layout="topleft"
         left="20"
         name="label_parcel_info"
         top="24"
         width="240">
            Parcel Information
        </text>
        <text
         type="string"
         length="1"
         follows="left|top"
         height="19"
         layout="topleft"
         left="30"
         name="label_area_price"
         top="48"
         width="150">
            Price: L$[PRICE] for [AREA] m²
        </text>
        <text
         type="string"
         length="1"
         follows="left|top"
         height="19"
         layout="topleft"
         left_delta="0"
         name="label_area"
         top_delta="0"
         width="150">
            Area: [AREA] m²
        </text>
        <button
         follows="left|top"
         height="23"
         label="About Land"
         label_selected="About Land"
         layout="topleft"
         left_delta="0"
         name="button about land"
         top_pad="4"
         width="125" />
        <check_box
         control_name="ShowParcelOwners"
         height="19"
         label="Show owners"
         layout="topleft"
         left_delta="0"
         name="checkbox show owners"
         tool_tip="Colorize the parcels according to the type of owner: &#10;&#10;Green = Your land &#10;Aqua = Your group&apos;s land &#10;Red = Owned by others &#10;Yellow = For sale &#10;Purple = For auction &#10;Grey = Public"
         top_pad="8"
         width="205" />
        <text
         type="string"
         length="1"
         font="SansSerifBig"
         follows="left|top"
         height="19"
         layout="topleft"
         left="20"
         name="label_parcel_modify"
         top="152"
         width="240">
            Modify Parcel
        </text>
        <button
         follows="left|top"
         height="23"
         label="Subdivide"
         label_selected="Subdivide"
         layout="topleft"
         left="30"
         name="button subdivide land"
         top="172"
         width="125" />
        <button
         follows="left|top"
         height="23"
         label="Join"
         label_selected="Join"
         layout="topleft"
         left_delta="0"
         name="button join land"
         top_pad="4"
         width="125" />
        <text
         type="string"
         length="1"
         font="SansSerifBig"
         follows="left|top"
         height="19"
         layout="topleft"
         left="20"
         name="label_parcel_trans"
         top="256"
         width="240">
            Land Transactions
        </text>
        <button
         follows="left|top"
         height="23"
         label="Buy Land"
         label_selected="Buy Land"
         layout="topleft"
         left="30"
         name="button buy land"
         top="276"
         width="125" />
        <button
         follows="left|top"
         height="23"
         label="Abandon Land"
         label_selected="Abandon Land"
         layout="topleft"
         left_delta="0"
         name="button abandon land"
         top_pad="4"
         width="125" />
 </panel>
<!-- end of tabs -->
	<button
	 bottom="-1"
	 follows="left|bottom|right"
	 halign="center"
	 left="1"
	 right="-1"
	 height="12"
	 image_overlay="Arrow_Up"
	 name="btnExpand"
	 scale_image="TRUE">
		<button.commit_callback
		function="BuildTool.Expand"/>
	</button>
</floater><|MERGE_RESOLUTION|>--- conflicted
+++ resolved
@@ -2931,18 +2931,6 @@
              name="FlexForceZ"
              top_pad="4"
              width="128" />
-<<<<<<< HEAD
-
-=======
-            <view_border
-             bevel_style="none"
-             follows="top|left"
-             height="0"
-             layout="topleft"
-             left="8"
-             name="object_horizontal"
-             top_pad="10"
-             width="278" />
             <check_box
              height="16"
              label="Mirror"
@@ -2952,15 +2940,14 @@
              tool_tip="Causes object to be a mirror"
              top_pad="8"
              width="60" />
->>>>>>> 85bf5670
             <check_box
              height="16"
              label="Light"
              layout="topleft"
-             left="10"
+             left_pad="10"
              name="Light Checkbox Ctrl"
              tool_tip="Causes object to emit light"
-             top_pad="10"
+             top_delta="0"
              width="60" />
             <color_swatch
              can_apply_immediately="true"
