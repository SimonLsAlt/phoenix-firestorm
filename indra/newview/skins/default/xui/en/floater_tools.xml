--- conflicted
+++ resolved
@@ -1498,18 +1498,6 @@
          name="Object"
          top="16"
          width="295">
-<<<<<<< HEAD
-            <panel.string name="Paste Position">
-                Paste Position
-[VALUE]
-            </panel.string>
-            <panel.string name="Paste Size">
-                Paste Size
-[VALUE]
-            </panel.string>
-            <panel.string name="Paste Rotation">
-                Paste Rotation
-=======
             <panel.string name="paste_position">
 Paste Position
 [VALUE]
@@ -1520,7 +1508,6 @@
             </panel.string>
             <panel.string name="paste_rotation">
 Paste Rotation
->>>>>>> 1c82a80b
 [VALUE]
             </panel.string>
             <check_box
@@ -1583,13 +1570,43 @@
              text_enabled_color="Red"
              top_pad="5"
              width="87" />
+            <spinner
+             decimal_digits="4"
+             follows="left|top"
+             height="19"
+             increment="0.01"
+             initial_value="0"
+             label="Y"
+             label_width="10"
+             layout="topleft"
+             left="10"
+             max_val="512"
+             min_val="-256"
+             name="Pos Y"
+             text_enabled_color="EmphasisColor"
+             top_pad="3"
+             width="87" />
+            <spinner
+             decimal_digits="4"
+             follows="left|top"
+             height="19"
+             increment="0.01"
+             initial_value="0"
+             label="Z"
+             label_width="10"
+             layout="topleft"
+             left="10"
+             min_val="-4"
+             max_val="4096"
+             name="Pos Z"
+             text_enabled_color="SL-MidBlue"
+             top_pad="3"
+             width="87" />
             <button
-             top_delta="0"
+             follows="top|right"
+             height="19" 
+             top_delta="-43"
              left_pad="5"
-             height="19"
-             width="20"
-             follows="top|right"
-             layout="topleft"
              tab_stop="false"
              image_bottom_pad="1"
              image_overlay="Copy"
@@ -1597,30 +1614,12 @@
              image_selected="Toolbar_Middle_Selected"
              image_unselected="Toolbar_Middle_Off"
              name="copy_pos_btn"
-             tool_tip="Copy Position" />
-            <spinner
-             decimal_digits="4"
-             follows="left|top"
-             height="19"
-             increment="0.01"
-             initial_value="0"
-             label="Y"
-             label_width="10"
-             layout="topleft"
-             left="10"
-             max_val="512"
-             min_val="-256"
-             name="Pos Y"
-             text_enabled_color="EmphasisColor"
+             tool_tip="Copy Position"
+             width="20" />
+            <button
+             follows="top|right"
+             height="19"
              top_pad="3"
-             width="87" />
-            <button
-             top_delta="0"
-             left_pad="5"
-             height="19"
-             width="20"
-             follows="top|right"
-             layout="topleft"
              tab_stop="false"
              image_bottom_pad="1"
              image_overlay="Paste"
@@ -1628,59 +1627,21 @@
              image_selected="Toolbar_Middle_Selected"
              image_unselected="Toolbar_Middle_Off"
              name="paste_pos_btn"
-             tool_tip="Paste Position" />
-            <spinner
-             decimal_digits="4"
-             follows="left|top"
-             height="19"
-             increment="0.01"
-             initial_value="0"
-             label="Z"
-             label_width="10"
-             layout="topleft"
-             left="10"
-<<<<<<< HEAD
-             min_val="-4"
-=======
->>>>>>> 1c82a80b
-             max_val="4096"
-             name="Pos Z"
-             text_enabled_color="SL-MidBlue"
-             top_pad="3"
-             width="87" />
-            <button
-             tab_stop="false"
-             follows="top|right"
-             height="19" 
-             label="C"
-             top_delta="-43"
-             left_pad="5"
-             mouse_opaque="true"
-             name="copypos"
-             enabled="true"
-             tool_tip="Copy Position"
-             width="20" />
-            <button
-             tab_stop="false"
-             follows="top|right"
-             height="19"
-             label="P"
-             top_pad="3"
-             mouse_opaque="true"
-             name="pastepos"
-             enabled="true"
              tool_tip="Paste Position"
              width="20" />
             <button
-             tab_stop="false"
              follows="top|right"
              height="19"
-             label="p"
              top_pad="3"
              mouse_opaque="true"
-             name="pasteposclip"
-             enabled="true"
-             tool_tip="Paste Position from Clipboard"
+             tab_stop="false"
+             image_bottom_pad="1"
+             image_overlay="Paste"
+             image_hover_unselected="Toolbar_Middle_Over"
+             image_selected="Toolbar_Middle_Selected"
+             image_unselected="Toolbar_Middle_Off"
+             name="paste_pos_clip_btn"
+             tool_tip="Try pasting Position from Clipboard"
              width="20" />
             <text
              type="string"
@@ -1710,21 +1671,6 @@
              text_enabled_color="White"
              top_pad="5"
              width="87" />
-            <button
-             top_delta="0"
-             left_pad="5"
-             height="19"
-             width="20"
-             follows="top|right"
-             layout="topleft"
-             tab_stop="false"
-             image_bottom_pad="1"
-             image_overlay="Copy"
-             image_hover_unselected="Toolbar_Middle_Over"
-             image_selected="Toolbar_Middle_Selected"
-             image_unselected="Toolbar_Middle_Off"
-             name="copy_size_btn"
-             tool_tip="Copy Size" />
             <spinner
              decimal_digits="4"
              follows="left|top"
@@ -1741,21 +1687,6 @@
              text_enabled_color="White"
              top_pad="3"
              width="87" />
-            <button
-             top_delta="0"
-             left_pad="5"
-             height="19"
-             width="20"
-             follows="top|right"
-             layout="topleft"
-             tab_stop="false"
-             image_bottom_pad="1"
-             image_overlay="Paste"
-             image_hover_unselected="Toolbar_Middle_Over"
-             image_selected="Toolbar_Middle_Selected"
-             image_unselected="Toolbar_Middle_Off"
-             name="paste_size_btn"
-             tool_tip="Paste Size" />
             <spinner
              decimal_digits="4"
              follows="left|top"
@@ -1773,38 +1704,44 @@
              top_pad="3"
              width="87" />
             <button
-             tab_stop="false"
              follows="top|right"
              height="19" 
-             label="C"
              top_delta="-43"
              left_pad="5"
-             mouse_opaque="true"
-             name="copysize"
-             enabled="true"
+             tab_stop="false"
+             image_bottom_pad="1"
+             image_overlay="Copy"
+             image_hover_unselected="Toolbar_Middle_Over"
+             image_selected="Toolbar_Middle_Selected"
+             image_unselected="Toolbar_Middle_Off"
+             name="copy_size_btn"
              tool_tip="Copy Size"
              width="20" />
             <button
+             follows="top|right"
+             height="19"
+             top_pad="3"
              tab_stop="false"
-             follows="top|right"
-             height="19"
-             label="P"
-             top_pad="3"
-             mouse_opaque="true"
-             name="pastesize"
-             enabled="true"
+             image_bottom_pad="1"
+             image_overlay="Paste"
+             image_hover_unselected="Toolbar_Middle_Over"
+             image_selected="Toolbar_Middle_Selected"
+             image_unselected="Toolbar_Middle_Off"
+             name="paste_size_btn"
              tool_tip="Paste Size"
              width="20" />
             <button
+             follows="top|right"
+             height="19"
+             top_pad="3"
              tab_stop="false"
-             follows="top|right"
-             height="19"
-             label="p"
-             top_pad="3"
-             mouse_opaque="true"
-             name="pastesizeclip"
-             enabled="true"
-             tool_tip="Paste Size from Clipboard"
+             image_bottom_pad="1"
+             image_overlay="Paste"
+             image_hover_unselected="Toolbar_Middle_Over"
+             image_selected="Toolbar_Middle_Selected"
+             image_unselected="Toolbar_Middle_Off"
+             name="paste_size_clip_btn"
+             tool_tip="Try pasting Size from Clipboard"
              width="20" />
             <text
              type="string"
@@ -1834,21 +1771,6 @@
              text_enabled_color="White"
              top_pad="5"
              width="87" />
-            <button
-             top_delta="0"
-             left_pad="5"
-             height="19"
-             width="20"
-             follows="top|right"
-             layout="topleft"
-             tab_stop="false"
-             image_bottom_pad="1"
-             image_overlay="Copy"
-             image_hover_unselected="Toolbar_Middle_Over"
-             image_selected="Toolbar_Middle_Selected"
-             image_unselected="Toolbar_Middle_Off"
-             name="copy_rot_btn"
-             tool_tip="Copy Rotation" />
             <spinner
              decimal_digits="3"
              follows="left|top"
@@ -1865,21 +1787,6 @@
              text_enabled_color="White"
              top_pad="3"
              width="87" />
-            <button
-             top_delta="0"
-             left_pad="5"
-             height="19"
-             width="20"
-             follows="top|right"
-             layout="topleft"
-             tab_stop="false"
-             image_bottom_pad="1"
-             image_overlay="Paste"
-             image_hover_unselected="Toolbar_Middle_Over"
-             image_selected="Toolbar_Middle_Selected"
-             image_unselected="Toolbar_Middle_Off"
-             name="paste_rot_btn"
-             tool_tip="Paste Rotation" />
             <spinner
              decimal_digits="3"
              follows="left|top"
@@ -1897,38 +1804,44 @@
              top_pad="3"
              width="87" />
             <button
-             tab_stop="false"
              follows="top|right"
              height="19"
-             label="C"
              top_delta="-43"
              left_pad="5"
-             mouse_opaque="true"
-             name="copyrot"
-             enabled="true"
+             tab_stop="false"
+             image_bottom_pad="1"
+             image_overlay="Copy"
+             image_hover_unselected="Toolbar_Middle_Over"
+             image_selected="Toolbar_Middle_Selected"
+             image_unselected="Toolbar_Middle_Off"
+             name="copy_rot_btn"
              tool_tip="Copy Rotation"
              width="20" />
             <button
+             follows="top|right"
+             height="19"
+             top_pad="3"
              tab_stop="false"
-             follows="top|right"
-             height="19"
-             label="P"
-             top_pad="3"
-             mouse_opaque="true"
-             name="pasterot"
-             enabled="true"
+             image_bottom_pad="1"
+             image_overlay="Paste"
+             image_hover_unselected="Toolbar_Middle_Over"
+             image_selected="Toolbar_Middle_Selected"
+             image_unselected="Toolbar_Middle_Off"
+             name="paste_rot_btn"
              tool_tip="Paste Rotation"
              width="20" />
             <button
+             follows="top|right"
+             height="19"
+             top_pad="3"
              tab_stop="false"
-             follows="top|right"
-             height="19"
-             label="p"
-             top_pad="3"
-             mouse_opaque="true"
-             name="pasterotclip"
-             enabled="true"
-             tool_tip="Paste Rotation from Clipboard"
+             image_bottom_pad="1"
+             image_overlay="Paste"
+             image_hover_unselected="Toolbar_Middle_Over"
+             image_selected="Toolbar_Middle_Selected"
+             image_unselected="Toolbar_Middle_Off"
+             name="paste_rot_clip_btn"
+             tool_tip="Try pasting Rotation from Clipboard"
              width="20" />
 
  <!--           <text
@@ -1937,55 +1850,23 @@
              follows="left|top"
              height="10"
              layout="topleft"
-             left="135"
+             left="125"
              name="label basetype"
              top="5"
              width="150">
                 Prim Type
             </text>-->
-<<<<<<< HEAD
-			<text
-			 type="string"
-			 length="1"
-			 follows="left|top"
-			 height="10"
-			 bottom="-15"
-			 layout="topleft"
-			 left="10"
-			 name="edit_object"
-			 top_pad="8"
-			 width="121">
-			  Object Parameters:
-			</text>
-			<button
-			 follows="top|right"
-			 height="16"
-			 label="Copy"
-			 layout="topleft"
-			 left="5"
-			 name="copyparams"
-			 tool_tip="Copy Parameters to Clipboard"
-			 width="52">
-			</button>
-			<button
-			 follows="top|right"
-			 height="16"
-			 label="Paste"
-			 layout="topleft"
-			 left_pad="10"
-			 name="pasteparams"
-			 tool_tip="Paste Parameters from Clipboard"
-			 width="52">
-			</button>
-=======
     		<button
     		 follows="top|right"
     		 height="23"
     		 label="Copy"
+             image_hover_unselected="Toolbar_Middle_Over"
+             image_selected="Toolbar_Middle_Selected"
+             image_unselected="Toolbar_Middle_Off"
     		 layout="topleft"
-    		 left="135"
+    		 left="125"
     		 name="copy_params_btn"
-    		 tool_tip="Copy Parameters to Clipboard"
+    		 tool_tip="Copy Parameters"
              top="6"
     		 width="53">
     		</button>
@@ -1993,10 +1874,13 @@
     		 follows="top|right"
     		 height="23"
     		 label="Paste"
+             image_hover_unselected="Toolbar_Middle_Over"
+             image_selected="Toolbar_Middle_Selected"
+             image_unselected="Toolbar_Middle_Off"
     		 layout="topleft"
     		 left_pad="5"
     		 name="paste_params_btn"
-    		 tool_tip="Paste Parameters from Clipboard"
+    		 tool_tip="Paste Parameters"
     		 width="53">
     		</button>
             <menu_button
@@ -2012,13 +1896,12 @@
              name="paste_gear_btn"
              tool_tip="Paste options"
              width="31"/>
->>>>>>> 1c82a80b
             <combo_box
              height="19"
              layout="topleft"
              name="comboBaseType"
              top_pad="5"
-             left="135"
+             left="125"
              width="150">
                 <combo_box.item
                  label="Box"
@@ -2155,7 +2038,7 @@
              follows="left|top"
              height="10"
              layout="topleft"
-             left="135"
+             left="125"
              name="text hollow"
              top_pad="6"
              width="68">
@@ -2179,7 +2062,7 @@
              increment="5"
              initial_value="0"
              layout="topleft"
-             left="135"
+             left="125"
              max_val="95"
              name="Scale 1"
              top_pad="4"
@@ -2203,7 +2086,7 @@
              follows="left|top"
              height="15"
              layout="topleft"
-             left="135"
+             left="125"
              name="Hollow Shape"
              top_pad="4"
              width="150">
@@ -2281,7 +2164,7 @@
              follows="left|top"
              height="10"
              layout="topleft"
-             left="135"
+             left="125"
              name="scale_taper"
              top_pad="3"
              width="150">
@@ -2334,7 +2217,7 @@
              follows="left|top"
              height="10"
              layout="topleft"
-             left="135"
+             left="125"
              name="text topshear"
              top_pad="3"
              width="141">
@@ -2377,7 +2260,7 @@
              follows="left|top"
              height="10"
              layout="topleft"
-             left="135"
+             left="125"
              name="advanced_cut"
              top_pad="3"
              width="150">
@@ -2441,7 +2324,7 @@
              follows="left|top"
              height="10"
              layout="topleft"
-             left="135"
+             left="125"
              name="text taper2"
              top_pad="3"
 			 tool_tip="Does not work on all prim types."
@@ -2485,7 +2368,7 @@
              follows="left|top"
              height="10"
              layout="topleft"
-             left="135"
+             left="125"
              name="text radius delta"
              top_pad="2"
              width="78">
@@ -2510,7 +2393,7 @@
              increment="0.05"
              initial_value="0"
              layout="topleft"
-             left="135"
+             left="125"
              min_val="-1"
              name="Radius Offset"
              top_pad="4"
@@ -2535,7 +2418,7 @@
              height="141"
              label="Sculpt Texture"
              layout="topleft"
-             left="135"
+             left="125"
              name="sculpt texture control"
              tool_tip="Click to choose a picture"
              top="70"
@@ -2609,7 +2492,7 @@
           layout="topleft"
           left="125"
           name="mesh_info_label"
-          top="6"
+          top="30"
           width="100"
           visible="false">
                    Mesh Information:
