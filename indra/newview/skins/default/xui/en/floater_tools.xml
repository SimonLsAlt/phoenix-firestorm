--- conflicted
+++ resolved
@@ -730,13 +730,6 @@
      follows="left|top"
      halign="right"
      layout="topleft"
-<<<<<<< HEAD
-     right="-10"
-     name="obj_count"
-     top_pad="7"
-     width="143">
-        Objects: [COUNT]
-=======
      right="-100"
      name="linked_set_count"
      top_pad="5"
@@ -756,7 +749,6 @@
      name="linked_set_cost"
      width="80">
         Cost: [COST]
->>>>>>> db85c5b3
     </text>
     <text
     text_color="LtGray_50"
@@ -765,7 +757,7 @@
      follows="left|top"
      halign="right"
      layout="topleft"
-	 top_pad="5"
+     top_pad="5"
      right="-100"
      name="object_count"
      width="80">
