<?xml version="1.0" encoding="utf-8" standalone="yes"?>
<floater
 positioning="none"
 legacy_header_height="18"
 height="638"
 layout="topleft"
 bg_opaque_image="Window_NoTitle_Foreground"
 bg_alpha_image="Window_NoTitle_Background"
 name="toolbox floater"
 help_topic="toolbox_floater"
 save_rect="true"
 short_title="Build Tools"
 single_instance="true"
 save_visibility="true"
 sound_flags="0"
 width="295">
  <floater.string
     name="grid_screen_text">
    Screen
  </floater.string>
  <floater.string
   name="grid_local_text">
    Local
  </floater.string>
  <floater.string
   name="grid_world_text">
    World
  </floater.string>
  <floater.string
   name="grid_reference_text">
    Reference
  </floater.string>
  <floater.string
   name="grid_attachment_text">
    Attachment
  </floater.string>
  <floater.string
     name="status_rotate">
        Drag colored bands to rotate object
    </floater.string>
    <floater.string
     name="status_scale">
        Click and drag to stretch selected side
    </floater.string>
    <floater.string
     name="status_move">
        Drag to move, shift-drag to copy
    </floater.string>
    <floater.string
     name="status_modifyland">
        Click and hold to modify land
    </floater.string>
    <floater.string
     name="status_camera">
        Click and drag to move camera
    </floater.string>
    <floater.string
     name="status_grab">
        Drag to move, Ctrl to lift, Ctrl+Shift to rotate
    </floater.string>
    <floater.string
     name="status_place">
        Click inworld to build
    </floater.string>
    <floater.string
     name="status_selectland">
        Click and drag to select land
    </floater.string>
    <floater.string
     name="status_selectcount">
        [OBJ_COUNT] objects selected, land impact [LAND_IMPACT]
    </floater.string>
    <floater.string
     name="status_remaining_capacity">
        Remaining capacity [LAND_CAPACITY].
    </floater.string>
	<floater.string
	  name="link_number">
		Link number:
	</floater.string>
	<floater.string
	  name="selected_faces">
		Faces:
	</floater.string>
    <button
     follows="left|top"
     height="25"
     image_bottom_pad="1"
     image_overlay="Tool_Zoom"
     image_selected="PushButton_Selected_Press"
     layout="topleft"
     left="10"
     name="button focus"
     tool_tip="Focus"
     width="35">
	  <button.commit_callback
	     function="BuildTool.setTool"
	     parameter="Focus" />
	</button>
    <button
     follows="left|top"
      height="25"
     image_bottom_pad="1"
     image_overlay="Tool_Grab"
     image_selected="PushButton_Selected_Press"
     layout="topleft"
     left_pad="10"
     name="button move"
     tool_tip="Move"
     width="35">
	  <button.commit_callback
	     function="BuildTool.setTool"
	     parameter="Move" />
	</button>
    <button
     follows="left|top"
     height="25"
     image_bottom_pad="1"
     image_overlay="Tool_Face"
     image_selected="PushButton_Selected_Press"
     layout="topleft"
     left_pad="10"
     name="button edit"
     tool_tip="Edit"
     width="35">
	  <button.commit_callback
	     function="BuildTool.setTool"
	     parameter="Edit" />
	</button>
    <button
     follows="left|top"
      height="25"
     image_bottom_pad="1"
     image_overlay="Tool_Create"
     image_selected="PushButton_Selected_Press"
     layout="topleft"
     left_pad="10"
     name="button create"
     tool_tip="Create"
     width="35">
	  <button.commit_callback
	     function="BuildTool.setTool"
	     parameter="Create" />
	</button>
    <button
     follows="left|top"
      height="25"
     image_bottom_pad="1"
     image_overlay="Tool_Dozer"
     image_selected="PushButton_Selected_Press"
     layout="topleft"
     left_pad="10"
     name="button land"
     tool_tip="Land"
     width="35">
	  <button.commit_callback
	     function="BuildTool.setTool"
	     parameter="Land" />
	</button>
    <text
     height="30"
     word_wrap="true"
     use_ellipses="true"
     type="string"
     text_color="LabelSelectedDisabledColor"
     length="1"
     follows="left|top"
     layout="topleft"
     left="8"
     name="text status"
     top_pad="3"
     width="285">
        Drag to move, shift-drag to copy
    </text>
   <radio_group
     layout="topleft"
     left="10"
      height="70"
      top="59"
     name="focus_radio_group">
        <radio_item
         top_pad="6"
         label="Zoom"
         layout="topleft"
         name="radio zoom" />
        <radio_item
         top_pad="6"
         label="Orbit (Ctrl)"
         layout="topleft"
         name="radio orbit" />
        <radio_item
         top_pad="6"
         label="Pan (Ctrl+Shift)"
         layout="topleft"
         name="radio pan" />
		 <radio_group.commit_callback
	     function="BuildTool.commitRadioFocus"/>
    </radio_group>
   <slider_bar
     follows="left|top"
     height="14"
     increment="0.01"
     initial_value="0.125"
     layout="topleft"
     max_val="0.5"
     top_delta="-2"
     left_delta="100"
     name="slider zoom"
     width="134">
	 <slider_bar.commit_callback
	     function="BuildTool.commitZoom"/>
	</slider_bar>
   <radio_group
      left="10"
      height="70"
      top="59"
     layout="topleft"
     name="move_radio_group">
        <radio_item
         top_pad="6"
         label="Move"
         layout="topleft"
         name="radio move" />
        <radio_item
		 top_pad="6"
         label="Lift (Ctrl)"
         layout="topleft"
         name="radio lift" />
        <radio_item
         top_pad="6"
         label="Spin (Ctrl+Shift)"
         layout="topleft"
         name="radio spin" />
		 <radio_group.commit_callback
			function="BuildTool.commitRadioMove"/>
	</radio_group>
	<radio_group
     follows="left|top"
	 left="5"
	 top="55"
	 height="70"
     layout="topleft"
	 name="edit_radio_group">
        <radio_item
		 label="Move"
		 layout="topleft"
		 name="radio position" />
        <radio_item
		 top_pad="5"
         label="Rotate (Ctrl)"
         layout="topleft"
         name="radio rotate" />
        <radio_item
		 top_pad="5"
         label="Stretch (Ctrl+Shift)"
         layout="topleft"
         name="radio stretch" />
        <radio_item
		 top_pad="5"
         label="Select Face"
         layout="topleft"
         name="radio select face" />
        <radio_item
		 top_pad="5"
         label="Align"
         layout="topleft"
         name="radio align" />
			<radio_group.commit_callback
			function="BuildTool.commitRadioEdit"/>
    </radio_group>
    <check_box
     left="5"
     follows="left|top"
     height="19"
	 control_name="EditLinkedParts"
     label="Edit linked"
     layout="topleft"     
     name="checkbox edit linked parts"
     top_pad="0">
		  <check_box.commit_callback
			function="BuildTool.selectComponent"/>
	</check_box>

   <button
     follows="left|top"
     height="20"
     image_overlay="BackArrow_Off"
     top_pad="0"
     layout="topleft"
     name="prev_part_btn"
     tool_tip="Select previous linked part or face"
     width="12">
	  <button.commit_callback
	     function="Tools.SelectNextPart"
	     parameter="previous" />
    </button>
   <button
     follows="left|top"
     height="20"
     image_overlay="ForwardArrow_Off"
     left_pad="0"
     layout="topleft"
     name="next_part_btn"
     tool_tip="Select next linked part or face"
     width="12">
	  <button.commit_callback
	     function="Tools.SelectNextPart"
	     parameter="next" />
    </button>
   <button
     follows="left|top"
     height="20"
     label="Link"
     left_pad="2"
     layout="topleft"
     name="link_btn"
     width="50">
	  <button.commit_callback
	     function="BuildTool.LinkObjects"/>
    </button>
    <button
     follows="left|top"
     height="20"
     label="Unlink"
     layout="topleft"
     left_pad="2"
     name="unlink_btn"
     width="90">
	  <button.commit_callback
	     function="BuildTool.UnlinkObjects"/>
    </button>
        <combo_box
     height="20"
     layout="topleft"
     left_pad="4"
     follows="left|top"
     name="combobox grid mode"
     tool_tip="Choose the type of grid ruler for positioning the object"
     top_delta="0"
     width="108">
      <combo_box.item
       label="World grid"
       name="World"
       value="World" />
      <combo_box.item
       label="Local grid"
       name="Local"
       value="Local" />
      <combo_box.item
       label="Reference grid"
       name="Reference"
       value="Reference" />
       <combo_box.commit_callback
      function="BuildTool.gridMode"/>
    </combo_box>
    <check_box
     control_name="ScaleUniform"
     height="17"
     label="Stretch Both Sides"
     layout="topleft"
     left="143"
     name="checkbox uniform"
     top="52"
     label_text.wrap="true"
     label_text.width="120"
     width="134" />
    <check_box
     control_name="ScaleStretchTextures"
     height="17"
     initial_value="true"
     label="Stretch Textures"
     layout="topleft"
     left="143"
     name="checkbox stretch textures"
     top_pad="-2"
     follows="left|top"
     width="134" />
   <check_box
     control_name="SnapEnabled"
     height="17"
     initial_value="true"
     label="Snap"
     layout="topleft"
     top_pad="-2"
     name="checkbox snap to grid"
     width="134" />
  <check_box
     control_name="FSBuildPrefs_ActualRoot"
     height="17"
     initial_value="false"
     label="Edit axis at root"
     layout="topleft"
     top_pad="-2"
     name="checkbox actual root"
     width="134" />
  <check_box
     height="17"
     initial_value="true"
     label="Show Highlight"
     layout="topleft"
     top_pad="-2"
     name="checkbox show highlight"
     width="134" >
		  <check_box.commit_callback
			function="BuildTool.commitShowHighlight"/>
	</check_box>
  <check_box
     control_name="SelectReflectionProbes"
     height="17"
     initial_value="false"
     label="Select Reflection Probes"
     layout="topleft"
     top_pad="-2"
     name="checkbox select probes"
     width="134" />
    <button
     left_pad="0"
     image_selected="ForwardArrow_Press"
     image_unselected="ForwardArrow_Off"   
     layout="topleft"
     follows="top|left"
     name="Options..."
     tool_tip="See more grid options"
     top="78"
     right="-10"
     width="18"
     height="23" >
	 <button.commit_callback
	     function="BuildTool.gridOptions"/>
	</button>
   <button
     follows="left|top"
     height="20"
     image_disabled="Object_Cube"
     image_disabled_selected="Object_Cube"
     image_selected="Object_Cube_Selected"
     image_unselected="Object_Cube"
     layout="topleft"
     left="10"
     name="ToolCube"
     tool_tip="Cube"
     top="58"
     width="20" />
    <button
     follows="left|top"
     height="20"
     image_disabled="Object_Prism"
     image_disabled_selected="Object_Prism"
     image_selected="Object_Prism_Selected"
     image_unselected="Object_Prism"
     layout="topleft"
     left_delta="29"
     name="ToolPrism"
     tool_tip="Prism"
     top_delta="0"
     width="20" />
    <button
     follows="left|top"
     height="20"
     image_disabled="Object_Pyramid"
     image_disabled_selected="Object_Pyramid"
     image_selected="Object_Pyramid_Selected"
     image_unselected="Object_Pyramid"
     layout="topleft"
     left_delta="29"
     name="ToolPyramid"
     tool_tip="Pyramid"
     top_delta="0"
     width="20" />
    <button
     follows="left|top"
     height="20"
     image_disabled="Object_Tetrahedron"
     image_disabled_selected="Object_Tetrahedron"
     image_selected="Object_Tetrahedron_Selected"
     image_unselected="Object_Tetrahedron"
     layout="topleft"
     left_delta="29"
     name="ToolTetrahedron"
     tool_tip="Tetrahedron"
     top_delta="0"
     width="20" />
    <button
     follows="left|top"
     height="20"
     image_disabled="Object_Cylinder"
     image_disabled_selected="Object_Cylinder"
     image_selected="Object_Cylinder_Selected"
     image_unselected="Object_Cylinder"
     layout="topleft"
     left_delta="29"
     name="ToolCylinder"
     tool_tip="Cylinder"
     top_delta="0"
     width="20" />
    <button
     follows="left|top"
     height="20"
     image_disabled="Object_Hemi_Cylinder"
     image_disabled_selected="Object_Hemi_Cylinder"
     image_selected="Object_Hemi_Cylinder_Selected"
     image_unselected="Object_Hemi_Cylinder"
     layout="topleft"
     left="10"
     name="ToolHemiCylinder"
     tool_tip="Hemicylinder"
     top="84"
     width="20" />
    <button
     follows="left|top"
     height="20"
     image_disabled="Object_Cone"
     image_disabled_selected="Object_Cone"
     image_selected="Object_Cone_Selected"
     image_unselected="Object_Cone"
     layout="topleft"
     left_delta="29"
     name="ToolCone"
     tool_tip="Cone"
     top_delta="0"
     width="20" />
    <button
     follows="left|top"
     height="20"
     image_disabled="Object_Hemi_Cone"
     image_disabled_selected="Object_Hemi_Cone"
     image_selected="Object_Hemi_Cone_Selected"
     image_unselected="Object_Hemi_Cone"
     layout="topleft"
     left_delta="29"
     name="ToolHemiCone"
     tool_tip="Hemicone"
     top_delta="0"
     width="20" />
    <button
     follows="left|top"
     height="20"
     image_disabled="Object_Sphere"
     image_disabled_selected="Object_Sphere"
     image_selected="Object_Sphere_Selected"
     image_unselected="Object_Sphere"
     layout="topleft"
     left_delta="29"
     name="ToolSphere"
     tool_tip="Sphere"
     top_delta="0"
     width="20" />
    <button
     follows="left|top"
     height="20"
     image_disabled="Object_Hemi_Sphere"
     image_disabled_selected="Object_Hemi_Sphere"
     image_selected="Object_Hemi_Sphere_Selected"
     image_unselected="Object_Hemi_Sphere"
     layout="topleft"
     left_delta="29"
     name="ToolHemiSphere"
     tool_tip="Hemisphere"
     top_delta="0"
     width="20" />
    <button
     follows="left|top"
     height="20"
     image_disabled="Object_Torus"
     image_disabled_selected="Object_Torus"
     image_selected="Object_Torus_Selected"
     image_unselected="Object_Torus"
     layout="topleft"
     left="10"
     name="ToolTorus"
     tool_tip="Torus"
     top="109"
     width="20" />
    <button
     follows="left|top"
     height="20"
     image_disabled="Object_Tube"
     image_disabled_selected="Object_Tube"
     image_selected="Object_Tube_Selected"
     image_unselected="Object_Tube"
     layout="topleft"
     left_delta="29"
     name="ToolTube"
     tool_tip="Tube"
     top_delta="0"
     width="20" />
    <button
     follows="left|top"
     height="20"
     image_disabled="Object_Ring"
     image_disabled_selected="Object_Ring"
     image_selected="Object_Ring_Selected"
     image_unselected="Object_Ring"
     layout="topleft"
     left_delta="29"
     name="ToolRing"
     tool_tip="Ring"
     top_delta="0"
     width="20" />
    <button
     follows="left|top"
     height="20"
     image_disabled="Object_Tree"
     image_disabled_selected="Object_Tree"
     image_selected="Object_Tree_Selected"
     image_unselected="Object_Tree"
     layout="topleft"
     left_delta="29"
     name="ToolTree"
     tool_tip="Tree"
     top_delta="0"
     width="20" />
    <button
     follows="left|top"
     height="20"
     image_disabled="Object_Grass"
     image_disabled_selected="Object_Grass"
     image_selected="Object_Grass_Selected"
     image_unselected="Object_Grass"
     image_overlay_color="1 0 0 .75"
     image_overlay_selected_color="1 0 0 1"
     layout="topleft"
     left_delta="29"
     name="ToolGrass"
     tool_tip="Grass"
     top_delta="0"
     width="20" />
    <check_box
     control_name="CreateToolKeepSelected"
     height="19"
     label="Keep Tool selected"
     layout="topleft"
     left="155"
     name="checkbox sticky"
     top="55"
     width="128" />
    <check_box
     control_name="CreateToolCopySelection"
     height="19"
     label="Copy selection"
     layout="topleft"
     left_delta="0"
     name="checkbox copy selection"
     top_delta="15"
     width="134" />
    <check_box
     control_name="CreateToolCopyCenters"
     height="19"
     initial_value="true"
     label="Center Copy"
     layout="topleft"
     left_delta="18"
     name="checkbox copy centers"
     top="85"
     width="134" />
    <check_box
     control_name="CreateToolCopyRotates"
     height="19"
     label="Rotate Copy"
     layout="topleft"
     left_delta="0"
     name="checkbox copy rotates"
     top_delta="16"
     width="134" />
    <combo_box
     height="20"
     layout="topleft"
     left="155"
     follows="left|top"
     name="tree_grass_combo"
     top_pad="4"
     width="130">
      <combo_box.commit_callback
       function="BuildTool.TreeGrass"/>
    </combo_box>
    <radio_group
     height="105"
     layout="topleft"
     left="4"
     name="land_radio_group"
     top="54"
     width="114">
        <radio_item
         height="19"
         label="Select Land"
         layout="topleft"
         left="0"
         name="radio select land"
         top="-106"
         width="134" />
        <radio_item
         height="19"
         label="Flatten"
         layout="topleft"
         left_delta="0"
         name="radio flatten"
         top_delta="15"
         width="114" />
        <radio_item
         height="19"
         label="Raise"
         layout="topleft"
         left_delta="0"
         name="radio raise"
         top_delta="15"
         width="114" />
        <radio_item
         height="19"
         label="Lower"
         layout="topleft"
         left_delta="0"
         name="radio lower"
         top_delta="15"
         width="114" />
        <radio_item
         height="19"
         label="Smooth"
         layout="topleft"
         left_delta="0"
         name="radio smooth"
         top_delta="15"
         width="114" />
        <radio_item
         height="19"
         label="Roughen"
         layout="topleft"
         left_delta="0"
         name="radio noise"
         top_delta="15"
         width="114" />
        <radio_item
         height="19"
         label="Revert"
         layout="topleft"
         left_delta="0"
         name="radio revert"
         top_delta="15"
         width="114" />
		 <radio_group.commit_callback
	     function="BuildTool.commitRadioLand"/>
    </radio_group>
    <text
     type="string"
     length="1"
     follows="left|top"
     height="12"
     layout="topleft"
     left="135"
     name="Bulldozer:"
     top="57"
     width="100">
        Bulldozer:
    </text>
    <text
     type="string"
     length="1"
     follows="left|top"
     height="12"
     layout="topleft"
     name="Dozer Size:"
     left="135"
     top_pad="5"
     width="50">
        Size
    </text>
    <slider_bar
	 control_name ="LandBrushSize"
     follows="left|top"
     height="19"
     initial_value="2.0"
     layout="topleft"
     max_val="11"
     min_val="1"
     left_pad="0"
     name="slider brush size"
     top_delta="-3"
     width="80" />
    <text
     type="string"
     length="1"
     follows="left|top"
     height="12"
     layout="topleft"
     name="Strength:"
     left="135"
     top_pad="5"
     width="50">
        Strength
    </text>
    <slider_bar
     follows="left|top"
     height="19"
     left_pad="0"
     initial_value="0.00"
     layout="topleft"
     max_val="2"
     min_val="-1"
     name="slider force"
     top_delta="-3"
     width="80" >
	  <slider_bar.commit_callback
	     function="BuildTool.LandBrushForce"/>
    </slider_bar>
    <button
     follows="left|top"
     height="23"
     label="Apply"
     label_selected="Apply"
     top_pad="5"
     layout="topleft"
     left="135"
     name="button apply to selection"
     tool_tip="Modify selected land"
     width="82">
	  <button.commit_callback
	     function="BuildTool.applyToSelection"/>
    </button>
    <text
     type="string"
     length="1"
     height="10"
     follows="left|top"
     layout="topleft"
     top_pad="28"
     left="10"
     name="link_num_obj_count"
	 tool_tip="Link number may not be accurate."
     width="143">
        [DESC] [NUM]
    </text>
	<text
	  type="string"
	  length="1"
	  height="16"
	  follows="left|top"
	  font="SansSerifSmall"
	  layout="topleft"
	  left="10"
	  name="selection_empty"
	  top_pad="2"
	  width="100">
		Nothing selected.
	</text>
	<!--
	<text
	  type="string"
	  length="1"
	  height="16"
	  follows="left|top"
	  font="SansSerifSmall"
	  layout="topleft"
	  left="10"
	  name="selection_faces"
	  top_delta="0"
	  visible="false"
	  width="280">
    Faces selected: [FACES_STRING]
  </text>
	-->
	<text
	  type="string"
	  length="1"
	  height="16"
	  follows="left|top"
	  font="SansSerifSmall"
	  layout="topleft"
	  left="10"
	  name="selection_count"
	  top_delta="0"
	  visible="false"
	  width="280">
	</text>
	<text
	  type="string"
	  length="1"
	  height="16"
	  follows="left|top"
	  font="SansSerifSmall"
	  layout="topleft"
	  left="10"
	  name="more info label"
	  top_pad="-5"
	  visible="false"
	  width="280">
	 [CAPACITY_STRING] [secondlife:///app/openfloater/object_weights More info]
	</text>
    <view_border
    bevel_style="none"
    follows="top|left"
    height="0"
    layout="topleft"
    left="6"
    name="cost_text_border"
    top="165"
    width="282"/>
    <tab_container
     follows="left|top"
     height="430"
     halign="center"
     left="0"
     name="Object Info Tabs"
     tab_max_width="100"
     tab_min_width="40"
     tab_position="top"
     tab_height="20"
     open_tabs_on_drag_and_drop="true"
     top="203"
     width="295">
	
<panel
	 border="false"
	 follows="all"
	 label="General"
	 layout="topleft"
	 mouse_opaque="false"
	 help_topic="toolbox_general_tab"
	 name="General"
	 top="16"
	 width="295">
<panel.string
	  name="text deed continued">
		Deed
	 </panel.string>
	<panel.string
	 name="text deed">
		Deed
	</panel.string>
            <panel.string
             name="text modify info 1">
                You can modify this object
            </panel.string>
            <panel.string
             name="text modify info 2">
                You can modify these objects
            </panel.string>
            <panel.string
             name="text modify info 3">
                You can't modify this object
            </panel.string>
            <panel.string
             name="text modify info 4">
                You can't modify these objects
            </panel.string>
            <panel.string
             name="text modify info 5">
                You can't modify this object across a region boundary
            </panel.string>
            <panel.string
             name="text modify info 6">
                You can't modify these objects across a region boundary
            </panel.string>
            <panel.string
             name="text modify warning">
                You must select entire object to set permissions
            </panel.string>
            <panel.string
             name="Cost Default">
                Price: L$
            </panel.string>
            <panel.string
             name="Cost Total">
                Total Price: L$
            </panel.string>
            <panel.string
             name="Cost Per Unit">
                Price Per: L$
            </panel.string>
            <panel.string
             name="Cost Mixed">
                Mixed Price
            </panel.string>
            <panel.string
             name="Sale Mixed">
                Mixed Sale
            </panel.string>
            <panel.string
             name="multiple selection">
                Multiple selection
            </panel.string>
            <text
             follows="left|top"
             height="10"
             left="10"
             name="Name:"
             top="5"
             width="90">
                Name:
            </text>
            <line_editor
             follows="left|top|right"
             height="19"
             left_pad="0"
             max_length_bytes="63"
             name="Object Name"
             select_on_focus="true"
             top_delta="0"
             width="190"
             tool_tip="The name is limited to 63 characters. Longer prim names are cut short. Names can only consist of printable characters found in the ASCII-7 (non-extended) character set, with the exception of the vertical bar/pipe &apos;|&apos;." />
            <text
             follows="left|top"
             height="10"
             left="10"
             name="Description:"
             top_pad="3"
             width="90">
                Description:
            </text>
            <line_editor
             follows="left|top|right"
             height="19"
             left_pad="0"
             max_length_bytes="127"
             name="Object Description"
             select_on_focus="true"
             top_delta="0"
             width="190"
             tool_tip="When people have &apos;Hover Tips on All Objects&apos; selected in the viewer's settings, they'll see the object description pop-up for any object under their mouse pointer. The prim description is limited to 127 bytes any string longer then that will be truncated." />
            <text
             type="string"
             left="10"
             length="1"
             follows="left|top"
             height="29"
             layout="topleft"
             name="Creator:"
             width="75">
                Creator:
            </text>
            <!-- *NOTE: Intentionally wide for long names -->
            <text
             type="string"
             length="1"
             follows="left|top"
             left_pad="0"
             height="24"
             layout="topleft"
             name="Creator Name"
             top_delta="0"
             translate="false"
             width="190"
             word_wrap="true"
             use_ellipses="true">
                secondlife:///app/agent/00000000-0000-0000-0000-000000000000/inspect TestString PleaseIgnore (please.ignore)
            </text>
            <text
             type="string"
             length="1"
             left="10"
             follows="left|top"
             height="29"
             layout="topleft"
             name="Owner:"
             top_pad="7"
             width="75">
                Owner:
            </text>
            <!-- *NOTE: Intentionally wide for long names -->
            <text
             type="string"
             length="1"
             follows="left|top"
             height="24"
             layout="topleft"
             name="Owner Name"
             left_pad="0"
             top_delta="0"
             translate="false"
             width="190"
             word_wrap="true"
             use_ellipses="true">
                secondlife:///app/agent/00000000-0000-0000-0000-000000000000/inspect TestString PleaseIgnore (please.ignore)
            </text>
            <text
             type="string"
             length="1"
             left="10"
             follows="left|top"
             height="19"
             layout="topleft"
             name="Last Owner:"
             top_pad="7"
             width="75">
                Last Owner:
            </text>
            <!-- *NOTE: Intentionally wide for long names -->
            <text
             type="string"
             length="1"
             follows="left|top"
             height="22"
             layout="topleft"
             name="Last Owner Name"
             left_pad="0"
             top_delta="0"
             translate="false"
             width="190">
                secondlife:///app/agent/00000000-0000-0000-0000-000000000000/inspect TestString PleaseIgnore (please.ignore)
            </text>
           <text
             type="string"
             length="1"
             follows="left|top"
             layout="topleft"
             left="10"
             height="18"
             name="Group:"
             top_pad="-2"
             width="75">
                Group:
            </text>
            <!--<name_box
             follows="left|top"
             height="18"
             initial_value="Loading..."
             layout="topleft"
             left_pad="23"
             name="Group Name Proxy"
             width="142" />-->
			 <text
             type="string"
             length="1"
             follows="left|top"
             height="22"
             layout="topleft"
             name="Group Name"
             left_pad="0"
             top_delta="0"
             translate="false"
             width="170"
             use_ellipses="true">
                secondlife:///app/agent/00000000-0000-0000-0000-000000000000/inspect Loading...
            </text>
            <button
			 follows="top|right"
			 height="18"
			 image_overlay="Edit_Wrench"
			 layout="topleft"
			 right="-5"
			 top_delta="0"
			 name="button set group"
			 tab_stop="false"
			 tool_tip="Choose a group to share this object's permissions"
			 width="18" />
            <check_box
             height="19"
             follows="left|top"
             label="Share"
             layout="topleft"
             name="checkbox share with group"
             tool_tip="Allow all members of the set group to share your modify permissions for this object. You must Deed to enable role restrictions."
             top_pad="3"
             left="85"
             width="87" />
            <button
             follows="top|right"
             height="19"
             label="Deed"
             label_selected="Deed"
             layout="topleft"
             name="button deed"
             right="-5"
			 top_delta="-1"
             tool_tip="Deeding gives this item away with next owner permissions. Group shared objects can be deeded by a group officer."
             width="80" />
            <text
             type="string"
             length="1"
             follows="left|top"
             height="16"
             layout="topleft"
             top_pad="10"
             left="10"
             name="label click action"
             width="82">
                Click to:
            </text>
            <combo_box
             follows="left|top"
             height="23"
             layout="topleft"
             name="clickaction"
             width="148"
             top_delta="-4"
             left_pad="10"
             tool_tip="A click action enables you to interact with an object with a single left click. Each click action has a special cursor indicating what it does. Some click actions have requirements to function. For example Touch and Pay require scripts" >
                <combo_box.item
                 label="Touch  (default)"
                 name="Touch/grab(default)"
                 value="Touch" />
                <combo_box.item
                 label="Sit on object"
                 name="Sitonobject"
                 value="Sit" />
                <combo_box.item
                 label="Buy object"
                 name="Buyobject"
                 value="Buy" />
                <combo_box.item
                 label="Pay object"
                 name="Payobject"
                 value="Pay" />
                <combo_box.item
                 label="Open"
                 name="Open"
                 value="Open" />
                <combo_box.item
                 label="Zoom"
                 name="Zoom"
                 value="Zoom" />
                <combo_box.item
                 label="Ignore object"
                 name="Ignoreobject"
                 value="Ignore" />
                <combo_box.item
                 label="None"
                 name="None"
                 value="None" />
            </combo_box>
			<view_border
			 left="5"
			 right="-5"
			 bevel_style="none"
			 border_thickness="1"
			 follows="left|top|right"
			 height="55"
			 name="SaleBorder"
			 width="235"/>
            <check_box
			 top_delta="3"
             height="23"
             label="For Sale:"
             layout="topleft"
             name="checkbox for sale"
             left="7"
             width="100"
             tool_tip="Lets people buy this object, its content or it copy inworld for specified price." />
  <!-- NEW SALE TYPE COMBO BOX -->
      <combo_box
            left_pad="8"
            layout="topleft"
            follows="left|top"
            allow_text_entry="false"
            height="23"
            top_pad="-23"
            initial_value="2"
            max_chars="20"
            mouse_opaque="true"
            name="sale type"
            width="168"
            tool_tip="Select whether purchaser will receive a copy, copy of the content or item itself." >
        <combo_box.item
           name="Copy"
           label="Copy"
           value="2" />
        <combo_box.item
           name="Contents"
           label="Contents"
           value="3" />
        <combo_box.item
           name="Original"
           label="Original"
           value="1" />
      </combo_box>
  <!-- NEW PRICE SPINNER
Objects are allowed to be for sale for L$0 to invoke buy UI behavior
even though the user gets a free copy.
-->
  <spinner
      follows="left|top"
      decimal_digits="0"
      increment="1"
      top_pad="5"
      left="10"
      name="Edit Cost"
      label="Price: L$"
      label_width="65"
      valign="center"
      width="165"
      min_val="0"
      height="20"
      max_val="999999999"
      tool_tip="Object cost." />
	<button
	 left_pad="10"
	 enabled="false"
	 follows="top|right"
	 height="20"
	 label="Apply"
	 name="button mark for sale"
	 tool_tip="Mark/Update object(s) for sale."
	 width="100"/>
	<button
	 top_pad="7"
	 left="10"
	 follows="top|right"
	 height="20"
	 label="Copy Keys"
	 name="btnCopyKeys"
     tool_tip="Copies the selected object's root key to the clipboard. Shift-click copies all of the selected objects' keys" width="80">
		<button.commit_callback
		function="BuildTool.CopyKeys"/>
	</button>
      <check_box
	   height="15"
	   width="110"
	   label="Show in search"
       layout="topleft"
	   left_pad="15"
       name="search_check"
       tool_tip="Let people see this object in search results" />
		<panel
         border="false"
         follows="left|top"
         layout="topleft"
         mouse_opaque="false"
         background_visible="true"
         bg_alpha_color="Black_10"
         name="perms_build"
         left="0"
         top_pad="4"
         height="98"
         width="290">
            <text
             type="string"
             length="1"
             left="10"
             word_wrap="true"
             top_pad="4"
             text_color="EmphasisColor"
             height="24"
             follows="left|top|right"
             layout="topleft"
             name="perm_modify"
             width="214">
                You can modify this object
            </text>
            <text
               type="string"
               follows="left|top"
               name="Anyone can:"
               width="250"
               left="10">
                 Anyone:
            </text>
            <check_box
             height="19"
             label="Move"
             layout="topleft"
             name="checkbox allow everyone move"
             tool_tip="Anyone can move the object."
             left="10"
             width="85" />
            <check_box
             height="19"
             label="Copy"
             layout="topleft"
             left_pad="0"
             name="checkbox allow everyone copy"
             tool_tip="Anyone can take a copy of the object. Object and all of its contents must be copy and transfer permissive."
             width="80" />
            <check_box
             height="19"
             label="Export"
             layout="topleft"
             left_pad="0"
             name="checkbox allow export"
             tool_tip="Anyone can export this Object."
             width="90" />
            <text
               type="string"
               follows="left|top"
               height="19"
               name="Next owner can:"
               width="250"
               left="10">
                  Next owner:
            </text>
            <check_box
             follows="left|top|right"
             label="Modify"
             layout="topleft"
             left="10"
             height="10"
             name="checkbox next owner can modify"
             tool_tip="Next owner can edit properties like item name or scale of this object."
             width="85" />
            <check_box
             follows="left|top|right"
             height="19"
             label="Copy"
             layout="topleft"
             left_pad="0"
             name="checkbox next owner can copy"
             tool_tip="Next owner can make unlimited copies of this object. Copies maintain creator information, and can never be more permissive than the item being copied."
             width="80" />
            <check_box
             follows="left|top|right"
             height="19"
             label="Transfer"
             layout="topleft"
             name="checkbox next owner can transfer"
             left_pad="0"
             top_delta="0"
             tool_tip="Next owner can give away or resell this object."
             width="100" />
<!-- *NOTE: These "B/O/G/E/N/F fields may overlap "perm_modify" above, 
     but that's OK, this is used only for debugging. -->
            <text
             type="string"
             text_color="EmphasisColor"
             length="1"
             top="3"
             follows="left|top"
             layout="topleft"
             left="230"
             name="B:"
             height="10"
             width="80">
                B:
            </text>
            <text
             type="string"
             text_color="White"
             length="1"
             follows="left|top"
             layout="topleft"
             left_delta="0"
             top_pad="2"
             name="O:"
             height="10"
             width="80">
                O:
            </text>
            <text
             type="string"
             text_color="EmphasisColor"
             length="1"
             follows="left|top"
             layout="topleft"
             left_delta="0"
             top_pad="2"
             name="G:"
             height="10"
             width="80">
                G:
            </text>
            <text
             type="string"
             text_color="White"
             length="1"
             follows="left|top"
             left_delta="0"
             top_pad="2"
             layout="topleft"
             name="E:"
             height="10"
             width="80">
                E:
            </text>
            <text
             type="string"
             text_color="EmphasisColor"
             length="1"
             follows="left|top"
             layout="topleft"
             left_delta="0"
             top_pad="2"
             name="N:"
             height="10"
             width="80">
                N:
            </text>
            <text
             type="string"
             text_color="White"
             length="1"
             follows="left|top"
             layout="topleft"
             left_delta="0"
             top_pad="2"
             name="F:"
             height="10"
             width="80">
                F:
            </text>
        </panel>
		<panel
         border="false"
         follows="left|top"
         layout="topleft"
         mouse_opaque="false"
         name="pathfinding_attrs_panel"
         left="0"
         top_pad="0"
         height="25"
         width="290">
      <text
         type="string"
         follows="left|top"
         name="pathfinding_attributes_label"
         top_pad="4"
         width="150"
         left="10">
        Pathfinding attributes:
      </text>
      <text
         type="string"
         follows="left|top"
         text_color="EmphasisColor"
         name="pathfinding_attributes_value"
         width="130"
         word_wrap="false"
         left_pad="0">
      </text>
    </panel>
  </panel>
      <!-- Object tab -->
      <panel
         border="false"
         follows="all"
         height="567"
         label="Object"
         layout="topleft"
         left_delta="0"
         mouse_opaque="false"
         help_topic="toolbox_object_tab"
         name="Object"
         top="16"
         width="295">
            <panel.string name="paste_position">
Paste Position
[VALUE]
            </panel.string>
            <panel.string name="paste_size">
Paste Size
[VALUE]
            </panel.string>
            <panel.string name="paste_rotation">
Paste Rotation
[VALUE]
            </panel.string>
            <check_box
             height="19"
             label="Locked"
             layout="topleft"
             name="checkbox locked"
             tool_tip="Prevents object from being moved or deleted. Frequently useful during building to avoid unintended edits."
             top_pad="5"
             left="10"
             width="123" />
            <check_box
             height="19"
             label="Physical"
             layout="topleft"
             name="Physical Checkbox Ctrl"
             tool_tip="Allows object to be pushed and affected by gravity"
             top_pad="0"
             width="123" />
            <check_box
             height="19"
             label="Temporary"
             layout="topleft"
             name="Temporary Checkbox Ctrl"
             tool_tip="Causes object to be deleted 1 minute after creation"
             top_pad="0"
             width="123" />
            <check_box
             height="19"
             label="Phantom"
             layout="topleft"
             name="Phantom Checkbox Ctrl"
             tool_tip="Causes object to not collide with other objects or avatars"
             top_pad="0"
             width="123" />
        <text
             type="string"
             length="1"
             follows="left|top"
             height="10"
             layout="topleft"
             name="label position"
             top_pad="10"
             width="121">
                Position (meters)
            </text> 
            <spinner
             decimal_digits="4"
             follows="left|top"
             height="19"
             increment="0.01"
             initial_value="0"
             label="X"
             label_width="10"
             layout="topleft"
             left_delta="0"
             max_val="512"
             min_val="-256"
             name="Pos X"
             text_enabled_color="Red"
             top_pad="5"
             width="87" />
            <spinner
             decimal_digits="4"
             follows="left|top"
             height="19"
             increment="0.01"
             initial_value="0"
             label="Y"
             label_width="10"
             layout="topleft"
             left="10"
             max_val="512"
             min_val="-256"
             name="Pos Y"
             text_enabled_color="EmphasisColor"
             top_pad="3"
             width="87" />
            <spinner
             decimal_digits="4"
             follows="left|top"
             height="19"
             increment="0.01"
             initial_value="0"
             label="Z"
             label_width="10"
             layout="topleft"
             left="10"
             min_val="-4"
             max_val="4096"
             name="Pos Z"
             text_enabled_color="SL-MidBlue"
             top_pad="3"
             width="87" />
            <button
             follows="top|right"
             height="19" 
             top_delta="-43"
             left_pad="5"
             tab_stop="false"
             label="C"
             name="copy_pos_btn"
             tool_tip="Copy Position"
             width="20" />
            <button
             follows="top|right"
             height="19"
             top_pad="3"
             tab_stop="false"
             label="P"
             name="paste_pos_btn"
             tool_tip="Paste Position"
             width="20" />
            <button
             follows="top|right"
             height="19"
             top_pad="3"
             mouse_opaque="true"
             tab_stop="false"
             label="p"
             name="paste_pos_clip_btn"
             tool_tip="Try pasting Position from Clipboard"
             width="20" />
            <text
             type="string"
             length="1"
             follows="left|top"
             height="10"
             layout="topleft"
             left="10"
             name="label size"
             top_pad="6"
             width="121">
                Size (meters)
            </text>
            <spinner
             decimal_digits="4"
             follows="left|top"
             height="19"
             increment="0.01"
             initial_value="0"
             label="X"
             label_width="10"
             layout="topleft"
             left_delta="0"
             max_val="64"
             min_val="0.01"
             name="Scale X"
             text_enabled_color="White"
             top_pad="5"
             width="87" />
            <spinner
             decimal_digits="4"
             follows="left|top"
             height="19"
             increment="0.01"
             initial_value="0"
             label="Y"
             label_width="10"
             layout="topleft"
             left="10"
             max_val="64"
             min_val="0.01"
             name="Scale Y"
             text_enabled_color="White"
             top_pad="3"
             width="87" />
            <spinner
             decimal_digits="4"
             follows="left|top"
             height="19"
             increment="0.01"
             initial_value="0"
             label="Z"
             label_width="10"
             layout="topleft"
             left="10"
             max_val="64"
             min_val="0.01"
             name="Scale Z"
             text_enabled_color="White"
             top_pad="3"
             width="87" />
            <button
             follows="top|right"
             height="19" 
             top_delta="-43"
             left_pad="5"
             tab_stop="false"
             label="C"
             name="copy_size_btn"
             tool_tip="Copy Size"
             width="20" />
            <button
             follows="top|right"
             height="19"
             top_pad="3"
             tab_stop="false"
             label="P"
             name="paste_size_btn"
             tool_tip="Paste Size"
             width="20" />
            <button
             follows="top|right"
             height="19"
             top_pad="3"
             tab_stop="false"
             label="p"
             name="paste_size_clip_btn"
             tool_tip="Try pasting Size from Clipboard"
             width="20" />
            <text
             type="string"
             length="1"
             follows="left|top"
             height="10"
             layout="topleft"
             left="10"
             name="label rotation"
             top_pad="10"
             width="121">
                Rotation (degrees)
            </text>
            <spinner
             decimal_digits="3"
             follows="left|top"
             height="19"
             increment="1"
             initial_value="0"
             label="X"
             label_width="10"
             layout="topleft"
             left_delta="0"
             max_val="9999"
             min_val="-9999"
             name="Rot X"
             text_enabled_color="White"
             top_pad="5"
             width="87" />
            <spinner
             decimal_digits="3"
             follows="left|top"
             height="19"
             increment="1"
             initial_value="0"
             label="Y"
             label_width="10"
             layout="topleft"
             left="10"
             max_val="9999"
             min_val="-9999"
             name="Rot Y"
             text_enabled_color="White"
             top_pad="3"
             width="87" />
            <spinner
             decimal_digits="3"
             follows="left|top"
             height="19"
             increment="1"
             initial_value="0"
             label="Z"
             label_width="10"
             layout="topleft"
             left="10"
             max_val="9999"
             min_val="-9999"
             name="Rot Z"
             text_enabled_color="White"
             top_pad="3"
             width="87" />
            <button
             follows="top|right"
             height="19"
             top_delta="-43"
             left_pad="5"
             tab_stop="false"
             label="C"
             name="copy_rot_btn"
             tool_tip="Copy Rotation"
             width="20" />
            <button
             follows="top|right"
             height="19"
             top_pad="3"
             tab_stop="false"
             label="P"
             name="paste_rot_btn"
             tool_tip="Paste Rotation"
             width="20" />
            <button
             follows="top|right"
             height="19"
             top_pad="3"
             tab_stop="false"
             label="p"
             name="paste_rot_clip_btn"
             tool_tip="Try pasting Rotation from Clipboard"
             width="20" />

 <!--           <text
             type="string"
             length="1"
             follows="left|top"
             height="10"
             layout="topleft"
             left="125"
             name="label basetype"
             top="5"
             width="150">
                Prim Type
            </text>-->
    		<button
    		 follows="top|right"
    		 height="23"
             image_overlay="Copy"
             image_hover_unselected="Toolbar_Middle_Over"
             image_selected="Toolbar_Middle_Selected"
             image_unselected="Toolbar_Middle_Off"
    		 layout="topleft"
    		 right="-53"
    		 name="copy_params_btn"
    		 tool_tip="Copy Object Parameters to Clipboard"
             top="6"
    		 width="25">
    		</button>
    		<button
    		 follows="top|right"
    		 height="23"
             image_overlay="Paste"
             image_hover_unselected="Toolbar_Middle_Over"
             image_selected="Toolbar_Middle_Selected"
             image_unselected="Toolbar_Middle_Off"
    		 layout="topleft"
    		 right="-23"
    		 name="paste_params_btn"
    		 top_delta="0"
    		 tool_tip="Paste Object Parameters from Clipboard"
    		 width="25">
    		</button>
            <combo_box
             height="19"
             layout="topleft"
             name="comboBaseType"
             top_pad="5"
             left="125"
             width="149">
                <combo_box.item
                 label="Box"
                 name="Box"
                 value="Box" />
                <combo_box.item
                 label="Cylinder"
                 name="Cylinder"
                 value="Cylinder" />
                <combo_box.item
                 label="Prism"
                 name="Prism"
                 value="Prism" />
                <combo_box.item
                 label="Sphere"
                 name="Sphere"
                 value="Sphere" />
                <combo_box.item
                 label="Torus"
                 name="Torus"
                 value="Torus" />
                <combo_box.item
                 label="Tube"
                 name="Tube"
                 value="Tube" />
                <combo_box.item
                 label="Ring"
                 name="Ring"
                 value="Ring" />
                <combo_box.item
                 label="Sculpted"
                 name="Sculpted"
                 value="Sculpted" />
				<combo_item
				 name="PathLineProfileHalfCircle"
				 value="PathLineProfileHalfCircle"
				 label="Line->Half-Circle" />
				<combo_item
				 name="PathCircleProfileHalfCircle"
				 value="PathCircleProfileHalfCircle"
				 label="Circle->Half-Circle" />
				<combo_item
				 name="PathCircle2ProfileSquare"
				 value="PathCircle2ProfileSquare"
				 label="Circle2->Square" />
				<combo_item
				 name="PathCircle2ProfileTriangle"
				 value="PathCircle2ProfileTriangle"
				 label="Circle2->Triangle" />
				<combo_item
				 name="PathCircle2ProfileCircle"
				 value="PathCircle2ProfileCircle"
				 label="Circle2->Circle" />
				<combo_item
				 name="PathCircle2ProfileHalfCircle"
				 value="PathCircle2ProfileHalfCircle"
				 label="Circle2->Half-Circle" />
				<combo_item
				 name="PathTestProfileSquare"
				 value="PathTestProfileSquare"
				 label="Test->Square" />
				<combo_item
				 name="PathTestProfileTriangle"
				 value="PathTestProfileTriangle"
				 label="Test->Triangle" />
				<combo_item
				 name="PathTestProfileCircle"
				 value="PathTestProfileCircle"
				 label="Test->Circle" />
				<combo_item
				 name="PathTestProfileHalfCircle"
				 value="PathTestProfileHalfCircle"
				 label="Test->Half-Circle" />
				<!-- Working33 by Gregory Maurer -->
				<combo_item
				 name="Path33Profile0"
				 value="Path33Profile0"
				 label="33->Circle" />
				<combo_item
				 name="Path33Profile1"
				 value="Path33Profile1"
				 label="33->Square" />
				<combo_item
				 name="Path33Profile2"
				 value="Path33Profile2"
				 label="33->Triangle" />
				<combo_item
				 name="Path33Profile5"
				 value="Path33Profile5"
				 label="33->HalfCircle" />
<!-- End Working33 by Gregory Maurer -->
            </combo_box>
            <text
             type="string"
             length="1"
             follows="left|top"
             height="10"
             layout="topleft"
             left_delta="0"
             name="text cut"
             top_pad="5"
             width="150">
                Path Cut (begin/end)
            </text>
            <spinner
             follows="left|top"
             height="16"
             increment="0.025"
             initial_value="0"
             label="B"
             label_width="10"
             layout="topleft"
             left_delta="0"
             max_val="0.98"
             name="cut begin"
             top_pad="4"
             width="68" />
            <spinner
             follows="left|top"
             height="16"
             increment="0.025"
             initial_value="1"
             label="E"
             label_width="10"
             layout="topleft"
             left_pad="10"
             min_val="0.02"
             name="cut end"
             top_delta="0"
             width="68" />
            <text
             type="string"
             length="1"
             follows="left|top"
             height="10"
             layout="topleft"
             left="125"
             name="text hollow"
             top_pad="6"
             width="68">
                Hollow
            </text>
            <text
             type="string"
             length="1"
             follows="left|top"
             height="10"
             layout="topleft"
             left_pad="10"
             name="text skew"
             width="63">
                Skew
            </text>
            <spinner
             decimal_digits="1"
             follows="left|top"
             height="19"
             increment="5"
             initial_value="0"
             layout="topleft"
             left="125"
             max_val="95"
             name="Scale 1"
             top_pad="4"
             width="68" />
            <spinner
             decimal_digits="2"
             follows="left|top"
             height="19"
             increment="0.05"
             initial_value="0"
             layout="topleft"
             left_pad="10"
             max_val="0.95"
             min_val="-0.95"
             name="Skew"
             top_delta="0"
             width="68" />
            <text
             type="string"
             length="1"
             follows="left|top"
             height="15"
             layout="topleft"
             left="125"
             name="Hollow Shape"
             top_pad="4"
             width="150">
                Hollow Shape
            </text>
            <combo_box
             height="23"
             layout="topleft"
             left_delta="0"
             name="hole"
             top_pad="-2"
             width="150">
                <combo_box.item
                 label="Default"
                 name="Default"
                 value="Default" />
                <combo_box.item
                 label="Circle"
                 name="Circle"
                 value="Circle" />
                <combo_box.item
                 label="Square"
                 name="Square"
                 value="Square" />
                <combo_box.item
                 label="Triangle"
                 name="Triangle"
                 value="Triangle" />
            </combo_box>
            <text
             type="string"
             length="1"
             follows="left|top"
             height="10"
             layout="topleft"
             left_delta="0"
             name="text twist"
             top_pad="5"
             width="150">
                Twist (begin/end)
            </text>
            <spinner
             decimal_digits="0"
             follows="left|top"
             height="19"
             increment="9"
             initial_value="0"
             label="B"
             label_width="10"
             layout="topleft"
             left_delta="0"
             max_val="180"
             min_val="-180"
             name="Twist Begin"
             top_pad="4"
             width="68" />
            <spinner
             decimal_digits="0"
             follows="left|top"
             height="19"
             increment="9"
             initial_value="0"
             label="E"
             label_width="10"
             layout="topleft"
             left_pad="10"
             max_val="180"
             min_val="-180"
             name="Twist End"
             top_delta="0"
             width="68" />
            <text
             type="string"
             length="1"
             follows="left|top"
             height="10"
             layout="topleft"
             left="125"
             name="scale_taper"
             top_pad="3"
             width="150">
                Taper
            </text>
            <text
			 visible="false"
             type="string"
             length="1"
             follows="left|top"
             height="10"
             layout="topleft"
             left_delta="0"
             name="scale_hole"
             top_delta="0"
             width="150">
                Hole Size
            </text>
            <spinner
             decimal_digits="3"
             follows="left|top"
             height="19"
             increment="0.05"
             initial_value="0"
             label="X"
             label_width="10"
             layout="topleft"
             left_delta="0"
             min_val="-1"
             name="Taper Scale X"
             top_pad="4"
             width="68" />
            <spinner
             decimal_digits="3"
             follows="left|top"
             height="19"
             increment="0.05"
             initial_value="0"
             label="Y"
             label_width="10"
             layout="topleft"
             left_pad="10"
             min_val="-1"
             name="Taper Scale Y"
             top_delta="0"
             width="68" />
            <text
             type="string"
             length="1"
             follows="left|top"
             height="10"
             layout="topleft"
             left="125"
             name="text topshear"
             top_pad="3"
             width="141">
                Top Shear
            </text>
            <spinner
             decimal_digits="3"
             follows="left|top"
             height="19"
             increment="0.05"
             initial_value="0"
             label="X"
             label_width="10"
             layout="topleft"
             left_delta="0"
             max_val="0.5"
             min_val="-0.5"
             name="Shear X"
             top_pad="4"
             width="68" />
            <spinner
             decimal_digits="3"
             follows="left|top"
             height="19"
             increment="0.05"
             initial_value="0"
             label="Y"
             label_width="10"
             layout="topleft"
             left_pad="10"
             max_val="0.5"
             min_val="-0.5"
             name="Shear Y"
             top_delta="0"
             width="68" />
            <text
			 visible="false"
             type="string"
             length="1"
             follows="left|top"
             height="10"
             layout="topleft"
             left="125"
             name="advanced_cut"
             top_pad="3"
             width="150">
                Profile Cut (begin/end)
            </text>
            <text
			 visible="false"
             type="string"
             length="1"
             follows="left|top"
             height="10"
             layout="topleft"
             left_delta="0"
             name="advanced_dimple"
             top_delta="0"
             width="150">
                Dimple (begin/end)
            </text>
            <text
             type="string"
             length="1"
             follows="left|top"
             height="10"
             layout="topleft"
             left_delta="0"
             name="advanced_slice"
             top_delta="0"
             width="150">
                Slice (begin/end)
            </text>
            <spinner
             follows="left|top"
             height="19"
             increment="0.02"
             initial_value="0"
             label="B"
             label_width="10"
             layout="topleft"
             left_delta="0"
             max_val="0.98"
             name="Path Limit Begin"
             top_pad="3"
             width="68" />
            <spinner
             follows="left|top"
             height="19"
             increment="0.02"
             initial_value="1"
             label="E"
             label_width="10"
             layout="topleft"
             left_pad="10"
             min_val="0.02"
             name="Path Limit End"
             top_delta="0"
             width="68" />
            <text
			 visible="false"
             type="string"
             length="1"
             follows="left|top"
             height="10"
             layout="topleft"
             left="125"
             name="text taper2"
             top_pad="3"
			 tool_tip="Does not work on all prim types."
             width="150">
                Taper Profile
            </text>
            <spinner
			 visible="false"
             decimal_digits="3"
             follows="left|top"
             height="19"
             increment="0.05"
             initial_value="0"
             label="X"
             label_width="10"
             layout="topleft"
             left_delta="0"
             min_val="-1"
             name="Taper X"
             top_pad="3"
             width="68" />
            <spinner
			 visible="false"
             decimal_digits="3"
             follows="left|top"
             height="19"
             increment="0.05"
             initial_value="0"
             label="Y"
             label_width="10"
             layout="topleft"
             left_pad="10"
             min_val="-1"
             name="Taper Y"
             top_delta="0"
             width="68" />
            <text
			 visible="false"
             type="string"
             length="1"
             follows="left|top"
             height="10"
             layout="topleft"
             left="125"
             name="text radius delta"
             top_pad="2"
             width="78">
                Radius
            </text>
            <text
			 visible="false"
             type="string"
             length="1"
             follows="left|top"
             height="10"
             layout="topleft"
             left_delta="78"
             name="text revolutions"
             width="68">
                Revolutions
            </text>
            <spinner
			 visible="false"
             follows="left|top"
             height="19"
             increment="0.05"
             initial_value="0"
             layout="topleft"
             left="125"
             min_val="-1"
             name="Radius Offset"
             top_pad="4"
             width="68" />
            <spinner
			 visible="false"
             decimal_digits="2"
             follows="left|top"
             height="19"
             initial_value="1"
             layout="topleft"
             left_pad="10"
             max_val="4"
             min_val="1"
             name="Revolutions"
             top_delta="0"
             width="68" />
            <texture_picker
             can_apply_immediately="true"
             default_image_name="Default"
             follows="left|top"
             height="141"
             label="Sculpt Texture"
             layout="topleft"
             left="125"
             name="sculpt texture control"
             tool_tip="Click to choose a picture"
             top="70"
             visible="false"
             width="145" />
            <check_box
             height="19"
             label="Mirror"
             layout="topleft"
             left_delta="0"
             name="sculpt mirror control"
             tool_tip="Flips sculpted prim along the X axis"
             top_pad="8"
             visible="false"
             width="130" />
            <check_box
             height="19"
             label="Inside-out"
             layout="topleft"
             left_delta="0"
             name="sculpt invert control"
             tool_tip="Inverts the sculpted prims normals, making it appear inside-out"
             top_pad="4"
             visible="false"
             width="121" />
            <text
             type="string"
             length="1"
             follows="left|top"
             height="10"
             layout="topleft"
             left_delta="0"
             name="label sculpt type"
             top_pad="10"
             visible="false"
             width="130">
                Stitching type
            </text>
            <combo_box
             height="19"
             layout="topleft"
             left_delta="0"
             name="sculpt type control"
             top_pad="4"
             visible="false"
			 tool_tip="The &quot;none&quot; option has been removed because it is identical with &quot;Plane&quot;."
             width="150">
                <combo_box.item
                 label="Sphere"
                 name="Sphere"
                 value="1" />
                <combo_box.item
                 label="Torus"
                 name="Torus"
                 value="2" />
                <combo_box.item
                 label="Plane / None"
                 name="Plane"
                 value="3" />
                <combo_box.item
                 label="Cylinder"
                 name="Cylinder"
                 value="4" />
              </combo_box>
        <!-- FS:Beq adding Mesh Info support to Object panel-->
        <text
          type="string"
          length="1"
          follows="left|top"
          height="12"
          layout="topleft"
          left="125"
          name="mesh_info_label"
          top="30"
          width="100"
          visible="false">
                   Mesh Information:
        </text>
        <text
          follows="left|top"
          halign="left"
          height="16"
          layout="topleft"
          left="125"
          name="lod_label"
          top_pad="3"
          value="LOD:"
          visible="false"
          width="60" />
        <text
          follows="left|top"
          height="16"
          layout="topleft"
          left_pad="10"
          halign="right"
          name="lod_num_tris"
          top_delta="0"
          value="Num Triangles"
          visible="false"
          width="80" />
        <text
          follows="left|top"
          halign="left"
          height="64"
          layout="topleft"
          left="125"
          name="mesh_lod_label"
          top_pad="3"
          visible="false"
          width="60" >
High:
Medium:
Low:
Lowest:
        </text>
        <string name="mesh_lod_num_tris_values">
[HIGHTRIS]
[MIDTRIS]
[LOWTRIS]
[LOWESTTRIS]
        </string>
        <text
          follows="left|top"
          height="64"
          layout="topleft"
          left_pad="10"
          halign="right"
          name="mesh_lod_num_tris"
          top_delta="0"
          value="--"
          visible="false"
          width="80" />
        <combo_box
             height="19"
             layout="topleft"
             name="LOD_show_combo"
             top_pad="20"
             left="125"
             width="150"
             visible="false">
          <combo_box.item
               label="Default"
               name="Default"
               value="-1" />
          <combo_box.item
               label="High"
               name="High"
               value="3" />
          <combo_box.item
               label="Medium"
               name="Medium"
               value="2" />
          <combo_box.item
               label="Low"
               name="Low"
               value="1" />
          <combo_box.item
               label="Lowest"
               name="Lowest/Imposter"
               value="0" />
        </combo_box>
        <text
          follows="left|top"
          height="16"
          layout="topleft"
          halign="left"
          top_pad="16"
          left="125"
          name="ObjectLODbehaviourLabel"
          value="Object LOD behaviour:"
          visible="true"
          width="180"/>
        <text
          follows="left|top"
          height="16"
          layout="topleft"
          halign="left"
          top_pad="10"
          left="125"
          name="object_radius"
          top_delta="0"
          value="Object radius:"
          visible="false"
          width="80" />
        <text
          follows="left|top"
          height="16"
          layout="topleft"
          left_pad="10"
          halign="right"
          name="object_radius_value"
          top_delta="0"
          value="--"
          visible="false"
          width="60" />
        <text
          follows="left|top"
          height="16"
          layout="topleft"
          left="190"
          halign="center"
          name="LOD_swap_factors_label"
          top_pad="3"
          value="LOD Factors"
          visible="true"
          width="100" />
        <text
          follows="left|top"
          height="16"
          layout="topleft"
          left="190"
          halign="center"
          name="LOD_swap_defaults_label"
          top_pad="3"
          value="Default"
          tool_tip="The default LOD factor setting that will be applied by most viewers."
          visible="true"
          width="60" />
        <text
          follows="left|top"
          height="16"
          layout="topleft"
          left_pad="5"
          halign="center"
          name="LOD_swap_usr_label"
          top_delta="0"
          tool_tip="Your current setting, taken from RenderVolumeLODFactor"
          value="Yours"
          visible="true"
          width="30" />
        <text
          follows="left|top"
          height="16"
          layout="topleft"
          left="125"
          halign="left"
          name="LOD_swap_label"
          top_pad="3"	
          value="LOD Swap"
          visible="false"
          width="60" />
        <string name="ll_lod_tooltip_msg">Linden Lab Second Life Viewer default ([FACTOR])</string>
        <text
          follows="left|top"
          height="16"
          layout="topleft"
          left_pad="5"
          halign="center"
          name="LOD_swap_ll_default"
          top_delta="0"
          value="LL"
          visible="false"
          width="30" />
        <string name="fs_lod_tooltip_msg">[APP_NAME] Viewer default ([FACTOR])</string>
        <text
          follows="left|top"
          height="16"
          layout="topleft"
          left_pad="5"
          halign="center"
          name="LOD_swap_fs_default"
          top_delta="0"
          visible="false"
          width="30" >
            [APP_NAME_ABBR]
        </text>
        <string name="user_lod_label_string">[FACTOR]</string>
        <text
          follows="left|top"
          height="16"
          layout="topleft"
          left_pad="5"
          halign="center"
          name="LOD_swap_usr_current"
          top_delta="0"
          tool_tip="Your current LOD Factor"
          value="[FACTOR]"
          visible="false"
          width="30" />
        <text
          follows="left|top"
          height="50"
          layout="topleft"
          left="125"
          halign="left"
          name="LOD_swap_LOD_Change_label"
          top_pad="3"
          visible="false"
          width="65" >
High ↔ Med
Med ↔ Low
Low ↔ Lwst         
        </text>
        <string
          name="LODSwapFormatString"
          visible="false">
[HIGH2MED]
[MED2LOW]
[LOW2LOWEST]
        </string>
        <text
          follows="left|top"
          height="50"
          layout="topleft"
          left_pad="0"
          halign="right"
          name="LOD_swap_ll_values"
          top_delta="0"
          visible="false"
          width="30" />
        <text
          follows="left|top"
          height="50"
          layout="topleft"
          left_pad="5"
          halign="right"
          name="LOD_swap_fs_values"
          top_delta="0"
          value="--"
          visible="false"
          width="30" />
        <text
          follows="left|top"
          height="50"
          layout="topleft"
          left_pad="5"
          halign="right"
          name="LOD_swap_usr_values"
          top_delta="0"
          value="--"
          visible="false"
          width="30" />
         <text
          name="LODSwapTableDscriptionsText"
          follows="top|left"
          layout="topleft"
          left="125"
          right="-1"
          word_wrap="true"
          top_pad="15"
          tool_tip="Best practice: Creators should ensure good LOD behaviour for Default settings across all viewers."
          height="100">
          This table shows the LOD change boundaries in metres from the camera.
        </text>
        <!-- /FS:Beq end of Mesh info section-->
        </panel>
        <panel
         border="false"
         follows="all"
         height="367"
         label="Features"
         layout="topleft"
         left_delta="0"
         mouse_opaque="false"
         help_topic="toolbox_features_tab"
         name="Features"
         top_delta="0"
         width="295">
	<panel.string name="None">None</panel.string>
	<panel.string name="Prim">Prim</panel.string>
	<panel.string name="Convex Hull">Convex Hull</panel.string>
            <text
             type="string"
             length="1"
             follows="left|top"
             height="10"
             layout="topleft"
             left="10"
             name="select_single"
             top="5"
             width="270">
                Select only one primitive to edit features.
            </text>
            <text
             type="string"
             length="1"
             follows="left|top"
             height="10"
             layout="topleft"
             left="10"
             name="edit_object"
             top="5"
             width="252">
                Edit object features:
            </text>
            <check_box
             height="15"
             label="Animated Mesh"
             layout="topleft"
             left="10"
             name="Animated Mesh Checkbox Ctrl"
             tool_tip="Allows rigged mesh objects to be animated independently"
             top_pad="5"
             width="121" />
            <check_box
             height="10"
             label="Flexible Path"
             follows="left|top"
             layout="topleft"
             left="10"
             name="Flexible1D Checkbox Ctrl"
             tool_tip="Allows object to flex about the Z axis (Client-side only)"
             top_pad="5"
             width="121" />
            <button
             follows="top|right"
             height="23"
             image_overlay="Copy"
             image_hover_unselected="Toolbar_Middle_Over"
             image_selected="Toolbar_Middle_Selected"
             image_unselected="Toolbar_Middle_Off"
             layout="topleft"
             right="-48"
             name="copy_features_btn"
             tool_tip="Copy Feature Parameters to Clipboard"
             top="20"
             width="25">
            </button>
            <button
             follows="top|right"
             height="23"
             image_overlay="Paste"
             image_hover_unselected="Toolbar_Middle_Over"
             image_selected="Toolbar_Middle_Selected"
             image_unselected="Toolbar_Middle_Off"
             layout="topleft"
             name="paste_features_btn"
             right="-18"
             tool_tip="Paste Feature Parameters from Clipboard"
             top_delta="0"
             width="25">
            </button>
            <spinner
             follows="left|top"
             height="19"
             increment="1"
             initial_value="2"
             label="Softness"
             label_width="70"
             layout="topleft"
             left="10"
             max_val="3"
             name="FlexNumSections"
             top_pad="9"
             width="128" />
            <spinner
             follows="left|top"
             height="19"
             increment="0.5"
             initial_value="0.3"
             label="Gravity"
             label_width="70"
             layout="topleft"
             left_delta="0"
             max_val="10"
             min_val="-10"
             name="FlexGravity"
             top_pad="4"
             width="128" />
            <spinner
             follows="left|top"
             height="19"
             increment="0.5"
             initial_value="2"
             label="Drag"
             label_width="70"
             layout="topleft"
             left_delta="0"
             max_val="10"
             name="FlexFriction"
             top_pad="4"
             width="128" />
            <spinner
             follows="left|top"
             height="19"
             increment="0.5"
             initial_value="0"
             label="Wind"
             label_width="70"
             layout="topleft"
             left_delta="0"
             max_val="10"
             name="FlexWind"
             top_pad="4"
             width="128" />
            <spinner
             follows="left|top"
             height="19"
             increment="0.5"
             initial_value="1"
             label="Tension"
             label_width="70"
             layout="topleft"
             left_delta="0"
             max_val="10"
             name="FlexTension"
             top_pad="4"
             width="128" />
            <spinner
             follows="left|top"
             height="19"
             increment="0.01"
             initial_value="0"
             label="Force X"
             label_width="70"
             layout="topleft"
             left_delta="0"
             max_val="10"
             min_val="-10"
             name="FlexForceX"
             top_pad="4"
             width="128" />
            <spinner
             follows="left|top"
             height="19"
             increment="0.01"
             initial_value="0"
             label="Force Y"
             label_width="70"
             layout="topleft"
             left_delta="0"
             max_val="10"
             min_val="-10"
             name="FlexForceY"
             top_pad="4"
             width="128" />
            <spinner
             follows="left|top"
             height="19"
             increment="0.01"
             initial_value="0"
             label="Force Z"
             label_width="70"
             layout="topleft"
             left_delta="0"
             max_val="10"
             min_val="-10"
             name="FlexForceZ"
             top_pad="4"
             width="128" />

            <check_box
             height="16"
             label="Light"
             layout="topleft"
             left="10"
             name="Light Checkbox Ctrl"
             tool_tip="Causes object to emit light"
             top_pad="10"
             width="60" />
            <color_swatch
             can_apply_immediately="true"
             color="SL-MidDkGray"
	       border.border_thickness="0"
             follows="left|top"
             height="48"
             layout="topleft"
             left_pad="10"
             top_pad="-21"
             name="colorswatch"
             tool_tip="Click to open color picker"
             width="40" />
         <texture_picker
            allow_no_texture="true"
            top_delta="0"
            can_apply_immediately="true"
            default_image_name="Default"
            follows="left|top"
            height="48"
            label=""
            left_delta="57"
            mouse_opaque="true"
            name="light texture control"
            tool_tip="Click to choose a projection image (only has effect with deferred rendering enabled)"
            width="32" />
          <spinner
             follows="left|top"
             height="19"
             initial_value="0.5"
             label="Intensity"
             label_width="70"
             layout="topleft"
             left="10"
             name="Light Intensity"
             top_delta="30"
             width="128" />
          <spinner bottom_delta="0"
                   decimal_digits="3"
                   follows="left|top"
                   height="16"
                   increment="0.1"
                   initial_value="0.5"
                   label="FOV"
                   label_width="55"
                   left="144"
                   max_val="3"
                   min_val="0"
                   mouse_opaque="true"
                   name="Light FOV"
                   width="120" />
          <spinner follows="left|top"
                   height="19"
                   initial_value="5"
                   label="Radius"
                   label_width="70"
                   layout="topleft"
                   left="10"
                   max_val="20"
                   name="Light Radius"
                   top_pad="3"
                   width="128" />
          <spinner bottom_delta="0"
                   decimal_digits="3"
                   follows="left|top"
                   height="16"
                   increment="0.5"
                   initial_value="0.5"
                   label="Focus"
                   label_width="55"
                   left="144"
                   max_val="20"
                   min_val="-20"
                   mouse_opaque="true"
                   name="Light Focus"
                   width="120" />
          <spinner follows="left|top"
                   height="19"
                   increment="0.25"
                   initial_value="1"
                   label="Falloff"
                   label_width="70"
                   layout="topleft"
                   left="10"
                   max_val="2"
                   name="Light Falloff"
                   top_pad="3"
                   width="128" />
          <spinner bottom_delta="0"
                   decimal_digits="3"
                   follows="left|top"
                   height="16"
                   increment="0.05"
                   initial_value="1"
                   label="Ambiance"
                   label_width="55"
                   left="144"
                   max_val="1"
                   min_val="0"
                   mouse_opaque="true"
                   name="Light Ambiance"
                   width="120" />
          <check_box
             height="16"
             label="Reflection Probe"
             layout="topleft"
             left="10"
             name="Reflection Probe"
             tool_tip="Adjusts how objects within this volume receive reflections when PBR is enabled"
             top_pad="9"
             width="60" />
          <combo_box
			   height="19"
			   top_delta="0"
         left="144"
			   follows="left|top"
			   name="Probe Volume Type"
			   tool_tip="Choose the probe influence volume"
			   width="140">
            <combo_box.item
             label="Sphere"
             name="Sphere"
             value="Sphere" />
            <combo_box.item
             label="Box"
             name="Box"
             value="Box"/>
          </combo_box>
          <check_box
             height="16"
             label="Dynamic"
             layout="topleft"
			   follows="left|top"
             left="10"
             name="Probe Dynamic"
             tool_tip="When enabled, Avatars will appear in reflections within this probe's influence volume."
             top_delta="19"
             width="60" />
          <text
             type="string"
             length="1"
             follows="left|top"
             height="10"
             layout="topleft"
             left="10"
             name="Probe Update Label"
             text_readonly_color="LabelDisabledColor"
             top_delta="0"
             width="100">
            Probe Update
          </text>
          <combo_box
			   height="19"
			   top_delta="0"
         left="144"
			   follows="left|top"
			   name="Probe Update Type"
			   tool_tip="Determines how the probe updates.  Static updates the slowest and without avatars.  Dynamic updates more frequently, with avatars visible in the probes.  Mirror (Environment) turns this probe into a realtime planar projected probe that only reflects the environment, but does not calculate ambiance.  Mirror (Everything) is similar to Mirror (Environment), but it reflects particles and avatars."
			   width="140">
            <combo_box.item
             label="Static"
             name="Static"
             value="Static" />
            <combo_box.item
             label="Dynamic"
             name="Dynamic"
             value="Dynamic"/>
            <combo_box.item
             label="Mirror (Environment)"
             name="Mirror"
             value="Mirror"/>
            <combo_box.item
             label="Mirror (Everything)"
             name="Dynamic Mirror"
             value="Dynamic Mirror"/>
          </combo_box>
          <spinner top_pad="0"
                   decimal_digits="3"
                   follows="left|top"
                   height="16"
                   increment="0.05"
                   initial_value="0"
                   label="Ambiance"
                   label_width="55"
                   left="10"
                   max_val="100"
                   min_val="0"
                   mouse_opaque="true"
                   name="Probe Ambiance"
                   width="120" />
          <spinner top_delta="0"
                   decimal_digits="3"
                   follows="left|top"
                   height="16"
                   increment="0.05"
                   initial_value="0"
                   label="Near Clip"
                   label_width="55"
                   left="144"
                   max_val="1024"
                   min_val="0"
                   mouse_opaque="true"
                   name="Probe Near Clip"
                   width="120" />
          <text
             type="string"
             length="1"
             follows="left|top"
             height="10"
             layout="topleft"
             name="label physicsshapetype"
             top="50"
             width="130">
                Physics Shape Type:
          </text>
				  <combo_box
				     height="19"
				     layout="topleft"
				     follows="left|top"
				     name="Physics Shape Type Combo Ctrl"
				     tool_tip="Choose the physics shape type"
				     width="108"/>
          <button
              follows="left|top"
              height="19"
         		  is_toggle="true"
              control_name="ShowPhysicsShapeInEdit"
              image_disabled="PhysicsView_Off"
              image_disabled_selected="PhysicsView_Off"
              image_selected="PhysicsView_On"
              image_unselected="PhysicsView_Off"
              layout="topleft"
              left_delta="117"
              name="PhysicsViewToggle"
              tool_tip="Toggle the physics view on in edit mode"
              width="19"/>
            <combo_box
             height="19"
             layout="topleft"
             name="material"
             top_pad="5"
             width="134"
             left="144">
                <combo_box.item
                 label="Stone"
                 name="Stone"
                 value="Stone" />
                <combo_box.item
                 label="Metal"
                 name="Metal"
                 value="Metal" />
                <combo_box.item
                 label="Glass"
                 name="Glass"
                 value="Glass" />
                <combo_box.item
                 label="Wood"
                 name="Wood"
                 value="Wood" />
                <combo_box.item
                 label="Flesh"
                 name="Flesh"
                 value="Flesh" />
                <combo_box.item
                 label="Plastic"
                 name="Plastic"
                 value="Plastic" />
                <combo_box.item
                 label="Rubber"
                 name="Rubber"
                 value="Rubber" />
            </combo_box>

            <spinner
             follows="left|top"
             height="19"
             increment="1"
             initial_value="1"
             label="Gravity"
             label_width="70"
             layout="topleft"
             min_val="-1"
             max_val="28"
             name="Physics Gravity"
             top_pad="10"
             width="132" />

            <spinner
             follows="left|top"
             height="19"
             increment="0.1"
             initial_value="0"
             label="Friction"
             label_width="70"
             layout="topleft"
             left_delta="0"
             max_val="255"
             min_val="0"
             name="Physics Friction"
             top_pad="4"
             width="132" />

            <spinner
             follows="left|top"
             height="19"
             increment="0.1"
             initial_value="0"
             label="Density in 100 kg/m^3"
             label_width="70"
             label_wrap="true"
             layout="topleft"
             left_delta="0"
             max_val="22587"
             min_val="1"
             name="Physics Density"
             top_pad="4"
             width="132" />

            <spinner
             follows="left|top"
             height="19"
             increment="0.01"
             initial_value="0"
             label="Bounciness"
             label_width="70"
             layout="topleft"
             left_delta="0"
             max_val="1"
             min_val="0"
             name="Physics Restitution"
             top_pad="8"
             width="132" />
        </panel>
<!--	<FS:Zi> switchable edit texture/materials panel
        <panel
         label="Texture"
         help_topic="toolbox_texture_tab"
         name="Texture">
         filename="panel_tools_texture.xml">
	   </panel>
-->
       <panel
         border="false"
         follows="all"
         label="Content"
         layout="topleft"
         left_delta="0"
         mouse_opaque="false"
         help_topic="toolbox_contents_tab"
         name="Contents"
         top_delta="0"
         width="295">
            <button
             follows="left|top"
             height="35"
             label="New Script"
             label_selected="New Script"
             layout="topleft"
             left="8"
             name="button new script"
             top="8"
             width="90" />
            <button
             follows="left|top"
             height="35"
             label="Permissions"
             layout="topleft"
             left_pad="5"
             name="button permissions"
<<<<<<< HEAD
             width="80" />
            <button
             top="8"
             follows="left|top"
             height="20"
             label="Refresh"
             layout="topleft"
             left_pad="5"
             name="button refresh"
             width="90" />
            <button
             follows="left|top"
             height="16"
             label="Reset Scripts"
             layout="topleft"
             top_pad="1"
             name="btn_reset_scripts"
             width="90" />
            <panel_inventory_object
=======
             width="134" />
            <filter_editor
             follows="left|top|right"
             label="Enter filter text"
             layout="topleft"
             top="40"
             left="10"
             text_pad_left="10"
             max_length_chars="300"
             highlight_text_field="true"
             name="contents_filter"
             height="23"
             width="275" />
           <panel_inventory_object
>>>>>>> f3f3f99f
             border="true"
             border_visible="true"
             bevel_style="in"
             follows="left|top|right"
<<<<<<< HEAD
             height="345"
=======
             height="367"
>>>>>>> f3f3f99f
             layout="topleft"
             left="10"
             name="contents_inventory"
             top="70"
             width="275" />
		</panel>
        </tab_container>
	<panel
	 follows="left|top"
     height="384"
     layout="topleft"
     left_delta="0"
     name="land info panel"
     top_delta="0"
     width="295">
    <text
         type="string"
         length="1"
         font="SansSerifBig"
         follows="left|top"
         height="19"
         layout="topleft"
         left="20"
         name="label_parcel_info"
         top="24"
         width="240">
            Parcel Information
        </text>
        <text
         type="string"
         length="1"
         follows="left|top"
         height="19"
         layout="topleft"
         left="30"
         name="label_area_price"
         top="48"
         width="150">
            Price: L$[PRICE] for [AREA] m²
        </text>
        <text
         type="string"
         length="1"
         follows="left|top"
         height="19"
         layout="topleft"
         left_delta="0"
         name="label_area"
         top_delta="0"
         width="150">
            Area: [AREA] m²
        </text>
        <button
         follows="left|top"
         height="23"
         label="About Land"
         label_selected="About Land"
         layout="topleft"
         left_delta="0"
         name="button about land"
         top_pad="4"
         width="125" />
        <check_box
         control_name="ShowParcelOwners"
         height="19"
         label="Show owners"
         layout="topleft"
         left_delta="0"
         name="checkbox show owners"
         tool_tip="Colorize the parcels according to the type of owner: &#10;&#10;Green = Your land &#10;Aqua = Your group&apos;s land &#10;Red = Owned by others &#10;Yellow = For sale &#10;Purple = For auction &#10;Grey = Public"
         top_pad="8"
         width="205" />
        <text
         type="string"
         length="1"
         font="SansSerifBig"
         follows="left|top"
         height="19"
         layout="topleft"
         left="20"
         name="label_parcel_modify"
         top="152"
         width="240">
            Modify Parcel
        </text>
        <button
         follows="left|top"
         height="23"
         label="Subdivide"
         label_selected="Subdivide"
         layout="topleft"
         left="30"
         name="button subdivide land"
         top="172"
         width="125" />
        <button
         follows="left|top"
         height="23"
         label="Join"
         label_selected="Join"
         layout="topleft"
         left_delta="0"
         name="button join land"
         top_pad="4"
         width="125" />
        <text
         type="string"
         length="1"
         font="SansSerifBig"
         follows="left|top"
         height="19"
         layout="topleft"
         left="20"
         name="label_parcel_trans"
         top="256"
         width="240">
            Land Transactions
        </text>
        <button
         follows="left|top"
         height="23"
         label="Buy Land"
         label_selected="Buy Land"
         layout="topleft"
         left="30"
         name="button buy land"
         top="276"
         width="125" />
        <button
         follows="left|top"
         height="23"
         label="Abandon Land"
         label_selected="Abandon Land"
         layout="topleft"
         left_delta="0"
         name="button abandon land"
         top_pad="4"
         width="125" />
 </panel>
<!-- end of tabs -->
	<button
	 bottom="-1"
	 follows="left|bottom|right"
	 halign="center"
	 left="1"
	 right="-1"
	 height="12"
	 image_overlay="Arrow_Up"
	 name="btnExpand"
	 scale_image="TRUE">
		<button.commit_callback
		function="BuildTool.Expand"/>
	</button>
</floater><|MERGE_RESOLUTION|>--- conflicted
+++ resolved
@@ -3307,7 +3307,7 @@
              label="New Script"
              label_selected="New Script"
              layout="topleft"
-             left="8"
+             left="10"
              name="button new script"
              top="8"
              width="90" />
@@ -3318,7 +3318,6 @@
              layout="topleft"
              left_pad="5"
              name="button permissions"
-<<<<<<< HEAD
              width="80" />
             <button
              top="8"
@@ -3337,32 +3336,23 @@
              top_pad="1"
              name="btn_reset_scripts"
              width="90" />
-            <panel_inventory_object
-=======
-             width="134" />
             <filter_editor
              follows="left|top|right"
              label="Enter filter text"
              layout="topleft"
-             top="40"
+             top="45"
              left="10"
-             text_pad_left="10"
              max_length_chars="300"
              highlight_text_field="true"
              name="contents_filter"
              height="23"
              width="275" />
            <panel_inventory_object
->>>>>>> f3f3f99f
              border="true"
              border_visible="true"
              bevel_style="in"
              follows="left|top|right"
-<<<<<<< HEAD
-             height="345"
-=======
-             height="367"
->>>>>>> f3f3f99f
+             height="325"
              layout="topleft"
              left="10"
              name="contents_inventory"
