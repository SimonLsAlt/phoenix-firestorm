<?xml version="1.0" encoding="utf-8" standalone="yes" ?>
<floater
 legacy_header_height="18"
 follows="left|top|right"
 height="580"
 layout="topleft"
 bg_opaque_image="Window_NoTitle_Foreground"
 bg_alpha_image="Window_NoTitle_Background"
 name="toolbox floater"
 help_topic="toolbox_floater"
 save_rect="true"
 short_title="BUILD TOOLS"
 single_instance="true"
 save_visibility="true"
 sound_flags="0"
 width="295">
    <floater.string
     name="status_rotate">
        Drag colored bands to rotate object
    </floater.string>
    <floater.string
     name="status_scale">
        Click and drag to stretch selected side
    </floater.string>
    <floater.string
     name="status_move">
        Drag to move, shift-drag to copy
    </floater.string>
    <floater.string
     name="status_modifyland">
        Click and hold to modify land
    </floater.string>
    <floater.string
     name="status_camera">
        Click and drag to move camera
    </floater.string>
    <floater.string
     name="status_grab">
        Drag to move, Ctrl to lift, Ctrl+Shift to rotate
    </floater.string>
    <floater.string
     name="status_place">
        Click inworld to build
    </floater.string>
    <floater.string
     name="status_selectland">
        Click and drag to select land
    </floater.string>
    <floater.string
     name="grid_screen_text">
        Screen
    </floater.string>
    <floater.string
     name="grid_local_text">
        Local
    </floater.string>
    <floater.string
     name="grid_world_text">
        World
    </floater.string>
    <floater.string
     name="grid_reference_text">
        Reference
    </floater.string>
    <floater.string
     name="grid_attachment_text">
        Attachment
    </floater.string>
    <button
     follows="left|top"
     height="25"
     image_bottom_pad="1"
     image_overlay="Tool_Zoom"
     image_selected="PushButton_Selected_Press"
     layout="topleft"
     left="10"
     name="button focus"
     tool_tip="Focus"
     width="35">
	  <button.commit_callback
	     function="BuildTool.setTool"
	     parameter="Focus" />
	</button>
    <button
     follows="left|top"
      height="25"
     image_bottom_pad="1"
     image_overlay="Tool_Grab"
     image_selected="PushButton_Selected_Press"
     layout="topleft"
     left_pad="10"
     name="button move"
     tool_tip="Move"
     width="35">
	  <button.commit_callback
	     function="BuildTool.setTool"
	     parameter="Move" />
	</button>
    <button
     follows="left|top"
     height="25"
     image_bottom_pad="1"
     image_overlay="Tool_Face"
     image_selected="PushButton_Selected_Press"
     layout="topleft"
     left_pad="10"
     name="button edit"
     tool_tip="Edit"
     width="35">
	  <button.commit_callback
	     function="BuildTool.setTool"
	     parameter="Edit" />
	</button>
    <button
     follows="left|top"
      height="25"
     image_bottom_pad="1"
     image_overlay="Tool_Create"
     image_selected="PushButton_Selected_Press"
     layout="topleft"
     left_pad="10"
     name="button create"
     tool_tip="Create"
     width="35">
	  <button.commit_callback
	     function="BuildTool.setTool"
	     parameter="Create" />
	</button>
    <button
     follows="left|top"
      height="25"
     image_bottom_pad="1"
     image_overlay="Tool_Dozer"
     image_selected="PushButton_Selected_Press"
     layout="topleft"
     left_pad="10"
     name="button land"
     tool_tip="Land"
     width="35">
	  <button.commit_callback
	     function="BuildTool.setTool"
	     parameter="Land" />
	</button>
    <text
     height="30"
     word_wrap="true"
     use_ellipses="true"
     type="string"
     text_color="LabelSelectedDisabledColor"
     length="1"
     follows="left|top"
     layout="topleft"
     left="8"
     name="text status"
     top_pad="3"
     width="285">
        Drag to move, shift-drag to copy
    </text>
   <radio_group
     layout="topleft"
     left="10"
      height="70"
      top="54"
     name="focus_radio_group">
        <radio_item
         top_pad="6"
         label="Zoom"
         layout="topleft"
         name="radio zoom" />
        <radio_item
         top_pad="6"
         label="Orbit (Ctrl)"
         layout="topleft"
         name="radio orbit" />
        <radio_item
         top_pad="6"
         label="Pan (Ctrl+Shift)"
         layout="topleft"
         name="radio pan" />
		 <radio_group.commit_callback
	     function="BuildTool.commitRadioFocus"/>
    </radio_group>
   <slider_bar
     follows="left|top"
     height="14"
     increment="0.01"
     initial_value="0.125"
     layout="topleft"
     max_val="0.5"
     top_delta="-2"
     left_delta="100"
     name="slider zoom"
     width="134">
	 <slider_bar.commit_callback
	     function="BuildTool.commitZoom"/>
	</slider_bar>
   <radio_group
      left="10"
      height="70"
      top="54"
     layout="topleft"
     name="move_radio_group">
        <radio_item
         top_pad="6"
         label="Move"
         layout="topleft"
         name="radio move" />
        <radio_item
		 top_pad="6"
         label="Lift (Ctrl)"
         layout="topleft"
         name="radio lift" />
        <radio_item
         top_pad="6"
         label="Spin (Ctrl+Shift)"
         layout="topleft"
         name="radio spin" />
		 <radio_group.commit_callback
			function="BuildTool.commitRadioMove"/>
	</radio_group>
	<radio_group
     follows="left|top"
	 left="5"
	 top="59"
	 height="70"
     layout="topleft"
	 name="edit_radio_group">
        <radio_item
		 label="Move"
		 layout="topleft"
		 name="radio position" />
        <radio_item
		 top_pad="6"
         label="Rotate (Ctrl)"
         layout="topleft"
         name="radio rotate" />
        <radio_item
		 top_pad="6"
         label="Stretch (Ctrl+Shift)"
         layout="topleft"
         name="radio stretch" />
        <radio_item
		 top_pad="6"
         label="Select Face"
         layout="topleft"
         name="radio select face" />
			<radio_group.commit_callback
			function="BuildTool.commitRadioEdit"/>
    </radio_group>
    <check_box
     left="10"
     follows="left|top"
     height="28"
	 control_name="EditLinkedParts"
     label="Edit linked"
     layout="topleft"
     name="checkbox edit linked parts"
     top_pad="0">
		  <check_box.commit_callback
			function="BuildTool.selectComponent"/>
	</check_box>

   <text
   text_color="LtGray_50"
   follows="top|left"
   halign="left"
   left="13"
   name="RenderingCost"
   tool_tip="Shows the rendering cost calculated for this object"
   top_pad="2"
   type="string"
   width="100">
   þ: [COUNT]
   </text>
	<check_box
     control_name="ScaleUniform"
     height="19"
     label=""
     layout="topleft"
     left="143"
     name="checkbox uniform"
	 top="50"
     width="20" />
    <text
     height="19"
     label="Stretch Both Sides"
     left="163"
     name="checkbox uniform label"
     top="55"
     width="120"
     wrap="true">
     	Stretch Both Sides
    </text>
    <check_box
     control_name="ScaleStretchTextures"
     height="19"
     initial_value="true"
     label="Stretch Textures"
     layout="topleft"
     left="143"
     name="checkbox stretch textures"
     top_pad="7"
     width="134" />
   <check_box
     control_name="SnapEnabled"
     height="18"
     initial_value="true"
     label="Snap to grid"
     layout="topleft"
     top_pad="0"
     name="checkbox snap to grid"
     width="134" />
    <combo_box
     height="23"
     layout="topleft"
     follows="left|top"
     name="combobox grid mode"
     tool_tip="Choose the type of grid ruler for positioning the object"
     top_pad="0"
     width="108">
        <combo_box.item
         label="World grid"
         name="World"
         value="World" />
        <combo_box.item
         label="Local grid"
         name="Local"
         value="Local" />
        <combo_box.item
         label="Reference grid"
         name="Reference"
         value="Reference" />
		 <combo_box.commit_callback
	     function="BuildTool.gridMode"/>
    </combo_box>
    <button
     left_pad="0"
     image_selected="ForwardArrow_Press"
     image_unselected="ForwardArrow_Off"
     layout="topleft"
     name="Options..."
     tool_tip="See more grid options"
     top_delta="0"
     right="-10"
     width="18"
     height="23" >
	 <button.commit_callback
	     function="BuildTool.gridOptions"/>
	</button>
   <button
     follows="left|top"
     height="20"
     image_disabled="Object_Cube"
     image_disabled_selected="Object_Cube"
     image_selected="Object_Cube_Selected"
     image_unselected="Object_Cube"
     layout="topleft"
     left="10"
     name="ToolCube"
     tool_tip="Cube"
     top="51"
     width="20" />
    <button
     follows="left|top"
     height="20"
     image_disabled="Object_Prism"
     image_disabled_selected="Object_Prism"
     image_selected="Object_Prism_Selected"
     image_unselected="Object_Prism"
     layout="topleft"
     left_delta="29"
     name="ToolPrism"
     tool_tip="Prism"
     top_delta="0"
     width="20" />
    <button
     follows="left|top"
     height="20"
     image_disabled="Object_Pyramid"
     image_disabled_selected="Object_Pyramid"
     image_selected="Object_Pyramid_Selected"
     image_unselected="Object_Pyramid"
     layout="topleft"
     left_delta="29"
     name="ToolPyramid"
     tool_tip="Pyramid"
     top_delta="0"
     width="20" />
    <button
     follows="left|top"
     height="20"
     image_disabled="Object_Tetrahedron"
     image_disabled_selected="Object_Tetrahedron"
     image_selected="Object_Tetrahedron_Selected"
     image_unselected="Object_Tetrahedron"
     layout="topleft"
     left_delta="29"
     name="ToolTetrahedron"
     tool_tip="Tetrahedron"
     top_delta="0"
     width="20" />
    <button
     follows="left|top"
     height="20"
     image_disabled="Object_Cylinder"
     image_disabled_selected="Object_Cylinder"
     image_selected="Object_Cylinder_Selected"
     image_unselected="Object_Cylinder"
     layout="topleft"
     left_delta="29"
     name="ToolCylinder"
     tool_tip="Cylinder"
     top_delta="0"
     width="20" />
    <button
     follows="left|top"
     height="20"
     image_disabled="Object_Hemi_Cylinder"
     image_disabled_selected="Object_Hemi_Cylinder"
     image_selected="Object_Hemi_Cylinder_Selected"
     image_unselected="Object_Hemi_Cylinder"
     layout="topleft"
     left_delta="29"
     name="ToolHemiCylinder"
     tool_tip="Hemicylinder"
     top_delta="0"
     width="20" />
    <button
     follows="left|top"
     height="20"
     image_disabled="Object_Cone"
     image_disabled_selected="Object_Cone"
     image_selected="Object_Cone_Selected"
     image_unselected="Object_Cone"
     layout="topleft"
     left_delta="29"
     name="ToolCone"
     tool_tip="Cone"
     top_delta="0"
     width="20" />
    <button
     follows="left|top"
     height="20"
     image_disabled="Object_Hemi_Cone"
     image_disabled_selected="Object_Hemi_Cone"
     image_selected="Object_Hemi_Cone_Selected"
     image_unselected="Object_Hemi_Cone"
     layout="topleft"
     left_delta="29"
     name="ToolHemiCone"
     tool_tip="Hemicone"
     top_delta="0"
     width="20" />
    <button
     follows="left|top"
     height="20"
     image_disabled="Object_Sphere"
     image_disabled_selected="Object_Sphere"
     image_selected="Object_Sphere_Selected"
     image_unselected="Object_Sphere"
     layout="topleft"
     left_delta="29"
     name="ToolSphere"
     tool_tip="Sphere"
     top_delta="0"
     width="20" />
    <button
     follows="left|top"
     height="20"
     image_disabled="Object_Hemi_Sphere"
     image_disabled_selected="Object_Hemi_Sphere"
     image_selected="Object_Hemi_Sphere_Selected"
     image_unselected="Object_Hemi_Sphere"
     layout="topleft"
     left_delta="29"
     name="ToolHemiSphere"
     tool_tip="Hemisphere"
     top_delta="0"
     width="20" />
    <button
     follows="left|top"
     height="20"
     image_disabled="Object_Torus"
     image_disabled_selected="Object_Torus"
     image_selected="Object_Torus_Selected"
     image_unselected="Object_Torus"
     layout="topleft"
     left="10"
     name="ToolTorus"
     tool_tip="Torus"
     top="77"
     width="20" />
    <button
     follows="left|top"
     height="20"
     image_disabled="Object_Tube"
     image_disabled_selected="Object_Tube"
     image_selected="Object_Tube_Selected"
     image_unselected="Object_Tube"
     layout="topleft"
     left_delta="29"
     name="ToolTube"
     tool_tip="Tube"
     top_delta="0"
     width="20" />
    <button
     follows="left|top"
     height="20"
     image_disabled="Object_Ring"
     image_disabled_selected="Object_Ring"
     image_selected="Object_Ring_Selected"
     image_unselected="Object_Ring"
     layout="topleft"
     left_delta="29"
     name="ToolRing"
     tool_tip="Ring"
     top_delta="0"
     width="20" />
    <button
     follows="left|top"
     height="20"
     image_disabled="Object_Tree"
     image_disabled_selected="Object_Tree"
     image_selected="Object_Tree_Selected"
     image_unselected="Object_Tree"
     layout="topleft"
     left_delta="29"
     name="ToolTree"
     tool_tip="Tree"
     top_delta="0"
     width="20" />
    <button
     follows="left|top"
     height="20"
     image_disabled="Object_Grass"
     image_disabled_selected="Object_Grass"
     image_selected="Object_Grass_Selected"
     image_unselected="Object_Grass"
     image_overlay_color="Red"
     layout="topleft"
     left_delta="29"
     name="ToolGrass"
     tool_tip="Grass"
     top_delta="0"
     width="20" />
    <check_box
     control_name="CreateToolKeepSelected"
     height="19"
     label="Keep Tool selected"
     layout="topleft"
     left="4"
     name="checkbox sticky"
     top="101"
     width="128" />
    <check_box
     control_name="CreateToolCopySelection"
     height="19"
     label="Copy selection"
     layout="topleft"
     left_delta="0"
     name="checkbox copy selection"
     top_delta="15"
     width="134" />
    <check_box
     control_name="CreateToolCopyCenters"
     height="19"
     initial_value="true"
     label="Center Copy"
     layout="topleft"
     left_delta="18"
     name="checkbox copy centers"
     top="132"
     width="134" />
    <check_box
     control_name="CreateToolCopyRotates"
     height="19"
     label="Rotate Copy"
     layout="topleft"
     left_delta="0"
     name="checkbox copy rotates"
     top_delta="16"
     width="134" />
    <radio_group
     height="105"
     layout="topleft"
     left="4"
     name="land_radio_group"
     top="54"
     width="114">
        <radio_item
         height="19"
         label="Select Land"
         layout="topleft"
         left="0"
         name="radio select land"
         top="-106"
         width="134" />
        <radio_item
         height="19"
         label="Flatten"
         layout="topleft"
         left_delta="0"
         name="radio flatten"
         top_delta="15"
         width="114" />
        <radio_item
         height="19"
         label="Raise"
         layout="topleft"
         left_delta="0"
         name="radio raise"
         top_delta="15"
         width="114" />
        <radio_item
         height="19"
         label="Lower"
         layout="topleft"
         left_delta="0"
         name="radio lower"
         top_delta="15"
         width="114" />
        <radio_item
         height="19"
         label="Smooth"
         layout="topleft"
         left_delta="0"
         name="radio smooth"
         top_delta="15"
         width="114" />
        <radio_item
         height="19"
         label="Roughen"
         layout="topleft"
         left_delta="0"
         name="radio noise"
         top_delta="15"
         width="114" />
        <radio_item
         height="19"
         label="Revert"
         layout="topleft"
         left_delta="0"
         name="radio revert"
         top_delta="15"
         width="114" />
		 <radio_group.commit_callback
	     function="BuildTool.commitRadioLand"/>
    </radio_group>
    <text
     type="string"
     length="1"
     follows="left|top"
     height="12"
     layout="topleft"
     left="135"
     name="Bulldozer:"
     top="57"
     width="100">
        Bulldozer:
    </text>
    <text
     type="string"
     length="1"
     follows="left|top"
     height="12"
     layout="topleft"
     name="Dozer Size:"
     left="135"
     top_pad="5"
     width="50">
        Size
    </text>
    <slider_bar
	 control_name ="LandBrushSize"
     follows="left|top"
     height="19"
     initial_value="2.0"
     layout="topleft"
     max_val="11"
     min_val="1"
     left_pad="0"
     name="slider brush size"
     top_delta="-3"
     width="80" />
    <text
     type="string"
     length="1"
     follows="left|top"
     height="12"
     layout="topleft"
     name="Strength:"
     left="135"
     top_pad="5"
     width="50">
        Strength
    </text>
    <slider_bar
     follows="left|top"
     height="19"
     left_pad="0"
     initial_value="0.00"
     layout="topleft"
     max_val="2"
     min_val="-1"
     name="slider force"
     top_delta="-3"
     width="80" >
	  <slider_bar.commit_callback
	     function="BuildTool.LandBrushForce"/>
    </slider_bar>
    <button
     follows="left|top"
     height="23"
     label="Apply"
     label_selected="Apply"
     top_pad="5"
     layout="topleft"
     left="135"
     name="button apply to selection"
     tool_tip="Modify selected land"
     width="82">
	  <button.commit_callback
	     function="BuildTool.applyToSelection"/>
    </button>
    <text
    text_color="LtGray_50"
     type="string"
     length="1"
     height="10"
     follows="left|top"
     halign="right"
     layout="topleft"
     right="-10"
     name="obj_count"
     top_pad="5"
     width="143">
        Objects: [COUNT]
    </text>
    <text
    text_color="LtGray_50"
     type="string"
     length="1"
     follows="left|top"
     halign="right"
     layout="topleft"
     right="-10"
     name="prim_count"
     width="143">
        Prims: [COUNT]
    </text>
    <tab_container
     follows="left|top"
     height="410"
     halign="center"
     left="0"
     name="Object Info Tabs"
     tab_max_width="100"
     tab_min_width="40"
     tab_position="top"
     tab_height="25"
     top="170"
     width="295">
	<panel
	 border="false"
	 follows="all"
	 label="General"
	 layout="topleft"
	 mouse_opaque="false"
	 help_topic="toolbox_general_tab"
	 name="General"
	 top="16"
	 width="295">
	 <panel.string
	  name="text deed continued">
		Deed
	 </panel.string>
	<panel.string
	 name="text deed">
		Deed
	</panel.string>
            <panel.string
             name="text modify info 1">
                You can modify this object
            </panel.string>
            <panel.string
             name="text modify info 2">
                You can modify these objects
            </panel.string>
            <panel.string
             name="text modify info 3">
                You can't modify this object
            </panel.string>
            <panel.string
             name="text modify info 4">
                You can't modify these objects
            </panel.string>
            <panel.string
             name="text modify warning">
                You must select entire object to set permissions
            </panel.string>
            <panel.string
             name="Cost Default">
                Price: L$
            </panel.string>
            <panel.string
             name="Cost Total">
                Total Price: L$
            </panel.string>
            <panel.string
             name="Cost Per Unit">
                Price Per: L$
            </panel.string>
            <panel.string
             name="Cost Mixed">
                Mixed Price
            </panel.string>
            <panel.string
             name="Sale Mixed">
                Mixed Sale
            </panel.string>
            <text
             follows="left|top"
             height="10"
             left="10"
             name="Name:"
<<<<<<< HEAD
             top="4"
=======
             top="5"
>>>>>>> 4339600d
             width="90">
                Name:
            </text>
            <line_editor
             follows="left|top|right"
             height="19"
             left_pad="0"
             max_length="63"
             name="Object Name"
             select_on_focus="true"
             top_delta="0"
             width="170" />
            <text
             follows="left|top"
             height="10"
             left="10"
             name="Description:"
             top_pad="3"
             width="90">
                Description:
            </text>
            <line_editor
             follows="left|top|right"
             height="19"
             left_pad="0"
             max_length="127"
             name="Object Description"
             select_on_focus="true"
             top_delta="0"
             width="170" />
            <text
             type="string"
             left="10"
             length="1"
             follows="left|top"
             height="19"
             layout="topleft"
             name="Creator:"
             top_pad="7"
             width="90">
                Creator:
            </text>
            <!-- *NOTE: Intentionally wide for long names -->
            <text
             type="string"
             length="1"
             follows="left|top"
             left_pad="0"
             height="30"
             layout="topleft"
             name="Creator Name"
             top_delta="0"
             width="190"
             word_wrap="true">
                Mrs. Esbee Linden (esbee.linden)
            </text>
            <text
             type="string"
             length="1"
             left="10"
             follows="left|top"
             height="19"
             layout="topleft"
             name="Owner:"
             top_pad="3"
             width="90">
                Owner:
            </text>
            <!-- *NOTE: Intentionally wide for long names -->
            <text
             type="string"
             length="1"
             follows="left|top"
             height="30"
             layout="topleft"
             name="Owner Name"
             left_pad="0"
             top_delta="0"
             width="190"
             word_wrap="true">
                Mrs. Erica "Moose" Linden (erica.linden)
            </text>
           <text
             type="string"
             length="1"
             follows="left|top"
             layout="topleft"
             left="10"
             height="18"
             name="Group:"
             top_pad="7"
             width="75">
                Group:
            </text>
            <name_box
             follows="left|top"
             height="18"
             initial_value="Loading..."
             layout="topleft"
             left_pad="23"
             name="Group Name Proxy"
             width="142" />
            <button
			 follows="top|left"
			 height="23"
			 image_overlay="Edit_Wrench"
			 layout="topleft"
			 left_pad="3"
			 name="button set group"
			 tab_stop="false"
			 tool_tip="Choose a group to share this object's permissions"
			 width="23" />
            <check_box
             height="19"
             follows="left|top"
             label="Share"
             layout="topleft"
             name="checkbox share with group"
             tool_tip="Allow all members of the set group to share your modify permissions for this object. You must Deed to enable role restrictions."
             top_pad="10"
             left="106"
             width="87" />
            <button
             follows="top|left"
             height="23"
             label="Deed"
             label_selected="Deed"
             layout="topleft"
             name="button deed"
             left_pad="3"
             tool_tip="Deeding gives this item away with next owner permissions. Group shared objects can be deeded by a group officer."
             width="80" />
            <text
             type="string"
             length="1"
             follows="left|top"
             height="16"
             layout="topleft"
<<<<<<< HEAD
             top_pad="20"
=======
             top_pad="10"
>>>>>>> 4339600d
             left="10"
             name="label click action"
             width="98">
                Click to:
            </text>
            <combo_box
             follows="left|top"
             height="23"
             layout="topleft"
             name="clickaction"
             width="168"
             left_pad="0">
                <combo_box.item
                 label="Touch  (default)"
                 name="Touch/grab(default)"
                 value="Touch" />
                <combo_box.item
                 label="Sit on object"
                 name="Sitonobject"
                 value="Sit" />
                <combo_box.item
                 label="Buy object"
                 name="Buyobject"
                 value="Buy" />
                <combo_box.item
                 label="Pay object"
                 name="Payobject"
                 value="Pay" />
                <combo_box.item
                 label="Open"
                 name="Open"
                 value="Open" />
				 <combo_box.item
                 label="Zoom"
                 name="Zoom"
                 value="Zoom" />
            </combo_box>
            <check_box
             height="23"
             label="For Sale:"
             layout="topleft"
             name="checkbox for sale"
             left="7"
             width="100" />
<!-- NEW SALE TYPE COMBO BOX -->
      <combo_box
            left_pad="0"
            layout="topleft"
            follows="left|top"
            allow_text_entry="false"
            height="23"
            initial_value="2"
            max_chars="20"
            mouse_opaque="true"
            name="sale type"
            width="168">
        <combo_box.item
           name="Copy"
           label="Copy"
           value="2" />
        <combo_box.item
           name="Contents"
           label="Contents"
           value="3" />
        <combo_box.item
           name="Original"
           label="Original"
           value="1" />
      </combo_box>
<!-- NEW PRICE SPINNER
Objects are allowed to be for sale for L$0 to invoke buy UI behavior
even though the user gets a free copy.
-->
    <spinner
        follows="left|top"
        decimal_digits="0"
        increment="1"
        top_pad="8"
        left="108"
        control_name="Edit Cost"
        name="Edit Cost"
        label="Price: L$"
        label_width="65"
        width="165"
        min_val="0"
        height="20"
        max_val="999999999" />
      <check_box
	   height="15"
	   width="110"
	   top_pad="5"
	   label="Show in search"
       layout="topleft"
	   left="100"
       name="search_check"
       tool_tip="Let people see this object in search results" />
		<panel
         border="false"
         follows="left|top"
         layout="topleft"
         mouse_opaque="false"
         background_visible="true"
         bg_alpha_color="DkGray"
         name="perms_build"
         left="0"
         top_pad="4"
         height="105"
         width="290">
            <text
             type="string"
             length="1"
             left="10"
             top_pad="9"
             text_color="EmphasisColor"
             height="16"
             follows="left|top|right"
             layout="topleft"
             name="perm_modify"
             width="264">
                You can modify this object
            </text>
            <text
               type="string"
               follows="left|top"
               name="Anyone can:"
               width="250"
               left="10">
                 Anyone:
            </text>
            <check_box
             height="19"
             label="Move"
             layout="topleft"
             name="checkbox allow everyone move"
             left="10"
             width="85" />
            <check_box
             height="19"
             label="Copy"
             layout="topleft"
             left_pad="0"
             name="checkbox allow everyone copy"
             width="90" />
            <text
               type="string"
               follows="left|top"
               height="19"
               name="Next owner can:"
               width="250"
               left="10">
                  Next owner:
            </text>
            <check_box
             follows="left|top|right"
             label="Modify"
             layout="topleft"
             left="10"
             name="checkbox next owner can modify"
             width="85" />
            <check_box
             follows="left|top|right"
             height="19"
             label="Copy"
             layout="topleft"
             left_pad="0"
             name="checkbox next owner can copy"
             width="80" />
            <check_box
             follows="left|top|right"
             height="19"
             label="Transfer"
             layout="topleft"
             name="checkbox next owner can transfer"
             left_pad="0"
             top_delta="0"
             tool_tip="Next owner can give away or resell this object"
             width="100" />
<!-- *NOTE: These "B/O/G/E/N/F fields may overlap "perm_modify" above, 
     but that's OK, this is used only for debugging. -->
            <text
             type="string"
             text_color="EmphasisColor"
             length="1"
             top="9"
             follows="left|top"
             layout="topleft"
             left="230"
             name="B:"
             height="10"
             width="80">
                B:
            </text>
            <text
             type="string"
             text_color="White"
             length="1"
             follows="left|top"
             layout="topleft"
             left_delta="0"
             top_pad="2"
             name="O:"
             height="10"
             width="80">
                O:
            </text>
            <text
             type="string"
             text_color="EmphasisColor"
             length="1"
             follows="left|top"
             layout="topleft"
             left_delta="0"
             top_pad="2"
             name="G:"
             height="10"
             width="80">
                G:
            </text>
            <text
             type="string"
             text_color="White"
             length="1"
             follows="left|top"
             left_delta="0"
             top_pad="2"
             layout="topleft"
             name="E:"
             height="10"
             width="80">
                E:
            </text>
            <text
             type="string"
             text_color="EmphasisColor"
             length="1"
             follows="left|top"
             layout="topleft"
             left_delta="0"
             top_pad="2"
             name="N:"
             height="10"
             width="80">
                N:
            </text>
            <text
             type="string"
             text_color="White"
             length="1"
             follows="left|top"
             layout="topleft"
             left_delta="0"
             top_pad="2"
             name="F:"
             height="10"
             width="80">
                F:
            </text>
        </panel>
      </panel>
      <!-- Object tab -->
      <panel
         border="false"
         follows="all"
         height="367"
         label="Object"
         layout="topleft"
         left_delta="0"
         mouse_opaque="false"
         help_topic="toolbox_object_tab"
         name="Object"
         top="16"
         width="295">
            <check_box
             height="19"
             label="Locked"
             layout="topleft"
             name="checkbox locked"
             tool_tip="Prevents object from being moved or deleted. Frequently useful during building to avoid unintended edits."
             top_pad="5"
             left="10"
             width="123" />
            <check_box
             height="19"
             label="Physical"
             layout="topleft"
             name="Physical Checkbox Ctrl"
             tool_tip="Allows object to be pushed and affected by gravity"
             top_pad="0"
             width="123" />
            <check_box
             height="19"
             label="Temporary"
             layout="topleft"
             name="Temporary Checkbox Ctrl"
             tool_tip="Causes object to be deleted 1 minute after creation"
             top_pad="0"
             width="123" />
            <check_box
             height="19"
             label="Phantom"
             layout="topleft"
             name="Phantom Checkbox Ctrl"
             tool_tip="Causes object to not collide with other objects or avatars"
             top_pad="0"
             width="123" />

            <text
             type="string"
             length="1"
             follows="left|top"
             height="10"
             layout="topleft"
             name="label position"
             top_pad="10"
             width="121">
                Position (meters)
            </text>
            <spinner
             follows="left|top"
             height="19"
             increment="0.01"
             initial_value="0"
             label="X"
             label_width="10"
             layout="topleft"
             left_delta="0"
             max_val="512"
             min_val="-256"
             name="Pos X"
             text_enabled_color="1 0 0.3 .7"
             top_pad="5"
             width="87" />
            <spinner
             follows="left|top"
             height="19"
             increment="0.01"
             initial_value="0"
             label="Y"
             label_width="10"
             layout="topleft"
             left_delta="0"
             max_val="512"
             min_val="-256"
             name="Pos Y"
             text_enabled_color="EmphasisColor"
             top_pad="3"
             width="87" />
            <spinner
             follows="left|top"
             height="19"
             increment="0.01"
             initial_value="0"
             label="Z"
             label_width="10"
             layout="topleft"
             left_delta="0"
             max_val="4096"
             name="Pos Z"
             text_enabled_color="0 0.8 1 .65"
             top_pad="3"
             width="87" />
            <text
             type="string"
             length="1"
             follows="left|top"
             height="10"
             layout="topleft"
             left_delta="0"
             name="label size"
             top_pad="6"
             width="121">
                Size (meters)
            </text>
            <spinner
             follows="left|top"
             height="19"
             increment="0.01"
             initial_value="0"
             label="X"
             label_width="10"
             layout="topleft"
             left_delta="0"
             max_val="10"
             min_val="0.01"
             name="Scale X"
             text_enabled_color="1 1 1 1"
             top_pad="5"
             width="87" />
            <spinner
             follows="left|top"
             height="19"
             increment="0.01"
             initial_value="0"
             label="Y"
             label_width="10"
             layout="topleft"
             left_delta="0"
             max_val="10"
             min_val="0.01"
             name="Scale Y"
             text_enabled_color="1 1 1 1"
             top_pad="3"
             width="87" />
            <spinner
             follows="left|top"
             height="19"
             increment="0.01"
             initial_value="0"
             label="Z"
             label_width="10"
             layout="topleft"
             left_delta="0"
             max_val="10"
             min_val="0.01"
             name="Scale Z"
             text_enabled_color="1 1 1 1"
             top_pad="3"
             width="87" />
            <text
             type="string"
             length="1"
             follows="left|top"
             height="10"
             layout="topleft"
             left_delta="0"
             name="label rotation"
             top_pad="10"
             width="121">
                Rotation (degrees)
            </text>
            <spinner
             decimal_digits="2"
             follows="left|top"
             height="19"
             increment="1"
             initial_value="0"
             label="X"
             label_width="10"
             layout="topleft"
             left_delta="0"
             max_val="9999"
             min_val="-9999"
             name="Rot X"
             text_enabled_color="1 1 1 1"
             top_pad="5"
             width="87" />
            <spinner
             decimal_digits="2"
             follows="left|top"
             height="19"
             increment="1"
             initial_value="0"
             label="Y"
             label_width="10"
             layout="topleft"
             left_delta="0"
             max_val="9999"
             min_val="-9999"
             name="Rot Y"
             text_enabled_color="1 1 1 1"
             top_pad="3"
             width="87" />
            <spinner
             decimal_digits="2"
             follows="left|top"
             height="19"
             increment="1"
             initial_value="0"
             label="Z"
             label_width="10"
             layout="topleft"
             left_delta="0"
             max_val="9999"
             min_val="-9999"
             name="Rot Z"
             text_enabled_color="1 1 1 1"
             top_pad="3"
             width="87" />

 <!--           <text
             type="string"
             length="1"
             follows="left|top"
             height="10"
             layout="topleft"
             left="125"
             name="label basetype"
             top="5"
             width="150">
                Prim Type
            </text>-->
            <combo_box
             height="19"
             layout="topleft"
             name="comboBaseType"
             top="6"
             left="125"
             width="150">
                <combo_box.item
                 label="Box"
                 name="Box"
                 value="Box" />
                <combo_box.item
                 label="Cylinder"
                 name="Cylinder"
                 value="Cylinder" />
                <combo_box.item
                 label="Prism"
                 name="Prism"
                 value="Prism" />
                <combo_box.item
                 label="Sphere"
                 name="Sphere"
                 value="Sphere" />
                <combo_box.item
                 label="Torus"
                 name="Torus"
                 value="Torus" />
                <combo_box.item
                 label="Tube"
                 name="Tube"
                 value="Tube" />
                <combo_box.item
                 label="Ring"
                 name="Ring"
                 value="Ring" />
                <combo_box.item
                 label="Sculpted"
                 name="Sculpted"
                 value="Sculpted" />
            </combo_box>
            <combo_box
             height="19"
             layout="topleft"
             name="material"
             top_pad="5"
             width="150">
                <combo_box.item
                 label="Stone"
                 name="Stone"
                 value="Stone" />
                <combo_box.item
                 label="Metal"
                 name="Metal"
                 value="Metal" />
                <combo_box.item
                 label="Glass"
                 name="Glass"
                 value="Glass" />
                <combo_box.item
                 label="Wood"
                 name="Wood"
                 value="Wood" />
                <combo_box.item
                 label="Flesh"
                 name="Flesh"
                 value="Flesh" />
                <combo_box.item
                 label="Plastic"
                 name="Plastic"
                 value="Plastic" />
                <combo_box.item
                 label="Rubber"
                 name="Rubber"
                 value="Rubber" />
            </combo_box>
            <text
             type="string"
             length="1"
             follows="left|top"
             height="10"
             layout="topleft"
             left_delta="0"
             name="text cut"
             top_pad="5"
             width="150">
                Path Cut (begin/end)
            </text>
            <spinner
             follows="left|top"
             height="16"
             increment="0.025"
             initial_value="0"
             label="B"
             label_width="10"
             layout="topleft"
             left_delta="0"
             max_val="0.98"
             name="cut begin"
             top_pad="4"
             width="68" />
            <spinner
             follows="left|top"
             height="16"
             increment="0.025"
             initial_value="1"
             label="E"
             label_width="10"
             layout="topleft"
             left_pad="10"
             min_val="0.02"
             name="cut end"
             top_delta="0"
             width="68" />
            <text
             type="string"
             length="1"
             follows="left|top"
             height="10"
             layout="topleft"
             left="125"
             name="text hollow"
             top_pad="6"
             width="68">
                Hollow
            </text>
            <text
             type="string"
             length="1"
             follows="left|top"
             height="10"
             layout="topleft"
             left_pad="10"
             name="text skew"
             width="63">
                Skew
            </text>
            <spinner
             decimal_digits="1"
             follows="left|top"
             height="19"
             increment="5"
             initial_value="0"
             layout="topleft"
             left="125"
             max_val="95"
             name="Scale 1"
             top_pad="4"
             width="68" />
            <spinner
             decimal_digits="2"
             follows="left|top"
             height="19"
             increment="0.05"
             initial_value="0"
             layout="topleft"
             left_pad="10"
             max_val="0.95"
             min_val="-0.95"
             name="Skew"
             top_delta="0"
             width="68" />
            <text
             type="string"
             length="1"
             follows="left|top"
             height="15"
             layout="topleft"
             left="125"
             name="Hollow Shape"
             top_pad="4"
             width="150">
                Hollow Shape
            </text>
            <combo_box
             height="23"
             layout="topleft"
             left_delta="0"
             name="hole"
             top_pad="-2"
             width="150">
                <combo_box.item
                 label="Default"
                 name="Default"
                 value="Default" />
                <combo_box.item
                 label="Circle"
                 name="Circle"
                 value="Circle" />
                <combo_box.item
                 label="Square"
                 name="Square"
                 value="Square" />
                <combo_box.item
                 label="Triangle"
                 name="Triangle"
                 value="Triangle" />
            </combo_box>
            <text
             type="string"
             length="1"
             follows="left|top"
             height="10"
             layout="topleft"
             left_delta="0"
             name="text twist"
             top_pad="5"
             width="150">
                Twist (begin/end)
            </text>
            <spinner
             decimal_digits="0"
             follows="left|top"
             height="19"
             increment="9"
             initial_value="0"
             label="B"
             label_width="10"
             layout="topleft"
             left_delta="0"
             max_val="180"
             min_val="-180"
             name="Twist Begin"
             top_pad="4"
             width="68" />
            <spinner
             decimal_digits="0"
             follows="left|top"
             height="19"
             increment="9"
             initial_value="0"
             label="E"
             label_width="10"
             layout="topleft"
             left_pad="10"
             max_val="180"
             min_val="-180"
             name="Twist End"
             top_delta="0"
             width="68" />
            <text
             type="string"
             length="1"
             follows="left|top"
             height="10"
             layout="topleft"
             left="125"
             name="scale_taper"
             top_pad="3"
             width="150">
                Taper
            </text>
            <text
			 visible="false"
             type="string"
             length="1"
             follows="left|top"
             height="10"
             layout="topleft"
             left_delta="0"
             name="scale_hole"
             top_delta="0"
             width="150">
                Hole Size
            </text>
            <spinner
             decimal_digits="2"
             follows="left|top"
             height="19"
             increment="0.05"
             initial_value="0"
             label="X"
             label_width="10"
             layout="topleft"
             left_delta="0"
             min_val="-1"
             name="Taper Scale X"
             top_pad="4"
             width="68" />
            <spinner
             decimal_digits="2"
             follows="left|top"
             height="19"
             increment="0.05"
             initial_value="0"
             label="Y"
             label_width="10"
             layout="topleft"
             left_pad="10"
             min_val="-1"
             name="Taper Scale Y"
             top_delta="0"
             width="68" />
            <text
             type="string"
             length="1"
             follows="left|top"
             height="10"
             layout="topleft"
             left="125"
             name="text topshear"
             top_pad="3"
             width="141">
                Top Shear
            </text>
            <spinner
             decimal_digits="2"
             follows="left|top"
             height="19"
             increment="0.05"
             initial_value="0"
             label="X"
             label_width="10"
             layout="topleft"
             left_delta="0"
             max_val="0.5"
             min_val="-0.5"
             name="Shear X"
             top_pad="4"
             width="68" />
            <spinner
             decimal_digits="2"
             follows="left|top"
             height="19"
             increment="0.05"
             initial_value="0"
             label="Y"
             label_width="10"
             layout="topleft"
             left_pad="10"
             max_val="0.5"
             min_val="-0.5"
             name="Shear Y"
             top_delta="0"
             width="68" />
            <text
			 visible="false"
             type="string"
             length="1"
             follows="left|top"
             height="10"
             layout="topleft"
             left="125"
             name="advanced_cut"
             top_pad="3"
             width="150">
                Profile Cut (begin/end)
            </text>
            <text
			 visible="false"
             type="string"
             length="1"
             follows="left|top"
             height="10"
             layout="topleft"
             left_delta="0"
             name="advanced_dimple"
             top_delta="0"
             width="150">
                Dimple (begin/end)
            </text>
            <text
             type="string"
             length="1"
             follows="left|top"
             height="10"
             layout="topleft"
             left_delta="0"
             name="advanced_slice"
             top_delta="0"
             width="150">
                Slice (begin/end)
            </text>
            <spinner
             follows="left|top"
             height="19"
             increment="0.025"
             initial_value="0"
             label="B"
             label_width="10"
             layout="topleft"
             left_delta="0"
             max_val="0.95"
             name="Path Limit Begin"
             top_pad="3"
             width="68" />
            <spinner
             follows="left|top"
             height="19"
             increment="0.025"
             initial_value="1"
             label="E"
             label_width="10"
             layout="topleft"
             left_pad="10"
             min_val="0.05"
             name="Path Limit End"
             top_delta="0"
             width="68" />
            <text
			 visible="false"
             type="string"
             length="1"
             follows="left|top"
             height="10"
             layout="topleft"
             left="125"
             name="text taper2"
             top_pad="3"
             width="150">
                Taper
            </text>
            <spinner
			 visible="false"
             decimal_digits="2"
             follows="left|top"
             height="19"
             increment="0.05"
             initial_value="0"
             label="X"
             label_width="10"
             layout="topleft"
             left_delta="0"
             min_val="-1"
             name="Taper X"
             top_pad="3"
             width="68" />
            <spinner
			 visible="false"
             decimal_digits="2"
             follows="left|top"
             height="19"
             increment="0.05"
             initial_value="0"
             label="Y"
             label_width="10"
             layout="topleft"
             left_pad="10"
             min_val="-1"
             name="Taper Y"
             top_delta="0"
             width="68" />
            <text
			 visible="false"
             type="string"
             length="1"
             follows="left|top"
             height="10"
             layout="topleft"
             left="125"
             name="text radius delta"
             top_pad="2"
             width="78">
                Radius
            </text>
            <text
			 visible="false"
             type="string"
             length="1"
             follows="left|top"
             height="10"
             layout="topleft"
             left_delta="78"
             name="text revolutions"
             width="68">
                Revolutions
            </text>
            <spinner
			 visible="false"
             follows="left|top"
             height="19"
             increment="0.05"
             initial_value="0"
             layout="topleft"
             left="125"
             min_val="-1"
             name="Radius Offset"
             top_pad="4"
             width="68" />
            <spinner
			 visible="false"
             decimal_digits="2"
             follows="left|top"
             height="19"
             initial_value="1"
             layout="topleft"
             left_pad="10"
             max_val="4"
             min_val="1"
             name="Revolutions"
             top_delta="0"
             width="68" />
            <texture_picker
             can_apply_immediately="true"
             default_image_name="Default"
             follows="left|top"
             height="141"
             label="Sculpt Texture"
             layout="topleft"
             left="125"
             name="sculpt texture control"
             tool_tip="Click to choose a picture"
             top="70"
             visible="false"
             width="145" />
            <check_box
             height="19"
             label="Mirror"
             layout="topleft"
             left_delta="0"
             name="sculpt mirror control"
             tool_tip="Flips sculpted prim along the X axis"
             top_pad="8"
             visible="false"
             width="130" />
            <check_box
             height="19"
             label="Inside-out"
             layout="topleft"
             left_delta="0"
             name="sculpt invert control"
             tool_tip="Inverts the sculpted prims normals, making it appear inside-out"
             top_pad="4"
             visible="false"
             width="121" />
            <text
             type="string"
             length="1"
             follows="left|top"
             height="10"
             layout="topleft"
             left_delta="0"
             name="label sculpt type"
             top_pad="10"
             visible="false"
             width="130">
                Stitching type
            </text>
            <combo_box
             height="19"
             layout="topleft"
             left_delta="0"
             name="sculpt type control"
             top_pad="4"
             visible="false"
             width="150">
                <combo_box.item
                 label="(none)"
                 name="None"
                 value="None" />
                <combo_box.item
                 label="Sphere"
                 name="Sphere"
                 value="Sphere" />
                <combo_box.item
                 label="Torus"
                 name="Torus"
                 value="Torus" />
                <combo_box.item
                 label="Plane"
                 name="Plane"
                 value="Plane" />
                <combo_box.item
                 label="Cylinder"
                 name="Cylinder"
                 value="Cylinder" />
            </combo_box>
        </panel>
        <panel
         border="false"
         follows="all"
         height="367"
         label="Features"
         layout="topleft"
         left_delta="0"
         mouse_opaque="false"
         help_topic="toolbox_features_tab"
         name="Features"
         top_delta="0"
         width="295">
            <text
             type="string"
             length="1"
             follows="left|top"
             height="10"
             layout="topleft"
             left="10"
             name="select_single"
             top="5"
             width="252">
                Select only one primitive to edit features.
            </text>
            <text
             type="string"
             length="1"
             follows="left|top"
             height="10"
             layout="topleft"
             left="10"
             name="edit_object"
             top="5"
             width="252">
                Edit object features:
            </text>
            <check_box
             height="19"
             label="Flexible Path"
             layout="topleft"
             left="10"
             name="Flexible1D Checkbox Ctrl"
             tool_tip="Allows object to flex about the Z axis (Client-side only)"
             top_pad="10"
             width="121" />
            <spinner
             follows="left|top"
             height="19"
             increment="1"
             initial_value="2"
             label="Softness"
             label_width="70"
             layout="topleft"
             left_delta="0"
             max_val="3"
             name="FlexNumSections"
             top_pad="10"
             width="128" />
            <spinner
             follows="left|top"
             height="19"
             increment="0.5"
             initial_value="0.3"
             label="Gravity"
             label_width="70"
             layout="topleft"
             left_delta="0"
             max_val="10"
             min_val="-10"
             name="FlexGravity"
             top_pad="4"
             width="128" />
            <spinner
             follows="left|top"
             height="19"
             increment="0.5"
             initial_value="2"
             label="Drag"
             label_width="70"
             layout="topleft"
             left_delta="0"
             max_val="10"
             name="FlexFriction"
             top_pad="4"
             width="128" />
            <spinner
             follows="left|top"
             height="19"
             increment="0.5"
             initial_value="0"
             label="Wind"
             label_width="70"
             layout="topleft"
             left_delta="0"
             max_val="10"
             name="FlexWind"
             top_pad="4"
             width="128" />
            <spinner
             follows="left|top"
             height="19"
             increment="0.5"
             initial_value="1"
             label="Tension"
             label_width="70"
             layout="topleft"
             left_delta="0"
             max_val="10"
             name="FlexTension"
             top_pad="4"
             width="128" />
            <spinner
             follows="left|top"
             height="19"
             increment="0.01"
             initial_value="0"
             label="Force X"
             label_width="70"
             layout="topleft"
             left_delta="0"
             max_val="10"
             min_val="-10"
             name="FlexForceX"
             top_pad="4"
             width="128" />
            <spinner
             follows="left|top"
             height="19"
             increment="0.01"
             initial_value="0"
             label="Force Y"
             label_width="70"
             layout="topleft"
             left_delta="0"
             max_val="10"
             min_val="-10"
             name="FlexForceY"
             top_pad="4"
             width="128" />
            <spinner
             follows="left|top"
             height="19"
             increment="0.01"
             initial_value="0"
             label="Force Z"
             label_width="70"
             layout="topleft"
             left_delta="0"
             max_val="10"
             min_val="-10"
             name="FlexForceZ"
             top_pad="4"
             width="128" />
            <check_box
             height="16"
             label="Light"
             layout="topleft"
             left="10"
             name="Light Checkbox Ctrl"
             tool_tip="Causes object to emit light"
             top_pad="15"
             width="60" />
            <color_swatch
             can_apply_immediately="true"
             color="0.5 0.5 0.5 1"
	     border.border_thickness="0"
             follows="left|top"
             height="50"
             layout="topleft"
             left_pad="10"
             top_pad="-17"
             name="colorswatch"
             tool_tip="Click to open color picker"
             width="40" />
         <texture_picker
            allow_no_texture="true"
            top_delta="0"
            can_apply_immediately="true"
            default_image_name="Default"
            follows="left|top"
            height="48"
            label=""
            left_delta="57"
            mouse_opaque="true"
            name="light texture control"
            tool_tip="Click to choose a projection image (only has effect with deferred rendering enabled)"
            width="32" />
          <spinner
             follows="left|top"
             height="19"
             initial_value="0.5"
             label="Intensity"
             label_width="70"
             layout="topleft"
             left="10"
             name="Light Intensity"
             top_pad="3"
             width="128" />
          <spinner bottom_delta="0"
                   decimal_digits="3"
                   follows="left|top"
                   height="16"
                   increment="0.1"
                   initial_value="0.5"
                   label="FOV"
                   label_width="55"
                   left="144"
                   max_val="3"
                   min_val="0"
                   mouse_opaque="true"
                   name="Light FOV"
                   width="120" />
          <spinner follows="left|top"
                   height="19"
                   initial_value="5"
                   label="Radius"
                   label_width="70"
                   layout="topleft"
                   left="10"
                   max_val="20"
                   name="Light Radius"
                   top_pad="3"
                   width="128" />
          <spinner bottom_delta="0"
                   decimal_digits="3"
                   follows="left|top"
                   height="16"
                   increment="0.5"
                   initial_value="0.5"
                   label="Focus"
                   label_width="55"
                   left="144"
                   max_val="20"
                   min_val="-20"
                   mouse_opaque="true"
                   name="Light Focus"
                   width="120" />
          <spinner follows="left|top"
                   height="19"
                   increment="0.25"
                   initial_value="1"
                   label="Falloff"
                   label_width="70"
                   layout="topleft"
                   left="10"
                   max_val="2"
                   name="Light Falloff"
                   top_pad="3"
                   width="128" />
          <spinner bottom_delta="0"
                   decimal_digits="3"
                   follows="left|top"
                   height="16"
                   increment="0.05"
                   initial_value="1"
                   label="Ambiance"
                   label_width="55"
                   left="144"
                   max_val="1"
                   min_val="0"
                   mouse_opaque="true"
                   name="Light Ambiance"
                   width="120" />
        </panel>
         <panel
         border="false"
         follows="all"
         height="367"
         label="Texture"
         layout="topleft"
         left_delta="0"
         mouse_opaque="false"
         help_topic="toolbox_texture_tab"
         name="Texture"
         top_delta="0"
         width="295">
            <panel.string
             name="string repeats per meter">
                Repeats Per Meter
            </panel.string>
            <panel.string
             name="string repeats per face">
                Repeats Per Face
            </panel.string>
            <texture_picker
             can_apply_immediately="true"
             default_image_name="Default"
             fallback_image="locked_image.j2c"
             follows="left|top"
             height="80"
             label="Texture"
             layout="topleft"
             left="10"
             name="texture control"
             tool_tip="Click to choose a picture"
             top="8"
             width="64" />
            <color_swatch
             can_apply_immediately="true"
             follows="left|top"
             height="80"
             label="Color"
             layout="topleft"
             left_pad="15"
             name="colorswatch"
             tool_tip="Click to open color picker"
             top_delta="0"
             width="64" />
            <text
             type="string"
             length="1"
             follows="left|top"
             height="10"
             layout="topleft"
             left_pad="15"
             name="color trans"
             top="6"
             width="110">
                Transparency %
            </text>
            <spinner
             decimal_digits="0"
             follows="left|top"
             height="19"
             increment="2"
             initial_value="0"
             layout="topleft"
             left_delta="0"
             max_val="90"
             name="ColorTrans"
             top_pad="4"
             width="80" />
            <text
             type="string"
             length="1"
             follows="left|top"
             height="10"
             layout="topleft"
             left_delta="0"
             name="glow label"
             top_pad="8"
             width="80">
                Glow
            </text>
            <spinner
             decimal_digits="2"
             follows="left|top"
             height="19"
             initial_value="0"
             layout="topleft"
             left_delta="0"
             name="glow"
             top_pad="4"
             width="80" />
            <check_box
             height="19"
             label="Full Bright"
             layout="topleft"
             left_delta="-5"
             name="checkbox fullbright"
             top_pad="4"
             width="81" />
            <text
             type="string"
             length="1"
             follows="left|top"
             height="10"
             layout="topleft"
             left="10"
             name="tex gen"
             top_pad="5"
             width="90">
                Mapping
            </text>
            <combo_box
             height="23"
             layout="topleft"
             left_delta="0"
             name="combobox texgen"
             top_pad="4"
             width="90">
                <combo_box.item
                 label="Default"
                 name="Default"
                 value="Default" />
                <combo_box.item
                 label="Planar"
                 name="Planar"
                 value="Planar" />
            </combo_box>
            <text
             type="string"
             length="1"
             follows="left|top"
             height="10"
             layout="topleft"
             name="label shininess"
             left_pad="4"
             top_pad="-36"
             width="90">
                Shininess
            </text>
            <combo_box
             height="23"
             layout="topleft"
             left_delta="0"
             name="combobox shininess"
             top_pad="4"
             width="90">
                <combo_box.item
                 label="None"
                 name="None"
                 value="None" />
                <combo_box.item
                 label="Low"
                 name="Low"
                 value="Low" />
                <combo_box.item
                 label="Medium"
                 name="Medium"
                 value="Medium" />
                <combo_box.item
                 label="High"
                 name="High"
                 value="High" />
            </combo_box>
            <text
             type="string"
             length="1"
             follows="left|top"
             height="10"
             layout="topleft"
             left_pad="4"
             name="label bumpiness"
             top_pad="-36"
             width="90">
                Bumpiness
            </text>
            <combo_box
             height="23"
             layout="topleft"
             left_delta="0"
             name="combobox bumpiness"
             top_pad="4"
             width="90">
                <combo_box.item
                 label="None"
                 name="None"
                 value="None" />
                <combo_box.item
                 label="Brightness"
                 name="Brightness"
                 value="Brightness" />
                <combo_box.item
                 label="Darkness"
                 name="Darkness"
                 value="Darkness" />
                <combo_box.item
                 label="woodgrain"
                 name="woodgrain"
                 value="woodgrain" />
                <combo_box.item
                 label="bark"
                 name="bark"
                 value="bark" />
                <combo_box.item
                 label="bricks"
                 name="bricks"
                 value="bricks" />
                <combo_box.item
                 label="checker"
                 name="checker"
                 value="checker" />
                <combo_box.item
                 label="concrete"
                 name="concrete"
                 value="concrete" />
                <combo_box.item
                 label="crustytile"
                 name="crustytile"
                 value="crustytile" />
                <combo_box.item
                 label="cutstone"
                 name="cutstone"
                 value="cutstone" />
                <combo_box.item
                 label="discs"
                 name="discs"
                 value="discs" />
                <combo_box.item
                 label="gravel"
                 name="gravel"
                 value="gravel" />
                <combo_box.item
                 label="petridish"
                 name="petridish"
                 value="petridish" />
                <combo_box.item
                 label="siding"
                 name="siding"
                 value="siding" />
                <combo_box.item
                 label="stonetile"
                 name="stonetile"
                 value="stonetile" />
                <combo_box.item
                 label="stucco"
                 name="stucco"
                 value="stucco" />
                <combo_box.item
                 label="suction"
                 name="suction"
                 value="suction" />
                <combo_box.item
                 label="weave"
                 name="weave"
                 value="weave" />
            </combo_box>
          <!--
            <line_editor
             bevel_style="in"
             border_style="line"
             border_thickness="1"
             follows="left|top"
             height="16"
             layout="topleft"
             left="10"
             max_length="63"
             name="Home Url"
             select_on_focus="true"
             top="134"
             width="250" />
            <check_box
             height="16"
             label="Media Face"
             layout="topleft"
             left_delta="0"
             name="has media"
             top_pad="6"
             width="70" />
            <button
             follows="left|top"
             font="SansSerifSmall"
             height="20"
             label="Set Media Info"
             label_selected="Set Media Info"
             layout="topleft"
             left_pad="60"
             name="media info set"
             top_delta="-4"
             width="120" />
-->
            <text
             type="string"
             length="1"
             follows="left|top"
             height="10"
             layout="topleft"
             left="10"
             name="tex scale"
             top_pad="4"
             width="200">
                Repeats / Face
            </text>
            <spinner
             follows="left|top"
             height="19"
             initial_value="0"
             label="Horizontal (U)"
             label_width="125"
             layout="topleft"
             left="20"
             max_val="100"
             name="TexScaleU"
             top_pad="6"
             width="185" />
            <check_box
             height="19"
             label="Flip"
             layout="topleft"
             left_pad="5"
             name="checkbox flip s"
             top_delta="0"
             width="70" />
            <spinner
             follows="left|top"
             height="19"
             initial_value="0"
             label="Vertical (V)"
             label_width="125"
             layout="topleft"
             left="20"
             max_val="100"
             name="TexScaleV"
             width="185" />
            <check_box
             height="19"
             label="Flip"
             layout="topleft"
             left_pad="5"
             name="checkbox flip t"
             top_delta="0"
             width="70" />
            <spinner
             decimal_digits="2"
             follows="left|top"
             height="19"
             increment="1"
             initial_value="0"
			 label="Rotation˚"
             layout="topleft"
			 label_width="135"
             left="10"
             max_val="9999"
             min_val="-9999"
             name="TexRot"
             width="195" />

            <spinner
             decimal_digits="1"
             follows="left|top"
             height="23"
             initial_value="1"
			 label="Repeats / Meter"
             layout="topleft"
			 label_width="135"
             left="10"
             max_val="10"
             min_val="0.1"
             name="rptctrl"
             width="195" />
            <button
             follows="left|top"
             height="23"
             label="Apply"
             label_selected="Apply"
             layout="topleft"
             left_pad="5"
             name="button apply"
             width="75" />
            <text
             type="string"
             length="1"
             follows="left|top"
             height="10"
             layout="topleft"
             left="10"
             name="tex offset"
             width="200">
                Texture Offset
            </text>
            <spinner
             follows="left|top"
             height="19"
             initial_value="0"
             label="Horizontal (U)"
             label_width="125"
             layout="topleft"
             left="20"
             min_val="-1"
             name="TexOffsetU"
             width="185" />
            <spinner
             follows="left|top"
             height="19"
             initial_value="0"
             label="Vertical (V)"
             label_width="125"
             layout="topleft"
             left_delta="0"
             min_val="-1"
             name="TexOffsetV"
             top_pad="1"
             width="185" />
        <panel
         border="false"
         follows="left|top"
         layout="topleft"
         mouse_opaque="false"
         background_visible="true"
         bg_alpha_color="DkGray"
         name="Add_Media"
         left="0"
         height="63"
         width="290">
            <text
             type="string"
             length="1"
             follows="left|top"
             height="18"
             layout="topleft"
             left="10"
             top_pad="3"
             name="media_tex"
             width="190">
              Media
			</text>
			<button
			 follows="top|left"
			 height="18"
			 image_selected="AddItem_Press"
			 image_unselected="AddItem_Off"
			 image_disabled="AddItem_Disabled"
			 layout="topleft"
			 left_pad="0"
			 name="add_media"
			 tab_stop="false"
			 top_delta="0"
			 tool_tip="Add Media"
			 width="18">
				<button.commit_callback
				function="BuildTool.AddMedia"/>
			</button>
			<button
			 follows="top|left"
			 height="18"
			 image_selected="TrashItem_Press"
			 image_unselected="TrashItem_Off"
			 layout="topleft"
			 left_pad="5"
			 name="delete_media"
			 tool_tip="Delete this media texture"
			 top_delta="0"
			 width="18">
				<button.commit_callback
				function="BuildTool.DeleteMedia"/>
			</button>
			<button
			 follows="top|left"
			 tool_tip="Edit this Media"
			 height="12"
			 image_disabled="Icon_Gear_Foreground"
			 image_selected="Icon_Gear_Background"
			 image_unselected="Icon_Gear_Press"
			 layout="topleft"
			 left_pad="10"
			 name="edit_media"
			 top_delta="3"
			 width="12">
				<button.commit_callback
				function="BuildTool.EditMedia"/>
			</button>
      <text
			 follows="left|top|right"
			 height="9"
			 layout="topleft"
			 left="10"
                         use_ellipses="true"
			 read_only="true"
			 name="media_info"
			 width="280" />
      <web_browser
        visible="false"
        enabled="false"
        border_visible="true"
        bottom_delta="0"
        follows="top|left"
        left="0"
        name="title_media"
        width="4"
        height="4"
        start_url="about:blank"
        decouple_texture_size="true" />
     <button
			 follows="right|top"
			 height="22"
			 label="Align"
			 label_selected="Align Media"
			 layout="topleft"
			 right="-10"
			 name="button align"
			 tool_tip="Align media texture (must load first)"
			 width="80" />
		</panel>
	   </panel>
       <panel
         border="false"
         follows="all"
         label="Content"
         layout="topleft"
         left_delta="0"
         mouse_opaque="false"
         help_topic="toolbox_contents_tab"
         name="Contents"
         top_delta="0"
         width="295">
            <button
             follows="left|top"
             height="23"
             label="New Script"
             label_selected="New Script"
             layout="topleft"
             left="10"
             name="button new script"
             top="10"
             width="134" />
            <button
             follows="left|top"
             height="23"
             label="Permissions"
             layout="topleft"
             left_pad="8"
             name="button permissions"
             width="134" />
            <panel_inventory_object
             border="true"
             border_visible="true"
             bevel_style="in"
             follows="left|top|right"
             height="325"
             layout="topleft"
             left="10"
             name="contents_inventory"
             top="50"
             width="275" />
		</panel>
        </tab_container>
	<panel
	 follows="left|top"
     height="384"
     layout="topleft"
     left_delta="0"
     name="land info panel"
     top_delta="0"
     width="295">
    <text
         type="string"
         length="1"
         font="SansSerifBig"
         follows="left|top"
         height="19"
         layout="topleft"
         left="20"
         name="label_parcel_info"
         top="24"
         width="240">
            Parcel Information
        </text>
        <text
         type="string"
         length="1"
         follows="left|top"
         height="19"
         layout="topleft"
         left="30"
         name="label_area_price"
         top="48"
         width="150">
            Price: L$[PRICE] for [AREA] m²
        </text>
        <text
         type="string"
         length="1"
         follows="left|top"
         height="19"
         layout="topleft"
         left_delta="0"
         name="label_area"
         top_delta="0"
         width="150">
            Area: [AREA] m²
        </text>
        <button
         follows="left|top"
         height="23"
         label="About Land"
         label_selected="About Land"
         layout="topleft"
         left_delta="0"
         name="button about land"
         top_pad="4"
         width="125" />
        <check_box
         control_name="ShowParcelOwners"
         height="19"
         label="Show owners"
         layout="topleft"
         left_delta="0"
         name="checkbox show owners"
         tool_tip="Colorize the parcels according to the type of owner: &#10;&#10;Green = Your land &#10;Aqua = Your group&apos;s land &#10;Red = Owned by others &#10;Yellow = For sale &#10;Purple = For auction &#10;Grey = Public"
         top_pad="8"
         width="205" />
        <text
         type="string"
         length="1"
         font="SansSerifBig"
         follows="left|top"
         height="19"
         layout="topleft"
         left="20"
         name="label_parcel_modify"
         top="152"
         width="240">
            Modify Parcel
        </text>
        <button
         follows="left|top"
         height="23"
         label="Subdivide"
         label_selected="Subdivide"
         layout="topleft"
         left="30"
         name="button subdivide land"
         top="172"
         width="125" />
        <button
         follows="left|top"
         height="23"
         label="Join"
         label_selected="Join"
         layout="topleft"
         left_delta="0"
         name="button join land"
         top_pad="4"
         width="125" />
        <text
         type="string"
         length="1"
         font="SansSerifBig"
         follows="left|top"
         height="19"
         layout="topleft"
         left="20"
         name="label_parcel_trans"
         top="256"
         width="240">
            Land Transactions
        </text>
        <button
         follows="left|top"
         height="23"
         label="Buy Land"
         label_selected="Buy Land"
         layout="topleft"
         left="30"
         name="button buy land"
         top="276"
         width="125" />
        <button
         follows="left|top"
         height="23"
         label="Abandon Land"
         label_selected="Abandon Land"
         layout="topleft"
         left_delta="0"
         name="button abandon land"
         top_pad="4"
         width="125" />
 </panel>
<!-- end of tabs -->
</floater><|MERGE_RESOLUTION|>--- conflicted
+++ resolved
@@ -823,11 +823,7 @@
              height="10"
              left="10"
              name="Name:"
-<<<<<<< HEAD
-             top="4"
-=======
              top="5"
->>>>>>> 4339600d
              width="90">
                 Name:
             </text>
@@ -966,11 +962,7 @@
              follows="left|top"
              height="16"
              layout="topleft"
-<<<<<<< HEAD
-             top_pad="20"
-=======
              top_pad="10"
->>>>>>> 4339600d
              left="10"
              name="label click action"
              width="98">
