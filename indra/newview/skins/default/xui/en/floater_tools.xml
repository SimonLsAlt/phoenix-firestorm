--- conflicted
+++ resolved
@@ -1,20 +1,11 @@
 <?xml version="1.0" encoding="utf-8" standalone="yes" ?>
-<<<<<<< HEAD
-<!-- floater
-=======
 <floater
  open_positioning="cascading"
->>>>>>> f6b8bfd3
  legacy_header_height="18"
- height="580"
+ height="618"
  layout="topleft"
  bg_opaque_image="Window_NoTitle_Foreground"
- bg_alpha_image="Window_NoTitle_Background" -->
-<floater
- legacy_header_height="18"
- follows="left|top|right"
- height="618"
- layout="topleft"
+ bg_alpha_image="Window_NoTitle_Background"
  name="toolbox floater"
  help_topic="toolbox_floater"
  save_rect="true"
@@ -850,14 +841,9 @@
      tab_max_width="100"
      tab_min_width="40"
      tab_position="top"
-<<<<<<< HEAD
      tab_height="20"
+     open_tabs_on_drag_and_drop="true"
      top="203"
-=======
-     tab_height="25"
-     open_tabs_on_drag_and_drop="true"
-     top="173"
->>>>>>> f6b8bfd3
      width="295">
 	
 <panel
