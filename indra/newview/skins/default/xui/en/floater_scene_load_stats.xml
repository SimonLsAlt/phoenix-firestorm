--- conflicted
+++ resolved
@@ -6,12 +6,8 @@
          name="Scene Load Statistics"
          save_rect="true"
          save_visibility="true"
-<<<<<<< HEAD
          title="Scene Load Statistics"
-=======
-         title="SCENE LOAD STATISTICS"
          min_width="250"
->>>>>>> 6b1245aa
          width="400">
     <scroll_container follows="top|left|bottom|right"
                       bottom="400"
