--- conflicted
+++ resolved
@@ -134,45 +134,4 @@
          function="Places.LandmarksGear.Enable"
          parameter="delete" />
     </menu_item_call>
-<<<<<<< HEAD
-    <menu_item_separator
-     layout="topleft" />
-    <menu_item_call
-     label="Expand all folders"
-     layout="topleft"
-     name="expand_all">
-        <on_click
-         function="Places.LandmarksGear.Folding.Action"
-         parameter="expand_all" />
-        <on_enable
-         function="Places.LandmarksGear.Enable"
-         parameter="expand_all" />
-    </menu_item_call>
-    <menu_item_call
-     label="Collapse all folders"
-     layout="topleft"
-     name="collapse_all">
-        <on_click
-         function="Places.LandmarksGear.Folding.Action"
-         parameter="collapse_all" />
-        <on_enable
-         function="Places.LandmarksGear.Enable"
-         parameter="collapse_all" />
-    </menu_item_call>
-    <menu_item_check
-     label="Sort by Date"
-     layout="topleft"
-     name="sort_by_date">
-        <on_check
-         function="Places.LandmarksGear.Check"
-         parameter="sort_by_date" />
-        <on_click
-         function="Places.LandmarksGear.Folding.Action"
-         parameter="sort_by_date" />
-        <on_enable
-         function="Places.LandmarksGear.Enable"
-         parameter="sort_by_date" />
-    </menu_item_check>
-=======
->>>>>>> 9c8bc82c
 </toggleable_menu>