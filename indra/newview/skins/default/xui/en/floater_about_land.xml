--- conflicted
+++ resolved
@@ -1414,77 +1414,7 @@
              top="162"
              width="430" />
             <combo_box
-<<<<<<< HEAD
              enabled="true"
-=======
-             enabled="false"
-             height="23"
-             layout="topleft"
-             left="20"
-             top="204"
-             name="land category with adult"
-             visible="false"
-             width="140">
-                <combo_box.item
-                 label="Any Category"
-                 name="item0"
-                 value="any" />
-                <combo_box.item
-                 label="Linden Location"
-                 name="item1"
-                 value="linden" />
-                <combo_box.item
-                 label="Adult"
-                 name="item2"
-                 value="adult" />
-                <combo_box.item
-                 label="Arts &amp; Culture"
-                 name="item3"
-                 value="arts" />
-                <combo_box.item
-                 label="Business"
-                 name="item4"
-                 value="store" />
-                <combo_box.item
-                 label="Educational"
-                 name="item5"
-                 value="educational" />
-                <combo_box.item
-                 label="Gaming"
-                 name="item6"
-                 value="game" />
-                <combo_box.item
-                 label="Hangout"
-                 name="item7"
-                 value="gather" />
-                <combo_box.item
-                 label="Newcomer Friendly"
-                 name="item8"
-                 value="newcomer" />
-                <combo_box.item
-                 label="Parks &amp; Nature"
-                 name="item9"
-                 value="park" />
-                <combo_box.item
-                 label="Residential"
-                 name="item10"
-                 value="home" />
-                <combo_box.item
-                 label="Shopping"
-                 name="item11"
-                 value="shopping" />
-                <combo_box.item
-                 label="Rental"
-                 name="item13"
-                 value="rental" />
-                <combo_box.item
-                 label="Other"
-                 name="item12"
-                 value="other" />
-            </combo_box>
-            <combo_box
-             enabled="false"
->>>>>>> 44184dd4
              height="23"
              layout="topleft"
              left="20"
