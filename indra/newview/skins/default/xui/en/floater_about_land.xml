<?xml version="1.0" encoding="utf-8" standalone="yes" ?>
<floater
 positioning="cascading"
 can_tear_off="false"
 height="425"
 layout="topleft"
 name="floaterland"
 help_topic="floaterland"
 save_rect="true"
 title="About Land"
 width="490">
    <floater.string
      name="maturity_icon_general">
      "Parcel_PG_Dark"
    </floater.string>
    <floater.string
      name="maturity_icon_moderate">
      "Parcel_M_Dark"
    </floater.string>
    <floater.string
      name="maturity_icon_adult">
      "Parcel_R_Dark"
    </floater.string>
    <floater.string
     name="Hours">
        [HOURS] hrs.
    </floater.string>
    <floater.string
     name="Hour">
        hr.
    </floater.string>
    <floater.string
     name="Minutes">
        [MINUTES] min.
    </floater.string>
    <floater.string
     name="Minute">
        min.
    </floater.string>
    <floater.string
     name="Seconds">
        [SECONDS] sec.
    </floater.string>
    <floater.string
     name="Remaining">
        remaining
    </floater.string>
    <floater.string
     name="Always">
        Always
    </floater.string>
    <tab_container
     follows="all"
     height="410"
     layout="topleft"
     left="0"
     name="landtab"
     tab_position="top"
     tab_height="25"
     tab_min_width="50"
     top="10"
     width="489">
        <panel
         border="false"
         follows="all"
         label="General"
         layout="topleft"
         left="0"
         help_topic="land_general_tab"
         name="land_general_panel"
         top="0">
            <panel.string
             name="new users only">
                New Residents only
            </panel.string>
            <panel.string
             name="anyone">
                Anyone
            </panel.string>
            <panel.string
             name="area_text">
                Area
            </panel.string>
            <panel.string
             name="area_size_text">
                [AREA] m²
            </panel.string>
            <panel.string
             name="auction_id_text">
                Auction ID: [ID]
            </panel.string>
            <panel.string
             name="need_tier_to_modify">
                You must approve your purchase to modify this land.
            </panel.string>
            <panel.string
             name="group_owned_text">
                (Group Owned)
            </panel.string>
            <panel.string
             name="profile_text">
                Profile
            </panel.string>
            <panel.string
             name="info_text">
                Info
            </panel.string>
            <panel.string
             name="public_text">
                (public)
            </panel.string>
            <panel.string
             name="none_text">
                (none)
            </panel.string>
            <panel.string
             name="sale_pending_text">
                (Sale Pending)
            </panel.string>
            <panel.string
             name="no_selection_text">
                No parcel selected.
            </panel.string>
            <panel.string name="time_stamp_template">
<<<<<<< HEAD
				[wkday,datetime,local] [mth,datetime,local] [day,datetime,local] [hour,datetime,local]:[min,datetime,local]:[second,datetime,local] [year,datetime,local]
			</panel.string>
			<panel.string name="error_resolving_uuid">
				The parcel ID could not be resolved.
			</panel.string>
=======
              [wkday,datetime,slt] [mth,datetime,slt] [day,datetime,slt] [hour,datetime,slt]:[min,datetime,slt]:[second,datetime,slt] [year,datetime,slt]
            </panel.string>
>>>>>>> 79bc7391
            <text
             type="string"
             length="1"
             follows="left|top"
             height="16"
             layout="topleft"
             left="10"
             name="Name:"
             top="6"
             width="100">
                Name:
            </text>
            <line_editor
             follows="left|top"
             height="23"
             layout="topleft"
             left_pad="2"
             max_length_bytes="63"
             name="Name"
             top_delta="0"
             width="365" />
            <text
             type="string"
             length="1"
             follows="left|top"
             height="13"
             layout="topleft"
             left="10"
             name="UUID:"
             width="100">
                Parcel ID:
            </text>
            <line_editor
             follows="left|top"
             height="20"
             layout="topleft"
             left_pad="2"
             max_length_chars="63"
             name="UUID"
             top_delta="0"
             width="365" />
            <text
             type="string"
             length="1"
             follows="left|top"
             height="16"
             layout="topleft"
             left="10"
             name="Description:"
             width="100">
                Description:
            </text>
            <text_editor
             follows="left|top|right"
             height="52"
             layout="topleft"
             left_pad="2"
             name="Description"
             spellcheck="true"
             top_delta="0"
             width="365"
             word_wrap="true" />
            <text
             type="string"
             length="1"
             follows="left|top"
             height="14"
             layout="topleft"
             left="10"
             name="LandType"
             top_pad="5"
             width="100">
                Type:
            </text>
            <text
             type="string"
             length="1"
             follows="left|top"
             height="14"
             layout="topleft"
             left_pad="2"
             name="LandTypeText"
             top_delta="0"
             width="250">
                Mainland / Homestead
            </text>
            <text
             type="string"
             length="1"
             follows="left|top"
             height="14"
             layout="topleft"
             left="10"
             name="ContentRating"
             width="100">
                Rating:
            </text>
            <text
             type="string"
             length="1"
             follows="left|top"
             height="18"
             layout="topleft"
             left_pad="2"
             valign="center" 
             name="ContentRatingText"
             top_delta="-2"
             width="250">
                Adult
            </text>
            <text
             type="string"
             length="1"
             follows="left|top"
             height="14"
             layout="topleft"
             left="10"
             name="Owner:"
             top_pad="3"
             width="100">
                Owner:
            </text>
            <text
             type="string"
             length="1"
             follows="left|top"
             height="14"
             layout="topleft"
             left_pad="2"
             name="OwnerText"
             translate="false"
             use_ellipses="true" 
             width="360">
                Loading...
            </text>
             <button
     follows="right"
     height="21"
     image_pressed="Info_Press"
     image_unselected="Info_Over"
     left_pad="3"
     name="info_btn"
     top_delta="-2"
     width="16" />
          <!--  <button
             follows="left|top"
             height="23"
             label="Profile"
             layout="topleft"
             left_pad="4"
             name="Profile..."
             width="90" />-->
            <text
             type="string"
             length="1"
             follows="left|top"
             height="14"
             layout="topleft"
             left="10"
             name="Group:"
             top_pad="7"
             width="100">
                Group:
            </text>

            <text
             follows="left|top"
             height="16"
             left_pad="2"
             layout="topleft"
             name="GroupText"
             translate="false"
             width="240">
Loading...  
	    </text>
            <button
     follows="right"
     height="21"
     image_pressed="Info_Press"
     image_unselected="Info_Over"
     left_pad="3"
     name="info_btn"
     top_delta="-2"
     width="16" />
            <button
             follows="left|top"
             height="23"
             label="Set"
             layout="topleft"
             left_pad="4"
             right="-10"
             name="Set..."
             width="90"
             top_delta="-2"/>
            <check_box
             enabled="false"
             height="14"
             label="Allow Deed to Group"
             layout="topleft"
             left="108"
             name="check deed"
             tool_tip="A group officer can deed this land to the group, so it will be supported by the group&apos;s land allocation."
             top_pad="3"
             width="146" />
            <button
             enabled="false"
             follows="left|top"
             height="23"
             label="Deed"
             layout="topleft"
             left_pad="2"
             right="-10"
             name="Deed..."
             tool_tip="You may only deed land if you are an officer in the selected group."
             top_delta="-2"
             width="90" />
            <check_box
             enabled="false"
             height="14"
             label="Owner Makes Contribution With Deed"
             layout="topleft"
             left="108"
             name="check contrib"
             tool_tip="When the land is deeded to the group, the former owner contributes enough land allocation to support it."
             width="199"
             top_pad="-2"/>
            <text
             type="string"
             length="1"
             follows="left|top"
             height="14"
             layout="topleft"
             left="10"
             name="For Sale:"
             width="100">
                For Sale:
            </text>
            <text
             type="string"
             length="1"
             follows="left|top"
             height="14"
             layout="topleft"
             left_pad="2"
             name="Not for sale."
             width="186">
                Not for sale
            </text>
            <text
             type="string"
             length="1"
             follows="left|top"
             height="14"
             layout="topleft"
             left_delta="0"
             name="For Sale: Price L$[PRICE]."
             width="226">
                Price: L$[PRICE] (L$[PRICE_PER_SQM]/m²)
            </text>
            <text
             enabled="false"
             follows="left|top"
             height="14"
             layout="topleft"
             left_delta="0"
             name="SalePending"
             top_pad="5"
             width="324" />
            <button
             follows="left|top"
             height="23"
             label="Sell Land"
             layout="topleft"
             left_pad="5"
             right="-10"
             name="Sell Land..."
             width="145"
             top_delta="-25"/>
            <text
             type="string"
             length="1"
             follows="left|top"
             height="14"
             layout="topleft"
             left_delta="-199"
             name="For sale to"
             top_delta="22"
             use_ellipses="true" 
             width="340">
                For sale to: [BUYER]
            </text>
            <text
             type="string"
             length="1"
             follows="left|top"
             height="14"
             layout="topleft"
             left_delta="0"
             name="Sell with landowners objects in parcel."
             top_pad="0"
             width="250">
                Objects included in sale
            </text>
            <text
             type="string"
             length="1"
             follows="left|top"
             height="14"
             layout="topleft"
             left_delta="0"
             name="Selling with no objects in parcel."
             top_delta="5"
             width="250">
                Objects not included in sale
            </text>
            <button
             follows="left|top"
             height="23"
             label="Cancel Land Sale"
             label_selected="Cancel Land Sale"
             layout="topleft"
             right="-10"
             name="Cancel Land Sale"
             left_pad="5"
             top_pad="5"
             width="180" />
            <text
             type="string"
             length="1"
             follows="left|top"
             height="14"
             layout="topleft"
             left="10"
             name="Claimed:"
             top="283"
             width="100">
                Claimed:
            </text>
            <text
             type="string"
             length="1"
             follows="left|top"
             height="14"
             layout="topleft"
             left_pad="2"
             name="DateClaimText"
             top_delta="0"
             width="186">
                Tue Aug 15 13:47:25 2006
            </text>
            <text
             type="string"
             length="1"
             follows="left|top"
             height="16"
             layout="topleft"
             left="10"
             name="PriceLabel"
             top_pad="2"
             width="100">
                Area:
            </text>
            <text
             type="string"
             length="1"
             follows="left|top"
             height="16"
             layout="topleft"
             left_pad="2"
             name="PriceText"
             top_delta="0"
             width="186">
                4048 m²
            </text>
            <text
             type="string"
             length="1"
             follows="left|top"
             height="16"
             layout="topleft"
             left="10"
             name="Traffic:"
             top="315"
             width="100">
                Traffic:
            </text>
            <text
             type="string"
             length="1"
             follows="left|top"
             height="16"
             layout="topleft"
             left_pad="2"
             name="DwellText"
             top_delta="0"
             width="186">
                Loading...
            </text>

            <button
             enabled="false"
             follows="left|top"
             height="23"
             label="Buy Land"
             layout="topleft"
             left_delta="52"
			 top_pad="5"
             name="Buy Land..."
             width="130" />
			<button
             enabled="false"
             follows="left|top"
             height="23"
             label="Linden Sale"
             layout="topleft"
             left="10"
             name="Linden Sale..."
             tool_tip="Land must be owned, set content, and not already for auction."
             top_pad="-23"
             width="150" />
            <button
             enabled="true"
             follows="left|top"
             height="23"
             label="Script Info"
             layout="topleft"
             left="10"
             name="Scripts..."
             top_pad="1"
             width="150" />
            <button
             enabled="false"
             follows="left|top"
             height="23"
             label="Buy For Group"
             layout="topleft"
             right="-10"
             name="Buy For Group..."
             top_delta="0"
             width="180" />
            <button
             enabled="false"
             follows="left|top"
             height="23"
             label="Buy Pass"
             layout="topleft"
             left_delta="-135"
             name="Buy Pass..."
             tool_tip="A pass gives you temporary access to this land."
             top_delta="0"
             width="130" />
            <button
             follows="left|top"
             height="23"
             label="Abandon Land"
             layout="topleft"
             right="-10"
             name="Abandon Land..."
             top_pad="-47"
             width="180" />
            <button
             follows="left|top"
             height="23"
             label="Reclaim Land"
             layout="topleft"
             left_delta="0"
             name="Reclaim Land..."
             top_delta="-25"
             width="180" />
        </panel>
        <panel
         border="true"
         follows="all"
         label="Covenant"
         layout="topleft"
         left="0"
         top="0"
         help_topic="land_covenant_tab"
         name="land_covenant_panel">
            <panel.string
             name="can_resell"
             word_wrap="true">
                Purchased land in this region may be resold.
            </panel.string>
            <panel.string
             name="can_not_resell"
             word_wrap="true">
                Purchased land in this region may not be resold.
            </panel.string>
            <panel.string
             name="can_change"
             word_wrap="true">
                Purchased land in this region may be joined or subdivided.
            </panel.string>
            <panel.string
             name="can_not_change"
             word_wrap="true">
                Purchased land in this region may not be joined or subdivided.
            </panel.string>
            <text
             type="string"
             length="1"
             follows="left|top"
             height="16"
             layout="topleft"
             left="10"
             mouse_opaque="false"
             name="estate_section_lbl"
             top="10"
             width="100">
                Estate:
            </text>
            <text
             type="string"
             length="1"
             follows="left|top"
             height="16"
             layout="topleft"
             left_pad="0"
             mouse_opaque="false"
             name="estate_name_text"
             top_delta="0"
             width="260">
                mainland
            </text>
            <text
             type="string"
             length="1"
             follows="left|top"
             height="16"
             layout="topleft"
             left="10"
             mouse_opaque="false"
             name="estate_owner_lbl"
             width="100">
                Owner:
            </text>
            <text
             type="string"
             length="1"
             follows="left|top"
             height="16"
             layout="topleft"
             left_pad="0"
             mouse_opaque="false"
             name="estate_owner_text"
             width="300">
                (none)
            </text>
            <text_editor
             type="string"
             length="1"
             enabled="false"
             follows="all"
             height="200"
             layout="topleft"
             left="10"
             max_length="65535"
             name="covenant_editor"
             bg_visible="false"
             width="470"
             word_wrap="true">
                There is no Covenant provided for this Estate.
            </text_editor>
            <text
             type="string"
             length="1"
             follows="right|top"
             height="16"
             halign="right"
             layout="topleft"
             right="-10"
             top_pad="0"
             mouse_opaque="false"
             name="covenant_timestamp_text"
             width="460">
                Last Modified Wed Dec 31 16:00:00 1969
            </text>
            <text
             type="string"
             length="1"
             follows="left|top"
             height="16"
             layout="topleft"
             left="10"
             mouse_opaque="false"
             name="region_section_lbl"
             width="100">
                Region:
            </text>
            <text
             type="string"
             length="1"
             follows="left|top"
             height="16"
             layout="topleft"
             left_pad="10"
             mouse_opaque="false"
             name="region_name_text"
             width="150">
                Loading...
            </text>
            <text
             type="string"
             length="1"
             follows="left|top"
             height="16"
             layout="topleft"
             left="10"
             mouse_opaque="false"
             name="region_landtype_lbl"
             width="100">
                Type:
            </text>
            <text
             type="string"
             length="1"
             follows="left|top"
             height="16"
             layout="topleft"
             left_pad="10"
             mouse_opaque="false"
             name="region_landtype_text"
             width="200">
                Mainland / Homestead
            </text>
            <text
             type="string"
             length="1"
             follows="left|top"
             height="16"
             layout="topleft"
             left="10"
             mouse_opaque="false"
             name="region_maturity_lbl"
             width="100">
                Rating:
            </text>
            <text
             type="string"
             length="1"
             follows="left|top"
             height="16"
             layout="topleft"
             left_pad="10"
             top_delta="-1" 
             mouse_opaque="false"
             name="region_maturity_text"
             valign="center" 
             width="150">
                Adult
            </text>
            <text
             type="string"
             length="1"
             follows="left|top"
             height="16"
             layout="topleft"
             left="10"
             mouse_opaque="false"
             name="resellable_lbl"
             top_pad="9" 
             width="100">
                Resale:
            </text>
            <text
             type="string"
             length="1"
             follows="left|top"
             height="16"
             layout="topleft"
             left_pad="10"
             mouse_opaque="false"
             name="resellable_clause"
             word_wrap="true"
             width="360">
                Land in this region may not be resold.
            </text>
            <text
             type="string"
             length="1"
             follows="left|top"
             height="30"
             layout="topleft"
             left="10"
             mouse_opaque="false"
             name="changeable_lbl"
             width="100">
                Subdivide:
            </text>
            <text
             type="string"
             length="1"
             follows="left|top"
             height="30"
             layout="topleft"
             left_pad="10"
             mouse_opaque="false"
             name="changeable_clause"
             word_wrap="true"
             width="330">
                Land in this region may not be joined/subdivided.
            </text>
        </panel>
        <panel
         border="true"
         follows="all"
         label="Objects"
         layout="topleft"
         left="0"
         top="0"
         help_topic="land_objects_tab"
         name="land_objects_panel">
            <panel.string
             name="objects_available_text">
                [COUNT] out of [MAX] ([AVAILABLE] available)
            </panel.string>
            <panel.string
             name="objects_deleted_text">
                [COUNT] out of [MAX] ([DELETED] will be deleted)
            </panel.string>
            <text
             type="string"
             length="1"
             follows="left|top"
             height="16"
             layout="topleft"
             left="10"
             name="parcel_object_bonus"
             top="4"
             visible="false"
             width="364">
                Region Object Bonus Factor: [BONUS]
            </text>
            <text
             type="string"
             length="1"
             follows="left|top"
             height="16"
             layout="topleft"
             left_delta="0"
             name="Simulator primitive usage:"
             top_pad="4"
             width="364">
               Region capacity:
            </text>
            <text
             type="string"
             length="1"
             follows="left|top"
             height="16"
             layout="topleft"
             left_delta="190"
             name="objects_available"
             top_delta="0"
             width="260">
                [COUNT] out of [MAX] ([AVAILABLE] available)
            </text>
            <text
             type="string"
             length="1"
             follows="left|top"
             height="16"
             layout="topleft"
             left="10"
             name="Primitives parcel supports:"
             top="44"
             width="172">
                Parcel land capacity:
            </text>
            <text
             type="string"
             length="1"
             follows="left|top"
             height="16"
             layout="topleft"
             left_delta="190"
             name="object_contrib_text"
             top_delta="0"
             width="212">
                [COUNT]
            </text>
            <text
             type="string"
             length="1"
             follows="left|top"
             height="16"
             layout="topleft"
             left="10"
             name="Primitives on parcel:"
             top="64"
             width="152">
                Parcel land impact:
            </text>
            <text
             type="string"
             length="1"
             follows="left|top"
             height="16"
             layout="topleft"
             left_delta="190"
             name="total_objects_text"
             top_delta="0"
             width="48">
                [COUNT]
            </text>
            <text
             type="string"
             length="1"
             follows="left|top"
             height="23"
             layout="topleft"
             left="28"
             name="Owned by parcel owner:"
             top="84"
             width="176">
                Owned by parcel owner:
            </text>
            <text
             type="string"
             length="1"
             follows="left|top"
             height="23"
             layout="topleft"
             left_delta="172"
             name="owner_objects_text"
             top_delta="0"
             width="48">
                [COUNT]
            </text>
            <button
             bottom="100"
             enabled="false"
             follows="left|top"
             height="23"
             label="Show"
             label_selected="Show"
             layout="topleft"
             name="ShowOwner"
             right="-140"
             width="60"
             top_delta="-6"/>
            <button
             bottom="100"
             enabled="false"
             follows="left|top"
             height="23"
             label="Return"
             layout="topleft"
             name="ReturnOwner..."
             right="-10"
             tool_tip="Return objects to their owners."
             width="119"
             top_delta="0"/>
            <text
             type="string"
             length="1"
             follows="left|top"
             height="23"
             layout="topleft"
             left="28"
             name="Set to group:"
             top_pad="5"
             width="176">
                Set to group:
            </text>
            <text
             type="string"
             length="1"
             follows="left|top"
             height="23"
             layout="topleft"
             left_delta="172"
             name="group_objects_text"
             top_delta="0"
             width="48">
                [COUNT]
            </text>
            <button
             bottom="120"
             enabled="false"
             follows="left|top"
             label="Show"
             height="23"
             label_selected="Show"
             layout="topleft"
             name="ShowGroup"
             right="-140"
             width="60"
             top_delta="-6"/>
            <button
             bottom="120"
             enabled="false"
             follows="left|top"
             height="23"
             label="Return"
             layout="topleft"
             name="ReturnGroup..."
             right="-10"
             tool_tip="Return objects to their owners."
             width="119"
             top_delta="0"/>
            <text
             type="string"
             length="1"
             follows="left|top"
             height="23"
             layout="topleft"
             left="28"
             name="Owned by others:"
             top_pad="5"
             width="176">
                Owned by others:
            </text>
            <text
             type="string"
             length="1"
             follows="left|top"
             height="23"
             layout="topleft"
             left_delta="172"
             name="other_objects_text"
             top_delta="0"
             width="48">
                [COUNT]
            </text>
            <button
             bottom="140"
             enabled="false"
             follows="left|top"
             height="23"
             label="Show"
             label_selected="Show"
             layout="topleft"
             name="ShowOther"
             right="-140"
             width="60"
             top_delta="-6"/>
            <button
             bottom="140"
             enabled="false"
             follows="left|top"
             height="23"
             label="Return"
             layout="topleft"
             name="ReturnOther..."
             right="-10"
             tool_tip="Return objects to their owners."
             width="119"
             top_delta="0"/>
            <text
             type="string"
             length="1"
             follows="left|top"
             height="23"
             layout="topleft"
             left="28"
             name="Selected / sat upon:"
             top_pad="5"
             width="230">
                Selected / sat upon:
            </text>
            <text
             type="string"
             length="1"
             follows="left|top"
             height="23"
             layout="topleft"
             left_delta="220"
             name="selected_objects_text"
             top_delta="0"
             width="48">
                [COUNT]
            </text>
            <text
             type="string"
             length="1"
             follows="left|top"
             height="23"
             layout="topleft"
             left="10"
             name="Autoreturn"
             top_pad="0"
             width="412"
             word_wrap="true">
                Auto return other Residents&apos; objects (minutes, 0 for off):
            </text>
            <line_editor
             border_style="line"
             border_thickness="1"
             bottom="180"
             follows="left|top"
             height="23"
             layout="topleft"
             max_length_bytes="6"
             name="clean other time"
             left_pad="0"
             width="46"
             top_delta="-2"/>
            <text
             type="string"
             length="1"
             follows="left|top"
             height="23"
             layout="topleft"
             left="10"
             name="Object Owners:"
             top_pad="10"
             width="104">
                Object Owners:
            </text>
             <button
     follows="top|right"
     height="23"
     image_overlay="Refresh_Off"
     layout="topleft"
     name="Refresh List"
     left_pad="5"
     right="-183"
     tool_tip="Refresh Object List"
     width="20"
  top_delta="-6"/>
            <button
             enabled="false"
             follows="left|top"
             height="23"
             label="Return Objects"
             layout="topleft"
             left_pad="6"
             name="Return objects..."
             top_delta="0"
             right="-10"
             width="164" />
            <name_list
             column_padding="0"
             draw_heading="true"
             follows="all"
             height="180"
             layout="topleft"
             left="10"
             name="owner list"
             name_column="name"
             width="470">
                <name_list.columns
                 label="Type"
                 name="type"
                 sort_column="online_status"
                 width="50" />
                <name_list.columns
                 name="online_status"
                 width="-1" />
                <name_list.columns
                 dynamic_width="true"
                 label="Name"
                 name="name" />
                <name_list.columns
                 label="Count"
                 name="count"
                 width="67" />
                <name_list.columns
                 label="Most Recent"
                 name="mostrecent"
                 width="163" />
            </name_list>
        </panel>
        <panel
         border="true"
         follows="all"
         label="Options"
         layout="topleft"
         help_topic="land_options_tab"
         name="land_options_panel"
         left="0"
         top="0">
            <panel.string
             name="search_enabled_tooltip">
                Let people see this parcel in search results
            </panel.string>
            <panel.string
             name="search_disabled_small_tooltip">
                This option is disabled because this parcel&apos;s area is 128 m² or smaller.
Only large parcels can be listed in search.
            </panel.string>
            <panel.string
             name="search_disabled_permissions_tooltip">
                This option is disabled because you cannot modify this parcel&apos;s options.
            </panel.string>
            <panel.string
             name="mature_check_mature">
                Moderate Content
            </panel.string>
            <panel.string
             name="mature_check_adult">
                Adult Content
            </panel.string>
            <panel.string
             name="mature_check_mature_tooltip">
                Your parcel information or content is considered moderate.
            </panel.string>
            <panel.string
             name="mature_check_adult_tooltip">
                Your parcel information or content is considered adult.
            </panel.string>
            <panel.string
             name="landing_point_none">
                (none)
            </panel.string>
            <panel.string
             name="push_restrict_text">
                No Pushing
            </panel.string>
            <panel.string
             name="push_restrict_region_text">
                No Pushing (Region Override)
            </panel.string>
            <panel.string
             name="DirectoryFree">
                Show Place in Search
            </panel.string>
            <panel.string
             name="DirectoryFee">
                Show Place in Search (L$[DIRECTORY_FEE]/week)
            </panel.string>
            <text
             type="string"
             length="1"
             follows="left|top"
             text_color="White"
             height="16"
             layout="topleft"
             left="10"
             name="allow_label"
             top="10"
             width="278">
                Allow other Residents to:
            </text>
	<!-- <FS:WF> FIRE-6604 : Reinstate the "Allow Other Residents to Edit Terrain" option in About Land -->
          <text
           type="string"
           length="1"
           follows="left|top"
           height="16"
           layout="topleft"
           left="20"
           name="allow_label1"
           width="150">
            Edit Terrain:
          </text>

          <check_box
             height="16"
             label="Everyone"
             layout="topleft"
             name="edit land check"
             tool_tip="If checked, anyone can terraform your land. It is best to leave this unchecked, as you can always edit your own land."
             left_pad="2"
             width="130" />
			 
  	     <text
          font="SansSerifSmall"
          type="string"
          text_color="White_50"
          length="1"
          follows="left|top"
          height="16"
          layout="topleft"
          left_pad="-55"
          name="caution_text"
          width="200">
           (Use with caution!)
         </text>
		 
	<!-- <FS:WF> FIRE-6604 END -->
          <text
           type="string"
           length="1"
           follows="left|top"
           height="16"
           layout="topleft"
           left="20"
           name="allow_label0"
           width="150">
            Fly:
          </text>

          <check_box
             height="16"
             label="Everyone"
             layout="topleft"
             name="check fly"
             tool_tip="If checked, Residents can fly on your land. If unchecked, they can only fly into and over your land."
             left_pad="2"
             width="130" />
            <text
             type="string"
             length="1"
             follows="left|top"
             height="16"
             layout="topleft"
             left="20"
             name="allow_label2"
             width="150">
                Build:
            </text>
            <check_box
             height="16"
             label="Everyone"
             layout="topleft"
             left_pad="2"
             name="edit objects check"
             tool_tip="If checked, Residents can create and rez objects on your land."
             width="130" />
            <check_box
             height="16"
             label="Group"
             layout="topleft"
             left_pad="2"
             name="edit group objects check"
             tool_tip="If checked, parcel group members can create and rez objects on your land."
             width="70" />
            <text
             type="string"
             length="1"
             follows="left|top"
             height="16"
             layout="topleft"
             left="20"
             name="allow_label3"
             width="150">
                Object Entry:
            </text>
            <check_box
             height="16"
             label="Everyone"
             layout="topleft"
             left_pad="2"
             name="all object entry check"
             tool_tip="If checked, Residents can move existing objects from other parcels onto this parcel."
             top_delta="0"
             width="130" />
            <check_box
             height="16"
             label="Group"
             layout="topleft"
             left_pad="2"
             name="group object entry check"
             tool_tip="If checked, parcel group members can move existing objects from other parcels onto this parcel."
             top_delta="0"
             width="70" />
            <text
             type="string"
             length="1"
             follows="left|top"
             height="16"
             layout="topleft"
             left="20"
             name="allow_label4"
             width="150">
                Run Scripts:
            </text>
            <check_box
             height="16"
             label="Everyone"
             layout="topleft"
             left_pad="2"
             name="check other scripts"
             tool_tip="If checked, Residents can run scripts on your parcel, including attachments."
             top_delta="0"
             width="130" />
            <check_box
             height="16"
             label="Group"
             layout="topleft"
             left_pad="2"
             name="check group scripts"
             tool_tip="If checked, parcel group members can run scripts on your parcel, including attachments."
             top_delta="0"
             width="70" />
          <panel
            bevel_style="none"
            border="true"
            top="160"
            bottom="160"
            follows="left|bottom|right"
            left="20"
            right="-20"/>
          <check_box
             height="16"
             label="Safe (no damage)"
             layout="topleft"
             left="18"
             name="check safe"
             tool_tip="If checked, sets the land to Safe, disabling damage combat. If cleared, damage combat is enabled."
             top="140"
             width="200" />
            <check_box
             height="16"
             label="No Pushing"
             layout="topleft"
             left_pad="5"
             name="PushRestrictCheck"
             tool_tip="Prevents scripts from pushing. Checking this option may be useful for preventing disruptive behavior on your land."
             top="140"
             width="119" />
            <check_box
             height="16"
             label="Show Place in Search (L$30/week)"
             layout="topleft"
             left="18"
             name="ShowDirectoryCheck"
             tool_tip="Let people see this parcel in search results"
             top="162"
             width="430" />
            <combo_box
             enabled="true"
             height="23"
             layout="topleft"
             left="20"
             top="204"
             name="land category"
             visible="true"
             width="140">
                <combo_box.item
                 label="Any Category"
                 name="item0"
                 value="none" />
                <combo_box.item
                 label="Linden Location"
                 name="item1"
                 value="linden" />
                <combo_box.item
                 label="Arts &amp; Culture"
                 name="item3"
                 value="arts" />
                <combo_box.item
                 label="Business"
                 name="item4"
                 value="store" />
                <combo_box.item
                 label="Educational"
                 name="item5"
                 value="educational" />
                <combo_box.item
                 label="Gaming"
                 name="item6"
                 value="game" />
                <combo_box.item
                 label="Hangout"
                 name="item7"
                 value="gather" />
                <combo_box.item
                 label="Newcomer Friendly"
                 name="item8"
                 value="newcomer" />
                <combo_box.item
                 label="Parks &amp; Nature"
                 name="item9"
                 value="park" />
                <combo_box.item
                 label="Residential"
                 name="item10"
                 value="home" />
                <combo_box.item
                 label="Shopping"
                 name="item11"
                 value="shopping" />
                <combo_box.item
                 label="Rental"
                 name="item13"
                 value="rental" />
                <combo_box.item
                 label="Other"
                 name="item12"
                 value="other" />
            </combo_box>
            <check_box
             height="16"
             label="Moderate Content"
             layout="topleft"
             left="18"
             name="MatureCheck"
             top="184"
             label_text.valign="center" 
             label_text.v_pad="-1" 
             tool_tip=" "
             width="200" />
            <text
             type="string"
             length="1"
             follows="left|top"
             height="16"
             layout="topleft"
             left="20"
             name="Snapshot:"
             text_color="White"
             top="235"
             width="200">
                Snapshot:
            </text>
            <texture_picker
             follows="left|top"
             top_pad="0"
             height="150"
             layout="topleft"
             left="20"
             name="snapshot_ctrl"
             fallback_image="default_land_picture.j2c" 
             tool_tip="Click to choose a picture"
             width="195" />
            <text
             type="string"
             length="1"
             follows="left|top"
             text_color="LtGray"
             text_readonly_color="LabelDisabledColor"
             height="32"
             layout="topleft"
             left="245"
             top="184"
             name="allow_see_label"
             width="205"
             word_wrap="true">
              Avatars on other parcels can see and chat with avatars on this parcel
            </text>
            <check_box
             height="16"
             follows="top"
             layout="topleft"
             left="224"
             top="184"
             name="SeeAvatarsCheck"
             tool_tip="Allows avatars on other parcels to see and chat with avatars on this parcel, and you to see and chat with them."
             width="10" />
            <text
             type="string"
             length="1"
             follows="left|top"
             height="16"
             layout="topleft"
             left="255"
             top="282"
             text_color="White"
             name="landing_point"
             word_wrap="true"
             width="200">
                Landing Point: [LANDING]
            </text>
            <button
             follows="right|top"
             top_pad="0"
             height="23"
             label="Set"
             label_selected="Set"
             layout="topleft"
             name="Set"
             left="255"
             tool_tip="Sets the landing point where visitors arrive. Sets to your avatar&apos;s location inside this parcel."
             width="50" />
            <button
             follows="right|top"
             height="23"
             label="Clear"
             label_selected="Clear"
             layout="topleft"
             left_pad="5"
             name="Clear"
             tool_tip="Clear the landing point"
             width="55" />
            <button
             follows="right|top"
             height="23"
             label="Teleport"
             label_selected="Teleport"
             layout="topleft"
             left_pad="5"
             name="teleport_to_landing_point"
             tool_tip="Teleport to the landing point"
             width="55" />
            <text
             type="string"
             length="1"
             text_color="White"
             follows="left|top"
             height="16"
             layout="topleft"
             left="255"
             top_pad="10"
             name="Teleport Routing: "
             width="200">
                Teleport Routing:
            </text>
            <combo_box
             height="23"
             layout="topleft"
             name="landing type"
             top_pad="0"
             tool_tip="Teleport Routing -- select how to handle teleports onto your land"
             width="120">
                <combo_box.item
                 enabled="true"
                 label="Blocked"
                 name="Blocked"
                 value="Blocked" />
                <combo_box.item
                 enabled="true"
                 label="Landing Point"
                 name="LandingPoint"
                 value="Landing Point" />
                <combo_box.item
                 enabled="true"
                 label="Anywhere"
                 name="Anywhere"
                 value="Anywhere" />
            </combo_box>
        </panel>
        <panel
         border="true"
         follows="all"
         label="Media"
         layout="topleft"
         left="0"
         top="0"
         help_topic="land_media_tab"
         name="land_media_panel">
            <text
             type="string"
             length="1"
             follows="left|top"
             height="20"
             layout="topleft"
             left="10"
             name="with media:"
             top="10"
             width="100">
                Type:
            </text>
            <combo_box
             height="23"
             layout="topleft"
             left_pad="0"
             name="media type"
             tool_tip="Specify if the URL is a movie, web page, or other media"
             width="120"
             top_delta="0"/>
            <text
             follows="left|top"
             height="16"
             layout="topleft"
             left_pad="10"
             name="mime_type"
             width="200" />
            <text
             type="string"
             length="1"
             follows="left|top"
             height="20"
             layout="topleft"
             left="10"
             name="at URL:"
             width="100"
             top_pad="10">
                Home Page:
            </text>
            <line_editor
             follows="left|top"
             height="23"
             layout="topleft"
             left_pad="0"
             max_length_bytes="255"
             name="media_url"
             select_on_focus="true"
             width="300"
             top_delta="0"/>
            <button
             follows="right|top"
             height="23"
             label="Set"
             layout="topleft"
             left_pad="5"
             name="set_media_url"
             width="70"
             top_delta="0"/>
            <text
             type="string"
             length="1"
             follows="left|top"
             height="23"
             layout="topleft"
             left="10"
             name="Description:"
             width="364"
             top_pad="10">
                Description:
            </text>
            <line_editor
             follows="left|top"
             height="20"
             layout="topleft"
             left="110"
             max_length_bytes="255"
             name="url_description"
             select_on_focus="true"
             tool_tip="Text displayed next to play/load button"
             top_delta="0"
             width="300" />
            <text
             type="string"
             length="1"
             follows="left|top"
             height="16"
             layout="topleft"
             left="10"
             name="Media texture:"
             top_pad="10"
             width="364"
             word_wrap="true">
                Replace Texture:
            </text>
            <texture_picker
             allow_no_texture="true"
             default_image_name="Default"
             follows="left|top"
             height="80"
             layout="topleft"
             left="110"
             name="media texture"
             tool_tip="Click to choose a picture"
             top_delta="0"
             width="64" />
            <text
             type="string"
             length="1"
             follows="left|top"
             height="80"
             layout="topleft"
             left_pad="8"
             name="replace_texture_help"
             width="300"
             word_wrap="true"
             top_delta="0">
             Objects using this texture will show the movie or web page after you click the play arrow.  Select the thumbnail to choose a different texture.
            </text>
            <check_box
             height="16"
             label="Auto scale"
             layout="topleft"
             left="107"
             name="media_auto_scale"
             top_pad="-10"
             tool_tip="Checking this option will scale the content for this parcel automatically. It may be slightly slower and lower quality visually but no other texture scaling or alignment will be required."
             width="200" />
            <text
             type="string"
             length="1"
             follows="left|top"
             height="20"
             layout="topleft"
             left="10"
             name="media_size"
             tool_tip="Size to render Web media, leave 0 for default."
             width="100"
             top_pad="10">
                Size:
            </text>
            <spinner
             decimal_digits="0"
             enabled="false"
             follows="left|top"
             halign="right"
             height="23"
             increment="1"
             initial_value="0"
             layout="topleft"
             left_pad="0"
             max_val="1024"
             name="media_size_width"
             tool_tip="Size to render Web media, leave 0 for default."
             top_delta="0"
             width="64" />
            <spinner
             decimal_digits="0"
             enabled="false"
             follows="left|top"
             halign="right"
             height="23"
             increment="1"
             initial_value="0"
             layout="topleft"
             left_pad="16"
             max_val="1024"
             name="media_size_height"
             tool_tip="Size to render Web media, leave 0 for default."
             top_delta="0"
             width="64" />
            <text
             type="string"
             length="1"
             bottom_delta="0"
             follows="left|top"
             height="16"
             layout="topleft"
             left_pad="5"
             name="pixels"
             right="-10">
                pixels
            </text>
            <text
             type="string"
             length="1"
             follows="left|top"
             height="16"
             layout="topleft"
             left="10"
             name="Options:"
             top_pad="10"
             width="100">
                Options:
            </text>
            <check_box
             height="16"
             label="Loop"
             layout="topleft"
             left_pad="-3"
             name="media_loop"
             tool_tip="Play media in a loop.  When the media has finished playing, it will restart from the beginning."
             top_delta="-1"
             width="200" />
        </panel>
        <panel
         border="true"
         follows="all"
         label="Sound"
         layout="topleft"
         left="0"
         top="0"
         help_topic="land_audio_tab"
         name="land_audio_panel">
            <text
             type="string"
             length="1"
             follows="left|top"
             height="16"
             layout="topleft"
             left="10"
             top="10"
             name="MusicURL:"
             width="364">
                Music URL:
            </text>
            <combo_box
             follows="left|top"
             height="23"
             layout="topleft"
             left="100"
             max_chars="255"
             name="music_url"
             top_delta="0"
             right="-76"
             allow_text_entry="true"
             allow_new_values="true"/>
            <button
             follows="left|top"
             height="23"
             image_overlay="AddItem_Off"
             layout="topleft"
             left_pad="0"
             top_delta="0"
             name="stream_add_btn"
             tool_tip="Add Music Stream URL to saved stream list"
             width="23" />
            <button
             follows="left|top"
             height="23"
             image_overlay="MinusItem_Off"
             layout="topleft"
             left_pad="2"
             top_delta="0"
             name="stream_delete_btn"
             tool_tip="Remove Music Stream URL from saved stream list"
             width="23" />
            <button
			 enabled="true"
             follows="left|top"
             height="23"
             image_overlay="Copy"
             layout="topleft"
             left_pad="2"
             top_delta="0"
             name="stream_copy_btn"
             tool_tip="Copy Music Stream URL to clipboard"
             width="23" />
            <text
             type="string"
             length="1"
             follows="left|top"
             height="16"
             layout="topleft"
             left="10"
             name="Sound:"
             top_pad="10"
             width="100">
                Sound:
            </text>
            <check_box
             height="16"
             label="Restrict gesture and object sounds to this parcel"
             layout="topleft"
             name="check sound local"
             left_pad="0"
             width="292" />
          <text
             type="string"
             length="1"
             follows="left|top"
             height="16"
             layout="topleft"
             left="10"
             name="Avatar Sounds:"
             top_pad="10"
             width="100">
               Avatar Sounds:
          </text>
          <check_box
             height="16"
             label="Everyone"
             layout="topleft"
             left_pad="0"
             name="all av sound check"
             top_delta="0"
             width="130" />
          <check_box
             height="16"
             label="Group"
             layout="topleft"
             left_pad="0"
             name="group av sound check"
             top_delta="0"
             width="70" />
            <text
             type="string"
             length="1"
             follows="left|top"
             height="16"
             layout="topleft"
             left="10"
             mouse_opaque="false"
             name="Voice settings:"
             top_pad="10"
             width="100">
                Voice:
            </text>
            <check_box
             height="16"
             label="Enable Voice"
             layout="topleft"
             left_pad="0"
             name="parcel_enable_voice_channel"
             width="300" />
            <check_box
             enabled="false"
             height="16"
             label="Enable Voice (established by the Estate)"
             layout="topleft"
             left="110"
             name="parcel_enable_voice_channel_is_estate_disabled"
             top_delta="0"
             width="300" />
            <check_box
             height="16"
             label="Restrict Voice to this parcel"
             layout="topleft"
             left="110"
             name="parcel_enable_voice_channel_local"
             width="300" />
        </panel>
        <panel
         border="true"
         follows="all"
         label="Access"
         layout="topleft"
         left="0"
         top="0"
         help_topic="land_access_tab"
         name="land_access_panel">
			<panel.string
			 name="access_estate_defined">
				(Defined by the Estate)
			</panel.string>
      <panel.string
             name="estate_override">
                One or more of these options is set at the estate level
            </panel.string>
            <check_box
             follows="top|left"
             height="16"
             layout="topleft"
             left="8"
             name="public_access"
             tool_tip=""
             label="Anyone can visit (Unchecking this will create ban lines)"
             top_pad="10" 
             width="278" />
            <check_box
             follows="top|left"
             height="16"
             label="Must be 18+ [ESTATE_AGE_LIMIT]"
             layout="topleft"
             left_delta="20"
             name="limit_age_verified"
             tool_tip="Residents must be age 18 or older to access this parcel. See the [SUPPORT_SITE] for more information."
             top_pad="4"
             width="278" />
            <check_box
             follows="top|left"
             height="16"
             label="Must have payment info on file [ESTATE_PAYMENT_LIMIT]"
             layout="topleft"
             left_delta="0"
             name="limit_payment"
             tool_tip="Residents must have payment information on file to access this parcel.  See the [SUPPORT_SITE] for more information."
             top_pad="4"
             width="278" />
            <check_box
             height="16"
             label="Allow group [GROUP] with no restrictions"
             layout="topleft"
             left="8"
             name="GroupCheck"
             tool_tip="Set group in the General tab."
             top="73"
             width="278" />
            <check_box
             enabled="false"
             height="16"
             label="Sell passes to:"
             layout="topleft"
             left_delta="0"
             name="PassCheck"
             tool_tip="Allows temporary access to this parcel"
             top_pad="4"
             width="120" />
            <combo_box
             height="23"
             layout="topleft"
             left_pad="22"
             name="pass_combo"
             top_delta="0"
             width="100">
                <combo_box.item
                 label="Anyone"
                 name="Anyone"
                 value="anyone" />
                <combo_box.item
                 label="Group"
                 name="Group"
                 value="group" />
            </combo_box>
            <spinner
             enabled="false"
             follows="left|top"
             height="23"
             increment="1"
             initial_value="10"
             label="Price in L$:"
             label_width="120"
             layout="topleft"
             left="28"
             max_val="500"
             min_val="1"
             name="PriceSpin"
             top_pad="5"
             width="200" />
            <spinner
             enabled="false"
             follows="left|top"
             height="23"
             increment="0.25"
             initial_value="1"
             label="Hours of access:"
             label_width="120"
             layout="topleft"
             left_delta="0"
             max_val="24"
             min_val="0.01"
             name="HoursSpin"
             top_pad="5"
             width="200" />
            <text
             type="string"
             length="1"
             follows="top|left"
             height="16"
             layout="topleft"
             left="8"
             name="OwnerLimited"
             top_pad="5"
             width="400">
                (The estate owner may have limited these choices)
            </text>            
            <panel
            name="Allowed_layout_panel"
            follows="top|left"
            left="10"
            height="170"
             top_pad="8"
            width="240">
            <text
             type="string"
             length="1"
             follows="left|right|top"
             height="16"
             label="Always Allow"
             layout="topleft"
             left="0"
             name="AllowedText"
             top="0"
             width="230">
                Always allowed ([COUNT]/[MAX])
            </text>
            <name_list
             column_padding="0"
             follows="top|bottom"
             heading_height="14"
             height="125"
             layout="topleft"
             left="0"
             multi_select="true"
             name="AccessList"
             tool_tip="([LISTED] listed, [MAX] max)"
             width="230" />
            <button
             follows="bottom"
             height="23"
             label="Add"
             layout="topleft"
             left="0"
             name="add_allowed"
             width="100" />
            <button
             follows="bottom"
             height="23"
             label="Remove"
             label_selected="Remove"
             layout="topleft"
             left_pad="10"
             name="remove_allowed"
             right="-10"
             width="100" />
             </panel>
            <panel
            name="Banned_layout_panel"
            follows="top|right"
            height="170"
            width="240"
            left_pad="2">
            <text
             type="string"
             length="1"
             follows="left|right|top"
             height="16"
             label="Ban"
             layout="topleft"
             left="0"
             name="BanCheck"
             top="0"
             width="200">
                Banned ([COUNT]/[MAX])
            </text>
            <name_list
             column_padding="0"
             follows="top|bottom"
             heading_height="16"
             height="125"
             layout="topleft"
             left="0"
             multi_select="true"
             draw_heading="true"
             name="BannedList"
             tool_tip="([LISTED] listed, [MAX] max)"
             width="230">
             <columns
              label="Name"
              name="name"
              width="155" />
             <columns
              label="Duration"
              name="duration"
              width="75" />
            </name_list>
            <button
             follows="bottom"
             height="23"
             label="Add"
             layout="topleft"
             left="0"
             name="add_banned"
             width="100" />
            <button
             enabled="false"
             follows="bottom"
             height="23"
             label="Remove"
             label_selected="Remove"
             layout="topleft"
             left_pad="10"
             name="remove_banned"
             right="-10"
             width="100" />
             </panel>
        </panel>
       <panel
          border="true"
          follows="all"
          label="Experiences"
          layout="topleft"
          left="0"
          top="0"
          help_topic="land_experiences_tab"
          name="land_experiences_panel"
          filename="panel_region_experiences.xml">
       </panel>
    </tab_container>
</floater><|MERGE_RESOLUTION|>--- conflicted
+++ resolved
@@ -122,16 +122,11 @@
                 No parcel selected.
             </panel.string>
             <panel.string name="time_stamp_template">
-<<<<<<< HEAD
-				[wkday,datetime,local] [mth,datetime,local] [day,datetime,local] [hour,datetime,local]:[min,datetime,local]:[second,datetime,local] [year,datetime,local]
-			</panel.string>
+              [wkday,datetime,slt] [mth,datetime,slt] [day,datetime,slt] [hour,datetime,slt]:[min,datetime,slt]:[second,datetime,slt] [year,datetime,slt]
+            </panel.string>
 			<panel.string name="error_resolving_uuid">
 				The parcel ID could not be resolved.
 			</panel.string>
-=======
-              [wkday,datetime,slt] [mth,datetime,slt] [day,datetime,slt] [hour,datetime,slt]:[min,datetime,slt]:[second,datetime,slt] [year,datetime,slt]
-            </panel.string>
->>>>>>> 79bc7391
             <text
              type="string"
              length="1"
