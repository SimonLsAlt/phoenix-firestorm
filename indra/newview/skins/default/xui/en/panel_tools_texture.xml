<?xml version="1.0" encoding="utf-8" standalone="yes" ?>
<panel
         border="false"
         follows="all"
         height="420"
         label="Texture"
         layout="topleft"
         left="0"
         mouse_opaque="false"
         help_topic="toolbox_texture_tab"
         name="Texture"
         top="0"
         width="295">
            <panel.string
             name="paste_error_face_selection_mismatch">
              When multiple faces are copied, the target object must have the same number of faces selected.
            </panel.string>
            <panel.string
             name="paste_error_object_face_count_mismatch">
              When all faces of an object are copied, the target object must have the same number of faces.
            </panel.string>
            <panel.string
             name="paste_error_inventory_not_found">
              One or more texture not found in inventory.
            </panel.string>
<<<<<<< HEAD
=======
            <panel.string
             name="paste_options">
              Paste options
            </panel.string>

            <menu_button
             menu_filename="menu_copy_paste_color.xml"
             follows="top|left"
             height="15"
             image_disabled="ClipboardMenu_Disabled"
             image_selected="ClipboardMenu_Press"
             image_unselected="ClipboardMenu_Off"
             layout="topleft"
             left="258"
             top="8"
             name="clipboard_color_params_btn"
             tool_tip="Paste options"
             width="22"/>
>>>>>>> 2445525c
            <text
             type="string"
             length="1"
             follows="left|top"
             height="10"
             layout="topleft"
             left="10"
             name="color label"
             text_readonly_color="LabelDisabledColor"
             top="6"
             width="64">
                Color
            </text>
            <!-- label is blank because control places it below the box -->
            <color_swatch
             can_apply_immediately="true"
             follows="left|top"
             height="22"
             label=""
             label_height="0"
             layout="topleft"
             left="10"
             name="colorswatch"
             tool_tip="Click to open color picker"
             top="20"
             width="54" />
            <text
             type="string"
             length="1"
             follows="left|top"
             height="10"
             layout="topleft"
             left_pad="15"
             name="color trans"
             text_readonly_color="LabelDisabledColor"
             top="6"
             width="110">
                Transparency %
            </text>
            <spinner
             decimal_digits="0"
             follows="left|top"
             height="19"
             increment="2"
             initial_value="0"
             layout="topleft"
             left_delta="0"
             max_val="100"
             name="ColorTrans"
             top_pad="4"
             width="80" />
            <text
             type="string"
             length="1"
             follows="left|top"
             height="10"
             layout="topleft"
             left_pad="15"
             name="glow label"
             text_readonly_color="LabelDisabledColor"
             top="6"
             width="80">
                Glow
            </text>
            <spinner
             decimal_digits="2"
             follows="left|top"
             height="19"
             initial_value="0"
             layout="topleft"
             left_delta="0"
             name="glow"
             top_pad="4"
<<<<<<< HEAD
             width="70" />
=======
             width="77" />
>>>>>>> 2445525c
            <check_box
             height="19"
             label="Full Bright"
             layout="topleft"
             left="7"
             name="checkbox fullbright"
             top_pad="4"
             width="81" />
<<<<<<< HEAD
            <button
             follows="top|right"
             height="23"
             image_overlay="Copy"
             image_hover_unselected="Toolbar_Middle_Over"
             image_selected="Toolbar_Middle_Selected"
             image_unselected="Toolbar_Middle_Off"
             layout="topleft"
             left="265"
             name="copy_face_btn"
             tool_tip="Copy Texture Parameters to Clipboard"
             top="6"
             width="25">
            </button>
            <button
             follows="top|right"
             height="23"
             image_overlay="Paste"
             image_hover_unselected="Toolbar_Middle_Over"
             image_selected="Toolbar_Middle_Selected"
             image_unselected="Toolbar_Middle_Off"
             layout="topleft"
             name="paste_face_btn"
             tool_tip="Paste Texture Parameters from Clipboard"
             top_pad="5"
             width="25">
            </button>
=======
            <view_border
             bevel_style="none"
             follows="top|left"
             height="0"
             layout="topleft"
             left="8"
             name="object_horizontal"
             top_pad="4"
             width="278" />
>>>>>>> 2445525c
            <combo_box
             height="23"
             layout="topleft"
             left="10"
             name="combobox matmedia"
<<<<<<< HEAD
             top="65"
=======
             top_pad="17"
>>>>>>> 2445525c
             width="90">
                <combo_box.item
                 label="Materials"
                 name="Materials"
                 value="Materials" />
                <combo_box.item
                 label="Media"
                 name="Media"
                 value="Media" />
            </combo_box>
            <radio_group
            height="50"
            layout="topleft"
<<<<<<< HEAD
            left_pad="20"
            top_delta="-17"
=======
            left_pad="5"
            top_delta="-10"
>>>>>>> 2445525c
            width="150"
            visible = "false"
            name="radio_material_type">
                <radio_item
                label="Texture (diffuse)"
                name="Texture (diffuse)"
                top="0" 
                layout="topleft"
                height="16" 
                value="0"/>
                <radio_item
                label="Bumpiness (normal)"
                layout="topleft"
                top_pad="1" 
                height="16" 
                name="Bumpiness (normal)"
                value="1"/>
                <radio_item
                label="Shininess (specular)"
                name="Shininess (specular)"
                height="16"
                layout="topleft"
                top_pad="1"
                value="2"/>
            </radio_group>
<<<<<<< HEAD
            <!-- Removed (again) to prefer the name and location of the FS control
=======
            <menu_button
                menu_filename="menu_copy_paste_texture.xml"
                follows="top|left"
                height="15"
                image_disabled="ClipboardMenu_Disabled"
                image_selected="ClipboardMenu_Press"
                image_unselected="ClipboardMenu_Off"
                layout="topleft"
                left="258"
                top_delta="0"
                name="clipboard_texture_params_btn"
                tool_tip="Paste options"
                width="22"/>
>>>>>>> 2445525c
            <check_box
             control_name="SyncMaterialSettings"
             follows="top|left"
             height="20"
             initial_value="false"
             label="Lock repeat"
             layout="topleft"
             left="8"
             name="checkbox_sync_settings"
             tool_tip="Adjust all maps repeats simultaneously"
             top_pad="19"
             width="160" />
             -->
            <texture_picker
             can_apply_immediately="true"
             default_image_name="Default"
             fallback_image="materials_ui_x_24.png"
             follows="left|top"
             height="80"
             label="Texture"
             layout="topleft"
             left="10"
             name="texture control"
             tool_tip="Click to choose a picture"
             top_pad="5"
             width="64" />
            <text
             type="string"
             length="1"
             follows="left|top"
             height="10"
             layout="topleft"
             left_pad="10"
             name="label alphamode"
             text_readonly_color="LabelDisabledColor"
             top_delta="0"
             width="90">
                Alpha mode
            </text>
            <combo_box
             height="23"
             layout="topleft"
             left_delta="0"
             name="combobox alphamode"
             top_pad="4"
             width="120">
                <combo_box.item
                 label="None"
                 name="None"
                 value="None" />
                <combo_box.item
                 label="Alpha blending"
                 name="Alpha blending"
                 value="Alpha blending" />
                <combo_box.item
                 label="Alpha masking"
                 name="Alpha masking"
                 value="Alpha masking" />
                <combo_box.item
                 label="Emissive mask"
                 name="Emissive mask"
                 value="Emissive mask" />
            </combo_box>
            <text
             type="string"
             length="1"
             follows="left|top"
             height="10"
             layout="topleft"
             left_delta="0"
             name="label maskcutoff"
             text_readonly_color="LabelDisabledColor"
             top_pad="4"
             width="150">
                Mask cutoff
            </text>
            <spinner
             decimal_digits="0"
             min_val="0"
             max_val="255"
             follows="left|top"
             height="19"
             initial_value="55"
             layout="topleft"
             top_pad="4"
             left_delta="0"
             increment="1"
             name="maskcutoff"
             width="80" />
            <texture_picker
             allow_no_texture="true"
             can_apply_immediately="true"
             default_image_name="Default"
             fallback_image="materials_ui_x_24.png"
             follows="left|top"
             height="80"
             label="Texture"
             layout="topleft"
             left="10"
             name="bumpytexture control"
             tool_tip="Click to choose a picture"
             top_delta="-55"
             width="64" />
            <text
             type="string"
             length="1"
             follows="left|top"
             height="10"
             layout="topleft"
             left_pad="10"
             name="label bumpiness"
             text_readonly_color="LabelDisabledColor"
             top_delta="0"
             width="90">
                Bumpiness
            </text>
            <combo_box
             height="23"
             layout="topleft"
             left_delta="0"
             name="combobox bumpiness"
             top_pad="4"
             width="150">
                <combo_box.item
                 label="None"
                 name="None"
                 value="None" />
                <combo_box.item
                 label="Brightness"
                 name="Brightness"
                 value="Brightness" />
                <combo_box.item
                 label="Darkness"
                 name="Darkness"
                 value="Darkness" />
                <combo_box.item
                 label="woodgrain"
                 name="woodgrain"
                 value="woodgrain" />
                <combo_box.item
                 label="bark"
                 name="bark"
                 value="bark" />
                <combo_box.item
                 label="bricks"
                 name="bricks"
                 value="bricks" />
                <combo_box.item
                 label="checker"
                 name="checker"
                 value="checker" />
                <combo_box.item
                 label="concrete"
                 name="concrete"
                 value="concrete" />
                <combo_box.item
                 label="crustytile"
                 name="crustytile"
                 value="crustytile" />
                <combo_box.item
                 label="cutstone"
                 name="cutstone"
                 value="cutstone" />
                <combo_box.item
                 label="discs"
                 name="discs"
                 value="discs" />
                <combo_box.item
                 label="gravel"
                 name="gravel"
                 value="gravel" />
                <combo_box.item
                 label="petridish"
                 name="petridish"
                 value="petridish" />
                <combo_box.item
                 label="siding"
                 name="siding"
                 value="siding" />
                <combo_box.item
                 label="stonetile"
                 name="stonetile"
                 value="stonetile" />
                <combo_box.item
                 label="stucco"
                 name="stucco"
                 value="stucco" />
                <combo_box.item
                 label="suction"
                 name="suction"
                 value="suction" />
                <combo_box.item
                 label="weave"
                 name="weave"
                 value="weave" />
              <!--
                 NORSPEC-182, ensure item doesn't show up in menu until it should
                <combo_box.item
                 label="Use texture"
                 name="Use texture"
                 value="Use texture" />
                 -->
            </combo_box>
            <texture_picker
             allow_no_texture="true"
             can_apply_immediately="true"
             default_image_name="Default"
             fallback_image="materials_ui_x_24.png"
             follows="left|top"
             height="80"
             label="Texture"
             layout="topleft"
             left="10"
             name="shinytexture control"
             tool_tip="Click to choose a picture"
             top_delta="-14"
             width="64" />
            <text
             type="string"
             length="1"
             follows="left|top"
             height="10"
             layout="topleft"
             name="label shininess"
             left_pad="10"
             text_readonly_color="LabelDisabledColor"
             top_delta="6"
             width="90">
                Shininess
            </text>
            <combo_box
             height="23"
             layout="topleft"
             left_pad="10"
             name="combobox shininess"
             top_delta="-6"
             width="90">
                <combo_box.item
                 label="None"
                 name="None"
                 value="None" />
                <combo_box.item
                 label="Low"
                 name="Low"
                 value="Low" />
                <combo_box.item
                 label="Medium"
                 name="Medium"
                 value="Medium" />
                <combo_box.item
                 label="High"
                 name="High"
                 value="High" />
              <!--
                 NORSPEC-182, ensure item doesn't show up in menu until it should
                <combo_box.item
                 label="Use texture"
                 name="Use texture"
                 value="Use texture" />
                 -->
            </combo_box>
            <text
             type="string"
             length="1"
             follows="left|top"
             height="10"
             layout="topleft"
             left_delta="-100"
             name="label glossiness"
             text_readonly_color="LabelDisabledColor"
             top_pad="8"
             width="116">
                Glossiness
            </text>
            <spinner
             decimal_digits="0"
             min_val="0"
             max_val="255"
             follows="left|top"
             height="19"
             initial_value="51"
             increment="1"
             layout="topleft"
             top_delta="-4"
             left_pad="10"
             name="glossiness"
             width="64" />
            <text
             type="string"
             length="1"
             follows="left|top"
             height="10"
             layout="topleft"
             left_delta="-126"
             name="label environment"
             text_readonly_color="LabelDisabledColor"
             top_pad="8"
             width="116">
                Environment
            </text>
            <spinner
             decimal_digits="0"
             min_val="0"
             max_val="255"
             increment="1"
             follows="left|top"
             height="19"
             initial_value="0"
             layout="topleft"
             top_delta="-4"
             left_pad="10"
             name="environment"
             width="64" />
            <text
             type="string"
             length="1"
             follows="left|top"
             height="10"
             layout="topleft"
             left_delta="-126"
             name="label shinycolor"
             text_readonly_color="LabelDisabledColor"
             top_pad="8"
             width="116">
                Color
            </text>
            <!-- label is blank because control places it below the box -->
            <color_swatch
             can_apply_immediately="true"
             follows="left|top"
             height="45"
             label=""
             layout="topleft"
             left_pad="10"
             name="shinycolorswatch"
             tool_tip="Click to open color picker"
             top_delta="-4"
             width="64" />
            <text
			 follows="left|top|right"
			 height="9"
			 layout="topleft"
			 left="10"
			 top_delta="-50"
             use_ellipses="true"
			 read_only="true"
			 name="media_info"
			 width="280">
			 URL of chosen media, if any, goes here
			 </text>
			<button
			 follows="top|left"
			 height="18"
			 layout="topleft"
			 left="10"
			 name="add_media"
			 top_pad="4"
			 tool_tip="Add Media"
			 label="Choose..."
			 width="85">
				<button.commit_callback
				function="BuildTool.AddMedia"/>
			</button>
			<button
			 follows="top|left"
			 height="18"
			 layout="topleft"
			 left_pad="5"
			 name="delete_media"
			 tool_tip="Delete this media texture"
			 top_delta="0"
			 label="Remove"
			 width="85">
				<button.commit_callback
				function="BuildTool.DeleteMedia"/>
			</button>
            <button
			 follows="left|top"
			 height="18"
			 label="Align"
			 label_selected="Align Media"
			 layout="topleft"
			 left_pad="5"
			 name="button align"
			 top_delta="0"
			 tool_tip="Align media texture (must load first)"
			 width="85" />
            <text
             type="string"
             length="1"
             follows="left|top"
             height="10"
             layout="topleft"
             left="10"
             name="tex gen"
             text_readonly_color="LabelDisabledColor"
             top_pad="49"
             width="140">
                Mapping
            </text>
            <combo_box
             height="23"
             layout="topleft"
             left_pad="0"
             name="combobox texgen"
             top_pad="-13"
             width="125">
                <combo_box.item
                 label="Default"
                 name="Default"
                 value="Default" />
                <combo_box.item
                 label="Planar"
                 name="Planar"
                 value="Planar" />
            </combo_box>
            <spinner
             follows="left|top"
             height="19"
             initial_value="0"
             label="Horizontal scale"
             label_width="195"
             layout="topleft"
             left="10"
             min_val="-10000"
             max_val="10000"
             decimal_digits="5"
             name="TexScaleU"
             top_pad="5"
             width="265" />
            <button
             follows="top|left"
             height="20"
             layout="topleft"
             left_pad="0"
             image_overlay="Edit_Flip_X"
             image_hover_unselected="Toolbar_Middle_Over"
             image_selected="Toolbar_Middle_Selected"
             image_unselected="Toolbar_Middle_Off"
             name="flipTextureScaleU"
             top_delta="1"
             tool_tip="Flip"
             width="16">
               <button.commit_callback
				function="BuildTool.Flip"
                parameter="U"/>
            </button>
            <spinner
             follows="left|top"
             height="19"
             initial_value="0"
             label="Vertical scale"
             label_width="195"
             layout="topleft"
             left="10"
             min_val="-10000"
             max_val="10000"
             decimal_digits="5"
             name="TexScaleV"
             width="265" />
            <button
             follows="top|left"
             height="20"
             layout="topleft"
             left_pad="0"
             image_overlay="Edit_Flip_X"
             image_hover_unselected="Toolbar_Middle_Over"
             image_selected="Toolbar_Middle_Selected"
             image_unselected="Toolbar_Middle_Off"
             name="flipTextureScaleV"
             top_delta="1"
             tool_tip="Flip"
             width="16">
               <button.commit_callback
				function="BuildTool.Flip"
                parameter="V"/>
            </button>
            <spinner
             decimal_digits="1"
             follows="left|top"
             height="19"
             initial_value=""
			 label="Repeats per meter"
             layout="topleft"
			 label_width="195"
             left="10"
             max_val="100"
             min_val="-100"
             name="rptctrl"
             width="265" />
           <spinner
             decimal_digits="2"
             follows="left|top"
             height="19"
             increment="1"
             initial_value="0"
			 label="Rotation degrees"
             layout="topleft"
			 label_width="195"
             left="10"
             max_val="360"
             min_val="-360"
             name="TexRot"
             width="265" />
            <spinner
             follows="left|top"
             height="19"
             initial_value="0"
             label="Horizontal offset"
             label_width="195"
             layout="topleft"
             left="10"
             min_val="-1"
             max_val="1"
             decimal_digits="5"
             name="TexOffsetU"
             width="265" />
            <spinner
             follows="left|top"
             height="19"
             initial_value="0"
             label="Vertical offset"
             label_width="195"
             layout="topleft"
             left="10"
             min_val="-1"
             max_val="1"
             decimal_digits="5"
             name="TexOffsetV"
             width="265" />
            <spinner
             follows="left|top"
             height="19"
             initial_value="0"
             label="Horizontal scale"
             label_width="195"
             layout="topleft"
             left="10"
             min_val="-10000"
             max_val="10000"
             decimal_digits="5"
             name="bumpyScaleU"
             top_delta="-115"
             width="265" />
            <spinner
             follows="left|top"
             height="19"
             initial_value="0"
             label="Vertical scale"
             label_width="195"
             layout="topleft"
             left="10"
             min_val="-10000"
             max_val="10000"
             decimal_digits="5"
             name="bumpyScaleV"
             width="265" />
           <spinner
             decimal_digits="2"
             follows="left|top"
             height="19"
             top_pad="27"
             increment="1"
             initial_value="0"
			 label="Rotation degrees"
             layout="topleft"
			 label_width="195"
             left="10"
             max_val="360"
             min_val="-360"
             name="bumpyRot"
             width="265" />
            <spinner
             follows="left|top"
             height="19"
             initial_value="0"
             label="Horizontal offset"
             label_width="195"
             layout="topleft"
             left="10"
             min_val="-1"
             max_val="1"
             decimal_digits="5"
             name="bumpyOffsetU"
             width="265" />
            <spinner
             follows="left|top"
             height="19"
             initial_value="0"
             label="Vertical offset"
             label_width="195"
             layout="topleft"
             left="10"
             min_val="-1"
             max_val="1"
             decimal_digits="5"
             name="bumpyOffsetV"
             width="265" />
            <spinner
             follows="left|top"
             height="19"
             initial_value="0"
             label="Horizontal scale"
             label_width="195"
             layout="topleft"
             left="10"
             min_val="-10000"
             max_val="10000"
             decimal_digits="5"
             name="shinyScaleU"
             top_delta="-115"
             width="265" />
            <spinner
             follows="left|top"
             height="19"
             initial_value="0"
             label="Vertical scale"
             label_width="195"
             layout="topleft"
             left="10"
             min_val="-10000"
             max_val="10000"
             decimal_digits="5"
             name="shinyScaleV"
             width="265" />
           <spinner
             decimal_digits="2"
             follows="left|top"
             height="19"
             top_pad="27"
             increment="1"
             initial_value="0"
			 label="Rotation degrees"
             layout="topleft"
			 label_width="195"
             left="10"
             max_val="360"
             min_val="-360"
             name="shinyRot"
             width="265" />
            <spinner
             follows="left|top"
             height="19"
             initial_value="0"
             label="Horizontal offset"
             label_width="195"
             layout="topleft"
             left="10"
             min_val="-1"
             max_val="1"
             decimal_digits="5"
             name="shinyOffsetU"
             width="265" />
            <spinner
             follows="left|top"
             height="19"
             initial_value="0"
             label="Vertical offset"
             label_width="195"
             layout="topleft"
             left="10"
             min_val="-1"
             max_val="1"
             decimal_digits="5"
             name="shinyOffsetV"
             width="265" />
            <check_box
             follows="top|left"
             height="16"
             initial_value="false"
             label="Align planar faces"
             layout="topleft"
             left="7"
             name="checkbox planar align"
             tool_tip="Align textures on all selected faces with the last selected face. Requires Planar texture mapping."
<<<<<<< HEAD
             top_pad="2"
             width="203" />
            <!-- FS:Beq use Linden Lab control_name with FS control definition (also removes the typo in "syncronize" yay )-->
            <check_box
             control_name="SyncMaterialSettings"
             follows="top|left"
             height="16"
             label="Synchronize materials"
             layout="topleft"
             left="7"
             top_pad="0"
             name="checkbox_sync_settings"
             tool_tip="Synchronize texture map parameters"
             width="199" />
            <button
             layout="topleft"
             follows="right|top"
             height="23"
             left_pad="0"
             top_delta="-10"
             label="Align"
             name="button align textures"
             tool_tip="Align current texture layers"
             width="84" />
=======
             top_delta="16"
             width="260" />
			<button
       follows="left|top"
       layout="topleft"
			 left="9"
			 top="204"
			 height="20"
			 label="Align"
			 label_selected="Align current texture layers"
			 name="button align textures"
			 tool_tip="Align current texture layers"
			 width="66" />
>>>>>>> 2445525c
            <web_browser
             visible="false"
             enabled="false"
             border_visible="true"
             bottom_delta="0"
             follows="top|left"
             left="0"
             name="title_media"
             width="4"
             height="4"
             start_url="about:blank"
             decouple_texture_size="true" />
	   </panel><|MERGE_RESOLUTION|>--- conflicted
+++ resolved
@@ -23,27 +23,10 @@
              name="paste_error_inventory_not_found">
               One or more texture not found in inventory.
             </panel.string>
-<<<<<<< HEAD
-=======
             <panel.string
              name="paste_options">
-              Paste options
+              Copy Texture Parameters to Clipboard
             </panel.string>
-
-            <menu_button
-             menu_filename="menu_copy_paste_color.xml"
-             follows="top|left"
-             height="15"
-             image_disabled="ClipboardMenu_Disabled"
-             image_selected="ClipboardMenu_Press"
-             image_unselected="ClipboardMenu_Off"
-             layout="topleft"
-             left="258"
-             top="8"
-             name="clipboard_color_params_btn"
-             tool_tip="Paste options"
-             width="22"/>
->>>>>>> 2445525c
             <text
              type="string"
              length="1"
@@ -69,7 +52,7 @@
              name="colorswatch"
              tool_tip="Click to open color picker"
              top="20"
-             width="54" />
+             width="64" />
             <text
              type="string"
              length="1"
@@ -117,11 +100,7 @@
              left_delta="0"
              name="glow"
              top_pad="4"
-<<<<<<< HEAD
              width="70" />
-=======
-             width="77" />
->>>>>>> 2445525c
             <check_box
              height="19"
              label="Full Bright"
@@ -130,7 +109,6 @@
              name="checkbox fullbright"
              top_pad="4"
              width="81" />
-<<<<<<< HEAD
             <button
              follows="top|right"
              height="23"
@@ -158,27 +136,12 @@
              top_pad="5"
              width="25">
             </button>
-=======
-            <view_border
-             bevel_style="none"
-             follows="top|left"
-             height="0"
-             layout="topleft"
-             left="8"
-             name="object_horizontal"
-             top_pad="4"
-             width="278" />
->>>>>>> 2445525c
             <combo_box
              height="23"
              layout="topleft"
              left="10"
              name="combobox matmedia"
-<<<<<<< HEAD
              top="65"
-=======
-             top_pad="17"
->>>>>>> 2445525c
              width="90">
                 <combo_box.item
                  label="Materials"
@@ -192,13 +155,8 @@
             <radio_group
             height="50"
             layout="topleft"
-<<<<<<< HEAD
             left_pad="20"
             top_delta="-17"
-=======
-            left_pad="5"
-            top_delta="-10"
->>>>>>> 2445525c
             width="150"
             visible = "false"
             name="radio_material_type">
@@ -224,23 +182,7 @@
                 top_pad="1"
                 value="2"/>
             </radio_group>
-<<<<<<< HEAD
             <!-- Removed (again) to prefer the name and location of the FS control
-=======
-            <menu_button
-                menu_filename="menu_copy_paste_texture.xml"
-                follows="top|left"
-                height="15"
-                image_disabled="ClipboardMenu_Disabled"
-                image_selected="ClipboardMenu_Press"
-                image_unselected="ClipboardMenu_Off"
-                layout="topleft"
-                left="258"
-                top_delta="0"
-                name="clipboard_texture_params_btn"
-                tool_tip="Paste options"
-                width="22"/>
->>>>>>> 2445525c
             <check_box
              control_name="SyncMaterialSettings"
              follows="top|left"
@@ -251,7 +193,7 @@
              left="8"
              name="checkbox_sync_settings"
              tool_tip="Adjust all maps repeats simultaneously"
-             top_pad="19"
+             top_pad="-16"
              width="160" />
              -->
             <texture_picker
@@ -916,7 +858,6 @@
              left="7"
              name="checkbox planar align"
              tool_tip="Align textures on all selected faces with the last selected face. Requires Planar texture mapping."
-<<<<<<< HEAD
              top_pad="2"
              width="203" />
             <!-- FS:Beq use Linden Lab control_name with FS control definition (also removes the typo in "syncronize" yay )-->
@@ -941,21 +882,6 @@
              name="button align textures"
              tool_tip="Align current texture layers"
              width="84" />
-=======
-             top_delta="16"
-             width="260" />
-			<button
-       follows="left|top"
-       layout="topleft"
-			 left="9"
-			 top="204"
-			 height="20"
-			 label="Align"
-			 label_selected="Align current texture layers"
-			 name="button align textures"
-			 tool_tip="Align current texture layers"
-			 width="66" />
->>>>>>> 2445525c
             <web_browser
              visible="false"
              enabled="false"
