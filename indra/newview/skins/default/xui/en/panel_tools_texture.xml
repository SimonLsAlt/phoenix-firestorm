<?xml version="1.0" encoding="utf-8" standalone="yes" ?>
<panel
         border="false"
         follows="all"
         height="500"
         label="Texture"
         layout="topleft"
         left="0"
         mouse_opaque="false"
         help_topic="toolbox_texture_tab"
         name="Texture"
         top="0"
         width="295">
            <panel.string
             name="paste_error_face_selection_mismatch">
              When multiple faces are copied, the target object must have the same number of faces selected.
            </panel.string>
            <panel.string
             name="paste_error_object_face_count_mismatch">
              When all faces of an object are copied, the target object must have the same number of faces.
            </panel.string>
            <panel.string
             name="paste_error_inventory_not_found">
              One or more textures not found in inventory.
            </panel.string>
            <panel.string
             name="paste_options">
              Copy Texture Parameters to Clipboard
            </panel.string>
            <text
             type="string"
             length="1"
             follows="left|top"
             height="10"
             layout="topleft"
             left="10"
             name="color label"
             text_readonly_color="LabelDisabledColor"
             top="6"
             width="64">
                Color
            </text>
            <!-- label is blank because control places it below the box -->
            <color_swatch
             can_apply_immediately="true"
             follows="left|top"
             height="22"
             label=""
             label_height="0"
             layout="topleft"
             left="10"
             name="colorswatch"
             tool_tip="Click to open color picker"
             top="20"
             width="64" />
            <text
             type="string"
             length="1"
             follows="left|top"
             height="10"
             layout="topleft"
             left_pad="15"
             name="color trans"
             text_readonly_color="LabelDisabledColor"
             top="6"
             width="110">
                Transparency %
            </text>
            <spinner
             decimal_digits="0"
             follows="left|top"
             height="19"
             increment="2"
             initial_value="0"
             layout="topleft"
             left_delta="0"
             max_val="100"
             name="ColorTrans"
             top_pad="4"
             width="80" />
            <text
             type="string"
             length="1"
             follows="left|top"
             height="10"
             layout="topleft"
             left_pad="15"
             name="glow label"
             text_readonly_color="LabelDisabledColor"
             top="6"
             width="80">
                Glow
            </text>
            <spinner
             decimal_digits="2"
             follows="left|top"
             height="19"
             initial_value="0"
             layout="topleft"
             left_delta="0"
             name="glow"
             top_pad="4"
             width="70" />
            <check_box
             height="19"
             label="Full Bright"
             layout="topleft"
             left="7"
             name="checkbox fullbright"
             top_pad="4"
             width="81" />
            <button
             follows="top|right"
             height="23"
             image_overlay="Copy"
             image_hover_unselected="Toolbar_Middle_Over"
             image_selected="Toolbar_Middle_Selected"
             image_unselected="Toolbar_Middle_Off"
             layout="topleft"
             left="265"
             name="copy_face_btn"
             tool_tip="Copy Texture Parameters to Clipboard"
             top="6"
             width="25">
            </button>
            <button
             follows="top|right"
             height="23"
             image_overlay="Paste"
             image_hover_unselected="Toolbar_Middle_Over"
             image_selected="Toolbar_Middle_Selected"
             image_unselected="Toolbar_Middle_Off"
             layout="topleft"
             name="paste_face_btn"
             tool_tip="Paste Texture Parameters from Clipboard"
             top_pad="5"
             width="25">
            </button>
            <combo_box
             height="23"
             layout="topleft"
             left="10"
             name="combobox matmedia"
             top="65"
             width="90">
                <combo_box.item
                 label="Blinn-Phong"
                 name="Materials"
                 value="Materials" />
                <combo_box.item
                 label="PBR Metallic Roughness"
                 name="PBR"
                 value="PBR" />
                <combo_box.item
                 label="Media"
                 name="Media"
                 value="Media" />
            </combo_box>
            <radio_group
            height="50"
            layout="topleft"
            left_pad="20"
            top_delta="-17"
            width="150"
            visible = "false"
            name="radio_material_type">
                <radio_item
                label="Texture (diffuse)"
                name="Texture (diffuse)"
                top="0" 
                layout="topleft"
                height="16" 
                value="0"/>
                <radio_item
                label="Bumpiness (normal)"
                layout="topleft"
                top_pad="1" 
                height="16" 
                name="Bumpiness (normal)"
                value="1"/>
                <radio_item
                label="Shininess (specular)"
                name="Shininess (specular)"
                height="16"
                layout="topleft"
                top_pad="1"
                value="2"/>
            </radio_group>
            <radio_group
            height="50"
            layout="topleft"
            left_delta="0"
            top_delta="0"
            width="150"
            visible = "false"
            name="radio_pbr_type">
                <radio_item
                label="Complete material"
                name="Complete material"
                top="0"
                layout="topleft"
                height="16"
                value="0"/>
                <radio_item
                label="Base color"
                name="Base color"
                layout="topleft"
                top_pad="1" 
                height="16" 
                value="1"/>
                <radio_item
                label="Normal"
                layout="topleft"
                top_pad="1" 
                height="16" 
                name="Normal"
                value="2"/>
                <radio_item
                label="Metallic/roughness"
                name="Metallic/roughness"
                height="16"
                layout="topleft"
                top_pad="1"
                value="3"/>
                <radio_item
                label="Emissive"
                name="Emissive"
                layout="topleft"
                top_pad="1" 
                height="16" 
                value="4"/>
            </radio_group>
            <!-- Removed (again) to prefer the name and location of the FS control
            <check_box
             control_name="SyncMaterialSettings"
             follows="top|left"
             height="20"
             initial_value="false"
             label="Lock repeat"
             layout="topleft"
             left="8"
             name="checkbox_sync_settings"
             tool_tip="Adjust all maps repeats simultaneously"
             top_pad="-16"
             width="160" />
             -->
            <texture_picker
             can_apply_immediately="true"
             allow_no_texture="true"
             follows="left|top"
             height="80"
<<<<<<< HEAD
             label="PBR"
=======
             label="Material"
>>>>>>> 2020201b
             layout="topleft"
             left="10"
             name="pbr_control"
             tool_tip="Click to choose a pbr material"
             top_pad="5"
             width="64" />
            <button
             follows="left|top"
             height="23"
             layout="topleft"
             left_pad="10"
             top_delta="0"
             name="pbr_from_inventory"
             label="Choose from inventory"
             width="140"/>
            <button
             follows="left|top"
             height="23"
             layout="topleft"
             left_delta="0"
             top_pad="4"
             name="edit_selected_pbr"
             label="Edit Selected"
             width="140"/>
            <button
             follows="left|top"
             height="23"
             layout="topleft"
             left_delta="0"
             top_pad="4"
             name="save_selected_pbr"
             label="Save to inventory"
             width="140"/>
            <texture_picker
             can_apply_immediately="true"
             default_image_name="Default"
             fallback_image="materials_ui_x_24.png"
             follows="left|top"
             height="80"
             label="Texture       "
             layout="topleft"
             left="10"
             name="texture control"
             tool_tip="Click to choose a picture"
             top_delta="-54"
             width="64" />
            <text
             type="string"
             length="1"
             follows="left|top"
             height="10"
             layout="topleft"
             left_pad="10"
             name="label alphamode"
             text_readonly_color="LabelDisabledColor"
             top_delta="0"
             width="90">
                Alpha mode
            </text>
            <combo_box
             height="23"
             layout="topleft"
             left_delta="0"
             name="combobox alphamode"
             top_pad="4"
             width="120">
                <combo_box.item
                 label="None"
                 name="None"
                 value="None" />
                <combo_box.item
                 label="Alpha blending"
                 name="Alpha blending"
                 value="Alpha blending" />
                <combo_box.item
                 label="Alpha masking"
                 name="Alpha masking"
                 value="Alpha masking" />
                <combo_box.item
                 label="Emissive mask"
                 name="Emissive mask"
                 value="Emissive mask" />
            </combo_box>
            <text
             type="string"
             length="1"
             follows="left|top"
             height="10"
             layout="topleft"
             left_delta="0"
             name="label maskcutoff"
             text_readonly_color="LabelDisabledColor"
             top_pad="4"
             width="150">
                Mask cutoff
            </text>
            <spinner
             decimal_digits="0"
             min_val="0"
             max_val="255"
             follows="left|top"
             height="19"
             initial_value="55"
             layout="topleft"
             top_pad="4"
             left_delta="0"
             increment="1"
             name="maskcutoff"
             width="80" />
            <texture_picker
             allow_no_texture="true"
             can_apply_immediately="true"
             default_image_name="Default"
             fallback_image="materials_ui_x_24.png"
             follows="left|top"
             height="80"
             label="Texture"
             layout="topleft"
             left="10"
             name="bumpytexture control"
             tool_tip="Click to choose a picture"
             top_delta="-55"
             width="64" />
            <text
             type="string"
             length="1"
             follows="left|top"
             height="10"
             layout="topleft"
             left_pad="10"
             name="label bumpiness"
             text_readonly_color="LabelDisabledColor"
             top_delta="0"
             width="90">
                Bumpiness
            </text>
            <combo_box
             height="23"
             layout="topleft"
             left_delta="0"
             name="combobox bumpiness"
             top_pad="4"
             width="150">
                <combo_box.item
                 label="None"
                 name="None"
                 value="None" />
                <combo_box.item
                 label="Brightness"
                 name="Brightness"
                 value="Brightness" />
                <combo_box.item
                 label="Darkness"
                 name="Darkness"
                 value="Darkness" />
                <combo_box.item
                 label="woodgrain"
                 name="woodgrain"
                 value="woodgrain" />
                <combo_box.item
                 label="bark"
                 name="bark"
                 value="bark" />
                <combo_box.item
                 label="bricks"
                 name="bricks"
                 value="bricks" />
                <combo_box.item
                 label="checker"
                 name="checker"
                 value="checker" />
                <combo_box.item
                 label="concrete"
                 name="concrete"
                 value="concrete" />
                <combo_box.item
                 label="crustytile"
                 name="crustytile"
                 value="crustytile" />
                <combo_box.item
                 label="cutstone"
                 name="cutstone"
                 value="cutstone" />
                <combo_box.item
                 label="discs"
                 name="discs"
                 value="discs" />
                <combo_box.item
                 label="gravel"
                 name="gravel"
                 value="gravel" />
                <combo_box.item
                 label="petridish"
                 name="petridish"
                 value="petridish" />
                <combo_box.item
                 label="siding"
                 name="siding"
                 value="siding" />
                <combo_box.item
                 label="stonetile"
                 name="stonetile"
                 value="stonetile" />
                <combo_box.item
                 label="stucco"
                 name="stucco"
                 value="stucco" />
                <combo_box.item
                 label="suction"
                 name="suction"
                 value="suction" />
                <combo_box.item
                 label="weave"
                 name="weave"
                 value="weave" />
              <!--
                 NORSPEC-182, ensure item doesn't show up in menu until it should
                <combo_box.item
                 label="Use texture"
                 name="Use texture"
                 value="Use texture" />
                 -->
            </combo_box>
            <texture_picker
             allow_no_texture="true"
             can_apply_immediately="true"
             default_image_name="Default"
             fallback_image="materials_ui_x_24.png"
             follows="left|top"
             height="80"
             label="Texture"
             layout="topleft"
             left="10"
             name="shinytexture control"
             tool_tip="Click to choose a picture"
             top_delta="-14"
             width="64" />
            <text
             type="string"
             length="1"
             follows="left|top"
             height="10"
             layout="topleft"
             name="label shininess"
             left_pad="10"
             text_readonly_color="LabelDisabledColor"
             top_delta="6"
             width="90">
                Shininess
            </text>
            <combo_box
             height="23"
             layout="topleft"
             left_pad="10"
             name="combobox shininess"
             top_delta="-6"
             width="90">
                <combo_box.item
                 label="None"
                 name="None"
                 value="None" />
                <combo_box.item
                 label="Low"
                 name="Low"
                 value="Low" />
                <combo_box.item
                 label="Medium"
                 name="Medium"
                 value="Medium" />
                <combo_box.item
                 label="High"
                 name="High"
                 value="High" />
              <!--
                 NORSPEC-182, ensure item doesn't show up in menu until it should
                <combo_box.item
                 label="Use texture"
                 name="Use texture"
                 value="Use texture" />
                 -->
            </combo_box>
            <text
             type="string"
             length="1"
             follows="left|top"
             height="10"
             layout="topleft"
             left_delta="-100"
             name="label glossiness"
             text_readonly_color="LabelDisabledColor"
             top_pad="8"
             width="116">
                Glossiness
            </text>
            <spinner
             decimal_digits="0"
             min_val="0"
             max_val="255"
             follows="left|top"
             height="19"
             initial_value="51"
             increment="1"
             layout="topleft"
             top_delta="-4"
             left_pad="10"
             name="glossiness"
             width="64" />
            <text
             type="string"
             length="1"
             follows="left|top"
             height="10"
             layout="topleft"
             left_delta="-126"
             name="label environment"
             text_readonly_color="LabelDisabledColor"
             top_pad="8"
             width="116">
                Environment
            </text>
            <spinner
             decimal_digits="0"
             min_val="0"
             max_val="255"
             increment="1"
             follows="left|top"
             height="19"
             initial_value="0"
             layout="topleft"
             top_delta="-4"
             left_pad="10"
             name="environment"
             width="64" />
            <text
             type="string"
             length="1"
             follows="left|top"
             height="10"
             layout="topleft"
             left_delta="-126"
             name="label shinycolor"
             text_readonly_color="LabelDisabledColor"
             top_pad="8"
             width="116">
                Color
            </text>
            <!-- label is blank because control places it below the box -->
            <color_swatch
             can_apply_immediately="true"
             follows="left|top"
             height="45"
             label=""
             layout="topleft"
             left_pad="10"
             name="shinycolorswatch"
             tool_tip="Click to open color picker"
             top_delta="-4"
             width="64" />
            <text
			 follows="left|top|right"
			 height="9"
			 layout="topleft"
			 left="10"
			 top_delta="-50"
             use_ellipses="true"
			 read_only="true"
			 name="media_info"
			 width="280">
			 URL of chosen media, if any, goes here
			 </text>
			<button
			 follows="top|left"
			 height="18"
			 layout="topleft"
			 left="10"
			 name="add_media"
			 top_pad="4"
			 tool_tip="Add Media"
			 label="Choose..."
			 width="85"/>
			<button
			 follows="top|left"
			 height="18"
			 layout="topleft"
			 left_pad="5"
			 name="delete_media"
			 tool_tip="Delete this media texture"
			 top_delta="0"
			 label="Remove"
			 width="85"/>
            <button
			 follows="left|top"
			 height="18"
			 label="Align"
			 label_selected="Align Media"
			 layout="topleft"
			 left_pad="5"
			 name="button align"
			 top_delta="0"
			 tool_tip="Align media texture (must load first)"
			 width="85" />
            <text
             type="string"
             length="1"
             follows="left|top"
             height="10"
             layout="topleft"
             left="10"
             name="tex gen"
             text_readonly_color="LabelDisabledColor"
             top_pad="49"
             width="140">
                Mapping
            </text>
            <combo_box
             height="23"
             layout="topleft"
             left_pad="0"
             name="combobox texgen"
             top_pad="-13"
             width="125">
                <combo_box.item
                 label="Default"
                 name="Default"
                 value="Default" />
                <combo_box.item
                 label="Planar"
                 name="Planar"
                 value="Planar" />
            </combo_box>
            <spinner
             follows="left|top"
             height="19"
             initial_value="0"
             label="Horizontal scale"
             label_width="195"
             layout="topleft"
             left="10"
             min_val="-10000"
             max_val="10000"
             decimal_digits="5"
             name="TexScaleU"
             top_pad="5"
             width="265" />
            <button
             follows="top|left"
             height="18"
             layout="topleft"
             left_pad="0"
             image_overlay="Edit_Flip_X"
             image_hover_unselected="Toolbar_Middle_Over"
             image_selected="Toolbar_Middle_Selected"
             image_unselected="Toolbar_Middle_Off"
             name="flipTextureScaleU"
             top_delta="1"
             tool_tip="Flip"
             width="16">
               <button.commit_callback
				function="BuildTool.Flip"
                parameter="U"/>
            </button>
            <spinner
             follows="left|top"
             height="19"
             initial_value="0"
             label="Vertical scale"
             label_width="195"
             layout="topleft"
             left="10"
             min_val="-10000"
             max_val="10000"
             decimal_digits="5"
             name="TexScaleV"
             width="265" />
            <button
             follows="top|left"
             height="18"
             layout="topleft"
             left_pad="0"
             image_overlay="Edit_Flip_X"
             image_hover_unselected="Toolbar_Middle_Over"
             image_selected="Toolbar_Middle_Selected"
             image_unselected="Toolbar_Middle_Off"
             name="flipTextureScaleV"
             top_delta="1"
             tool_tip="Flip"
             width="16">
               <button.commit_callback
				function="BuildTool.Flip"
                parameter="V"/>
            </button>
            <spinner
             decimal_digits="1"
             follows="left|top"
             height="19"
             initial_value=""
			 label="Repeats per meter"
             layout="topleft"
			 label_width="195"
             left="10"
             max_val="100"
             min_val="-100"
             name="rptctrl"
             width="265" />
           <spinner
             decimal_digits="2"
             follows="left|top"
             height="19"
             increment="1"
             initial_value="0"
			 label="Rotation degrees"
             layout="topleft"
			 label_width="195"
             left="10"
             max_val="360"
             min_val="-360"
             name="TexRot"
             width="265" />
            <spinner
             follows="left|top"
             height="19"
             initial_value="0"
             label="Horizontal offset"
             label_width="195"
             layout="topleft"
             left="10"
             min_val="-1"
             max_val="1"
             decimal_digits="5"
             name="TexOffsetU"
             width="265" />
            <spinner
             follows="left|top"
             height="19"
             initial_value="0"
             label="Vertical offset"
             label_width="195"
             layout="topleft"
             left="10"
             min_val="-1"
             max_val="1"
             decimal_digits="5"
             name="TexOffsetV"
             width="265" />
            <spinner
             follows="left|top"
             height="19"
             initial_value="0"
             label="Horizontal scale"
             label_width="195"
             layout="topleft"
             left="10"
             min_val="-10000"
             max_val="10000"
             decimal_digits="5"
             name="bumpyScaleU"
             top_delta="-115"
             width="265" />
            <spinner
             follows="left|top"
             height="19"
             initial_value="0"
             label="Vertical scale"
             label_width="195"
             layout="topleft"
             left="10"
             min_val="-10000"
             max_val="10000"
             decimal_digits="5"
             name="bumpyScaleV"
             width="265" />
           <spinner
             decimal_digits="2"
             follows="left|top"
             height="19"
             top_pad="27"
             increment="1"
             initial_value="0"
			 label="Rotation degrees"
             layout="topleft"
			 label_width="195"
             left="10"
             max_val="360"
             min_val="-360"
             name="bumpyRot"
             width="265" />
            <spinner
             follows="left|top"
             height="19"
             initial_value="0"
             label="Horizontal offset"
             label_width="195"
             layout="topleft"
             left="10"
             min_val="-1"
             max_val="1"
             decimal_digits="5"
             name="bumpyOffsetU"
             width="265" />
            <spinner
             follows="left|top"
             height="19"
             initial_value="0"
             label="Vertical offset"
             label_width="195"
             layout="topleft"
             left="10"
             min_val="-1"
             max_val="1"
             decimal_digits="5"
             name="bumpyOffsetV"
             width="265" />
            <spinner
             follows="left|top"
             height="19"
             initial_value="0"
             label="Horizontal scale"
             label_width="195"
             layout="topleft"
             left="10"
             min_val="-10000"
             max_val="10000"
             decimal_digits="5"
             name="shinyScaleU"
             top_delta="-115"
             width="265" />
            <spinner
             follows="left|top"
             height="19"
             initial_value="0"
             label="Vertical scale"
             label_width="195"
             layout="topleft"
             left="10"
             min_val="-10000"
             max_val="10000"
             decimal_digits="5"
             name="shinyScaleV"
             width="265" />
           <spinner
             decimal_digits="2"
             follows="left|top"
             height="19"
             top_pad="27"
             increment="1"
             initial_value="0"
			 label="Rotation degrees"
             layout="topleft"
			 label_width="195"
             left="10"
             max_val="360"
             min_val="-360"
             name="shinyRot"
             width="265" />
            <spinner
             follows="left|top"
             height="19"
             initial_value="0"
             label="Horizontal offset"
             label_width="195"
             layout="topleft"
             left="10"
             min_val="-1"
             max_val="1"
             decimal_digits="5"
             name="shinyOffsetU"
             width="265" />
            <spinner
             follows="left|top"
             height="19"
             initial_value="0"
             label="Vertical offset"
             label_width="195"
             layout="topleft"
             left="10"
             min_val="-1"
             max_val="1"
             decimal_digits="5"
             name="shinyOffsetV"
             width="265" />
            <!-- BEGIN PBR Material texture transform parameters -->
            <spinner
             follows="left|top"
             height="19"
             initial_value="1"
             label="Scale u"
             label_width="205"
             layout="topleft"
             left="10"
             min_val="-100"
             max_val="100"
             name="gltfTextureScaleU"
             top_delta="-115"
             width="265" />
            <spinner
             follows="left|top"
             height="19"
             initial_value="1"
             label="Scale v"
             label_width="205"
             layout="topleft"
             left="10"
             min_val="-100"
             max_val="100"
             name="gltfTextureScaleV"
             width="265" />
            <spinner
             follows="left|top"
             height="19"
             initial_value="0"
             label="Rotation"
             label_width="205"
             layout="topleft"
             left="10"
             min_val="-360"
             max_val="360"
             name="gltfTextureRotation"
             top_pad="27"
             width="265" />
            <spinner
             follows="left|top"
             height="19"
             initial_value="0"
             label="Offset u"
             label_width="205"
             layout="topleft"
             left="10"
             min_val="-999"
             max_val="999"
             name="gltfTextureOffsetU"
             width="265" />
            <spinner
             follows="left|top"
             height="19"
             initial_value="0"
             label="Offset v"
             label_width="205"
             layout="topleft"
             left="10"
             min_val="-999"
             max_val="999"
             name="gltfTextureOffsetV"
             width="265" />
            <!-- END PBR Material texture transform parameters -->
            <check_box
             follows="top|left"
             height="16"
             initial_value="false"
             label="Align planar faces"
             layout="topleft"
             left="7"
             name="checkbox planar align"
             tool_tip="Align textures on all selected faces with the last selected face. Requires Planar texture mapping."
             top_pad="2"
             width="203" />
            <!-- FS:Beq use Linden Lab control_name with FS control definition (also removes the typo in "syncronize" yay )-->
            <check_box
             control_name="SyncMaterialSettings"
             follows="top|left"
             height="16"
             label="Synchronize materials"
             layout="topleft"
             left="7"
             top_pad="0"
             name="checkbox_sync_settings"
             tool_tip="Synchronize texture map parameters"
             width="199" />
            <button
             layout="topleft"
             follows="right|top"
             height="23"
             left_pad="0"
             top_delta="-10"
             label="Align"
             name="button align textures"
             tool_tip="Align current texture layers"
             width="84" />
            <web_browser
             visible="false"
             enabled="false"
             border_visible="true"
             bottom_delta="0"
             follows="top|left"
             left="0"
             name="title_media"
             width="4"
             height="4"
             start_url="about:blank"
             decouple_texture_size="true" />
</panel><|MERGE_RESOLUTION|>--- conflicted
+++ resolved
@@ -249,11 +249,7 @@
              allow_no_texture="true"
              follows="left|top"
              height="80"
-<<<<<<< HEAD
-             label="PBR"
-=======
              label="Material"
->>>>>>> 2020201b
              layout="topleft"
              left="10"
              name="pbr_control"
