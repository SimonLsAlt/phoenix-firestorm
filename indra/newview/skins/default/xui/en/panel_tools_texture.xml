--- conflicted
+++ resolved
@@ -117,7 +117,6 @@
              image_selected="Toolbar_Middle_Selected"
              image_unselected="Toolbar_Middle_Off"
              layout="topleft"
-<<<<<<< HEAD
              left="265"
              name="copy_face_btn"
              tool_tip="Copy Texture Parameters to Clipboard"
@@ -137,11 +136,6 @@
              top_pad="5"
              width="25">
             </button>
-=======
-             left="8"
-             name="object_horizontal"
-             top_pad="4"
-             width="278" />
             <text
              type="string"
              length="1"
@@ -149,24 +143,18 @@
              height="10"
              layout="topleft"
              left="12"
-             top_pad="12"
+             top_pad="8"
              name="label_matmedia"
              width="90">
                 Material
             </text>
->>>>>>> a7057509
             <combo_box
              height="23"
              layout="topleft"
              left="10"
              name="combobox matmedia"
-<<<<<<< HEAD
-             top="65"
+             top="80"
              width="100">
-=======
-             top_pad="5"
-             width="90">
->>>>>>> a7057509
                 <combo_box.item
                  label="Blinn-Phong"
                  name="Materials"
@@ -183,13 +171,8 @@
             <radio_group
             height="50"
             layout="topleft"
-<<<<<<< HEAD
             left_pad="10"
-            top_delta="-17"
-=======
-            left_pad="5"
-            top_delta="-20"
->>>>>>> a7057509
+            top_delta="-30"
             width="150"
             visible = "false"
             name="radio_material_type">
