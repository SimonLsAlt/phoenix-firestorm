<panel
  follows="all"
  height="768"
  layout="topleft"
  name="panel_login"
  focus_root="true"
  background_visible="true"
  bg_opaque_color="0.16 0.16 0.16 1"
  background_opaque="true"
  width="1024">
  <panel.string
    name="forgot_password_url">
    http://secondlife.com/account/request.php
  </panel.string>
  <panel.string
    name="sign_up_url">
    https://join.secondlife.com/
  </panel.string>
  <layout_stack
  follows="left|right|top"
  height="172"
  left="0"
  name="ui_stack"
  orientation="horizontal"
  top="10"
  width="1024">
    <layout_panel
      height="172"
      auto_resize="true"
      name="ui_elastic_pad_left"
      width="32" />
    <layout_panel
      auto_resize="false"
      follows="left|right|top"
      name="ui_container"
      width="1000"
      left="0"
      top="0"
      height="172">
  <icon
    height="73"
    width="165"
    image_name="login_sl_logo"
    left="0"
    top="25"
    name="sl_logo_small" />
  <combo_box
    left_pad="22"
    bottom_delta="-7"
    allow_text_entry="true"
    follows="left|top"
    height="32"
    label="Username"
    combo_editor.font="SansSerifLarge"
    max_chars="128"
    combo_editor.commit_on_focus_lost="false"
    combo_editor.prevalidate_callback="ascii"
    tool_tip="The username you chose when you registered, like bobsmith12 or Steller Sunshine"
    name="username_combo"
    width="206">
    <combo_box.combo_editor
      text_pad_left="8" 
      bg_image_always_focused="true"/>
  </combo_box>
  <line_editor
    follows="left|top"
    height="32"
    left_pad="15"
    max_length_chars="16"
    text_pad_left="8"
    name="password_edit"
    label="Password"
  	bg_image_always_focused="true"
    font="SansSerifLarge"
    is_password="true"
    select_on_focus="true"
    commit_on_focus_lost="false"
    bottom_delta="0"
    width="165" />
  <combo_box
    allow_text_entry="true"
    control_name="NextLoginLocation"    
    follows="left|top"
    label="My favorite places"
    height="32"
    max_chars="128"
    combo_editor.font="SansSerifLarge"
    left_pad="15"
    bottom_delta="0"
    name="start_location_combo"
    width="175"
    combo_button.scale_image="true">
    <combo_box.combo_editor
      bg_image_always_focused="true"
      text_pad_left="8"/>
    <combo_box.item
      label="My last location"
      name="MyLastLocation"
      value="last" />
    <combo_box.item
      label="My home"
      name="MyHome"
      value="home" />     
  </combo_box>
  <button
    follows="left|top"
    image_unselected="PushButton_Login"
    image_pressed="PushButton_Login_Pressed"
    image_hover_unselected="PushButton_Login_Over"
    label="Log In"
    label_color="White"
    font="SansSerifMedium"
    name="connect_btn"
    enabled="true"    
    width="120"
    height="32"
  	left_pad="15"
    bottom_delta="0" />
  <text
    follows="left|top"
    font="SansSerifLarge"
    font.style="BOLD"
    text_color="EmphasisColor"
    height="34"
    name="sign_up_text"
    left_pad="10"
    width="200"
    valign="center">
    Sign up
  </text>
  <check_box
    follows="left|top"
    font="SansSerifMedium"
    left="185"
    bottom_delta="21"
    height="24"
    label="Remember me"
    check_button.bottom="3"
    name="remember_name"
<<<<<<< HEAD
    tooltip="Already recorded user can be forgotten from preferences."
=======
    tool_tip="Already recorded user can be forgotten from preferences."
>>>>>>> 91fa31c0
    width="145" />
  <check_box
    control_name="RememberPassword"
    follows="left|top"
    font="SansSerifMedium"
    text_color="EmphasisColor"
    height="16"
    left="408"
    bottom_delta="0"
    label="Remember password"
    check_button.bottom="3"
    name="remember_check"
    width="145" />
  <combo_box
    allow_text_entry="false"
    font="SansSerifTiny"
    follows="left|top"
    height="26"
  	left="588"
  	bottom_delta="8"
    max_chars="128"
    label="Select grid"    
    layout="topleft"
    name="server_combo"
    width="149" />
  <text
    follows="left|top"
    font="SansSerifMedium"
    text_color="EmphasisColor"
    height="16"
    name="forgot_password_text"
    left="778"
    bottom_delta="-8"
    width="120"
    halign="center">
    Password help
  </text>
  </layout_panel>
  <layout_panel
      height="172"
      auto_resize="true"
      name="ui_elastic_pad_right"
      width="32" />
  </layout_stack>
  <web_browser
    tab_stop="false"
    trusted_content="true"
    bg_opaque_color="Black"
    border_visible="false"
    follows="all"
    left="0"
    name="login_html"
    start_url=""
    top="154"
    height="600"
    width="1024" />
</panel><|MERGE_RESOLUTION|>--- conflicted
+++ resolved
@@ -137,11 +137,7 @@
     label="Remember me"
     check_button.bottom="3"
     name="remember_name"
-<<<<<<< HEAD
-    tooltip="Already recorded user can be forgotten from preferences."
-=======
     tool_tip="Already recorded user can be forgotten from preferences."
->>>>>>> 91fa31c0
     width="145" />
   <check_box
     control_name="RememberPassword"
