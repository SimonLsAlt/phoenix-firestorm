--- conflicted
+++ resolved
@@ -550,60 +550,6 @@
     top_delta="16"
     width="300" />
 
-<<<<<<< HEAD
-  <text
-    type="string"
-    length="1"
-    follows="left|top"
-    height="16"
-    layout="topleft"
-    name="ReflectionsText"
-    text_readonly_color="LabelDisabledColor"
-    top_delta="16"
-    left="420"
-    width="128">
-       Water Reflections:
-  </text>
-  <combo_box
-    control_name="RenderReflectionDetail"
-    height="18"
-    layout="topleft"
-    left_delta="170"
-    top_delta="0"
-    name="Reflections"
-    width="150">
-      <combo_box.item
-        label="None; opaque"
-        name="-2"
-        value="-2"/>
-      <combo_box.item
-        label="None; transparent"
-        name="-1"
-        value="-1"/>
-      <combo_box.item
-        label="Minimal"
-        name="0"
-        value="0"/>
-      <combo_box.item
-        label="Terrain and trees"
-        name="1"
-        value="1"/>
-      <combo_box.item
-        label="All static objects"
-        name="2"
-        value="2"/>
-      <combo_box.item
-        label="All avatars and objects"
-        name="3"
-        value="3"/>
-      <combo_box.item
-        label="Everything"
-        name="4"
-        value="4"/>
-  </combo_box>
-
-=======
->>>>>>> 80127acf
   <slider
     control_name="WLSkyDetail"
     decimal_digits="0"
