<?xml version="1.0" encoding="utf-8" standalone="yes" ?>
<floater
  height="400"
  layout="topleft"
  name="prefs_graphics_advanced"
  help_topic="Preferences_Graphics_Advanced"
  single_instance="true"
  save_rect="true"
  title="Advanced Graphics Preferences"
  width="800">

<!-- This block shows Advanced Settings -->

  <text
    type="string"
    length="1"
    follows="left|top"
    height="16"
    layout="topleft"
    name="GeneralText"
    top="5"
    left="10"
    width="128">
     General
  </text>

  <slider
    control_name="RenderFarClip"
    decimal_digits="0"
    follows="left|top"
    height="16"
    increment="8"
    initial_value="160"
    label="Draw distance:"
    label_width="185"
    layout="topleft"
    left="30"
    min_val="64"
    max_val="512"
    name="DrawDistance"
    top_delta="16"
    width="330" />
  <text
    type="string"
    length="1"
    follows="left|top"
    height="16"
    layout="topleft"
    name="DrawDistanceMeterText2"
    top_delta="0"
    left_delta="330"
    width="20">
     m
  </text> 
  <slider
    control_name="RenderMaxPartCount"
    decimal_digits="0"
    follows="left|top"
    height="16"
    increment="256"
    initial_value="4096"
    label="Max. particle count:"
    label_width="185"
    layout="topleft"
    left="30"
    max_val="8192"
    name="MaxParticleCount"
    top_delta="16"
    width="336" />

  <slider
    control_name="RenderGlowResolutionPow"
    decimal_digits="0"
    follows="left|top"
    height="16"
    increment="1"
    initial_value="8"
    label="Post process quality:"
    label_width="185"
    layout="topleft"
    left="30"
    min_val="8"
    max_val="9"
    name="RenderPostProcess"
    show_text="false"
    top_delta="16"
    width="300">
    <slider.commit_callback
      function="Pref.UpdateSliderText"
      parameter="PostProcessText" />
  </slider>
  <text
    type="string"
    length="1"
    follows="left|top"
    height="16"
    layout="topleft"
    name="PostProcessText"
    top_delta="0"
    left_delta="304"
    width="65">
       Low
  </text>

  <check_box
    control_name="RenderVSyncEnable"
    height="16"
    initial_value="true"
    label="Enable VSync"
    layout="topleft"
    left="30"
    top_delta="16"
    name="vsync"
    tool_tip="Synchronizes the frame rate to the refresh rate of the monitor, which results in smooth performance."
    width="315" />

  <text
    type="string"
    length="1"
    follows="left|top"
    height="16"
    layout="topleft"
    name="AvatarText"
    top_delta="20"
    left="10"
    width="128">
     Avatar
  </text>

  <slider
    control_name="IndirectMaxComplexity"
    tool_tip="Controls at what point a visually complex avatar is drawn as a JellyDoll"
    follows="left|top"
    height="16"
    initial_value="101"
    increment="1"
    label="Maximum complexity:"
    label_width="185"
    layout="topleft"
    left="30"
    min_val="1"
    max_val="101"
    name="IndirectMaxComplexity"
    show_text="false"
    top_delta="16"
    width="300">
    <slider.commit_callback
      function="Pref.UpdateIndirectMaxComplexity"
      parameter="IndirectMaxComlexityText" />
  </slider>
  <text
    type="string"
    length="1"
    follows="left|top"
    height="16"
    layout="topleft"
    top_delta="0"
    left_delta="304"
    text_readonly_color="LabelDisabledColor"
    name="IndirectMaxComplexityText"
    width="65">
       0
  </text>

  <slider
    control_name="IndirectMaxNonImpostors"
    decimal_digits="0"
    follows="left|top"
    height="16"
    increment="1"
    initial_value="12"
    label="Max. # of non-impostors:"
    label_width="185"
    layout="topleft"
    left="30"
    min_val="1"
    max_val="66"
    name="IndirectMaxNonImpostors"
    show_text="false"
    top_delta="16"
    width="300">
    <slider.commit_callback
      function="Pref.UpdateIndirectMaxNonImpostors"
      parameter="IndirectNonImpostorsText" />
  </slider>
  <text
    type="string"
    length="1"
    follows="left|top"
    height="16"
    layout="topleft"
    top_delta="0"
    left_delta="304"
    text_readonly_color="LabelDisabledColor"
    name="IndirectMaxNonImpostorsText"
    width="65">
       0
  </text>

  <slider
    control_name="RenderAvatarLODFactor"
    follows="left|top"
    height="16"
    increment="0.125"
    initial_value="160"
    label="Detail:"
    label_width="185"
    layout="topleft"
    left="30"
    name="AvatarMeshDetail"
    show_text="false"
    top_delta="16"
    width="300">
    <slider.commit_callback
      function="Pref.UpdateSliderText"
      parameter="AvatarMeshDetailText" />
  </slider>
  <text
    type="string"
    length="1"
    follows="left|top"
    height="16"
    layout="topleft"
    name="AvatarMeshDetailText"
    top_delta="0"
    left_delta="304"
    width="65">
     Low
  </text>

  <slider
    control_name="RenderAvatarPhysicsLODFactor"
    follows="left|top"
    height="16"
    initial_value="100"
    increment=".05"
    label="Physics:"
    label_width="185"
    layout="topleft"
    left="30"
    name="AvatarPhysicsDetail"
    show_text="false"
    top_delta="16"
    width="300">
    <slider.commit_callback
      function="Pref.UpdateSliderText"
      parameter="AvatarPhysicsDetailText" />
  </slider>
  <text
    type="string"
    length="1"
    follows="left|top"
    height="16"
    layout="topleft"
    top_delta="0"
    left_delta="304"
    name="AvatarPhysicsDetailText"
    width="65">
       Low
  </text>

  <text
    type="string"
    length="1"
    follows="left|top"
    height="16"
    layout="topleft"
    name="HardwareText"
    top_delta="20"
    left="10"
    width="128">
     Hardware
  </text>

  <slider
    control_name="TextureMemory"
    decimal_digits="0"
    follows="left|top"
    height="16"
    increment="16"
    initial_value="32"
    label="Texture Memory (MB):"
    label_width="185"
    layout="topleft"
    left="30"
    max_val="4096"
    name="GraphicsCardTextureMemory"
    tool_tip="Amount of memory to allocate for textures. Defaults to video card memory up to 512MB on 32bit systems and up to 2048MB on 64bit systems, depending on the available dedicated video memory of the video card. Reducing this may improve performance but may also make textures blurry."
    top_delta="16"
    width="335" />

  <check_box
    control_name="RenderAnisotropic"
    height="16"
    label="Anisotropic Filtering (slower when enabled)"
    layout="topleft"
    left="30"
    name="ani"
    top_delta="16"
    width="256" />

  <check_box
    control_name="RenderCompressTextures"
    height="16"
    initial_value="true"
    label="Enable Texture Compression (requires restart)"
    layout="topleft"
    left="30"
    top_delta="16"
    name="texture compression"
    tool_tip="Compresses textures in video memory, allowing for higher resolution textures to be loaded at the cost of some color quality."
    width="315" />

  <check_box
    control_name="RenderHiDPI"
    height="16"
    initial_value="true"
    label="Enable support for HiDPI displays (requires restart)"
    layout="topleft"
    left="30"
    top_delta="16"
    name="use HiDPI"
    tool_tip="Enable OpenGL for High-Resolution Drawing."
    width="315" />

  <text
    type="string"
    length="1"
    follows="left|top"
    height="20"
    layout="topleft"
    left="30"
    name="antialiasing label"
    top_delta="20"
    width="100">
      Antialiasing:
  </text>
  <combo_box
    control_name="RenderFSAASamples"
    height="20"
    initial_value="false"
    label="Antialiasing"
    layout="topleft"
    left_pad="40"
    name="fsaa"
    top_delta="0"
    width="90">
    <combo_box.item
      label="Disabled"
      name="FSAADisabled"
      value="0" />
    <combo_box.item
      label="2x"
      name="2x"
      value="2" />
    <combo_box.item
     label="4x"
     name="4x"
     value="4" />
    <combo_box.item
     label="8x"
     name="8x"
     value="8" />
    <combo_box.item
     label="16x"
     name="16x"
     value="16" />
  </combo_box>
  <text
    type="string"
    length="1"
    follows="left|top"
    height="16"
    layout="topleft"
    left_pad="10"
    name="antialiasing restart"
    top_delta="0"
    width="130">
     (requires restart)
  </text>
   <view_border
      bevel_style="in"
      height="322"
      layout="topleft"
      left="385"
      name="vert_border"
      top="16"      
      width="0"/>
  <text
    type="string"
    length="1"
    follows="left|top"
    height="16"
    layout="topleft"
    name="MeshText"
    top_delta="20"
    left="400"
  	top="21"
    width="128">
     Mesh
  </text>

  <slider
    control_name="RenderTerrainLODFactor"
    follows="left|top"
    height="16"
    increment="0.125"
    initial_value="160"
    label="Terrain Mesh Detail:"
    label_width="185"
    layout="topleft"
    left="420"
    min_val="1"
    max_val="2"
    name="TerrainMeshDetail"
    show_text="false"
    top_delta="16"
    width="300">
    <slider.commit_callback
      function="Pref.UpdateSliderText"
      parameter="TerrainMeshDetailText" />
  </slider>
  <text
    type="string"
    length="1"
    follows="left|top"
    height="16"
    layout="topleft"
    name="TerrainMeshDetailText"
    text_readonly_color="LabelDisabledColor"
    top_delta="0"
    left_delta="304"
    width="65">
       Low
  </text>

  <slider
    control_name="RenderTreeLODFactor"
    follows="left|top"
    height="16"
    increment="0.125"
    initial_value="160"
    label="Trees:"
    label_width="185"
    layout="topleft"
    left="420"
    name="TreeMeshDetail"
    show_text="false"
    top_delta="16"
    width="300">
    <slider.commit_callback
      function="Pref.UpdateSliderText"
      parameter="TreeMeshDetailText" />
  </slider>
  <text
    type="string"
    length="1"
    follows="left|top"
    height="16"
    layout="topleft"
    name="TreeMeshDetailText"
    top_delta="0"
    left_delta="304"
    width="65">
       Low
  </text>

  <slider
    control_name="RenderVolumeLODFactor"
    follows="left|top"
    height="16"
    increment="0.125"
    initial_value="160"
    label="Objects:"
    label_width="185"
    layout="topleft"
    left="420"
    min_val="1"
    max_val="2"
    name="ObjectMeshDetail"
    show_text="false"
    top_delta="16"
    width="300">
    <slider.commit_callback
      function="Pref.UpdateSliderText"
      parameter="ObjectMeshDetailText" />
  </slider>
  <text
    type="string"
    length="1"
    follows="left|top"
    height="16"
    layout="topleft"
    name="ObjectMeshDetailText"
    top_delta="0"
    left_delta="304"
    width="65">
       Low
  </text>

  <slider
    control_name="RenderFlexTimeFactor"
    follows="left|top"
    height="16"
    initial_value="160"
    label="Flexiprims:"
    label_width="185"
    layout="topleft"
    left="420"
    name="FlexibleMeshDetail"
    show_text="false"
    top_delta="16"
    width="300">
    <slider.commit_callback
   function="Pref.UpdateSliderText"
      parameter="FlexibleMeshDetailText" />
  </slider>
  <text
    type="string"
    length="1"
    follows="left|top"
    height="16"
    layout="topleft"
    name="FlexibleMeshDetailText"
    top_delta="0"
    left_delta="304"
    width="65">
       Low
  </text>
  
  <text
    type="string"
    length="1"
    follows="left|top"
    height="16"
    layout="topleft"
    name="ShadersText"
    top_delta="20"
    left="400"
    width="128">
     Shaders
  </text>

  <check_box
    control_name="RenderTransparentWater"
    height="16"
    initial_value="true"
    label="Transparent Water"
    layout="topleft"
    left="420"
    name="TransparentWater"
    top_delta="16"
    width="300">
    <check_box.commit_callback
      function="Pref.RenderOptionUpdate" />
  </check_box>

  <check_box
    control_name="RenderLocalLights"
    height="16"
    initial_value="true"
    label="Local Lights"
    layout="topleft"
    left="420"
    name="LocalLights"
    top_delta="16"
    width="300" />

<<<<<<< HEAD
  <!-- <FS:LO> remove orphaned code left over from EEP
  <slider
    control_name="RenderTerrainDetail"
    follows="left|top"
    height="16"
    label="Terrain Detail:"
    label_width="165"
    layout="topleft"
    left="440"
    show_text="false"
    initial_value="0"
    increment="1"
    min_val="0"
    max_val="1"
    name="TerrainDetail"
    top_delta="16"
    width="280" >
    <slider.commit_callback
      function="Pref.UpdateSliderText"
      parameter="TerrainDetail" />
  </slider> -->
  <text
    type="string"
    length="1"
    follows="left|top"
    height="16"
    layout="topleft"
    top_delta="0"
    left_delta="284"
    name="TerrainDetailText"
    text_readonly_color="LabelDisabledColor"
    width="65">
       Low
  </text>

  <check_box
    control_name="RenderAvatarCloth"
    height="16"
    initial_value="true"
    label="Avatar cloth"
    layout="topleft"
    left="440"
    name="AvatarCloth"
    top_delta="16"
    width="280" />

=======
>>>>>>> 92b09e3a
  <text
    type="string"
    length="1"
    follows="left|top"
    height="16"
    layout="topleft"
    name="ReflectionsText"
    text_readonly_color="LabelDisabledColor"
    top_delta="16"
    left="420"
    width="128">
       Water Reflections:
  </text>
  <combo_box
    control_name="RenderReflectionDetail"
    height="18"
    layout="topleft"
    left_delta="170"
    top_delta="0"
    name="Reflections"
    width="150">
      <combo_box.item
        label="None; opaque"
        name="-2"
        value="-2"/>
      <combo_box.item
        label="None; transparent"
        name="-1"
        value="-1"/>
      <combo_box.item
        label="Minimal"
        name="0"
        value="0"/>
      <combo_box.item
        label="Terrain and trees"
        name="1"
        value="1"/>
      <combo_box.item
        label="All static objects"
        name="2"
        value="2"/>
      <combo_box.item
        label="All avatars and objects"
        name="3"
        value="3"/>
      <combo_box.item
        label="Everything"
        name="4"
        value="4"/>
  </combo_box>

  <slider
    control_name="WLSkyDetail"
    decimal_digits="0"
    follows="left|top"
    height="16"
    increment="8"
    initial_value="160"
    label="Sky:"
    label_width="145"
    layout="topleft"
    left="420"
    min_val="16"
    max_val="128"
    name="SkyMeshDetail"
    show_text="false"
    top_delta="16"
    width="260">
    <slider.commit_callback
      function="Pref.UpdateSliderText"
      parameter="SkyMeshDetailText" />
  </slider>
  <text
    type="string"
    length="1"
    follows="left|top"
    height="16"
    layout="topleft"
    left_delta="264"
    name="SkyMeshDetailText"
    text_readonly_color="LabelDisabledColor"
    top_delta="0"
    width="65">
       Low
  </text>

  <check_box
    control_name="RenderDeferredSSAO"
    height="16"
    initial_value="true"
    label="Ambient Occlusion"
    layout="topleft"
    left="420"
    name="UseSSAO"
    top_delta="16"
    width="240">
    <check_box.commit_callback
      function="Pref.RenderOptionUpdate" />
  </check_box>

  <check_box
    control_name="RenderDepthOfField"
    height="16"
    initial_value="true"
    label="Depth of Field"
    layout="topleft"
    left="420"
    name="UseDoF"
    top_delta="16"
    width="240">
    <check_box.commit_callback
      function="Pref.RenderOptionUpdate" />
  </check_box>

  <text
    type="string"
    length="1"
    follows="left|top"
    height="16"
    layout="topleft"
    left="420"
    name="RenderShadowDetailText"
    text_readonly_color="LabelDisabledColor"
    top_delta="16"
    width="128">
      Shadows:
  </text>
  <combo_box
   control_name="RenderShadowDetail"
   height="18"
   layout="topleft"
   left_delta="130"
   top_delta="0" 
   name="ShadowDetail"
   width="150">
     <combo_box.item
       label="None"
       name="0"
       value="0"/>
     <combo_box.item
       label="Sun/Moon"
       name="1"
       value="1"/>
     <combo_box.item
       label="Sun/Moon + Projectors"
       name="2"
       value="2"/>
  </combo_box>
  <text
    type="string"
    length="1"
    follows="left|top"
    height="16"
    layout="topleft"
    left="420"
    name="RenderReflectionDetailText"
    text_readonly_color="LabelDisabledColor"
    top_delta="16"
    width="128">
    Reflections:
  </text>
  <combo_box
   control_name="RenderReflectionProbeDetail"
   height="18"
   layout="topleft"
   left_delta="130"
   top_delta="0"
   name="ReflectionDetial"
   width="150">
    <combo_box.item
      label="Static Only"
      name="0"
      value="0"/>
    <combo_box.item
      label="Static+Dynamic"
      name="1"
      value="1"/>
    <combo_box.item
      label="Realtime"
      name="2"
      value="2"/>
  </combo_box>

  <!-- End of Advanced Settings block -->
	<view_border
      bevel_style="in"
      height="0"
      layout="topleft"
      left="13"
      name="horiz_border"
      top="338"
      top_delta="5"
      width="774"/>
  <button
    follows="top|left"
    height="23"
    label="Reset to recommended settings"
    layout="topleft"
    left="20"
    name="Defaults"
    top_delta="20"
    width="210">
    <button.commit_callback
      function="Pref.HardwareDefaults" />
  </button>

  <button
    follows="right|bottom"
    height="23"
    label="OK"
    label_selected="OK"
    layout="topleft"
    right="-115"
    name="OK"
    top_delta="0"
    width="80">
      <button.commit_callback
        function="Pref.OK"
        parameter="closeadvanced" />
   </button>

   <button
    follows="right|bottom"
    height="23"
    label="Cancel"
    label_selected="Cancel"
    layout="topleft"
    left_pad="5"
    right="-20"
    name="Cancel"
    top_delta="0"
    width="80" >
      <button.commit_callback
        function="Pref.Cancel"
        parameter="closeadvanced" />
   </button>

<!-- These two check boxes are dummies and will never be displayed.  They are here so the control variables
are saved in a preset file. -->
  <check_box
    control_name="RenderAvatarMaxComplexity"
    visible="false"
    height="0"
    label="RenderAvatarMaxComplexity"
    layout="topleft"
    left="0"
    name="RenderAvatarMaxComplexity"
    top_delta="0"
    width="0">
  </check_box>

  <check_box
    control_name="RenderAvatarMaxNonImpostors"
    visible="false"
    height="0"
    label="RenderAvatarMaxNonImpostors"
    layout="topleft"
    left="0"
    name="RenderAvatarMaxNonImpostors"
    top_delta="0"
    width="0">
  </check_box>
</floater><|MERGE_RESOLUTION|>--- conflicted
+++ resolved
@@ -566,55 +566,6 @@
     top_delta="16"
     width="300" />
 
-<<<<<<< HEAD
-  <!-- <FS:LO> remove orphaned code left over from EEP
-  <slider
-    control_name="RenderTerrainDetail"
-    follows="left|top"
-    height="16"
-    label="Terrain Detail:"
-    label_width="165"
-    layout="topleft"
-    left="440"
-    show_text="false"
-    initial_value="0"
-    increment="1"
-    min_val="0"
-    max_val="1"
-    name="TerrainDetail"
-    top_delta="16"
-    width="280" >
-    <slider.commit_callback
-      function="Pref.UpdateSliderText"
-      parameter="TerrainDetail" />
-  </slider> -->
-  <text
-    type="string"
-    length="1"
-    follows="left|top"
-    height="16"
-    layout="topleft"
-    top_delta="0"
-    left_delta="284"
-    name="TerrainDetailText"
-    text_readonly_color="LabelDisabledColor"
-    width="65">
-       Low
-  </text>
-
-  <check_box
-    control_name="RenderAvatarCloth"
-    height="16"
-    initial_value="true"
-    label="Avatar cloth"
-    layout="topleft"
-    left="440"
-    name="AvatarCloth"
-    top_delta="16"
-    width="280" />
-
-=======
->>>>>>> 92b09e3a
   <text
     type="string"
     length="1"
