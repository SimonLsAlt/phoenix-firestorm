--- conflicted
+++ resolved
@@ -700,15 +700,11 @@
         value="-2"/>
       <combo_box.item
         label="None; transparent"
-<<<<<<< HEAD
         name="-1"
-=======
-        name="02"
->>>>>>> 06c2c87b
         value="-1"/>
       <combo_box.item
         label="Minimal"
-        name="03"
+        name="0"
         value="0"/>
       <combo_box.item
         label="Terrain and trees"
