<?xml version="1.0" encoding="utf-8" standalone="yes" ?>
<floater
  height="400"
  layout="topleft"
  name="prefs_graphics_advanced"
  help_topic="Preferences_Graphics_Advanced"
  single_instance="true"
  save_rect="true"
  title="Advanced Graphics Preferences"
  width="800">

<!-- This block shows Advanced Settings -->

  <text
    type="string"
    length="1"
    follows="left|top"
    height="16"
    layout="topleft"
    name="GeneralText"
    top="5"
    left="10"
    width="128">
     General
  </text>

  <slider
    control_name="RenderFarClip"
    decimal_digits="0"
    follows="left|top"
    height="16"
    increment="8"
    initial_value="160"
    label="Draw distance:"
    label_width="185"
    layout="topleft"
    left="30"
    min_val="64"
    max_val="512"
    name="DrawDistance"
    top_delta="16"
    width="330" />
  <text
    type="string"
    length="1"
    follows="left|top"
    height="16"
    layout="topleft"
    name="DrawDistanceMeterText2"
    top_delta="0"
    left_delta="330"
    width="20">
     m
  </text> 
  <slider
    control_name="RenderMaxPartCount"
    decimal_digits="0"
    follows="left|top"
    height="16"
    increment="256"
    initial_value="4096"
    label="Max. particle count:"
    label_width="185"
    layout="topleft"
    left="30"
    max_val="8192"
    name="MaxParticleCount"
    top_delta="16"
    width="336" />

  <slider
    control_name="RenderGlowResolutionPow"
    decimal_digits="0"
    follows="left|top"
    height="16"
    increment="1"
    initial_value="8"
    label="Post process quality:"
    label_width="185"
    layout="topleft"
    left="30"
    min_val="8"
    max_val="9"
    name="RenderPostProcess"
    show_text="false"
    top_delta="16"
    width="300">
    <slider.commit_callback
      function="Pref.UpdateSliderText"
      parameter="PostProcessText" />
  </slider>
  <text
    type="string"
    length="1"
    follows="left|top"
    height="16"
    layout="topleft"
    name="PostProcessText"
    top_delta="0"
    left_delta="304"
    width="65">
       Low
  </text>

  <check_box
    control_name="RenderVSyncEnable"
    height="16"
    initial_value="true"
    label="Enable VSync"
    layout="topleft"
    left="30"
    top_delta="16"
    name="vsync"
    tool_tip="Synchronizes the frame rate to the refresh rate of the monitor, which results in smooth performance."
    width="315" />

  <text
    type="string"
    length="1"
    follows="left|top"
    height="16"
    layout="topleft"
    name="AvatarText"
    top_delta="20"
    left="10"
    width="128">
     Avatar
  </text>

  <slider
    control_name="IndirectMaxComplexity"
    tool_tip="Controls at what point a visually complex avatar is drawn as a JellyDoll"
    follows="left|top"
    height="16"
    initial_value="101"
    increment="1"
    label="Maximum complexity:"
    label_width="185"
    layout="topleft"
    left="30"
    min_val="1"
    max_val="101"
    name="IndirectMaxComplexity"
    show_text="false"
    top_delta="16"
    width="300">
    <slider.commit_callback
      function="Pref.UpdateIndirectMaxComplexity"
      parameter="IndirectMaxComlexityText" />
  </slider>
  <text
    type="string"
    length="1"
    follows="left|top"
    height="16"
    layout="topleft"
    top_delta="0"
    left_delta="304"
    text_readonly_color="LabelDisabledColor"
    name="IndirectMaxComplexityText"
    width="65">
       0
  </text>

  <slider
    control_name="IndirectMaxNonImpostors"
    decimal_digits="0"
    follows="left|top"
    height="16"
    increment="1"
    initial_value="12"
    label="Max. # of non-impostors:"
    label_width="185"
    layout="topleft"
    left="30"
    min_val="1"
    max_val="66"
    name="IndirectMaxNonImpostors"
    show_text="false"
    top_delta="16"
    width="300">
    <slider.commit_callback
      function="Pref.UpdateIndirectMaxNonImpostors"
      parameter="IndirectNonImpostorsText" />
  </slider>
  <text
    type="string"
    length="1"
    follows="left|top"
    height="16"
    layout="topleft"
    top_delta="0"
    left_delta="304"
    text_readonly_color="LabelDisabledColor"
    name="IndirectMaxNonImpostorsText"
    width="65">
       0
  </text>

  <slider
    control_name="RenderAvatarLODFactor"
    follows="left|top"
    height="16"
    increment="0.125"
    initial_value="160"
    label="Detail:"
    label_width="185"
    layout="topleft"
    left="30"
    name="AvatarMeshDetail"
    show_text="false"
    top_delta="16"
    width="300">
    <slider.commit_callback
      function="Pref.UpdateSliderText"
      parameter="AvatarMeshDetailText" />
  </slider>
  <text
    type="string"
    length="1"
    follows="left|top"
    height="16"
    layout="topleft"
    name="AvatarMeshDetailText"
    top_delta="0"
    left_delta="304"
    width="65">
     Low
  </text>

  <slider
    control_name="RenderAvatarPhysicsLODFactor"
    follows="left|top"
    height="16"
    initial_value="100"
    increment=".05"
    label="Physics:"
    label_width="185"
    layout="topleft"
    left="30"
    name="AvatarPhysicsDetail"
    show_text="false"
    top_delta="16"
    width="300">
    <slider.commit_callback
      function="Pref.UpdateSliderText"
      parameter="AvatarPhysicsDetailText" />
  </slider>
  <text
    type="string"
    length="1"
    follows="left|top"
    height="16"
    layout="topleft"
    top_delta="0"
    left_delta="304"
    name="AvatarPhysicsDetailText"
    width="65">
       Low
  </text>

  <text
    type="string"
    length="1"
    follows="left|top"
    height="16"
    layout="topleft"
    name="HardwareText"
    top_delta="20"
    left="10"
    width="128">
     Hardware
  </text>

  <slider
<<<<<<< HEAD
    control_name="TextureMemory"
    decimal_digits="0"
    follows="left|top"
    height="16"
    increment="16"
    initial_value="32"
    label="Texture Memory (MB):"
    label_width="185"
    layout="topleft"
    left="30"
    max_val="4096"
    name="GraphicsCardTextureMemory"
    tool_tip="Amount of memory to allocate for textures. Defaults to video card memory up to 512MB on 32bit systems and up to 2048MB on 64bit systems, depending on the available dedicated video memory of the video card. Reducing this may improve performance but may also make textures blurry."
    top_delta="16"
    width="335" />

  <slider
=======
>>>>>>> f4473528
    control_name="RenderFogRatio"
    follows="left|top"
    height="16"
    initial_value="4"
    decimal_digits="1"
    label="Fog Distance Ratio:"
    label_width="185"
    layout="topleft"
    left="30"
    name="fog"
    min_val="0.5"
    max_val="10"
    increment="0.1"
    top_delta="16"
    width="332" />

  <slider
    control_name="RenderGamma"
    follows="left|top"
    height="16"
    initial_value="1"
    decimal_digits="2"
    label="Gamma:"
    label_width="185"
    layout="topleft"
    left="30"
    name="gamma"
    min_val="0"
    max_val="2"
    increment="0.01"
    top_delta="16"
    width="332" />
  <text
    type="string"
    length="1"
    follows="left|top"
    height="16"
    layout="topleft"
    left="30"
    name="(brightness, lower is brighter)"
    top_delta="16"
    width="260">
      (0 = default brightness, lower = brighter)
  </text>

  <check_box
    control_name="RenderAnisotropic"
    height="16"
    label="Anisotropic Filtering (slower when enabled)"
    layout="topleft"
    left="30"
    name="ani"
    top_delta="16"
    width="256" />

  <check_box
    control_name="RenderCompressTextures"
    height="16"
    initial_value="true"
    label="Enable Texture Compression (requires restart)"
    layout="topleft"
    left="30"
    top_delta="16"
    name="texture compression"
    tool_tip="Compresses textures in video memory, allowing for higher resolution textures to be loaded at the cost of some color quality."
    width="315" />

  <check_box
    control_name="RenderHiDPI"
    height="16"
    initial_value="true"
    label="Enable support for HiDPI displays (requires restart)"
    layout="topleft"
    left="30"
    top_delta="16"
    name="use HiDPI"
    tool_tip="Enable OpenGL for High-Resolution Drawing."
    width="315" />

  <text
    type="string"
    length="1"
    follows="left|top"
    height="20"
    layout="topleft"
    left="30"
    name="antialiasing label"
    top_delta="20"
    width="100">
      Antialiasing:
  </text>
  <combo_box
    control_name="RenderFSAASamples"
    height="20"
    initial_value="false"
    label="Antialiasing"
    layout="topleft"
    left_pad="40"
    name="fsaa"
    top_delta="0"
    width="90">
    <combo_box.item
      label="Disabled"
      name="FSAADisabled"
      value="0" />
    <combo_box.item
      label="2x"
      name="2x"
      value="2" />
    <combo_box.item
     label="4x"
     name="4x"
     value="4" />
    <combo_box.item
     label="8x"
     name="8x"
     value="8" />
    <combo_box.item
     label="16x"
     name="16x"
     value="16" />
  </combo_box>
  <text
    type="string"
    length="1"
    follows="left|top"
    height="16"
    layout="topleft"
    left_pad="10"
    name="antialiasing restart"
    top_delta="0"
    width="130">
     (requires restart)
  </text>
   <view_border
      bevel_style="in"
      height="322"
      layout="topleft"
      left="385"
      name="vert_border"
      top="16"      
      width="0"/>
  <text
    type="string"
    length="1"
    follows="left|top"
    height="16"
    layout="topleft"
    name="MeshText"
    top_delta="20"
    left="400"
  	top="21"
    width="128">
     Mesh
  </text>

  <slider
    control_name="RenderTerrainLODFactor"
    follows="left|top"
    height="16"
    increment="0.125"
    initial_value="160"
    label="Terrain Mesh Detail:"
    label_width="185"
    layout="topleft"
    left="420"
    min_val="1"
    max_val="2"
    name="TerrainMeshDetail"
    show_text="false"
    top_delta="16"
    width="300">
    <slider.commit_callback
      function="Pref.UpdateSliderText"
      parameter="TerrainMeshDetailText" />
  </slider>
  <text
    type="string"
    length="1"
    follows="left|top"
    height="16"
    layout="topleft"
    name="TerrainMeshDetailText"
    text_readonly_color="LabelDisabledColor"
    top_delta="0"
    left_delta="304"
    width="65">
       Low
  </text>

  <slider
    control_name="RenderTreeLODFactor"
    follows="left|top"
    height="16"
    increment="0.125"
    initial_value="160"
    label="Trees:"
    label_width="185"
    layout="topleft"
    left="420"
    name="TreeMeshDetail"
    show_text="false"
    top_delta="16"
    width="300">
    <slider.commit_callback
      function="Pref.UpdateSliderText"
      parameter="TreeMeshDetailText" />
  </slider>
  <text
    type="string"
    length="1"
    follows="left|top"
    height="16"
    layout="topleft"
    name="TreeMeshDetailText"
    top_delta="0"
    left_delta="304"
    width="65">
       Low
  </text>

  <slider
    control_name="RenderVolumeLODFactor"
    follows="left|top"
    height="16"
    increment="0.125"
    initial_value="160"
    label="Objects:"
    label_width="185"
    layout="topleft"
    left="420"
    min_val="1"
    max_val="2"
    name="ObjectMeshDetail"
    show_text="false"
    top_delta="16"
    width="300">
    <slider.commit_callback
      function="Pref.UpdateSliderText"
      parameter="ObjectMeshDetailText" />
  </slider>
  <text
    type="string"
    length="1"
    follows="left|top"
    height="16"
    layout="topleft"
    name="ObjectMeshDetailText"
    top_delta="0"
    left_delta="304"
    width="65">
       Low
  </text>

  <slider
    control_name="RenderFlexTimeFactor"
    follows="left|top"
    height="16"
    initial_value="160"
    label="Flexiprims:"
    label_width="185"
    layout="topleft"
    left="420"
    name="FlexibleMeshDetail"
    show_text="false"
    top_delta="16"
    width="300">
    <slider.commit_callback
   function="Pref.UpdateSliderText"
      parameter="FlexibleMeshDetailText" />
  </slider>
  <text
    type="string"
    length="1"
    follows="left|top"
    height="16"
    layout="topleft"
    name="FlexibleMeshDetailText"
    top_delta="0"
    left_delta="304"
    width="65">
       Low
  </text>
  
  <text
    type="string"
    length="1"
    follows="left|top"
    height="16"
    layout="topleft"
    name="ShadersText"
    top_delta="20"
    left="400"
    width="128">
     Shaders
  </text>

  <check_box
    control_name="RenderTransparentWater"
    height="16"
    initial_value="true"
    label="Transparent Water"
    layout="topleft"
    left="420"
    name="TransparentWater"
    top_delta="16"
    width="300">
    <check_box.commit_callback
      function="Pref.RenderOptionUpdate" />
  </check_box>

  <check_box
    control_name="RenderObjectBump"
    height="16"
    initial_value="true"
    label="Bump mapping and shiny"
    layout="topleft"
    left="420"
    name="BumpShiny"
    top_delta="16"
    width="300">
    <check_box.commit_callback
      function="Pref.RenderOptionUpdate" />
  </check_box>

  <check_box
    control_name="RenderLocalLights"
    height="16"
    initial_value="true"
    label="Local Lights"
    layout="topleft"
    left="420"
    name="LocalLights"
    top_delta="16"
    width="300" />

  <!-- <FS:LO> remove orphaned code left over from EEP
  <slider
    control_name="RenderTerrainDetail"
    follows="left|top"
    height="16"
    label="Terrain Detail:"
    label_width="165"
    layout="topleft"
    left="440"
    show_text="false"
    initial_value="0"
    increment="1"
    min_val="0"
    max_val="1"
    name="TerrainDetail"
    top_delta="16"
    width="280" >
    <slider.commit_callback
      function="Pref.UpdateSliderText"
      parameter="TerrainDetail" />
  </slider> -->
  <text
    type="string"
    length="1"
    follows="left|top"
    height="16"
    layout="topleft"
    top_delta="0"
    left_delta="284"
    name="TerrainDetailText"
    text_readonly_color="LabelDisabledColor"
    width="65">
       Low
  </text>

  <check_box
    control_name="RenderAvatarCloth"
    height="16"
    initial_value="true"
    label="Avatar cloth"
    layout="topleft"
    left="440"
    name="AvatarCloth"
    top_delta="16"
    width="280" />

  <text
    type="string"
    length="1"
    follows="left|top"
    height="16"
    layout="topleft"
    name="ReflectionsText"
    text_readonly_color="LabelDisabledColor"
    top_delta="16"
    left="440"
    width="128">
       Water Reflections:
  </text>
  <combo_box
    control_name="RenderReflectionDetail"
    height="18"
    layout="topleft"
    left_delta="170"
    top_delta="0"
    name="Reflections"
    width="150">
      <combo_box.item
        label="None; opaque"
        name="-2"
        value="-2"/>
      <combo_box.item
        label="None; transparent"
        name="-1"
        value="-1"/>
      <combo_box.item
        label="Minimal"
        name="0"
        value="0"/>
      <combo_box.item
        label="Terrain and trees"
        name="1"
        value="1"/>
      <combo_box.item
        label="All static objects"
        name="2"
        value="2"/>
      <combo_box.item
        label="All avatars and objects"
        name="3"
        value="3"/>
      <combo_box.item
        label="Everything"
        name="4"
        value="4"/>
  </combo_box>

  <check_box
    control_name="WindLightUseAtmosShaders"
    height="16"
    initial_value="true"
    label="Atmospheric shaders"
    layout="topleft"
    left="440"
    name="WindLightUseAtmosShaders"
    top_delta="16"
    width="280">
    <check_box.commit_callback
      function="Pref.RenderOptionUpdate" />
  </check_box>

  <slider
    control_name="WLSkyDetail"
    decimal_digits="0"
    follows="left|top"
    height="16"
    increment="8"
    initial_value="160"
    label="Sky:"
    label_width="145"
    layout="topleft"
    left="460"
    min_val="16"
    max_val="128"
    name="SkyMeshDetail"
    show_text="false"
    top_delta="16"
    width="260">
    <slider.commit_callback
      function="Pref.UpdateSliderText"
      parameter="SkyMeshDetailText" />
  </slider>
  <text
    type="string"
    length="1"
    follows="left|top"
    height="16"
    layout="topleft"
    left_delta="264"
    name="SkyMeshDetailText"
    text_readonly_color="LabelDisabledColor"
    top_delta="0"
    width="65">
       Low
  </text>

  <check_box
    control_name="RenderDeferred"
    height="16"
    initial_value="true"
    label="Advanced Lighting Model"
    layout="topleft"
    left="460"
    name="UseLightShaders"
    top_delta="16"
    width="260">
    <check_box.commit_callback
      function="Pref.RenderOptionUpdate" />
  </check_box>

  <check_box
    control_name="RenderDeferredSSAO"
    height="16"
    initial_value="true"
    label="Ambient Occlusion"
    layout="topleft"
    left="480"
    name="UseSSAO"
    top_delta="16"
    width="240">
    <check_box.commit_callback
      function="Pref.RenderOptionUpdate" />
  </check_box>

  <check_box
    control_name="RenderDepthOfField"
    height="16"
    initial_value="true"
    label="Depth of Field"
    layout="topleft"
    left="480"
    name="UseDoF"
    top_delta="16"
    width="240">
    <check_box.commit_callback
      function="Pref.RenderOptionUpdate" />
  </check_box>

  <!--
  <check_box
    control_name="RenderUseAdvancedAtmospherics"
    height="16"
    initial_value="true"
    label="Advanced Atmospherics"
    layout="topleft"
    left="480"
    name="UseAdvancedAtmo"
    top_delta="16"
    width="240">
    <check_box.commit_callback
      function="Pref.AdvancedAtmosphericsEnable" />
  </check_box>
  -->

  <text
    type="string"
    length="1"
    follows="left|top"
    height="16"
    layout="topleft"
    left="480"
    name="RenderShadowDetailText"
    text_readonly_color="LabelDisabledColor"
    top_delta="16"
    width="128">
      Shadows:
  </text>
  <combo_box
   control_name="RenderShadowDetail"
   height="18"
   layout="topleft"
   left_delta="130"
   top_delta="0" 
   name="ShadowDetail"
   width="150">
     <combo_box.item
       label="None"
       name="0"
       value="0"/>
     <combo_box.item
       label="Sun/Moon"
       name="1"
       value="1"/>
     <combo_box.item
       label="Sun/Moon + Projectors"
       name="2"
       value="2"/>
  </combo_box>
  
<!-- End of Advanced Settings block -->
	<view_border
      bevel_style="in"
      height="0"
      layout="topleft"
      left="13"
      name="horiz_border"
      top_pad="21"
      top_delta="5"
      width="774"/>
  <button
    follows="top|left"
    height="23"
    label="Reset to recommended settings"
    layout="topleft"
    left="20"
    name="Defaults"
    top_delta="10"
    width="210">
    <button.commit_callback
      function="Pref.HardwareDefaults" />
  </button>

  <button
    follows="right|bottom"
    height="23"
    label="OK"
    label_selected="OK"
    layout="topleft"
    right="-115"
    name="OK"
    top_delta="0"
    width="80">
      <button.commit_callback
        function="Pref.OK"
        parameter="closeadvanced" />
   </button>

   <button
    follows="right|bottom"
    height="23"
    label="Cancel"
    label_selected="Cancel"
    layout="topleft"
    left_pad="5"
    right="-20"
    name="Cancel"
    top_delta="0"
    width="80" >
      <button.commit_callback
        function="Pref.Cancel"
        parameter="closeadvanced" />
   </button>

<!-- These two check boxes are dummies and will never be displayed.  They are here so the control variables
are saved in a preset file. -->
  <check_box
    control_name="RenderAvatarMaxComplexity"
    visible="false"
    height="0"
    label="RenderAvatarMaxComplexity"
    layout="topleft"
    left="0"
    name="RenderAvatarMaxComplexity"
    top_delta="0"
    width="0">
  </check_box>

  <check_box
    control_name="RenderAvatarMaxNonImpostors"
    visible="false"
    height="0"
    label="RenderAvatarMaxNonImpostors"
    layout="topleft"
    left="0"
    name="RenderAvatarMaxNonImpostors"
    top_delta="0"
    width="0">
  </check_box>
</floater><|MERGE_RESOLUTION|>--- conflicted
+++ resolved
@@ -273,26 +273,6 @@
   </text>
 
   <slider
-<<<<<<< HEAD
-    control_name="TextureMemory"
-    decimal_digits="0"
-    follows="left|top"
-    height="16"
-    increment="16"
-    initial_value="32"
-    label="Texture Memory (MB):"
-    label_width="185"
-    layout="topleft"
-    left="30"
-    max_val="4096"
-    name="GraphicsCardTextureMemory"
-    tool_tip="Amount of memory to allocate for textures. Defaults to video card memory up to 512MB on 32bit systems and up to 2048MB on 64bit systems, depending on the available dedicated video memory of the video card. Reducing this may improve performance but may also make textures blurry."
-    top_delta="16"
-    width="335" />
-
-  <slider
-=======
->>>>>>> f4473528
     control_name="RenderFogRatio"
     follows="left|top"
     height="16"
