--- conflicted
+++ resolved
@@ -24,13 +24,8 @@
      height="23"
      layout="topleft"
      left="10"
-<<<<<<< HEAD
      label="Filter Places"
-     max_length="300"
-=======
-     label="Filter My Places"
      max_length_chars="300"
->>>>>>> 89c28185
      name="Filter"
      top="3"
      width="303" />
