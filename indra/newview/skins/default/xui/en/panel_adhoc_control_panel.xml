--- conflicted
+++ resolved
@@ -41,58 +41,5 @@
              show_speaking_indicator="false"
              width="147" />
         </layout_panel>
-<<<<<<< HEAD
-=======
-        <layout_panel
-         auto_resize="false"
-         follows="top|left|right"
-         height="25"
-         layout="topleft"
-         min_height="25"
-         width="130"
-         name="call_btn_panel"
-         visible="false">
-            <button
-             follows="all"
-             height="20"
-             label="Call"
-             name="call_btn"
-             width="130"
-             top="0" />
-        </layout_panel>
-        <layout_panel
-         auto_resize="false"
-         follows="top|left|right"
-         height="25"
-         layout="topleft"
-         min_height="25"
-         width="130"
-         name="end_call_btn_panel"
-         visible="false">
-            <button
-             follows="all"
-             height="20"
-             label="Leave Call"
-             name="end_call_btn"
-             top="0"/>
-        </layout_panel>
-        <layout_panel
-         auto_resize="false"
-         follows="top|left|right"
-         height="25"
-         layout="topleft"
-         min_height="25"
-         width="130"
-         name="voice_ctrls_btn_panel"
-         visible="false">
-            <button
-             follows="all"
-             height="20"
-             label="Voice Controls"
-             name="voice_ctrls_btn"
-             top="0"
-             use_ellipses="true" />
-        </layout_panel>
->>>>>>> 4ef92777
     </layout_stack>
 </panel>