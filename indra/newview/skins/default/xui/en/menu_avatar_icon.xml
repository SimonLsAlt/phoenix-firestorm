--- conflicted
+++ resolved
@@ -118,7 +118,6 @@
        <on_enable function="AvatarIcon.Enable" parameter="can_pay" />
     </menu_item_call>
     <menu_item_call
-<<<<<<< HEAD
      label="Copy Name to clipboard"
      layout="topleft"
      name="copy name">
@@ -131,14 +130,13 @@
        <on_click function="AvatarIcon.Action" parameter="copy_url" />
     </menu_item_call>
     <menu_item_separator layout="topleft" name="separator_block"/>
-=======
+    <menu_item_call
      label="Report Abuse"
      layout="topleft"
      name="Report Abuse">
        <on_click function="AvatarIcon.Action" parameter="report_abuse" />
        <on_enable function="AvatarIcon.Enable" parameter="report_abuse" />
     </menu_item_call>
->>>>>>> 1f542bf5
     <menu_item_check
      label="Block Voice"
      layout="topleft"
