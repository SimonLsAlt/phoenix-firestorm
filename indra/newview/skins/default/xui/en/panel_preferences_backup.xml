--- conflicted
+++ resolved
@@ -45,9 +45,9 @@
     <layout_stack
      name="ls_account_specific_label"
      follows="all"
-     height="390"
+     height="400"
      orientation="vertical"
-     top_pad="10"
+     top_pad="5"
      left="30"
      right="-30"
      layout="topleft">
@@ -102,7 +102,7 @@
     <layout_stack
      name="ls_list_view_stack"
      follows="top|left|right"
-     height="200"
+     height="215"
      orientation="horizontal"
      top_pad="4"
      left="1"
@@ -125,11 +125,7 @@
      left="1"
      top="0"
      right="-1"
-<<<<<<< HEAD
-     height="190"
-=======
-     bottom="-1"
->>>>>>> e46ba2a7
+     bottom="-1"
      draw_heading="true"
      multi_select="false">
         <column label="" name="restore_global_files_check" width="16" />
@@ -186,11 +182,7 @@
      left="1"
      top="0"
      right="-1"
-<<<<<<< HEAD
-     height="190"
-=======
-     bottom="-1"
->>>>>>> e46ba2a7
+     bottom="-1"
      draw_heading="true"
      multi_select="false">
         <column label="" name="restore_per_account_files_check" width="16" />
@@ -265,11 +257,7 @@
      left="0"
      top="0"
      right="-1"
-<<<<<<< HEAD
-     height="190"/>
-=======
      bottom="-1"/>
->>>>>>> e46ba2a7
 
     </layout_panel>
 
@@ -368,7 +356,7 @@
      label="Restore global settings"
      layout="topleft"
      follows="top|left"
-     top_pad="10"
+     top_pad="5"
      left="30"
      width="200"
      height="16"
@@ -389,7 +377,7 @@
     <button
      enabled_control="SettingsBackupPath"
      layout="topleft"
-     top_pad="10"
+     top_pad="5"
      follows="left|top"
      height="20"
      label="Backup Settings"
