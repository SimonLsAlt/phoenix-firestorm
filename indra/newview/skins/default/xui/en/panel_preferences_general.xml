<?xml version="1.0" encoding="utf-8" standalone="yes" ?>
<panel
 border="true"
 follows="all"
 height="440"
 layout="topleft"
 left="1"
 top="1"
 width="540"
 label="General"
 name="general_panel">
    <text
     type="string"
     length="1"
     follows="left|top"
     height="15"
     layout="topleft"
     left="30"
     name="language_textbox"
     top="10"
     width="200">
        Language:
    </text>
    <combo_box
     control_name="Language"
     follows="left|top"
     height="23"
     layout="topleft"
     left="35"
     max_chars="135"
     name="language_combobox"
     width="150">
        <combo_box.item
         enabled="true"
         label="System default"
         name="System Default Language"
         value="default" />
        <combo_box.item
         enabled="true"
         label="English"
         name="English"
         value="en" />
        <combo_box.item
         enabled="true"
         label="Dansk (Danish) - Beta"
         name="Danish"
         value="da" />
        <combo_box.item
         enabled="true"
         label="Deutsch (German) - Beta"
         name="Deutsch(German)"
         value="de" />
        <combo_box.item
         enabled="true"
         label="Español (Spanish) - Beta"
         name="Spanish"
         value="es" />
        <combo_box.item
         enabled="true"
         label="Français (French) - Beta"
         name="French"
         value="fr" />
        <combo_box.item
         enabled="true"
         label="Italiano (Italian) - Beta"
         name="Italian"
         value="it" />
        <combo_box.item
         enabled="true"
         label="Polski (Polish) - Beta"
         name="Polish"
         value="pl" />
        <combo_box.item
         enabled="true"
         label="Português (Portuguese) - Beta"
         name="Portugese"
         value="pt" />
        <combo_box.item
         enabled="true"
         label="Русский (Russian) - Beta"
         name="Russian"
         value="ru" />
        <combo_box.item
         enabled="true"
         label="Türkçe (Turkish) - Beta"
         name="Turkish"
         value="tr" />
        <combo_box.item
         enabled="true"
         label="日本語 (Japanese) - Beta"
         name="(Japanese)"
         value="ja" />
        <combo_box.item
         enabled="true"
         label="正體中文 (Traditional Chinese) - Beta"
         name="Traditional Chinese"
         value="zh" />
    </combo_box>
    <text
     font="SansSerifSmall"
     type="string"
     text_color="White_50"
     length="1"
     follows="left|top"
     height="18"
     layout="topleft"
     left_pad="10"
     name="language_textbox2"
     width="130">
        (Requires restart)
    </text>

     <text
     type="string"
     length="1"
     follows="left|top"
     height="15"
     layout="topleft"
     left="30"
     top_pad="8"
     name="maturity_desired_prompt"
     width="200">
        I want to access content rated:
    </text>
    <combo_box
     control_name="PreferredMaturity"
     follows="left|top"
     height="23"
     layout="topleft"
     left="50"
     name="maturity_desired_combobox"
     width="200">
        <combo_box.item
         label="General, Moderate, Adult"
         name="Desired_Adult"
         value="42" />
        <combo_box.item
         label="General and Moderate"
         name="Desired_Mature"
         value="21" />
        <combo_box.item
         label="General"
         name="Desired_PG"
         value="13" />
        <combo_box.commit_callback
         function="Pref.MaturitySettings"/>
    </combo_box>
    <!-- this text will never show at the same time as the above combo, they can overlap -->
    <text
     top_delta="4"
     type="string"
     length="1"
     follows="left|top"
     height="15"
     layout="topleft"
     name="maturity_desired_textbox"
     width="200">
    </text>
    <icon
     follows="left|top"
     height="16"
     image_name="Parcel_PG_Dark"
     layout="topleft"
     left_pad="5"
     name="rating_icon_general"
     top_delta="3"
     width="18"/>
    <icon
     follows="left|top"
     height="16"
     image_name="Parcel_M_Dark"
     layout="topleft"
     left_pad="2"
     name="rating_icon_moderate"
     width="18"/>
    <icon
     follows="left|top"
     height="16"
     image_name="Parcel_R_Dark"
     layout="topleft"
     left_pad="2"
     name="rating_icon_adult"
     width="18"/>
    <text
     type="string"
     length="1"
     follows="left|top"
     height="15"
     layout="topleft"
     left="30"
     name="start_location_textbox"
     top_pad="8"
     width="200">
        Start location:
    </text>
    <combo_box
     control_name="LoginLocation"
     follows="left|top"
     height="23"
     layout="topleft"
     name="start_location_combo"
     left="35"
     width="150">
        <combo_box.item
         label="My Last Location"
         name="MyLastLocation"
         value="last" />
        <combo_box.item
         label="My Home"
         name="MyHome"
         value="home" />
    </combo_box>
    <check_box
     control_name="ShowStartLocation"
     height="16"
     initial_value="true"
     label="Show on login"
     layout="topleft"
     left_pad="20"
     name="show_location_checkbox"
     top_delta="5"
     width="256" />

    <text
     type="string"
     length="1"
     follows="left|top"
     height="15"
     layout="topleft"
     left="30"
     name="name_tags_textbox"
     top_pad="15"
     width="200">
       Name tags:
    </text>
    <radio_group
     control_name="AvatarNameTagMode"
     height="20"
     width="280"
     layout="topleft"
     left="35"
     top_pad="0"
     name="Name_Tag_Preference">
        <radio_item
         label="Off"
         name="radio"
         top_delta="20"
         layout="topleft"
         height="16"
         left="0"
         value="0"
         width="75" />
        <radio_item
         label="On"
         left_pad="0"
         layout="topleft"
         top_delta="0"
         height="16"
         name="radio2"
         value="1"
         width="75" />
        <radio_item
         label="Show briefly"
         left_pad="0"
         name="radio3"
         height="16"
         layout="topleft"
         top_delta="0"
         value="2"
         width="160" />
    </radio_group>
    <check_box
     enabled_control="AvatarNameTagMode"
     control_name="RenderNameShowSelf"
     height="16"
     label="My name"
     layout="topleft"
     left="35"
     name="show_my_name_checkbox1"
     top_pad="2"
     width="100" />
    <check_box
     control_name="NameTagShowUsernames"
     enabled_control="AvatarNameTagMode"
     height="16"
     label="Usernames"
     layout="topleft"
     left_pad="50"
     name="show_slids"
     tool_tip="Show username, like bobsmith123"
     width="100"
     top_delta="0" />

    <check_box
     control_name="NameTagShowGroupTitles"
     enabled_control="AvatarNameTagMode"
     height="16"
     label="Group titles"
     layout="topleft"
     left="35"
     width="100"
     name="show_all_title_checkbox1"
     tool_tip="Show group titles, like Officer or Member"
     top_pad="3" />

    <check_box
     control_name="RenderHideGroupTitle"
     height="16"
     label="Hide own group title"
     layout="topleft"
     left_pad="50"
     name="RenderHideGroupTitle"
     tool_tip="Shows or hides your own group title for yourself and everyone else."/>

    <check_box
     control_name="UseDisplayNames"
     follows="top|left"
     height="16"
     label="View Display Names"
     layout="topleft"
     left="35"
     name="display_names_check"
     width="100"
     tool_tip="Check to use display names in chat, IM, name tags, etc."
     top_pad="3">
        <check_box.commit_callback
         function="FS.ToggleSortContacts" />
    </check_box>
   <check_box
     control_name="FSNameTagShowLegacyUsernames"
     enabled_control="NameTagShowUserNames"
     height="16"
     label="Legacy names instead of usernames"
     layout="topleft"
     left_pad="50"
     name="FSshow_legacyun"
     tool_tip="Show legacy name (Firstname Lastname) instead of username (firstname.lastname)"
     top_delta="0" />
    
   <check_box
     control_name="NameTagShowFriends"
     enabled_control="AvatarNameTagMode"
     height="16"
     label="Highlight friends"
     layout="topleft"
     left="35"
     width="100"
     top_pad="3"
     name="show_friends"
     tool_tip="Highlight the name tags of your friends."
     top_delta="0" />

  <check_box
     control_name="FSPublishRadarTag"
     enabled_control="UseLSLBridge"
     height="16"
     label="Publish and display Radar tags (work in progress)"
     layout="topleft"
     left_pad="50"
     name="FSPublishRadarTag"
     tool_tip="Enabling this checkbox will lets you see what radar tags are published by others. It will also publish one named 'Firestorm' for yourself. This feature uses the Firestorm LSL bridge and currently is only partially complete."
     top_delta="0" />
	 
	 <text
     type="string"
     length="1"
     follows="left|top"
     height="13"
     layout="topleft"
     left="30"
     top_pad="20"
     name="title_afk_text"
     width="150">
        Away timeout:
    </text>

    <text
     type="string"
     length="1"
     follows="left|top"
     height="13"
     layout="topleft"
     left_pad="5"
     top_delta="0"
     name="title_afk_quit_text"
     width="190">
        Log out after being marked away:
    </text>

    <combo_box
     height="23"
     layout="topleft"
     control_name="AFKTimeout"
     left="25"
     top_pad="5"
     label="Away timeout:"
     top_delta="0"
     name="afk"
     width="120">
        <combo_box.item
         label="2 minutes"
         name="item0"
         value="120" />
        <combo_box.item
         label="5 minutes"
         name="item1"
         value="300" />
        <combo_box.item
         label="10 minutes"
         name="item2"
         value="600" />
        <combo_box.item
         label="30 minutes"
         name="item3"
         value="1800" />
        <combo_box.item
         label="60 minutes"
         name="item4"
         value="3600" />
        <combo_box.item
         label="never"
         name="item5"
         value="0" />
    </combo_box>

    <combo_box
     height="23"
     layout="topleft"
     control_name="QuitAfterSecondsOfAFK"
     left_pad="40"
     top_delta="0"
     name="quitafk"
     width="120">
        <combo_box.item
         label="2 minutes"
         name="item0"
         value="120" />
        <combo_box.item
         label="5 minutes"
         name="item1"
         value="300" />
        <combo_box.item
         label="10 minutes"
         name="item2"
         value="600" />
        <combo_box.item
         label="30 minutes"
         name="item3"
         value="1800" />
		<combo_box.item
		 label="never"
		 name="item4"
		 value="0" />
    </combo_box>

    <check_box
     control_name="AvatarSitOnAway"
     name="AvatarSitOnAway"
     follows="top|left"
     height="16"
     label="Sit when away"
     layout="topleft"
     left_pad="50"
     top_delta="5"
     width="50"/>

    <text
     type="string"
     length="1"
     follows="left|top"
     height="13"
     layout="topleft"
     left="30"
     mouse_opaque="false"
     name="text_box3"
     top_pad="40"
     width="500">
       Busy and Autoresponse messages can be found under Privacy / Autoresponse
    </text>
<<<<<<< HEAD
    <text_editor
     control_name="BusyModeResponse"
     use_ellipses="false"
     commit_on_focus_lost = "true"
     follows="left|top"
     height="42"
     layout="topleft"
     left="30"
     top_pad="10"
     name="busy_response"
     width="450"
     word_wrap="true">
       log_in_to_change
    </text_editor>
=======
>>>>>>> 25376b5b

    <panel
     border="true"
     bevel_style="none"
     top="10"
     right="-10"
     height="110"
     width="200"
     follows="top|right"
     layout="topleft"
     name="general_extras" >

        <text
         top_pad="10"
         left="5"
         type="string"
         length="1"
         follows="left|top"
         height="13"
         layout="topleft"
         mouse_opaque="false"
         name="text_box3"
         width="180">
           Extras:
        </text>
        <check_box
         top_pad="5"
         left="5"
         control_name="FSUseWebProfiles"
         follows="left|top"
         layout="topleft"
         height="16"
         name="FSUseWebProfiles"
         label="Use web profiles by default"
         width="270"
         tool_tip="Shows profiles as a web page instead of a v1-style panel"/>

<!-- This option is duplicated here for ease of locating and to replicate LLv3 -->
        <text
         type="string"
         length="1"
         follows="left|top"
         height="15"
         layout="topleft"
         left="5"
         name="inworld_typing_rg_label"
         top_pad="10"
         width="200">
           Pressing letter keys:
        </text>
        <radio_group
         control_name="LetterKeysFocusChatBar"
         height="34"
         width="200"
         layout="topleft"
         left="10"
         top_pad="0"
         name="inworld_typing_preference">
            <radio_item
             label="Starts local chat"
             name="radio_start_chat"
             top="0"
             layout="topleft"
             height="16"
             left="0"
             value="1"
             width="150" />
            <radio_item
             label="Affects movement (i.e. WASD)"
             left="0"
             layout="topleft"
             top="18"
             height="16"
             name="radio_move"
             value="0"
             width="75" />
        </radio_group>

    </panel>

</panel><|MERGE_RESOLUTION|>--- conflicted
+++ resolved
@@ -477,23 +477,6 @@
      width="500">
        Busy and Autoresponse messages can be found under Privacy / Autoresponse
     </text>
-<<<<<<< HEAD
-    <text_editor
-     control_name="BusyModeResponse"
-     use_ellipses="false"
-     commit_on_focus_lost = "true"
-     follows="left|top"
-     height="42"
-     layout="topleft"
-     left="30"
-     top_pad="10"
-     name="busy_response"
-     width="450"
-     word_wrap="true">
-       log_in_to_change
-    </text_editor>
-=======
->>>>>>> 25376b5b
 
     <panel
      border="true"
