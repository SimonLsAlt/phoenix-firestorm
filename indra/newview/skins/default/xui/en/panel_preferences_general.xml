<?xml version="1.0" encoding="utf-8" standalone="yes" ?>
<panel
 border="true"
 follows="all"
 height="440"
 layout="topleft"
 left="1"
 top="1"
 width="540"
 name="general_panel"
 label="General">
 <!--language-->
    <text
     type="string"
     length="1"
     follows="left|top"
     height="15"
     layout="topleft"
     left="30"
     name="language_textbox"
     top="10"
     width="200">
        Language:
    </text>
    <combo_box
     control_name="Language"
     follows="left|top"
     height="23"
     layout="topleft"
     left="30"
     max_chars="135"
     name="language_combobox"
     width="150">
        <combo_box.item
         enabled="true"
         label="English"
         name="English"
         value="en" />
<<<<<<< HEAD
=======
        <!-- <combo_box.item
         enabled="true"
         label="Azərbaycanca (Azerbaijani)"
         name="Azerbaijani"
         value="az" /> -->
>>>>>>> b5f40c06
        <!--
        <combo_box.item
         enabled="true"
         label="Dansk (Danish) - Beta"
         name="Danish"
         value="da" />
        -->
        <combo_box.item
         enabled="true"
         label="Deutsch (German)"
         name="Deutsch(German)"
         value="de" />
        <combo_box.item
         enabled="true"
         label="Español (Spanish) - Beta"
         name="Spanish"
         value="es" />
        <combo_box.item
         enabled="true"
         label="Français (French) - Beta"
         name="French"
         value="fr" />
        <combo_box.item
         enabled="true"
         label="Italiano (Italian) - Beta"
         name="Italian"
         value="it" />        
        <combo_box.item
         enabled="true"
         label="Polski (Polish)"
         name="Polish"
         value="pl" />
        <!--
        <combo_box.item
         enabled="true"
         label="Português (Portuguese) - Beta"
         name="Portugese"
         value="pt" />
        -->
        <combo_box.item
         enabled="true"
         label="Русский (Russian) - Beta"
         name="Russian"
         value="ru" />
        <!--
        <combo_box.item
         enabled="true"
         label="Türkçe (Turkish) - Beta"
         name="Turkish"
         value="tr" />
        -->
        <combo_box.item
         enabled="true"
         label="日本語 (Japanese) - Beta"
         name="(Japanese)"
         value="ja" />
        <!--
        <combo_box.item
         enabled="true"
         label="正體中文 (Traditional Chinese) - Beta"
         name="Traditional Chinese"
         value="zh" />
        -->
    </combo_box>
    <text
	 top_delta="4"
     font="SansSerifSmall"
     type="string"
     text_color="White_50"
     length="1"
     follows="left|top"
     height="15"
     layout="topleft"
     left_pad="5"
     name="language_textbox2"
     width="130">
        (Requires restart)
    </text>
    <check_box
     control_name="SDL2IMEEnabled"
     height="16"
     label="Use IME Text Input"
     layout="topleft"
     left_pad="5"
     name="use_ime"
     top_delta="5"
     width="256"
     visible="false"
     tool_tip="Use the international input method editor, only needed for specific languages like Japanese, Chinese, etc." />
<!--maturity-->
     <text
     type="string"
     length="1"
     follows="left|top"
     height="15"
     layout="topleft"
     left="30"
     top_pad="10"
     name="maturity_desired_prompt"
     width="200">
        I want to access content rated:
    </text>
    <combo_box
     control_name="PreferredMaturity"
     follows="left|top"
     height="23"
     layout="topleft"
     left="30"
     name="maturity_desired_combobox"
     width="200">
        <combo_box.item
         label="General, Moderate, Adult"
         name="Desired_Adult"
         value="42" />
        <combo_box.item
         label="General and Moderate"
         name="Desired_Mature"
         value="21" />
        <combo_box.item
         label="General"
         name="Desired_PG"
         value="13" />
        <combo_box.commit_callback
         function="Pref.MaturitySettings"/>
    </combo_box>
    <!-- this text will never show at the same time as the above combo, they can overlap -->
    <text
     top_delta="4"
     type="string"
     length="1"
     follows="left|top"
     height="15"
     layout="topleft"
     name="maturity_desired_textbox"
     width="200">
    </text>
    <icon
     follows="left|top"
     height="16"
     image_name="Parcel_PG_Dark"
     layout="topleft"
     left_pad="5"
     name="rating_icon_general"
     top_delta="-1"
     width="18"/>
    <icon
     follows="left|top"
     height="16"
     image_name="Parcel_M_Dark"
     layout="topleft"
     left_pad="5"
     name="rating_icon_moderate"
     width="18"/>
    <icon
     follows="left|top"
     height="16"
     image_name="Parcel_R_Dark"
     layout="topleft"
     left_pad="5"
     name="rating_icon_adult"
     width="18"/>
<!--start location-->
    <text
     type="string"
     length="1"
     follows="left|top"
     height="15"
     layout="topleft"
     left="30"
     name="start_location_textbox"
     top_pad="8"
     width="200">
        Start location:
    </text>
    <combo_box
     control_name="LoginLocation"
     follows="left|top"
     height="23"
     layout="topleft"
     name="start_location_combo"
     left="30"
     width="150">
        <combo_box.item
         label="My Last Location"
         name="MyLastLocation"
         value="last" />
        <combo_box.item
         label="My Home"
         name="MyHome"
         value="home" />
    </combo_box>
    <check_box
     control_name="ShowStartLocation"
     height="16"
     initial_value="true"
     label="Show on login"
     layout="topleft"
     left_pad="5"
     name="show_location_checkbox"
     top_delta="5"
     width="256"
	 tool_tip="" />
<!--name tags-->
    <text
     type="string"
     length="1"
     follows="left|top"
     height="15"
     layout="topleft"
     left="30"
     name="name_tags_textbox"
     top_pad="15"
     width="200">
       Name tags:
    </text>
    <radio_group
     control_name="AvatarNameTagMode"
     height="20"
     width="200"
     layout="topleft"
     left="30"
     top_pad="0"
     name="Name_Tag_Preference">
        <radio_item
         label="Off"
         name="radio"
         top_delta="20"
         layout="topleft"
         height="16"
         left="0"
         value="0"
         width="50" />
        <radio_item
         label="On"
         left_pad="0"
         layout="topleft"
         top_delta="0"
         height="16"
         name="radio2"
         value="1"
         width="50" />
        <radio_item
         label="Show briefly"
         left_pad="0"
         name="radio3"
         height="16"
         layout="topleft"
         top_delta="0"
         value="2"
         width="75" />
    </radio_group>
    <text
     type="string"
     length="1"
     follows="left|top"
     height="15"
     layout="topleft"
     left_pad="0"
     name="RenderNameShowTime_LabelPrefix"
     top_delta="0"
     width="5">
       (
    </text>
    <spinner
     allow_text_entry="true"
     control_name="RenderNameShowTime"
     decimal_digits="0"
     follows="left|top"
     height="20"
     increment="1"
     layout="topleft"
     left_pad="0"
     max_val="60"
     min_val="1"
     name="RenderNameShowTime"
     top_delta="-4"
     width="40"/>
    <text
     type="string"
     length="1"
     follows="left|top"
     height="15"
     layout="topleft"
     left_pad="3"
     name="RenderNameShowTime_LabelSuffix"
     top_delta="4"
     width="80">
       seconds)
    </text>
    <check_box
     enabled_control="AvatarNameTagMode"
     control_name="RenderNameShowSelf"
     height="16"
     label="My name"
     layout="topleft"
     left="30"
     name="show_my_name_checkbox1"
     top_pad="8"
     width="140"
	 tool_tip="" />
    <check_box
     control_name="NameTagShowUsernames"
     height="16"
     label="Usernames"
     layout="topleft"
     left_pad="50"
     name="show_slids"
     tool_tip="Show username, like bobsmith123"
     width="100"
     top_delta="0" />

    <check_box
     control_name="NameTagShowGroupTitles"
     enabled_control="AvatarNameTagMode"
     height="16"
     label="Group titles"
     layout="topleft"
     left="30"
     width="140"
     name="show_all_title_checkbox1"
     tool_tip="Show group titles, like Officer or Member"
     top_pad="3" />

    <check_box
     control_name="RenderHideGroupTitle"
     height="16"
     label="Hide own group title"
     layout="topleft"
     left_pad="50"
     name="RenderHideGroupTitle"
     tool_tip="Shows or hides your own group title for yourself and everyone else."/>

    <check_box
     control_name="UseDisplayNames"
     follows="top|left"
     height="16"
     label="View Display Names"
     layout="topleft"
     left="30"
     name="display_names_check"
     width="140"
     tool_tip="Check to use display names in chat, IM, name tags, etc."
     top_pad="3"/>
   <check_box
     control_name="FSNameTagShowLegacyUsernames"
     height="16"
     label="Legacy names instead of usernames"
     layout="topleft"
     left_pad="50"
     name="FSshow_legacyun"
     tool_tip="Show legacy name (Firstname Lastname) instead of username (firstname.lastname)"
     top_delta="0" />
    
   <check_box
     control_name="NameTagShowFriends"
     enabled_control="AvatarNameTagMode"
     height="16"
     label="Highlight friends"
     layout="topleft"
     left="30"
     width="140"
     top_pad="3"
     name="show_friends"
     tool_tip="Highlight the name tags of your friends."
     top_delta="0" />

  <check_box
   enabled_control="FSNameTagShowLegacyUsernames"
   control_name="FSTrimLegacyNames"
   height="16"
   label="Trim 'Resident' from legacy names"
   layout="topleft"
   left_pad="50"
   name="legacy_trim_check"
   width="100"
   tool_tip="Trim 'Resident' from legacy names"
   top_delta="0"/>
    
   <check_box
     control_name="FSLegacyNametagPosition"
     enabled_control="AvatarNameTagMode"
     height="16"
     label="Legacy nametag positioning"
     layout="topleft"
     left="30"
     width="140"
     top_pad="3"
     name="FSLegacyNametagPosition"
     tool_tip="If enabled, the nametag will stay fixed at the avatar position and not follow the avatar head if it moves because of animations."
     top_delta="0" />

  <check_box
   enabled_control="AvatarNameTagMode"
   control_name="FSShowAutorespondInNametag"
   height="16"
   label="Show autorespond mode in nametag"
   layout="topleft"
   left_pad="50"
   name="FSShowAutorespondInNameTag"
   width="100"
   tool_tip="This will show whether you have autoresponse enabled in your own nametag."
   top_delta="0"/>
    
   <check_box
     control_name="FSTagShowARW"
     enabled_control="AvatarNameTagMode"
     height="16"
     label="Show avatar complexity"
     layout="topleft"
     left="30"
     width="140"
     top_pad="3"
     name="FSTagShowARW"
     tool_tip="If enabled, the nametag will show the current avatar complexity."/>
   <check_box
     control_name="FSTagShowTooComplexOnlyARW"
     height="16"
     label="Only if too complex"
     layout="topleft"
     left="40"
     width="140"
     top_pad="3"
     name="FSTagShowTooComplexOnlyARW"
     tool_tip="If enabled, the nametag will show the current avatar complexity only if the avatar is too complex and shown as a JellyDoll."/>
   <check_box
     control_name="FSTagShowOwnARW"
     height="16"
     label="Show own complexity"
     layout="topleft"
     left="40"
     width="140"
     top_pad="3"
     name="FSTagShowOwnARW"
     tool_tip="If enabled, your own nametag will your current avatar complexity."/>

<!--away/logout-->
	 <text
     type="string"
     length="1"
     follows="left|top"
     height="13"
     layout="topleft"
     left="30"
     top_pad="10"
     name="title_afk_text"
     width="260">
        Away timeout:
<<<<<<< HEAD
    </text>

    <text
     type="string"
     length="1"
     follows="left|top"
     height="13"
     layout="topleft"
     left_pad="0"
     top_delta="0"
     name="title_afk_quit_text"
     width="200">
        Log out after being marked away:
    </text>

=======
    </text>

    <text
     type="string"
     length="1"
     follows="left|top"
     height="13"
     layout="topleft"
     left_pad="0"
     top_delta="0"
     name="title_afk_quit_text"
     width="200">
        Log out after being marked away:
    </text>

>>>>>>> b5f40c06
    <combo_box
     height="23"
     layout="topleft"
     control_name="AFKTimeout"
     left="30"
     top_pad="5"
	 label="Away timeout:"
     top_delta="0"
     name="afk"
     width="100"
	 tool_tip="">
        <combo_box.item
         label="2 minutes"
         name="item0"
         value="120" />
        <combo_box.item
         label="5 minutes"
         name="item1"
         value="300" />
        <combo_box.item
         label="10 minutes"
         name="item2"
         value="600" />
        <combo_box.item
         label="30 minutes"
         name="item3"
         value="1800" />
        <combo_box.item
         label="60 minutes"
         name="item4"
         value="3600" />
        <combo_box.item
         label="never"
         name="item5"
         value="0" />
    </combo_box>

    <check_box
     control_name="AvatarSitOnAway"
     name="AvatarSitOnAway"
     follows="top|left"
     height="16"
     label="Sit when away"
     layout="topleft"
     left_pad="5"
     top_delta="4"
     width="150"
	 tool_tip=""/>

    <combo_box
     height="23"
     layout="topleft"
     control_name="QuitAfterSecondsOfAFK"
     left_pad="5"
     top_delta="-4"
     name="quitafk"
     width="100"
	 tool_tip="">
        <combo_box.item
         label="2 minutes"
         name="item0"
         value="120" />
        <combo_box.item
         label="5 minutes"
         name="item1"
         value="300" />
        <combo_box.item
         label="10 minutes"
         name="item2"
         value="600" />
        <combo_box.item
         label="30 minutes"
         name="item3"
         value="1800" />
		<combo_box.item
		 label="never"
		 name="item4"
		 value="0" />
    </combo_box>

    <text
     type="string"
     length="1"
     follows="left|top"
     height="13"
     layout="topleft"
     left="30"
     mouse_opaque="false"
     name="text_box3"
     top_pad="10"
     width="500">
       Unavailable and Autoresponse messages can be found under Privacy / Autoresponse
    </text>

</panel><|MERGE_RESOLUTION|>--- conflicted
+++ resolved
@@ -36,14 +36,11 @@
          label="English"
          name="English"
          value="en" />
-<<<<<<< HEAD
-=======
         <!-- <combo_box.item
          enabled="true"
          label="Azərbaycanca (Azerbaijani)"
          name="Azerbaijani"
          value="az" /> -->
->>>>>>> b5f40c06
         <!--
         <combo_box.item
          enabled="true"
@@ -491,7 +488,6 @@
      name="title_afk_text"
      width="260">
         Away timeout:
-<<<<<<< HEAD
     </text>
 
     <text
@@ -507,23 +503,6 @@
         Log out after being marked away:
     </text>
 
-=======
-    </text>
-
-    <text
-     type="string"
-     length="1"
-     follows="left|top"
-     height="13"
-     layout="topleft"
-     left_pad="0"
-     top_delta="0"
-     name="title_afk_quit_text"
-     width="200">
-        Log out after being marked away:
-    </text>
-
->>>>>>> b5f40c06
     <combo_box
      height="23"
      layout="topleft"
