<?xml version="1.0" encoding="utf-8" standalone="yes" ?>
<panel
 border="true"
 follows="all"
 height="440"
 layout="topleft"
 left="1"
 top="1"
 width="540"
 label="General"
 name="general_panel">
    <text
     type="string"
     length="1"
     follows="left|top"
     height="15"
     layout="topleft"
     left="30"
     name="language_textbox"
     top="10"
     width="200">
        Language:
    </text>
    <combo_box
     control_name="Language"
     follows="left|top"
     height="23"
     layout="topleft"
     left="35"
     max_chars="135"
     name="language_combobox"
     width="150">
        <combo_box.item
         enabled="true"
         label="System default"
         name="System Default Language"
         value="default" />
        <combo_box.item
         enabled="true"
         label="English"
         name="English"
         value="en" />
        <combo_box.item
         enabled="true"
         label="Dansk (Danish) - Beta"
         name="Danish"
         value="da" />
        <combo_box.item
         enabled="true"
         label="Deutsch (German) - Beta"
         name="Deutsch(German)"
         value="de" />
        <combo_box.item
         enabled="true"
         label="Español (Spanish) - Beta"
         name="Spanish"
         value="es" />
        <combo_box.item
         enabled="true"
         label="Français (French) - Beta"
         name="French"
         value="fr" />
        <combo_box.item
         enabled="true"
         label="Italiano (Italian) - Beta"
         name="Italian"
         value="it" />
        <combo_box.item
         enabled="true"
         label="Polski (Polish) - Beta"
         name="Polish"
         value="pl" />
        <combo_box.item
         enabled="true"
         label="Português (Portuguese) - Beta"
         name="Portugese"
         value="pt" />
        <combo_box.item
         enabled="true"
         label="Русский (Russian) - Beta"
         name="Russian"
         value="ru" />
        <combo_box.item
         enabled="true"
         label="Türkçe (Turkish) - Beta"
         name="Turkish"
         value="tr" />
        <combo_box.item
         enabled="true"
         label="日本語 (Japanese) - Beta"
         name="(Japanese)"
         value="ja" />
        <combo_box.item
         enabled="true"
<<<<<<< HEAD
         label="Русский (Russian) - Beta"
         name="(Russian)"
         value="ru" />
=======
         label="正體中文 (Traditional Chinese) - Beta"
         name="Traditional Chinese"
         value="zh" />
>>>>>>> f6b8bfd3
    </combo_box>
    <text
     font="SansSerifSmall"
     type="string"
     text_color="White_50"
     length="1"
     follows="left|top"
     height="18"
     layout="topleft"
     left_pad="10"
     name="language_textbox2"
     width="130">
        (Requires restart)
    </text>

     <text
     type="string"
     length="1"
     follows="left|top"
     height="15"
     layout="topleft"
     left="30"
     top_pad="8"
     name="maturity_desired_prompt"
     width="200">
        I want to access content rated:
    </text>
    <combo_box
     control_name="PreferredMaturity"
     follows="left|top"
     height="23"
     layout="topleft"
     left="50"
     name="maturity_desired_combobox"
     width="200">
        <combo_box.item
         label="General, Moderate, Adult"
         name="Desired_Adult"
         value="42" />
        <combo_box.item
         label="General and Moderate"
         name="Desired_Mature"
         value="21" />
        <combo_box.item
         label="General"
         name="Desired_PG"
         value="13" />
        <combo_box.commit_callback
         function="Pref.MaturitySettings"/>
    </combo_box>
    <!-- this text will never show at the same time as the above combo, they can overlap -->
    <text
     top_delta="4"
     type="string"
     length="1"
     follows="left|top"
     height="15"
     layout="topleft"
     name="maturity_desired_textbox"
     width="200">
    </text>
    <icon
     follows="left|top"
     height="16"
     image_name="Parcel_PG_Dark"
     layout="topleft"
     left_pad="5"
     name="rating_icon_general"
     top_delta="3"
     width="18"/>
    <icon
     follows="left|top"
     height="16"
     image_name="Parcel_M_Dark"
     layout="topleft"
     left_pad="2"
     name="rating_icon_moderate"
     width="18"/>
    <icon
     follows="left|top"
     height="16"
     image_name="Parcel_R_Dark"
     layout="topleft"
     left_pad="2"
     name="rating_icon_adult"
     width="18"/>
    <text
     type="string"
     length="1"
     follows="left|top"
     height="15"
     layout="topleft"
     left="30"
     name="start_location_textbox"
     top_pad="8"
     width="200">
        Start location:
    </text>
    <combo_box
     control_name="LoginLocation"
     follows="left|top"
     height="23"
     layout="topleft"
     name="start_location_combo"
     left="35"
     width="150">
        <combo_box.item
         label="My Last Location"
         name="MyLastLocation"
         value="last" />
        <combo_box.item
         label="My Home"
         name="MyHome"
         value="home" />
    </combo_box>
    <check_box
     control_name="ShowStartLocation"
     height="16"
     initial_value="true"
     label="Show on login"
     layout="topleft"
     left_pad="20"
     name="show_location_checkbox"
     top_delta="5"
     width="256" />

    <text
     type="string"
     length="1"
     follows="left|top"
     height="15"
     layout="topleft"
     left="30"
     name="name_tags_textbox"
     top_pad="15"
     width="200">
       Name tags:
    </text>
    <radio_group
     control_name="AvatarNameTagMode"
     height="20"
     width="280"
     layout="topleft"
     left="35"
     top_pad="0"
     name="Name_Tag_Preference">
        <radio_item
         label="Off"
         name="radio"
         top_delta="20"
         layout="topleft"
         height="16"
         left="0"
         value="0"
         width="75" />
        <radio_item
         label="On"
         left_pad="0"
         layout="topleft"
         top_delta="0"
         height="16"
         name="radio2"
         value="1"
         width="75" />
        <radio_item
         label="Show briefly"
         left_pad="0"
         name="radio3"
         height="16"
         layout="topleft"
         top_delta="0"
         value="2"
         width="160" />
    </radio_group>
    <check_box
     enabled_control="AvatarNameTagMode"
     control_name="RenderNameShowSelf"
     height="16"
     label="My name"
     layout="topleft"
     left="35"
     name="show_my_name_checkbox1"
     top_pad="2"
     width="100" />
    <check_box
     control_name="NameTagShowUsernames"
     enabled_control="AvatarNameTagMode"
     height="16"
     label="Usernames"
     layout="topleft"
     left_pad="50"
     name="show_slids"
     tool_tip="Show username, like bobsmith123"
     width="100"
     top_delta="0" />

    <check_box
     control_name="NameTagShowGroupTitles"
     enabled_control="AvatarNameTagMode"
     height="16"
     label="Group titles"
     layout="topleft"
     left="35"
     width="100"
     name="show_all_title_checkbox1"
     tool_tip="Show group titles, like Officer or Member"
     top_pad="3" />

    <check_box
     control_name="RenderHideGroupTitle"
     height="16"
     label="Hide own group title"
     layout="topleft"
     left_pad="50"
     name="RenderHideGroupTitle"
     tool_tip="Shows or hides your own group title for yourself and everyone else."/>

    <check_box
     control_name="UseDisplayNames"
     follows="top|left"
     height="16"
     label="View Display Names"
     layout="topleft"
     left="35"
     name="display_names_check"
     width="100"
     tool_tip="Check to use display names in chat, IM, name tags, etc."
     top_pad="3">
        <check_box.commit_callback
         function="FS.ToggleSortContacts" />
    </check_box>
   <check_box
     control_name="FSNameTagShowLegacyUsernames"
	 enabled_control="NameTagShowUserNames"
     height="16"
     label="Legacy names instead of usernames"
     layout="topleft"
     left_pad="50"
     name="FSshow_legacyun"
     tool_tip="Show legacy name (Firstname Lastname) instead of username (firstname.lastname)"
     top_delta="0" />
    
   <check_box
     control_name="NameTagShowFriends"
     enabled_control="AvatarNameTagMode"
     height="16"
     label="Highlight friends"
     layout="topleft"
     left="35"
     top_pad="3"
     name="show_friends"
     tool_tip="Highlight the name tags of your friends."
     top_delta="0" />
	 
	 <text
     type="string"
     length="1"
     follows="left|top"
     height="13"
     layout="topleft"
     left="30"
     top_pad="10"
     name="title_afk_text"
     width="150">
        Away timeout:
    </text>

    <text
     type="string"
     length="1"
     follows="left|top"
     height="13"
     layout="topleft"
     left_pad="5"
     top_delta="0"
     name="title_afk_quit_text"
     width="190">
        Log out after being marked away:
    </text>

    <combo_box
     height="23"
     layout="topleft"
     control_name="AFKTimeout"
     left="25"
     top_pad="5"
     label="Away timeout:"
     top_delta="0"
     name="afk"
     width="120">
        <combo_box.item
         label="2 minutes"
         name="item0"
         value="120" />
        <combo_box.item
         label="5 minutes"
         name="item1"
         value="300" />
        <combo_box.item
         label="10 minutes"
         name="item2"
         value="600" />
        <combo_box.item
         label="30 minutes"
         name="item3"
         value="1800" />
        <combo_box.item
         label="60 minutes"
         name="item4"
         value="3600" />
        <combo_box.item
         label="never"
         name="item5"
         value="0" />
    </combo_box>

    <combo_box
     height="23"
     layout="topleft"
     control_name="QuitAfterSecondsOfAFK"
     left_pad="40"
     top_delta="0"
     name="quitafk"
     width="120">
        <combo_box.item
         label="2 minutes"
         name="item0"
         value="120" />
        <combo_box.item
         label="5 minutes"
         name="item1"
         value="300" />
        <combo_box.item
         label="10 minutes"
         name="item2"
         value="600" />
        <combo_box.item
         label="30 minutes"
         name="item3"
         value="1800" />
		<combo_box.item
		 label="never"
		 name="item4"
		 value="0" />
    </combo_box>

    <check_box
     control_name="AvatarSitOnAway"
     name="AvatarSitOnAway"
     follows="top|left"
     height="16"
     label="Sit when away"
     layout="topleft"
     left_pad="50"
     top_delta="5"
     width="50"/>

    <text
     type="string"
     length="1"
     follows="left|top"
     height="13"
     layout="topleft"
     left="30"
     mouse_opaque="false"
     name="text_box3"
     top_pad="10"
     width="400">
       Automatic response (for busy online status):
    </text>
    <text_editor
     control_name="BusyModeResponse"
     use_ellipses="false"
     commit_on_focus_lost = "true"
     follows="left|top"
     height="42"
     layout="topleft"
<<<<<<< HEAD
     left="50"
     top_pad="10"
=======
     left="30"
>>>>>>> f6b8bfd3
     name="busy_response"
     width="450"
     word_wrap="true">
       log_in_to_change
    </text_editor>

    <panel
     border="true"
     bevel_style="none"
     top="10"
     right="-10"
     height="110"
     width="200"
     follows="top|right"
     layout="topleft"
     name="general_extras" >

        <text
         top_pad="10"
         left="5"
         type="string"
         length="1"
         follows="left|top"
         height="13"
         layout="topleft"
         mouse_opaque="false"
         name="text_box3"
         width="180">
           Extras:
        </text>
        <check_box
         top_pad="5"
         left="5"
         control_name="FSUseWebProfiles"
         follows="left|top"
         layout="topleft"
         height="16"
         name="FSUseWebProfiles"
         label="Use web profiles by default"
         width="270"
         tool_tip="Shows profiles as a web page instead of a v1-style panel"/>

<!-- This option is duplicated here for ease of locating and to replicate LLv3 -->
        <text
         type="string"
         length="1"
         follows="left|top"
         height="15"
         layout="topleft"
         left="5"
         name="inworld_typing_rg_label"
         top_pad="10"
         width="200">
           Pressing letter keys:
        </text>
        <radio_group
         control_name="LetterKeysFocusChatBar"
         height="34"
         width="200"
         layout="topleft"
         left="10"
         top_pad="0"
         name="inworld_typing_preference">
            <radio_item
             label="Starts local chat"
             name="radio_start_chat"
             top="0"
             layout="topleft"
             height="16"
             left="0"
             value="1"
             width="150" />
            <radio_item
             label="Affects movement (i.e. WASD)"
             left="0"
             layout="topleft"
             top="18"
             height="16"
             name="radio_move"
             value="0"
             width="75" />
        </radio_group>

    </panel>

</panel><|MERGE_RESOLUTION|>--- conflicted
+++ resolved
@@ -92,15 +92,9 @@
          value="ja" />
         <combo_box.item
          enabled="true"
-<<<<<<< HEAD
-         label="Русский (Russian) - Beta"
-         name="(Russian)"
-         value="ru" />
-=======
          label="正體中文 (Traditional Chinese) - Beta"
          name="Traditional Chinese"
          value="zh" />
->>>>>>> f6b8bfd3
     </combo_box>
     <text
      font="SansSerifSmall"
@@ -478,12 +472,8 @@
      follows="left|top"
      height="42"
      layout="topleft"
-<<<<<<< HEAD
-     left="50"
+     left="30"
      top_pad="10"
-=======
-     left="30"
->>>>>>> f6b8bfd3
      name="busy_response"
      width="450"
      word_wrap="true">
