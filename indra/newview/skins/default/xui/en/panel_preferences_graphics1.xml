<?xml version="1.0" encoding="utf-8" standalone="yes"?>
<panel
 border="true"
 follows="all"
 height="440"
 layout="topleft"
 left="1"
 top="1"
 width="540"
 label="Graphics"
 name="Display panel">
  <tab_container
   label="Graphics Prefs"
   layout="topleft"
   follows="all"
   top="5"
   bottom="-1"
   left="1"
   right="-1"
   name="tabs"
   tab_min_width="50"
   tab_position="top" >

<!--General-->
    <panel
     top_pad="5"
     bottom="-1"
     left="1"
     right="-1"
     follows="all"
     label="General"
     name="General" >
  <text
    follows="top|left|right"
    height="16"
    layout="topleft"
    left="5"
    name="preset_label"
    top="5"
    width="130">
      Preset in use:
  </text>

  <text
    follows="top|left|right"
    height="16"
    layout="topleft"
    left_pad="10"
    name="preset_text"
    top="5"
    width="120">
      (None)
  </text>

      <text
       type="string"
       length="1"
       follows="left|top"
       height="12"
       layout="topleft"
       left="30"
       name="QualitySpeed"
       top="25"
       width="400">
        Quality and speed:
      </text>
      <text
       type="string"
       length="1"
       follows="left|top"
       halign="right"
       height="12"
       layout="topleft"
       left="35"
       name="FasterText"
       top_pad="4"
       width="80">
        Performance
      </text>
      <text
       type="string"
       length="1"
       follows="left|top"
       height="12"
       layout="topleft"
       left_delta="360"
       name="BetterText"
       top_delta="0"
       width="100">
        Quality
      </text>
      <icon
       color="Slidermark"
       height="14"
       image_name="Rounded_Square"
       layout="topleft"
       left="128"
       name="LowGraphicsDivet"
       top_delta="-2"
       width="2" />
      <icon
       color="Slidermark"
       height="14"
       image_name="Rounded_Square"
       layout="topleft"
       left_pad="41"
       name="LowMidGraphicsDivet"
       top_delta="0"
       width="2" />
      <icon
       color="Slidermark"
       height="14"
       image_name="Rounded_Square"
       layout="topleft"
       left_pad="41"
       name="MidGraphicsDivet"
       top_delta="0"
       width="2" />
      <icon
       color="Slidermark"
       height="14"
       image_name="Rounded_Square"
       layout="topleft"
       left_pad="41"
       name="MidHighGraphicsDivet"
       top_delta="0"
       width="2" />
      <icon
       color="Slidermark"
       height="14"
       image_name="Rounded_Square"
       layout="topleft"
       left_pad="41"
       name="HighGraphicsDivet"
       top_delta="0"
       width="2" />
      <icon
       color="Slidermark"
       height="14"
       image_name="Rounded_Square"
       layout="topleft"
       left_pad="41"
       name="HighUltraGraphicsDivet"
       top_delta="0"
       width="2" />
      <icon
       color="Slidermark"
       height="14"
       image_name="Rounded_Square"
       layout="topleft"
       left_pad="41"
       name="UltraGraphicsDivet"
       top_delta="0"
       width="2" />
      <slider
       control_name="RenderQualityPerformance"
       decimal_digits="0"
       follows="left|top"
       height="16"
       increment="1"
       initial_value="0"
       layout="topleft"
       left="120"
       max_val="6"
       name="QualityPerformanceSelection"
       show_text="false"
       top_delta="-1"
       width="275">
        <slider.commit_callback
           function="Pref.QualityPerformance"/>
      </slider>
      <text
       type="string"
       length="1"
       follows="left|top"
       halign="center"
       height="12"
       layout="topleft"
       left="88"
       name="ShadersPrefText"
       top_delta="20"
       width="80">
        Low
      </text>
      <text
       type="string"
       length="1"
       follows="left|top"
       halign="center"
       height="12"
       layout="topleft"
       left_delta="87"
       name="ShadersPrefText2"
       top_delta="0"
       width="80">
        Mid
      </text>
      <text
       type="string"
       length="1"
       follows="left|top"
       halign="center"
       height="12"
       layout="topleft"
       left_delta="87"
       name="ShadersPrefText3"
       top_delta="0"
       width="80">
        High
      </text>
      <text
       type="string"
       length="1"
       follows="left|top"
       halign="center"
       height="12"
       layout="topleft"
       left_delta="85"
       name="ShadersPrefText4"
       top_delta="0"
       width="80">
        Ultra
      </text>
        <check_box
         control_name="FullScreen"
         height="16"
         initial_value="false"
         label="Fullscreen Mode"
         layout="topleft"
         left="4"
         name="Fullscreen Mode"
         tool_tip="Run Firestorm in Fullscreen mode. A restart is required to change mode."
         top="80"
         width="280" />
        <text
         type="string"
         length="1"
         follows="left|top"
         height="12"
         layout="topleft"
         left_delta="1"
         name="ShadersText"
         top_pad="5"
         width="128">
          Shaders:
        </text>
        <check_box
         control_name="RenderTransparentWater"
         height="16"
         initial_value="true"
         label="Transparent Water"
         layout="topleft"
         left_delta="5"
         name="TransparentWater"
         top_pad="5"
         width="256" >
         <check_box.commit_callback
          function="Pref.RenderOptionUpdate" />
        </check_box>
        <check_box
         control_name="RenderDeferredSSAO"
         height="16"
         initial_value="true"
         label="Ambient Occlusion"
         layout="topleft"
         left_delta="0"
         name="UseSSAO"
         top_pad="1"
         width="256">
         <check_box.commit_callback
          function="Pref.RenderOptionUpdate" />
        </check_box>
        <check_box
         control_name="RenderScreenSpaceReflections"
         height="16"
         initial_value="true"
         label="Screen Space Reflections"
         layout="topleft"
         left_delta="0"
         name="ScreenSpaceReflections"
         top_pad="1"
         width="256">
         <check_box.commit_callback
          function="Pref.RenderOptionUpdate" />
        </check_box>
        <text
         type="string"
         length="1"
         top_pad="4"
         follows="top|left"
         height="12"
         width="110"
         word_wrap="true"
         layout="topleft"
         left_delta="-5"
         name="shadows_label">
          Shadows:
        </text>
        <combo_box
         control_name="RenderShadowDetail"
         height="23"
         layout="topleft"
         left_delta="5"
         top_pad="3"
         name="ShadowDetail"
         width="150">
          <combo_box.commit_callback
         function="Pref.RenderOptionUpdate" />
          <combo_box.item
           label="None"
           name="0"
           value="0"/>
          <combo_box.item
           label="Sun/Moon"
           name="1"
           value="1"/>
          <combo_box.item
           label="Sun/Moon + Projectors"
           name="2"
           value="2"/>
        </combo_box>
        <text
         type="string"
         length="1"
         follows="left|top"
         height="12"
         layout="topleft"
         left_delta="-5"
         name="ReflectionDetailText"
         text_readonly_color="LabelDisabledColor"
         top_pad="4"
         width="170">
          Reflection Detail:
        </text>
        <combo_box
         control_name="RenderReflectionProbeDetail"
         height="23"
         layout="topleft"
         left_delta="5"
         top_pad="3"
         name="ReflectionDetail"
         width="150">
          <combo_box.item
           label="Static Only"
           name="0"
           value="0"/>
          <combo_box.item
           label="Static &amp; Dynamic"
           name="1"
           value="1"/>
          <combo_box.item
           label="Realtime"
           name="2"
           value="2"/>
        </combo_box>
        <text
         type="string"
         length="1"
         follows="left|top"
         height="12"
         layout="topleft"
         left_delta="-5"
         name="ReflectionProbeText"
         text_readonly_color="LabelDisabledColor"
         top_pad="4"
         width="170">
          Reflection Coverage:
        </text>
        <combo_box
         control_name="RenderReflectionProbeLevel"
         height="23"
         layout="topleft"
         left_delta="5"
         top_pad="3"
         name="ReflectionLevel"
         width="150">
          <combo_box.item
           label="None"
           name="0"
           value="0"/>
          <combo_box.item
           label="Manual only"
           name="1"
           value="1"/>
          <combo_box.item
           label="Manual &amp; terrain"
           name="2"
           value="2"/>
          <combo_box.item
           label="Full scene"
           name="3"
           value="3"/>
        </combo_box>
<!-- FS:TM Avatar Physics was moved down to LOD section-->
<!-- FS:TM Point Lighting added instead of above-->
        <text
         type="string"
         length="1"
         top_pad="4"
         follows="top|left"
         height="12"
         width="170"
         word_wrap="false"
         layout="topleft"
         left_delta="-5"
         name="local lights_label"
         tool_tip="Affects the number of rendered light sources when Advanced Lighting Model is disabled. A restart is required to change mode.">
          Point Lighting (restart required)
        </text>
        <combo_box
         control_name="RenderShaderLightingMaxLevel"
         height="23"
         layout="topleft"
         left_delta="5"
         top_pad="3"
         name="LocalLightsDetail"
         width="150">
          <combo_box.item
           label="Full (default)"
           name="3"
           value="3"/>
          <combo_box.item
           label="Reduced"
           name="2"
           value="2"/>
          <combo_box.item
           label="Sun/Moon Only"
           name="1"
           value="1"/>
        </combo_box>
      <!--Top of second column in General tab-->
        <slider
         control_name="RenderFarClip"
         decimal_digits="0"
         follows="left|top"
         height="15"
         increment="8"
         initial_value="160"
         label="Draw distance"
         label_width="185"
         layout="topleft"
         left="200"
         max_val="1024"
         min_val="32"
         name="DrawDistance"
         top="80"
         width="301" />
        <text
         type="string"
         length="1"
         follows="left|top"
         height="12"
         layout="topleft"
         left_delta="296"
         name="DrawDistanceMeterText2"
         top_delta="0"
         width="128">
          m
        </text>
        <slider
         control_name="RenderMaxPartCount"
         decimal_digits="0"
         follows="left|top"
         height="15"
         increment="256"
         initial_value="4096"
         label="Max. particle count"
         label_width="185"
         layout="topleft"
         left="200"
         max_val="8192"
         name="MaxParticleCount"
         top_pad="6"
         width="301" />
        <slider
         control_name="IndirectMaxComplexity"
         tool_tip="Controls at what point a visually complex avatar is drawn as a JellyDoll"
         decimal_digits="0"
         follows="left|top"
         height="15"
         increment="1"
         initial_value="101"
         label="Maximum complexity"
         label_width="185"
         layout="topleft"
         left_delta="0"
         max_val="101"
         min_val="1"
         show_text="false"
         name="IndirectMaxComplexity"
         top_pad="3"
         width="261">
         <slider.commit_callback
          function="Pref.UpdateIndirectMaxComplexity"
          parameter="IndirectMaxComlexityText" />
        </slider>
        <text
         type="string"
         length="1"
         follows="left|top"
         height="12"
         layout="topleft"
         left="465"
         name="IndirectMaxComplexityText"
         text_readonly_color="LabelDisabledColor"
         top_delta="0"
         width="128">
          0
        </text>
        <slider
         control_name="IndirectMaxNonImpostors"
         decimal_digits="0"
         follows="left|top"
         height="15"
         increment="1"
         initial_value="12"
         label="Max. # of non-impostor avatars"
         label_width="185"
         layout="topleft"
         left="200"
         max_val="66"
         min_val="1"
         show_text="false"
         name="IndirectMaxNonImpostors"
         top_pad="5"
         width="261">
         <slider.commit_callback
          function="Pref.UpdateIndirectMaxNonImpostors"
          parameter="IndirectNonImpostorsText" />
        </slider>
        <text
         type="string"
         length="1"
         follows="left|top"
         height="12"
         layout="topleft"
         left="465"
         name="IndirectMaxNonImpostorsText"
         text_readonly_color="LabelDisabledColor"
         top_delta="0"
         width="128">
          0
        </text>
        <slider
         control_name="RenderGlowResolutionPow"
         decimal_digits="0"
         follows="left|top"
         height="15"
         increment="1"
         initial_value="8"
         label="Post process quality"
         label_width="185"
         layout="topleft"
         left="200"
         max_val="9"
         min_val="8"
         name="RenderPostProcess"
         show_text="false"
         top_pad="5"
         width="261">
          <slider.commit_callback
           function="Pref.UpdateSliderText"
           parameter="PostProcessText" />
        </slider>
        <text
         type="string"
         length="1"
         follows="left|top"
         height="12"
         layout="topleft"
         left="465"
         name="PostProcessText"
         top_delta="0"
         width="128">
          Low
        </text>

        <slider
         control_name="RenderAvatarPhysicsLODFactor"
         follows="left|top"
         height="15"
         decimal_digits="2"
         initial_value="1"
         increment=".05"
         label="Avatar Physics"
         label_width="185"
         layout="topleft"
         left="200"
         name="AvatarPhysicsDetail"
         show_text="true"
         top_pad="5"
         width="297"/>

        <slider
         control_name="RenderExposure"
         decimal_digits="1"
         follows="left|top"
         height="16"
         increment="0.1"
         initial_value="1"
         label="Exposure"
         label_width="185"
         layout="topleft"
         left="200"
         min_val="0.5"
         max_val="4.0"
         name="RenderExposure"
         show_text="true"
         top_pad="2"
         width="297"/>

        <text
         type="string"
         length="1"
         follows="left|top"
         height="12"
         layout="topleft"
         left="200"
         name="MeshDetailText"
         top_pad="10"
         width="400">
          Level of Detail (LOD) Distance Factors:
        </text>

        <slider
         control_name="RenderVolumeLODFactor"
         tool_tip="Controls when lower-detail objects can be used to reduce rendering cost. Higher values cause lag, use with care."
         follows="left|top"
         height="15"
         increment="0.125"
         initial_value="2"
         label="  Objects &amp; Sculpts LOD"
         label_width="140"
         layout="topleft"
         left_delta="0"
         min_val="1"
         max_val="4"
         name="ObjectMeshDetail"
         show_text="true"
         top_pad="6"
         width="304"/>
        <slider
        control_name="RenderFlexTimeFactor"
        follows="left|top"
        height="15"
        initial_value="160"
        label="  Flexiprims"
        label_width="140"
        layout="topleft"
        left_delta="0"
        name="FlexibleMeshDetail"
        show_text="true"
        top_pad="3"
        width="304"/>
        <slider
         control_name="RenderTreeLODFactor"
         follows="left|top"
         height="15"
         increment="0.125"
         initial_value="160"
         min_val="0.125"
         label="  Trees"
         label_width="140"
         layout="topleft"
         left_delta="0"
         name="TreeMeshDetail"
         show_text="true"
         top_pad="3"
         width="304"/>
        <slider
         control_name="RenderAvatarLODFactor"
         follows="left|top"
         height="15"
         increment="0.125"
         initial_value="160"
         label="  Avatars"
         label_width="140"
         layout="topleft"
         left_delta="0"
         name="AvatarMeshDetail"
         show_text="true"
         top_pad="3"
         width="304"/>
        <slider
         control_name="RenderTerrainLODFactor"
         follows="left|top"
         height="15"
         increment="0.125"
         initial_value="160"
         label="  Terrain"
         label_width="140"
         layout="topleft"
         left_delta="0"
         max_val="4"
         min_val="1"
         name="TerrainMeshDetail"
         show_text="true"
         top_pad="3"
         width="304"/>
        <slider
         control_name="WLSkyDetail"
         enabled_control="WindLightUseAtmosShaders"
         decimal_digits="3"
         follows="left|top"
         height="15"
         increment="8"
         initial_value="160"
         label="  Sky"
         label_width="140"
         layout="topleft"
         left_delta="0"
         max_val="128"
         min_val="16"
         name="SkyMeshDetail"
         show_text="true"
         top_pad="3"
         width="315"/>
        <text
         type="string"
         length="1"
         follows="left|top"
         height="12"
         layout="topleft"
         left_delta="0"
         name="AvatarPhysicsDetailText"
         visible="false"
         top_delta="0"
         width="0">
        </text>

        <text
         type="string"
         length="1"
         follows="left|top"
         height="12"
         layout="topleft"
         left="200"
         name="Presets_Label"
         top_pad="20"
         width="155">
          Presets:
        </text>
        <button
         follows="left|top"
         height="23"
         label="Save"
         layout="topleft"
         left="260"
         name="PrefSaveButton"
         top_delta="-5"
         width="75">
         <button.commit_callback
          function="Pref.PrefSave"
          parameter="graphic" />
        </button>
        <button
         follows="left|top"
         height="23"
         label="Load"
         layout="topleft"
         left_pad="10"
         name="PrefLoadButton"
         top_delta="0"
         width="75">
         <button.commit_callback
          function="Pref.PrefLoad"
          parameter="graphic" />
        </button>
        <button
         follows="left|top"
         height="23"
         label="Delete"
         layout="topleft"
         left_pad="10"
         name="PrefDeleteButton"
         top_delta="0"
         width="75">
         <button.commit_callback
          function="Pref.PrefDelete"
          parameter="graphic" />
        </button>

      <!--Reset Button-->
      <button
       follows="left|top"
       height="23"
       image_overlay="Refresh_Off"
       tool_tip="Reload default graphics settings."
       layout="topleft"
       left="460"
       name="Defaults"
       top="35"
       width="23">
        <button.commit_callback
         function="Pref.HardwareDefaults" />
      </button>
    </panel>

<!--Hardware Settings-->
    <panel
     top_pad="5"
     bottom="-1"
     left="1"
     right="-1"
     follows="all"
     label="Hardware Settings"
     name="Hardware Settings" >
        <check_box
         control_name="RenderAnisotropic"
         height="16"
         label="Anisotropic Filtering (slower when enabled)"
         layout="topleft"
         left="10"
         name="ani"
         tool_tip="This checkbox enables anisotropic filtering, which is a method to enhance the quality of textures when they are viewed at relatively large angles in relation to your camera position. Usually makes them look less blurry at greater distances."
         top="20"
         width="256" />
        <check_box
         control_name="RenderVSyncEnable"
         height="16"
         initial_value="false"
         label="Enable VSync"
         layout="topleft"
         left="10"
         top_pad="5"
         name="vsync"
         tool_tip="Synchronizes the frame rate to the refresh rate of the monitor, can result in increased stutter and input lag."
         width="315" />
        <check_box
         control_name="RenderCompressTextures"
         height="16"
         initial_value="false"
         label="Enable Lossy Texture Compression (requires restart)"
         layout="topleft"
         left="10"
         top_pad="5"
         name="texture compression"
         tool_tip="Compresses textures in video memory, allowing for higher resolution textures and/or more textures to be loaded at the cost of some color quality."
         width="315" />
        <check_box
         control_name="RenderHiDPI"
         height="16"
         initial_value="true"
         label="Enable support for HiDPI displays (Mac OSX only; requires restart)"
         layout="topleft"
         left="10"
         top_pad="5"
         name="use HiDPI"
         tool_tip="Enable OpenGL for High-Resolution Drawing."
         width="315" />
        <text
         type="string"
         length="1"
         follows="left|top"
         height="12"
         layout="topleft"
         left="10"
         name="Antialiasing:"
         top_pad="10"
         width="220"
          tool_tip="Changes to this setting may require a restart on some hardware.">
          Antialiasing (restart recommended):
        </text>
        <combo_box
         control_name="RenderFSAASamples"
         height="22"
         initial_value="false"
         label="Antialiasing"
         follows="left|top"
         layout="topleft"
         left="10"
         name="fsaa"
         top_pad="5"
         width="130">
            <combo_box.item
             label="Disabled"
             name="FSAADisabled"
             value="0" />
            <combo_box.item
             label="2x"
             name="2x"
             value="2" />
            <combo_box.item
             label="4x"
             name="4x"
             value="4" />
            <combo_box.item
             label="8x"
             name="8x"
             value="8" />
            <combo_box.item
             label="16x"
             name="16x"
             value="16" />
        </combo_box>
<<<<<<< HEAD
    </panel>

<!--Rendering-->
    <panel
     top_pad="5"
     bottom="-1"
     left="1"
     right="-1"
     follows="all"
     label="Rendering"
     name="Rendering" >
      <!-- world pauser -->
      <text
=======

        <text
>>>>>>> 31dd2fb6
         type="string"
         length="1"
         follows="left|top"
         height="12"
         layout="topleft"
         left="10"
<<<<<<< HEAD
         name="World Updating"
         top_pad="10"
         width="308">
            World Updating:
        </text>
        <check_box
         control_name="AgentPause"
         height="16"
         initial_value="false"
         label="Freeze updates to World (pause everything)"
         tool_tip="Set this to freeze all updates from the server - stops all actions in-world but does not affect chat, IMs or voice"
         layout="topleft"
         left_delta="5"
         name="WorldPause"
         top_pad="6"
         width="256"/>

        <text
         type="string"
         length="1"
         follows="left|top"
         height="12"
         layout="topleft"
         left="10"
         name="Texture Rendering"
         top_pad="10"
         width="308">
            Texture Rendering:
        </text>

        <check_box
         control_name="FSRestrictMaxTextureSize"
         height="16"
         label="Restrict maximum texture resolution to 512px (64bit only; requires Restart)"
         tool_tip="Set this restrict the maximum display resolution for inworld textures to 512px. This allows displaying more textures before exceeding the available texture memory and observing blurry textures."
         layout="topleft"
         left_delta="0"
         name="FSRestrictMaxTextureSize"
         top_pad="2"
         width="400"/>

=======
         name="advanced_settings"
         top_pad="10"
         width="308">
            Advanced Settings (restart required):
        </text>

        <check_box
          control_name="FSOverrideVRAMDetection"
          height="16"
          label="Override VRAM detection"
          layout="topleft"
          left="10"
          top_pad="10"
          name="FSOverrideVRAMDetection"
          tool_tip="Enable the user to override VRAM detection (use with extreme caution)"
          width="315" 
        />
        <slider
          control_name="FSForcedVideoMemory"
          enabled_control="FSOverrideVRAMDetection"
          decimal_digits="0"
          follows="left|top"
          height="20"
          increment="1"
          initial_value="2"
          label="GPU Dedicated VRAM (GB):"
          label_width="275"
          layout="topleft"
          left="10"
          min_val="0"
          max_val="32"
          name="FSForcedVideoMemory"
          tool_tip="Important: Use with extreme caution.
Override the detected VRAM on your GPU.
This must not include 'shared' VRAM which is part of the system RAM.
If you do not understand the distinction then leave this control alone."
          top_pad="5"
          width="475" 
        />
    </panel>

<!--Rendering-->
    <panel
     top_pad="5"
     bottom="-1"
     left="1"
     right="-1"
     follows="all"
     label="Rendering"
     name="Rendering" >
      <!-- world pauser -->
      <text
         type="string"
         length="1"
         follows="left|top"
         height="12"
         layout="topleft"
         left="10"
         name="World Updating"
         top_pad="10"
         width="308">
            World Updating:
        </text>
        <check_box
         control_name="AgentPause"
         height="16"
         initial_value="false"
         label="Freeze updates to World (pause everything)"
         tool_tip="Set this to freeze all updates from the server - stops all actions in-world but does not affect chat, IMs or voice"
         layout="topleft"
         left_delta="5"
         name="WorldPause"
         top_pad="6"
         width="256"/>

        <text
         type="string"
         length="1"
         follows="left|top"
         height="12"
         layout="topleft"
         left="10"
         name="Texture Rendering"
         top_pad="10"
         width="308">
            Texture Rendering:
        </text>

        <check_box
         control_name="FSRestrictMaxTextureSize"
         height="16"
         label="Restrict maximum texture resolution to 512px (64bit only; requires Restart)"
         tool_tip="Set this restrict the maximum display resolution for inworld textures to 512px. This allows displaying more textures before exceeding the available texture memory and observing blurry textures."
         layout="topleft"
         left_delta="0"
         name="FSRestrictMaxTextureSize"
         top_pad="2"
         width="400"/>

>>>>>>> 31dd2fb6
      <!-- New Texture detail 5 is lowest, 0 is highest -->
        <text
         type="string"
         length="1"
         top_pad="8"
         follows="top|left"
         height="18"
         width="150"
         word_wrap="true"
         layout="topleft"
         left_delta="0"
         name="TextureDetailLabel">
            Max Texture Quality Level:
        </text>
        <combo_box
         control_name="TextureDiscardLevel"
         height="23"
         layout="topleft"
         follows="left|top"
         left_pad="5"
         top_pad="-23"
         name="TextureDetail"
         width="150"
         tool_tip="Quality to load textures to, affects the setting TextureDiscardLevel"> <!-- To translators, do not try to translate the word TextureDiscardLevel -->
            <combo_box.item
             label="Normal (0) quality"
             name="0"
             value="0"/>
            <combo_box.item
             label="Mid (3) quality"
             name="3"
             value="3"/>
            <combo_box.item
             label="Low (4) quality"
             name="4"
             value="4"/>
            <combo_box.item
             label="No (5) textures"
             name="5"
             value="5"/>
        </combo_box>

        <text
         type="string"
         length="1"
         follows="left|top"
         height="12"
         layout="topleft"
         left="10"
         name="Alpha Mask Rendering"
         top_pad="10"
         width="308">
            Alpha Mask Rendering:
        </text>

        <check_box
         control_name="RenderAutoMaskAlphaDeferred"
         height="16"
         initial_value="false"
         label="Render alpha masks"
         tool_tip="When ticked this makes the Alpha masks (see-thru bits) render correctly"
         layout="topleft"
         left_delta="10"
         name="RenderAutoMaskAlphaDeferred"
         top_pad="6"
         width="256"/>

        <text
         type="string"
         length="1"
         follows="left|top"
         height="12"
         layout="topleft"
         left="10"
         name="Miscellaneous Rendering"
         top_pad="10"
         width="308">
            Miscellaneous Rendering:
        </text>

        <check_box
         control_name="RenderGlow"
         height="16"
         initial_value="true"
         label="Render glow"
         tool_tip="Render glow. Note that strength needs to be set to zero to disable glow when shadows are enabled."
         layout="topleft"
         left_delta="10"
         name="RenderGlow"
         top_pad="6"
         width="256"/>
		<slider
		enabled_control="RenderGlow"
		control_name="RenderGlowIterations"
		decimal_digits="0"
		follows="left|top"
		can_edit_text="false"
		height="16"
		increment="1"
		initial_value="160"
		label="Strength:"
		tool_tip="Glow strength. Higher = wider and smoother (default is 2) "
		label_width="50"
		layout="topleft"
		max_val="3"
		min_val="0"
		name="glow_strength"
		enabled="true"
		left_delta="240"
		mouse_opaque="true"
		show_text="true"
		width="150" />
		<check_box
         control_name="RenderUnloadedAvatar"
         height="16"
         initial_value="false"
         label="Show avatars that haven't finished loading"
         layout="topleft"
         left_delta="-240"
         name="RenderUnloadedAvatars"
         top_pad="2"
         width="256"/>
        <check_box
         control_name="FSLimitFramerate"
         height="16"
         initial_value="true"
         label="Limit Framerate"
         layout="topleft"
         left_delta="0"
         name="FSLimitFramerate"
         top_pad="2"
         width="256"/>
        <slider
         enabled_control="FSLimitFramerate"
         control_name="FramePerSecondLimit"
         decimal_digits="0"
         follows="left|top"
         height="16"
         increment="1"
         label="FPS:"
         label_width="30"
         layout="topleft"
         max_val="360"
         min_val="15"
         name="MaxFPS"
         left_delta="240"
         mouse_opaque="true"
         show_text="true"
         width="200" />
        <check_box
         follows="top|left"
         layout="topleft"
         left="20"
         top_pad="9"
         label="Show the Scene as Wireframe"
         name="Wireframe">
        <check_box.on_check
         function="Advanced.CheckWireframe"
         parameter="Wireframe"/>
        <check_box.check_button.commit_callback
         function="Advanced.ToggleWireframe"/>
        </check_box>
        <check_box
         follows="top|left"
         layout="topleft"
         left="20"
         top_pad="9"
         label="Enable Attached Lights (Face Lights)"
         tool_tip="This will enable any lights, such as face lights, avatars have attached to them. Useful for turning off facelights when necessary."
         name="Render Attached Lights">
        <check_box.on_check
         function="CheckControl"
         parameter="RenderAttachedLights"/>
        <check_box.check_button.commit_callback
         function="Advanced.HandleAttachedLightParticles"
         parameter="RenderAttachedLights"/>
        </check_box>
        <check_box
         follows="top|left"
         layout="topleft"
         left="20"
         top_pad="9"
         label="Render Attached Particles"
         name="Render Attached Particles">
         <check_box.on_check
         function="CheckControl"
         parameter="RenderAttachedParticles"/>
         <check_box.check_button.commit_callback
         function="Advanced.HandleAttachedLightParticles"
         parameter="RenderAttachedParticles"/>
        </check_box>
        <slider
         control_name="PrecachingDelay"
         decimal_digits="0"
         follows="left|top"
         height="16"
         increment="1"
         initial_value="200"
         label="Time to delay while pre-caching before showing world"
         tool_tip="How long to delay before showing world to you after you show as being online to others (default is 6 seconds)"
         label_width="300"
         layout="topleft"
         max_val="15"
         min_val="1"
         name="PrecachingDelay"
         left="10"
         top_pad="10"
         width="405" />
        <text
         type="string"
         follows="left|top"
         height="16"
         layout="topleft"
         left_delta="406"
         name="PrecachingDelayText"
         top_delta="0"
         width="50">
            seconds
        </text>
        <slider
         control_name="RenderShadowResolutionScale"
         decimal_digits="1"
         follows="left|top"
         height="16"
         increment="0.1"
         initial_value="1.0"
         label="Quality of the Shadows"
         tool_tip="What is the quality of the Shadows (default is 1)"
         label_width="300"
         layout="topleft"
         left="10"
         min_val="1.0"
         max_val="4.0"
         name="ShadowResolution"
         top_pad="3"
         width="408" />
        <slider
         control_name="RenderTerrainScale"
         decimal_digits="0"
         follows="left|top"
         height="16"
         increment="1"
         initial_value="12"
         label="Scale of Terrain Texture Rendering (requires restart)"
         label_width="300"
         layout="topleft"
         left="10"
         max_val="24"
         min_val="1"
         name="RenderTerrainScale"
         tool_tip="Determines scale of terrain textures - lower is more compressed (requires viewer restart)"
         top_pad="3"
         width="405" />
    </panel>

<!--Depth of Field-->
	   <panel
     top_pad="5"
     bottom="-1"
     left="1"
     right="-1"
     follows="all"
     label="Depth of Field"
     name="DOF panel" >
       <check_box
        control_name="RenderDepthOfField"
        height="16"
        initial_value="true"
        label="Enable Depth of Field (This will blur the view except where the camera focus is at.)"
        layout="topleft"
        left="10"
        name="UseDoF"
        top_pad="25"
        width="256">
         <check_box.commit_callback
        function="Pref.RenderOptionUpdate" />
       </check_box>
        <check_box
         control_name="RenderDepthOfFieldInEditMode"
         enabled_control="RenderDepthOfField"
         height="16"
         initial_value="false"
         label="Enable while in edit mode"
         layout="topleft"
         left_delta="18"
         name="RenderDepthOfFieldInEditMode"
         top_pad="4"
         width="256"/>
        <check_box
         control_name="FSFocusPointFollowsPointer"
         enabled_control="RenderDepthOfField"
         height="16"
         label="Depth of Field focus follows pointer"
         layout="topleft"
         name="FSFocusPointFollowsPointer"
         tool_tip="Depth of Field (DoF) focus will follow your mouse, this behaviour matches that seen when using flycam. Use in conjunction with DoF focus lock"
         top_pad="4"
         width="256"/>
        <slider
         enabled_control="RenderDepthOfField"
         control_name="CameraFNumber"
         decimal_digits="1"
         follows="left|top"
         height="16"
         increment=".5"
         initial_value="9.5"
         label="Camera F Number:"
         label_width="160"
         layout="topleft"
         left_delta="-18"
         max_val="64"
         min_val="1"
         name="CameraFNum"
         tool_tip="Camera f-number value for DoF effect"
         top_pad="10"
         width="471"/>
        <slider
         enabled_control="RenderDepthOfField"
         control_name="CameraFocalLength"
         decimal_digits="0"
         follows="left|top"
         height="16"
         increment="1"
         initial_value="50"
         label="Camera Focal Length mm:"
         label_width="160"
         layout="topleft"
         left_delta="0"
         max_val="1000"
         min_val="1"
         name="CameraFocal"
         tool_tip="Camera focal length for DoF effect (in millimeters)"
         top_pad="5"
         width="475"/>
        <slider
         enabled_control="RenderDepthOfField"
         control_name="CameraFieldOfView"
         decimal_digits="0"
         follows="left|top"
         height="16"
         increment="1"
         initial_value="60"
         label="Camera FOV degs:"
         label_width="160"
         layout="topleft"
         left_delta="0"
         max_val="200"
         min_val="10"
         name="Camera FOV"
         tool_tip="Vertical camera field of view for DoF effect (in degrees)"
         top_pad="5"
         width="468"/>
        <slider
         enabled_control="RenderDepthOfField"
         control_name="CameraFocusTransitionTime"
         decimal_digits="2"
         follows="left|top"
         height="16"
         increment="0.01"
         initial_value="0.5"
         label="DOF Focus Transition Time:"
         label_width="160"
         layout="topleft"
         left_delta="0"
         max_val="10"
         min_val="0.1"
         name="CameraFocusTrans"
         tool_tip="Time taken to alter focus from one place to the next"
         top_pad="5"
         width="478"/>
       <slider
         enabled_control="RenderDepthOfField"
         control_name="CameraDoFResScale"
         decimal_digits="3"
         follows="left|top"
         height="16"
         increment="0.025"
         initial_value="0.70"
         label="DOF Rendering Quality:"
         label_width="160"
         layout="topleft"
         left_delta="0"
         max_val="1"
         min_val="0.25"
         name="CameraDoFResScale"
         tool_tip="Affects the quality of the blurring and the performance of rendering.  (higher = better quality, lower = better perforamce)"
         top_pad="5"
         width="477"/>
    </panel>
</tab_container>

<!-- These two check boxes are dummies and will never be displayed.  They are here so the control variables
are saved in a preset file. -->
  <check_box
    control_name="RenderAvatarMaxComplexity"
    visible="false"
    height="0"
    label="RenderAvatarMaxComplexity"
    layout="topleft"
    left="0"
    name="RenderAvatarMaxNonImpostors"
    top_delta="0"
    width="0">
  </check_box>

  <check_box
    control_name="RenderAvatarMaxNonImpostors"
    visible="false"
    height="0"
    label="RenderAvatarMaxNonImpostors"
    layout="topleft"
    left="0"
    name="RenderAvatarMaxNonImpostors"
    top_delta="0"
    width="0">
  </check_box>
</panel><|MERGE_RESOLUTION|>--- conflicted
+++ resolved
@@ -893,73 +893,14 @@
              name="16x"
              value="16" />
         </combo_box>
-<<<<<<< HEAD
-    </panel>
-
-<!--Rendering-->
-    <panel
-     top_pad="5"
-     bottom="-1"
-     left="1"
-     right="-1"
-     follows="all"
-     label="Rendering"
-     name="Rendering" >
-      <!-- world pauser -->
-      <text
-=======
-
-        <text
->>>>>>> 31dd2fb6
+
+        <text
          type="string"
          length="1"
          follows="left|top"
          height="12"
          layout="topleft"
          left="10"
-<<<<<<< HEAD
-         name="World Updating"
-         top_pad="10"
-         width="308">
-            World Updating:
-        </text>
-        <check_box
-         control_name="AgentPause"
-         height="16"
-         initial_value="false"
-         label="Freeze updates to World (pause everything)"
-         tool_tip="Set this to freeze all updates from the server - stops all actions in-world but does not affect chat, IMs or voice"
-         layout="topleft"
-         left_delta="5"
-         name="WorldPause"
-         top_pad="6"
-         width="256"/>
-
-        <text
-         type="string"
-         length="1"
-         follows="left|top"
-         height="12"
-         layout="topleft"
-         left="10"
-         name="Texture Rendering"
-         top_pad="10"
-         width="308">
-            Texture Rendering:
-        </text>
-
-        <check_box
-         control_name="FSRestrictMaxTextureSize"
-         height="16"
-         label="Restrict maximum texture resolution to 512px (64bit only; requires Restart)"
-         tool_tip="Set this restrict the maximum display resolution for inworld textures to 512px. This allows displaying more textures before exceeding the available texture memory and observing blurry textures."
-         layout="topleft"
-         left_delta="0"
-         name="FSRestrictMaxTextureSize"
-         top_pad="2"
-         width="400"/>
-
-=======
          name="advanced_settings"
          top_pad="10"
          width="308">
@@ -1059,7 +1000,6 @@
          top_pad="2"
          width="400"/>
 
->>>>>>> 31dd2fb6
       <!-- New Texture detail 5 is lowest, 0 is highest -->
         <text
          type="string"
