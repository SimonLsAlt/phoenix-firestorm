--- conflicted
+++ resolved
@@ -41,7 +41,6 @@
        top="10"
        width="400">
         Quality and speed:
-<<<<<<< HEAD
       </text>
       <text
        type="string"
@@ -83,7 +82,7 @@
        image_name="Rounded_Square"
        layout="topleft"
        left_pad="41"
-       name="LowMidraphicsDivet"
+       name="LowMidGraphicsDivet"
        top_delta="0"
        width="2" />
       <icon
@@ -159,124 +158,6 @@
        name="ShadersPrefText"
        top_delta="20"
        width="80">
-=======
-    </text>
-    <text
-     type="string"
-     length="1"
-     follows="left|top"
-     halign="right"
-     height="12"
-     layout="topleft"
-     left="35"
-     name="FasterText"
-     top_pad="4"
-     width="80">
-        Faster
-    </text>
-    <text
-     type="string"
-     length="1"
-     follows="left|top"
-     height="12"
-     layout="topleft"
-     left_delta="360"
-     name="BetterText"
-     top_delta="0"
-     width="100">
-        Better
-    </text>
-    <icon
-     color="DkGray"
-     height="14"
-     image_name="Rounded_Square"
-     layout="topleft"
-     left="128"
-     name="LowGraphicsDivet"
-     top_delta="-2"
-     width="2" />
-  <icon
-     color="DkGray"
-     height="14"
-     image_name="Rounded_Square"
-     layout="topleft"
-     left_pad="41"
-     name="LowMidGraphicsDivet"
-     width="2" />
-    <icon
-     color="DkGray"
-     height="14"
-     image_name="Rounded_Square"
-     layout="topleft"
-     left_pad="41"
-     name="MidGraphicsDivet"
-     top_delta="0"
-     width="2" />
-  <icon
-     color="DkGray"
-     height="14"
-     image_name="Rounded_Square"
-     layout="topleft"
-     left_pad="41"
-     name="MidHighGraphicsDivet"
-     top_delta="0"
-     width="2" />
-    <icon
-     color="DkGray"
-     height="14"
-     image_name="Rounded_Square"
-     layout="topleft"
-     left_pad="41"
-     name="HighGraphicsDivet"
-     top_delta="0"
-     width="2" />
-  <icon
-     color="DkGray"
-     height="14"
-     image_name="Rounded_Square"
-     layout="topleft"
-     left_pad="41"
-     name="HighUltraGraphicsDivet"
-     top_delta="0"
-     width="2" />
-    <icon
-     color="DkGray"
-     height="14"
-     image_name="Rounded_Square"
-     layout="topleft"
-     left_pad="41"
-     name="UltraGraphicsDivet"
-     top_delta="0"
-     width="2" />
-    <slider
-     control_name="RenderQualityPerformance"
-     decimal_digits="0"
-     follows="left|top"
-     height="16"
-     increment="1"
-     initial_value="0"
-     layout="topleft"
-     left="120"
-     max_val="6"
-     name="QualityPerformanceSelection"
-     show_text="false"
-     top_delta="-2"
-     width="275">
-	 <slider.commit_callback
-			function="Pref.QualityPerformance"/>
-	</slider>		
-    <text
-     type="string"
-     length="1"
-     follows="left|top"
-     halign="center"
-     height="12"
-     layout="topleft"
-     left="88"
-     name="ShadersPrefText"
-     top_delta="20"
-     width="80">
->>>>>>> 17108920
         Low
       </text>
       <text
