--- conflicted
+++ resolved
@@ -221,35 +221,15 @@
        width="80">
         Ultra
       </text>
-<<<<<<< HEAD
-        <check_box
-         control_name="FullScreen"
-         height="16"
-         initial_value="false"
-         label="Fullscreen Mode"
-         layout="topleft"
-         left="4"
-         name="Fullscreen Mode"
-         tool_tip="Run Firestorm in Fullscreen mode. A restart is required to change mode."
-         top="80"
-         width="280" />
-=======
->>>>>>> 6fba1530
-        <text
-         type="string"
-         length="1"
-         follows="left|top"
-         height="12"
-         layout="topleft"
-<<<<<<< HEAD
-         left_delta="1"
-         name="ShadersText"
-         top_pad="5"
-=======
+        <text
+         type="string"
+         length="1"
+         follows="left|top"
+         height="12"
+         layout="topleft"
          left="4"
          name="ShadersText"
          top="70"
->>>>>>> 6fba1530
          width="128">
           Shaders:
         </text>
@@ -292,8 +272,6 @@
          <check_box.commit_callback
           function="Pref.RenderOptionUpdate" />
         </check_box>
-<<<<<<< HEAD
-=======
         <check_box
          control_name="RenderMirrors"
          height="16"
@@ -307,7 +285,6 @@
           <check_box.commit_callback
            function="Pref.RenderOptionUpdate" />
         </check_box>
->>>>>>> 6fba1530
         <text
          type="string"
          length="1"
@@ -416,11 +393,6 @@
            name="3"
            value="3"/>
         </combo_box>
-<<<<<<< HEAD
-<!-- FS:TM Avatar Physics was moved down to LOD section-->
-<!-- FS:TM Point Lighting added instead of above-->
-=======
->>>>>>> 6fba1530
         <text
          type="string"
          length="1"
@@ -456,8 +428,101 @@
            name="1"
            value="1"/>
         </combo_box>
-<<<<<<< HEAD
+
+        <!-- Mirror settings. -->
+        <text
+         type="string"
+         length="1"
+         follows="left|top"
+         height="12"
+         layout="topleft"
+         left_delta="-5"
+         name="MirrorResolutionText"
+         text_readonly_color="LabelDisabledColor"
+         top_pad="4"
+         width="170">
+          Mirror Resolution:
+        </text>
+        <combo_box
+         control_name="RenderHeroProbeResolution"
+         enabled_control="RenderMirrors"
+         height="23"
+         layout="topleft"
+         left_delta="5"
+         top_pad="3"
+         name="MirrorResolution"
+         width="150">
+          <combo_box.item
+           label="256"
+           name="0"
+           value="256"/>
+          <combo_box.item
+           label="512"
+           name="1"
+           value="512"/>
+          <combo_box.item
+           label="1024"
+           name="2"
+           value="1024"/>
+          <combo_box.item
+           label="2048"
+           name="3"
+           value="2048"/>
+        </combo_box>
+        <text
+         type="string"
+         length="1"
+         follows="left|top"
+         height="12"
+         layout="topleft"
+         left_delta="-5"
+         name="HeroProbeUpdateText"
+         text_readonly_color="LabelDisabledColor"
+         top_pad="4"
+         width="170">
+          Mirror Update Rate:
+        </text>
+        <combo_box
+         control_name="RenderHeroProbeUpdateRate"
+         enabled_control="RenderMirrors"
+         height="23"
+         layout="topleft"
+         left_delta="5"
+         top_pad="3"
+         name="HeroProbeUpdateRate"
+         width="150">
+          <combo_box.item
+           label="Every Frame"
+           name="0"
+           value="1"/>
+          <combo_box.item
+           label="Every 2nd Frame"
+           name="1"
+           value="2"/>
+          <combo_box.item
+           label="Every 3rd Frame"
+           name="2"
+           value="3"/>
+          <combo_box.item
+           label="Every 4th Frame"
+           name="3"
+           value="4"/>
+        </combo_box>
+        <!-- End of mirror settings -->
+
       <!--Top of second column in General tab-->
+        <check_box
+         control_name="FullScreen"
+         height="16"
+         initial_value="false"
+         label="Fullscreen Mode"
+         layout="topleft"
+         left="196"
+         name="Fullscreen Mode"
+         tool_tip="Run Firestorm in Fullscreen mode. A restart is required to change mode."
+         top="80"
+         width="280" />
+
         <slider
          control_name="RenderFarClip"
          decimal_digits="0"
@@ -472,7 +537,7 @@
          max_val="1024"
          min_val="32"
          name="DrawDistance"
-         top="80"
+         top_pad="6"
          width="301" />
         <text
          type="string"
@@ -638,209 +703,12 @@
          top_pad="2"
          width="297"/>
 
-=======
-
-        <!-- Mirror settings. -->
-        <text
-         type="string"
-         length="1"
-         follows="left|top"
-         height="12"
-         layout="topleft"
-         left_delta="-5"
-         name="MirrorResolutionText"
-         text_readonly_color="LabelDisabledColor"
-         top_pad="4"
-         width="170">
-          Mirror Resolution:
-        </text>
-        <combo_box
-         control_name="RenderHeroProbeResolution"
-         enabled_control="RenderMirrors"
-         height="23"
-         layout="topleft"
-         left_delta="5"
-         top_pad="3"
-         name="MirrorResolution"
-         width="150">
-          <combo_box.item
-           label="256"
-           name="0"
-           value="256"/>
-          <combo_box.item
-           label="512"
-           name="1"
-           value="512"/>
-          <combo_box.item
-           label="1024"
-           name="2"
-           value="1024"/>
-          <combo_box.item
-           label="2048"
-           name="3"
-           value="2048"/>
-        </combo_box>
-        <text
-         type="string"
-         length="1"
-         follows="left|top"
-         height="12"
-         layout="topleft"
-         left_delta="-5"
-         name="HeroProbeUpdateText"
-         text_readonly_color="LabelDisabledColor"
-         top_pad="4"
-         width="170">
-          Mirror Update Rate:
-        </text>
-        <combo_box
-         control_name="RenderHeroProbeUpdateRate"
-         enabled_control="RenderMirrors"
-         height="23"
-         layout="topleft"
-         left_delta="5"
-         top_pad="3"
-         name="HeroProbeUpdateRate"
-         width="150">
-          <combo_box.item
-           label="Every Frame"
-           name="0"
-           value="1"/>
-          <combo_box.item
-           label="Every 2nd Frame"
-           name="1"
-           value="2"/>
-          <combo_box.item
-           label="Every 3rd Frame"
-           name="2"
-           value="3"/>
-          <combo_box.item
-           label="Every 4th Frame"
-           name="3"
-           value="4"/>
-        </combo_box>
-        <!-- End of mirror settings -->
-
-      <!--Top of second column in General tab-->
-        <check_box
-         control_name="FullScreen"
-         height="16"
-         initial_value="false"
-         label="Fullscreen Mode"
-         layout="topleft"
-         left="196"
-         name="Fullscreen Mode"
-         tool_tip="Run Firestorm in Fullscreen mode. A restart is required to change mode."
-         top="80"
-         width="280" />
-
-        <slider
-         control_name="RenderFarClip"
-         decimal_digits="0"
-         follows="left|top"
-         height="15"
-         increment="8"
-         initial_value="160"
-         label="Draw distance"
-         label_width="185"
-         layout="topleft"
-         left="200"
-         max_val="1024"
-         min_val="32"
-         name="DrawDistance"
-         top_pad="6"
-         width="301" />
-        <text
-         type="string"
-         length="1"
-         follows="left|top"
-         height="12"
-         layout="topleft"
-         left_delta="296"
-         name="DrawDistanceMeterText2"
-         top_delta="0"
-         width="128">
-          m
-        </text>
-        <slider
-         control_name="RenderMaxPartCount"
-         decimal_digits="0"
-         follows="left|top"
-         height="15"
-         increment="256"
-         initial_value="4096"
-         label="Max. particle count"
-         label_width="185"
-         layout="topleft"
-         left="200"
-         max_val="8192"
-         name="MaxParticleCount"
-         top_pad="6"
-         width="301" />
-        <slider
-         control_name="IndirectMaxComplexity"
-         tool_tip="Controls at what point a visually complex avatar is drawn as a JellyDoll"
-         decimal_digits="0"
-         follows="left|top"
-         height="15"
-         increment="1"
-         initial_value="101"
-         label="Maximum complexity"
-         label_width="185"
-         layout="topleft"
-         left_delta="0"
-         max_val="101"
-         min_val="1"
-         show_text="false"
-         name="IndirectMaxComplexity"
-         top_pad="3"
-         width="261">
-         <slider.commit_callback
-          function="Pref.UpdateIndirectMaxComplexity"
-          parameter="IndirectMaxComlexityText" />
-        </slider>
-        <text
-         type="string"
-         length="1"
-         follows="left|top"
-         height="12"
-         layout="topleft"
-         left="465"
-         name="IndirectMaxComplexityText"
-         text_readonly_color="LabelDisabledColor"
-         top_delta="0"
-         width="128">
-          0
-        </text>
-        <slider
-         control_name="IndirectMaxNonImpostors"
-         decimal_digits="0"
-         follows="left|top"
-         height="15"
-         increment="1"
-         initial_value="12"
-         label="Max. # of non-impostor avatars"
-         label_width="185"
-         layout="topleft"
-         left="200"
-         max_val="66"
-         min_val="1"
-         show_text="false"
-         name="IndirectMaxNonImpostors"
-         top_pad="5"
-         width="261">
-         <slider.commit_callback
-          function="Pref.UpdateIndirectMaxNonImpostors"
-          parameter="IndirectNonImpostorsText" />
-        </slider>
->>>>>>> 6fba1530
-        <text
-         type="string"
-         length="1"
-         follows="left|top"
-         height="12"
-         layout="topleft"
-<<<<<<< HEAD
+        <text
+         type="string"
+         length="1"
+         follows="left|top"
+         height="12"
+         layout="topleft"
          left="200"
          name="MeshDetailText"
          top_pad="10"
@@ -1074,196 +942,12 @@
          name="use HiDPI"
          tool_tip="Enable OpenGL for High-Resolution Drawing."
          width="315" />
-=======
-         left="465"
-         name="IndirectMaxNonImpostorsText"
-         text_readonly_color="LabelDisabledColor"
-         top_delta="0"
-         width="128">
-          0
-        </text>
-        <slider
-         control_name="RenderGlowResolutionPow"
-         decimal_digits="0"
-         follows="left|top"
-         height="15"
-         increment="1"
-         initial_value="8"
-         label="Post process quality"
-         label_width="185"
-         layout="topleft"
-         left="200"
-         max_val="9"
-         min_val="8"
-         name="RenderPostProcess"
-         show_text="false"
-         top_pad="5"
-         width="261">
-          <slider.commit_callback
-           function="Pref.UpdateSliderText"
-           parameter="PostProcessText" />
-        </slider>
-        <text
-         type="string"
-         length="1"
-         follows="left|top"
-         height="12"
-         layout="topleft"
-         left="465"
-         name="PostProcessText"
-         top_delta="0"
-         width="128">
-          Low
-        </text>
-
-        <slider
-         control_name="RenderAvatarPhysicsLODFactor"
-         follows="left|top"
-         height="15"
-         decimal_digits="2"
-         initial_value="1"
-         increment=".05"
-         label="Avatar Physics"
-         label_width="185"
-         layout="topleft"
-         left="200"
-         name="AvatarPhysicsDetail"
-         show_text="true"
-         top_pad="5"
-         width="297"/>
-
-        <slider
-         control_name="RenderExposure"
-         decimal_digits="1"
-         follows="left|top"
-         height="16"
-         increment="0.1"
-         initial_value="1"
-         label="Exposure"
-         label_width="185"
-         layout="topleft"
-         left="200"
-         min_val="0.5"
-         max_val="4.0"
-         name="RenderExposure"
-         show_text="true"
-         top_pad="2"
-         width="297"/>
-
-        <text
-         type="string"
-         length="1"
-         follows="left|top"
-         height="12"
-         layout="topleft"
-         left="200"
-         name="MeshDetailText"
-         top_pad="10"
-         width="400">
-          Level of Detail (LOD) Distance Factors:
-        </text>
-
-        <slider
-         control_name="RenderVolumeLODFactor"
-         tool_tip="Controls when lower-detail objects can be used to reduce rendering cost. Higher values cause lag, use with care."
-         follows="left|top"
-         height="15"
-         increment="0.125"
-         initial_value="2"
-         label="  Objects &amp; Sculpts LOD"
-         label_width="140"
-         layout="topleft"
-         left_delta="0"
-         min_val="1"
-         max_val="4"
-         name="ObjectMeshDetail"
-         show_text="true"
-         top_pad="6"
-         width="304"/>
-        <slider
-        control_name="RenderFlexTimeFactor"
-        follows="left|top"
-        height="15"
-        initial_value="160"
-        label="  Flexiprims"
-        label_width="140"
-        layout="topleft"
-        left_delta="0"
-        name="FlexibleMeshDetail"
-        show_text="true"
-        top_pad="3"
-        width="304"/>
-        <slider
-         control_name="RenderTreeLODFactor"
-         follows="left|top"
-         height="15"
-         increment="0.125"
-         initial_value="160"
-         min_val="0.125"
-         label="  Trees"
-         label_width="140"
-         layout="topleft"
-         left_delta="0"
-         name="TreeMeshDetail"
-         show_text="true"
-         top_pad="3"
-         width="304"/>
-        <slider
-         control_name="RenderAvatarLODFactor"
-         follows="left|top"
-         height="15"
-         increment="0.125"
-         initial_value="160"
-         label="  Avatars"
-         label_width="140"
-         layout="topleft"
-         left_delta="0"
-         name="AvatarMeshDetail"
-         show_text="true"
-         top_pad="3"
-         width="304"/>
-        <slider
-         control_name="RenderTerrainLODFactor"
-         follows="left|top"
-         height="15"
-         increment="0.125"
-         initial_value="160"
-         label="  Terrain"
-         label_width="140"
-         layout="topleft"
-         left_delta="0"
-         max_val="4"
-         min_val="1"
-         name="TerrainMeshDetail"
-         show_text="true"
-         top_pad="3"
-         width="304"/>
-        <slider
-         control_name="WLSkyDetail"
-         enabled_control="WindLightUseAtmosShaders"
-         decimal_digits="3"
-         follows="left|top"
-         height="15"
-         increment="8"
-         initial_value="160"
-         label="  Sky"
-         label_width="140"
-         layout="topleft"
-         left_delta="0"
-         max_val="128"
-         min_val="16"
-         name="SkyMeshDetail"
-         show_text="true"
-         top_pad="3"
-         width="315"/>
->>>>>>> 6fba1530
-        <text
-         type="string"
-         length="1"
-         follows="left|top"
-         height="12"
-         layout="topleft"
-<<<<<<< HEAD
+        <text
+         type="string"
+         length="1"
+         follows="left|top"
+         height="12"
+         layout="topleft"
          left="10"
          name="Antialiasing:"
          top_pad="10"
@@ -1287,38 +971,17 @@
              name="FSAADisabled"
              value="0" />
             <combo_box.item
-             label="2x"
-             name="2x"
+             label="FXAA"
+             name="FXAA"
              value="2" />
-            <combo_box.item
-             label="4x"
-             name="4x"
-             value="4" />
-            <combo_box.item
-             label="8x"
-             name="8x"
-             value="8" />
-            <combo_box.item
-             label="16x"
-             name="16x"
-             value="16" />
         </combo_box>
-=======
-         left_delta="0"
-         name="AvatarPhysicsDetailText"
-         visible="false"
-         top_delta="0"
-         width="0">
-        </text>
->>>>>>> 6fba1530
-
-        <text
-         type="string"
-         length="1"
-         follows="left|top"
-         height="12"
-         layout="topleft"
-<<<<<<< HEAD
+
+        <text
+         type="string"
+         length="1"
+         follows="left|top"
+         height="12"
+         layout="topleft"
          left="10"
          name="advanced_settings"
          top_pad="10"
@@ -1362,233 +1025,6 @@
     </panel>
 
 <!--Rendering-->
-=======
-         left="200"
-         name="Presets_Label"
-         top_pad="20"
-         width="155">
-          Presets:
-        </text>
-        <button
-         follows="left|top"
-         height="23"
-         label="Save"
-         layout="topleft"
-         left="260"
-         name="PrefSaveButton"
-         top_delta="-5"
-         width="75">
-         <button.commit_callback
-          function="Pref.PrefSave"
-          parameter="graphic" />
-        </button>
-        <button
-         follows="left|top"
-         height="23"
-         label="Load"
-         layout="topleft"
-         left_pad="10"
-         name="PrefLoadButton"
-         top_delta="0"
-         width="75">
-         <button.commit_callback
-          function="Pref.PrefLoad"
-          parameter="graphic" />
-        </button>
-        <button
-         follows="left|top"
-         height="23"
-         label="Delete"
-         layout="topleft"
-         left_pad="10"
-         name="PrefDeleteButton"
-         top_delta="0"
-         width="75">
-         <button.commit_callback
-          function="Pref.PrefDelete"
-          parameter="graphic" />
-        </button>
-
-      <!--Reset Button-->
-      <button
-       follows="left|top"
-       height="23"
-       image_overlay="Refresh_Off"
-       tool_tip="Reload default graphics settings."
-       layout="topleft"
-       left="460"
-       name="Defaults"
-       top="35"
-       width="23">
-        <button.commit_callback
-         function="Pref.HardwareDefaults" />
-      </button>
-    </panel>
-
-<!--Hardware Settings-->
->>>>>>> 6fba1530
-    <panel
-     top_pad="5"
-     bottom="-1"
-     left="1"
-     right="-1"
-     follows="all"
-<<<<<<< HEAD
-     label="Rendering"
-     name="Rendering" >
-      <!-- world pauser -->
-      <text
-=======
-     label="Hardware Settings"
-     name="Hardware Settings" >
-        <check_box
-         control_name="RenderAnisotropic"
-         height="16"
-         label="Anisotropic Filtering (slower when enabled)"
-         layout="topleft"
-         left="10"
-         name="ani"
-         tool_tip="This checkbox enables anisotropic filtering, which is a method to enhance the quality of textures when they are viewed at relatively large angles in relation to your camera position. Usually makes them look less blurry at greater distances."
-         top="20"
-         width="256" />
-        <check_box
-         control_name="RenderVSyncEnable"
-         height="16"
-         initial_value="false"
-         label="Enable VSync"
-         layout="topleft"
-         left="10"
-         top_pad="5"
-         name="vsync"
-         tool_tip="Synchronizes the frame rate to the refresh rate of the monitor, can result in increased stutter and input lag."
-         width="315" />
-        <check_box
-         control_name="RenderCompressTextures"
-         height="16"
-         initial_value="false"
-         label="Enable Lossy Texture Compression (requires restart)"
-         layout="topleft"
-         left="10"
-         top_pad="5"
-         name="texture compression"
-         tool_tip="Compresses textures in video memory, allowing for higher resolution textures and/or more textures to be loaded at the cost of some color quality."
-         width="315" />
-        <check_box
-         control_name="RenderHiDPI"
-         height="16"
-         initial_value="true"
-         label="Enable support for HiDPI displays (Mac OSX only; requires restart)"
-         layout="topleft"
-         left="10"
-         top_pad="5"
-         name="use HiDPI"
-         tool_tip="Enable OpenGL for High-Resolution Drawing."
-         width="315" />
-        <text
->>>>>>> 6fba1530
-         type="string"
-         length="1"
-         follows="left|top"
-         height="12"
-         layout="topleft"
-         left="10"
-<<<<<<< HEAD
-         name="World Updating"
-         top_pad="10"
-         width="308">
-            World Updating:
-        </text>
-        <check_box
-         control_name="AgentPause"
-         height="16"
-         initial_value="false"
-         label="Freeze updates to World (pause everything)"
-         tool_tip="Set this to freeze all updates from the server - stops all actions in-world but does not affect chat, IMs or voice"
-         layout="topleft"
-         left_delta="5"
-         name="WorldPause"
-         top_pad="6"
-         width="256"/>
-=======
-         name="Antialiasing:"
-         top_pad="10"
-         width="220"
-          tool_tip="Changes to this setting may require a restart on some hardware.">
-          Antialiasing (restart recommended):
-        </text>
-        <combo_box
-         control_name="RenderFSAASamples"
-         height="22"
-         initial_value="false"
-         label="Antialiasing"
-         follows="left|top"
-         layout="topleft"
-         left="10"
-         name="fsaa"
-         top_pad="5"
-         width="130">
-            <combo_box.item
-             label="Disabled"
-             name="FSAADisabled"
-             value="0" />
-            <combo_box.item
-             label="FXAA"
-             name="FXAA"
-             value="2" />
-        </combo_box>
->>>>>>> 6fba1530
-
-        <text
-         type="string"
-         length="1"
-         follows="left|top"
-         height="12"
-         layout="topleft"
-         left="10"
-<<<<<<< HEAD
-=======
-         name="advanced_settings"
-         top_pad="10"
-         width="308">
-            Advanced Settings (restart required):
-        </text>
-
-        <check_box
-          control_name="FSOverrideVRAMDetection"
-          height="16"
-          label="Override VRAM detection"
-          layout="topleft"
-          left="10"
-          top_pad="10"
-          name="FSOverrideVRAMDetection"
-          tool_tip="Enable the user to override VRAM detection (use with extreme caution)"
-          width="315" 
-        />
-        <slider
-          control_name="FSForcedVideoMemory"
-          enabled_control="FSOverrideVRAMDetection"
-          decimal_digits="0"
-          follows="left|top"
-          height="20"
-          increment="1"
-          initial_value="2"
-          label="GPU Dedicated VRAM (GB):"
-          label_width="275"
-          layout="topleft"
-          left="10"
-          min_val="0"
-          max_val="32"
-          name="FSForcedVideoMemory"
-          tool_tip="Important: Use with extreme caution.
-Override the detected VRAM on your GPU.
-This must not include 'shared' VRAM which is part of the system RAM.
-If you do not understand the distinction then leave this control alone."
-          top_pad="5"
-          width="475" 
-        />
-    </panel>
-
-<!--Rendering-->
     <panel
      top_pad="5"
      bottom="-1"
@@ -1629,7 +1065,6 @@
          height="12"
          layout="topleft"
          left="10"
->>>>>>> 6fba1530
          name="Texture Rendering"
          top_pad="10"
          width="308">
@@ -1701,7 +1136,6 @@
          width="308">
             Alpha Mask Rendering:
         </text>
-<<<<<<< HEAD
 
         <check_box
          control_name="RenderAutoMaskAlphaDeferred"
@@ -1715,21 +1149,6 @@
          top_pad="6"
          width="256"/>
 
-=======
-
-        <check_box
-         control_name="RenderAutoMaskAlphaDeferred"
-         height="16"
-         initial_value="false"
-         label="Render alpha masks"
-         tool_tip="When ticked this makes the Alpha masks (see-thru bits) render correctly"
-         layout="topleft"
-         left_delta="10"
-         name="RenderAutoMaskAlphaDeferred"
-         top_pad="6"
-         width="256"/>
-
->>>>>>> 6fba1530
         <text
          type="string"
          length="1"
