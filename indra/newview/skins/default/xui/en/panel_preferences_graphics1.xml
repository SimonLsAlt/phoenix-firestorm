--- conflicted
+++ resolved
@@ -589,7 +589,6 @@
           Level of Detail (LOD) Distance Factors:
         </text>
 
-<<<<<<< HEAD
         <slider
          control_name="RenderVolumeLODFactor"
          tool_tip="Controls when lower-detail objects can be used to reduce rendering cost. Higher values cause lag, use with care."
@@ -747,55 +746,6 @@
           function="Pref.PrefDelete"
           parameter="graphic" />
         </button>
-=======
-  <slider
-    control_name="IndirectMaxComplexity"
-    tool_tip="Controls at what point a visually complex avatar is drawn as a JellyDoll"
-    follows="left|top"
-    height="16"
-    initial_value="101"
-    increment="1"
-    label="Avatar Maximum Complexity:"
-    label_width="165"
-    layout="topleft"
-    left="30"
-    min_val="1"
-    max_val="101"
-    name="IndirectMaxComplexity"
-    show_text="false"
-    top_delta="36"
-    width="300">
-    <slider.commit_callback
-      function="Pref.UpdateIndirectMaxComplexity"
-      parameter="IndirectMaxComlexityText" />
-  </slider>
-  <text
-    type="string"
-    length="1"
-    follows="left|top"
-    height="16"
-    layout="topleft"
-    top_delta="0"
-    left_delta="304"
-    text_readonly_color="LabelDisabledColor"
-    name="IndirectMaxComplexityText"
-    width="65">
-       0
-  </text>
-<text
-type="string"
-length="1"
-follows="left|top"
-height="16"
-layout="topleft"
-left_delta="68"
-name="IndirectMaxComplexityLink"
-mouse_opaque="false"
-top_delta="0"
-width="120">
-[https://community.secondlife.com/t5/Featured-News/Why-are-all-these-people-made-of-colored-jelly/ba-p/3031255 What's this?]
-</text>
->>>>>>> 1962f0b3
 
       <!--Reset Button-->
       <button
@@ -1259,16 +1209,6 @@
          top_pad="4"
          width="256"/>
         <check_box
-         control_name="FSRenderDoFUnderwater"
-         enabled_control="RenderDepthOfField"
-         height="16"
-         initial_value="false"
-         label="Enable while underwater"
-         layout="topleft"
-         name="FSRenderDoFUnderwater"
-         top_pad="4"
-         width="256"/>
-        <check_box
          control_name="FSFocusPointFollowsPointer"
          enabled_control="RenderDepthOfField"
          height="16"
