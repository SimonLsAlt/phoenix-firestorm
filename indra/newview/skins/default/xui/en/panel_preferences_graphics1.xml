<?xml version="1.0" encoding="utf-8" standalone="yes" ?>
<panel
 border="true"
 follows="all"
 height="440"
 layout="topleft"
 left="1"
 top="1"
 width="540"
 label="Graphics"
 name="Display panel">
  <tab_container
   label="Graphics Prefs"
   layout="topleft"
   follows="all"
   top="5"
   bottom="-1"
   left="1"
   right="-1"
   name="tabs"
   tab_min_width="50"
   tab_position="top" >

<!--General-->
    <panel
     top_pad="5"
     bottom="-1"
     left="1"
     right="-1"
     follows="all"
     label="General"
     name="General" >
      <text
       type="string"
       length="1"
       follows="left|top"
       height="12"
       layout="topleft"
       left="30"
       name="QualitySpeed"
       top="10"
       width="400">
        Quality and speed:
      </text>
      <text
       type="string"
       length="1"
       follows="left|top"
       halign="right"
       height="12"
       layout="topleft"
       left="35"
       name="FasterText"
       top_pad="4"
       width="80">
        Performance
      </text>
      <text
       type="string"
       length="1"
       follows="left|top"
       height="12"
       layout="topleft"
       left_delta="360"
       name="BetterText"
       top_delta="0"
       width="100">
        Quality
      </text>
      <icon
       color="DkGray"
       height="14"
       image_name="Rounded_Square"
       layout="topleft"
       left="128"
       name="LowGraphicsDivet"
       top_delta="-2"
       width="2" />
      <icon
       color="DkGray"
       height="14"
       image_name="Rounded_Square"
       layout="topleft"
       left_pad="41"
       name="LowMidGraphicsDivet"
       top_delta="0"
       width="2" />
      <icon
       color="DkGray"
       height="14"
       image_name="Rounded_Square"
       layout="topleft"
       left_pad="41"
       name="MidGraphicsDivet"
       top_delta="0"
       width="2" />
      <icon
       color="DkGray"
       height="14"
       image_name="Rounded_Square"
       layout="topleft"
       left_pad="41"
       name="MidHighGraphicsDivet"
       top_delta="0"
       width="2" />
      <icon
       color="DkGray"
       height="14"
       image_name="Rounded_Square"
       layout="topleft"
       left_pad="41"
       name="HighGraphicsDivet"
       top_delta="0"
       width="2" />
      <icon
       color="DkGray"
       height="14"
       image_name="Rounded_Square"
       layout="topleft"
       left_pad="41"
       name="HighUltraGraphicsDivet"
       top_delta="0"
       width="2" />
      <icon
       color="DkGray"
       height="14"
       image_name="Rounded_Square"
       layout="topleft"
       left_pad="41"
       name="UltraGraphicsDivet"
       top_delta="0"
       width="2" />
      <slider
       control_name="RenderQualityPerformance"
       decimal_digits="0"
       follows="left|top"
       height="16"
       increment="1"
       initial_value="0"
       layout="topleft"
       left="120"
       max_val="6"
       name="QualityPerformanceSelection"
       show_text="false"
       top_delta="-1"
       width="275">
        <slider.commit_callback
           function="Pref.QualityPerformance"/>
      </slider>
      <text
       type="string"
       length="1"
       follows="left|top"
       halign="center"
       height="12"
       layout="topleft"
       left="88"
       name="ShadersPrefText"
       top_delta="20"
       width="80">
        Low
      </text>
      <text
       type="string"
       length="1"
       follows="left|top"
       halign="center"
       height="12"
       layout="topleft"
       left_delta="87"
       name="ShadersPrefText2"
       top_delta="0"
       width="80">
        Mid
      </text>
      <text
       type="string"
       length="1"
       follows="left|top"
       halign="center"
       height="12"
       layout="topleft"
       left_delta="87"
       name="ShadersPrefText3"
       top_delta="0"
       width="80">
        High
<<<<<<< HEAD
      </text>
      <text
       type="string"
       length="1"
       follows="left|top"
       halign="center"
       height="12"
=======
    </text>
    <text
     type="string"
     length="1"
     follows="left|top"
     halign="center"
     height="12"
     layout="topleft"
     left_delta="85"
     name="ShadersPrefText4"
     top_delta="0"
     width="80">
        Ultra
    </text>
  <slider
   control_name="RenderAvatarLODFactor"
   invisiblity_control="ShowAdvancedGraphicsSettings"
   follows="left|top"
   height="16"
   increment="0.125"
   initial_value="160"
   label="Avatar detail:"
   label_width="90"
   layout="topleft"
   left="30"
   name="AvatarMeshDetail2"
   show_text="false"
   top="72"
   width="300">
    <slider.commit_callback
     function="Pref.UpdateSliderText"
     parameter="AvatarMeshDetailText2" />
  </slider>
  <text
   type="string"
   invisiblity_control="ShowAdvancedGraphicsSettings"
   length="1"
   follows="left|top"
   height="12"
   layout="topleft"
   name="AvatarMeshDetailText2"
   top_delta="0"
   left_delta="304"
   width="128">
    Low
  </text>
  <slider
   control_name="RenderFarClip"
   invisiblity_control="ShowAdvancedGraphicsSettings"
   decimal_digits="0"
   follows="left|top"
   height="16"
   increment="8"
   initial_value="160"
   label="Draw distance:"
   label_width="90"
   layout="topleft"
   left="30"
   max_val="512"
   min_val="64"
   name="DrawDistance"
   top="110"
   width="330" />
  <text
   type="string"
   invisiblity_control="ShowAdvancedGraphicsSettings"
   length="1"
   follows="left|top"
   height="12"
   layout="topleft"
   left_delta="330"
   name="DrawDistanceMeterText2"
   top_delta="0"
   width="128">
    m
  </text>
  <check_box
		 control_name="RenderDeferred"
     invisiblity_control="ShowAdvancedGraphicsSettings"
		 height="16"
		 initial_value="true"
		 label="Lighting and Shadows"
		 layout="topleft"
		 left="30"
		 name="UseLightShaders2"
		 top="148"
		 width="256">
    <check_box.commit_callback
      function="Pref.VertexShaderEnable" />
  </check_box>
    <panel
	   visiblity_control="ShowAdvancedGraphicsSettings"
     border="false"
	   follows="top|left"
     height="300"
     label="CustomGraphics"
     layout="topleft"
     left="5"
     name="CustomGraphics Panel"
     top="76"
     width="485">
		<text
		 type="string"
		 length="1"
		 follows="left|top"
		 height="12"
		 layout="topleft"
		 left_delta="5"
		 name="ShadersText"
		 top="3"
		 width="128">
			Shaders:
		</text>
		<check_box
		 control_name="RenderTransparentWater"
		 height="16"
		 initial_value="true"
		 label="Transparent Water"
		 layout="topleft"
		 left_delta="0"
		 name="TransparentWater"
		 top_pad="7"
		 width="256" />
      <check_box
       control_name="RenderObjectBump"
       height="16"
       initial_value="true"
       label="Bump mapping and shiny"
>>>>>>> bd0a8c7e
       layout="topleft"
       left_delta="85"
       name="ShadersPrefText4"
       top_delta="0"
       width="80">
        Ultra
      </text>
        <check_box
         control_name="FullScreen"
         height="16"
         initial_value="false"
         label="Fullscreen Mode"
         layout="topleft"
         left="10"
         name="Fullscreen Mode"
         tool_tip="Run Firestorm in Fullscreen mode. A restart is required to change mode."
         top="65"
         width="280" />
        <text
         type="string"
         length="1"
         follows="left|top"
         height="12"
         layout="topleft"
         left_delta="0"
         name="ShadersText"
         top_pad="5"
         width="128">
          Shaders:
        </text>
        <check_box
         control_name="RenderTransparentWater"
         height="16"
         initial_value="true"
         label="Transparent Water"
         layout="topleft"
         left_delta="0"
         name="TransparentWater"
         top_pad="5"
         width="256" />
        <check_box
         control_name="RenderObjectBump"
         height="16"
         initial_value="true"
         label="Bump mapping and shiny"
         layout="topleft"
         left_delta="0"
         name="BumpShiny"
         top_pad="1"
         width="256" >
        <check_box.commit_callback
        function="Pref.VertexShaderEnable" />
      </check_box>
<<<<<<< HEAD
        <check_box
         control_name="RenderLocalLights"
         height="16"
         initial_value="true"
         label="Local Lights"
         layout="topleft"
         left_delta="0"
         name="LocalLights"
         top_pad="1"
         width="256" />
        <check_box
         control_name="VertexShaderEnable"
         height="16"
         initial_value="true"
         label="Basic shaders"
         layout="topleft"
         left_delta="0"
         name="BasicShaders"
         tool_tip="Disabling this option may prevent some graphics card drivers from crashing"
         top_pad="1"
         width="315">
          <check_box.commit_callback
             function="Pref.VertexShaderEnable" />
        </check_box>
        <check_box
         control_name="WindLightUseAtmosShaders"
         height="16"
         initial_value="true"
         label="Atmospheric shaders"
         layout="topleft"
         left_delta="0"
         name="WindLightUseAtmosShaders"
         top_pad="1"
         width="256">
          <check_box.commit_callback
           function="Pref.VertexShaderEnable" />
        </check_box>
        <check_box
         control_name="RenderDeferred"
         height="16"
         initial_value="true"
         label="Advanced Lighting Model"
         tool_tip="Enables advanced light rendering."
         layout="topleft"
         left_delta="0"
         name="UseLightShaders"
         top_pad="1"
         width="256">
          <check_box.commit_callback
         function="Pref.VertexShaderEnable" />
        </check_box>
        <check_box
         control_name="RenderDeferredSSAO"
         height="16"
         initial_value="true"
         label="Ambient Occlusion"
         layout="topleft"
         left_delta="0"
         name="UseSSAO"
         top_pad="1"
         width="256">
          <check_box.commit_callback
         function="Pref.VertexShaderEnable" />
        </check_box>
=======
    <check_box
		 control_name="RenderLocalLights"
		 height="16"
		 initial_value="true"
		 label="Local Lights"
		 layout="topleft"
		 left_delta="0"
		 name="LocalLights"
		 top_pad="1"
		 width="256" />
		  <check_box
		 control_name="VertexShaderEnable"
		 height="16"
		 initial_value="true"
		 label="Basic shaders"
		 layout="topleft"
		 left_delta="0"
		 name="BasicShaders"
		 tool_tip="Disabling this option may prevent some graphics card drivers from crashing"
		 top_pad="1"
		 width="315">
			<check_box.commit_callback
		     function="Pref.VertexShaderEnable" />
		</check_box>
		<check_box
		 control_name="WindLightUseAtmosShaders"
		 height="16"
		 initial_value="true"
		 label="Atmospheric shaders"
		 layout="topleft"
		 left_delta="0"
		 name="WindLightUseAtmosShaders"
		 top_pad="1"
		 width="256">
			<check_box.commit_callback
			 function="Pref.VertexShaderEnable" />
		</check_box>
    	<check_box
		 control_name="RenderDeferred"
		 height="16"
		 initial_value="true"
		 label="Advanced Lighting Model"
		 layout="topleft"
		 left_delta="0"
		 name="UseLightShaders"
		 top_pad="1"
		 width="256">
         	<check_box.commit_callback
			 function="Pref.VertexShaderEnable" />
    	</check_box>
    	<check_box
		 control_name="RenderDeferredSSAO"
		 height="16"
		 initial_value="true"
		 label="Ambient Occlusion"
		 layout="topleft"
		 left_delta="0"
		 name="UseSSAO"
		 top_pad="1"
		 width="256">
         	<check_box.commit_callback
			 function="Pref.VertexShaderEnable" />
    	</check_box>
      <check_box
		 control_name="RenderDepthOfField"
		 height="16"
		 initial_value="true"
		 label="Depth of Field"
		 layout="topleft"
		 left_delta="0"
		 name="UseDoF"
		 top_pad="1"
		 width="256">
        <check_box.commit_callback
     function="Pref.VertexShaderEnable" />
      </check_box>
>>>>>>> bd0a8c7e

        <text
         type="string"
         length="1"
         top_pad="8"
         follows="top|left"
         height="12"
         width="110"
         word_wrap="true"
         layout="topleft"
         left="10"
         name="shadows_label">
          Shadows:
        </text>
        <combo_box
         control_name="RenderShadowDetail"
         height="23"
         layout="topleft"
         left="10"
         top_pad="3"
         name="ShadowDetail"
         width="150">
          <combo_box.commit_callback
         function="Pref.VertexShaderEnable" />
          <combo_box.item
           label="None"
           name="0"
           value="0"/>
          <combo_box.item
           label="Sun/Moon"
           name="1"
           value="1"/>
          <combo_box.item
           label="Sun/Moon + Projectors"
           name="2"
           value="2"/>
        </combo_box>

        <text
         type="string"
         length="1"
         top_pad="8"
         follows="top|left"
         height="12"
         width="110"
         word_wrap="true"
         layout="topleft"
         left="10"
         name="reflection_label">
          Water Reflections:
        </text>
        <combo_box
         control_name="RenderReflectionDetail"
         height="23"
         layout="topleft"
         left="10"
         top_pad ="3"
         name="Reflections"
         width="150">
          <combo_box.item
           label="Minimal"
           name="0"
           value="0"/>
          <combo_box.item
           label="Terrain and trees"
           name="1"
           value="1"/>
          <combo_box.item
           label="All static objects"
           name="2"
           value="2"/>
          <combo_box.item
           label="All avatars and objects"
           name="3"
           value="3"/>
          <combo_box.item
           label="Everything"
           name="4"
           value="4"/>
        </combo_box>
<!-- FS:TM Avatar Physics was moved down to LOD section-->
<!-- FS:TM Point Lighting added instead of above-->
        <text
         type="string"
         length="1"
         top_pad="8"
         follows="top|left"
         height="12"
         width="170"
         word_wrap="false"
         layout="topleft"
         left="10"
         name="local lights_label"
         tool_tip="Affects the number of rendered light sources when Advanced Lighting Model is disabled. A restart is required to change mode.">
          Point Lighting (restart required)
        </text>
        <combo_box
         control_name="RenderShaderLightingMaxLevel"
         height="23"
         layout="topleft"
         left="10"
         top_pad="3"
         name="LocalLightsDetail"
         width="150">
          <combo_box.item
           label="Full (default)"
           name="3"
           value="3"/>
          <combo_box.item
           label="Reduced"
           name="2"
           value="2"/>
          <combo_box.item
           label="Sun/Moon Only"
           name="1"
           value="1"/>
        </combo_box>
      <!--Top of second column in General tab-->
        <slider
         control_name="RenderFarClip"
         decimal_digits="0"
         follows="left|top"
         height="15"
         increment="8"
         initial_value="160"
         label="Draw distance"
         label_width="185"
         layout="topleft"
         left="200"
         max_val="1024"
         min_val="32"
         name="DrawDistance"
         top="65"
         width="301" />
        <text
         type="string"
         length="1"
         follows="left|top"
         height="12"
         layout="topleft"
         left_delta="296"
         name="DrawDistanceMeterText2"
         top_delta="0"
         width="128">
          m
        </text>
        <slider
         control_name="RenderMaxPartCount"
         decimal_digits="0"
         follows="left|top"
         height="15"
         increment="256"
         initial_value="4096"
         label="Max. particle count"
         label_width="185"
         layout="topleft"
         left="200"
         max_val="8192"
         name="MaxParticleCount"
         top_pad="6"
         width="301" />
        <slider
         control_name="RenderAvatarMaxVisible"
         decimal_digits="0"
         follows="left|top"
         height="15"
         increment="1"
         initial_value="12"
         label="Max. # of non-impostor avatars"
         label_width="185"
         layout="topleft"
         left_delta="0"
         max_val="65"
         min_val="1"
         name="MaxNumberAvatarDrawn"
         top_pad="3"
         width="287" />
        <slider
         control_name="RenderGlowResolutionPow"
         decimal_digits="0"
         follows="left|top"
         height="15"
         increment="1"
         initial_value="8"
         label="Post process quality"
         label_width="185"
         layout="topleft"
         left_delta="0"
         max_val="9"
         min_val="8"
         name="RenderPostProcess"
         show_text="false"
         top_pad="3"
         width="261">
          <slider.commit_callback
           function="Pref.UpdateSliderText"
           parameter="PostProcessText" />
        </slider>
        <text
         type="string"
         length="1"
         follows="left|top"
         height="12"
         layout="topleft"
         left="465"
         name="PostProcessText"
         top_delta="0"
         width="128">
          Low
        </text>

        <slider
         control_name="RenderAvatarPhysicsLODFactor"
         follows="left|top"
         height="15"
         decimal_digits="2"
         initial_value="1"
         increment=".05"
         label="Avatar Physics"
         label_width="185"
         layout="topleft"
         left="200"
         name="AvatarPhysicsDetail"
         show_text="true"
         top_pad="5"
         width="297">
<!-- FS:Ansariel: We show the numeric value
          <slider.commit_callback
           function="Pref.UpdateSliderText"
           parameter="AvatarPhysicsDetailText" />
-->
        </slider>

        <text
         type="string"
         length="1"
         follows="left|top"
         height="12"
         layout="topleft"
         left="200"
         name="MeshDetailText"
         top_pad="10"
         width="400">
          Level of Detail (LOD) Distance Factors:
        </text>

        <slider
         control_name="RenderVolumeLODFactor"
         follows="left|top"
         height="15"
         increment="0.125"
         initial_value="2"
         label="  Objects &amp; Sculpts LOD"
         label_width="140"
         layout="topleft"
         left_delta="0"
         max_val="4"
         name="ObjectMeshDetail"
         show_text="true"
         top_pad="6"
         width="304">
<!-- FS:Ansariel: We show the numeric value
          <slider.commit_callback
           function="Pref.UpdateSliderText"
           parameter="ObjectMeshDetailText" />
-->
        </slider>
        <slider
        control_name="RenderFlexTimeFactor"
        follows="left|top"
        height="15"
        initial_value="160"
        label="  Flexiprims"
        label_width="140"
        layout="topleft"
        left_delta="0"
        name="FlexibleMeshDetail"
        show_text="true"
        top_pad="3"
        width="304">
<!-- FS:Ansariel: We show the numeric value
          <slider.commit_callback
          function="Pref.UpdateSliderText"
          parameter="FlexibleMeshDetailText" />
-->
        </slider>
        <slider
         control_name="RenderTreeLODFactor"
         follows="left|top"
         height="15"
         increment="0.125"
         initial_value="160"
         label="  Trees"
         label_width="140"
         layout="topleft"
         left_delta="0"
         name="TreeMeshDetail"
         show_text="true"
         top_pad="3"
         width="304">
<!-- FS:Ansariel: We show the numeric value
          <slider.commit_callback
           function="Pref.UpdateSliderText"
           parameter="TreeMeshDetailText" />
-->
        </slider>
        <slider
         control_name="RenderAvatarLODFactor"
         follows="left|top"
         height="15"
         increment="0.125"
         initial_value="160"
         label="  Avatars"
         label_width="140"
         layout="topleft"
         left_delta="0"
         name="AvatarMeshDetail"
         show_text="true"
         top_pad="3"
         width="304">
<!-- FS:Ansariel: We show the numeric value
          <slider.commit_callback
           function="Pref.UpdateSliderText"
           parameter="AvatarMeshDetailText" />
-->
        </slider>
        <slider
         control_name="RenderTerrainLODFactor"
         follows="left|top"
         height="15"
         increment="0.125"
         initial_value="160"
         label="  Terrain"
         label_width="140"
         layout="topleft"
         left_delta="0"
         max_val="4"
         min_val="1"
         name="TerrainMeshDetail"
         show_text="true"
         top_pad="3"
         width="304">
<!-- FS:Ansariel: We show the numeric value
          <slider.commit_callback
           function="Pref.UpdateSliderText"
           parameter="TerrainMeshDetailText" />
-->
        </slider>
        <slider
         control_name="WLSkyDetail"
         enabled_control="WindLightUseAtmosShaders"
         decimal_digits="3"
         follows="left|top"
         height="15"
         increment="8"
         initial_value="160"
         label="  Sky"
         label_width="140"
         layout="topleft"
         left_delta="0"
         max_val="128"
         min_val="16"
         name="SkyMeshDetail"
         show_text="true"
         top_pad="3"
         width="315">
<!-- FS:Ansariel: We show the numeric value
          <slider.commit_callback
           function="Pref.UpdateSliderText"
           parameter="SkyMeshDetailText" />
-->
        </slider>
        <text
         type="string"
         length="1"
         follows="left|top"
         height="12"
         layout="topleft"
         left_delta="0"
         name="AvatarPhysicsDetailText"
         visible="false"
         top_delta="0"
         width="0">
        </text>
        
        <text
         type="string"
         length="1"
         follows="left|top"
         height="12"
         layout="topleft"
         left_delta="0"
         name="AvatarRenderingText"
         top_pad="12"
         width="128">
          Avatar Rendering:
        </text>
        <check_box
         control_name="RenderUseImpostors"
         height="16"
         initial_value="true"
         label="Avatar impostors"
         layout="topleft"
         left_delta="0"
         name="AvatarImpostors"
         top_pad="5"
         width="256" />
        <check_box
         control_name="RenderAvatarVP"
         height="16"
         initial_value="true"
         label="Hardware skinning"
         layout="topleft"
         left_delta="0"
         name="AvatarVertexProgram"
         top_pad="1"
         width="256">
          <check_box.commit_callback
           function="Pref.VertexShaderEnable" />
        </check_box>
        <check_box
         control_name="RenderAvatarCloth"
         height="16"
         initial_value="true"
         label="Avatar cloth"
         layout="topleft"
         left_delta="0"
         name="AvatarCloth"
         top_pad="1"
         width="256" />
        <text
         type="string"
         length="1"
         follows="left|top"
         height="12"
         layout="topleft"
         left="407"
         left_delta="200"
         name="TerrainDetailText"
         top_pad="-67"
         width="155">
          Terrain detail:
        </text>
        <radio_group
         control_name="RenderTerrainDetail"
         draw_border="false"
         height="38"
         layout="topleft"
         left_delta="5"
         name="TerrainDetailRadio"
         top_pad="5"
         width="70">
          <radio_item
           height="16"
           label="Low"
           layout="topleft"
           name="0"
           top="3"
           width="50" />
          <radio_item
           height="16"
           label="High"
           layout="topleft"
           name="2"
           top_delta="16"
           width="50" />
        </radio_group>
        
      <button
       follows="left|top"
       height="23"
       label="Reset"
       layout="topleft"
       left="210"
       name="Defaults"
       top_pad="25"
       width="115">
        <button.commit_callback
         function="Pref.HardwareDefaults" />
      </button>
    </panel>

<!--Hardware Settings-->
    <panel
     top_pad="5"
     bottom="-1"
     left="1"
     right="-1"
     follows="all"
     label="Hardware Settings"
     name="Hardware Settings" >
        <check_box
         control_name="RenderAnisotropic"
         height="16"
         label="Anisotropic Filtering (slower when enabled)"
         layout="topleft"
         left="10"
         name="ani"
         top="20"
         width="256" />
        <check_box
         control_name="RenderVBOEnable"
         height="16"
         initial_value="true"
         label="Enable OpenGL Vertex Buffer Objects"
         layout="topleft"
         left="10"
         top_pad="5"
         name="vbo"
         tool_tip="Enabling this on modern hardware gives a performance gain.  However, older hardware often has poor implementations of VBOs and you may get crashes when this is enabled."
         width="315" />
        <check_box
         control_name="RenderUseStreamVBO"
         height="16"
         initial_value="false"
         label="Enable Streamed VBOs"
         layout="topleft"
         left="10"
         top_pad="5"
         name="vbo_stream"
         tool_tip="Disabling this may improve performance when VBOs are enabled. Disabling produced observable improvement on various AMD and Intel GPUs."
         width="315" />
        <check_box
         control_name="RenderCompressTextures"
         height="18"
         initial_value="false"
         label="Enable Lossy Texture Compression (requires restart)"
         layout="topleft"
         left="10"
         name="texture compression"
         tool_tip="Compresses textures in video memory, allowing for higher resolution textures and/or more textures to be loaded at the cost of some color quality."
         width="315" />
        <text
         type="string"
         length="1"
         follows="left|top"
         height="12"
         layout="topleft"
         left="10"
         name="Antialiasing:"
         top_pad="10"
         width="180">
            Antialiasing:
        </text>
        <combo_box
         control_name="RenderFSAASamples"
         height="22"
         initial_value="false"
         label="Antialiasing"
         follows="left|top"
         layout="topleft"
         left="10"
         name="fsaa"
         top_pad="5"
         width="130">
            <combo_box.item
             label="Disabled"
             name="FSAADisabled"
             value="0" />
            <combo_box.item
             label="2x"
             name="2x"
             value="2" />
            <combo_box.item
             label="4x"
             name="4x"
             value="4" />
            <combo_box.item
             label="8x"
             name="8x"
             value="8" />
            <combo_box.item
             label="16x"
             name="16x"
             value="16" />
        </combo_box>

        <spinner
         control_name="RenderGamma"
         decimal_digits="2"
         follows="left|top"
         height="16"
         increment="0.01"
         initial_value="1"
         label="Gamma:"
         label_width="198"
         layout="topleft"
         left="10"
         max_val="2"
         name="gamma"
         top_pad="10"
         width="262" />
        <text
         type="string"
         length="1"
         follows="left|top"
         height="12"
         layout="topleft"
         left_pad="5"
         name="brightness text"
         top_delta="2"
         width="385">
            (0/1.0 = default brightness, lower = brighter)
        </text>
        <slider
         control_name="TextureMemory"
         decimal_digits="0"
         follows="left|top"
         height="20"
         increment="16"
         initial_value="32"
         label="Viewer Texture Memory Buffer (MB):"
         label_width="195"
         layout="topleft"
         left="10"
         min_val="64"
         max_val="512"
         name="GraphicsCardTextureMemory"
         tool_tip="Amount of memory to allocate for textures. Defaults to video card memory up to 512M. Reducing this may improve performance but may also make textures blurry. Increasing this value beyond 512M is not recommended. Even if your graphics cards supports it, the main memory impact on the viewer is likely to lead to a degraded SL experience."
         top_pad="10"
         width="360" />
        <spinner
         control_name="RenderFogRatio"
         decimal_digits="1"
         follows="left|top"
         height="22"
         initial_value="4"
         label="Fog Distance Ratio:"
         label_width="198"
         layout="topleft"
         left_delta="0"
         max_val="10"
         min_val="0.5"
         name="fog"
         top_pad="7"
         width="262" />
    </panel>

<!--Rendering-->
    <panel
     top_pad="5"
     bottom="-1"
     left="1"
     right="-1"
     follows="all"
     label="Rendering"
     name="Rendering" >
        <text
         type="string"
         length="1"
         follows="left|top"
         height="12"
         layout="topleft"
         left="10"
         name="World Updating"
         top_pad="10"
         width="308">
            World Updating:
        </text>
      <!-- world pauser -->
        <check_box
         control_name="AgentPause"
         height="16"
         initial_value="false"
         label="Freeze updates to World (pause everything)"
         tool_tip="Set this to freeze all updates from the server - stops all actions in-world but does not affect chat, IMs or voice"
         layout="topleft"
         left_delta="10"
         name="WorldPause"
         top_pad="12"
         width="256"/>

        <text
         type="string"
         length="1"
         follows="left|top"
         height="12"
         layout="topleft"
         left="10"
         name="Texture Rendering"
         top_pad="20"
         width="308">
            Texture Rendering:
        </text>

      <!-- HTTP textures -->
        <check_box
         control_name="ImagePipelineUseHTTP"
         height="16"
         label="Use HTTP Textures"
         tool_tip="Set this to load textures using the HTTP protocol - unset it if you are having rendering problems and wish to load textures as they were done before July 2010 and on Viewer 1"
         layout="topleft"
         left_delta="0"
         name="TexturesHTTP"
         top_pad="5"
         width="256"/>

      <!-- New Texture detail 5 is lowest, 0 is highest -->
        <text
         type="string"
         length="1"
         top_pad="5"
         follows="top|left"
         height="18"
         width="180"
         word_wrap="true"
         layout="topleft"
         left="20"
         name="TextureDetailLabel">
            Texture Details Loaded:
        </text>
        <combo_box
         control_name="TextureDiscardLevel"
         height="23"
         layout="topleft"
         follows="left|top"
         left="20"
         top_pad="0"
         name="TextureDetail"
         width="150">
            <combo_box.item
             label="Normal quality"
             name="0"
             value="0"/>
            <combo_box.item
             label="Low quality"
             name="3"
             value="3"/>
            <combo_box.item
             label="No textures"
             name="5"
             value="5"/>
        </combo_box>

        <text
         type="string"
         length="1"
         follows="left|top"
         height="12"
         layout="topleft"
         left="10"
         name="Alpha Mask Rendering"
         top_pad="13"
         width="308">
            Alpha Mask Rendering:
        </text>

        <check_box
         control_name="RenderAutoMaskAlphaNonDeferred"
         height="16"
         initial_value="false"
         label="Render alpha masks when 'Advanced Lighting Model' is not enabled"
         tool_tip="When ticked this makes the Alpha masks (see-thru bits) render correctly when Shadows are not selected"
         layout="topleft"
         left_delta="10"
         name="RenderAutoMaskAlphaNonDeferred"
         top_pad="12"
         width="256"/>
        <check_box
         control_name="RenderAutoMaskAlphaDeferred"
         height="16"
         initial_value="false"
         label="Render alpha masks when 'Advanced Lighting Model' is enabled"
         tool_tip="When ticked this makes the Alpha masks (see-thru bits) render correctly when Shadows are selected"
         layout="topleft"
         left_delta="0"
         name="RenderAutoMaskAlphaDeferred"
         top_pad="3"
         width="256"/>

        <text
         type="string"
         length="1"
         follows="left|top"
         height="12"
         layout="topleft"
         left="10"
         name="Miscellaneous Rendering"
         top_pad="10"
         width="308">
            Miscellaneous Rendering:
        </text>

        <check_box
         control_name="FSRenderSSR"
         height="16"
         initial_value="false"
         label="Enable rendering of screen space reflections"
         layout="topleft"
         left_delta="10"
         name="FSRenderSSR"
         tool_tip="Enables the rendering of screen space reflections when Advanced Lighting Model is enabled. Requires atmmospheric shaders, avatar hardware skinning and enabled shadows."
         top_pad="10"
         width="256"/>
        <check_box
         control_name="RenderGlow"
         height="16"
		 initial_value="true"
         label="Render glow"
		 tool_tip="Render glow. Note that strength needs to be set to zero to disable glow when shadows are enabled."
         layout="topleft"
         left_delta="0"
         name="RenderGlow"
         top_pad="4"
         width="256"/>
		<slider
		control_name="RenderGlowIterations"
		decimal_digits="0"
		follows="left|top"
		can_edit_text="false"
		height="16"
		increment="1"
		initial_value="160"
		label="Strength:"
		tool_tip="Glow strength. Higher = wider and smoother (default is 2) "
		label_width="50"
		layout="topleft"
		max_val="3"
		min_val="0"
		name="glow_strength"
		enabled="true"
		left_delta="150"
		mouse_opaque="true"
		show_text="true"
		width="130" />
		<check_box
         control_name="RenderUnloadedAvatar"
         height="16"
         initial_value="false"
         label="Show avatars that haven't finished loading"
         layout="topleft"
         left_delta="-150"
         name="RenderUnloadedAvatars"
         top_pad="3"
         width="256"/>
        <slider
         control_name="PrecachingDelay"
         decimal_digits="0"
         follows="left|top"
         height="16"
         increment="1"
         initial_value="200"
         label="Time to delay while pre-caching before showing world"
         tool_tip="How long to delay before showing world to you after you show as being online to others (default is 6 seconds)"
         label_width="300"
         layout="topleft"
         max_val="15"
         min_val="1"
         name="PrecachingDelay"
         top_pad="10"
         width="405" />
        <text
         type="string"
         follows="left|top"
         height="16"
         layout="topleft"
         left_delta="406"
         name="PrecachingDelayText"
         top_delta="0"
         width="50">
            seconds
        </text>
        <slider
         control_name="RenderShadowResolutionScale"
         decimal_digits="1"
         follows="left|top"
         height="16"
         increment="0.1"
         initial_value="1"
         label="Quality of the Shadows"
         tool_tip="What is the quality of the Shadows (default is 1)"
         label_width="300"
         layout="topleft"
         left="20"
         min_val="1.0"
         max_val="4"
         name="ShadowResolution"
         top_pad="3"
         width="405" />
        <slider
         control_name="RenderTerrainScale"
         decimal_digits="0"
         follows="left|top"
         height="16"
         increment="1"
         initial_value="12"
         label="Scale of Terrain Texture Rendering (requires restart)"
         label_width="300"
         layout="topleft"
         left="20"
         max_val="24"
         min_val="1"
         name="RenderTerrainScale"
         tool_tip="Determines scale of terrain textures - lower is more compressed (requires viewer restart)"
         top_pad="3"
         width="405" />
    </panel>

<!--Depth of Field-->
	   <panel
     top_pad="5"
     bottom="-1"
     left="1"
     right="-1"
     follows="all"
     label="Depth of Field"
     name="DOF panel" >
       <check_box
        control_name="RenderDepthOfField"
        height="16"
        initial_value="true"
        label="Enable Depth of Field (This will blur the view except where the camera focus is at.)"
        layout="topleft"
        left_delta="10"
        name="UseDoF"
        top_pad="25"
        width="256">
         <check_box.commit_callback
        function="Pref.VertexShaderEnable" />
       </check_box>
        <check_box
         control_name="RenderDepthOfFieldInEditMode"
         enabled_control="RenderDepthOfField"
         height="16"
         initial_value="false"
         label="Enable while in edit mode"
         layout="topleft"
         left_delta="10"
         name="RenderDepthOfFieldInEditMode"
         top_pad="4"
         width="256"/>
        <slider
         control_name="CameraFNumber"
         decimal_digits="2"
         follows="left|top"
         height="16"
         increment="1"
         initial_value="9.00"
         label="Camera F Number:"
         label_width="160"
         layout="topleft"
         left_delta="-10"
         max_val="64"
         min_val="1"
         name="CameraFNum"
         tool_tip="Camera f-number value for DoF effect"
         top_pad="10"
         width="374"/>
        <slider
         control_name="CameraFocalLength"
         decimal_digits="1"
         follows="left|top"
         height="16"
         increment="1"
         initial_value="50"
         label="Camera Focal Length mm:"
         label_width="160"
         layout="topleft"
         left_delta="0"
         max_val="1000"
         min_val="1"
         name="CameraFocal"
         tool_tip="Camera focal length for DoF effect (in millimeters)"
         top_pad="5"
         width="374"/>
        <slider
         control_name="CameraFieldOfView"
         decimal_digits="2"
         follows="left|top"
         height="16"
         increment="1"
         initial_value="60"
         label="Camera FOV degs:"
         label_width="160"
         layout="topleft"
         left_delta="0"
         max_val="200"
         min_val="10"
         name="Camera FOV"
         tool_tip="Vertical camera field of view for DoF effect (in degrees)"
         top_pad="5"
         width="374"/>
        <slider
         control_name="CameraAspectRatio"
         decimal_digits="2"
         follows="left|top"
         height="16"
         increment="0.05"
         initial_value="1.5"
         label="Camera Aspect Ratio:"
         label_width="160"
         layout="topleft"
         left_delta="0"
         max_val="5"
         min_val="0"
         name="CameraAspectRatio"
         tool_tip="Camera aspect ratio for DoF effect"
         top_pad="5"
         width="374"/>
        <slider
         control_name="CameraFocusTransitionTime"
         decimal_digits="2"
         follows="left|top"
         height="16"
         increment="0.01"
         initial_value="0.5"
         label="DOF Focus Transition Time:"
         label_width="160"
         layout="topleft"
         left_delta="0"
         max_val="10"
         min_val="0.1"
         name="CameraFocusTrans"
         tool_tip="Time taken to alter focus from one place to the next"
         top_pad="5"
         width="374"/>
       <slider
         control_name="CameraDoFResScale"
         decimal_digits="2"
         follows="left|top"
         height="16"
         increment="0.05"
         initial_value="0.70"
         label="DOF Rendering Quality:"
         label_width="160"
         layout="topleft"
         left_delta="0"
         max_val="1"
         min_val="0.25"
         name="CameraDoFResScale"
         tool_tip="Affects the quality of the blurring and the performance of rendering.  (higher = better quality, lower = better perforamce)"
         top_pad="5"
         width="374"/>
    </panel>
</tab_container>
</panel><|MERGE_RESOLUTION|>--- conflicted
+++ resolved
@@ -185,7 +185,6 @@
        top_delta="0"
        width="80">
         High
-<<<<<<< HEAD
       </text>
       <text
        type="string"
@@ -193,21 +192,13 @@
        follows="left|top"
        halign="center"
        height="12"
-=======
-    </text>
-    <text
-     type="string"
-     length="1"
-     follows="left|top"
-     halign="center"
-     height="12"
-     layout="topleft"
-     left_delta="85"
-     name="ShadersPrefText4"
-     top_delta="0"
-     width="80">
+       layout="topleft"
+       left_delta="85"
+       name="ShadersPrefText4"
+       top_delta="0"
+       width="80">
         Ultra
-    </text>
+      </text>
   <slider
    control_name="RenderAvatarLODFactor"
    invisiblity_control="ShowAdvancedGraphicsSettings"
@@ -284,52 +275,6 @@
     <check_box.commit_callback
       function="Pref.VertexShaderEnable" />
   </check_box>
-    <panel
-	   visiblity_control="ShowAdvancedGraphicsSettings"
-     border="false"
-	   follows="top|left"
-     height="300"
-     label="CustomGraphics"
-     layout="topleft"
-     left="5"
-     name="CustomGraphics Panel"
-     top="76"
-     width="485">
-		<text
-		 type="string"
-		 length="1"
-		 follows="left|top"
-		 height="12"
-		 layout="topleft"
-		 left_delta="5"
-		 name="ShadersText"
-		 top="3"
-		 width="128">
-			Shaders:
-		</text>
-		<check_box
-		 control_name="RenderTransparentWater"
-		 height="16"
-		 initial_value="true"
-		 label="Transparent Water"
-		 layout="topleft"
-		 left_delta="0"
-		 name="TransparentWater"
-		 top_pad="7"
-		 width="256" />
-      <check_box
-       control_name="RenderObjectBump"
-       height="16"
-       initial_value="true"
-       label="Bump mapping and shiny"
->>>>>>> bd0a8c7e
-       layout="topleft"
-       left_delta="85"
-       name="ShadersPrefText4"
-       top_delta="0"
-       width="80">
-        Ultra
-      </text>
         <check_box
          control_name="FullScreen"
          height="16"
@@ -376,7 +321,6 @@
         <check_box.commit_callback
         function="Pref.VertexShaderEnable" />
       </check_box>
-<<<<<<< HEAD
         <check_box
          control_name="RenderLocalLights"
          height="16"
@@ -441,84 +385,6 @@
           <check_box.commit_callback
          function="Pref.VertexShaderEnable" />
         </check_box>
-=======
-    <check_box
-		 control_name="RenderLocalLights"
-		 height="16"
-		 initial_value="true"
-		 label="Local Lights"
-		 layout="topleft"
-		 left_delta="0"
-		 name="LocalLights"
-		 top_pad="1"
-		 width="256" />
-		  <check_box
-		 control_name="VertexShaderEnable"
-		 height="16"
-		 initial_value="true"
-		 label="Basic shaders"
-		 layout="topleft"
-		 left_delta="0"
-		 name="BasicShaders"
-		 tool_tip="Disabling this option may prevent some graphics card drivers from crashing"
-		 top_pad="1"
-		 width="315">
-			<check_box.commit_callback
-		     function="Pref.VertexShaderEnable" />
-		</check_box>
-		<check_box
-		 control_name="WindLightUseAtmosShaders"
-		 height="16"
-		 initial_value="true"
-		 label="Atmospheric shaders"
-		 layout="topleft"
-		 left_delta="0"
-		 name="WindLightUseAtmosShaders"
-		 top_pad="1"
-		 width="256">
-			<check_box.commit_callback
-			 function="Pref.VertexShaderEnable" />
-		</check_box>
-    	<check_box
-		 control_name="RenderDeferred"
-		 height="16"
-		 initial_value="true"
-		 label="Advanced Lighting Model"
-		 layout="topleft"
-		 left_delta="0"
-		 name="UseLightShaders"
-		 top_pad="1"
-		 width="256">
-         	<check_box.commit_callback
-			 function="Pref.VertexShaderEnable" />
-    	</check_box>
-    	<check_box
-		 control_name="RenderDeferredSSAO"
-		 height="16"
-		 initial_value="true"
-		 label="Ambient Occlusion"
-		 layout="topleft"
-		 left_delta="0"
-		 name="UseSSAO"
-		 top_pad="1"
-		 width="256">
-         	<check_box.commit_callback
-			 function="Pref.VertexShaderEnable" />
-    	</check_box>
-      <check_box
-		 control_name="RenderDepthOfField"
-		 height="16"
-		 initial_value="true"
-		 label="Depth of Field"
-		 layout="topleft"
-		 left_delta="0"
-		 name="UseDoF"
-		 top_pad="1"
-		 width="256">
-        <check_box.commit_callback
-     function="Pref.VertexShaderEnable" />
-      </check_box>
->>>>>>> bd0a8c7e
 
         <text
          type="string"
@@ -578,26 +444,26 @@
          top_pad ="3"
          name="Reflections"
          width="150">
-          <combo_box.item
-           label="Minimal"
-           name="0"
-           value="0"/>
-          <combo_box.item
-           label="Terrain and trees"
-           name="1"
-           value="1"/>
-          <combo_box.item
-           label="All static objects"
-           name="2"
-           value="2"/>
-          <combo_box.item
-           label="All avatars and objects"
-           name="3"
-           value="3"/>
-          <combo_box.item
-           label="Everything"
-           name="4"
-           value="4"/>
+            <combo_box.item
+             label="Minimal"
+             name="0"
+             value="0"/>
+            <combo_box.item
+             label="Terrain and trees"
+             name="1"
+             value="1"/>
+            <combo_box.item
+             label="All static objects"
+             name="2"
+             value="2"/>
+            <combo_box.item
+             label="All avatars and objects"
+             name="3"
+             value="3"/>
+            <combo_box.item
+             label="Everything"
+             name="4"
+             value="4"/>
         </combo_box>
 <!-- FS:TM Avatar Physics was moved down to LOD section-->
 <!-- FS:TM Point Lighting added instead of above-->
