--- conflicted
+++ resolved
@@ -60,11 +60,7 @@
          min_height="28"
          width="100"
          top_delta="0"
-<<<<<<< HEAD
          min_width="54"
-=======
-         min_width="100"
->>>>>>> 070c3a1e
          name="speak_panel"
          user_resize="false">
           <talk_button
