--- conflicted
+++ resolved
@@ -5,10 +5,7 @@
  bg_opaque_color="DkGray"
  chrome="true"
  follows="left|bottom|right"
-<<<<<<< HEAD
-=======
  focus_root="true"
->>>>>>> 113f532e
  height="33"
  layout="topleft"
  left="0"
@@ -29,8 +26,8 @@
      clip="false"
      follows="all"
      height="28"
-   layout="topleft"
-   left="0"
+     layout="topleft"
+    left="0"
      mouse_opaque="false"
      name="toolbar_stack"
      orientation="horizontal"
@@ -45,13 +42,8 @@
          auto_resize="false"
          layout="topleft"
          max_width="320"
-<<<<<<< HEAD
          min_width="25"
          height="28" 
-=======
-         min_width="214"
-         height="28"
->>>>>>> 113f532e
          mouse_opaque="false"
 		 name="chat_bar_layout_panel"
          user_resize="true"
@@ -66,53 +58,14 @@
             mouse_opaque="false"
             follows="left|right"
           />
-<<<<<<< HEAD
-        </layout_panel>
-               
-        
-        <layout_panel
-         auto_resize="false"
-         follows="right"
-         height="28"
-         layout="topleft"
-         min_height="28"
-         min_width="40"
-         mouse_opaque="false"
-         name="gesture_panel"
-         top_delta="0"
-         user_resize="false"
-         width="40">
-            <gesture_combo_list
-             follows="left|right"
-             height="23"
-             layout="topleft"
-             name="Gesture"
-             tool_tip="Shows/hides gestures"
-             top="5"
-             width="36">
-                <combo_button
-                 height="23"
-                 image_overlay="gesture_18"
-             	 image_pressed="PushButton_Press"
-             	 image_pressed_selected="PushButton_Selected_Press"
-             	 image_selected="PushButton_Selected_Press"
-                 use_ellipses="true" />
-                <combo_list
-                 page_lines="17" />
-            </gesture_combo_list>
-        </layout_panel>
-
-        
-        <!--
-        There is resize bar after the chat bar. It has 2px width (is is set as 2*UIResizeBarOverlap)
-        -->
-        <layout_panel
-=======
-    </layout_panel>
+        </layout_panel>
+
     <!--
          This 5px Panel is an indicator of where the resize handle is.
          The panel provides a gap between the resize handle icon and a button to the right.  
         -->
+
+    
     <layout_panel
      auto_resize="false"
      layout="topleft"
@@ -131,48 +84,44 @@
        top="4"
        width="5" />
     </layout_panel>
-    <layout_panel
-        auto_resize="false"
-        follows="left|right"
-        height="28"
-        layout="topleft"
-        min_height="28"
-        min_width="59"
-        mouse_opaque="false"
-        name="speak_panel"
-        top_delta="0"
-        user_resize="false"
-        width="108">
-      <talk_button
-       follows="left|right"
-       height="23"
-       layout="topleft"
-       left="0"
-       name="talk"
-       top="5"
-       width="105">
-        <show_button
-         tab_stop="true">
-          <init_callback
-           function="Button.SetDockableFloaterToggle"
-           parameter="voice_controls" />
-        </show_button>
-        <!-- do not remove halign attribute with default value. otherwise it can't be overridden in other locales.
-                 & pad_right is default value for long label which can be right aligned. See EXT-6318 -->
-        <speak_button
-         halign="center"
-         label="Speak"
-         label_selected="Speak"
-         name="speak_btn"
-         pad_right="20"
-         tab_stop="true"
-         use_ellipses="true" />
-      </talk_button>
-    </layout_panel>
-    <layout_panel
->>>>>>> 113f532e
+               
+        
+        <layout_panel
          auto_resize="false"
          follows="right"
+         height="28"
+         layout="topleft"
+         min_height="28"
+         min_width="40"
+         mouse_opaque="false"
+         name="gesture_panel"
+         top_delta="0"
+         user_resize="false"
+         width="40">
+            <gesture_combo_list
+             follows="left|right"
+             height="23"
+             layout="topleft"
+	     left="0"
+             name="Gesture"
+             tool_tip="Shows/hides gestures"
+             top="5"
+             width="36">
+                <combo_button
+                 height="23"
+                 image_overlay="gesture_18"
+             	 image_pressed="PushButton_Press"
+             	 image_pressed_selected="PushButton_Selected_Press"
+             	 image_selected="PushButton_Selected_Press"
+                 use_ellipses="true" />
+                <combo_list
+                 page_lines="17" />
+            </gesture_combo_list>
+        </layout_panel>
+
+        <layout_panel
+         auto_resize="false"
+         follows="left|right"
          height="28"
          layout="topleft"
          min_height="28"
@@ -181,22 +130,15 @@
          mouse_opaque="false"
          name="speak_panel"
          top_delta="0"
-<<<<<<< HEAD
          user_resize="true"
          width="50">
             <talk_button
-=======
-         user_resize="false"
-         width="85">
-      <gesture_combo_list
->>>>>>> 113f532e
              follows="left|right"
              height="23"
              layout="topleft"
              left="0"
              name="talk"
              top="5"
-<<<<<<< HEAD
              width="45">
                 <show_button
                  tab_stop="true">
@@ -218,11 +160,21 @@
                 scale_image="true"
                 control_name="PushToTalkToggle">
             </bottomtray_button>
-        </layout_panel>
-
-        <layout_panel
-         auto_resize="false"
-         follows="right"
+	    <!-- do not remove halign attribute with default value. otherwise it can't be overridden in other locales.
+                 & pad_right is default value for long label which can be right aligned. See EXT-6318 -->
+           <speak_button
+            halign="center"
+            label="Speak"
+            label_selected="Speak"
+            name="speak_btn"
+            pad_right="20"
+            tab_stop="true"
+            use_ellipses="true" />
+        </layout_panel>
+
+        <layout_panel
+         auto_resize="false"
+         follows="left|right"
          height="28"
          layout="topleft"
          min_height="28"
@@ -254,49 +206,6 @@
         
         <layout_panel
          auto_resize="false"
-=======
-             width="82">
-        <combo_button
-                 pad_right="10"
-                 use_ellipses="true" />
-        <combo_list
-                 page_lines="17" />
-      </gesture_combo_list>
-    </layout_panel>
-    <layout_panel
-         auto_resize="false"
-     follows="right"
-     height="28"
-     layout="topleft"
-     min_height="28"
-     min_width="52"
-     mouse_opaque="false"
-     name="movement_panel"
-     user_resize="false"
-     width="83">
-      <bottomtray_button
-       follows="left|right"
-       height="23"
-       image_pressed="PushButton_Press"
-       image_pressed_selected="PushButton_Selected_Press"
-       image_selected="PushButton_Selected_Press"
-       is_toggle="true"
-       label="Move"
-       layout="topleft"
-       name="movement_btn"
-       tool_tip="Shows/hides movement controls"
-       top="5"
-       use_ellipses="true"
-       width="80">
-        <init_callback
-         function="Button.SetDockableFloaterToggle"
-         parameter="moveview" />
-      </bottomtray_button>
-
-    </layout_panel>
-    <layout_panel
-     auto_resize="false"
->>>>>>> 113f532e
          follows="left|right"
          height="28"
          layout="topleft"
@@ -305,13 +214,8 @@
          mouse_opaque="false"
          name="cam_panel"
          user_resize="false"
-<<<<<<< HEAD
-         width="40">
-            <bottomtray_button
-=======
-         width="83">
-      <bottomtray_button
->>>>>>> 113f532e
+         width="40">
+            <bottomtray_button
              follows="left|right"
              height="23"
              image_pressed="PushButton_Press"
@@ -325,7 +229,6 @@
              tool_tip="Shows/hides camera controls"
              top="5"
              use_ellipses="true"
-<<<<<<< HEAD
              width="36">
                 <init_callback
                  function="Button.SetDockableFloaterToggle"
@@ -398,20 +301,10 @@
         </layout_panel>
 
         <layout_panel
-=======
-             width="80">
-        <init_callback
-                 function="Button.SetDockableFloaterToggle"
-                 parameter="camera" />
-      </bottomtray_button>
-    </layout_panel>
-    <layout_panel
->>>>>>> 113f532e
-         auto_resize="false"
-         follows="left|right"
-         height="28"
-         layout="topleft"
-<<<<<<< HEAD
+         auto_resize="false"
+         follows="left|right"
+         height="28"
+         layout="topleft"
          min_width="40"
          mouse_opaque="false"
          name="snapshot_panel"
@@ -436,6 +329,7 @@
                  parameter="snapshot" />
             </bottomtray_button>
         </layout_panel>
+
         <layout_panel
          auto_resize="false"
          follows="left|right"
@@ -447,7 +341,6 @@
          name="build_btn_panel"
          user_resize="false"
          width="40">
-
             <bottomtray_button
              follows="left|right"
              height="23"
@@ -478,75 +371,6 @@
          min_width="40"
          mouse_opaque="false"
          name="world_map_btn_panel"
-=======
-     min_width="40"
-		  mouse_opaque="false"
-     name="snapshot_panel"
-		  user_resize="false"
-     width="39">
-      <bottomtray_button
-			follows="left|right"
-			height="23"
-       image_overlay="Snapshot_Off"
-			image_pressed="PushButton_Press"
-			image_pressed_selected="PushButton_Selected_Press"
-			image_selected="PushButton_Selected_Press"
-       is_toggle="true"
-			layout="topleft"
-			left="0"
-       name="snapshots"
-       tool_tip="Take snapshot"
-			top="5"
-       width="36">
-        <init_callback
-         function="Button.SetFloaterToggle"
-         parameter="snapshot" />
-      </bottomtray_button>
-    </layout_panel>
-    <layout_panel
-		  auto_resize="false"
-		  follows="left|right"
-		  height="28"
-		  layout="topleft"
-		  min_height="28"
-     min_width="52"
-		  mouse_opaque="false"
-     name="build_btn_panel"
-		  user_resize="false"
-     width="83">
-      <!--*FIX: Build Floater is not opened with default registration. Will be fixed soon.
-Disabled for now.
--->
-      <bottomtray_button
-			follows="left|right"
-			height="23"
-			image_pressed="PushButton_Press"
-			image_pressed_selected="PushButton_Selected_Press"
-			image_selected="PushButton_Selected_Press"
-       is_toggle="true"
-       label="Build"
-			layout="topleft"
-			left="0"
-       name="build_btn"
-       tool_tip="Shows/hides Build Tools"
-			top="5"
-			use_ellipses="true"
-       width="80">
-        <commit_callback
-         function="Build.Toggle"
-         parameter="build" />
-      </bottomtray_button>
-    </layout_panel>
-    <layout_panel
-		  auto_resize="false"
-		  follows="left|right"
-		  height="28"
-		  layout="topleft"
-         min_height="28"
-     min_width="52"
-         mouse_opaque="false"
-     name="search_btn_panel"
->>>>>>> 113f532e
          user_resize="false"
          width="40">
             <bottomtray_button
@@ -569,6 +393,7 @@
                  parameter="world_map" />
             </bottomtray_button>
         </layout_panel>
+
         <layout_panel
          auto_resize="false"
          follows="left|right"
@@ -601,41 +426,6 @@
             </bottomtray_button>
         </layout_panel>
 
-<!--        
-         <layout_panel
-         mouse_opaque="false"
-         auto_resize="false"
-         follows="left|right"
-         height="28"
-         layout="topleft"
-         min_height="28"
-         min_width="40"
-         name="inventory_panel"
-         user_resize="false"
-         width="40">
-            <button
-                 image_selected="PushButton_Selected_Press"
-                 image_pressed="PushButton_Press"
-                 image_pressed_selected="PushButton_Selected_Press"
-             follows="left|right"
-             height="23"
-             use_ellipses="true"
-             is_toggle="true"
-             image_overlay="inventory_18"
-             layout="topleft"
-             left="0"
-             tool_tip="Shows/hides Inventory"
-             top="5"
-             name="inventory_btn"
-             width="36">
-                <button.init_callback
-                 function="Button.SetDockableFloaterToggle"
-                 parameter="inventory" />
-            </button>
-        </layout_panel>
--->
-
-                
         <layout_panel
          auto_resize="false"
          follows="left|right"
@@ -672,11 +462,7 @@
          height="28"
          layout="topleft"
          min_height="28"
-<<<<<<< HEAD
-         min_width="40"
-=======
-     min_width="52"
->>>>>>> 113f532e
+         min_width="40"
          mouse_opaque="false"
          name="bottom_sbinv"
          user_resize="false"
@@ -874,21 +660,6 @@
             </bottomtray_button>
         </layout_panel>
 
-		<!--
-        <icon
-         auto_resize="false"
-         color="Transparent"
-         follows="left|right"
-         height="10"
-         image_name="spacer24.tga"
-         layout="topleft"
-         left="0"
-         min_width="3"
-         name="after_inventory_button"
-         top="0"
-         width="3"/> 
-         -->       
-        
         <layout_panel
          follows="left|right"
          height="30"
@@ -948,6 +719,7 @@
                  width="7" />
       </chiclet_panel>
     </layout_panel>
+
     <layout_panel auto_resize="false"
                       user_resize="false"
                       width="4"
