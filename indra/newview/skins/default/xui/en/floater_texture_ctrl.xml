<?xml version="1.0" encoding="utf-8" standalone="yes" ?>
<floater
 legacy_header_height="18"
 can_minimize="false"
 can_resize="true"
 height="360"
 layout="topleft"
 min_height="330"
 min_width="410"
 name="texture picker"
 help_topic="texture_picker"
 title="Pick: Texture"
 width="410">
 
<!--  top static -->
 <floater.string
     name="choose_picture">
        Click to choose a picture
    </floater.string>
    <floater.string
     name="pick title">
        Pick:
    </floater.string>

    <view
     left="4"
     top="20"
     name="preview_widget"
     height="165"
     width="165"
     follows="left|top"
    />
  
    <text
     type="string"
     length="1"
     follows="left|top"
     text_color="White"
     font="SansSerifBig"
     halign="center"
     height="17"
     layout="topleft"
     left="4"
     name="Multiple"
     top="96"
     width="163">
        Multiple textures
    </text>
	
	<!-- mode selector -->
   <radio_group
     height="20"
     layout="topleft"
     left="0"
     top_pad="80"
     name="mode_selection"
     follows="left|top">
        <radio_item
         label="Inventory"
         name="inventory"
         top_delta="20" 
         layout="topleft"
         height="16" 
         left="0" 
         value="0"
         width="70" />
        <radio_item
         label="Local"
         left_pad="0"
         layout="topleft"
         top_delta="0" 
         height="16" 
         name="local"
         value="1"
         width="50" />
       <radio_item
         label="Bake"
         left_pad="0"
         layout="topleft"
         top_delta="0"
         height="16"
         name="bake"
         value="2"
         width="50" />
    </radio_group>
	<!-- -->
	
    <text
     type="string"
     length="1"
     follows="left|top"
     height="14"
     layout="topleft"
     left="8"
     name="size_lbl"
     top_pad="1">
        Size:
[DIMENSIONS]
    </text>
    
<!--  middle: inventory mode -->

    <button
     enabled="false"
     follows="left|top"
     height="18"
     label="Default"
     label_selected="Default"
     layout="topleft"
     name="Default"
     width="73"
	 left="94"
     top="215"/>
    <button
     follows="left|top"
     height="18"
     label="Blank"
     label_selected="Blank"
     layout="topleft"
     left_delta="0"
     name="Blank"
     top_pad="0"
     width="73" />
    <button
     follows="left|top"
     height="18"
     label="Transparent"
     label_selected="Transparent"
     layout="topleft"
     left_delta="0"
     name="Transparent"
     tool_tip="Note: If transparent texture is selected, or another texture with partial transperancy, light will not project."
     top_pad="0"
     width="73" />
     <button
     enabled="false"
     follows="left|top"
     height="18"
     label="None"
     label_selected="None"
     layout="topleft"
     left_delta="0"
     name="None"
     top_pad="0"
     width="73" />
    <button
     follows="left|top"
     height="28"
     image_selected="eye_button_active.tga"
     image_unselected="eye_button_inactive.tga"
     layout="topleft"
     left_delta="-80"
     top_delta="-25"
     name="Pipette"
     width="28" />
   <text
     follows="left|bottom"
     height="40"
     layout="topleft"
     left="8"
     name="preview_disabled"
     top="275"
     value="Preview Disabled"
     word_wrap="true"
     visible="false"
<<<<<<< HEAD
     width="87" />  
    <combo_box
      follows="left|top|right"
      height="23"
      label="Choose Textures, Materials or LIFE!"
      layout="topleft"
      left="175"
      name="textures_material_combo"
      top="20"
      width="231">
      <combo_box.item
       label="Materials &amp; Textures"
       name="Materials_Textures"
       value="0" />
      <combo_box.item
       label="Textures"
       name="Textures"
       value="1" />
      <combo_box.item
       label="Materials"
       name="Materials"
       value="2" />
    </combo_box>
    <filter_editor
     follows="left|top|right"
     height="23"
     label="Filter Textures"
     layout="topleft"
     left="175"
     name="inventory search editor"
     top="48"
     width="231" />
  <asset_filtered_inv_panel
   allow_multi_select="false"
     bg_visible="true"
     bg_alpha_color="DkGray2"
     border="false"
     follows="all"
     height="210"
     layout="topleft"
     left_delta="0"
     name="inventory panel"
     top_pad="4"
     width="231"
     filter_asset_types="texture|material"/>
     <check_box
     height="14"
     initial_value="false"
     label="Show folders"
     layout="topleft"
     name="show_folders_check"
     top_pad="5"
     left_delta="-3"
     width="200" />
=======
     width="87" />

  <layout_stack name="inventory_stack"
                width="231"
                height="276"
                top="20"
                left="175"
                follows="all"
                animate="false"
                orientation="vertical">
    <layout_panel name="combo_layout"
                  border="false"
                  bevel_style="in"
                  auto_resize="false"
                  user_resize="false"
                  visible="false"
                  width="231"
                  height="24">
        <combo_box
          follows="left|top|right"
          height="23"
          label="Choose Textures, Materials or LIFE!"
          layout="topleft"
          left="0"
          name="textures_material_combo"
          top="0"
          width="231">
          <combo_box.item
           label="Materials &amp; Textures"
           name="Materials_Textures"
           value="0" />
          <combo_box.item
           label="Textures"
           name="Textures"
           value="1" />
          <combo_box.item
           label="Materials"
           name="Materials"
           value="2" />
        </combo_box>
    </layout_panel>
    <layout_panel name="inventory_layout"
                  border="false"
                  bevel_style="in"
                  auto_resize="true"
                  user_resize="false"
                  visible="true"
                  width="231"
                  height="252">
      <filter_editor
       follows="left|top|right"
       height="23"
       label="Filter Textures"
       layout="topleft"
       left="0"
       name="inventory search editor"
       top="4"
       width="231" />
      <asset_filtered_inv_panel
       allow_multi_select="false"
       bg_visible="true"
       bg_alpha_color="DkGray2"
       border="false"
       follows="all"
       height="221"
       layout="topleft"
       left_delta="0"
       name="inventory panel"
       top_pad="4"
       width="231"
       filter_asset_types="texture|material"/>
    </layout_panel>
  </layout_stack>
>>>>>>> a3dff0db

<!--  middle: local mode -->
    <button
     follows="left|top"
     height="18"
     label="Add"
     label_selected="Add"
     layout="topleft"
     left="94"
     top="215"
     name="l_add_btn"
     width="73"
     visible="false"/>
    <button
     enabled="false"
     follows="left|top"
     height="20"
     label="Remove"
     label_selected="Remove"
     layout="topleft"
     left_delta="0"
     name="l_rem_btn"
     top_pad="5"
     width="73"
     visible="false"/>
    <button
     enabled="false"
     follows="left|top"
     height="20"
     label="Upload"
     label_selected="Upload"
     layout="topleft"
     left_delta="0"
     name="l_upl_btn"
     top_pad="5"
     width="73"
     visible="false"/>
    <scroll_list
     name="l_name_list"
     left="175"
     top="22"
     width="230"
     height="260"
     follows="left|top|right|bottom"
     column_padding="0"
     draw_heading="true"
     multi_select="true"
     search_column="1"
     visible="false">
        <column name="icon" label="" width="20" />
        <column name="unit_name" label="Name" dynamicwidth="true" />
    </scroll_list>

<!-- middle: bake mode -->
  <combo_box
         left="180"
         top="30"
			   height="19"
			   top_delta="15"
			   layout="topleft"
			   follows="left|top"
			   name="l_bake_use_texture_combo_box"
			   tool_tip="Choose the bake texture"
			   width="118"
         visible="false">
        <combo_box.item
         label="None"
         name="None"
         value="-1" />
        <combo_box.item
         label="BAKED_HEAD"
         name="BAKED_HEAD"
         value="0" />
        <combo_box.item
         label="BAKED_UPPER"
         name="BAKED_UPPER"
         value="1" />
        <combo_box.item
         label="BAKED_LOWER"
         name="BAKED_LOWER"
         value="2" />
        <combo_box.item
         label="BAKED_EYES"
         name="BAKED_EYES"
         value="3" />
        <combo_box.item
         label="BAKED_SKIRT"
         name="BAKED_SKIRT"
         value="4" />
        <combo_box.item
         label="BAKED_HAIR"
         name="BAKED_HAIR"
         value="5" />
        <combo_box.item
          label="BAKED_LEFTARM"
          name="BAKED_LEFTARM"
          value="6" />
        <combo_box.item
          label="BAKED_LEFTLEG"
          name="BAKED_LEFTLEG"
          value="7" />
        <combo_box.item
         label="BAKED_AUX1"
         name="BAKED_AUX1"
         value="8" />
        <combo_box.item
           label="BAKED_AUX2"
           name="BAKED_AUX2"
           value="9" />
        <combo_box.item
         label="BAKED_AUX3"
         name="BAKED_AUX3"
         value="10" />
  </combo_box>
  <check_box
     follows="left|top"
     height="20"
     initial_value="false"
     label="Hide Base Mesh Region"
     layout="topleft"
     name="hide_base_mesh_region"
     left_delta="0"
     top_pad="10"
     top_delta="0"
     width="120" 
     visible="false"/>
<!-- bottom static -->
    <line_editor
        follows="bottom"
        height="20"
        left="7"
        top="-55"
        max_length_chars="256"
        name="TextureKey"
        layout="topleft"
        label="00000000-0000-0000-0000-000000000000"
        tool_tip="Texture Key"
        width="290"/>
    <button
        follows="bottom"
        name="TextureKeyApply"
        height="20"
        label="Apply UUID"
        layout="topleft"
        left_pad="5"
        width="100"
        tool_tip="Apply this UUID"/>
    <button
     follows="bottom"
     height="20"
     label="OK"
     label_selected="OK"
     layout="topleft"
     left="176"
     top="-30"
     name="Select"
     width="100" />
    <button
     follows="bottom"
     height="20"
     label="Cancel"
     label_selected="Cancel"
     layout="topleft"
     left_delta="120"
     top_delta="0"
     name="Cancel"
     width="100" />
    <check_box
     follows="left|bottom"
     height="20"
     initial_value="true"
     label="Apply now"
     layout="topleft"
     left="5"
     name="apply_immediate_check"
     top_delta="0"
     width="150" />
</floater><|MERGE_RESOLUTION|>--- conflicted
+++ resolved
@@ -163,64 +163,7 @@
      value="Preview Disabled"
      word_wrap="true"
      visible="false"
-<<<<<<< HEAD
      width="87" />  
-    <combo_box
-      follows="left|top|right"
-      height="23"
-      label="Choose Textures, Materials or LIFE!"
-      layout="topleft"
-      left="175"
-      name="textures_material_combo"
-      top="20"
-      width="231">
-      <combo_box.item
-       label="Materials &amp; Textures"
-       name="Materials_Textures"
-       value="0" />
-      <combo_box.item
-       label="Textures"
-       name="Textures"
-       value="1" />
-      <combo_box.item
-       label="Materials"
-       name="Materials"
-       value="2" />
-    </combo_box>
-    <filter_editor
-     follows="left|top|right"
-     height="23"
-     label="Filter Textures"
-     layout="topleft"
-     left="175"
-     name="inventory search editor"
-     top="48"
-     width="231" />
-  <asset_filtered_inv_panel
-   allow_multi_select="false"
-     bg_visible="true"
-     bg_alpha_color="DkGray2"
-     border="false"
-     follows="all"
-     height="210"
-     layout="topleft"
-     left_delta="0"
-     name="inventory panel"
-     top_pad="4"
-     width="231"
-     filter_asset_types="texture|material"/>
-     <check_box
-     height="14"
-     initial_value="false"
-     label="Show folders"
-     layout="topleft"
-     name="show_folders_check"
-     top_pad="5"
-     left_delta="-3"
-     width="200" />
-=======
-     width="87" />
-
   <layout_stack name="inventory_stack"
                 width="231"
                 height="276"
@@ -292,7 +235,6 @@
        filter_asset_types="texture|material"/>
     </layout_panel>
   </layout_stack>
->>>>>>> a3dff0db
 
 <!--  middle: local mode -->
     <button
