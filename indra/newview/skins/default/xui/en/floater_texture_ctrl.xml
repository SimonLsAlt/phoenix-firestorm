<?xml version="1.0" encoding="utf-8" standalone="yes" ?>
<floater
 legacy_header_height="18"
 can_minimize="false"
 can_resize="true"
 height="330"
 layout="topleft"
 min_height="330"
 min_width="410"
 name="texture picker"
 help_topic="texture_picker"
 title="PICK: TEXTURE"
 width="410">
 
<!--  top static -->
 <floater.string
     name="choose_picture">
        Click to choose a picture
    </floater.string>
    <floater.string
     name="pick title">
        Pick:
    </floater.string>

    <view
     left="4"
     top="20"
     name="preview_widget"
     height="165"
     width="165"
     follows="left|top"
    />
  
    <text
     type="string"
     length="1"
     follows="left|top"
     text_color="White"
     font="SansSerifBig"
     halign="center"
     height="17"
     layout="topleft"
     left="4"
     name="Multiple"
     top="96"
     width="163">
        Multiple textures
    </text>
	
	<!-- mode selector -->
	   <radio_group
     control_name="mode_selection"
     height="20"
     layout="topleft"
     left="18"
     top_pad="80"
     name="mode_selection"
     follows="left|top">
        <radio_item
         label="Inventory"
         name="inventory"
         top_delta="20" 
         layout="topleft"
         height="16" 
         left="0" 
         value="0"
         width="80" />
        <radio_item
         label="Local"
         left_pad="0"
         layout="topleft"
         top_delta="0" 
         height="16" 
         name="local"
         value="1"
         width="75" />
    </radio_group>
	<!-- -->
	
    <text
     type="string"
     length="1"
     follows="left|top"
     height="14"
     layout="topleft"
     left_delta="-12"
     name="unknown"
     top_pad="4"
     width="">
        Size: [DIMENSIONS]
    </text>
    
<!--  middle: inventory mode -->

    <button
     enabled="false"
     follows="left|top"
     height="18"
     label="Default"
     label_selected="Default"
     layout="topleft"
     name="Default"
     width="73"
	 left="94"
     top="215"/>
    <button
     follows="left|top"
     height="20"
     label="Blank"
     label_selected="Blank"
     layout="topleft"
     left_delta="0"
     name="Blank"
     top_pad="5"
     width="73" />
     <button
     enabled="false"
     follows="left|top"
     height="20"
     label="None"
     label_selected="None"
     layout="topleft"
     left_delta="0"
     name="None"
     top_pad="5"
     width="73" />
    <button
     follows="left|top"
     height="28"
     image_selected="eye_button_active.tga"
     image_unselected="eye_button_inactive.tga"
     layout="topleft"
     left_delta="-80"
     top_delta="-25"
     name="Pipette"
     width="28" />
<<<<<<< HEAD
   <check_box
     follows="left|bottom"
     height="20"
     initial_value="true"
     label="Live Preview"
     layout="topleft"
     left="4"
     name="apply_immediate_check"
     top="282"
     width="120" />
=======
>>>>>>> 46a8d67a
   <text
     follows="left|bottom"
     height="20"
     layout="topleft"
     left="8"
     name="preview_disabled"
     top="282"
     value="Preview Disabled"
     visible="false"
     width="120" />
    <filter_editor
     follows="left|top|right"
     height="23"
     label="Filter Textures"
     layout="topleft"
     left="175"
     name="inventory search editor"
     top="20"
     width="231" />
    <inventory_panel
     allow_multi_select="false"
     bg_visible="true"
     bg_alpha_color="DkGray2"
     border="false"
     follows="all"
     height="233"
     layout="topleft"
     left_delta="0"
     name="inventory panel"
     top_pad="4"
     width="231" />
     <check_box
     height="14"
     initial_value="false"
     label="Show folders"
     layout="topleft"
     name="show_folders_check"
     top_pad="5"
     left_delta="-3"
     width="200" />

<!--  middle: local mode -->
    <button
     follows="left|top"
     height="18"
     label="Add"
     label_selected="Add"
     layout="topleft"
     left="94"
     top="215"
     name="l_add_btn"
     width="73"
     visible="false"/>
    <button
     enabled="false"
     follows="left|top"
     height="20"
     label="Remove"
     label_selected="Remove"
     layout="topleft"
     left_delta="0"
     name="l_rem_btn"
     top_pad="5"
     width="73"
     visible="false"/>
    <button
     enabled="false"
     follows="left|top"
     height="20"
     label="Upload"
     label_selected="Upload"
     layout="topleft"
     left_delta="0"
     name="l_upl_btn"
     top_pad="5"
     width="73"
     visible="false"/>
    <scroll_list
     name="l_name_list"
     left="170"
     top="22"
     width="235"
     height="260"
     follows="left|top|right|bottom"
     column_padding="0"
     can_resize="false"
     draw_heading="true"
     multi_select="true"
     search_column="1"
     visible="false">
        <column name="unit_name" label="Name" dynamicwidth="true" />
        <column name="unit_id_HIDDEN" label="ID" width="0" />
    </scroll_list>
     
<!-- bottom static -->
    <button
     follows="bottom"
     height="20"
     label="OK"
     label_selected="OK"
     layout="topleft"
     left="95"
     top="-30"
     name="Select"
     width="100" />
    <button
     follows="bottom"
     height="20"
     label="Cancel"
     label_selected="Cancel"
     layout="topleft"
     left_delta="120"
     top_delta="0"
     name="Cancel"
     width="100" />
<!-- FS:Ansariel - exists twice
    <check_box
     follows="left|bottom"
     height="20"
     initial_value="true"
     label="Apply now"
     layout="topleft"
     left="4"
     name="apply_immediate_check"
     top_delta="0"
     width="120" />
-->
</floater><|MERGE_RESOLUTION|>--- conflicted
+++ resolved
@@ -134,19 +134,6 @@
      top_delta="-25"
      name="Pipette"
      width="28" />
-<<<<<<< HEAD
-   <check_box
-     follows="left|bottom"
-     height="20"
-     initial_value="true"
-     label="Live Preview"
-     layout="topleft"
-     left="4"
-     name="apply_immediate_check"
-     top="282"
-     width="120" />
-=======
->>>>>>> 46a8d67a
    <text
      follows="left|bottom"
      height="20"
@@ -262,7 +249,6 @@
      top_delta="0"
      name="Cancel"
      width="100" />
-<!-- FS:Ansariel - exists twice
     <check_box
      follows="left|bottom"
      height="20"
@@ -273,5 +259,4 @@
      name="apply_immediate_check"
      top_delta="0"
      width="120" />
--->
 </floater>