--- conflicted
+++ resolved
@@ -300,21 +300,6 @@
          name="BAKED_AUX3"
          value="10" />
   </combo_box>
-<<<<<<< HEAD
-  <check_box
-     follows="left|top"
-     height="20"
-     initial_value="false"
-     label="Hide Base Mesh Region"
-     layout="topleft"
-     name="hide_base_mesh_region"
-     left_delta="0"
-     top_pad="10"
-     top_delta="0"
-     width="120" 
-     visible="false"/>
-=======
->>>>>>> 8faa5a33
 <!-- bottom static -->
     <line_editor
         follows="bottom"
