<<<<<<< HEAD
<?xml version="1.0" encoding="utf-8" standalone="yes" ?>

<!-- <FS:Zi> This floater's height changes at runtime when display of advanced info changes:

    collapsed:
    floater height = basic_info_panel.top + basic_info_panel.height      25 + 60

    expanded:
    floater height = basic_info_panel.top + basic_info_panel.height + advanced_info_panel.height  25 + 60 + 56

-->

=======
<?xml version="1.0" encoding="utf-8" standalone="yes"?>
>>>>>>> 06c2c87b
<floater
 legacy_header_height="18"
 height="141"
 layout="topleft"
 name="preview_anim"
 help_topic="fs_animation_inventory_preview"
 positioning="centered"
 save_rect="true"
 width="320">
    <floater.string
     name="Title">
        Animation: [NAME]
    </floater.string>

    <!-- <FS:Zi> panel that holds the basic animation info and gives size hints to the code -->
    <panel
     follows="left|top|right"
     height="60"
     layout="topleft"
     left="0"
     name="basic_info_panel"
     top="25"
     width="320">

    <text
     type="string"
     length="1"
     follows="left|top"
     font="SansSerif"
     height="19"
     layout="topleft"
     left="10"
     name="desc txt"
     width="80">
        Description:
    </text>
    <line_editor
     border_style="line"
     border_thickness="1"
     follows="left|top|right"
     font="SansSerifSmall"
     height="19"
     layout="topleft"
     left_pad="5"
     max_length_bytes="127"
     name="desc"
     top_delta="-2"
     right="-10" />
    <button
     follows="left|top"
     height="20"
     label="Play Inworld"
     label_selected="Stop"
     layout="topleft"
     left="8"
     name="Inworld"
     tool_tip="Play this animation so that others can see it"
     top_pad="8"
     width="132">
       <button.commit_callback
        function="PreviewAnim.Play"
        parameter="Inworld" /> 
    </button>
    <button
     follows="left|top"
     height="20"
     label="Play Locally"
     label_selected="Stop"
     layout="topleft"
     left_pad="6"
     name="Locally"
     tool_tip="Play this animation so that only you can see it"
     top_delta="0"
     width="132">
       <button.commit_callback
        function="PreviewAnim.Play"
        parameter="Locally" /> 
    </button>

    <button
     follows="left|top"
     height="20"
     image_overlay="DisclosureArrow_Opened_Off"
     layout="topleft"
     left_pad="5"
     name="btn_expand"
     toggle="true"
     tool_tip="Expand to see advanced information about this animation"
     top_delta="0"
     width="32">
       <button.commit_callback
        function="PreviewAnim.Expand" />
    </button>
</panel>

<!-- <FS:Zi> panel that holds the (optional) advanced animation info and gives size hints to the code -->
<panel
 follows="left|top|right"
 height="56"
 layout="topleft"
 name="advanced_info_panel"
 top_pad="0"
 visible="true">

    <text
     type="string"
     length="1"
     follows="left|top"
     font="SansSerif"
     height="52"
     layout="topleft"
     left="10"
     name="AdvancedStatsLeft"
     top_pad="0"
     width="150">
Priority: [PRIORITY]
Duration: [DURATION]s
Loop: [IS_LOOP]
    </text>
    <text
     type="string"
     length="1"
     follows="left|top"
     font="SansSerif"
     height="52"
     layout="topleft"
     left_pad="10"
     name="AdvancedStatsRight"
     top_delta="0"
     width="150">
Ease In: [EASE_IN]s
Ease Out: [EASE_OUT]s
Joints: [NUM_JOINTS]
    </text>
</panel>
</floater><|MERGE_RESOLUTION|>--- conflicted
+++ resolved
@@ -1,5 +1,4 @@
-<<<<<<< HEAD
-<?xml version="1.0" encoding="utf-8" standalone="yes" ?>
+<?xml version="1.0" encoding="utf-8" standalone="yes"?>
 
 <!-- <FS:Zi> This floater's height changes at runtime when display of advanced info changes:
 
@@ -11,9 +10,6 @@
 
 -->
 
-=======
-<?xml version="1.0" encoding="utf-8" standalone="yes"?>
->>>>>>> 06c2c87b
 <floater
  legacy_header_height="18"
  height="141"
