<?xml version="1.0" encoding="utf-8" standalone="yes" ?>
 <panel name="Outfits"
 bg_alpha_color="Transparent"
 bg_opaque_color="Transparent"
 background_opaque="false"
 background_visible="false"
  follows="all"
 height="575"
 label="Things"
 layout="topleft"
 min_height="350"
 min_width="240"
 width="320"
 border="false">
   <panel.string
     name="wear_outfit_tooltip">
     Wear selected outfit
   </panel.string>
   <panel.string
     name="wear_items_tooltip">
     Wear selected items
   </panel.string>
   <panel.string
     name="cof_tab_label">
     Wearing ([COUNT]/[MAX] Att.)
   </panel.string>
   <tab_container
     follows="all"
     height="539"
     layout="topleft"
     left="4"
     name="appearance_tabs"
     tab_position="top"
     halign="center"
     top="8"
     right="-1">
         <panel
           class="outfit_gallery"
           filename="panel_outfit_gallery.xml"
           height="520"
           name="outfit_gallery_tab"
           background_visible="false"
           bg_alpha_color="SL-Background_66"
           help_topic="outfit_gallery_tab"
           follows="all"
           label="Outfit Gallery"
           layout="topleft"
           right="-1" />
         <panel
           class="outfits_list"
           filename="panel_outfits_list.xml"
           height="520"
           name="outfitslist_tab"
           background_visible="false"
           bg_alpha_color="SL-Background_66"
           help_topic="my_outfits_tab"
           follows="all"
           label="Outfits"
           layout="topleft"
           right="-1" />
         <panel
           background_visible="false"
           bg_alpha_color="SL-Background_66"
           class="panel_wearing"
           filename="panel_outfits_wearing.xml"
           follows="all"
           height="520"
           help_topic="now_wearing_tab"
           label="Wearing"
           layout="topleft"
           name="cof_tab"
           right="-1" />
   </tab_container>

   <panel
       background_visible="false"
       follows="bottom|left|right"
       height="27"
       layout="topleft"
       left="0"
       top_pad="1"
       visible="true"
       name="bottom_panel"
       width="320">
			<layout_stack
     	         follows="bottom|left|right"
		         height="23"
		         layout="topleft"
		         mouse_opaque="false"
		         name="bottom_panel_ls"
		         left="4"
		         orientation="horizontal"
		         top="0"
                 width="316">
			    <layout_panel
			         follows="bottom|left|right"
			         height="23"
                     layout="bottomleft"
                     left="0"
                     mouse_opaque="false"
                     name="save_btn_lp"
                     user_resize="false"
                     auto_resize="true"
                     width="156">
                    <button
                         follows="bottom|left|right"
                         height="23"
<<<<<<< HEAD
                         label="Save As"
                         left="4"
                         layout="topleft"
                         name="save_btn"
                         top="0"
                         right="-1" />
                    <button
                         follows="bottom|right"
                         height="23"
                         name="save_flyout_btn"
                         label=""
                         layout="topleft"
                         left_pad="-20"
                         tab_stop="false"
                         image_selected="SegmentedBtn_Right_Selected_Press"
                         image_unselected="SegmentedBtn_Right_Off"
                         image_pressed="SegmentedBtn_Right_Press"
                         image_pressed_selected="SegmentedBtn_Right_Selected_Press"
                         image_overlay="Arrow_Small_Up"
                         width="20"/>
			    </layout_panel>
			    <layout_panel
=======
                         label="Save changes"
                         left="1"
                         layout="topleft"
                         name="save_btn"
                         top="0"
                         width="155" />
          </layout_panel>
          <layout_panel
               follows="bottom|left|right"
               height="23"
               layout="bottomleft"
               left_pad="3"
               mouse_opaque="false"
               name="save_as_btn_lp"
               auto_resize="true"
               width="156">
              <button
                   follows="bottom|left|right"
                   height="23"
                   label="Save as..."
                   layout="topleft"
                   name="save_as_btn"
                   top="0"
                   left="1"
                   width="155" />
          </layout_panel>
          <layout_panel
>>>>>>> 569ad2d2
                     follows="bottom|left|right"
                     height="23"
                     layout="bottomleft"
                     left_pad="4"
                     mouse_opaque="false"
                     name="wear_btn_lp"
                     user_resize="false"
                     auto_resize="true"
                     width="156">
                    <button
                         follows="bottom|left|right"
                         height="23"
                         label="Wear"
                         layout="topleft"
                         name="wear_btn"
                         left="1"
                         top="0"
                         right="-2" />
			    </layout_panel>
			</layout_stack>
   </panel>
</panel><|MERGE_RESOLUTION|>--- conflicted
+++ resolved
@@ -105,36 +105,12 @@
                     <button
                          follows="bottom|left|right"
                          height="23"
-<<<<<<< HEAD
-                         label="Save As"
+                         label="Save changes"
                          left="4"
                          layout="topleft"
                          name="save_btn"
                          top="0"
                          right="-1" />
-                    <button
-                         follows="bottom|right"
-                         height="23"
-                         name="save_flyout_btn"
-                         label=""
-                         layout="topleft"
-                         left_pad="-20"
-                         tab_stop="false"
-                         image_selected="SegmentedBtn_Right_Selected_Press"
-                         image_unselected="SegmentedBtn_Right_Off"
-                         image_pressed="SegmentedBtn_Right_Press"
-                         image_pressed_selected="SegmentedBtn_Right_Selected_Press"
-                         image_overlay="Arrow_Small_Up"
-                         width="20"/>
-			    </layout_panel>
-			    <layout_panel
-=======
-                         label="Save changes"
-                         left="1"
-                         layout="topleft"
-                         name="save_btn"
-                         top="0"
-                         width="155" />
           </layout_panel>
           <layout_panel
                follows="bottom|left|right"
@@ -153,10 +129,9 @@
                    name="save_as_btn"
                    top="0"
                    left="1"
-                   width="155" />
+                   right="-1" />
           </layout_panel>
           <layout_panel
->>>>>>> 569ad2d2
                      follows="bottom|left|right"
                      height="23"
                      layout="bottomleft"
