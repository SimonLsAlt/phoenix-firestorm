--- conflicted
+++ resolved
@@ -4,12 +4,7 @@
   can_dock="false"
   can_minimize="false"
   can_resize="false"
-<<<<<<< HEAD
-  default_tab_group="1"
   height="505"
-=======
-  height="375"
->>>>>>> d0ef02c2
   help_topic="toybox"
   layout="topleft"
   legacy_header_height="18"
