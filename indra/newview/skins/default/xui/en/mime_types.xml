<?xml version="1.0" encoding="utf-8" standalone="yes" ?>
<mimetypes name="default">
	<defaultlabel>
		(Unknown)
	</defaultlabel>
	<defaultwidget>
		none
	</defaultwidget>
	<defaultimpl>
		media_plugin_cef
	</defaultimpl>
	<widgetset name="web">
		<label name="web_label">
			Web Content
		</label>
		<icon>
			icn_media_web.tga
		</icon>
		<default_type>
			text/html
		</default_type>
		<tooltip name="web_tooltip">
			This location has Web content
		</tooltip>
		<playtip name="web_playtip">
			Show Web content
		</playtip>
		<allow_resize>
			true
		</allow_resize>
		<allow_looping>
			false
		</allow_looping>
	</widgetset>
	<widgetset name="movie">
		<label name="movie_label">
			Movie
		</label>
		<default_type>
			video/*
		</default_type>
		<icon>
			icn_media_movie.tga
		</icon>
		<tooltip name="movie_tooltip">
			There is a movie to play here
		</tooltip>
		<playtip name="movie_playtip">
			Play movie
		</playtip>
		<allow_resize>
			false
		</allow_resize>
		<allow_looping>
			true
		</allow_looping>
	</widgetset>
	<widgetset name="image">
		<label name="image_label">
			Image
		</label>
		<icon>
			icn_media_web.tga
		</icon>
		<default_type>
			image/*
		</default_type>
		<tooltip name="image_tooltip">
			There is an image at this location
		</tooltip>
		<playtip name="image_playtip">
			View this location&apos;s image
		</playtip>
		<allow_resize>
			false
		</allow_resize>
		<allow_looping>
			false
		</allow_looping>
	</widgetset>
	<widgetset name="audio">
		<label name="audio_label">
			Audio
		</label>
		<icon>
			icn_media_web.tga
		</icon>
		<default_type>
			audio/*
		</default_type>
		<tooltip name="audio_tooltip">
			There is audio at this location
		</tooltip>
		<playtip name="audio_playtip">
			Play this location&apos;s audio
		</playtip>
		<allow_resize>
			false
		</allow_resize>
		<allow_looping>
			true
		</allow_looping>
	</widgetset>
	<widgetset name="none">
		<label name="none_label">
			No Content
		</label>
		<default_type>
			none/none
		</default_type>
		<icon>
			icn_media_web.tga
		</icon>
		<tooltip name="none_tooltip">
			No media here
		</tooltip>
		<playtip name="none_playtip" />
		<allow_resize>
			false
		</allow_resize>
		<allow_looping>
			false
		</allow_looping>
	</widgetset>
	<scheme name="rtsp">
		<label name="rtsp_label">
			Real Time Streaming
		</label>
		<widgettype>
			movie
		</widgettype>
		<impl>
<<<<<<< HEAD
			media_plugin_cef
=======
			media_plugin_streaming
>>>>>>> 28ae5916
		</impl>
	</scheme>
  <scheme name="libvlc">
    <label name="libvlc_label">
      LibVLC supported media
    </label>
    <widgettype>
      movie
    </widgettype>
    <impl>
      media_plugin_libvlc
    </impl>
  </scheme>
  <mimetype name="blank">
		<label name="blank_label">
			- None -
		</label>
		<widgettype>
			none
		</widgettype>
		<impl>
			media_plugin_cef
		</impl>
	</mimetype>
	<mimetype name="none/none">
		<label name="none/none_label">
			- None -
		</label>
		<widgettype>
			none
		</widgettype>
		<impl>
			media_plugin_cef
		</impl>
	</mimetype>
	<mimetype name="audio/*">
		<label name="audio2_label">
			Audio
		</label>
		<widgettype>
			audio
		</widgettype>
		<impl>
<<<<<<< HEAD
			media_plugin_libvlc
=======
			media_plugin_streaming
>>>>>>> 28ae5916
		</impl>
	</mimetype>
	<mimetype name="video/*">
		<label name="video2_label">
			Video
		</label>
		<widgettype>
			movie
		</widgettype>
		<impl>
<<<<<<< HEAD
			media_plugin_libvlc
=======
			media_plugin_streaming
>>>>>>> 28ae5916
		</impl>
	</mimetype>
	<mimetype name="image/*">
		<label name="image2_label">
			Image
		</label>
		<widgettype>
			image
		</widgettype>
		<impl>
			media_plugin_cef
		</impl>
	</mimetype>
	<mimetype menu="1" name="video/vnd.secondlife.qt.legacy">
		<label name="vnd.secondlife.qt.legacy_label">
			Movie (QuickTime)
		</label>
		<widgettype>
			movie
		</widgettype>
		<impl>
<<<<<<< HEAD
			media_plugin_libvlc
=======
			media_plugin_streaming
>>>>>>> 28ae5916
		</impl>
	</mimetype>
	<mimetype name="application/javascript">
		<label name="application/javascript_label">
			Javascript
		</label>
		<widgettype>
			web
		</widgettype>
		<impl>
			media_plugin_cef
		</impl>
	</mimetype>
	<mimetype name="application/ogg">
		<label name="application/ogg_label">
			Ogg Audio/Video
		</label>
		<widgettype>
			audio
		</widgettype>
		<impl>
<<<<<<< HEAD
			media_plugin_cef
=======
			media_plugin_streaming
>>>>>>> 28ae5916
		</impl>
	</mimetype>
	<mimetype name="application/pdf">
		<label name="application/pdf_label">
			PDF Document
		</label>
		<widgettype>
			image
		</widgettype>
		<impl>
			media_plugin_cef
		</impl>
	</mimetype>
	<mimetype name="application/postscript">
		<label name="application/postscript_label">
			Postscript Document
		</label>
		<widgettype>
			image
		</widgettype>
		<impl>
			media_plugin_cef
		</impl>
	</mimetype>
	<mimetype name="application/rtf">
		<label name="application/rtf_label">
			Rich Text (RTF)
		</label>
		<widgettype>
			image
		</widgettype>
		<impl>
			media_plugin_cef
		</impl>
	</mimetype>
	<mimetype name="application/smil">
		<label name="application/smil_label">
			Synchronized Multimedia Integration Language (SMIL)
		</label>
		<widgettype>
			movie
		</widgettype>
		<impl>
			media_plugin_cef
		</impl>
	</mimetype>
	<mimetype name="application/xhtml+xml">
		<label name="application/xhtml+xml_label">
			Web Page (XHTML)
		</label>
		<widgettype>
			web
		</widgettype>
		<impl>
			media_plugin_cef
		</impl>
	</mimetype>
	<mimetype name="application/x-director">
		<label name="application/x-director_label">
			Macromedia Director
		</label>
		<widgettype>
			image
		</widgettype>
		<impl>
			media_plugin_cef
		</impl>
	</mimetype>
	<mimetype name="audio/mid">
		<label name="audio/mid_label">
			Audio (MIDI)
		</label>
		<widgettype>
			audio
		</widgettype>
		<impl>
<<<<<<< HEAD
			media_plugin_cef
=======
			media_plugin_streaming
>>>>>>> 28ae5916
		</impl>
	</mimetype>
	<mimetype name="audio/mpeg">
		<label name="audio/mpeg_label">
			Audio (MP3)
		</label>
		<widgettype>
			audio
		</widgettype>
		<impl>
<<<<<<< HEAD
			media_plugin_libvlc
=======
			media_plugin_streaming
>>>>>>> 28ae5916
		</impl>
	</mimetype>
	<mimetype name="audio/x-aiff">
		<label name="audio/x-aiff_label">
			Audio (AIFF)
		</label>
		<widgettype>
			audio
		</widgettype>
		<impl>
<<<<<<< HEAD
			media_plugin_libvlc
=======
			media_plugin_streaming
>>>>>>> 28ae5916
		</impl>
	</mimetype>
	<mimetype name="audio/x-wav">
		<label name="audio/x-wav_label">
			Audio (WAV)
		</label>
		<widgettype>
			audio
		</widgettype>
		<impl>
<<<<<<< HEAD
			media_plugin_libvlc
=======
			media_plugin_streaming
>>>>>>> 28ae5916
		</impl>
	</mimetype>
	<mimetype menu="1" name="image/bmp">
		<label name="image/bmp_label">
			Image (BMP)
		</label>
		<widgettype>
			image
		</widgettype>
		<impl>
			media_plugin_cef
		</impl>
	</mimetype>
	<mimetype menu="1" name="image/gif">
		<label name="image/gif_label">
			Image (GIF)
		</label>
		<widgettype>
			image
		</widgettype>
		<impl>
			media_plugin_cef
		</impl>
	</mimetype>
	<mimetype menu="1" name="image/jpeg">
		<label name="image/jpeg_label">
			Image (JPEG)
		</label>
		<widgettype>
			image
		</widgettype>
		<impl>
			media_plugin_cef
		</impl>
	</mimetype>
	<mimetype menu="1" name="image/png">
		<label name="image/png_label">
			Image (PNG)
		</label>
		<widgettype>
			image
		</widgettype>
		<impl>
			media_plugin_cef
		</impl>
	</mimetype>
	<mimetype name="image/svg+xml">
		<label name="image/svg+xml_label">
			Image (SVG)
		</label>
		<widgettype>
			image
		</widgettype>
		<impl>
			media_plugin_cef
		</impl>
	</mimetype>
	<mimetype menu="1" name="image/tiff">
		<label name="image/tiff_label">
			Image (TIFF)
		</label>
		<widgettype>
			image
		</widgettype>
		<impl>
			media_plugin_cef
		</impl>
	</mimetype>
	<mimetype menu="1" name="text/html">
		<label name="text/html_label">
			Web Page
		</label>
		<widgettype>
			web
		</widgettype>
		<impl>
			media_plugin_cef
		</impl>
	</mimetype>
	<mimetype menu="1" name="text/plain">
		<label name="text/plain_label">
			Text
		</label>
		<widgettype>
			text
		</widgettype>
		<impl>
			media_plugin_cef
		</impl>
	</mimetype>
	<mimetype name="text/xml">
		<label name="text/xml_label">
			XML
		</label>
		<widgettype>
			text
		</widgettype>
		<impl>
			media_plugin_cef
		</impl>
	</mimetype>
	<mimetype menu="1" name="video/mpeg">
		<label name="video/mpeg_label">
			Movie (MPEG)
		</label>
		<widgettype>
			movie
		</widgettype>
		<impl>
<<<<<<< HEAD
			media_plugin_libvlc
=======
			media_plugin_streaming
>>>>>>> 28ae5916
		</impl>
	</mimetype>
	<mimetype name="video/mp4">
		<label name="video/mp4_label">
			Movie (MP4)
		</label>
		<widgettype>
			movie
		</widgettype>
		<impl>
<<<<<<< HEAD
			media_plugin_libvlc
=======
			media_plugin_streaming
>>>>>>> 28ae5916
		</impl>
	</mimetype>
  <mimetype name="application/octet-stream">
    <label name="video/octet-stream">
      Movie
    </label>
    <widgettype>
      movie
    </widgettype>
    <impl>
      media_plugin_libvlc
    </impl>
  </mimetype>
  <mimetype menu="1" name="video/quicktime">
		<label name="video/quicktime_label">
			Movie (QuickTime)
		</label>
		<widgettype>
			movie
		</widgettype>
		<impl>
<<<<<<< HEAD
			media_plugin_libvlc
=======
			media_plugin_streaming
>>>>>>> 28ae5916
		</impl>
	</mimetype>
	<mimetype name="video/x-ms-asf">
		<label name="video/x-ms-asf_label">
			Movie (Windows Media ASF)
		</label>
		<widgettype>
			movie
		</widgettype>
		<impl>
<<<<<<< HEAD
			media_plugin_libvlc
=======
			media_plugin_streaming
>>>>>>> 28ae5916
		</impl>
	</mimetype>
	<mimetype name="video/x-ms-wmv">
		<label name="video/x-ms-wmv_label">
			Movie (Windows Media WMV)
		</label>
		<widgettype>
			movie
		</widgettype>
		<impl>
<<<<<<< HEAD
			media_plugin_cef
=======
			media_plugin_streaming
>>>>>>> 28ae5916
		</impl>
	</mimetype>
	<mimetype menu="1" name="video/x-msvideo">
		<label name="video/x-msvideo_label">
			Movie (AVI)
		</label>
		<widgettype>
			movie
		</widgettype>
		<impl>
<<<<<<< HEAD
			media_plugin_cef
=======
			media_plugin_streaming
>>>>>>> 28ae5916
		</impl>
	</mimetype>
</mimetypes><|MERGE_RESOLUTION|>--- conflicted
+++ resolved
@@ -130,25 +130,10 @@
 			movie
 		</widgettype>
 		<impl>
-<<<<<<< HEAD
-			media_plugin_cef
-=======
-			media_plugin_streaming
->>>>>>> 28ae5916
+			media_plugin_streaming
 		</impl>
 	</scheme>
-  <scheme name="libvlc">
-    <label name="libvlc_label">
-      LibVLC supported media
-    </label>
-    <widgettype>
-      movie
-    </widgettype>
-    <impl>
-      media_plugin_libvlc
-    </impl>
-  </scheme>
-  <mimetype name="blank">
+	<mimetype name="blank">
 		<label name="blank_label">
 			- None -
 		</label>
@@ -178,11 +163,7 @@
 			audio
 		</widgettype>
 		<impl>
-<<<<<<< HEAD
-			media_plugin_libvlc
-=======
-			media_plugin_streaming
->>>>>>> 28ae5916
+			media_plugin_streaming
 		</impl>
 	</mimetype>
 	<mimetype name="video/*">
@@ -193,11 +174,7 @@
 			movie
 		</widgettype>
 		<impl>
-<<<<<<< HEAD
-			media_plugin_libvlc
-=======
-			media_plugin_streaming
->>>>>>> 28ae5916
+			media_plugin_streaming
 		</impl>
 	</mimetype>
 	<mimetype name="image/*">
@@ -219,11 +196,7 @@
 			movie
 		</widgettype>
 		<impl>
-<<<<<<< HEAD
-			media_plugin_libvlc
-=======
-			media_plugin_streaming
->>>>>>> 28ae5916
+			media_plugin_streaming
 		</impl>
 	</mimetype>
 	<mimetype name="application/javascript">
@@ -245,11 +218,7 @@
 			audio
 		</widgettype>
 		<impl>
-<<<<<<< HEAD
-			media_plugin_cef
-=======
-			media_plugin_streaming
->>>>>>> 28ae5916
+			media_plugin_streaming
 		</impl>
 	</mimetype>
 	<mimetype name="application/pdf">
@@ -326,11 +295,7 @@
 			audio
 		</widgettype>
 		<impl>
-<<<<<<< HEAD
-			media_plugin_cef
-=======
-			media_plugin_streaming
->>>>>>> 28ae5916
+			media_plugin_streaming
 		</impl>
 	</mimetype>
 	<mimetype name="audio/mpeg">
@@ -341,11 +306,7 @@
 			audio
 		</widgettype>
 		<impl>
-<<<<<<< HEAD
-			media_plugin_libvlc
-=======
-			media_plugin_streaming
->>>>>>> 28ae5916
+			media_plugin_streaming
 		</impl>
 	</mimetype>
 	<mimetype name="audio/x-aiff">
@@ -356,11 +317,7 @@
 			audio
 		</widgettype>
 		<impl>
-<<<<<<< HEAD
-			media_plugin_libvlc
-=======
-			media_plugin_streaming
->>>>>>> 28ae5916
+			media_plugin_streaming
 		</impl>
 	</mimetype>
 	<mimetype name="audio/x-wav">
@@ -371,11 +328,7 @@
 			audio
 		</widgettype>
 		<impl>
-<<<<<<< HEAD
-			media_plugin_libvlc
-=======
-			media_plugin_streaming
->>>>>>> 28ae5916
+			media_plugin_streaming
 		</impl>
 	</mimetype>
 	<mimetype menu="1" name="image/bmp">
@@ -485,11 +438,7 @@
 			movie
 		</widgettype>
 		<impl>
-<<<<<<< HEAD
-			media_plugin_libvlc
-=======
-			media_plugin_streaming
->>>>>>> 28ae5916
+			media_plugin_streaming
 		</impl>
 	</mimetype>
 	<mimetype name="video/mp4">
@@ -500,11 +449,7 @@
 			movie
 		</widgettype>
 		<impl>
-<<<<<<< HEAD
-			media_plugin_libvlc
-=======
-			media_plugin_streaming
->>>>>>> 28ae5916
+			media_plugin_streaming
 		</impl>
 	</mimetype>
   <mimetype name="application/octet-stream">
@@ -515,7 +460,7 @@
       movie
     </widgettype>
     <impl>
-      media_plugin_libvlc
+      media_plugin_streaming
     </impl>
   </mimetype>
   <mimetype menu="1" name="video/quicktime">
@@ -526,11 +471,7 @@
 			movie
 		</widgettype>
 		<impl>
-<<<<<<< HEAD
-			media_plugin_libvlc
-=======
-			media_plugin_streaming
->>>>>>> 28ae5916
+			media_plugin_streaming
 		</impl>
 	</mimetype>
 	<mimetype name="video/x-ms-asf">
@@ -541,11 +482,7 @@
 			movie
 		</widgettype>
 		<impl>
-<<<<<<< HEAD
-			media_plugin_libvlc
-=======
-			media_plugin_streaming
->>>>>>> 28ae5916
+			media_plugin_streaming
 		</impl>
 	</mimetype>
 	<mimetype name="video/x-ms-wmv">
@@ -556,11 +493,7 @@
 			movie
 		</widgettype>
 		<impl>
-<<<<<<< HEAD
-			media_plugin_cef
-=======
-			media_plugin_streaming
->>>>>>> 28ae5916
+			media_plugin_streaming
 		</impl>
 	</mimetype>
 	<mimetype menu="1" name="video/x-msvideo">
@@ -571,11 +504,7 @@
 			movie
 		</widgettype>
 		<impl>
-<<<<<<< HEAD
-			media_plugin_cef
-=======
-			media_plugin_streaming
->>>>>>> 28ae5916
+			media_plugin_streaming
 		</impl>
 	</mimetype>
 </mimetypes>