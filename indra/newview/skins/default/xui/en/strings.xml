--- conflicted
+++ resolved
@@ -936,12 +936,8 @@
 	<string name="InvFolder Meshes">Meshes</string>
 	<string name="InvFolder Received Items">Received Items</string>
 	<string name="InvFolder Merchant Outbox">Merchant Outbox</string>
-<<<<<<< HEAD
 	<string name="InvFolder Settings">Settings</string>
-=======
-  <string name="InvFolder Settings">Settings</string>
-  <string name="InvFolder Materials">Materials</string>
->>>>>>> 5a363165
+	<string name="InvFolder Materials">Materials</string>
 
   <!-- are used for Friends and Friends/All folders in Inventory "Calling cards" folder. See EXT-694-->
 	<string name="InvFolder Friends">Friends</string>	
