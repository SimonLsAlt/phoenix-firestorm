--- conflicted
+++ resolved
@@ -1530,11 +1530,7 @@
     <string name="MBMissingFile">
         [APP_NAME] couldn't access or find some of the files it needs and will be closed.
 
-<<<<<<< HEAD
-Please reinstall viewer from  https://secondlife.com/support/downloads/ and contact https://support.secondlife.com if issue persists after reinstall.
-=======
 Please reinstall viewer from [DOWNLOAD_URL] and contact [SUPPORT_SITE] if issue persists after reinstall.
->>>>>>> 1f75fbd3
     </string>
 
     <!-- Avatar Shape Information -->
