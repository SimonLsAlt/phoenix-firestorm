--- conflicted
+++ resolved
@@ -2081,12 +2081,7 @@
 	<string name="Since Logoff"  value=" - Since Logoff" />
 
 	<!-- inventory folder -->
-<<<<<<< HEAD
 	<string name="InvFolder My Inventory">Inventory</string>
-	<string name="InvFolder Favorites">Favorites</string>
-=======
-	<string name="InvFolder My Inventory">My Inventory</string>
->>>>>>> 812ad1b6
 	<string name="InvFolder Library">Library</string>
 	<string name="InvFolder Textures">Textures</string>
 	<string name="InvFolder Sounds">Sounds</string>
@@ -2106,10 +2101,10 @@
 	<string name="InvFolder Uncompressed Sounds">Uncompressed Sounds</string>
 	<string name="InvFolder Animations">Animations</string>
 	<string name="InvFolder Gestures">Gestures</string>
-	<string name="InvFolder Favorite">My Favorites</string>
+	<string name="InvFolder Favorite">Favorites</string>
   <!-- historically default name of the Favorites folder can start from either "f" or "F" letter.
   We should localize both of them with the same value -->
-	<string name="InvFolder favorite">My Favorites</string>
+	<string name="InvFolder favorite">Favorites</string>
 	<string name="InvFolder Current Outfit">Current Outfit</string>
 	<string name="InvFolder Initial Outfits">Initial Outfits</string>
 	<string name="InvFolder My Outfits">Outfits</string>
@@ -2120,16 +2115,13 @@
 	<string name="InvFolder Friends">Friends</string>
 	<string name="InvFolder All">All</string>
 
-<<<<<<< HEAD
 	<!-- Virtual Firestorm system folders -->
 	<string name="InvFolder #Firestorm">#Firestorm</string>
 	<string name="InvFolder #Phoenix">#Phoenix</string>
 	<string name="InvFolder #RLV">#RLV</string>
 	
-=======
 	<string name="no_attachments">No attachments worn</string>
 
->>>>>>> 812ad1b6
 	<!-- inventory FVBridge -->
 	<!--  This is used in llpanelinventory.cpp when constructing a context menu for an item for Sale  -->
 	<string name="Buy">Buy</string>
