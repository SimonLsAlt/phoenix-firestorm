--- conflicted
+++ resolved
@@ -3088,21 +3088,13 @@
   </string>
   <string name="unread_chat_multiple">
     [SOURCES] have said something new
-<<<<<<< HEAD
   </string>
 	<string name="session_initialization_timed_out_error">
 		The session initialization is timed out
 	</string>
   
-=======
-  </string>"
-  <string name="session_initialization_timed_out_error">
-    The session initialization is timed out
-  </string>
-
   <string name="voice_morphing_url">http://secondlife.com/landing/v0icem0rphingt3st</string>
 
->>>>>>> 4146416d
   <!-- Financial operations strings -->
   <string name="paid_you_ldollars">[NAME] paid you L$[AMOUNT]</string>
   <string name="you_paid_ldollars">You paid [NAME] L$[AMOUNT] [REASON].</string>
