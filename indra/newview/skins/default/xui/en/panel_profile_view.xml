<?xml version="1.0" encoding="utf-8" standalone="yes" ?>
<panel
 background_visible="true"
 follows="all"
 height="570"
 layout="topleft"
 min_height="350"
 name="panel_target_profile"
 left="0"
 width="333">
    <string
     name="status_online">
        Online
    </string>
    <string
     name="status_offline">
        Offline
    </string>
    <button
     follows="top|left"
     height="24"
     image_hover_unselected="BackButton_Over"
     image_pressed="BackButton_Press"
     image_unselected="BackButton_Off"
     layout="topleft"
     name="back"
     left="10"
     tab_stop="false"
     top="2"
     width="30" />
     <text
    	h_pad="0"
    	v_pad="0"
      follows="top|left|right"
      font="SansSerifBigBold"
      height="29"
      layout="topleft"
      left_pad="5"
      name="user_name_small"
      text_color="LtGray"
      top="0"
      value="(Loading...)"
      use_ellipses="true"
      word_wrap="true" 
      visible="false" 
      width="275" />
     <text
      h_pad="0"
      v_pad="0"
      follows="top|left|right"
      font="SansSerifHugeBold"
      height="27"
      layout="topleft"
      left_delta="0"
      name="user_name"
      text_color="LtGray"
      top="2"
      value="(Loading...)"
      use_ellipses="true"
      width="275" />
    <text
     follows="top|left"
     height="13"
     layout="topleft"
     left="45"
     name="user_slid"
     text_color="LtGray"
     width="150" />
    <text
     follows="top|left"
     halign="right" 
     height="13"
     layout="topleft"
     left="150"
     name="status"
     text_color="LtGray_50"
     top_delta="0" 
     value="Online"
     width="150" />
    <tab_container
     follows="all"
<<<<<<< HEAD
     height="537"
=======
     height="515"
>>>>>>> 1dbcc3ff
     halign="center"
     layout="topleft"
     left="5"
     min_width="333"
     name="tabs"
     tab_min_width="80"
     tab_height="30"
     tab_position="top"
     top_pad="5"
     width="317"> 
        <panel
         class="panel_profile"
         filename="panel_profile.xml"
         label="PROFILE"
         layout="topleft"
         help_topic="profile_profile_tab"
         name="panel_profile" />
        <panel
         class="panel_picks"
         filename="panel_picks.xml"
         label="PICKS"
         layout="topleft"
         help_topic="profile_picks_tab"
         name="panel_picks" />
        <panel
         class="panel_notes"
         filename="panel_notes.xml"
         label="NOTES &amp; PRIVACY"
         layout="topleft"
         help_topic="profile_notes_tab"
         name="panel_notes" />
    </tab_container>
</panel><|MERGE_RESOLUTION|>--- conflicted
+++ resolved
@@ -79,11 +79,7 @@
      width="150" />
     <tab_container
      follows="all"
-<<<<<<< HEAD
-     height="537"
-=======
      height="515"
->>>>>>> 1dbcc3ff
      halign="center"
      layout="topleft"
      left="5"
