--- conflicted
+++ resolved
@@ -1,15 +1,12 @@
-<?xml version="1.0" encoding="utf-8" standalone="yes"?>
+<?xml version="1.0" encoding="utf-8"?>
 <panel name="panel_facebook_friends">
-<<<<<<< HEAD
-	<string name="facebook_friends_empty" value="Vous n'avez aucun contact sur Facebook qui soit également résident sur Second Life. Proposez à vos amis de rejoindre Second Life !" />
-	<string name="facebook_friends_no_connected" value="Vous n'êtes pas connecté à Facebook. Veuillez vous rendre dans l'onglet Statut et vous connecter dans un premier temps." />
-=======
 	<string name="facebook_friends_empty" value="Vous n&apos;avez actuellement aucun ami Facebook qui est également résident de Second Life. Invitez vos amis Facebook à rejoindre Second Life aujourd&apos;hui !"/>
 	<string name="facebook_friends_no_connected" value="Vous n&apos;êtes pas connecté(e) à Facebook. Allez à l&apos;onglet Statut pour vous connecter et activer cette fonctionnalité."/>
->>>>>>> 61486b9a
 	<accordion name="friends_accordion">
 		<accordion_tab name="tab_second_life_friends" title="Amis SL"/>
-		<accordion_tab name="tab_suggested_friends" title="Ajouter ces personnes à mes amis SL"/>
+		<accordion_tab name="tab_suggested_friends" title="Ajouter ces personnes en tant qu&apos;amis SL"/>
 	</accordion>
-	<text name="facebook_friends_status">Pas connecté(e) à Facebook.</text>
+	<text name="facebook_friends_status">
+		Pas connecté(e) à Facebook.
+	</text>
 </panel>