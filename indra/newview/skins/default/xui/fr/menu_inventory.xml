--- conflicted
+++ resolved
@@ -1,42 +1,21 @@
 <?xml version="1.0" encoding="utf-8" standalone="yes"?>
 <menu name="Popup">
-	<menu_item_call label="Créer un listing" name="Marketplace Create Listing"/>
-	<menu_item_call label="Associer à un listing" name="Marketplace Associate Listing"/>
-	<menu_item_call label="Obtenir (Rafraichir) un listing" name="Marketplace Get Listing"/>
-	<menu_item_call label="Vérifier les erreurs" name="Marketplace Check Listing"/>
-	<menu_item_call label="Modifier le listing" name="Marketplace Edit Listing"/>
-	<menu_item_call label="Lister" name="Marketplace List"/>
-	<menu_item_call label="Supprimer le listing" name="Marketplace Unlist"/>
+	<menu_item_call label="Créer une annonce" name="Marketplace Create Listing"/>
+	<menu_item_call label="Associer l&apos;annonce" name="Marketplace Associate Listing"/>
+	<menu_item_call label="Obtenir (actualiser) l&apos;annonce" name="Marketplace Get Listing"/>
+	<menu_item_call label="Consultez les erreurs" name="Marketplace Check Listing"/>
+	<menu_item_call label="Modifier l&apos;annonce" name="Marketplace Edit Listing"/>
+	<menu_item_call label="Publier" name="Marketplace List"/>
+	<menu_item_call label="Ne plus publier" name="Marketplace Unlist"/>
 	<menu_item_call label="Activer" name="Marketplace Activate"/>
 	<menu_item_call label="Désactiver" name="Marketplace Deactivate"/>
 	<menu_item_call label="Partager" name="Share"/>
-	<menu_item_call label="Acheter" name="Task Buy"/>
 	<menu_item_call label="Ouvrir" name="Task Open"/>
 	<menu_item_call label="Jouer" name="Task Play"/>
 	<menu_item_call label="Propriétés" name="Task Properties"/>
 	<menu_item_call label="Renommer" name="Task Rename"/>
 	<menu_item_call label="Supprimer" name="Task Remove"/>
 	<menu_item_call label="Vider la corbeille" name="Empty Trash"/>
-<<<<<<< HEAD
-	<menu_item_call label="Vider les Objets trouvés" name="Empty Lost And Found"/>
-	<menu_item_call label="Nouveau Dossier" name="New Folder"/>
-	<menu_item_call label="Nouveau Script" name="New Script"/>
-	<menu_item_call label="Nouvelle Note" name="New Note"/>
-	<menu_item_call label="Nouveau Geste" name="New Gesture"/>
-	<menu label="Nouveau Vêtement" name="New Clothes">
-		<menu_item_call label="Nouvelle Chemise" name="New Shirt"/>
-		<menu_item_call label="Nouveau Pantalon" name="New Pants"/>
-		<menu_item_call label="Nouvelles Chaussures" name="New Shoes"/>
-		<menu_item_call label="Nouvelles Chaussettes" name="New Socks"/>
-		<menu_item_call label="Nouvelle Veste" name="New Jacket"/>
-		<menu_item_call label="Nouvelle Jupe" name="New Skirt"/>
-		<menu_item_call label="Nouveaux Gants" name="New Gloves"/>
-		<menu_item_call label="Nouveau Maillot de corps" name="New Undershirt"/>
-		<menu_item_call label="Nouveau Caleçon" name="New Underpants"/>
-		<menu_item_call label="Nouveau Masque Alpha" name="New Alpha Mask"/>
-		<menu_item_call label="Nouveau Tatouage" name="New Tattoo"/>
-		<menu_item_call label="Nouveau Physique" name="New Physics"/>
-=======
 	<menu_item_call label="Vider les objets trouvés" name="Empty Lost And Found"/>
 	<menu_item_call label="Nouveau dossier" name="New Folder"/>
 	<menu_item_call label="Nouveau script" name="New Script"/>
@@ -56,16 +35,26 @@
 		<menu_item_call label="Nouveau tatouage" name="New Tattoo"/>
 		<menu_item_call label="Nouvel environnement universel" name="New Universal"/>
 		<menu_item_call label="Nouvelles propriétés physiques" name="New Physics"/>
->>>>>>> 3191a5dd
 	</menu>
-	<menu label="Nouvel Élément du corps" name="New Body Parts">
-		<menu_item_call label="Nouvelle Silhouette" name="New Shape"/>
-		<menu_item_call label="Nouvelle Peau" name="New Skin"/>
-		<menu_item_call label="Nouveaux Cheveux" name="New Hair"/>
-		<menu_item_call label="Nouveaux Yeux" name="New Eyes"/>
+	<menu label="Nouvelles parties du corps" name="New Body Parts">
+		<menu_item_call label="Nouvelle silhouette" name="New Shape"/>
+		<menu_item_call label="Nouvelle peau" name="New Skin"/>
+		<menu_item_call label="Nouveaux cheveux" name="New Hair"/>
+		<menu_item_call label="Nouveaux yeux" name="New Eyes"/>
 	</menu>
-	<menu label="Changer le type" name="Change Type">
-		<menu_item_call label="Par défaut" name="Default"/>
+	<menu label="Nouveaux paramètres" name="New Settings">
+		<menu_item_call label="Nouveau ciel" name="New Sky"/>
+		<menu_item_call label="Nouvelle eau" name="New Water"/>
+		<menu_item_call label="Nouveau cycle du jour" name="New Day Cycle"/>
+	</menu>
+	<menu label="Utiliser comme défaut pour" name="upload_def">
+		<menu_item_call label="Chargements d’images" name="Image uploads"/>
+		<menu_item_call label="Chargements de sons" name="Sound uploads"/>
+		<menu_item_call label="Chargements d’animations" name="Animation uploads"/>
+		<menu_item_call label="Chargements de modèles" name="Model uploads"/>
+	</menu>
+	<menu label="Changer de type" name="Change Type">
+		<menu_item_call label="Défaut" name="Default"/>
 		<menu_item_call label="Gants" name="Gloves"/>
 		<menu_item_call label="Veste" name="Jacket"/>
 		<menu_item_call label="Pantalon" name="Pants"/>
@@ -74,63 +63,49 @@
 		<menu_item_call label="Chemise" name="Shirt"/>
 		<menu_item_call label="Jupe" name="Skirt"/>
 		<menu_item_call label="Caleçon" name="Underpants"/>
-		<menu_item_call label="Maillot de corps" name="Undershirt"/>
+		<menu_item_call label="Débardeur" name="Undershirt"/>
 	</menu>
 	<menu_item_call label="Téléporter" name="Landmark Open"/>
 	<menu_item_call label="Ouvrir" name="Animation Open"/>
 	<menu_item_call label="Ouvrir" name="Sound Open"/>
 	<menu_item_call label="Remplacer la tenue actuelle" name="Replace Outfit"/>
 	<menu_item_call label="Ajouter à la tenue actuelle" name="Add To Outfit"/>
-	<menu_item_call label="Porter les objets" name="Wear Items"/>
-	<menu_item_call label="Retirer de la tenue actuelle" name="Remove From Outfit"/>
-	<menu_item_call label="Rechercher l'original" name="Find Original"/>
-	<menu_item_call label="Purger l'objet" name="Purge Item"/>
-	<menu_item_call label="Restaurer l'objet" name="Restore Item"/>
+	<menu_item_call label="Enlever de la tenue actuelle" name="Remove From Outfit"/>
+	<menu_item_call label="Copier la liste de la tenue dans le presse-papiers" name="Copy outfit list to clipboard"/>
+	<menu_item_call label="Trouver l&apos;original" name="Find Original"/>
+	<menu_item_call label="Purger l&apos;objet" name="Purge Item"/>
+	<menu_item_call label="Restaurer l&apos;objet" name="Restore Item"/>
 	<menu_item_call label="Ouvrir" name="Open"/>
-	<menu_item_call label="Ouvrir l'original" name="Open Original"/>
+	<menu_item_call label="Ouvrir l&apos;original" name="Open Original"/>
 	<menu_item_call label="Propriétés" name="Properties"/>
 	<menu_item_call label="Renommer" name="Rename"/>
-	<menu_item_call label="Copier la ressource UUID" name="Copy Asset UUID"/>
-	<menu_item_call label="Restaurer à la dernière position" name="Restore to Last Position"/>
+	<menu_item_call label="Copier l&apos;UUID (identifiant universel unique)" name="Copy Asset UUID"/>
+	<menu_item_call label="Affiche le Panneau principal" name="Show in Main Panel"/>
+	<menu_item_call label="Couper" name="Cut"/>
 	<menu_item_call label="Copier" name="Copy"/>
-	<menu_item_call label="Couper" name="Cut"/>
 	<menu_item_call label="Coller" name="Paste"/>
 	<menu_item_call label="Coller comme lien" name="Paste As Link"/>
-	<menu_item_call label="Trouver tous les liens" name="Find Links"/>
 	<menu_item_call label="Remplacer les liens" name="Replace Links"/>
 	<menu_item_call label="Supprimer" name="Delete"/>
-	<menu_item_call label="Nettoyer les liens brisés" name="Cleanup broken Links"/>
-	<menu_item_call label="Déplacer dans le dossier par défaut" name="Move to Default Folder"/>
-	<menu_item_call label="Déplacer dans les Objets trouvés" name="Move to Lost And Found"/>
 	<menu_item_call label="Supprimer le dossier système" name="Delete System Folder"/>
-	<menu_item_call label="Conférence à plusieurs" name="Conference Chat Folder"/>
+	<menu_item_call label="Démarrer le chat conférence" name="Conference Chat Folder"/>
 	<menu_item_call label="Jouer" name="Sound Play"/>
 	<menu_item_call label="Copier la SLurl" name="url_copy"/>
 	<menu_item_call label="À propos du repère" name="About Landmark"/>
 	<menu_item_call label="Voir sur la carte" name="show_on_map"/>
 	<menu_item_call label="Jouer dans Second Life" name="Animation Play"/>
-	<menu_item_call label="Jouer pour vous uniquement" name="Animation Audition"/>
-	<menu_item_call label="Envoyer un IM" name="Send Instant Message"/>
-	<menu_item_call label="Téléporter" name="Offer Teleport..."/>
-	<menu_item_call label="Demander une téléportation" name="Request Teleport..."/>
-	<menu_item_call label="Conférence à plusieurs" name="Conference Chat"/>
+	<menu_item_call label="Jouer localement" name="Animation Audition"/>
+	<menu_item_call label="Envoyer un message instantané" name="Send Instant Message"/>
+	<menu_item_call label="Proposer une téléportation..." name="Offer Teleport..."/>
+	<menu_item_call label="Démarrer le chat conférence" name="Conference Chat"/>
 	<menu_item_call label="Activer" name="Activate"/>
 	<menu_item_call label="Désactiver" name="Deactivate"/>
 	<menu_item_call label="Enregistrer sous" name="Save As"/>
+	<menu_item_call label="Détacher de vous" name="Detach From Yourself"/>
 	<menu_item_call label="Porter" name="Wearable And Object Wear"/>
-	<menu_item_call label="Afficher dans l'onglet Inventaire" name="Show in Main Panel"/>
-	<menu_item_call label="Ajouter" name="Wearable Add"/>
 	<menu label="Attacher à" name="Attach To"/>
-	<menu label="Attacher au HUD" name="Attach To HUD"/>
+	<menu label="Attacher au HUD " name="Attach To HUD"/>
 	<menu_item_call label="Modifier" name="Wearable Edit"/>
-<<<<<<< HEAD
-	<menu_item_call label="Toucher" name="Touch Attachment"/>
-	<menu_item_call label="Retirer" name="Take Off"/>
-	<menu_item_call label="Détacher" name="Detach From Yourself"/>
-	<menu_item_call label="Copier dans la boutique du Marketplace" name="Marketplace Copy"/>
-	<menu_item_call label="Déplacer dans la boutique du Marketplace" name="Marketplace Move"/>
-	<menu_item_call label="--pas d'options--" name="--no options--"/>
-=======
 	<menu_item_call label="Ajouter" name="Wearable Add"/>
 	<menu_item_call label="Enlever" name="Take Off"/>
 	<menu_item_call label="Appliquer uniquement à moi-même" name="Settings Apply Local"/>
@@ -138,5 +113,4 @@
 	<menu_item_call label="Copier dans les annonces Place du marché" name="Marketplace Copy"/>
 	<menu_item_call label="Déplacer dans les annonces Place du marché" name="Marketplace Move"/>
 	<menu_item_call label="--aucune option--" name="--no options--"/>
->>>>>>> 3191a5dd
 </menu>