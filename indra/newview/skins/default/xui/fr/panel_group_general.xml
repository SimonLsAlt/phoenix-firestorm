--- conflicted
+++ resolved
@@ -1,38 +1,20 @@
 <?xml version="1.0" encoding="utf-8" standalone="yes"?>
 <panel label="Général" name="general_tab">
-<<<<<<< HEAD
-	<text name="help_text">
-		L&apos;onglet Général contient les infos générales et les préférences du groupe ainsi que la liste des propriétaires et des membres visibles.
-
-	</text>
-=======
 	<string name="help_text">
 		L&apos;onglet Général contient les infos générales et les préférences du groupe ainsi que la liste des propriétaires et des membres visibles.
 	</string>
->>>>>>> fcaa1ad4
 	<string name="group_info_unchanged">
 		Le profil du groupe a changé.
 	</string>
 	<button label="?" label_selected="?" name="help_button"/>
-<<<<<<< HEAD
-	<line_editor label="Saisissez le nom du groupe ici" name="group_name_editor">
-		Saisissez le nom du groupe ici
-	</line_editor>
-=======
 	<line_editor label="Saisissez le nom du groupe ici" name="group_name_editor"/>
->>>>>>> fcaa1ad4
 	<text name="group_name">
 		Saisissez le nom du groupe ici
 	</text>
 	<text name="prepend_founded_by">
-<<<<<<< HEAD
-		Fondé par </text>
-	<text name="founder_name" left_delta="54">
-=======
 		Fondé par
 	</text>
 	<text left_delta="54" name="founder_name">
->>>>>>> fcaa1ad4
 		(en attente)
 	</text>
 	<text name="group_charter_label">
@@ -44,15 +26,6 @@
 	</text_editor>
 	<button label="Rejoindre (0L$)" label_selected="Rejoindre (0L$)" name="join_button"/>
 	<button label="Affichage détaillé" label_selected="Affichage détaillé" name="info_button"/>
-<<<<<<< HEAD
-	<text>
-		Propriétaires et membres visibles
-	</text>
-	<text>
-		(Propriétaires affichés en gras)
-	</text>
-=======
->>>>>>> fcaa1ad4
 	<text name="text_owners_and_visible_members">
 		Propriétaires et membres visibles
 	</text>
@@ -67,27 +40,6 @@
 	<text name="text_group_preferences">
 		Préférences
 	</text>
-<<<<<<< HEAD
-	<text name="incomplete_member_data_str">
-		Extraction des données du résident en cours
-	</text>
-	<text name="confirm_group_create_str">
-		La création de ce groupe coûte 100 L$. 
-Êtes-vous vraiment certain de vouloir dépenser 100 L$ pour créer ce groupe ?
-Sachez que si personne ne rejoint ce groupe sous 48h, il sera démantelé et ne pourra plus être utilisé.
-	</text>
-	<text>
-		Préférences
-	</text>
-	<panel name="preferences_container">
-		<check_box label="Afficher dans la recherche" name="show_in_group_list" tool_tip="Afficher ce groupe dans les résultats de recherche."/>
-		<check_box label="Publier sur le web" name="publish_on_web" tool_tip="Cochez pour publier les informations de ce groupe sur le web."/>
-		<check_box label="Inscription libre" name="open_enrollement" tool_tip="Indique si une invitation est nécessaire pour devenir membre de ce groupe."/>
-		<check_box label="Frais d&apos;inscription : L$" name="check_enrollment_fee" tool_tip="Indique s&apos;il y a des frais d&apos;inscription pour devenir membre."/>
-		<spinner name="spin_enrollment_fee" tool_tip="Si la case Frais d&apos;inscription est cochée, cela signifie qu&apos;il faut payer des frais pour devenir membre."/>
-		<check_box name="mature" />
-		<combo_box name="group_mature_check" width="195">
-=======
 	<panel name="preferences_container">
 		<check_box label="Afficher dans la recherche" name="show_in_group_list" tool_tip="Afficher ce groupe dans les résultats de recherche."/>
 		<check_box label="Inscription libre" name="open_enrollement" tool_tip="Indique si une invitation est nécessaire pour devenir membre de ce groupe."/>
@@ -103,7 +55,6 @@
 			<combo_item name="pg">
 				Contenu PG
 			</combo_item>
->>>>>>> fcaa1ad4
 		</combo_box>
 		<panel name="title_container">
 			<text name="active_title_label">
@@ -114,8 +65,6 @@
 		<check_box label="Recevoir les notices" name="receive_notices" tool_tip="Cochez si vous souhaitez recevoir les notices envoyées au groupe. Décochez si ce groupe vous envoie des spams."/>
 		<check_box label="Afficher dans mon profil" name="list_groups_in_profile" tool_tip="Indique si vous voulez que ce groupe apparaisse dans votre profil"/>
 	</panel>
-<<<<<<< HEAD
-=======
 	<string name="incomplete_member_data_str">
 		Extraction des données du résident en cours
 	</string>
@@ -124,5 +73,4 @@
 Êtes-vous vraiment certain de vouloir dépenser 100 L$ pour créer ce groupe ?
 Sachez que si personne ne rejoint ce groupe sous 48h, il sera démantelé et ne pourra plus être utilisé.
 	</string>
->>>>>>> fcaa1ad4
 </panel>