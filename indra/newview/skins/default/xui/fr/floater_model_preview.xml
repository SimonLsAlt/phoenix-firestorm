--- conflicted
+++ resolved
@@ -1,169 +1,3 @@
-<<<<<<< HEAD
-<?xml version="1.0" encoding="utf-8" standalone="yes"?>
-<floater name="Model Preview" title="Ajouter un Mesh">
-	<string name="no_havok">Uploader un mesh avec propriétés physiques</string>
-	<string name="status_parse_error">Erreur : Problème d'analyse DAE - consultez le journal pour plus de détails.</string>
-	<string name="status_material_mismatch">Erreur : Le matériau du mesh n'est pas un sous-ensemble du mesh de référence.</string>
-	<string name="status_reading_file">Chargement...</string>
-	<string name="status_generating_meshes">Génération des Meshs...</string>
-	<string name="status_vertex_number_overflow">Erreur : Nombre de sommets supérieur à 65535, annulé !</string>
-	<string name="bad_element">Erreur : L'élément est invalide</string>
-	<string name="high">Haut</string>
-	<string name="medium">Moyen</string>
-	<string name="low">Bas</string>
-	<string name="lowest">Minimal</string>
-	<string name="mesh_status_good">C'est bon !</string>
-	<string name="mesh_status_na">N/A</string>
-	<string name="mesh_status_none">Aucun</string>
-	<string name="mesh_status_submesh_mismatch">Le niveau de détail à un nombre incorrect de faces texturables.</string>
-	<string name="mesh_status_mesh_mismatch">Le niveau de détail à un nombre incorrect de meshs.</string>
-	<string name="mesh_status_too_many_vertices">Le niveau de détail a trop de sommets.</string>
-	<string name="mesh_status_missing_lod">Niveau de détail non défini.</string>
-	<string name="mesh_status_invalid_material_list">Le niveau de détail matériel n'est pas un sous-ensemble du mesh de référence.</string>
-	<string name="phys_status_vertex_limit_exceeded">Certaines coques physiques dépassent les limites des vertex.</string>
-	<string name="layer_all">Tout</string>
-	<string name="decomposing">Analyse en cours...</string>
-	<string name="simplifying">Simplification...</string>
-	<string name="tbd">TBD</string>
-	<panel name="left_panel">
-		<panel name="model_name_representation_panel">
-			<text name="name_label">Nom du mesh :</text>
-			<text name="model_category_label">Ce mesh représente...</text>
-			<combo_box name="model_category_combo">
-				<combo_item name="Choose one" label="Sélectionnez une valeur..."/>
-				<combo_item name="Avatar shape" label="La silhouette d'un avatar"/>
-				<combo_item name="Avatar attachment" label="Un objet à porter"/>
-				<combo_item name="Moving object (vehicle, animal)" label="Objet déplaçable (Véhicule, animal)"/>
-				<combo_item name="Building Component" label="Élément d'un bâtiment"/>
-				<combo_item name="Large, non moving etc" label="Objet large, non-déplaçable, etc"/>
-				<combo_item name="Smaller, non-moving etc" label="Petit objet, non-déplaçable, etc"/>
-				<combo_item name="Not really any of these" label="Aucun de ceux-là"/>
-			</combo_box>
-		</panel>
-		<tab_container name="import_tab">
-			<panel label="Niveau de détail" name="lod_panel" title="Niveau de détail">
-				<combo_box name="lod_source_high">
-					<item name="Load from file" label="Charger à partir du fichier"/>
-					<item name="Generate" label="Générer"/>
-				</combo_box>
-				<button label="Parcourir..." name="lod_browse_high"/>
-				<combo_box name="lod_mode_high">
-					<item name="Triangle Limit" label="Limite du Triangle"/>
-					<item name="Error Threshold" label="Seuil d'erreur"/>
-				</combo_box>
-				<combo_box name="lod_source_medium">
-					<item name="Load from file" label="Charger à partir du fichier"/>
-					<item name="Generate" label="Générer"/>
-					<item name="Use LoD above" label="Utilisez le niveau de détail ci-dessus"/>
-				</combo_box>
-				<button label="Parcourir..." name="lod_browse_medium"/>
-				<combo_box name="lod_mode_medium">
-					<item name="Triangle Limit" label="Limite du Triangle"/>
-					<item name="Error Threshold" label="Seuil d'erreur"/>
-				</combo_box>
-				<combo_box name="lod_source_low">
-					<item name="Load from file" label="Charger à partir du fichier"/>
-					<item name="Generate" label="Générer"/>
-					<item name="Use LoD above" label="Utilisez le niveau de détail ci-dessus"/>
-				</combo_box>
-				<button label="Parcourir..." name="lod_browse_low"/>
-				<combo_box name="lod_mode_low">
-					<item name="Triangle Limit" label="Limite du Triangle"/>
-					<item name="Error Threshold" label="Seuil d'erreur"/>
-				</combo_box>
-				<combo_box name="lod_source_lowest">
-					<item name="Load from file" label="Charger à partir du fichier"/>
-					<item name="Generate" label="Générer"/>
-					<item name="Use LoD above" label="Utiliser le niveau de détails ci-dessus..."/>
-				</combo_box>
-				<button label="Parcourir..." name="lod_browse_lowest"/>
-				<combo_box name="lod_mode_lowest">
-					<item name="Triangle Limit" label="Limite du Triangle"/>
-					<item name="Error Threshold" label="Seuil d'erreur"/>
-				</combo_box>
-				<check_box label="Générer Normalement" name="gen_normals"/>
-            <text name="crease_label" value="Angle de pliage :" width="100" />
-			</panel>
-			<panel label="Physique" name="physics_panel">
-				<panel name="physics geometry">
-					<text name="first_step_name">Etape 1 : Niveau de détail</text>
-					<combo_box name="physics_lod_combo" tool_tip="Niveau de détail à utiliser pour la silhouette">
-						<combo_item name="choose_one">Sélectionner...  </combo_item>
-						<combo_item name="physics_high">Haut  </combo_item>
-						<combo_item name="physics_medium">Moyen</combo_item>
-						<combo_item name="physics_low">Bas   </combo_item>
-						<combo_item name="physics_lowest">Minimal</combo_item>
-						<combo_item name="load_from_file">Depuis le fichier  </combo_item>  
-					</combo_box>
-					<button name="physics_browse" label="Parcourir..."/>
-				</panel>
-				<panel name="physics analysis">
-					<text name="method_label">Etape 2 : Analyser</text>
-					<text name="analysis_method_label">Méthode :</text>
-					<text name="quality_label">Qualité :</text>
-					<text name="smooth_method_label">Lissage :</text>
-					<check_box label="Combler les trous" name="Close Holes (Slow)"/>
-					<button label="Analyser" name="Decompose"/>
-					<button label="Annuler" name="decompose_cancel"/>
-				</panel>
-				<panel name="physics simplification">
-					<text name="second_step_label">Etape 3 : Simplifier</text>
-					<text name="simp_method_header">Méthode :</text>
-					<text name="pass_method_header">Passes :</text>
-					<text name="Detail Scale label" width="150">Niveau de Détail :</text>
-					<text name="Retain%_label">Conserver :</text>
-					<button label="Simplifier" name="Simplify"/>
-					<button label="Annuler" name="simplify_cancel"/>
-				</panel>
-				<panel name="physics info">
-					<text name="results_text" width="80">Résultats :</text>
-					<text name="physics_triangles" width="90">Triangles : [TRIANGLES],</text>
-					<text name="physics_points" width="90">Sommets : [POINTS],</text>
-					<text name="physics_hulls">Coques : [HULLS]</text>
-				</panel>
-			</panel>
-			<panel label="Options d'upload" name="modifiers_panel">
-				<text name="scale_label">Échelle (1=tel quel):</text>
-				<text name="dimensions_label">Dimensions :</text>
-				<check_box name="upload_textures" label="Inclure les textures"/>
-				<text name="include_label" width="250">Pour les meshs d'avatar seulement :</text>
-				<check_box label="Inclure le poids de la peau" name="upload_skin"/>
-				<check_box label="Inclure les positions de jointure" name="upload_joints"/>
-				<text name="pelvis_offset_label">Z offsets (Elève ou abaisse l'avatar) :</text>
-			</panel>
-		</tab_container>
-		<panel name="weights_and_warning_panel">
-			<button label="Calculer le poids &amp; le prix" name="calculate_btn" tool_tip="Calculer le poids &amp; le prix" width="200"/>
-			<button label="Annuler" name="cancel_btn" width="80"/>
-			<button label="Uploader" name="ok_btn" tool_tip="Uploader" width="100"/>
-			<button label="Effacer les réglages  &amp; réinitialiser" width="200" name="reset_btn"/>
-			<text name="upload_fee" width="180">Frais d'upload : [FEE] L$</text>
-			<text name="prim_weight" width="160">Impact sur le terrain : [EQ]</text>
-			<text name="download_weight" width="110">Télécharger : [ST]</text>
-			<text name="physics_weight" width="100">Physiques : [PH]</text>
-			<text name="server_weight">Serveur : [SIM]</text>
-			<text name="warning_title">NOTE :</text>
-			<text name="warning_message" width="700">Vous n'avez pas les droits pour uploader les mesh en maillage. [[VURL] Découvrez comment] obtenir une certification.</text>
-		</panel>
-	</panel>
-	<text name="lod_label">Aperçu :</text>
-	<panel name="right_panel">
-		<combo_box name="preview_lod_combo" tool_tip="LOD pour voir dans l'aperçu du rendu" width="80">
-			<combo_item name="high">Haut  </combo_item>
-			<combo_item name="medium">Moyen</combo_item>
-			<combo_item name="low">Bas   </combo_item>
-			<combo_item name="lowest">Minimal</combo_item>
-		</combo_box>
-		<text name="label_display" width="100" left_pad="90">Affichage...</text>
-		<check_box label="Bords" name="show_edges"/>
-		<check_box label="Physiques" name="show_physics"/>
-		<check_box label="Textures" name="show_textures"/>
-		<check_box label="Poids du Skin" name="show_skin_weight"/>
-		<check_box label="Joints" name="show_joint_positions"/>
-		<text name="physics_explode_label">Aperçu de diffusion :</text>
-	</panel>
-</floater>
-=======
 <?xml version="1.0" encoding="utf-8" standalone="yes"?>
 <floater name="Model Preview" title="CHARGEMENT DU MODELE">
 	<string name="status_idle"/>
@@ -479,5 +313,4 @@
 			Décomposition de l&apos;aperçu :
 		</text>
 	</panel>
-</floater>
->>>>>>> 9bfcda0a
+</floater>