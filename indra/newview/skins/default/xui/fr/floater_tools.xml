--- conflicted
+++ resolved
@@ -1,127 +1,132 @@
 <?xml version="1.0" encoding="utf-8" standalone="yes"?>
-<floater name="toolbox floater">
-	<floater.string name="grid_screen_text">Écran</floater.string>
-	<floater.string name="grid_local_text">Local</floater.string>
-	<floater.string name="grid_world_text">Monde</floater.string>
-	<floater.string name="grid_reference_text">Référence</floater.string>
-	<floater.string name="grid_attachment_text">Élément attaché</floater.string>
-	<floater.string name="status_rotate">Faites glisser les anneaux de couleur pour faire tourner l'objet</floater.string>
-	<floater.string name="status_scale">Sélectionnez un côté et faites le glisser pour l'étirer</floater.string>
-	<floater.string name="status_move">Faites glisser pour déplacer, Maintenez Maj et faites glisser pour créer une copie</floater.string>
-	<floater.string name="status_modifyland">Cliquez et maintenez la souris pour modifier le terrain</floater.string>
-	<floater.string name="status_camera">Cliquez et faites glisser la souris pour déplacer la caméra</floater.string>
-	<floater.string name="status_grab">Glisser pour déplacer, Ctrl pour soulever, Ctrl+Shift faire pivoter</floater.string>
-	<floater.string name="status_place">Cliquez dans le monde pour construire</floater.string>
-	<floater.string name="status_selectland">Cliquez et faites glisser pour sélectionner la terre</floater.string>
-	<floater.string name="status_selectcount">[OBJ_COUNT] objets sélectionnés, [LAND_IMPACT] d'impact sur le terrain</floater.string>
-	<floater.string name="status_remaining_capacity">Capacité restante [LAND_CAPACITY].</floater.string>
-	<floater.string name="link_number">Numéro du lien :</floater.string>
-	<floater.string name="selected_faces">Faces :</floater.string>
-	<button name="button focus" tool_tip="Caméra"/>
-	<button name="button move" tool_tip="Déplacement"/>
-	<button name="button edit" tool_tip="Modification"/>
-	<button name="button create" tool_tip="Création"/>
-	<button name="button land" tool_tip="Terraformation"/>
-	<text name="text status">Faites glisser pour déplacer, touche Maj pour copier</text>
+<floater name="toolbox floater" short_title="OUTILS POUR LA CONSTRUCTION" title="">
+	<floater.string name="grid_screen_text">
+		Écran
+	</floater.string>
+	<floater.string name="grid_local_text">
+		Local
+	</floater.string>
+	<floater.string name="grid_world_text">
+		Monde
+	</floater.string>
+	<floater.string name="grid_reference_text">
+		Référence
+	</floater.string>
+	<floater.string name="grid_attachment_text">
+		Élément attaché
+	</floater.string>
+	<floater.string name="status_rotate">
+		Pour faire tourner l&apos;objet, faites glisser les bandes de couleur.
+	</floater.string>
+	<floater.string name="status_scale">
+		Pour étirer le côté sélectionné, cliquez et faites glisser.
+	</floater.string>
+	<floater.string name="status_move">
+		Glissez pour déplacer, Maj-glissez pour copier.
+	</floater.string>
+	<floater.string name="status_modifyland">
+		Cliquez et maintenez pour modifier le terrain.
+	</floater.string>
+	<floater.string name="status_camera">
+		Cliquez et faites glisser pour bouger la caméra
+	</floater.string>
+	<floater.string name="status_grab">
+		Faites glisser pour déplacer, appuyez sur Ctrl pour soulever, Ctrl-Maj pour pivoter
+	</floater.string>
+	<floater.string name="status_place">
+		Cliquez dans le monde pour construire.
+	</floater.string>
+	<floater.string name="status_selectland">
+		Cliquez et faites glisser pour sélectionner le terrain.
+	</floater.string>
+	<floater.string name="status_selectcount">
+		[OBJ_COUNT] objets sélectionnés, impact sur le terrain [LAND_IMPACT]
+	</floater.string>
+	<floater.string name="status_remaining_capacity">
+		Capacité restante [LAND_CAPACITY].
+	</floater.string>
+	<button label="" label_selected="" name="button focus" tool_tip="Mise au point"/>
+	<button label="" label_selected="" name="button move" tool_tip="Déplacer"/>
+	<button label="" label_selected="" name="button edit" tool_tip="Modifier"/>
+	<button label="" label_selected="" name="button create" tool_tip="Créer"/>
+	<button label="" label_selected="" name="button land" tool_tip="Terrain"/>
+	<text name="text status">
+		Glissez pour déplacer, Maj-glissez pour copier.
+	</text>
 	<radio_group name="focus_radio_group">
-		<radio_item label="Zoom" name="radio zoom"/>
-		<radio_item label="Tourner autour (Ctrl)" name="radio orbit"/>
-		<radio_item label="Faire glisser (Ctrl+Shift)" name="radio pan"/>
+		<radio_item label="Zoomer" name="radio zoom"/>
+		<radio_item label="Faire tourner la caméra (Ctrl)" name="radio orbit"/>
+		<radio_item label="Faire un panoramique (Ctrl+Maj)" name="radio pan"/>
 	</radio_group>
 	<radio_group name="move_radio_group">
 		<radio_item label="Déplacer" name="radio move"/>
 		<radio_item label="Soulever (Ctrl)" name="radio lift"/>
-		<radio_item label="Faire tourner (Ctrl+Shift)" name="radio spin"/>
+		<radio_item label="Faire tourner (Ctrl+Maj)" name="radio spin"/>
 	</radio_group>
 	<radio_group name="edit_radio_group">
 		<radio_item label="Bouger" name="radio position"/>
 		<radio_item label="Pivoter (Ctrl)" name="radio rotate"/>
-		<radio_item label="Étirer (Ctrl+Shift)" name="radio stretch"/>
-		<radio_item label="Sélectionner une face" name="radio select face"/>
-		<radio_item label="Aligner" name="radio align"/>
+		<radio_item label="Étirer (Ctrl+Maj)" name="radio stretch"/>
+		<radio_item label="Choisir une face" name="radio select face"/>
 	</radio_group>
-	<check_box label="Éditer les liens" name="checkbox edit linked parts"/>
-	<button name="prev_part_btn" tool_tip="Sélectionnez la partie liée précédente"/>
-	<button name="next_part_btn" tool_tip="Sélectionnez la partie liée suivante"/>
-	<button label="Lier" name="link_btn"/>
-	<button label="Délier" name="unlink_btn"/>
-	<combo_box name="combobox grid mode" tool_tip="Sélectionnez le type de règle pour positionner l'objet">
-		<combo_box.item label="Règle Universelle" name="World"/>
-		<combo_box.item label="Règle Locale" name="Local"/>
+	<check_box label="Modification liée" name="checkbox edit linked parts"/>
+	<button label="Lien" name="link_btn"/>
+	<button label="Annuler le lien" name="unlink_btn"/>
+	<check_box label="Étirer les deux côtés" name="checkbox uniform"/>
+	<check_box initial_value="true" label="Étirer les textures" name="checkbox stretch textures"/>
+	<check_box initial_value="true" label="Fixer" name="checkbox snap to grid"/>
+	<combo_box name="combobox grid mode" tool_tip="Choisir le type d&apos;axe de grille pour le positionnement de l&apos;objet.">
+		<combo_box.item label="Monde" name="World"/>
+		<combo_box.item label="Local" name="Local"/>
 		<combo_box.item label="Référence" name="Reference"/>
 	</combo_box>
-	<check_box label="Étirer les deux cotés" name="checkbox uniform"/>
-	<check_box label="Étirer les textures" name="checkbox stretch textures"/>
-	<check_box label="Snap" name="checkbox snap to grid"/>
-	<check_box label="Edit axis at root" name="checkbox actual root"/>
-	<check_box label="Show Highlight" name="checkbox show highlight"/>
-	<button name="Options..." tool_tip="See more grid options"/>
-	<button name="ToolCube" tool_tip="Cube"/>
-	<button name="ToolPrism" tool_tip="Prisme"/>
-	<button name="ToolPyramid" tool_tip="Pyramide"/>
-	<button name="ToolTetrahedron" tool_tip="Tétraèdre"/>
-	<button name="ToolCylinder" tool_tip="Cylindre"/>
-	<button name="ToolHemiCylinder" tool_tip="Demi-cylindre"/>
-	<button name="ToolCone" tool_tip="Cône"/>
-	<button name="ToolHemiCone" tool_tip="Demi-cône"/>
-	<button name="ToolSphere" tool_tip="Sphère"/>
-	<button name="ToolHemiSphere" tool_tip="Hémisphère"/>
-	<button name="ToolTorus" tool_tip="Tore"/>
-	<button name="ToolTube" tool_tip="Tube"/>
-	<button name="ToolRing" tool_tip="Anneau"/>
-	<button name="ToolTree" tool_tip="Arbre"/>
-	<button name="ToolGrass" tool_tip="Herbe"/>
-	<check_box label="Maintenir l'outil sélect." name="checkbox sticky"/>
+	<button label="" label_selected="Options..." name="Options..." tool_tip="Afficher d&apos;autres options de grille"/>
+	<button label="" label_selected="" name="ToolCube" tool_tip="Cube"/>
+	<button label="" label_selected="" name="ToolPrism" tool_tip="Prisme droit"/>
+	<button label="" label_selected="" name="ToolPyramid" tool_tip="Pyramide"/>
+	<button label="" label_selected="" name="ToolTetrahedron" tool_tip="Tétraèdre"/>
+	<button label="" label_selected="" name="ToolCylinder" tool_tip="Cylindre"/>
+	<button label="" label_selected="" name="ToolHemiCylinder" tool_tip="Demi-cylindre"/>
+	<button label="" label_selected="" name="ToolCone" tool_tip="Cône"/>
+	<button label="" label_selected="" name="ToolHemiCone" tool_tip="Demi-cône"/>
+	<button label="" label_selected="" name="ToolSphere" tool_tip="Sphère"/>
+	<button label="" label_selected="" name="ToolHemiSphere" tool_tip="Demi-sphère"/>
+	<button label="" label_selected="" name="ToolTorus" tool_tip="Tore"/>
+	<button label="" label_selected="" name="ToolTube" tool_tip="Tube"/>
+	<button label="" label_selected="" name="ToolRing" tool_tip="Anneau"/>
+	<button label="" label_selected="" name="ToolTree" tool_tip="Arbre"/>
+	<button label="" label_selected="" name="ToolGrass" tool_tip="Herbe"/>
+	<check_box label="Maintenir l&apos;outil sélect." name="checkbox sticky"/>
 	<check_box label="Copier la sélection" name="checkbox copy selection"/>
-	<check_box label="Centrer la sélection" name="checkbox copy centers"/>
+	<check_box initial_value="true" label="Centrer" name="checkbox copy centers"/>
 	<check_box label="Pivoter" name="checkbox copy rotates"/>
 	<radio_group name="land_radio_group">
-		<radio_item label="Sélection du terrain" name="radio select land"/>
+		<radio_item label="Choisir le terrain" name="radio select land"/>
 		<radio_item label="Aplatir" name="radio flatten"/>
 		<radio_item label="Élever" name="radio raise"/>
 		<radio_item label="Abaisser" name="radio lower"/>
-		<radio_item label="Adoucir" name="radio smooth"/>
+		<radio_item label="Lisser" name="radio smooth"/>
 		<radio_item label="Bosseler" name="radio noise"/>
-		<radio_item label="Annuler" name="radio revert"/>
+		<radio_item label="Annuler modification" name="radio revert"/>
 	</radio_group>
-	<text name="Bulldozer:">Bulldozer :</text>
-	<text name="Dozer Size:">Surface</text>
-	<text name="Strength:">Force</text>
-	<button label="Appliquer" label_selected="Appliquer" name="button apply to selection" tool_tip="Modifier le terrain sélectionné"/>
-	<text name="link_num_obj_count" tool_tip="Le nombre d'objets liés peut ne pas être précis.">[DESC] [NUM]</text>
-	<text name="selection_empty">Sélection vide.</text>
-	<text name="remaining_capacity">[CAPACITY_STRING] [secondlife:///app/openfloater/object_weights Plus d'infos]</text>
+	<text name="Bulldozer:">
+		Bulldozer :
+	</text>
+	<text name="Dozer Size:">
+		Taille
+	</text>
+	<text name="Strength:">
+		Force
+	</text>
+	<button label="Appliquer" label_selected="Appliquer" left="176" name="button apply to selection" tool_tip="Modifier le terrain sélectionné"/>
+	<text name="selection_empty">
+		Aucune sélection effectuée.
+	</text>
+	<text name="remaining_capacity">
+		[CAPACITY_STRING] [secondlife:///app/openfloater/object_weights Plus d&apos;infos]
+	</text>
 	<tab_container name="Object Info Tabs">
 		<panel label="Général" name="General">
-<<<<<<< HEAD
-			<panel.string name="text deed continued">Céder</panel.string>
-			<panel.string name="text deed">Céder</panel.string>
-			<panel.string name="text modify info 1">Vous pouvez modifier cet objet</panel.string>
-			<panel.string name="text modify info 2">Vous pouvez modifier ces objets</panel.string>
-			<panel.string name="text modify info 3">Vous ne pouvez modifier cet objet</panel.string>
-			<panel.string name="text modify info 4">Vous ne pouvez modifier ces objets</panel.string>
-			<panel.string name="text modify info 5">Vous ne pouvez modifier cet objet à travers une frontière de région</panel.string>
-			<panel.string name="text modify info 6">Vous ne pouvez modifier ces objets à travers une frontière de région</panel.string>
-			<panel.string name="text modify warning">Vous devez sélectionner un objet entier pour définir les permissions</panel.string>
-			<panel.string name="Cost Default">Prix : L$</panel.string>
-			<panel.string name="Cost Total">Prix total : L$</panel.string>
-			<panel.string name="Cost Per Unit">Prix par : L$</panel.string>
-			<panel.string name="Cost Mixed">Prix mixte</panel.string>
-			<panel.string name="Sale Mixed">Vente mixte</panel.string>
-			<panel.string name="multiple selection">Sélection multiple</panel.string>
-			<text name="Name:">Nom :</text>
-			<text name="Description:">Description :</text>
-			<text name="Creator:">Créateur :</text>
-			<text name="Owner:">Propriétaire :</text>
-			<text name="Last Owner:">Précédent :</text>
-			<text name="Group:">Groupe :</text>
-			<text name="Group Name">secondlife:///app/agent/00000000-0000-0000-0000-000000000000/inspect Chargement...</text>
-			<button name="button set group" tool_tip="Sélectionnez un groupe avec lequel partager les permissions de l'objet"/>
-			<check_box label="Partager" name="checkbox share with group" tool_tip="Autoriser tous les membres du groupe défini à utiliser et à partager vos droits pour cet objet. Pour activer les restrictions de rôles, vous devez d'abord 'Céder' celui-ci."/>
-			<button label="Céder" label_selected="Céder" name="button deed" tool_tip="Céder un objet lui confère les permissions définie. Seul un officier peut céder les objets partagés d'un groupe."/>
-			<text name="label click action">Cliquer pour :</text>
-			<combo_box name="clickaction">
-=======
 			<panel.string name="text deed continued">
 				Céder
 			</panel.string>
@@ -189,51 +194,22 @@
 				Cliquer pour :
 			</text>
 			<combo_box name="clickaction" tool_tip="Une action de clic vous permet d&apos;interagir avec un objet avec un simple clic gauche. Chaque action de clic a un curseur spécial indiquant ce qu&apos;il fait. Certaines actions de clic ont des exigences pour fonctionner.   Par exemple, Toucher and Payer nécessitent des scripts">
->>>>>>> db6d4a3c
 				<combo_box.item label="Toucher (par défaut)" name="Touch/grab(default)"/>
-				<combo_box.item label="S'asseoir" name="Sitonobject"/>
-				<combo_box.item label="Acheter l'objet" name="Buyobject"/>
-				<combo_box.item label="Payer l'objet" name="Payobject"/>
+				<combo_box.item label="S&apos;asseoir sur l&apos;objet" name="Sitonobject"/>
+				<combo_box.item label="Acheter l&apos;objet" name="Buyobject"/>
+				<combo_box.item label="Payer l&apos;objet" name="Payobject"/>
 				<combo_box.item label="Ouvrir" name="Open"/>
 				<combo_box.item label="Zoomer" name="Zoom"/>
 			</combo_box>
-<<<<<<< HEAD
-			<check_box label="À vendre :" name="checkbox for sale"/>
-			<combo_box name="sale type">
-				<combo_box.item name="Copie" label="Copy"/>
-				<combo_box.item name="Contenu" label="Contents"/>
-				<combo_box.item name="Original" label="Original"/>
-=======
 			<check_box label="À vendre :" name="checkbox for sale" tool_tip="Permet aux gens d&apos;acheter cet objet, son contenu ou de le copier dans Second Life à un prix donné."/>
 			<spinner label="L$" name="Edit Cost" tool_tip="Coût de l&apos;objet."/>
 			<combo_box name="sale type" tool_tip="Indiquez si l’acheteur recevra une copie, une copie du contenu ou l’article lui-même.">
 				<combo_box.item label="Copie" name="Copy"/>
 				<combo_box.item label="Contenus" name="Contents"/>
 				<combo_box.item label="Original" name="Original"/>
->>>>>>> db6d4a3c
-			</combo_box>
-			<spinner name="Edit Cost" label="Prix : L$"/>
-			<button label="Appliquer" name="button mark for sale" tool_tip="Marquer/mettre à jour un ou des objets comme étant à vendre."/>
-			<button label="Copier les clés" name="btnCopyKeys" tool_tip="Copie la clé racine de l'objet sélectionné dans le presse-papier. Shift+Clic : Copie toutes les clés des objets sélectionnés"/>
-			<check_box label="Afficher dans la recherche" name="search_check" tool_tip="Afficher l'objet dans les résultats de recherche"/>
+			</combo_box>
+			<check_box label="Afficher dans la recherche" name="search_check" tool_tip="Afficher l&apos;objet dans les résultats de recherche"/>
 			<panel name="perms_build">
-<<<<<<< HEAD
-				<text name="perm_modify">Vous pouvez modifier cet objet</text>
-				<text name="Anyone can:">Tout le monde :</text>
-				<check_box label="Déplacer" name="checkbox allow everyone move"/>
-				<check_box label="Copier" name="checkbox allow everyone copy"/>
-				<check_box label="Exporter" name="checkbox allow export"/>
-				<text name="Next owner can:">Prochain propriétaire :</text>
-				<check_box label="Modifier" name="checkbox next owner can modify"/>
-				<check_box label="Copier" name="checkbox next owner can copy"/>
-				<check_box label="Transférer" name="checkbox next owner can transfer" tool_tip="Next owner can give away or resell this object"/>
-				<text name="B:">B:</text>
-				<text name="O:">O:</text>
-				<text name="G:">G:</text>
-				<text name="E:">E:</text>
-				<text name="N:">N:</text>
-				<text name="F:">F:</text>
-=======
 				<text name="perm_modify">
 					Vous pouvez modifier cet objet
 				</text>
@@ -266,114 +242,113 @@
 				<text name="F:">
 					F :
 				</text>
->>>>>>> db6d4a3c
 			</panel>
 			<panel name="pathfinding_attrs_panel">
-				<text name="pathfinding_attributes_label" width="180">Atributs de recherche de chemin :</text>
+				<text name="pathfinding_attributes_label">
+					Attributs de recherche de chemin :
+				</text>
 			</panel>
 		</panel>
 		<panel label="Objet" name="Object">
-			<panel.string name="Paste Position">
-                 Coller la position
- [VALUE]
-			</panel.string>
-			<panel.string name="Paste Size">
-                 Coller les dimensions
- [VALUE]
-			</panel.string>
-			<panel.string name="Paste Rotation">
-                 Coller l'axe de rotation
- [VALUE]
-			</panel.string>
-			<check_box label="Verrouillé" name="checkbox locked" tool_tip="Prevents object from being moved or deleted. Frequently useful during building to avoid unintended edits."/>
-			<check_box label="Physique" name="Physical Checkbox Ctrl" tool_tip="Allows object to be pushed and affected by gravity"/>
-			<check_box label="Temporaire" name="Temporary Checkbox Ctrl" tool_tip="Causes object to be deleted 1 minute after creation"/>
-			<check_box label="Fantôme" name="Phantom Checkbox Ctrl" tool_tip="Causes object to not collide with other objects or avatars"/>
-			<text name="label position">Position (mètres)</text>
+			<check_box label="Verrouillé" name="checkbox locked" tool_tip="Empêche l&apos;objet d&apos;être déplacé ou supprimé. Utile pendant la construction pour éviter les modifications involontaires."/>
+			<check_box label="Physique" name="Physical Checkbox Ctrl" tool_tip="Permet à l&apos;objet d&apos;être poussé et affecté par la gravité"/>
+			<check_box label="Temporaire" name="Temporary Checkbox Ctrl" tool_tip="Les objets sont supprimés une minute après leur création"/>
+			<check_box label="Fantôme" name="Phantom Checkbox Ctrl" tool_tip="Permet à l&apos;objet de ne pas entrer en collision avec d&apos;autres objets ou avatars."/>
+			<text name="label position">
+				Position (mètres)
+			</text>
 			<spinner label="X" name="Pos X"/>
 			<spinner label="Y" name="Pos Y"/>
 			<spinner label="Z" name="Pos Z"/>
-			<button label="C" name="copypos" tool_tip="Copier les coordonnées"/>
-			<button label="P" name="pastepos" tool_tip="Coller les coordonnées"/>
-			<button label="p" name="pasteposclip" tool_tip="Coller les coordonnées depuis le presse-papier"/>
-			<text name="label size">Dimensions (mètres)</text>
+			<text name="label size">
+				Taille (mètres)
+			</text>
 			<spinner label="X" name="Scale X"/>
 			<spinner label="Y" name="Scale Y"/>
 			<spinner label="Z" name="Scale Z"/>
-			<button label="C" name="copysize" tool_tip="Copier les dimensions"/>
-			<button label="P" name="pastesize" tool_tip="Coller les dimensions"/>
-			<button label="p" name="pastesizeclip" tool_tip="Coller les dimensions depuis le presse-papier"/>
-			<text name="label rotation">Rotation (degrés)</text>
+			<text name="label rotation">
+				Rotation (degrés)
+			</text>
 			<spinner label="X" name="Rot X"/>
 			<spinner label="Y" name="Rot Y"/>
 			<spinner label="Z" name="Rot Z"/>
-			<button label="C" name="copyrot" tool_tip="Copier l'axe de rotation"/>
-			<button label="P" name="pasterot" tool_tip="Coller l'axe de rotation"/>
-			<button label="p" name="pasterotclip" tool_tip="Coller l'axe de rotation depuis le presse-papier"/>
-			<text name="edit_object">Params. de l'objet :</text>
-			<button label="Copier" name="copyparams" tool_tip="Copier les paramètres"/>
-			<button label="Coller" name="pasteparams" tool_tip="Coller les paramètres"/>
 			<combo_box name="comboBaseType">
-				<combo_box.item label="Boite" name="Box"/>
+				<combo_box.item label="Boîte" name="Box"/>
 				<combo_box.item label="Cylindre" name="Cylinder"/>
 				<combo_box.item label="Prisme" name="Prism"/>
 				<combo_box.item label="Sphère" name="Sphere"/>
 				<combo_box.item label="Tore" name="Torus"/>
 				<combo_box.item label="Tube" name="Tube"/>
 				<combo_box.item label="Anneau" name="Ring"/>
-				<combo_box.item label="Sculpture" name="Sculpted"/>
-				<combo_item name="PathLineProfileHalfCircle" label="Ligne-&gt;Demi-cercle"/>
-				<combo_item name="PathCircleProfileHalfCircle" label="Cercle-&gt;Demi-cercle"/>
-				<combo_item name="PathCircle2ProfileSquare" label="Cercle2-&gt;Carré"/>
-				<combo_item name="PathCircle2ProfileTriangle" label="Cercle2-&gt;Triangle"/>
-				<combo_item name="PathCircle2ProfileCircle" label="Cercle2-&gt;Cercle"/>
-				<combo_item name="PathCircle2ProfileHalfCircle" label="Cercle2-&gt;Demi-cercle"/>
-				<combo_item name="PathTestProfileSquare" label="Test-&gt;Carré"/>
-				<combo_item name="PathTestProfileTriangle" label="Test-&gt;Triangle"/>
-				<combo_item name="PathTestProfileCircle" label="Test-&gt;Cercle"/>
-				<combo_item name="PathTestProfileHalfCircle" label="Test-&gt;Demi-cercle"/>
-				<combo_item name="Path33Profile0" label="33-&gt;Cercle"/>
-				<combo_item name="Path33Profile1" label="33-&gt;Carré"/>
-				<combo_item name="Path33Profile2" label="33-&gt;Triangle"/>
-				<combo_item name="Path33Profile5" label="33-&gt;Demi-cercle"/>
-			</combo_box>
-			<text name="text cut">Découpe du tracé (déb./fin)</text>
-			<spinner label="B" name="cut begin"/>
-			<spinner label="E" name="cut end"/>
-			<text name="text hollow">Creux</text>
-			<text name="text skew">Biais</text>
-			<text name="Hollow Shape">Forme du creux</text>
+				<combo_box.item label="Sculptie" name="Sculpted"/>
+			</combo_box>
+			<text name="text cut">
+				Découpe du tracé (déb./fin)
+			</text>
+			<spinner label="D" name="cut begin"/>
+			<spinner label="F" name="cut end"/>
+			<text name="text hollow">
+				Creux
+			</text>
+			<text name="text skew">
+				Biais
+			</text>
+			<text name="Hollow Shape">
+				Forme du creux
+			</text>
 			<combo_box name="hole">
-				<combo_box.item label="Par défaut" name="Default"/>
+				<combo_box.item label="Défaut" name="Default"/>
 				<combo_box.item label="Cercle" name="Circle"/>
 				<combo_box.item label="Carré" name="Square"/>
 				<combo_box.item label="Triangle" name="Triangle"/>
 			</combo_box>
-			<text name="text twist">Vrille (début/fin)</text>
-			<spinner label="B" name="Twist Begin"/>
-			<spinner label="E" name="Twist End"/>
-			<text name="scale_taper">Biseautage</text>
-			<text name="scale_hole">Taille du trou</text>
+			<text name="text twist">
+				Vrille (début/fin)
+			</text>
+			<spinner label="D" name="Twist Begin"/>
+			<spinner label="F" name="Twist End"/>
+			<text name="scale_taper">
+				Biseautage
+			</text>
+			<text name="scale_hole">
+				Taille du trou
+			</text>
 			<spinner label="X" name="Taper Scale X"/>
 			<spinner label="Y" name="Taper Scale Y"/>
-			<text name="text topshear">Inclinaison</text>
+			<text name="text topshear">
+				Inclinaison
+			</text>
 			<spinner label="X" name="Shear X"/>
 			<spinner label="Y" name="Shear Y"/>
-			<text name="advanced_cut">Profil de la découpe (début/fin)</text>
-			<text name="advanced_dimple">Creux (début/fin)</text>
-			<text name="advanced_slice">Tranche (début/fin)</text>
-			<spinner label="B" name="Path Limit Begin"/>
-			<spinner label="E" name="Path Limit End"/>
-			<text name="text taper2" tool_tip="Ne fonctionne pas sur tous les types de prims.">Profil du biseautage</text>
+			<text name="advanced_cut">
+				Découpe du profilé (début/fin)
+			</text>
+			<text name="advanced_dimple">
+				Creux (début/fin)
+			</text>
+			<text name="advanced_slice">
+				Tranche (début/fin)
+			</text>
+			<spinner label="D" name="Path Limit Begin"/>
+			<spinner label="F" name="Path Limit End"/>
+			<text name="text taper2">
+				Biseautage
+			</text>
 			<spinner label="X" name="Taper X"/>
 			<spinner label="Y" name="Taper Y"/>
-			<text name="text radius delta">Rayon</text>
-			<text name="text revolutions">Révolutions</text>
-			<texture_picker label="Sculpt Texture" name="sculpt texture control" tool_tip="Cliquez pour sélectionner une image"/>
-			<check_box label="Mirroir" name="sculpt mirror control" tool_tip="Inverse la sculptie le long de l'axe X"/>
-			<check_box label="Inside-out" name="sculpt invert control" tool_tip="Inverse les normales des sculpties, pour les faire apparaitre à l'envers"/>
-			<text name="label sculpt type">Type de raccord</text>
-			<combo_box name="sculpt type control" tool_tip="L'option 'Aucun' a été retirée car similaire à 'Plan'.">
+			<text name="text radius delta">
+				Rayon
+			</text>
+			<text name="text revolutions">
+				Révolutions
+			</text>
+			<texture_picker label="Texture de la sculptie" name="sculpt texture control" tool_tip="Cliquez pour sélectionner une image"/>
+			<check_box label="Mirroir" name="sculpt mirror control" tool_tip="Inverse la sculptie le long de l&apos;axe X"/>
+			<check_box label="A l&apos;envers" name="sculpt invert control" tool_tip="Inverse les normales des sculpties, qui apparaissent alors à l&apos;envers"/>
+			<text name="label sculpt type">
+				Type de raccord
+			</text>
+			<combo_box name="sculpt type control">
 				<combo_box.item label="Sphère" name="Sphere"/>
 				<combo_box.item label="Tore" name="Torus"/>
 				<combo_box.item label="Plan" name="Plane"/>
@@ -381,13 +356,23 @@
 			</combo_box>
 		</panel>
 		<panel label="Attributs" name="Features">
-			<panel.string name="None">Aucun</panel.string>
-			<panel.string name="Prim">Prim</panel.string>
-			<panel.string name="Convex Hull">Enveloppe convexe</panel.string>
-			<text name="select_single">Sélectionnez un prim pour changer ses attributs.</text>
-			<text name="edit_object">Modifier les attributs de l'objet :</text>
-			<check_box label="Flexible Path" name="Flexible1D Checkbox Ctrl" tool_tip="Permet à l'objet de se plier le long de l'axe Z (côté client uniquement)"/>
+			<panel.string name="None">
+				Aucun
+			</panel.string>
+			<panel.string name="Prim">
+				Prim
+			</panel.string>
+			<panel.string name="Convex Hull">
+				Enveloppe convexe
+			</panel.string>
+			<text name="select_single">
+				Choisir une prim pour changer les attributs.
+			</text>
+			<text name="edit_object">
+				Modifier les attributs de l&apos;objet :
+			</text>
 			<check_box label="Maillage animé" name="Animated Mesh Checkbox Ctrl" tool_tip="Permet aux objets maillés calés d&apos;être animés indépendamment"/>
+			<check_box label="Flexibilité" name="Flexible1D Checkbox Ctrl" tool_tip="Permet à l&apos;objet de se plier le long de l&apos;axe Z (côté client uniquement)"/>
 			<spinner label="Souplesse" name="FlexNumSections"/>
 			<spinner label="Gravité" name="FlexGravity"/>
 			<spinner label="Élasticité" name="FlexFriction"/>
@@ -396,17 +381,19 @@
 			<spinner label="Force X" name="FlexForceX"/>
 			<spinner label="Force Y" name="FlexForceY"/>
 			<spinner label="Force Z" name="FlexForceZ"/>
-			<check_box label="Lumière" name="Light Checkbox Ctrl" tool_tip="Transforme cet objet en source de lumière"/>
-			<color_swatch name="colorswatch" tool_tip="Cliquez pour ouvrir le nuancier"/>
-			<texture_picker name="light texture control" tool_tip="Cliquez pour choisir une image de projection (n'a d'effet que si le rendu différé est activé)"/>
+			<check_box label="Lumière" name="Light Checkbox Ctrl" tool_tip="Permet aux objets d&apos;émettre de la lumière"/>
+			<color_swatch label="" name="colorswatch" tool_tip="Cliquez pour ouvrir le sélecteur de couleurs"/>
+			<texture_picker label="" name="light texture control" tool_tip="Cliquez pour choisir une image de projection (n&apos;a d&apos;effet que si le rendu différé est activé)"/>
 			<spinner label="Intensité" name="Light Intensity"/>
 			<spinner label="Angle de champ" name="Light FOV"/>
 			<spinner label="Portée" name="Light Radius"/>
 			<spinner label="Point central" name="Light Focus"/>
 			<spinner label="Atténuation" name="Light Falloff"/>
 			<spinner label="Ambiance" name="Light Ambiance"/>
-			<text name="label physicsshapetype">Type de forme physique :</text>
-			<combo_box name="Physics Shape Type Combo Ctrl" tool_tip="Choisir un type de forme physique"/>
+			<text name="label physicsshapetype">
+				Type de forme physique :
+			</text>
+			<combo_box name="Physics Shape Type Combo Ctrl" tool_tip="Choisir un type de forme physique."/>
 			<combo_box name="material">
 				<combo_box.item label="Pierre" name="Stone"/>
 				<combo_box.item label="Métal" name="Metal"/>
@@ -418,28 +405,36 @@
 			</combo_box>
 			<spinner label="Gravité" name="Physics Gravity"/>
 			<spinner label="Friction" name="Physics Friction"/>
-			<spinner label="Densité / 100 kg/m³" name="Physics Density"/>
-			<spinner label="Élasticité" name="Physics Restitution"/>
+			<spinner label="Densité en 100 kg/m^3" name="Physics Density"/>
+			<spinner label="Restitution" name="Physics Restitution"/>
 		</panel>
 		<panel label="Texture" name="Texture"/>
 		<panel label="Contenu" name="Contents">
-			<button label="Nouv. Script" label_selected="New Script" name="button new script"/>
-			<button label="Permissions" name="button permissions"/>
-			<button label="Actualiser" name="button refresh"/>
-			<button label="Réinit. Scripts" name="button reset scripts"/>
+			<button label="Nouveau script" label_selected="Nouveau script" name="button new script"/>
+			<button label="Droits" name="button permissions"/>
 		</panel>
 	</tab_container>
 	<panel name="land info panel">
-		<text name="label_parcel_info">Informations sur le terrain</text>
-		<text name="label_area_price">Prix : [PRICE] L$ pour [AREA] m²</text>
-		<text name="label_area">Surface : [AREA] m²</text>
-		<button label="À propos du terrain" label_selected="À propos du terrain" name="button about land"/>
-		<check_box label="Afficher les propriétaires" name="checkbox show owners" tool_tip="Colore le terrain selon le type de propriétaire : &#10;&#10;Vert = Chez vous &#10;Turquoise = Le terrain de votre groupe &#10;Rouge = Appartenant aux autres &#10;Jaune = A vendre &#10;Mauve = Aux enchères &#10;Gris = Publique"/>
-		<text name="label_parcel_modify">Modifier le terrain</text>
-		<button label="Subdiviser" label_selected="Subdiviser" name="button subdivide land"/>
-		<button label="Fusionner" label_selected="Fusionner" name="button join land"/>
-		<text name="label_parcel_trans">Transactions possibles</text>
-		<button label="Acheter" label_selected="Acheter" name="button buy land"/>
-		<button label="Abandonner" label_selected="Abandonner" name="button abandon land"/>
+		<text name="label_parcel_info">
+			Informations sur la parcelle
+		</text>
+		<text name="label_area_price">
+			Prix : [PRICE] L$ pour [AREA] m²
+		</text>
+		<text name="label_area">
+			Surface : [AREA] m²
+		</text>
+		<button label="À propos du terrain" label_selected="À propos du terrain" name="button about land" width="142"/>
+		<check_box label="Afficher les propriétaires" name="checkbox show owners" tool_tip="Colorier les parcelles en fonction du type de leur propriétaire :   Vert = votre terrain  Turquoise = le terrain de votre groupe  Rouge = appartenant à d&apos;autres  Jaune = en vente  Mauve = aux enchères  Gris = public"/>
+		<text name="label_parcel_modify">
+			Modifier la parcelle
+		</text>
+		<button label="Sous-diviser" label_selected="Sous-diviser" name="button subdivide land" width="142"/>
+		<button label="Fusionner" label_selected="Fusionner" name="button join land" width="142"/>
+		<text name="label_parcel_trans">
+			Transactions
+		</text>
+		<button label="Acheter du terrain" label_selected="Acheter du terrain" name="button buy land" width="142"/>
+		<button label="Abandonner le terrain" label_selected="Abandonner le terrain" name="button abandon land" width="142"/>
 	</panel>
 </floater>