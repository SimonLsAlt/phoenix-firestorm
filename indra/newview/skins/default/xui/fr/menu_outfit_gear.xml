<?xml version="1.0" encoding="utf-8" standalone="yes"?>
<toggleable_menu name="Gear Outfit">
<<<<<<< HEAD
	<menu_item_call label="Porter - Remplacer la tenue actuelle" name="wear"/>
	<menu_item_call label="Porter - Ajouter à la tenue actuelle" name="wear_add"/>
	<menu_item_call label="Enlever - Supprimer de la tenue actuelle" name="take_off"/>
	<menu_item_call label="Image" name="thumbnail"/>
=======
	<menu_item_call label="Remplacer la tenue actuelle" name="wear"/>
	<menu_item_call label="Ajouter à la tenue actuelle" name="wear_add"/>
	<menu_item_call label="Supprimer de la tenue actuelle" name="take_off"/>
	<menu_item_call label="Image" name="thumbnail"/>
	<menu_item_call label="Renommer la tenue" name="rename"/>
	<menu_item_call label="Enregister dans cette tenue" name="save"/>
	<menu_item_call label="Supprimer la tenue" name="delete_outfit"/>
	<menu_item_check label="Toujours trier les dossiers par nom" name="sort_folders_by_name"/>
	<menu_item_call label="Développer tous les dossiers" name="expand"/>
	<menu_item_call label="Réduire tous les dossiers" name="collapse"/>
>>>>>>> 31dd2fb6
	<menu label="Nouveaux habits" name="New Clothes">
		<menu_item_call label="Nouvelle chemise" name="New Shirt"/>
		<menu_item_call label="Nouveau pantalon" name="New Pants"/>
		<menu_item_call label="Nouvelles chaussures" name="New Shoes"/>
		<menu_item_call label="Nouvelles chaussettes" name="New Socks"/>
		<menu_item_call label="Nouvelle veste" name="New Jacket"/>
		<menu_item_call label="Nouvelle jupe" name="New Skirt"/>
		<menu_item_call label="Nouveaux gants" name="New Gloves"/>
		<menu_item_call label="Nouveau débardeur" name="New Undershirt"/>
		<menu_item_call label="Nouveau caleçon" name="New Underpants"/>
		<menu_item_call label="Nouvel alpha" name="New Alpha"/>
		<menu_item_call label="Nouvelles propriétés physiques" name="New Physics"/>
		<menu_item_call label="Nouveau tatouage" name="New Tattoo"/>
		<menu_item_call label="Nouvel environnement universel" name="New Universal"/>
	</menu>
	<menu label="Nouvelles parties du corps" name="New Body Parts">
		<menu_item_call label="Nouvelle silhouette" name="New Shape"/>
		<menu_item_call label="Nouvelle peau" name="New Skin"/>
		<menu_item_call label="Nouveaux cheveux" name="New Hair"/>
		<menu_item_call label="Nouveaux yeux" name="New Eyes"/>
	</menu>
</toggleable_menu><|MERGE_RESOLUTION|>--- conflicted
+++ resolved
@@ -1,11 +1,5 @@
 <?xml version="1.0" encoding="utf-8" standalone="yes"?>
 <toggleable_menu name="Gear Outfit">
-<<<<<<< HEAD
-	<menu_item_call label="Porter - Remplacer la tenue actuelle" name="wear"/>
-	<menu_item_call label="Porter - Ajouter à la tenue actuelle" name="wear_add"/>
-	<menu_item_call label="Enlever - Supprimer de la tenue actuelle" name="take_off"/>
-	<menu_item_call label="Image" name="thumbnail"/>
-=======
 	<menu_item_call label="Remplacer la tenue actuelle" name="wear"/>
 	<menu_item_call label="Ajouter à la tenue actuelle" name="wear_add"/>
 	<menu_item_call label="Supprimer de la tenue actuelle" name="take_off"/>
@@ -16,7 +10,6 @@
 	<menu_item_check label="Toujours trier les dossiers par nom" name="sort_folders_by_name"/>
 	<menu_item_call label="Développer tous les dossiers" name="expand"/>
 	<menu_item_call label="Réduire tous les dossiers" name="collapse"/>
->>>>>>> 31dd2fb6
 	<menu label="Nouveaux habits" name="New Clothes">
 		<menu_item_call label="Nouvelle chemise" name="New Shirt"/>
 		<menu_item_call label="Nouveau pantalon" name="New Pants"/>
