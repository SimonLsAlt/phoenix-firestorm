<?xml version="1.0" encoding="utf-8" standalone="yes"?>
<panel label="Chat écrit" name="chat">
<<<<<<< HEAD
	<text name="font_size">
		Taille de la police :
	</text>
	<radio_group name="chat_font_size">
		<radio_item label="Petite" name="radio" value="0"/>
		<radio_item label="Moyenne" name="radio2" value="1"/>
		<radio_item label="Grande" name="radio3" value="2"/>
	</radio_group>
	<check_box initial_value="true" label="Exécuter l&apos;animation clavier quand vous écrivez" name="play_typing_animation"/>
	<check_box label="M&apos;envoyer les IM par e-mail une fois déconnecté ([EMAIL])" name="send_im_to_email"/>
  <check_box label="Désactiver les en-têtes dans le chat et les MI (Style v1)" name="plain_text_chat_history"/>
  <check_box label="Afficher les miniatures lorsque les en-têtes sont activés" name="ShowChatMiniIcons"/>
	<check_box label="Bulles de chat" name="bubble_text_chat"/>
	<text name="show_ims_in_label">
		Afficher les IM dans :
	</text>
	<text name="requires_restart_label">
		(redémarrage requis)
	</text>
	<radio_group name="chat_window" tool_tip="Afficher vos messages instantanés dans plusieurs fenêtres ou dans une seule fenêtre avec plusieurs onglets (redémarrage requis)">
		<radio_item label="Plusieurs fenêtres" name="radio" value="0"/>
		<radio_item label="Onglets" name="radio2" value="1"/>
	</radio_group>
	<text name="disable_toast_label">
		Activer les popups de chat entrant :
	</text>
	<check_box label="Chats de groupe" name="EnableGroupChatPopups" tool_tip="Cocher cette case pour qu&apos;un popup s&apos;affiche à réception d&apos;un message de chat de groupe."/>
	<check_box label="Chats IM" name="EnableIMChatPopups" tool_tip="Cocher cette case pour qu&apos;un popup s&apos;affiche à réception d&apos;un message instantané."/>
	<spinner label="Durée de vie du popup Chat près de moi :" name="nearby_toasts_lifetime"/>
	<spinner label="Disparition progressive du popup Chat près de moi :" name="nearby_toasts_fadingtime"/>
=======
	<panel>
		<check_box initial_value="true" label="Exécuter l&apos;animation clavier quand vous écrivez" name="play_typing_animation"/>
		<check_box label="M&apos;envoyer les IM par e-mail une fois déconnecté" name="send_im_to_email"/>
		<check_box label="Seuls mes amis et groupes peuvent m&apos;appeler ou m&apos;envoyer un IM" name="voice_call_friends_only_check"/>
		<text name="font_size">
			Taille de la police :
		</text>
		<combo_box name="chat_font_size">
			<item label="Petite" name="Small" value="0"/>
			<item label="Moyenne" name="Medium" value="1"/>
			<item label="Grande" name="Large" value="2"/>
		</combo_box>
		<check_box label="Bulles de chat" name="bubble_text_chat"/>
	</panel>
	<panel>
		<text name="notifications">
			Notifications
		</text>
		<text name="friend_ims">
			IM amis :
		</text>
		<combo_box name="FriendIMOptions">
			<item label="Ouvrir la fenêtre Conversation" name="OpenConversationsWindow" value="openconversations"/>
			<item label="Afficher le message dans une fenêtre popup" name="PopUpMessage" value="toast"/>
			<item label="Bouton de la barre d&apos;outils Flash" name="FlashToolbarButton" value="clignote"/>
			<item label="Aucun(e)" name="None" value="aucun(e)"/>
		</combo_box>
		<text name="non_friend_ims">
			IM non amis :
		</text>
		<combo_box name="NonFriendIMOptions">
			<item label="Ouvrir la fenêtre Conversation" name="OpenConversationsWindow" value="openconversations"/>
			<item label="Afficher le message dans une fenêtre popup" name="PopUpMessage" value="toast"/>
			<item label="Bouton de la barre d&apos;outils Flash" name="FlashToolbarButton" value="clignote"/>
			<item label="Aucun(e)" name="None" value="aucun(e)"/>
		</combo_box>
		<text name="conference_ims">
			IM conférence :
		</text>
		<combo_box name="ConferenceIMOptions">
			<item label="Ouvrir la fenêtre Conversation" name="OpenConversationsWindow" value="openconversations"/>
			<item label="Afficher le message dans une fenêtre popup" name="PopUpMessage" value="toast"/>
			<item label="Bouton de la barre d&apos;outils Flash" name="FlashToolbarButton" value="clignote"/>
			<item label="Aucun(e)" name="None" value="aucun(e)"/>
		</combo_box>
		<text name="group_chat">
			Chat de groupe :
		</text>
		<combo_box name="GroupChatOptions">
			<item label="Ouvrir la fenêtre Conversation" name="OpenConversationsWindow" value="openconversations"/>
			<item label="Afficher le message dans une fenêtre popup" name="PopUpMessage" value="toast"/>
			<item label="Bouton de la barre d&apos;outils Flash" name="FlashToolbarButton" value="clignote"/>
			<item label="Aucun(e)" name="None" value="aucun(e)"/>
		</combo_box>
		<text name="nearby_chat">
			Chat près de moi :
		</text>
		<combo_box name="NearbyChatOptions">
			<item label="Ouvrir la fenêtre Conversation" name="OpenConversationsWindow" value="openconversations"/>
			<item label="Afficher le message dans une fenêtre popup" name="PopUpMessage" value="toast"/>
			<item label="Bouton de la barre d&apos;outils Flash" name="FlashToolBarButton" value="clignote"/>
			<item label="Aucun(e)" name="None" value="aucun(e)"/>
		</combo_box>
		<text name="notifications_alert">
			Pour suspendre temporairement toutes les notifications, utilisez Communication &gt; Ne pas déranger.
		</text>
	</panel>
	<panel>
		<text name="play_sound">
			Écouter le son :
		</text>
		<check_box label="Nouvelle conversation" name="new_conversation"/>
		<check_box label="Appel entrant" name="incoming_voice_call"/>
		<check_box label="Offre de téléportation" name="teleport_offer"/>
		<check_box label="Offre d&apos;inventaire" name="inventory_offer"/>
	</panel>
	<panel>
		<button label="Effacer le journal..." name="clear_log"/>
		<button label="Supprimer les transcriptions..." name="delete_transcripts"/>
		<button label="Parcourir..." label_selected="Parcourir" name="log_path_button"/>
	</panel>
>>>>>>> f6282b17
	<button label="Traduction..." name="ok_btn"/>
	<button label="Rechercher/Remplacer..." name="autoreplace_showgui"/>
	<button label="Orthographe..." name="spellcheck_showgui"/>
</panel><|MERGE_RESOLUTION|>--- conflicted
+++ resolved
@@ -1,6 +1,5 @@
 <?xml version="1.0" encoding="utf-8" standalone="yes"?>
 <panel label="Chat écrit" name="chat">
-<<<<<<< HEAD
 	<text name="font_size">
 		Taille de la police :
 	</text>
@@ -31,89 +30,6 @@
 	<check_box label="Chats IM" name="EnableIMChatPopups" tool_tip="Cocher cette case pour qu&apos;un popup s&apos;affiche à réception d&apos;un message instantané."/>
 	<spinner label="Durée de vie du popup Chat près de moi :" name="nearby_toasts_lifetime"/>
 	<spinner label="Disparition progressive du popup Chat près de moi :" name="nearby_toasts_fadingtime"/>
-=======
-	<panel>
-		<check_box initial_value="true" label="Exécuter l&apos;animation clavier quand vous écrivez" name="play_typing_animation"/>
-		<check_box label="M&apos;envoyer les IM par e-mail une fois déconnecté" name="send_im_to_email"/>
-		<check_box label="Seuls mes amis et groupes peuvent m&apos;appeler ou m&apos;envoyer un IM" name="voice_call_friends_only_check"/>
-		<text name="font_size">
-			Taille de la police :
-		</text>
-		<combo_box name="chat_font_size">
-			<item label="Petite" name="Small" value="0"/>
-			<item label="Moyenne" name="Medium" value="1"/>
-			<item label="Grande" name="Large" value="2"/>
-		</combo_box>
-		<check_box label="Bulles de chat" name="bubble_text_chat"/>
-	</panel>
-	<panel>
-		<text name="notifications">
-			Notifications
-		</text>
-		<text name="friend_ims">
-			IM amis :
-		</text>
-		<combo_box name="FriendIMOptions">
-			<item label="Ouvrir la fenêtre Conversation" name="OpenConversationsWindow" value="openconversations"/>
-			<item label="Afficher le message dans une fenêtre popup" name="PopUpMessage" value="toast"/>
-			<item label="Bouton de la barre d&apos;outils Flash" name="FlashToolbarButton" value="clignote"/>
-			<item label="Aucun(e)" name="None" value="aucun(e)"/>
-		</combo_box>
-		<text name="non_friend_ims">
-			IM non amis :
-		</text>
-		<combo_box name="NonFriendIMOptions">
-			<item label="Ouvrir la fenêtre Conversation" name="OpenConversationsWindow" value="openconversations"/>
-			<item label="Afficher le message dans une fenêtre popup" name="PopUpMessage" value="toast"/>
-			<item label="Bouton de la barre d&apos;outils Flash" name="FlashToolbarButton" value="clignote"/>
-			<item label="Aucun(e)" name="None" value="aucun(e)"/>
-		</combo_box>
-		<text name="conference_ims">
-			IM conférence :
-		</text>
-		<combo_box name="ConferenceIMOptions">
-			<item label="Ouvrir la fenêtre Conversation" name="OpenConversationsWindow" value="openconversations"/>
-			<item label="Afficher le message dans une fenêtre popup" name="PopUpMessage" value="toast"/>
-			<item label="Bouton de la barre d&apos;outils Flash" name="FlashToolbarButton" value="clignote"/>
-			<item label="Aucun(e)" name="None" value="aucun(e)"/>
-		</combo_box>
-		<text name="group_chat">
-			Chat de groupe :
-		</text>
-		<combo_box name="GroupChatOptions">
-			<item label="Ouvrir la fenêtre Conversation" name="OpenConversationsWindow" value="openconversations"/>
-			<item label="Afficher le message dans une fenêtre popup" name="PopUpMessage" value="toast"/>
-			<item label="Bouton de la barre d&apos;outils Flash" name="FlashToolbarButton" value="clignote"/>
-			<item label="Aucun(e)" name="None" value="aucun(e)"/>
-		</combo_box>
-		<text name="nearby_chat">
-			Chat près de moi :
-		</text>
-		<combo_box name="NearbyChatOptions">
-			<item label="Ouvrir la fenêtre Conversation" name="OpenConversationsWindow" value="openconversations"/>
-			<item label="Afficher le message dans une fenêtre popup" name="PopUpMessage" value="toast"/>
-			<item label="Bouton de la barre d&apos;outils Flash" name="FlashToolBarButton" value="clignote"/>
-			<item label="Aucun(e)" name="None" value="aucun(e)"/>
-		</combo_box>
-		<text name="notifications_alert">
-			Pour suspendre temporairement toutes les notifications, utilisez Communication &gt; Ne pas déranger.
-		</text>
-	</panel>
-	<panel>
-		<text name="play_sound">
-			Écouter le son :
-		</text>
-		<check_box label="Nouvelle conversation" name="new_conversation"/>
-		<check_box label="Appel entrant" name="incoming_voice_call"/>
-		<check_box label="Offre de téléportation" name="teleport_offer"/>
-		<check_box label="Offre d&apos;inventaire" name="inventory_offer"/>
-	</panel>
-	<panel>
-		<button label="Effacer le journal..." name="clear_log"/>
-		<button label="Supprimer les transcriptions..." name="delete_transcripts"/>
-		<button label="Parcourir..." label_selected="Parcourir" name="log_path_button"/>
-	</panel>
->>>>>>> f6282b17
 	<button label="Traduction..." name="ok_btn"/>
 	<button label="Rechercher/Remplacer..." name="autoreplace_showgui"/>
 	<button label="Orthographe..." name="spellcheck_showgui"/>
