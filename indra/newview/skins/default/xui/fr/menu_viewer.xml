--- conflicted
+++ resolved
@@ -161,10 +161,6 @@
 		<menu_item_call label="Explorateur d'animations" name="Animation Explorer"/>
 		<menu_item_call label="Liste noire d'éléments" name="asset_blacklist"/>
 		<menu_item_call label="Paramètres d'affichage de l'avatar" name="Avatar Render Settings"/>
-<<<<<<< HEAD
-		<menu_item_check label="Toujours afficher complètement les amis" name="Always show Friends normally"/>
-=======
->>>>>>> 050d2fef
 		<menu_item_check label="N'afficher que les amis" name="Render Friends Only"/>
 	</menu>
 	<menu label="Construire" name="BuildTools">
