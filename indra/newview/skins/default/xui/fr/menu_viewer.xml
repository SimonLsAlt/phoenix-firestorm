<?xml version="1.0" encoding="utf-8" standalone="yes"?>
<menu_bar name="Main Menu">
	<menu label="Fichier" name="File">
		<tearoff_menu label="~~~~~~~~~~~" name="~~~~~~~~~~~"/>
		<menu label="Importer" name="upload">
			<menu_item_call label="Image ([COST] L$)..." name="Upload Image"/>
			<menu_item_call label="Son ([COST] L$)..." name="Upload Sound"/>
			<menu_item_call label="Animation ([COST] L$)..." name="Upload Animation"/>
			<menu_item_call label="Lot ([COST] L$ par fichier)..." name="Bulk Upload"/>
			<menu_item_separator label="-----------" name="separator"/>
			<menu_item_call label="Définir les droits par défaut..." name="perm prefs"/>
		</menu>
		<menu_item_separator label="-----------" name="separator"/>
		<menu_item_call label="Fermer la fenêtre" name="Close Window"/>
		<menu_item_call label="Fermer toutes les fenêtres" name="Close All Windows"/>
		<menu_item_separator label="-----------" name="separator2"/>
		<menu_item_call label="Enregistrer la texture sous..." name="Save Texture As..."/>
		<menu_item_separator label="-----------" name="separator3"/>
		<menu_item_call label="Prendre une photo" name="Take Snapshot"/>
		<menu_item_call label="Enregistrer la photo sur le disque" name="Snapshot to Disk" shortcut="control|shift|X"/>
		<menu_item_separator label="-----------" name="separator4"/>
		<menu_item_call label="Quitter" name="Quit"/>
	</menu>
	<menu label="Édition" name="Edit">
		<menu_item_call label="Annuler" name="Undo"/>
		<menu_item_call label="Recommencer" name="Redo"/>
		<menu_item_separator label="-----------" name="separator"/>
		<menu_item_call label="Couper" name="Cut"/>
		<menu_item_call label="Copier" name="Copy"/>
		<menu_item_call label="Coller" name="Paste"/>
		<menu_item_call label="Supprimer" name="Delete"/>
		<menu_item_separator label="-----------" name="separator2"/>
		<menu_item_call label="Rechercher..." name="Search..."/>
		<menu_item_separator label="-----------" name="separator3"/>
		<menu_item_call label="Tout sélectionner" name="Select All"/>
		<menu_item_call label="Désélectionner" name="Deselect"/>
		<menu_item_separator label="-----------" name="separator4"/>
		<menu_item_call label="Dupliquer" name="Duplicate"/>
		<menu_item_separator label="-----------" name="separator5"/>
		<menu label="Attacher l&apos;objet" name="Attach Object"/>
		<menu label="Détacher l&apos;objet" name="Detach Object"/>
		<menu label="Enlever mes habits" name="Take Off Clothing">
			<menu_item_call label="Chemise" name="Shirt"/>
			<menu_item_call label="Pantalon" name="Pants"/>
			<menu_item_call label="Chaussures" name="Shoes"/>
			<menu_item_call label="Chaussettes" name="Socks"/>
			<menu_item_call label="Veste" name="Jacket"/>
			<menu_item_call label="Gants" name="Gloves"/>
			<menu_item_call label="Tricot" name="Menu Undershirt"/>
			<menu_item_call label="Sous-vêtements" name="Menu Underpants"/>
			<menu_item_call label="Jupe" name="Skirt"/>
			<menu_item_call label="Tous les habits" name="All Clothes"/>
		</menu>
		<menu_item_separator label="-----------" name="separator6"/>
		<menu_item_call label="Gestes..." name="Gestures..."/>
		<menu_item_call label="Profil..." name="Profile..."/>
		<menu_item_call label="Apparence..." name="Appearance..."/>
		<menu_item_separator label="-----------" name="separator7"/>
		<menu_item_check label="Amis..." name="Friends..."/>
		<menu_item_call label="Groupes..." name="Groups..."/>
		<menu_item_separator label="-----------" name="separator8"/>
		<menu_item_call label="Préférences..." name="Preferences..."/>
	</menu>
	<menu label="Affichage" name="View">
		<tearoff_menu label="~~~~~~~~~~~" name="~~~~~~~~~~~"/>
		<menu_item_call label="Vue subjective" name="Mouselook"/>
		<menu_item_check label="Construire" name="Build"/>
		<menu_item_check label="Vue au joystick" name="Joystick Flycam"/>
		<menu_item_call label="Réinitialiser l&apos;affichage" name="Reset View"/>
		<menu_item_call label="Regarder le dernier intervenant" name="Look at Last Chatter" shortcut="alt|V"/>
		<menu_item_separator label="-----------" name="separator"/>
		<menu_item_check label="Barre d&apos;outils" name="Toolbar"/>
		<menu_item_check label="Chat local" name="Chat History"/>
		<menu_item_check label="Communiquer" name="Instant Message"/>
		<menu_item_check label="Inventaire" name="Inventory"/>
		<menu_item_check label="Intervenants actifs" name="Active Speakers"/>
		<menu_item_check label="Liste des ignorés" name="Mute List"/>
		<menu_item_separator label="-----------" name="separator2"/>
		<menu_item_check label="Contrôles de la caméra" name="Camera Controls"/>
		<menu_item_check label="Contrôle des déplacements" name="Movement Controls"/>
		<menu_item_check label="Carte du monde" name="World Map"/>
		<menu_item_check label="Mini-carte" name="Mini-Map"/>
		<menu_item_separator label="-----------" name="separator3"/>
		<menu_item_check label="Statistiques" name="Statistics Bar"/>
		<menu_item_check label="Limites des parcelles" name="Property Lines"/>
		<menu_item_check label="Barrières d&apos;interdiction d&apos;accès" name="Banlines"/>
		<menu_item_check label="Propriétaires fonciers" name="Land Owners"/>
		<menu_item_separator label="-----------" name="separator4"/>
		<menu label="Infobulles" name="Hover Tips">
			<menu_item_check label="Affichez les infobulles" name="Show Tips"/>
			<menu_item_separator label="-----------" name="separator"/>
			<menu_item_check label="Infobulles des terrains" name="Land Tips"/>
			<menu_item_check label="Infobulles de tous les objets" name="Tips On All Objects"/>
		</menu>
		<menu_item_check label="Voir les objets invisibles" name="Highlight Transparent"/>
		<menu_item_check label="Balises" name="beacons"/>
		<menu_item_check label="Masquer les particules" name="Hide Particles"/>
		<menu_item_check label="Afficher les éléments HUD" name="Show HUD Attachments"/>
		<menu_item_separator label="-----------" name="separator5"/>
		<menu_item_call label="Zoomer" name="Zoom In"/>
		<menu_item_call label="Zoom par défaut" name="Zoom Default"/>
		<menu_item_call label="Zoomer en arrière" name="Zoom Out"/>
		<menu_item_separator label="-----------" name="separator6"/>
		<menu_item_call label="Activer/Quitter le plein écran" name="Toggle Fullscreen"/>
		<menu_item_call label="Taille de l&apos;interface par défaut" name="Set UI Size to Default"/>
	</menu>
	<menu label="Monde" name="World">
		<menu_item_call label="Chat" name="Chat"/>
		<menu_item_check label="Toujours courir" name="Always Run"/>
		<menu_item_check label="Voler" name="Fly" shortcut="F"/>
		<menu_item_separator label="-----------" name="separator"/>
		<menu_item_call label="Créer un repère ici" name="Create Landmark Here"/>
		<menu_item_call label="Définir comme domicile" name="Set Home to Here"/>
		<menu_item_separator label="-----------" name="separator2"/>
		<menu_item_call label="Me téléporter chez moi" name="Teleport Home"/>
		<menu_item_separator label="-----------" name="separator3"/>
		<menu_item_call label="Me mettre absent(e)" name="Set Away"/>
		<menu_item_call label="Me mettre occupé(e)" name="Set Busy"/>
		<menu_item_call label="Arrêter d&apos;animer mon avatar" name="Stop Animating My Avatar"/>
		<menu_item_call label="Reprendre le contrôle" name="Release Keys"/>
		<menu_item_separator label="-----------" name="separator4"/>
		<menu_item_call label="Historique de mon compte..." name="Account History...">
			<menu_item_call.on_click name="AccountHistory_url" userdata="WebLaunchAccountHistory,http://secondlife.com/account/transactions.php?lang=fr"/>
		</menu_item_call>
		<menu_item_call label="Gérer mon compte..." name="Manage My Account...">
			<menu_item_call.on_click name="ManageMyAccount_url" userdata="WebLaunchJoinNow,http://secondlife.com/account/index.php?lang=fr"/>
		</menu_item_call>
		<menu_item_call label="Acheter des L$..." name="Buy and Sell L$..."/>
		<menu_item_separator label="-----------" name="separator5"/>
		<menu_item_call label="Mes terrains..." name="My Land..."/>
		<menu_item_call label="À propos du terrain..." name="About Land..."/>
		<menu_item_call label="Acheter le terrain..." name="Buy Land..."/>
		<menu_item_call label="Région et domaine..." name="Region/Estate..."/>
		<menu_item_separator label="-----------" name="separator6"/>
		<menu label="Environnement" name="Environment Settings">
			<menu_item_call label="Aube" name="Sunrise"/>
			<menu_item_call label="Milieu de journée" name="Noon"/>
			<menu_item_call label="Coucher de soleil" name="Sunset"/>
			<menu_item_call label="Minuit" name="Midnight"/>
			<menu_item_call label="Revenir aux options par défaut" name="Revert to Region Default"/>
			<menu_item_separator label="-----------" name="separator"/>
			<menu_item_call label="Éditeur d&apos;environnement" name="Environment Editor"/>
		</menu>
	</menu>
	<menu label="Outils" name="Tools">
		<menu label="Sélectionner un outil" name="Select Tool">
			<menu_item_call label="Mise au point" name="Focus"/>
			<menu_item_call label="Déplacer" name="Move"/>
			<menu_item_call label="Éditer" name="Edit"/>
			<menu_item_call label="Créer" name="Create"/>
			<menu_item_call label="Terrain" name="Land"/>
		</menu>
		<menu_item_separator label="-----------" name="separator"/>
		<menu_item_check label="Sélectionner mes objets uniquement" name="Select Only My Objects"/>
		<menu_item_check label="Sélectionner les objets déplaçables uniquement" name="Select Only Movable Objects"/>
		<menu_item_check label="Sélectionner en entourant" name="Select By Surrounding"/>
		<menu_item_check label="Afficher les parties cachées de la sélection" name="Show Hidden Selection"/>
		<menu_item_check label="Afficher la sphère de lumière de la sélection" name="Show Light Radius for Selection"/>
		<menu_item_check label="Afficher le faisceau de sélection" name="Show Selection Beam"/>
		<menu_item_separator label="-----------" name="separator2"/>
		<menu_item_check label="Aligner sur la grille" name="Snap to Grid"/>
		<menu_item_call label="Aligner sur les axes XY de la grille" name="Snap Object XY to Grid"/>
		<menu_item_call label="Utiliser la sélection pour la grille" name="Use Selection for Grid"/>
		<menu_item_call label="Options de la grille..." name="Grid Options..."/>
		<menu_item_separator label="-----------" name="separator3"/>
		<menu_item_check label="Modifier les parties liées" name="Edit Linked Parts"/>
		<menu_item_call label="Lier" name="Link"/>
		<menu_item_call label="Délier" name="Unlink"/>
		<menu_item_separator label="-----------" name="separator4"/>
		<menu_item_call label="Mise au point sur la sélection" name="Focus on Selection"/>
		<menu_item_call label="Zoom sur la sélection" name="Zoom to Selection"/>
		<menu_item_call label="Acheter l&apos;objet" name="Menu Object Take">
<<<<<<< HEAD
			<on_enable userdata="Acheter,Prendre" name="EnableBuyOrTake"/>
=======
			<menu_item_call.on_enable parameter="Acheter,Prendre" name="EnableBuyOrTake"/>
>>>>>>> 3ac3a4b2
		</menu_item_call>
		<menu_item_call label="Prendre une copie" name="Take Copy"/>
		<menu_item_call label="Remplacer l&apos;objet dans le contenu de l&apos;objet" name="Save Object Back to Object Contents"/>
		<menu_item_separator label="-----------" name="separator6"/>
		<menu_item_call label="Afficher la fenêtre d&apos;alertes/erreurs de script" name="Show Script Warning/Error Window"/>
		<menu label="Recompiler les scripts dans la sélection" name="Recompile Scripts in Selection">
			<menu_item_call label="Mono" name="Mono"/>
			<menu_item_call label="LSL" name="LSL"/>
		</menu>
		<menu_item_call label="Réinitialiser les scripts dans la sélection" name="Reset Scripts in Selection"/>
		<menu_item_call label="Activer les scripts dans la sélection" name="Set Scripts to Running in Selection"/>
		<menu_item_call label="Désactiver les scripts dans la sélection" name="Set Scripts to Not Running in Selection"/>
	</menu>
	<menu label="Aide" name="Help">
		<menu_item_call label="Aide de [SECOND_LIFE]" name="Second Life Help"/>
		<menu_item_call label="Didacticiel" name="Tutorial"/>
		<menu_item_separator label="-----------" name="separator"/>
		<menu_item_call label="Blog officiel..." name="Official Linden Blog..."/>
		<menu_item_separator label="-----------" name="separator2"/>
		<menu_item_call label="Aide sur le LSL..." name="Scripting Portal...">
			<menu_item_call.on_click name="ScriptingPortal_url" userdata="WebLaunchLSLWiki,http://wiki.secondlife.com/wiki/LSL_Portal/fr" />
		</menu_item_call>
		<menu_item_separator label="-----------" name="separator3"/>
		<menu_item_call label="Signaler une infraction..." name="Report Abuse..."/>
		<menu_item_call label="Collisions, coups et bousculades…" name="Bumps, Pushes &amp;amp; Hits..."/>
		<menu_item_call label="Mesure du lag" name="Lag Meter"/>
		<menu_item_separator label="-----------" name="separator7"/>
		<menu label="Signaler des bugs" name="Bug Reporting">
			<menu_item_call label="Ouvrir un JIRA..." name="Public Issue Tracker..."/>
			<menu_item_call label="Comment utiliser JIRA ?" name="Publc Issue Tracker Help...">
				<menu_item_call.on_click name="PublicIssueTrackerHelp_url" userdata="WebLaunchPublicIssueHelp,http://wiki.secondlife.com/wiki/Issue_tracker/fr" />
			</menu_item_call>
			<menu_item_separator label="-----------" name="separator7"/>
			<menu_item_call label="Comment signaler des bugs ?" name="Bug Reporing 101...">
				<menu_item_call.on_click name="BugReporting101_url" userdata="WebLaunchBugReport101,http://wiki.secondlife.com/wiki/Bug_Reporting_101/fr"/>
			</menu_item_call>
			<menu_item_call label="Comment signaler un problème de sécurité ?" name="Security Issues...">
				<menu_item_call.on_click name="SecurityIssues_url" userdata="WebLaunchSecurityIssues,http://wiki.secondlife.com/wiki/Security_issues/fr"/>
			</menu_item_call>
			<menu_item_call label="Wiki Assurance Qualité…" name="QA Wiki..."/>
			<menu_item_separator label="-----------" name="separator9"/>
			<menu_item_call label="Signaler un bug..." name="Report Bug..."/>
		</menu>
		<menu_item_call label="À propos de [APP_NAME]..." name="About Second Life..."/>
	</menu>
</menu_bar><|MERGE_RESOLUTION|>--- conflicted
+++ resolved
@@ -170,11 +170,7 @@
 		<menu_item_call label="Mise au point sur la sélection" name="Focus on Selection"/>
 		<menu_item_call label="Zoom sur la sélection" name="Zoom to Selection"/>
 		<menu_item_call label="Acheter l&apos;objet" name="Menu Object Take">
-<<<<<<< HEAD
-			<on_enable userdata="Acheter,Prendre" name="EnableBuyOrTake"/>
-=======
 			<menu_item_call.on_enable parameter="Acheter,Prendre" name="EnableBuyOrTake"/>
->>>>>>> 3ac3a4b2
 		</menu_item_call>
 		<menu_item_call label="Prendre une copie" name="Take Copy"/>
 		<menu_item_call label="Remplacer l&apos;objet dans le contenu de l&apos;objet" name="Save Object Back to Object Contents"/>
