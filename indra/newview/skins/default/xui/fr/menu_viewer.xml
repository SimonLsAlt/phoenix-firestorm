--- conflicted
+++ resolved
@@ -98,19 +98,12 @@
 			<menu_item_check label="Permissions des terrains" name="Parcel Properties"/>
 			<menu_item_check label="Menu Avancé" name="Show Advanced Menu"/>
 		</menu>
-<<<<<<< HEAD
 		<menu_item_call label="Se téléporter chez soi" name="Teleport Home"/>
 		<menu_item_call label="Définir le domicile ici" name="Set Home to Here"/>
 		<menu label="Heure du jour" name="Environment Settings">
 			<menu_item_check label="Aube" name="Sunrise"/>
 			<menu_item_check label="Midi" name="Noon"/>
 			<menu_item_check label="Coucher de Soleil" name="Sunset"/>
-=======
-		<menu label="Soleil" name="Sun">
-			<menu_item_check label="Aube" name="Sunrise"/>
-			<menu_item_check label="Midi" name="Noon"/>
-			<menu_item_check label="Coucher de soleil" name="Sunset"/>
->>>>>>> 3d59b774
 			<menu_item_check label="Minuit" name="Midnight"/>
 			<menu_item_check label="Heure de la région" name="Revert to Region Default"/>
 		</menu>
@@ -368,7 +361,6 @@
 			<menu_item_check label="Wind" name="Wind"/>
 			<menu_item_check label="FOV" name="FOV"/>
 			<menu_item_check label="Badge" name="Badge"/>
-<<<<<<< HEAD
 			<menu_item_check label="Cookies" name="Cookies"/>
 		</menu>
 		<menu label="Show Info" name="Display Info">
@@ -381,7 +373,6 @@
 			<menu_item_check label="Show Matrices" name="Show Matrices"/>
 			<menu_item_check label="Show Color Under Cursor" name="Show Color Under Cursor"/>
 			<menu_item_check label="Show Memory" name="Show Memory"/>
-			<menu_item_check label="Show Private Mem Info" name="Show Private Mem Info"/>
 			<menu_item_check label="Show Updates to Objects" name="Show Updates"/>
 		</menu>
 		<menu label="Force an Error" name="Force Errors">
@@ -406,40 +397,6 @@
 			<menu_item_check label="Bounding Boxes" name="Bounding Boxes"/>
 			<menu_item_check label="Avatar Hitboxes" name="Avatar Hitboxes"/>
 			<menu_item_check label="Normals" name="Normals"/>
-=======
-		</menu>
-		<menu label="Afficher les infos" name="Display Info">
-			<menu_item_check label="Afficher l&apos;heure" name="Show Time"/>
-			<menu_item_check label="Afficher le coût du chargement" name="Show Upload Cost"/>
-			<menu_item_check label="Afficher les infos de rendu" name="Show Render Info"/>
-			<menu_item_check label="Afficher les infos de texture" name="Show Texture Info"/>
-			<menu_item_check label="Afficher les matrices" name="Show Matrices"/>
-			<menu_item_check label="Afficher la couleur sous le curseur" name="Show Color Under Cursor"/>
-			<menu_item_check label="Afficher la mémoire" name="Show Memory"/>
-			<menu_item_check label="Afficher les mises à jour des objets" name="Show Updates"/>
-		</menu>
-		<menu label="Forcer une erreur" name="Force Errors">
-			<menu_item_call label="Forcer le point de rupture" name="Force Breakpoint"/>
-			<menu_item_call label="Forcer LLError et plantage" name="Force LLError And Crash"/>
-			<menu_item_call label="Forcer un mauvais accès à la mémoire" name="Force Bad Memory Access"/>
-			<menu_item_call label="Forcer une boucle infinie" name="Force Infinite Loop"/>
-			<menu_item_call label="Forcer le plantage du driver" name="Force Driver Carsh"/>
-			<menu_item_call label="Forcer une exception logicielle" name="Force Software Exception"/>
-			<menu_item_call label="Forcer la déconnexion du client" name="Force Disconnect Viewer"/>
-			<menu_item_call label="Simuler une fuite de mémoire" name="Memory Leaking Simulation"/>
-		</menu>
-		<menu label="Tests de rendu" name="Render Tests">
-			<menu_item_check label="Décalage de la caméra" name="Camera Offset"/>
-			<menu_item_check label="Taux de défilement aléatoire" name="Randomize Framerate"/>
-			<menu_item_check label="Cadre lent périodique" name="Periodic Slow Frame"/>
-			<menu_item_check label="Test cadre" name="Frame Test"/>
-			<menu_item_call label="Profil du cadre" name="Frame Profile"/>
-			<menu_item_call label="Référence" name="Benchmark"/>
-		</menu>
-		<menu label="Métadonnées de rendu" name="Render Metadata">
-			<menu_item_check label="Cadres" name="Bounding Boxes"/>
-			<menu_item_check label="Normales" name="Normals"/>
->>>>>>> 3d59b774
 			<menu_item_check label="Octree" name="Octree"/>
 			<menu_item_check label="Shadow Frusta" name="Shadow Frusta"/>
 			<menu_item_check label="Physics Shapes" name="Physics Shapes"/>
@@ -447,11 +404,11 @@
 			<menu_item_check label="Render Batches" name="Render Batches"/>
 			<menu_item_check label="Update Type" name="Update Type"/>
 			<menu_item_check label="Texture Anim" name="Texture Anim"/>
-<<<<<<< HEAD
 			<menu_item_check label="Texture Priority" name="Texture Priority"/>
 			<menu_item_check label="Texture Area" name="Texture Area"/>
 			<menu_item_check label="Face Area" name="Face Area"/>
 			<menu_item_check label="LOD Info" name="LOD Info"/>
+			<menu_item_check label="Nombre de triangles" name="Triangle Count"/>
 			<menu_item_check label="Build Queue" name="Build Queue"/>
 			<menu_item_check label="Lights" name="Lights"/>
 			<menu_item_check label="Particles" name="Particles"/>
@@ -468,26 +425,6 @@
 				<menu_item_check label="Current" name="Current"/>
 				<menu_item_check label="Desired" name="Desired"/>
 				<menu_item_check label="Full" name="Full"/>
-=======
-			<menu_item_check label="Priorité de la texture" name="Texture Priority"/>
-			<menu_item_check label="Zone de texture" name="Texture Area"/>
-			<menu_item_check label="Zone de face" name="Face Area"/>
-			<menu_item_check label="Infos sur le niveau de détail" name="LOD Info"/>
-			<menu_item_check label="Nombre de triangles" name="Triangle Count"/>
-			<menu_item_check label="File d&apos;attente pour la construction" name="Build Queue"/>
-			<menu_item_check label="Lumières" name="Lights"/>
-			<menu_item_check label="Particules" name="Particles"/>
-			<menu_item_check label="Squelette de collision" name="Collision Skeleton"/>
-			<menu_item_check label="Articulations" name="Joints"/>
-			<menu_item_check label="Rayons" name="Raycast"/>
-			<menu_item_check label="Vecteurs de vent" name="Wind Vectors"/>
-			<menu_item_check label="Sculpture" name="Sculpt"/>
-			<menu label="Densité des textures" name="Texture Density">
-				<menu_item_check label="Aucune" name="None"/>
-				<menu_item_check label="Actuelle" name="Current"/>
-				<menu_item_check label="Souhaitée" name="Desired"/>
-				<menu_item_check label="Complète" name="Full"/>
->>>>>>> 3d59b774
 			</menu>
 		</menu>
 		<menu label="Rendering" name="Rendering">
@@ -598,12 +535,8 @@
 			<menu_item_check label="Debug Character Vis" name="Debug Character Vis"/>
 			<menu_item_check label="Show Collision Skeleton" name="Show Collision Skeleton"/>
 			<menu_item_check label="Voir les os" name="Show Bones"/>
-<<<<<<< HEAD
 			<menu_item_check label="Display Agent Target" name="Display Agent Target"/>
-=======
-			<menu_item_check label="Afficher la cible de l&apos;avatar" name="Display Agent Target"/>
 			<menu_item_check label="Afficher les étendues d&apos;imposteur" name="Show Impostor Extents"/>
->>>>>>> 3d59b774
 			<menu_item_call label="Dump Attachments" name="Dump Attachments"/>
 			<menu_item_call label="Debug Avatar Textures" name="Debug Avatar Textures"/>
 			<menu_item_call label="Dump Local Textures" name="Dump Local Textures"/>
