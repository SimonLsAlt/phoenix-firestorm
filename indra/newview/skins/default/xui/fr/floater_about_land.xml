--- conflicted
+++ resolved
@@ -465,14 +465,10 @@
 			<panel.string name="estate_override">
 				Au moins une de ces options est définie au niveau du domaine.
 			</panel.string>
-<<<<<<< HEAD
-			<check_box label="Autoriser l&apos;accès public (Remarque : des lignes d&apos;interdiction seront créées si cette case n&apos;est pas cochée)" name="public_access"/>
-=======
 			<text name="Limit access to this parcel to:">
 				Accès à cette parcelle
 			</text>
 			<check_box label="Autoriser l&apos;accès public (des lignes d&apos;interdiction seront créées si cette case n&apos;est pas cochée)" name="public_access"/>
->>>>>>> a519e34f
 			<text name="Only Allow">
 				Conditions d&apos;accès des résidents :
 			</text>
