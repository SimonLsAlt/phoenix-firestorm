--- conflicted
+++ resolved
@@ -9,14 +9,10 @@
 	<panel.string name="leave_txt">Quitter</panel.string>
 	<layout_stack name="group_info_sidetray_main">
 		<layout_panel name="header_container">
-<<<<<<< HEAD
-			<panel name="group_info_top"><line_editor label="Saisissez le nom de votre nouveau groupe ici" name="group_name_editor"/></panel>
-=======
 			<panel name="group_info_top">
 				<text_editor name="group_name" value="(Chargement ...)"/>
 				<line_editor label="Saisissez le nom de votre nouveau groupe ici" name="group_name_editor"/>
 			</panel>
->>>>>>> 7740cfc2
 		</layout_panel>
 		<layout_panel name="group_info_content">
 			<layout_stack name="layout">
@@ -31,13 +27,6 @@
 				</layout_panel>
 			</layout_stack>
 			<layout_stack name="button_row_ls">
-<<<<<<< HEAD
-				<layout_panel name="btn_chat_lp"><button label="Chat" name="btn_chat"/></layout_panel>
-				<layout_panel name="call_btn_lp"><button name="btn_call" label="Appel de groupe" tool_tip="Appeler ce groupe"/></layout_panel>
-				<layout_panel name="btn_apply_lp">
-					<button label="Enregistrer" label_selected="Enregistrer" name="btn_apply"/>
-					<button label="Créer un groupe" name="btn_create" tool_tip="Créer un nouveau groupe"/>
-=======
 				<layout_panel name="btn_activate_lp">
 					<button label="Activer" name="btn_activate" />
 				</layout_panel>
@@ -49,7 +38,6 @@
 				</layout_panel>
 				<layout_panel name="btn_apply_lp">
 					<button label="Enregistrer" label_selected="Enregistrer" name="btn_apply"/>
->>>>>>> 7740cfc2
 				</layout_panel>
 			</layout_stack>
 		</layout_panel>
