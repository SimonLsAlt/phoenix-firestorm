<?xml version="1.0" encoding="utf-8" standalone="yes"?>
<floater name="floater_about" title="Navigateur Multimédia">
	<layout_stack name="stack1">
		<layout_panel name="nav_controls">
<<<<<<< HEAD
			<button label="Précédent" name="back"/>
=======
			<button label="Avant" name="back"/>
>>>>>>> ac0d6afb
			<button label="Suivant" name="forward"/>
			<button label="Actualiser" name="reload"/>
			<button label="Lecture" name="go"/>
		</layout_panel>
		<layout_panel name="time_controls">
			<button label="Revoir" name="rewind"/>
			<button label="Stop" name="stop"/>
			<button label="Avancer" name="seek"/>
		</layout_panel>
		<layout_panel name="parcel_owner_controls">
			<button label="Envoyer la page actuelle à la parcelle" name="assign"/>
		</layout_panel>
		<layout_panel name="external_controls">
			<text name="plugin_fail_text">
 Le plugin du navigateur web semble mettre du temps à s'ouvrir.
 Si le plugin ne se charge pas, veuillez visiter :
 https://wiki.firestormviewer.org/fs_media
 pour plus d'informations concernant ce problème.
			</text>
			<button label="Ouvrir dans mon navigateur web" name="open_browser"/>
			<check_box label="Toujours ouvrir dans mon navigateur web" name="open_always"/>
			<button label="Fermer" name="close"/>
		</layout_panel>
	</layout_stack>
</floater><|MERGE_RESOLUTION|>--- conflicted
+++ resolved
@@ -2,11 +2,7 @@
 <floater name="floater_about" title="Navigateur Multimédia">
 	<layout_stack name="stack1">
 		<layout_panel name="nav_controls">
-<<<<<<< HEAD
-			<button label="Précédent" name="back"/>
-=======
 			<button label="Avant" name="back"/>
->>>>>>> ac0d6afb
 			<button label="Suivant" name="forward"/>
 			<button label="Actualiser" name="reload"/>
 			<button label="Lecture" name="go"/>
