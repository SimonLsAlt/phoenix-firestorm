<?xml version="1.0" encoding="utf-8" standalone="yes"?>
<panel label="Modifier l'annonce" name="panel_edit_classified">
	<panel.string name="location_notice">(se mettra à jour après avoir enregistré)</panel.string>
	<string name="publish_label">Publier</string>
	<string name="save_label">Enregistrer</string>
	<text name="title">Modifier l'annonce</text>
	<scroll_container name="profile_scroll">
		<panel name="scroll_content_panel">
			<panel name="snapshot_panel">
				<icon name="edit_icon" tool_tip="Cliquez pour sélectionner une image"/>
			</panel>
			<text name="Name:">Titre :</text>
			<text name="description_label">Description :</text>
			<text name="location_label">Emplacement :</text>
			<text name="classified_location">Chargement...</text>
			<button label="Définir à l'emplacement actuel" name="set_to_curr_location_btn"/>
			<text name="category_label" value="Catégorie :"/>
			<text name="content_type_label" value="Classification :" />
			<icons_combo_box label="Contenu général" name="content_type">
				<icons_combo_box.item label="Contenu modéré" name="mature_ci"/>
				<icons_combo_box.item label="Contenu général" name="pg_ci"/>
			</icons_combo_box>
			<check_box label="Renouvellement automatique hebdomadaire" name="auto_renew"/>
			<spinner label="L$" name="price_for_listing" tool_tip="Prix de l'annonce."/>
		</panel>
	</scroll_container>
	<panel label="bottom_panel" name="bottom_panel">
		<layout_stack name="bottom_panel_ls">
<<<<<<< HEAD
			<layout_panel name="save_changes_btn_lp"><button label="[LABEL]" name="save_changes_btn"/></layout_panel>
			<layout_panel name="show_on_map_btn_lp"><button label="Annuler" name="cancel_btn"/></layout_panel>
=======
			<layout_panel name="save_changes_btn_lp">
				<button label="[LABEL]" name="save_changes_btn"/>
			</layout_panel>
			<layout_panel name="cancel_btn_lp">
				<button label="Annuler" name="cancel_btn"/>
			</layout_panel>
>>>>>>> 61486b9a
		</layout_stack>
	</panel>
</panel><|MERGE_RESOLUTION|>--- conflicted
+++ resolved
@@ -1,42 +1,54 @@
 <?xml version="1.0" encoding="utf-8" standalone="yes"?>
-<panel label="Modifier l'annonce" name="panel_edit_classified">
-	<panel.string name="location_notice">(se mettra à jour après avoir enregistré)</panel.string>
-	<string name="publish_label">Publier</string>
-	<string name="save_label">Enregistrer</string>
-	<text name="title">Modifier l'annonce</text>
+<panel label="Modifier la petite annonce" name="panel_edit_classified">
+	<panel.string name="location_notice">
+		(mise à jour après l&apos;enregistrement)
+	</panel.string>
+	<string name="publish_label">
+		Publier
+	</string>
+	<string name="save_label">
+		Enregistrer
+	</string>
+	<text name="title">
+		Modifier la petite annonce
+	</text>
 	<scroll_container name="profile_scroll">
 		<panel name="scroll_content_panel">
 			<panel name="snapshot_panel">
-				<icon name="edit_icon" tool_tip="Cliquez pour sélectionner une image"/>
+				<icon label="" name="edit_icon" tool_tip="Cliquer pour sélectionner une image"/>
 			</panel>
-			<text name="Name:">Titre :</text>
-			<text name="description_label">Description :</text>
-			<text name="location_label">Emplacement :</text>
-			<text name="classified_location">Chargement...</text>
-			<button label="Définir à l'emplacement actuel" name="set_to_curr_location_btn"/>
-			<text name="category_label" value="Catégorie :"/>
-			<text name="content_type_label" value="Classification :" />
-			<icons_combo_box label="Contenu général" name="content_type">
-				<icons_combo_box.item label="Contenu modéré" name="mature_ci"/>
-				<icons_combo_box.item label="Contenu général" name="pg_ci"/>
+			<text name="Name:">
+				Titre :
+			</text>
+			<text name="description_label">
+				Description :
+			</text>
+			<text name="location_label">
+				Lieu :
+			</text>
+			<text name="classified_location">
+				en cours de chargement...
+			</text>
+			<button label="Définir sur l&apos;emplacement actuel" name="set_to_curr_location_btn"/>
+			<text name="category_label" value="Catégorie :"/>
+			<text name="content_type_label" value="Type de contenu :"/>
+			<icons_combo_box label="Contenu Général" name="content_type">
+				<icons_combo_box.item label="Contenu Modéré" name="mature_ci" value="Mature"/>
+				<icons_combo_box.item label="Contenu Général" name="pg_ci" value="PG"/>
 			</icons_combo_box>
-			<check_box label="Renouvellement automatique hebdomadaire" name="auto_renew"/>
-			<spinner label="L$" name="price_for_listing" tool_tip="Prix de l'annonce."/>
+			<check_box label="Renouvellement auto toutes les semaines" name="auto_renew"/>
+			<text name="price_for_listing_label" value="Coût de l&apos;annonce :"/>
+			<spinner label="L$" name="price_for_listing" tool_tip="Coût de l&apos;annonce." value="50"/>
 		</panel>
 	</scroll_container>
 	<panel label="bottom_panel" name="bottom_panel">
 		<layout_stack name="bottom_panel_ls">
-<<<<<<< HEAD
-			<layout_panel name="save_changes_btn_lp"><button label="[LABEL]" name="save_changes_btn"/></layout_panel>
-			<layout_panel name="show_on_map_btn_lp"><button label="Annuler" name="cancel_btn"/></layout_panel>
-=======
 			<layout_panel name="save_changes_btn_lp">
 				<button label="[LABEL]" name="save_changes_btn"/>
 			</layout_panel>
 			<layout_panel name="cancel_btn_lp">
 				<button label="Annuler" name="cancel_btn"/>
 			</layout_panel>
->>>>>>> 61486b9a
 		</layout_stack>
 	</panel>
 </panel>