--- conflicted
+++ resolved
@@ -3285,41 +3285,11 @@
 			<button name="Info" text="Infos"/>
 		</form>
 	</notification>
-<<<<<<< HEAD
 	<notification name="TeleportOffered">
 		[NAME_SLURL] propose de vous téléporter à son emplacement :
 
 « [MESSAGE] »
 &lt;icon&gt;[MATURITY_ICON]&lt;/icon&gt; - [MATURITY_STR]
-=======
-	<notification name="VoiceChannelFull">L'appel auquel vous essayez de participer, [VOICE_CHANNEL_NAME], a atteint le nombre maximum de participants. Veuillez réessayer ultérieurement.</notification>
-	<notification name="ProximalVoiceChannelFull">Nous sommes désolés. Le nombre maximum de conversations vocales a été atteint dans cette zone. Veuillez trouver un autre endroit pour discuter.</notification>
-	<notification name="VoiceChannelDisconnected">Vous avez été déconnecté(e) de [VOICE_CHANNEL_NAME].  Vous allez maintenant être reconnecté(e) au chat vocal près de vous.</notification>
-	<notification name="VoiceChannelDisconnectedP2P">[VOICE_CHANNEL_NAME] a mis fin à l'appel.  Vous allez maintenant être reconnecté(e) au chat vocal près de vous.</notification>
-	<notification name="P2PCallDeclined">[VOICE_CHANNEL_NAME] a refusé votre appel.  Vous allez maintenant être reconnecté(e) au chat vocal près de vous.</notification>
-	<notification name="P2PCallNoAnswer">[VOICE_CHANNEL_NAME] ne peut pas prendre votre appel.  Vous allez maintenant être reconnecté(e) au chat vocal près de vous.</notification>
-	<notification name="VoiceChannelJoinFailed">Échec de la connexion avec [VOICE_CHANNEL_NAME], veuillez réessayer ultérieurement.  Vous allez maintenant être reconnecté(e) au chat vocal près de vous.</notification>
-	<notification name="VoiceEffectsExpired">Au moins l'un des effets de voix auxquels vous êtes abonné a expiré. 
-[[URL] Cliquez ici] pour renouveler votre abonnement. 
-
-Si vous êtes un membre Premium,  [[PREMIUM_URL] cliquez ici] pour recevoir votre effet de voix.</notification>
-	<notification name="VoiceEffectsExpiredInUse">L'effet de voix actif a expiré. Vos paramètres de voix normaux ont été rétablis.
-[[URL] Cliquez ici] pour renouveler votre abonnement. 
-
-Si vous êtes un membre Premium, [[PREMIUM_URL] cliquez ici] pour recevoir votre effet de voix.</notification>
-	<notification name="VoiceEffectsNew">De nouveaux effets de voix sont disponibles !</notification>
-	<notification name="Cannot enter parcel: not a group member">Seuls les membres d'un certain groupe peuvent visiter cette zone.</notification>
-	<notification name="Cannot enter parcel: banned">Vous ne pouvez pas pénétrer sur ce terrain car l'accès vous y est interdit.</notification>
-	<notification name="Cannot enter parcel: not on access list">Vous ne pouvez pas pénétrer sur ce terrain car vous n'avez pas les droits d'accès requis.</notification>
-	<notification name="VoiceNotAllowed">Vous n'êtes pas autorisé à vous connecter au chat vocal pour [VOICE_CHANNEL_NAME].</notification>
-	<notification name="VoiceCallGenericError">Une erreur est survenue pendant la connexion au chat vocal pour [VOICE_CHANNEL_NAME]. Veuillez réessayer ultérieurement.</notification>
-	<notification name="UnsupportedCommandSLURL">La SLurl que vous avez saisie n'est pas prise en charge.</notification>
-	<notification name="BlockedSLURL">Une SLurl a été reçue d'un navigateur non sécurisé et a été bloquée pour votre sécurité.</notification>
-	<notification name="ThrottledSLURL">Plusieurs SLurl ont été reçues d'un navigateur non sécurisé pendant un court laps de temps.
-Elles vont être bloquées pendant quelques secondes pour votre sécurité.</notification>
-	<notification name="IMToast">
-		[MESSAGE]
->>>>>>> 5c16ae13
 		<form name="form">
 			<button name="Teleport" text="Téléporter"/>
 			<button name="Cancel" text="Annuler"/>
@@ -3675,12 +3645,6 @@
 [[URL] Cliquez ici] pour renouveler votre abonnement.
 
 Si vous êtes un membre Premium, [[PREMIUM_URL] cliquez ici] pour recevoir votre effet de voix.
-	</notification>
-	<notification name="VoiceEffectsWillExpire">
-		Au moins l&apos;un de vos effets de voix expirera dans moins de [INTERVAL] jours.
-[[URL] Cliquez ici] pour renouveler votre abonnement.
-
-Si vous êtes un membre Premium,  [[PREMIUM_URL] cliquez ici] pour recevoir votre effet de voix.
 	</notification>
 	<notification name="VoiceEffectsNew">
 		De nouveaux effets de voix sont disponibles !
