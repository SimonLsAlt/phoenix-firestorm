--- conflicted
+++ resolved
@@ -5431,8 +5431,6 @@
 			<button name="cancel" text="Annuler" />
 		</form>
 	</notification>
-<<<<<<< HEAD
-=======
 	<notification label="Créer un sous-dossier" name="CreateSubfolder">
 		Nommez le nouveau dossier :
 		<form name="form">
@@ -5466,7 +5464,6 @@
 Voulez-vous d'abord les sauvegarder ?
 		<usetemplate name="okcancelbuttons" notext="No" yestext="Yes"/>
 	</notification>
->>>>>>> bb984bee
 	<notification name="NoValidEnvSettingFound">
 		Aucun paramètre d'environnement valide n'a été sélectionné.
 
