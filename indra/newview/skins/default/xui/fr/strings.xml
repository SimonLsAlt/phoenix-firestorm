<?xml version="1.0" encoding="utf-8" standalone="yes"?>
<!-- This file contains strings that used to be hardcoded in the source.
<<<<<<< HEAD
     It is only for those strings which don&apos;t belong in a floater.
=======
     It is only for those strings which do not belong in a floater.
>>>>>>> fcaa1ad4
     For example, the strings used in avatar chat bubbles, and strings 
     that are returned from one component and may appear in many places-->
<strings>
	<string name="LoginInProgress">
		La connexion à [APP_NAME] apparaît peut-être comme étant gelée. Veuillez patienter.
	</string>
	<string name="LoginAuthenticating">
		Authentification en cours
	</string>
	<string name="LoginMaintenance">
		Maintenance du compte en cours…
	</string>
	<string name="LoginAttempt">
		La tentative de connexion précédente a échoué. Connexion, esssai [NUMBER]
	</string>
	<string name="LoginPrecaching">
		Monde en cours de chargement…
	</string>
	<string name="LoginInitializingBrowser">
		Navigateur Web incorporé en cours d&apos;initialisation…
	</string>
	<string name="LoginInitializingMultimedia">
		Multimédia en cours d&apos;initialisation…
	</string>
	<string name="LoginVerifyingCache">
		Fichiers du cache en cours de vérification (peut prendre 60-90 s)...
	</string>
	<string name="LoginProcessingResponse">
		Réponse en cours de traitement…
	</string>
	<string name="LoginInitializingWorld">
		Monde en cours d&apos;initialisation…
	</string>
	<string name="LoginDecodingImages">
		Décodage des images en cours...
	</string>
	<string name="LoginInitializingQuicktime">
		Quicktime en cours d&apos;initialisation
	</string>
	<string name="LoginQuicktimeNotFound">
		Quicktime introuvable, impossible de procéder à l&apos;initialisation.
	</string>
	<string name="LoginQuicktimeOK">
		Initialisation de Quicktime réussie.
	</string>
	<string name="LoginWaitingForRegionHandshake">
		Liaison avec la région en cours de création...
	</string>
	<string name="LoginConnectingToRegion">
		Connexion avec la région en cours...
	</string>
	<string name="LoginDownloadingClothing">
		Habits en cours de téléchargement...
	</string>
	<string name="AgentLostConnection">
		Il y a peut-être des problèmes techniques dans cette region. Veuillez vérifier votre connexion Internet.
	</string>
	<string name="TooltipPerson">
		Personne
	</string>
	<string name="TooltipNoName">
		(pas de nom)
	</string>
	<string name="TooltipOwner">
		Propriétaire :
	</string>
	<string name="TooltipPublic">
		Public
	</string>
	<string name="TooltipIsGroup">
		(Groupe)
	</string>
	<string name="TooltipFlagScript">
		Script
	</string>
	<string name="TooltipFlagPhysics">
		Propriétés physique
	</string>
	<string name="TooltipFlagTouch">
		Toucher
	</string>
	<string name="TooltipFlagL$">
		L$
	</string>
	<string name="TooltipFlagDropInventory">
		Laisser tomber l&apos;inventaire
	</string>
	<string name="TooltipFlagPhantom">
		Fantôme
	</string>
	<string name="TooltipFlagTemporary">
		Temporaire
	</string>
	<string name="TooltipFlagRightClickMenu">
<<<<<<< HEAD
		(cliquez à droite pour le menu)
=======
		(cliquez-droit pour le menu)
>>>>>>> fcaa1ad4
	</string>
	<string name="TooltipFreeToCopy">
		Copie autorisée
	</string>
	<string name="TooltipForSaleL$">
		À vendre : [AMOUNT] L$
	</string>
	<string name="TooltipForSaleMsg">
		À vendre : [MESSAGE]
	</string>
	<string name="TooltipFlagGroupBuild">
		Contruction de groupe
	</string>
	<string name="TooltipFlagNoBuild">
		Pas de construction
	</string>
	<string name="TooltipFlagNoEdit">
		Contruction de groupe
	</string>
	<string name="TooltipFlagNotSafe">
		Non sécurisé
	</string>
	<string name="TooltipFlagNoFly">
		Interdiction de voler
	</string>
	<string name="TooltipFlagGroupScripts">
		Scripts de groupe
	</string>
	<string name="TooltipFlagNoScripts">
		Pas de scripts
	</string>
	<string name="TooltipLand">
		Terrain :
	</string>
	<string name="TooltipMustSingleDrop">
		Impossible de faire glisser plus d&apos;un objet ici
	</string>
	<string name="RetrievingData">
		En cours d&apos;extraction...
	</string>
	<string name="ReleaseNotes">
		Notes de version
	</string>
	<string name="LoadingData">
		Chargement..
	</string>
	<string name="AvatarNameNobody">
		(personne)
	</string>
	<string name="AvatarNameWaiting">
		(en attente)
	</string>
	<string name="AvatarNameHippos">
		(hippos)
	</string>
	<string name="GroupNameNone">
		(aucun)
	</string>
	<string name="AssetErrorNone">
		Aucune erreur
	</string>
	<string name="AssetErrorRequestFailed">
		Requête de l&apos;actif : échec
	</string>
	<string name="AssetErrorNonexistentFile">
		Requête de l&apos;actif : fichier inexistant
	</string>
	<string name="AssetErrorNotInDatabase">
		Requête de l&apos;actif : actif introuvable dans la base de données
	</string>
	<string name="AssetErrorEOF">
		Fin du ficher
	</string>
	<string name="AssetErrorCannotOpenFile">
		Impossible d&apos;ouvrir le fichier
	</string>
	<string name="AssetErrorFileNotFound">
		Fichier introuvable
	</string>
	<string name="AssetErrorTCPTimeout">
		Délai d&apos;attente du transfert du fichier dépassé
	</string>
	<string name="AssetErrorCircuitGone">
		Disparition du circuit
	</string>
	<string name="AssetErrorPriceMismatch">
		Il y a une différence de prix entre le client et le serveur
	</string>
	<string name="AssetErrorUnknownStatus">
		Statut inconnu
	</string>
	<string name="AvatarEditingApparance">
		(Apparence en cours de modification)
	</string>
	<string name="AvatarAway">
		Absent
	</string>
	<string name="AvatarBusy">
		Occupé
	</string>
	<string name="AvatarMuted">
		Ignoré
	</string>
	<string name="anim_express_afraid">
		Effrayé
	</string>
	<string name="anim_express_anger">
		En colère
	</string>
	<string name="anim_away">
		Absent
	</string>
	<string name="anim_backflip">
		Salto arrière
	</string>
	<string name="anim_express_laugh">
		Rire en se tenant le ventre
	</string>
	<string name="anim_express_toothsmile">
		Grand sourire
	</string>
	<string name="anim_blowkiss">
		Envoyer un baiser
	</string>
	<string name="anim_express_bored">
		Bailler d&apos;ennui
	</string>
	<string name="anim_bow">
		S&apos;incliner
	</string>
	<string name="anim_clap">
		Applaudir
	</string>
	<string name="anim_courtbow">
		Révérence de cour
	</string>
	<string name="anim_express_cry">
		Pleurer
	</string>
	<string name="anim_dance1">
		Danse 1
	</string>
	<string name="anim_dance2">
		Danse 2
	</string>
	<string name="anim_dance3">
		Danse 3
	</string>
	<string name="anim_dance4">
		Danse 4
	</string>
	<string name="anim_dance5">
		Danse 5
	</string>
	<string name="anim_dance6">
		Danse 6
	</string>
	<string name="anim_dance7">
		Danse 7
	</string>
	<string name="anim_dance8">
		Danse 8
	</string>
	<string name="anim_express_disdain">
		Mépris
	</string>
	<string name="anim_drink">
		Boire
	</string>
	<string name="anim_express_embarrased">
		Gêne
	</string>
	<string name="anim_angry_fingerwag">
		Désapprobation
	</string>
	<string name="anim_fist_pump">
		Victoire
	</string>
	<string name="anim_yoga_float">
		Yoga
	</string>
	<string name="anim_express_frown">
		Froncer les sourcils
	</string>
	<string name="anim_impatient">
		Impatient
	</string>
	<string name="anim_jumpforjoy">
		Sauter de joie
	</string>
	<string name="anim_kissmybutt">
		Va te faire voir !
	</string>
	<string name="anim_express_kiss">
		Baiser
	</string>
	<string name="anim_laugh_short">
		Rire
	</string>
	<string name="anim_musclebeach">
		Montrer ses muscles
	</string>
	<string name="anim_no_unhappy">
		Non (mécontent)
	</string>
	<string name="anim_no_head">
		Non
	</string>
	<string name="anim_nyanya">
		Na na na na nère
	</string>
	<string name="anim_punch_onetwo">
		Gauche-droite
	</string>
	<string name="anim_express_open_mouth">
		Bouche ouverte
	</string>
	<string name="anim_peace">
		Paix
	</string>
	<string name="anim_point_you">
		Montrer quelqu&apos;un du doigt
	</string>
	<string name="anim_point_me">
		Se montrer du doigt
	</string>
	<string name="anim_punch_l">
		Gauche
	</string>
	<string name="anim_punch_r">
		Droite
	</string>
	<string name="anim_rps_countdown">
		Compter (pierre-papier-ciseaux)
	</string>
	<string name="anim_rps_paper">
		Papier (pierre-papier-ciseaux)
	</string>
	<string name="anim_rps_rock">
		Pierre (pierre-papier-ciseaux)
	</string>
	<string name="anim_rps_scissors">
		Ciseaux (pierre-papier-ciseaux)
	</string>
	<string name="anim_express_repulsed">
		Dégoût
	</string>
	<string name="anim_kick_roundhouse_r">
		Coup de pied circulaire
	</string>
	<string name="anim_express_sad">
		Triste
	</string>
	<string name="anim_salute">
		Salut
	</string>
	<string name="anim_shout">
		Crier
	</string>
	<string name="anim_express_shrug">
		Hausser les épaules
	</string>
	<string name="anim_express_smile">
		Sourire
	</string>
	<string name="anim_smoke_idle">
		Fumer, immobile
	</string>
	<string name="anim_smoke_inhale">
		Fumer, prendre une bouffée
	</string>
	<string name="anim_smoke_throw_down">
		Fumer, jeter son mégot
	</string>
	<string name="anim_express_surprise">
		Surprise
	</string>
	<string name="anim_sword_strike_r">
		Coup d&apos;épée
	</string>
	<string name="anim_angry_tantrum">
		Caprice
	</string>
	<string name="anim_express_tongue_out">
		Tirer la langue
	</string>
	<string name="anim_hello">
		Faire signe
	</string>
	<string name="anim_whisper">
		Chuchoter
	</string>
	<string name="anim_whistle">
		Siffler
	</string>
	<string name="anim_express_wink">
		Clin d&apos;œil
	</string>
	<string name="anim_wink_hollywood">
		Clin d&apos;œil (Hollywood)
	</string>
	<string name="anim_express_worry">
		Soucis
	</string>
	<string name="anim_yes_happy">
		Oui (Joie)
	</string>
	<string name="anim_yes_head">
		Oui
	</string>
	<string name="texture_loading">
		Chargement...
	</string>
	<string name="worldmap_offline">
		Hors ligne
	</string>
	<string name="whisper">
		chuchote :
	</string>
	<string name="shout">
		crie :
	</string>
<<<<<<< HEAD
=======
	<string name="SIM_ACCESS_PG">
		PG
	</string>
	<string name="SIM_ACCESS_MATURE">
		Mature
	</string>
	<string name="SIM_ACCESS_ADULT">
		Adult
	</string>
	<string name="SIM_ACCESS_DOWN">
		Hors ligne
	</string>
	<string name="SIM_ACCESS_MIN">
		Inconnu
	</string>
	<string name="land_type_unknown">
		(inconnu)
	</string>
	<string name="covenant_never_modified">
		Dernière modification : (jamais)
	</string>
	<string name="covenant_modified">
		Dernière modification :
	</string>
>>>>>>> fcaa1ad4
	<string name="all_files">
		Tous fichiers
	</string>
	<string name="sound_files">
		Sons
	</string>
	<string name="animation_files">
		Animations
	</string>
	<string name="image_files">
		Images
	</string>
	<string name="save_file_verb">
		Enregistrer
	</string>
	<string name="load_file_verb">
		Charger
	</string>
	<string name="targa_image_files">
		Images Targa
	</string>
	<string name="bitmap_image_files">
		Images Bitmap
	</string>
	<string name="avi_movie_file">
		Fichier de film AVI
	</string>
	<string name="xaf_animation_file">
		Fichier d&apos;animation XAF
	</string>
	<string name="xml_file">
		Fichier XML
	</string>
	<string name="dot_raw_file">
		Fichier RAW
	</string>
	<string name="compressed_image_files">
		Images compressées
	</string>
	<string name="load_files">
		Charger des fichiers
	</string>
	<string name="choose_the_directory">
		Choisir le répertoire
	</string>
</strings><|MERGE_RESOLUTION|>--- conflicted
+++ resolved
@@ -1,10 +1,6 @@
 <?xml version="1.0" encoding="utf-8" standalone="yes"?>
 <!-- This file contains strings that used to be hardcoded in the source.
-<<<<<<< HEAD
-     It is only for those strings which don&apos;t belong in a floater.
-=======
      It is only for those strings which do not belong in a floater.
->>>>>>> fcaa1ad4
      For example, the strings used in avatar chat bubbles, and strings 
      that are returned from one component and may appear in many places-->
 <strings>
@@ -99,11 +95,7 @@
 		Temporaire
 	</string>
 	<string name="TooltipFlagRightClickMenu">
-<<<<<<< HEAD
-		(cliquez à droite pour le menu)
-=======
 		(cliquez-droit pour le menu)
->>>>>>> fcaa1ad4
 	</string>
 	<string name="TooltipFreeToCopy">
 		Copie autorisée
@@ -426,8 +418,6 @@
 	<string name="shout">
 		crie :
 	</string>
-<<<<<<< HEAD
-=======
 	<string name="SIM_ACCESS_PG">
 		PG
 	</string>
@@ -452,7 +442,6 @@
 	<string name="covenant_modified">
 		Dernière modification :
 	</string>
->>>>>>> fcaa1ad4
 	<string name="all_files">
 		Tous fichiers
 	</string>
