--- conflicted
+++ resolved
@@ -1,74 +1,66 @@
-<?xml version="1.0" encoding="utf-8" standalone="yes"?>
-<floater name="buy currency" title="ACHETER DES L$">
-	<floater.string name="buy_currency">
-		Achetez [LINDENS] L$ pour environ [LOCALAMOUNT]
-	</floater.string>
-	<text left="5" name="info_need_more" right="-5">
-		Vous avez besoin de plus de L$
-	</text>
-	<text name="contacting">
-		En train de contacter le Lindex...
-	</text>
-	<text left="5" name="info_buying">
-		Acheter des L$
-	</text>
-	<text name="balance_label">
-		J&apos;ai
-	</text>
-	<text name="balance_amount">
-		[AMT] L$
-	</text>
-	<text name="currency_action">
-		Je veux acheter
-	</text>
-	<text name="currency_label">
-		L$
-	</text>
-	<line_editor label="L$" name="currency_amt" width="65">
-		1234
-	</line_editor>
-	<text name="buying_label">
-		Pour le prix
-	</text>
-	<text left_delta="68" name="currency_est" width="138">
-		environ [LOCALAMOUNT]
-	</text>
-	<text name="getting_data" width="138">
-		Estimation en cours...
-	</text>
-	<text name="buy_action">
-		[NAME] L$ [PRICE]
-	</text>
-	<text name="total_label">
-		Mon nouveau solde sera de
-	</text>
-	<text name="total_amount">
-		[AMT] L$
-	</text>
-	<text name="currency_links">
-<<<<<<< HEAD
-		[http://www.secondlife.com/ payment method] | [http://www.secondlife.com/ currency] | [http://www.secondlife.com exchange rate]
-=======
-		[http://www.secondlife.com/my/account/payment_method_management.php?lang=fr-FR payment method] | [http://www.secondlife.com/my/account/currency.php?lang=fr-FR currency] | [http://www.secondlife.com/my/account/exchange_rates.php?lang=fr-FR exchange rate]
->>>>>>> 109b79e9
-	</text>
-	<text name="exchange_rate_note">
-		Saisissez à nouveau le montant pour voir le taux de change actuel.
-	</text>
-<<<<<<< HEAD
-	<text bottom_delta="-64" height="48" name="purchase_warning_repurchase" right="-10">
-=======
-	<text name="purchase_warning_repurchase">
->>>>>>> 109b79e9
-		La confirmation de cet achat n&apos;achète que des L$, pas l&apos;objet.
-	</text>
-	<text bottom_delta="16" name="purchase_warning_notenough">
-		Vous n&apos;achetez pas assez de L$. Veuillez augmenter le montant.
-	</text>
-	<button label="Acheter maintenant" name="buy_btn"/>
-	<button label="Annuler" name="cancel_btn"/>
-	<text left="5" name="info_cannot_buy" right="-5">
-		Achat impossible
-	</text>
-	<button label="Accéder au Web" name="error_web"/>
-</floater>
+<?xml version="1.0" encoding="utf-8" standalone="yes"?>
+<floater name="buy currency" title="ACHETER DES L$">
+	<floater.string name="buy_currency">
+		Achetez [LINDENS] L$ pour environ [LOCALAMOUNT]
+	</floater.string>
+	<text left="5" name="info_need_more" right="-5">
+		Vous avez besoin de plus de L$
+	</text>
+	<text name="contacting">
+		En train de contacter le Lindex...
+	</text>
+	<text left="5" name="info_buying">
+		Acheter des L$
+	</text>
+	<text name="balance_label">
+		J&apos;ai
+	</text>
+	<text name="balance_amount">
+		[AMT] L$
+	</text>
+	<text name="currency_action">
+		Je veux acheter
+	</text>
+	<text name="currency_label">
+		L$
+	</text>
+	<line_editor label="L$" name="currency_amt" width="65">
+		1234
+	</line_editor>
+	<text name="buying_label">
+		Pour le prix
+	</text>
+	<text left_delta="68" name="currency_est" width="138">
+		environ [LOCALAMOUNT]
+	</text>
+	<text name="getting_data" width="138">
+		Estimation en cours...
+	</text>
+	<text name="buy_action">
+		[NAME] L$ [PRICE]
+	</text>
+	<text name="total_label">
+		Mon nouveau solde sera de
+	</text>
+	<text name="total_amount">
+		[AMT] L$
+	</text>
+	<text name="currency_links">
+		[http://www.secondlife.com/my/account/payment_method_management.php?lang=fr-FR payment method] | [http://www.secondlife.com/my/account/currency.php?lang=fr-FR currency] | [http://www.secondlife.com/my/account/exchange_rates.php?lang=fr-FR exchange rate]
+	</text>
+	<text name="exchange_rate_note">
+		Saisissez à nouveau le montant pour voir le taux de change actuel.
+	</text>
+	<text name="purchase_warning_repurchase">
+		La confirmation de cet achat n&apos;achète que des L$, pas l&apos;objet.
+	</text>
+	<text bottom_delta="16" name="purchase_warning_notenough">
+		Vous n&apos;achetez pas assez de L$. Veuillez augmenter le montant.
+	</text>
+	<button label="Acheter maintenant" name="buy_btn"/>
+	<button label="Annuler" name="cancel_btn"/>
+	<text left="5" name="info_cannot_buy" right="-5">
+		Achat impossible
+	</text>
+	<button label="Accéder au Web" name="error_web"/>
+</floater>