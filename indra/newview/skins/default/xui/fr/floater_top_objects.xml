<?xml version="1.0" encoding="utf-8" standalone="yes"?>
<floater name="top_objects" title="en cours de chargement...">
	<text name="title_text">
		Chargement...
	</text>
	<scroll_list name="objects_list">
		<column label="Score" name="score"/>
		<column label="Nom" name="name"/>
		<column label="Propriétaire" name="owner"/>
		<column label="Lieu" name="location"/>
		<column label="Heure" name="time"/>
		<column label="Heure Mono" name="mono_time"/>
	</scroll_list>
	<text name="id_text">
		ID de l&apos;objet :
	</text>
	<button label="Afficher balise" name="show_beacon_btn"/>
	<text name="obj_name_text">
<<<<<<< HEAD
		Nom :
	</text>
	<button label="Filtre" name="filter_object_btn"/>
	<text name="owner_name_text">
		Nom :
	</text>
	<button label="Filtre" name="filter_owner_btn"/>
	<button label="Renvoyer" name="return_selected_btn"/>
	<button label="Renvoyer tous" name="return_all_btn"/>
	<button label="Désactiver" name="disable_selected_btn"/>
	<button label="Désactiver tous" name="disable_all_btn"/>
=======
		Objet :
	</text>
	<button label="Filtre" name="filter_object_btn"/>
	<text name="owner_name_text">
		Propriétaire :
	</text>
	<button label="Filtre" name="filter_owner_btn"/>
	<button label="Renvoyer" name="return_selected_btn"/>
	<button label="Tout renvoyer" name="return_all_btn"/>
	<button label="Désactiver" name="disable_selected_btn"/>
	<button label="Tout désactiver" name="disable_all_btn"/>
>>>>>>> fcaa1ad4
	<button label="Rafraîchir" name="refresh_btn"/>
	<string name="top_scripts_title">
		Scripts principaux
	</string>
	<string name="top_scripts_text">
		[COUNT] scripts prenant un total de [TIME] ms
	</string>
	<string name="scripts_score_label">
		Heure
	</string>
	<string name="scripts_mono_time_label">
		Heure Mono
	</string>
	<string name="top_colliders_title">
<<<<<<< HEAD
		Objets souvent responsables de collision
	</string>
	<string name="top_colliders_text">
		[COUNT] objets souvent responsables de collisions
=======
		Collisions les plus consommatrices
	</string>
	<string name="top_colliders_text">
		[COUNT] collisions les plus consommatrices
>>>>>>> fcaa1ad4
	</string>
	<string name="colliders_score_label">
		Score
	</string>
	<string name="none_descriptor">
		Aucun résultat.
	</string>
</floater><|MERGE_RESOLUTION|>--- conflicted
+++ resolved
@@ -16,19 +16,6 @@
 	</text>
 	<button label="Afficher balise" name="show_beacon_btn"/>
 	<text name="obj_name_text">
-<<<<<<< HEAD
-		Nom :
-	</text>
-	<button label="Filtre" name="filter_object_btn"/>
-	<text name="owner_name_text">
-		Nom :
-	</text>
-	<button label="Filtre" name="filter_owner_btn"/>
-	<button label="Renvoyer" name="return_selected_btn"/>
-	<button label="Renvoyer tous" name="return_all_btn"/>
-	<button label="Désactiver" name="disable_selected_btn"/>
-	<button label="Désactiver tous" name="disable_all_btn"/>
-=======
 		Objet :
 	</text>
 	<button label="Filtre" name="filter_object_btn"/>
@@ -40,7 +27,6 @@
 	<button label="Tout renvoyer" name="return_all_btn"/>
 	<button label="Désactiver" name="disable_selected_btn"/>
 	<button label="Tout désactiver" name="disable_all_btn"/>
->>>>>>> fcaa1ad4
 	<button label="Rafraîchir" name="refresh_btn"/>
 	<string name="top_scripts_title">
 		Scripts principaux
@@ -55,17 +41,10 @@
 		Heure Mono
 	</string>
 	<string name="top_colliders_title">
-<<<<<<< HEAD
-		Objets souvent responsables de collision
-	</string>
-	<string name="top_colliders_text">
-		[COUNT] objets souvent responsables de collisions
-=======
 		Collisions les plus consommatrices
 	</string>
 	<string name="top_colliders_text">
 		[COUNT] collisions les plus consommatrices
->>>>>>> fcaa1ad4
 	</string>
 	<string name="colliders_score_label">
 		Score
