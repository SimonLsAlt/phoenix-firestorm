<?xml version="1.0" encoding="utf-8" standalone="yes"?>
<panel name="status">
<<<<<<< HEAD
	<panel name="parcel_info_panel">
		<button name="buy_land_btn" tool_tip="Le terrain est à vendre"/>
		<button name="status_wl_btn" tool_tip="Le terrain possède des réglages WL"/>
		<button name="status_lightshare_btn" tool_tip="Paramètres Lightshare"/>
		<text tool_tip="Nom du terrain dans lequel vous vous situez. Cliquez pour plus d'informations." name="parcel_info_text"/>
	</panel>
	<panel.string name="packet_loss_tooltip">Paquet perdu</panel.string>
	<panel.string name="bandwidth_tooltip">Bande passante</panel.string>
	<panel.string name="time">[hour, datetime, slt]:[min, datetime, slt]:[second, datetime, slt] [ampm, datetime, slt] [timezone,datetime, slt]</panel.string>
	<panel.string name="timeTooltip">[weekday, datetime, slt] [day, datetime, slt] [month, datetime, slt] [year, datetime, slt]</panel.string>
	<panel.string name="buycurrencylabel">[AMT] L$</panel.string>
	<panel name="menu_search_panel" width="160" left="-498">
		<search_editor label="Rech. dans les menus" name="search_menu_edit" tool_tip="Saisissez vos critères de recherche ici."/>
	</panel>
	<panel name="balance_bg">
		<text name="balance" tool_tip="Cliquez pour actualiser votre solde de L$"/>
		<button label="PLUS DE L$" name="buyL" tool_tip="Cliquez pour acheter plus de L$"/>
	</panel>
	<panel name="time_and_media_bg">
		<text name="TimeText" tool_tip="Heure actuelle (Pacifique)">24:00:00 AM PST</text>
		<button name="stream_toggle_btn" tool_tip="Jouer/Arrêter la musique du terrain"/>
		<button name="media_toggle_btn" tool_tip="Jouer/Arrêter tous les médias (Musique, Vidéos, Pages Web)"/>
	</panel>
=======
	<panel.string name="packet_loss_tooltip">
		Perte de paquets
	</panel.string>
	<panel.string name="bandwidth_tooltip">
		Bande passante
	</panel.string>
	<panel.string name="time">
		[hour12, datetime, slt]:[min, datetime, slt] [ampm, datetime, slt] [timezone,datetime, slt]
	</panel.string>
	<panel.string name="timeTooltip">
		[weekday, datetime, slt] [sday, datetime, slt] [month, datetime, slt] [year, datetime, slt]
	</panel.string>
	<panel.string name="buycurrencylabel">
		[AMT] L$
	</panel.string>
	<panel name="menu_search_panel">
		<search_editor label="Menus de recherche" name="search_menu_edit" tool_tip="Tapez le terme de recherche qui vous intéresse ici. Les résultats seront affichés pour les correspondances partielles en texte intégral dans le menu."/>
	</panel>
	<panel left="-426" name="balance_bg" width="195">
		<text name="balance" tool_tip="Cliquer sur ce bouton pour actualiser votre solde en L$." value="L$ ??"/>
		<button label="Acheter L$" name="buyL" tool_tip="Cliquer pour acheter plus de L$."/>
		<button label="Achats" name="goShop" tool_tip="Ouvrir la Place du marché Second Life." width="75"/>
	</panel>
	<text name="TimeText" tool_tip="Heure actuelle (Pacifique)">
		00h00 PST
	</text>
	<button name="media_toggle_btn" tool_tip="Arrêter tous les médias (musique, vidéo, pages web)."/>
	<button name="volume_btn" tool_tip="Régler le volume global."/>
>>>>>>> db6d4a3c
</panel><|MERGE_RESOLUTION|>--- conflicted
+++ resolved
@@ -1,30 +1,5 @@
 <?xml version="1.0" encoding="utf-8" standalone="yes"?>
 <panel name="status">
-<<<<<<< HEAD
-	<panel name="parcel_info_panel">
-		<button name="buy_land_btn" tool_tip="Le terrain est à vendre"/>
-		<button name="status_wl_btn" tool_tip="Le terrain possède des réglages WL"/>
-		<button name="status_lightshare_btn" tool_tip="Paramètres Lightshare"/>
-		<text tool_tip="Nom du terrain dans lequel vous vous situez. Cliquez pour plus d'informations." name="parcel_info_text"/>
-	</panel>
-	<panel.string name="packet_loss_tooltip">Paquet perdu</panel.string>
-	<panel.string name="bandwidth_tooltip">Bande passante</panel.string>
-	<panel.string name="time">[hour, datetime, slt]:[min, datetime, slt]:[second, datetime, slt] [ampm, datetime, slt] [timezone,datetime, slt]</panel.string>
-	<panel.string name="timeTooltip">[weekday, datetime, slt] [day, datetime, slt] [month, datetime, slt] [year, datetime, slt]</panel.string>
-	<panel.string name="buycurrencylabel">[AMT] L$</panel.string>
-	<panel name="menu_search_panel" width="160" left="-498">
-		<search_editor label="Rech. dans les menus" name="search_menu_edit" tool_tip="Saisissez vos critères de recherche ici."/>
-	</panel>
-	<panel name="balance_bg">
-		<text name="balance" tool_tip="Cliquez pour actualiser votre solde de L$"/>
-		<button label="PLUS DE L$" name="buyL" tool_tip="Cliquez pour acheter plus de L$"/>
-	</panel>
-	<panel name="time_and_media_bg">
-		<text name="TimeText" tool_tip="Heure actuelle (Pacifique)">24:00:00 AM PST</text>
-		<button name="stream_toggle_btn" tool_tip="Jouer/Arrêter la musique du terrain"/>
-		<button name="media_toggle_btn" tool_tip="Jouer/Arrêter tous les médias (Musique, Vidéos, Pages Web)"/>
-	</panel>
-=======
 	<panel.string name="packet_loss_tooltip">
 		Perte de paquets
 	</panel.string>
@@ -53,5 +28,4 @@
 	</text>
 	<button name="media_toggle_btn" tool_tip="Arrêter tous les médias (musique, vidéo, pages web)."/>
 	<button name="volume_btn" tool_tip="Régler le volume global."/>
->>>>>>> db6d4a3c
 </panel>