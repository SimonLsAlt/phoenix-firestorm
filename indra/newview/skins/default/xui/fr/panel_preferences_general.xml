<?xml version="1.0" encoding="utf-8" standalone="yes"?>
<panel label="Général" name="general_panel">
	<text name="language_textbox">
		Langue :
	</text>
	<combo_box name="language_combobox">
		<combo_box.item label="Choix par défaut" name="System Default Language"/>
		<combo_box.item label="English (Anglais)" name="English"/>
		<combo_box.item label="Dansk (Danois) - Bêta" name="Danish"/>
		<combo_box.item label="Deutsch (Allemand) - Bêta" name="Deutsch(German)"/>
		<combo_box.item label="Español (Espagnol) - Bêta" name="Spanish"/>
		<combo_box.item label="Français - Bêta" name="French"/>
		<combo_box.item label="Italiano (Italien) - Bêta" name="Italian"/>
		<combo_box.item label="Polski (Polonais) - Bêta" name="Polish"/>
		<combo_box.item label="Português (Portugais) - Bêta" name="Portugese"/>
		<combo_box.item label="Русский (Russe) - Bêta" name="Russian"/>
		<combo_box.item label="Türkçe (Turc) - Bêta" name="Turkish"/>
		<combo_box.item label="日本語 (Japonais) - Bêta" name="(Japanese)"/>
<<<<<<< HEAD
    <combo_box.item label="Русский (Russe) - Beta v2.0" name="Russian" />
  </combo_box>
=======
		<combo_box.item label="正體中文 (Chinois traditionnel) - Bêta" name="Traditional Chinese"/>
	</combo_box>
>>>>>>> f6b8bfd3
	<text name="language_textbox2">
		(redémarrage requis)
	</text>
	<text name="maturity_desired_prompt">
		Je veux accéder au contenu classé :
	</text>
	<text name="maturity_desired_textbox"/>
	<combo_box name="maturity_desired_combobox">
		<combo_box.item label="Général, Modéré, Adulte" name="Desired_Adult"/>
		<combo_box.item label="Général et Modéré" name="Desired_Mature"/>
		<combo_box.item label="Général" name="Desired_PG"/>
	</combo_box>
	<text name="start_location_textbox">
		Lieu de départ :
	</text>
	<combo_box name="start_location_combo">
		<combo_box.item label="Dernier emplacement" name="MyLastLocation" tool_tip="Par défaut, choisir mon dernier emplacement comme lieu de départ."/>
		<combo_box.item label="Domicile" name="MyHome" tool_tip="Par défaut, choisir mon domicile comme lieu de départ."/>
	</combo_box>
	<check_box initial_value="true" label="Afficher à la connexion" name="show_location_checkbox"/>
	<text name="name_tags_textbox">
		Affichage des noms :
	</text>
	<radio_group name="Name_Tag_Preference">
		<radio_item label="Désactivé" name="radio" value="0"/>
		<radio_item label="Activé" name="radio2" value="1"/>
		<radio_item label="Afficher brièvement" name="radio3" value="2"/>
	</radio_group>
	<check_box label="Mon nom" name="show_my_name_checkbox1"/>
	<check_box label="Noms d&apos;utilisateur" name="show_slids" tool_tip="Afficher le nom d&apos;utilisateur, comme bobsmith123."/>
	<check_box label="Titres de groupe" name="show_all_title_checkbox1" tool_tip="Afficher les titres de groupe, comme Officier ou Membre."/>
	<check_box label="Mettre mes amis en surbrillance" name="show_friends" tool_tip="Mettre en surbrillance l&apos;affichage des noms de vos amis."/>
	<check_box label="Voir les noms d&apos;affichage" name="display_names_check" tool_tip="Cocher pour utiliser les noms d&apos;affichage dans les chats, les IM, l&apos;affichage des noms, etc."/>
	<text name="inworld_typing_rg_label">
		Appuyer sur les touches lettre :
	</text>
	<radio_group name="inworld_typing_preference">
		<radio_item label="Lance le chat local" name="radio_start_chat" value="1"/>
		<radio_item label="Affecte le déplacement (ZQSD/WASD)" name="radio_move" value="0"/>
	</radio_group>
	<text name="title_afk_text">
		Me montrer absent après :
	</text>
	<combo_box label="Me montrer absent après :" name="afk">
		<combo_box.item label="2 minutes" name="item0"/>
		<combo_box.item label="5 minutes" name="item1"/>
		<combo_box.item label="10 minutes" name="item2"/>
		<combo_box.item label="30 minutes" name="item3"/>
		<combo_box.item label="Jamais" name="item4"/>
	</combo_box>
	<text name="text_box3">
		Réponse si occupé(e) :
	</text>
	<text_editor name="busy_response">
		log_in_to_change
	</text_editor>
</panel><|MERGE_RESOLUTION|>--- conflicted
+++ resolved
@@ -16,13 +16,8 @@
 		<combo_box.item label="Русский (Russe) - Bêta" name="Russian"/>
 		<combo_box.item label="Türkçe (Turc) - Bêta" name="Turkish"/>
 		<combo_box.item label="日本語 (Japonais) - Bêta" name="(Japanese)"/>
-<<<<<<< HEAD
-    <combo_box.item label="Русский (Russe) - Beta v2.0" name="Russian" />
-  </combo_box>
-=======
 		<combo_box.item label="正體中文 (Chinois traditionnel) - Bêta" name="Traditional Chinese"/>
 	</combo_box>
->>>>>>> f6b8bfd3
 	<text name="language_textbox2">
 		(redémarrage requis)
 	</text>
