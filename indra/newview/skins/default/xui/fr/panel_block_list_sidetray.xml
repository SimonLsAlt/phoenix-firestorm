--- conflicted
+++ resolved
@@ -1,6 +1,5 @@
 <?xml version="1.0" encoding="utf-8" standalone="yes"?>
 <panel name="block_list_panel">
-<<<<<<< HEAD
 	<layout_stack name="block_list_sidetray_main">
 		<layout_panel name="back_button_container">
 	<text name="title_text">
@@ -14,14 +13,4 @@
 	<button label="Ne plus ignorer" label_selected="Ne plus ignorer" name="Unblock" tool_tip="Enlever le résident ou l&apos;objet de la liste des ignorés"/>
 		</layout_panel>
 	</layout_stack>
-=======
-	<panel label="bottom_panel" name="blocked_buttons_panel">
-		<filter_editor label="Filtrer" name="blocked_filter_input"/>
-		<menu_button name="blocked_gear_btn" tool_tip="Actions sur la personne ou l&apos;objet sélectionné"/>
-		<menu_button name="view_btn" tool_tip="Options de tri"/>
-		<menu_button name="plus_btn" tool_tip="Choisir un résident ou un objet à ignorer"/>
-		<button name="unblock_btn" tool_tip="Enlever le résident ou l’objet de la liste des ignorés"/>
-	</panel>
-	<block_list name="blocked" tool_tip="Liste des résidents actuellement ignorés"/>
->>>>>>> f6282b17
 </panel>