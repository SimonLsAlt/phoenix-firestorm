--- conflicted
+++ resolved
@@ -1,10 +1,13 @@
 <?xml version="1.0" encoding="utf-8" standalone="yes"?>
 <panel label="Grafikler" name="Display panel">
-	<text name="preset_text">
-		(Hiçbiri)
+	<text name="QualitySpeed">
+		Kalite ve hız:
 	</text>
-	<text name="QualitySpeed">
-		Kalite &amp; hız:
+	<text name="FasterText">
+		Daha hızlı
+	</text>
+	<text name="BetterText">
+		Daha iyi
 	</text>
 	<text name="ShadersPrefText">
 		Düşük
@@ -18,7 +21,6 @@
 	<text name="ShadersPrefText4">
 		Ultra
 	</text>
-<<<<<<< HEAD
 	<panel label="ÖzelGrafikler" name="CustomGraphics Panel">
 		<text name="ShadersText">
 			Gölgelendiriciler:
@@ -109,19 +111,4 @@
 	<button label="Sıfırla" name="Defaults"/>
 	<button label="Gelişmiş" name="Advanced"/>
 	<button label="Donanım" label_selected="Donanım" name="GraphicsHardwareButton"/>
-=======
-	<text name="FasterText">
-		Daha hızlı
-	</text>
-	<text name="BetterText">
-		Daha iyi
-	</text>
-	<check_box initial_value="true" label="Atmosferik gölgeleyiciler" name="WindLightUseAtmosShaders"/>
-	<check_box initial_value="true" label="Gelişmiş Aydınlatma Modeli" name="UseLightShaders"/>
-	<button label="Ayarları ön ayar olarak kaydet..." name="PrefSaveButton"/>
-	<button label="Ön ayarı yükle..." name="PrefLoadButton"/>
-	<button label="Ön ayarı sil..." name="PrefDeleteButton"/>
-	<button label="Önerilen ayarlara dön" name="Defaults"/>
-	<button label="Gelişmiş Ayarlar..." name="AdvancedSettings"/>
->>>>>>> f8d76c97
 </panel>