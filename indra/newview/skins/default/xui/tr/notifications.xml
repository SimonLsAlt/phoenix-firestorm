--- conflicted
+++ resolved
@@ -3357,9 +3357,6 @@
 		Görünüm XML olarak [PATH] konumuna kaydedildi
 	</notification>
 	<notification name="AppearanceToXMLFailed">
-<<<<<<< HEAD
-		Görünüm XML olarak kaydedilemedi.
-=======
 		Görünüm XML&apos;e kaydedilemedi.
 	</notification>
 	<notification name="PresetNotSaved">
@@ -3367,7 +3364,6 @@
 	</notification>
 	<notification name="PresetNotDeleted">
 		Ön ayar ([NAME]) silinirken hata oluştu.
->>>>>>> 9bfcda0a
 	</notification>
 	<notification name="UnableToFindHelpTopic">
 		Bu öğe için yardım başlığı bulunamıyor.
