--- conflicted
+++ resolved
@@ -64,16 +64,10 @@
 	<string name="AboutDriver">
 		Windows Grafik Sürücüsü Sürümü: [GRAPHICS_DRIVER_VERSION]
 	</string>
-<<<<<<< HEAD
-	<string name="AboutLibs">
-		OpenGL Sürümü [OPENGL_VERSION]
-
-=======
 	<string name="AboutOGL">
 		OpenGL Sürümü: [OPENGL_VERSION]
 	</string>
 	<string name="AboutLibs">
->>>>>>> 16acd2d2
 libcurl Sürümü: [LIBCURL_VERSION]
 J2C Kod Çözücü Sürümü: [J2C_VERSION]
 Ses Sürücüsü Sürümü: [AUDIO_DRIVER_VERSION]
