--- conflicted
+++ resolved
@@ -1,30 +1,11 @@
 <?xml version="1.0" encoding="utf-8" standalone="yes"?>
 <panel name="status">
-<<<<<<< HEAD
-	<panel.string name="packet_loss_tooltip">
-		Paket Kaybı
-	</panel.string>
-	<panel.string name="bandwidth_tooltip">
-		Bant genişliği
-	</panel.string>
-	<panel.string name="time">
-		[hour12, datetime, slt]:[min, datetime, slt] [ampm, datetime, slt] [timezone,datetime, slt]
-	</panel.string>
-	<panel.string name="timeTooltip">
-		[weekday, datetime, slt], [day, datetime, slt] [month, datetime, slt] [year, datetime, slt]
-	</panel.string>
-	<panel.string name="buycurrencylabel">
-		L$ [AMT]
-	</panel.string>
-	<panel name="balance_bg">
-=======
 	<panel.string name="packet_loss_tooltip">Paket Kaybı</panel.string>
 	<panel.string name="bandwidth_tooltip">Bant genişliği</panel.string>
 	<panel.string name="time">[hour12, datetime, slt]:[min, datetime, slt] [ampm, datetime, slt] [timezone,datetime, slt]</panel.string>
 	<panel.string name="timeTooltip">[weekday, datetime, slt], [day, datetime, slt] [month, datetime, slt] [year, datetime, slt]</panel.string>
 	<panel.string name="buycurrencylabel">L$ [AMT]</panel.string>
-	<panel left="-425" name="balance_bg" width="215">
->>>>>>> f155f400
+	<panel name="balance_bg">
 		<text name="balance" tool_tip="L$ bakiyenizi yenilemek için buraya tıklayın" value="L$??"/>
 		<button label="L$ Satın Al" name="buyL" tool_tip="Daha fazla L$ satın almak için tıklayın"/>
 		<button label="Alışveriş yap" name="goShop" tool_tip="Second Life Pazaryeri Aç" width="95"/>
