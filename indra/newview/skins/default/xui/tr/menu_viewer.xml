<?xml version="1.0" encoding="utf-8" standalone="yes"?>
<menu_bar name="Main Menu">
	<menu label="Ben" name="Me">
		<menu_item_call label="Profil..." name="Profile"/>
		<menu_item_check label="Görünüm..." name="ChangeOutfit"/>
		<menu_item_call label="Bir avatar seçin..." name="Avatar Picker"/>
		<menu_item_check label="Envanter..." name="Inventory"/>
		<menu_item_call label="Yeni Envanter Penceresi" name="NewInventoryWindow"/>
		<menu_item_call label="Yerler..." name="Places"/>
		<menu_item_call label="Favoriler..." name="Picks"/>
		<menu_item_call label="Deneyimler..." name="Experiences"/>
		<menu_item_call label="Komut Dosyalarım..." name="MyScripts"/>
		<menu_item_call label="Kamera Denetimleri..." name="Camera Controls"/>
		<menu label="Hareket" name="Movement">
			<menu_item_call label="Otur" name="Sit Down Here"/>
			<menu_item_call label="Kalk" name="Stand up"/>
			<menu_item_check label="Uç" name="Fly"/>
			<menu_item_check label="Daima Koş" name="Always Run"/>
			<menu_item_call label="Beni Anime Etmeyi Durdur" name="Stop Animating My Avatar"/>
			<menu_item_call label="Yürü / koş / uç..." name="WalkRunFly"/>
		</menu>
		<menu label="Durum" name="Status">
			<menu_item_check label="Uzakta" name="Away"/>
			<menu_item_check label="Rahatsız Etme" name="Do Not Disturb"/>
		</menu>
		<menu_item_call label="L$ Satın Al..." name="Buy and Sell L$"/>
		<menu_item_call label="Pazaryeri ilanları..." name="MarketplaceListings"/>
		<menu_item_call label="Hesap kontrol paneli..." name="Manage My Account"/>
		<menu_item_call label="Tercihler..." name="Preferences"/>
		<menu_item_call label="Araç çubuğu düğmeleri..." name="Toolbars"/>
		<menu_item_call label="Tüm denetimleri sakla" name="Hide UI"/>
		<menu_item_check label="BÜG Aksesuarlarını Göster" name="Show HUD Attachments"/>
		<menu_item_call label="[APP_NAME]&apos;den Çık" name="Quit"/>
	</menu>
	<menu label="İletişim Kur" name="Communicate">
		<menu_item_check label="Sohbetler..." name="Conversations"/>
		<menu_item_check label="Yakındaki Sohbet..." name="Nearby Chat"/>
		<menu_item_check label="Konuş" name="Speak"/>
		<menu_item_check label="Sohbet Günlüğü..." name="Conversation Log..."/>
<<<<<<< HEAD
		<menu label="Ses şekillendirme" name="VoiceMorphing">
			<menu_item_check label="Ses şekillendirme yok" name="NoVoiceMorphing"/>
			<menu_item_check label="Önizleme..." name="Preview"/>
			<menu_item_call label="Abone ol..." name="Subscribe"/>
			<menu_item_call label="Özel üye avantajı..." name="PremiumPerk"/>
		</menu>
=======
		<menu_item_call label="Facebook..." name="Facebook"/>
		<menu_item_call label="Twitter..." name="Twitter"/>
		<menu_item_call label="Flickr..." name="Flickr"/>
>>>>>>> 162bb33e
		<menu_item_check label="Mimikler..." name="Gestures"/>
		<menu_item_check label="Arkadaşlar" name="My Friends"/>
		<menu_item_check label="Gruplar" name="My Groups"/>
		<menu_item_check label="Yakındaki kişiler" name="Active Speakers"/>
		<menu_item_check label="Engelleme Listesi" name="Block List"/>
		<menu_item_check label="Rahatsız Etme" name="Do Not Disturb"/>
	</menu>
	<menu label="Dünya" name="World">
		<menu_item_call label="Bu Yeri Yer İmlerine Ekle" name="Create Landmark Here"/>
		<menu_item_call label="Hedef Konumlar..." name="Destinations"/>
		<menu_item_check label="Dünya haritası" name="World Map"/>
		<menu_item_check label="Mini-harita" name="Mini-Map"/>
		<menu_item_call label="Etkinlikler" name="Events"/>
		<menu_item_check label="Ara..." name="Search"/>
		<menu_item_call label="Ana konuma ışınlan" name="Teleport Home"/>
		<menu_item_call label="Ana konumu burası olarak seç" name="Set Home to Here"/>
		<menu_item_call label="Anlık Görüntü" name="Take Snapshot"/>
		<menu_item_call label="Profili yerleştir" name="Place Profile"/>
		<menu_item_call label="Arazi hakkında" name="About Land"/>
		<menu_item_call label="Bölge / Gayrimenkul" name="RegionEstate"/>
		<menu_item_call label="Sahip olduğum arazi parçaları..." name="My Land"/>
		<menu_item_call label="Bu araziyi satın al" name="Buy Land"/>
		<menu label="Göster" name="LandShow">
			<menu_item_check label="Yasaklama Çizgileri" name="Ban Lines"/>
			<menu_item_check label="İşaretler" name="beacons"/>
			<menu_item_check label="Mülkiyet Çizgileri" name="Property Lines"/>
			<menu_item_check label="Arazi Sahipleri" name="Land Owners"/>
			<menu_item_check label="Koordinatlar" name="Coordinates"/>
			<menu_item_check label="Parsel Özellikleri" name="Parcel Properties"/>
			<menu_item_check label="Gelişmiş Menü" name="Show Advanced Menu"/>
		</menu>
		<menu label="Ortam" name="Environment">
			<menu_item_check label="Gün doğumu" name="Sunrise"/>
			<menu_item_check label="Öğle" name="Noon"/>
			<menu_item_check label="Gün batımı" name="Sunset"/>
			<menu_item_check label="Gece yarısı" name="Midnight"/>
			<menu_item_check label="Ortak Ortam Kullan" name="Use Shared Environment"/>
			<menu_item_call label="Ortamlarım..." name="my_environs"/>
			<menu_item_call label="Kişisel Aydınlatma..." name="adjustment_tool"/>
			<menu_item_check label="Bulutları Duraklat" name="pause_clouds"/>
		</menu>
	</menu>
	<menu label="İnşa Et" name="BuildTools">
		<menu_item_check label="İnşa Et" name="Show Build Tools"/>
		<menu label="İnşa Et Aracını Seç" name="Select Tool">
			<menu_item_call label="Odaklanma Aracı" name="Focus"/>
			<menu_item_call label="Hareket Ettirme Aracı" name="Move"/>
			<menu_item_call label="Düzenleme Aracı" name="Edit"/>
			<menu_item_call label="Oluşturma Aracı" name="Create"/>
			<menu_item_call label="Arazi Aracı" name="Land"/>
		</menu>
		<menu_item_call label="Bağla" name="Link"/>
		<menu_item_call label="Bağlnty. Kopar" name="Unlink"/>
		<menu_item_check label="Bağlantılı Parçaları Düzenle" name="Edit Linked Parts"/>
		<menu label="Öğeleri Seçin" name="Select Elements">
			<menu_item_call label="Sonraki Parçayı veya Yüzü Seçin" name="Select Next Part or Face"/>
			<menu_item_call label="Önceki Parçayı veya Yüzü Seçin" name="Select Previous Part or Face"/>
			<menu_item_call label="Sonraki Parçayı veya Yüzü Dahil Et" name="Include Next Part or Face"/>
			<menu_item_call label="Önceki Parçayı veya Yüzü Dahil Et" name="Include Previous Part or Face"/>
		</menu>
		<menu_item_call label="Bölge Nesneleri" name="pathfinding_linkset_menu_item"/>
		<menu_item_call label="Seçime Odaklan" name="Focus on Selection"/>
		<menu_item_call label="Seçimi Yakınlaştır" name="Zoom to Selection"/>
		<menu label="Nesne" name="Object">
			<menu_item_call label="Satın Al" name="Menu Object Buy"/>
			<menu_item_call label="Al" name="Menu Object Take"/>
			<menu_item_call label="Kopya Al" name="Take Copy"/>
			<menu_item_call label="Nesne İçeriklerine Geri Kaydet" name="Save Object Back to Object Contents"/>
			<menu_item_call label="Nesneyi İade Et" name="Return Object back to Owner"/>
			<menu_item_call label="Çoğalt" name="DuplicateObject"/>
		</menu>
		<menu label="Komut Dosyaları" name="Scripts">
			<menu_item_check label="Komut dosyası uyarıları/hataları..." name="Script debug"/>
			<menu_item_call label="Komut Dosyalarını Tekrar Derle (Mono)" name="Mono"/>
			<menu_item_call label="Komut Dosyalarını Tekrar Derle (LSL)" name="LSL"/>
			<menu_item_call label="Komut Dosyalarını Sıfırla" name="Reset Scripts"/>
			<menu_item_call label="Komut Dosyalarını Çalışıyor Olarak Ayarla" name="Set Scripts to Running"/>
			<menu_item_call label="Komut Dosyalarını Çalışmıyor Olarak Ayarla" name="Set Scripts to Not Running"/>
		</menu>
		<menu label="Yol bulma" name="Pathfinding">
			<menu_item_call label="Bölge Nesneleri" name="pathfinding_linksets_menu_item"/>
			<menu_item_call label="Karakterler..." name="pathfinding_characters_menu_item"/>
			<menu_item_call label="Görüntüleme / test..." name="pathfinding_console_menu_item"/>
			<menu_item_call label="Bölgeyi tekrar kaydet" name="pathfinding_rebake_navmesh_item"/>
		</menu>
		<menu label="Seçenklr." name="Options">
			<menu_item_check label="Gelişmiş İzinleri Göster" name="DebugPermissions"/>
			<menu_item_check label="Sadece Nesnelerimi Seç" name="Select Only My Objects"/>
			<menu_item_check label="Sadece Hareket Ettirilebilir Nesneleri Seç" name="Select Only Movable Objects"/>
			<menu_item_check label="Çevreleyerek Seç" name="Select By Surrounding"/>
			<menu_item_check label="Seçim Ana Hatlarını Göster" name="Show Selection Outlines"/>
			<menu_item_check label="Gizli Seçimi Göster" name="Show Hidden Selection"/>
			<menu_item_check label="Seçim İçin Işık Yarı Çapını Göster" name="Show Light Radius for Selection"/>
			<menu_item_check label="Seçim Işınını Göster" name="Show Selection Beam"/>
			<menu_item_check label="Saydamı Vurgula" name="Highlight Transparent"/>
			<menu_item_check label="Ağa Uydur" name="Snap to Grid"/>
			<menu_item_call label="XY Nesnesini Ağa Uydur" name="Snap Object XY to Grid"/>
			<menu_item_call label="Ağ İçin Seçimi Kullan" name="Use Selection for Grid"/>
			<menu_item_call label="Ağ Seçenekleri..." name="Grid Options"/>
			<menu_item_call label="Varsayılan İzinlerini Ayarla..." name="Set default permissions"/>
		</menu>
		<menu label="Karşıya Yükle" name="Upload">
			<menu_item_call label="Görüntü..." name="Upload Image"/>
			<menu_item_call label="Ses (L$[COST])..." name="Upload Sound"/>
			<menu_item_call label="Animasyon (L$[COST])..." name="Upload Animation"/>
			<menu_item_call label="Model..." name="Upload Model"/>
			<menu_item_call label="Toplu..." name="Bulk Upload"/>
		</menu>
		<menu_item_call label="Geri Al" name="Undo"/>
		<menu_item_call label="Yinele" name="Redo"/>
	</menu>
	<menu label="Yardım" name="Help">
		<menu_item_check label="Nasıl yapılır..." name="How To"/>
		<menu_item_call label="Hızlı Başlangıç" name="Quickstart"/>
		<menu_item_call label="Bilgi Bankası" name="Knowledge Base"/>
		<menu_item_call label="Wiki" name="Wiki"/>
		<menu_item_call label="Topluluk Forumları" name="Community Forums"/>
		<menu_item_call label="Destek portalı" name="Support portal"/>
		<menu_item_call label="[SECOND_LIFE] Haberleri" name="Second Life News"/>
		<menu_item_call label="[SECOND_LIFE] Blogları" name="Second Life Blogs"/>
		<menu_item_call label="Kötüye Kullanımı Bildir" name="Report Abuse"/>
		<menu_item_call label="Hata Bildir" name="Report Bug"/>
        <menu_item_call label="Toslamalar, İtmeler ve Vurmalar" name="Bumps, Pushes &amp;amp; Hits"/>
		<menu_item_call label="[APP_NAME] Hakkında" name="About Second Life"/>
	</menu>
	<menu label="Gelişmiş" name="Advanced">
		<menu_item_call label="Dokuları Tekrar Kaydet" name="Rebake Texture"/>
		<menu_item_call label="KA Büyüklüğünü Varsayılana Ayarla" name="Set UI Size to Default"/>
		<menu_item_call label="Pencere Büyüklüğünü Ayarla..." name="Set Window Size..."/>
		<menu_item_check label="Seçim Mesafesini Sınırla" name="Limit Select Distance"/>
		<menu_item_check label="Kamera Kısıtlarını Devredışı Bırak" name="Disable Camera Distance"/>
		<menu_item_check label="Yüksek Çöz. Anlık Görüntü" name="HighResSnapshot"/>
		<menu_item_check label="Sessiz ve Animasyonsuz Anlık Görüntüleri Diske Kaydet" name="QuietSnapshotsToDisk"/>
		<menu label="Performans Araçları" name="Performance Tools">
			<menu_item_call label="Gecikme Ölçer" name="Lag Meter"/>
			<menu_item_check label="İstatistik Çubuğu" name="Statistics Bar"/>
			<menu_item_call label="Sahne Yükleme İstatistikleri" name="Scene Load Statistics"/>
			<menu_item_check label="Avatarın karmaşıklık bilgisini göster" name="Avatar Draw Info"/>
		</menu>
		<menu label="Vurgulama ve Görünürlük" name="Highlighting and Visibility">
			<menu_item_check label="Yanıp Sönen İşaret" name="Cheesy Beacon"/>
			<menu_item_check label="Parçacıkları Gizle" name="Hide Particles"/>
			<menu_item_check label="Seçilenleri Gizle" name="Hide Selected"/>
			<menu_item_check label="Fare Üzerinden Görünüm Artı İşaretini Göster" name="ShowCrosshairs"/>
		</menu>
		<menu label="İşleme Türleri" name="Rendering Types">
			<menu_item_check label="Basit" name="Rendering Type Simple"/>
			<menu_item_check label="Alfa" name="Rendering Type Alpha"/>
			<menu_item_check label="Ağaç" name="Rendering Type Tree"/>
			<menu_item_check label="Avatarlar" name="Rendering Type Character"/>
			<menu_item_check label="Yüzey Yaması" name="Rendering Type Surface Patch"/>
			<menu_item_check label="Gökyüzü" name="Rendering Type Sky"/>
			<menu_item_check label="Su" name="Rendering Type Water"/>
			<menu_item_check label="Toprak" name="Rendering Type Ground"/>
			<menu_item_check label="Hacim" name="Rendering Type Volume"/>
			<menu_item_check label="Çimen" name="Rendering Type Grass"/>
			<menu_item_check label="Bulutlar" name="Rendering Type Clouds"/>
			<menu_item_check label="Parçacıklar" name="Rendering Type Particles"/>
			<menu_item_check label="Tümsek" name="Rendering Type Bump"/>
		</menu>
		<menu label="İşleme Özellikleri" name="Rendering Features">
			<menu_item_check label="KA" name="ToggleUI"/>
			<menu_item_check label="Seçili" name="Selected"/>
			<menu_item_check label="Vurgulanmış" name="Highlighted"/>
			<menu_item_check label="Dinamik Dokular" name="Dynamic Textures"/>
			<menu_item_check label="Ayak Hizası Gölgeleri" name="Foot Shadows"/>
			<menu_item_check label="Pus" name="Fog"/>
			<menu_item_check label="FRInfo Testi" name="Test FRInfo"/>
			<menu_item_check label="Esnek Nesneler" name="Flexible Objects"/>
		</menu>
		<menu_item_check label="İş Parçacığı Okuma Eklentisini Kullan" name="Use Plugin Read Thread"/>
		<menu_item_call label="Grup Ön Belleğini Temizle" name="ClearGroupCache"/>
		<menu_item_check label="Fare Düzleştirme" name="Mouse Smoothing"/>
		<menu_item_call label="Bırakma Anahtarları" name="Release Keys"/>
		<menu label="Kısa Yollar" name="Shortcuts">
			<menu_item_check label="Gelişmiş Menüyü Göster - eski kısayol" name="Show Advanced Menu - legacy shortcut"/>
			<menu_item_call label="Pencereyi Kapat" name="Close Window"/>
			<menu_item_call label="Tüm Pencereleri Kapat" name="Close All Windows"/>
			<menu_item_call label="Diske Anlık Görüntü" name="Snapshot to Disk"/>
			<menu_item_call label="Fare Üzerinden Görünüm" name="Mouselook"/>
			<menu_item_check label="Oyun Çubuğu Flycam" name="Joystick Flycam"/>
			<menu_item_call label="Görünümü Sıfırla" name="Reset View"/>
			<menu_item_call label="Son Sohbet Edene Bak" name="Look at Last Chatter"/>
			<menu_item_call label="Yakınlaştır" name="Zoom In"/>
			<menu_item_call label="Varsayılan Yakınlaştırma" name="Zoom Default"/>
			<menu_item_call label="Uzaklaştırma" name="Zoom Out"/>
		</menu>
		<menu_item_call label="Hata Ayıklama Ayarlarını Göster" name="Debug Settings"/>
		<menu_item_check label="Geliştirme Menüsünü Göster" name="Debug Mode"/>
	</menu>
	<menu label="Geliştir" name="Develop">
		<menu label="Konsollar" name="Consoles">
			<menu_item_check label="Doku Konsolu" name="Texture Console"/>
			<menu_item_check label="Hata Ayıklama Konsolu" name="Debug Console"/>
			<menu_item_call label="Bildirimler Konsolu" name="Notifications"/>
			<menu_item_check label="Bölge Hata Ayıklama Konsolu" name="Region Debug Console"/>
			<menu_item_check label="Hızlı Zamanlayıcılar" name="Fast Timers"/>
			<menu_item_check label="Bellek" name="Memory"/>
			<menu_item_check label="Sahne İstatistikleri" name="Scene Statistics"/>
			<menu_item_check label="Sahne Yükleme Ekranı" name="Scene Loading Monitor"/>
			<menu_item_call label="Doku Alınması Hata Ayıklama Konsolu" name="Texture Fetch Debug Console"/>
			<menu_item_call label="Hata Ayıklama Konsoluna giden Bölge Bilgisi" name="Region Info to Debug Console"/>
			<menu_item_call label="Hata Ayıklama Konsoluna giden Grup Bilgisi" name="Group Info to Debug Console"/>
			<menu_item_call label="Hata Ayıklama Konsoluna giden Özellikler Bilgisi" name="Capabilities Info to Debug Console"/>
			<menu_item_check label="Kamera" name="Camera"/>
			<menu_item_check label="Rüzgar" name="Wind"/>
			<menu_item_check label="Görünüm Alanı" name="FOV"/>
			<menu_item_check label="Rozet" name="Badge"/>
		</menu>
		<menu label="Bilgiyi Göster" name="Display Info">
			<menu_item_check label="Zamanı Göster" name="Show Time"/>
			<menu_item_check label="Karşıya Yükleme Maliyetini Göster" name="Show Upload Cost"/>
			<menu_item_check label="İşleme Bilgisini Göster" name="Show Render Info"/>
			<menu_item_check label="Doku Bilgisini Göster" name="Show Texture Info"/>
			<menu_item_check label="Matrisleri Göster" name="Show Matrices"/>
			<menu_item_check label="İmlecin Altındaki Rengi Göster" name="Show Color Under Cursor"/>
			<menu_item_check label="Belleği Göster" name="Show Memory"/>
			<menu_item_check label="Nesneler İçin Güncelleştirmeleri Göster" name="Show Updates"/>
		</menu>
		<menu label="Bir Hatayı Zorla" name="Force Errors">
			<menu_item_call label="Kesme Noktasını Zorla" name="Force Breakpoint"/>
			<menu_item_call label="LLError ve Çökme Zorla" name="Force LLError And Crash"/>
			<menu_item_call label="Hatalı Bellek Erişimini Zorla" name="Force Bad Memory Access"/>
			<menu_item_call label="Sonsuz Döngüyü Zorla" name="Force Infinite Loop"/>
			<menu_item_call label="Sürücü Çökmesini Zorla" name="Force Driver Carsh"/>
			<menu_item_call label="Yazılım Özel Durumunu Zorla" name="Force Software Exception"/>
			<menu_item_call label="Görüntüleyici Bağlantısının Kesilmesini Zorla" name="Force Disconnect Viewer"/>
			<menu_item_call label="Bir Bellek Sızıntısı Benzetimini Gerçekleştir" name="Memory Leaking Simulation"/>
		</menu>
		<menu label="İşleme Testleri" name="Render Tests">
			<menu_item_check label="Kamera Kayması" name="Camera Offset"/>
			<menu_item_check label="Çerçeve Hızını Rastgele Seç" name="Randomize Framerate"/>
			<menu_item_check label="Düzenli Yavaş Çerçeve" name="Periodic Slow Frame"/>
			<menu_item_check label="Çerçeve Testi" name="Frame Test"/>
			<menu_item_call label="Çerçeve Profili..." name="Frame Profile"/>
			<menu_item_call label="Değerlendirme" name="Benchmark"/>
		</menu>
		<menu label="Meta Verileri İşle" name="Render Metadata">
			<menu_item_check label="Sınırlama Kutuları" name="Bounding Boxes"/>
			<menu_item_check label="Normaller" name="Normals"/>
			<menu_item_check label="Gölgeleme Ağacı" name="Octree"/>
			<menu_item_check label="Gölge Kesik Koni" name="Shadow Frusta"/>
			<menu_item_check label="Fizik Şekilleri" name="Physics Shapes"/>
			<menu_item_check label="Gölgeleme" name="Occlusion"/>
			<menu_item_check label="Toplu İşleri İşle" name="Render Batches"/>
			<menu_item_check label="Güncelleştirme Türü" name="Update Type"/>
			<menu_item_check label="Doku Animasyonu" name="Texture Anim"/>
			<menu_item_check label="Doku Önceliği" name="Texture Priority"/>
			<menu_item_check label="Doku Alanı" name="Texture Area"/>
			<menu_item_check label="Yüz Alanı" name="Face Area"/>
			<menu_item_check label="Ayrıntı Seviyesi Bilgisi" name="LOD Info"/>
			<menu_item_check label="Üçgen Sayısı" name="Triangle Count"/>
			<menu_item_check label="İnşa Kuyruğu" name="Build Queue"/>
			<menu_item_check label="Işıklar" name="Lights"/>
			<menu_item_check label="Çarpışma İskeleti" name="Collision Skeleton"/>
			<menu_item_check label="Eklemler" name="Joints"/>
			<menu_item_check label="Işın Yayını" name="Raycast"/>
			<menu_item_check label="Rüzgar Vektörleri" name="Wind Vectors"/>
			<menu_item_check label="Şekillendir" name="Sculpt"/>
			<menu label="Doku Yoğunluğu" name="Texture Density">
				<menu_item_check label="Yok" name="None"/>
				<menu_item_check label="Mevcut" name="Current"/>
				<menu_item_check label="Arzulanan" name="Desired"/>
				<menu_item_check label="Tam" name="Full"/>
			</menu>
		</menu>
		<menu label="İşleme" name="Rendering">
			<menu_item_check label="Eksenler" name="Axes"/>
			<menu_item_check label="Tanjant Temeli" name="Tangent Basis"/>
			<menu_item_call label="Seçilen Doku Bilgi Temeli" name="Selected Texture Info Basis"/>
			<menu_item_call label="Seçilen Malzeme Bilgisi" name="Selected Material Info"/>
			<menu_item_check label="Telkafes" name="Wireframe"/>
			<menu_item_check label="Görünen Nesneler İçin Gölgeleme" name="Object-Object Occlusion"/>
			<menu_item_check label="Gelişmiş Aydınlatma Modeli" name="Advanced Lighting Model"/>
			<menu_item_check label="Güneş/Ay/Projektörlerden Gelen Gölgeler" name="Shadows from Sun/Moon/Projectors"/>
			<menu_item_check label="SSAO ve Gölge Yumuşatma" name="SSAO and Shadow Smoothing"/>
			<menu_item_check label="GL Hata Ayıklama" name="Debug GL"/>
			<menu_item_check label="Ardışık Hata Ayıklama" name="Debug Pipeline"/>
			<menu_item_check label="Otomatik Alfa Maskeleri (ertelenmiş)" name="Automatic Alpha Masks (deferred)"/>
			<menu_item_check label="Otomatik Alfa Maskeleri (ertelenmemiş)" name="Automatic Alpha Masks (non-deferred)"/>
			<menu_item_check label="Animasyon Dokuları" name="Animation Textures"/>
			<menu_item_check label="Dokuları Devre Dışı Bırak" name="Disable Textures"/>
			<menu_item_check label="Ortamı Devre Dışı Bırak" name="Disable Ambient"/>
			<menu_item_check label="Güneş Işığını Devre Dışı Bırak" name="Disable Sunlight"/>
			<menu_item_check label="Yerel Işıkları Devre Dışı Bırak" name="Disable Local Lights"/>
			<menu_item_check label="Tam Çöz. Dokular" name="Rull Res Textures"/>
			<menu_item_check label="Eklenmiş Işıkları İşle" name="Render Attached Lights"/>
			<menu_item_check label="Eklenmiş Parçacıkları İşle" name="Render Attached Particles"/>
			<menu_item_check label="Parıldayan Nesneler Üzerine Gel" name="Hover Glow Objects"/>
			<menu_item_call label="Önbelleği Hemen Temizle" name="Cache Clear"/>
		</menu>
		<menu label="Ağ" name="Network">
			<menu_item_check label="Aracıyı Durdur" name="AgentPause"/>
			<menu_item_call label="İleti Günlüğünü Etkinleştir" name="Enable Message Log"/>
			<menu_item_call label="İleti Günlüğünü Devre Dışı Bırak" name="Disable Message Log"/>
			<menu_item_check label="Nesnelerin Hızını İnterpole Edin" name="Velocity Interpolate Objects"/>
			<menu_item_check label="Nesne Konumlarını Ping İle İnterpole Edin" name="Ping Interpolate Object Positions"/>
			<menu_item_call label="Paket Bırakın" name="Drop a Packet"/>
		</menu>
		<menu_item_call label="Komut Dosyalı Kameranın Dökümünü Al" name="Dump Scripted Camera"/>
		<menu label="Kaydedici" name="Recorder">
			<menu_item_call label="Oynatmayı Başlat" name="Start Playback"/>
			<menu_item_call label="Oynatmayı Durdur" name="Stop Playback"/>
			<menu_item_check label="Döngü Oynatma" name="Loop Playback"/>
			<menu_item_call label="Kaydı Başlat" name="Start Record"/>
			<menu_item_call label="Kaydı Durdur" name="Stop Record"/>
		</menu>
		<menu label="Dünya" name="DevelopWorld">
			<menu_item_check label="Sim Güneşi Geçersiz Kıl" name="Sim Sun Override"/>
			<menu_item_check label="Sabit Hava Durumu" name="Fixed Weather"/>
			<menu_item_call label="Bölge Nesne Önbelleğinin Dökümünü Al" name="Dump Region Object Cache"/>
		</menu>
		<menu label="KA" name="UI">
			<menu_item_call label="Ortam Tarayıcı" name="Media Browser"/>
			<menu_item_call label="SelectMgr&apos;i Dökümünü Al" name="Dump SelectMgr"/>
			<menu_item_call label="Envanterin Dökümünü Al" name="Dump Inventory"/>
			<menu_item_call label="Zamanlayıcıların Dökümünü Al" name="Dump Timers"/>
			<menu_item_call label="Odaklayıcı Tutucunun Dökümünü Al" name="Dump Focus Holder"/>
			<menu_item_call label="Seçilen Nesne Bilgisini Yazdır" name="Print Selected Object Info"/>
			<menu_item_call label="Aracı Bilgisini Yazdır" name="Print Agent Info"/>
			<menu_item_check label="SelectMgr İçin Hata Ayıklama" name="Debug SelectMgr"/>
			<menu_item_check label="Tıklamalar İçin Hata Ayıklama" name="Debug Clicks"/>
			<menu_item_check label="Görünümler için Hata Ayıklama" name="Debug Views"/>
			<menu_item_check label="Ad Araç İpuçları İçin Hata Ayıklama" name="Debug Name Tooltips"/>
			<menu_item_check label="Fare Etkinlikleri İçin Hata Ayıklama" name="Debug Mouse Events"/>
			<menu_item_check label="Anahtarlar İçin Hata Ayıklama" name="Debug Keys"/>
			<menu_item_check label="WindowProc İçin Hata Ayıklama" name="Debug WindowProc"/>
		</menu>
		<menu label="XUI" name="XUI">
			<menu_item_call label="Renk Ayarlarını Tekrar Yükle" name="Reload Color Settings"/>
			<menu_item_call label="Fon Testini Göster" name="Show Font Test"/>
			<menu_item_check label="XUI Adlarını Göster" name="Show XUI Names"/>
			<menu_item_call label="XKA Önizleme Aracı" name="UI Preview Tool"/>
			<menu_item_call label="Test Amaçlı Aİ&apos;ler Gönder" name="Send Test IMs"/>
			<menu_item_call label="Ad Önbelleklerini Temizle" name="Flush Names Caches"/>
		</menu>
		<menu label="Avatar" name="Character">
			<menu label="Kaydedilmiş Dokuyu Al" name="Grab Baked Texture">
				<menu_item_call label="İris" name="Grab Iris"/>
				<menu_item_call label="Baş" name="Grab Head"/>
				<menu_item_call label="Üst Gövde" name="Grab Upper Body"/>
				<menu_item_call label="Alt Gövde" name="Grab Lower Body"/>
				<menu_item_call label="Etek" name="Grab Skirt"/>
			</menu>
			<menu label="Karakter Testleri" name="Character Tests">
				<menu_item_call label="XML&apos;de Görünüm" name="Appearance To XML"/>
				<menu_item_call label="Karakter Geometrisini Aç/Kapa" name="Toggle Character Geometry"/>
				<menu_item_call label="Test Erkeği" name="Test Male"/>
				<menu_item_call label="Test Dişisi" name="Test Female"/>
				<menu_item_check label="Avatar Seçimine İzin Ver" name="Allow Select Avatar"/>
			</menu>
			<menu label="Animasyon Hızı" name="Animation Speed">
				<menu_item_call label="Tüm Animasyonlar %10 Daha Hızlı" name="All Animations 10 Faster"/>
				<menu_item_call label="Tüm Animasyonlar %10 Daha Yavaş" name="All Animations 10 Slower"/>
				<menu_item_call label="Tüm Animasyon Hızlarını Sıfırla" name="Reset All Animation Speed"/>
				<menu_item_check label="Yavaş Hareket Animasyonları" name="Slow Motion Animations"/>
			</menu>
			<menu_item_call label="Parametreleri Varsayılana Zorla" name="Force Params to Default"/>
			<menu_item_check label="Animasyon Bilgisi" name="Animation Info"/>
			<menu_item_check label="Şuraya Bak&apos;ı Göster" name="Show Look At"/>
			<menu_item_check label="Şuraya İşaret Et&apos;i Göster" name="Show Point At"/>
			<menu_item_check label="Eklem Güncelleştirmeleri İçin Hata Ayıklama" name="Debug Joint Updates"/>
			<menu_item_check label="Ayrıntı Seviyesi Bilgisini Devre Dışı Bırak" name="Disable LOD"/>
			<menu_item_check label="Debug Character Vis" name="Debug Character Vis"/>
			<menu_item_check label="Çarpışma İskeletini Göster" name="Show Collision Skeleton"/>
			<menu_item_check label="Kemikleri Göster" name="Show Bones"/>
			<menu_item_check label="Aracı Hedefini Göster" name="Display Agent Target"/>
			<menu_item_check label="Düşük Grafik Özellikli Avatar Kapsamını Göster" name="Show Impostor Extents"/>
			<menu_item_call label="Aksesuarların Dökümünü Al" name="Dump Attachments"/>
			<menu_item_call label="Avatar Dokuları İçin Hata Ayıklama" name="Debug Avatar Textures"/>
			<menu_item_call label="Yerel Dokuların Dökümünü Al" name="Dump Local Textures"/>
		</menu>
		<menu_item_check label="HTTP Dokuları" name="HTTP Textures"/>
		<menu_item_call label="Görüntüleri Sıkıştır" name="Compress Images"/>
		<menu_item_call label="Visual Leak Detector&apos;ı Etkinleştir" name="Enable Visual Leak Detector"/>
		<menu_item_check label="Mini Döküm Dosyası Hata Ayıklama Çıktısı" name="Output Debug Minidump"/>
		<menu_item_check label="Sonraki Çalışmada Konsol Penceresi" name="Console Window"/>
		<menu label="Günlük Tutma Seviyesini Seç" name="Set Logging Level">
			<menu_item_check label="Hata ayıkla" name="Debug"/>
			<menu_item_check label="Bilgi" name="Info"/>
			<menu_item_check label="Uyarı" name="Warning"/>
			<menu_item_check label="Hata" name="Error"/>
			<menu_item_check label="Hiçbiri" name="None"/>
		</menu>
		<menu_item_call label="Yönetici Durumu Talep Et" name="Request Admin Options"/>
		<menu_item_call label="Yönetici Durumundan Ayrıl" name="Leave Admin Options"/>
		<menu_item_check label="Yönetici Menüsünü Göster" name="View Admin Options"/>
	</menu>
	<menu label="Yönetici" name="Admin">
		<menu label="Nesne" name="AdminObject">
			<menu_item_call label="Kopya Al" name="Admin Take Copy"/>
			<menu_item_call label="Zorunlu Olarak Mülkiyetime Geçir" name="Force Owner To Me"/>
			<menu_item_call label="Sahibin İzinlerini Zorunlu Kıl" name="Force Owner Permissive"/>
			<menu_item_call label="Sil" name="Delete"/>
			<menu_item_call label="Kilitle" name="Lock"/>
			<menu_item_call label="Varlık Kimliklerini Al" name="Get Assets IDs"/>
		</menu>
		<menu label="Parsel" name="Parcel">
			<menu_item_call label="Mülkiyetime Geçir" name="Owner To Me"/>
			<menu_item_call label="Linden İçeriğine Ayarla" name="Set to Linden Content"/>
			<menu_item_call label="Kamu Arazisi Üzerinde Hak Talep Et" name="Claim Public Land"/>
		</menu>
		<menu label="Bölge" name="Region">
			<menu_item_call label="Geçici Varlık Verilerinin Dökümünü Al" name="Dump Temp Asset Data"/>
			<menu_item_call label="Bölge Durumunu Kaydet" name="Save Region State"/>
		</menu>
		<menu_item_call label="Yönetici Araçları" name="God Tools"/>
	</menu>
	<menu label="Yönetici" name="Deprecated">
		<menu label="Nesneyi Ekle" name="Attach Object"/>
		<menu label="Nesneyi Ayır" name="Detach Object"/>
		<menu label="Giysiyi Çıkar" name="Take Off Clothing">
			<menu_item_call label="Gömlek" name="Shirt"/>
			<menu_item_call label="Pantolon" name="Pants"/>
			<menu_item_call label="Ayakkabılar" name="Shoes"/>
			<menu_item_call label="Çoraplar" name="Socks"/>
			<menu_item_call label="Ceket" name="Jacket"/>
			<menu_item_call label="Eldivenler" name="Gloves"/>
			<menu_item_call label="Fanila" name="Menu Undershirt"/>
			<menu_item_call label="Külot" name="Menu Underpants"/>
			<menu_item_call label="Etek" name="Skirt"/>
			<menu_item_call label="Alfa" name="Alpha"/>
			<menu_item_call label="Dövme" name="Tattoo"/>
			<menu_item_call label="Evrensel" name="Universal"/>
			<menu_item_call label="Fizik" name="Physics"/>
			<menu_item_call label="Tüm Giysiler" name="All Clothes"/>
		</menu>
		<menu label="Yardım" name="DeprecatedHelp">
			<menu_item_call label="Resmi Linden Blog&apos;u" name="Official Linden Blog"/>
			<menu_item_call label="Komut Dosyası Portalı" name="Scripting Portal"/>
			<menu label="Hata Raporlama" name="Bug Reporting">
				<menu_item_call label="Kamuya Açık Sorun İzleyicisi" name="Public Issue Tracker"/>
				<menu_item_call label="Kamuya Açık Sorun İzleyicisi Yardımı" name="Publc Issue Tracker Help"/>
				<menu_item_call label="Hata Raporlama 101" name="Bug Reporing 101"/>
				<menu_item_call label="Güvenlik Sorunları" name="Security Issues"/>
				<menu_item_call label="Soru ve Yanıt Wiki Sayfası" name="QA Wiki"/>
			</menu>
		</menu>
	</menu>
</menu_bar><|MERGE_RESOLUTION|>--- conflicted
+++ resolved
@@ -37,18 +37,6 @@
 		<menu_item_check label="Yakındaki Sohbet..." name="Nearby Chat"/>
 		<menu_item_check label="Konuş" name="Speak"/>
 		<menu_item_check label="Sohbet Günlüğü..." name="Conversation Log..."/>
-<<<<<<< HEAD
-		<menu label="Ses şekillendirme" name="VoiceMorphing">
-			<menu_item_check label="Ses şekillendirme yok" name="NoVoiceMorphing"/>
-			<menu_item_check label="Önizleme..." name="Preview"/>
-			<menu_item_call label="Abone ol..." name="Subscribe"/>
-			<menu_item_call label="Özel üye avantajı..." name="PremiumPerk"/>
-		</menu>
-=======
-		<menu_item_call label="Facebook..." name="Facebook"/>
-		<menu_item_call label="Twitter..." name="Twitter"/>
-		<menu_item_call label="Flickr..." name="Flickr"/>
->>>>>>> 162bb33e
 		<menu_item_check label="Mimikler..." name="Gestures"/>
 		<menu_item_check label="Arkadaşlar" name="My Friends"/>
 		<menu_item_check label="Gruplar" name="My Groups"/>
