--- conflicted
+++ resolved
@@ -20,14 +20,8 @@
 			<menu_item_call label="Uzakta" name="Set Away"/>
 			<menu_item_call label="Meşgul" name="Set Busy"/>
 		</menu>
-<<<<<<< HEAD
-		<menu_item_call label="Yönetici Durumu Talep Et" name="Request Admin Options"/>
-		<menu_item_call label="Yönetici Durumundan Ayrıl" name="Leave Admin Options"/>
-		<menu_item_call label="[CUR] Satın Al" name="Buy and Sell L$"/>
-=======
 		<menu_item_call label="L$ Satın Al..." name="Buy and Sell L$"/>
 		<menu_item_call label="Satıcı Giden Kutusu..." name="MerchantOutbox"/>
->>>>>>> a519e34f
 		<menu_item_call label="Hesap kontrol paneli..." name="Manage My Account"/>
 		<menu_item_call label="Tercihler..." name="Preferences"/>
 		<menu_item_call label="Araç çubuğu düğmeleri..." name="Toolbars"/>
@@ -211,11 +205,6 @@
 		<menu_item_check label="Fare Düzleştirme" name="Mouse Smoothing"/>
 		<menu_item_call label="Bırakma Anahtarları" name="Release Keys"/>
 		<menu label="Kısa Yollar" name="Shortcuts">
-<<<<<<< HEAD
-			<menu_item_call label="Görüntü ([CUR][COST])..." name="Upload Image"/>
-			<menu_item_check label="Ara" name="Search"/>
-=======
->>>>>>> a519e34f
 			<menu_item_check label="Gelişmiş Menüyü Göster - eski kısayol" name="Show Advanced Menu - legacy shortcut"/>
 			<menu_item_call label="Pencereyi Kapat" name="Close Window"/>
 			<menu_item_call label="Tüm Pencereleri Kapat" name="Close All Windows"/>
