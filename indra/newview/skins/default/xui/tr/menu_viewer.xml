--- conflicted
+++ resolved
@@ -21,10 +21,7 @@
 			<menu_item_call label="Meşgul" name="Set Busy"/>
 		</menu>
 		<menu_item_call label="L$ Satın Al..." name="Buy and Sell L$"/>
-<<<<<<< HEAD
-=======
 		<menu_item_call label="Satıcı Giden Kutusu..." name="MerchantOutbox"/>
->>>>>>> b2b446ae
 		<menu_item_call label="Hesap kontrol paneli..." name="Manage My Account"/>
 		<menu_item_call label="Tercihler..." name="Preferences"/>
 		<menu_item_call label="Araç çubuğu düğmeleri..." name="Toolbars"/>
@@ -398,9 +395,6 @@
 		<menu_item_call label="Visual Leak Detector&apos;ı Etkinleştir" name="Enable Visual Leak Detector"/>
 		<menu_item_check label="Mini Döküm Dosyası Hata Ayıklama Çıktısı" name="Output Debug Minidump"/>
 		<menu_item_check label="Sonraki Çalışmada Konsol Penceresi" name="Console Window"/>
-<<<<<<< HEAD
-		<menu label="Günlük Tutma Seviyesini Seç" name="Set Logging Level"/>
-=======
 		<menu label="Günlük Tutma Seviyesini Seç" name="Set Logging Level">
 			<menu_item_check label="Hata ayıkla" name="Debug"/>
 			<menu_item_check label="Bilgi" name="Info"/>
@@ -408,7 +402,6 @@
 			<menu_item_check label="Hata" name="Error"/>
 			<menu_item_check label="Hiçbiri" name="None"/>
 		</menu>
->>>>>>> b2b446ae
 		<menu_item_call label="Yönetici Durumu Talep Et" name="Request Admin Options"/>
 		<menu_item_call label="Yönetici Durumundan Ayrıl" name="Leave Admin Options"/>
 		<menu_item_check label="Yönetici Menüsünü Göster" name="View Admin Options"/>
