--- conflicted
+++ resolved
@@ -127,28 +127,19 @@
 			F:
 		</text>
 	</panel>
-<<<<<<< HEAD
 	</scroll_container>
 	<layout_stack name="buttons_ls">
 		<layout_panel name="open_btn_panel">
-			<button label="Aç" name="open_btn"/>
+			<button label="Aç" name="open_btn" tool_tip="Nesne İçeriklerini görüntülemek için açın."/>
 		</layout_panel>
 		<layout_panel name="pay_btn_panel">
-			<button label="Öde" name="pay_btn"/>
+			<button label="Öde" name="pay_btn" tool_tip="Ödeme Penceresini Aç. Bunun işe yaraması için nesnenin ödeme komut dosyasına sahip olması gerekir."/>
 		</layout_panel>
 		<layout_panel name="buy_btn_panel">
-			<button label="Satın Al" name="buy_btn"/>
+			<button label="Satın Al" name="buy_btn" name="buy_btn" tool_tip="Alım Penceresini Aç. Nesnenin satışa çıkarılmasını gerektirir."/>
 		</layout_panel>
 		<layout_panel name="details_btn_panel">
-			<button label="Ayrıntl" name="details_btn"/>
+			<button label="Ayrıntl" name="details_btn" tool_tip="Nesneyi İncele Penceresini Aç."/>
 		</layout_panel>
 	</layout_stack>
-=======
-	<panel name="button_panel">
-		<button label="Aç" name="open_btn" tool_tip="Nesne İçeriklerini görüntülemek için açın."/>
-		<button label="Öde" name="pay_btn" tool_tip="Ödeme Penceresini Aç. Bunun işe yaraması için nesnenin ödeme komut dosyasına sahip olması gerekir."/>
-		<button label="Satın Al" name="buy_btn" tool_tip="Alım Penceresini Aç. Nesnenin satışa çıkarılmasını gerektirir."/>
-		<button label="Ayrıntl" name="details_btn" tool_tip="Nesneyi İncele Penceresini Aç."/>
-	</panel>
->>>>>>> db6d4a3c
 </panel>