--- conflicted
+++ resolved
@@ -1,34 +1,8 @@
 <?xml version="1.0" encoding="utf-8" standalone="yes"?>
 <panel name="item properties" title="Perfil del elemento">
-<<<<<<< HEAD
 	<panel.string name="loading_experience">
 		(cargando)
 	</panel.string>
-	<panel.string name="unknown">
-		(desconocidas)
-	</panel.string>
-	<panel.string name="unknown_multiple">
-		(desconocido/múltiple)
-	</panel.string>
-	<panel.string name="public">
-		(público)
-	</panel.string>
-	<panel.string name="you_can">
-		Puedes:
-	</panel.string>
-	<panel.string name="owner_can">
-		El propietario puede:
-	</panel.string>
-	<panel.string name="acquiredDate">
-		[wkday,datetime,local][day,datetime,local] [mth,datetime,local] [year,datetime,local][hour,datetime,local]:[min,datetime,local]:[second,datetime,local]
-	</panel.string>
-	<panel.string name="origin_inventory">
-		(Inventario)
-	</panel.string>
-	<panel.string name="origin_inworld">
-		(En el mundo)
-	</panel.string>
-=======
 	<panel.string name="unknown">(desconocidas)</panel.string>
 	<panel.string name="unknown_multiple">(desconocido/múltiple)</panel.string>
 	<panel.string name="public">(público)</panel.string>
@@ -37,37 +11,16 @@
 	<panel.string name="acquiredDate">[wkday,datetime,local][day,datetime,local] [mth,datetime,local] [year,datetime,local][hour,datetime,local]:[min,datetime,local]:[second,datetime,local]</panel.string>
 	<panel.string name="origin_inventory">(Inventario)</panel.string>
 	<panel.string name="origin_inworld">(En el mundo)</panel.string>
->>>>>>> 02757fc9
 	<text name="title" value="Perfil del elemento"/>
 	<text name="origin" value="(Inventario)"/>
 	<scroll_container name="item_profile_scroll">
 		<panel label="" name="item_profile">
-<<<<<<< HEAD
-			<text name="LabelItemNameTitle">
-				Nombre:
-			</text>
-			<text name="LabelItemDescTitle">
-				Descripción:
-			</text>
-			<text name="LabelCreatorTitle">
-				Creador:
-			</text>
-			<text name="LabelOwnerTitle">
-				Propietario:
-			</text>
-			<text name="LabelAcquiredTitle">
-				Obtenido:
-			</text>
-			<text name="LabelItemExperienceTitle">
-				Experiencia:
-			</text>
-=======
 			<text name="LabelItemNameTitle">Nombre:</text>
 			<text name="LabelItemDescTitle">Descripción:</text>
 			<text name="LabelCreatorTitle">Creador:</text>
 			<text name="LabelOwnerTitle">Propietario:</text>
 			<text name="LabelAcquiredTitle">Obtenido:</text>
->>>>>>> 02757fc9
+			<text name="LabelItemExperienceTitle">Experiencia:</text>
 			<panel name="perms_inv">
 				<text name="perm_modify">Tú puedes:</text>
 				<check_box label="Modificar" name="CheckOwnerModify"/>
