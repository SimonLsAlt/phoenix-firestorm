<?xml version="1.0" encoding="utf-8" standalone="yes"?>
<floater name="modal container" title=" ">
	<floater.string name="real_url">
		http://secondlife.com/app/tos/
	</floater.string>
	<floater.string name="loading_url">
		data:text/html,%3Chtml%3E%3Chead%3E%3C/head%3E%3Cbody text=%22000000%22%3E%3Ch2%3E Cargando %3Ca%20target%3D%22_external%22%20href%3D%22http%3A//secondlife.com/app/tos/%22%3Elas%20Condiciones%20del%20servicio%3C/a%3E...%3C/h2%3E %3C/body%3E %3C/html%3E
	</floater.string>
	<button label="Continuar" label_selected="Continuar" name="Continue"/>
	<button label="Cancelar" label_selected="Cancelar" name="Cancel"/>
	<check_box label="Acepto las Condiciones del servicio y la Política de privacidad" name="agree_chk"/>
	<text name="tos_heading">
		Por favor, lee detenidamente las siguientes Condiciones del servicio y Política de privacidad. Debes aceptar el acuerdo para poder iniciar sesión en [CURRENT_GRID].
	</text>
	<text name="external_tos_required">
		Para poder proseguir, debes iniciar sesión en https://my.secondlife.com y aceptar las Condiciones del servicio. Gracias.
	</text>
<<<<<<< HEAD
=======
	<text name="agree_list">
    He leído y acepto los Términos y Condiciones, la Política de privacidad y las Condiciones del servicio de Second Life, incluyendo los requerimientos para resolver disputas.
  </text>
	<button label="Continuar" label_selected="Continuar" name="Continue"/>
	<button label="Cancelar" label_selected="Cancelar" name="Cancel"/>
>>>>>>> 6e445e82
</floater><|MERGE_RESOLUTION|>--- conflicted
+++ resolved
@@ -6,21 +6,15 @@
 	<floater.string name="loading_url">
 		data:text/html,%3Chtml%3E%3Chead%3E%3C/head%3E%3Cbody text=%22000000%22%3E%3Ch2%3E Cargando %3Ca%20target%3D%22_external%22%20href%3D%22http%3A//secondlife.com/app/tos/%22%3Elas%20Condiciones%20del%20servicio%3C/a%3E...%3C/h2%3E %3C/body%3E %3C/html%3E
 	</floater.string>
-	<button label="Continuar" label_selected="Continuar" name="Continue"/>
-	<button label="Cancelar" label_selected="Cancelar" name="Cancel"/>
-	<check_box label="Acepto las Condiciones del servicio y la Política de privacidad" name="agree_chk"/>
 	<text name="tos_heading">
-		Por favor, lee detenidamente las siguientes Condiciones del servicio y Política de privacidad. Debes aceptar el acuerdo para poder iniciar sesión en [CURRENT_GRID].
+		Por favor, leer los Términos y Condiciones, la Política de privacidad y las Condiciones del servicio de Second Life, incluyendo el uso de arbitraje cuando fuera necesario y toda clase de renuncia o reclamos grupales para resolver disputas. Para poder iniciar sesión en [SECOND_LIFE], debes aceptar estos términos.
 	</text>
 	<text name="external_tos_required">
 		Para poder proseguir, debes iniciar sesión en https://my.secondlife.com y aceptar las Condiciones del servicio. Gracias.
 	</text>
-<<<<<<< HEAD
-=======
 	<text name="agree_list">
     He leído y acepto los Términos y Condiciones, la Política de privacidad y las Condiciones del servicio de Second Life, incluyendo los requerimientos para resolver disputas.
   </text>
 	<button label="Continuar" label_selected="Continuar" name="Continue"/>
 	<button label="Cancelar" label_selected="Cancelar" name="Cancel"/>
->>>>>>> 6e445e82
 </floater>