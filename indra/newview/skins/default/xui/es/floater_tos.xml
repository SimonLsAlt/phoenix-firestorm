<?xml version="1.0" encoding="utf-8" standalone="yes"?>
<floater name="modal container" title=" ">
	<button label="Continuar" label_selected="Continuar" name="Continue"/>
	<button label="Cancelar" label_selected="Cancelar" name="Cancel"/>
	<check_box label="Estoy de acuerdo con las Condiciones del Servicio" name="agree_chk"/>
	<text name="tos_heading">
		Por favor, lea cuidadosamente las siguientes Condiciones del Servicio. Si quiere seguir
<<<<<<< HEAD
iniciando sesión en Second Life, debe aceptar el acuerdo.
=======
iniciando sesión en [SECOND_LIFE], debe aceptar el acuerdo.
>>>>>>> 3ac3a4b2
	</text>
	<text_editor name="tos_text">
		TOS_TEXT
	</text_editor>
	<string name="real_url">
		http://secondlife.com/app/tos/
	</string>
</floater><|MERGE_RESOLUTION|>--- conflicted
+++ resolved
@@ -5,11 +5,7 @@
 	<check_box label="Estoy de acuerdo con las Condiciones del Servicio" name="agree_chk"/>
 	<text name="tos_heading">
 		Por favor, lea cuidadosamente las siguientes Condiciones del Servicio. Si quiere seguir
-<<<<<<< HEAD
-iniciando sesión en Second Life, debe aceptar el acuerdo.
-=======
 iniciando sesión en [SECOND_LIFE], debe aceptar el acuerdo.
->>>>>>> 3ac3a4b2
 	</text>
 	<text_editor name="tos_text">
 		TOS_TEXT
