<?xml version="1.0" encoding="utf-8" standalone="yes"?>
<menu name="menu_inventory_add">
	<menu label="Subir" name="upload">
		<menu_item_call label="Imagen ([COST])..." name="Upload Image"/>
		<menu_item_call label="Sonido ([COST])..." name="Upload Sound"/>
		<menu_item_call label="Animación ([COST])..." name="Upload Animation"/>
		<menu_item_call label="Modelo..." name="Upload Model"/>
<<<<<<< HEAD
		<menu_item_call label="Asistente de modelo..." name="Upload Model Wizard"/>
		<menu_item_call label="Masivo ([COST] por archivo)..." name="Bulk Upload"/>
=======
		<menu_item_call label="Masivo ([COST] L$ por archivo)..." name="Bulk Upload"/>
>>>>>>> 8740368b
	</menu>
	<menu_item_call label="Carpeta nueva" name="New Folder"/>
	<menu_item_call label="Script nuevo" name="New Script"/>
	<menu_item_call label="Nota nueva" name="New Note"/>
	<menu_item_call label="Gesto nuevo" name="New Gesture"/>
	<menu label="Ropas nuevas" name="New Clothes">
		<menu_item_call label="Camisa nueva" name="New Shirt"/>
		<menu_item_call label="Pantalón nuevo" name="New Pants"/>
		<menu_item_call label="Zapatos nuevos" name="New Shoes"/>
		<menu_item_call label="Calcetines nuevos" name="New Socks"/>
		<menu_item_call label="Chaqueta nueva" name="New Jacket"/>
		<menu_item_call label="Falda nueva" name="New Skirt"/>
		<menu_item_call label="Guantes nuevos" name="New Gloves"/>
		<menu_item_call label="Camiseta nueva" name="New Undershirt"/>
		<menu_item_call label="Ropa interior nueva" name="New Underpants"/>
		<menu_item_call label="Nueva Alfa" name="New Alpha"/>
		<menu_item_call label="Tatuaje nuevo" name="New Tattoo"/>
		<menu_item_call label="Nueva física" name="New Physics"/>
	</menu>
	<menu label="Nuevas partes del cuerpo" name="New Body Parts">
		<menu_item_call label="Forma nueva" name="New Shape"/>
		<menu_item_call label="Piel nueva" name="New Skin"/>
		<menu_item_call label="Pelo nuevo" name="New Hair"/>
		<menu_item_call label="Ojos nuevos" name="New Eyes"/>
	</menu>
	<menu label="Nueva Configuración" name="New Settings">
		<menu_item_call label="Nuevo Cielo" name="New Sky"/>
		<menu_item_call label="Nueva Agua" name="New Water"/>
		<menu_item_call label="Nuevo Ciclo del día" name="New Day Cycle"/>
	</menu>
</menu><|MERGE_RESOLUTION|>--- conflicted
+++ resolved
@@ -5,12 +5,7 @@
 		<menu_item_call label="Sonido ([COST])..." name="Upload Sound"/>
 		<menu_item_call label="Animación ([COST])..." name="Upload Animation"/>
 		<menu_item_call label="Modelo..." name="Upload Model"/>
-<<<<<<< HEAD
-		<menu_item_call label="Asistente de modelo..." name="Upload Model Wizard"/>
 		<menu_item_call label="Masivo ([COST] por archivo)..." name="Bulk Upload"/>
-=======
-		<menu_item_call label="Masivo ([COST] L$ por archivo)..." name="Bulk Upload"/>
->>>>>>> 8740368b
 	</menu>
 	<menu_item_call label="Carpeta nueva" name="New Folder"/>
 	<menu_item_call label="Script nuevo" name="New Script"/>
