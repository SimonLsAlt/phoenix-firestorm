<?xml version="1.0" encoding="utf-8" standalone="yes"?>
<floater name="floater_about" height="610" title="Acerca de [APP_NAME]">
	<floater.string name="AboutHeader">
		[APP_NAME] [VIEWER_VERSION_0].[VIEWER_VERSION_1].[VIEWER_VERSION_2] ([VIEWER_VERSION_3]) [BUILD_DATE] [BUILD_TIME] ([CHANNEL]) [BUILD_TYPE]
[[VIEWER_RELEASE_NOTES_URL] Notas de la versión]

	</floater.string>
	<floater.string name="AboutCompiler">
		Built with [COMPILER] version [COMPILER_VERSION]

	</floater.string>
	<floater.string name="AboutPosition">
		Estás en la posición [POSITION_LOCAL_0,number,1], [POSITION_LOCAL_1,number,1], [POSITION_LOCAL_2,number,1], de [REGION], alojada en &lt;nolink&gt;[HOSTNAME]&lt;/nolink&gt; ([HOSTIP])
SLURL: &lt;nolink&gt;[SLURL]&lt;/nolink&gt;
(coordenadas globales [POSITION_0,number,1], [POSITION_1,number,1], [POSITION_2,number,1])
[SERVER_VERSION]
[SERVER_RELEASE_NOTES_URL]

	</floater.string>
<floater.string name="AboutSystem">
	CPU: [CPU]
Memoria (Memory): [MEMORY_MB] MB
Versión SO (OS Version): [OS_VERSION]
Fabricante del adaptador de gráficos (Graphics Card Vendor): [GRAPHICS_CARD_VENDOR]
Adaptador de gráficos (Graphics Card): [GRAPHICS_CARD]
	</floater.string>
	<floater.string name="AboutDriver">
		Versión del controlador de gráficos de Windows (Graphics Driver Version): [GRAPHICS_DRIVER_VERSION]
	</floater.string>
	<floater.string name="AboutSettings">
		Modo del visor (Settings mode): [MODE]
Skin del visor (Viewer Skin): [SKIN] ([THEME])
Fuente utilizada (Font Used): [FONT] ([FONT_SCREEN_DPI])
Distancia de dibujo (Draw distance): [DRAW_DISTANCE]
Ancho de banda (Bandwidth): [BANDWIDTH]
Factor de nivel de detalle (LOD factor): [LOD]
Calidad de dibujo (Render quality): [RENDERQUALITY]
Advanced Lighting Model: [ALMSTATUS]
Memoria de texturas (Texture memory): [TEXTUREMEMORY] MB ([TEXTUREMEMORYMULTIPLIER])
	</floater.string>
	<floater.string name="none">
		(ninguno)
	</floater.string>
	<floater.string name="ErrorFetchingServerReleaseNotesURL">
		Error obteniendo las notas de la versión de servidor.
	</floater.string>
	<tab_container name="about_tab" height="575">
		<panel label="Información" name="support_panel">
			<text name="support_intro">    
				Para obtener la información más reciente acerca de Firestorm, visita
https://www.firestormviewer.org
			</text>
  			<button label="Copiar al portapapeles" name="copy_btn"/>
		</panel>
		<panel label="Créditos de Linden Lab" name="credits_panel">
        		<text name="linden_intro">
				Firestorm no sería posible sin la decisión de Linden Lab de liberar el código fuente de su Visor para Second Life.

Los Linden son,
con contribuciones de código de:
			</text>
		</panel>
<<<<<<< HEAD
		<panel label="Créditos de Firestorm" name="fs_credits_panel" height="850">
			<scroll_container name="fs_credits_scroll_container">
				<panel name="fs_credits_scroll_container_content_panel">
					<text name="firestorm_intro" height="110">
=======
		<panel label="Créditos de Firestorm" name="fs_credits_panel" height="860">
			<scroll_container name="fs_credits_scroll_container">
				<panel name="fs_credits_scroll_container_content_panel">
					<text name="firestorm_intro" height="120">
>>>>>>> c142812f
						Firestorm es un proyecto de desarrollo de la comunidad para mejorar la experiencia de uso del Visor de SecondLife(tm). Compilamos contribuciones de varios desarrolladores de la comunidad junto con el código de Linden lab y el nuestro propio para brindarte un visor de calidad, enriquecido con nuevas características y respaldado por un amplio equipo de voluntarios para darte soporte. Firestorm llega a ti a través de The Phoenix Firestorm Project, Inc., una organización sin ánimo de lucro.

Forman el Equipo de Desarrollo de Firestorm:
					</text>
					<text name="fs_contrib_intro" >
						Han contribuído generosamente con código adicional:
					</text>
					<text name="fs_support_intro" >
						Agradecimientos especiales para nuestro Equipo de Soporte de Firestorm, editores del wiki, educadores, y traductores:
					</text>
					<text name="fs_art_intro" >
Artistas y Diseñadores de la interfaz:
					</text>
				</panel>
			</scroll_container>
		</panel>
		<panel label="Licencias" name="licenses_panel">
			 <text_editor name="licenses_editor">
3Dconnexion SDK Copyright (C) 1992-2009 3Dconnexion
APR Copyright (C) 2011 The Apache Software Foundation
Collada DOM Copyright 2006 Sony Computer Entertainment Inc.
cURL Copyright (C) 1996-2010, Daniel Stenberg, (daniel@haxx.se)
DBus/dbus-glib Copyright (C) 2002, 2003  CodeFactory AB / Copyright (C) 2003, 2004 Red Hat, Inc.
expat Copyright (C) 1998, 1999, 2000 Thai Open Source Software Center Ltd.
FMOD Sound System, Copyright (C) Firelight Technologies Pty, Ltd., 1994-2020
FreeType Copyright (C) 1996-2002, 2006 David Turner, Robert Wilhelm, y Werner Lemberg.
GL Copyright (C) 1999-2004 Brian Paul.
Havok.com(TM) Copyright (C) 1999-2001, Telekinesys Research Limited.
HACD Copyright (C) 2011, Khaled Mamou (kmamou@gmail.com)
jpeg2000 Copyright (C) 2001, David Taubman, The University of New South Wales (UNSW)
jpeglib Copyright (C) 1991-1998, Thomas G. Lane.
meshoptimizer Copyright (c) 2016-2021 Arseny Kapoulkine
ogg/vorbis Copyright (C) 2002, Xiphophorus
OpenSSL Copyright (C) 1998-2008 The OpenSSL Project.
PCRE Copyright (c) 1997-2012 University of Cambridge
SDL Copyright (C) 1997, 1998, 1999, 2000, 2001, 2002 Sam Lantinga
SSLeay Copyright (C) 1995-1998 Eric Young (eay@cryptsoft.com)
xmlrpc-epi Copyright (C) 2000 Epinions, Inc.
zlib Copyright (C) 1995-2012 Jean-loup Gailly y Mark Adler.
Algunos iconos por Joseph Wain / glyphish.com

Second Life Viewer usa Havok (TM) Physics. (c)Copyright 1999-2010 Havok.com Inc. (y sus licenciadores). Todos los derechos reservados. Ver www.havok.com para más detalles.

Este software contiene código fuente proporcionado por NVIDIA Corporation.

Todos los derechos reservados. Ver licenses.txt para más detalles.

Codificación de audio del chat de voz: Polycom(R) Siren14(TM) (ITU-T Rec. G.722.1 Annex C)
			</text_editor>
		</panel>
	</tab_container>
</floater><|MERGE_RESOLUTION|>--- conflicted
+++ resolved
@@ -60,17 +60,10 @@
 con contribuciones de código de:
 			</text>
 		</panel>
-<<<<<<< HEAD
-		<panel label="Créditos de Firestorm" name="fs_credits_panel" height="850">
-			<scroll_container name="fs_credits_scroll_container">
-				<panel name="fs_credits_scroll_container_content_panel">
-					<text name="firestorm_intro" height="110">
-=======
 		<panel label="Créditos de Firestorm" name="fs_credits_panel" height="860">
 			<scroll_container name="fs_credits_scroll_container">
 				<panel name="fs_credits_scroll_container_content_panel">
 					<text name="firestorm_intro" height="120">
->>>>>>> c142812f
 						Firestorm es un proyecto de desarrollo de la comunidad para mejorar la experiencia de uso del Visor de SecondLife(tm). Compilamos contribuciones de varios desarrolladores de la comunidad junto con el código de Linden lab y el nuestro propio para brindarte un visor de calidad, enriquecido con nuevas características y respaldado por un amplio equipo de voluntarios para darte soporte. Firestorm llega a ti a través de The Phoenix Firestorm Project, Inc., una organización sin ánimo de lucro.
 
 Forman el Equipo de Desarrollo de Firestorm:
