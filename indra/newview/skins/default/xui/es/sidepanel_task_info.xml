--- conflicted
+++ resolved
@@ -44,46 +44,10 @@
 	</panel.string>
 	<text name="title" value="Perfil del objeto"/>
 	<text name="where" value="(En el mundo)"/>
-<<<<<<< HEAD
 	<scroll_container name="item_profile_scroll">
 		<panel label="" name="properties_panel">
 			<text name="Name:">
 				Nombre:
-=======
-	<panel label="" name="properties_panel">
-		<text name="Name:">
-			Nombre:
-		</text>
-		<text name="Description:">
-			Descripción:
-		</text>
-		<text name="CreatorNameLabel">
-			Creador:
-		</text>
-		<text name="Owner:">
-			Propietario:
-		</text>
-		<text name="Group_label">
-			Grupo:
-		</text>
-		<button name="button set group" tool_tip="Elige un grupo con el que compartir los permisos de este objeto"/>
-		<name_box initial_value="Cargando..." name="Group Name Proxy"/>
-		<button label="Transferir" label_selected="Transferir" name="button deed" tool_tip="La transferencia entrega este objeto con los permisos del próximo propietario. Los objetos compartidos por el grupo pueden ser transferidos por un oficial del grupo."/>
-		<text name="label click action">
-			Pulsa para:
-		</text>
-		<combo_box name="clickaction">
-			<combo_box.item label="Tocarlo (por defecto)" name="Touch/grab(default)"/>
-			<combo_box.item label="Sentarme en el objeto" name="Sitonobject"/>
-			<combo_box.item label="Comprar el objeto" name="Buyobject"/>
-			<combo_box.item label="Pagar el objeto" name="Payobject"/>
-			<combo_box.item label="Abrir" name="Open"/>
-			<combo_box.item label="Zoom" name="Zoom"/>
-		</combo_box>
-		<panel name="perms_inv">
-			<text name="perm_modify">
-				Puedes modificar este objeto
->>>>>>> f6282b17
 			</text>
 			<text name="Description:">
 				Descripción:
