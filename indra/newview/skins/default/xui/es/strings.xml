<?xml version="1.0" encoding="utf-8" standalone="yes"?>
<!-- This file contains strings that used to be hardcoded in the source.
     It is only for those strings which do not belong in a floater.
     For example, the strings used in avatar chat bubbles, and strings
     that are returned from one component and may appear in many places-->
<strings>
	<string name="SUPPORT_SITE">
		Portal de Soporte de Second Life
	</string>
	<string name="StartupDetectingHardware">
		Identificando el hardware...
	</string>
	<string name="StartupLoading">
		Instalando [APP_NAME]...
	</string>
	<string name="StartupClearingCache">
		Limpiando la caché...
	</string>
	<string name="StartupInitializingTextureCache">
		Iniciando la caché de las texturas...
	</string>
	<string name="StartupInitializingVFS">
		Iniciando VFS...
	</string>
	<string name="ProgressRestoring">
		Restaurando...
	</string>
	<string name="ProgressChangingResolution">
		Cambiando la resolución...
	</string>
	<string name="LoginInProgress">
		Iniciando la sesión. [APP_NAME] debe de aparecer congelado. Por favor, espere.
	</string>
	<string name="LoginInProgressNoFrozen">
		Iniciando la sesión...
	</string>
	<string name="LoginAuthenticating">
		Autenticando
	</string>
	<string name="LoginMaintenance">
		Realizando el mantenimiento de la cuenta...
	</string>
	<string name="LoginAttempt">
		Ha fallado el intento previo de iniciar sesión. Iniciando sesión, intento [NUMBER]
	</string>
	<string name="LoginPrecaching">
		Cargando el mundo...
	</string>
	<string name="LoginInitializingBrowser">
		Iniciando el navegador web incorporado...
	</string>
	<string name="LoginInitializingMultimedia">
		Iniciando multimedia...
	</string>
	<string name="LoginInitializingFonts">
		Cargando las fuentes...
	</string>
	<string name="LoginVerifyingCache">
		Comprobando los archivos de la caché (puede tardar entre 60 y 90 segundos)...
	</string>
	<string name="LoginProcessingResponse">
		Procesando la respuesta...
	</string>
	<string name="LoginInitializingWorld">
		Iniciando el mundo...
	</string>
	<string name="LoginDecodingImages">
		Decodificando las imágenes...
	</string>
	<string name="LoginInitializingQuicktime">
		Iniciando QuickTime...
	</string>
	<string name="LoginQuicktimeNotFound">
		No se ha encontrado QuickTime. Imposible iniciarlo.
	</string>
	<string name="LoginQuicktimeOK">
		QuickTime se ha iniciado adecuadamente.
	</string>
	<string name="LoginWaitingForRegionHandshake">
		Esperando la conexión con la región...
	</string>
	<string name="LoginConnectingToRegion">
		Conectando con la región...
	</string>
	<string name="LoginDownloadingClothing">
		Descargando la ropa...
	</string>
	<string name="InvalidCertificate">
		El servidor devolvió un certificado no válido o dañado. Ponte en contacto con el administrador de la cuadrícula.
	</string>
	<string name="CertInvalidHostname">
		El nombre de host utilizado para acceder al servidor no es válido. Comprueba tu SLURL o el nombre de host de la cuadrícula.
	</string>
	<string name="CertExpired">
		Parece que el certificado que devolvió la cuadrícula está caducado.  Comprueba el reloj del sistema o consulta al administrador de la cuadrícula.
	</string>
	<string name="CertKeyUsage">
		El certificado que devolvió el servidor no puede utilizarse para SSL. Ponte en contacto con el administrador de la cuadrícula.
	</string>
	<string name="CertBasicConstraints">
		La cadena de certificado del servidor contenía demasiados certificados. Ponte en contacto con el administrador de la cuadrícula.
	</string>
	<string name="CertInvalidSignature">
		No se pudo verificar la firma del certificado devuelta por el servidor de la cuadrícula. Ponte en contacto con el administrador de la cuadrícula.
	</string>
	<string name="LoginFailedNoNetwork">
		Error de red: no se ha podido conectar; por favor, revisa tu conexión a Internet.
	</string>
	<string name="LoginFailed">
		Error en el inicio de sesión.
	</string>
	<string name="Quit">
		Salir
	</string>
	<string name="create_account_url">
		http://join.secondlife.com/index.php?lang=es-ES
	</string>
	<string name="LoginFailedViewerNotPermitted">
		Ya no puedes acceder a Second Life con el visor que estás utilizando. Visita la siguiente página para descargar un nuevo visor:
http://secondlife.com/download.

Si deseas obtener más información, consulta las preguntas frecuentes que aparecen a continuación:
http://secondlife.com/viewer-access-faq
	</string>
	<string name="LoginIntermediateOptionalUpdateAvailable">
		Actualización opcional del visor disponible: [VERSIÓN]
	</string>
	<string name="LoginFailedRequiredUpdate">
		Actualización necesaria del visor: [VERSIÓN]
	</string>
	<string name="LoginFailedAlreadyLoggedIn">
		El agente ya ha iniciado sesión.
	</string>
	<string name="LoginFailedAuthenticationFailed">
		Lo sentimos. No ha sido posible iniciar sesión.
Comprueba si has introducido correctamente
    * El nombre de usuario (como juangarcia12 o estrella.polar)
    * Contraseña
Asimismo, asegúrate de que la tecla Mayús esté desactivada.
	</string>
	<string name="LoginFailedPasswordChanged">
		Como precaución de seguridad, se ha modificado tu contraseña.
Dirígete a la página de tu cuenta en http://secondlife.com/password
y responde a la pregunta de seguridad para restablecer la contraseña.
Lamentamos las molestias.
	</string>
	<string name="LoginFailedPasswordReset">
		Hemos realizado unos cambios en nuestro sistema, por lo que deberás restablecer la contraseña.
Dirígete a la página de tu cuenta en http://secondlife.com/password
y responde a la pregunta de seguridad para restablecer la contraseña.
Lamentamos las molestias.
	</string>
	<string name="LoginFailedEmployeesOnly">
		Second Life no está disponible temporalmente debido a tareas de mantenimiento.
Actualmente, solo se permite iniciar sesión a los empleados.
Consulta www.secondlife.com/status si deseas obtener actualizaciones.
	</string>
	<string name="LoginFailedPremiumOnly">
		Se ha restringido de manera temporal el inicio de sesión en Second Life con el fin de garantizar una experiencia óptima a nuestros residentes.
	 	
Aquellos usuarios que dispongan de cuentas gratuitas no podrán acceder a Second Life durante este período de tiempo, ya que el propósito de esta medida es obtener espacio suficiente para los residentes que hayan pagado por acceder a Second Life.
	</string>
	<string name="LoginFailedComputerProhibited">
		No se puede acceder a Second Life desde este ordenador.
Si crees que se trata de un error, ponte en contacto con
support@secondlife.com.
	</string>
	<string name="LoginFailedAcountSuspended">
		No se podrá acceder a tu cuenta hasta las
[HORA] (horario de la costa del Pacífico).
	</string>
	<string name="LoginFailedAccountDisabled">
		En este momento no podemos completar la solicitud.
Si deseas obtener asistencia, ponte en contacto con el departamento de soporte de Second Life a través de la página http://secondlife.com/support.
Si no puedes cambiar la contraseña, llama al número (866) 476-9763.
	</string>
	<string name="LoginFailedTransformError">
		Se han detectado datos incorrectos en el inicio de sesión.
Ponte en contacto con support@secondlife.com.
	</string>
	<string name="LoginFailedAccountMaintenance">
		Se están realizando tareas rutinarias de mantenimiento en tu cuenta.
No se podrá acceder a tu cuenta hasta las
[HORA] (horario de la costa del Pacífico).
Si crees que se trata de un error, ponte en contacto con support@secondlife.com.
	</string>
	<string name="LoginFailedPendingLogoutFault">
		La solicitud de cierre de sesión ha obtenido como resultado un error del simulador.
	</string>
	<string name="LoginFailedPendingLogout">
		El sistema está cerrando tu sesión en estos momentos.
Tu cuenta no estará disponible hasta las
[HORA] (horario de la costa del Pacífico).
	</string>
	<string name="LoginFailedUnableToCreateSession">
		No se ha podido crear una sesión válida.
	</string>
	<string name="LoginFailedUnableToConnectToSimulator">
		No se ha podido establecer la conexión con un simulador.
	</string>
	<string name="LoginFailedRestrictedHours">
		Tu cuenta solo puede acceder a Second Life
entre las [INICIO] y las [FIN] (horario de la costa del Pacífico).
Inténtalo de nuevo durante ese horario.
Si crees que se trata de un error, ponte en contacto con support@secondlife.com.
	</string>
	<string name="LoginFailedIncorrectParameters">
		Parámetros incorrectos.
Si crees que se trata de un error, ponte en contacto con support@secondlife.com.
	</string>
	<string name="LoginFailedFirstNameNotAlphanumeric">
		El parámetro correspondiente al nombre debe contener caracteres alfanuméricos.
Si crees que se trata de un error, ponte en contacto con support@secondlife.com.
	</string>
	<string name="LoginFailedLastNameNotAlphanumeric">
		El parámetro correspondiente al apellido debe contener caracteres alfanuméricos.
Si crees que se trata de un error, ponte en contacto con support@secondlife.com.
	</string>
	<string name="LogoutFailedRegionGoingOffline">
		La región se está desconectando.
Intenta iniciar sesión de nuevo en unos instantes.
	</string>
	<string name="LogoutFailedAgentNotInRegion">
		El agente no se encuentra en la región.
Intenta iniciar sesión de nuevo en unos instantes.
	</string>
	<string name="LogoutFailedPendingLogin">
		A esta región ya se ha accedido en otra sesión.
Intenta iniciar sesión de nuevo en unos instantes.
	</string>
	<string name="LogoutFailedLoggingOut">
		Se ha salido de la región en la sesión anterior.
Intenta iniciar sesión de nuevo en unos instantes.
	</string>
	<string name="LogoutFailedStillLoggingOut">
		La región aún está cerrando la sesión anterior.
Intenta iniciar sesión de nuevo en unos instantes.
	</string>
	<string name="LogoutSucceeded">
		Se ha salido de la región en la última sesión.
Intenta iniciar sesión de nuevo en unos instantes.
	</string>
	<string name="LogoutFailedLogoutBegun">
		La región ha comenzado el proceso de cierre de sesión.
Intenta iniciar sesión de nuevo en unos instantes.
	</string>
	<string name="LoginFailedLoggingOutSession">
		El sistema ha comenzado a cerrar la última sesión.
Intenta iniciar sesión de nuevo en unos instantes.
	</string>
	<string name="AgentLostConnection">
		Esta región puede estar teniendo problemas. Por favor, comprueba tu conexión a Internet.
	</string>
	<string name="SavingSettings">
		Guardando tus configuraciones...
	</string>
	<string name="LoggingOut">
		Cerrando sesión...
	</string>
	<string name="ShuttingDown">
		Cerrando...
	</string>
	<string name="YouHaveBeenDisconnected">
		Has sido desconectado de la región en la que estabas.
	</string>
	<string name="SentToInvalidRegion">
		Has sido enviado a una región no válida.
	</string>
	<string name="TestingDisconnect">
		Probando la desconexión del visor
	</string>
	<string name="TooltipPerson">
		Persona
	</string>
	<string name="TooltipNoName">
		(sin nombre)
	</string>
	<string name="TooltipOwner">
		Propietario:
	</string>
	<string name="TooltipPublic">
		Público
	</string>
	<string name="TooltipIsGroup">
		(Grupo)
	</string>
	<string name="TooltipForSaleL$">
		En venta: [AMOUNT] L$
	</string>
	<string name="TooltipFlagGroupBuild">
		Construir el grupo
	</string>
	<string name="TooltipFlagNoBuild">
		No construir
	</string>
	<string name="TooltipFlagNoEdit">
		Construir el grupo
	</string>
	<string name="TooltipFlagNotSafe">
		No seguro
	</string>
	<string name="TooltipFlagNoFly">
		No volar
	</string>
	<string name="TooltipFlagGroupScripts">
		Scripts el grupo
	</string>
	<string name="TooltipFlagNoScripts">
		No scripts
	</string>
	<string name="TooltipLand">
		Terreno:
	</string>
	<string name="TooltipMustSingleDrop">
		Aquí se puede arrastrar sólo un ítem
	</string>
	<string name="TooltipPrice" value="[AMOUNT] L$:"/>
	<string name="TooltipHttpUrl">
		Pulsa para ver esta página web
	</string>
	<string name="TooltipSLURL">
		Pulsa para ver la información de este lugar
	</string>
	<string name="TooltipAgentUrl">
		Pulsa para ver el perfil del Residente
	</string>
	<string name="TooltipAgentInspect">
		Obtén más información acerca de este residente.
	</string>
	<string name="TooltipAgentMute">
		Pulsa para silenciar a este Residente
	</string>
	<string name="TooltipAgentUnmute">
		Pulsa para quitar el silencio a este Residente
	</string>
	<string name="TooltipAgentIM">
		Pulsa para enviar un MI a este Residente
	</string>
	<string name="TooltipAgentPay">
		Pulsa para pagar a este Residente
	</string>
	<string name="TooltipAgentOfferTeleport">
		Pulsa para enviar una petición de teleporte a este Residente
	</string>
	<string name="TooltipAgentRequestFriend">
		Pulsa para enviar una petición de amistad a este Residente
	</string>
	<string name="TooltipGroupUrl">
		Pulsa para ver la descripción de este grupo
	</string>
	<string name="TooltipEventUrl">
		Pulsa para ver la descripción de este evento
	</string>
	<string name="TooltipClassifiedUrl">
		Pulsa para ver este clasificado
	</string>
	<string name="TooltipParcelUrl">
		Pulsa para ver la descripción de esta parcela
	</string>
	<string name="TooltipTeleportUrl">
		Pulsa para teleportarte a esta posición
	</string>
	<string name="TooltipObjectIMUrl">
		Pulsa para ver la descripción de este objeto
	</string>
	<string name="TooltipMapUrl">
		Pulsa para ver en el mapa esta localización
	</string>
	<string name="TooltipSLAPP">
		Pulsa para ejecutar el comando secondlife://
	</string>
	<string name="CurrentURL" value="URL actual: [CurrentURL]"/>
	<string name="SLurlLabelTeleport">
		Teleportarse a
	</string>
	<string name="SLurlLabelShowOnMap">
		Mostrarla en el mapa
	</string>
	<string name="SLappAgentMute">
		Silenciar
	</string>
	<string name="SLappAgentUnmute">
		Quitar el silencio
	</string>
	<string name="SLappAgentIM">
		MI
	</string>
	<string name="SLappAgentPay">
		Pagar
	</string>
	<string name="SLappAgentOfferTeleport">
		Ofrecer teleporte a
	</string>
	<string name="SLappAgentRequestFriend">
		Petición de amistad
	</string>
	<string name="BUTTON_CLOSE_DARWIN">
		Cerrar (⌘W)
	</string>
	<string name="BUTTON_CLOSE_WIN">
		Cerrar (Ctrl+W)
	</string>
	<string name="BUTTON_CLOSE_CHROME">
		Cerrar
	</string>
	<string name="BUTTON_RESTORE">
		Maximizar
	</string>
	<string name="BUTTON_MINIMIZE">
		Minimizar
	</string>
	<string name="BUTTON_TEAR_OFF">
		Separar la ventana
	</string>
	<string name="BUTTON_DOCK">
		Fijar
	</string>
	<string name="BUTTON_HELP">
		Ver la Ayuda
	</string>
	<string name="Searching">
		Buscando...
	</string>
	<string name="NoneFound">
		No se ha encontrado.
	</string>
	<string name="RetrievingData">
		Reintentando...
	</string>
	<string name="ReleaseNotes">
		Notas de la versión
	</string>
	<string name="RELEASE_NOTES_BASE_URL">
		http://wiki.secondlife.com/wiki/Release_Notes/
	</string>
	<string name="LoadingData">
		Cargando...
	</string>
	<string name="AvatarNameNobody">
		(nadie)
	</string>
	<string name="AvatarNameWaiting">
		(esperando)
	</string>
	<string name="GroupNameNone">
		(ninguno)
	</string>
	<string name="AvalineCaller">
		Avaline: [ORDER]
	</string>
	<string name="AssetErrorNone">
		No hay ningún error
	</string>
	<string name="AssetErrorRequestFailed">
		Petición de asset: fallida
	</string>
	<string name="AssetErrorNonexistentFile">
		Petición de asset: el archivo no existe
	</string>
	<string name="AssetErrorNotInDatabase">
		Petición de asset: no se encontró el asset en la base de datos
	</string>
	<string name="AssetErrorEOF">
		Fin del archivo
	</string>
	<string name="AssetErrorCannotOpenFile">
		No puede abrirse el archivo
	</string>
	<string name="AssetErrorFileNotFound">
		No se ha encontrado el archivo
	</string>
	<string name="AssetErrorTCPTimeout">
		Tiempo de transferencia del archivo
	</string>
	<string name="AssetErrorCircuitGone">
		Circuito desconectado
	</string>
	<string name="AssetErrorPriceMismatch">
		No concuerda el precio en el visor y en el servidor
	</string>
	<string name="AssetErrorUnknownStatus">
		Estado desconocido
	</string>
	<string name="texture">
		la textura
	</string>
	<string name="sound">
		el sonido
	</string>
	<string name="calling card">
		la tarjeta de visita
	</string>
	<string name="landmark">
		el hito
	</string>
	<string name="legacy script">
		el script antiguo
	</string>
	<string name="clothing">
		esa ropa
	</string>
	<string name="object">
		el objeto
	</string>
	<string name="note card">
		la nota
	</string>
	<string name="folder">
		la carpeta
	</string>
	<string name="root">
		la ruta
	</string>
	<string name="lsl2 script">
		ese script de LSL2
	</string>
	<string name="lsl bytecode">
		el código intermedio de LSL
	</string>
	<string name="tga texture">
		esa textura tga
	</string>
	<string name="body part">
		esa parte del cuerpo
	</string>
	<string name="snapshot">
		la foto
	</string>
	<string name="lost and found">
		Objetos Perdidos
	</string>
	<string name="targa image">
		esa imagen targa
	</string>
	<string name="trash">
		la Papelera
	</string>
	<string name="jpeg image">
		esa imagen jpeg
	</string>
	<string name="animation">
		la animación
	</string>
	<string name="gesture">
		el gesto
	</string>
	<string name="simstate">
		simstate
	</string>
	<string name="favorite">
		ese favorito
	</string>
	<string name="symbolic link">
		el enlace
	</string>
	<string name="symbolic folder link">
		enlace de la carpeta
	</string>
	<string name="mesh">
		red
	</string>
	<string name="AvatarAway">
		Ausente
	</string>
	<string name="AvatarBusy">
		Ocupado
	</string>
	<string name="AvatarMuted">
		Ignorado
	</string>
	<string name="anim_express_afraid">
		Susto
	</string>
	<string name="anim_express_anger">
		Enfado
	</string>
	<string name="anim_away">
		Ausente
	</string>
	<string name="anim_backflip">
		Salto mortal atrás
	</string>
	<string name="anim_express_laugh">
		Carcajada
	</string>
	<string name="anim_express_toothsmile">
		Gran sonrisa
	</string>
	<string name="anim_blowkiss">
		Mandar un beso
	</string>
	<string name="anim_express_bored">
		Aburrimiento
	</string>
	<string name="anim_bow">
		Reverencia
	</string>
	<string name="anim_clap">
		Aplauso
	</string>
	<string name="anim_courtbow">
		Reverencia floreada
	</string>
	<string name="anim_express_cry">
		Llanto
	</string>
	<string name="anim_dance1">
		Baile 1
	</string>
	<string name="anim_dance2">
		Baile 2
	</string>
	<string name="anim_dance3">
		Baile 3
	</string>
	<string name="anim_dance4">
		Baile 4
	</string>
	<string name="anim_dance5">
		Baile 5
	</string>
	<string name="anim_dance6">
		Baile 6
	</string>
	<string name="anim_dance7">
		Baile 7
	</string>
	<string name="anim_dance8">
		Baile 8
	</string>
	<string name="anim_express_disdain">
		Desdén
	</string>
	<string name="anim_drink">
		Beber
	</string>
	<string name="anim_express_embarrased">
		Azorarse
	</string>
	<string name="anim_angry_fingerwag">
		Negar con el dedo
	</string>
	<string name="anim_fist_pump">
		Éxito con el puño
	</string>
	<string name="anim_yoga_float">
		Yoga flotando
	</string>
	<string name="anim_express_frown">
		Fruncir el ceño
	</string>
	<string name="anim_impatient">
		Impaciente
	</string>
	<string name="anim_jumpforjoy">
		Salto de alegría
	</string>
	<string name="anim_kissmybutt">
		Bésame el culo
	</string>
	<string name="anim_express_kiss">
		Besar
	</string>
	<string name="anim_laugh_short">
		Reír
	</string>
	<string name="anim_musclebeach">
		Sacar músculo
	</string>
	<string name="anim_no_unhappy">
		No (con enfado)
	</string>
	<string name="anim_no_head">
		No
	</string>
	<string name="anim_nyanya">
		Ña-Ña-Ña
	</string>
	<string name="anim_punch_onetwo">
		Puñetazo uno-dos
	</string>
	<string name="anim_express_open_mouth">
		Abrir la boca
	</string>
	<string name="anim_peace">
		&apos;V&apos; con los dedos
	</string>
	<string name="anim_point_you">
		Señalar a otro/a
	</string>
	<string name="anim_point_me">
		Señalarse
	</string>
	<string name="anim_punch_l">
		Puñetazo izquierdo
	</string>
	<string name="anim_punch_r">
		Puñetazo derecho
	</string>
	<string name="anim_rps_countdown">
		PPT cuenta
	</string>
	<string name="anim_rps_paper">
		PPT papel
	</string>
	<string name="anim_rps_rock">
		PPT piedra
	</string>
	<string name="anim_rps_scissors">
		PPT tijera
	</string>
	<string name="anim_express_repulsed">
		Repulsa
	</string>
	<string name="anim_kick_roundhouse_r">
		Patada circular
	</string>
	<string name="anim_express_sad">
		Triste
	</string>
	<string name="anim_salute">
		Saludo militar
	</string>
	<string name="anim_shout">
		Gritar
	</string>
	<string name="anim_express_shrug">
		Encogerse de hombros
	</string>
	<string name="anim_express_smile">
		Sonreír
	</string>
	<string name="anim_smoke_idle">
		Fumar: en la mano
	</string>
	<string name="anim_smoke_inhale">
		Fumar
	</string>
	<string name="anim_smoke_throw_down">
		Fumar: tirar el cigarro
	</string>
	<string name="anim_express_surprise">
		Sorpresa
	</string>
	<string name="anim_sword_strike_r">
		Estocadas
	</string>
	<string name="anim_angry_tantrum">
		Berrinche
	</string>
	<string name="anim_express_tongue_out">
		Sacar la lengua
	</string>
	<string name="anim_hello">
		Agitar la mano
	</string>
	<string name="anim_whisper">
		Cuchichear
	</string>
	<string name="anim_whistle">
		Pitar
	</string>
	<string name="anim_express_wink">
		Guiño
	</string>
	<string name="anim_wink_hollywood">
		Guiño (Hollywood)
	</string>
	<string name="anim_express_worry">
		Preocuparse
	</string>
	<string name="anim_yes_happy">
		Sí (contento)
	</string>
	<string name="anim_yes_head">
		Sí
	</string>
	<string name="texture_loading">
		Cargando...
	</string>
	<string name="worldmap_offline">
		Sin conexión
	</string>
	<string name="worldmap_item_tooltip_format">
		[PRICE] L$ por [AREA] m²
	</string>
	<string name="worldmap_results_none_found">
		No se ha encontrado.
	</string>
	<string name="worldmap_agent_position">
		Usted está aquí
	</string>
	<string name="minimap_distance">
		(Distancia: [DISTANCE] m)
	</string>
	<string name="Ok">
		OK
	</string>
	<string name="Premature end of file">
		Fin prematuro del archivo
	</string>
	<string name="ST_NO_JOINT">
		No se puede encontrar ROOT o JOINT.
	</string>
	<string name="whisper">
		susurra:
	</string>
	<string name="shout">
		grita:
	</string>
	<string name="ringing">
		Conectando al chat de voz...
	</string>
	<string name="connected">
		Conectado
	</string>
	<string name="unavailable">
		La voz no está disponible en su localización actual
	</string>
	<string name="hang_up">
		Desconectado del chat de voz
	</string>
	<string name="reconnect_nearby">
		Vas a ser reconectado al chat de voz con los cercanos
	</string>
	<string name="ScriptQuestionCautionChatGranted">
		&apos;[OBJECTNAME]&apos;, un objeto propiedad de &apos;[OWNERNAME]&apos;, localizado en [REGIONNAME] con la posición [REGIONPOS], ha recibido permiso para: [PERMISSIONS].
	</string>
	<string name="ScriptQuestionCautionChatDenied">
		A &apos;[OBJECTNAME]&apos;, un objeto propiedad de &apos;[OWNERNAME]&apos;, localizado en [REGIONNAME] con la posición [REGIONPOS], se le ha denegado el permiso para: [PERMISSIONS].
	</string>
	<string name="ScriptTakeMoney">
		Cogerle a usted dólares Linden (L$)
	</string>
	<string name="ActOnControlInputs">
		Actuar en sus controles de entrada
	</string>
	<string name="RemapControlInputs">
		Reconfigurar sus controles de entrada
	</string>
	<string name="AnimateYourAvatar">
		Ejecutar animaciones en su avatar
	</string>
	<string name="AttachToYourAvatar">
		Anexarse a su avatar
	</string>
	<string name="ReleaseOwnership">
		Anular la propiedad y que pase a ser público
	</string>
	<string name="LinkAndDelink">
		Enlazar y desenlazar de otros objetos
	</string>
	<string name="AddAndRemoveJoints">
		Añadir y quitar uniones con otros objetos
	</string>
	<string name="ChangePermissions">
		Cambiar sus permisos
	</string>
	<string name="TrackYourCamera">
		Seguir su cámara
	</string>
	<string name="ControlYourCamera">
		Controlar su cámara
	</string>
	<string name="SIM_ACCESS_PG">
		General
	</string>
	<string name="SIM_ACCESS_MATURE">
		Moderado
	</string>
	<string name="SIM_ACCESS_ADULT">
		Adulto
	</string>
	<string name="SIM_ACCESS_DOWN">
		Desconectado
	</string>
	<string name="SIM_ACCESS_MIN">
		Desconocido
	</string>
	<string name="land_type_unknown">
		(desconocido)
	</string>
	<string name="Estate / Full Region">
		Estado /Región completa
	</string>
	<string name="Estate / Homestead">
		Estado / Homestead
	</string>
	<string name="Mainland / Homestead">
		Continente / Homestead
	</string>
	<string name="Mainland / Full Region">
		Continente / Región completa
	</string>
	<string name="all_files">
		Todos los archivos
	</string>
	<string name="sound_files">
		Sonidos
	</string>
	<string name="animation_files">
		Animaciones
	</string>
	<string name="image_files">
		Imágenes
	</string>
	<string name="save_file_verb">
		Guardar
	</string>
	<string name="load_file_verb">
		Cargar
	</string>
	<string name="targa_image_files">
		Imágenes Targa
	</string>
	<string name="bitmap_image_files">
		Imágenes de mapa de bits
	</string>
	<string name="avi_movie_file">
		Archivo de película AVI
	</string>
	<string name="xaf_animation_file">
		Archivo de anim. XAF
	</string>
	<string name="xml_file">
		Archivo XML
	</string>
	<string name="raw_file">
		Archivo RAW
	</string>
	<string name="compressed_image_files">
		Imágenes comprimidas
	</string>
	<string name="load_files">
		Cargar archivos
	</string>
	<string name="choose_the_directory">
		Elegir directorio
	</string>
	<string name="AvatarSetNotAway">
		Salir del estado ausente
	</string>
	<string name="AvatarSetAway">
		Pasar al estado ausente
	</string>
	<string name="AvatarSetNotBusy">
		Salir del estado ocupado
	</string>
	<string name="AvatarSetBusy">
		Pasar al estado ocupado
	</string>
	<string name="shape">
		Forma
	</string>
	<string name="skin">
		Piel
	</string>
	<string name="hair">
		Pelo
	</string>
	<string name="eyes">
		Ojos
	</string>
	<string name="shirt">
		Camisa
	</string>
	<string name="pants">
		Pantalón
	</string>
	<string name="shoes">
		Zapatos
	</string>
	<string name="socks">
		Calcetines
	</string>
	<string name="jacket">
		Chaqueta
	</string>
	<string name="gloves">
		Guantes
	</string>
	<string name="undershirt">
		Camiseta
	</string>
	<string name="underpants">
		Ropa interior
	</string>
	<string name="skirt">
		Falda
	</string>
	<string name="alpha">
		Alfa
	</string>
	<string name="tattoo">
		Tatuaje
	</string>
	<string name="physics">
		Física
	</string>
	<string name="invalid">
		inválido/a
	</string>
	<string name="none">
		ninguno
	</string>
	<string name="shirt_not_worn">
		Camisa no puesta
	</string>
	<string name="pants_not_worn">
		Pantalones no puestos
	</string>
	<string name="shoes_not_worn">
		Zapatos no puestos
	</string>
	<string name="socks_not_worn">
		Calcetines no puestos
	</string>
	<string name="jacket_not_worn">
		Chaqueta no puesta
	</string>
	<string name="gloves_not_worn">
		Guantes no puestos
	</string>
	<string name="undershirt_not_worn">
		Camiseta no puesta
	</string>
	<string name="underpants_not_worn">
		Ropa interior no puesta
	</string>
	<string name="skirt_not_worn">
		Falda no puesta
	</string>
	<string name="alpha_not_worn">
		Alfa no puesta
	</string>
	<string name="tattoo_not_worn">
		Tatuaje no puesto
	</string>
	<string name="physics_not_worn">
		Física no puesta
	</string>
	<string name="invalid_not_worn">
		no válido/a
	</string>
	<string name="create_new_shape">
		Crear una anatomía nueva
	</string>
	<string name="create_new_skin">
		Crear una piel nueva
	</string>
	<string name="create_new_hair">
		Crear pelo nuevo
	</string>
	<string name="create_new_eyes">
		Crear ojos nuevos
	</string>
	<string name="create_new_shirt">
		Crear una camisa nueva
	</string>
	<string name="create_new_pants">
		Crear unos pantalones nuevos
	</string>
	<string name="create_new_shoes">
		Crear unos zapatos nuevos
	</string>
	<string name="create_new_socks">
		Crear unos calcetines nuevos
	</string>
	<string name="create_new_jacket">
		Crear una chaqueta nueva
	</string>
	<string name="create_new_gloves">
		Crear unos guantes nuevos
	</string>
	<string name="create_new_undershirt">
		Crear una camiseta nueva
	</string>
	<string name="create_new_underpants">
		Crear ropa interior nueva
	</string>
	<string name="create_new_skirt">
		Crear una falda nueva
	</string>
	<string name="create_new_alpha">
		Crear una capa alfa nueva
	</string>
	<string name="create_new_tattoo">
		Crear un tatuaje nuevo
	</string>
	<string name="create_new_physics">
		Crear nueva física
	</string>
	<string name="create_new_invalid">
		no válido/a
	</string>
	<string name="NewWearable">
		Nuevo [WEARABLE_ITEM]
	</string>
	<string name="next">
		Siguiente
	</string>
	<string name="ok">
		OK
	</string>
	<string name="GroupNotifyGroupNotice">
		Aviso de grupo
	</string>
	<string name="GroupNotifyGroupNotices">
		Avisos del grupo
	</string>
	<string name="GroupNotifySentBy">
		Enviado por
	</string>
	<string name="GroupNotifyAttached">
		Adjunto:
	</string>
	<string name="GroupNotifyViewPastNotices">
		Ver los avisos pasados u optar por dejar de recibir aquí estos mensajes.
	</string>
	<string name="GroupNotifyOpenAttachment">
		Abrir el adjunto
	</string>
	<string name="GroupNotifySaveAttachment">
		Guardar el adjunto
	</string>
	<string name="TeleportOffer">
		Ofrecimiento de teleporte
	</string>
	<string name="StartUpNotifications">
		Llegaron avisos nuevos mientras estabas ausente...
	</string>
	<string name="OverflowInfoChannelString">
		Tienes [%d] aviso/s más
	</string>
	<string name="BodyPartsRightArm">
		Brazo der.
	</string>
	<string name="BodyPartsHead">
		Cabeza
	</string>
	<string name="BodyPartsLeftArm">
		Brazo izq.
	</string>
	<string name="BodyPartsLeftLeg">
		Pierna izq.
	</string>
	<string name="BodyPartsTorso">
		Torso
	</string>
	<string name="BodyPartsRightLeg">
		Pierna der.
	</string>
	<string name="GraphicsQualityLow">
		Bajo
	</string>
	<string name="GraphicsQualityMid">
		Medio
	</string>
	<string name="GraphicsQualityHigh">
		Alto
	</string>
	<string name="LeaveMouselook">
		Pulsa ESC para salir de la vista subjetiva
	</string>
	<string name="InventoryNoMatchingItems">
		¿No encuentras lo que buscas? Prueba con [secondlife:///app/search/all/[SEARCH_TERM] Buscar].
	</string>
	<string name="PlacesNoMatchingItems">
		¿No encuentras lo que buscas? Prueba con [secondlife:///app/search/places/[SEARCH_TERM] Buscar].
	</string>
	<string name="FavoritesNoMatchingItems">
		Arrastra aquí un hito para tenerlo en tus favoritos.
	</string>
	<string name="InventoryNoTexture">
		No tienes en tu inventario una copia de esta textura
	</string>
	<string name="InventoryInboxNoItems">
		Aquí se entregarán los objetos comprados en el mercado.
	</string>
	<string name="InventoryOutboxNoItems">
		Arrastra objetos aquí para preparar una lista del escaparate de tu mercado.
	</string>
	<string name="no_transfer" value="(no transferible)"/>
	<string name="no_modify" value="(no modificable)"/>
	<string name="no_copy" value="(no copiable)"/>
	<string name="worn" value="(puesto)"/>
	<string name="link" value="(enlace)"/>
	<string name="broken_link" value="(enlace roto)&quot;"/>
	<string name="LoadingContents">
		Cargando el contenido...
	</string>
	<string name="NoContents">
		No hay contenido
	</string>
	<string name="WornOnAttachmentPoint" value="(lo llevas en: [ATTACHMENT_POINT])"/>
	<string name="ActiveGesture" value="[GESLABEL] (activo)"/>
	<string name="Chat Message" value="Chat:"/>
	<string name="Sound" value="Sonido :"/>
	<string name="Wait" value="--- Espera :"/>
	<string name="AnimFlagStop" value="Parar la animación:"/>
	<string name="AnimFlagStart" value="Empezar la animación:"/>
	<string name="Wave" value="Onda"/>
	<string name="GestureActionNone" value="Ninguno"/>
	<string name="HelloAvatar" value="¡Hola, avatar!"/>
	<string name="ViewAllGestures" value="Ver todos &gt;&gt;"/>
	<string name="GetMoreGestures" value="Obtener más &gt;&gt;"/>
	<string name="Animations" value="Animaciones,"/>
	<string name="Calling Cards" value="Tarjetas de visita,"/>
	<string name="Clothing" value="Ropa,"/>
	<string name="Gestures" value="Gestos,"/>
	<string name="Landmarks" value="Hitos,"/>
	<string name="Notecards" value="Notas,"/>
	<string name="Objects" value="Objetos,"/>
	<string name="Scripts" value="Scripts,"/>
	<string name="Sounds" value="Sonidos,"/>
	<string name="Textures" value="Texturas,"/>
	<string name="Snapshots" value="Fotos,"/>
	<string name="No Filters" value="No"/>
	<string name="Since Logoff" value="- Desde la desconexión"/>
	<string name="InvFolder My Inventory">
		Mi Inventario
	</string>
<<<<<<< HEAD
	<string name="InvFolder Favorites">
		Mis Favoritos
	</string>
=======
>>>>>>> 812ad1b6
	<string name="InvFolder Library">
		Biblioteca
	</string>
	<string name="InvFolder Textures">
		Texturas
	</string>
	<string name="InvFolder Sounds">
		Sonidos
	</string>
	<string name="InvFolder Calling Cards">
		Tarjetas de visita
	</string>
	<string name="InvFolder Landmarks">
		Hitos
	</string>
	<string name="InvFolder Scripts">
		Scripts
	</string>
	<string name="InvFolder Clothing">
		Ropa
	</string>
	<string name="InvFolder Objects">
		Objetos
	</string>
	<string name="InvFolder Notecards">
		Notas
	</string>
	<string name="InvFolder New Folder">
		Carpeta nueva
	</string>
	<string name="InvFolder Inventory">
		Inventario
	</string>
	<string name="InvFolder Uncompressed Images">
		Imágenes sin comprimir
	</string>
	<string name="InvFolder Body Parts">
		Partes del cuerpo
	</string>
	<string name="InvFolder Trash">
		Papelera
	</string>
	<string name="InvFolder Photo Album">
		Álbum de fotos
	</string>
	<string name="InvFolder Lost And Found">
		Objetos Perdidos
	</string>
	<string name="InvFolder Uncompressed Sounds">
		Sonidos sin comprimir
	</string>
	<string name="InvFolder Animations">
		Animaciones
	</string>
	<string name="InvFolder Gestures">
		Gestos
	</string>
	<string name="InvFolder Favorite">
		Mis Favoritos
	</string>
	<string name="InvFolder favorite">
		Mis Favoritos
	</string>
	<string name="InvFolder Current Outfit">
		Vestuario actual
	</string>
	<string name="InvFolder Initial Outfits">
		Vestuario inicial
	</string>
	<string name="InvFolder My Outfits">
		Mis vestuarios
	</string>
	<string name="InvFolder Accessories">
		Accesorios
	</string>
	<string name="InvFolder Meshes">
		Redes
	</string>
	<string name="InvFolder Friends">
		Amigos
	</string>
	<string name="InvFolder All">
		Todas
	</string>
	<string name="no_attachments">
		No tienes puestos anexos
	</string>
	<string name="Buy">
		Comprar
	</string>
	<string name="BuyforL$">
		Comprar por L$
	</string>
	<string name="Stone">
		Piedra
	</string>
	<string name="Metal">
		Metal
	</string>
	<string name="Glass">
		Cristal
	</string>
	<string name="Wood">
		Madera
	</string>
	<string name="Flesh">
		Carne
	</string>
	<string name="Plastic">
		Plástico
	</string>
	<string name="Rubber">
		Goma
	</string>
	<string name="Light">
		Claridad
	</string>
	<string name="KBShift">
		Mayúsculas
	</string>
	<string name="KBCtrl">
		Ctrl
	</string>
	<string name="Chest">
		Tórax
	</string>
	<string name="Skull">
		Cráneo
	</string>
	<string name="Left Shoulder">
		Hombro izquierdo
	</string>
	<string name="Right Shoulder">
		Hombro derecho
	</string>
	<string name="Left Hand">
		Mano izq.
	</string>
	<string name="Right Hand">
		Mano der.
	</string>
	<string name="Left Foot">
		Pie izq.
	</string>
	<string name="Right Foot">
		Pie der.
	</string>
	<string name="Spine">
		Columna
	</string>
	<string name="Pelvis">
		Pelvis
	</string>
	<string name="Mouth">
		Boca
	</string>
	<string name="Chin">
		Barbilla
	</string>
	<string name="Left Ear">
		Oreja izq.
	</string>
	<string name="Right Ear">
		Oreja der.
	</string>
	<string name="Left Eyeball">
		Ojo izq.
	</string>
	<string name="Right Eyeball">
		Ojo der.
	</string>
	<string name="Nose">
		Nariz
	</string>
	<string name="R Upper Arm">
		Brazo der.
	</string>
	<string name="R Forearm">
		Antebrazo der.
	</string>
	<string name="L Upper Arm">
		Brazo izq.
	</string>
	<string name="L Forearm">
		Antebrazo izq.
	</string>
	<string name="Right Hip">
		Cadera der.
	</string>
	<string name="R Upper Leg">
		Muslo der.
	</string>
	<string name="R Lower Leg">
		Pantorrilla der.
	</string>
	<string name="Left Hip">
		Cadera izq.
	</string>
	<string name="L Upper Leg">
		Muslo izq.
	</string>
	<string name="L Lower Leg">
		Pantorrilla izq.
	</string>
	<string name="Stomach">
		Abdomen
	</string>
	<string name="Left Pec">
		Pecho izquierdo
	</string>
	<string name="Right Pec">
		Pecho derecho
	</string>
	<string name="Invalid Attachment">
		Punto de colocación no válido
	</string>
	<string name="YearsMonthsOld">
		[AGEYEARS] [AGEMONTHS]
	</string>
	<string name="YearsOld">
		[AGEYEARS] de edad
	</string>
	<string name="MonthsOld">
		[AGEMONTHS] de edad
	</string>
	<string name="WeeksOld">
		[AGEWEEKS] de edad
	</string>
	<string name="DaysOld">
		[AGEDAYS] de edad
	</string>
	<string name="TodayOld">
		Registrado hoy
	</string>
	<string name="AgeYearsA">
		[COUNT] año
	</string>
	<string name="AgeYearsB">
		[COUNT] años
	</string>
	<string name="AgeYearsC">
		[COUNT] años
	</string>
	<string name="AgeMonthsA">
		[COUNT] mes
	</string>
	<string name="AgeMonthsB">
		[COUNT] meses
	</string>
	<string name="AgeMonthsC">
		[COUNT] meses
	</string>
	<string name="AgeWeeksA">
		[COUNT] semana
	</string>
	<string name="AgeWeeksB">
		[COUNT] semanas
	</string>
	<string name="AgeWeeksC">
		[COUNT] semanas
	</string>
	<string name="AgeDaysA">
		[COUNT] día
	</string>
	<string name="AgeDaysB">
		[COUNT] días
	</string>
	<string name="AgeDaysC">
		[COUNT] días
	</string>
	<string name="GroupMembersA">
		[COUNT] miembro
	</string>
	<string name="GroupMembersB">
		[COUNT] miembros
	</string>
	<string name="GroupMembersC">
		[COUNT] miembros
	</string>
	<string name="AcctTypeResident">
		Residente
	</string>
	<string name="AcctTypeTrial">
		Prueba
	</string>
	<string name="AcctTypeCharterMember">
		Miembro fundador
	</string>
	<string name="AcctTypeEmployee">
		Empleado de Linden Lab
	</string>
	<string name="PaymentInfoUsed">
		Ha usado información sobre la forma de pago
	</string>
	<string name="PaymentInfoOnFile">
		Hay información archivada sobre la forma de pago
	</string>
	<string name="NoPaymentInfoOnFile">
		No hay información archivada sobre la forma de pago
	</string>
	<string name="AgeVerified">
		Edad verificada
	</string>
	<string name="NotAgeVerified">
		Edad no verificada
	</string>
	<string name="Center 2">
		Centro 2
	</string>
	<string name="Top Right">
		Arriba der.
	</string>
	<string name="Top">
		Arriba
	</string>
	<string name="Top Left">
		Arriba izq.
	</string>
	<string name="Center">
		Centro
	</string>
	<string name="Bottom Left">
		Abajo izq.
	</string>
	<string name="Bottom">
		Abajo
	</string>
	<string name="Bottom Right">
		Abajo der.
	</string>
	<string name="CompileQueueDownloadedCompiling">
		Descargado, compilándolo
	</string>
	<string name="CompileQueueScriptNotFound">
		No se encuentra el script en el servidor.
	</string>
	<string name="CompileQueueProblemDownloading">
		Problema al descargar
	</string>
	<string name="CompileQueueInsufficientPermDownload">
		Permisos insuficientes para descargar un script.
	</string>
	<string name="CompileQueueInsufficientPermFor">
		Permisos insuficientes para
	</string>
	<string name="CompileQueueUnknownFailure">
		Fallo desconocido en la descarga
	</string>
	<string name="CompileQueueTitle">
		Recompilando
	</string>
	<string name="CompileQueueStart">
		recompilar
	</string>
	<string name="ResetQueueTitle">
		Progreso del reinicio
	</string>
	<string name="ResetQueueStart">
		restaurar
	</string>
	<string name="RunQueueTitle">
		Configurar según se ejecuta
	</string>
	<string name="RunQueueStart">
		Configurando según se ejecuta
	</string>
	<string name="NotRunQueueTitle">
		Configurar sin ejecutar
	</string>
	<string name="NotRunQueueStart">
		Configurando sin ejecutarlo
	</string>
	<string name="CompileSuccessful">
		¡Compilación correcta!
	</string>
	<string name="CompileSuccessfulSaving">
		Compilación correcta, guardando...
	</string>
	<string name="SaveComplete">
		Guardado.
	</string>
	<string name="ObjectOutOfRange">
		Script (objeto fuera de rango)
	</string>
	<string name="GodToolsObjectOwnedBy">
		El objeto [OBJECT] es propiedad de [OWNER]
	</string>
	<string name="GroupsNone">
		ninguno
	</string>
	<string name="Group" value="(grupo)"/>
	<string name="Unknown">
		(Desconocido)
	</string>
	<string name="SummaryForTheWeek" value="Resumen de esta semana, empezando el "/>
	<string name="NextStipendDay" value=". El próximo día de pago es el "/>
	<string name="GroupIndividualShare" value="Grupo       Aportaciones individuales"/>
	<string name="GroupColumn" value="Grupo"/>
	<string name="Balance">
		Saldo
	</string>
	<string name="Credits">
		Créditos
	</string>
	<string name="Debits">
		Débitos
	</string>
	<string name="Total">
		Total
	</string>
	<string name="NoGroupDataFound">
		No se encontraron datos del grupo
	</string>
	<string name="IMParentEstate">
		parent estate
	</string>
	<string name="IMMainland">
		continente
	</string>
	<string name="IMTeen">
		teen
	</string>
	<string name="Anyone">
		cualquiera
	</string>
	<string name="RegionInfoError">
		error
	</string>
	<string name="RegionInfoAllEstatesOwnedBy">
		todos los estados propiedad de [OWNER]
	</string>
	<string name="RegionInfoAllEstatesYouOwn">
		todos los estados que posees
	</string>
	<string name="RegionInfoAllEstatesYouManage">
		todos los estados que administras para [OWNER]
	</string>
	<string name="RegionInfoAllowedResidents">
		Resientes autorizados: ([ALLOWEDAGENTS], de un máx. de [MAXACCESS])
	</string>
	<string name="RegionInfoAllowedGroups">
		Grupos autorizados: ([ALLOWEDGROUPS], de un máx. de [MAXACCESS])
	</string>
	<string name="ScriptLimitsParcelScriptMemory">
		Memoria de los scripts de la parcela
	</string>
	<string name="ScriptLimitsParcelsOwned">
		Parcelas listadas: [PARCELS]
	</string>
	<string name="ScriptLimitsMemoryUsed">
		Memoria usada: [COUNT] kb de un máx de [MAX] kb; [AVAILABLE] kb disponibles
	</string>
	<string name="ScriptLimitsMemoryUsedSimple">
		Memoria usada: [COUNT] kb
	</string>
	<string name="ScriptLimitsParcelScriptURLs">
		URLs de los scripts de la parcela
	</string>
	<string name="ScriptLimitsURLsUsed">
		URLs usadas: [COUNT] de un máx. de [MAX]; [AVAILABLE] disponibles
	</string>
	<string name="ScriptLimitsURLsUsedSimple">
		URLs usadas: [COUNT]
	</string>
	<string name="ScriptLimitsRequestError">
		Error al obtener la información
	</string>
	<string name="ScriptLimitsRequestNoParcelSelected">
		No hay una parcela seleccionada
	</string>
	<string name="ScriptLimitsRequestWrongRegion">
		Error: la información del script sólo está disponible en tu región actual
	</string>
	<string name="ScriptLimitsRequestWaiting">
		Obteniendo la información...
	</string>
	<string name="ScriptLimitsRequestDontOwnParcel">
		No tienes permiso para examinar esta parcela
	</string>
	<string name="SITTING_ON">
		Sentado en
	</string>
	<string name="ATTACH_CHEST">
		Tórax
	</string>
	<string name="ATTACH_HEAD">
		Cabeza
	</string>
	<string name="ATTACH_LSHOULDER">
		Hombro izquierdo
	</string>
	<string name="ATTACH_RSHOULDER">
		Hombro derecho
	</string>
	<string name="ATTACH_LHAND">
		Mano izq.
	</string>
	<string name="ATTACH_RHAND">
		Mano der.
	</string>
	<string name="ATTACH_LFOOT">
		Pie izq.
	</string>
	<string name="ATTACH_RFOOT">
		Pie der.
	</string>
	<string name="ATTACH_BACK">
		Anterior
	</string>
	<string name="ATTACH_PELVIS">
		Pelvis
	</string>
	<string name="ATTACH_MOUTH">
		Boca
	</string>
	<string name="ATTACH_CHIN">
		Barbilla
	</string>
	<string name="ATTACH_LEAR">
		Oreja izq.
	</string>
	<string name="ATTACH_REAR">
		Oreja der.
	</string>
	<string name="ATTACH_LEYE">
		Ojo izq.
	</string>
	<string name="ATTACH_REYE">
		Ojo der.
	</string>
	<string name="ATTACH_NOSE">
		Nariz
	</string>
	<string name="ATTACH_RUARM">
		Brazo der.
	</string>
	<string name="ATTACH_RLARM">
		Antebrazo der.
	</string>
	<string name="ATTACH_LUARM">
		Brazo izq.
	</string>
	<string name="ATTACH_LLARM">
		Antebrazo izq.
	</string>
	<string name="ATTACH_RHIP">
		Cadera der.
	</string>
	<string name="ATTACH_RULEG">
		Muslo der.
	</string>
	<string name="ATTACH_RLLEG">
		Pantorrilla der.
	</string>
	<string name="ATTACH_LHIP">
		Cadera izq.
	</string>
	<string name="ATTACH_LULEG">
		Muslo izq.
	</string>
	<string name="ATTACH_LLLEG">
		Pantorrilla izq.
	</string>
	<string name="ATTACH_BELLY">
		Vientre
	</string>
	<string name="ATTACH_RPEC">
		Pecho derecho
	</string>
	<string name="ATTACH_LPEC">
		Pecho izquierdo
	</string>
	<string name="ATTACH_HUD_CENTER_2">
		HUD: Centro 2
	</string>
	<string name="ATTACH_HUD_TOP_RIGHT">
		HUD: arriba der.
	</string>
	<string name="ATTACH_HUD_TOP_CENTER">
		HUD: arriba centro
	</string>
	<string name="ATTACH_HUD_TOP_LEFT">
		HUD: arriba izq.
	</string>
	<string name="ATTACH_HUD_CENTER_1">
		HUD: Centro 1
	</string>
	<string name="ATTACH_HUD_BOTTOM_LEFT">
		HUD: abajo izq.
	</string>
	<string name="ATTACH_HUD_BOTTOM">
		HUD: abajo
	</string>
	<string name="ATTACH_HUD_BOTTOM_RIGHT">
		HUD: abajo der.
	</string>
	<string name="CursorPos">
		Línea [LINE], Columna [COLUMN]
	</string>
	<string name="PanelDirCountFound">
		[COUNT] resultados
	</string>
	<string name="PanelContentsTooltip">
		Contenido del objeto
	</string>
	<string name="PanelContentsNewScript">
		Script nuevo
	</string>
	<string name="BusyModeResponseDefault">
		El Residente al que has enviado un mensaje ha solicitado que no se le moleste porque está en modo ocupado. Podrá ver tu mensaje más adelante, ya que éste aparecerá en su panel de MI.
	</string>
	<string name="MuteByName">
		(Por el nombre)
	</string>
	<string name="MuteAgent">
		(Residente)
	</string>
	<string name="MuteObject">
		(Objeto)
	</string>
	<string name="MuteGroup">
		(Grupo)
	</string>
	<string name="MuteExternal">
		(Externo)
	</string>
	<string name="RegionNoCovenant">
		No se ha aportado un contrato para este estado.
	</string>
	<string name="RegionNoCovenantOtherOwner">
		No se ha aportado un contrato para este estado. El terreno de este estado lo vende el propietario del estado, no Linden Lab.  Por favor, contacta con ese propietario para informarte sobre la venta.
	</string>
	<string name="covenant_last_modified" value="Última modificación: "/>
	<string name="none_text" value="(no hay)"/>
	<string name="never_text" value=" (nunca)"/>
	<string name="GroupOwned">
		Propiedad del grupo
	</string>
	<string name="Public">
		Público
	</string>
	<string name="LocalSettings">
		Configuración local
	</string>
	<string name="RegionSettings">
		Configuración de la región
	</string>
	<string name="ClassifiedClicksTxt">
		Clics: [TELEPORT] teleportes, [MAP] mapa, [PROFILE] perfil
	</string>
	<string name="ClassifiedUpdateAfterPublish">
		(se actualizará tras la publicación)
	</string>
	<string name="NoPicksClassifiedsText">
		No has creado destacados ni clasificados. Pulsa el botón Más para crear uno.
	</string>
	<string name="NoAvatarPicksClassifiedsText">
		El usuario no tiene clasificados ni destacados
	</string>
	<string name="PicksClassifiedsLoadingText">
		Cargando...
	</string>
	<string name="MultiPreviewTitle">
		Vista previa
	</string>
	<string name="MultiPropertiesTitle">
		Propiedades
	</string>
	<string name="InvOfferAnObjectNamed">
		Un objeto de nombre
	</string>
	<string name="InvOfferOwnedByGroup">
		propiedad del grupo
	</string>
	<string name="InvOfferOwnedByUnknownGroup">
		propiedad de un grupo desconocido
	</string>
	<string name="InvOfferOwnedBy">
		propiedad de
	</string>
	<string name="InvOfferOwnedByUnknownUser">
		propiedad de un usuario desconocido
	</string>
	<string name="InvOfferGaveYou">
		te ha dado
	</string>
	<string name="InvOfferDecline">
		Rechazas [DESC] de &lt;nolink&gt;[NAME]&lt;/nolink&gt;.
	</string>
	<string name="GroupMoneyTotal">
		Total
	</string>
	<string name="GroupMoneyBought">
		comprado
	</string>
	<string name="GroupMoneyPaidYou">
		pagado a ti
	</string>
	<string name="GroupMoneyPaidInto">
		pagado en
	</string>
	<string name="GroupMoneyBoughtPassTo">
		pase comprado a
	</string>
	<string name="GroupMoneyPaidFeeForEvent">
		cuotas pagadas para el evento
	</string>
	<string name="GroupMoneyPaidPrizeForEvent">
		precio pagado por el evento
	</string>
	<string name="GroupMoneyBalance">
		Saldo
	</string>
	<string name="GroupMoneyCredits">
		Créditos
	</string>
	<string name="GroupMoneyDebits">
		Débitos
	</string>
	<string name="ViewerObjectContents">
		Contenidos
	</string>
	<string name="AcquiredItems">
		Artículos adquiridos
	</string>
	<string name="Cancel">
		Cancelar
	</string>
	<string name="UploadingCosts">
		Subir [NAME] cuesta [AMOUNT] L$
	</string>
	<string name="BuyingCosts">
		Comprar esto cuesta [AMOUNT] L$
	</string>
	<string name="UnknownFileExtension">
		Extensión de archivo desconocida [.%s]
Se esperaba .wav, .tga, .bmp, .jpg, .jpeg, o .bvh
	</string>
	<string name="MuteObject2">
		Ignorar
	</string>
	<string name="AddLandmarkNavBarMenu">
		Guardarme este hito...
	</string>
	<string name="EditLandmarkNavBarMenu">
		Editar este hito...
	</string>
	<string name="accel-mac-control">
		⌃
	</string>
	<string name="accel-mac-command">
		⌘
	</string>
	<string name="accel-mac-option">
		⌥
	</string>
	<string name="accel-mac-shift">
		⇧
	</string>
	<string name="accel-win-control">
		Ctrl+
	</string>
	<string name="accel-win-alt">
		Alt+
	</string>
	<string name="accel-win-shift">
		Mayús+
	</string>
	<string name="FileSaved">
		Archivo guardado
	</string>
	<string name="Receiving">
		Recibiendo
	</string>
	<string name="AM">
		AM
	</string>
	<string name="PM">
		PM
	</string>
	<string name="PST">
		PST
	</string>
	<string name="PDT">
		PDT
	</string>
	<string name="Direction_Forward">
		Adelante
	</string>
	<string name="Direction_Left">
		Izquierda
	</string>
	<string name="Direction_Right">
		Derecha
	</string>
	<string name="Direction_Back">
		Atrás
	</string>
	<string name="Direction_North">
		Norte
	</string>
	<string name="Direction_South">
		Sur
	</string>
	<string name="Direction_West">
		Oeste
	</string>
	<string name="Direction_East">
		Este
	</string>
	<string name="Direction_Up">
		Arriba
	</string>
	<string name="Direction_Down">
		Abajo
	</string>
	<string name="Any Category">
		Cualquier categoría
	</string>
	<string name="Shopping">
		Compras
	</string>
	<string name="Land Rental">
		Terreno en alquiler
	</string>
	<string name="Property Rental">
		Propiedad en alquiler
	</string>
	<string name="Special Attraction">
		Atracción especial
	</string>
	<string name="New Products">
		Nuevos productos
	</string>
	<string name="Employment">
		Empleo
	</string>
	<string name="Wanted">
		Se busca
	</string>
	<string name="Service">
		Servicios
	</string>
	<string name="Personal">
		Personal
	</string>
	<string name="None">
		Ninguno
	</string>
	<string name="Linden Location">
		Localización Linden
	</string>
	<string name="Adult">
		Adulto
	</string>
	<string name="Arts&amp;Culture">
		Arte y Cultura
	</string>
	<string name="Business">
		Negocios
	</string>
	<string name="Educational">
		Educativo
	</string>
	<string name="Gaming">
		Juegos de azar
	</string>
	<string name="Hangout">
		Entretenimiento
	</string>
	<string name="Newcomer Friendly">
		Para recién llegados
	</string>
	<string name="Parks&amp;Nature">
		Parques y Naturaleza
	</string>
	<string name="Residential">
		Residencial
	</string>
	<string name="Stage">
		Artes escénicas
	</string>
	<string name="Other">
		Otra
	</string>
	<string name="Rental">
		Terreno en alquiler
	</string>
	<string name="Any">
		Cualquiera
	</string>
	<string name="You">
		Tú
	</string>
	<string name="Multiple Media">
		Múltiples medias
	</string>
	<string name="Play Media">
		Play/Pausa los media
	</string>
	<string name="MBCmdLineError">
		Ha habido un error analizando la línea de comando.
Por favor, consulta: http://wiki.secondlife.com/wiki/Client_parameters
Error:
	</string>
	<string name="MBCmdLineUsg">
		[APP_NAME] Uso de línea de comando:
	</string>
	<string name="MBUnableToAccessFile">
		[APP_NAME] no puede acceder a un archivo que necesita.

Puede ser porque estés ejecutando varias copias, o porque tu sistema crea -equivocadamente- que el archivo está abierto.
Si este mensaje persiste, reinicia tu ordenador y vuelve a intentarlo.
Si aun así sigue apareciendo el mensaje, debes desinstalar completamente [APP_NAME] y reinstalarlo.
	</string>
	<string name="MBFatalError">
		Error fatal
	</string>
	<string name="MBRequiresAltiVec">
		[APP_NAME] requiere un procesador con AltiVec (G4 o posterior).
	</string>
	<string name="MBAlreadyRunning">
		[APP_NAME] ya se está ejecutando.
Revisa tu barra de tareas para encontrar una copia minimizada del programa.
Si este mensaje persiste, reinicia tu ordenador.
	</string>
	<string name="MBFrozenCrashed">
		En su anterior ejecución, [APP_NAME] se congeló o se cayó.
¿Quieres enviar un informe de caída?
	</string>
	<string name="MBAlert">
		Alerta
	</string>
	<string name="MBNoDirectX">
		[APP_NAME] no encuentra DirectX 9.0b o superior.
[APP_NAME] usa DirectX para detectar el hardware o los drivers no actualizados que pueden provocar problemas de estabilidad, ejecución pobre y caídas.  Aunque puedes ejecutar [APP_NAME] sin él, recomendamos encarecidamente hacerlo con DirectX 9.0b.

¿Quieres continuar?
	</string>
	<string name="MBWarning">
		¡Atención!
	</string>
	<string name="MBNoAutoUpdate">
		Las actualizaciones automáticas no están todavía implementadas para Linux.
Por favor, descarga la última versión desde www.secondlife.com.
	</string>
	<string name="MBRegClassFailed">
		Fallo en RegisterClass
	</string>
	<string name="MBError">
		Error
	</string>
	<string name="MBFullScreenErr">
		No puede ejecutarse a pantalla completa de [WIDTH] x [HEIGHT].
Ejecutándose en una ventana.
	</string>
	<string name="MBDestroyWinFailed">
		Error Shutdown destruyendo la ventana (DestroyWindow() failed)
	</string>
	<string name="MBShutdownErr">
		Error Shutdown
	</string>
	<string name="MBDevContextErr">
		No se puede construir el &apos;GL device context&apos;
	</string>
	<string name="MBPixelFmtErr">
		No se puede encontrar un formato adecuado de píxel
	</string>
	<string name="MBPixelFmtDescErr">
		No se puede conseguir la descripción del formato de píxel
	</string>
	<string name="MBTrueColorWindow">
		Para ejecutarse, [APP_NAME] necesita True Color (32-bit).
Por favor, en las configuraciones de tu ordenador ajusta el modo de color a 32-bit.
	</string>
	<string name="MBAlpha">
		[APP_NAME] no puede ejecutarse porque no puede obtener un canal alpha de 8 bit.  Generalmente, se debe a alguna cuestión de los drivers de la tarjeta de vídeo.
Por favor, comprueba que tienes instalados los últimos drivers para tu tarjeta de vídeo.
Comprueba también que tu monitor esta configurado para True Color (32-bit) en Panel de Control &gt; Apariencia y temas &gt; Pantalla.
Si sigues recibiendo este mensaje, contacta con [SUPPORT_SITE].
	</string>
	<string name="MBPixelFmtSetErr">
		No se puede configurar el formato de píxel
	</string>
	<string name="MBGLContextErr">
		No se puede crear el &apos;GL rendering context&apos;
	</string>
	<string name="MBGLContextActErr">
		No se puede activar el &apos;GL rendering context&apos;
	</string>
	<string name="MBVideoDrvErr">
		[APP_NAME] no puede ejecutarse porque los drivers de tu tarjeta de vídeo o no están bien instalados, o no están actualizados, o son para hardware no admitido. Por favor, comprueba que tienes los drivers más actuales para tu tarjeta de vídeo, y, aunque los tengas, intenta reinstalarlos.

Si sigues recibiendo este mensaje, contacta con [SUPPORT_SITE].
	</string>
	<string name="5 O&apos;Clock Shadow">
		Barba del día
	</string>
	<string name="All White">
		Blanco del todo
	</string>
	<string name="Anime Eyes">
		Ojos de cómic
	</string>
	<string name="Arced">
		Arqueadas
	</string>
	<string name="Arm Length">
		Brazos: longitud
	</string>
	<string name="Attached">
		Cortos
	</string>
	<string name="Attached Earlobes">
		Lóbulos
	</string>
	<string name="Back Fringe">
		Nuca: largo
	</string>
	<string name="Baggy">
		Marcadas
	</string>
	<string name="Bangs">
		Bangs
	</string>
	<string name="Beady Eyes">
		Ojos pequeños
	</string>
	<string name="Belly Size">
		Barriga: tamaño
	</string>
	<string name="Big">
		Grande
	</string>
	<string name="Big Butt">
		Culo grande
	</string>
	<string name="Big Hair Back">
		Pelo: moño
	</string>
	<string name="Big Hair Front">
		Pelo: tupé
	</string>
	<string name="Big Hair Top">
		Pelo: melena alta
	</string>
	<string name="Big Head">
		Cabeza grande
	</string>
	<string name="Big Pectorals">
		Grandes pectorales
	</string>
	<string name="Big Spikes">
		Crestas grandes
	</string>
	<string name="Black">
		Negro
	</string>
	<string name="Blonde">
		Rubio
	</string>
	<string name="Blonde Hair">
		Pelo rubio
	</string>
	<string name="Blush">
		Colorete
	</string>
	<string name="Blush Color">
		Color del colorete
	</string>
	<string name="Blush Opacity">
		Opacidad del colorete
	</string>
	<string name="Body Definition">
		Definición del cuerpo
	</string>
	<string name="Body Fat">
		Cuerpo: gordura
	</string>
	<string name="Body Freckles">
		Pecas del cuerpo
	</string>
	<string name="Body Thick">
		Cuerpo grueso
	</string>
	<string name="Body Thickness">
		Cuerpo: grosor
	</string>
	<string name="Body Thin">
		Cuerpo delgado
	</string>
	<string name="Bow Legged">
		Abiertas
	</string>
	<string name="Breast Buoyancy">
		Busto: firmeza
	</string>
	<string name="Breast Cleavage">
		Busto: canalillo
	</string>
	<string name="Breast Size">
		Busto: tamaño
	</string>
	<string name="Bridge Width">
		Puente: ancho
	</string>
	<string name="Broad">
		Aumentar
	</string>
	<string name="Brow Size">
		Arco ciliar
	</string>
	<string name="Bug Eyes">
		Bug Eyes
	</string>
	<string name="Bugged Eyes">
		Ojos saltones
	</string>
	<string name="Bulbous">
		Bulbosa
	</string>
	<string name="Bulbous Nose">
		Nariz de porra
	</string>
	<string name="Breast Physics Mass">
		Masa del busto
	</string>
	<string name="Breast Physics Smoothing">
		Suavizado del busto
	</string>
	<string name="Breast Physics Gravity">
		Gravedad del busto
	</string>
	<string name="Breast Physics Drag">
		Aerodinámica del busto
	</string>
	<string name="Breast Physics InOut Max Effect">
		Efecto máx.
	</string>
	<string name="Breast Physics InOut Spring">
		Elasticidad
	</string>
	<string name="Breast Physics InOut Gain">
		Ganancia
	</string>
	<string name="Breast Physics InOut Damping">
		Amortiguación
	</string>
	<string name="Breast Physics UpDown Max Effect">
		Efecto máx.
	</string>
	<string name="Breast Physics UpDown Spring">
		Elasticidad
	</string>
	<string name="Breast Physics UpDown Gain">
		Ganancia
	</string>
	<string name="Breast Physics UpDown Damping">
		Amortiguación
	</string>
	<string name="Breast Physics LeftRight Max Effect">
		Efecto máx.
	</string>
	<string name="Breast Physics LeftRight Spring">
		Elasticidad
	</string>
	<string name="Breast Physics LeftRight Gain">
		Ganancia
	</string>
	<string name="Breast Physics LeftRight Damping">
		Amortiguación
	</string>
	<string name="Belly Physics Mass">
		Masa de la barriga
	</string>
	<string name="Belly Physics Smoothing">
		Suavizado de la barriga
	</string>
	<string name="Belly Physics Gravity">
		Gravedad de la barriga
	</string>
	<string name="Belly Physics Drag">
		Aerodinámica de la barriga
	</string>
	<string name="Belly Physics UpDown Max Effect">
		Efecto máx.
	</string>
	<string name="Belly Physics UpDown Spring">
		Elasticidad
	</string>
	<string name="Belly Physics UpDown Gain">
		Ganancia
	</string>
	<string name="Belly Physics UpDown Damping">
		Amortiguación
	</string>
	<string name="Butt Physics Mass">
		Masa del culo
	</string>
	<string name="Butt Physics Smoothing">
		Suavizado del culo
	</string>
	<string name="Butt Physics Gravity">
		Gravedad del culo
	</string>
	<string name="Butt Physics Drag">
		Aerodinámica del culo
	</string>
	<string name="Butt Physics UpDown Max Effect">
		Efecto máx.
	</string>
	<string name="Butt Physics UpDown Spring">
		Elasticidad
	</string>
	<string name="Butt Physics UpDown Gain">
		Ganancia
	</string>
	<string name="Butt Physics UpDown Damping">
		Amortiguación
	</string>
	<string name="Butt Physics LeftRight Max Effect">
		Efecto máx.
	</string>
	<string name="Butt Physics LeftRight Spring">
		Elasticidad
	</string>
	<string name="Butt Physics LeftRight Gain">
		Ganancia
	</string>
	<string name="Butt Physics LeftRight Damping">
		Amortiguación
	</string>
	<string name="Bushy Eyebrows">
		Cejijuntas
	</string>
	<string name="Bushy Hair">
		Pelo tupido
	</string>
	<string name="Butt Size">
		Culo: tamaño
	</string>
	<string name="Butt Gravity">
		Gravedad del culo
	</string>
	<string name="bustle skirt">
		Polisón
	</string>
	<string name="no bustle">
		Sin polisón
	</string>
	<string name="more bustle">
		Con polisón
	</string>
	<string name="Chaplin">
		Cortito
	</string>
	<string name="Cheek Bones">
		Pómulos
	</string>
	<string name="Chest Size">
		Tórax: tamaño
	</string>
	<string name="Chin Angle">
		Barbilla: ángulo
	</string>
	<string name="Chin Cleft">
		Barbilla: contorno
	</string>
	<string name="Chin Curtains">
		Barba en collar
	</string>
	<string name="Chin Depth">
		Barbilla: largo
	</string>
	<string name="Chin Heavy">
		Hacia la barbilla
	</string>
	<string name="Chin In">
		Barbilla retraída
	</string>
	<string name="Chin Out">
		Barbilla prominente
	</string>
	<string name="Chin-Neck">
		Papada
	</string>
	<string name="Clear">
		Transparente
	</string>
	<string name="Cleft">
		Remarcar
	</string>
	<string name="Close Set Eyes">
		Ojos juntos
	</string>
	<string name="Closed">
		Cerrar
	</string>
	<string name="Closed Back">
		Trasera cerrada
	</string>
	<string name="Closed Front">
		Frontal cerrado
	</string>
	<string name="Closed Left">
		Cerrada
	</string>
	<string name="Closed Right">
		Cerrada
	</string>
	<string name="Coin Purse">
		Poco abultada
	</string>
	<string name="Collar Back">
		Espalda
	</string>
	<string name="Collar Front">
		Escote
	</string>
	<string name="Corner Down">
		Hacia abajo
	</string>
	<string name="Corner Up">
		Hacia arriba
	</string>
	<string name="Creased">
		Caídos
	</string>
	<string name="Crooked Nose">
		Nariz torcida
	</string>
	<string name="Cuff Flare">
		Acampanado
	</string>
	<string name="Dark">
		Oscuridad
	</string>
	<string name="Dark Green">
		Verde oscuro
	</string>
	<string name="Darker">
		Más oscuros
	</string>
	<string name="Deep">
		Remarcar
	</string>
	<string name="Default Heels">
		Tacones por defecto
	</string>
	<string name="Dense">
		Densas
	</string>
	<string name="Double Chin">
		Mucha papada
	</string>
	<string name="Downturned">
		Poco
	</string>
	<string name="Duffle Bag">
		Muy abultada
	</string>
	<string name="Ear Angle">
		Orejas: ángulo
	</string>
	<string name="Ear Size">
		Orejas: tamaño
	</string>
	<string name="Ear Tips">
		Orejas: forma
	</string>
	<string name="Egg Head">
		Cabeza: ahuevada
	</string>
	<string name="Eye Bags">
		Ojos: bolsas
	</string>
	<string name="Eye Color">
		Ojos: color
	</string>
	<string name="Eye Depth">
		Ojos: profundidad
	</string>
	<string name="Eye Lightness">
		Ojos: brillo
	</string>
	<string name="Eye Opening">
		Ojos: apertura
	</string>
	<string name="Eye Pop">
		Ojos: simetría
	</string>
	<string name="Eye Size">
		Ojos: tamaño
	</string>
	<string name="Eye Spacing">
		Ojos: separación
	</string>
	<string name="Eyebrow Arc">
		Cejas: arco
	</string>
	<string name="Eyebrow Density">
		Cejas: densidad
	</string>
	<string name="Eyebrow Height">
		Cejas: altura
	</string>
	<string name="Eyebrow Points">
		Cejas: en V
	</string>
	<string name="Eyebrow Size">
		Cejas: tamaño
	</string>
	<string name="Eyelash Length">
		Pestañas: longitud
	</string>
	<string name="Eyeliner">
		Contorno de ojos
	</string>
	<string name="Eyeliner Color">
		Contorno de ojos: color
	</string>
	<string name="Eyes Bugged">
		Eyes Bugged
	</string>
	<string name="Face Shear">
		Cara: simetría
	</string>
	<string name="Facial Definition">
		Rasgos marcados
	</string>
	<string name="Far Set Eyes">
		Ojos separados
	</string>
	<string name="Fat Lips">
		Prominentes
	</string>
	<string name="Female">
		Mujer
	</string>
	<string name="Fingerless">
		Sin dedos
	</string>
	<string name="Fingers">
		Con dedos
	</string>
	<string name="Flared Cuffs">
		Campana
	</string>
	<string name="Flat">
		Redondeadas
	</string>
	<string name="Flat Butt">
		Culo plano
	</string>
	<string name="Flat Head">
		Cabeza plana
	</string>
	<string name="Flat Toe">
		Empeine bajo
	</string>
	<string name="Foot Size">
		Pie: tamaño
	</string>
	<string name="Forehead Angle">
		Frente: ángulo
	</string>
	<string name="Forehead Heavy">
		Hacia la frente
	</string>
	<string name="Freckles">
		Pecas
	</string>
	<string name="Front Fringe">
		Flequillo
	</string>
	<string name="Full Back">
		Sin cortar
	</string>
	<string name="Full Eyeliner">
		Contorno completo
	</string>
	<string name="Full Front">
		Sin cortar
	</string>
	<string name="Full Hair Sides">
		Pelo: volumen a los lados
	</string>
	<string name="Full Sides">
		Volumen total
	</string>
	<string name="Glossy">
		Con brillo
	</string>
	<string name="Glove Fingers">
		Guantes: dedos
	</string>
	<string name="Glove Length">
		Guantes: largo
	</string>
	<string name="Hair">
		Pelo
	</string>
	<string name="Hair Back">
		Pelo: nuca
	</string>
	<string name="Hair Front">
		Pelo: delante
	</string>
	<string name="Hair Sides">
		Pelo: lados
	</string>
	<string name="Hair Sweep">
		Peinado: dirección
	</string>
	<string name="Hair Thickess">
		Pelo: espesor
	</string>
	<string name="Hair Thickness">
		Pelo: espesor
	</string>
	<string name="Hair Tilt">
		Pelo: inclinación
	</string>
	<string name="Hair Tilted Left">
		A la izq.
	</string>
	<string name="Hair Tilted Right">
		A la der.
	</string>
	<string name="Hair Volume">
		Pelo: volumen
	</string>
	<string name="Hand Size">
		Manos: tamaño
	</string>
	<string name="Handlebars">
		Muy largo
	</string>
	<string name="Head Length">
		Cabeza: longitud
	</string>
	<string name="Head Shape">
		Cabeza: forma
	</string>
	<string name="Head Size">
		Cabeza: tamaño
	</string>
	<string name="Head Stretch">
		Cabeza: estiramiento
	</string>
	<string name="Heel Height">
		Tacón: altura
	</string>
	<string name="Heel Shape">
		Tacón: forma
	</string>
	<string name="Height">
		Altura
	</string>
	<string name="High">
		Subir
	</string>
	<string name="High Heels">
		Tacones altos
	</string>
	<string name="High Jaw">
		Mandíbula alta
	</string>
	<string name="High Platforms">
		Suela gorda
	</string>
	<string name="High and Tight">
		Pegada
	</string>
	<string name="Higher">
		Arrriba
	</string>
	<string name="Hip Length">
		Cadera: altura
	</string>
	<string name="Hip Width">
		Cadera: ancho
	</string>
	<string name="In">
		Pegadas
	</string>
	<string name="In Shdw Color">
		Línea de ojos: color
	</string>
	<string name="In Shdw Opacity">
		Línea de ojos: opacidad
	</string>
	<string name="Inner Eye Corner">
		Ojos: lagrimal
	</string>
	<string name="Inner Eye Shadow">
		Inner Eye Shadow
	</string>
	<string name="Inner Shadow">
		Línea de ojos
	</string>
	<string name="Jacket Length">
		Chaqueta: largo
	</string>
	<string name="Jacket Wrinkles">
		Chaqueta: arrugas
	</string>
	<string name="Jaw Angle">
		Mandíbula: ángulo
	</string>
	<string name="Jaw Jut">
		Maxilar inferior
	</string>
	<string name="Jaw Shape">
		Mandíbula: forma
	</string>
	<string name="Join">
		Más junto
	</string>
	<string name="Jowls">
		Mofletes
	</string>
	<string name="Knee Angle">
		Rodillas: ángulo
	</string>
	<string name="Knock Kneed">
		Zambas
	</string>
	<string name="Large">
		Aumentar
	</string>
	<string name="Large Hands">
		Manos grandes
	</string>
	<string name="Left Part">
		Raya: izq.
	</string>
	<string name="Leg Length">
		Piernas: longitud
	</string>
	<string name="Leg Muscles">
		Piernas: musculatura
	</string>
	<string name="Less">
		Menos
	</string>
	<string name="Less Body Fat">
		Menos gordura
	</string>
	<string name="Less Curtains">
		Menos tupida
	</string>
	<string name="Less Freckles">
		Menos pecas
	</string>
	<string name="Less Full">
		Menos grosor
	</string>
	<string name="Less Gravity">
		Más levantado
	</string>
	<string name="Less Love">
		Menos michelines
	</string>
	<string name="Less Muscles">
		Pocos músculos
	</string>
	<string name="Less Muscular">
		Poca musculatura
	</string>
	<string name="Less Rosy">
		Menos sonrosada
	</string>
	<string name="Less Round">
		Menos redondeada
	</string>
	<string name="Less Saddle">
		Menos cartucheras
	</string>
	<string name="Less Square">
		Menos cuadrada
	</string>
	<string name="Less Volume">
		Menos volumen
	</string>
	<string name="Less soul">
		Pequeña
	</string>
	<string name="Lighter">
		Más luminosos
	</string>
	<string name="Lip Cleft">
		Labio: hoyuelo
	</string>
	<string name="Lip Cleft Depth">
		Hoyuelo marcado
	</string>
	<string name="Lip Fullness">
		Labios: grosor
	</string>
	<string name="Lip Pinkness">
		Labios sonrosados
	</string>
	<string name="Lip Ratio">
		Labios: ratio
	</string>
	<string name="Lip Thickness">
		Labios: prominencia
	</string>
	<string name="Lip Width">
		Labios: ancho
	</string>
	<string name="Lipgloss">
		Brillo de labios
	</string>
	<string name="Lipstick">
		Barra de labios
	</string>
	<string name="Lipstick Color">
		Barra de labios: color
	</string>
	<string name="Long">
		Más
	</string>
	<string name="Long Head">
		Cabeza alargada
	</string>
	<string name="Long Hips">
		Cadera larga
	</string>
	<string name="Long Legs">
		Piernas largas
	</string>
	<string name="Long Neck">
		Cuello largo
	</string>
	<string name="Long Pigtails">
		Coletas largas
	</string>
	<string name="Long Ponytail">
		Cola de caballo larga
	</string>
	<string name="Long Torso">
		Torso largo
	</string>
	<string name="Long arms">
		Brazos largos
	</string>
	<string name="Loose Pants">
		Pantalón suelto
	</string>
	<string name="Loose Shirt">
		Camiseta suelta
	</string>
	<string name="Loose Sleeves">
		Puños anchos
	</string>
	<string name="Love Handles">
		Michelines
	</string>
	<string name="Low">
		Bajar
	</string>
	<string name="Low Heels">
		Tacones bajos
	</string>
	<string name="Low Jaw">
		Mandíbula baja
	</string>
	<string name="Low Platforms">
		Suela fina
	</string>
	<string name="Low and Loose">
		Suelta
	</string>
	<string name="Lower">
		Abajo
	</string>
	<string name="Lower Bridge">
		Puente: abajo
	</string>
	<string name="Lower Cheeks">
		Mejillas: abajo
	</string>
	<string name="Male">
		Varón
	</string>
	<string name="Middle Part">
		Raya: en medio
	</string>
	<string name="More">
		Más
	</string>
	<string name="More Blush">
		Más colorete
	</string>
	<string name="More Body Fat">
		Más gordura
	</string>
	<string name="More Curtains">
		Más tupida
	</string>
	<string name="More Eyeshadow">
		Más
	</string>
	<string name="More Freckles">
		Más pecas
	</string>
	<string name="More Full">
		Más grosor
	</string>
	<string name="More Gravity">
		Menos levantado
	</string>
	<string name="More Lipstick">
		Más barra de labios
	</string>
	<string name="More Love">
		Más michelines
	</string>
	<string name="More Lower Lip">
		Más el inferior
	</string>
	<string name="More Muscles">
		Más músculos
	</string>
	<string name="More Muscular">
		Más musculatura
	</string>
	<string name="More Rosy">
		Más sonrosada
	</string>
	<string name="More Round">
		Más redondeada
	</string>
	<string name="More Saddle">
		Más cartucheras
	</string>
	<string name="More Sloped">
		Más inclinada
	</string>
	<string name="More Square">
		Más cuadrada
	</string>
	<string name="More Upper Lip">
		Más el superior
	</string>
	<string name="More Vertical">
		Más recta
	</string>
	<string name="More Volume">
		Más volumen
	</string>
	<string name="More soul">
		Grande
	</string>
	<string name="Moustache">
		Bigote
	</string>
	<string name="Mouth Corner">
		Comisuras
	</string>
	<string name="Mouth Position">
		Boca: posición
	</string>
	<string name="Mowhawk">
		Rapado
	</string>
	<string name="Muscular">
		Muscular
	</string>
	<string name="Mutton Chops">
		Patillas largas
	</string>
	<string name="Nail Polish">
		Uñas pintadas
	</string>
	<string name="Nail Polish Color">
		Uñas pintadas: color
	</string>
	<string name="Narrow">
		Disminuir
	</string>
	<string name="Narrow Back">
		Rapada
	</string>
	<string name="Narrow Front">
		Entradas
	</string>
	<string name="Narrow Lips">
		Labios estrechos
	</string>
	<string name="Natural">
		Natural
	</string>
	<string name="Neck Length">
		Cuello: longitud
	</string>
	<string name="Neck Thickness">
		Cuello: grosor
	</string>
	<string name="No Blush">
		Sin colorete
	</string>
	<string name="No Eyeliner">
		Sin contorno
	</string>
	<string name="No Eyeshadow">
		Menos
	</string>
	<string name="No Lipgloss">
		Sin brillo
	</string>
	<string name="No Lipstick">
		Sin barra de labios
	</string>
	<string name="No Part">
		Sin raya
	</string>
	<string name="No Polish">
		Sin pintar
	</string>
	<string name="No Red">
		Nada
	</string>
	<string name="No Spikes">
		Sin crestas
	</string>
	<string name="No White">
		Sin blanco
	</string>
	<string name="No Wrinkles">
		Sin arrugas
	</string>
	<string name="Normal Lower">
		Normal Lower
	</string>
	<string name="Normal Upper">
		Normal Upper
	</string>
	<string name="Nose Left">
		Nariz a la izq.
	</string>
	<string name="Nose Right">
		Nariz a la der.
	</string>
	<string name="Nose Size">
		Nariz: tamaño
	</string>
	<string name="Nose Thickness">
		Nariz: grosor
	</string>
	<string name="Nose Tip Angle">
		Nariz: respingona
	</string>
	<string name="Nose Tip Shape">
		Nariz: punta
	</string>
	<string name="Nose Width">
		Nariz: ancho
	</string>
	<string name="Nostril Division">
		Ventana: altura
	</string>
	<string name="Nostril Width">
		Ventana: ancho
	</string>
	<string name="Opaque">
		Opaco
	</string>
	<string name="Open">
		Abrir
	</string>
	<string name="Open Back">
		Apertura trasera
	</string>
	<string name="Open Front">
		Apertura frontal
	</string>
	<string name="Open Left">
		Abierta
	</string>
	<string name="Open Right">
		Abierta
	</string>
	<string name="Orange">
		Anaranjado
	</string>
	<string name="Out">
		De soplillo
	</string>
	<string name="Out Shdw Color">
		Sombra de ojos: color
	</string>
	<string name="Out Shdw Opacity">
		Sombra de ojos: opacidad
	</string>
	<string name="Outer Eye Corner">
		Ojos: comisura
	</string>
	<string name="Outer Eye Shadow">
		Outer Eye Shadow
	</string>
	<string name="Outer Shadow">
		Sombra de ojos
	</string>
	<string name="Overbite">
		Retraído
	</string>
	<string name="Package">
		Pubis
	</string>
	<string name="Painted Nails">
		Pintadas
	</string>
	<string name="Pale">
		Pálida
	</string>
	<string name="Pants Crotch">
		Pantalón: cruz
	</string>
	<string name="Pants Fit">
		Ceñido
	</string>
	<string name="Pants Length">
		Pernera: largo
	</string>
	<string name="Pants Waist">
		Caja
	</string>
	<string name="Pants Wrinkles">
		Pantalón: arrugas
	</string>
	<string name="Part">
		Raya
	</string>
	<string name="Part Bangs">
		Flequillo partido
	</string>
	<string name="Pectorals">
		Pectorales
	</string>
	<string name="Pigment">
		Tono
	</string>
	<string name="Pigtails">
		Coletas
	</string>
	<string name="Pink">
		Rosa
	</string>
	<string name="Pinker">
		Más sonrosados
	</string>
	<string name="Platform Height">
		Suela: altura
	</string>
	<string name="Platform Width">
		Suela: ancho
	</string>
	<string name="Pointy">
		En punta
	</string>
	<string name="Pointy Heels">
		De aguja
	</string>
	<string name="Ponytail">
		Cola de caballo
	</string>
	<string name="Poofy Skirt">
		Con vuelo
	</string>
	<string name="Pop Left Eye">
		Izquierdo más grande
	</string>
	<string name="Pop Right Eye">
		Derecho más grande
	</string>
	<string name="Puffy">
		Hinchadas
	</string>
	<string name="Puffy Eyelids">
		Ojeras
	</string>
	<string name="Rainbow Color">
		Irisación
	</string>
	<string name="Red Hair">
		Pelirrojo
	</string>
	<string name="Regular">
		Regular
	</string>
	<string name="Right Part">
		Raya: der.
	</string>
	<string name="Rosy Complexion">
		Tez sonrosada
	</string>
	<string name="Round">
		Redondear
	</string>
	<string name="Ruddiness">
		Rubicundez
	</string>
	<string name="Ruddy">
		Rojiza
	</string>
	<string name="Rumpled Hair">
		Pelo encrespado
	</string>
	<string name="Saddle Bags">
		Cartucheras
	</string>
	<string name="Scrawny Leg">
		Piernas flacas
	</string>
	<string name="Separate">
		Más ancho
	</string>
	<string name="Shallow">
		Sin marcar
	</string>
	<string name="Shear Back">
		Nuca: corte
	</string>
	<string name="Shear Face">
		Shear Face
	</string>
	<string name="Shear Front">
		Shear Front
	</string>
	<string name="Shear Left Up">
		Arriba - izq.
	</string>
	<string name="Shear Right Up">
		Arriba - der.
	</string>
	<string name="Sheared Back">
		Rapada
	</string>
	<string name="Sheared Front">
		Rapada
	</string>
	<string name="Shift Left">
		A la izq.
	</string>
	<string name="Shift Mouth">
		Boca: ladeada
	</string>
	<string name="Shift Right">
		A la der.
	</string>
	<string name="Shirt Bottom">
		Alto de cintura
	</string>
	<string name="Shirt Fit">
		Ceñido
	</string>
	<string name="Shirt Wrinkles">
		Camisa: arrugas
	</string>
	<string name="Shoe Height">
		Caña: altura
	</string>
	<string name="Short">
		Menos
	</string>
	<string name="Short Arms">
		Brazos cortos
	</string>
	<string name="Short Legs">
		Piernas cortas
	</string>
	<string name="Short Neck">
		Cuello corto
	</string>
	<string name="Short Pigtails">
		Coletas cortas
	</string>
	<string name="Short Ponytail">
		Cola de caballo corta
	</string>
	<string name="Short Sideburns">
		Patillas cortas
	</string>
	<string name="Short Torso">
		Torso corto
	</string>
	<string name="Short hips">
		Cadera corta
	</string>
	<string name="Shoulders">
		Hombros
	</string>
	<string name="Side Fringe">
		Lados: franja
	</string>
	<string name="Sideburns">
		Patillas
	</string>
	<string name="Sides Hair">
		Pelo: lados
	</string>
	<string name="Sides Hair Down">
		Bajar lados del pelo
	</string>
	<string name="Sides Hair Up">
		Subir lados del pelo
	</string>
	<string name="Skinny Neck">
		Cuello estrecho
	</string>
	<string name="Skirt Fit">
		Falda: vuelo
	</string>
	<string name="Skirt Length">
		Falda: largo
	</string>
	<string name="Slanted Forehead">
		Slanted Forehead
	</string>
	<string name="Sleeve Length">
		Largo de manga
	</string>
	<string name="Sleeve Looseness">
		Ancho de puños
	</string>
	<string name="Slit Back">
		Raja trasera
	</string>
	<string name="Slit Front">
		Raja frontal
	</string>
	<string name="Slit Left">
		Raja a la izq.
	</string>
	<string name="Slit Right">
		Raja a la der.
	</string>
	<string name="Small">
		Disminuir
	</string>
	<string name="Small Hands">
		Manos pequeñas
	</string>
	<string name="Small Head">
		Cabeza pequeña
	</string>
	<string name="Smooth">
		Leves
	</string>
	<string name="Smooth Hair">
		Pelo liso
	</string>
	<string name="Socks Length">
		Calcetines: largo
	</string>
	<string name="Soulpatch">
		Perilla
	</string>
	<string name="Sparse">
		Depiladas
	</string>
	<string name="Spiked Hair">
		Crestas
	</string>
	<string name="Square">
		Cuadrada
	</string>
	<string name="Square Toe">
		Punta cuadrada
	</string>
	<string name="Squash Head">
		Cabeza aplastada
	</string>
	<string name="Stretch Head">
		Cabeza estirada
	</string>
	<string name="Sunken">
		Chupadas
	</string>
	<string name="Sunken Chest">
		Estrecho de pecho
	</string>
	<string name="Sunken Eyes">
		Ojos hundidos
	</string>
	<string name="Sweep Back">
		Sweep Back
	</string>
	<string name="Sweep Forward">
		Sweep Forward
	</string>
	<string name="Tall">
		Más
	</string>
	<string name="Taper Back">
		Cubierta trasera
	</string>
	<string name="Taper Front">
		Cubierta frontal
	</string>
	<string name="Thick Heels">
		Tacones grandes
	</string>
	<string name="Thick Neck">
		Cuello ancho
	</string>
	<string name="Thick Toe">
		Empeine alto
	</string>
	<string name="Thin">
		Delgadas
	</string>
	<string name="Thin Eyebrows">
		Cejas finas
	</string>
	<string name="Thin Lips">
		Hacia dentro
	</string>
	<string name="Thin Nose">
		Nariz fina
	</string>
	<string name="Tight Chin">
		Poca papada
	</string>
	<string name="Tight Cuffs">
		Sin campana
	</string>
	<string name="Tight Pants">
		Pantalón ceñido
	</string>
	<string name="Tight Shirt">
		Camisa ceñida
	</string>
	<string name="Tight Skirt">
		Falda ceñida
	</string>
	<string name="Tight Sleeves">
		Puños ceñidos
	</string>
	<string name="Toe Shape">
		Punta: forma
	</string>
	<string name="Toe Thickness">
		Empeine
	</string>
	<string name="Torso Length">
		Torso: longitud
	</string>
	<string name="Torso Muscles">
		Torso: musculatura
	</string>
	<string name="Torso Scrawny">
		Torso flacucho
	</string>
	<string name="Unattached">
		Largos
	</string>
	<string name="Uncreased">
		Abiertos
	</string>
	<string name="Underbite">
		Prognatismo
	</string>
	<string name="Unnatural">
		No natural
	</string>
	<string name="Upper Bridge">
		Puente: arriba
	</string>
	<string name="Upper Cheeks">
		Mejillas: arriba
	</string>
	<string name="Upper Chin Cleft">
		Barbilla: prominencia
	</string>
	<string name="Upper Eyelid Fold">
		Párpados
	</string>
	<string name="Upturned">
		Mucho
	</string>
	<string name="Very Red">
		Del todo
	</string>
	<string name="Waist Height">
		Cintura
	</string>
	<string name="Well-Fed">
		Mofletes
	</string>
	<string name="White Hair">
		Pelo blanco
	</string>
	<string name="Wide">
		Aumentar
	</string>
	<string name="Wide Back">
		Completa
	</string>
	<string name="Wide Front">
		Completa
	</string>
	<string name="Wide Lips">
		Labios anchos
	</string>
	<string name="Wild">
		Total
	</string>
	<string name="Wrinkles">
		Arrugas
	</string>
	<string name="LocationCtrlAddLandmarkTooltip">
		Añadir a mis hitos
	</string>
	<string name="LocationCtrlEditLandmarkTooltip">
		Editar mis hitos
	</string>
	<string name="LocationCtrlInfoBtnTooltip">
		Ver más información de esta localización
	</string>
	<string name="LocationCtrlComboBtnTooltip">
		Historial de mis localizaciones
	</string>
	<string name="LocationCtrlForSaleTooltip">
		Comprar este terreno
	</string>
	<string name="LocationCtrlAdultIconTooltip">
		Región Adulta
	</string>
	<string name="LocationCtrlModerateIconTooltip">
		Región Moderada
	</string>
	<string name="LocationCtrlGeneralIconTooltip">
		Región General
	</string>
	<string name="LocationCtrlSeeAVsTooltip">
		Los avatares están visibles y está permitido el chat fuera de esta parcela
	</string>
	<string name="UpdaterWindowTitle">
		Actualizar [APP_NAME]
	</string>
	<string name="UpdaterNowUpdating">
		Actualizando [APP_NAME]...
	</string>
	<string name="UpdaterNowInstalling">
		Instalando [APP_NAME]...
	</string>
	<string name="UpdaterUpdatingDescriptive">
		Tu visor [APP_NAME] se está actualizando a la última versión.  Llevará algún tiempo, paciencia.
	</string>
	<string name="UpdaterProgressBarTextWithEllipses">
		Descargando la actualización...
	</string>
	<string name="UpdaterProgressBarText">
		Descargando la actualización
	</string>
	<string name="UpdaterFailDownloadTitle">
		Fallo en la descarga de la actualización
	</string>
	<string name="UpdaterFailUpdateDescriptive">
		Ha habido un error actualizando [APP_NAME]. Por favor, descarga la última versión desde www.secondlife.com.
	</string>
	<string name="UpdaterFailInstallTitle">
		Fallo al instalar la actualización
	</string>
	<string name="UpdaterFailStartTitle">
		Fallo al iniciar el visor
	</string>
	<string name="ItemsComingInTooFastFrom">
		[APP_NAME]: Los ítems se reciben muy rápido de [FROM_NAME]; desactivada la vista previa automática durante [TIME] sgs.
	</string>
	<string name="ItemsComingInTooFast">
		[APP_NAME]: Los ítems se reciben muy rápido; desactivada la vista previa automática durante [TIME] sgs.
	</string>
	<string name="IM_logging_string">
		-- Activado el registro de los mensajes instantáneos --
	</string>
	<string name="IM_typing_start_string">
		[NAME] está escribiendo...
	</string>
	<string name="Unnamed">
		(sin nombre)
	</string>
	<string name="IM_moderated_chat_label">
		(Moderado: por defecto, desactivada la voz)
	</string>
	<string name="IM_unavailable_text_label">
		Para esta llamada no está disponible el chat de texto.
	</string>
	<string name="IM_muted_text_label">
		Un moderador del grupo ha desactivado tu chat de texto.
	</string>
	<string name="IM_default_text_label">
		Pulsa aquí para enviar un mensaje instantáneo.
	</string>
	<string name="IM_to_label">
		A
	</string>
	<string name="IM_moderator_label">
		(Moderador)
	</string>
	<string name="Saved_message">
		(Guardado [LONG_TIMESTAMP])
	</string>
	<string name="answered_call">
		Han respondido a tu llamada
	</string>
	<string name="you_started_call">
		Has iniciado una llamada de voz
	</string>
	<string name="you_joined_call">
		Has entrado en la llamada de voz
	</string>
	<string name="name_started_call">
		[NAME] inició una llamada de voz
	</string>
	<string name="ringing-im">
		Haciendo la llamada de voz...
	</string>
	<string name="connected-im">
		Conectado, pulsa Colgar para salir
	</string>
	<string name="hang_up-im">
		Se colgó la llamada de voz
	</string>
	<string name="conference-title-incoming">
		Conferencia con [AGENT_NAME]
	</string>
	<string name="inventory_item_offered-im">
		Ofrecido el item del inventario
	</string>
	<string name="no_session_message">
		(La sesión de MI no existe)
	</string>
	<string name="only_user_message">
		Usted es el único usuario en esta sesión.
	</string>
	<string name="offline_message">
		[NAME] está desconectado.
	</string>
	<string name="invite_message">
		Pulse el botón [BUTTON NAME] para aceptar/conectar este chat de voz.
	</string>
	<string name="muted_message">
		Has ignorado a este residente. Enviándole un mensaje, automáticamente dejarás de ignorarle.
	</string>
	<string name="generic">
		Error en lo solicitado, por favor, inténtalo más tarde.
	</string>
	<string name="generic_request_error">
		Error al hacer lo solicitado; por favor, inténtelo más tarde.
	</string>
	<string name="insufficient_perms_error">
		Usted no tiene permisos suficientes.
	</string>
	<string name="session_does_not_exist_error">
		La sesión ya acabó
	</string>
	<string name="no_ability_error">
		Usted no tiene esa capacidad.
	</string>
	<string name="no_ability">
		Usted no tiene esa capacidad.
	</string>
	<string name="not_a_mod_error">
		Usted no es un moderador de la sesión.
	</string>
	<string name="muted">
		Un moderador del grupo ha desactivado tu chat de texto.
	</string>
	<string name="muted_error">
		Un moderador del grupo le ha desactivado el chat de texto.
	</string>
	<string name="add_session_event">
		No se ha podido añadir usuarios a la sesión de chat con [RECIPIENT].
	</string>
	<string name="message">
		No se ha podido enviar tu mensaje a la sesión de chat con [RECIPIENT].
	</string>
	<string name="message_session_event">
		No se ha podido enviar su mensaje a la sesión de chat con [RECIPIENT].
	</string>
	<string name="mute">
		Error moderando.
	</string>
	<string name="removed">
		Se te ha sacado del grupo.
	</string>
	<string name="removed_from_group">
		Ha sido eliminado del grupo.
	</string>
	<string name="close_on_no_ability">
		Usted ya no tendrá más la capacidad de estar en la sesión de chat.
	</string>
	<string name="unread_chat_single">
		[SOURCES] ha dicho algo nuevo
	</string>
	<string name="unread_chat_multiple">
		[SOURCES] ha dicho algo nuevo
	</string>
	<string name="session_initialization_timed_out_error">
		Se ha agotado el tiempo del inicio de sesión
	</string>
	<string name="Home position set.">
		Posición inicial establecida.
	</string>
	<string name="voice_morphing_url">
		http://secondlife.com/landing/voicemorphing
	</string>
	<string name="paid_you_ldollars">
		[NAME] te ha pagado [AMOUNT] L$ [REASON].
	</string>
	<string name="paid_you_ldollars_no_reason">
		[NAME] te ha pagado [AMOUNT] L$.
	</string>
	<string name="you_paid_ldollars">
		Has pagado [AMOUNT] L$ a [NAME] por [REASON].
	</string>
	<string name="you_paid_ldollars_no_info">
		Has pagado[AMOUNT] L$
	</string>
	<string name="you_paid_ldollars_no_reason">
		Has pagado [AMOUNT] L$ a [NAME].
	</string>
	<string name="you_paid_ldollars_no_name">
		Has pagado [AMOUNT] L$ por [REASON].
	</string>
	<string name="for item">
		para [ITEM]
	</string>
	<string name="for a parcel of land">
		para una parcela de terreno
	</string>
	<string name="for a land access pass">
		para un pase de acceso a terrenos
	</string>
	<string name="for deeding land">
		for deeding land
	</string>
	<string name="to create a group">
		para crear un grupo
	</string>
	<string name="to join a group">
		para entrar a un grupo
	</string>
	<string name="to upload">
		to upload
	</string>
	<string name="to publish a classified ad">
		para publicar un anuncio clasificado
	</string>
	<string name="giving">
		Dando [AMOUNT] L$
	</string>
	<string name="uploading_costs">
		Subir esto cuesta [AMOUNT] L$
	</string>
	<string name="this_costs">
		Esto cuesta [AMOUNT] L$
	</string>
	<string name="buying_selected_land">
		Compra del terreno seleccionado por [AMOUNT] L$
	</string>
	<string name="this_object_costs">
		Este objeto cuesta [AMOUNT] L$
	</string>
	<string name="group_role_everyone">
		Todos
	</string>
	<string name="group_role_officers">
		Oficiales
	</string>
	<string name="group_role_owners">
		Propietarios
	</string>
	<string name="group_member_status_online">
		Conectado/a
	</string>
	<string name="uploading_abuse_report">
		Subiendo...
  
Denuncia de infracción
	</string>
	<string name="New Shape">
		Anatomía nueva
	</string>
	<string name="New Skin">
		Piel nueva
	</string>
	<string name="New Hair">
		Pelo nuevo
	</string>
	<string name="New Eyes">
		Ojos nuevos
	</string>
	<string name="New Shirt">
		Camisa nueva
	</string>
	<string name="New Pants">
		Pantalón nuevo
	</string>
	<string name="New Shoes">
		Zapatos nuevos
	</string>
	<string name="New Socks">
		Calcetines nuevos
	</string>
	<string name="New Jacket">
		Chaqueta nueva
	</string>
	<string name="New Gloves">
		Guantes nuevos
	</string>
	<string name="New Undershirt">
		Camiseta nueva
	</string>
	<string name="New Underpants">
		Ropa interior nueva
	</string>
	<string name="New Skirt">
		Falda nueva
	</string>
	<string name="New Alpha">
		Nueva Alfa
	</string>
	<string name="New Tattoo">
		Tatuaje nuevo
	</string>
	<string name="New Physics">
		Nueva física
	</string>
	<string name="Invalid Wearable">
		No se puede poner
	</string>
	<string name="New Gesture">
		Gesto nuevo
	</string>
	<string name="New Script">
		Script nuevo
	</string>
	<string name="New Note">
		Nota nueva
	</string>
	<string name="New Folder">
		Carpeta nueva
	</string>
	<string name="Contents">
		Contenidos
	</string>
	<string name="Gesture">
		Gestos
	</string>
	<string name="Male Gestures">
		Gestos de hombre
	</string>
	<string name="Female Gestures">
		Gestos de mujer
	</string>
	<string name="Other Gestures">
		Otros gestos
	</string>
	<string name="Speech Gestures">
		Gestos al hablar
	</string>
	<string name="Common Gestures">
		Gestos corrientes
	</string>
	<string name="Male - Excuse me">
		Varón - Disculpa
	</string>
	<string name="Male - Get lost">
		Varón – Déjame en paz
	</string>
	<string name="Male - Blow kiss">
		Varón - Lanzar un beso
	</string>
	<string name="Male - Boo">
		Varón - Abucheo
	</string>
	<string name="Male - Bored">
		Varón - Aburrido
	</string>
	<string name="Male - Hey">
		Varón – ¡Eh!
	</string>
	<string name="Male - Laugh">
		Varón - Risa
	</string>
	<string name="Male - Repulsed">
		Varón - Rechazo
	</string>
	<string name="Male - Shrug">
		Varón - Encogimiento de hombros
	</string>
	<string name="Male - Stick tougue out">
		Varón - Sacando la lengua
	</string>
	<string name="Male - Wow">
		Varón - Admiración
	</string>
	<string name="Female - Chuckle">
		Mujer - Risa suave
	</string>
	<string name="Female - Cry">
		Mujer - Llorar
	</string>
	<string name="Female - Embarrassed">
		Mujer - Ruborizada
	</string>
	<string name="Female - Excuse me">
		Mujer - Disculpa
	</string>
	<string name="Female - Get lost">
		Mujer – Déjame en paz
	</string>
	<string name="Female - Blow kiss">
		Mujer - Lanzar un beso
	</string>
	<string name="Female - Boo">
		Mujer - Abucheo
	</string>
	<string name="Female - Bored">
		Mujer - Aburrida
	</string>
	<string name="Female - Hey">
		Mujer - ¡Eh!
	</string>
	<string name="Female - Hey baby">
		Mujer - ¡Eh, encanto!
	</string>
	<string name="Female - Laugh">
		Mujer - Risa
	</string>
	<string name="Female - Looking good">
		Mujer - Buen aspecto
	</string>
	<string name="Female - Over here">
		Mujer - Por aquí
	</string>
	<string name="Female - Please">
		Mujer - Por favor
	</string>
	<string name="Female - Repulsed">
		Mujer - Rechazo
	</string>
	<string name="Female - Shrug">
		Mujer - Encogimiento de hombros
	</string>
	<string name="Female - Stick tougue out">
		Mujer - Sacando la lengua
	</string>
	<string name="Female - Wow">
		Mujer - Admiración
	</string>
	<string name="AvatarBirthDateFormat">
		[day,datetime,slt]/[mthnum,datetime,slt]/[year,datetime,slt]
	</string>
	<string name="DefaultMimeType">
		ninguno/ninguno
	</string>
	<string name="texture_load_dimensions_error">
		No se puede subir imágenes mayores de [WIDTH]*[HEIGHT]
	</string>
	<string name="words_separator" value=","/>
	<string name="server_is_down">
		Parece que hay algún problema que ha escapado a nuestros controles.

	Visita status.secondlifegrid.net para ver si hay alguna incidencia conocida que esté afectando al servicio.  
        Si sigues teniendo problemas, comprueba la configuración de la red y del servidor de seguridad.
	</string>
	<string name="dateTimeWeekdaysNames">
		Domingo:Lunes:Martes:Miércoles:Jueves:Viernes:Sábado
	</string>
	<string name="dateTimeWeekdaysShortNames">
		Dom:Lun:Mar:Mié:Jue:Vie:Sáb
	</string>
	<string name="dateTimeMonthNames">
		Enero:Febrero:Marzo:Abril:Mayo:Junio:Julio:Agosto:Septiembre:Octubre:Noviembre:Diciembre
	</string>
	<string name="dateTimeMonthShortNames">
		Ene:Feb:Mar:Abr:May:Jun:Jul:Ago:Sep:Oct:Nov:Dic
	</string>
	<string name="dateTimeDayFormat">
		[MDAY]
	</string>
	<string name="dateTimeAM">
		AM
	</string>
	<string name="dateTimePM">
		PM
	</string>
	<string name="LocalEstimateUSD">
		[AMOUNT] US$
	</string>
	<string name="Membership">
		Membresía
	</string>
	<string name="Roles">
		Roles
	</string>
	<string name="Group Identity">
		Indentidad de grupo
	</string>
	<string name="Parcel Management">
		Gestión de la parcela
	</string>
	<string name="Parcel Identity">
		Identidad de la parcela
	</string>
	<string name="Parcel Settings">
		Configuración de la parcela
	</string>
	<string name="Parcel Powers">
		Poder de la parcela
	</string>
	<string name="Parcel Access">
		Acceso a la parcela
	</string>
	<string name="Parcel Content">
		Contenido de la parcela
	</string>
	<string name="Object Management">
		Manejo de objetos
	</string>
	<string name="Accounting">
		Contabilidad
	</string>
	<string name="Notices">
		Avisos
	</string>
	<string name="Chat" value="Chat :">
		Chat
	</string>
	<string name="DeleteItems">
		¿Deseas eliminar los elementos seleccionados?
	</string>
	<string name="DeleteItem">
		¿Deseas eliminar el elemento seleccionado?
	</string>
	<string name="EmptyOutfitText">
		No hay elementos en este vestuario
	</string>
	<string name="ExternalEditorNotSet">
		Selecciona un editor mediante la configuración de ExternalEditor.
	</string>
	<string name="ExternalEditorNotFound">
		No se encuentra el editor externo especificado.
Inténtalo incluyendo la ruta de acceso al editor entre comillas
(por ejemplo, &quot;/ruta a mi/editor&quot; &quot;%s&quot;).
	</string>
	<string name="ExternalEditorCommandParseError">
		Error al analizar el comando de editor externo.
	</string>
	<string name="ExternalEditorFailedToRun">
		Error al ejecutar el editor externo.
	</string>
	<string name="Esc">
		Esc
	</string>
	<string name="Space">
		Space
	</string>
	<string name="Enter">
		Enter
	</string>
	<string name="Tab">
		Tab
	</string>
	<string name="Ins">
		Ins
	</string>
	<string name="Del">
		Del
	</string>
	<string name="Backsp">
		Backsp
	</string>
	<string name="Shift">
		Shift
	</string>
	<string name="Ctrl">
		Ctrl
	</string>
	<string name="Alt">
		Alt
	</string>
	<string name="CapsLock">
		CapsLock
	</string>
	<string name="Home">
		Base
	</string>
	<string name="End">
		End
	</string>
	<string name="PgUp">
		PgUp
	</string>
	<string name="PgDn">
		PgDn
	</string>
	<string name="F1">
		F1
	</string>
	<string name="F2">
		F2
	</string>
	<string name="F3">
		F3
	</string>
	<string name="F4">
		F4
	</string>
	<string name="F5">
		F5
	</string>
	<string name="F6">
		F6
	</string>
	<string name="F7">
		F7
	</string>
	<string name="F8">
		F8
	</string>
	<string name="F9">
		F9
	</string>
	<string name="F10">
		F10
	</string>
	<string name="F11">
		F11
	</string>
	<string name="F12">
		F12
	</string>
	<string name="Add">
		Añadir
	</string>
	<string name="Subtract">
		Restar
	</string>
	<string name="Multiply">
		Multiplicar
	</string>
	<string name="Divide">
		Dividir
	</string>
	<string name="PAD_DIVIDE">
		PAD_DIVIDE
	</string>
	<string name="PAD_LEFT">
		PAD_LEFT
	</string>
	<string name="PAD_RIGHT">
		PAD_RIGHT
	</string>
	<string name="PAD_DOWN">
		PAD_DOWN
	</string>
	<string name="PAD_UP">
		PAD_UP
	</string>
	<string name="PAD_HOME">
		PAD_HOME
	</string>
	<string name="PAD_END">
		PAD_END
	</string>
	<string name="PAD_PGUP">
		PAD_PGUP
	</string>
	<string name="PAD_PGDN">
		PAD_PGDN
	</string>
	<string name="PAD_CENTER">
		PAD_CENTER
	</string>
	<string name="PAD_INS">
		PAD_INS
	</string>
	<string name="PAD_DEL">
		PAD_DEL
	</string>
	<string name="PAD_Enter">
		PAD_Enter
	</string>
	<string name="PAD_BUTTON0">
		PAD_BUTTON0
	</string>
	<string name="PAD_BUTTON1">
		PAD_BUTTON1
	</string>
	<string name="PAD_BUTTON2">
		PAD_BUTTON2
	</string>
	<string name="PAD_BUTTON3">
		PAD_BUTTON3
	</string>
	<string name="PAD_BUTTON4">
		PAD_BUTTON4
	</string>
	<string name="PAD_BUTTON5">
		PAD_BUTTON5
	</string>
	<string name="PAD_BUTTON6">
		PAD_BUTTON6
	</string>
	<string name="PAD_BUTTON7">
		PAD_BUTTON7
	</string>
	<string name="PAD_BUTTON8">
		PAD_BUTTON8
	</string>
	<string name="PAD_BUTTON9">
		PAD_BUTTON9
	</string>
	<string name="PAD_BUTTON10">
		PAD_BUTTON10
	</string>
	<string name="PAD_BUTTON11">
		PAD_BUTTON11
	</string>
	<string name="PAD_BUTTON12">
		PAD_BUTTON12
	</string>
	<string name="PAD_BUTTON13">
		PAD_BUTTON13
	</string>
	<string name="PAD_BUTTON14">
		PAD_BUTTON14
	</string>
	<string name="PAD_BUTTON15">
		PAD_BUTTON15
	</string>
	<string name="-">
		-
	</string>
	<string name="=">
		=
	</string>
	<string name="`">
		`
	</string>
	<string name=";">
		;
	</string>
	<string name="[">
		[
	</string>
	<string name="]">
		]
	</string>
	<string name="\">
		\
	</string>
	<string name="0">
		0
	</string>
	<string name="1">
		1
	</string>
	<string name="2">
		2
	</string>
	<string name="3">
		3
	</string>
	<string name="4">
		4
	</string>
	<string name="5">
		5
	</string>
	<string name="6">
		6
	</string>
	<string name="7">
		7
	</string>
	<string name="8">
		8
	</string>
	<string name="9">
		9
	</string>
	<string name="A">
		A
	</string>
	<string name="B">
		B
	</string>
	<string name="C">
		C
	</string>
	<string name="D">
		D
	</string>
	<string name="E">
		E
	</string>
	<string name="F">
		F
	</string>
	<string name="G">
		G
	</string>
	<string name="H">
		H
	</string>
	<string name="I">
		I
	</string>
	<string name="J">
		J
	</string>
	<string name="K">
		K
	</string>
	<string name="L">
		L
	</string>
	<string name="M">
		M
	</string>
	<string name="N">
		N
	</string>
	<string name="O">
		O
	</string>
	<string name="P">
		P
	</string>
	<string name="Q">
		Q
	</string>
	<string name="R">
		R
	</string>
	<string name="S">
		S
	</string>
	<string name="T">
		T
	</string>
	<string name="U">
		U
	</string>
	<string name="V">
		V
	</string>
	<string name="W">
		W
	</string>
	<string name="X">
		X
	</string>
	<string name="Y">
		Y
	</string>
	<string name="Z">
		Z
	</string>
	<string name="BeaconParticle">
		Viendo balizas de partículas (azules)
	</string>
	<string name="BeaconPhysical">
		Viendo balizas de objetos materiales (verdes)
	</string>
	<string name="BeaconScripted">
		Viendo balizas de objetos con script (rojas)
	</string>
	<string name="BeaconScriptedTouch">
		Viendo el objeto con script con balizas de función táctil (rojas)
	</string>
	<string name="BeaconSound">
		Viendo balizas de sonido (amarillas)
	</string>
	<string name="BeaconMedia">
		Viendo balizas de medios (blancas)
	</string>
	<string name="ParticleHiding">
		Ocultando las partículas
	</string>
</strings><|MERGE_RESOLUTION|>--- conflicted
+++ resolved
@@ -1220,12 +1220,6 @@
 	<string name="InvFolder My Inventory">
 		Mi Inventario
 	</string>
-<<<<<<< HEAD
-	<string name="InvFolder Favorites">
-		Mis Favoritos
-	</string>
-=======
->>>>>>> 812ad1b6
 	<string name="InvFolder Library">
 		Biblioteca
 	</string>
