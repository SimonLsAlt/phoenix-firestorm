--- conflicted
+++ resolved
@@ -176,15 +176,9 @@
 Consulta www.secondlife.com/status si deseas más información.
 	</string>
 	<string name="LoginFailedPremiumOnly">
-<<<<<<< HEAD
-		Se ha restringido de manera temporal el inicio de sesión en Second Life con el fin de garantizar una experiencia óptima a nuestros residentes.
- 
-Aquellos usuarios que dispongan de cuentas gratuitas no podrán acceder a Second Life durante este período de tiempo, ya que el propósito de esta medida es obtener espacio suficiente para los residentes que hayan pagado por acceder a Second Life.
-=======
 		Las conexiones a Second Life se han restringido provisionalmente para garantizar que los usuarios que ya están conectados tengan la mejor experiencia posible.
 
 Durante este tiempo, las personas con cuentas gratuitas no podrán acceder a Second Life, ya que tienen prioridad los usuarios con una cuenta de pago.
->>>>>>> a519e34f
 	</string>
 	<string name="LoginFailedComputerProhibited">
 		No se puede acceder a Second Life desde este ordenador.
@@ -340,11 +334,13 @@
 	<string name="TooltipMustSingleDrop">
 		Aquí se puede arrastrar sólo un ítem
 	</string>
-<<<<<<< HEAD
 	<string name="TooltipPrice"
 		 value="[AMOUNT] [CUR]:" />
 	<string name="TooltipFlagScript">Script</string>
 	<string name="TooltipFlagPhysics">Física</string>
+	<string name="TooltipOutboxDragToWorld">
+		No puedes colocar objetos en tu buzón de salida de comerciante
+	</string>
 	<string name="TooltipFlagTouch">Tocar</string>
 	<string name="TooltipFlagL$">[CUR]</string>
 	<string name="TooltipFlagDropInventory">Soltar inventario</string>
@@ -359,16 +355,6 @@
 	<string name="TooltipOutboxNoTransfer">
 		Uno o varios de estos objetos no pueden ser vendidos o transferidos a otro usuario
 	</string>
-	<string name="TooltipOutboxWorn">
-		Llevas puestos uno o más de estos objetos. Quítatelos y vuelve a intentar moverlos.
-=======
-	<string name="TooltipPrice" value="[AMOUNT] L$:"/>
-	<string name="TooltipOutboxDragToWorld">
-		No puedes colocar objetos en tu buzón de salida de comerciante
-	</string>
-	<string name="TooltipOutboxNoTransfer">
-		Uno o varios de estos objetos no se pueden vender o transferir.
-	</string>
 	<string name="TooltipOutboxNotInInventory">
 		Tu buzón de salida de comerciante sólo puede aceptar objetos procedentes directamente de tu inventario
 	</string>
@@ -377,7 +363,6 @@
 	</string>
 	<string name="TooltipOutboxCallingCard">
 		No puedes poner tarjetas de visita en tu buzón de salida de comerciante
->>>>>>> a519e34f
 	</string>
 	<string name="TooltipOutboxFolderLevels">
 		La profundidad de carpetas anidadas excede de 3
@@ -1296,18 +1281,16 @@
 		No tienes en tu inventario una copia de esta textura.
 	</string>
 	<string name="InventoryInboxNoItems">
-<<<<<<< HEAD
-		Tus compras en Marketplace aparecerán aquí. Podrás arrastrarlas a tu inventario para usarlas.
-=======
 		Aquí aparecerán algunos de los objetos que recibas, como los regalos Premium. Después puedes arrastrarlos a tu inventario.
->>>>>>> a519e34f
 	</string>
 	<string name="MarketplaceURL">
 		https://marketplace.[MARKETPLACE_DOMAIN_NAME]/
 	</string>
 	<string name="MarketplaceURL_CreateStore">
 		http://community.secondlife.com/t5/English-Knowledge-Base/Selling-in-the-Marketplace/ta-p/700193#Section_.4
-<<<<<<< HEAD
+	</string>
+	<string name="MarketplaceURL_Dashboard">
+		https://marketplace.[MARKETPLACE_DOMAIN_NAME]/merchants/store/dashboard
 	</string>
 	<string name="MarketplaceURL_Imports">
 		https://marketplace.[MARKETPLACE_DOMAIN_NAME]/merchants/store/imports
@@ -1315,42 +1298,11 @@
 	<string name="MarketplaceURL_LearnMore">
 		https://marketplace.[MARKETPLACE_DOMAIN_NAME]/learn_more
 	</string>
-	<string name="InventoryOutboxCreationErrorTitle">
-		Tu Buzón de salida de comerciante no está configurado correctamente
-=======
-	</string>
-	<string name="MarketplaceURL_Dashboard">
-		https://marketplace.[MARKETPLACE_DOMAIN_NAME]/merchants/store/dashboard
->>>>>>> a519e34f
-	</string>
-	<string name="MarketplaceURL_Imports">
-		https://marketplace.[MARKETPLACE_DOMAIN_NAME]/merchants/store/imports
-	</string>
-	<string name="MarketplaceURL_LearnMore">
-		https://marketplace.[MARKETPLACE_DOMAIN_NAME]/learn_more
-	</string>
 	<string name="InventoryOutboxNotMerchantTitle">
-<<<<<<< HEAD
-		Todos pueden vender objetos en Marketplace
-	</string>
-	<string name="InventoryOutboxNotMerchantTooltip">
-		¡Hágase comerciante!
-=======
 		Cualquier usuario puede vender objetos en el mercado.
->>>>>>> a519e34f
 	</string>
 	<string name="InventoryOutboxNotMerchantTooltip"/>
 	<string name="InventoryOutboxNotMerchant">
-<<<<<<< HEAD
-		Si quieres convertirte en comerciante, tienes que [[MARKETPLACE_CREATE_STORE_URL] crear una tienda en Marketplace].
-	</string>
-	<string name="InventoryOutboxNoItemsTitle">
-		Tu bandeja de salida está vacía.
-	</string>
-	<string name="InventoryOutboxNoItemsTooltip">Arrastre aquí los items a preparar para su envío a Marketplace</string>
-	<string name="InventoryOutboxNoItems">
-		Arrastra carpetas a este área y pulsa "Enviar a Marketplace" para listarlos para su venta en [[MARKETPLACE_DASHBOARD_URL] Marketplace].
-=======
 		Para hacerte comerciante debes [[MARKETPLACE_CREATE_STORE_URL] crear una tienda del Mercado].
 	</string>
 	<string name="InventoryOutboxNoItemsTitle">
@@ -1359,7 +1311,6 @@
 	<string name="InventoryOutboxNoItemsTooltip"/>
 	<string name="InventoryOutboxNoItems">
 		Arrastra carpetas a esta sección y pulsa en &quot;Enviar al Mercado&quot; para incluirlas en la lista de venta del [[MARKETPLACE_DASHBOARD_URL] Mercado].
->>>>>>> a519e34f
 	</string>
 	<string name="Marketplace Error None">
 		Sin errores
@@ -4260,11 +4211,7 @@
 	</string>
 	<string name="uploading_abuse_report">
 		Subiendo...
-<<<<<<< HEAD
- 
-=======
 
->>>>>>> a519e34f
 Denuncia de infracción
 	</string>
 	<string name="New Shape">
@@ -4532,13 +4479,8 @@
 		 value="," />
 	<string name="server_is_down">
 		Parece que hay algún problema que ha escapado a nuestros controles.
-<<<<<<< HEAD
  
-	Visita status.secondlifegrid.net para ver si hay alguna incidencia conocida que esté afectando al servicio.  
-=======
-
 	Visita status.secondlifegrid.net para ver si hay alguna incidencia conocida que esté afectando al servicio.
->>>>>>> a519e34f
         Si sigues teniendo problemas, comprueba la configuración de la red y del servidor de seguridad.
 	</string>
 	<string name="dateTimeWeekdaysNames">
@@ -5100,9 +5042,6 @@
 	</string>
 	<string name="Command_Move_Tooltip">
 		Desplazar el avatar
-	</string>
-	<string name="Command_Outbox_Tooltip">
-		Transferir items a tu marketplace para vender
 	</string>
 	<string name="Command_Outbox_Tooltip">
 		Transfiere objetos a tu mercado para venderlos
