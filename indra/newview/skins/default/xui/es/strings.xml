--- conflicted
+++ resolved
@@ -258,14 +258,8 @@
 		La solicitud de cierre de sesión ha obtenido como resultado un error del simulador.
 	</string>
 	<string name="LoginFailedPendingLogout">
-<<<<<<< HEAD
-		El sistema está cerrando tu sesión en estos momentos.
-Tu cuenta no estará disponible hasta las
-[TIME] (horario de la costa del Pacífico de EEUU).
-=======
 		El sistema te desconectará. 
 Por favor, aguarda un momento antes de intentar conectarte nuevamente.
->>>>>>> b5d72cf6
 	</string>
 	<string name="LoginFailedUnableToCreateSession">
 		No se ha podido crear una sesión válida.
