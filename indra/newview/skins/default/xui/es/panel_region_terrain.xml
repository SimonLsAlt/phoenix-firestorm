--- conflicted
+++ resolved
@@ -10,17 +10,10 @@
 	<spinner label="Límite de elevación 
 del terreno" name="terrain_raise_spin" left="180" label_width="180" width="250"/>
 	<spinner bottom_delta="-34" label="Límite de bajada del 
-<<<<<<< HEAD
 terreno" name="terrain_lower_spin" left="180" label_width="180" width="250"/>
 	<text name="detail_texture_text" width="350">
-		Texturas del terreno (requiere archivos .tga de 512x512 ó 1024x1024, 24 bits)
+		Texturas del terreno (requiere archivos .tga de 1024x1024, 24 bits)
 	</text>
-=======
-terreno" name="terrain_lower_spin"/>
-	<text name="detail_texture_text">
-    Texturas del terreno (requiere archivos .tga de 1024x1024, 24 bits)
-  </text>
->>>>>>> 3f6c9e2f
 	<text name="height_text_lbl">
 		1 (bajo)
 	</text>
