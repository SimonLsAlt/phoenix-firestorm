--- conflicted
+++ resolved
@@ -22,15 +22,9 @@
 		<menu_item_call label="Piel nueva" name="New Skin"/>
 		<menu_item_call label="Pelo nuevo" name="New Hair"/>
 		<menu_item_call label="Ojos nuevos" name="New Eyes"/>
-<<<<<<< HEAD
 	</context_menu>
-	<menu_item_call label="Expandir todas las carpetas" name="expand"/>
-	<menu_item_call label="Colapsar todas las carpetas" name="collapse"/>
-=======
-	</menu>
 	<menu_item_call label="Abrir todas las carpetas" name="expand"/>
 	<menu_item_call label="Cerrar todas las carpetas" name="collapse"/>
->>>>>>> f6282b17
 	<menu_item_call label="Renombrar el vestuario" name="rename"/>
 	<menu_item_call label="Borrar el vestuario" name="delete_outfit"/>
 </toggleable_menu>