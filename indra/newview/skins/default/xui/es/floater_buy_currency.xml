<?xml version="1.0" encoding="utf-8" standalone="yes"?>
<floater name="buy currency" title="Comprar dinero">
	<text name="info_buying">
		Comprando dinero:
	</text>
<<<<<<< HEAD
	<text name="info_cannot_buy">
		No puede comprar en este momento:
	</text>
	<text name="info_need_more">
=======
	<text name="info_cannot_buy" left="5" right="-5">
		No puede comprar en este momento:
	</text>
	<text name="info_need_more" left="5" right="-5">
>>>>>>> fcaa1ad4
		Necesita más dinero:
	</text>
	<text name="error_message">
		Algo no va bien.
	</text>
	<button label="Ir al sitio web" name="error_web"/>
	<text name="contacting">
		Contactando con el LindeX...
	</text>
<<<<<<< HEAD
	<text name="buy_action_unknown">
		Comprar L$ en el sistema LindeX de cambio de moneda
=======
	<text name="buy_action_unknown" right="-5">
		Comprar L$ en el sistema LindeX de cambio
>>>>>>> fcaa1ad4
	</text>
	<text name="buy_action">
		[NAME] [PRICE] L$
	</text>
	<text name="currency_action">
		Comprar L$
	</text>
	<line_editor name="currency_amt">
		1234
	</line_editor>
	<text name="currency_est">
		por, aprox., [USD] US$
	</text>
	<text name="getting_data">
		Obteniendo los datos...
	</text>
	<text name="balance_label">
		Actualmente, tiene
	</text>
	<text name="balance_amount">
		[AMT] L$
	</text>
	<text name="buying_label">
		Está comprando
	</text>
	<text name="buying_amount">
		[AMT] L$
	</text>
	<text name="total_label">
		Su saldo será de
	</text>
	<text name="total_amount">
		[AMT] L$
	</text>
<<<<<<< HEAD
	<text name="purchase_warning_repurchase">
=======
	<text name="purchase_warning_repurchase" right="-10">
>>>>>>> fcaa1ad4
		Confirmando esta compra sólo compra la moneda.
Tendrá que intentar de nuevo la operación.
	</text>
	<text name="purchase_warning_notenough">
		No está comprando dinero suficiente.
Aumente la cantidad a comprar.
	</text>
	<button label="Cancelar" name="cancel_btn"/>
	<button label="Comprar" name="buy_btn"/>
	<string name="buy_currency">
		Comprar L$ [LINDENS] por, aprox., [USD] U$D
	</string>
</floater><|MERGE_RESOLUTION|>--- conflicted
+++ resolved
@@ -3,17 +3,10 @@
 	<text name="info_buying">
 		Comprando dinero:
 	</text>
-<<<<<<< HEAD
-	<text name="info_cannot_buy">
-		No puede comprar en este momento:
-	</text>
-	<text name="info_need_more">
-=======
 	<text name="info_cannot_buy" left="5" right="-5">
 		No puede comprar en este momento:
 	</text>
 	<text name="info_need_more" left="5" right="-5">
->>>>>>> fcaa1ad4
 		Necesita más dinero:
 	</text>
 	<text name="error_message">
@@ -23,13 +16,8 @@
 	<text name="contacting">
 		Contactando con el LindeX...
 	</text>
-<<<<<<< HEAD
-	<text name="buy_action_unknown">
-		Comprar L$ en el sistema LindeX de cambio de moneda
-=======
 	<text name="buy_action_unknown" right="-5">
 		Comprar L$ en el sistema LindeX de cambio
->>>>>>> fcaa1ad4
 	</text>
 	<text name="buy_action">
 		[NAME] [PRICE] L$
@@ -64,11 +52,7 @@
 	<text name="total_amount">
 		[AMT] L$
 	</text>
-<<<<<<< HEAD
-	<text name="purchase_warning_repurchase">
-=======
 	<text name="purchase_warning_repurchase" right="-10">
->>>>>>> fcaa1ad4
 		Confirmando esta compra sólo compra la moneda.
 Tendrá que intentar de nuevo la operación.
 	</text>
