--- conflicted
+++ resolved
@@ -1,19 +1,5 @@
 <?xml version="1.0" encoding="utf-8" standalone="yes"?>
 <floater name="avatarpicker" title="Elegir a un residente">
-<<<<<<< HEAD
-	<text name="instruct_search_resident_name">
-		Escriba parte del nombre del residente:
-	</text>
-	<button label="Encontrar" label_selected="Encontrar" name="Find"/>
-	<text name="Or select their calling card:">
-		O elija una tarjeta de visita:
-	</text>
-	<button label="Cerrar" label_selected="Cerrar" name="Close"/>
-	<button label="Elegir" label_selected="Elegir" name="Select"/>
-	<string name="NotFound">
-		No se ha encontrado &apos;[TEXT]&apos;
-	</string>
-=======
 	<tab_container name="ResidentChooserTabs">
 		<panel label="Buscar" name="SearchPanel">
 			<text name="InstructSearchResidentName">
@@ -51,5 +37,4 @@
 	<string name="searching">
 		Buscando...
 	</string>
->>>>>>> fcaa1ad4
 </floater>