--- conflicted
+++ resolved
@@ -7,12 +7,8 @@
 		<menu_button name="plus_btn" tool_tip="Selecciona un residente u objeto a bloquear"/>
 		<button name="unblock_btn" tool_tip="Eliminar un residente u objeto de la lista de bloqueados"/>
 	</panel>
-<<<<<<< HEAD
-	<block_list name="blocked" tool_tip="Lista de residentes bloqueados"/>
-=======
 	<text name="block_limit">
 		[COUNT] entradas en tu lista de bloqueados, y el límite es [LIMIT].
 	</text>
 	<block_list name="blocked" tool_tip="Lista de los residentes ignorados actualmente"/>
->>>>>>> d7bc803a
 </panel>