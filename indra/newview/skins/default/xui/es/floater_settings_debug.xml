--- conflicted
+++ resolved
@@ -9,9 +9,5 @@
 	<spinner label="x" name="val_spinner_2"/>
 	<spinner label="x" name="val_spinner_3"/>
 	<spinner label="x" name="val_spinner_4"/>
-<<<<<<< HEAD
-	<button label="Volver a las opciones por defecto" name="default_btn"/>
-=======
 	<button label="Volver a las opciones por defecto" name="default_btn" width="210"/>
->>>>>>> fcaa1ad4
 </floater>