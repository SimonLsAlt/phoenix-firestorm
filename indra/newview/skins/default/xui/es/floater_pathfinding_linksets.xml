<?xml version="1.0" encoding="utf-8" standalone="yes"?>
<floater name="floater_pathfinding_linksets" title="Linksets de pathfinding">
	<floater.string name="messaging_get_inprogress">
		Consultando los linksets de pathfinding...
	</floater.string>
	<floater.string name="messaging_get_error">
		Se ha detectado un error al consultar los linksets de pathfinding.
	</floater.string>
	<floater.string name="messaging_set_inprogress">
		Modificando los linksets de pathfinding seleccionados...
	</floater.string>
	<floater.string name="messaging_set_error">
		Se ha detectado un error al modificar los linksets de pathfinding seleccionados.
	</floater.string>
	<floater.string name="messaging_complete_none_found">
		No hay linksets de pathfinding.
	</floater.string>
	<floater.string name="messaging_complete_available">
		[NUM_SELECTED] linksets seleccionados de [NUM_TOTAL].
	</floater.string>
	<floater.string name="messaging_not_enabled">
		En esta región no está permitido el pathfinding.
	</floater.string>
	<floater.string name="linkset_terrain_name">
		[Terreno]
	</floater.string>
<<<<<<< HEAD
	<floater.string name="linkset_terrain_description">
		--
	</floater.string>
	<floater.string name="linkset_terrain_owner">
		--
	</floater.string>
	<floater.string name="linkset_terrain_scripted">
		--
	</floater.string>
	<floater.string name="linkset_terrain_land_impact">
		--
	</floater.string>
	<floater.string name="linkset_terrain_dist_from_you">
		--
	</floater.string>
=======
>>>>>>> 51a51545
	<floater.string name="linkset_owner_loading">
		[Cargando]
	</floater.string>
	<floater.string name="linkset_owner_unknown">
		[Desconocido]
	</floater.string>
	<floater.string name="linkset_owner_group">
		[grupo]
	</floater.string>
	<floater.string name="linkset_is_scripted">
		Sí
	</floater.string>
	<floater.string name="linkset_is_not_scripted">
		No
	</floater.string>
	<floater.string name="linkset_is_unknown_scripted">
		Desconocido
	</floater.string>
	<floater.string name="linkset_use_walkable">
		Objeto transitable
	</floater.string>
	<floater.string name="linkset_use_static_obstacle">
		Obstáculo estático
	</floater.string>
	<floater.string name="linkset_use_dynamic_obstacle">
		Obstáculo móvil
	</floater.string>
	<floater.string name="linkset_use_material_volume">
		Volumen material
	</floater.string>
	<floater.string name="linkset_use_exclusion_volume">
		Volumen de exclusión
	</floater.string>
	<floater.string name="linkset_use_dynamic_phantom">
		Inmaterial móvil
	</floater.string>
	<floater.string name="linkset_is_terrain">
		[no modificable]
	</floater.string>
	<floater.string name="linkset_is_restricted_state">
		[restringido]
	</floater.string>
	<floater.string name="linkset_is_non_volume_state">
		[cóncavo]
	</floater.string>
	<floater.string name="linkset_is_restricted_non_volume_state">
		[restringido,cóncavo]
	</floater.string>
	<floater.string name="linkset_choose_use">
		Elegir la utilización del linkset...
	</floater.string>
	<panel name="pathfinding_linksets_main">
		<text name="linksets_filter_label">
			Filtrar por:
		</text>
		<text name="linksets_name_label">
			Nombre
		</text>
		<text name="linksets_desc_label">
			Descripción
		</text>
		<combo_box name="filter_by_linkset_use">
			<combo_box.item label="Filtrar por utilización de linkset..." name="filter_by_linkset_use_none"/>
			<combo_box.item label="Objeto transitable" name="filter_by_linkset_use_walkable"/>
			<combo_box.item label="Obstáculo estático" name="filter_by_linkset_use_static_obstacle"/>
			<combo_box.item label="Obstáculo móvil" name="filter_by_linkset_use_dynamic_obstacle"/>
			<combo_box.item label="Volumen material" name="filter_by_linkset_use_material_volume"/>
			<combo_box.item label="Volumen de exclusión" name="filter_by_linkset_use_exclusion_volume"/>
			<combo_box.item label="Inmaterial móvil" name="filter_by_linkset_use_dynamic_phantom"/>
		</combo_box>
		<button label="Aplicar" name="apply_filters"/>
		<button label="Limpiar" name="clear_filters"/>
		<scroll_list name="objects_scroll_list">
			<scroll_list.columns label="Nombre (prim raíz)" name="name"/>
			<scroll_list.columns label="Descripción (prim raíz)" name="description"/>
			<scroll_list.columns label="Propietario" name="owner"/>
<<<<<<< HEAD
			<scroll_list.columns label="Con scripts" name="scripted"/>
=======
			<scroll_list.columns label="Scripts" name="scripted"/>
>>>>>>> 51a51545
			<scroll_list.columns label="Impacto" name="land_impact"/>
			<scroll_list.columns label="Distancia" name="dist_from_you"/>
			<scroll_list.columns label="Utilización de linkset" name="linkset_use"/>
			<scroll_list.columns label="A %" name="a_percent"/>
			<scroll_list.columns label="B %" name="b_percent"/>
			<scroll_list.columns label="C %" name="c_percent"/>
			<scroll_list.columns label="D %" name="d_percent"/>
		</scroll_list>
		<text name="messaging_status" width="659">
			Linksets:
		</text>
		<button label="Actualizar la lista" name="refresh_objects_list"/>
		<button label="Seleccionar todo" name="select_all_objects"/>
		<button label="No seleccionar ninguno" name="select_none_objects" width="135"/>
	</panel>
	<panel name="pathfinding_linksets_actions">
		<text name="linksets_actions_label" width="650">
			Acciones sobre los linksets seleccionados (Si se elimina un linkset del mundo, se pueden perder sus atributos):
		</text>
		<check_box label="Mostrar baliza" name="show_beacon"/>
		<button label="Tomar" name="take_objects"/>
		<button label="Tomar una copia" name="take_copy_objects" width="105"/>
		<button label="Teleportarme a él" name="teleport_me_to_object"/>
		<button label="Devolver" name="return_objects" left_pad="239"/>
		<button label="Eliminar" name="delete_objects"/>
	</panel>
	<panel name="pathfinding_linksets_attributes">
		<text name="linksets_attributes_label">
			Edita los atributos de los linksets seleccionados y pulsa el botón para aplicar los cambios
		</text>
		<text name="walkability_coefficients_label">
			Transitabilidad:
		</text>
		<text name="edit_a_label">
			A
		</text>
		<line_editor name="edit_a_value" tool_tip="Transitabilidad de los personajes de tipo A. El tipo del personaje del ejemplo es humanoide."/>
		<text name="edit_b_label">
			B
		</text>
		<line_editor name="edit_b_value" tool_tip="Transitabilidad de los personajes de tipo B. El tipo del personaje del ejemplo es criatura."/>
		<text name="edit_c_label">
			C
		</text>
		<line_editor name="edit_c_value" tool_tip="Transitabilidad de los personajes de tipo C. El tipo del personaje del ejemplo es mecánico."/>
		<text name="edit_d_label">
			D
		</text>
		<line_editor name="edit_d_value" tool_tip="Transitabilidad de los personajes de tipo D. El tipo del personaje del ejemplo es otro."/>
		<button label="Aplicar cambios" name="apply_edit_values"/>
		<text name="suggested_use_a_label">
			(Humanoide)
		</text>
		<text name="suggested_use_b_label">
			(Criatura)
		</text>
		<text name="suggested_use_c_label">
			(Mecánico)
		</text>
		<text name="suggested_use_d_label">
			(Otro)
		</text>
	</panel>
</floater><|MERGE_RESOLUTION|>--- conflicted
+++ resolved
@@ -24,24 +24,9 @@
 	<floater.string name="linkset_terrain_name">
 		[Terreno]
 	</floater.string>
-<<<<<<< HEAD
-	<floater.string name="linkset_terrain_description">
-		--
-	</floater.string>
-	<floater.string name="linkset_terrain_owner">
-		--
-	</floater.string>
 	<floater.string name="linkset_terrain_scripted">
 		--
 	</floater.string>
-	<floater.string name="linkset_terrain_land_impact">
-		--
-	</floater.string>
-	<floater.string name="linkset_terrain_dist_from_you">
-		--
-	</floater.string>
-=======
->>>>>>> 51a51545
 	<floater.string name="linkset_owner_loading">
 		[Cargando]
 	</floater.string>
@@ -118,11 +103,7 @@
 			<scroll_list.columns label="Nombre (prim raíz)" name="name"/>
 			<scroll_list.columns label="Descripción (prim raíz)" name="description"/>
 			<scroll_list.columns label="Propietario" name="owner"/>
-<<<<<<< HEAD
 			<scroll_list.columns label="Con scripts" name="scripted"/>
-=======
-			<scroll_list.columns label="Scripts" name="scripted"/>
->>>>>>> 51a51545
 			<scroll_list.columns label="Impacto" name="land_impact"/>
 			<scroll_list.columns label="Distancia" name="dist_from_you"/>
 			<scroll_list.columns label="Utilización de linkset" name="linkset_use"/>
