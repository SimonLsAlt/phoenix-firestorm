<?xml version="1.0" encoding="utf-8" standalone="yes"?>
<floater name="Snapshot" title="FOTO">
	<floater.string name="unknown">
		desconocido
	</floater.string>
	<string name="postcard_progress_str">
		Enviando el correo electrónico
	</string>
	<string name="profile_progress_str">
		Publicando
	</string>
	<string name="inventory_progress_str">
		Guardando en el inventario
	</string>
	<string name="local_progress_str">
		Guardando en el equipo
	</string>
	<string name="profile_succeeded_str">
		Imagen subida
	</string>
	<string name="postcard_succeeded_str">
		Correo electrónico enviado
	</string>
	<string name="inventory_succeeded_str">
		¡Guardado en el inventario!
	</string>
	<string name="local_succeeded_str">
		¡Guardado en el equipo!
	</string>
	<string name="profile_failed_str">
		Error al subir la imagen a los comentarios de tu perfil.
	</string>
	<string name="postcard_failed_str">
		Error al enviar el correo electrónico.
	</string>
	<string name="inventory_failed_str">
		Error al guardar en el inventario.
	</string>
	<string name="local_failed_str">
		Error al guardar en el equipo.
	</string>
<<<<<<< HEAD
	<button name="advanced_options_btn" tool_tip="Opciones avanzadas"/>
	<text name="image_res_text">
		[WIDTH] x [HEIGHT] px
	</text>
	<text name="file_size_label">
		[SIZE] kB
	</text>
	<panel name="controls_container">
=======
	<button label="ACTUALIZAR" name="new_snapshot_btn"/>
>>>>>>> 3aeb346b
	<panel name="advanced_options_panel">
		<text name="layer_type_label">
			Captura:
		</text>
		<combo_box label="Capas de imagen" name="layer_types">
			<combo_box.item label="Colores" name="Colors"/>
			<combo_box.item label="Profundidad" name="Depth"/>
		</combo_box>
		<check_box label="Interfaz" name="ui_check"/>
		<check_box label="Balance de L$" name="currency_check" />
		<check_box label="HUDs" name="hud_check"/>
		<check_box label="Congelar la toma (pantalla completa)" name="freeze_frame_check"/>
		<check_box label="Actualizar automáticamente" name="auto_snapshot_check"/>
		<text name="filter_list_label">
			Filtro:
		</text>
		<combo_box name="filters_combobox" tool_tip="Filtros de imagen">
			<combo_box.item label="Sin filtro" name="NoFilter"/>
		</combo_box>
	</panel>
<<<<<<< HEAD
	</panel>
=======
	<text name="image_res_text">
		[WIDTH] px (ancho) × [HEIGHT] px (alto)
	</text>
	<text name="file_size_label">
		[SIZE] kB
	</text>
>>>>>>> 3aeb346b
</floater><|MERGE_RESOLUTION|>--- conflicted
+++ resolved
@@ -39,18 +39,8 @@
 	<string name="local_failed_str">
 		Error al guardar en el equipo.
 	</string>
-<<<<<<< HEAD
-	<button name="advanced_options_btn" tool_tip="Opciones avanzadas"/>
-	<text name="image_res_text">
-		[WIDTH] x [HEIGHT] px
-	</text>
-	<text name="file_size_label">
-		[SIZE] kB
-	</text>
+	<button label="ACTUALIZAR" name="new_snapshot_btn"/>
 	<panel name="controls_container">
-=======
-	<button label="ACTUALIZAR" name="new_snapshot_btn"/>
->>>>>>> 3aeb346b
 	<panel name="advanced_options_panel">
 		<text name="layer_type_label">
 			Captura:
@@ -71,14 +61,11 @@
 			<combo_box.item label="Sin filtro" name="NoFilter"/>
 		</combo_box>
 	</panel>
-<<<<<<< HEAD
 	</panel>
-=======
 	<text name="image_res_text">
 		[WIDTH] px (ancho) × [HEIGHT] px (alto)
 	</text>
 	<text name="file_size_label">
 		[SIZE] kB
 	</text>
->>>>>>> 3aeb346b
 </floater>