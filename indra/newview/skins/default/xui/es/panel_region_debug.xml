<?xml version="1.0" encoding="utf-8" standalone="yes"?>
<panel label="Depurar" name="Debug">
	<text name="region_text_lbl">
		Región:
	</text>
	<text name="region_text">
		desconocida
	</text>
	<check_box label="Desactivar los scripts" name="disable_scripts_check" tool_tip="Descativar todos los scripts en esta región"/>
	<button label="?" left="215" name="disable_scripts_help"/>
	<check_box label="Desactivar las colisiones" name="disable_collisions_check" tool_tip="Desactiva las colisiones (no las de avatares) en esta región"/>
	<button label="?" left="215" name="disable_collisions_help"/>
	<check_box label="Desactivar las propiedades físicas" name="disable_physics_check" tool_tip="Desactiva toda la física en esta región"/>
	<button label="?" left="215" name="disable_physics_help"/>
	<button label="Aplicar" name="apply_btn"/>
	<text name="objret_text_lbl" width="130">
		Devolver objetos
	</text>
	<text name="resident_text_lbl">
		Residente:
	</text>
	<line_editor name="target_avatar_name">
		(nadie)
	</line_editor>
	<button label="Elegir" name="choose_avatar_btn"/>
	<text name="options_text_lbl">
		Opciones:
	</text>
	<check_box label="Con scripts" name="return_scripts" tool_tip="Devolver sólo los objetos con scripts"/>
	<check_box label="En el terreno de otros" name="return_other_land" tool_tip="Devolver sólo los objetos que están en terreno de otro"/>
	<check_box label="En todas las regiones de este estado" name="return_estate_wide" tool_tip="Devolver los objetos de todas las regiones que forman este estado"/>
	<button label="Devolver" name="return_btn"/>
<<<<<<< HEAD
	<button label="Listar los objetos que colisionan..." name="top_colliders_btn" tool_tip="Lista de los objetos con más posibles colisiones potenciales" width="280"/>
	<button label="?" left="297" name="top_colliders_help"/>
	<button label="Listar los scripts según su uso..." name="top_scripts_btn" tool_tip="Lista de los objetos que más tiempo emplean ejecutando scripts" width="280"/>
	<button label="?" left="297" name="top_scripts_help"/>
	<button label="Reiniciar la región" name="restart_btn" tool_tip="Cuenta atrás del tiempo seleccionado a continuación y reinicio de la región"/>
	<text name="label_restart_delay" width="70">
		Segundos:
	</text>
	<button label="Cancelar el reinicio" name="cancel_restart_btn" tool_tip="Cancelar el reinicio de la región"/>
=======
	<button label="Listar los objetos que colisionan..." name="top_colliders_btn" tool_tip="Lista de los objetos con más posibles colisiones potenciales" width="240"/>
	<button label="Reiniciar la región" name="restart_btn" tool_tip="Cuenta atrás de 2 minutos y reiniciar la región" left_pad="90" width="160"/>
	<button label="Listar los scripts según su uso..." name="top_scripts_btn" tool_tip="Lista de los objetos que más tiempo emplean ejecutando scripts" width="240"/>
	<button label="Cancelar reinicio" name="cancel_restart_btn" tool_tip="Cancelar el reinicio de región" left_pad="90" width="160"/>
	<button label="Consola de depuración de región" name="region_debug_console_btn" tool_tip="Abrir consola de depuración de región" width="240"/>
>>>>>>> a647b8f1
</panel><|MERGE_RESOLUTION|>--- conflicted
+++ resolved
@@ -30,21 +30,13 @@
 	<check_box label="En el terreno de otros" name="return_other_land" tool_tip="Devolver sólo los objetos que están en terreno de otro"/>
 	<check_box label="En todas las regiones de este estado" name="return_estate_wide" tool_tip="Devolver los objetos de todas las regiones que forman este estado"/>
 	<button label="Devolver" name="return_btn"/>
-<<<<<<< HEAD
-	<button label="Listar los objetos que colisionan..." name="top_colliders_btn" tool_tip="Lista de los objetos con más posibles colisiones potenciales" width="280"/>
+	<button label="Listar los objetos que colisionan..." name="top_colliders_btn" tool_tip="Lista de los objetos con más posibles colisiones potenciales" width="240"/>
 	<button label="?" left="297" name="top_colliders_help"/>
-	<button label="Listar los scripts según su uso..." name="top_scripts_btn" tool_tip="Lista de los objetos que más tiempo emplean ejecutando scripts" width="280"/>
+	<button label="Listar los scripts según su uso..." name="top_scripts_btn" tool_tip="Lista de los objetos que más tiempo emplean ejecutando scripts" width="240"/>
 	<button label="?" left="297" name="top_scripts_help"/>
 	<button label="Reiniciar la región" name="restart_btn" tool_tip="Cuenta atrás del tiempo seleccionado a continuación y reinicio de la región"/>
 	<text name="label_restart_delay" width="70">
 		Segundos:
 	</text>
 	<button label="Cancelar el reinicio" name="cancel_restart_btn" tool_tip="Cancelar el reinicio de la región"/>
-=======
-	<button label="Listar los objetos que colisionan..." name="top_colliders_btn" tool_tip="Lista de los objetos con más posibles colisiones potenciales" width="240"/>
-	<button label="Reiniciar la región" name="restart_btn" tool_tip="Cuenta atrás de 2 minutos y reiniciar la región" left_pad="90" width="160"/>
-	<button label="Listar los scripts según su uso..." name="top_scripts_btn" tool_tip="Lista de los objetos que más tiempo emplean ejecutando scripts" width="240"/>
-	<button label="Cancelar reinicio" name="cancel_restart_btn" tool_tip="Cancelar el reinicio de región" left_pad="90" width="160"/>
-	<button label="Consola de depuración de región" name="region_debug_console_btn" tool_tip="Abrir consola de depuración de región" width="240"/>
->>>>>>> a647b8f1
 </panel>