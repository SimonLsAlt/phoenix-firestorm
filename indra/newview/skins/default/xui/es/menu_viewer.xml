--- conflicted
+++ resolved
@@ -7,11 +7,10 @@
 		<menu_item_call label="Preferencias" name="Preferences"/>
 		<menu_item_call label="Botones de la barra de herramientas" name="Toolbar Buttons"/>
 		<menu_item_call label="Mi perfil" name="Profile"/>
-		<menu_item_call label="Destacados" name="Picks"/>
-		<menu_item_call label="Experiencias" name="Experiences"/>
-		<menu_item_call label="Publicar en Facebook" name="PostToFacebook"/>
+		<menu_item_call label="Destacados..." name="Picks"/>
+		<menu_item_call label="Experiencias..." name="Experiences"/>
+		<menu_item_call label="Publicar en Facebook..." name="PostToFacebook"/>
 		<menu_item_call label="Mi apariencia" name="ChangeOutfit"/>
-		<menu_item_call label="Elige un avatar" name="Avatar Picker"/>
 		<menu_item_call label="Tomar fotografía" name="Take Snapshot"/>
 		<menu_item_check label="Mi inventario" name="Inventory"/>
 		<menu_item_check label="Mi inventario" name="ShowSidetrayInventory"/>
@@ -36,7 +35,6 @@
 			<menu_item_call label="Medidor de lag" name="Lag Meter"/>
 			<menu_item_call label="Regenerar el LSL Bridge" name="Recreate LSL Bridge"/>			
 		</menu>
-<<<<<<< HEAD
 		<menu_item_call label="Historial de transacciones" name="money_tracker"/>
 		<menu_item_call label="Pose..." name="pose_stand"/>
 		<menu label="Subir" name="Upload">
@@ -50,16 +48,6 @@
 		</menu>
 		<menu_item_call label="Solicitar estatus de Administrador" name="Request Admin Options"/>
 		<menu_item_call label="Abandonar estatus de Administrador" name="Leave Admin Options"/>
-=======
-		<menu_item_call label="Comprar L$..." name="Buy and Sell L$"/>
-		<menu_item_call label="Artículos del Mercado..." name="MarketplaceListings"/>
-		<menu_item_call label="Panel de control de la cuenta..." name="Manage My Account">
-			<menu_item_call.on_click name="ManageMyAccount_url" parameter="WebLaunchJoinNow,http://secondlife.com/account/index.php?lang=es"/>
-		</menu_item_call>
-		<menu_item_call label="Preferencias..." name="Preferences"/>
-		<menu_item_call label="Botones de la barra de herramientas..." name="Toolbars"/>
-		<menu_item_call label="Ocultar todos los controles" name="Hide UI"/>
->>>>>>> f155f400
 		<menu_item_check label="Mostrar los HUD anexados" name="Show HUD Attachments"/>
 		<menu_item_call label="Salir de [APP_NAME]" name="Quit"/>		
 	</menu>
@@ -93,7 +81,6 @@
 		<menu_item_call label="Gente cercana" name="Active Speakers"/>
 		<menu_item_call label="Historial de teleportes" name="Teleport History"/>
 		<menu_item_check label="Lugares" name="Places"/>
-		<menu_item_call label="Destinos" name="Destinations"/>
 		<menu_item_check label="Minimapa" name="Mini-Map"/>
 		<menu_item_check label="Mapa del mundo" name="World Map"/>
 		<menu_item_call label="Crear un hito de este sitio" name="Create Landmark Here"/>
@@ -355,20 +342,11 @@
 		<menu_item_call label="Mostrar configuraciones del depurador" name="Debug Settings"/>
 		<menu_item_check label="Mostrar el menú Desarrollo" name="Debug Mode"/>
 	</menu>
-<<<<<<< HEAD
 	<menu label="Desarrollo" name="Develop">
 		<menu label="Consolas" name="Consoles">
 			<menu_item_check label="Consola de texturas" name="Texture Console"/>
 			<menu_item_check label="Consola de depuración" name="Debug Console"/>
 			<menu_item_call label="Consola de notificaciones" name="Notifications"/>
-=======
-	<menu label="Develop" name="Develop">
-		<menu label="Consoles" name="Consoles">
-			<menu_item_check label="Texture Console" name="Texture Console"/>
-			<menu_item_check label="Debug Console" name="Debug Console"/>
-			<menu_item_call label="Notifications Console" name="Notifications"/>
-			<menu_item_check label="Consola de depuración de región" name="Region Debug Console"/>
->>>>>>> f155f400
 			<menu_item_check label="Fast Timers" name="Fast Timers"/>
 			<menu_item_check label="Memoria" name="Memory"/>
 			<menu_item_check label="Estadísticas de escena" name="Scene Statistics"/>
@@ -465,7 +443,6 @@
 			<menu_item_check label="Hover Glow Objects" name="Hover Glow Objects"/>
 		</menu>
 		<menu label="Red" name="Network">
-<<<<<<< HEAD
 			<menu_item_check label="Pausar avatar" name="AgentPause"/>
 			<menu_item_call label="Activar registro de mensajes" name="Enable Message Log"/>
 			<menu_item_call label="Desactivar registro de mensajes" name="Disable Message Log"/>
@@ -482,11 +459,6 @@
 			<menu_item_call label="Iniciar grabación" name="Start Record"/>
 			<menu_item_call label="Detener greabación" name="Stop Record"/>
 		</menu>		
-=======
-			<menu_item_check label="Pause Avatar" name="AgentPause"/>
-			<menu_item_call label="Drop a Packet" name="Drop a Packet"/>
-		</menu>
->>>>>>> f155f400
 		<menu label="Mundo virtual" name="DevelopWorld">
 			<menu_item_check label="Anular el sol de la región" name="Sim Sun Override"/>
 			<menu_item_check label="Meteorología fija" name="Fixed Weather"/>
