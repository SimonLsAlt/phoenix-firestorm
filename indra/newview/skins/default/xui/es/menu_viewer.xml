<?xml version="1.0" encoding="utf-8" standalone="yes"?>
<menu_bar name="Main Menu">
	<menu label="Avatar" name="Me">
		<menu_item_call label="Mi panel de control" name="Manage Account"/>
		<menu_item_call label="Comprar L$" name="Buy and Sell L$"/>
		<menu_item_call label="Preferencias" name="Preferences"/>
		<menu_item_call label="Botones de la barra de herramientas" name="Toolbar Buttons"/>
		<menu_item_call label="Mi perfil" name="Profile"/>
		<menu_item_call label="Destacados" name="Picks"/>
		<menu_item_call label="Experiencias" name="Experiences"/>
		<menu_item_call label="Publicar en Facebook" name="PostToFacebook"/>
		<menu_item_call label="Mis Scripts..." name="MyScripts"/>
		<menu_item_check label="Mi apariencia" name="ChangeOutfit"/>
		<menu_item_call label="Elige un avatar" name="Avatar Picker"/>
		<menu_item_call label="Tomar fotografía" name="Take Snapshot"/>
		<menu_item_call label="Mi inventario" name="NewInventoryWindow"/>
		<menu_item_check label="Mi inventario" name="Inventory"/>
		<menu_item_check label="Controles del movimiento" name="Movement Controls"/>
		<menu label="Movimiento" name="Movement">
			<menu_item_call label="Sentarme" name="Sit Down Here"/>
			<menu_item_call label="Levantarme" name="Stand up"/>
			<menu_item_check label="Volar" name="Fly"/>
			<menu_item_call label="Dejar de volar" name="Stop flying"/>
			<menu_item_check label="Correr siempre" name="Always Run"/>
			<menu_item_check label="Forzar sentarme en el suelo" name="Force Toggle Sitting"/>
			<menu_item_check label="Bloquear movimiento" name="Move Lock"/>
			<menu_item_check label="Salto rápido" name="Avatar Ignore Prejump"/>
		</menu>
		<menu_item_check label="Controles de cámara" name="Camera Controls"/>
		<menu label="Salud del avatar" name="avhealth">
			<menu_item_call label="Detener mis animaciones" name="Stop Animating My Avatar"/>
			<menu_item_call label="Deshacer deformación del avatar" name="undeform_avatar"/>
			<menu_item_call label="Recargar texturas" name="Rebake Texture"/>
			<menu_item_call label="Volver al avatar masculino por defecto (Character Test)" name="ResetDefaultAvM"/>
			<menu_item_call label="Volver al avatar femenino por defecto (Character Test)" name="ResetDefaultAvF"/>
	        	<menu_item_check label="Mostrar coste de dibujo del avatar (ARC)" name="Avatar Rendering Cost"/>
			<menu_item_call label="Medidor de lag" name="Lag Meter"/>
			<menu_item_call label="Regenerar el LSL Bridge" name="Recreate LSL Bridge"/>			
		</menu>
		<menu_item_call label="Historial de transacciones" name="money_tracker"/>
		<menu_item_call label="Pose..." name="pose_stand"/>
		<menu label="Subir" name="Upload">
<<<<<<< HEAD
			<menu_item_call label="Imagen ([COST] L$)..." name="Upload Image"/>
=======
			<menu_item_call label="Imagen..." name="Upload Image"/>
>>>>>>> 6fba1530
			<menu_item_call label="Sonido ([COST] L$)..." name="Upload Sound"/>
			<menu_item_call label="Animación ([COST] L$)..." name="Upload Animation"/>
			<menu_item_call label="Modelo mesh..." name="Upload Model"/>
			<menu_item_call label="Masivo (múltiples archivos)..." name="Bulk Upload"/>
			<menu_item_call label="Configurar permisos por defecto..." name="perm prefs"/>
			<menu_item_call label="Importar linkset..." name="import linkset"/>
		</menu>
		<menu_item_call label="Solicitar estatus de Administrador" name="Request Admin Options"/>
		<menu_item_call label="Abandonar estatus de Administrador" name="Leave Admin Options"/>
		<menu_item_check label="Mostrar los HUD anexados" name="Show HUD Attachments"/>
		<menu_item_call label="Salir de [APP_NAME]" name="Quit"/>		
	</menu>
	<menu label="Comunicarme" name="Communicate">
		<menu label="Estado" name="Status">
			<menu_item_check label="Ausente" name="Away"/>
			<menu_item_check label="No disponible" name="Do Not Disturb"/>
			<menu_item_check label="Autorresponder" name="Set Autorespond"/>
			<menu_item_check label="Autorresponder a no-amigos" name="Set Autorespond to non-friends"/>
			<menu_item_check label="Rechazar automáticamente las ofertas de teleporte" name="Automatically reject teleport offers"/>
		</menu>
		<menu_item_check label="Amigos" name="My Friends"/>
		<menu_item_check label="Contactos" name="Contacts"/>
		<menu_item_call label="Grupos de contactos" name="Contact Sets"/>
		<menu_item_call label="Grupos" name="My Groups"/>
		<menu_item_check label="Chat" name="Nearby Chat"/>
		<menu_item_check label="Gente" name="People"/>
		<menu_item_check label="Conversaciones" name="Conversations"/>
		<menu_item_check label="Gestos" name="Gestures"/>
		<menu label="Filtro de voz" name="VoiceMorphing">
			<menu_item_check label="Sin filtro de voz" name="NoVoiceMorphing"/>
			<menu_item_check label="Probar..." name="Preview"/>
			<menu_item_call label="Suscribir..." name="Subscribe"/>
		</menu>
		<menu_item_check name="Conversation Log..." label="Registro de conversaciones..."/>
		<menu_item_check label="Chat de voz" name="Nearby Voice"/>
		<menu_item_call label="Lista de bloqueados" name="Block List"/>
	</menu>
	<menu label="Mundo" name="World">
		<menu_item_call label="Resincronizar animaciones" name="Resync Animations"/>
		<menu_item_call label="Gente cercana" name="Active Speakers"/>
		<menu_item_call label="Historial de teleportes" name="Teleport History"/>
		<menu_item_check label="Lugares" name="Places"/>
		<menu_item_call label="Destinos" name="Destinations"/>
		<menu_item_check label="Minimapa" name="Mini-Map"/>
		<menu_item_check label="Mapa del mundo" name="World Map"/>
		<menu_item_call label="Crear un hito de este sitio" name="Create Landmark Here"/>
		<menu_item_call label="Perfil del lugar" name="Place Profile"/>
		<menu_item_call label="Acerca del terreno" name="About Land"/>
		<menu_item_call label="Acerca de la región" name="RegionEstate"/>
		<menu_item_call label="Comprar este terreno" name="Buy Land"/>
		<menu_item_call label="Mi terreno" name="My Land"/>
		<menu label="Mostrar" name="LandShow">
			<menu_item_check label="Líneas de prohibición" name="Ban Lines"/>
			<menu_item_check label="Balizas" name="beacons"/>
			<menu_item_check label="Límites de las parcelas" name="Property Lines"/>
			<menu_item_check label="Propietarios del terreno" name="Land Owners"/>
			<menu_item_check label="Coordenadas" name="Coordinates"/>
			<menu_item_check label="Propiedades de la parcela" name="Parcel Properties"/>
			<menu_item_check label="Menú Avanzado" name="Show Advanced Menu"/>
		</menu>
		<menu_item_call label="Teleportar a mi base" name="Teleport Home"/>
		<menu_item_call label="Fijar mi base aquí" name="Set Home to Here"/>
		<menu label="Posición del sol" name="Environment Settings">
			<menu_item_call label="Amanecer" name="Sunrise"/>
			<menu_item_call label="Mediodía" name="Noon"/>
			<menu_item_call label="Atardecer" name="Sunset"/>
			<menu_item_call label="Medianoche" name="Midnight"/>
			<menu_item_call label="Iluminación personal..." name="adjustment_tool"/>
		</menu>
		<menu label="Editor de entorno" name="Environment Editor">
			<menu_item_call label="Configuración de entorno..." name="Environment Settings"/>
			<menu label="Configuraciones de agua" name="Water Presets">
				<menu_item_call label="Nueva configuración..." name="new_water_preset"/>
				<menu_item_call label="Editar configuración..." name="edit_water_preset"/>
				<menu_item_call label="Eliminar configuración..." name="delete_water_preset"/>
			</menu>
			<menu label="Configuraciones de cielo" name="Sky Presets">
				<menu_item_call label="Nueva configuración..." name="new_sky_preset"/>
				<menu_item_call label="Editar configuración..." name="edit_sky_preset"/>
				<menu_item_call label="Eliminar configuración..." name="delete_sky_preset"/>
			</menu>
			<menu label="Configuraciones de día" name="Day Presets">
				<menu_item_call label="Nueva configuración..." name="new_day_preset"/>
				<menu_item_call label="Editar configuración..." name="edit_day_preset"/>
				<menu_item_call label="Eliminar configuración..." name="delete_day_preset"/>
			</menu>
		</menu>
		<menu name="photo_and_video" label="Foto y vídeo"/>
		<menu_item_call label="Buscar en el área" name="area_search"/>
		<menu_item_call label="Explorador de sonidos" name="Sound Explorer"/>
		<menu_item_call label="Explorador de animaciones" name="Animation Explorer"/>
		<menu_item_call label="Lista negra" name="asset_blacklist"/>
	</menu>
	<menu label="Construir" name="BuildTools">
		<menu_item_check label="Construir" name="Show Build Tools"/>
		<menu label="Herramientas de construcción" name="Select Tool">
			<menu_item_call label="Visión" name="Focus"/>
			<menu_item_call label="Mover" name="Move"/>
			<menu_item_call label="Editar" name="Edit"/>
			<menu_item_call label="Crear" name="Create"/>
			<menu_item_call label="Terreno" name="Land"/>
		</menu>
		<menu_item_call label="Enlazar" name="Link"/>
		<menu_item_call label="Desenlazar" name="Unlink"/>
		<menu_item_check label="Editar las partes enlazadas" name="Edit Linked Parts"/>
		<menu label="Seleccionar elementos" name="Select Elements">
			<menu_item_call label="Seleccionar la parte o cara siguiente" name="Select Next Part or Face"/>
			<menu_item_call label="Seleccionar la parte o cara anterior" name="Select Previous Part or Face"/>
			<menu_item_call label="Incluir la parte o cara siguiente" name="Include Next Part or Face"/>
			<menu_item_call label="Incluir la parte o cara anterior" name="Include Previous Part or Face"/>
		</menu>
		<menu_item_call label="Enfocar lo seleccionado" name="Focus on Selection"/>
		<menu_item_call label="Zoom en lo seleccionado" name="Zoom to Selection"/>
		<menu label="Objeto" name="Object">
			<menu_item_call label="Comprar" name="Menu Object Buy"/>
			<menu_item_call label="Tomar" name="Menu Object Take"/>
			<menu_item_call label="Tomar una copia" name="Take Copy"/>
			<menu_item_call label="Duplicar" name="Duplicate"/>
			<menu_item_call label="Editar partículas" name="Menu Object Edit Particles"/>
			<menu_item_call label="Guardar una copia en los contenidos del objeto del que salió" name="Save Object Back to Object Contents"/>
			<menu_item_call label="Devolver objeto" name="Return Object back to Owner"/>
			<menu label="Guardar como" name="Export Menu">
				<menu_item_call label="Respaldo" name="Backup"/>
				<menu_item_call label="Collada" name="Collada"/>
			</menu>
		</menu>
		<menu label="Scripts" name="Scripts">
			<menu_item_call label="Mostrar advertencias/errores de script" name="Script Debug"/>
			<menu_item_call label="Información de scripts (contador)" name="Script Info"/>
			<menu_item_call label="Recompilar los scripts (Mono)" name="Mono"/>
			<menu_item_call label="Recompilar los scripts (LSL)" name="LSL"/>
			<menu_item_call label="Reiniciar los scripts" name="Reset Scripts"/>
			<menu_item_call label="Iniciar la ejecución de los scripts" name="Set Scripts to Running"/>
			<menu_item_call label="Detener la ejecución de los scripts" name="Set Scripts to Not Running"/>
			<menu_item_call label="Eliminar scripts de la selección" name="Remove Scripts From Selection"/>
		</menu>
		<menu label="Pathfinding" name="Pathfinding">
			<menu_item_call label="Linksets..." name="pathfinding_linksets_menu_item"/>
			<menu_item_call label="Personajes..." name="pathfinding_characters_menu_item"/>
			<menu_item_call label="Ver/probar..." name="pathfinding_console_menu_item"/>
			<menu_item_call label="Recargar la región" name="pathfinding_rebake_navmesh_item"/>
		</menu>
		<menu label="Opciones" name="Options">
			<menu_item_check label="Mostrar los permisos avanzados" name="DebugPermissions"/>
			<menu_item_check label="Seleccionar sólo mis objetos" name="Select Only My Objects"/>
			<menu_item_check label="Seleccionar sólo los objetos movibles" name="Select Only Movable Objects"/>
			<menu_item_check label="Seleccionar marcando los alrededores" name="Select By Surrounding"/>
			<menu_item_check label="Incluir objetos pertenecientes a grupos" name="Include Group-Owned Objects"/>
			<menu_item_check label="Mostrar detalles de la selección" name="Show Selection Outlines"/>
			<menu_item_check label="Al seleccionar, mostrar lo oculto" name="Show Hidden Selection"/>
			<menu_item_check label="Al seleccionar, mostrar el radio de la luz" name="Show Light Radius for Selection"/>
			<menu_item_check label="Mostrar el rayo indicador" name="Show Selection Beam"/>
			<menu_item_check label="Realzar transparencias" name="Highlight Transparent"/>
			<menu_item_check label="Ajustar a la rejilla" name="Snap to Grid"/>
			<menu_item_call label="Ajustar a la rejilla los ejes X e Y" name="Snap Object XY to Grid"/>
			<menu_item_call label="Usar lo seleccionado como rejilla" name="Use Selection for Grid"/>
			<menu_item_call label="Opciones de la rejilla..." name="Grid Options"/>
			<menu_item_call label="Configurar permisos por defecto..." name="Set default permissions"/>
		</menu>
		<menu label="Subir" name="Upload">
			<menu_item_call label="Imagen ([COST])..." name="Upload Image"/>
			<menu_item_call label="Sonido ([COST])..." name="Upload Sound"/>
			<menu_item_call label="Animación ([COST])..." name="Upload Animation"/>
			<menu_item_call label="Modelo mesh..." name="Upload Model"/>
			<menu_item_call label="Masivo ([COST] por archivo)..." name="Bulk Upload"/>
			<menu_item_call label="Importar linkset..." name="import linkset"/>
		</menu>
		<menu_item_call label="Deshacer" name="Undo"/>
		<menu_item_call label="Rehacer" name="Redo"/>
	</menu>
	<menu label="Contenido" name="Content">
		<menu_item_check label="Buscar" name="Search"/>
		<menu_item_call label="SL Marketplace" name="SL Marketplace"/>
		<menu_item_call label="Mercado de L$" name="LindenXchange"/>
		<menu_item_call label="Librería de scripts" name="Script Library"/>
	</menu>	
	<menu label="Ayuda" name="Help">
		<menu_item_check label="Mostrar consejos" name="Enable Hints"/>
		<menu_item_call label="Firestorm Wiki" name="Firestorm Wiki"/>
		<menu_item_call label="Solución de problemas" name="Troubleshooting"/>
		<menu_item_call label="Unirse al Grupo de Soporte de Firestorm" name="firestorm_support_group"/>
		<menu_item_check label="Cómo..." name="How To"/>
		<menu_item_call label="Ayuda de [CURRENT_GRID]" name="current_grid_help"/>
		<menu_item_call label="Acerca de [CURRENT_GRID]" name="current_grid_about"/>
		<menu_item_call label="Tutorial" name="Tutorial"/>
		<menu_item_call label="Guía de usuario" name="User’s guide"/>
		<menu_item_call label="Base de conocimiento" name="Knowledge Base"/>
		<menu_item_call label="Wiki" name="Wiki">
			<menu_item_call.on_click  parameter="http://wiki.secondlife.com/wiki/Main_Page/es"/>
		</menu_item_call>
		<menu_item_call label="Foros de la Comunidad" name="Community Forums"/>
		<menu_item_call label="Portal de soporte" name="Support portal">
			<menu_item_call.on_click parameter="https://support.secondlife.com/?lang=es"/>
		</menu_item_call>
		<menu_item_call label="Noticias de [SECOND_LIFE]" name="Second Life News"/>
		<menu_item_call label="Blogs de [SECOND_LIFE]" name="Second Life Blogs"/>
		<menu_item_call label="Estado de la red" name="Grid Status"/>
		<menu_item_call label="Denunciar una infracción" name="Report Abuse"/>
		<menu_item_call label="Informar de un fallo" name="Report Bug"/>
		<menu_item_call label="Golpes, empujones e impactos" name="Bumps, Pushes &amp;amp; Hits"/>
		<menu_item_check label="Activar botón de Información del Sistema" name="Enable Sysinfo Button"/>
		<menu_item_call label="Acerca de [APP_NAME]" name="About Second Life"/>
	</menu>
	<menu label="RLVa" name="RLVa Main">
      		<menu label="Depurar" name="Debug">
			<menu_item_check label="Mostrar menú RLVa de nivel superior" name="Show Top-level RLVa Menu"/>
			<menu_item_check label="Mostrar mensajes de depuración" name="Show Debug Messages"/>
			<menu_item_check label="Ocultar mensajes de No configurado o Duplicado" name="Hide Unset or Duplicate Messages"/>
			<menu_item_check label="Mostrar fallos de aserción" name="Show Assertion Failures"/>
			<menu_item_check label="Ocultar capas bloqueadas" name="Hide Locked Layers"/>
			<menu_item_check label="Ocultar accesorios bloqueados" name="Hide Locked Attachments"/>
			<menu_item_check label="Activar nomenclatura clásica" name="Enable Legacy Naming"/>
			<menu_item_check label="Activar ropa compartida" name="Enable Shared Wear"/>
			<menu_item_check label="Renombrar elementos compartidos al vestirlos" name="Rename Shared Items on Wear"/>
			<menu_item_check label="Bloqueos..." name="Locks"/>
		</menu>
		<menu_item_check label="Permitir chat OOC" name="Allow OOC Chat"/>
		<menu_item_check label="Prohibir Give to #RLV" name="Forbid Give to #RLV"/>
		<menu_item_check label="Mostrar chat filtrado" name="Show Filtered Chat"/>
		<menu_item_check label="Mostrar etiquetas de nombre" name="Show Name Tags"/>
		<menu_item_check label="Vestir reemplaza lo no bloqueado" name="Wear Replaces Unlocked"/>
		<menu_item_check label="Restricciones..." name="Restrictions"/>
	</menu>
	<menu label="Avanzado" name="Advanced">
		<menu_item_call label="Recargar texturas" name="Rebake Texture"/>
		<menu_item_call label="Interfaz en el tamaño predeterminado" name="Set UI Size to Default"/>
		<menu_item_call label="Definir el tamaño de la ventana..." name="Set Window Size..."/>
		<menu_item_check label="Limitar la distancia de selección" name="Limit Select Distance"/>
		<menu_item_check label="Desactivar los límites de la cámara" name="Disable Camera Distance"/>
		<menu_item_check label="Foto en alta resolución" name="HighResSnapshot"/>
		<menu_item_check label="Fotos silenciosas" name="QuietSnapshotsToDisk"/>
		<menu label="Herramientas de rendimiento" name="Performance Tools">
			<menu_item_call label="Medidor de lag" name="Lag Meter"/>
			<menu_item_check label="Estadísticas" name="Statistics Bar"/>
			<menu_item_check label="Mostrar coste de dibujo del avatar (ARC)" name="Avatar Rendering Cost"/>
		</menu>
		<menu label="Realzado y visibilidad" name="Highlighting and Visibility">
			<menu_item_check label="Baliza con destellos" name="Cheesy Beacon"/>
			<menu_item_check label="Ocultar partículas" name="Hide Particles"/>
			<menu_item_check label="Ocultar lo seleccionado" name="Hide Selected"/>
			<menu_item_check label="Mostrar HUDs anexados" name="Show HUD Attachments"/>
			<menu_item_check label="Mostrar punto de mira en vista subjetiva" name="ShowCrosshairs"/>
			<menu label="Bulas" name="Hover Tips">
				<menu_item_check label="Mostrar bulas" name="Show Tips"/>
				<menu_item_check label="Mostrar bulas de terreno" name="Land Tips"/>
				<menu_item_check label="Mostrar bulas en todos los objetos" name="Tips On All Objects"/>
			</menu>
		</menu>
		<menu label="Objetos representados" name="Rendering Types">
			<menu_item_check label="Simple" name="Rendering Type Simple"/>
			<menu_item_check label="Alfa" name="Rendering Type Alpha"/>
			<menu_item_check label="Árbol" name="Rendering Type Tree"/>
			<menu_item_check label="Avatares" name="Rendering Type Character"/>
			<menu_item_check label="Parcela de superficie" name="Rendering Type Surface Patch"/>
			<menu_item_check label="Cielo" name="Rendering Type Sky"/>
			<menu_item_check label="Agua" name="Rendering Type Water"/>
			<menu_item_check label="Terreno" name="Rendering Type Ground"/>
			<menu_item_check label="Volumen" name="Rendering Type Volume"/>
			<menu_item_check label="Hierba" name="Rendering Type Grass"/>
			<menu_item_check label="Nubes" name="Rendering Type Clouds"/>
			<menu_item_check label="Partículas" name="Rendering Type Particles"/>
			<menu_item_check label="Efectos de relieve" name="Rendering Type Bump"/>
		</menu>
		<menu label="Rasgos renderizados" name="Rendering Features">
			<menu_item_check label="Interfaz de usuario" name="ToggleUI"/>
			<menu_item_check label="Seleccionado" name="Selected"/>
			<menu_item_check label="Realzados" name="Highlighted"/>
			<menu_item_check label="Texturas dinámicas" name="Dynamic Textures"/>
			<menu_item_check label="Huellas" name="Foot Shadows"/>
			<menu_item_check label="Niebla" name="Fog"/>
			<menu_item_check label="Objetos flexibles" name="Flexible Objects"/>
		</menu>
		<menu label="RLVa" name="RLVa Embedded"/>
		<menu label="Respaldo de flujos de medios" name="media_stream_import_export">
			<menu_item_call label="Importar lista de flujos en XML..." name="media_stream_import"/>
			<menu_item_call label="Exportar lista de flujos a XML..." name="media_stream_export"/>
		</menu>
		<menu_item_check label="Usar Plugin Read Thread" name="Use Plugin Read Thread"/>
		<menu_item_call label="Vaciar caché de grupo" name="ClearGroupCache"/>
		<menu_item_check label="Vista subjetiva suavizada" name="Mouse Smoothing"/>
		<menu_item_call label="Liberar teclas" name="Release Keys"/>
		<menu label="Atajos de teclado" name="Shortcuts">
			<menu_item_call label="Subir imagen ([COST])..." name="Upload Image"/>
			<menu_item_check label="Búsqueda" name="Search"/>
			<menu_item_check label="Mostrar el menú Avanzado - atajo clásico" name="Show Advanced Menu - legacy shortcut"/>
			<menu_item_check label="Teleporte con doble clic" name="DoubleClick Teleport"/>
			<menu_item_check label="Correr siempre" name="Always Run"/>
            		<menu_item_check label="Iniciar el vuelo" name="Fly"/>
			<menu_item_call label="Cerrar la ventana" name="Close Window"/>
			<menu_item_call label="Cerrar todas las ventanas" name="Close All Windows"/>
			<menu_item_call label="Guardar una foto" name="Snapshot to Disk"/>
			<menu_item_call label="Vista subjetiva" name="Mouselook"/>
			<menu_item_check label="Flycam del joystick" name="Joystick Flycam"/>
			<menu_item_call label="Volver a la vista por defecto" name="Reset View"/>
			<menu_item_call label="Restablecer ángulos de cámara" name="Reset Camera Angles"/>
			<menu_item_call label="Mirar al último que habló" name="Look at Last Chatter"/>
			<menu_item_call label="Acercar el zoom" name="Zoom In"/>
			<menu_item_call label="Zoom por defecto" name="Zoom Default"/>
			<menu_item_call label="Alejar el zoom" name="Zoom Out"/>
		</menu>
		<menu_item_check label="Ignorar prohibición de volar" name="Fly Override"/>
		<menu_item_check label="RestrainedLove API (RLVa)" name="RLV API"/>
		<menu_item_call label="Mostrar configuraciones del depurador" name="Debug Settings"/>
		<menu_item_check label="Mostrar el menú Desarrollo" name="Debug Mode"/>
	</menu>
	<menu label="Desarrollo" name="Develop">
		<menu label="Consolas" name="Consoles">
			<menu_item_check label="Consola de texturas" name="Texture Console"/>
			<menu_item_check label="Consola de depuración" name="Debug Console"/>
			<menu_item_call label="Consola de notificaciones" name="Notifications"/>
			<menu_item_check label="Fast Timers" name="Fast Timers"/>
			<menu_item_check label="Memoria" name="Memory"/>
			<menu_item_check label="Estadísticas de escena" name="Scene Statistics"/>
			<menu_item_call label="Consola de depuración de obtención de texturas" name="Texture Fetch Debug Console"/>
			<menu_item_check label="Consola de depuración de región" name="Region Debug Console"/>
			<menu_item_call label="Enviar información de región a consola de depuración" name="Region Info to Debug Console"/>
			<menu_item_call label="Enviar información de grupo a consola de depuración" name="Group Info to Debug Console"/>
			<menu_item_call label="Enviar prestaciones a consola de depuración" name="Capabilities Info to Debug Console"/>
			<menu_item_check label="Cámara" name="Camera"/>
			<menu_item_check label="Viento" name="Wind"/>
			<menu_item_check label="Campo de visión (FOV)" name="FOV"/>
			<menu_item_check label="¡Hipopótamos!" name="Badge"/>
			<menu_item_check label="¡Galletas!" name="Cookies"/>
		</menu>
		<menu label="Mostrar información" name="Display Info">
			<menu_item_check label="Hora" name="Show Time"/>
			<menu_item_check label="Transacción de subida" name="Show Upload Transaction"/>
			<menu_item_check label="Información de textura" name="Show Texture Info"/>
			<menu_item_check label="Información de dibujo" name="Show Render Info"/>
			<menu_item_check label="Mostrar matrices" name="Show Matrices"/>
			<menu_item_check label="Color bajo el cursor" name="Show Color Under Cursor"/>
			<menu_item_check label="Memoria" name="Show Memory"/>
			<menu_item_check label="Actualizaciones a objetos" name="Show Updates"/>
		</menu>
		<menu label="Forzar un error" name="Force Errors">
			<menu_item_call label="Forzar punto de ruptura" name="Force Breakpoint"/>
			<menu_item_call label="Forzar LLError y Crash" name="Force LLError And Crash"/>
			<menu_item_call label="Forzar acceso inválido a memoria" name="Force Bad Memory Access"/>
			<menu_item_call label="Forzar un bucle infinito" name="Force Infinite Loop"/>
			<menu_item_call label="Forzar crash de controlador" name="Force Driver Carsh"/>
			<menu_item_call label="Forzar excepción de software" name="Force Software Exception"/>
			<menu_item_call label="Forzar desconexión del visor" name="Force Disconnect Viewer"/>
			<menu_item_call label="Simular una pérdida de memoria" name="Memory Leaking Simulation"/>
		</menu>
		<menu label="Tests de dibujo" name="Render Tests">
			<menu_item_check label="Desplazamiento de cámara" name="Camera Offset"/>
			<menu_item_check label="Aleatorizar imágenes por segundo" name="Randomize Framerate"/>
			<menu_item_check label="Imagen lenta periódica" name="Periodic Slow Frame"/>
			<menu_item_check label="Test de imagen" name="Frame Test"/>
			<menu_item_call label="Perfil de imagen" name="Frame Profile"/>
		</menu>
		<menu label="Metadatos de dibujo" name="Render Metadata">
			<menu_item_check label="Cajas de dimensionado" name="Bounding Boxes"/>
			<menu_item_check label="Cajas de impacto de los avatares" name="Avatar Hitboxes"/>
			<menu_item_check label="Vectores Normales" name="Normals"/>
			<menu_item_check label="Árbol de oclusión (Octree)" name="Octree"/>
			<menu_item_check label="Refuerzo de oclusión (Shadow Frusta)" name="Shadow Frusta"/>
			<menu_item_check label="Formas físicas" name="Physics Shapes"/>
			<menu_item_check label="Oclusión" name="Occlusion"/>
			<menu_item_check label="Lotes de dibujo" name="Render Batches"/>
			<menu_item_check label="Tipo de actualización" name="Update Type"/>
			<menu_item_check label="Animación de textura" name="Texture Anim"/>
			<menu_item_check label="Prioridad de textura" name="Texture Priority"/>
			<menu_item_check label="Área de textura" name="Texture Area"/>
			<menu_item_check label="Área de cara" name="Face Area"/>
			<menu_item_check label="Información sobre el nivel de detalle" name="LOD Info"/>
			<menu_item_check label="Recuento de triángulo" name="Triangle Count"/>
			<menu_item_check label="Cola de construcción" name="Build Queue"/>
			<menu_item_check label="Luces" name="Lights"/>
			<menu_item_check label="Armazón de colisión" name="Collision Skeleton"/>
			<menu_item_check label="Bytes de adjunto" name="attachment bytes"/>
			<menu_item_check label="Emisión de rayos" name="Raycast"/>
			<menu_item_check label="Vectores del viento" name="Wind Vectors"/>
			<menu_item_check label="Complejidad del dibujo" name="rendercomplexity"/>
			<menu_item_check label="Bytes de objetos anexados" name="attachment bytes"/>
			<menu_item_check label="Esculpidos" name="Sculpt"/>
			<menu_item_check label="Tamaño de textura" name="Texture Size"/>
			<menu label="Densidad de texturas" name="Texture Density">
				<menu_item_check label="Ninguna" name="None"/>
				<menu_item_check label="Actual" name="Current"/>
				<menu_item_check label="Deseada" name="Desired"/>
				<menu_item_check label="Completa" name="Full"/>
			</menu>
		</menu>
		<menu label="Dibujo" name="Rendering">
			<menu_item_check label="Ejes" name="Axes"/>
			<menu_item_check label="Base tangente" name="Tangent Basis"/>
			<menu_item_check label="Información base de textura de lo seleccionado" name="Selected Texture Info Basis"/>
			<menu_item_call label="Información del material seleccionado" name="Selected Material Info"/>
			<menu_item_check label="Wireframe" name="Wireframe"/>
			<menu_item_check label="Oclusión objeto-objeto" name="Object-Object Occlusion"/>
			<menu_item_check label="Modelo avanzado de iluminación" name="Advanced Lighting Model"/>
			<menu_item_check label="Sombras del sol/la luna/proyectores" name="Shadows from Sun/Moon/Projectors"/>
			<menu_item_check label="SSAO y suavizado de sombras" name="SSAO and Shadow Smoothing"/>
			<menu_item_check label="Depurar GL" name="Debug GL"/>
			<menu_item_check label="Depurar conducto" name="Debug Pipeline"/>
			<menu_item_check label="Capas alfa automáticas (diferidas)" name="Automatic Alpha Masks (deferred)"/>
			<menu_item_check label="Capas alfa automáticas (no diferidas)" name="Automatic Alpha Masks (non-deferred)"/>
			<menu_item_check label="Desactivar ambiente" name="Disable Ambient"/>
			<menu_item_check label="Desactivar luz del sol" name="Disable Sunlight"/>
			<menu_item_check label="Desactivar luces locales" name="Disable Local Lights"/>
			<menu_item_check label="Texturas de animación" name="Animation Textures"/>
			<menu_item_check label="Desactivar texturas" name="Disable Textures"/>
			<menu_item_check label="Texturas a resolución completa (peligroso)" name="Full Res Textures"/>
			<menu_item_check label="Representar luces anexadas" name="Render Attached Lights"/>
			<menu_item_check label="Representar partículas anexadas" name="Render Attached Particles"/>
			<menu_item_check label="Hover Glow Objects" name="Hover Glow Objects"/>
		</menu>
		<menu label="Red" name="Network">
			<menu_item_check label="Pausar avatar" name="AgentPause"/>
			<menu_item_call label="Activar registro de mensajes" name="Enable Message Log"/>
			<menu_item_call label="Desactivar registro de mensajes" name="Disable Message Log"/>
			<menu_item_call label="Descartar un paquete" name="Drop a Packet"/>
		</menu>
		<menu_item_call label="Volcar cámara guionizada" name="Dump Scripted Camera"/>
		<menu label="Grabadora" name="Recorder">
			<menu_item_call label="Iniciar grabación de evento" name="Start event recording"/>
			<menu_item_call label="Detener grabación del evento" name="Stop event recording"/>
			<menu_item_call label="Reproducir grabación del evento" name="Playback event recording"/>
			<menu_item_call label="Iniciar reproducción" name="Start Playback"/>
			<menu_item_call label="Detener reprodución" name="Stop Playback"/>
			<menu_item_check label="Reproducción en bucle" name="Loop Playback"/>
			<menu_item_call label="Iniciar grabación" name="Start Record"/>
			<menu_item_call label="Detener greabación" name="Stop Record"/>
		</menu>		
		<menu label="Mundo virtual" name="DevelopWorld">
			<menu_item_check label="Anular el sol de la región" name="Sim Sun Override"/>
			<menu_item_check label="Meteorología fija" name="Fixed Weather"/>
			<menu_item_call label="Volcar la caché de objetos de la región" name="Dump Region Object Cache"/>
			<menu_item_call label="Volcar las características del simulador en el chat general" name="DumpSimFeaturesToChat"/>
		</menu>
		<menu label="Mundo" name="DevelopWorld">
			<menu_item_check label="Ignorar sol de la región" name="Sim Sun Override"/>
			<menu_item_check label="Clima fijo" name="Fixed Weather"/>
			<menu_item_call label="Volcar caché de objetos de la región" name="Dump Region Object Cache"/>
		</menu>
		<menu label="Interfaz de Usuario" name="UI">
			<menu_item_call label="Navegador de medios" name="Media Browser"/>
			<menu_item_call label="Volcar SelectMgr" name="Dump SelectMgr"/>
			<menu_item_call label="Volcar inventario" name="Dump Inventory"/>
			<menu_item_call label="Volcar temporizadores" name="Dump Timers"/>
			<menu_item_call label="Volcar objeto del foco" name="Dump Focus Holder"/>
			<menu_item_call label="Imprimir información del objeto seleccionado" name="Print Selected Object Info"/>
			<menu_item_call label="Imprimir información del avatar" name="Print Agent Info"/>
			<menu_item_check label="Piloto automático con doble clic" name="Double-ClickAuto-Pilot"/>
			<menu_item_check label="Teleporte con doble clic" name="DoubleClick Teleport"/>
			<menu_item_check label="Depurar SelectMgr" name="Debug SelectMgr"/>
			<menu_item_check label="Depurar clics" name="Debug Clicks"/>
			<menu_item_check label="Depurar vistas" name="Debug Views"/>
			<menu_item_check label="Depurar ayuda visual de nombres" name="Debug Name Tooltips"/>
			<menu_item_check label="Depurar eventos de ratón" name="Debug Mouse Events"/>
			<menu_item_check label="Depurar teclas" name="Debug Keys"/>
			<menu_item_check label="Depurar proceso de ventana" name="Debug WindowProc"/>
		</menu>
		<menu label="Interfaz de Usuario XML" name="XUI">
			<menu_item_call label="Recargar configuración de colores" name="Reload Color Settings"/>
			<menu_item_call label="Mostrar prueba de fuentes" name="Show Font Test"/>
			<menu_item_call label="Cargar desde XML" name="Load from XML"/>
			<menu_item_call label="Salvar a XML" name="Save to XML"/>
			<menu_item_check label="Mostrar nombres de XUI" name="Show XUI Names"/>
			<menu_item_check label="Mostrar información de depuración de las vistas" name="DebugViews"/>
			<menu_item_call label="Herramienta de previsualización de XUI" name="UI Preview Tool"/>
			<menu_item_call label="Enviar MIs de prueba" name="Send Test IMs"/>
			<menu_item_call label="Eliminar cachés de nombres" name="Flush Names Caches"/>
		</menu>
		<menu label="Avatar" name="Character">
			<menu label="Tomar textura" name="Grab Baked Texture">
				<menu_item_call label="Iris" name="Grab Iris"/>
				<menu_item_call label="Cabeza" name="Grab Head"/>
				<menu_item_call label="Parte superior del cuerpo" name="Grab Upper Body"/>
				<menu_item_call label="Parte inferior del cuerpo" name="Grab Lower Body"/>
				<menu_item_call label="Falda" name="Grab Skirt"/>
			</menu>
			<menu label="Pruebas de personaje" name="Character Tests">
				<menu_item_call label="Apariencia a XML" name="Appearance To XML"/>
				<menu_item_call label="Conmutar geometría del personaje" name="Toggle Character Geometry"/>
				<menu_item_call label="Probar varón" name="Test Male"/>
				<menu_item_call label="Probar hembra" name="Test Female"/>
				<menu_item_check label="Permitir seleccionar avatar" name="Allow Select Avatar"/>
			</menu>
			<menu label="Velocidad de las animaciones" name="Animation Speed">
				<menu_item_call label="Todas un 10% más rápido" name="All Animations 10 Faster"/>
				<menu_item_call label="Todas un 10% más lento" name="All Animations 10 Slower"/>
				<menu_item_call label="Restablecer la velocidad de todas" name="Reset All Animation Speed"/>
				<menu_item_check label="Cámara lenta" name="Slow Motion Animations"/>
			</menu>
			<menu_item_call label="Forzar parámetros por defecto" name="Force Params to Default"/>
			<menu_item_check label="Información de animaciones" name="Animation Info"/>
			<menu_item_check label="Mostrar puntos de mira de foco" name="Show Look At"/>
			<menu_item_check label="Mostrar puntos de mira de ratón" name="Show Point At"/>
			<menu_item_check label="Depurar actualizaciones de articulación" name="Debug Joint Updates"/>
			<menu_item_check label="Desactivar nivel de detalle (LOD)" name="Disable LOD"/>
			<menu_item_check label="Depurar visibilidad del personaje" name="Debug Character Vis"/>
			<menu_item_check label="Mostrar armazón de colisión" name="Show Collision Skeleton"/>
			<menu_item_check label="Mostrar los huesos" name="Show Bones"/>
			<menu_item_check label="Mostrar objetivo del avatar" name="Display Agent Target"/>
			<menu_item_check label="Mostrar las medidas impostoras" name="Show Impostor Extents"/>
			<menu_item_call label="Volcar objetos anexados" name="Dump Attachments"/>
			<menu_item_call label="Depurar texturas del avatar" name="Debug Avatar Textures"/>
			<menu_item_call label="Volcar texturas locales" name="Dump Local Textures"/>
			<menu_item_call label="Recargar partícula de nube del avatar" name="Reload Avatar Cloud Particle"/>
		</menu>
		<menu_item_check label="Texturas HTTP" name="HTTP Textures"/>
		<menu_item_check label="Inventario HTTP" name="HTTP Inventory"/>
		<menu_item_call label="Comprimir imágenes" name="Compress Images"/>
		<menu_item_call label="Activar detector de carencias visuales" name="Enable Visual Leak Detector"/>
		<menu label="Configurar el nivel de registro" name="Set Logging Level"/>
		<menu_item_check label="Minivolcado de la salida del depurador" name="Output Debug Minidump"/>
		<menu_item_check label="Ventana de consola en la próxima ejecución" name="Console Window"/>
		<menu label="Nivel de registro" name="Set Logging Level">
			<menu_item_check label="Depuración" name="Debug"/>
			<menu_item_check label="Información" name="Info"/>
			<menu_item_check label="Advertencias" name="Warning"/>
			<menu_item_check label="Errores" name="Error"/>
			<menu_item_check label="Ninguno" name="None"/>
		</menu>
		<menu_item_call label="Solicitar estatus de Administrador" name="Request Admin Options"/>
		<menu_item_call label="Abandonar estatus de Administrador" name="Leave Admin Options"/>
		<menu_item_check label="Mostrar menú Admin" name="View Admin Options"/>
	</menu>
	<menu label="Admin" name="Admin">
		<menu label="Objeto" name="AdminObject">
			<menu_item_call label="Tomar una copia" name="Admin Take Copy"/>
			<menu_item_call label="Forzar que yo sea el propietario" name="Force Owner To Me"/>
			<menu_item_call label="Forzar permiso al propietario" name="Force Owner Permissive"/>
			<menu_item_call label="Eliminar" name="Delete"/>
			<menu_item_call label="Bloquear" name="Lock"/>
			<menu_item_call label="Obtener ID de objetos" name="Get Assets IDs"/>
		</menu>
		<menu label="Parcela" name="Parcel">
			<menu_item_call label="Tomar posesión" name="Owner To Me"/>
			<menu_item_call label="Configurar como Contenido Linden" name="Set to Linden Content"/>
			<menu_item_call label="Reclamar terreno público" name="Claim Public Land"/>
		</menu>
		<menu label="Región" name="Region">
			<menu_item_call label="Volcar datos temporales de activo" name="Dump Temp Asset Data"/>
			<menu_item_call label="Salvar estado de la región" name="Save Region State"/>
		</menu>
		<menu_item_call label="Herramientas de dios" name="God Tools"/>
	</menu>
	<menu label="Admin" name="Deprecated">
		<menu label="Anexar objeto" name="Attach Object"/>
		<menu label="Despegar objeto" name="Detach Object"/>
		<menu label="Take Off Clothing" name="Take Off Clothing">
			<menu_item_call label="Universal" name="Universal"/>
			<menu_item_call label="Camisa" name="Shirt"/>
			<menu_item_call label="Pantalón" name="Pants"/>
			<menu_item_call label="Zapatos" name="Shoes"/>
			<menu_item_call label="Calcetines" name="Socks"/>
			<menu_item_call label="Chaqueta" name="Jacket"/>
			<menu_item_call label="Guantes" name="Gloves"/>
			<menu_item_call label="Camiseta" name="Menu Undershirt"/>
			<menu_item_call label="Ropa interior" name="Menu Underpants"/>
			<menu_item_call label="Falda" name="Skirt"/>
			<menu_item_call label="Alfa" name="Alpha"/>
			<menu_item_call label="Tatuaje" name="Tattoo"/>
			<menu_item_call label="Física" name="Physics"/>
			<menu_item_call label="Todas las prendas" name="All Clothes"/>
		</menu>
		<menu label="Help" name="DeprecatedHelp">
			<menu_item_call label="Official Linden Blog" name="Official Linden Blog"/>
			<menu_item_call label="Scripting Portal" name="Scripting Portal"/>
			<menu label="Informe de fallos" name="Bug Reporting">
				<menu_item_call label="Seguimiento público de problemas" name="Public Issue Tracker"/>
				<menu_item_call label="Ayuda del seguimiento público de problemas" name="Publc Issue Tracker Help"/>
				<menu_item_call label="Informe de fallos 101" name="Bug Reporing 101"/>
				<menu_item_call label="Problemas de seguridad" name="Security Issues"/>
				<menu_item_call label="QA Wiki" name="QA Wiki"/>
			</menu>
		</menu>
	</menu>
	<menu label="Archivo" name="V1-File"/>
	<menu label="Editar" name="V1-Edit"/>
	<menu label="Ver" name="V1-View"/>
	<menu label="Mundo" name="V1-World"/>
	<menu label="Herramientas" name="V1-Tools"/>
	<menu label="Ayuda" name="V1-Help"/>
	<menu label="Firestorm" name="V1-Firestorm"/>
	<menu label="Avanzado" name="V1-Advanced">
		<menu_item_check label="Usar menús V1" name="V1 Menus"/>
	</menu>
</menu_bar><|MERGE_RESOLUTION|>--- conflicted
+++ resolved
@@ -40,11 +40,7 @@
 		<menu_item_call label="Historial de transacciones" name="money_tracker"/>
 		<menu_item_call label="Pose..." name="pose_stand"/>
 		<menu label="Subir" name="Upload">
-<<<<<<< HEAD
-			<menu_item_call label="Imagen ([COST] L$)..." name="Upload Image"/>
-=======
 			<menu_item_call label="Imagen..." name="Upload Image"/>
->>>>>>> 6fba1530
 			<menu_item_call label="Sonido ([COST] L$)..." name="Upload Sound"/>
 			<menu_item_call label="Animación ([COST] L$)..." name="Upload Animation"/>
 			<menu_item_call label="Modelo mesh..." name="Upload Model"/>
