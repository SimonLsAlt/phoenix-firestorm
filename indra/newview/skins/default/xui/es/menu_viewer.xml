<?xml version="1.0" encoding="utf-8" standalone="yes"?>
<menu_bar name="Main Menu">
	<menu label="Avatar" name="Me">
		<menu_item_call label="Mi panel de control" name="Manage Account"/>
		<menu_item_call label="Comprar L$" name="Buy and Sell L$"/>
		<menu_item_call label="Preferencias" name="Preferences"/>
		<menu_item_call label="Botones de la barra de herramientas" name="Toolbar Buttons"/>
		<menu_item_call label="Mi perfil" name="Profile"/>
		<menu_item_call label="Destacados" name="Picks"/>
		<menu_item_call label="Experiencias" name="Experiences"/>
		<menu_item_call label="Publicar en Facebook" name="PostToFacebook"/>
		<menu_item_call label="Mis Scripts..." name="MyScripts"/>
		<menu_item_check label="Mi apariencia" name="ChangeOutfit"/>
		<menu_item_call label="Elige un avatar" name="Avatar Picker"/>
		<menu_item_call label="Tomar fotografía" name="Take Snapshot"/>
		<menu_item_call label="Mi inventario" name="NewInventoryWindow"/>
		<menu_item_check label="Mi inventario" name="Inventory"/>
		<menu_item_check label="Controles del movimiento" name="Movement Controls"/>
		<menu label="Movimiento" name="Movement">
			<menu_item_call label="Sentarme" name="Sit Down Here"/>
			<menu_item_call label="Levantarme" name="Stand up"/>
			<menu_item_check label="Volar" name="Fly"/>
			<menu_item_call label="Dejar de volar" name="Stop flying"/>
			<menu_item_check label="Correr siempre" name="Always Run"/>
			<menu_item_check label="Forzar sentarme en el suelo" name="Force Toggle Sitting"/>
			<menu_item_check label="Bloquear movimiento" name="Move Lock"/>
			<menu_item_check label="Salto rápido" name="Avatar Ignore Prejump"/>
		</menu>
		<menu_item_check label="Controles de cámara" name="Camera Controls"/>
		<menu label="Salud del avatar" name="avhealth">
			<menu_item_call label="Detener mis animaciones" name="Stop Animating My Avatar"/>
			<menu_item_call label="Deshacer deformación del avatar" name="undeform_avatar"/>
			<menu_item_call label="Recargar texturas" name="Rebake Texture"/>
			<menu_item_call label="Volver al avatar masculino por defecto (Character Test)" name="ResetDefaultAvM"/>
			<menu_item_call label="Volver al avatar femenino por defecto (Character Test)" name="ResetDefaultAvF"/>
	        	<menu_item_check label="Mostrar coste de dibujo del avatar (ARC)" name="Avatar Rendering Cost"/>
			<menu_item_call label="Medidor de lag" name="Lag Meter"/>
			<menu_item_call label="Regenerar el LSL Bridge" name="Recreate LSL Bridge"/>			
		</menu>
		<menu_item_call label="Historial de transacciones" name="money_tracker"/>
		<menu_item_call label="Pose..." name="pose_stand"/>
		<menu label="Subir" name="Upload">
			<menu_item_call label="Imagen ([COST] L$)..." name="Upload Image"/>
			<menu_item_call label="Sonido ([COST] L$)..." name="Upload Sound"/>
			<menu_item_call label="Animación ([COST] L$)..." name="Upload Animation"/>
			<menu_item_call label="Modelo mesh..." name="Upload Model"/>
			<menu_item_call label="Masivo (múltiples archivos)..." name="Bulk Upload"/>
			<menu_item_call label="Configurar permisos por defecto..." name="perm prefs"/>
			<menu_item_call label="Importar linkset..." name="import linkset"/>
		</menu>
		<menu_item_call label="Solicitar estatus de Administrador" name="Request Admin Options"/>
		<menu_item_call label="Abandonar estatus de Administrador" name="Leave Admin Options"/>
		<menu_item_check label="Mostrar los HUD anexados" name="Show HUD Attachments"/>
		<menu_item_call label="Salir de [APP_NAME]" name="Quit"/>		
	</menu>
	<menu label="Comunicarme" name="Communicate">
		<menu label="Estado" name="Status">
			<menu_item_check label="Ausente" name="Away"/>
			<menu_item_check label="No disponible" name="Do Not Disturb"/>
			<menu_item_check label="Autorresponder" name="Set Autorespond"/>
			<menu_item_check label="Autorresponder a no-amigos" name="Set Autorespond to non-friends"/>
			<menu_item_check label="Rechazar automáticamente las ofertas de teleporte" name="Automatically reject teleport offers"/>
		</menu>
		<menu_item_check label="Amigos" name="My Friends"/>
		<menu_item_check label="Contactos" name="Contacts"/>
		<menu_item_call label="Grupos de contactos" name="Contact Sets"/>
		<menu_item_call label="Grupos" name="My Groups"/>
		<menu_item_check label="Chat" name="Nearby Chat"/>
		<menu_item_check label="Gente" name="People"/>
		<menu_item_check label="Conversaciones" name="Conversations"/>
		<menu_item_check label="Gestos" name="Gestures"/>
		<menu label="Filtro de voz" name="VoiceMorphing">
			<menu_item_check label="Sin filtro de voz" name="NoVoiceMorphing"/>
			<menu_item_check label="Probar..." name="Preview"/>
			<menu_item_call label="Suscribir..." name="Subscribe"/>
		</menu>
		<menu_item_check name="Conversation Log..." label="Registro de conversaciones..."/>
		<menu_item_check label="Chat de voz" name="Nearby Voice"/>
		<menu_item_call label="Lista de bloqueados" name="Block List"/>
	</menu>
	<menu label="Mundo" name="World">
		<menu_item_call label="Resincronizar animaciones" name="Resync Animations"/>
		<menu_item_call label="Gente cercana" name="Active Speakers"/>
		<menu_item_call label="Historial de teleportes" name="Teleport History"/>
		<menu_item_check label="Lugares" name="Places"/>
		<menu_item_call label="Destinos" name="Destinations"/>
		<menu_item_check label="Minimapa" name="Mini-Map"/>
		<menu_item_check label="Mapa del mundo" name="World Map"/>
		<menu_item_call label="Crear un hito de este sitio" name="Create Landmark Here"/>
		<menu_item_call label="Perfil del lugar" name="Place Profile"/>
		<menu_item_call label="Acerca del terreno" name="About Land"/>
		<menu_item_call label="Acerca de la región" name="RegionEstate"/>
		<menu_item_call label="Comprar este terreno" name="Buy Land"/>
		<menu_item_call label="Mi terreno" name="My Land"/>
		<menu label="Mostrar" name="LandShow">
			<menu_item_check label="Líneas de prohibición" name="Ban Lines"/>
			<menu_item_check label="Balizas" name="beacons"/>
			<menu_item_check label="Límites de las parcelas" name="Property Lines"/>
			<menu_item_check label="Propietarios del terreno" name="Land Owners"/>
			<menu_item_check label="Coordenadas" name="Coordinates"/>
			<menu_item_check label="Propiedades de la parcela" name="Parcel Properties"/>
			<menu_item_check label="Menú Avanzado" name="Show Advanced Menu"/>
		</menu>
		<menu_item_call label="Teleportar a mi base" name="Teleport Home"/>
		<menu_item_call label="Fijar mi base aquí" name="Set Home to Here"/>
		<menu label="Posición del sol" name="Environment Settings">
			<menu_item_call label="Amanecer" name="Sunrise"/>
			<menu_item_call label="Mediodía" name="Noon"/>
			<menu_item_call label="Atardecer" name="Sunset"/>
			<menu_item_call label="Medianoche" name="Midnight"/>
			<menu_item_call label="Iluminación personal..." name="adjustment_tool"/>
		</menu>
		<menu label="Editor de entorno" name="Environment Editor">
			<menu_item_call label="Configuración de entorno..." name="Environment Settings"/>
			<menu label="Configuraciones de agua" name="Water Presets">
				<menu_item_call label="Nueva configuración..." name="new_water_preset"/>
				<menu_item_call label="Editar configuración..." name="edit_water_preset"/>
				<menu_item_call label="Eliminar configuración..." name="delete_water_preset"/>
			</menu>
			<menu label="Configuraciones de cielo" name="Sky Presets">
				<menu_item_call label="Nueva configuración..." name="new_sky_preset"/>
				<menu_item_call label="Editar configuración..." name="edit_sky_preset"/>
				<menu_item_call label="Eliminar configuración..." name="delete_sky_preset"/>
			</menu>
			<menu label="Configuraciones de día" name="Day Presets">
				<menu_item_call label="Nueva configuración..." name="new_day_preset"/>
				<menu_item_call label="Editar configuración..." name="edit_day_preset"/>
				<menu_item_call label="Eliminar configuración..." name="delete_day_preset"/>
			</menu>
		</menu>
		<menu name="photo_and_video" label="Foto y vídeo"/>
		<menu_item_call label="Buscar en el área" name="area_search"/>
		<menu_item_call label="Explorador de sonidos" name="Sound Explorer"/>
		<menu_item_call label="Explorador de animaciones" name="Animation Explorer"/>
		<menu_item_call label="Lista negra" name="asset_blacklist"/>
	</menu>
	<menu label="Construir" name="BuildTools">
		<menu_item_check label="Construir" name="Show Build Tools"/>
		<menu label="Herramientas de construcción" name="Select Tool">
			<menu_item_call label="Visión" name="Focus"/>
			<menu_item_call label="Mover" name="Move"/>
			<menu_item_call label="Editar" name="Edit"/>
			<menu_item_call label="Crear" name="Create"/>
			<menu_item_call label="Terreno" name="Land"/>
		</menu>
		<menu_item_call label="Enlazar" name="Link"/>
		<menu_item_call label="Desenlazar" name="Unlink"/>
		<menu_item_check label="Editar las partes enlazadas" name="Edit Linked Parts"/>
		<menu label="Seleccionar elementos" name="Select Elements">
			<menu_item_call label="Seleccionar la parte o cara siguiente" name="Select Next Part or Face"/>
			<menu_item_call label="Seleccionar la parte o cara anterior" name="Select Previous Part or Face"/>
			<menu_item_call label="Incluir la parte o cara siguiente" name="Include Next Part or Face"/>
			<menu_item_call label="Incluir la parte o cara anterior" name="Include Previous Part or Face"/>
		</menu>
		<menu_item_call label="Enfocar lo seleccionado" name="Focus on Selection"/>
		<menu_item_call label="Zoom en lo seleccionado" name="Zoom to Selection"/>
		<menu label="Objeto" name="Object">
			<menu_item_call label="Comprar" name="Menu Object Buy"/>
			<menu_item_call label="Tomar" name="Menu Object Take"/>
			<menu_item_call label="Tomar una copia" name="Take Copy"/>
			<menu_item_call label="Duplicar" name="Duplicate"/>
			<menu_item_call label="Editar partículas" name="Menu Object Edit Particles"/>
			<menu_item_call label="Guardar una copia en los contenidos del objeto del que salió" name="Save Object Back to Object Contents"/>
			<menu_item_call label="Devolver objeto" name="Return Object back to Owner"/>
			<menu label="Guardar como" name="Export Menu">
				<menu_item_call label="Respaldo" name="Backup"/>
				<menu_item_call label="Collada" name="Collada"/>
			</menu>
		</menu>
		<menu label="Scripts" name="Scripts">
			<menu_item_call label="Mostrar advertencias/errores de script" name="Script Debug"/>
			<menu_item_call label="Información de scripts (contador)" name="Script Info"/>
			<menu_item_call label="Recompilar los scripts (Mono)" name="Mono"/>
			<menu_item_call label="Recompilar los scripts (LSL)" name="LSL"/>
			<menu_item_call label="Reiniciar los scripts" name="Reset Scripts"/>
			<menu_item_call label="Iniciar la ejecución de los scripts" name="Set Scripts to Running"/>
			<menu_item_call label="Detener la ejecución de los scripts" name="Set Scripts to Not Running"/>
			<menu_item_call label="Eliminar scripts de la selección" name="Remove Scripts From Selection"/>
		</menu>
		<menu label="Pathfinding" name="Pathfinding">
			<menu_item_call label="Linksets..." name="pathfinding_linksets_menu_item"/>
			<menu_item_call label="Personajes..." name="pathfinding_characters_menu_item"/>
			<menu_item_call label="Ver/probar..." name="pathfinding_console_menu_item"/>
			<menu_item_call label="Recargar la región" name="pathfinding_rebake_navmesh_item"/>
		</menu>
		<menu label="Opciones" name="Options">
			<menu_item_check label="Mostrar los permisos avanzados" name="DebugPermissions"/>
			<menu_item_check label="Seleccionar sólo mis objetos" name="Select Only My Objects"/>
			<menu_item_check label="Seleccionar sólo los objetos movibles" name="Select Only Movable Objects"/>
			<menu_item_check label="Seleccionar marcando los alrededores" name="Select By Surrounding"/>
			<menu_item_check label="Incluir objetos pertenecientes a grupos" name="Include Group-Owned Objects"/>
			<menu_item_check label="Mostrar detalles de la selección" name="Show Selection Outlines"/>
			<menu_item_check label="Al seleccionar, mostrar lo oculto" name="Show Hidden Selection"/>
			<menu_item_check label="Al seleccionar, mostrar el radio de la luz" name="Show Light Radius for Selection"/>
			<menu_item_check label="Mostrar el rayo indicador" name="Show Selection Beam"/>
<<<<<<< HEAD
=======
			<menu_item_check label="Realzar transparencias" name="Highlight Transparent"/>
>>>>>>> cb43d15c
			<menu_item_check label="Ajustar a la rejilla" name="Snap to Grid"/>
			<menu_item_call label="Ajustar a la rejilla los ejes X e Y" name="Snap Object XY to Grid"/>
			<menu_item_call label="Usar lo seleccionado como rejilla" name="Use Selection for Grid"/>
			<menu_item_call label="Opciones de la rejilla..." name="Grid Options"/>
			<menu_item_call label="Configurar permisos por defecto..." name="Set default permissions"/>
		</menu>
		<menu label="Subir" name="Upload">
			<menu_item_call label="Imagen ([COST])..." name="Upload Image"/>
			<menu_item_call label="Sonido ([COST])..." name="Upload Sound"/>
			<menu_item_call label="Animación ([COST])..." name="Upload Animation"/>
			<menu_item_call label="Modelo mesh..." name="Upload Model"/>
			<menu_item_call label="Masivo ([COST] por archivo)..." name="Bulk Upload"/>
			<menu_item_call label="Importar linkset..." name="import linkset"/>
		</menu>
		<menu_item_call label="Deshacer" name="Undo"/>
		<menu_item_call label="Rehacer" name="Redo"/>
	</menu>
	<menu label="Contenido" name="Content">
		<menu_item_check label="Buscar" name="Search"/>
		<menu_item_call label="SL Marketplace" name="SL Marketplace"/>
		<menu_item_call label="Mercado de L$" name="LindenXchange"/>
		<menu_item_call label="Librería de scripts" name="Script Library"/>
	</menu>	
	<menu label="Ayuda" name="Help">
		<menu_item_check label="Mostrar consejos" name="Enable Hints"/>
		<menu_item_call label="Firestorm Wiki" name="Firestorm Wiki"/>
		<menu_item_call label="Solución de problemas" name="Troubleshooting"/>
		<menu_item_call label="Unirse al Grupo de Soporte de Firestorm" name="firestorm_support_group"/>
		<menu_item_check label="Cómo..." name="How To"/>
		<menu_item_call label="Ayuda de [CURRENT_GRID]" name="current_grid_help"/>
		<menu_item_call label="Acerca de [CURRENT_GRID]" name="current_grid_about"/>
		<menu_item_call label="Tutorial" name="Tutorial"/>
		<menu_item_call label="Guía de usuario" name="User’s guide"/>
		<menu_item_call label="Base de conocimiento" name="Knowledge Base"/>
		<menu_item_call label="Wiki" name="Wiki">
			<menu_item_call.on_click  parameter="http://wiki.secondlife.com/wiki/Main_Page/es"/>
		</menu_item_call>
		<menu_item_call label="Foros de la Comunidad" name="Community Forums"/>
		<menu_item_call label="Portal de soporte" name="Support portal">
			<menu_item_call.on_click parameter="https://support.secondlife.com/?lang=es"/>
		</menu_item_call>
		<menu_item_call label="Noticias de [SECOND_LIFE]" name="Second Life News"/>
		<menu_item_call label="Blogs de [SECOND_LIFE]" name="Second Life Blogs"/>
		<menu_item_call label="Estado de la red" name="Grid Status"/>
		<menu_item_call label="Denunciar una infracción" name="Report Abuse"/>
		<menu_item_call label="Informar de un fallo" name="Report Bug"/>
		<menu_item_call label="Golpes, empujones e impactos" name="Bumps, Pushes &amp;amp; Hits"/>
		<menu_item_check label="Activar botón de Información del Sistema" name="Enable Sysinfo Button"/>
		<menu_item_call label="Acerca de [APP_NAME]" name="About Second Life"/>
	</menu>
	<menu label="RLVa" name="RLVa Main">
      		<menu label="Depurar" name="Debug">
			<menu_item_check label="Mostrar menú RLVa de nivel superior" name="Show Top-level RLVa Menu"/>
			<menu_item_check label="Mostrar mensajes de depuración" name="Show Debug Messages"/>
			<menu_item_check label="Ocultar mensajes de No configurado o Duplicado" name="Hide Unset or Duplicate Messages"/>
			<menu_item_check label="Mostrar fallos de aserción" name="Show Assertion Failures"/>
			<menu_item_check label="Ocultar capas bloqueadas" name="Hide Locked Layers"/>
			<menu_item_check label="Ocultar accesorios bloqueados" name="Hide Locked Attachments"/>
			<menu_item_check label="Activar nomenclatura clásica" name="Enable Legacy Naming"/>
			<menu_item_check label="Activar ropa compartida" name="Enable Shared Wear"/>
			<menu_item_check label="Renombrar elementos compartidos al vestirlos" name="Rename Shared Items on Wear"/>
			<menu_item_check label="Bloqueos..." name="Locks"/>
		</menu>
		<menu_item_check label="Permitir chat OOC" name="Allow OOC Chat"/>
		<menu_item_check label="Prohibir Give to #RLV" name="Forbid Give to #RLV"/>
		<menu_item_check label="Mostrar chat filtrado" name="Show Filtered Chat"/>
		<menu_item_check label="Mostrar etiquetas de nombre" name="Show Name Tags"/>
		<menu_item_check label="Vestir reemplaza lo no bloqueado" name="Wear Replaces Unlocked"/>
		<menu_item_check label="Restricciones..." name="Restrictions"/>
	</menu>
	<menu label="Avanzado" name="Advanced">
		<menu_item_call label="Recargar texturas" name="Rebake Texture"/>
		<menu_item_call label="Interfaz en el tamaño predeterminado" name="Set UI Size to Default"/>
		<menu_item_call label="Definir el tamaño de la ventana..." name="Set Window Size..."/>
		<menu_item_check label="Limitar la distancia de selección" name="Limit Select Distance"/>
		<menu_item_check label="Desactivar los límites de la cámara" name="Disable Camera Distance"/>
		<menu_item_check label="Foto en alta resolución" name="HighResSnapshot"/>
		<menu_item_check label="Fotos silenciosas" name="QuietSnapshotsToDisk"/>
		<menu label="Herramientas de rendimiento" name="Performance Tools">
			<menu_item_call label="Medidor de lag" name="Lag Meter"/>
			<menu_item_check label="Estadísticas" name="Statistics Bar"/>
			<menu_item_check label="Mostrar coste de dibujo del avatar (ARC)" name="Avatar Rendering Cost"/>
		</menu>
		<menu label="Realzado y visibilidad" name="Highlighting and Visibility">
			<menu_item_check label="Baliza con destellos" name="Cheesy Beacon"/>
			<menu_item_check label="Ocultar partículas" name="Hide Particles"/>
			<menu_item_check label="Ocultar lo seleccionado" name="Hide Selected"/>
<<<<<<< HEAD
			<menu_item_check label="Realzar transparencias" name="Highlight Transparent"/>
=======
>>>>>>> cb43d15c
			<menu_item_check label="Mostrar HUDs anexados" name="Show HUD Attachments"/>
			<menu_item_check label="Mostrar punto de mira en vista subjetiva" name="ShowCrosshairs"/>
			<menu label="Bulas" name="Hover Tips">
				<menu_item_check label="Mostrar bulas" name="Show Tips"/>
				<menu_item_check label="Mostrar bulas de terreno" name="Land Tips"/>
				<menu_item_check label="Mostrar bulas en todos los objetos" name="Tips On All Objects"/>
			</menu>
		</menu>
		<menu label="Objetos representados" name="Rendering Types">
			<menu_item_check label="Simple" name="Rendering Type Simple"/>
			<menu_item_check label="Alfa" name="Rendering Type Alpha"/>
			<menu_item_check label="Árbol" name="Rendering Type Tree"/>
			<menu_item_check label="Avatares" name="Rendering Type Character"/>
			<menu_item_check label="Parcela de superficie" name="Rendering Type Surface Patch"/>
			<menu_item_check label="Cielo" name="Rendering Type Sky"/>
			<menu_item_check label="Agua" name="Rendering Type Water"/>
			<menu_item_check label="Terreno" name="Rendering Type Ground"/>
			<menu_item_check label="Volumen" name="Rendering Type Volume"/>
			<menu_item_check label="Hierba" name="Rendering Type Grass"/>
			<menu_item_check label="Nubes" name="Rendering Type Clouds"/>
			<menu_item_check label="Partículas" name="Rendering Type Particles"/>
			<menu_item_check label="Efectos de relieve" name="Rendering Type Bump"/>
		</menu>
		<menu label="Rasgos renderizados" name="Rendering Features">
			<menu_item_check label="Interfaz de usuario" name="ToggleUI"/>
			<menu_item_check label="Seleccionado" name="Selected"/>
			<menu_item_check label="Realzados" name="Highlighted"/>
			<menu_item_check label="Texturas dinámicas" name="Dynamic Textures"/>
			<menu_item_check label="Huellas" name="Foot Shadows"/>
			<menu_item_check label="Niebla" name="Fog"/>
			<menu_item_check label="Objetos flexibles" name="Flexible Objects"/>
		</menu>
		<menu label="RLVa" name="RLVa Embedded"/>
		<menu label="Respaldo de flujos de medios" name="media_stream_import_export">
			<menu_item_call label="Importar lista de flujos en XML..." name="media_stream_import"/>
			<menu_item_call label="Exportar lista de flujos a XML..." name="media_stream_export"/>
		</menu>
		<menu_item_check label="Usar Plugin Read Thread" name="Use Plugin Read Thread"/>
		<menu_item_call label="Vaciar caché de grupo" name="ClearGroupCache"/>
		<menu_item_check label="Vista subjetiva suavizada" name="Mouse Smoothing"/>
		<menu_item_call label="Liberar teclas" name="Release Keys"/>
		<menu label="Atajos de teclado" name="Shortcuts">
			<menu_item_call label="Subir imagen ([COST])..." name="Upload Image"/>
			<menu_item_check label="Búsqueda" name="Search"/>
			<menu_item_check label="Mostrar el menú Avanzado - atajo clásico" name="Show Advanced Menu - legacy shortcut"/>
			<menu_item_check label="Teleporte con doble clic" name="DoubleClick Teleport"/>
			<menu_item_check label="Correr siempre" name="Always Run"/>
            		<menu_item_check label="Iniciar el vuelo" name="Fly"/>
			<menu_item_call label="Cerrar la ventana" name="Close Window"/>
			<menu_item_call label="Cerrar todas las ventanas" name="Close All Windows"/>
			<menu_item_call label="Guardar una foto" name="Snapshot to Disk"/>
			<menu_item_call label="Vista subjetiva" name="Mouselook"/>
			<menu_item_check label="Flycam del joystick" name="Joystick Flycam"/>
			<menu_item_call label="Volver a la vista por defecto" name="Reset View"/>
			<menu_item_call label="Restablecer ángulos de cámara" name="Reset Camera Angles"/>
			<menu_item_call label="Mirar al último que habló" name="Look at Last Chatter"/>
			<menu_item_call label="Acercar el zoom" name="Zoom In"/>
			<menu_item_call label="Zoom por defecto" name="Zoom Default"/>
			<menu_item_call label="Alejar el zoom" name="Zoom Out"/>
		</menu>
		<menu_item_check label="Ignorar prohibición de volar" name="Fly Override"/>
		<menu_item_check label="RestrainedLove API (RLVa)" name="RLV API"/>
		<menu_item_call label="Mostrar configuraciones del depurador" name="Debug Settings"/>
		<menu_item_check label="Mostrar el menú Desarrollo" name="Debug Mode"/>
	</menu>
	<menu label="Desarrollo" name="Develop">
		<menu label="Consolas" name="Consoles">
			<menu_item_check label="Consola de texturas" name="Texture Console"/>
			<menu_item_check label="Consola de depuración" name="Debug Console"/>
			<menu_item_call label="Consola de notificaciones" name="Notifications"/>
			<menu_item_check label="Fast Timers" name="Fast Timers"/>
			<menu_item_check label="Memoria" name="Memory"/>
			<menu_item_check label="Estadísticas de escena" name="Scene Statistics"/>
			<menu_item_call label="Consola de depuración de obtención de texturas" name="Texture Fetch Debug Console"/>
			<menu_item_check label="Consola de depuración de región" name="Region Debug Console"/>
			<menu_item_call label="Enviar información de región a consola de depuración" name="Region Info to Debug Console"/>
			<menu_item_call label="Enviar información de grupo a consola de depuración" name="Group Info to Debug Console"/>
			<menu_item_call label="Enviar prestaciones a consola de depuración" name="Capabilities Info to Debug Console"/>
			<menu_item_check label="Cámara" name="Camera"/>
			<menu_item_check label="Viento" name="Wind"/>
			<menu_item_check label="Campo de visión (FOV)" name="FOV"/>
			<menu_item_check label="¡Hipopótamos!" name="Badge"/>
			<menu_item_check label="¡Galletas!" name="Cookies"/>
		</menu>
		<menu label="Mostrar información" name="Display Info">
			<menu_item_check label="Hora" name="Show Time"/>
			<menu_item_check label="Transacción de subida" name="Show Upload Transaction"/>
			<menu_item_check label="Información de textura" name="Show Texture Info"/>
			<menu_item_check label="Información de dibujo" name="Show Render Info"/>
			<menu_item_check label="Mostrar matrices" name="Show Matrices"/>
			<menu_item_check label="Color bajo el cursor" name="Show Color Under Cursor"/>
			<menu_item_check label="Memoria" name="Show Memory"/>
			<menu_item_check label="Actualizaciones a objetos" name="Show Updates"/>
		</menu>
		<menu label="Forzar un error" name="Force Errors">
			<menu_item_call label="Forzar punto de ruptura" name="Force Breakpoint"/>
			<menu_item_call label="Forzar LLError y Crash" name="Force LLError And Crash"/>
			<menu_item_call label="Forzar acceso inválido a memoria" name="Force Bad Memory Access"/>
			<menu_item_call label="Forzar un bucle infinito" name="Force Infinite Loop"/>
			<menu_item_call label="Forzar crash de controlador" name="Force Driver Carsh"/>
			<menu_item_call label="Forzar excepción de software" name="Force Software Exception"/>
			<menu_item_call label="Forzar desconexión del visor" name="Force Disconnect Viewer"/>
			<menu_item_call label="Simular una pérdida de memoria" name="Memory Leaking Simulation"/>
		</menu>
		<menu label="Tests de dibujo" name="Render Tests">
			<menu_item_check label="Desplazamiento de cámara" name="Camera Offset"/>
			<menu_item_check label="Aleatorizar imágenes por segundo" name="Randomize Framerate"/>
			<menu_item_check label="Imagen lenta periódica" name="Periodic Slow Frame"/>
			<menu_item_check label="Test de imagen" name="Frame Test"/>
			<menu_item_call label="Perfil de imagen" name="Frame Profile"/>
		</menu>
		<menu label="Metadatos de dibujo" name="Render Metadata">
			<menu_item_check label="Cajas de dimensionado" name="Bounding Boxes"/>
			<menu_item_check label="Cajas de impacto de los avatares" name="Avatar Hitboxes"/>
			<menu_item_check label="Vectores Normales" name="Normals"/>
			<menu_item_check label="Árbol de oclusión (Octree)" name="Octree"/>
			<menu_item_check label="Refuerzo de oclusión (Shadow Frusta)" name="Shadow Frusta"/>
			<menu_item_check label="Formas físicas" name="Physics Shapes"/>
			<menu_item_check label="Oclusión" name="Occlusion"/>
			<menu_item_check label="Lotes de dibujo" name="Render Batches"/>
			<menu_item_check label="Tipo de actualización" name="Update Type"/>
			<menu_item_check label="Animación de textura" name="Texture Anim"/>
			<menu_item_check label="Prioridad de textura" name="Texture Priority"/>
			<menu_item_check label="Área de textura" name="Texture Area"/>
			<menu_item_check label="Área de cara" name="Face Area"/>
			<menu_item_check label="Información sobre el nivel de detalle" name="LOD Info"/>
			<menu_item_check label="Recuento de triángulo" name="Triangle Count"/>
			<menu_item_check label="Cola de construcción" name="Build Queue"/>
			<menu_item_check label="Luces" name="Lights"/>
			<menu_item_check label="Armazón de colisión" name="Collision Skeleton"/>
			<menu_item_check label="Bytes de adjunto" name="attachment bytes"/>
			<menu_item_check label="Emisión de rayos" name="Raycast"/>
			<menu_item_check label="Vectores del viento" name="Wind Vectors"/>
			<menu_item_check label="Complejidad del dibujo" name="rendercomplexity"/>
			<menu_item_check label="Bytes de objetos anexados" name="attachment bytes"/>
			<menu_item_check label="Esculpidos" name="Sculpt"/>
			<menu_item_check label="Tamaño de textura" name="Texture Size"/>
			<menu label="Densidad de texturas" name="Texture Density">
				<menu_item_check label="Ninguna" name="None"/>
				<menu_item_check label="Actual" name="Current"/>
				<menu_item_check label="Deseada" name="Desired"/>
				<menu_item_check label="Completa" name="Full"/>
			</menu>
		</menu>
		<menu label="Dibujo" name="Rendering">
			<menu_item_check label="Ejes" name="Axes"/>
			<menu_item_check label="Base tangente" name="Tangent Basis"/>
			<menu_item_check label="Información base de textura de lo seleccionado" name="Selected Texture Info Basis"/>
			<menu_item_call label="Información del material seleccionado" name="Selected Material Info"/>
			<menu_item_check label="Wireframe" name="Wireframe"/>
			<menu_item_check label="Oclusión objeto-objeto" name="Object-Object Occlusion"/>
			<menu_item_check label="Modelo avanzado de iluminación" name="Advanced Lighting Model"/>
			<menu_item_check label="Sombras del sol/la luna/proyectores" name="Shadows from Sun/Moon/Projectors"/>
			<menu_item_check label="SSAO y suavizado de sombras" name="SSAO and Shadow Smoothing"/>
			<menu_item_check label="Depurar GL" name="Debug GL"/>
			<menu_item_check label="Depurar conducto" name="Debug Pipeline"/>
			<menu_item_check label="Capas alfa automáticas (diferidas)" name="Automatic Alpha Masks (deferred)"/>
			<menu_item_check label="Capas alfa automáticas (no diferidas)" name="Automatic Alpha Masks (non-deferred)"/>
			<menu_item_check label="Desactivar ambiente" name="Disable Ambient"/>
			<menu_item_check label="Desactivar luz del sol" name="Disable Sunlight"/>
			<menu_item_check label="Desactivar luces locales" name="Disable Local Lights"/>
			<menu_item_check label="Texturas de animación" name="Animation Textures"/>
			<menu_item_check label="Desactivar texturas" name="Disable Textures"/>
			<menu_item_check label="Texturas a resolución completa (peligroso)" name="Full Res Textures"/>
			<menu_item_check label="Representar luces anexadas" name="Render Attached Lights"/>
			<menu_item_check label="Representar partículas anexadas" name="Render Attached Particles"/>
			<menu_item_check label="Hover Glow Objects" name="Hover Glow Objects"/>
		</menu>
		<menu label="Red" name="Network">
			<menu_item_check label="Pausar avatar" name="AgentPause"/>
			<menu_item_call label="Activar registro de mensajes" name="Enable Message Log"/>
			<menu_item_call label="Desactivar registro de mensajes" name="Disable Message Log"/>
			<menu_item_call label="Descartar un paquete" name="Drop a Packet"/>
		</menu>
		<menu_item_call label="Volcar cámara guionizada" name="Dump Scripted Camera"/>
		<menu label="Grabadora" name="Recorder">
			<menu_item_call label="Iniciar grabación de evento" name="Start event recording"/>
			<menu_item_call label="Detener grabación del evento" name="Stop event recording"/>
			<menu_item_call label="Reproducir grabación del evento" name="Playback event recording"/>
			<menu_item_call label="Iniciar reproducción" name="Start Playback"/>
			<menu_item_call label="Detener reprodución" name="Stop Playback"/>
			<menu_item_check label="Reproducción en bucle" name="Loop Playback"/>
			<menu_item_call label="Iniciar grabación" name="Start Record"/>
			<menu_item_call label="Detener greabación" name="Stop Record"/>
		</menu>		
		<menu label="Mundo virtual" name="DevelopWorld">
			<menu_item_check label="Anular el sol de la región" name="Sim Sun Override"/>
			<menu_item_check label="Meteorología fija" name="Fixed Weather"/>
			<menu_item_call label="Volcar la caché de objetos de la región" name="Dump Region Object Cache"/>
			<menu_item_call label="Volcar las características del simulador en el chat general" name="DumpSimFeaturesToChat"/>
		</menu>
		<menu label="Mundo" name="DevelopWorld">
			<menu_item_check label="Ignorar sol de la región" name="Sim Sun Override"/>
			<menu_item_check label="Clima fijo" name="Fixed Weather"/>
			<menu_item_call label="Volcar caché de objetos de la región" name="Dump Region Object Cache"/>
		</menu>
		<menu label="Interfaz de Usuario" name="UI">
			<menu_item_call label="Navegador de medios" name="Media Browser"/>
			<menu_item_call label="Volcar SelectMgr" name="Dump SelectMgr"/>
			<menu_item_call label="Volcar inventario" name="Dump Inventory"/>
			<menu_item_call label="Volcar temporizadores" name="Dump Timers"/>
			<menu_item_call label="Volcar objeto del foco" name="Dump Focus Holder"/>
			<menu_item_call label="Imprimir información del objeto seleccionado" name="Print Selected Object Info"/>
			<menu_item_call label="Imprimir información del avatar" name="Print Agent Info"/>
			<menu_item_check label="Piloto automático con doble clic" name="Double-ClickAuto-Pilot"/>
			<menu_item_check label="Teleporte con doble clic" name="DoubleClick Teleport"/>
			<menu_item_check label="Depurar SelectMgr" name="Debug SelectMgr"/>
			<menu_item_check label="Depurar clics" name="Debug Clicks"/>
			<menu_item_check label="Depurar vistas" name="Debug Views"/>
			<menu_item_check label="Depurar ayuda visual de nombres" name="Debug Name Tooltips"/>
			<menu_item_check label="Depurar eventos de ratón" name="Debug Mouse Events"/>
			<menu_item_check label="Depurar teclas" name="Debug Keys"/>
			<menu_item_check label="Depurar proceso de ventana" name="Debug WindowProc"/>
		</menu>
		<menu label="Interfaz de Usuario XML" name="XUI">
			<menu_item_call label="Recargar configuración de colores" name="Reload Color Settings"/>
			<menu_item_call label="Mostrar prueba de fuentes" name="Show Font Test"/>
			<menu_item_call label="Cargar desde XML" name="Load from XML"/>
			<menu_item_call label="Salvar a XML" name="Save to XML"/>
			<menu_item_check label="Mostrar nombres de XUI" name="Show XUI Names"/>
			<menu_item_check label="Mostrar información de depuración de las vistas" name="DebugViews"/>
			<menu_item_call label="Herramienta de previsualización de XUI" name="UI Preview Tool"/>
			<menu_item_call label="Enviar MIs de prueba" name="Send Test IMs"/>
			<menu_item_call label="Eliminar cachés de nombres" name="Flush Names Caches"/>
		</menu>
		<menu label="Avatar" name="Character">
			<menu label="Tomar textura" name="Grab Baked Texture">
				<menu_item_call label="Iris" name="Grab Iris"/>
				<menu_item_call label="Cabeza" name="Grab Head"/>
				<menu_item_call label="Parte superior del cuerpo" name="Grab Upper Body"/>
				<menu_item_call label="Parte inferior del cuerpo" name="Grab Lower Body"/>
				<menu_item_call label="Falda" name="Grab Skirt"/>
			</menu>
			<menu label="Pruebas de personaje" name="Character Tests">
				<menu_item_call label="Apariencia a XML" name="Appearance To XML"/>
				<menu_item_call label="Conmutar geometría del personaje" name="Toggle Character Geometry"/>
				<menu_item_call label="Probar varón" name="Test Male"/>
				<menu_item_call label="Probar hembra" name="Test Female"/>
				<menu_item_check label="Permitir seleccionar avatar" name="Allow Select Avatar"/>
			</menu>
			<menu label="Velocidad de las animaciones" name="Animation Speed">
				<menu_item_call label="Todas un 10% más rápido" name="All Animations 10 Faster"/>
				<menu_item_call label="Todas un 10% más lento" name="All Animations 10 Slower"/>
				<menu_item_call label="Restablecer la velocidad de todas" name="Reset All Animation Speed"/>
				<menu_item_check label="Cámara lenta" name="Slow Motion Animations"/>
			</menu>
			<menu_item_call label="Forzar parámetros por defecto" name="Force Params to Default"/>
			<menu_item_check label="Información de animaciones" name="Animation Info"/>
			<menu_item_check label="Mostrar puntos de mira de foco" name="Show Look At"/>
			<menu_item_check label="Mostrar puntos de mira de ratón" name="Show Point At"/>
			<menu_item_check label="Depurar actualizaciones de articulación" name="Debug Joint Updates"/>
			<menu_item_check label="Desactivar nivel de detalle (LOD)" name="Disable LOD"/>
			<menu_item_check label="Depurar visibilidad del personaje" name="Debug Character Vis"/>
			<menu_item_check label="Mostrar armazón de colisión" name="Show Collision Skeleton"/>
			<menu_item_check label="Mostrar los huesos" name="Show Bones"/>
			<menu_item_check label="Mostrar objetivo del avatar" name="Display Agent Target"/>
			<menu_item_check label="Mostrar las medidas impostoras" name="Show Impostor Extents"/>
			<menu_item_call label="Volcar objetos anexados" name="Dump Attachments"/>
			<menu_item_call label="Depurar texturas del avatar" name="Debug Avatar Textures"/>
			<menu_item_call label="Volcar texturas locales" name="Dump Local Textures"/>
			<menu_item_call label="Recargar partícula de nube del avatar" name="Reload Avatar Cloud Particle"/>
		</menu>
		<menu_item_check label="Texturas HTTP" name="HTTP Textures"/>
		<menu_item_check label="Inventario HTTP" name="HTTP Inventory"/>
		<menu_item_call label="Comprimir imágenes" name="Compress Images"/>
		<menu_item_call label="Activar detector de carencias visuales" name="Enable Visual Leak Detector"/>
		<menu label="Configurar el nivel de registro" name="Set Logging Level"/>
		<menu_item_check label="Minivolcado de la salida del depurador" name="Output Debug Minidump"/>
		<menu_item_check label="Ventana de consola en la próxima ejecución" name="Console Window"/>
		<menu label="Nivel de registro" name="Set Logging Level">
			<menu_item_check label="Depuración" name="Debug"/>
			<menu_item_check label="Información" name="Info"/>
			<menu_item_check label="Advertencias" name="Warning"/>
			<menu_item_check label="Errores" name="Error"/>
			<menu_item_check label="Ninguno" name="None"/>
		</menu>
		<menu_item_call label="Solicitar estatus de Administrador" name="Request Admin Options"/>
		<menu_item_call label="Abandonar estatus de Administrador" name="Leave Admin Options"/>
		<menu_item_check label="Mostrar menú Admin" name="View Admin Options"/>
	</menu>
	<menu label="Admin" name="Admin">
		<menu label="Objeto" name="AdminObject">
			<menu_item_call label="Tomar una copia" name="Admin Take Copy"/>
			<menu_item_call label="Forzar que yo sea el propietario" name="Force Owner To Me"/>
			<menu_item_call label="Forzar permiso al propietario" name="Force Owner Permissive"/>
			<menu_item_call label="Eliminar" name="Delete"/>
			<menu_item_call label="Bloquear" name="Lock"/>
			<menu_item_call label="Obtener ID de objetos" name="Get Assets IDs"/>
		</menu>
		<menu label="Parcela" name="Parcel">
			<menu_item_call label="Tomar posesión" name="Owner To Me"/>
			<menu_item_call label="Configurar como Contenido Linden" name="Set to Linden Content"/>
			<menu_item_call label="Reclamar terreno público" name="Claim Public Land"/>
		</menu>
		<menu label="Región" name="Region">
			<menu_item_call label="Volcar datos temporales de activo" name="Dump Temp Asset Data"/>
			<menu_item_call label="Salvar estado de la región" name="Save Region State"/>
		</menu>
		<menu_item_call label="Herramientas de dios" name="God Tools"/>
	</menu>
	<menu label="Admin" name="Deprecated">
		<menu label="Anexar objeto" name="Attach Object"/>
		<menu label="Despegar objeto" name="Detach Object"/>
		<menu label="Take Off Clothing" name="Take Off Clothing">
			<menu_item_call label="Universal" name="Universal"/>
			<menu_item_call label="Camisa" name="Shirt"/>
			<menu_item_call label="Pantalón" name="Pants"/>
			<menu_item_call label="Zapatos" name="Shoes"/>
			<menu_item_call label="Calcetines" name="Socks"/>
			<menu_item_call label="Chaqueta" name="Jacket"/>
			<menu_item_call label="Guantes" name="Gloves"/>
			<menu_item_call label="Camiseta" name="Menu Undershirt"/>
			<menu_item_call label="Ropa interior" name="Menu Underpants"/>
			<menu_item_call label="Falda" name="Skirt"/>
			<menu_item_call label="Alfa" name="Alpha"/>
			<menu_item_call label="Tatuaje" name="Tattoo"/>
			<menu_item_call label="Física" name="Physics"/>
			<menu_item_call label="Todas las prendas" name="All Clothes"/>
		</menu>
		<menu label="Help" name="DeprecatedHelp">
			<menu_item_call label="Official Linden Blog" name="Official Linden Blog"/>
			<menu_item_call label="Scripting Portal" name="Scripting Portal"/>
			<menu label="Informe de fallos" name="Bug Reporting">
				<menu_item_call label="Seguimiento público de problemas" name="Public Issue Tracker"/>
				<menu_item_call label="Ayuda del seguimiento público de problemas" name="Publc Issue Tracker Help"/>
				<menu_item_call label="Informe de fallos 101" name="Bug Reporing 101"/>
				<menu_item_call label="Problemas de seguridad" name="Security Issues"/>
				<menu_item_call label="QA Wiki" name="QA Wiki"/>
			</menu>
		</menu>
	</menu>
	<menu label="Archivo" name="V1-File"/>
	<menu label="Editar" name="V1-Edit"/>
	<menu label="Ver" name="V1-View"/>
	<menu label="Mundo" name="V1-World"/>
	<menu label="Herramientas" name="V1-Tools"/>
	<menu label="Ayuda" name="V1-Help"/>
	<menu label="Firestorm" name="V1-Firestorm"/>
	<menu label="Avanzado" name="V1-Advanced">
		<menu_item_check label="Usar menús V1" name="V1 Menus"/>
	</menu>
</menu_bar><|MERGE_RESOLUTION|>--- conflicted
+++ resolved
@@ -193,10 +193,7 @@
 			<menu_item_check label="Al seleccionar, mostrar lo oculto" name="Show Hidden Selection"/>
 			<menu_item_check label="Al seleccionar, mostrar el radio de la luz" name="Show Light Radius for Selection"/>
 			<menu_item_check label="Mostrar el rayo indicador" name="Show Selection Beam"/>
-<<<<<<< HEAD
-=======
 			<menu_item_check label="Realzar transparencias" name="Highlight Transparent"/>
->>>>>>> cb43d15c
 			<menu_item_check label="Ajustar a la rejilla" name="Snap to Grid"/>
 			<menu_item_call label="Ajustar a la rejilla los ejes X e Y" name="Snap Object XY to Grid"/>
 			<menu_item_call label="Usar lo seleccionado como rejilla" name="Use Selection for Grid"/>
@@ -284,10 +281,6 @@
 			<menu_item_check label="Baliza con destellos" name="Cheesy Beacon"/>
 			<menu_item_check label="Ocultar partículas" name="Hide Particles"/>
 			<menu_item_check label="Ocultar lo seleccionado" name="Hide Selected"/>
-<<<<<<< HEAD
-			<menu_item_check label="Realzar transparencias" name="Highlight Transparent"/>
-=======
->>>>>>> cb43d15c
 			<menu_item_check label="Mostrar HUDs anexados" name="Show HUD Attachments"/>
 			<menu_item_check label="Mostrar punto de mira en vista subjetiva" name="ShowCrosshairs"/>
 			<menu label="Bulas" name="Hover Tips">
