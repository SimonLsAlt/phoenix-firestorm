<?xml version="1.0" encoding="utf-8" standalone="yes"?>
<menu_bar name="Main Menu">
	<menu label="Yo" name="Me">
		<menu_item_call label="Mi panel de control" name="Manage Account"/>
		<menu_item_call label="Comprar L$" name="Buy and Sell L$"/>
		<menu_item_call label="Preferencias" name="Preferences"/>
		<menu_item_call label="Mi perfil" name="Profile"/>
		<menu_item_call label="Mi apariencia" name="ChangeOutfit"/>
		<menu_item_call label="Tomar fotografía" name="Take Snapshot"/>
		<menu_item_check label="Mi inventario" name="Inventory"/>
		<menu_item_check label="Mi inventario" name="ShowSidetrayInventory"/>
		<menu_item_check label="Controles del movimiento" name="Movement Controls"/>
		<menu label="Movimiento" name="Movement">
			<menu_item_call label="Sentarme" name="Sit Down Here"/>
			<menu_item_check label="Volar" name="Fly"/>
			<menu_item_check label="Correr siempre" name="Always Run"/>
			<menu_item_check label="Forzar sentarme en el suelo" name="Force Toggle Sitting"/>
			<menu_item_check label="Modo fantasma" name="Avatar Phantom"/>
			<menu_item_check label="Salto rápido" name="Avatar Ignore Prejump"/>
		</menu>
		<menu_item_check label="Controles de cámara" name="Camera Controls"/>
		<menu label="Salud del avatar" name="avhealth">
			<menu_item_call label="Detener mis animaciones" name="Stop Animating My Avatar"/>
			<menu_item_call label="Recargar texturas" name="Rebake Texture"/>
			<menu_item_call label="Volver al avatar masculino por defecto (Character Test)" name="ResetDefaultAvM"/>
			<menu_item_call label="Volver al avatar femenino por defecto (Character Test)" name="ResetDefaultAvF"/>
	        	<menu_item_check label="Mostrar coste de dibujo del avatar (ARC)" name="Avatar Rendering Cost"/>
			<menu_item_call label="Medidor de lag" name="Lag Meter"/>
			<menu_item_call label="Recrear el LSL Bridge" name="Recreate LSL Bridge"/>			
		</menu>
		<menu label="Subir" name="Upload">
			<menu_item_call label="Imagen ([COST] L$)..." name="Upload Image"/>
			<menu_item_call label="Sonido ([COST] L$)..." name="Upload Sound"/>
			<menu_item_call label="Animación ([COST] L$)..." name="Upload Animation"/>
			<menu_item_call label="Modelo mesh..." name="Upload Model"/>
			<menu_item_call label="Masivo (múltiples archivos)..." name="Bulk Upload"/>
			<menu_item_call label="Configurar permisos de subida por defecto" name="perm prefs"/>
		</menu>
		<menu_item_call label="Solicitar estatus de Administrador" name="Request Admin Options"/>
		<menu_item_call label="Abandonar estatus de Administrador" name="Leave Admin Options"/>
		<menu_item_call label="Salir de [APP_NAME]" name="Quit"/>
	</menu>
	<menu label="Comunicarme" name="Communicate">
		<menu label="Estado" name="Status">
			<menu_item_call label="Ausente" name="Set Away"/>
			<menu_item_call label="Autorrespuesta" name="Set Autorespond"/>
			<menu_item_call label="Ocupado" name="Set Busy"/>
		</menu>
		<menu_item_call label="Amigos" name="My Friends"/>
		<menu_item_check label="Contactos" name="Contacts"/>
		<menu_item_check label="Grupos de contactos" name="Contact Sets"/>
		<menu_item_call label="Grupos" name="My Groups"/>
		<menu_item_check label="Chat" name="Nearby Chat"/>
		<menu_item_check label="Conversaciones" name="Conversations"/>
		<menu_item_check label="Gestos" name="Gestures"/>
		<menu_item_check label="Filtros de voz" name="ShowVoice"/>
		<menu_item_check label="Chat de voz" name="Nearby Voice"/>
	</menu>
	<menu label="Mundo" name="World">
		<menu_item_call label="Gente cercana" name="Active Speakers"/>
		<menu_item_check label="Minimapa" name="Mini-Map"/>
		<menu_item_check label="Mapa del mundo" name="World Map"/>
		<menu_item_call label="Crear un hito de este sitio" name="Create Landmark Here"/>
		<menu_item_call label="Perfil del lugar" name="Place Profile"/>
		<menu_item_call label="Acerca del terreno" name="About Land"/>
		<menu_item_call label="Acerca de la región" name="Region/Estate"/>
		<menu_item_call label="Comprar este terreno" name="Buy Land"/>
		<menu_item_call label="Mi terreno" name="My Land"/>
		<menu label="Mostrar" name="LandShow">
			<menu_item_check label="Líneas de prohibición" name="Ban Lines"/>
			<menu_item_check label="Balizas" name="beacons"/>
			<menu_item_check label="Límites de las parcelas" name="Property Lines"/>
			<menu_item_check label="Propietarios del terreno" name="Land Owners"/>
			<menu_item_check label="Coordenadas" name="Coordinates"/>
			<menu_item_check label="Propiedades de la parcela" name="Parcel Properties"/>
			<menu_item_check label="Menú Avanzado" name="Show Advanced Menu"/>
		</menu>
		<menu_item_call label="Teleportar a mi base" name="Teleport Home"/>
		<menu_item_call label="Fijar mi base aquí" name="Set Home to Here"/>
		<menu label="Posición del sol" name="Environment Settings">
			<menu_item_call label="Amanecer" name="Sunrise"/>
			<menu_item_call label="Mediodía" name="Noon"/>
			<menu_item_call label="Atardecer" name="Sunset"/>
			<menu_item_call label="Medianoche" name="Midnight"/>
			<menu_item_call label="Hora de la región" name="Revert to Region Default"/>
		</menu>
		<menu label="Editor de entorno" name="Enviroment Editor">
			<menu_item_call label="Configuración de entorno..." name="Enviroment Settings"/>
			<menu label="Configuraciones de agua" name="Water Presets">
				<menu_item_call label="Nueva configuración..." name="new_water_preset"/>
				<menu_item_call label="Editar configuración..." name="edit_water_preset"/>
				<menu_item_call label="Eliminar configuración..." name="delete_water_preset"/>
			</menu>
			<menu label="Configuraciones de cielo" name="Sky Presets">
				<menu_item_call label="Nueva configuración..." name="new_sky_preset"/>
				<menu_item_call label="Editar configuración..." name="edit_sky_preset"/>
				<menu_item_call label="Eliminar configuración..." name="delete_sky_preset"/>
			</menu>
			<menu label="Configuraciones de día" name="Day Presets">
				<menu_item_call label="Nueva configuración..." name="new_day_preset"/>
				<menu_item_call label="Editar configuración..." name="edit_day_preset"/>
				<menu_item_call label="Eliminar configuración..." name="delete_day_preset"/>
			</menu>
		</menu>
		<menu_item_call label="Búsqueda de área" name="area_search"/>
	</menu>
	<menu label="Construir" name="BuildTools">
		<menu_item_check label="Construir" name="Show Build Tools"/>
		<menu label="Herramientas de construcción" name="Select Tool">
			<menu_item_call label="Visión" name="Focus"/>
			<menu_item_call label="Mover" name="Move"/>
			<menu_item_call label="Editar" name="Edit"/>
			<menu_item_call label="Crear" name="Create"/>
			<menu_item_call label="Terreno" name="Land"/>
		</menu>
		<menu_item_call label="Enlazar" name="Link"/>
		<menu_item_call label="Desenlazar" name="Unlink"/>
		<menu_item_check label="Editar las partes enlazadas" name="Edit Linked Parts"/>
		<menu label="Seleccionar partes enlazadas" name="Select Linked Parts">
			<menu_item_call label="Seleccionar la parte siguiente" name="Select Next Part"/>
			<menu_item_call label="Seleccionar la parte previa" name="Select Previous Part"/>
			<menu_item_call label="Incluir la parte siguiente" name="Include Next Part"/>
			<menu_item_call label="Incluir la parte previa" name="Include Previous Part"/>
		</menu>
		<menu_item_call label="Enfocar lo seleccionado" name="Focus on Selection"/>
		<menu_item_call label="Zoom en lo seleccionado" name="Zoom to Selection"/>
		<menu label="Objeto" name="Object">
			<menu_item_call label="Comprar" name="Menu Object Buy"/>
			<menu_item_call label="Tomar" name="Menu Object Take"/>
			<menu_item_call label="Coger una copia" name="Take Copy"/>
			<menu_item_call label="Guardar una copia en mi inventario" name="Save Object Back to My Inventory"/>
			<menu_item_call label="Guardar una copia en los contenidos del objeto del que salió" name="Save Object Back to Object Contents"/>
			<menu_item_call label="Devolver objeto" name="Return Object back to Owner"/>
		</menu>
		<menu label="Scripts" name="Scripts">
			<menu_item_call label="Recompilar los scripts (Mono)" name="Mono"/>
			<menu_item_call label="Recompilar los scripts (LSL)" name="LSL"/>
			<menu_item_call label="Reiniciar los scripts" name="Reset Scripts"/>
			<menu_item_call label="Iniciar la ejecución de los scripts" name="Set Scripts to Running"/>
			<menu_item_call label="Detener la ejecución de los scripts" name="Set Scripts to Not Running"/>
		</menu>
		<menu label="Opciones" name="Options">
			<menu_item_check label="Mostrar los permisos avanzados" name="DebugPermissions"/>
			<menu_item_check label="Seleccionar sólo mis objetos" name="Select Only My Objects"/>
			<menu_item_check label="Seleccionar sólo los objetos movibles" name="Select Only Movable Objects"/>
			<menu_item_check label="Seleccionar marcando los alrededores" name="Select By Surrounding"/>
			<menu_item_check label="Mostrar detalles de la selección" name="Show Selection Outlines"/>
			<menu_item_check label="Al seleccionar, mostrar lo oculto" name="Show Hidden Selection"/>
			<menu_item_check label="Al seleccionar, mostrar el radio de la luz" name="Show Light Radius for Selection"/>
			<menu_item_check label="Mostrar el rayo indicador" name="Show Selection Beam"/>
			<menu_item_check label="Ajustar a la rejilla" name="Snap to Grid"/>
			<menu_item_call label="Ajustar a la rejilla los ejes X e Y" name="Snap Object XY to Grid"/>
			<menu_item_call label="Usar lo seleccionado como rejilla" name="Use Selection for Grid"/>
			<menu_item_call label="Opciones de la rejilla" name="Grid Options"/>
		</menu>
		<menu label="Subir" name="Upload">
<<<<<<< HEAD
			<menu_item_call label="Imagen (L$[COST])..." name="Upload Image"/>
			<menu_item_call label="Sonido (L$[COST])..." name="Upload Sound"/>
			<menu_item_call label="Animación (L$[COST])..." name="Upload Animation"/>
			<menu_item_call label="Modelo mesh..." name="Upload Model"/>
			<menu_item_call label="Masivo (L$[COST] por archivo)..." name="Bulk Upload"/>
			<menu_item_call label="Configurar permisos de subida por defecto" name="perm prefs"/>
=======
			<menu_item_call label="Imagen ([COST] L$)..." name="Upload Image"/>
			<menu_item_call label="Sonido ([COST] L$)..." name="Upload Sound"/>
			<menu_item_call label="Animación ([COST] L$)..." name="Upload Animation"/>
			<menu_item_call label="Modelo..." name="Upload Model"/>
			<menu_item_call label="Masivo ([COST] L$ por archivo)..." name="Bulk Upload"/>
>>>>>>> 89c28185
		</menu>
		<menu_item_call label="Deshacer" name="Undo"/>
		<menu_item_call label="Rehacer" name="Redo"/>
		<menu_item_call label="Examinador de imágenes locales" name="Local Bitmap Browser"/>
	</menu>
	<menu label="Contenido" name="Content">
		<menu_item_check label="Buscar" name="Search"/>
		<menu_item_call label="SL Marketplace" name="SL Marketplace"/>
		<menu_item_call label="Mercado de L$" name="LindenXchange"/>
		<menu_item_call label="Librería de scripts" name="Script Library"/>
	</menu>	
	<menu label="Ayuda" name="Help">
		<menu_item_check label="Mostrar consejos" name="Enable Hints"/>
		<menu_item_call label="Firestorm Wiki" name="Firestorm Wiki"/>
		<menu_item_call label="Ayuda de [CURRENT_GRID]" name="current_grid_help"/>
		<menu_item_call label="Acerca de [CURRENT_GRID]" name="current_grid_about"/>
		<menu_item_call label="Estado de la red" name="Grid Status"/>
		<menu_item_call label="Denunciar una infracción" name="Report Abuse"/>
		<menu_item_call label="Informar de un fallo" name="Report Bug"/>
		<menu_item_check label="Activar botón de Información del Sistema" name="Enable Sysinfo Button"/>
		<menu_item_call label="Acerca de [APP_NAME]" name="About Second Life"/>
	</menu>
	<menu label="RLVa" name="RLVa Main">
      		<menu label="Depurar" name="Debug">
			<menu_item_check label="Mostrar menú RLVa de nivel superior" name="Show Top-level RLVa Menu"/>
			<menu_item_check label="Mostrar mensajes de depuración" name="Show Debug Messages"/>
			<menu_item_check label="Ocultar mensajes de No configurado o Duplicado" name="Hide Unset or Duplicate Messages"/>
			<menu_item_check label="Mostrar fallos de aserción" name="Show Assertion Failures"/>
			<menu_item_check label="Activar nomenclatura clásica" name="Enable Legacy Naming"/>
			<menu_item_check label="Activar ropa compartida" name="Enable Shared Wear"/>
			<menu_item_check label="Renombrar elementos compartidos al vestirlos" name="Rename Shared Items on Wear"/>
			<menu_item_check label="Bloqueos..." name="Locks"/>
		</menu>
		<menu_item_check label="Ocultar capas bloqueadas" name="Hide Locked Layers"/>
		<menu_item_check label="Ocultar accesorios bloqueados" name="Hide Locked Attachments"/>
		<menu_item_check label="Permitir chat OOC" name="Allow OOC Chat"/>
		<menu_item_check label="Prohibir Give to #RLV" name="Forbid Give to #RLV"/>
		<menu_item_check label="Mostrar chat filtrado" name="Show Filtered Chat"/>
		<menu_item_check label="Mostrar etiquetas de nombre" name="Show Name Tags"/>
		<menu_item_check label="Vestir reemplaza lo no bloqueado" name="Wear Replaces Unlocked"/>
		<menu_item_check label="Restricciones..." name="Restrictions"/>
	</menu>

	<menu label="Avanzado" name="Advanced">
		<menu_item_call label="Recargar texturas" name="Rebake Texture"/>
		<menu_item_call label="Interfaz en el tamaño predeterminado" name="Set UI Size to Default"/>
		<menu_item_call label="Definir el tamaño de la ventana..." name="Set Window Size..."/>
		<menu_item_check label="Limitar la distancia de selección" name="Limit Select Distance"/>
		<menu_item_check label="Desactivar los límites de la cámara" name="Disable Camera Distance"/>
		<menu_item_check label="Foto en Alta Resolución" name="HighResSnapshot"/>
<<<<<<< HEAD
		<menu_item_check label="Tomar fotos silenciosamente" name="QuietSnapshotsToDisk"/>
		<menu_item_check label="Comprimir las fotos en el disco duro" name="CompressSnapshotsToDisk"/>
=======
		<menu_item_check label="Silenciar el Guardar una foto" name="QuietSnapshotsToDisk"/>
>>>>>>> 89c28185
		<menu label="Herramientas de rendimiento" name="Performance Tools">
			<menu_item_call label="Medidor de lag" name="Lag Meter"/>
			<menu_item_check label="Estadísticas" name="Statistics Bar"/>
			<menu_item_check label="Mostrar coste de dibujo del avatar (ARC)" name="Avatar Rendering Cost"/>
		</menu>
		<menu label="Realzado y visibilidad" name="Highlighting and Visibility">
			<menu_item_check label="Baliza con destellos" name="Cheesy Beacon"/>
			<menu_item_check label="Ocultar partículas" name="Hide Particles"/>
			<menu_item_check label="Ocultar lo seleccionado" name="Hide Selected"/>
			<menu_item_check label="Realzar transparencias" name="Highlight Transparent"/>
			<menu_item_check label="Mostrar HUDs anexados" name="Show HUD Attachments"/>
			<menu_item_check label="Mostrar punto de mira en vista subjetiva" name="ShowCrosshairs"/>
		</menu>
		<menu label="Objetos representados" name="Rendering Types">
			<menu_item_check label="Simple" name="Simple"/>
			<menu_item_check label="Alfa" name="Alpha"/>
			<menu_item_check label="Árboles" name="Tree"/>
			<menu_item_check label="Avatares" name="Character"/>
			<menu_item_check label="Parche de superficie" name="Surface Patch"/>
			<menu_item_check label="Cielo" name="Sky"/>
			<menu_item_check label="Agua" name="Water"/>
			<menu_item_check label="Terreno" name="Ground"/>
			<menu_item_check label="Volumen" name="Volume"/>
			<menu_item_check label="Hierba" name="Grass"/>
			<menu_item_check label="Nubes" name="Clouds"/>
			<menu_item_check label="Partículas" name="Particles"/>
			<menu_item_check label="Relieve" name="Bump"/>
		</menu>
		<menu label="Rasgos renderizados" name="Rendering Features">
			<menu_item_check label="UI" name="UI"/>
			<menu_item_check label="Seleccionado" name="Selected"/>
			<menu_item_check label="Realzados" name="Highlighted"/>
			<menu_item_check label="Texturas dinámicas" name="Dynamic Textures"/>
			<menu_item_check label="Huellas" name="Foot Shadows"/>
			<menu_item_check label="Niebla" name="Fog"/>
			<menu_item_check label="Objetos flexibles" name="Flexible Objects"/>
		</menu>
		<menu label="RLVa" name="RLVa Embedded"/>
		<menu_item_check label="Usar Plugin Read Thread" name="Use Plugin Read Thread"/>
		<menu_item_call label="Vaciar caché de grupo" name="ClearGroupCache"/>
		<menu_item_check label="Vista subjetiva suavizada" name="Mouse Smoothing"/>
		<menu label="Atajos de teclado" name="Shortcuts">
			<menu_item_call label="Subir imagen ([COST] L$)..." name="Upload Image"/>
			<menu_item_check label="Buscar" name="Search"/>
			<menu_item_call label="Recuperar las teclas" name="Release Keys"/>
			<menu_item_call label="Interfaz en el tamaño predeterminado" name="Set UI Size to Default"/>
			<menu_item_check label="Mostrar el menú Avanzado - acceso directo clásico" name="Show Advanced Menu - legacy shortcut"/>
			<menu_item_check label="Teleporte con doble clic" name="DoubleClick Teleport"/>
			<menu_item_check label="Correr siempre" name="Always Run"/>
            		<menu_item_check label="Iniciar el vuelo" name="Fly"/>
			<menu_item_call label="Cerrar la ventana" name="Close Window"/>
			<menu_item_call label="Guardar una foto" name="Snapshot to Disk"/>
			<menu_item_call label="Vista subjetiva" name="Mouselook"/>
			<menu_item_check label="Flycam del joystick" name="Joystick Flycam"/>
			<menu_item_call label="Volver a la vista por defecto" name="Reset View"/>
			<menu_item_call label="Mirar al último que habló" name="Look at Last Chatter"/>
			<menu label="Herramientas de construcción" name="Select Tool">
				<menu_item_call label="Visión" name="Focus"/>
				<menu_item_call label="Mover" name="Move"/>
				<menu_item_call label="Editar" name="Edit"/>
				<menu_item_call label="Crear" name="Create"/>
				<menu_item_call label="Terreno" name="Land"/>
			</menu>
			<menu_item_call label="Acercar el zoom" name="Zoom In"/>
			<menu_item_call label="Zoom por defecto" name="Zoom Default"/>
			<menu_item_call label="Alejar el zoom" name="Zoom Out"/>
		</menu>
		<menu_item_check label="Ignorar prohibición de volar" name="Fly Override"/>
		<menu_item_call label="Mostrar configuraciones del depurador" name="Debug Settings"/>
		<menu_item_check label="Mostrar el menú Desarrollo" name="Debug Mode"/>
	</menu>
	<menu label="Desarrollo" name="Develop">
		<menu label="Consolas" name="Consoles">
			<menu_item_check label="Consola de texturas" name="Texture Console"/>
			<menu_item_check label="Consola de depuración" name="Debug Console"/>
			<menu_item_call label="Consola de notificaciones" name="Notifications"/>
			<menu_item_check label="Consola de tamaño de texturas" name="Texture Size"/>
			<menu_item_check label="Consola de categoría de texturas" name="Texture Category"/>
			<menu_item_check label="Fast Timers" name="Fast Timers"/>
<<<<<<< HEAD
			<menu_item_check label="Memoria" name="Memory"/>
			<menu_item_check label="Estadísticas de escena" name="Scene Statistics"/>
			<menu_item_call label="Enviar información de región a consola de depuración" name="Region Info to Debug Console"/>
			<menu_item_call label="Enviar información de grupo a consola de depuración" name="Group Info to Debug Console"/>
			<menu_item_call label="Enviar prestaciones a consola de depuración" name="Capabilities Info to Debug Console"/>
			<menu_item_check label="Cámara" name="Camera"/>
			<menu_item_check label="Viento" name="Wind"/>
			<menu_item_check label="Campo de visión (FOV)" name="FOV"/>
			<menu_item_check label="Distintivo" name="Badge"/>
		</menu>
		<menu label="Mostrar información" name="Display Info">
			<menu_item_check label="Tiempo" name="Show Time"/>
			<menu_item_check label="Coste de subida" name="Show Upload Cost"/>
			<menu_item_check label="Información de textura" name="Show Texture Info"/>
			<menu_item_check label="Información de dibujo" name="Show Render Info"/>
			<menu_item_check label="Matrices" name="Show Matrices"/>
			<menu_item_check label="Color bajo el cursor" name="Show Color Under Cursor"/>
			<menu_item_check label="Memoria" name="Show Memory"/>
			<menu_item_check label="Actualizaciones a objetos" name="Show Updates"/>
		</menu>
		<menu label="Forzar un error" name="Force Errors">
			<menu_item_call label="Forzar punto de ruptura" name="Force Breakpoint"/>
			<menu_item_call label="Forzar LLError y Crash" name="Force LLError And Crash"/>
			<menu_item_call label="Forzar acceso inválido a memoria" name="Force Bad Memory Access"/>
			<menu_item_call label="Forzar un bucle infinito" name="Force Infinite Loop"/>
			<menu_item_call label="Forzar crash de controlador" name="Force Driver Carsh"/>
			<menu_item_call label="Forzar excepción de software" name="Force Software Exception"/>
			<menu_item_call label="Forzar desconexión del visor" name="Force Disconnect Viewer"/>
			<menu_item_call label="Simular una pérdida de memoria" name="Memory Leaking Simulation"/>
		</menu>
		<menu label="Tests de dibujo" name="Render Tests">
			<menu_item_check label="Desplazamiento de cámara" name="Camera Offset"/>
			<menu_item_check label="Aleatorizar imágenes por segundo" name="Randomize Framerate"/>
			<menu_item_check label="Imagen lenta periódica" name="Periodic Slow Frame"/>
			<menu_item_check label="Test de imagen" name="Frame Test"/>
		</menu>
		<menu label="Metadatos de dibujo" name="Render Metadata">
			<menu_item_check label="Cajas de dimensionado" name="Bounding Boxes"/>
=======
			<menu_item_check label="Memory" name="Memory"/>
			<menu_item_check label="Datos de la escena" name="Scene Statistics"/>
			<menu_item_call label="Region Info to Debug Console" name="Region Info to Debug Console"/>
			<menu_item_check label="Camera" name="Camera"/>
			<menu_item_check label="Wind" name="Wind"/>
			<menu_item_check label="Badge" name="Badge"/>
		</menu>
		<menu label="Show Info" name="Display Info">
			<menu_item_check label="Show Time" name="Show Time"/>
			<menu_item_check label="Mostrar coste de carga" name="Show Upload Cost"/>
			<menu_item_check label="Show Render Info" name="Show Render Info"/>
			<menu_item_check label="Mostrar información de textura" name="Show Texture Info"/>
			<menu_item_check label="Show Color Under Cursor" name="Show Color Under Cursor"/>
			<menu_item_check label="Mostrar la memoria" name="Show Memory"/>
			<menu_item_check label="Mostrar información de memoria privada" name="Show Private Mem Info"/>
			<menu_item_check label="Show Updates to Objects" name="Show Updates"/>
		</menu>
		<menu label="Force an Error" name="Force Errors">
			<menu_item_call label="Force Breakpoint" name="Force Breakpoint"/>
			<menu_item_call label="FForce LLError And Crash" name="Force LLError And Crash"/>
			<menu_item_call label="Force Bad Memory Access" name="Force Bad Memory Access"/>
			<menu_item_call label="Force an Infinite Loop" name="Force Infinite Loop"/>
			<menu_item_call label="Force Driver Crash" name="Force Driver Carsh"/>
			<menu_item_call label="Force Software Exception" name="Force Software Exception"/>
			<menu_item_call label="Force Disconnect Viewer" name="Force Disconnect Viewer"/>
			<menu_item_call label="Simulate a Memory Leak" name="Memory Leaking Simulation"/>
		</menu>
		<menu label="Render Tests" name="Render Tests">
			<menu_item_check label="Camera Offset" name="Camera Offset"/>
			<menu_item_check label="Randomize Framerate" name="Randomize Framerate"/>
			<menu_item_check label="Frame Test" name="Frame Test"/>
		</menu>
		<menu label="Render Metadata" name="Render Metadata">
>>>>>>> 89c28185
			<menu_item_check label="Normales" name="Normals"/>
			<menu_item_check label="Formas del físico" name="Physics Shapes"/>
			<menu_item_check label="Oclusión" name="Occlusion"/>
			<menu_item_check label="Lotes de dibujo" name="Render Batches"/>
			<menu_item_check label="Tipo de actualización" name="Update Type"/>
			<menu_item_check label="Animación de textura" name="Texture Anim"/>
			<menu_item_check label="Prioridad de textura" name="Texture Priority"/>
			<menu_item_check label="Área de textura" name="Texture Area"/>
			<menu_item_check label="Área de cara" name="Face Area"/>
			<menu_item_check label="Información sobre el nivel de detalle" name="LOD Info"/>
			<menu_item_check label="Cola de construcción" name="Build Queue"/>
			<menu_item_check label="Luces" name="Lights"/>
			<menu_item_check label="Armazón de colisión" name="Collision Skeleton"/>
			<menu_item_check label="Emisión de rayos" name="Raycast"/>
			<menu_item_check label="Esculpidos" name="Sculpt"/>
		</menu>
		<menu label="Dibujo" name="Rendering">
			<menu_item_check label="Ejes" name="Axes"/>
			<menu_item_check label="Base tangente" name="Tangent Basis"/>
			<menu_item_check label="Información base de textura de lo seleccionado" name="Selected Texture Info Basis"/>
			<menu_item_check label="Wireframe" name="Wireframe"/>
			<menu_item_check label="Oclusión objeto-objeto" name="Object-Object Occlusion"/>
			<menu_item_check label="Iluminación y sombras" name="Lighting and Shadows"/>
			<menu_item_check label="Sombras del sol/la luna/proyectores" name="Shadows from Sun/Moon/Projectors"/>
			<menu_item_check label="SSAO y suavizado de sombras" name="SSAO and Shadow Smoothing"/>
			<menu_item_check label="Iluminación global (experimental)" name="Global Illumination"/>
			<menu_item_check label="Depurar GL" name="Debug GL"/>
			<menu_item_check label="Depurar conducto" name="Debug Pipeline"/>
			<menu_item_check label="Capas alfa automáticas (diferidas)" name="Automatic Alpha Masks (deferred)"/>
			<menu_item_check label="Capas alfa automáticas (no diferidas)" name="Automatic Alpha Masks (non-deferred)"/>
			<menu_item_check label="Texturas de animación" name="Animation Textures"/>
			<menu_item_check label="Desactivar texturas" name="Disable Textures"/>
			<menu_item_check label="Texturas a resolución completa (peligroso)" name="Full Res Textures"/>
			<menu_item_check label="Auditar texturas" name="Audit Textures"/>
			<menu_item_check label="Atlas de texturas (experimental)" name="Texture Atlas"/>
			<menu_item_check label="Representar luces anexadas" name="Render Attached Lights"/>
			<menu_item_check label="Representar partículas anexadas" name="Render Attached Particles"/>
			<menu_item_check label="Hover Glow Objects" name="Hover Glow Objects"/>
		</menu>
		<menu label="Red" name="Network">
			<menu_item_check label="Pausar avatar" name="AgentPause"/>
			<menu_item_call label="Activar registro de mensajes" name="Enable Message Log"/>
			<menu_item_call label="Desactivar registro de mensajes" name="Disable Message Log"/>
			<menu_item_call label="Descartar un paquete" name="Drop a Packet"/>
		</menu>
		<menu_item_call label="Descartar cámara guionizada" name="Dump Scripted Camera"/>
		<menu_item_call label="Golpes, empujones e impactos" name="Bumps, Pushes &amp;amp; Hits"/>
		<menu label="Grabadora" name="Recorder">
			<menu_item_call label="Iniciar reproducción" name="Start Playback"/>
			<menu_item_call label="Detener reproducción" name="Stop Playback"/>
			<menu_item_check label="Reproducir en bucle" name="Loop Playback"/>
			<menu_item_call label="Iniciar grabación" name="Start Record"/>
			<menu_item_call label="Detener grabación"  name="Stop Record"/>
		</menu>
		<menu label="Mundo" name="World">
			<menu_item_check label="Ignorar sol de la región" name="Sim Sun Override"/>
			<menu_item_check label="Baliza con destellos" name="Cheesy Beacon"/>
			<menu_item_check label="Clima fijo" name="Fixed Weather"/>
			<menu_item_call label="Descartar caché de objetos de la región" name="Dump Region Object Cache"/>
		</menu>
		<menu label="Interfaz de Usuario" name="UI">
			<menu_item_call label="Prueba de navegador de medios" name="Web Browser Test"/>
			<menu_item_call label="Navegador de contenido web" name="Web Content Browser"/>
			<menu_item_call label="Descartar inventario" name="Dump Inventory"/>
			<menu_item_call label="Descartar temporizadores" name="Dump Timers"/>
			<menu_item_call label="Imprimir información del objeto seleccionado" name="Print Selected Object Info"/>
			<menu_item_call label="Imprimir inforamción del avatar" name="Print Agent Info"/>
			<menu_item_call label="Estadísticas de memoria" name="Memory Stats"/>
			<menu_item_check label="Piloto automático con doble clic" name="Double-ClickAuto-Pilot"/>
			<menu_item_check label="Teleporte con doble clic" name="DoubleClick Teleport"/>
			<menu_item_check label="Depurar SelectMgr" name="Debug SelectMgr"/>
			<menu_item_check label="Depurar clics" name="Debug Clicks"/>
			<menu_item_check label="Depurar vistas" name="Debug Views"/>
			<menu_item_check label="Depurar ayuda visual de nombres" name="Debug Name Tooltips"/>
			<menu_item_check label="Depurar eventos de ratón" name="Debug Mouse Events"/>
			<menu_item_check label="Depurar teclas" name="Debug Keys"/>
			<menu_item_check label="Depurar proceso de ventana" name="Debug WindowProc"/>
		</menu>
		<menu label="Interfaz de Usuario XML" name="XUI">
			<menu_item_call label="Recargar configuración de colores" name="Reload Color Settings"/>
			<menu_item_call label="Mostrar prueba de fuentes" name="Show Font Test"/>
			<menu_item_call label="Cargar desde XML" name="Load from XML"/>
			<menu_item_call label="Salvar a XML" name="Save to XML"/>
			<menu_item_check label="Mostrar nombres de XUI" name="Show XUI Names"/>
			<menu_item_call label="Enviar MI de prueba" name="Send Test IMs"/>
			<menu_item_call label="Eliminar cachés de nombres" name="Flush Names Caches"/>
		</menu>
		<menu label="Avatar" name="Character">
			<menu label="Tomar textura" name="Grab Baked Texture">
				<menu_item_call label="Iris" name="Iris"/>
				<menu_item_call label="Cabeza" name="Head"/>
				<menu_item_call label="Parte superior del cuerpo" name="Upper Body"/>
				<menu_item_call label="Parte inferior del cuerpo" name="Lower Body"/>
				<menu_item_call label="Falda" name="Skirt"/>
			</menu>
			<menu label="Pruebas de personaje" name="Character Tests">
				<menu_item_call label="Apariencia a XML" name="Appearance To XML"/>
				<menu_item_call label="Conmutar geometría del personaje" name="Toggle Character Geometry"/>
				<menu_item_call label="Probar varón" name="Test Male"/>
				<menu_item_call label="Probar hembra" name="Test Female"/>
				<menu_item_call label="Conmutar PG" name="Toggle PG"/>
				<menu_item_check label="Permitir seleccionar avatar" name="Allow Select Avatar"/>
			</menu>
			<menu_item_call label="Forzar parámetros por defecto" name="Force Params to Default"/>
			<menu_item_check label="Información de animación" name="Animation Info"/>
			<menu_item_check label="Animaciones en cámara lenta" name="Slow Motion Animations"/>
			<menu_item_check label="Mostrar Look At" name="Show Look At"/>
			<menu_item_check label="Mostrar Point At" name="Show Point At"/>
			<menu_item_check label="Depurar actualizaciones de articulación" name="Debug Joint Updates"/>
			<menu_item_check label="Desactivar nivel de detalle (LOD)" name="Disable LOD"/>
			<menu_item_check label="Debug Character Vis" name="Debug Character Vis"/>
			<menu_item_check label="Mostrar armazón de colisión" name="Show Collision Skeleton"/>
			<menu_item_check label="Mostrar objetivo del avatar" name="Display Agent Target"/>
			<menu_item_call label="Descartar objetos anexados" name="Dump Attachments"/>
			<menu_item_call label="Depurar texturas del avatar" name="Debug Avatar Textures"/>
			<menu_item_call label="Descartar texturas locales" name="Dump Local Textures"/>
			<menu_item_call label="Recargar partícula de nube del avatar" name="Reload Avatar Cloud Particle"/>
		</menu>
		<menu_item_check label="Texturas HTTP" name="HTTP Textures"/>
		<menu_item_check label="Inventario HTTP" name="HTTP Inventory"/>
		<menu_item_call label="Comprimir imágenes" name="Compress Images"/>
		<menu_item_check label="Minivolcado de la salida del depurador" name="Output Debug Minidump"/>
		<menu_item_check label="Ventana de consola en la próxima ejecución" name="Console Window"/>
		<menu_item_call label="Solicitar estatus de Administrador" name="Request Admin Options"/>
		<menu_item_call label="Abandonar estatus de Administrador" name="Leave Admin Options"/>
		<menu_item_check label="Mostrar menú Admin" name="View Admin Options"/>
	</menu>
	<menu label="Admin" name="Admin">
		<menu label="Objeto">
			<menu_item_call label="Tomar una copia" name="Take Copy"/>
			<menu_item_call label="Tomar posesión" name="Force Owner To Me"/>
			<menu_item_call label="Tomar posesión con todos los permisos" name="Force Owner Permissive"/>
			<menu_item_call label="Eliminar" name="Delete"/>
			<menu_item_call label="Bloquear" name="Lock"/>
			<menu_item_call label="Tomar identificadores de activos" name="Get Assets IDs"/>
		</menu>
		<menu label="Parcela" name="Parcel">
			<menu_item_call label="Tomar posesión" name="Owner To Me"/>
			<menu_item_call label="Configurar como Contenido Linden" name="Set to Linden Content"/>
			<menu_item_call label="Reclamar terreno público" name="Claim Public Land"/>
		</menu>
		<menu label="Región" name="Region">
			<menu_item_call label="Descartar datos temporales de activo" name="Dump Temp Asset Data"/>
			<menu_item_call label="Salvar estado de la región" name="Save Region State"/>
		</menu>
		<menu_item_call label="Herramientas de dios" name="God Tools"/>
	</menu>
	<menu label="Admin" name="Deprecated">
		<menu label="Anexar objeto" name="Attach Object"/>
		<menu label="Despegar objeto" name="Detach Object"/>
		<menu label="Take Off Clothing" name="Take Off Clothing">
			<menu_item_call label="Camisa" name="Shirt"/>
			<menu_item_call label="Pantalón" name="Pants"/>
			<menu_item_call label="Zapatos" name="Shoes"/>
			<menu_item_call label="Calcetines" name="Socks"/>
			<menu_item_call label="Chaqueta" name="Jacket"/>
			<menu_item_call label="Guantes" name="Gloves"/>
			<menu_item_call label="Camiseta" name="Menu Undershirt"/>
			<menu_item_call label="Ropa interior" name="Menu Underpants"/>
			<menu_item_call label="Falda" name="Skirt"/>
			<menu_item_call label="Alfa" name="Alpha"/>
			<menu_item_call label="Tatuaje" name="Tattoo"/>
			<menu_item_call label="Física" name="Physics"/>
			<menu_item_call label="Todas las prendas" name="All Clothes"/>
		</menu>
		<menu label="Help" name="Help">
			<menu_item_call label="Official Linden Blog" name="Official Linden Blog"/>
			<menu_item_call label="Scripting Portal" name="Scripting Portal"/>
			<menu label="Informe de fallos" name="Bug Reporting">
				<menu_item_call label="Seguimiento público de problemas" name="Public Issue Tracker"/>
				<menu_item_call label="Ayuda del seguimiento público de problemas" name="Publc Issue Tracker Help"/>
				<menu_item_call label="Informe de fallos 101" name="Bug Reporing 101"/>
				<menu_item_call label="Problemas de seguridad" name="Security Issues"/>
				<menu_item_call label="QA Wiki" name="QA Wiki"/>
			</menu>
		</menu>
	</menu>		
</menu_bar><|MERGE_RESOLUTION|>--- conflicted
+++ resolved
@@ -154,20 +154,12 @@
 			<menu_item_call label="Opciones de la rejilla" name="Grid Options"/>
 		</menu>
 		<menu label="Subir" name="Upload">
-<<<<<<< HEAD
 			<menu_item_call label="Imagen (L$[COST])..." name="Upload Image"/>
 			<menu_item_call label="Sonido (L$[COST])..." name="Upload Sound"/>
 			<menu_item_call label="Animación (L$[COST])..." name="Upload Animation"/>
 			<menu_item_call label="Modelo mesh..." name="Upload Model"/>
 			<menu_item_call label="Masivo (L$[COST] por archivo)..." name="Bulk Upload"/>
 			<menu_item_call label="Configurar permisos de subida por defecto" name="perm prefs"/>
-=======
-			<menu_item_call label="Imagen ([COST] L$)..." name="Upload Image"/>
-			<menu_item_call label="Sonido ([COST] L$)..." name="Upload Sound"/>
-			<menu_item_call label="Animación ([COST] L$)..." name="Upload Animation"/>
-			<menu_item_call label="Modelo..." name="Upload Model"/>
-			<menu_item_call label="Masivo ([COST] L$ por archivo)..." name="Bulk Upload"/>
->>>>>>> 89c28185
 		</menu>
 		<menu_item_call label="Deshacer" name="Undo"/>
 		<menu_item_call label="Rehacer" name="Redo"/>
@@ -218,12 +210,7 @@
 		<menu_item_check label="Limitar la distancia de selección" name="Limit Select Distance"/>
 		<menu_item_check label="Desactivar los límites de la cámara" name="Disable Camera Distance"/>
 		<menu_item_check label="Foto en Alta Resolución" name="HighResSnapshot"/>
-<<<<<<< HEAD
-		<menu_item_check label="Tomar fotos silenciosamente" name="QuietSnapshotsToDisk"/>
-		<menu_item_check label="Comprimir las fotos en el disco duro" name="CompressSnapshotsToDisk"/>
-=======
 		<menu_item_check label="Silenciar el Guardar una foto" name="QuietSnapshotsToDisk"/>
->>>>>>> 89c28185
 		<menu label="Herramientas de rendimiento" name="Performance Tools">
 			<menu_item_call label="Medidor de lag" name="Lag Meter"/>
 			<menu_item_check label="Estadísticas" name="Statistics Bar"/>
@@ -303,7 +290,6 @@
 			<menu_item_check label="Consola de tamaño de texturas" name="Texture Size"/>
 			<menu_item_check label="Consola de categoría de texturas" name="Texture Category"/>
 			<menu_item_check label="Fast Timers" name="Fast Timers"/>
-<<<<<<< HEAD
 			<menu_item_check label="Memoria" name="Memory"/>
 			<menu_item_check label="Estadísticas de escena" name="Scene Statistics"/>
 			<menu_item_call label="Enviar información de región a consola de depuración" name="Region Info to Debug Console"/>
@@ -319,9 +305,9 @@
 			<menu_item_check label="Coste de subida" name="Show Upload Cost"/>
 			<menu_item_check label="Información de textura" name="Show Texture Info"/>
 			<menu_item_check label="Información de dibujo" name="Show Render Info"/>
-			<menu_item_check label="Matrices" name="Show Matrices"/>
 			<menu_item_check label="Color bajo el cursor" name="Show Color Under Cursor"/>
 			<menu_item_check label="Memoria" name="Show Memory"/>
+			<menu_item_check label="Mostrar información de memoria privada" name="Show Private Mem Info"/>
 			<menu_item_check label="Actualizaciones a objetos" name="Show Updates"/>
 		</menu>
 		<menu label="Forzar un error" name="Force Errors">
@@ -342,41 +328,6 @@
 		</menu>
 		<menu label="Metadatos de dibujo" name="Render Metadata">
 			<menu_item_check label="Cajas de dimensionado" name="Bounding Boxes"/>
-=======
-			<menu_item_check label="Memory" name="Memory"/>
-			<menu_item_check label="Datos de la escena" name="Scene Statistics"/>
-			<menu_item_call label="Region Info to Debug Console" name="Region Info to Debug Console"/>
-			<menu_item_check label="Camera" name="Camera"/>
-			<menu_item_check label="Wind" name="Wind"/>
-			<menu_item_check label="Badge" name="Badge"/>
-		</menu>
-		<menu label="Show Info" name="Display Info">
-			<menu_item_check label="Show Time" name="Show Time"/>
-			<menu_item_check label="Mostrar coste de carga" name="Show Upload Cost"/>
-			<menu_item_check label="Show Render Info" name="Show Render Info"/>
-			<menu_item_check label="Mostrar información de textura" name="Show Texture Info"/>
-			<menu_item_check label="Show Color Under Cursor" name="Show Color Under Cursor"/>
-			<menu_item_check label="Mostrar la memoria" name="Show Memory"/>
-			<menu_item_check label="Mostrar información de memoria privada" name="Show Private Mem Info"/>
-			<menu_item_check label="Show Updates to Objects" name="Show Updates"/>
-		</menu>
-		<menu label="Force an Error" name="Force Errors">
-			<menu_item_call label="Force Breakpoint" name="Force Breakpoint"/>
-			<menu_item_call label="FForce LLError And Crash" name="Force LLError And Crash"/>
-			<menu_item_call label="Force Bad Memory Access" name="Force Bad Memory Access"/>
-			<menu_item_call label="Force an Infinite Loop" name="Force Infinite Loop"/>
-			<menu_item_call label="Force Driver Crash" name="Force Driver Carsh"/>
-			<menu_item_call label="Force Software Exception" name="Force Software Exception"/>
-			<menu_item_call label="Force Disconnect Viewer" name="Force Disconnect Viewer"/>
-			<menu_item_call label="Simulate a Memory Leak" name="Memory Leaking Simulation"/>
-		</menu>
-		<menu label="Render Tests" name="Render Tests">
-			<menu_item_check label="Camera Offset" name="Camera Offset"/>
-			<menu_item_check label="Randomize Framerate" name="Randomize Framerate"/>
-			<menu_item_check label="Frame Test" name="Frame Test"/>
-		</menu>
-		<menu label="Render Metadata" name="Render Metadata">
->>>>>>> 89c28185
 			<menu_item_check label="Normales" name="Normals"/>
 			<menu_item_check label="Formas del físico" name="Physics Shapes"/>
 			<menu_item_check label="Oclusión" name="Occlusion"/>
