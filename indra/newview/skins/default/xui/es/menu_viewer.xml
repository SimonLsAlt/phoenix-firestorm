<?xml version="1.0" encoding="utf-8" standalone="yes"?>
<menu_bar name="Main Menu">
	<menu label="Avatar" name="Me">
		<menu_item_call label="Mi panel de control" name="Manage Account"/>
		<menu_item_call label="Merchant Outbox" name="MerchantOutbox"/>
		<menu_item_call label="Comprar L$" name="Buy and Sell L$"/>
		<menu_item_call label="Preferencias" name="Preferences"/>
		<menu_item_call label="Botones de la barra de herramientas" name="Toolbar Buttons"/>
		<menu_item_call label="Mi perfil" name="Profile"/>
		<menu_item_call label="Destacados..." name="Picks"/>
<<<<<<< HEAD
		<menu_item_call label="Publicar en Facebook..." name="PostToFacebook"/>
		<menu_item_call label="Mi apariencia" name="ChangeOutfit"/>
		<menu_item_call label="Tomar fotografía" name="Take Snapshot"/>
		<menu_item_check label="Mi inventario" name="Inventory"/>
		<menu_item_check label="Mi inventario" name="ShowSidetrayInventory"/>
		<menu_item_check label="Controles del movimiento" name="Movement Controls"/>
=======
		<menu_item_call label="Experiencias..." name="Experiences"/>
		<menu_item_call label="Controles de la cámara..." name="Camera Controls"/>
>>>>>>> 3aeb346b
		<menu label="Movimiento" name="Movement">
			<menu_item_call label="Sentarme" name="Sit Down Here"/>
			<menu_item_check label="Volar" name="Fly"/>
			<menu_item_call label="Dejar de volar" name="Stop flying"/>
			<menu_item_check label="Correr siempre" name="Always Run"/>
			<menu_item_check label="Forzar sentarme en el suelo" name="Force Toggle Sitting"/>
			<menu_item_check label="Bloquear movimiento" name="Move Lock"/>
			<menu_item_check label="Salto rápido" name="Avatar Ignore Prejump"/>
		</menu>
		<menu_item_check label="Controles de cámara" name="Camera Controls"/>
		<menu label="Salud del avatar" name="avhealth">
			<menu_item_call label="Detener mis animaciones" name="Stop Animating My Avatar"/>
			<menu_item_call label="Deshacer deformación del avatar" name="undeform_avatar"/>
			<menu_item_call label="Recargar texturas" name="Rebake Texture"/>
			<menu_item_call label="Volver al avatar masculino por defecto (Character Test)" name="ResetDefaultAvM"/>
			<menu_item_call label="Volver al avatar femenino por defecto (Character Test)" name="ResetDefaultAvF"/>
	        	<menu_item_check label="Mostrar coste de dibujo del avatar (ARC)" name="Avatar Rendering Cost"/>
			<menu_item_call label="Medidor de lag" name="Lag Meter"/>
			<menu_item_call label="Regenerar el LSL Bridge" name="Recreate LSL Bridge"/>			
		</menu>
		<menu_item_call label="Historial de transacciones" name="money_tracker"/>
		<menu_item_call label="Pose..." name="pose_stand"/>
		<menu label="Subir" name="Upload">
			<menu_item_call label="Imagen ([COST])..." name="Upload Image"/>
			<menu_item_call label="Sonido ([COST])..." name="Upload Sound"/>
			<menu_item_call label="Animación ([COST])..." name="Upload Animation"/>
			<menu_item_call label="Modelo mesh..." name="Upload Model"/>
			<menu_item_call label="Masivo (múltiples archivos)..." name="Bulk Upload"/>
			<menu_item_call label="Configurar permisos por defecto..." name="perm prefs"/>
			<menu_item_call label="Importar linkset..." name="import linkset"/>
		</menu>
		<menu_item_call label="Solicitar estatus de Administrador" name="Request Admin Options"/>
		<menu_item_call label="Abandonar estatus de Administrador" name="Leave Admin Options"/>
		<menu_item_check label="Mostrar los HUD anexados" name="Show HUD Attachments"/>
		<menu_item_call label="Salir de [APP_NAME]" name="Quit"/>		
	</menu>
	<menu label="Comunicarme" name="Communicate">
		<menu label="Estado" name="Status">
			<menu_item_check label="Ausente" name="Away"/>
			<menu_item_check label="No disponible" name="Do Not Disturb"/>
			<menu_item_check label="Autorresponder" name="Set Autorespond"/>
			<menu_item_check label="Autorresponder a no-amigos" name="Set Autorespond to non-friends"/>
			<menu_item_check label="Rechazar automáticamente las ofertas de teleporte" name="Automatically reject teleport offers"/>
		</menu>
		<menu_item_check label="Amigos" name="My Friends"/>
		<menu_item_check label="Contactos" name="Contacts"/>
		<menu_item_call label="Grupos de contactos" name="Contact Sets"/>
		<menu_item_call label="Grupos" name="My Groups"/>
		<menu_item_check label="Chat" name="Nearby Chat"/>
		<menu_item_check label="Gente" name="People"/>
		<menu_item_check label="Conversaciones" name="Conversations"/>
		<menu_item_check label="Gestos" name="Gestures"/>
		<menu label="Filtro de voz" name="VoiceMorphing">
			<menu_item_check label="Sin filtro de voz" name="NoVoiceMorphing"/>
			<menu_item_check label="Probar..." name="Preview"/>
			<menu_item_call label="Suscribir..." name="Subscribe"/>
		</menu>
<<<<<<< HEAD
		<menu_item_check name="Conversation Log..." label="Registro de conversaciones..."/>
		<menu_item_check label="Chat de voz" name="Nearby Voice"/>
		<menu_item_call label="Lista de bloqueados" name="Block List"/>
=======
		<menu_item_check label="Gestos..." name="Gestures"/>
		<menu_item_check label="Amigos" name="My Friends"/>
		<menu_item_check label="Grupos" name="My Groups"/>
		<menu_item_check label="Gente cerca" name="Active Speakers"/>
		<menu_item_check label="Lista de ignorados" name="Block List"/>
		<menu_item_check label="No molestar" name="Do Not Disturb"/>
>>>>>>> 3aeb346b
	</menu>
	<menu label="Mundo" name="World">
		<menu_item_call label="Resincronizar animaciones" name="Resync Animations"/>
		<menu_item_call label="Gente cercana" name="Active Speakers"/>
		<menu_item_call label="Historial de teleportes" name="Teleport History"/>
		<menu_item_check label="Lugares" name="Places"/>
		<menu_item_check label="Minimapa" name="Mini-Map"/>
		<menu_item_check label="Mapa del mundo" name="World Map"/>
		<menu_item_call label="Crear un hito de este sitio" name="Create Landmark Here"/>
		<menu_item_call label="Perfil del lugar" name="Place Profile"/>
		<menu_item_call label="Acerca del terreno" name="About Land"/>
		<menu_item_call label="Acerca de la región" name="Region/Estate"/>
		<menu_item_call label="Comprar este terreno" name="Buy Land"/>
		<menu_item_call label="Mi terreno" name="My Land"/>
		<menu label="Mostrar" name="LandShow">
			<menu_item_check label="Líneas de prohibición" name="Ban Lines"/>
			<menu_item_check label="Balizas" name="beacons"/>
			<menu_item_check label="Límites de las parcelas" name="Property Lines"/>
			<menu_item_check label="Propietarios del terreno" name="Land Owners"/>
			<menu_item_check label="Coordenadas" name="Coordinates"/>
			<menu_item_check label="Propiedades de la parcela" name="Parcel Properties"/>
			<menu_item_check label="Menú Avanzado" name="Show Advanced Menu"/>
		</menu>
		<menu_item_call label="Teleportar a mi base" name="Teleport Home"/>
		<menu_item_call label="Fijar mi base aquí" name="Set Home to Here"/>
		<menu label="Posición del sol" name="Environment Settings">
			<menu_item_call label="Amanecer" name="Sunrise"/>
			<menu_item_call label="Mediodía" name="Noon"/>
			<menu_item_call label="Atardecer" name="Sunset"/>
			<menu_item_call label="Medianoche" name="Midnight"/>
			<menu_item_call label="Hora del estado" name="Revert to Region Default"/>
		</menu>
		<menu label="Editor de entorno" name="Environment Editor">
			<menu_item_call label="Configuración de entorno..." name="Environment Settings"/>
			<menu label="Configuraciones de agua" name="Water Presets">
				<menu_item_call label="Nueva configuración..." name="new_water_preset"/>
				<menu_item_call label="Editar configuración..." name="edit_water_preset"/>
				<menu_item_call label="Eliminar configuración..." name="delete_water_preset"/>
			</menu>
			<menu label="Configuraciones de cielo" name="Sky Presets">
				<menu_item_call label="Nueva configuración..." name="new_sky_preset"/>
				<menu_item_call label="Editar configuración..." name="edit_sky_preset"/>
				<menu_item_call label="Eliminar configuración..." name="delete_sky_preset"/>
			</menu>
			<menu label="Configuraciones de día" name="Day Presets">
				<menu_item_call label="Nueva configuración..." name="new_day_preset"/>
				<menu_item_call label="Editar configuración..." name="edit_day_preset"/>
				<menu_item_call label="Eliminar configuración..." name="delete_day_preset"/>
			</menu>
		</menu>
		<menu name="photo_and_video" label="Foto y vídeo"/>
		<menu_item_call label="Buscar en el área" name="area_search"/>
		<menu_item_call label="Explorador de sonidos" name="Sound Explorer"/>
		<menu_item_call label="Explorador de animaciones" name="Animation Explorer"/>
		<menu_item_call label="Lista negra" name="asset_blacklist"/>
	</menu>
	<menu label="Construir" name="BuildTools">
		<menu_item_check label="Construir" name="Show Build Tools"/>
		<menu label="Herramientas de construcción" name="Select Tool">
			<menu_item_call label="Visión" name="Focus"/>
			<menu_item_call label="Mover" name="Move"/>
			<menu_item_call label="Editar" name="Edit"/>
			<menu_item_call label="Crear" name="Create"/>
			<menu_item_call label="Terreno" name="Land"/>
		</menu>
		<menu_item_call label="Enlazar" name="Link"/>
		<menu_item_call label="Desenlazar" name="Unlink"/>
		<menu_item_check label="Editar las partes enlazadas" name="Edit Linked Parts"/>
		<menu label="Seleccionar partes enlazadas" name="Select Linked Parts">
			<menu_item_call label="Seleccionar la parte siguiente" name="Select Next Part"/>
			<menu_item_call label="Seleccionar la parte previa" name="Select Previous Part"/>
			<menu_item_call label="Incluir la parte siguiente" name="Include Next Part"/>
			<menu_item_call label="Incluir la parte previa" name="Include Previous Part"/>
		</menu>
		<menu_item_call label="Enfocar lo seleccionado" name="Focus on Selection"/>
		<menu_item_call label="Zoom en lo seleccionado" name="Zoom to Selection"/>
		<menu label="Objeto" name="Object">
			<menu_item_call label="Comprar" name="Menu Object Buy"/>
			<menu_item_call label="Tomar" name="Menu Object Take"/>
			<menu_item_call label="Tomar una copia" name="Take Copy"/>
			<menu_item_call label="Duplicar" name="Duplicate"/>
			<menu_item_call label="Editar partículas" name="Menu Object Edit Particles"/>
			<menu_item_call label="Guardar una copia en los contenidos del objeto del que salió" name="Save Object Back to Object Contents"/>
			<menu_item_call label="Devolver objeto" name="Return Object back to Owner"/>
			<menu label="Guardar como" name="Export Menu">
				<menu_item_call label="Respaldo" name="Backup"/>
				<menu_item_call label="Collada" name="Collada"/>
			</menu>
		</menu>
		<menu label="Scripts" name="Scripts">
			<menu_item_call label="Mostrar advertencias/errores de script" name="Script Debug"/>
			<menu_item_call label="Información de scripts (contador)" name="Script Info"/>
			<menu_item_call label="Recompilar los scripts (Mono)" name="Mono"/>
			<menu_item_call label="Recompilar los scripts (LSL)" name="LSL"/>
			<menu_item_call label="Reiniciar los scripts" name="Reset Scripts"/>
			<menu_item_call label="Iniciar la ejecución de los scripts" name="Set Scripts to Running"/>
			<menu_item_call label="Detener la ejecución de los scripts" name="Set Scripts to Not Running"/>
			<menu_item_call label="Eliminar scripts de la selección" name="Remove Scripts From Selection"/>
		</menu>
		<menu label="Pathfinding" name="Pathfinding">
			<menu_item_call label="Linksets..." name="pathfinding_linksets_menu_item"/>
			<menu_item_call label="Personajes..." name="pathfinding_characters_menu_item"/>
			<menu_item_call label="Ver/probar..." name="pathfinding_console_menu_item"/>
			<menu_item_call label="Recargar la región" name="pathfinding_rebake_navmesh_item"/>
		</menu>
		<menu label="Opciones" name="Options">
			<menu_item_check label="Mostrar los permisos avanzados" name="DebugPermissions"/>
			<menu_item_check label="Seleccionar sólo mis objetos" name="Select Only My Objects"/>
			<menu_item_check label="Seleccionar sólo los objetos movibles" name="Select Only Movable Objects"/>
			<menu_item_check label="Seleccionar marcando los alrededores" name="Select By Surrounding"/>
			<menu_item_check label="Incluir objetos pertenecientes a grupos" name="Include Group-Owned Objects"/>
			<menu_item_check label="Mostrar detalles de la selección" name="Show Selection Outlines"/>
			<menu_item_check label="Al seleccionar, mostrar lo oculto" name="Show Hidden Selection"/>
			<menu_item_check label="Al seleccionar, mostrar el radio de la luz" name="Show Light Radius for Selection"/>
			<menu_item_check label="Mostrar el rayo indicador" name="Show Selection Beam"/>
			<menu_item_check label="Ajustar a la rejilla" name="Snap to Grid"/>
			<menu_item_call label="Ajustar a la rejilla los ejes X e Y" name="Snap Object XY to Grid"/>
			<menu_item_call label="Usar lo seleccionado como rejilla" name="Use Selection for Grid"/>
			<menu_item_call label="Opciones de la rejilla..." name="Grid Options"/>
			<menu_item_call label="Configurar permisos por defecto..." name="Set default permissions"/>
		</menu>
		<menu label="Subir" name="Upload">
			<menu_item_call label="Imagen ([COST])..." name="Upload Image"/>
			<menu_item_call label="Sonido ([COST])..." name="Upload Sound"/>
			<menu_item_call label="Animación ([COST])..." name="Upload Animation"/>
			<menu_item_call label="Modelo mesh..." name="Upload Model"/>
			<menu_item_call label="Masivo ([COST] por archivo)..." name="Bulk Upload"/>
			<menu_item_call label="Importar linkset..." name="import linkset"/>
		</menu>
		<menu_item_call label="Deshacer" name="Undo"/>
		<menu_item_call label="Rehacer" name="Redo"/>
	</menu>
	<menu label="Contenido" name="Content">
		<menu_item_check label="Buscar" name="Search"/>
		<menu_item_call label="SL Marketplace" name="SL Marketplace"/>
		<menu_item_call label="Mercado de L$" name="LindenXchange"/>
		<menu_item_call label="Librería de scripts" name="Script Library"/>
	</menu>	
	<menu label="Ayuda" name="Help">
		<menu_item_check label="Mostrar consejos" name="Enable Hints"/>
		<menu_item_call label="Firestorm Wiki" name="Firestorm Wiki"/>
		<menu_item_call label="Solución de problemas" name="Troubleshooting"/>
		<menu_item_call label="Unirse al Grupo de Soporte de Firestorm" name="firestorm_support_group"/>
		<menu_item_call label="Ayuda de [CURRENT_GRID]" name="current_grid_help"/>
		<menu_item_call label="Acerca de [CURRENT_GRID]" name="current_grid_about"/>
		<menu_item_call label="Tutorial" name="Tutorial"/>
		<menu_item_call label="Guía de usuario" name="User’s guide"/>
		<menu_item_call label="Base de conocimiento" name="Knowledge Base"/>
		<menu_item_call label="Wiki" name="Wiki">
			<menu_item_call.on_click  parameter="http://wiki.secondlife.com/wiki/Main_Page/es"/>
		</menu_item_call>
		<menu_item_call label="Foros de la Comunidad" name="Community Forums"/>
		<menu_item_call label="Portal de soporte" name="Support portal">
			<menu_item_call.on_click parameter="https://support.secondlife.com/?lang=es"/>
		</menu_item_call>
		<menu_item_call label="Noticias de [SECOND_LIFE]" name="Second Life News"/>
		<menu_item_call label="Blogs de [SECOND_LIFE]" name="Second Life Blogs"/>
		<menu_item_call label="Estado de la red" name="Grid Status"/>
		<menu_item_call label="Denunciar una infracción" name="Report Abuse"/>
		<menu_item_call label="Informar de un fallo" name="Report Bug"/>
		<menu_item_call label="Golpes, empujones e impactos" name="Bumps, Pushes &amp;amp; Hits"/>
		<menu_item_check label="Activar botón de Información del Sistema" name="Enable Sysinfo Button"/>
		<menu_item_call label="Acerca de [APP_NAME]" name="About Second Life"/>
	</menu>
	<menu label="RLVa" name="RLVa Main">
      		<menu label="Depurar" name="Debug">
			<menu_item_check label="Mostrar menú RLVa de nivel superior" name="Show Top-level RLVa Menu"/>
			<menu_item_check label="Mostrar mensajes de depuración" name="Show Debug Messages"/>
			<menu_item_check label="Ocultar mensajes de No configurado o Duplicado" name="Hide Unset or Duplicate Messages"/>
			<menu_item_check label="Mostrar fallos de aserción" name="Show Assertion Failures"/>
			<menu_item_check label="Ocultar capas bloqueadas" name="Hide Locked Layers"/>
			<menu_item_check label="Ocultar accesorios bloqueados" name="Hide Locked Attachments"/>
			<menu_item_check label="Activar nomenclatura clásica" name="Enable Legacy Naming"/>
			<menu_item_check label="Activar ropa compartida" name="Enable Shared Wear"/>
			<menu_item_check label="Renombrar elementos compartidos al vestirlos" name="Rename Shared Items on Wear"/>
			<menu_item_check label="Bloqueos..." name="Locks"/>
		</menu>
		<menu_item_check label="Permitir chat OOC" name="Allow OOC Chat"/>
		<menu_item_check label="Prohibir Give to #RLV" name="Forbid Give to #RLV"/>
		<menu_item_check label="Mostrar chat filtrado" name="Show Filtered Chat"/>
		<menu_item_check label="Mostrar etiquetas de nombre" name="Show Name Tags"/>
		<menu_item_check label="Vestir reemplaza lo no bloqueado" name="Wear Replaces Unlocked"/>
		<menu_item_check label="Restricciones..." name="Restrictions"/>
	</menu>
	<menu label="Avanzado" name="Advanced">
		<menu_item_call label="Recargar texturas" name="Rebake Texture"/>
		<menu_item_call label="Interfaz en el tamaño predeterminado" name="Set UI Size to Default"/>
		<menu_item_call label="Definir el tamaño de la ventana..." name="Set Window Size..."/>
		<menu_item_check label="Limitar la distancia de selección" name="Limit Select Distance"/>
		<menu_item_check label="Desactivar los límites de la cámara" name="Disable Camera Distance"/>
		<menu_item_check label="Foto en alta resolución" name="HighResSnapshot"/>
		<menu_item_check label="Fotos silenciosas" name="QuietSnapshotsToDisk"/>
		<menu label="Herramientas de rendimiento" name="Performance Tools">
			<menu_item_call label="Medidor de lag" name="Lag Meter"/>
			<menu_item_check label="Estadísticas" name="Statistics Bar"/>
			<menu_item_check label="Mostrar coste de dibujo del avatar (ARC)" name="Avatar Rendering Cost"/>
		</menu>
		<menu label="Realzado y visibilidad" name="Highlighting and Visibility">
			<menu_item_check label="Baliza con destellos" name="Cheesy Beacon"/>
			<menu_item_check label="Ocultar partículas" name="Hide Particles"/>
			<menu_item_check label="Ocultar lo seleccionado" name="Hide Selected"/>
			<menu_item_check label="Realzar transparencias" name="Highlight Transparent"/>
			<menu_item_check label="Mostrar HUDs anexados" name="Show HUD Attachments"/>
			<menu_item_check label="Mostrar punto de mira en vista subjetiva" name="ShowCrosshairs"/>
			<menu label="Bulas" name="Hover Tips">
				<menu_item_check label="Mostrar bulas" name="Show Tips"/>
				<menu_item_check label="Mostrar bulas de terreno" name="Land Tips"/>
				<menu_item_check label="Mostrar bulas en todos los objetos" name="Tips On All Objects"/>
			</menu>
		</menu>
		<menu label="Objetos representados" name="Rendering Types">
			<menu_item_check label="Simple" name="Rendering Type Simple"/>
			<menu_item_check label="Alfa" name="Rendering Type Alpha"/>
			<menu_item_check label="Árbol" name="Rendering Type Tree"/>
			<menu_item_check label="Avatares" name="Rendering Type Character"/>
			<menu_item_check label="Parcela de superficie" name="Rendering Type Surface Patch"/>
			<menu_item_check label="Cielo" name="Rendering Type Sky"/>
			<menu_item_check label="Agua" name="Rendering Type Water"/>
			<menu_item_check label="Terreno" name="Rendering Type Ground"/>
			<menu_item_check label="Volumen" name="Rendering Type Volume"/>
			<menu_item_check label="Hierba" name="Rendering Type Grass"/>
			<menu_item_check label="Nubes" name="Rendering Type Clouds"/>
			<menu_item_check label="Partículas" name="Rendering Type Particles"/>
			<menu_item_check label="Efectos de relieve" name="Rendering Type Bump"/>
		</menu>
		<menu label="Rasgos renderizados" name="Rendering Features">
			<menu_item_check label="Interfaz de usuario" name="ToggleUI"/>
			<menu_item_check label="Seleccionado" name="Selected"/>
			<menu_item_check label="Realzados" name="Highlighted"/>
			<menu_item_check label="Texturas dinámicas" name="Dynamic Textures"/>
			<menu_item_check label="Huellas" name="Foot Shadows"/>
			<menu_item_check label="Niebla" name="Fog"/>
			<menu_item_check label="Objetos flexibles" name="Flexible Objects"/>
		</menu>
		<menu label="RLVa" name="RLVa Embedded"/>
		<menu label="Respaldo de flujos de medios" name="media_stream_import_export">
			<menu_item_call label="Importar lista de flujos en XML..." name="media_stream_import"/>
			<menu_item_call label="Exportar lista de flujos a XML..." name="media_stream_export"/>
		</menu>
		<menu_item_check label="Usar Plugin Read Thread" name="Use Plugin Read Thread"/>
		<menu_item_call label="Vaciar caché de grupo" name="ClearGroupCache"/>
		<menu_item_check label="Vista subjetiva suavizada" name="Mouse Smoothing"/>
		<menu_item_call label="Liberar teclas" name="Release Keys"/>
		<menu label="Atajos de teclado" name="Shortcuts">
			<menu_item_call label="Subir imagen ([COST])..." name="Upload Image"/>
			<menu_item_check label="Búsqueda" name="Search"/>
			<menu_item_check label="Mostrar el menú Avanzado - atajo clásico" name="Show Advanced Menu - legacy shortcut"/>
			<menu_item_check label="Teleporte con doble clic" name="DoubleClick Teleport"/>
			<menu_item_check label="Correr siempre" name="Always Run"/>
            		<menu_item_check label="Iniciar el vuelo" name="Fly"/>
			<menu_item_call label="Cerrar la ventana" name="Close Window"/>
			<menu_item_call label="Cerrar todas las ventanas" name="Close All Windows"/>
			<menu_item_call label="Guardar una foto" name="Snapshot to Disk"/>
			<menu_item_call label="Vista subjetiva" name="Mouselook"/>
			<menu_item_check label="Flycam del joystick" name="Joystick Flycam"/>
			<menu_item_call label="Volver a la vista por defecto" name="Reset View"/>
			<menu_item_call label="Restablecer ángulos de cámara" name="Reset Camera Angles"/>
			<menu_item_call label="Mirar al último que habló" name="Look at Last Chatter"/>
			<menu_item_call label="Acercar el zoom" name="Zoom In"/>
			<menu_item_call label="Zoom por defecto" name="Zoom Default"/>
			<menu_item_call label="Alejar el zoom" name="Zoom Out"/>
		</menu>
		<menu_item_check label="Ignorar prohibición de volar" name="Fly Override"/>
		<menu_item_check label="RestrainedLove API (RLVa)" name="RLV API"/>
		<menu_item_call label="Mostrar configuraciones del depurador" name="Debug Settings"/>
		<menu_item_check label="Mostrar el menú Desarrollo" name="Debug Mode"/>
	</menu>
	<menu label="Desarrollo" name="Develop">
		<menu label="Consolas" name="Consoles">
			<menu_item_check label="Consola de texturas" name="Texture Console"/>
			<menu_item_check label="Consola de depuración" name="Debug Console"/>
			<menu_item_call label="Consola de notificaciones" name="Notifications"/>
			<menu_item_check label="Fast Timers" name="Fast Timers"/>
			<menu_item_check label="Memoria" name="Memory"/>
			<menu_item_check label="Estadísticas de escena" name="Scene Statistics"/>
			<menu_item_call label="Consola de depuración de obtención de texturas" name="Texture Fetch Debug Console"/>
			<menu_item_check label="Consola de depuración de región" name="Region Debug Console"/>
			<menu_item_call label="Enviar información de región a consola de depuración" name="Region Info to Debug Console"/>
			<menu_item_call label="Enviar información de grupo a consola de depuración" name="Group Info to Debug Console"/>
			<menu_item_call label="Enviar prestaciones a consola de depuración" name="Capabilities Info to Debug Console"/>
			<menu_item_check label="Cámara" name="Camera"/>
			<menu_item_check label="Viento" name="Wind"/>
			<menu_item_check label="Campo de visión (FOV)" name="FOV"/>
			<menu_item_check label="¡Hipopótamos!" name="Badge"/>
			<menu_item_check label="¡Galletas!" name="Cookies"/>
		</menu>
		<menu label="Mostrar información" name="Display Info">
			<menu_item_check label="Hora" name="Show Time"/>
			<menu_item_check label="Transacción de subida" name="Show Upload Transaction"/>
			<menu_item_check label="Información de textura" name="Show Texture Info"/>
			<menu_item_check label="Información de dibujo" name="Show Render Info"/>
			<menu_item_check label="Mostrar matrices" name="Show Matrices"/>
			<menu_item_check label="Color bajo el cursor" name="Show Color Under Cursor"/>
			<menu_item_check label="Memoria" name="Show Memory"/>
			<menu_item_check label="Mostrar información de memoria privada" name="Show Private Mem Info"/>
			<menu_item_check label="Actualizaciones a objetos" name="Show Updates"/>
		</menu>
		<menu label="Forzar un error" name="Force Errors">
			<menu_item_call label="Forzar punto de ruptura" name="Force Breakpoint"/>
			<menu_item_call label="Forzar LLError y Crash" name="Force LLError And Crash"/>
			<menu_item_call label="Forzar acceso inválido a memoria" name="Force Bad Memory Access"/>
			<menu_item_call label="Forzar un bucle infinito" name="Force Infinite Loop"/>
			<menu_item_call label="Forzar crash de controlador" name="Force Driver Carsh"/>
			<menu_item_call label="Forzar excepción de software" name="Force Software Exception"/>
			<menu_item_call label="Forzar desconexión del visor" name="Force Disconnect Viewer"/>
			<menu_item_call label="Simular una pérdida de memoria" name="Memory Leaking Simulation"/>
		</menu>
		<menu label="Tests de dibujo" name="Render Tests">
			<menu_item_check label="Desplazamiento de cámara" name="Camera Offset"/>
			<menu_item_check label="Aleatorizar imágenes por segundo" name="Randomize Framerate"/>
			<menu_item_check label="Imagen lenta periódica" name="Periodic Slow Frame"/>
			<menu_item_check label="Test de imagen" name="Frame Test"/>
			<menu_item_call label="Perfil de imagen" name="Frame Profile"/>
		</menu>
		<menu label="Metadatos de dibujo" name="Render Metadata">
			<menu_item_check label="Cajas de dimensionado" name="Bounding Boxes"/>
			<menu_item_check label="Cajas de impacto de los avatares" name="Avatar Hitboxes"/>
			<menu_item_check label="Vectores Normales" name="Normals"/>
			<menu_item_check label="Árbol de oclusión (Octree)" name="Octree"/>
			<menu_item_check label="Refuerzo de oclusión (Shadow Frusta)" name="Shadow Frusta"/>
			<menu_item_check label="Formas físicas" name="Physics Shapes"/>
			<menu_item_check label="Oclusión" name="Occlusion"/>
			<menu_item_check label="Lotes de dibujo" name="Render Batches"/>
			<menu_item_check label="Tipo de actualización" name="Update Type"/>
			<menu_item_check label="Animación de textura" name="Texture Anim"/>
			<menu_item_check label="Prioridad de textura" name="Texture Priority"/>
			<menu_item_check label="Área de textura" name="Texture Area"/>
			<menu_item_check label="Área de cara" name="Face Area"/>
			<menu_item_check label="Información sobre el nivel de detalle" name="LOD Info"/>
			<menu_item_check label="Cola de construcción" name="Build Queue"/>
			<menu_item_check label="Luces" name="Lights"/>
			<menu_item_check label="Armazón de colisión" name="Collision Skeleton"/>
			<menu_item_check label="Bytes de adjunto" name="attachment bytes"/>
			<menu_item_check label="Emisión de rayos" name="Raycast"/>
			<menu_item_check label="Vectores del viento" name="Wind Vectors"/>
			<menu_item_check label="Complejidad del dibujo" name="rendercomplexity"/>
			<menu_item_check label="Bytes de objetos anexados" name="attachment bytes"/>
			<menu_item_check label="Esculpidos" name="Sculpt"/>
			<menu_item_check label="Tamaño de textura" name="Texture Size"/>
			<menu label="Densidad de texturas" name="Texture Density">
				<menu_item_check label="Ninguna" name="None"/>
				<menu_item_check label="Actual" name="Current"/>
				<menu_item_check label="Deseada" name="Desired"/>
				<menu_item_check label="Completa" name="Full"/>
			</menu>
		</menu>
		<menu label="Dibujo" name="Rendering">
			<menu_item_check label="Ejes" name="Axes"/>
			<menu_item_check label="Base tangente" name="Tangent Basis"/>
			<menu_item_check label="Información base de textura de lo seleccionado" name="Selected Texture Info Basis"/>
			<menu_item_call label="Información del material seleccionado" name="Selected Material Info"/>
			<menu_item_check label="Wireframe" name="Wireframe"/>
			<menu_item_check label="Oclusión objeto-objeto" name="Object-Object Occlusion"/>
			<menu_item_check label="Modelo avanzado de iluminación" name="Advanced Lighting Model"/>
			<menu_item_check label="Sombras del sol/la luna/proyectores" name="Shadows from Sun/Moon/Projectors"/>
			<menu_item_check label="SSAO y suavizado de sombras" name="SSAO and Shadow Smoothing"/>
			<menu_item_check label="Depurar GL" name="Debug GL"/>
			<menu_item_check label="Depurar conducto" name="Debug Pipeline"/>
			<menu_item_check label="Capas alfa automáticas (diferidas)" name="Automatic Alpha Masks (deferred)"/>
			<menu_item_check label="Capas alfa automáticas (no diferidas)" name="Automatic Alpha Masks (non-deferred)"/>
			<menu_item_check label="Texturas de animación" name="Animation Textures"/>
			<menu_item_check label="Desactivar texturas" name="Disable Textures"/>
			<menu_item_check label="Texturas a resolución completa (peligroso)" name="Full Res Textures"/>
			<menu_item_check label="Representar luces anexadas" name="Render Attached Lights"/>
			<menu_item_check label="Representar partículas anexadas" name="Render Attached Particles"/>
			<menu_item_check label="Hover Glow Objects" name="Hover Glow Objects"/>
		</menu>
		<menu label="Red" name="Network">
			<menu_item_check label="Pausar avatar" name="AgentPause"/>
			<menu_item_call label="Activar registro de mensajes" name="Enable Message Log"/>
			<menu_item_call label="Desactivar registro de mensajes" name="Disable Message Log"/>
			<menu_item_call label="Descartar un paquete" name="Drop a Packet"/>
		</menu>
		<menu_item_call label="Volcar cámara guionizada" name="Dump Scripted Camera"/>
		<menu label="Grabadora" name="Recorder">
			<menu_item_call label="Iniciar grabación de evento" name="Start event recording"/>
			<menu_item_call label="Detener grabación del evento" name="Stop event recording"/>
			<menu_item_call label="Reproducir grabación del evento" name="Playback event recording"/>
			<menu_item_call label="Iniciar reproducción" name="Start Playback"/>
			<menu_item_call label="Detener reprodución" name="Stop Playback"/>
			<menu_item_check label="Reproducción en bucle" name="Loop Playback"/>
			<menu_item_call label="Iniciar grabación" name="Start Record"/>
			<menu_item_call label="Detener greabación" name="Stop Record"/>
		</menu>		
		<menu label="Mundo virtual" name="DevelopWorld">
			<menu_item_check label="Anular el sol de la región" name="Sim Sun Override"/>
			<menu_item_check label="Meteorología fija" name="Fixed Weather"/>
			<menu_item_call label="Volcar la caché de objetos de la región" name="Dump Region Object Cache"/>
			<menu_item_call label="Volcar las características del simulador en el chat general" name="DumpSimFeaturesToChat"/>
		</menu>
		<menu label="Mundo" name="DevelopWorld">
			<menu_item_check label="Ignorar sol de la región" name="Sim Sun Override"/>
			<menu_item_check label="Clima fijo" name="Fixed Weather"/>
			<menu_item_call label="Volcar caché de objetos de la región" name="Dump Region Object Cache"/>
		</menu>
		<menu label="Interfaz de Usuario" name="UI">
			<menu_item_call label="Prueba de navegador de medios" name="Web Browser Test"/>
			<menu_item_call label="Navegador de contenido web" name="Web Content Browser"/>
			<menu_item_call label="Volcar SelectMgr" name="Dump SelectMgr"/>
			<menu_item_call label="Volcar inventario" name="Dump Inventory"/>
			<menu_item_call label="Volcar temporizadores" name="Dump Timers"/>
			<menu_item_call label="Volcar objeto del foco" name="Dump Focus Holder"/>
			<menu_item_call label="Imprimir información del objeto seleccionado" name="Print Selected Object Info"/>
			<menu_item_call label="Imprimir información del avatar" name="Print Agent Info"/>
			<menu_item_check label="Piloto automático con doble clic" name="Double-ClickAuto-Pilot"/>
			<menu_item_check label="Teleporte con doble clic" name="DoubleClick Teleport"/>
			<menu_item_check label="Depurar SelectMgr" name="Debug SelectMgr"/>
			<menu_item_check label="Depurar clics" name="Debug Clicks"/>
			<menu_item_check label="Depurar vistas" name="Debug Views"/>
			<menu_item_check label="Depurar ayuda visual de nombres" name="Debug Name Tooltips"/>
			<menu_item_check label="Depurar eventos de ratón" name="Debug Mouse Events"/>
			<menu_item_check label="Depurar teclas" name="Debug Keys"/>
			<menu_item_check label="Depurar proceso de ventana" name="Debug WindowProc"/>
		</menu>
		<menu label="Interfaz de Usuario XML" name="XUI">
			<menu_item_call label="Recargar configuración de colores" name="Reload Color Settings"/>
			<menu_item_call label="Mostrar prueba de fuentes" name="Show Font Test"/>
			<menu_item_call label="Cargar desde XML" name="Load from XML"/>
			<menu_item_call label="Salvar a XML" name="Save to XML"/>
			<menu_item_check label="Mostrar nombres de XUI" name="Show XUI Names"/>
			<menu_item_check label="Mostrar información de depuración de las vistas" name="DebugViews"/>
			<menu_item_call label="Herramienta de previsualización de XUI" name="UI Preview Tool"/>
			<menu_item_call label="Enviar MIs de prueba" name="Send Test IMs"/>
			<menu_item_call label="Eliminar cachés de nombres" name="Flush Names Caches"/>
		</menu>
		<menu label="Avatar" name="Character">
			<menu label="Tomar textura" name="Grab Baked Texture">
				<menu_item_call label="Iris" name="Grab Iris"/>
				<menu_item_call label="Cabeza" name="Grab Head"/>
				<menu_item_call label="Parte superior del cuerpo" name="Grab Upper Body"/>
				<menu_item_call label="Parte inferior del cuerpo" name="Grab Lower Body"/>
				<menu_item_call label="Falda" name="Grab Skirt"/>
			</menu>
			<menu label="Pruebas de personaje" name="Character Tests">
				<menu_item_call label="Apariencia a XML" name="Appearance To XML"/>
				<menu_item_call label="Conmutar geometría del personaje" name="Toggle Character Geometry"/>
				<menu_item_call label="Probar varón" name="Test Male"/>
				<menu_item_call label="Probar hembra" name="Test Female"/>
				<menu_item_check label="Permitir seleccionar avatar" name="Allow Select Avatar"/>
			</menu>
			<menu label="Velocidad de las animaciones" name="Animation Speed">
				<menu_item_call label="Todas un 10% más rápido" name="All Animations 10 Faster"/>
				<menu_item_call label="Todas un 10% más lento" name="All Animations 10 Slower"/>
				<menu_item_call label="Restablecer la velocidad de todas" name="Reset All Animation Speed"/>
				<menu_item_check label="Cámara lenta" name="Slow Motion Animations"/>
			</menu>
			<menu_item_call label="Forzar parámetros por defecto" name="Force Params to Default"/>
			<menu_item_check label="Información de animaciones" name="Animation Info"/>
			<menu_item_check label="Mostrar puntos de mira de foco" name="Show Look At"/>
			<menu_item_check label="Mostrar puntos de mira de ratón" name="Show Point At"/>
			<menu_item_check label="Depurar actualizaciones de articulación" name="Debug Joint Updates"/>
			<menu_item_check label="Desactivar nivel de detalle (LOD)" name="Disable LOD"/>
			<menu_item_check label="Depurar visibilidad del personaje" name="Debug Character Vis"/>
			<menu_item_check label="Mostrar armazón de colisión" name="Show Collision Skeleton"/>
			<menu_item_check label="Mostrar objetivo del avatar" name="Display Agent Target"/>
			<menu_item_call label="Volcar objetos anexados" name="Dump Attachments"/>
			<menu_item_call label="Depurar texturas del avatar" name="Debug Avatar Textures"/>
			<menu_item_call label="Volcar texturas locales" name="Dump Local Textures"/>
			<menu_item_call label="Recargar partícula de nube del avatar" name="Reload Avatar Cloud Particle"/>
		</menu>
		<menu_item_check label="Texturas HTTP" name="HTTP Textures"/>
		<menu_item_check label="Inventario HTTP" name="HTTP Inventory"/>
		<menu_item_call label="Comprimir imágenes" name="Compress Images"/>
		<menu_item_call label="Activar detector de carencias visuales" name="Enable Visual Leak Detector"/>
		<menu label="Configurar el nivel de registro" name="Set Logging Level"/>
		<menu_item_check label="Minivolcado de la salida del depurador" name="Output Debug Minidump"/>
		<menu_item_check label="Ventana de consola en la próxima ejecución" name="Console Window"/>
		<menu label="Nivel de registro" name="Set Logging Level">
			<menu_item_check label="Depuración" name="Debug"/>
			<menu_item_check label="Información" name="Info"/>
			<menu_item_check label="Advertencias" name="Warning"/>
			<menu_item_check label="Errores" name="Error"/>
			<menu_item_check label="Ninguno" name="None"/>
		</menu>
		<menu_item_call label="Solicitar estatus de Administrador" name="Request Admin Options"/>
		<menu_item_call label="Abandonar estatus de Administrador" name="Leave Admin Options"/>
		<menu_item_check label="Mostrar menú Admin" name="View Admin Options"/>
	</menu>
	<menu label="Admin" name="Admin">
		<menu label="Objeto" name="AdminObject">
			<menu_item_call label="Tomar una copia" name="Admin Take Copy"/>
			<menu_item_call label="Forzar que yo sea el propietario" name="Force Owner To Me"/>
			<menu_item_call label="Forzar permiso al propietario" name="Force Owner Permissive"/>
			<menu_item_call label="Eliminar" name="Delete"/>
			<menu_item_call label="Bloquear" name="Lock"/>
			<menu_item_call label="Obtener ID de objetos" name="Get Assets IDs"/>
		</menu>
		<menu label="Parcela" name="Parcel">
			<menu_item_call label="Tomar posesión" name="Owner To Me"/>
			<menu_item_call label="Configurar como Contenido Linden" name="Set to Linden Content"/>
			<menu_item_call label="Reclamar terreno público" name="Claim Public Land"/>
		</menu>
		<menu label="Región" name="Region">
			<menu_item_call label="Volcar datos temporales de activo" name="Dump Temp Asset Data"/>
			<menu_item_call label="Salvar estado de la región" name="Save Region State"/>
		</menu>
		<menu_item_call label="Herramientas de dios" name="God Tools"/>
	</menu>
	<menu label="Admin" name="Deprecated">
		<menu label="Anexar objeto" name="Attach Object"/>
		<menu label="Despegar objeto" name="Detach Object"/>
		<menu label="Take Off Clothing" name="Take Off Clothing">
			<menu_item_call label="Camisa" name="Shirt"/>
			<menu_item_call label="Pantalón" name="Pants"/>
			<menu_item_call label="Zapatos" name="Shoes"/>
			<menu_item_call label="Calcetines" name="Socks"/>
			<menu_item_call label="Chaqueta" name="Jacket"/>
			<menu_item_call label="Guantes" name="Gloves"/>
			<menu_item_call label="Camiseta" name="Menu Undershirt"/>
			<menu_item_call label="Ropa interior" name="Menu Underpants"/>
			<menu_item_call label="Falda" name="Skirt"/>
			<menu_item_call label="Alfa" name="Alpha"/>
			<menu_item_call label="Tatuaje" name="Tattoo"/>
			<menu_item_call label="Física" name="Physics"/>
			<menu_item_call label="Todas las prendas" name="All Clothes"/>
		</menu>
		<menu label="Help" name="DeprecatedHelp">
			<menu_item_call label="Official Linden Blog" name="Official Linden Blog"/>
			<menu_item_call label="Scripting Portal" name="Scripting Portal"/>
			<menu label="Informe de fallos" name="Bug Reporting">
				<menu_item_call label="Seguimiento público de problemas" name="Public Issue Tracker"/>
				<menu_item_call label="Ayuda del seguimiento público de problemas" name="Publc Issue Tracker Help"/>
				<menu_item_call label="Informe de fallos 101" name="Bug Reporing 101"/>
				<menu_item_call label="Problemas de seguridad" name="Security Issues"/>
				<menu_item_call label="QA Wiki" name="QA Wiki"/>
			</menu>
		</menu>
	</menu>
	<menu label="Archivo" name="V1-File"/>
	<menu label="Editar" name="V1-Edit"/>
	<menu label="Ver" name="V1-View"/>
	<menu label="Mundo" name="V1-World"/>
	<menu label="Herramientas" name="V1-Tools"/>
	<menu label="Ayuda" name="V1-Help"/>
	<menu label="Firestorm" name="V1-Firestorm"/>
	<menu label="Avanzado" name="V1-Advanced">
		<menu_item_check label="Usar menús V1" name="V1 Menus"/>
	</menu>
</menu_bar><|MERGE_RESOLUTION|>--- conflicted
+++ resolved
@@ -8,17 +8,13 @@
 		<menu_item_call label="Botones de la barra de herramientas" name="Toolbar Buttons"/>
 		<menu_item_call label="Mi perfil" name="Profile"/>
 		<menu_item_call label="Destacados..." name="Picks"/>
-<<<<<<< HEAD
+		<menu_item_call label="Experiencias..." name="Experiences"/>
 		<menu_item_call label="Publicar en Facebook..." name="PostToFacebook"/>
 		<menu_item_call label="Mi apariencia" name="ChangeOutfit"/>
 		<menu_item_call label="Tomar fotografía" name="Take Snapshot"/>
 		<menu_item_check label="Mi inventario" name="Inventory"/>
 		<menu_item_check label="Mi inventario" name="ShowSidetrayInventory"/>
 		<menu_item_check label="Controles del movimiento" name="Movement Controls"/>
-=======
-		<menu_item_call label="Experiencias..." name="Experiences"/>
-		<menu_item_call label="Controles de la cámara..." name="Camera Controls"/>
->>>>>>> 3aeb346b
 		<menu label="Movimiento" name="Movement">
 			<menu_item_call label="Sentarme" name="Sit Down Here"/>
 			<menu_item_check label="Volar" name="Fly"/>
@@ -76,18 +72,9 @@
 			<menu_item_check label="Probar..." name="Preview"/>
 			<menu_item_call label="Suscribir..." name="Subscribe"/>
 		</menu>
-<<<<<<< HEAD
 		<menu_item_check name="Conversation Log..." label="Registro de conversaciones..."/>
 		<menu_item_check label="Chat de voz" name="Nearby Voice"/>
 		<menu_item_call label="Lista de bloqueados" name="Block List"/>
-=======
-		<menu_item_check label="Gestos..." name="Gestures"/>
-		<menu_item_check label="Amigos" name="My Friends"/>
-		<menu_item_check label="Grupos" name="My Groups"/>
-		<menu_item_check label="Gente cerca" name="Active Speakers"/>
-		<menu_item_check label="Lista de ignorados" name="Block List"/>
-		<menu_item_check label="No molestar" name="Do Not Disturb"/>
->>>>>>> 3aeb346b
 	</menu>
 	<menu label="Mundo" name="World">
 		<menu_item_call label="Resincronizar animaciones" name="Resync Animations"/>
