<?xml version="1.0" encoding="utf-8" standalone="yes"?>
<menu_bar name="Main Menu">
	<menu label="Avatar" name="Me">
		<menu_item_call label="Mi panel de control" name="Manage Account"/>
		<menu_item_call label="Comprar L$" name="Buy and Sell L$"/>
		<menu_item_call label="Preferencias" name="Preferences"/>
		<menu_item_call label="Botones de la barra de herramientas" name="Toolbar Buttons"/>
		<menu_item_call label="Mi perfil" name="Profile"/>
		<menu_item_call label="Destacados" name="Picks"/>
		<menu_item_call label="Experiencias" name="Experiences"/>
		<menu_item_call label="Publicar en Facebook" name="PostToFacebook"/>
		<menu_item_call label="Mis Scripts..." name="MyScripts"/>
		<menu_item_check label="Mi apariencia" name="ChangeOutfit"/>
		<menu_item_call label="Elige un avatar" name="Avatar Picker"/>
		<menu_item_call label="Tomar fotografía" name="Take Snapshot"/>
		<menu_item_check label="Mi inventario" name="Inventory"/>
		<menu_item_check label="Mi inventario" name="ShowSidetrayInventory"/>
		<menu_item_check label="Controles del movimiento" name="Movement Controls"/>
		<menu label="Movimiento" name="Movement">
			<menu_item_call label="Sentarme" name="Sit Down Here"/>
			<menu_item_call label="Levantarme" name="Stand up"/>
			<menu_item_check label="Volar" name="Fly"/>
			<menu_item_call label="Dejar de volar" name="Stop flying"/>
			<menu_item_check label="Correr siempre" name="Always Run"/>
			<menu_item_check label="Forzar sentarme en el suelo" name="Force Toggle Sitting"/>
			<menu_item_check label="Bloquear movimiento" name="Move Lock"/>
			<menu_item_check label="Salto rápido" name="Avatar Ignore Prejump"/>
		</menu>
		<menu_item_check label="Controles de cámara" name="Camera Controls"/>
		<menu label="Salud del avatar" name="avhealth">
			<menu_item_call label="Detener mis animaciones" name="Stop Animating My Avatar"/>
			<menu_item_call label="Deshacer deformación del avatar" name="undeform_avatar"/>
			<menu_item_call label="Recargar texturas" name="Rebake Texture"/>
			<menu_item_call label="Volver al avatar masculino por defecto (Character Test)" name="ResetDefaultAvM"/>
			<menu_item_call label="Volver al avatar femenino por defecto (Character Test)" name="ResetDefaultAvF"/>
	        	<menu_item_check label="Mostrar coste de dibujo del avatar (ARC)" name="Avatar Rendering Cost"/>
			<menu_item_call label="Medidor de lag" name="Lag Meter"/>
			<menu_item_call label="Regenerar el LSL Bridge" name="Recreate LSL Bridge"/>			
		</menu>
		<menu_item_call label="Historial de transacciones" name="money_tracker"/>
		<menu_item_call label="Pose..." name="pose_stand"/>
		<menu label="Subir" name="Upload">
			<menu_item_call label="Imagen ([COST])..." name="Upload Image"/>
			<menu_item_call label="Sonido ([COST])..." name="Upload Sound"/>
			<menu_item_call label="Animación ([COST])..." name="Upload Animation"/>
			<menu_item_call label="Modelo mesh..." name="Upload Model"/>
			<menu_item_call label="Masivo (múltiples archivos)..." name="Bulk Upload"/>
			<menu_item_call label="Configurar permisos por defecto..." name="perm prefs"/>
			<menu_item_call label="Importar linkset..." name="import linkset"/>
		</menu>
		<menu_item_call label="Solicitar estatus de Administrador" name="Request Admin Options"/>
		<menu_item_call label="Abandonar estatus de Administrador" name="Leave Admin Options"/>
		<menu_item_check label="Mostrar los HUD anexados" name="Show HUD Attachments"/>
		<menu_item_call label="Salir de [APP_NAME]" name="Quit"/>		
	</menu>
	<menu label="Comunicarme" name="Communicate">
		<menu label="Estado" name="Status">
			<menu_item_check label="Ausente" name="Away"/>
			<menu_item_check label="No disponible" name="Do Not Disturb"/>
			<menu_item_check label="Autorresponder" name="Set Autorespond"/>
			<menu_item_check label="Autorresponder a no-amigos" name="Set Autorespond to non-friends"/>
			<menu_item_check label="Rechazar automáticamente las ofertas de teleporte" name="Automatically reject teleport offers"/>
		</menu>
		<menu_item_check label="Amigos" name="My Friends"/>
		<menu_item_check label="Contactos" name="Contacts"/>
		<menu_item_call label="Grupos de contactos" name="Contact Sets"/>
		<menu_item_call label="Grupos" name="My Groups"/>
		<menu_item_check label="Chat" name="Nearby Chat"/>
		<menu_item_check label="Gente" name="People"/>
		<menu_item_check label="Conversaciones" name="Conversations"/>
		<menu_item_check label="Gestos" name="Gestures"/>
		<menu label="Filtro de voz" name="VoiceMorphing">
			<menu_item_check label="Sin filtro de voz" name="NoVoiceMorphing"/>
			<menu_item_check label="Probar..." name="Preview"/>
			<menu_item_call label="Suscribir..." name="Subscribe"/>
		</menu>
		<menu_item_check name="Conversation Log..." label="Registro de conversaciones..."/>
		<menu_item_check label="Chat de voz" name="Nearby Voice"/>
		<menu_item_call label="Lista de bloqueados" name="Block List"/>
	</menu>
	<menu label="Mundo" name="World">
		<menu_item_call label="Resincronizar animaciones" name="Resync Animations"/>
		<menu_item_call label="Gente cercana" name="Active Speakers"/>
		<menu_item_call label="Historial de teleportes" name="Teleport History"/>
		<menu_item_check label="Lugares" name="Places"/>
		<menu_item_call label="Destinos" name="Destinations"/>
		<menu_item_check label="Minimapa" name="Mini-Map"/>
		<menu_item_check label="Mapa del mundo" name="World Map"/>
		<menu_item_call label="Crear un hito de este sitio" name="Create Landmark Here"/>
		<menu_item_call label="Perfil del lugar" name="Place Profile"/>
		<menu_item_call label="Acerca del terreno" name="About Land"/>
		<menu_item_call label="Acerca de la región" name="RegionEstate"/>
		<menu_item_call label="Comprar este terreno" name="Buy Land"/>
		<menu_item_call label="Mi terreno" name="My Land"/>
		<menu label="Mostrar" name="LandShow">
			<menu_item_check label="Líneas de prohibición" name="Ban Lines"/>
			<menu_item_check label="Balizas" name="beacons"/>
			<menu_item_check label="Límites de las parcelas" name="Property Lines"/>
			<menu_item_check label="Propietarios del terreno" name="Land Owners"/>
			<menu_item_check label="Coordenadas" name="Coordinates"/>
			<menu_item_check label="Propiedades de la parcela" name="Parcel Properties"/>
			<menu_item_check label="Menú Avanzado" name="Show Advanced Menu"/>
		</menu>
<<<<<<< HEAD
		<menu_item_call label="Teleportar a mi base" name="Teleport Home"/>
		<menu_item_call label="Fijar mi base aquí" name="Set Home to Here"/>
		<menu label="Posición del sol" name="Environment Settings">
			<menu_item_call label="Amanecer" name="Sunrise"/>
			<menu_item_call label="Mediodía" name="Noon"/>
			<menu_item_call label="Atardecer" name="Sunset"/>
			<menu_item_call label="Medianoche" name="Midnight"/>
			<menu_item_call label="Hora del estado" name="Revert to Region Default"/>
		</menu>
		<menu label="Editor de entorno" name="Environment Editor">
			<menu_item_call label="Configuración de entorno..." name="Environment Settings"/>
			<menu label="Configuraciones de agua" name="Water Presets">
				<menu_item_call label="Nueva configuración..." name="new_water_preset"/>
				<menu_item_call label="Editar configuración..." name="edit_water_preset"/>
				<menu_item_call label="Eliminar configuración..." name="delete_water_preset"/>
			</menu>
			<menu label="Configuraciones de cielo" name="Sky Presets">
				<menu_item_call label="Nueva configuración..." name="new_sky_preset"/>
				<menu_item_call label="Editar configuración..." name="edit_sky_preset"/>
				<menu_item_call label="Eliminar configuración..." name="delete_sky_preset"/>
			</menu>
			<menu label="Configuraciones de día" name="Day Presets">
				<menu_item_call label="Nueva configuración..." name="new_day_preset"/>
				<menu_item_call label="Editar configuración..." name="edit_day_preset"/>
				<menu_item_call label="Eliminar configuración..." name="delete_day_preset"/>
			</menu>
=======
		<menu label="Entorno" name="Environment">
			<menu_item_check label="Amanecer" name="Sunrise"/>
			<menu_item_check label="Mediodía" name="Noon"/>
			<menu_item_check label="Atardecer" name="Sunset"/>
			<menu_item_check label="Medianoche" name="Midnight"/>
			<menu_item_check label="Usar entorno compartido" name="Use Shared Environment"/>
			<menu_item_call label="Mis entornos..." name="my_environs"/>
			<menu_item_call label="Iluminación personal..." name="adjustment_tool"/>
			<menu_item_check label="Pausar Nubes" name="pause_clouds"/>
>>>>>>> 3191a5dd
		</menu>
		<menu name="photo_and_video" label="Foto y vídeo"/>
		<menu_item_call label="Buscar en el área" name="area_search"/>
		<menu_item_call label="Explorador de sonidos" name="Sound Explorer"/>
		<menu_item_call label="Explorador de animaciones" name="Animation Explorer"/>
		<menu_item_call label="Lista negra" name="asset_blacklist"/>
	</menu>
	<menu label="Construir" name="BuildTools">
		<menu_item_check label="Construir" name="Show Build Tools"/>
		<menu label="Herramientas de construcción" name="Select Tool">
			<menu_item_call label="Visión" name="Focus"/>
			<menu_item_call label="Mover" name="Move"/>
			<menu_item_call label="Editar" name="Edit"/>
			<menu_item_call label="Crear" name="Create"/>
			<menu_item_call label="Terreno" name="Land"/>
		</menu>
		<menu_item_call label="Enlazar" name="Link"/>
		<menu_item_call label="Desenlazar" name="Unlink"/>
		<menu_item_check label="Editar las partes enlazadas" name="Edit Linked Parts"/>
		<menu label="Seleccionar elementos" name="Select Elements">
			<menu_item_call label="Seleccionar la parte o cara siguiente" name="Select Next Part or Face"/>
			<menu_item_call label="Seleccionar la parte o cara anterior" name="Select Previous Part or Face"/>
			<menu_item_call label="Incluir la parte o cara siguiente" name="Include Next Part or Face"/>
			<menu_item_call label="Incluir la parte o cara anterior" name="Include Previous Part or Face"/>
		</menu>
		<menu_item_call label="Enfocar lo seleccionado" name="Focus on Selection"/>
		<menu_item_call label="Zoom en lo seleccionado" name="Zoom to Selection"/>
		<menu label="Objeto" name="Object">
			<menu_item_call label="Comprar" name="Menu Object Buy"/>
			<menu_item_call label="Tomar" name="Menu Object Take"/>
			<menu_item_call label="Tomar una copia" name="Take Copy"/>
			<menu_item_call label="Duplicar" name="Duplicate"/>
			<menu_item_call label="Editar partículas" name="Menu Object Edit Particles"/>
			<menu_item_call label="Guardar una copia en los contenidos del objeto del que salió" name="Save Object Back to Object Contents"/>
			<menu_item_call label="Devolver objeto" name="Return Object back to Owner"/>
			<menu label="Guardar como" name="Export Menu">
				<menu_item_call label="Respaldo" name="Backup"/>
				<menu_item_call label="Collada" name="Collada"/>
			</menu>
		</menu>
		<menu label="Scripts" name="Scripts">
			<menu_item_call label="Mostrar advertencias/errores de script" name="Script Debug"/>
			<menu_item_call label="Información de scripts (contador)" name="Script Info"/>
			<menu_item_call label="Recompilar los scripts (Mono)" name="Mono"/>
			<menu_item_call label="Recompilar los scripts (LSL)" name="LSL"/>
			<menu_item_call label="Reiniciar los scripts" name="Reset Scripts"/>
			<menu_item_call label="Iniciar la ejecución de los scripts" name="Set Scripts to Running"/>
			<menu_item_call label="Detener la ejecución de los scripts" name="Set Scripts to Not Running"/>
			<menu_item_call label="Eliminar scripts de la selección" name="Remove Scripts From Selection"/>
		</menu>
		<menu label="Pathfinding" name="Pathfinding">
			<menu_item_call label="Linksets..." name="pathfinding_linksets_menu_item"/>
			<menu_item_call label="Personajes..." name="pathfinding_characters_menu_item"/>
			<menu_item_call label="Ver/probar..." name="pathfinding_console_menu_item"/>
			<menu_item_call label="Recargar la región" name="pathfinding_rebake_navmesh_item"/>
		</menu>
		<menu label="Opciones" name="Options">
			<menu_item_check label="Mostrar los permisos avanzados" name="DebugPermissions"/>
			<menu_item_check label="Seleccionar sólo mis objetos" name="Select Only My Objects"/>
			<menu_item_check label="Seleccionar sólo los objetos movibles" name="Select Only Movable Objects"/>
			<menu_item_check label="Seleccionar marcando los alrededores" name="Select By Surrounding"/>
			<menu_item_check label="Incluir objetos pertenecientes a grupos" name="Include Group-Owned Objects"/>
			<menu_item_check label="Mostrar detalles de la selección" name="Show Selection Outlines"/>
			<menu_item_check label="Al seleccionar, mostrar lo oculto" name="Show Hidden Selection"/>
			<menu_item_check label="Al seleccionar, mostrar el radio de la luz" name="Show Light Radius for Selection"/>
			<menu_item_check label="Mostrar el rayo indicador" name="Show Selection Beam"/>
			<menu_item_check label="Ajustar a la rejilla" name="Snap to Grid"/>
			<menu_item_call label="Ajustar a la rejilla los ejes X e Y" name="Snap Object XY to Grid"/>
			<menu_item_call label="Usar lo seleccionado como rejilla" name="Use Selection for Grid"/>
			<menu_item_call label="Opciones de la rejilla..." name="Grid Options"/>
			<menu_item_call label="Configurar permisos por defecto..." name="Set default permissions"/>
		</menu>
		<menu label="Subir" name="Upload">
			<menu_item_call label="Imagen ([COST])..." name="Upload Image"/>
			<menu_item_call label="Sonido ([COST])..." name="Upload Sound"/>
			<menu_item_call label="Animación ([COST])..." name="Upload Animation"/>
			<menu_item_call label="Modelo mesh..." name="Upload Model"/>
			<menu_item_call label="Masivo ([COST] por archivo)..." name="Bulk Upload"/>
			<menu_item_call label="Importar linkset..." name="import linkset"/>
		</menu>
		<menu_item_call label="Deshacer" name="Undo"/>
		<menu_item_call label="Rehacer" name="Redo"/>
	</menu>
	<menu label="Contenido" name="Content">
		<menu_item_check label="Buscar" name="Search"/>
		<menu_item_call label="SL Marketplace" name="SL Marketplace"/>
		<menu_item_call label="Mercado de L$" name="LindenXchange"/>
		<menu_item_call label="Librería de scripts" name="Script Library"/>
	</menu>	
	<menu label="Ayuda" name="Help">
		<menu_item_check label="Mostrar consejos" name="Enable Hints"/>
		<menu_item_call label="Firestorm Wiki" name="Firestorm Wiki"/>
		<menu_item_call label="Solución de problemas" name="Troubleshooting"/>
		<menu_item_call label="Unirse al Grupo de Soporte de Firestorm" name="firestorm_support_group"/>
		<menu_item_call label="Ayuda de [CURRENT_GRID]" name="current_grid_help"/>
		<menu_item_call label="Acerca de [CURRENT_GRID]" name="current_grid_about"/>
		<menu_item_call label="Tutorial" name="Tutorial"/>
		<menu_item_call label="Guía de usuario" name="User’s guide"/>
		<menu_item_call label="Base de conocimiento" name="Knowledge Base"/>
		<menu_item_call label="Wiki" name="Wiki">
			<menu_item_call.on_click  parameter="http://wiki.secondlife.com/wiki/Main_Page/es"/>
		</menu_item_call>
		<menu_item_call label="Foros de la Comunidad" name="Community Forums"/>
		<menu_item_call label="Portal de soporte" name="Support portal">
			<menu_item_call.on_click parameter="https://support.secondlife.com/?lang=es"/>
		</menu_item_call>
		<menu_item_call label="Noticias de [SECOND_LIFE]" name="Second Life News"/>
		<menu_item_call label="Blogs de [SECOND_LIFE]" name="Second Life Blogs"/>
		<menu_item_call label="Estado de la red" name="Grid Status"/>
		<menu_item_call label="Denunciar una infracción" name="Report Abuse"/>
		<menu_item_call label="Informar de un fallo" name="Report Bug"/>
		<menu_item_call label="Golpes, empujones e impactos" name="Bumps, Pushes &amp;amp; Hits"/>
		<menu_item_check label="Activar botón de Información del Sistema" name="Enable Sysinfo Button"/>
		<menu_item_call label="Acerca de [APP_NAME]" name="About Second Life"/>
	</menu>
	<menu label="RLVa" name="RLVa Main">
      		<menu label="Depurar" name="Debug">
			<menu_item_check label="Mostrar menú RLVa de nivel superior" name="Show Top-level RLVa Menu"/>
			<menu_item_check label="Mostrar mensajes de depuración" name="Show Debug Messages"/>
			<menu_item_check label="Ocultar mensajes de No configurado o Duplicado" name="Hide Unset or Duplicate Messages"/>
			<menu_item_check label="Mostrar fallos de aserción" name="Show Assertion Failures"/>
			<menu_item_check label="Ocultar capas bloqueadas" name="Hide Locked Layers"/>
			<menu_item_check label="Ocultar accesorios bloqueados" name="Hide Locked Attachments"/>
			<menu_item_check label="Activar nomenclatura clásica" name="Enable Legacy Naming"/>
			<menu_item_check label="Activar ropa compartida" name="Enable Shared Wear"/>
			<menu_item_check label="Renombrar elementos compartidos al vestirlos" name="Rename Shared Items on Wear"/>
			<menu_item_check label="Bloqueos..." name="Locks"/>
		</menu>
		<menu_item_check label="Permitir chat OOC" name="Allow OOC Chat"/>
		<menu_item_check label="Prohibir Give to #RLV" name="Forbid Give to #RLV"/>
		<menu_item_check label="Mostrar chat filtrado" name="Show Filtered Chat"/>
		<menu_item_check label="Mostrar etiquetas de nombre" name="Show Name Tags"/>
		<menu_item_check label="Vestir reemplaza lo no bloqueado" name="Wear Replaces Unlocked"/>
		<menu_item_check label="Restricciones..." name="Restrictions"/>
	</menu>
	<menu label="Avanzado" name="Advanced">
		<menu_item_call label="Recargar texturas" name="Rebake Texture"/>
		<menu_item_call label="Interfaz en el tamaño predeterminado" name="Set UI Size to Default"/>
		<menu_item_call label="Definir el tamaño de la ventana..." name="Set Window Size..."/>
		<menu_item_check label="Limitar la distancia de selección" name="Limit Select Distance"/>
		<menu_item_check label="Desactivar los límites de la cámara" name="Disable Camera Distance"/>
		<menu_item_check label="Foto en alta resolución" name="HighResSnapshot"/>
		<menu_item_check label="Fotos silenciosas" name="QuietSnapshotsToDisk"/>
		<menu label="Herramientas de rendimiento" name="Performance Tools">
			<menu_item_call label="Medidor de lag" name="Lag Meter"/>
			<menu_item_check label="Estadísticas" name="Statistics Bar"/>
			<menu_item_check label="Mostrar coste de dibujo del avatar (ARC)" name="Avatar Rendering Cost"/>
		</menu>
		<menu label="Realzado y visibilidad" name="Highlighting and Visibility">
			<menu_item_check label="Baliza con destellos" name="Cheesy Beacon"/>
			<menu_item_check label="Ocultar partículas" name="Hide Particles"/>
			<menu_item_check label="Ocultar lo seleccionado" name="Hide Selected"/>
			<menu_item_check label="Realzar transparencias" name="Highlight Transparent"/>
			<menu_item_check label="Mostrar HUDs anexados" name="Show HUD Attachments"/>
			<menu_item_check label="Mostrar punto de mira en vista subjetiva" name="ShowCrosshairs"/>
			<menu label="Bulas" name="Hover Tips">
				<menu_item_check label="Mostrar bulas" name="Show Tips"/>
				<menu_item_check label="Mostrar bulas de terreno" name="Land Tips"/>
				<menu_item_check label="Mostrar bulas en todos los objetos" name="Tips On All Objects"/>
			</menu>
		</menu>
		<menu label="Objetos representados" name="Rendering Types">
			<menu_item_check label="Simple" name="Rendering Type Simple"/>
			<menu_item_check label="Alfa" name="Rendering Type Alpha"/>
			<menu_item_check label="Árbol" name="Rendering Type Tree"/>
			<menu_item_check label="Avatares" name="Rendering Type Character"/>
			<menu_item_check label="Parcela de superficie" name="Rendering Type Surface Patch"/>
			<menu_item_check label="Cielo" name="Rendering Type Sky"/>
			<menu_item_check label="Agua" name="Rendering Type Water"/>
			<menu_item_check label="Terreno" name="Rendering Type Ground"/>
			<menu_item_check label="Volumen" name="Rendering Type Volume"/>
			<menu_item_check label="Hierba" name="Rendering Type Grass"/>
			<menu_item_check label="Nubes" name="Rendering Type Clouds"/>
			<menu_item_check label="Partículas" name="Rendering Type Particles"/>
			<menu_item_check label="Efectos de relieve" name="Rendering Type Bump"/>
		</menu>
		<menu label="Rasgos renderizados" name="Rendering Features">
			<menu_item_check label="Interfaz de usuario" name="ToggleUI"/>
			<menu_item_check label="Seleccionado" name="Selected"/>
			<menu_item_check label="Realzados" name="Highlighted"/>
			<menu_item_check label="Texturas dinámicas" name="Dynamic Textures"/>
			<menu_item_check label="Huellas" name="Foot Shadows"/>
			<menu_item_check label="Niebla" name="Fog"/>
			<menu_item_check label="Objetos flexibles" name="Flexible Objects"/>
		</menu>
		<menu label="RLVa" name="RLVa Embedded"/>
		<menu label="Respaldo de flujos de medios" name="media_stream_import_export">
			<menu_item_call label="Importar lista de flujos en XML..." name="media_stream_import"/>
			<menu_item_call label="Exportar lista de flujos a XML..." name="media_stream_export"/>
		</menu>
		<menu_item_check label="Usar Plugin Read Thread" name="Use Plugin Read Thread"/>
		<menu_item_call label="Vaciar caché de grupo" name="ClearGroupCache"/>
		<menu_item_check label="Vista subjetiva suavizada" name="Mouse Smoothing"/>
		<menu_item_call label="Liberar teclas" name="Release Keys"/>
		<menu label="Atajos de teclado" name="Shortcuts">
			<menu_item_call label="Subir imagen ([COST])..." name="Upload Image"/>
			<menu_item_check label="Búsqueda" name="Search"/>
			<menu_item_check label="Mostrar el menú Avanzado - atajo clásico" name="Show Advanced Menu - legacy shortcut"/>
			<menu_item_check label="Teleporte con doble clic" name="DoubleClick Teleport"/>
			<menu_item_check label="Correr siempre" name="Always Run"/>
            		<menu_item_check label="Iniciar el vuelo" name="Fly"/>
			<menu_item_call label="Cerrar la ventana" name="Close Window"/>
			<menu_item_call label="Cerrar todas las ventanas" name="Close All Windows"/>
			<menu_item_call label="Guardar una foto" name="Snapshot to Disk"/>
			<menu_item_call label="Vista subjetiva" name="Mouselook"/>
			<menu_item_check label="Flycam del joystick" name="Joystick Flycam"/>
			<menu_item_call label="Volver a la vista por defecto" name="Reset View"/>
			<menu_item_call label="Restablecer ángulos de cámara" name="Reset Camera Angles"/>
			<menu_item_call label="Mirar al último que habló" name="Look at Last Chatter"/>
			<menu_item_call label="Acercar el zoom" name="Zoom In"/>
			<menu_item_call label="Zoom por defecto" name="Zoom Default"/>
			<menu_item_call label="Alejar el zoom" name="Zoom Out"/>
		</menu>
		<menu_item_check label="Ignorar prohibición de volar" name="Fly Override"/>
		<menu_item_check label="RestrainedLove API (RLVa)" name="RLV API"/>
		<menu_item_call label="Mostrar configuraciones del depurador" name="Debug Settings"/>
		<menu_item_check label="Mostrar el menú Desarrollo" name="Debug Mode"/>
	</menu>
	<menu label="Desarrollo" name="Develop">
		<menu label="Consolas" name="Consoles">
			<menu_item_check label="Consola de texturas" name="Texture Console"/>
			<menu_item_check label="Consola de depuración" name="Debug Console"/>
			<menu_item_call label="Consola de notificaciones" name="Notifications"/>
			<menu_item_check label="Fast Timers" name="Fast Timers"/>
			<menu_item_check label="Memoria" name="Memory"/>
			<menu_item_check label="Estadísticas de escena" name="Scene Statistics"/>
			<menu_item_call label="Consola de depuración de obtención de texturas" name="Texture Fetch Debug Console"/>
			<menu_item_check label="Consola de depuración de región" name="Region Debug Console"/>
			<menu_item_call label="Enviar información de región a consola de depuración" name="Region Info to Debug Console"/>
			<menu_item_call label="Enviar información de grupo a consola de depuración" name="Group Info to Debug Console"/>
			<menu_item_call label="Enviar prestaciones a consola de depuración" name="Capabilities Info to Debug Console"/>
			<menu_item_check label="Cámara" name="Camera"/>
			<menu_item_check label="Viento" name="Wind"/>
			<menu_item_check label="Campo de visión (FOV)" name="FOV"/>
			<menu_item_check label="¡Hipopótamos!" name="Badge"/>
			<menu_item_check label="¡Galletas!" name="Cookies"/>
		</menu>
		<menu label="Mostrar información" name="Display Info">
			<menu_item_check label="Hora" name="Show Time"/>
			<menu_item_check label="Transacción de subida" name="Show Upload Transaction"/>
			<menu_item_check label="Información de textura" name="Show Texture Info"/>
			<menu_item_check label="Información de dibujo" name="Show Render Info"/>
			<menu_item_check label="Mostrar matrices" name="Show Matrices"/>
			<menu_item_check label="Color bajo el cursor" name="Show Color Under Cursor"/>
			<menu_item_check label="Memoria" name="Show Memory"/>
			<menu_item_check label="Actualizaciones a objetos" name="Show Updates"/>
		</menu>
		<menu label="Forzar un error" name="Force Errors">
			<menu_item_call label="Forzar punto de ruptura" name="Force Breakpoint"/>
			<menu_item_call label="Forzar LLError y Crash" name="Force LLError And Crash"/>
			<menu_item_call label="Forzar acceso inválido a memoria" name="Force Bad Memory Access"/>
			<menu_item_call label="Forzar un bucle infinito" name="Force Infinite Loop"/>
			<menu_item_call label="Forzar crash de controlador" name="Force Driver Carsh"/>
			<menu_item_call label="Forzar excepción de software" name="Force Software Exception"/>
			<menu_item_call label="Forzar desconexión del visor" name="Force Disconnect Viewer"/>
			<menu_item_call label="Simular una pérdida de memoria" name="Memory Leaking Simulation"/>
		</menu>
		<menu label="Tests de dibujo" name="Render Tests">
			<menu_item_check label="Desplazamiento de cámara" name="Camera Offset"/>
			<menu_item_check label="Aleatorizar imágenes por segundo" name="Randomize Framerate"/>
			<menu_item_check label="Imagen lenta periódica" name="Periodic Slow Frame"/>
			<menu_item_check label="Test de imagen" name="Frame Test"/>
			<menu_item_call label="Perfil de imagen" name="Frame Profile"/>
		</menu>
		<menu label="Metadatos de dibujo" name="Render Metadata">
			<menu_item_check label="Cajas de dimensionado" name="Bounding Boxes"/>
			<menu_item_check label="Cajas de impacto de los avatares" name="Avatar Hitboxes"/>
			<menu_item_check label="Vectores Normales" name="Normals"/>
			<menu_item_check label="Árbol de oclusión (Octree)" name="Octree"/>
			<menu_item_check label="Refuerzo de oclusión (Shadow Frusta)" name="Shadow Frusta"/>
			<menu_item_check label="Formas físicas" name="Physics Shapes"/>
			<menu_item_check label="Oclusión" name="Occlusion"/>
			<menu_item_check label="Lotes de dibujo" name="Render Batches"/>
			<menu_item_check label="Tipo de actualización" name="Update Type"/>
			<menu_item_check label="Animación de textura" name="Texture Anim"/>
			<menu_item_check label="Prioridad de textura" name="Texture Priority"/>
			<menu_item_check label="Área de textura" name="Texture Area"/>
			<menu_item_check label="Área de cara" name="Face Area"/>
			<menu_item_check label="Información sobre el nivel de detalle" name="LOD Info"/>
			<menu_item_check label="Recuento de triángulo" name="Triangle Count"/>
			<menu_item_check label="Cola de construcción" name="Build Queue"/>
			<menu_item_check label="Luces" name="Lights"/>
			<menu_item_check label="Armazón de colisión" name="Collision Skeleton"/>
			<menu_item_check label="Bytes de adjunto" name="attachment bytes"/>
			<menu_item_check label="Emisión de rayos" name="Raycast"/>
			<menu_item_check label="Vectores del viento" name="Wind Vectors"/>
			<menu_item_check label="Complejidad del dibujo" name="rendercomplexity"/>
			<menu_item_check label="Bytes de objetos anexados" name="attachment bytes"/>
			<menu_item_check label="Esculpidos" name="Sculpt"/>
			<menu_item_check label="Tamaño de textura" name="Texture Size"/>
			<menu label="Densidad de texturas" name="Texture Density">
				<menu_item_check label="Ninguna" name="None"/>
				<menu_item_check label="Actual" name="Current"/>
				<menu_item_check label="Deseada" name="Desired"/>
				<menu_item_check label="Completa" name="Full"/>
			</menu>
		</menu>
		<menu label="Dibujo" name="Rendering">
			<menu_item_check label="Ejes" name="Axes"/>
			<menu_item_check label="Base tangente" name="Tangent Basis"/>
			<menu_item_check label="Información base de textura de lo seleccionado" name="Selected Texture Info Basis"/>
			<menu_item_call label="Información del material seleccionado" name="Selected Material Info"/>
			<menu_item_check label="Wireframe" name="Wireframe"/>
			<menu_item_check label="Oclusión objeto-objeto" name="Object-Object Occlusion"/>
			<menu_item_check label="Modelo avanzado de iluminación" name="Advanced Lighting Model"/>
			<menu_item_check label="Sombras del sol/la luna/proyectores" name="Shadows from Sun/Moon/Projectors"/>
<<<<<<< HEAD
			<menu_item_check label="SSAO y suavizado de sombras" name="SSAO and Shadow Smoothing"/>
			<menu_item_check label="Depurar GL" name="Debug GL"/>
			<menu_item_check label="Depurar conducto" name="Debug Pipeline"/>
			<menu_item_check label="Capas alfa automáticas (diferidas)" name="Automatic Alpha Masks (deferred)"/>
			<menu_item_check label="Capas alfa automáticas (no diferidas)" name="Automatic Alpha Masks (non-deferred)"/>
			<menu_item_check label="Texturas de animación" name="Animation Textures"/>
			<menu_item_check label="Desactivar texturas" name="Disable Textures"/>
			<menu_item_check label="Texturas a resolución completa (peligroso)" name="Full Res Textures"/>
			<menu_item_check label="Representar luces anexadas" name="Render Attached Lights"/>
			<menu_item_check label="Representar partículas anexadas" name="Render Attached Particles"/>
=======
			<menu_item_check label="SSAO y sombras suavizadas" name="SSAO and Shadow Smoothing"/>
			<menu_item_check label="Capas alfa automáticas (deferidas)" name="Automatic Alpha Masks (deferred)"/>
			<menu_item_check label="Capas alfa automáticas (no deferidas)" name="Automatic Alpha Masks (non-deferred)"/>
			<menu_item_check label="Animation Textures" name="Animation Textures"/>
			<menu_item_check label="Disable Textures" name="Disable Textures"/>
			<menu_item_check label="Desactivar ambiente" name="Disable Ambient"/>
			<menu_item_check label="Desactivar luz del sol" name="Disable Sunlight"/>
			<menu_item_check label="Desactivar luces locales" name="Disable Local Lights"/>
			<menu_item_check label="Render Attached Lights" name="Render Attached Lights"/>
			<menu_item_check label="Render Attached Particles" name="Render Attached Particles"/>
>>>>>>> 3191a5dd
			<menu_item_check label="Hover Glow Objects" name="Hover Glow Objects"/>
		</menu>
		<menu label="Red" name="Network">
			<menu_item_check label="Pausar avatar" name="AgentPause"/>
			<menu_item_call label="Activar registro de mensajes" name="Enable Message Log"/>
			<menu_item_call label="Desactivar registro de mensajes" name="Disable Message Log"/>
			<menu_item_call label="Descartar un paquete" name="Drop a Packet"/>
		</menu>
		<menu_item_call label="Volcar cámara guionizada" name="Dump Scripted Camera"/>
		<menu label="Grabadora" name="Recorder">
			<menu_item_call label="Iniciar grabación de evento" name="Start event recording"/>
			<menu_item_call label="Detener grabación del evento" name="Stop event recording"/>
			<menu_item_call label="Reproducir grabación del evento" name="Playback event recording"/>
			<menu_item_call label="Iniciar reproducción" name="Start Playback"/>
			<menu_item_call label="Detener reprodución" name="Stop Playback"/>
			<menu_item_check label="Reproducción en bucle" name="Loop Playback"/>
			<menu_item_call label="Iniciar grabación" name="Start Record"/>
			<menu_item_call label="Detener greabación" name="Stop Record"/>
		</menu>		
		<menu label="Mundo virtual" name="DevelopWorld">
			<menu_item_check label="Anular el sol de la región" name="Sim Sun Override"/>
			<menu_item_check label="Meteorología fija" name="Fixed Weather"/>
			<menu_item_call label="Volcar la caché de objetos de la región" name="Dump Region Object Cache"/>
			<menu_item_call label="Volcar las características del simulador en el chat general" name="DumpSimFeaturesToChat"/>
		</menu>
		<menu label="Mundo" name="DevelopWorld">
			<menu_item_check label="Ignorar sol de la región" name="Sim Sun Override"/>
			<menu_item_check label="Clima fijo" name="Fixed Weather"/>
			<menu_item_call label="Volcar caché de objetos de la región" name="Dump Region Object Cache"/>
		</menu>
		<menu label="Interfaz de Usuario" name="UI">
			<menu_item_call label="Navegador de medios" name="Media Browser"/>
			<menu_item_call label="Volcar SelectMgr" name="Dump SelectMgr"/>
			<menu_item_call label="Volcar inventario" name="Dump Inventory"/>
			<menu_item_call label="Volcar temporizadores" name="Dump Timers"/>
			<menu_item_call label="Volcar objeto del foco" name="Dump Focus Holder"/>
			<menu_item_call label="Imprimir información del objeto seleccionado" name="Print Selected Object Info"/>
			<menu_item_call label="Imprimir información del avatar" name="Print Agent Info"/>
			<menu_item_check label="Piloto automático con doble clic" name="Double-ClickAuto-Pilot"/>
			<menu_item_check label="Teleporte con doble clic" name="DoubleClick Teleport"/>
			<menu_item_check label="Depurar SelectMgr" name="Debug SelectMgr"/>
			<menu_item_check label="Depurar clics" name="Debug Clicks"/>
			<menu_item_check label="Depurar vistas" name="Debug Views"/>
			<menu_item_check label="Depurar ayuda visual de nombres" name="Debug Name Tooltips"/>
			<menu_item_check label="Depurar eventos de ratón" name="Debug Mouse Events"/>
			<menu_item_check label="Depurar teclas" name="Debug Keys"/>
			<menu_item_check label="Depurar proceso de ventana" name="Debug WindowProc"/>
		</menu>
		<menu label="Interfaz de Usuario XML" name="XUI">
			<menu_item_call label="Recargar configuración de colores" name="Reload Color Settings"/>
			<menu_item_call label="Mostrar prueba de fuentes" name="Show Font Test"/>
			<menu_item_call label="Cargar desde XML" name="Load from XML"/>
			<menu_item_call label="Salvar a XML" name="Save to XML"/>
			<menu_item_check label="Mostrar nombres de XUI" name="Show XUI Names"/>
			<menu_item_check label="Mostrar información de depuración de las vistas" name="DebugViews"/>
			<menu_item_call label="Herramienta de previsualización de XUI" name="UI Preview Tool"/>
			<menu_item_call label="Enviar MIs de prueba" name="Send Test IMs"/>
			<menu_item_call label="Eliminar cachés de nombres" name="Flush Names Caches"/>
		</menu>
		<menu label="Avatar" name="Character">
			<menu label="Tomar textura" name="Grab Baked Texture">
				<menu_item_call label="Iris" name="Grab Iris"/>
				<menu_item_call label="Cabeza" name="Grab Head"/>
				<menu_item_call label="Parte superior del cuerpo" name="Grab Upper Body"/>
				<menu_item_call label="Parte inferior del cuerpo" name="Grab Lower Body"/>
				<menu_item_call label="Falda" name="Grab Skirt"/>
			</menu>
			<menu label="Pruebas de personaje" name="Character Tests">
				<menu_item_call label="Apariencia a XML" name="Appearance To XML"/>
				<menu_item_call label="Conmutar geometría del personaje" name="Toggle Character Geometry"/>
				<menu_item_call label="Probar varón" name="Test Male"/>
				<menu_item_call label="Probar hembra" name="Test Female"/>
				<menu_item_check label="Permitir seleccionar avatar" name="Allow Select Avatar"/>
			</menu>
			<menu label="Velocidad de las animaciones" name="Animation Speed">
				<menu_item_call label="Todas un 10% más rápido" name="All Animations 10 Faster"/>
				<menu_item_call label="Todas un 10% más lento" name="All Animations 10 Slower"/>
				<menu_item_call label="Restablecer la velocidad de todas" name="Reset All Animation Speed"/>
				<menu_item_check label="Cámara lenta" name="Slow Motion Animations"/>
			</menu>
			<menu_item_call label="Forzar parámetros por defecto" name="Force Params to Default"/>
			<menu_item_check label="Información de animaciones" name="Animation Info"/>
			<menu_item_check label="Mostrar puntos de mira de foco" name="Show Look At"/>
			<menu_item_check label="Mostrar puntos de mira de ratón" name="Show Point At"/>
			<menu_item_check label="Depurar actualizaciones de articulación" name="Debug Joint Updates"/>
			<menu_item_check label="Desactivar nivel de detalle (LOD)" name="Disable LOD"/>
			<menu_item_check label="Depurar visibilidad del personaje" name="Debug Character Vis"/>
			<menu_item_check label="Mostrar armazón de colisión" name="Show Collision Skeleton"/>
			<menu_item_check label="Mostrar los huesos" name="Show Bones"/>
			<menu_item_check label="Mostrar objetivo del avatar" name="Display Agent Target"/>
			<menu_item_check label="Mostrar las medidas impostoras" name="Show Impostor Extents"/>
			<menu_item_call label="Volcar objetos anexados" name="Dump Attachments"/>
			<menu_item_call label="Depurar texturas del avatar" name="Debug Avatar Textures"/>
			<menu_item_call label="Volcar texturas locales" name="Dump Local Textures"/>
			<menu_item_call label="Recargar partícula de nube del avatar" name="Reload Avatar Cloud Particle"/>
		</menu>
		<menu_item_check label="Texturas HTTP" name="HTTP Textures"/>
		<menu_item_check label="Inventario HTTP" name="HTTP Inventory"/>
		<menu_item_call label="Comprimir imágenes" name="Compress Images"/>
		<menu_item_call label="Activar detector de carencias visuales" name="Enable Visual Leak Detector"/>
		<menu label="Configurar el nivel de registro" name="Set Logging Level"/>
		<menu_item_check label="Minivolcado de la salida del depurador" name="Output Debug Minidump"/>
		<menu_item_check label="Ventana de consola en la próxima ejecución" name="Console Window"/>
		<menu label="Nivel de registro" name="Set Logging Level">
			<menu_item_check label="Depuración" name="Debug"/>
			<menu_item_check label="Información" name="Info"/>
			<menu_item_check label="Advertencias" name="Warning"/>
			<menu_item_check label="Errores" name="Error"/>
			<menu_item_check label="Ninguno" name="None"/>
		</menu>
		<menu_item_call label="Solicitar estatus de Administrador" name="Request Admin Options"/>
		<menu_item_call label="Abandonar estatus de Administrador" name="Leave Admin Options"/>
		<menu_item_check label="Mostrar menú Admin" name="View Admin Options"/>
	</menu>
	<menu label="Admin" name="Admin">
		<menu label="Objeto" name="AdminObject">
			<menu_item_call label="Tomar una copia" name="Admin Take Copy"/>
			<menu_item_call label="Forzar que yo sea el propietario" name="Force Owner To Me"/>
			<menu_item_call label="Forzar permiso al propietario" name="Force Owner Permissive"/>
			<menu_item_call label="Eliminar" name="Delete"/>
			<menu_item_call label="Bloquear" name="Lock"/>
			<menu_item_call label="Obtener ID de objetos" name="Get Assets IDs"/>
		</menu>
		<menu label="Parcela" name="Parcel">
			<menu_item_call label="Tomar posesión" name="Owner To Me"/>
			<menu_item_call label="Configurar como Contenido Linden" name="Set to Linden Content"/>
			<menu_item_call label="Reclamar terreno público" name="Claim Public Land"/>
		</menu>
		<menu label="Región" name="Region">
			<menu_item_call label="Volcar datos temporales de activo" name="Dump Temp Asset Data"/>
			<menu_item_call label="Salvar estado de la región" name="Save Region State"/>
		</menu>
		<menu_item_call label="Herramientas de dios" name="God Tools"/>
	</menu>
	<menu label="Admin" name="Deprecated">
		<menu label="Anexar objeto" name="Attach Object"/>
		<menu label="Despegar objeto" name="Detach Object"/>
		<menu label="Take Off Clothing" name="Take Off Clothing">
<<<<<<< HEAD
			<menu_item_call label="Camisa" name="Shirt"/>
			<menu_item_call label="Pantalón" name="Pants"/>
			<menu_item_call label="Zapatos" name="Shoes"/>
			<menu_item_call label="Calcetines" name="Socks"/>
			<menu_item_call label="Chaqueta" name="Jacket"/>
			<menu_item_call label="Guantes" name="Gloves"/>
			<menu_item_call label="Camiseta" name="Menu Undershirt"/>
			<menu_item_call label="Ropa interior" name="Menu Underpants"/>
			<menu_item_call label="Falda" name="Skirt"/>
			<menu_item_call label="Alfa" name="Alpha"/>
			<menu_item_call label="Tatuaje" name="Tattoo"/>
=======
			<menu_item_call label="Universal" name="Universal"/>
>>>>>>> 3191a5dd
			<menu_item_call label="Física" name="Physics"/>
			<menu_item_call label="Todas las prendas" name="All Clothes"/>
		</menu>
		<menu label="Help" name="DeprecatedHelp">
			<menu_item_call label="Official Linden Blog" name="Official Linden Blog"/>
			<menu_item_call label="Scripting Portal" name="Scripting Portal"/>
			<menu label="Informe de fallos" name="Bug Reporting">
				<menu_item_call label="Seguimiento público de problemas" name="Public Issue Tracker"/>
				<menu_item_call label="Ayuda del seguimiento público de problemas" name="Publc Issue Tracker Help"/>
				<menu_item_call label="Informe de fallos 101" name="Bug Reporing 101"/>
				<menu_item_call label="Problemas de seguridad" name="Security Issues"/>
				<menu_item_call label="QA Wiki" name="QA Wiki"/>
			</menu>
		</menu>
	</menu>
	<menu label="Archivo" name="V1-File"/>
	<menu label="Editar" name="V1-Edit"/>
	<menu label="Ver" name="V1-View"/>
	<menu label="Mundo" name="V1-World"/>
	<menu label="Herramientas" name="V1-Tools"/>
	<menu label="Ayuda" name="V1-Help"/>
	<menu label="Firestorm" name="V1-Firestorm"/>
	<menu label="Avanzado" name="V1-Advanced">
		<menu_item_check label="Usar menús V1" name="V1 Menus"/>
	</menu>
</menu_bar><|MERGE_RESOLUTION|>--- conflicted
+++ resolved
@@ -101,7 +101,6 @@
 			<menu_item_check label="Propiedades de la parcela" name="Parcel Properties"/>
 			<menu_item_check label="Menú Avanzado" name="Show Advanced Menu"/>
 		</menu>
-<<<<<<< HEAD
 		<menu_item_call label="Teleportar a mi base" name="Teleport Home"/>
 		<menu_item_call label="Fijar mi base aquí" name="Set Home to Here"/>
 		<menu label="Posición del sol" name="Environment Settings">
@@ -109,7 +108,7 @@
 			<menu_item_call label="Mediodía" name="Noon"/>
 			<menu_item_call label="Atardecer" name="Sunset"/>
 			<menu_item_call label="Medianoche" name="Midnight"/>
-			<menu_item_call label="Hora del estado" name="Revert to Region Default"/>
+			<menu_item_call label="Iluminación personal..." name="adjustment_tool"/>
 		</menu>
 		<menu label="Editor de entorno" name="Environment Editor">
 			<menu_item_call label="Configuración de entorno..." name="Environment Settings"/>
@@ -128,17 +127,6 @@
 				<menu_item_call label="Editar configuración..." name="edit_day_preset"/>
 				<menu_item_call label="Eliminar configuración..." name="delete_day_preset"/>
 			</menu>
-=======
-		<menu label="Entorno" name="Environment">
-			<menu_item_check label="Amanecer" name="Sunrise"/>
-			<menu_item_check label="Mediodía" name="Noon"/>
-			<menu_item_check label="Atardecer" name="Sunset"/>
-			<menu_item_check label="Medianoche" name="Midnight"/>
-			<menu_item_check label="Usar entorno compartido" name="Use Shared Environment"/>
-			<menu_item_call label="Mis entornos..." name="my_environs"/>
-			<menu_item_call label="Iluminación personal..." name="adjustment_tool"/>
-			<menu_item_check label="Pausar Nubes" name="pause_clouds"/>
->>>>>>> 3191a5dd
 		</menu>
 		<menu name="photo_and_video" label="Foto y vídeo"/>
 		<menu_item_call label="Buscar en el área" name="area_search"/>
@@ -445,29 +433,19 @@
 			<menu_item_check label="Oclusión objeto-objeto" name="Object-Object Occlusion"/>
 			<menu_item_check label="Modelo avanzado de iluminación" name="Advanced Lighting Model"/>
 			<menu_item_check label="Sombras del sol/la luna/proyectores" name="Shadows from Sun/Moon/Projectors"/>
-<<<<<<< HEAD
 			<menu_item_check label="SSAO y suavizado de sombras" name="SSAO and Shadow Smoothing"/>
 			<menu_item_check label="Depurar GL" name="Debug GL"/>
 			<menu_item_check label="Depurar conducto" name="Debug Pipeline"/>
 			<menu_item_check label="Capas alfa automáticas (diferidas)" name="Automatic Alpha Masks (deferred)"/>
 			<menu_item_check label="Capas alfa automáticas (no diferidas)" name="Automatic Alpha Masks (non-deferred)"/>
+			<menu_item_check label="Desactivar ambiente" name="Disable Ambient"/>
+			<menu_item_check label="Desactivar luz del sol" name="Disable Sunlight"/>
+			<menu_item_check label="Desactivar luces locales" name="Disable Local Lights"/>
 			<menu_item_check label="Texturas de animación" name="Animation Textures"/>
 			<menu_item_check label="Desactivar texturas" name="Disable Textures"/>
 			<menu_item_check label="Texturas a resolución completa (peligroso)" name="Full Res Textures"/>
 			<menu_item_check label="Representar luces anexadas" name="Render Attached Lights"/>
 			<menu_item_check label="Representar partículas anexadas" name="Render Attached Particles"/>
-=======
-			<menu_item_check label="SSAO y sombras suavizadas" name="SSAO and Shadow Smoothing"/>
-			<menu_item_check label="Capas alfa automáticas (deferidas)" name="Automatic Alpha Masks (deferred)"/>
-			<menu_item_check label="Capas alfa automáticas (no deferidas)" name="Automatic Alpha Masks (non-deferred)"/>
-			<menu_item_check label="Animation Textures" name="Animation Textures"/>
-			<menu_item_check label="Disable Textures" name="Disable Textures"/>
-			<menu_item_check label="Desactivar ambiente" name="Disable Ambient"/>
-			<menu_item_check label="Desactivar luz del sol" name="Disable Sunlight"/>
-			<menu_item_check label="Desactivar luces locales" name="Disable Local Lights"/>
-			<menu_item_check label="Render Attached Lights" name="Render Attached Lights"/>
-			<menu_item_check label="Render Attached Particles" name="Render Attached Particles"/>
->>>>>>> 3191a5dd
 			<menu_item_check label="Hover Glow Objects" name="Hover Glow Objects"/>
 		</menu>
 		<menu label="Red" name="Network">
@@ -606,7 +584,7 @@
 		<menu label="Anexar objeto" name="Attach Object"/>
 		<menu label="Despegar objeto" name="Detach Object"/>
 		<menu label="Take Off Clothing" name="Take Off Clothing">
-<<<<<<< HEAD
+			<menu_item_call label="Universal" name="Universal"/>
 			<menu_item_call label="Camisa" name="Shirt"/>
 			<menu_item_call label="Pantalón" name="Pants"/>
 			<menu_item_call label="Zapatos" name="Shoes"/>
@@ -618,9 +596,6 @@
 			<menu_item_call label="Falda" name="Skirt"/>
 			<menu_item_call label="Alfa" name="Alpha"/>
 			<menu_item_call label="Tatuaje" name="Tattoo"/>
-=======
-			<menu_item_call label="Universal" name="Universal"/>
->>>>>>> 3191a5dd
 			<menu_item_call label="Física" name="Physics"/>
 			<menu_item_call label="Todas las prendas" name="All Clothes"/>
 		</menu>
