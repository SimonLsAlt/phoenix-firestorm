--- conflicted
+++ resolved
@@ -1414,8 +1414,6 @@
 			<ignore name="ignore" text="La ropa está tardando mucho en descargarse"/>
 		</form>
 	</notification>
-<<<<<<< HEAD
-=======
 	<notification name="AgentComplexityWithVisibility">
 		La [https://community.secondlife.com/t5/English-Knowledge-Base/Avatar-Rendering-Complexity/ta-p/2967838 complejidad de tu avatar] es [AGENT_COMPLEXITY]. 
 [OVERLIMIT_MSG]
@@ -1424,7 +1422,6 @@
 	<notification name="AgentComplexity">
 		La [https://community.secondlife.com/t5/English-Knowledge-Base/Avatar-Rendering-Complexity/ta-p/2967838 complejidad de tu avatar] es [AGENT_COMPLEXITY].
 	</notification>
->>>>>>> 2de32f24
 	<notification name="FirstRun">
 		Se ha completado la instalación de [APP_NAME].
 
@@ -3518,19 +3515,18 @@
 	<notification name="AttachmentSaved">
 		Se ha guardado el adjunto.
 	</notification>
-<<<<<<< HEAD
-=======
+	<notification name="PresetNotSaved">
+		Error al guardar el valor predefinido [NAME].
+	</notification>
+	<notification name="PresetNotDeleted">
+		Error al eliminar el valor predefinido [NAME].
+	</notification>
 	<notification name="AppearanceToXMLSaved">
 		El aspecto se ha guardado como XML en [PATH]
 	</notification>
 	<notification name="AppearanceToXMLFailed">
 		Error al guardar el aspecto como XML.
-    icon=&quot;notifytip.tga&quot;
-	name=&quot;PresetNotDeleted&quot;
-    type=&quot;notifytip&quot;&gt;
-Error al eliminar el valor predefinido [NAME].
-	</notification>
->>>>>>> 2de32f24
+	</notification>
 	<notification name="UnableToFindHelpTopic">
 		No se ha podido encontrar un tema de ayuda para este elemento.
 	</notification>
