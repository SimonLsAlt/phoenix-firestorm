<?xml version="1.0" encoding="utf-8"?>
<notifications>
	<global name="skipnexttime">
		No mostrarme esto otra vez
	</global>
	<global name="alwayschoose">
		Elegir siempre esta opción
	</global>
	<global name="implicitclosebutton">
		Cerrar
	</global>
	<template name="okbutton">
		<form>
			<button name="OK_okbutton" text="$yestext"/>
		</form>
	</template>
	<template name="okignore">
		<form>
			<button name="OK_okignore" text="$yestext"/>
		</form>
	</template>
	<template name="okcancelbuttons">
		<form>
			<button name="OK_okcancelbuttons" text="$yestext"/>
			<button name="Cancel_okcancelbuttons" text="$notext"/>
		</form>
	</template>
	<template name="okcancelignore">
		<form>
			<button name="OK_okcancelignore" text="$yestext"/>
			<button name="Cancel_okcancelignore" text="$notext"/>
		</form>
	</template>
	<template name="okhelpbuttons">
		<form>
			<button name="OK_okhelpbuttons" text="$yestext"/>
			<button name="Help" text="$helptext"/>
		</form>
	</template>
	<template name="okhelpignore">
		<form>
			<button name="OK_okhelpignore" text="$yestext"/>
			<button name="Help_okhelpignore" text="$helptext"/>
			<ignore text="$ignoretext"/>
		</form>
	</template>
	<template name="yesnocancelbuttons">
		<form>
			<button name="Yes" text="$yestext"/>
			<button name="No" text="$notext"/>
			<button name="Cancel_yesnocancelbuttons" text="$canceltext"/>
		</form>
	</template>
	<notification functor="GenericAcknowledge" label="Mensaje de notificación desconocida" name="MissingAlert">
		Tu versión de [APP_NAME] no sabe cómo mostrar la notificación que acaba de recibir. Por favor, comprueba que tienes instalada la última versión del Visor.

Detalles del error: la notificación de nombre &apos;[_NAME]&apos; no se ha encontrado en notifications.xml.
		<usetemplate name="okbutton" yestext="Aceptar"/>
	</notification>
	<notification name="FloaterNotFound">
		Error: no se pudieron encontrar estos controles:

[CONTROLS]
		<usetemplate name="okbutton" yestext="Aceptar"/>
	</notification>
	<notification name="TutorialNotFound">
		Actualmente, no hay un tutorial disponible.
		<usetemplate name="okbutton" yestext="Aceptar"/>
	</notification>
	<notification name="GenericAlert">
		[MESSAGE]
	</notification>
	<notification name="GenericAlertYesCancel">
		[MESSAGE]
		<usetemplate name="okcancelbuttons" notext="Cancelar" yestext="Sí"/>
	</notification>
	<notification name="GenericAlertOK">
		[MESSAGE]
		<usetemplate name="okbutton" yestext="OK"/>
	</notification>
	<notification name="BadInstallation">
		Ha habido un error actualizando [APP_NAME]. Por favor, [http://get.secondlife.com descarga la última versión] del Visor.
		<usetemplate name="okbutton" yestext="Aceptar"/>
	</notification>
	<notification name="LoginFailedNoNetwork">
		No se puede conectar con [SECOND_LIFE_GRID].
    &apos;[DIAGNOSTIC]&apos;
Asegúrate de que tu conexión a Internet está funcionando adecuadamente.
		<usetemplate name="okbutton" yestext="Aceptar"/>
	</notification>
	<notification name="MessageTemplateNotFound">
		No se ha encontrado la plantilla de mensaje [PATH].
		<usetemplate name="okbutton" yestext="Aceptar"/>
	</notification>
	<notification name="WearableSave">
		¿Guardar los cambios en las ropas o partes del cuerpo actuales?
		<usetemplate canceltext="Cancelar" name="yesnocancelbuttons" notext="No guardarlos" yestext="Guardarlos"/>
	</notification>
	<notification name="ConfirmNoCopyToOutbox">
		No tienes permiso para copiar uno o varios de estos objetos en el Buzón de salida de comerciante. Puedes moverlos o dejártelos.
		<usetemplate name="okcancelbuttons" notext="No mover objeto(s)" yestext="Mover objeto(s)"/>
	</notification>
	<notification name="OutboxFolderCreated">
		Se ha creado una carpeta nueva para cada objeto que has transferido al nivel superior de tu Buzón de salida de comerciante.
		<usetemplate ignoretext="Se ha creado una carpeta nueva en el Buzón de salida de comerciante" name="okignore" yestext="Aceptar"/>
	</notification>
	<notification name="OutboxImportComplete">
		Éxito

Todas las carpetas se han enviado correctamente al Mercado.
		<usetemplate ignoretext="Todas las carpetas enviadas al Mercado" name="okignore" yestext="Aceptar"/>
	</notification>
	<notification name="OutboxImportHadErrors">
		Algunas carpetas no se han transferido

Han ocurrido errores al enviar algunas carpetas al Mercado. Dichas carpetas todavía están en tu Buzón de salida de comerciante.

Puedes consultar más información en el [[MARKETPLACE_IMPORTS_URL] registro de errores].
		<usetemplate name="okbutton" yestext="Aceptar"/>
	</notification>
	<notification name="OutboxImportFailed">
		Error de la transferencia: &apos;[ERROR_CODE]&apos;

No se han enviado carpetas al Mercado a causa de un error del sistema o de la red.  Vuelve a intentarlo más tarde.
		<usetemplate name="okbutton" yestext="Aceptar"/>
	</notification>
	<notification name="OutboxInitFailed">
		Error de inicialización del Mercado: &apos;[ERROR_CODE]&apos;

La inicialización del mercado ha fallado por un error del sistema o de la red.  Vuelve a intentarlo más tarde.
		<usetemplate name="okbutton" yestext="Aceptar"/>
	</notification>
	<notification name="StockPasteFailed">
		Ha ocurrido el siguiente error al copiar o mover a la carpeta de stock:
        
        &apos;[ERROR_CODE]&apos;
		<usetemplate name="okbutton" yestext="OK"/>
	</notification>
	<notification name="MerchantPasteFailed">
		Ha ocurrido el siguiente error al copiar o mover a artículos del Mercado:
        
        &apos;[ERROR_CODE]&apos;
		<usetemplate name="okbutton" yestext="OK"/>
	</notification>
	<notification name="MerchantTransactionFailed">
		La transacción con el Mercado ha fallado por el siguiente error:
        
        Motivo: &apos;[ERROR_REASON]&apos;
        [ERROR_DESCRIPTION]
		<usetemplate name="okbutton" yestext="OK"/>
	</notification>
	<notification name="MerchantUnprocessableEntity">
		No hemos podido incluir este producto en tus artículos o activar la carpeta de versión. Normalmente esto ocurre porque falta información en el formulario de descripción de los artículos, aunque también puede deberse a errores en la estructura de carpetas. Puedes editar los artículos o comprobar si la carpeta de artículos tiene algún error.
		<usetemplate name="okbutton" yestext="OK"/>
	</notification>
	<notification name="MerchantListingFailed">
		Ha ocurrido el siguiente error en la lista de artículos del Mercado:
        
        &apos;[ERROR_CODE]&apos;
		<usetemplate name="okbutton" yestext="OK"/>
	</notification>
	<notification name="MerchantFolderActivationFailed">
		Ha ocurrido el siguiente error al activar esta carpeta de versión:

        &apos;[ERROR_CODE]&apos;
		<usetemplate name="okbutton" yestext="OK"/>
	</notification>
	<notification name="ConfirmMerchantActiveChange">
		Esta acción cambiará el contenido activo de esta lista de artículos. ¿Quieres continuar?
		<usetemplate ignoretext="Confirmar antes de que cambie una lista de artículos activa en el Mercado" name="okcancelignore" notext="Cancelar" yestext="OK"/>
	</notification>
	<notification name="ConfirmMerchantMoveInventory">
		Los artículos arrastrados a la ventana Artículos del mercado se mueven desde sus ubicaciones originales, no se copian. ¿Quieres continuar?
		<usetemplate ignoretext="Confirmar antes de mover un artículo desde el inventario al Mercado" name="okcancelignore" notext="Cancelar" yestext="OK"/>
	</notification>
	<notification name="ConfirmListingCutOrDelete">
		Al mover o eliminar una carpeta de artículos, se eliminarán tus artículos del Mercado. Si deseas conservar los artículos del Mercado, mueve o elimina el contenido de la carpeta de versión que desees modificar. ¿Quieres continuar?
		<usetemplate ignoretext="Confirmar antes de que mueva o elimine una lista de artículos del Mercado" name="okcancelignore" notext="Cancelar" yestext="OK"/>
	</notification>
	<notification name="ConfirmCopyToMarketplace">
		No tienes permiso para copiar uno o varios de estos artículos en el Mercado. Puedes moverlos o dejártelos.
		<usetemplate canceltext="Cancelar" ignoretext="Confirmar cuando intente copiar una selección que contiene artículos que no se pueden copiar en el Mercado" name="yesnocancelbuttons" notext="No mover objeto(s)" yestext="Mover objeto(s)"/>
	</notification>
	<notification name="ConfirmMerchantUnlist">
		Esta acción retirará esta lista de artículos. ¿Quieres continuar?
		<usetemplate ignoretext="Confirmar antes de que retire una lista de artículos activa en el Mercado" name="okcancelignore" notext="Cancelar" yestext="OK"/>
	</notification>
	<notification name="ConfirmMerchantClearVersion">
		Esta acción desactivará la carpeta de versión de la lista de artículos actual. ¿Quieres continuar?
		<usetemplate ignoretext="Confirmar antes de que desactive la carpeta de versión de una lista de artículos del Mercado" name="okcancelignore" notext="Cancelar" yestext="OK"/>
	</notification>
	<notification name="AlertMerchantListingNotUpdated">
		No se ha podido actualizar esta lista de artículos.
[[URL] Haz clic aquí] para editarla en el Mercado.
		<usetemplate name="okbutton" yestext="OK"/>
	</notification>
	<notification name="AlertMerchantListingCannotWear">
		No puedes ponerte prendas ni partes del cuerpo que se encuentren en la carpeta Artículos del mercado.
	</notification>
	<notification name="AlertMerchantListingInvalidID">
		Id. de lista de artículos no válida
	</notification>
	<notification name="AlertMerchantListingActivateRequired">
		Esta lista de artículos contiene varias carpetas de versión o ninguna. Tendrás que seleccionar y activar una por tu cuenta más tarde.
		<usetemplate ignoretext="Mostrar una alerta de la activación de la carpeta de versión cuando cree una lista de artículos con varias carpetas de versión" name="okignore" yestext="OK"/>
	</notification>
	<notification name="AlertMerchantStockFolderSplit">
		Hemos separado los artículos en stock de diferentes tipos en carpetas distintas, para que tu carpeta esté organizada de tal forma que podamos incluirla en el Mercado.
		<usetemplate ignoretext="Mostrar alerta cuando la carpeta de stock se divida antes de incluirla en la lista" name="okignore" yestext="OK"/>
	</notification>
	<notification name="AlertMerchantStockFolderEmpty">
		Hemos retirado tu lista de artículos porque el stock está vacío. Para volver a publicar tus artículos, añade más unidades a la carpeta de stock.
		<usetemplate ignoretext="Mostrar alerta cuando una lista de artículos se retire porque la carpeta de stock está vacía" name="okignore" yestext="OK"/>
	</notification>
	<notification name="WriteAnimationFail">
		Hubo un problema al escribir los datos de la animación. Por favor, inténtalo más tarde.
	</notification>
	<notification name="UploadAuctionSnapshotFail">
		Hubo un problema al subir la foto de la subasta por la siguiente razón: [REASON]
	</notification>
	<notification name="UnableToViewContentsMoreThanOne">
		No se puede ver a la vez los contenidos de más de un ítem. Por favor, elige un solo objeto y vuelve a intentarlo.
	</notification>
	<notification name="SaveClothingBodyChanges">
		¿Guardar todos los cambios en la ropa y partes del cuerpo?
		<usetemplate canceltext="Cancelar" name="yesnocancelbuttons" notext="No guardarlos" yestext="Guardarlos todos"/>
	</notification>
	<notification name="FriendsAndGroupsOnly">
		Quienes no sean tus amigos no sabrán que has elegido ignorar sus llamadas y mensajes instantáneos.
		<usetemplate name="okbutton" yestext="Aceptar"/>
	</notification>
	<notification name="FavoritesOnLogin">
		Nota: Al activar esta opción, cualquiera que utilice este ordenador podrá ver tu lista de lugares favoritos.
		<usetemplate name="okbutton" yestext="Aceptar"/>
	</notification>
	<notification name="GrantModifyRights">
		Al conceder permisos de modificación a otro Residente, le estás permitiendo cambiar, borrar o tomar CUALQUIER objeto que tengas en el mundo. Sé MUY cuidadoso al conceder este permiso.
¿Quieres conceder permisos de modificación a [NAME]?
		<usetemplate name="okcancelbuttons" notext="No" yestext="Sí"/>
	</notification>
	<notification name="GrantModifyRightsMultiple">
		Al conceder permisos de modificación a otro Residente, le estás permitiendo cambiar CUALQUIER objeto que tengas en el mundo. Sé MUY cuidadoso al conceder este permiso.
¿Quieres conceder permisos de modificación a los Residentes elegidos?
		<usetemplate name="okcancelbuttons" notext="No" yestext="Sí"/>
	</notification>
	<notification name="RevokeModifyRights">
		¿Quieres retirar los permisos de modificación a [NAME]?
		<usetemplate name="okcancelbuttons" notext="No" yestext="Sí"/>
	</notification>
	<notification name="RevokeModifyRightsMultiple">
		¿Quieres revocar los derechos de modificación a los residentes seleccionados?
		<usetemplate name="okcancelbuttons" notext="No" yestext="Sí"/>
	</notification>
	<notification name="UnableToCreateGroup">
		No se ha podido crear el grupo.
[MESSAGE]
		<usetemplate name="okbutton" yestext="Aceptar"/>
	</notification>
	<notification name="PanelGroupApply">
		[NEEDS_APPLY_MESSAGE]
[WANT_APPLY_MESSAGE]
		<usetemplate canceltext="Cancelar" name="yesnocancelbuttons" notext="Ignorar los cambios" yestext="Aplicar los cambios"/>
	</notification>
	<notification name="MustSpecifyGroupNoticeSubject">
		Para enviar un aviso de grupo debes especificar un asunto.
		<usetemplate name="okbutton" yestext="Aceptar"/>
	</notification>
	<notification name="AddGroupOwnerWarning">
		Vas a añadir miembros al rol de [ROLE_NAME].
No podrás retirarles ese rol, sino que deberán renunciar a él por sí mismos.
¿Estás seguro de que quieres seguir?
		<usetemplate ignoretext="Confirmar que vas a añadir un nuevo propietario al grupo" name="okcancelignore" notext="No" yestext="Sí"/>
	</notification>
	<notification name="AssignDangerousActionWarning">
		Vas a añadir la capacidad &apos;[ACTION_NAME]&apos; al rol &apos;[ROLE_NAME]&apos;.

 *ATENCIÓN*
 Todos los miembros con esta capacidad podrán asignarse a sí mismos -y a otros miembros- roles con mayores poderes de los que actualmente tienen. Potencialmente, podrían elevarse hasta poderes cercanos a los del propietario. Asegúrate de lo que estás haciendo antes de otorgar esta capacidad.
¿Añadir esta capacidad a &apos;[ROLE_NAME]&apos;?
		<usetemplate name="okcancelbuttons" notext="No" yestext="Sí"/>
	</notification>
	<notification name="AssignDangerousAbilityWarning">
		Vas a añadir la capacidad &apos;[ACTION_NAME]&apos; al rol &apos;[ROLE_NAME]&apos;.

 *ATENCIÓN*
 Todos los miembros con esta capacidad podrán asignarse a sí mismos -y a otros miembros- todas las capacidades, elevándose hasta poderes cercanos a los del propietario.
¿Añadir esta capacidad a &apos;[ROLE_NAME]&apos;?
		<usetemplate name="okcancelbuttons" notext="No" yestext="Sí"/>
	</notification>
	<notification name="AssignBanAbilityWarning">
		Vas a agregar la capacidad &apos;[ACTION_NAME]&apos; al rol &apos;[ROLE_NAME]&apos;.

 *ATENCIÓN*
Cualquier miembro de un rol que tenga esta capacidad también recibirá las capacidades &apos;[ACTION_NAME_2]&apos; y &apos;[ACTION_NAME_3]&apos;
		<usetemplate name="okbutton" yestext="OK"/>
	</notification>
	<notification name="RemoveBanAbilityWarning">
		Vas a quitar la capacidad &apos;[ACTION_NAME]&apos; del rol &apos;[ROLE_NAME]&apos;.

 *ATENCIÓN*
Al quitar esta capacidad NO se quitan las capacidades &apos;[ACTION_NAME_2]&apos; y &apos;[ACTION_NAME_3]&apos;.
 
Si no quieres que este rol siga teniendo dichas capacidades, deshabilítalas inmediatamente.
		<usetemplate name="okbutton" yestext="OK"/>
	</notification>
	<notification name="EjectGroupMemberWarning">
		Vas a expulsar a [AVATAR_NAME] del grupo.
		<usetemplate ignoretext="Confirmar la expulsión de un miembro de un grupo" name="okcancelignore" notext="Cancelar" yestext="Expulsar"/>
	</notification>
	<notification name="EjectGroupMembersWarning">
		Vas a expulsar a [COUNT] miembros del grupo.
		<usetemplate ignoretext="Confirmar la expulsión de múltiples miembros de un grupo" name="okcancelignore" notext="Cancelar" yestext="Expulsar"/>
	</notification>
	<notification name="GroupBanUserOnBanlist">
		No se ha enviado una invitación a algunos residentes porque están expulsados del grupo.
	</notification>
	<notification name="AttachmentDrop">
		Vas a soltar tu accesorio.
    ¿Estás seguro de que quieres continuar?
		<usetemplate ignoretext="Confirmar antes de soltar accesorios" name="okcancelignore" notext="No" yestext="Sí"/>
	</notification>
	<notification name="JoinGroupCanAfford">
		Entrar a este grupo cuesta [COST] L$.
¿Quieres hacerlo?
		<usetemplate name="okcancelbuttons" notext="Cancelar" yestext="Entrar"/>
	</notification>
	<notification name="JoinGroupNoCost">
		Vas a entrar al grupo [NAME].
¿Quieres seguir?
		<usetemplate name="okcancelbuttons" notext="Cancelar" yestext="Entrar"/>
	</notification>
	<notification name="JoinGroupCannotAfford">
		Entrar a este grupo cuesta [COST] L$.
No tienes dinero suficiente para entrar.
	</notification>
	<notification name="CreateGroupCost">
		Crear este grupo te costará [COST] L$.
Los grupos necesitan más de un miembro. Si no, son borrados permanentemente.
Por favor, invita a miembros en las próximas 48 horas.
		<usetemplate canceltext="Cancelar" name="okcancelbuttons" notext="Cancelar" yestext="Crear un grupo por [COST] L$"/>
	</notification>
	<notification name="LandBuyPass">
		Por [COST] L$ puedes entrar a este terreno (&apos;[PARCEL_NAME]&apos;) durante [TIME] horas. ¿Comprar un pase?
		<usetemplate name="okcancelbuttons" notext="Cancelar" yestext="Aceptar"/>
	</notification>
	<notification name="SalePriceRestriction">
		El precio de venta tiene que ser mayor de 0 L$ si la venta es a cualquiera.
Por favor, elige a alguien concreto como comprador si la venta es por 0 L$.
	</notification>
	<notification name="ConfirmLandSaleChange">
		Los [LAND_SIZE] m² de terreno seleccionados se van a poner a la venta.
El precio de venta será de [SALE_PRICE] L$, y se autorizará la compra sólo a [NAME].
		<usetemplate name="okcancelbuttons" notext="Cancelar" yestext="Aceptar"/>
	</notification>
	<notification name="ConfirmLandSaleToAnyoneChange">
		ATENCIÓN: Marcando &apos;vender a cualquiera&apos; hace que tu terreno esté disponible para toda la comunidad de [CURRENT_GRID], incluso para quienes no están en esta región.

Los [LAND_SIZE] m² seleccionados de terreno se van a poner a la venta.
El precio de venta será de [SALE_PRICE] L$ y se autoriza la compra a [NAME].
		<usetemplate name="okcancelbuttons" notext="Cancelar" yestext="Aceptar"/>
	</notification>
	<notification name="ReturnObjectsDeededToGroup">
		¿Estás seguro de que quieres devolver todos los objetos de esta parcela que estén compartidos con el grupo &apos;[NAME]&apos; al inventario de su propietario anterior?

*ATENCIÓN* ¡Esto borrará los objetos no transferibles que se hayan cedido al grupo!

Objetos: [N]
		<usetemplate name="okcancelbuttons" notext="Cancelar" yestext="Aceptar"/>
	</notification>
	<notification name="ReturnObjectsOwnedByUser">
		¿Estás seguro de que quieres devolver al inventario de &apos;[NAME]&apos; todos los objetos que sean de su propiedad en esta parcela?

Objetos: [N]
		<usetemplate name="okcancelbuttons" notext="Cancelar" yestext="Aceptar"/>
	</notification>
	<notification name="ReturnObjectsOwnedBySelf">
		¿Estás seguro de que quieres devolver a tu inventario todos los objetos de los que eres propietario en esta parcela?

Objetos: [N]
		<usetemplate name="okcancelbuttons" notext="Cancelar" yestext="Aceptar"/>
	</notification>
	<notification name="ReturnObjectsNotOwnedBySelf">
		¿Estás seguro de que quieres devolver todos los objetos de los que NO eres propietario en esta parcela al inventario de sus propietarios?
Los objetos transferibles que se hayan transferido al grupo se devolverán a sus propietarios previos.

*ATENCIÓN* ¡Esto borrará los objetos no transferibles que se hayan cedido al grupo!

Objetos: [N]
		<usetemplate name="okcancelbuttons" notext="Cancelar" yestext="Aceptar"/>
	</notification>
	<notification name="ReturnObjectsNotOwnedByUser">
		¿Estás seguro de que quieres devolver todos los objetos de esta parcela que NO sean propiedad de [NAME] al inventario de sus propietarios?
Los objetos transferibles que se hayan transferido al grupo se devolverán a sus anteriores propietarios.

*ATENCIÓN* ¡Esto borrará los objetos no transferibles que se hayan cedido al grupo!

Objetos: [N]
		<usetemplate name="okcancelbuttons" notext="Cancelar" yestext="Aceptar"/>
	</notification>
	<notification name="ReturnAllTopObjects">
		¿Estás seguro de que quieres devolver al inventario de su propietario todos los objetos de la lista?
		<usetemplate name="okcancelbuttons" notext="Cancelar" yestext="Aceptar"/>
	</notification>
	<notification name="DisableAllTopObjects">
		¿Estás seguro de que quieres desactivar todos los objetos de esta región?
		<usetemplate name="okcancelbuttons" notext="Cancelar" yestext="Aceptar"/>
	</notification>
	<notification name="ReturnObjectsNotOwnedByGroup">
		¿Devolver a sus propietarios los objetos de esta parcela que NO estén compartidos con el grupo [NAME]?

Objetos: [N]
		<usetemplate name="okcancelbuttons" notext="Cancelar" yestext="Aceptar"/>
	</notification>
	<notification name="UnableToDisableOutsideScripts">
		No se pueden desactivar los scripts.
Toda esta región tiene activado el &apos;daño&apos;.
Para que funcionen las armas los scripts deben estar activados.
	</notification>
	<notification name="MultipleFacesSelected">
		Están seleccionadas varias caras.
Si sigues con esta acción, en las diferentes caras del objeto aparecerán distintas instancias de los medios.
Para colocar los medios en una sola cara, marca la opción &apos;Elegir la cara&apos; y pulsa en la cara adecuada del objeto, y luego pulsa &apos;+&apos;.
		<usetemplate ignoretext="Los medios se configurarán en todas las caras seleccionadas" name="okcancelignore" notext="Cancelar" yestext="Aceptar"/>
	</notification>
	<notification name="MustBeInParcel">
		Para configurar el Punto de llegada de la parcela,
debes estar dentro de ella.
	</notification>
	<notification name="PromptRecipientEmail">
		Por favor, escribe una dirección de correo electrónica válida para el/los receptor(es).
	</notification>
	<notification name="PromptSelfEmail">
		Por favor, escribe tu dirección de correo electrónico.
	</notification>
	<notification name="PromptMissingSubjMsg">
		¿Enviar foto por correo electrónico con el asunto o el mensaje por defecto?
		<usetemplate name="okcancelbuttons" notext="Cancelar" yestext="Aceptar"/>
	</notification>
	<notification name="ErrorProcessingSnapshot">
		Error al procesar los datos de la foto.
	</notification>
	<notification name="ErrorEncodingSnapshot">
		Error al codificar la foto.
	</notification>
	<notification name="ErrorPhotoCannotAfford">
		Necesitas [COST] L$ para guardar una foto en el inventario. Puedes comprar L$ o bien guardar la foto en tu equipo.
	</notification>
	<notification name="ErrorTextureCannotAfford">
		Necesitas [COST] L$ para guardar una textura en el inventario. Puedes comprar L$ o bien guardar la foto en tu equipo.
	</notification>
	<notification name="ErrorUploadingPostcard">
		Hubo un problema al enviar la foto por la siguiente razón: [REASON]
	</notification>
	<notification name="ErrorUploadingReportScreenshot">
		Hubo un problema al subir la captura de pantalla del informe por la siguiente razón: [REASON]
	</notification>
	<notification name="MustAgreeToLogIn">
		Debes aceptar las Condiciones del Servicio para continuar el inicio de sesión en [CURRENT_GRID].
	</notification>
	<notification name="CouldNotPutOnOutfit">
		No se ha podido poner el vestuario.
La carpeta del vestuario no contiene partes del cuerpo, accesorios o ropa.
	</notification>
	<notification name="CannotWearTrash">
		No puedes ponerte ropas o partes del cuerpo que estén en la Papelera
	</notification>
	<notification name="MaxAttachmentsOnOutfit">
		No se puede anexar el objeto.
Se ha superado el límite máximo de [MAX_ATTACHMENTS] accesorios. Por favor, quítate alguno.
	</notification>
	<notification name="CannotWearInfoNotComplete">
		No puedes vestirte este ítem porque aún no se ha cargado. Por favor, inténtalo de nuevo en un minuto.
	</notification>
	<notification name="MustEnterPasswordToLogIn">
		Escribe la contraseña para poder iniciar sesión.
	</notification>
	<notification name="MustHaveAccountToLogIn">
		Lo sentimos. Se ha quedado algún campo en blanco.
Tienes que volver a introducir el nombre de usuario de tu avatar.

Necesitas una cuenta para acceder a [CURRENT_GRID]. ¿Te gustaría crear una ahora?
		<url name="url">
			[create_account_url]
		</url>
		<usetemplate name="okcancelbuttons" notext="Volver a intentarlo" yestext="Crear una cuenta nueva"/>
	</notification>
	<notification name="InvalidCredentialFormat">
		Escribe el nombre de usuario o el nombre y el apellido de tu avatar en el campo Nombre de usuario y reintenta el inicio de sesión.
	</notification>
	<notification name="InvalidGrid">
		&apos;[GRID]&apos; no es un identificador de cuadrícula válido.
	</notification>
	<notification name="InvalidLocationSLURL">
		Tu localización inicial no especifica una cuadrícula válida.
	</notification>
	<notification name="DeleteClassified">
		¿Borrar el clasificado &apos;[NAME]&apos;?
No se reembolsarán las cuotas pagadas.
		<usetemplate name="okcancelbuttons" notext="Cancelar" yestext="Aceptar"/>
	</notification>
	<notification name="DeleteMedia">
		Has elegido borrar los medios asociados a esta cara.
¿Estás seguro de que quieres continuar?
		<usetemplate ignoretext="Confirmar antes de borrar los medios de un objeto" name="okcancelignore" notext="No" yestext="Sí"/>
	</notification>
	<notification name="ClassifiedSave">
		¿Guardar los cambios en el clasificado [NAME]?
		<usetemplate canceltext="Cancelar" name="yesnocancelbuttons" notext="No guardar" yestext="Guardar"/>
	</notification>
	<notification name="ClassifiedInsufficientFunds">
		No tienes suficiente dinero para crear un clasificado.
		<usetemplate name="okbutton" yestext="Aceptar"/>
	</notification>
	<notification name="DeleteAvatarPick">
		¿Borrar el destacado &lt;nolink&gt;[PICK]&lt;/nolink&gt;?
		<usetemplate name="okcancelbuttons" notext="Cancelar" yestext="Aceptar"/>
	</notification>
	<notification name="DeleteOutfits">
		¿Eliminar el vestuario seleccionado?
		<usetemplate name="okcancelbuttons" notext="Cancelar" yestext="Aceptar"/>
	</notification>
	<notification name="PromptGoToEventsPage">
		¿Ir a la web de eventos de [CURRENT_GRID]?
		<url name="url">
			http://secondlife.com/events/?lang=es-ES
		</url>
		<usetemplate name="okcancelbuttons" notext="Cancelar" yestext="Aceptar"/>
	</notification>
	<notification name="SelectProposalToView">
		Por favor, selecciona qué propuesta quieres ver.
	</notification>
	<notification name="SelectHistoryItemToView">
		Por favor, selecciona un ítem del historial para verlo.
	</notification>
	<notification name="ResetShowNextTimeDialogs">
		¿Quieres reactivar todas las notificaciones que a las que previemente indicaste que &apos;No mostrarme esto otra vez&apos;?
		<usetemplate name="okcancelbuttons" notext="Cancelar" yestext="Aceptar"/>
	</notification>
	<notification name="SkipShowNextTimeDialogs">
		¿Quieres desactivar todas las notificaciones que lo permitan?
		<usetemplate name="okcancelbuttons" notext="Cancelar" yestext="Aceptar"/>
	</notification>
	<notification name="CacheWillClear">
		La caché se limpiará cuando reinicies [APP_NAME].
	</notification>
	<notification name="DisableCookiesBreaksSearch">
		Si desactivas las cookies, la función de búsqueda no funcionará correctamente y no podrás usarla.
	</notification>
	<notification name="DisableJavascriptBreaksSearch">
		Si desactivas Javascript, la función de búsqueda no funcionará correctamente y no podrás usarla.
	</notification>
	<notification name="CacheWillBeMoved">
		La caché se moverá cuando reinicies [APP_NAME].
Nota: esto vaciará la caché.
	</notification>
	<notification name="ChangeConnectionPort">
		La configuración del puerto tendrá efecto cuando reinicies [APP_NAME].
	</notification>
	<notification name="ChangeDeferredDebugSetting">
		El cambio de configuración del depurador se activará cuando reinicies [APP_NAME].
	</notification>
	<notification name="ChangeSkin">
		La nueva skin se aplicará tras reiniciar [APP_NAME].
		<usetemplate name="okcancelbuttons" notext="Aceptar" yestext="Reiniciar"/>
	</notification>
	<notification name="ChangeSkin">
		Verás la nueva apariencia cuando reinicies [APP_NAME].
	</notification>
	<notification name="ChangeLanguage">
		El cambio de idioma tendrá efecto cuando reinicies [APP_NAME].
	</notification>
	<notification name="GoToAuctionPage">
		¿Ir a la página web de [CURRENT_GRID] para ver los detalles de la subasta
o hacer una puja?
		<usetemplate name="okcancelbuttons" notext="Cancelar" yestext="Aceptar"/>
	</notification>
	<notification name="SaveChanges">
		¿Guardar los cambios?
		<usetemplate canceltext="Cancelar" name="yesnocancelbuttons" notext="No guardar" yestext="Guardar"/>
	</notification>
	<notification name="DeleteNotecard">
		¿Deseas borrar la nota?
		<usetemplate name="okcancelbuttons" notext="Cancelar" yestext="OK"/>
	</notification>
	<notification name="LoadPreviousReportScreenshot">
		¿Deseas incluir la foto anterior en la denuncia?
		<usetemplate name="okcancelbuttons" notext="Cancelar" yestext="Aceptar"/>
	</notification>
	<notification name="GestureSaveFailedTooManySteps">
		Fallo al guardar el gesto.
El gesto tiene demasiados pasos.
Intenta quitarle algunos y vuelve a guardarlo.
	</notification>
	<notification name="GestureSaveFailedTryAgain">
		Fallo al guardar el gesto. Por favor, vuelve a intentarlo en un minuto.
	</notification>
	<notification name="GestureSaveFailedObjectNotFound">
		No se ha podido guardar el gesto porque no se pudo encontrar el objeto o el inventario del objeto asociado.
El objeto debe de haber sido borrado o estar fuera de alcance (&apos;out of range&apos;).
	</notification>
	<notification name="GestureSaveFailedReason">
		Al guardar un gesto se ha producido un problema por: [REASON]. Por favor, vuelve a intentar guardarlo más tarde.
	</notification>
	<notification name="SaveNotecardFailObjectNotFound">
		No se ha podido guardar la nota porque no se pudo encontrar el objeto o el inventario del objeto asociado.
El objeto debe de haber sido borrado o estar fuera de alcance (&apos;out of range&apos;).
	</notification>
	<notification name="SaveNotecardFailReason">
		Al guardar una nota se ha producido un problema por: [REASON]. Por favor, vuelve a intentar guardarla más tarde.
	</notification>
	<notification name="ScriptCannotUndo">
		No se han podido deshacer todos los cambios en tu versión del script.
¿Quieres cargar la última versión guardada en el servidor?
(**Cuidado** No podrás deshacer esta operación).
		<usetemplate name="okcancelbuttons" notext="Cancelar" yestext="Aceptar"/>
	</notification>
	<notification name="SaveScriptFailObjectNotFound">
		No se ha podido guardar el script porque no se pudo encontrar el objeto en que está incluído.
El objeto debe de haber sido borrado o estar fuera de alcance (&apos;out of range&apos;)..
	</notification>
	<notification name="StartRegionEmpty">
		No está definida tu región inicial.
Por favor, escribe el nombre de la región en el cuadro de Posición inicial o elige para esa posición Mi Base o Mi última posición.
		<usetemplate name="okbutton" yestext="Aceptar"/>
	</notification>
	<notification name="CouldNotStartStopScript">
		No se ha podido ejecutar o detener el script porque no se pudo encontrar el objeto en que está incluído.
El objeto debe de haber sido borrado o estar fuera de alcance (&apos;out of range&apos;)..
	</notification>
	<notification name="CannotDownloadFile">
		No se ha podido descargar el archivo.
	</notification>
	<notification name="CannotWriteFile">
		No se ha podido escribir el archivo [[FILE]]
	</notification>
	<notification name="UnsupportedHardware">
		Debes saber que tu ordenador no cumple los requisitos mínimos para la utilización de [APP_NAME]. Puede que experimentes un rendimiento muy bajo. Desafortunadamente, [SUPPORT_SITE] no puede dar asistencia técnica a sistemas con una configuración no admitida.

¿Ir a [_URL] para más información?
		<url name="url" option="0">
			http://secondlife.com/support/sysreqs.php?lang=es
		</url>
		<usetemplate ignoretext="El hardware de mi ordenador no está admitido" name="okcancelignore" notext="No" yestext="Sí"/>
	</notification>
<<<<<<< HEAD
	<notification name="IntelOldDriver">
		Probablemente ya existe un controlador más reciente para tu procesador de gráficos. La actualización del controlador de gráficos puede mejorar sustancialmente el rendimiento.

¿Deseas visitar [_URL] para comprobar si hay controladores actualizados?
		<url name="url">
			http://www.intel.com/p/es_XL/support/detect/graphics
		</url>
		<usetemplate ignoretext="Mi controlador de gráficos no está actualizado" name="okcancelignore" notext="No" yestext="Sí"/>
	</notification>
	<notification name="AMDOldDriver">
		Probablemente ya existe un controlador más reciente para tu procesador de gráficos. La actualización del controlador de gráficos puede mejorar sustancialmente el rendimiento.

    ¿Deseas visitar [_URL] para comprobar si hay controladores actualizados?
		<url name="url">
			http://support.amd.com/us/Pages/AMDSupportHub.aspx
		</url>
		<usetemplate ignoretext="Mi controlador de gráficos no está actualizado" name="okcancelignore" notext="No" yestext="Sí"/>
	</notification>
	<notification name="NVIDIAOldDriver">
=======
	<notification name="OldGPUDriver">
>>>>>>> 9bfcda0a
		Probablemente ya existe un controlador más reciente para tu procesador de gráficos.  La actualización del controlador de gráficos puede mejorar sustancialmente el rendimiento.

    ¿Deseas visitar [URL] para buscar controladores actualizados?
		<url name="url">
			[URL]
		</url>
		<usetemplate ignoretext="Mi controlador de gráficos no está actualizado" name="okcancelignore" notext="No" yestext="Sí"/>
	</notification>
	<notification name="UnknownGPU">
		Tu sistema usa una tarjeta gráfica que [APP_NAME] no reconoce.
Suele suceder con hardware nuevo que todavía no ha sido probado con [APP_NAME].  Probablemente todo irá bien, pero puede que tengas que ajustar tus configuraciones gráficas.
(Avatar &gt; Preferencias &gt; Gráficos).
		<form name="form">
			<ignore name="ignore" text="No se ha podido identificar mi tarjeta gráfica"/>
		</form>
	</notification>
	<notification name="DisplaySettingsNoShaders">
		[APP_NAME] se cae al iniciar los controladores gráficos.
La calidad de los gráficos se configurará en Baja para prevenir algunos errores comunes de los gráficos. Esto desactivará algunas prestaciones.
Te recomendamos actualizar los controladores de tu tarjeta gráfica.
La calidad gráfica puede ajustarse en Avatar &gt; Preferencias &gt; Gráficos.
	</notification>
	<notification name="RegionNoTerraforming">
		En la región [REGION] no se permite modificar el terreno.
	</notification>
	<notification name="ParcelNoTerraforming">
		No tienes permiso para modificar el terreno de la parcela [PARCEL].
	</notification>
	<notification name="CannotCopyWarning">
		No tienes permiso para copiar los elementos siguientes:
[ITEMS] y, si los das, los perderás del inventario. ¿Seguro que quieres ofrecerlos?
		<usetemplate name="okcancelbuttons" notext="No" yestext="Sí"/>
	</notification>
	<notification name="CannotGiveItem">
		No se ha podido dar el ítem del inventario.
	</notification>
	<notification name="TransactionCancelled">
		Transacción cancelada.
	</notification>
	<notification name="TooManyItems">
		No puedes dar más de 42 items en una única transferencia de inventario.
	</notification>
	<notification name="NoItems">
		No tienes permiso para transferir el ítem seleccionado.
	</notification>
	<notification name="CannotCopyCountItems">
		No tienes permiso para copiar [COUNT] de los
items seleccionados. Si los das, los perderás de tu inventario.
¿Realmente quieres darlos?
		<usetemplate name="okcancelbuttons" notext="No" yestext="Sí"/>
	</notification>
	<notification name="CannotGiveCategory">
		No tienes permiso para transferir
la carpeta seleccionada.
	</notification>
	<notification name="FreezeAvatar">
		¿Congelar a este avatar?
Temporalmente, será incapaz de moverse, usar el chat, o interactuar con el mundo.
		<usetemplate canceltext="Cancelar" name="yesnocancelbuttons" notext="Descongelarlo" yestext="Congelarlo"/>
	</notification>
	<notification name="FreezeAvatarFullname">
		¿Congelar a [AVATAR_NAME]?
Temporalmente, será incapaz de moverse, usar el chat, o interactuar con el mundo.
		<usetemplate canceltext="Cancelar" name="yesnocancelbuttons" notext="Descongelarlo" yestext="Congelarlo"/>
	</notification>
	<notification name="FreezeAvatarMultiple">
		¿Congelar a los siguientes avatares?
		
[RESIDENTS]
 
Se les impedirá temporalmente moverse comunicarse por cat o interactuar con el mundo.
		<usetemplate canceltext="Cancelar" name="yesnocancelbuttons" notext="Descongelar" yestext="Congelar"/>
	</notification>  
	<notification name="EjectAvatarFullname">
		¿Expulsar a [AVATAR_NAME] de tu terreno?
		<usetemplate canceltext="Cancelar" name="yesnocancelbuttons" notext="Expulsar y Prohibir el acceso" yestext="Expulsar"/>
	</notification>
	<notification name="EjectAvatarNoBan">
		¿Expulsar a este avatar de tu terreno?
		<usetemplate name="okcancelbuttons" notext="Cancelar" yestext="Expulsar"/>
	</notification>
	<notification name="EjectAvatarFullnameNoBan">
		¿Expulsar a [AVATAR_NAME] de tu terreno?
		<usetemplate name="okcancelbuttons" notext="Cancelar" yestext="Expulsar"/>
	</notification>
	<notification name="EjectAvatarMultiple">
		¿Expulsar a los siguientes avatares de tu terreno?

[RESIDENTS]
		<usetemplate canceltext="Cancelar" name="yesnocancelbuttons" notext="Expulsar y prohibir entrada" yestext="Expulsar"/>
	</notification>
	<notification name="EjectAvatarMultipleNoBan">
		¿Expulsar a los siguientes avatares de tu terreno?

[RESIDENTS]
		<usetemplate name="okcancelbuttons" notext="Cancelar" yestext="Expulsar"/>
	</notification>
	<notification name="EjectAvatarFromGroup">
		Has expulsado a [AVATAR_NAME] del grupo [GROUP_NAME]
	</notification>
	<notification name="AcquireErrorTooManyObjects">
		ERROR DE ADQUISICIÓN: Demasiados objetos seleccionados.
	</notification>
	<notification name="AcquireErrorObjectSpan">
		ERROR DE ADQUISICIÓN: Los objetos están en más de una región.
Por favor, mueve todos los objetos a adquirir a la
misma región.
	</notification>
	<notification name="PromptGoToCurrencyPage">
		[EXTRA]

¿Ir a [_URL] para informarte sobre la compra de L$?
		<url name="url">
			http://secondlife.com/app/currency/?lang=es-ES
		</url>
		<usetemplate name="okcancelbuttons" notext="Cancelar" yestext="Aceptar"/>
	</notification>
	<notification name="MuteLimitReached">
		No se puede añadir una entrada nueva a la lista de bloqueados porque has alcanzado el límite de [MUTE_LIMIT] entradas.
	</notification>
	<notification name="UnableToLinkObjects">
		No se pudo enlazar estos [COUNT] objetos.
Puedes enlazar [MAX] objetos como máximo.
	</notification>
	<notification name="CannotLinkIncompleteSet">
		Sólo puedes enlazar objetos completos (no sus partes), y debes
seleccionar más de uno.
	</notification>
	<notification name="CannotLinkModify">
		Imposible enlazarlos, porque no tienes permiso para modificar
todos los objetos.

Por favor, asegúrate de que no hay ninguno bloqueado y de que eres el propietario de todos.
	</notification>
	<notification name="CannotLinkPermanent">
		Los objetos no pueden ser enlazados a través del límite de la región.
	</notification>
	<notification name="CannotLinkPermanent">
		No se pueden vincular objetos a través de límites de región.
	</notification>
	<notification name="CannotLinkDifferentOwners">
		Imposible enlazarlos porque hay objetos de distintos propietarios.

Por favor, asegúrate de que eres el propietario de todos los objetos seleccionados.
	</notification>
	<notification name="NoFileExtension">
		No hay extensión de archivo en: &apos;[FILE]&apos;

Por favor, asegúrate de que la extensión del archivo es correcta.
	</notification>
	<notification name="InvalidFileExtension">
		Extensión de archivo inválida: [EXTENSION]
Se admiten [VALIDS]
		<usetemplate name="okbutton" yestext="Aceptar"/>
	</notification>
	<notification name="CannotUploadSoundFile">
		No se pudo abrir para su lectura el archivo de sonido que has subido:
[FILE]
	</notification>
	<notification name="SoundFileNotRIFF">
		El archivo no parece ser un RIFF WAVE:
[FILE]
	</notification>
	<notification name="SoundFileNotPCM">
		El archivo no parece ser de audio PCM WAVE:
[FILE]
	</notification>
	<notification name="SoundFileInvalidChannelCount">
		El archivo no tiene un número de canales válido (debe ser mono o estéreo):
[FILE]
	</notification>
	<notification name="SoundFileInvalidSampleRate">
		No parece que el archivo tenga una frecuencia de muestreo (sample rate) adecuada (debe de ser 44.1k):
[FILE]
	</notification>
	<notification name="SoundFileInvalidWordSize">
		No parece que el archivo tenga un tamaño de palabra (word size) adecuado (debe de ser de 8 o 16 bits):
[FILE]
	</notification>
	<notification name="SoundFileInvalidHeader">
		No se encontró el fragmento &apos;data&apos; en la cabecera del archivo WAV:
[FILE]
	</notification>
	<notification name="SoundFileInvalidChunkSize">
		Tamaño de fragmento equivocado en el archivo WAV:
[FILE]
	</notification>
	<notification name="SoundFileInvalidTooLong">
		El archivo de audio es demasiado largo (debe ser como máximo de [MAX_LENGTH] segundos):
[FILE]
	</notification>
	<notification name="ProblemWithFile">
		Problemas con el archivo [FILE]:

[REASON]
	</notification>
	<notification name="CannotOpenTemporarySoundFile">
		No se ha podido abrir para su escritura el archivo comprimido de sonido: [FILE]
	</notification>
	<notification name="UnknownVorbisEncodeFailure">
		Codificación Vorbis desconocida, fallo en: [FILE]
	</notification>
	<notification name="CannotEncodeFile">
		No se puede codificar el archivo: [FILE]
	</notification>
	<notification name="CorruptedProtectedDataStore">
		No se pueden cumplimentar los campos de nombre de usuario y contraseña. Esto puede deberse a un cambio de configuración de la red.
		<usetemplate name="okbutton" yestext="Aceptar"/>
	</notification>
	<notification name="CorruptResourceFile">
		Archivo de recursos corrupto: [FILE]
	</notification>
	<notification name="UnknownResourceFileVersion">
		Versión desconocida de archivo de recursos Linden en el archivo: [FILE]
	</notification>
	<notification name="UnableToCreateOutputFile">
		No se ha podido crear el archivo de salida: [FILE]
	</notification>
	<notification name="DoNotSupportBulkAnimationUpload">
		Actualmente, [APP_NAME] no admite la subida masiva de animaciones en formato BVH.
	</notification>
	<notification name="CannotUploadReason">
		No se ha podido subir [FILE] por la siguiente razón: [REASON]
Por favor, inténtalo más tarde.
	</notification>
	<notification name="LandmarkCreated">
		Se ha añadido &quot;[LANDMARK_NAME]&quot; a tu carpeta [FOLDER_NAME].
	</notification>
	<notification name="LandmarkAlreadyExists">
		Ya tienes un hito de esta localización.
		<usetemplate name="okbutton" yestext="Aceptar"/>
	</notification>
	<notification name="CannotCreateLandmarkNotOwner">
		No puedes crear un hito aquí porque el propietario del terreno no lo permite.
	</notification>
	<notification name="CannotRecompileSelectObjectsNoScripts">
		No se pudo &apos;recompilar&apos;.
Selecciona un objeto con script.
	</notification>
	<notification name="CannotRecompileSelectObjectsNoPermission">
		No se pudo &apos;recompilar&apos;.

Selecciona objetos con scripts de los que tengas permiso de modificación.
	</notification>
	<notification name="CannotResetSelectObjectsNoScripts">
		No se pudo &apos;reiniciar&apos;.

Selecciona objetos con scripts.
	</notification>
	<notification name="CannotdeleteSelectObjectsNoScripts">
		No se pudo &apos;eliminar&apos;.
		
Selecciona objetos con scripts.
	</notification>
	<notification name="CannotResetSelectObjectsNoPermission">
		No se pudo &apos;reiniciar&apos;.

Selecciona objetos con scripts de los que tengas permiso de modificación.
	</notification>
	<notification name="CannotOpenScriptObjectNoMod">
		Imposible abrir el script del objeto sin permisos de modificación.
	</notification>
	<notification name="CannotSetRunningSelectObjectsNoScripts">
		No se puede configurar ningún script como &apos;ejecutándose&apos;.

Selecciona objetos con scripts.
	</notification>
	<notification name="CannotSetRunningNotSelectObjectsNoScripts">
		No se puede configurar ningún script como &apos;no ejecutándose&apos;.

Selecciona objetos con scripts.
	</notification>
	<notification name="NoFrontmostFloater">
		No hay nada que guardar.
	</notification>
	<notification name="SeachFilteredOnShortWords">
		Se ha modificado tu búsqueda
eliminando las palabras demasiado cortas.

Buscando: [FINALQUERY]
	</notification>
	<notification name="SeachFilteredOnShortWordsEmpty">
		Los términos de tu búsqueda son muy cortos,
por lo que no se ha hecho la búsqueda.
	</notification>
	<notification name="CouldNotTeleportReason">
		Fallo en el teleporte.
[REASON]
	</notification>
	<notification name="invalid_tport">
		Ha habido un problema al procesar tu petición de teleporte. Debes volver a iniciar sesión antes de poder teleportarte de nuevo.
Si sigues recibiendo este mensaje, por favor acude al [SUPPORT_SITE].
	</notification>
	<notification name="invalid_region_handoff">
		Ha habido un problema al procesar tu paso a otra región. Debes volver a iniciar sesión para poder pasar de región a región.
Si sigues recibiendo este mensaje, por favor acude al [SUPPORT_SITE].
	</notification>
	<notification name="blocked_tport">
		Lo sentimos, en estos momentos los teleportes están bloqueados. Vuelve a intentarlo en un momento. Si sigues sin poder teleportarte, desconéctate y vuelve a iniciar sesión para solucionar el problema.
	</notification>
	<notification name="nolandmark_tport">
		Lo sentimos, pero el sistema no ha podido localizar el destino de este hito.
	</notification>
	<notification name="timeout_tport">
		Lo sentimos, pero el sistema no ha podido completar el teleporte.
Vuelve a intentarlo en un momento.
	</notification>
	<notification name="noaccess_tport">
		Lo sentimos, pero no tienes acceso al destino de este teleporte.
	</notification>
	<notification name="missing_attach_tport">
		Aún no han llegado tus objetos anexados. Espera unos segundos más o desconéctate y vuelve a iniciar sesión antes de teleportarte.
	</notification>
	<notification name="too_many_uploads_tport">
		La cola de espera en esta región está actualmente obstruida, por lo que tu petición de teleporte no se atenderá en un tiempo prudencial. Por favor, vuelve a intentarlo en unos minutos o ve a una zona menos ocupada.
	</notification>
	<notification name="expired_tport">
		Lo sentimos, pero el sistema no ha podido atender tu petición de teleporte en un tiempo prudencial. Por favor, vuelve a intentarlo en unos pocos minutos.
	</notification>
	<notification name="expired_region_handoff">
		Lo sentimos, pero el sistema no ha podido completar tu paso a otra región en un tiempo prudencial. Por favor, vuelve a intentarlo en unos pocos minutos.
	</notification>
	<notification name="no_host">
		Ha sido imposible encontrar el destino del teleporte: o está desactivado temporalmente o ya no existe. Por favor, vuelve a intentarlo en unos pocos minutos.
	</notification>
	<notification name="no_inventory_host">
		En estos momentos no está disponible el sistema de inventario.
	</notification>
	<notification name="CannotSetLandOwnerNothingSelected">
		No se ha podido configurar el propietario del terreno:
no se ha seleccionado una parcela.
	</notification>
	<notification name="CannotSetLandOwnerMultipleRegions">
		No se ha podido obtener la propiedad del terreno porque la selección se extiende por varias regiones. Por favor, selecciona un área más pequeña y vuelve a intentarlo.
	</notification>
	<notification name="ForceOwnerAuctionWarning">
		Esta parcela está subastándose. Forzar su propiedad cancelará la subasta y, potencialmente, puede disgustar a algunos residentes si la puja ya ha empezado.
¿Forzar la propiedad?
		<usetemplate name="okcancelbuttons" notext="Cancelar" yestext="Aceptar"/>
	</notification>
	<notification name="CannotContentifyNothingSelected">
		No se ha podido &apos;contentify&apos;:
no se ha seleccionado una parcela.
	</notification>
	<notification name="CannotContentifyNoRegion">
		No se ha podido &apos;contentify&apos;:
no se ha seleccionado una región.
	</notification>
	<notification name="CannotReleaseLandNothingSelected">
		No se ha podido abandonar el terreno:
no se ha seleccionado una parcela.
	</notification>
	<notification name="CannotReleaseLandNoRegion">
		No se ha podido abandonar el terreno:
no se ha podido encontrar la región.
	</notification>
	<notification name="CannotBuyLandNothingSelected">
		Imposible comprar terreno:
no se ha seleccionado una parcela.
	</notification>
	<notification name="CannotBuyLandNoRegion">
		Imposible comprar terreno:
no se ha podido encontrar en qué región está.
	</notification>
	<notification name="CannotCloseFloaterBuyLand">
		No puedes cerrar la ventana de Comprar terreno hasta que [APP_NAME] calcule el precio de esta transacción.
	</notification>
	<notification name="CannotDeedLandNothingSelected">
		No se ha podido ceder el terreno:
no se ha seleccionado una parcela.
	</notification>
	<notification name="CannotDeedLandNoGroup">
		No se ha podido ceder el terreno:
no has seleccionado un grupo.
	</notification>
	<notification name="CannotDeedLandNoRegion">
		No se ha podido ceder el terreno:
Ha sido imposible encontrar en qué región está.
	</notification>
	<notification name="CannotDeedLandMultipleSelected">
		No se ha podido ceder el terreno:
has seleccionado varias parcelas.

Inténtalo seleccionando sólo una.
	</notification>
	<notification name="ParcelCanPlayMedia">
		Este lugar proporciona flujos de medios, que pueden requerir más ancho de banda.
		
¿Quieres reproducir flujos de medios cuando estén disponibles?
(Puedes cambiar esta opción más tarde en Preferencias &gt; Sonido y medios).
		<form name="form">
			<button name="Play Media Now" text="Reproducir ahora"/>
			<button name="Always Play Media" text="Reproducir siempre"/>
			<button name="Do Not Pley Media" text="No reproducir"/>
		</form>
	</notification>
	<notification name="CannotDeedLandWaitingForServer">
		No se ha podido ceder el terreno:
esperando que el servidor informe acerca de la propiedad.

Por favor, vuelve a intentarlo.
	</notification>
	<notification name="CannotDeedLandNoTransfer">
		No se ha podido ceder el terreno:
En la región [REGION] no se permite la cesión de terrenos.
	</notification>
	<notification name="CannotReleaseLandWatingForServer">
		No se ha podido abandonar el terreno:
esperando que el servidor actualice la información de la parcela.

Vuelve a intentarlo en unos segundos.
	</notification>
	<notification name="CannotReleaseLandSelected">
		No se ha podido abandonar el terreno:
no eres propietario de todas las parcelas seleccionadas.

Por favor, selecciona una sola parcela.
	</notification>
	<notification name="CannotReleaseLandDontOwn">
		No se ha podido abandonar el terreno:
no tienes permisos sobre esta parcela.
Las parcelas de tu propiedad se muestran en verde.
	</notification>
	<notification name="CannotReleaseLandRegionNotFound">
		No se ha podido abandonar el terreno:
Ha sido imposible encontrar en qué región está.
	</notification>
	<notification name="CannotReleaseLandNoTransfer">
		No se ha podido abandonar el terreno:
En la región [REGION] no se permite la cesión de terrenos.
	</notification>
	<notification name="CannotReleaseLandPartialSelection">
		No se ha podido abandonar el terreno:
debes seleccionar toda la parcela.

Selecciona una parcela completa o divídela primero.
	</notification>
	<notification name="ReleaseLandWarning">
		Vas a abandonar [AREA] m² de terreno.
Al hacerlo dejarás de poseerlo, pero no recibirás ningún L$.

¿Abandonar este terreno?
		<usetemplate name="okcancelbuttons" notext="Cancelar" yestext="Aceptar"/>
	</notification>
	<notification name="CannotDivideLandNothingSelected">
		No se ha podido dividir el terreno:

No has seleccionado ninguna parcela.
	</notification>
	<notification name="CannotDivideLandPartialSelection">
		No se ha podido dividir el terreno:

Has seleccionado una parcela entera.
Inténtalo seleccionando una parte.
	</notification>
	<notification name="LandDivideWarning">
		Dividir este terreno lo separará en dos parcelas, cada una de las cuales tendrá su propia configuración. Tras esta operación se restablecerán algunas configuraciones a sus valores por defecto.

¿Dividir el terreno?
		<usetemplate name="okcancelbuttons" notext="Cancelar" yestext="Aceptar"/>
	</notification>
	<notification name="CannotDivideLandNoRegion">
		No se ha podido dividir el terreno:
Ha sido imposible encontrar en qué región está.
	</notification>
	<notification name="CannotJoinLandNoRegion">
		No se ha podido unir el terreno:
Ha sido imposible encontrar en qué región está.
	</notification>
	<notification name="CannotJoinLandNothingSelected">
		No se ha podido unir el terreno:
No hay parcelas seleccionadas.
	</notification>
	<notification name="CannotJoinLandEntireParcelSelected">
		No se ha podido unir el terreno:
Sólo has seleccionado una parcela.

Selecciona terreno que incluya algo de ambas parcelas.
	</notification>
	<notification name="CannotJoinLandSelection">
		No se ha podido unir el terreno:
Debes seleccionar más de una parcela.

Selecciona terreno que incluya algo de ambas parcelas.
	</notification>
	<notification name="JoinLandWarning">
		Al unir este terreno crearás una parcela más grande formada por todas aquellas que tengan parte en el rectángulo seleccionado.
Deberás reconfigurar el nombre y las opciones de la nueva parcela.

¿Unir el terreno?
		<usetemplate name="okcancelbuttons" notext="Cancelar" yestext="Aceptar"/>
	</notification>
	<notification name="ConfirmNotecardSave">
		Esta nota debe guardarse antes de que puedas copiarla o verla. ¿Guardar la nota?
		<usetemplate name="okcancelbuttons" notext="Cancelar" yestext="Aceptar"/>
	</notification>
	<notification name="ConfirmItemCopy">
		¿Copiar este ítem a tu inventario?
		<usetemplate name="okcancelbuttons" notext="Cancelar" yestext="Copiar"/>
	</notification>
	<notification name="ResolutionSwitchFail">
		Fallo al cambiar la resolución a [RESX] por [RESY]
	</notification>
	<notification name="ErrorUndefinedGrasses">
		Error, hierbas no definidas: [SPECIES]
	</notification>
	<notification name="ErrorUndefinedTrees">
		Error, árboles no definidos: [SPECIES]
	</notification>
	<notification name="CannotSaveWearableOutOfSpace">
		No se ha podido guardar el archivo &apos;[NAME]&apos;. Tendrás que liberar algo de espacio en tu disco duro y guardarlo de nuevo.
	</notification>
	<notification name="CannotSaveToAssetStore">
		No se ha podido guardar [NAME] en la almacén central de activos.
Generalmente, esto es un fallo pasajero. Por favor, personaliza y guarda el ítem de aquí a unos minutos.
	</notification>
	<notification name="YouHaveBeenLoggedOut">
		Vaya, se ha cerrado tu sesión en [CURRENT_GRID].
            [MESSAGE]
		<usetemplate name="okcancelbuttons" notext="Salir" yestext="Ver MI y Chat"/>
	</notification>
	<notification name="OnlyOfficerCanBuyLand">
		No se ha podido comprar terreno para el grupo:
no tienes permiso para comprar terreno para el grupo que tienes activado actualmente.
	</notification>
	<notification label="Añadir como amigo" name="AddFriendWithMessage">
		Los amigos pueden darse permiso para localizarse en el mapa y para saber si el otro está conectado.

¿Ofrecer amistad a [NAME]?
		<form name="form">
			<input name="message">
				¿Quieres formar parte de mis amigos?
			</input>
			<button name="Offer" text="Aceptar"/>
			<button name="Cancel" text="Cancelar"/>
		</form>
	</notification>
	<notification label="Añadir lista de reemplazo automático" name="AddAutoReplaceList">
		Nombre de la nueva lista:
		<form name="form">
			<button name="SetName" text="Aceptar"/>
		</form>
	</notification>
	<notification label="Cambiar nombre de la lista de reemplazo automático" name="RenameAutoReplaceList">
		El nombre &apos;[DUPNAME]&apos; ya se está utilizando.
    Escribe un nuevo nombre que sea único:
		<form name="form">
			<button name="ReplaceList" text="Reemplazar la lista actual"/>
			<button name="SetName" text="Usar un nuevo nombre"/>
		</form>
	</notification>
	<notification name="InvalidAutoReplaceEntry">
		La palabra clave debe ser una única palabra y el reemplazo no puede estar vacío.
	</notification>
	<notification name="InvalidAutoReplaceList">
		La lista de reemplazo no es válida.
	</notification>
	<notification name="SpellingDictImportRequired">
		Debes especificar un archivo, un nombre y un idioma.
	</notification>
	<notification name="SpellingDictIsSecondary">
		El diccionario [DIC_NAME] aparentemente no contiene un archivo &quot;aff&quot;, lo cual significa que es un diccionario &quot;secundario&quot;.
Puedes utilizarlo como un diccionario adicional, pero no como el diccionario principal.

Consulta https://wiki.secondlife.com/wiki/Adding_Spelling_Dictionaries
	</notification>
	<notification name="SpellingDictImportFailed">
		No se puede copiar
    [FROM_NAME]
    a
    [TO_NAME]
	</notification>
	<notification label="Guardar el vestuario" name="SaveOutfitAs">
		Guardar como un nuevo vestuario todo lo que llevo puesto:
		<form name="form">
			<input name="message">
				[DESC] (nuevo)
			</input>
			<button name="OK" text="Aceptar"/>
			<button name="Cancel" text="Cancelar"/>
		</form>
	</notification>
	<notification label="Guardar artículo" name="SaveWearableAs">
		Guardar el ítem en mi inventario como:
		<form name="form">
			<input name="message">
				[DESC] (nuevo)
			</input>
			<button name="OK" text="Aceptar"/>
			<button name="Cancel" text="Cancelar"/>
		</form>
	</notification>
	<notification label="Renombrar el vestuario" name="RenameOutfit">
		Nuevo nombre del vestuario:
		<form name="form">
			<input name="new_name">
				[NAME]
			</input>
			<button name="OK" text="Aceptar"/>
			<button name="Cancel" text="Cancelar"/>
		</form>
	</notification>
	<notification name="RemoveFromFriends">
		¿Quieres romper tu amistad con [NAME]?
		<usetemplate name="okcancelbuttons" notext="Cancelar" yestext="Aceptar"/>
	</notification>
	<notification name="RemoveMultipleFromFriends">
		¿Quieres retirarle tu amistad a los residentes seleccionados?
		<usetemplate name="okcancelbuttons" notext="Cancelar" yestext="Aceptar"/>
	</notification>
	<notification name="GodDeleteAllScriptedPublicObjectsByUser">
		¿Estás seguro de que quieres BORRAR TODOS los objetos con scripts que sean propiedad de
** [AVATAR_NAME] **
en todos los terrenos de otros en esta región?
		<usetemplate name="okcancelbuttons" notext="Cancelar" yestext="Aceptar"/>
	</notification>
	<notification name="GodDeleteAllScriptedObjectsByUser">
		¿Estás seguro de que quieres BORRAR TODOS los objetos con scripts que sean propiedad de
** [AVATAR_NAME] **
en TODO EL TERRENO de esta región?
		<usetemplate name="okcancelbuttons" notext="Cancelar" yestext="Aceptar"/>
	</notification>
	<notification name="GodDeleteAllObjectsByUser">
		¿Estás seguro de que quieres BORRAR TODOS los objetos (con o sin scripts) que sean propiedad de
** [AVATAR_NAME] **
en TODO EL TERRENO de esta región?
		<usetemplate name="okcancelbuttons" notext="Cancelar" yestext="Aceptar"/>
	</notification>
	<notification name="BlankClassifiedName">
		Debes especificar un nombre para tu clasificado.
	</notification>
	<notification name="MinClassifiedPrice">
		El pago para aparecer en la lista debe ser de, al menos, [MIN_PRICE] L$.

Por favor, elige un pago mayor.
	</notification>
	<notification name="ConfirmItemDeleteHasLinks">
		Por lo menos uno de los elementos seleccionados tiene enlaces que lo señalan. Si eliminas este elemento, los enlaces dejarán de funcionar permanentemente. Lo más recomendable es eliminar primero los enlaces.

¿Estás seguro de que quieres eliminar los elementos?
		<usetemplate name="okcancelbuttons" notext="Cancelar" yestext="Aceptar"/>
	</notification>
	<notification name="ConfirmObjectDeleteLock">
		Al menos uno de los items que has seleccionado está bloqueado.

¿Estás seguro de que quieres borrar estos items?
		<usetemplate name="okcancelbuttons" notext="Cancelar" yestext="Aceptar"/>
	</notification>
	<notification name="ConfirmObjectDeleteNoCopy">
		Al menos uno de los items que has seleccionado no es copiable.

¿Estás seguro de que quieres borrar estos items?
		<usetemplate name="okcancelbuttons" notext="Cancelar" yestext="Aceptar"/>
	</notification>
	<notification name="ConfirmObjectDeleteNoOwn">
		No eres el propietario de, al menos, uno de los items que has seleccionado.

¿Estás seguro de que quieres borrar estos items?
		<usetemplate name="okcancelbuttons" notext="Cancelar" yestext="Aceptar"/>
	</notification>
	<notification name="ConfirmObjectDeleteLockNoCopy">
		Al menos un objeto está bloqueado.
Al menos un objeto no es copiable.

¿Estás seguro de que quieres borrar estos items?
		<usetemplate name="okcancelbuttons" notext="Cancelar" yestext="Aceptar"/>
	</notification>
	<notification name="ConfirmObjectDeleteLockNoOwn">
		Al menos un objeto está bloqueado.
No eres propietario de, al menos, un objeto.

¿Estás seguro de que quieres borrar estos items?
		<usetemplate name="okcancelbuttons" notext="Cancelar" yestext="Aceptar"/>
	</notification>
	<notification name="ConfirmObjectDeleteNoCopyNoOwn">
		Al menos un objeto no es copiable.
No eres propietario de, al menos, un objeto.

¿Estás seguro de que quieres borrar estos items?
		<usetemplate name="okcancelbuttons" notext="Cancelar" yestext="Aceptar"/>
	</notification>
	<notification name="ConfirmObjectDeleteLockNoCopyNoOwn">
		Al menos un objeto está bloqueado.
Al menos un objeto no es copiable.
No eres propietario de, al menos, un objeto.

¿Estás seguro de que quieres borrar estos items?
		<usetemplate name="okcancelbuttons" notext="Cancelar" yestext="Aceptar"/>
	</notification>
	<notification name="ConfirmObjectTakeLock">
		Al menos un objeto está bloqueado.

¿Estás seguro de que quieres tomar estos items?
		<usetemplate name="okcancelbuttons" notext="Cancelar" yestext="Aceptar"/>
	</notification>
	<notification name="ConfirmObjectTakeNoOwn">
		No eres el propietario de todos los objetos que estás tomando.
Si sigues, se aplicarán los permisos marcados para el próximo propietario, y es posible que se restrinja tu posibilidad de hacer modificaciones o copias.
Aún así, puedes tomar lo actualmente seleccionado.

¿Estás seguro de que quieres tomar estos items?
		<usetemplate name="okcancelbuttons" notext="Cancelar" yestext="Aceptar"/>
	</notification>
	<notification name="ConfirmObjectTakeLockNoOwn">
		Al menos un objeto está bloqueado.
No eres el propietario de todos los objetos que estás tomando.
Si sigues, se aplicarán los permisos marcados para el próximo propietario, y es posible que se restrinja tu posibilidad de hacer modificaciones o copias.
Aún así, puedes tomar lo actualmente seleccionado.

¿Estás seguro de que quieres tomar estos items?
		<usetemplate name="okcancelbuttons" notext="Cancelar" yestext="Aceptar"/>
	</notification>
	<notification name="CantBuyLandAcrossMultipleRegions">
		No se ha podido hacer la compra porque el terreno seleccionado se extiende por varias regiones.

Por favor, selecciona un área más pequeña y vuelve a intentarlo.
	</notification>
	<notification name="DeedLandToGroup">
		Al ceder esta parcela, se requerirá al grupo que tenga y mantenga el crédito suficiente para uso de terreno.
El precio de compra de la parcela no se le reembolsará al propietario.
Si se vende una parcela cedida, el precio de venta se dividirá a partes iguales entre los miembros del grupo.

¿Ceder estos [AREA] m² de terreno al grupo
&apos;[GROUP_NAME]&apos;?
		<usetemplate name="okcancelbuttons" notext="Cancelar" yestext="Aceptar"/>
	</notification>
	<notification name="DeedLandToGroupWithContribution">
		Al ceder esta parcela, el grupo deberá poseer y mantener el número suficiente de créditos de uso de terreno.
La cesión incluirá una contribución simultánea de terreno al grupo de &quot;[NAME]&quot;.
El precio de compra del terreno no se le reembolsará al propietario. Si se vende una parcela cedida, el precio de venta se dividirá en partes iguales entre los miembros del grupo.

¿Ceder este terreno de [AREA] m² al grupo &apos;[GROUP_NAME]&apos;?
		<usetemplate name="okcancelbuttons" notext="Cancelar" yestext="Aceptar"/>
	</notification>
	<notification name="DisplaySetToSafe">
		Las configuraciones que se muestran se han fijado en los niveles guardados, pues especificaste la opción de guardarlos.
	</notification>
	<notification name="DisplaySetToRecommendedGPUChange">
		La configuración de pantalla se ha establecido en los niveles recomendados porque tu tarjeta de gráficos ha cambiado
de &apos;[LAST_GPU]&apos;
a &apos;[THIS_GPU]&apos;
	</notification>
	<notification name="DisplaySetToRecommendedFeatureChange">
		La configuración de pantalla se ha establecido en los niveles recomendados a causa de un cambio en el subsistema de renderizado.
	</notification>
	<notification name="ErrorMessage">
		[ERROR_MESSAGE]
		<usetemplate name="okbutton" yestext="Aceptar"/>
	</notification>
	<notification name="AvatarMovedDesired">
		La localización solicitada no está disponible en estos momentos.
Se te ha llevado a una región cercana.
	</notification>
	<notification name="AvatarMovedLast">
		En estos momentos no está disponible la posición solicitada.
Se te ha llevado a una región cercana.
	</notification>
	<notification name="AvatarMovedHome">
		En estos momentos no está disponible tu Base.
Se te ha llevado a una región cercana.
Quizá quieras configurar una nueva posición para tu Base.
	</notification>
	<notification name="ClothingLoading">
		Aún está descargándose tu ropa.
Puedes usar [CURRENT_GRID] de forma normal; los demás residentes te verán correctamente.
		<form name="form">
			<ignore name="ignore" text="La ropa está tardando mucho en descargarse"/>
		</form>
	</notification>
	<notification name="AgentComplexityWithVisibility">
		La [https://community.secondlife.com/t5/English-Knowledge-Base/Avatar-Rendering-Complexity/ta-p/2967838 complejidad de tu avatar] es [AGENT_COMPLEXITY]. 
[OVERLIMIT_MSG]
		<usetemplate ignoretext="Avisarme si la complejidad de mi avatar puede ser excesiva" name="notifyignore"/>
	</notification>
	<notification name="AgentComplexity">
		La [https://community.secondlife.com/t5/English-Knowledge-Base/Avatar-Rendering-Complexity/ta-p/2967838 complejidad de tu avatar] es [AGENT_COMPLEXITY].
		<usetemplate ignoretext="Advertirme cuando cambie la complejidad de mi avatar" name="notifyignore"/>
	</notification>
	<notification name="HUDComplexityWarning">
		[HUD_REASON], es probable que afecte negativamente al rendimiento.
		<usetemplate ignoretext="Avisarme si la complejidad de mi HUD es excesiva" name="notifyignore"/>
	</notification>
	<notification name="FirstRun">
		Se ha completado la instalación de [APP_NAME].

Si es la primera vez que usas [CURRENT_GRID], debes crear una cuenta para poder iniciar una sesión.
		<usetemplate name="okcancelbuttons" notext="Continuar" yestext="Crear cuenta..."/>
	</notification>
	<notification name="LoginPacketNeverReceived">
		Tenemos problemas de conexión. Puede deberse a un problema de tu conexión a Internet o de [SECOND_LIFE_GRID].

Puedes revisar tu conexión a Internet y volver a intentarlo en unos minutos, pulsar Ayuda para conectarte a [SUPPORT_SITE], o pulsar Teleporte para intentar teleportarte a tu Base.
		<url name="url">
			http://es.secondlife.com/support/
		</url>
		<form name="form">
			<button name="OK" text="Aceptar"/>
			<button name="Help" text="Ayuda"/>
			<button name="Teleport" text="Teleporte"/>
		</form>
	</notification>
	<notification name="WelcomeChooseSex">
		Tu avatar aparecerá en un momento.

Para caminar, usa las teclas del cursor.
En cualquier momento, puedes pulsar la tecla F1 para obtener ayuda o para aprender más acerca de [CURRENT_GRID].
Por favor, elige el avatar masculino o femenino.
Puedes cambiar más adelante tu elección.
		<usetemplate name="okcancelbuttons" notext="Mujer" yestext="Varón"/>
	</notification>
	<notification name="CantTeleportToGrid">
		No se puede hacer el teleporte a [SLURL] porque se encuentra en una red de simuladores ([GRID]) diferente de la actual ([CURRENT_GRID]). Cierra el visor y vuelve a intentarlo.
		<usetemplate name="okbutton" yestext="Aceptar"/>
	</notification>
	<notification name="GeneralCertificateError">
		No se puede establecer la conexión con el servidor.
[REASON]

Nombre del asunto: [SUBJECT_NAME_STRING]
Nombre del emisor: [ISSUER_NAME_STRING]
Válido desde: [VALID_FROM]
Válido hasta: [VALID_TO]
Huella digital MD5: [SHA1_DIGEST]
Huella digital SHA1: [MD5_DIGEST]
Uso de la clave: [KEYUSAGE]
Uso extendido de la clave: [EXTENDEDKEYUSAGE]
Identificador de clave de asunto: [SUBJECTKEYIDENTIFIER]
		<usetemplate name="okbutton" yestext="Aceptar"/>
	</notification>
	<notification name="TrustCertificateError">
		Se desconoce la Autoridad de Certificación de este servidor.

Información del certificado:
Nombre del asunto: [SUBJECT_NAME_STRING]
Nombre del emisor: [ISSUER_NAME_STRING]
Válido desde: [VALID_FROM]
Válido hasta: [VALID_TO]
Huella digital MD5: [SHA1_DIGEST]
Huella digital SHA1: [MD5_DIGEST]
Uso de la clave: [KEYUSAGE]
Uso extendido de la clave: [EXTENDEDKEYUSAGE]
Identificador de clave de asunto: [SUBJECTKEYIDENTIFIER]

¿Deseas confiar en esta Autoridad?
		<usetemplate name="okcancelbuttons" notext="Cancelar" yestext="Confiar"/>
	</notification>
	<notification name="NotEnoughCurrency">
		[NAME] cuesta [PRICE] L$. No tienes suficientes L$ para hacer eso.
	</notification>
	<notification name="GrantedModifyRights">
		[NAME] te ha dado permiso para modificar sus objetos.
	</notification>
	<notification name="RevokedModifyRights">
		[NAME] ha revocado tu permiso para modificar sus objetos.
	</notification>
	<notification name="FlushMapVisibilityCaches">
		Esto limpiará las cachés del mapa en esta región.
Esto sólo es realmente útil para cuestiones de depuración (&apos;debugging&apos;).
(A efectos prácticos, espera 5 minutos, y el mapa de cualquiera se actualizará después de que reinicies sesión).
		<usetemplate name="okcancelbuttons" notext="Cancelar" yestext="Aceptar"/>
	</notification>
	<notification name="BuyOneObjectOnly">
		No se puede comprar más de un objeto a la vez. Por favor, selecciona sólo un objeto y vuelve a intentarlo.
	</notification>
	<notification name="OnlyCopyContentsOfSingleItem">
		No se pueden copiar a la vez los contenidos de más de un objeto.
Por favor, selecciona sólo uno y vuelve a intentarlo.
		<usetemplate name="okcancelbuttons" notext="Cancelar" yestext="Aceptar"/>
	</notification>
	<notification name="KickUsersFromRegion">
		¿Teleportar a su base a todos los residentes en esta región?
		<usetemplate name="okcancelbuttons" notext="Cancelar" yestext="Aceptar"/>
	</notification>
	<notification name="ChangeObjectBonusFactor">
		Si disminuyes el plus de objetos cuando ya se han establecido construcciones en una región, algunos objetos se podrían eliminar o devolver. ¿Estás seguro de que quieres cambiar el plus de objetos?
		<usetemplate ignoretext="Confirmar el cambio del factor de plus del objeto" name="okcancelignore" notext="Cancelar" yestext="Aceptar"/>
	</notification>
	<notification name="EstateObjectReturn">
		¿Estás seguro de que quieres devolver los objetos propiedad de
[USER_NAME]?
		<usetemplate name="okcancelbuttons" notext="Cancelar" yestext="Aceptar"/>
	</notification>
	<notification name="InvalidTerrainBitDepth">
		No se han podido configurar las texturas de la región:
La textura del terreno [TEXTURE_NUM] tiene una profundidad de bits inválida: [TEXTURE_BIT_DEPTH].

Cambia la textura [TEXTURE_NUM] por una imagen de 24 bits y 1024x1024 o menor, y pulsa de nuevo &apos;Aplicar&apos; .
	</notification>
	<notification name="InvalidTerrainSize">
		No se han podido configurar las texturas de la región:
La textura del terreno [TEXTURE_NUM] es demasiado grande: [TEXTURE_SIZE_X]x[TEXTURE_SIZE_Y].

Cambia la textura [TEXTURE_NUM] por una imagen de 24 bits y 1024x1024 o menor, y pulsa de nuevo &apos;Aplicar&apos; .
	</notification>
	<notification name="RawUploadStarted">
		Ha empezado la subida. Dependiendo de la velocidad de tu conexión, llevará hasta dos minutos.
	</notification>
	<notification name="ConfirmBakeTerrain">
		¿Realmente quieres predeterminar el terreno actual, convirtiéndolo en el centro de los limites para elevarlo y rebajarlo, y en el terreno por defecto para la herramienta &apos;Revertir&apos;?
		<usetemplate name="okcancelbuttons" notext="Cancelar" yestext="Aceptar"/>
	</notification>
	<notification name="ConfirmTextureHeights">
		Vas a usar valores inferiores más grandes que los de Intervalos de elevación. ¿Quieres continuar?
		<usetemplate canceltext="No preguntar" name="yesnocancelbuttons" notext="Cancelar" yestext="Aceptar"/>
	</notification>
	<notification name="MaxAllowedAgentOnRegion">
		Sólo puedes tener [MAX_AGENTS] residentes autorizados.
	</notification>
	<notification name="MaxBannedAgentsOnRegion">
		Sólo puedes tener [MAX_BANNED] residentes no admitidos.
	</notification>
	<notification name="MaxAgentOnRegionBatch">
		Fallo al intentar añadir [NUM_ADDED] agentes:
Se superan en [NUM_EXCESS] los [MAX_AGENTS] permitidos en [LIST_TYPE].
	</notification>
	<notification name="MaxAllowedGroupsOnRegion">
		Sólo puedes tener [MAX_GROUPS] grupos permitidos.
		<usetemplate name="okcancelbuttons" notext="Cancelar" yestext="Predeterminar"/>
	</notification>
	<notification name="MaxManagersOnRegion">
		Sólo puedes tener [MAX_MANAGER] administradores del estado.
	</notification>
	<notification name="OwnerCanNotBeDenied">
		No se puede añadir a la lista de residentes no admitidos al propietario del estado.
	</notification>
	<notification name="ProblemAddingEstateManagerBanned">
		No se puede añadir un residente expulsado a la lista de administradores de estado.
	</notification>
	<notification name="CanNotChangeAppearanceUntilLoaded">
		No puedes cambiar la apariencia hasta que no se carguen la ropa y la anatomía.
	</notification>
	<notification name="ClassifiedMustBeAlphanumeric">
		El nombre de tu anuncio clasificado debe empezar o con un número o con una letra de la A a la Z. No se permiten signos de puntuación.
	</notification>
	<notification name="CantSetBuyObject">
		No puede seleccionar Comprar el objeto, porque éste no está en venta.
Por favor, pon en venta el objeto y vuelve a intentarlo.
	</notification>
	<notification name="FinishedRawDownload">
		Finalizada la descarga del archivo raw de terreno en:
[DOWNLOAD_PATH].
	</notification>
	<notification name="DownloadWindowsMandatory">
		Hay una versión nueva de [APP_NAME] disponible.
[MESSAGE]
Debes descargar esta actualización para usar [CURRENT_GRID].
		<usetemplate name="okcancelbuttons" notext="Salir" yestext="Descargarla"/>
	</notification>
	<notification name="DownloadWindows">
		Hay una versión actualizada de [APP_NAME] disponible.
[MESSAGE]
Esta actualización no es obligatoria, pero te sugerimos instalarla para mejorar el rendimiento y la estabilidad.
		<usetemplate name="okcancelbuttons" notext="Continuar" yestext="Descargarla"/>
	</notification>
	<notification name="DownloadWindowsReleaseForDownload">
		Hay una versión actualizada de [APP_NAME] disponible.
[MESSAGE]
Esta actualización no es obligatoria, pero te sugerimos instalarla para mejorar el rendimiento y la estabilidad.
		<usetemplate name="okcancelbuttons" notext="Continuar" yestext="Descargarla"/>
	</notification>
	<notification name="DownloadLinuxMandatory">
		Hay una versión nueva de [APP_NAME] disponible.
[MESSAGE]
Debes descargar esta actualización para usar [APP_NAME].
		<usetemplate name="okcancelbuttons" notext="Salir" yestext="Descargar"/>
	</notification>
	<notification name="DownloadLinux">
		Hay una versión actualizada de [APP_NAME] disponible.
[MESSAGE]
Esta actualización no es obligatoria, pero te sugerimos instalarla para mejorar el rendimiento y la estabilidad.
		<usetemplate name="okcancelbuttons" notext="Continuar" yestext="Descargar"/>
	</notification>
	<notification name="DownloadLinuxReleaseForDownload">
		Hay una versión actualizada de [APP_NAME] disponible.
[MESSAGE]
Esta actualización no es obligatoria, pero te sugerimos instalarla para mejorar el rendimiento y la estabilidad.
		<usetemplate name="okcancelbuttons" notext="Continuar" yestext="Descargar"/>
	</notification>
	<notification name="DownloadMacMandatory">
		Hay una versión nueva de [APP_NAME] disponible.
[MESSAGE]
Debes descargar esta actualización para usar [APP_NAME].

¿Descargarla a tu carpeta de Programas?
		<usetemplate name="okcancelbuttons" notext="Salir" yestext="Descargarla"/>
	</notification>
	<notification name="DownloadMac">
		Hay una versión actualizada de [APP_NAME] disponible.
[MESSAGE]
Esta actualización no es obligatoria, pero te sugerimos instalarla para mejorar el rendimiento y la estabilidad.

¿Descargarla a tu carpeta de Programas?
		<usetemplate name="okcancelbuttons" notext="Continuar" yestext="Descargarla"/>
	</notification>
	<notification name="DownloadMacReleaseForDownload">
		Hay una versión actualizada de [APP_NAME] disponible.
[MESSAGE]
Esta actualización no es obligatoria, pero te sugerimos instalarla para mejorar el rendimiento y la estabilidad.

¿Descargarla a tu carpeta de Programas?
		<usetemplate name="okcancelbuttons" notext="Continuar" yestext="Descargarla"/>
	</notification>
	<notification name="FailedUpdateInstall">
		Se ha producido un error al instalar la actualización del visor.
Descarga e instala el último visor a través de
http://secondlife.com/download.
		<usetemplate name="okbutton" yestext="Aceptar"/>
	</notification>
	<notification name="FailedRequiredUpdateInstall">
		No hemos podido instalar una actualización necesaria. 
No podrás iniciar sesión hasta que [APP_NAME] se haya actualizado.

Descarga e instala el último visor a través de
http://secondlife.com/download.
		<usetemplate name="okbutton" yestext="Salir"/>
	</notification>
	<notification name="UpdaterServiceNotRunning">
		Hay una actualización necesaria para la instalación de Second Life.

Puedes descargar esta actualización de http://www.secondlife.com/downloads
o instalarla ahora.
		<usetemplate name="okcancelbuttons" notext="Salir de Second Life" yestext="Descargar e instalar ahora"/>
	</notification>
	<notification name="DownloadBackgroundTip">
		Hemos descargado una actualización para la instalación de [APP_NAME].
Versión [VERSION] [[RELEASE_NOTES_FULL_URL]; información acerca de esta actualización]
		<usetemplate name="okcancelbuttons" notext="Más tarde..." yestext="Instalar ahora y reiniciar [NOMBRE_APL]"/>
	</notification>
	<notification name="DownloadBackgroundDialog">
		Hemos descargado una actualización para la instalación de [APP_NAME].
Versión [VERSION] [[RELEASE_NOTES_FULL_URL]; información acerca de esta actualización]
		<usetemplate name="okcancelbuttons" notext="Más tarde..." yestext="Instalar ahora y reiniciar [APP_NAME]"/>
	</notification>
	<notification name="RequiredUpdateDownloadedVerboseDialog">
		Hemos descargado una actualización de software necesaria.
Versión [VERSION] [[INFO_URL] Información sobre esta actualización]

Debemos reiniciar [APP_NAME] para instalar la actualización.
		<usetemplate name="okbutton" yestext="Aceptar"/>
	</notification>
	<notification name="RequiredUpdateDownloadedDialog">
		Debemos reiniciar [APP_NAME] para instalar la actualización.
[[INFO_URL] Información sobre esta actualización]
		<usetemplate name="okbutton" yestext="Aceptar"/>
	</notification>
	<notification name="OtherChannelDownloadBackgroundTip">
		Hemos descargado una actualización para tu instalación de [APP_NAME].
Versión [VERSION] 
Este visor experimental ha sido reemplazado por un visor [NEW_CHANNEL];
visita [[INFO_URL] detalles sobre esta actualización]
		<usetemplate name="okcancelbuttons" notext="Más tarde..." yestext="Instalar ahora y reiniciar [APP_NAME]"/>
	</notification>
	<notification name="OtherChannelDownloadBackgroundDialog">
		Hemos descargado una actualización para tu instalación de [APP_NAME].
Versión [VERSION]
Este visor experimental ha sido reemplazado por un visor [NEW_CHANNEL];
visita [[INFO_URL] detalles sobre esta actualización]
		<usetemplate name="okcancelbuttons" notext="Más tarde..." yestext="Instalar ahora y reiniciar [APP_NAME]"/>
	</notification>
	<notification name="OtherChannelRequiredUpdateDownloadedVerboseDialog">
		Hemos descargado una actualización de software necesaria.
Versión [VERSION]
Este visor experimental ha sido reemplazado por un visor [NEW_CHANNEL];
visita [[INFO_URL] detalles sobre esta actualización]

Debemos reiniciar [APP_NAME] para instalar la actualización.
		<usetemplate name="okbutton" yestext="Aceptar"/>
	</notification>
	<notification name="OtherChannelRequiredUpdateDownloadedDialog"
 type="alertmodal">
		Debemos reiniciar [APP_NAME] para instalar la actualización.
Este visor experimental ha sido reemplazado por un visor [NEW_CHANNEL];
visita [[INFO_URL] detalles sobre esta actualización]
		<usetemplate name="okbutton" yestext="Aceptar"/>
	</notification>
	<notification name="DeedObjectToGroup">
		Ceder este objeto al grupo hará que:
* Reciba los L$ pagados en el objeto
		<usetemplate ignoretext="Confirmar antes de ceder un objeto al grupo" name="okcancelignore" notext="Cancelar" yestext="Transferir"/>
	</notification>
	<notification name="WebLaunchExternalTarget">
		¿Quieres abrir tu navegador para ver este contenido?
		<usetemplate ignoretext="Abrir mi navegador para ver una página web" name="okcancelignore" notext="Cancelar" yestext="Aceptar"/>
	</notification>
	<notification name="SystemUIScaleFactorChanged">
		El factor de tamaño de IU del sistema ha cambiado desde la última ejecución. ¿Deseas abrir la página de ajustes de tamaño de la IU?
		<usetemplate name="okcancelbuttons" notext="Cancelar" yestext="Aceptar"/>
	</notification>
	<notification name="WebLaunchJoinNow">
		¿Ir al [http://secondlife.com/account/ Panel de Control] para administrar tu cuenta?
		<usetemplate ignoretext="Abrir mi navegador para administrar mi cuenta" name="okcancelignore" notext="Cancelar" yestext="Aceptar"/>
	</notification>
	<notification name="WebLaunchSecurityIssues">
		Visita el wiki de [CURRENT_GRID] para más detalles sobre cómo informar de una cuestión de seguridad.
		<usetemplate ignoretext="Abrir mi navegador para informar de un fallo de seguridad" name="okcancelignore" notext="Cancelar" yestext="Aceptar"/>
	</notification>
	<notification name="WebLaunchQAWiki">
		Visita el wiki QA de [CURRENT_GRID].
		<usetemplate ignoretext="Abrir mi navegador para el ver el wiki de &apos;QA&apos; (Control de Calidad)" name="okcancelignore" notext="Cancelar" yestext="Aceptar"/>
	</notification>
	<notification name="WebLaunchPublicIssue">
		Visita el Public Issue Tracker (sistema público de seguimiento de incidencias) de [CURRENT_GRID], donde podrás informar de errores y otros asuntos.
		<usetemplate ignoretext="Abrir mi navegador para usar el &apos;Public Issue Tracker&apos;" name="okcancelignore" notext="Cancelar" yestext="Ir a la página"/>
	</notification>
	<notification name="WebLaunchSupportWiki">
		¿Quieres ir al blog oficial para ver las últimas noticias e informaciones?
		<usetemplate ignoretext="Abrir mi navegador para ver el blog" name="okcancelignore" notext="Cancelar" yestext="Aceptar"/>
	</notification>
	<notification name="WebLaunchLSLGuide">
		¿Quieres abrir la Guía de Script para tener ayuda sobre el tema?
		<usetemplate ignoretext="Abrir mi navegador para ver la Guía de Script" name="okcancelignore" notext="Cancelar" yestext="Aceptar"/>
	</notification>
	<notification name="WebLaunchLSLWiki">
		¿Quieres visitar el portal de LSL para obtener ayuda sobre manejo de scripts?
		<usetemplate ignoretext="Abrir mi navegador para ver el portal de LSL" name="okcancelignore" notext="Cancelar" yestext="Ir a la página"/>
	</notification>
	<notification name="ReturnToOwner">
		¿Estás seguro de que quieres devolver los objetos seleccionados a sus propietarios? Los objetos transferibles que se hayan cedido volverán a sus propietarios anteriores.

*ATENCIÓN* ¡Serán borrados los objetos no transferibles que estén cedidos!
		<usetemplate ignoretext="Confirmar antes de devolver objetos a sus propietarios." name="okcancelignore" notext="Cancelar" yestext="Aceptar"/>
	</notification>
	<notification name="GroupLeaveConfirmMember">
		Actualmente perteneces al grupo &lt;nolink&gt;[GROUP]&lt;/nolink&gt;.
¿Deseas abandonar el grupo?
		<usetemplate name="okcancelbuttons" notext="Cancelar" yestext="Aceptar"/>
	</notification>
	<notification name="GroupDepart">
		Has abandonado el grupo &apos;[group_name]&apos;.
	</notification>
	<notification name="OwnerCannotLeaveGroup">
		No puedes abandonar el grupo porque eres el último propietario del mismo. Por favor, asigna el rol de propietario a otro usuario antes de abandonar el grupo.
		<usetemplate name="okbutton" yestext="Aceptar"/>
	</notification>
	<notification name="GroupDepartError">
		No se puede abandonar el grupo.
		<usetemplate name="okbutton" yestext="Aceptar"/>
	</notification>
	<notification name="ConfirmKick">
		¿Realmente quieres expulsar a todos los residentes fuera de la red de simuladores?
		<usetemplate name="okcancelbuttons" notext="Cancelar" yestext="Expulsar a todos los Residentes"/>
	</notification>
	<notification name="MuteLinden">
		Lo sentimos, no puedes bloquear a un Linden.
		<usetemplate name="okbutton" yestext="Aceptar"/>
	</notification>
	<notification name="CannotStartAuctionAlreadyForSale">
		No puedes empezar una subasta en una parcela que ya está en venta. Desactiva la venta de terreno si estás seguro de querer iniciar una subasta.
	</notification>
	<notification label="Falló ignorar el objeto según su nombre." name="MuteByNameFailed">
		Ya has bloqueado este nombre.
		<usetemplate name="okbutton" yestext="Aceptar"/>
	</notification>
	<notification name="RemoveItemWarn">
		Aunque esté permitido, borrar contenidos puede dañar el objeto.
¿Quieres borrar ese ítem?
		<usetemplate name="okcancelbuttons" notext="Cancelar" yestext="Aceptar"/>
	</notification>
	<notification name="CantOfferCallingCard">
		En este momento no se puede ofrecer una tarjeta de visita. Por favor, vuelve a intentarlo en un momento.
		<usetemplate name="okbutton" yestext="Aceptar"/>
	</notification>
	<notification name="CantOfferFriendship">
		En este momento no se puede ofrecer amistad. Por favor, vuelve a intentarlo en un momento.
		<usetemplate name="okbutton" yestext="Aceptar"/>
	</notification>
	<notification name="DoNotDisturbModeSet">
		Se ha activado el modo No disponible. No obtendrás un aviso cuando recibas comunicaciones.

- Los otros residentes recibirán tu respuesta de No disponible (configurada en Preferencias &gt; Privacidad &gt; Autorrespuesta).
- Se rehusarán los ofrecimientos de teleporte.
- Se rechazarán las llamadas de voz.
		<usetemplate ignoretext="Cambio mi estado al modo No disponible" name="okignore" yestext="Aceptar"/>
	</notification>
	<notification name="AutorespondModeSet">
		Se ha activado el modo Autorrespuesta.
Los mensajes instantáneos entrantes serán respondidos con la texto configurado.
		<usetemplate ignoretext="Cambio mi estado al modo Autorrespuesta" name="okignore" yestext="Aceptar"/>
	</notification>
	<notification name="AutorespondNonFriendsModeSet">
		Se ha activado el modo Autorrespuesta para residentes que no están en tu lista de amigos.
Los mensajes instantáneos procedentes de avatares que no están en tu lista de amigos serán respondidos con el texto configurado.
		<usetemplate ignoretext="Cambio mi estado al modo Autorrespuesta para avatares que no son mis amigos" name="okignore" yestext="Aceptar"/>
	</notification>
	<notification name="RejectTeleportOffersModeSet">
		El modo Rechazar todas las ofertas de teleporte entrantes está activo.
Todas las ofertas de teleporte recibidas serán rechazadas con la respuesta configurada. No serás notificado cuando se produzcan.
		<usetemplate ignoretext="Cambie mi estado para rechazar todas las ofertas de teleporte" name="okignore" yestext="Aceptar"/>
	</notification>
	<notification name="JoinedTooManyGroupsMember">
		Has superado tu número máximo de grupos. Por favor, sal de al menos uno antes de entrar en éste o rehusa la oferta.
[NAME] te ha invitado a ser miembro de un grupo.
		<usetemplate name="okcancelbuttons" notext="Rehusar" yestext="Entrar"/>
	</notification>
	<notification name="JoinedTooManyGroups">
		Has superado tu número máximo de grupos. Por favor, sal de al menos uno de ellos antes de crear uno nuevo o entrar en alguno.
		<usetemplate name="okbutton" yestext="Aceptar"/>
	</notification>
	<notification name="KickUser">
		¿Con qué mensaje quieres expulsar a este Residente?
		<form name="form">
			<input name="message">
				Un administrador te ha desconectado.
			</input>
			<button name="OK" text="Aceptar"/>
			<button name="Cancel" text="Cancelar"/>
		</form>
	</notification>
	<notification name="KickAllUsers">
		¿Con qué mensaje se expulsará a cualquiera que esté actualmente en la red de simuladores?
		<form name="form">
			<input name="message">
				Un administrador te ha desconectado.
			</input>
			<button name="OK" text="Aceptar"/>
			<button name="Cancel" text="Cancelar"/>
		</form>
	</notification>
	<notification name="FreezeUser">
		¿Con qué mensaje quieres congelar a este residente?
		<form name="form">
			<input name="message">
				Has sido congelado. No puedes moverte o escribir en el chat. Un administrador se pondrá en contacto contigo a través de un mensaje instantáneo (MI).
			</input>
			<button name="OK" text="Aceptar"/>
			<button name="Cancel" text="Cancelar"/>
		</form>
	</notification>
	<notification name="UnFreezeUser">
		¿Con qué mensaje quieres descongelar a este residente?
		<form name="form">
			<input name="message">
				Ya no estás congelado.
			</input>
			<button name="OK" text="Aceptar"/>
			<button name="Cancel" text="Cancelar"/>
		</form>
	</notification>
	<notification name="SetDisplayNameSuccess">
		¡Hola, [DISPLAY_NAME]!

Al igual que en la vida real, normalmente se tarda algún tiempo en aprender nombres nuevos.  Te recomendamos que esperes varios días para que [http://wiki.secondlife.com/wiki/Setting_your_display_name tu nombre se actualice] en objetos, scripts, búsquedas, etc.
	</notification>
	<notification name="SetDisplayNameBlocked">
		Lo sentimos. No puedes cambiar tu displayname. Si crees que se trata de un error, ponte en contacto con soporte.
	</notification>
	<notification name="SetDisplayNameFailedLength">
		Lo sentimos. El nombre es demasiado largo. Los displaynames pueden tener un máximo de [LENGTH] caracteres.

Prueba con un nombre más corto.
	</notification>
	<notification name="SetDisplayNameFailedGeneric">
		Lo sentimos. No hemos podido configurar tu displayname. Vuelve a intentarlo más tarde.
	</notification>
	<notification name="SetDisplayNameMismatch">
		Los displaynames introducidos no coinciden. Vuelve a introducirlos.
	</notification>
	<notification name="AgentDisplayNameUpdateThresholdExceeded">
		Lo sentimos. Tendrás que esperar para poder cambiar tu displayname.

Consulta http://wiki.secondlife.com/wiki/Setting_your_display_name

Vuelve a intentarlo más tarde.
	</notification>
	<notification name="AgentDisplayNameSetBlocked">
		Lo sentimos. No he mos podido configurar el nombre que has solicitado porque contiene una palabra prohibida.
 
Prueba con un nombre distinto.
	</notification>
	<notification name="AgentDisplayNameSetInvalidUnicode">
		El displayname que deseas configurar contiene caracteres no válidos.
	</notification>
	<notification name="AgentDisplayNameSetOnlyPunctuation">
		Tu displayname debe contener letras y no debe incluir signos de puntuación.
	</notification>
	<notification name="DisplayNameUpdate">
		A [OLD_NAME] ([SLID]) se le conoce ahora como [NEW_NAME].
	</notification>
	<notification name="DisplayNameUpdateRemoveAlias">
		A [OLD_NAME] ([SLID]) se le conoce ahora como [NEW_NAME].
Se ha establecido un alias para este residente que reemplazará a [NEW_NAME]
¿Quieres eliminar ese alias?
		<form name="form">
			<button name="Yes" text="Sí"/>
			<button name="No" text="No"/>
		</form>
	</notification>
	<notification name="OfferTeleport">
		¿Ofrecer teleporte a tu posición con este mensaje?
		<form name="form">
			<input name="message">
				Ven conmigo a [REGION]
			</input>
			<button name="OK" text="Aceptar"/>
			<button name="Cancel" text="Cancelar"/>
		</form>
	</notification>
	<notification name="TeleportRequestPrompt">
		Solicita teleporte a [NAME] con el siguiente mensaje
		<form name="form">
			<input name="message" type="text">

			</input>
			<button name="OK" text="Aceptar"/>
			<button name="Cancel" text="Cancelar"/>
		</form>
	</notification>
	<notification name="TooManyTeleportOffers">
		Has intentado hacer [OFFERS] ofertas de teleporte,
excediendo el límite de [LIMIT].
		<usetemplate name="okbutton" yestext="Aceptar"/>
	</notification>
	<notification name="OfferTeleportFromGod">
		¿Obligar a este residente a ir a tu localización?
		<form name="form">
			<input name="message">
				Ven conmigo a [REGION]
			</input>
			<button name="OK" text="Aceptar"/>
			<button name="Cancel" text="Cancelar"/>
		</form>
	</notification>
	<notification name="TeleportFromLandmark">
		¿Seguro que quieres teleportarte a &lt;nolink&gt;[LOCATION]&lt;/nolink&gt;?
		<usetemplate ignoretext="Confirmar que quiero teleportarme a un hito" name="okcancelignore" notext="Cancelar" yestext="Teleportar"/>
	</notification>
	<notification name="TeleportViaSLAPP">
		¿Seguro que quieres teleportarte a &lt;nolink&gt;[LOCATION]&lt;/nolink&gt;?
		<usetemplate ignoretext="Confirmar el teleporte mediante SLAPP" name="okcancelignore" notext="Cancelar" yestext="Teleportarte"/>
	</notification>
	<notification name="TeleportToPick">
		¿Teleportarte a [PICK]?
		<usetemplate ignoretext="Confirmar el teleporte a una localización de los Destacados" name="okcancelignore" notext="Cancelar" yestext="Teleportar"/>
	</notification>
	<notification name="TeleportToClassified">
		¿Teleportarte a [CLASSIFIED]?
		<usetemplate ignoretext="Confirmar el teleporte a una localización de los Clasificados" name="okcancelignore" notext="Cancelar" yestext="Teleportar"/>
	</notification>
	<notification name="TeleportToHistoryEntry">
		¿Teleportarte a [HISTORY_ENTRY]?
		<usetemplate ignoretext="Confirmar que quiero teleportarme a una localización del historial" name="okcancelignore" notext="Cancelar" yestext="Teleportar"/>
	</notification>
	<notification label="Mensaje a todo el estado" name="MessageEstate">
		Escribe un anuncio breve que se enviará a todo el que esté en tu estado.
		<form name="form">
			<input name="message"/>
			<button name="OK" text="Aceptar"/>
			<button name="Cancel" text="Cancelar"/>
		</form>
	</notification>
	<notification label="Cambiar un estado Linden" name="ChangeLindenEstate">
		Estás a punto de cambiar un estado propiedad de Linden (continente, teen grid, orientación, etc.).

Esto es EXTREMADAMENTE PELIGROSO porque puede afectar en gran manera la experiencia de los Residentes. En el Continente, cambiará miles de regiones y se provocará un colapso en el espacio del servidor. 

¿Continuar?
		<usetemplate name="okcancelbuttons" notext="Cancelar" yestext="Aceptar"/>
	</notification>
	<notification label="Cambiar el acceso a un estado Linden" name="ChangeLindenAccess">
		Vas a cambiar la lista de acceso de un estado propiedad de Linden (continente, grid teen, orientación, etc.).

Esto es PELIGROSO, y sólo debe hacerse para deshacerse de ataques que permitan sacar o meter en el grid objetos o L$.
Se cambiarán miles de regiones, y se provocará un colapso en el espacio del servidor.
		<usetemplate name="okcancelbuttons" notext="Cancelar" yestext="Aceptar"/>
	</notification>
	<notification label="Seleccionar el estado" name="EstateAllowedAgentAdd">
		¿Añadir a la lista de permitidos sólo para este estado o para [ALL_ESTATES]?
		<usetemplate canceltext="Cancelar" name="yesnocancelbuttons" notext="Todos los estados" yestext="Este estado"/>
	</notification>
	<notification label="Seleccionar el estado" name="EstateAllowedAgentRemove">
		¿Quitar de la lista de permitidos sólo para este estado o para [ALL_ESTATES]?
		<usetemplate canceltext="Cancelar" name="yesnocancelbuttons" notext="Todos los estados" yestext="Este estado"/>
	</notification>
	<notification label="Seleccionar el estado" name="EstateAllowedGroupAdd">
		¿Añadir a la lista de grupos permitidos sólo para este estado o para [ALL_ESTATES]?
		<usetemplate canceltext="Cancelar" name="yesnocancelbuttons" notext="Todos los estados" yestext="Este estado"/>
	</notification>
	<notification label="Seleccionar el estado" name="EstateAllowedGroupRemove">
		¿Quitar de la lista de grupos permitidos sólo para este estado o para [ALL_ESTATES]?
		<usetemplate canceltext="Cancelar" name="yesnocancelbuttons" notext="Todos los estados" yestext="Este estado"/>
	</notification>
	<notification label="Seleccionar el estado" name="EstateBannedAgentAdd">
		¿Denegar el acceso sólo a este estado o a [ALL_ESTATES]?
		<usetemplate canceltext="Cancelar" name="yesnocancelbuttons" notext="Todos los estados" yestext="Este estado"/>
	</notification>
	<notification label="Seleccionar el estado" name="EstateBannedAgentRemove">
		¿Quitar de la lista de prohibición de acceso a este residente para que acceda sólo a este estado o a [ALL_ESTATES]?
		<usetemplate canceltext="Cancelar" name="yesnocancelbuttons" notext="Todos los estados" yestext="Este estado"/>
	</notification>
	<notification label="Seleccionar el estado" name="EstateManagerAdd">
		¿Añadir al administrador del estado sólo para este estado o para [ALL_ESTATES]?
		<usetemplate canceltext="Cancelar" name="yesnocancelbuttons" notext="Todos los estados" yestext="Este estado"/>
	</notification>
	<notification label="Seleccionar el estado" name="EstateManagerRemove">
		¿Quitar al administrador del estado sólo para este estado o para [ALL_ESTATES]?
		<usetemplate canceltext="Cancelar" name="yesnocancelbuttons" notext="Todos los estados" yestext="Este estado"/>
	</notification>
	<notification label="Seleccionar estado" name="EstateAllowedExperienceAdd">
		¿Añadir a la lista de permitidos solamente en este estado o en [ALL_ESTATES]?
		<usetemplate canceltext="Cancelar" name="yesnocancelbuttons" notext="Todos los estados" yestext="Este estado"/>
	</notification>
	<notification label="Seleccionar estado" name="EstateAllowedExperienceRemove">
		¿Quitar de la lista de permitidos solamente en este estado o en [ALL_ESTATES]?
		<usetemplate canceltext="Cancelar" name="yesnocancelbuttons" notext="Todos los estados" yestext="Este estado"/>
	</notification>
	<notification label="Seleccionar estado" name="EstateBlockedExperienceAdd">
		¿Añadir a la lista de bloqueados solamente en este estado o en [ALL_ESTATES]?
		<usetemplate canceltext="Cancelar" name="yesnocancelbuttons" notext="Todos los estados" yestext="Este estado"/>
	</notification>
	<notification label="Seleccionar estado" name="EstateBlockedExperienceRemove">
		¿Quitar de la lista de bloqueados solamente en este estado o en [ALL_ESTATES]?
		<usetemplate canceltext="Cancelar" name="yesnocancelbuttons" notext="Todos los estados" yestext="Este estado"/>
	</notification>
	<notification label="Seleccionar estado" name="EstateTrustedExperienceAdd">
		¿Añadir a la lista de claves solamente en este estado o en [ALL_ESTATES]?
		<usetemplate canceltext="Cancelar" name="yesnocancelbuttons" notext="Todos los estados" yestext="Este estado"/>
	</notification>
	<notification label="Seleccionar estado" name="EstateTrustedExperienceRemove">
		¿Quitar de la lista de claves solamente en este estado o en [ALL_ESTATES]?
		<usetemplate canceltext="Cancelar" name="yesnocancelbuttons" notext="Todos los estados" yestext="Este estado"/>
	</notification>
	<notification label="Confirmar la expulsión" name="EstateKickUser">
		¿Expulsar a [EVIL_USER] de este estado?
		<usetemplate name="okcancelbuttons" notext="Cancelar" yestext="Aceptar"/>
	</notification>
	<notification label="Confirmar expulsión" name="EstateKickMultiple">
		¿Expulsar a los siguientes residentes del estado?

[RESIDENTS]
		<usetemplate name="okcancelbuttons" notext="Cancelar" yestext="Aceptar"/>
	</notification>
	<notification label="Confirmar el envío a su casa" name="EstateTeleportHomeUser">
		¿Teleportar a [AVATAR_NAME] a su base?
		<usetemplate name="okcancelbuttons" notext="Cancelar" yestext="Aceptar"/>
	</notification>
	<notification label="Confirmar el envío a su casa" name="EstateTeleportHomeMultiple">
		¿Teleportar a los siguientes residentes a su base?

[RESIDENTS]
		<usetemplate name="okcancelbuttons" notext="Cancelar" yestext="Aceptar"/>
	</notification>
	<notification label="Confirmar expulsión/prohibición" name="EstateBanUser">
		¿Denegar el acceso a [EVIL_USER] sólo a este estado o a [ALL_ESTATES]?
		<usetemplate name="yesnocancelbuttons" canceltext="Cancelar" notext="Todos los estados" yestext="Este estado"/>
	</notification>
	<notification label="Confirmar expulsión/prohibición" name="EstateBanUserMultiple">
		¿Denegar el acceso a los siguientes residentes sólo a este estado o a [ALL_ESTATES]?

[RESIDENTS]
		<usetemplate name="yesnocancelbuttons" canceltext="Cancelar" notext="Todos los estados" yestext="Este estado"/>
	</notification>
	<notification name="RegionEntryAccessBlocked">
		La región a la que estás tratando de acceder tiene contenidos que exceden tus preferencias actuales. Puedes cambiar las preferencias en Avatar &gt; Preferencias &gt; General.
		<usetemplate name="okbutton" yestext="Aceptar"/>
	</notification>
	<notification name="EstateChangeCovenant">
		¿Estás seguro de que quieres cambiar el contrato del estado?
		<usetemplate name="okcancelbuttons" notext="Cancelar" yestext="Aceptar"/>
	</notification>
	<notification name="RegionEntryAccessBlocked">
		Tus preferencias de contenido actuales te impiden visitar la región que has seleccionado.  Puedes cambiar las preferencias en Avatar &gt; Preferencias &gt; General.
		<usetemplate name="okbutton" yestext="Aceptar"/>
	</notification>
	<notification name="SLM_UPDATE_FOLDER">
		[MESSAGE]
	</notification>
	<notification name="RegionEntryAccessBlocked_AdultsOnlyContent">
		La región que intentas visitar tiene un contenido [REGIONMATURITY], que solo es accesible para los adultos.
		<url name="url">
			http://wiki.secondlife.com/wiki/Linden_Lab_Official:Maturity_ratings:_an_overview
		</url>
		<usetemplate ignoretext="Paso a otra región: la región que intentas visitar tiene un contenido solo accesible para los adultos." name="okcancelignore" notext="Cerrar" yestext="Ir a la Base de Conocimientos"/>
	</notification>
	<notification name="RegionEntryAccessBlocked_Notify">
		La región que intentas visitar tiene un contenido [REGIONMATURITY], pero tus preferencias actuales no te autorizan a ver este tipo de contenidos.
	</notification>
	<notification name="RegionEntryAccessBlocked_NotifyAdultsOnly">
		La región que intentas visitar tiene un contenido [REGIONMATURITY], que solo es accesible para los adultos.
	</notification>
	<notification name="RegionEntryAccessBlocked_Change">
		La región que intentas visitar tiene un contenido [REGIONMATURITY], pero tus preferencias actuales están configuradas para excluir contenido [REGIONMATURITY]. Podemos cambiar tus preferencias o puedes cancelar la visita. Después de cambiar tus preferencias, intenta acceder a la región de nuevo.
		<form name="form">
			<button name="OK" text="Cambiar preferencias"/>
			<button default="true" name="Cancel" text="Cancelar"/>
			<ignore name="ignore" text="Paso a otra región: La región que estás intentando visitar tiene contenido excluído por tus preferencias."/>
		</form>
	</notification>
	<notification name="RegionEntryAccessBlocked_PreferencesOutOfSync">
		Estamos experimentando dificultades técnicas con el teleporte porque tus preferencias no están sincronizadas con el servidor.
		<usetemplate name="okbutton" yestext="Aceptar"/>
	</notification>
	<notification name="TeleportEntryAccessBlocked">
		Tus preferencias de contenido actuales te impiden visitar la región que has seleccionado. Puedes cambiar las preferencias en Avatar &gt; Preferencias &gt; General.
		<usetemplate name="okbutton" yestext="Aceptar"/>
	</notification>
	<notification name="TeleportEntryAccessBlocked_AdultsOnlyContent">
		La región que intentas visitar tiene un contenido [REGIONMATURITY], que solo es accesible para los adultos.
		<url name="url">
			http://wiki.secondlife.com/wiki/Linden_Lab_Official:Maturity_ratings:_an_overview
		</url>
		<usetemplate ignoretext="Teleportarme: la región que intentas visitar tiene un contenido solo accesible para los adultos." name="okcancelignore" notext="Cerrar" yestext="Ir a la Base de Conocimientos"/>
	</notification>
	<notification name="TeleportEntryAccessBlocked_Notify">
		La región que intentas visitar tiene un contenido [REGIONMATURITY], pero tus preferencias actuales están configuradas para excluir contenido [REGIONMATURITY].
	</notification>
	<notification name="TeleportEntryAccessBlocked_NotifyAdultsOnly">
		La región que intentas visitar tiene un contenido [REGIONMATURITY], que solo es accesible para los adultos.
	</notification>
	<notification name="TeleportEntryAccessBlocked_ChangeAndReTeleport">
		La región que intentas visitar tiene un contenido [REGIONMATURITY], pero tus preferencias actuales están confirugadas para excluir contenido [REGIONMATURITY]. Podemos cambiar tus preferencias y proceder a teleportarte o bien puedes cancelar el teleporte.
		<form name="form">
			<button name="OK" text="Cambiar y continuar"/>
			<button name="Cancel" text="Cancelar"/>
			<ignore name="ignore" text="Teleportar (reiniciable): La región que estás intentando visitar tiene contenido excluído por tus preferencias."/>
		</form>
	</notification>
	<notification name="TeleportEntryAccessBlocked_Change">
		La región que intentas visitar tiene un contenido [REGIONMATURITY], pero tus preferencias actuales no te autorizan a ver este tipo de contenidos. Puedes cambiar tus preferencias o bien cancelar el teleporte. Después de cambiar tus preferencias, intenta teleportarte otra vez.
		<form name="form">
			<button name="OK" text="Cambiar preferencias"/>
			<button name="Cancel" text="Cancelar"/>
			<ignore name="ignore" text="Teleportar (no reiniciable): La región que intentas visitar tiene contenido excluido por tus preferencias."/>
		</form>
	</notification>
	<notification name="TeleportEntryAccessBlocked_PreferencesOutOfSync">
		Estamos experimentando dificultades técnicas con el teleporte porque tus preferencias no están sincronizadas con el servidor.
		<usetemplate name="okbutton" yestext="Aceptar"/>
	</notification>
	<notification name="RegionTPSpecialUsageBlocked">
		No puedes entrar en la región. &apos;[REGION_NAME]&apos; es una región de juegos de habilidad, y debes cumplir determinados criterios para poder entrar en ella. Consulta los detalles en las [http://wiki.secondlife.com/wiki/Linden_Lab_Official:Skill_Gaming_in_Second_Life P+F de juegos de habilidad].
		<usetemplate name="okbutton" yestext="OK"/>
	</notification>
	<notification name="PreferredMaturityChanged">
		No recibirás más notificaciones cuando vayas a visitar una región con un contenido [RATING]. En el futuro, puedes cambiar tus preferencias de contenido en Avatar &gt; Preferencias &gt; General en la barra de menús.
		<usetemplate name="okbutton" yestext="Aceptar"/>
	</notification>
	<notification name="MaturityChangeError">
		En este momento no podemos cambiar tus preferencias para ver contenido [PREFERRED_MATURITY]. Tus preferencias se han restablecido para que puedas ver contenido [ACTUAL_MATURITY]. Si deseas volver a cambiar tus preferencias, selecciona en la barra de menú Avatar &gt; Preferencias &gt; General.
		<usetemplate name="okbutton" yestext="Aceptar"/>
	</notification>
	<notification name="LandClaimAccessBlocked">
		La región que intentas reclamar tiene contenido que excede tus preferencias actuales. Puedes cambiar tus preferencias usando Avatar &gt; Preferencias &gt; General.
		<usetemplate name="okbutton" yestext="Aceptar"/>
	</notification>
	<notification name="LandClaimAccessBlocked_AdultsOnlyContent">
		Solo los adultos pueden reclamar ésta parcela.
		<url name="url">
			http://wiki.secondlife.com/wiki/Linden_Lab_Official:Maturity_ratings:_an_overview
		</url>
		<usetemplate ignoretext="Solo los adultos pueden reclamar ésta parcela." name="okcancelignore" notext="Cerrar" yestext="Ir a la Base de Conocimientos"/>
	</notification>
	<notification name="LandClaimAccessBlocked_Notify">
		La parcela que intentas reclamar tiene un contenido [REGIONMATURITY], pero tus preferencias actuales están configuradas para excluir contenido [REGIONMATURITY].
	</notification>
	<notification name="LandClaimAccessBlocked_NotifyAdultsOnly">
		La parcela que intentas reclamar tiene un contenido [REGIONMATURITY], que solo es accesible para los adultos.
	</notification>
	<notification name="LandClaimAccessBlocked_Change">
		La parcela que intentas reclamar tiene un contenido [REGIONMATURITY], pero tus preferencias actuales están configuradas para excluir contenido [REGIONMATURITY]. Podemos cambiar tus preferencias y después puedes volver a intentar reclamar la parcela.
		<form name="form">
			<button name="OK" text="Cambiar preferencias"/>
			<button name="Cancel" text="Cancelar"/>
			<ignore name="ignore" text="La parcela que intentas reclamar tiene contenido excluido por tus preferencias."/>
		</form>
	</notification>
	<notification name="LandBuyAccessBlocked">
		La parcela intentas comprar tiene contenido que excede tus preferencias actuales. Puedes cambiar tus preferencias usando Avatar &gt; Preferencias &gt; General.
		<usetemplate name="okbutton" yestext="Aceptar"/>
	</notification>
	<notification name="LandBuyAccessBlocked_AdultsOnlyContent">
		Solo los adultos pueden comprar esta parcela.
		<url name="url">
			http://wiki.secondlife.com/wiki/Linden_Lab_Official:Maturity_ratings:_an_overview
		</url>
		<usetemplate ignoretext="Solo los adultos pueden comprar esta parcela." name="okcancelignore" notext="Cerrar" yestext="Ir a la Base de Conocimientos"/>
	</notification>
	<notification name="LandBuyAccessBlocked_Notify">
		La parcela que intentas comprar tiene un contenido [REGIONMATURITY], pero tus preferencias actuales están configuradas para excluir contenido [REGIONMATURITY].
	</notification>
	<notification name="LandBuyAccessBlocked_NotifyAdultsOnly">
		La parcela que intentas comprar tiene un contenido [REGIONMATURITY], que solo es accesible para los adultos.
	</notification>
	<notification name="LandBuyAccessBlocked_Change">
		La parcela que intentas comprar tiene un contenido [REGIONMATURITY], pero tus preferencias actuales están configuradas para excluir contenido [REGIONMATURITY]. Podemos cambiar tus preferencias y después puedes volver a intentar comprar la parcela.
		<form name="form">
			<button name="OK" text="Cambiar preferencias"/>
			<button name="Cancel" text="Cancelar"/>
			<ignore name="ignore" text="La parcela que intentas comprar tiene contenidos que exceden tus preferencias."/>
		</form>
	</notification>
	<notification name="TooManyPrimsSelected">
		Hay demasiados prims seleccionados.  Por favor, selecciona [MAX_PRIM_COUNT] o menos y vuelve a intentarlo
		<usetemplate name="okbutton" yestext="Aceptar"/>
	</notification>
	<notification name="TooManyScriptsSelected">
		Los objetos seleccionados tienen demasiados scripts.  Selecciona menos objetos y repite la operación
		<usetemplate name="okbutton" yestext="Aceptar"/>
	</notification>
	<notification name="ProblemImportingEstateCovenant">
		Hay problemas al importar el contrato del estado.
		<usetemplate name="okbutton" yestext="Aceptar"/>
	</notification>
	<notification name="ProblemAddingEstateManager">
		Hay problemas para añadir un administrador nuevo para el estado. Uno o más estados deben de tener llena la lista de administradores.
	</notification>
	<notification name="ProblemAddingEstateBanManager">
		No se puede añadir el administrador o propietario de un estado a la lista de expulsados.
	</notification>
	<notification name="ProblemAddingEstateGeneric">
		Hay problemas para añadir a la lista del estado. Uno o más estados deben de tener llena la lista.
	</notification>
	<notification name="UnableToLoadNotecardAsset">
		En este momento, no se pueden cargar los datos de la(s) nota(s).
		<usetemplate name="okbutton" yestext="Aceptar"/>
	</notification>
	<notification name="NotAllowedToViewNotecard">
		Permisos insuficientes para ver la nota asociada a la ID solicitada.
		<usetemplate name="okbutton" yestext="Aceptar"/>
	</notification>
	<notification name="MissingNotecardAssetID">
		Se ha perdido en la base de datos la ID de la nota.
		<usetemplate name="okbutton" yestext="Aceptar"/>
	</notification>
	<notification name="PublishClassified">
		Recuerda: las cuotas que se pagan por los clasificados no son reembolsables.

¿Publicar ahora este anuncio por [AMOUNT] L$?
		<usetemplate name="okcancelbuttons" notext="Cancelar" yestext="Aceptar"/>
	</notification>
	<notification name="SetClassifiedMature">
		¿Este anuncio tiene contenido moderado?
		<usetemplate canceltext="Cancelar" name="yesnocancelbuttons" notext="No" yestext="Sí"/>
	</notification>
	<notification name="SetGroupMature">
		¿Este grupo tiene contenido moderado?
		<usetemplate canceltext="Cancelar" name="yesnocancelbuttons" notext="No" yestext="Sí"/>
	</notification>
	<notification label="Confirmar el reinicio" name="ConfirmRestart">
		¿Seguro que quieres reiniciar la región?
		<usetemplate name="okcancelbuttons" notext="Cancelar" yestext="Aceptar"/>
	</notification>
	<notification label="Mensaje a toda la región" name="MessageRegion">
		Escribe un anuncio breve que se enviará a todo el que esté en esta región.
		<form name="form">
			<input name="message"/>
			<button name="OK" text="Aceptar"/>
			<button name="Cancel" text="Cancelar"/>
		</form>
	</notification>
	<notification label="Cambiada la calificación de la región" name="RegionMaturityChange">
		Se ha cambiando el nivel de calificación de esta región.
Puede que lleve algún tiempo hasta que el cambio se vea reflejado en el mapa.
		<usetemplate name="okbutton" yestext="Aceptar"/>
	</notification>
	<notification label="Voice Version Mismatch" name="VoiceVersionMismatch">
		Esta versión de [APP_NAME] no es compatible con la caracterítica de voz de esta región. Para que el chat de voz funcione correctamente debes actualizar [APP_NAME].
	</notification>
	<notification label="No se pudo comprar los objetos" name="BuyObjectOneOwner">
		No se pueden comprar a la vez objetos de propietarios diferentes.
Por favor, selecciona sólo un objeto y vuelve a intentarlo.
	</notification>
	<notification label="No se pudo comprar el contenido" name="BuyContentsOneOnly">
		No se pueden comprar a la vez los contenidos de más de un objeto.
Por favor, selecciona sólo un objeto y vuelve a intentarlo.
	</notification>
	<notification label="No se pudo comprar el contenido" name="BuyContentsOneOwner">
		No se pueden comprar a la vez objetos de propietarios diferentes.
Por favor, selecciona sólo un objeto y vuelve a intentarlo.
	</notification>
	<notification name="BuyOriginal">
		¿Comprar el objeto original de [OWNER] por [PRICE] L$?
Pasarás a ser el propietario de este objeto.
Podrás:
 Modificarlo: [MODIFYPERM]
 Copiarlo: [COPYPERM]
 Revenderlo o darlo: [RESELLPERM]
		<usetemplate name="okcancelbuttons" notext="Cancelar" yestext="Aceptar"/>
	</notification>
	<notification name="BuyOriginalNoOwner">
		¿Comprar el objeto original por [PRICE] L$?
Pasarás a ser el propietario de este objeto.
Podrás:
 Modificarlo: [MODIFYPERM]
 Copiarlo: [COPYPERM]
 Revenderlo o darlo: [RESELLPERM]
		<usetemplate name="okcancelbuttons" notext="Cancelar" yestext="Aceptar"/>
	</notification>
	<notification name="BuyCopy">
		¿Comprar una copia a [OWNER] por [PRICE] L$?
El objeto se copiará a tu inventario.
Podrás:
 Modificarlo: [MODIFYPERM]
 Copiarlo: [COPYPERM]
 Revenderlo o darlo: [RESELLPERM]
		<usetemplate name="okcancelbuttons" notext="Cancelar" yestext="Aceptar"/>
	</notification>
	<notification name="BuyCopyNoOwner">
		¿Comprar una copia por [PRICE] L$?
El objeto se copiará a tu inventario.
Podrás:
 Modificarlo: [MODIFYPERM]
 Copiarlo: [COPYPERM]
 Revenderlo o darlo: [RESELLPERM]
		<usetemplate name="okcancelbuttons" notext="Cancelar" yestext="Aceptar"/>
	</notification>
	<notification name="BuyContents">
		¿Comprar los contenidos a [OWNER] por [PRICE] L$?
Serán copiados a tu inventario.
		<usetemplate name="okcancelbuttons" notext="Cancelar" yestext="Aceptar"/>
	</notification>
	<notification name="BuyContentsNoOwner">
		¿Comprar los contenidos por [PRICE] L$?
Serán copiados a tu inventario.
		<usetemplate name="okcancelbuttons" notext="Cancelar" yestext="Aceptar"/>
	</notification>
	<notification name="ConfirmPurchase">
		Esta transacción consiste en:
[ACTION]

¿Estás seguro de querer realizar esta compra?
		<usetemplate name="okcancelbuttons" notext="Cancelar" yestext="Aceptar"/>
	</notification>
	<notification name="ConfirmPurchasePassword">
		Esta transacción consiste en:
[ACTION]

¿Estás seguro de querer realizar esta compra?
Por favor, vuelve a escribir tu contraseña y pulsa OK.
		<form name="form">
			<input name="message"/>
			<button name="ConfirmPurchase" text="Aceptar"/>
			<button name="Cancel" text="Cancelar"/>
		</form>
	</notification>
	<notification name="SetPickLocation">
		Nota:
Has actualizado la posición de este Destacado, pero los otros detalles permanecen con sus valores originales.
		<usetemplate name="okbutton" yestext="Aceptar"/>
	</notification>
	<notification name="MoveInventoryFromObject">
		Has elegido items &apos;no copiables&apos; de tu inventario. Esos items desaparecerán de tu inventario, no se copiarán.

¿Mover el/los ítem(s) del inventario?
		<usetemplate ignoretext="Avisarme antes de que mueva items &apos;no copiables&apos; desde un objeto" name="okcancelignore" notext="Cancelar" yestext="Aceptar"/>
	</notification>
	<notification name="MoveInventoryFromScriptedObject">
		Has elegido items &apos;no copiables&apos; de tu inventario. Esos items se moverán a tu inventario, no se copiarán.
Dado que estos objetos tienen scripts, moverlos a tu inventario puede provocar un mal funcionamiento del script.

¿Mover el/los ítem(s) del inventario?
		<usetemplate ignoretext="Avisarme antes de que mueva items &apos;no copiables&apos; que puedan estropear un objeto con script" name="okcancelignore" notext="Cancelar" yestext="Aceptar"/>
	</notification>
	<notification name="ClickActionNotPayable">
		Advertencia: la acción &apos;Pagar al objeto&apos; ha sido marcada, pero sólo funcionará si se añade un script con un evento money().
		<form name="form">
			<ignore name="ignore" text="He establecido la acción &apos;Pagar al objeto&apos; cuando construyo uno sin un script money()"/>
		</form>
	</notification>
	<notification name="PayConfirmation">
		Confirma que deseas pagar L$[AMOUNT] a [TARGET].
		<usetemplate name="okcancelbuttons" notext="Cancelar" yestext="Pagar"/>
	</notification>
	<notification name="PaymentBlockedButtonMismatch">
		Pago suspendido:  el precio pagado no coincide con ninguno de los botones de pago asociados a este objeto.
		<usetemplate name="okbutton" yestext="Aceptar"/>
	</notification>
	<notification name="OpenObjectCannotCopy">
		En este objeto no hay items que estés autorizado a copiar.
	</notification>
	<notification name="WebLaunchAccountHistory">
		¿Ir a tu [http://secondlife.com/account/ Panel de Control] para ver el historial de tu cuenta?
		<usetemplate ignoretext="Abrir mi navegador para ver el historial de mi cuenta" name="okcancelignore" notext="Cancelar" yestext="Ir a la página"/>
	</notification>
	<notification name="ConfirmAddingChatParticipants">
		Si agregas a un residente a una conversación en curso, se creará una conversación nueva. Todos los participantes recibirán notificaciones de la nueva conversación.
		<usetemplate ignoretext="Confirmar agregar participantes al chat" name="okcancelignore" notext="Cancelar" yestext="Aceptar"/>
	</notification>
	<notification name="ConfirmQuit">
		¿Estás seguro de que quieres salir?
		<usetemplate ignoretext="Confirmar antes de salir" name="okcancelignore" notext="No salir" yestext="Salir"/>
	</notification>
	<notification name="ConfirmRestoreToybox">
		Esta acción restaurará los botones y barras de herramientas predeterminados.

Esta acción no se puede deshacer.
		<usetemplate name="okcancelbuttons" notext="Cancelar" yestext="Aceptar"/>
	</notification>
	<notification name="ConfirmClearAllToybox">
		Esta acción volverá a colocar todos los botones a la caja de herramientas y las barras de herramientas aparecerán vacías.
    
Esta acción no se puede deshacer.
		<usetemplate name="okcancelbuttons" notext="Cancelar" yestext="Aceptar"/>
	</notification>
	<notification name="DeleteItems">
		[QUESTION]
		<usetemplate ignoretext="Confirmar antes de eliminar elementos" name="okcancelignore" notext="Cancelar" yestext="Aceptar"/>
	</notification>
	<notification name="HelpReportAbuseEmailLL">
		Usa esta herramienta para denunciar violaciones de las [http://secondlife.com/corporate/tos.php Condiciones del Servicio] o las [http://secondlife.com/corporate/cs.php Normas de la Comunidad].

Se investigan y resuelven todas las infracciones denunciadas.
	</notification>
	<notification name="HelpReportAbuseConfirm">
		Gracias por informarnos de este asunto. 
Comprobaremos si tu denuncia contiene posibles transgresiones
y tomaremos las medidas oportunas.
		<usetemplate name="okbutton" yestext="Aceptar"/>
	</notification>
	<notification name="HelpReportAbuseSelectCategory">
		Por favor, elige una categoría para esta denuncia de infracción.
Seleccionar una categoría nos ayuda a clasificar y procesar las denuncias de infracciones.
	</notification>
	<notification name="HelpReportAbuseAbuserNameEmpty">
		Por favor, escribe el nombre del infractor.
Aportar el dato preciso nos ayuda a clasificar y procesar las denuncias de infracciones.
	</notification>
	<notification name="HelpReportAbuseAbuserLocationEmpty">
		Por favor, escribe la localización donde tuvo lugar la infracción.
Aportar el dato preciso nos ayuda a clasificar y procesar las denuncias de infracciones.
	</notification>
	<notification name="HelpReportAbuseSummaryEmpty">
		Por favor, escribe un resumen de la infracción que se ha producido.
Aportar un resumen preciso nos ayuda a clasificar y procesar las denuncias de infracciones.
	</notification>
	<notification name="HelpReportAbuseDetailsEmpty">
		Por favor, escribe una descripción minuciosa de la infracción que se ha producido.
Sé tan específico como puedas, incluyendo los nombres y los detalles implicados en el incidente que denuncias.
Aportar una descripción precisa nos ayuda a clasificar y procesar las denuncias de infracciones.
	</notification>
	<notification name="HelpReportAbuseContainsCopyright">
		Estimado Residente:

Parece que estás denunciando una violación de la propiedad intelectual. Por favor, asegúrate de que tu denuncia es correcta.

(1) El proceso de la denuncia. Debes enviar una denuncia de infracción si crees que un Residente está violando el sistema de permisos de [CURRENT_GRID], usando, por ejemplo, un CopyBot u otras herramientas parecidas para copiar, infringiendo los derechos de propiedad intelectual. El Equipo de Infracciones (&apos;Abuse Team&apos;) investiga y lleva a cabo las acciones disciplinarias apropiadas ante toda acción que viole las [http://secondlife.com/corporate/tos.php Condiciones de Servicio] o las [http://secondlife.com/corporate/cs.php Normas de la Comunidad] de [CURRENT_GRID]. Sin embargo, el Equipo de Infracciones ni gestiona ni responde a las solicitudes de eliminar contenidos del mundo de [CURRENT_GRID].

(2) El DMCA o Proceso de Eliminación de Contenido. Para solicitar que se elimine algún contenido de [CURRENT_GRID], DEBES enviar una notificación válida de infracción tal y como se explica en nuestra [http://secondlife.com/corporate/dmca.php &apos;DMCA Policy&apos;].

Si todavía quieres seguir con el proceso de infracción, por favor, cierra esta ventana y termina de enviar tu denuncia. En concreto, debes seleccionar la categoría &apos;CopyBot o Programa para saltarse los permisos&apos;.

Gracias,

Linden Lab
	</notification>
	<notification name="FailedRequirementsCheck">
		Han desaparecido de [FLOATER] estos componentes:
[COMPONENTS]
	</notification>
	<notification label="Reemplazar el anexado actual" name="ReplaceAttachment">
		En ese punto de tu cuerpo ya hay un objeto anexado. ¿Quieres reemplazarlo por el objeto que has elegido?
		<form name="form">
			<ignore name="ignore" save_option="true" text="Reemplazar un añadido actual con el ítem seleccionado"/>
			<button ignore="Reemplazar automaticamente" name="Yes" text="Aceptar"/>
			<button ignore="Nunca reemplazar" name="No" text="Cancelar"/>
		</form>
	</notification>
	<notification name="TooManyWearables">
		No puedes tener una carpeta de prendas que contenga más de [AMOUNT] elementos. Puedes cambiar este límite en Avanzado &gt; Mostrar las configuraciones del depurador &gt; WearFolderLimit.
	</notification>
	<notification label="Advertencia del modo No molestar" name="DoNotDisturbModePay">
		Tienes activado No molestar. No podrás recibir ningún objeto ofrecido a cambio de este pago.

¿Deseas desactivar el modo No disponible antes de finalizar esta transacción?
		<form name="form">
			<ignore name="ignore" text="Voy a pagar a una persona u objeto mientras estoy en el modo No disponible"/>
			<button ignore="Salir siempre del modo No disponible" name="Yes" text="Aceptar"/>
			<button ignore="No salir nunca del modo No disponible" name="No" text="Cancelar"/>
		</form>
	</notification>
	<notification name="ConfirmDeleteProtectedCategory">
		La carpeta &apos;[FOLDERNAME]&apos; pertenece al sistema, y borrar carpetas del sistema puede provocar inestabilidad.  ¿Estás seguro de que quieres borrarla?
		<usetemplate ignoretext="Confirmar antes de borrar una carpeta del sistema" name="okcancelignore" notext="Cancelar" yestext="Aceptar"/>
	</notification>
	<notification name="ConfirmEmptyTrash">
		¿Estás seguro de que quieres borrar de forma permanente el contenido de la Papelera?
		<usetemplate ignoretext="Confirmar antes de vaciar la Papelera del inventario" name="okcancelignore" notext="Cancelar" yestext="Aceptar"/>
	</notification>
	<notification name="TrashIsFull">
		La papelera está completamente llena. Esto puede causar problemas a la hora de iniciar sesión.
		<usetemplate name="okcancelbuttons" notext="Vaciaré la papelera más adelante" yestext="Vaciar la papelera"/>
	</notification>
	<notification name="ConfirmClearBrowserCache">
		¿Estás seguro de que quieres borrar tu historial web, de viajes y de búsquedas?
		<usetemplate name="okcancelbuttons" notext="Cancelar" yestext="Aceptar"/>
	</notification>
	<notification name="ConfirmClearCache">
		¿Estás seguro de que quieres vaciar la caché del visor?
		<usetemplate name="okcancelbuttons" notext="Cancelar" yestext="Aceptar"/>
	</notification>
	<notification name="ConfirmClearCookies">
		¿Estás seguro de que quieres limpiar tus cookies?
		<usetemplate name="okcancelbuttons" notext="Cancelar" yestext="Sí"/>
	</notification>
	<notification name="ConfirmClearMediaUrlList">
		¿Estás seguro de que quieres vaciar tu lista de URL guardadas?
		<usetemplate name="okcancelbuttons" notext="Cancelar" yestext="Sí"/>
	</notification>
	<notification name="ConfirmEmptyLostAndFound">
		¿Estás seguro de que quieres borrar de forma permanente el contenido de Objetos Perdidos?
		<usetemplate ignoretext="Confirmar antes de vaciar la carpeta Objetos Perdidos" name="okcancelignore" notext="No" yestext="Sí"/>
	</notification>
	<notification name="CopySLURL">
		Se ha copiado a tu portapapeles esta SLurl:
 [SLURL]

Publícala en una página web para que otros puedan acceder fácilmente a esta posición, o pruébala tú mismo pegándola en la barra de direcciones de tu navegador.
		<form name="form">
			<ignore name="ignore" text="La SLurl se ha copiado a mi portapapeles"/>
		</form>
	</notification>
	<notification name="WLSavePresetAlert">
		¿Quieres sobrescribir la preselección guardada?
		<usetemplate name="okcancelbuttons" notext="No" yestext="Sí"/>
	</notification>
	<notification name="WLNoEditDefault">
		No puedes editar ni borrar una preselección por defecto.
	</notification>
	<notification name="WLMissingSky">
		Este archivo de ciclo de día se refiere a un archivo perdido de cielo: [SKY].
	</notification>
	<notification name="WLRegionApplyFail">
		No se pudo aplicar la configuración a la región. El problema podría solucionarse saliendo de la región y regresando a ella. La razón especificada fue: [FAIL_REASON]
	</notification>
	<notification name="EnvCannotDeleteLastDayCycleKey">
		No se puede eliminar la última clave de este ciclo de día, ya que no puedes vaciar la caché del día. En lugar de intentar eliminar la última clave restante y después intentar crear una nueva, debes modificarla.
		<usetemplate name="okbutton" yestext="Aceptar"/>
	</notification>
	<notification name="DayCycleTooManyKeyframes">
		No se pueden añadir más fotogramas clave a este ciclo del día. El número máximo de fotogramas clave para ciclos de día de alcance [SCOPE] es [MAX].
		<usetemplate name="okbutton" yestext="Aceptar"/>
	</notification>
	<notification name="EnvUpdateRate">
		La configuración de entorno de la región sólo puede actualizarse cada [WAIT] segundos. Espera por lo menos ese tiempo y vuelve intentarlo.
		<usetemplate name="okbutton" yestext="Aceptar"/>
	</notification>
	<notification name="PPSaveEffectAlert">
		Ya existe un efecto de procesamiento. ¿Quieres sobreescribirlo?
		<usetemplate name="okcancelbuttons" notext="No" yestext="Sí"/>
	</notification>
	<notification name="ChatterBoxSessionStartError">
		No se puede iniciar una nueva sesión de chat con [RECIPIENT].
[REASON]
		<usetemplate name="okbutton" yestext="Aceptar"/>
	</notification>
	<notification name="ChatterBoxSessionEventError">
		[EVENT]
<!--[REASON]-->
		<usetemplate name="okbutton" yestext="Aceptar"/>
	</notification>
	<notification name="ForceCloseChatterBoxSession">
		Debe cerrarse tu sesión de chat con [NAME].
[REASON]
		<usetemplate name="okbutton" yestext="Aceptar"/>
	</notification>
	<notification name="Cannot_Purchase_an_Attachment">
		No puedes comprar un objeto mientras esté anexado.
	</notification>
	<notification label="Acerca de las solicitudes de autorización de débito" name="DebitPermissionDetails">
		Al admitir esta petición, le das permiso a un script para que obtenga dólares Linden (L$) de tu cuenta. Para revocar este permiso, el propietario del objeto debe eliminarlo o reiniciar ese script del objeto.
		<usetemplate name="okbutton" yestext="Aceptar"/>
	</notification>
	<notification name="AutoWearNewClothing">
		¿Quieres ponerte automáticamente la ropa que vas a crear?
		<usetemplate ignoretext="Ponerme la ropa que estoy creando mientras modifico mi apariencia" name="okcancelignore" notext="No" yestext="Sí"/>
	</notification>
	<notification name="NotAgeVerified">
		El lugar que intentas visitar sólo permite el acceso a los residentes mayores de 18 años.
		<usetemplate ignoretext="No tengo la edad suficiente para visitar áreas restringidas por edad." name="okignore" yestext="Aceptar"/>
	</notification>
	<notification name="NotAgeVerified_Notify">
		Localización restringida a mayores de 18 años.
	</notification>
	<notification name="Cannot enter parcel: no payment info on file">
		Para visitar este sitio debes haber aportado información de pago en tu cuenta. ¿Quieres ir al sitio web de [CURRENT_GRID] y configurar esto?

[_URL]
		<url name="url" option="0">
			https://secondlife.com/account/index.php?lang=es
		</url>
		<usetemplate ignoretext="No he registrado información de pago" name="okcancelignore" notext="No" yestext="Sí"/>
	</notification>
	<notification name="MissingString">
		La cadena [STRING_NAME] Ha desaparecido de strings.xml
	</notification>
	<notification name="EnableMediaFilter">
		Reproducir medios o música puede exponer tu identidad a sitios ajenos a Second Life. Puedes activar un filtro que te permitirá seleccionar qué sitios recibirán peticiones de medios desde tu equipo, y obtener así mayor control sobre tu privacidad.
		
		¿Deseas activar el filtro de medios?
		(Puedes cambiar esta opción más tarde en Preferencias &gt; Sonido y medios).
		<form name="form">
			<button name="Enable" text="Activar"/>
			<button name="Disable" text="Desactivar"/>
		</form>
	</notification>
	<notification name="MediaAlert">
		Esta parcela proporciona medios de:
		
		Dominio: [MEDIADOMAIN]
		URL: [MEDIAURL]
		<form name="form">
			<button name="Allow" text="Permitir"/>
			<button name="Deny" text="Denegar"/>
		</form>
	</notification>
	<notification name="MediaAlert2">
		¿Deseas recordar tu decisión y [LCONDITION] permitir medios de esta fuente?
		
		Dominio: [MEDIADOMAIN]
		URL: [MEDIAURL]
		<form name="form">
			<button name="Do Now" text="[ACTION] Ahora"/>
			<button name="RememberDomain" text="[CONDITION] Permitir Este Dominio"/>
			<button name="RememberURL" text="[CONDITION] Permitir Esta URL"/>
		</form>
	</notification>
	<notification name="MediaAlertSingle">
		Esta parcela proporciona medios de:

Dominio: [MEDIADOMAIN]
URL: [MEDIAURL]
		<form name="form">
			<button name="Allow" text="Permitir"/>
			<button name="Deny" text="Denegar"/>
			<button name="BlacklistDomain" text="Lista negra"/>
			<button name="WhitelistDomain" text="Lista blanca"/>
		</form>
	</notification>
	<notification name="AudioAlert"> 
		Esta parcela proporciona música de:
		
		Dominio: [AUDIODOMAIN]
		URL: [AUDIOURL]
		<form name="form">
			<button name="Allow" text="Permitir"/>
			<button name="Deny" text="Denegar"/>
		</form>
	</notification>
	<notification name="AudioAlert2">
		¿Deseas recordar tu decisión y [LCONDITION] permitir música de esta fuente?
		
		Dominio: [AUDIODOMAIN]
		URL: [AUDIOURL]
		<form name="form">
			<button name="Do Now" text="[ACTION] Ahora"/>
			<button name="RememberDomain" text="[CONDITION] Permitir Este Dominio"/>
			<button name="RememberURL" text="[CONDITION] Permitir Esta URL"/>
		</form>
	</notification>
	<notification name="AudioAlertSingle">
		¿Quieres recordar tu decisión y [LCONDITION] permitir música de esta fuente?

Dominio: [AUDIODOMAIN]
URL: [AUDIOURL]
		<form name="form">
			<button name="Allow" text="Permitir"/>
			<button name="Deny" text="Denegar"/>
			<button name="BlacklistDomain" text="Lista negra"/>
			<button name="WhitelistDomain" text="Lista blanca"/>
		</form>
	</notification>
	<notification name="SystemMessageTip">
		[MESSAGE]
	</notification>
	<notification name="IMSystemMessageTip">
		[MESSAGE]
	</notification>
	<notification name="Cancelled">
		Cancelado
	</notification>
	<notification name="CancelledSit">
		Cancelado el sentarte
	</notification>
	<notification name="CancelledAttach">
		Cancelada la anexión
	</notification>
	<notification name="ReplacedMissingWearable">
		Reemplazadas las ropas o partes del cuerpo perdidas con sus equivalentes por defecto.
	</notification>
	<notification name="GroupNotice">
		[SENDER], [GROUP]
Asunto: [SUBJECT], Mensaje: [MESSAGE]
	</notification>
	<notification name="FriendOnlineOffline">
		[NAME] está [STATUS]
	</notification>
	<notification name="AddSelfFriend">
		Aunque eres muy agradable, no puedes añadirte como amigo a ti mismo.
	</notification>
	<notification name="UploadingAuctionSnapshot">
		Subiendo fotos al mundo y al sitio web...
(tardará unos 5 minutos).
	</notification>
	<notification name="UploadPayment">
		Has pagado [AMOUNT] LS por la subida.
	</notification>
	<notification name="UploadWebSnapshotDone">
		Completada la subida de la foto al sitio web.
	</notification>
	<notification name="UploadSnapshotDone">
		Completada la subida de la foto al mundo.
	</notification>
	<notification name="TerrainDownloaded">
		Se ha descargado Terrain.raw
	</notification>
	<notification name="GestureMissing">
		No se encuentra el gesto [NAME] en la base de datos.
	</notification>
	<notification name="UnableToLoadGesture">
		No se puede cargar el gesto [NAME].
	</notification>
	<notification name="LandmarkMissing">
		El hito ha desaparecido de la base de datos.
	</notification>
	<notification name="UnableToLoadLandmark">
		No se ha podido cargar el hito. Por favor, vuelve a intentarlo.
	</notification>
	<notification name="CapsKeyOn">
		Tienes pulsada la tecla de mayúsculas.
Esto puede influir en tu contraseña.
	</notification>
	<notification name="NotecardMissing">
		La nota ha desaparecido de la base de datos.
	</notification>
	<notification name="NotecardNoPermissions">
		No tienes permiso para ver esta nota.
	</notification>
	<notification name="RezItemNoPermissions">
		No tienes permisos suficientes para rezzear el objeto.
	</notification>
	<notification name="IMAcrossParentEstates">
		No se pueden enviar mensajes instantáneos entre estados principales.
	</notification>
	<notification name="TransferInventoryAcrossParentEstates">
		No se puede transferir el inventario entre estados principales.
	</notification>
	<notification name="UnableToLoadNotecard">
		En este momento no se puede cargar la nota.
	</notification>
	<notification name="ScriptMissing">
		El script ha desaparecido de la base de datos.
	</notification>
	<notification name="ScriptNoPermissions">
		No tienes permisos suficientes para ver el script.
	</notification>
	<notification name="UnableToLoadScript">
		No se ha podido cargar el script. Por favor, vuelve a intentarlo.
	</notification>
	<notification name="IncompleteInventory">
		Los contenidos que estás ofreciendo aún no están disponibles. Por favor, vuelve a ofrecerlos en un minuto.
	</notification>
	<notification name="IncompleteInventoryItem">
		El ítem al que estás accediendo todavía no está disponible localmente. Por favor, vuélvelo a intentar en un minuto.
	</notification>
	<notification name="CannotModifyProtectedCategories">
		No puedes modificar categorías que están protegidas.
	</notification>
	<notification name="CannotRemoveProtectedCategories">
		No puedes quitar categorías que están protegidas.
	</notification>
	<notification name="UnableToBuyWhileDownloading">
		No se puede comprar un objeto mientras se descargan los datos.
Por favor, vuelve a intentarlo.
	</notification>
	<notification name="UnableToLinkWhileDownloading">
		No se puede enlazar un objeto mientras se descargan los datos.
Por favor, vuelve a intentarlo.
	</notification>
	<notification name="CannotBuyObjectsFromDifferentOwners">
		No puedes comprar más de un objeto a la vez.
Por favor, selecciona un sólo objeto.
	</notification>
	<notification name="ObjectNotForSale">
		Este objeto no está en venta.
	</notification>
	<notification name="EnteringGodMode">
		Entrando en el modo administrativo, nivel [LEVEL]
	</notification>
	<notification name="LeavingGodMode">
		Saliendo del modo administrativo, nivel [LEVEL]
	</notification>
	<notification name="CopyFailed">
		No tienes pemiso para copiar esto.
	</notification>
	<notification name="InventoryAccepted">
		[NAME] ha recibido tu oferta de inventario.
	</notification>
	<notification name="InventoryDeclined">
		[NAME] ha rehusado tu oferta del inventario.
	</notification>
	<notification name="ObjectMessage">
		[NAME]: [MESSAGE]
	</notification>
	<notification name="CallingCardAccepted">
		Se ha aceptado tu tarjeta de visita.
	</notification>
	<notification name="CallingCardDeclined">
		Se ha rehusado tu tarjeta de visita.
	</notification>
	<notification name="TeleportToLandmark">
		Para teleportarte a lugares como &apos;[NAME]&apos;, pulsa el botón &quot;Lugares&quot;, y selecciona la pestaña Hitos en la ventana que se abre. Pulsa en un hito para seleccionarlo y luego pulsa &apos;Teleportar&apos; en la parte inferior de la ventana.
(También puedes pulsar dos veces en el hito o pulsarlo con el botón derecho del ratón y elegir &apos;Teleportar&apos;.)
	</notification>
	<notification name="TeleportToPerson">
		Para abrir una conversación privada con alguien, haz clic con el botón derecho sobre su avatar y escoge &apos;MI&apos; en el menú.
	</notification>
	<notification name="CantSelectLandFromMultipleRegions">
		No puedes seleccionar un terreno que cruce las fronteras entre servidores.
Inténtalo seleccionando un trozo más pequeño de terreno.
	</notification>
	<notification name="SearchWordBanned">
		Se han excluido algunos términos de tu búsqueda debido a restricciones en el contenido, según se especifica en las Normas de la Comunidad.
	</notification>
	<notification name="NoContentToSearch">
		Por favor, elige al menos un tipo de contenido a buscar (General, Moderado o Adulto).
	</notification>
	<notification name="SystemMessage">
		[MESSAGE]
	</notification>
	<notification name="FacebookConnect">
		[MESSAGE]
	</notification>
	<notification name="FlickrConnect">
		[MESSAGE]
	</notification>
	<notification name="TwitterConnect">
		[MESSAGE]
	</notification>
	<notification name="PaymentReceived">
		[MESSAGE]
	</notification>
	<notification name="PaymentSent">
		[MESSAGE]
	</notification>
	<notification name="PaymentFailure">
		[MESSAGE]
	</notification>
	<notification name="EventNotification">
		Notificación de evento:

[NAME]
[DATE]
		<form name="form">
			<button name="Details" text="Detalles"/>
			<button name="Cancel" text="Cancelar"/>
		</form>
	</notification>
	<notification name="TransferObjectsHighlighted">
		En estos momentos, están realzados todos los objetos de esta parcela que serán transferidos al comprador de la misma.

* No están realzados los árboles y hierbas que se transferirán.
		<form name="form">
			<button name="Done" text="Hecho"/>
		</form>
	</notification>
	<notification name="DeactivatedGesturesTrigger">
		Desactivados los gestos que tienen el mismo botón:
[NAMES]
	</notification>
	<notification name="NoQuickTime">
		No parece que tu sistema tenga instalado el software QuickTime de Apple.
Si quieres ver medios en streaming en las parcelas que los tienen, deberías ir al [http://www.apple.com/quicktime sitio de QuickTime] e instalar el QuickTime Player.
	</notification>
	<notification name="NoPlugin">
		No se ha encontrado el &apos;Media Plugin&apos; para manejar el &apos;mime type&apos; &quot;[MIME_TYPE]&quot;. Los medios de este tipo no estarán disponibles.
	</notification>
	<notification name="MediaPluginFailed">
		Fallo de este &apos;Media Plugin&apos;:
    [PLUGIN]

Por favor, reinstala el plugin o contacta con el vendedor si sigues teniendo problemas.
		<form name="form">
			<ignore name="ignore" text="Fallo al ejecutar un &apos;Media Plugin&apos;"/>
		</form>
	</notification>
	<notification name="OwnedObjectsReturned">
		Se han devuelto a tu inventario los objetos de los que eras propietario en la parcela seleccionada.
	</notification>
	<notification name="OtherObjectsReturned">
		Se han devuelto a su inventario los objetos en la parcela de terreno seleccionada propiedad de [NAME].
	</notification>
	<notification name="OtherObjectsReturned2">
		Se han devuelto a su propietario los objetos seleccionados en la parcela de terreno propiedad de &apos;[NAME]&apos;.
	</notification>
	<notification name="GroupObjectsReturned">
		Se han devuelto a los inventarios de sus propietarios los objetos que estaban compartidos con el grupo [GROUPNAME] en la parcela seleccionada.
Los objetos transferibles que se cedieron al grupo se han devuelto a sus propietarios anteriores.
Los objetos no transferibles que se cedieron al grupo han sido borrados.
	</notification>
	<notification name="UnOwnedObjectsReturned">
		Se han devuelto a sus propietarios los objetos de los que NO eras propietario en la parcela seleccionada.
	</notification>
	<notification name="ServerObjectMessage">
		Mensaje de [NAME]:
&lt;nolink&gt;[MSG]&lt;/nolink&gt;
	</notification>
	<notification name="NotSafe">
		Este terreno tiene el daño activado.
Aquí puedes ser herido. Si mueres, se te teleportará a tu Base.
	</notification>
	<notification name="NoFly">
		Este terreno tiene desactivada la capacidad de volar.
Aquí no puedes volar.
	</notification>
	<notification name="PushRestricted">
		Este terreno tiene desactivada la capacidad de empujar. No puedes hacerlo a menos que seas el propetario del terreno.
	</notification>
	<notification name="NoVoice">
		Este terreno tiene desactivado el chat de voz. No podrás oír hablar a nadie.
	</notification>
	<notification name="NoBuild">
		Este terreno tiene desactivada la capacidad para construir. Aquí no puedes ni construir ni crear objetos.
	</notification>
	<notification name="PathfindingDirty">
		La región tiene cambios de pathfinding pendientes. Si tienes derechos de construcción, debes actualizar la región pulsando el botón "Actualizar”.
		<usetemplate name="okcancelbuttons" yestext="Actualizar" notext="Cerrar"/>
	</notification>
	<notification name="DynamicPathfindingDisabled">
		Pathfinding dinámico no está activado en esta región. Los objetos con scripts que usen llamadas pathfinding LSL pueden no funcionar como se espera en esta región.
	</notification>
	<notification name="PathfindingCannotRebakeNavmesh">
		Ha ocurrido un error. Puede deberse a un problema en la conexión o en el servidor, o puede que no tengas permisos para construir. A veces desconectar y volver a conectar puede resolver este problema.
	<usetemplate name="okbutton" yestext="Aceptar"/>
	</notification>
	<notification name="PathfindingDirty">
		La región contiene cambios de pathfinding pendientes.  Si tienes derechos de construcción, puedes recargarla pulsando el botón “Recargar región”.
	</notification>
	<notification name="PathfindingDirtyRebake">
		La región contiene cambios de pathfinding pendientes.  Si tienes derechos de construcción, puedes recargarla pulsando el botón “Recargar región”.
		<usetemplate name="okbutton" yestext="Recargar la región"/>
	</notification>
	<notification name="DynamicPathfindingDisabled">
		Esta región no tiene activado el pathfinding dinámico. Los objetos programados que utilicen llamadas LSL de pathfinding pueden tener un comportamiento inesperado en ella.
	</notification>
	<notification name="PathfindingCannotRebakeNavmesh">
		Se ha producido un error. Puede haber ocurrido un problema en la red o el servidor, o quizás no tengas derechos de construcción. Este problema podría resolverse cerrando la sesión e iniciando una sesión nueva.
		<usetemplate name="okbutton" yestext="Aceptar"/>
	</notification>
	<notification name="SeeAvatars">
		Esta parcela oculta los avatares y el chat de texto de otras parcelas. No podrás ver a los residentes que estén fuera la parcela ni ellos podrán verte a ti. El chat de texto regular del canal 0 también está restringido a la parcela.
	</notification>
	<notification name="ScriptsStopped">
		Un administrador ha detenido temporalmente los scripts en esta región.
	</notification>
	<notification name="ScriptsNotRunning">
		En esta región no se está ejecutando ningún script.
	</notification>
	<notification name="NoOutsideScripts">
		Este terreno tiene desactivados los scripts externos.

Sólo los scripts pertenecientes al propietario del terreno funcionarán aquí.
	</notification>
	<notification name="ClaimPublicLand">
		Sólo puedes reclamar terreno público de la región en la que estás.
	</notification>
	<notification name="RegionTPAccessBlocked">
		La región que intentas visitar tiene contenido que excede tus preferencias actuales. Puedes cambiar las preferencias usando Avatar &gt; Preferencias &gt; General.
	</notification>
	<notification name="URBannedFromRegion">
		Se te ha prohibido el acceso a la región.
	</notification>
	<notification name="NoTeenGridAccess">
		Tu cuenta no puede conectarse a esta región del de la red adolescente de simuladores.
	</notification>
	<notification name="ImproperPaymentStatus">
		No tienes el estado de pago adecuado para entrar a esta región.
	</notification>
	<notification name="MustGetAgeRegion">
		Debes tener 18 años o más para acceder a esta región.
	</notification>
	<notification name="MustGetAgeParcel">
		Debes tener 18 años o más para acceder a esta parcela.
	</notification>
	<notification name="NoDestRegion">
		No se ha encontrado la región de destino.
	</notification>
	<notification name="NotAllowedInDest">
		No estás autorizado en el destino.
	</notification>
	<notification name="RegionParcelBan">
		No puedes cruzar la región por una parcela con el acceso prohibido. Intenta otro camino.
	</notification>
	<notification name="TelehubRedirect">
		Has sido redirigido a un punto de teleporte.
	</notification>
	<notification name="CouldntTPCloser">
		No se puede teleportar a un destino tan cercano.
	</notification>
	<notification name="TPCancelled">
		Teleporte cancelado.
	</notification>
	<notification name="FullRegionTryAgain">
		En estos momentos, está llena la región a la que estás intentando entrar.
Por favor, vuelve a intentarlo en unos momentos.
	</notification>
	<notification name="GeneralFailure">
		Fallo general.
	</notification>
	<notification name="RoutedWrongRegion">
		Mal dirigido a la región. Por favor, vuelve a intentarlo.
	</notification>
	<notification name="NoValidAgentID">
		ID de agente inválido.
	</notification>
	<notification name="NoValidSession">
		ID de sesión inválido.
	</notification>
	<notification name="NoValidCircuit">
		Código de circuito inválido.
	</notification>
	<notification name="NoPendingConnection">
		No se puede crear la conexión.
	</notification>
	<notification name="InternalUsherError">
		Se ha producido un error interno al intentar acceder al destino de tu teleporte. Puede que, en este momento, el servicio de [CURRENT_GRID] tenga problemas.
	</notification>
	<notification name="NoGoodTPDestination">
		No se puede encontrar en esta región un buen destino para el teleporte.
	</notification>
	<notification name="InternalErrorRegionResolver">
		Se ha producido un error interno al manejar las coordenadas globales de tu petición de teleporte. Puede que, en este momento, el servicio de [CURRENT_GRID] tenga problemas.
	</notification>
	<notification name="NoValidLanding">
		No se ha podido encontrar un punto de aterrizaje válido.
	</notification>
	<notification name="NoValidParcel">
		No se ha podido encontrar una parcela válida.
	</notification>
	<notification name="ObjectGiveItem">
		Un objeto de nombre &lt;nolink&gt;[OBJECTFROMNAME]&lt;/nolink&gt;, propiedad de [NAME_SLURL], te ha dado este [OBJECTTYPE]:
&lt;nolink&gt;[ITEM_SLURL]&lt;/nolink&gt;
		<form name="form">
			<button name="Keep" text="Guardar"/>
			<button name="Discard" text="Descartar"/>
			<button name="Mute" text="Bloquear al propietario"/>
		</form>
	</notification>
	<notification name="OwnObjectGiveItem">
		Tu objeto de nombre &lt;nolink&gt;[OBJECTFROMNAME]&lt;/nolink&gt; te ha dado este [OBJECTTYPE]:
&lt;nolink&gt;[ITEM_SLURL]&lt;/nolink&gt;
		<form name="form">
			<button name="Keep" text="Guardar"/>
			<button name="Discard" text="Descartar"/>
		</form>
	</notification>
	<notification name="UserGiveItem">
		[NAME_SLURL] te ha dado este [OBJECTTYPE]:
[ITEM_SLURL]
		<form name="form">
			<button name="Show" text="Mostrar"/>
			<button name="Keep" text="Guardar"/>
			<button name="Discard" text="Descartar"/>
			<button name="Mute" text="Bloquear"/>
		</form>
	</notification>
	<notification name="UserGiveItemLegacy">
		[NAME_SLURL] te ha dado este [OBJECTTYPE]:
[ITEM_SLURL]
		<form name="form">
			<button name="Show" text="Mostrar"/>
			<button name="Accept" text="Guardar"/>
			<button name="Discard" text="Descartar"/>
			<button name="ShowSilent" text="(Mostrar)"/>
			<button name="AcceptSilent" text="(Guardar)"/>
			<button name="DiscardSilent" text="(Descartar)"/>
			<button name="Mute" text="Bloquear"/>
		</form>
	</notification>
	<notification name="GodMessage">
		[NAME]

[MESSAGE]
	</notification>
	<notification name="JoinGroup">
		[MESSAGE]
		<form name="form">
			<button name="Join" text="Entrar"/>
			<button name="Decline" text="Rehusar"/>
			<button name="Info" text="Información"/>
		</form>
	</notification>
	<notification name="TeleportOffered">
		[NAME_SLURL] te ofrece teleportarte a su localización:

“[MESSAGE]”
&lt;icon&gt;[MATURITY_ICON]&lt;/icon&gt; - [MATURITY_STR]
		<form name="form">
			<button name="Teleport" text="Teleportarme"/>
			<button name="Cancel" text="Cancelar"/>
		</form>
	</notification>
	<notification name="TeleportOffered_MaturityExceeded">
		[NAME_SLURL] te ofrece teleportarte a su localización:

“[MESSAGE]”
&lt;icon&gt;[MATURITY_ICON]&lt;/icon&gt; - [MATURITY_STR]

Esta región tiene un contenido [REGION_CONTENT_MATURITY, pero tus preferencias actuales están configuradas para excluir contenido [REGION_CONTENT_MATURITY]. Podemos cambiar tus preferencias y proceder a teleportarte o bien puedes cancelar el teleporte.
		<form name="form">
			<button name="Teleport" text="Cambiar y teleportarme"/>
			<button name="Cancel" text="Cancelar"/>
		</form>
	</notification>
	<notification name="TeleportOffered_MaturityBlocked">
		[NAME_SLURL] te ofrece teleportarte a su localización:

“[MESSAGE]”
&lt;icon&gt;[MATURITY_ICON]&lt;/icon&gt; - [MATURITY_STR]

No obstante, el contenido de esta región solo es accesible para los adultos.
	</notification>
	<notification name="TeleportOffered_SLUrl">
		[NAME_SLURL] te ofrece teleportarte a su localización ([POS_SLURL]):

“[MESSAGE]”
&lt;icon&gt;[MATURITY_ICON]&lt;/icon&gt; - [MATURITY_STR]
		<form name="form">
			<button name="Teleport" text="Teleportarme"/>
			<button name="Cancel" text="Cancelar"/>
		</form>
	</notification>
	<notification name="TeleportOffered_MaturityExceeded_SLUrl">
		[NAME_SLURL] te ofrece teleportarte a su localización ([POS_SLURL]):

“[MESSAGE]”
&lt;icon&gt;[MATURITY_ICON]&lt;/icon&gt; - [MATURITY_STR]

Esta región tiene un contenido [REGION_CONTENT_MATURITY, pero tus preferencias actuales están configuradas para excluir contenido [REGION_CONTENT_MATURITY]. Podemos cambiar tus preferencias y proceder a teleportarte o bien puedes cancelar el teleporte.
		<form name="form">
			<button name="Teleport" text="Cambiar y teleportarme"/>
			<button name="Cancel" text="Cancelar"/>
		</form>
	</notification>
	<notification name="TeleportOffered_MaturityBlocked_SLUrl">
		[NAME_SLURL] te ofrece teleportarte a su localización ([POS_SLURL]):

“[MESSAGE]”
&lt;icon&gt;[MATURITY_ICON]&lt;/icon&gt; - [MATURITY_STR]

No obstante, el contenido de esta región solo es accesible para los adultos.
	</notification>
	<notification name="TeleportOfferSent">
		Teleporte ofrecido a [TO_NAME]
	</notification>
	<notification name="TeleportRequest">
		[NAME_SLURL] está solicitando ser teleportado a tu posición.
[MESSAGE]

¿Ofrecer teleporte?
		<form name="form">
			<button name="Yes" text="Sí"/>
			<button name="No" text="No"/>
		</form>
	</notification>
	<notification name="GotoURL">
		[MESSAGE]
[URL]
		<form name="form">
			<button name="Later" text="Más tarde"/>
			<button name="GoNow..." text="Ir ahora..."/>
		</form>
	</notification>
	<notification name="OfferFriendship">
		[NAME_SLURL] te está ofreciendo su amistad.

[MESSAGE]

(Por defecto, podrás ver si el otro está conectado)
		<form name="form">
			<button name="Accept" text="Aceptar"/>
			<button name="Decline" text="Rehusar"/>
		</form>
	</notification>
	<notification name="FriendshipOffered">
		Has ofrecido amistad a [TO_NAME]
	</notification>
	<notification name="OfferFriendshipNoMessage">
		[NAME_SLURL] te está ofreciendo amistad.

(De manera predeterminada, podrás ver si están conectados los demás.)
		<form name="form">
			<button name="Accept" text="Aceptar"/>
			<button name="Decline" text="Rehusar"/>
		</form>
	</notification>
	<notification name="FriendshipAccepted">
		[NAME] ha aceptado tu ofrecimiento de amistad.
	</notification>
	<notification name="FriendshipDeclined">
		[NAME] ha rechazado tu ofrecimiento de amistad.
	</notification>
	<notification name="FriendshipAcceptedByMe">
		Aceptado el ofrecimiento de amistad.
	</notification>
	<notification name="FriendshipDeclinedByMe">
		Rehusado el ofrecimiento de amistad.
	</notification>
	<notification name="OfferCallingCard">
		[NAME] te está ofreciendo su tarjeta de visita.
Esto añadirá un marcador en tu inventario para que puedas enviarle rápidamente un MI.
		<form name="form">
			<button name="Accept" text="Aceptar"/>
			<button name="Decline" text="Rehusar"/>
		</form>
	</notification>
	<notification name="RegionRestartMinutes">
		Esta región se reiniciará en [MINUTES] minutos.
Si permaneces en esta región serás desconectado.
	</notification>
	<notification name="RegionRestartSeconds">
		Esta región se reiniciará en  [SECONDS] segundos.
Si permaneces en esta región serás desconectado.
	</notification>
	<notification name="LoadWebPage">
		¿Cargar página web [URL] ?

[MESSAGE]

De objeto: &lt;nolink&gt;[OBJECTNAME]&lt;/nolink&gt;, propietario: [NAME_SLURL]
		<form name="form">
			<button name="Gotopage" text="Cargar"/>
			<button name="Cancel" text="Cancelar"/>
		</form>
	</notification>
	<notification name="FailedToFindWearableUnnamed">
		Búsqueda fallida de [TYPE] en la base de datos.
	</notification>
	<notification name="FailedToFindWearable">
		Búsqueda fallida de [TYPE] de nombre [DESC] en la base de datos.
	</notification>
	<notification name="InvalidWearable">
		El ítem que quieres vestirte tiene una característica que tu visor no puede leer. Por favor, actualiza la versión de [APP_NAME] para ponerte este ítem.
	</notification>
	<notification name="ScriptQuestion">
		&lt;nolink&gt;[OBJECTNAME]&lt;/nolink&gt;, un objeto propiedad de &apos;[NAME]&apos;, quiere:

[QUESTIONS]
¿Es correcto?
		<form name="form">
			<button name="Yes" text="Sí"/>
			<button name="No" text="No"/>
			<button name="Mute" text="Bloquear"/>
		</form>
	</notification>
	<notification name="ExperienceAcquireFailed">
		No se puede adquirir una experiencia nueva:
    [ERROR_MESSAGE]
		<usetemplate name="okbutton" yestext="OK"/>
	</notification>
	<notification name="NotInGroupExperienceProfileMessage">
		Se ha omitido un cambio en el grupo de la experiencia porque el propietario no es miembro del grupo seleccionado.
	</notification>
	<notification name="UneditableExperienceProfileMessage">
		El campo no modificable &apos;[field]&apos; se ha omitido al actualizar el perfil de la experiencia.
	</notification>
	<notification name="RestrictedToOwnerExperienceProfileMessage">
		Cambios omitidos en el campo &apos;[field]&apos; que solo puede configurar el propietario de la experiencia.
	</notification>
	<notification name="MaturityRatingExceedsOwnerExperienceProfileMessage">
		No puedes definir un nivel de calificación de una experiencia superior al establecido por el propietario.
	</notification>
	<notification name="RestrictedTermExperienceProfileMessage">
		Las condiciones siguientes han impedido la actualización del nombre o la descripción del perfil de la experiencia: [extra_info]
	</notification>
	<notification name="TeleportedHomeExperienceRemoved">
		Te has teleportado desde la región [region_name] porque al quitar la experiencia secondlife:///app/experience/[public_id]/profile ya no tienes permiso para entrar en la región.
		<form name="form">
			<ignore name="ignore" text="Expulsado de la región por quitar una experiencia"/>
		</form>
	</notification>
	<notification name="TrustedExperienceEntry">
		La participación en la experiencia clave secondlife:///app/experience/[public_id]/profile te otorga permiso para entrar en la región [region_name]. Si quitas esta experiencia, puede que te expulsen de la región.
		<form name="form">
			<ignore name="ignore" text="Admitido en una región por una experiencia"/>
		</form>
	</notification>
	<notification name="TrustedExperiencesAvailable">
		No tienes permiso de acceso a este destino. Puedes obtener el permiso para entrar en la región si aceptas una de las siguientes experiencias:

[EXPERIENCE_LIST]

Pueden estar disponibles otras experiencias clave.
	</notification>
	<notification name="ExperienceEvent">
		La experiencia secondlife:///app/experience/[public_id]/profile permitió la siguiente operación con un objeto: [EventType].
    Propietario: secondlife:///app/agent/[OwnerID]/inspect
    Nombre del objeto: [ObjectName]
    Nombre de la parcela: [ParcelName]
	</notification>
	<notification name="ExperienceEventAttachment">
		La experiencia secondlife:///app/experience/[public_id]/profile permitió la siguiente operación con un anexo: [EventType].
    Propietario: secondlife:///app/agent/[OwnerID]/inspect
	</notification>
	<notification name="ScriptQuestionExperience">
		&apos;&lt;nolink&gt;[OBJECTNAME]&lt;/nolink&gt;&apos;, un objeto de propiedad de &apos;[NAME]&apos;, solicita tu participación en la experiencia [GRID_WIDE]:

[EXPERIENCE]

Una vez concedido el permiso, este mensaje no volverá a aparecer para la experiencia salvo que se revoque en el perfil de la experiencia.

Los scripts asociados a esta experiencia podrán hacer lo siguiente en las regiones donde la experiencia esté activa: 

[QUESTIONS]¿Lo aceptas?
		<form name="form">
			<button name="BlockExperience" text="Bloquear experiencia"/>
			<button name="Mute" text="Bloquear objeto"/>
			<button name="Yes" text="Sí"/>
			<button name="No" text="No"/>
		</form>
	</notification>
	<notification name="ScriptQuestionCaution">
		Atención: El objeto &apos;&lt;nolink&gt;[OBJECTNAME]&lt;/nolink&gt;&apos; solicita un acceso pleno a tu cuenta de dólares Linden. Si le autorizas el acceso, podrá retirar fondos de tu cuenta en cualquier momento o vaciarla por completo, cuando lo desee y sin más advertencias.
  
No autorices el acceso a tu cuenta si no conoces cuál es la razón exacta.
		<form name="form">
			<button name="Grant" text="Permitir acceso total"/>
			<button name="Deny" text="Denegar"/>
		</form>
	</notification>
	<notification name="UnknownScriptQuestion">
		El permiso de script en tiempo de ejecución solicitado por &apos;&lt;nolink&gt;[OBJECTNAME]&lt;/nolink&gt;&apos;, un objeto propiedad de &apos;[NAME]&apos;, no se reconoce por el visor y no puede ser concedido.

Para conceder este permiso, por favor actualiza tu visor a la última versión desde [DOWNLOADURL].
		<form name="form">
			<button name="Deny" text="Aceptar"/>
			<button name="Mute" text="Bloquear"/>
		</form>
	</notification>
	<notification name="ScriptDialog">
		&apos;&lt;nolink&gt;[TITLE]&lt;/nolink&gt;&apos; de [NAME]
[MESSAGE]
		<form name="form">
			<button name="Client_Side_Mute" text="Bloquear"/>
			<button name="Client_Side_Ignore" text="Ignorar"/>
		</form>
	</notification>
	<notification name="ScriptDialogGroup">
		&apos;&lt;nolink&gt;[TITLE]&lt;/nolink&gt;&apos; de [GROUPNAME]
[MESSAGE]
		<form name="form"/>
	</notification>
	<notification name="FirstBalanceIncrease">
		Acabas de recibir [AMOUNT]L$.
Tu nuevo saldo se muestra en la esquina superior derecha.
	</notification>
	<notification name="FirstBalanceDecrease">
		Acabas de pagar [AMOUNT]L$.
Tu nuevo saldo se muestra en la esquina superior derecha.
	</notification>
	<notification name="BuyLindenDollarSuccess">
		¡Gracias por tu pago!

Tu saldo de L$ se actualizará cuando se complete el proceso. Si el proceso tarda más de 20 minutos se cancelará tu transacción, y la cantidad se abonada en tu saldo de US$.

Puedes revisar el estado de tu pago en el Historial de transacciones de tu [http://secondlife.com/account/ Panel de Control]
	</notification>
	<notification name="FirstOverrideKeys">
		A partir de ahora, tus teclas de movimiento las gestiona un objeto.
Prueba las teclas del cursor o AWSD para ver qué hacen.
Algunos objetos (las pistolas, por ejemplo) te pedirán que, para usarlos, entres en vista subjetiva. Pulsa &apos;M&apos; para hacerlo.
	</notification>
	<notification name="FirstSandbox">
		Esta es una región &apos;sandbox&apos; (zona de pruebas) donde los residentes pueden aprender a construir.

Los objetos que construyas aquí serán eliminados cuando la abandones; por tanto, no olvides pulsarlos con el botón derecho y elegir &apos;Tomar&apos; para que tu creación vaya a tu inventario.
	</notification>
	<notification name="MaxListSelectMessage">
		Puedes seleccionar un máximo de [MAX_SELECT] items de esta lista.
	</notification>
	<notification name="VoiceInviteP2P">
		[NAME] te está invitando a un chat de voz.
Pulsa Aceptar o Rehusar para contestar o no la llamada. Pulsa Bloquear para bloquear al que llama.
		<form name="form">
			<button name="Accept" text="Aceptar"/>
			<button name="Decline" text="Rehusar"/>
			<button name="Mute" text="Bloquear"/>
		</form>
	</notification>
	<notification name="AutoUnmuteByIM">
		[NAME] ha dejado automáticamente de estar bloqueado al enviarle un mensaje instantáneo.
	</notification>
	<notification name="AutoUnmuteByMoney">
		[NAME] ha dejado automáticamente de estar bloqueado al darle dinero.
	</notification>
	<notification name="AutoUnmuteByInventory">
		[NAME] ha dejado automáticamente de estar bloqueado al ofrecerle inventario.
	</notification>
	<notification name="VoiceInviteGroup">
		[NAME] ha empezado un chat de voz con el grupo [GROUP].
Pulsa Aceptar o Rehusar para coger o no la llamada. Pulsa Bloquear para ignorar al que llama.
		<form name="form">
			<button name="Accept" text="Aceptar"/>
			<button name="Decline" text="Rehusar"/>
			<button name="Mute" text="Bloquear"/>
		</form>
	</notification>
	<notification name="VoiceInviteAdHoc">
		[NAME] ha empezado un chat de voz en multiconferencia.
Pulsa Aceptar o Rehusar para coger o no la llamada. Pulsa Ignorar para ignorar al que llama.
		<form name="form">
			<button name="Accept" text="Aceptar"/>
			<button name="Decline" text="Rehusar"/>
			<button name="Mute" text="Bloquear"/>
		</form>
	</notification>
	<notification name="InviteAdHoc">
		NAME] te está invitando a un chat en multiconferencia.
Pulsa Aceptar o Rehusar para coger o no la llamada. Pulsa Bloquear para ignorar al que llama.
		<form name="form">
			<button name="Accept" text="Aceptar"/>
			<button name="Decline" text="Rehusar"/>
			<button name="Mute" text="Bloquear"/>
		</form>
	</notification>
	<notification name="VoiceChannelFull">
		El chat de voz al que estás intentando entrar, [VOICE_CHANNEL_NAME], ha llegado a su capacidad máxima. Por favor, vuelve a intentarlo más tarde.
	</notification>
	<notification name="ProximalVoiceChannelFull">
		Lo sentimos. Este área ha llegado a su capacidad máxima de conversaciones por voz. Por favor, intenta usar la voz en otra zona.
	</notification>
	<notification name="VoiceChannelDisconnected">
		Has sido desconectado de [VOICE_CHANNEL_NAME]. Vas a ser reconectado al chat de voz.
	</notification>
	<notification name="VoiceChannelDisconnectedP2P">
		[VOICE_CHANNEL_NAME] ha colgado la llamada. Vas a ser reconectado al chat de voz.
	</notification>
	<notification name="P2PCallDeclined">
		[VOICE_CHANNEL_NAME] ha rehusado tu llamada. Vas a ser reconectado al chat de voz.
	</notification>
	<notification name="P2PCallNoAnswer">
		[VOICE_CHANNEL_NAME] no está disponible para coger tu llamada. Vas a ser reconectado al chat de voz.
	</notification>
	<notification name="VoiceChannelJoinFailed">
		Fallo al conectar a [VOICE_CHANNEL_NAME]; por favor, inténtalo más tarde. Vas a ser reconectado al chat de voz.
	</notification>
	<notification name="VoiceLoginRetry">
		Estamos creando un canal de voz para ti. Se puede tardar hasta un minuto.
	</notification>
	<notification name="VoiceEffectsExpired">
		Uno o más filtros de voz a los que estás suscrito han caducado.
[Pulsa aquí [URL]] para renovar la suscripción.
	</notification>
	<notification name="VoiceEffectsExpiredInUse">
		El filtro de voz activo ha caducado y se ha aplicado tu configuración de voz normal.
[Pulsa aquí [URL]] para renovar la suscripción.
	</notification>
	<notification name="VoiceEffectsWillExpire">
		Una o más filtros de voz caducarán en menos de [INTERVAL] días.
[Pulsa aquí [URL]] para renovar la suscripción.
	</notification>
	<notification name="VoiceEffectsNew">
		Están disponibles nuevos filtros de voz.
	</notification>
	<notification name="Cannot enter parcel: not a group member">
		Sólo los miembros de un grupo determinado pueden visitar esta zona.
	</notification>
	<notification name="Cannot enter parcel: banned">
		No puedes entrar en esta parcela, se te ha prohibido el acceso.
	</notification>
	<notification name="Cannot enter parcel: not on access list">
		No puedes entrar en esta parcela, no estás en la lista de acceso.
	</notification>
	<notification name="VoiceNotAllowed">
		No tienes permiso para conectarte al chat de voz de [VOICE_CHANNEL_NAME].
	</notification>
	<notification name="VoiceCallGenericError">
		Se ha producido un error al intentar conectarte al [VOICE_CHANNEL_NAME]. Por favor, inténtalo más tarde.
	</notification>
	<notification name="UnsupportedCommandSLURL">
		No se admite el formato de la SLurl que has pulsado.
	</notification>
	<notification name="BlockedSLURL">
		Por tu seguridad, se ha bloqueado una SLurl recibida de un navegador que no de confianza.
	</notification>
	<notification name="ThrottledSLURL">
		En muy poco tiempo, se han recibido muchas SLurls desde un navegador que no es de confianza.
Por tu seguridad, serán bloqueadas durante unos segundos.
	</notification>
	<notification name="IMToast">
		[MESSAGE]
		<form name="form">
			<button name="respondbutton" text="Responder"/>
		</form>
	</notification>
	<notification name="ConfirmCloseAll">
		¿Seguro que quieres cerrar todos los MI?
		<usetemplate ignoretext="Confirmar antes de cerrar todos los MIs" name="okcancelignore" notext="Cancelar" yestext="Aceptar"/>
	</notification>
	<notification name="AttachmentSaved">
		Se ha guardado el adjunto.
	</notification>
	<notification name="PresetNotSaved">
		Error al guardar el valor predefinido [NAME].
	</notification>
	<notification name="PresetNotDeleted">
		Error al eliminar el valor predefinido [NAME].
	</notification>
	<notification name="AppearanceToXMLSaved">
		El aspecto se ha guardado como XML en [PATH]
	</notification>
	<notification name="AppearanceToXMLFailed">
<<<<<<< HEAD
		Error al guardar el aspecto como XML.
=======
		Error al guardar el aspecto en XML.
	</notification>
	<notification name="PresetNotSaved">
		Error al guardar el valor predefinido [NAME].
	</notification>
	<notification name="PresetNotDeleted">
		Error al eliminar el valor predefinido [NAME].
>>>>>>> 9bfcda0a
	</notification>
	<notification name="UnableToFindHelpTopic">
		No se ha podido encontrar un tema de ayuda para este elemento.
	</notification>
	<notification name="ObjectMediaFailure">
		Error del servidor: fallo en la actualización u obtención de los medios.
&apos;[ERROR]&apos;
		<usetemplate name="okbutton" yestext="Aceptar"/>
	</notification>
	<notification name="TextChatIsMutedByModerator">
		Un moderador ha silenciado tu chat de texto.
		<usetemplate name="okbutton" yestext="Aceptar"/>
	</notification>
	<notification name="VoiceIsMutedByModerator">
		Un moderador ha silenciado tu voz.
		<usetemplate name="okbutton" yestext="Aceptar"/>
	</notification>
	<notification name="UploadCostConfirmation">
		Esta subida te costará [PRECIO] L$. ¿Deseas continuar?
		<usetemplate name="okcancelbuttons" notext="Cancelar" yestext="Subir"/>
	</notification>
	<notification name="ConfirmClearTeleportHistory">
		¿Estás seguro de que quieres borrar tu historial de teleportes?
		<usetemplate name="okcancelbuttons" notext="Cancelar" yestext="Aceptar"/>
	</notification>
	<notification name="BottomTrayButtonCanNotBeShown">
		El botón elegido no se puede mostrar correctamente.
Se mostrará cuando haya suficiente espacio.
	</notification>
	<notification name="ShareNotification">
		Selecciona los residentes con quienes deseas compartir.
	</notification>
	<notification name="MeshUploadError">
		[LABEL] no se pudo subir: [MESSAGE] [IDENTIFIER] 

Consulta los detalles en el archivo de registro.
	</notification>
	<notification name="MeshUploadPermError">
		Error al solicitar los permisos para subir el modelo mesh.
	</notification>
	<notification name="RegionCapabilityRequestError">
		No se ha podido obtener la capacidad de la región &apos;[CAPABILITY]&apos;.
	</notification>
	<notification name="ShareItemsConfirmation">
		Estás seguro de que quieres compartir los siguientes items:
		
		&lt;nolink&gt;[ITEMS]&lt;/nolink&gt;
		
		Con los siguientes residentes:
		
		[RESIDENTS]
		<usetemplate ignoretext="Confirmar antes de compartir un ítem" name="okcancelignore" notext="Cancelar" yestext="Aceptar"/>
	</notification>
	<notification name="ShareItemsConfirmation">
		¿Estás seguro de que quieres compartir los elementos siguientes?

&lt;nolink&gt;[ITEMS]&lt;/nolink&gt;

Con los siguientes Residentes:

&lt;nolink&gt;[RESIDENTS]&lt;/nolink&gt;
		<usetemplate name="okcancelbuttons" notext="Cancelar" yestext="Aceptar"/>
	</notification>
	<notification name="ShareFolderConfirmation">
		Sólo puedes compartir una carpeta en cada momento.

¿Estás seguro de que quieres compartir los elementos siguientes?

&lt;nolink&gt;[ITEMS]&lt;/nolink&gt;

Con los siguientes Residentes:

&lt;nolink&gt;[RESIDENTES]&lt;/nolink&gt;
		<usetemplate name="okcancelbuttons" notext="Cancelar" yestext="Aceptar"/>
	</notification>
	<notification name="ItemsShared">
		Los elementos se han compartido correctamente.
	</notification>
	<notification name="DeedToGroupFail">
		Error de transferencia a grupo.
	</notification>
	<notification name="ReleaseLandThrottled">
		La parcela [PARCEL_NAME] no puede ser abandonada en este momento.
	</notification>
	<notification name="ReleasedLandWithReclaim">
		La parcela de [AREA] m² &apos;[PARCEL_NAME]&apos; ha sido liberada.

Dispones de [RECLAIM_PERIOD] horas para reclamarla por 0L$ antes de que sea puesta a la venta a cualquier residente.
	</notification>
	<notification name="ReleasedLandNoReclaim">
		La parcela de [AREA] m² &apos;[PARCEL_NAME]&apos; ha sido liberada.

Ahora está disponible para ser comprada por cualquier residente.
	</notification>
	<notification name="AvatarRezNotification">
		( [EXISTENCE] segundos vivo )
El avatar &apos;[NAME]&apos; tardó [TIME] segundos en dejar de aparecer como nube.
	</notification>
	<notification name="AvatarRezSelfBakedDoneNotification">
		( [EXISTENCE] segundos vivo )
Has terminado de texturizar tu vestuario en [TIME] segundos.
	</notification>
	<notification name="AvatarRezSelfBakedUpdateNotification">
		( [EXISTENCE] segundos vivo )
Has enviado una actualización de tu apariencia después de [TIME] segundos.
[STATUS]
	</notification>
	<notification name="AvatarRezCloudNotification">
		( [EXISTENCE] segundos vivo )
El avatar &apos;[NAME]&apos; se convirtió en nube.
	</notification>
	<notification name="AvatarRezArrivedNotification">
		( [EXISTENCE] segundos vivo )
Apareció el avatar &apos;[NAME]&apos;.
	</notification>
	<notification name="AvatarRezLeftCloudNotification">
		( [EXISTENCE] segundos vivo )
El avatar &apos;[NAME]&apos; salió al cabo de [TIME] segundos como nube.
	</notification>
	<notification name="AvatarRezEnteredAppearanceNotification">
		( [EXISTENCE] segundos vivo )
El avatar &apos;[NAME]&apos; ya está en modo de edición de apariencia.
	</notification>
	<notification name="AvatarRezLeftAppearanceNotification">
		( [EXISTENCE] segundos vivo )
El avatar &apos;[NAME]&apos; salió del modo de edición de apariencia.
	</notification>
	<notification name="NoConnect">
		Tenemos problemas de conexión con [PROTOCOL] &lt;nolink&gt;[HOSTID]&lt;/nolink&gt;.
Comprueba la configuración de la red y del servidor de seguridad.
		<usetemplate name="okbutton" yestext="Aceptar"/>
	</notification>
	<notification name="NoVoiceConnect">
		Tenemos problemas de conexión con tu servidor de voz:

&lt;nolink&gt;[HOSTID]&lt;/nolink&gt;

No podrás establecer comunicaciones de voz.
Comprueba la configuración de la red y del servidor de seguridad.
		<usetemplate ignoretext="Avísame cuando el visor no pueda conectar al servidor de voz" name="okignore" yestext="Aceptar"/>
	</notification>
	<notification name="AvatarRezLeftNotification">
		( [EXISTENCE] segundos vivo )
El avatar &apos;[NAME]&apos; ya estaba totalmente cargado al salir.
	</notification>
	<notification name="AvatarRezSelfBakedTextureUploadNotification">
		( [EXISTENCE] segundos vivo )
Has actualizado una textura obtenida mediante bake de [RESOLUTION] para &apos;[BODYREGION]&apos; después de [TIME] segundos.
	</notification>
	<notification name="AvatarRezSelfBakedTextureUpdateNotification">
		( [EXISTENCE] segundos vivo )
Has actualizado de manera local una textura obtenida mediante bake de [RESOLUTION] para &apos;[BODYREGION]&apos; después de [TIME] segundos.
	</notification>
	<notification name="CannotUploadTexture">
		No se puede subir la textura.
[REASON]
	</notification>
	<notification name="LivePreviewUnavailable">
		No podemos mostrar una previsualización de esta textura porque no es copiable y/o no es transferible.
		<usetemplate ignoretext="Adviérteme que la previsualización no está disponible para las texturas no copiables y/o no transferibles" name="okignore" yestext="Aceptar"/>
	</notification>
	<notification name="ConfirmLeaveCall">
		¿Estás seguro de que deseas salir de esta multiconferencia?
		<usetemplate ignoretext="Confirma antes de salir de la llamada" name="okcancelignore" notext="No" yestext="Sí"/>
	</notification>
	<notification name="ConfirmMuteAll">
		Has seleccionado silenciar a todos los participantes en una multiconferencia.
Si lo haces, todos los residentes que se unan posteriormente a la llamada también serán silenciados, incluso cuando abandones la conferencia.

¿Deseas silenciar a todos?
		<usetemplate ignoretext="Confirma que deseas silenciar a todos los participantes en una multiconferencia." name="okcancelignore" notext="Cancelar" yestext="Aceptar"/>
	</notification>
	<notification label="Chat" name="HintChat">
		Para unirte a la conversación, escribe en el campo de chat que aparece a continuación.
	</notification>
	<notification label="Levantarme" name="HintSit">
		Para levantarte y salir de la posición de sentado, haz clic en el botón Levantarme.
	</notification>
	<notification label="Hablar" name="HintSpeak">
		Pulsa en el botón Hablar para conectar y desconectar el micrófono.

Pulsa en el cursor arriba para ver el panel de control de voz.

Al ocultar el botón Hablar se desactiva la función de voz.
	</notification>
	<notification label="Explora el mundo" name="HintDestinationGuide">
		La Guía de destinos contiene miles de nuevos lugares por descubrir. Selecciona una ubicación y elige Teleportarme para iniciar la exploración.
	</notification>
	<notification label="Panel lateral" name="HintSidePanel">
		Accede de manera rápida a tu inventario, así como a tu ropa, los perfiles y el resto de la información disponible en el panel lateral.
	</notification>
	<notification label="Mover" name="HintMove">
		Si deseas caminar o correr, abre el panel Movimiento y utiliza las flechas de dirección para navegar. También puedes utilizar las flechas de dirección del teclado.
	</notification>
	<notification label="" name="HintMoveClick">
		1. Pulsa para caminar: Pulsa en cualquier punto del terreno para ir a él.

2. Pulsa y arrastra para girar la vista: Pulsa y arrastra el cursor a cualquier parte del mundo para girar la vista.
	</notification>
	<notification label="Displayname" name="HintDisplayName">
		Configura y personaliza aquí tu Displayname. Esto se añadirá a tu nombre de usuario personal, que no puedes modificar. Puedes cambiar la manera en que ves los nombres de otras personas en tus preferencias.
	</notification>
	<notification label="Visión" name="HintView">
		Para cambiar la vista de la cámara, utiliza los controles Orbital y Panorámica. Para restablecer tu vista, pulsa Esc o camina.
	</notification>
	<notification label="Inventario" name="HintInventory">
		Accede a tu inventario para buscar items. Los items más recientes se pueden encontrar fácilmente en la pestaña Recientes.
	</notification>
	<notification label="¡Tienes dólares Linden!" name="HintLindenDollar">
		Éste es tu saldo actual de L$. Haz clic en Comprar L$ para comprar más dólares Linden.
	</notification>
	<notification name="LowMemory">
		Tu memoria disponible es insuficiente. Algunas funciones de SL se han desactivado para evitar una caída. Por favor cierra otras aplicaciones. Si el problema continúa, reinicia SL.
	</notification>
	<notification name="ForceQuitDueToLowMemory">
		El visor se cerrará en 30 segundos porque no hay memoria suficiente.
	</notification>
<<<<<<< HEAD
	<notification name="PopupAttempt">
		Se ha impedido que se abriera una ventana emergente.
		<form name="form">
			<ignore name="ignore" text="Permitir todas las ventanas emergentes"/>
			<button name="open" text="Abrir esa ventana emergente"/>
		</form>
	</notification>
=======
>>>>>>> 9bfcda0a
	<notification name="SOCKS_NOT_PERMITTED">
		El proxy SOCKS 5 &quot;[HOST]:[PORT]&quot; ha rechazado la conexión, no está permitida por el juego de reglas.
		<usetemplate name="okbutton" yestext="Aceptar"/>
	</notification>
	<notification name="SOCKS_CONNECT_ERROR">
		El proxy SOCKS 5 &quot;[HOST]:[PORT]&quot; ha rechazado la conexión, no se ha podido abrir el canal TCP.
		<usetemplate name="okbutton" yestext="Aceptar"/>
	</notification>
	<notification name="SOCKS_NOT_ACCEPTABLE">
		El proxy SOCKS 5 &quot;[HOST]:[PORT]&quot; ha rechazado el sistema de autenticación seleccionado.
		<usetemplate name="okbutton" yestext="Aceptar"/>
	</notification>
	<notification name="SOCKS_AUTH_FAIL">
		El proxy SOCKS 5 &quot;[HOST]:[PORT]&quot; contestó que tus credenciales no son válidas.
		<usetemplate name="okbutton" yestext="Aceptar"/>
	</notification>
	<notification name="SOCKS_UDP_FWD_NOT_GRANTED">
		El proxy SOCKS 5 &quot;[HOST]:[PORT]&quot; ha rechazado la petición asociada de UDP.
		<usetemplate name="okbutton" yestext="Aceptar"/>
	</notification>
	<notification name="SOCKS_HOST_CONNECT_FAILED">
		No se pudo establecer una conexión con el servidor proxy SOCKS 5 &quot;[HOST]:[PORT]&quot;.
		<usetemplate name="okbutton" yestext="Aceptar"/>
	</notification>
	<notification name="SOCKS_UNKNOWN_STATUS">
		Error de proxy desconocido con el servidor &quot;[HOST]:[PORT]&quot;.
		<usetemplate name="okbutton" yestext="Aceptar"/>
	</notification>
	<notification name="SOCKS_INVALID_HOST">
		Dirección o puerto de proxy SOCKS no válidos &quot;[HOST]:[PORT]&quot;.
		<usetemplate name="okbutton" yestext="Aceptar"/>
	</notification>
	<notification name="SOCKS_BAD_CREDS">
		Nombre de usuario o contraseña de SOCKS 5 no válidos.
		<usetemplate name="okbutton" yestext="Aceptar"/>
	</notification>
	<notification name="PROXY_INVALID_HTTP_HOST">
		Dirección o puerto de proxy HTTP no válidos &quot;[HOST]:[PORT]&quot;.
		<usetemplate name="okbutton" yestext="Aceptar"/>
	</notification>
	<notification name="PROXY_INVALID_SOCKS_HOST">
		Dirección o puerto de proxy SOCKS no válidos &quot;[HOST]:[PORT]&quot;.
		<usetemplate name="okbutton" yestext="Aceptar"/>
	</notification>
	<notification name="ChangeProxySettings">
		La configuración del puerto se activará cuando reinicies [APP_NAME].
		<usetemplate name="okbutton" yestext="Aceptar"/>
	</notification>
	<notification name="AuthRequest">
		El sitio en &apos;&lt;nolink&gt;[HOST_NAME]&lt;/nolink&gt;&apos; de la plataforma &apos;[REALM]&apos; requiere un nombre de usuario y una contraseña.
		<form name="form">
			<input name="username" text="Nombre de usuario"/>
			<input name="password" text="Contraseña"/>
			<button name="ok" text="Enviar"/>
			<button name="cancel" text="Cancelar"/>
		</form>
	</notification>
	<notification name="ModeChange">
		Cambiar entre los diferentes modos requiere que cierres y reinicies Firestorm.
		<usetemplate name="okcancelbuttons" yestext="Cerrar" notext="No cerrar"/>
	</notification>
	<notification label="" name="NoClassifieds">
		La creación y edición de clasificados sólo está disponible en el modo Avanzado. ¿Quieres salir y cambiar de modo? El selector de modo se encuentra en la pantalla de inicio de sesión.
		<usetemplate name="okcancelbuttons" notext="No salir" yestext="Salir"/>
	</notification>
	<notification label="" name="NoGroupInfo">
		La creación y edición de grupos sólo está disponible en el modo Avanzado. ¿Quieres salir y cambiar de modo? El selector de modo se encuentra en la pantalla de inicio de sesión.
		<usetemplate name="okcancelbuttons" notext="No salir" yestext="Salir"/>
	</notification>
	<notification label="" name="NoPlaceInfo">
		La opción de consulta del perfil del lugar solo está disponible en el modo Avanzado. ¿Quieres salir y cambiar de modo? El selector de modo se encuentra en la pantalla de inicio de sesión.
		<usetemplate name="okcancelbuttons" notext="No salir" yestext="Salir"/>
	</notification>
	<notification label="" name="NoPicks">
		La creación y edición de Destacados sólo está disponible en el modo Avanzado. ¿Quieres salir y cambiar de modo? El selector de modo se encuentra en la pantalla de inicio de sesión.
		<usetemplate name="okcancelbuttons" notext="No salir" yestext="Salir"/>
	</notification>
	<notification label="" name="NoWorldMap">
		La visualización del mapa del mundo sólo está disponible en el modo Avanzado. ¿Quieres salir y cambiar de modo? El selector de modo se encuentra en la pantalla de inicio de sesión.
		<usetemplate name="okcancelbuttons" notext="No salir" yestext="Salir"/>
	</notification>
	<notification label="" name="NoVoiceCall">
		Las llamadas de voz sólo están disponibles en el modo Avanzado. ¿Quieres cerrar sesión y cambiar de modo?
		<usetemplate name="okcancelbuttons" notext="No salir" yestext="Salir"/>
	</notification>
	<notification label="" name="NoAvatarShare">
		Compartir sólo está disponible en el modo Avanzado. ¿Quieres cerrar sesión y cambiar de modo?
		<usetemplate name="okcancelbuttons" notext="No salir" yestext="Salir"/>
	</notification>
	<notification label="" name="NoAvatarPay">
		El pago a otros residentes sólo está disponible en el modo Avanzado. ¿Quieres cerrar sesión y cambiar de modo?
		<usetemplate name="okcancelbuttons" notext="No salir" yestext="Salir"/>
	</notification>
	<notification label="" name="NoInventory">
		La opción de consulta del inventario solo está disponible en el modo Avanzado. ¿Quieres cerrar sesión y cambiar de modo?
		<usetemplate name="okcancelbuttons" notext="No salir" yestext="Salir"/>
	</notification>
	<notification label="" name="NoAppearance">
		El editor de apariencia solo está disponible en el modo Avanzado. ¿Quieres cerrar sesión y cambiar de modo?
		<usetemplate name="okcancelbuttons" notext="No salir" yestext="Salir"/>
	</notification>
	<notification label="" name="NoSearch">
		Las búsquedas solo están disponibles en el modo Avanzado. ¿Quieres cerrar sesión y cambiar de modo?
		<usetemplate name="okcancelbuttons" notext="No salir" yestext="Salir"/>
	</notification>
	<notification label="" name="ConfirmHideUI">
		Esta acción ocultará todos los botones y elementos de menú. Para restaurarlos, pulsa otra vez en [SHORTCUT].
		<usetemplate ignoretext="Confirmar antes de ocultar la IU" name="okcancelignore" notext="Cancelar" yestext="Aceptar"/>
	</notification>
	<notification name="PathfindingLinksets_WarnOnPhantom">
		A algunos linksets seleccionados se les conmutará su marca 'fantasma'
¿Deseas continuar?
		<usetemplate ignoretext="A algunos linksets seleccionados se les conmutará su marca 'fantasma'" name="okcancelignore" notext="Cancelar" yestext="Aceptar"/>
	</notification>
	<notification name="PathfindingLinksets_MismatchOnRestricted">
		Algunos linksets seleccionados no pueden configurarse como '[REQUESTED_TYPE]' a causa de restricciones de permisos en el linkset. En su lugar, estos linksets serán configurados como '[RESTRICTED_TYPE]'.
¿Deseas continuar?
		<usetemplate ignoretext="Algunos linksets seleccionados no pueden configurarse a causa de restricciones de permisos en el linkset" name="okcancelignore" notext="Cancelar" yestext="Aceptar"/>
	</notification>
	<notification name="PathfindingLinksets_MismatchOnVolume">
		Algunos linksets seleccionados no pueden configurarse como '[REQUESTED_TYPE]' porque la forma es no-convexa.
¿Deseas continuar?
		<usetemplate ignoretext="Algunos linksets seleccionados no pueden configurarse porque la forma es no-convexa" name="okcancelignore" notext="Cancelar" yestext="Aceptar"/>
	</notification>
	<notification name="PathfindingLinksets_WarnOnPhantom_MismatchOnRestricted">
		A algunos linksets seleccionados se les conmutará su marca 'fantasma'.

Algunos linksets seleccionados no pueden configurarse como '[REQUESTED_TYPE]' a causa de restricciones de permisos en el linkset. En su lugar, estos linksets serán configurados como '[RESTRICTED_TYPE]'.

¿Deseas continuar?
		<usetemplate ignoretext="A algunos linksets seleccionados se les conmutará su marca 'fantasma' y otros no pueden ser configurados como se desea" name="okcancelignore" notext="Cancelar" yestext="Aceptar"/>
	</notification>
	<notification name="PathfindingLinksets_WarnOnPhantom_MismatchOnVolume">
		A algunos linksets seleccionados se les conmutará su marca 'fantasma'.

Algunos linksets seleccionados no pueden configurarse como '[REQUESTED_TYPE]' porque la forma es no-convexa.

¿Deseas continuar?
		<usetemplate ignoretext="A algunos linksets seleccionados se les conmutará su marca 'fantasma' y otros no pueden configurarse como '[REQUESTED_TYPE]' porque la forma es no-convexa" name="okcancelignore" notext="Cancelar" yestext="Aceptar"/>
	</notification>
	<notification name="PathfindingLinksets_MismatchOnRestricted_MismatchOnVolume">
		Algunos linksets seleccionados no pueden configurarse como '[REQUESTED_TYPE]' a causa de restricciones de permisos en el linkset. En su lugar, estos linksets serán configurados como '[RESTRICTED_TYPE]'.
		
Algunos linksets seleccionados no pueden configurarse como '[REQUESTED_TYPE]' porque su forma es no-convexa. El tipo de uso de estos linksets no cambiará.

¿Deseas continuar?	
		<usetemplate ignoretext="Algunos linksets no pueden ser configurados a causa de restricciones de permisos en el linkset y porque su forma es no-convexa." name="okcancelignore" notext="Cancelar" yestext="Aceptar"/>
	</notification>
	<notification name="PathfindingLinksets_WarnOnPhantom_MismatchOnRestricted_MismatchOnVolume">
		
		A algunos linksets seleccionados se les conmutará su marca 'fantasma'.

Algunos linksets seleccionados no pueden configurarse como '[REQUESTED_TYPE]' a causa de restricciones de permisos en el linkset. En su lugar, estos linksets serán configurados como '[RESTRICTED_TYPE]'.

Algunos linksets seleccionados no pueden configurarse como '[REQUESTED_TYPE]' porque su forma es no-convexa.

¿Deseas continuar?
		<usetemplate ignoretext="A algunos linksets seleccionados se les conmutará su marca 'fantasma' y otros no pueden ser configurados a causa de restricciones de permisos o porque su forma es no-convexa." name="okcancelignore" notext="Cancelar" yestext="Aceptar"/>
	</notification>
	<notification name="PathfindingLinksets_ChangeToFlexiblePath">
		El objeto seleccionado afecta al navmesh. Cambiarlo a Camino Flexible lo eliminará del navmesh.
		<usetemplate ignoretext="El objeto seleccionado afecta al navmesh. Cambiarlo a Camino Flexible lo eliminará del navmesh." name="okcancelignore" notext="Cancelar" yestext="Aceptar"/>
	</notification>
	<notification name="PathfindingLinksets_WarnOnPhantom">
		El indicador de inmaterial de algunos linksets seleccionados se conmutará.

¿Quieres continuar?
		<usetemplate ignoretext="El indicador de inmaterial de algunos linksets seleccionados se conmutará." name="okcancelignore" notext="Cancelar" yestext="Aceptar"/>
	</notification>
	<notification name="PathfindingLinksets_MismatchOnRestricted">
		Algunos de los linksets seleccionados no pueden configurarse como &apos;[REQUESTED_TYPE]&apos; debido a restricciones de los permisos del linkset.  Estos linksets se configurarán como &apos;[RESTRICTED_TYPE]&apos;.

¿Quieres continuar?
		<usetemplate ignoretext="Algunos de los linksets seleccionados no pueden configurarse debido a restricciones de los permisos del linkset." name="okcancelignore" notext="Cancelar" yestext="Aceptar"/>
	</notification>
	<notification name="PathfindingLinksets_MismatchOnVolume">
		Algunos de los linksets seleccionados no pueden configurarse como &apos;[REQUESTED_TYPE]&apos; porque su forma no es convexa.

¿Quieres continuar?
		<usetemplate ignoretext="Algunos de los linksets seleccionados no pueden configurarse porque su forma no es convexa." name="okcancelignore" notext="Cancelar" yestext="Aceptar"/>
	</notification>
	<notification name="PathfindingLinksets_WarnOnPhantom_MismatchOnRestricted">
		El indicador de inmaterial de algunos linksets seleccionados se conmutará.

Algunos de los linksets seleccionados no pueden configurarse como &apos;[REQUESTED_TYPE]&apos; debido a restricciones de los permisos del linkset.  Estos linksets se configurarán como &apos;[RESTRICTED_TYPE]&apos;.

¿Quieres continuar?
		<usetemplate ignoretext="El indicador de inmaterial de algunos linksets seleccionados se conmutará y otros no se podrán establecer debido a restricciones de los permisos del linkset." name="okcancelignore" notext="Cancelar" yestext="Aceptar"/>
	</notification>
	<notification name="PathfindingLinksets_WarnOnPhantom_MismatchOnVolume">
		El indicador de inmaterial de algunos linksets seleccionados se conmutará.

Algunos de los linksets seleccionados no pueden configurarse como &apos;[REQUESTED_TYPE]&apos; porque su forma no es convexa.

¿Quieres continuar?
		<usetemplate ignoretext="El indicador de inmaterial de algunos linksets seleccionados se conmutará y otros no se podrán establecer porque la forma no es convexa" name="okcancelignore" notext="Cancelar" yestext="Aceptar"/>
	</notification>
	<notification name="PathfindingLinksets_MismatchOnRestricted_MismatchOnVolume">
		Algunos de los linksets seleccionados no pueden configurarse como &apos;[REQUESTED_TYPE]&apos; debido a restricciones de los permisos del linkset.  Estos linksets se configurarán como &apos;[RESTRICTED_TYPE]&apos;.

Algunos de los linksets seleccionados no pueden configurarse como &apos;[REQUESTED_TYPE]&apos; porque su forma no es convexa. Los tipos de utilización de estos linksets no cambiarán.

¿Quieres continuar?
		<usetemplate ignoretext="Algunos de los linksets seleccionados no pueden configurarse debido a restricciones de los permisos del linkset y porque su forma no es convexa." name="okcancelignore" notext="Cancelar" yestext="Aceptar"/>
	</notification>
	<notification name="PathfindingLinksets_WarnOnPhantom_MismatchOnRestricted_MismatchOnVolume">
		El indicador de inmaterial de algunos linksets seleccionados se conmutará.

Algunos de los linksets seleccionados no pueden configurarse como &apos;[REQUESTED_TYPE]&apos; debido a restricciones de los permisos del linkset.  Estos linksets se configurarán como &apos;[RESTRICTED_TYPE]&apos;.

Algunos de los linksets seleccionados no pueden configurarse como &apos;[REQUESTED_TYPE]&apos; porque su forma no es convexa. Los tipos de utilización de estos linksets no cambiarán.

¿Quieres continuar?
		<usetemplate ignoretext="El indicador de inmaterial de algunos linksets seleccionados se conmutará y otros no se podrán establecer debido a restricciones de los permisos del linkset y porque su forma no es convexa." name="okcancelignore" notext="Cancelar" yestext="Aceptar"/>
	</notification>
	<notification name="PathfindingLinksets_ChangeToFlexiblePath">
		El objeto que has seleccionado afecta al navmesh. Al cambiarlo a una Ruta flexible se eliminará del navmesh.
		<usetemplate ignoretext="El objeto que has seleccionado afecta al navmesh. Al cambiarlo a una Ruta flexible se eliminará del navmesh." name="okcancelignore" notext="Cancelar" yestext="Aceptar"/>
	</notification>
	<global name="UnsupportedGLRequirements">
		Parece que no tienes el hardware apropiado para [APP_NAME]. [APP_NAME] requiere una tarjeta gráfica OpenGL que admita texturas múltiples (&apos;multitexture support&apos;). Si la tienes, comprueba que tienes los últimos controladores para tu tarjeta gráfica, así como los últimos parches y &apos;service packs&apos; para tu sistema operativo.

Si los problemas persisten, por favor, acude a [SUPPORT_SITE].
	</global>
	<global name="UnsupportedCPUAmount">
		796
	</global>
	<global name="UnsupportedRAMAmount">
		510
	</global>
	<global name="UnsupportedGPU">
		- Tu tarjeta gráfica no cumple los requerimientos mínimos.
	</global>
	<global name="UnsupportedRAM">
		- La memoria de tu sistema no cumple los requerimientos mínimos.
	</global>
	<global name="You can only set your 'Home Location' on your land or at a mainland Infohub.">
		Si posees un terreno, puedes hacerlo tu Base.
También puedes buscar en el Mapa lugares marcados como &quot;Puntos de Información&quot;.
	</global>
	<global name="You died and have been teleported to your home location">
		Has muerto y has sido teleportado a tu Base.
	</global>
	<notification name="LocalBitmapsUpdateFileNotFound">
		[FNAME] no se ha podido actualizar porque el archivo ya no se encuentra.
Desactivando futuras actualizaciones de este archivo.
	</notification>
	<notification name="LocalBitmapsUpdateFailedFinal">
		[FNAME] se ha intentado abrir o descodificar durante [NRETRIES] intentos sin éxito, y ahora se considera roto.
Desactivando futuras actualizaciones de este archivo.
	</notification>
	<notification name="LocalBitmapsVerifyFail">
		Se ha intentado añadir un archivo de imagen [FNAME] no válido o ilegible, que no se puede abrir ni descodificar.
Intento cancelado.
	</notification>
	<notification name="PathfindingReturnMultipleItems">
		Vas a devolver [NUM_ITEMS] objetos. ¿Estás seguro de que deseas continuar?
		<usetemplate ignoretext="¿Estás seguro de que quieres devolver varios objetos?" name="okcancelignore" notext="No" yestext="Sí"/>
	</notification>
	<notification name="PathfindingDeleteMultipleItems">
		Vas a eliminar [NUM_ITEMS] objetos. ¿Estás seguro de que deseas continuar?
		<usetemplate ignoretext="¿Estás seguro de que quieres eliminar varios elementos?" name="okcancelignore" notext="No" yestext="Sí"/>
	</notification>
	<notification name="AvatarFrozen">
		[AV_FREEZER] te ha congelado. No puedes moverte ni interactuar con el mundo.
	</notification>
	<notification name="AvatarFrozenDuration">
		[AV_FREEZER] te ha congelado durante [AV_FREEZE_TIME] segundos. No puedes moverte ni interactuar con el mundo.
	</notification>
	<notification name="YouFrozeAvatar">
		Avatar congelado.
	</notification>
	<notification name="AvatarHasUnFrozenYou">
		[AV_FREEZER] te ha descongelado.
	</notification>
	<notification name="AvatarUnFrozen">
		Avatar descongelado.
	</notification>
	<notification name="AvatarFreezeFailure">
		Error al congelar: no tienes permisos de administrador en esa parcela.
	</notification>
	<notification name="AvatarFreezeThaw">
		La congelación ha terminado, puedes seguir con tus asuntos.
	</notification>
	<notification name="AvatarCantFreeze">
		Lo sentimos, ese usuario no se puede congelar.
	</notification>
	<notification name="NowOwnObject">
		Ahora eres el propietario del objeto [OBJECT_NAME]
	</notification>
	<notification name="CantRezOnLand">
		No se puede colocar el objeto en [OBJECT_POS] porque el propietario de ese terreno no lo permite. Usa la herramienta de terreno para ver quién es el propietario.
	</notification>
	<notification name="RezFailTooManyRequests">
		El objeto no se puede colocar porque hay demasiadas solicitudes.
	</notification>
	<notification name="SitFailCantMove">
		No te puedes sentar porque en este momento no puedes desplazarte.
	</notification>
	<notification name="SitFailNotAllowedOnLand">
		No te puedes sentar porque no tienes permiso para estar en ese terreno.
	</notification>
	<notification name="SitFailNotSameRegion">
		Acércate. No te puedes sentar en el objeto porque
no está en la misma región que tú.
	</notification>
	<notification name="NoNewObjectRegionFull">
		No se puede crear el nuevo objeto. La región está llena.
	</notification>
	<notification name="FailedToPlaceObject">
		Error al colocar el objeto en el lugar especificado.  Vuelve a intentarlo.
	</notification>
	<notification name="NoOwnNoGardening">
		No puedes crear árboles y hierba en un terreno que no es tuyo.
	</notification>
	<notification name="NoCopyPermsNoObject">
		Error al copiar: careces de permiso para copiar el objeto &apos;[OBJ_NAME]&apos;.
	</notification>
	<notification name="NoTransPermsNoObject">
		Error al copiar: no se te puede transferir el objeto &apos;[OBJ_NAME]&apos;.
	</notification>
	<notification name="AddToNavMeshNoCopy">
		Error al copiar porque el objeto &apos;[OBJ_NAME]&apos; contribuye al navmesh.
	</notification>
	<notification name="DupeWithNoRootsSelected">
		Duplicación sin objetos raíz seleccionados.
	</notification>
	<notification name="CantDupeCuzRegionIsFull">
		No se pueden duplicar objetos porque la región está llena.
	</notification>
	<notification name="CantDupeCuzParcelNotFound">
		No se pueden duplicar los objetos: no se encuentra la parcela en la que se hallan.
	</notification>
	<notification name="CantCreateCuzParcelFull">
		No se puede crear el objeto porque 
la parcela está llena.
	</notification>
	<notification name="RezAttemptFailed">
		Error al intentar colocar un objeto.
	</notification>
	<notification name="ToxicInvRezAttemptFailed">
		No se puede crear un objeto que ha causado problemas en esta región.
	</notification>
	<notification name="InvItemIsBlacklisted">
		Ese objeto de inventario está en la lista negra.
	</notification>
	<notification name="NoCanRezObjects">
		Actualmente no tienes autorización para crear objetos.
	</notification>
	<notification name="LandSearchBlocked">
		Búsqueda de terrenos bloqueada.
Has realizado demasiadas búsquedas de terreno con excesiva rapidez.
Prueba otra vez dentro de un minuto.
	</notification>
	<notification name="NotEnoughResourcesToAttach">
		No hay suficientes recursos de script disponibles para anexar el objeto
	</notification>
	<notification name="YouDiedAndGotTPHome">
		Has muerto y te has teleportado a tu lugar de origen
	</notification>
	<notification name="EjectComingSoon">
		Te han expulsado de aquí y tienes [EJECT_TIME] segundos para salir.
	</notification>
	<notification name="SaveBackToInvDisabled">
		Se ha deshabilitado Devolver el objeto a mi inventario.
	</notification>
	<notification name="NoExistNoSaveToContents">
		No se puede guardar &apos;[OBJ_NAME]&apos; en el contenido del objeto porque el objeto desde el cual ha sido colocado ya no existe.
	</notification>
	<notification name="NoModNoSaveToContents">
		No se puede guardar &apos;[OBJ_NAME]&apos; en el contenido del objeto porque no tienes permiso para modificar el objeto &apos;[DEST_NAME]&apos;.
	</notification>
	<notification name="NoSaveBackToInvDisabled">
		No se puede guardar &apos;[OBJ_NAME]&apos; de nuevo en el inventario; esta operación está desactivada.
	</notification>
	<notification name="NoCopyNoSelCopy">
		No se puede copiar tu selección porque no tienes permiso para copiar el objeto &apos;[OBJ_NAME]&apos;.
	</notification>
	<notification name="NoTransNoSelCopy">
		No se puede copiar tu selección porque el objeto &apos;[OBJ_NAME]&apos; es intransferible.
	</notification>
	<notification name="NoTransNoCopy">
		No se puede copiar tu selección porque el objeto &apos;[OBJ_NAME]&apos; es intransferible.
	</notification>
	<notification name="NoPermsNoRemoval">
		El sistema de permisos no admite la eliminación del objeto &apos;[OBJ_NAME]&apos; del simulador.
	</notification>
	<notification name="NoModNoSaveSelection">
		No se puede guardar tu selección porque no tienes permiso para modificar el objeto &apos;[OBJ_NAME]&apos;.
	</notification>
	<notification name="NoCopyNoSaveSelection">
		No se puede guardar tu selección porque el objeto &apos;[OBJ_NAME]&apos; no se puede copiar.
	</notification>
	<notification name="NoModNoTaking">
		No se puede aceptar tu selección porque no tienes permiso para modificar el objeto &apos;[OBJ_NAME]&apos;.
	</notification>
	<notification name="RezDestInternalError">
		Error interno: tipo de destino desconocido.
	</notification>
	<notification name="DeleteFailObjNotFound">
		Error al borrar: el objeto no se encuentra
	</notification>
	<notification name="SorryCantEjectUser">
		Lo sentimos, ese usuario no se puede expulsar.
	</notification>
	<notification name="RegionSezNotAHome">
		Esta región no te permite configurar aquí tu lugar de origen.
	</notification>
	<notification name="HomeLocationLimits">
		Tu &apos;Lugar de origen&apos; solo se puede configurar en tu terreno o en un punto de información del continente.
	</notification>
	<notification name="HomePositionSet">
		Posición de origen ajustada.
	</notification>
	<notification name="AvatarEjected">
		Avatar expulsado.
	</notification>
	<notification name="AvatarEjectFailed">
		Error al expulsar: no tienes permiso de administrador en esa parcela.
	</notification>
	<notification name="CantMoveObjectParcelFull">
		No se puede mover el objeto &apos;[OBJECT_NAME]&apos; a
[OBJ_POSITION] en la región [REGION_NAME] porque la parcela está llena.
	</notification>
	<notification name="CantMoveObjectParcelPerms">
		No se puede mover el objeto &apos;[OBJECT_NAME]&apos; a
[OBJ_POSITION] de la región [REGION_NAME] porque tus objetos no están permitidos en esta parcela.
	</notification>
	<notification name="CantMoveObjectParcelResources">
		No se puede mover el objeto &apos;[OBJECT_NAME]&apos; a
[OBJ_POSITION] de la región [REGION_NAME] porque no hay suficientes recursos para este objeto en esta parcela.
	</notification>
	<notification name="NoParcelPermsNoObject">
		Error al copiar: no tienes acceso a esa parcela.
	</notification>
	<notification name="CantMoveObjectRegionVersion">
		No se puede mover el objeto &apos;[OBJECT_NAME]&apos; a
[OBJ_POSITION] de la región [REGION_NAME] porque la otra región ejecuta una versión más antigua que no admite la recepción de este objeto atravesando regiones.
	</notification>
	<notification name="CantMoveObjectNavMesh">
		No se puede mover el objeto &apos;[OBJECT_NAME]&apos; a
[OBJ_POSITION] en la región [REGION_NAME] porque no puedes modificar el navmesh a través de límites de región.
	</notification>
	<notification name="CantMoveObjectWTF">
		No se puede mover el objeto &apos;[OBJECT_NAME]&apos; a
[OBJ_POSITION] en la región [REGION_NAME] por un motivo desconocido. ([FAILURE_TYPE])
	</notification>
	<notification name="NoPermModifyObject">
		No tienes permiso para modificar ese objeto
	</notification>
	<notification name="TooMuchObjectInventorySelected">
		Están seleccionados demasiados objetos con un inventario grande. Selecciona menos objetos y repite la operación.
		<usetemplate name="okbutton" yestext="Aceptar"/>
	</notification>
	<notification name="CantEnablePhysObjContributesToNav">
		No se puede habilitar la física para un objeto que contribuye al navmesh.
	</notification>
	<notification name="CantEnablePhysKeyframedObj">
		No se puede activar la física para los objetos con fotogramas clave.
	</notification>
	<notification name="CantEnablePhysNotEnoughLandResources">
		No se puede habilitar la física para el objeto: recursos de terreno insuficientes.
	</notification>
	<notification name="CantEnablePhysCostTooGreat">
		No se puede activar la física para un objeto con un coste de recursos de física mayor que [MAX_OBJECTS]
	</notification>
	<notification name="PhantomWithConcavePiece">
		Este objeto no puede tener una pieza cóncava porque es inmaterial y contribuye al navmesh.
	</notification>
	<notification name="UnableAddItem">
		¡No se puede añadir un objeto!
	</notification>
	<notification name="UnableEditItem">
		¡No se puede editar esto!
	</notification>
	<notification name="NoPermToEdit">
		No puedes editar esto.
	</notification>
	<notification name="NoPermToCopyInventory">
		No está permitido copiar ese inventario.
	</notification>
	<notification name="CantSaveItemDoesntExist">
		No se puede guardar en el contenido del objeto: el objeto ya no existe.
	</notification>
	<notification name="CantSaveItemAlreadyExists">
		No se puede guardar en el contenido del objeto: el inventario ya contiene un objeto con ese nombre
	</notification>
	<notification name="CantSaveModifyAttachment">
		No se puede guardar en el contenido del objeto: se modificarían los permisos de anexo.
	</notification>
	<notification name="AttachmentHasTooMuchInventory">
		El inventario de tus anexos ya es excesivo, por lo que no se puede añadir más.
	</notification>
	<notification name="IllegalAttachment">
		El anexo ha solicitado un punto que no existe en el avatar. Por tanto, se ha anexado al pecho.
	</notification>
	<notification name="TooManyScripts">
		Demasiados scripts.
	</notification>
	<notification name="UnableAddScript">
		¡No se puede añadir un script!
	</notification>
	<notification name="AssetServerTimeoutObjReturn">
		El servidor de objetos no respondió puntualmente. El objeto se ha devuelto al sim.
	</notification>
	<notification name="RegionDisablePhysicsShapes">
		Esta región no tiene habilitadas las formas de física.
	</notification>
	<notification name="NoModNavmeshAcrossRegions">
		No se puede modificar el navmesh a través de límites de región.
	</notification>
	<notification name="NoSetPhysicsPropertiesOnObjectType">
		No se pueden establecer propiedades de física en ese tipo de objeto.
	</notification>
	<notification name="NoSetRootPrimWithNoShape">
		No se puede establecer que un prim raíz no tenga forma.
	</notification>
	<notification name="NoRegionSupportPhysMats">
		Esta región no tiene habilitados los materiales de física.
	</notification>
	<notification name="OnlyRootPrimPhysMats">
		Solo se pueden ajustar los materiales de física de las prims raíces.
	</notification>
	<notification name="NoSupportCharacterPhysMats">
		Aun no es posible configurar materiales de física para los personajes.
	</notification>
	<notification name="InvalidPhysMatProperty">
		Una o varias de las propiedades de los materiales de física especificados no son válidas.
	</notification>
	<notification name="NoPermsAlterStitchingMeshObj">
		No se puede cambiar el tipo de unión de un objeto de la malla.
	</notification>
	<notification name="NoPermsAlterShapeMeshObj">
		No se puede cambiar la forma de un objeto de la malla
	</notification>
	<notification name="FullRegionCantEnter">
		No puedes entrar en esta región porque \nla región está llena.
	</notification>
	<notification name="LinkFailedOwnersDiffer">
		Error de vínculo: los propietarios son diferentes
	</notification>
	<notification name="LinkFailedNoModNavmeshAcrossRegions">
		Error de vínculo: no se puede modificar el navmesh a través de límites de región.
	</notification>
	<notification name="LinkFailedNoPermToEdit">
		Error de vínculo: no tienes permiso de edición.
	</notification>
	<notification name="LinkFailedTooManyPrims">
		Error de vínculo: demasiadas primitivas
	</notification>
	<notification name="LinkFailedCantLinkNoCopyNoTrans">
		Error de vínculo: no se pueden vincular &apos;no copiable&apos; y &apos;no transferible&apos;
	</notification>
	<notification name="LinkFailedNothingLinkable">
		Error de vínculo: no hay objetos que se puedan vincular.
	</notification>
	<notification name="LinkFailedTooManyPathfindingChars">
		Error de vínculo: demasiados personajes de pathfinding
	</notification>
	<notification name="LinkFailedInsufficientLand">
		Error de vínculo: recursos de terreno insuficientes
	</notification>
	<notification name="LinkFailedTooMuchPhysics">
		El objeto utiliza una cantidad excesiva de recursos de física; se ha desactivado su dinámica.
	</notification>
	<notification name="EstateManagerFailedllTeleportHome">
		El objeto &apos;[OBJECT_NAME]&apos; de [SLURL] no puede teleportar a los administradores del estado a la base.
	</notification>
	<notification name="TeleportedHomeByObjectOnParcel">
		Has sido teleportado al origen por el objeto &apos;[OBJECT_NAME]&apos; de la parcela &apos;[PARCEL_NAME]&apos;
	</notification>
	<notification name="TeleportedHomeByObject">
		Has sido teleportado a tu origen por el objeto &apos;[OBJECT_NAME]&apos;
	</notification>
	<notification name="TeleportedByAttachment">
		Has sido teleportado por un anexo de [ITEM_ID]
		<usetemplate ignoretext="Teleportarme: has sido teleportado por un anexo" name="notifyignore"/>
	</notification>
	<notification name="TeleportedByObjectOnParcel">
		Has sido teleportado por el objeto &apos;[OBJECT_NAME]&apos; de la parcela &apos;[PARCEL_NAME]&apos;
		<usetemplate ignoretext="Teleportarme: has sido teleportado por un objeto de una parcela" name="notifyignore"/>
	</notification>
	<notification name="TeleportedByObjectOwnedBy">
		Has sido teleportado por el objeto &apos;[OBJECT_NAME]&apos; que es propiedad de [OWNER_ID]
	</notification>
	<notification name="TeleportedByObjectUnknownUser">
		Has sido teleportado por el objeto &apos;[OBJECT_NAME]&apos; cuyo propietario es un usuario desconocido.
	</notification>
	<notification name="StandDeniedByObject">
		&apos;[OBJECT_NAME]&apos; no te permite ponerte de pie en este momento.
	</notification>
	<notification name="ResitDeniedByObject">
		&apos;[OBJECT_NAME]&apos; no te permite cambiar de asiento en este momento.
	</notification>
	<notification name="CantCreateObjectRegionFull">
		No se puede crear el objeto solicitado. La región está llena.
	</notification>
	<notification name="CantAttackMultipleObjOneSpot">
		No puedes anexar varios objetos a un solo lugar.
	</notification>
	<notification name="CantCreateMultipleObjAtLoc">
		Aquí no se pueden crear varios objetos.
	</notification>
	<notification name="UnableToCreateObjTimeOut">
		No se puede crear el objeto solicitado. El objeto no se encuentra en la base de datos.
	</notification>
	<notification name="UnableToCreateObjUnknown">
		No se puede crear el objeto solicitado. Ha expirado el tiempo de la solicitud. Vuelve a intentarlo.
	</notification>
	<notification name="UnableToCreateObjMissingFromDB">
		No se puede crear el objeto solicitado. Vuelve a intentarlo.
	</notification>
	<notification name="RezFailureTookTooLong">
		Error al colocar: la carga del objeto solicitado ha tardado demasiado.
	</notification>
	<notification name="FailedToPlaceObjAtLoc">
		Error al colocar el objeto en el lugar especificado. Vuelve a intentarlo.
	</notification>
	<notification name="CantCreatePlantsOnLand">
		No se pueden crear plantas en este terreno.
	</notification>
	<notification name="CantRestoreObjectNoWorldPos">
		No se puede restaurar el objeto. No se ha encontrado una posición del mundo.
	</notification>
	<notification name="CantRezObjectInvalidMeshData">
		No se puede colocar el objeto porque sus datos de malla no son válidos.
	</notification>
	<notification name="CantRezObjectTooManyScripts">
		No se puede colocar el objeto porque la región ya contiene demasiados scripts.
	</notification>
	<notification name="CantCreateObjectNoAccess">
		Tus privilegios de acceso no te permiten crear objetos allí.
	</notification>
	<notification name="CantCreateObject">
		Actualmente no tienes autorización para crear objetos.
	</notification>
	<notification name="InvalidObjectParams">
		Los parámetros de objeto no son válidos
	</notification>
	<notification name="CantDuplicateObjectNoAcess">
		Tus privilegios de acceso no te permiten duplicar objetos aquí.
	</notification>
	<notification name="CantChangeShape">
		No tienes permiso para cambiar esta forma.
	</notification>
	<notification name="NoAccessToClaimObjects">
		Tus privilegios de acceso no te permiten reclamar objetos aquí.
	</notification>
	<notification name="DeedFailedNoPermToDeedForGroup">
		Error de transferencia: no tienes permiso para transferir objetos para tu grupo.
	</notification>
	<notification name="NoPrivsToBuyObject">
		Tus privilegios de acceso no te autorizan a comprar objetos aquí.
	</notification>
	<notification name="CantAttachObjectAvatarSittingOnIt">
		No se puede anexar el objeto porque un avatar está sentado en él.
	</notification>
	<notification name="WhyAreYouTryingToWearShrubbery">
		No te puedes poner árboles y hierba como anexos.
	</notification>
	<notification name="CantAttachGroupOwnedObjs">
		No se pueden anexar objetos que son propiedad de grupos.
	</notification>
	<notification name="CantAttachObjectsNotOwned">
		No puedes anexar objetos de los que no eres propietario.
	</notification>
	<notification name="CantAttachNavmeshObjects">
		No se pueden anexar objetos que contribuyen al navmesh.
	</notification>
	<notification name="CantAttachObjectNoMovePermissions">
		No se puede anexar el objeto porque no tienes permiso para moverlo.
	</notification>
	<notification name="CantAttachNotEnoughScriptResources">
		No hay suficientes recursos de script disponibles para anexar el objeto
	</notification>
	<notification name="CantDropItemTrialUser">
		No se pueden soltar objetos aquí; inténtalo en la zona de prueba gratuita.
	</notification>
	<notification name="CantDropMeshAttachment">
		No se pueden soltar anexos de la malla. Quítalos en el inventario y después colócalos en el mundo.
	</notification>
	<notification name="CantDropAttachmentNoPermission">
		Error al soltar el anexo: no tienes permiso para soltarlo allí.
	</notification>
	<notification name="CantDropAttachmentInsufficientLandResources">
		Error al soltar el anexo: recurso de terreno disponible insuficiente.
	</notification>
	<notification name="CantDropAttachmentInsufficientResources">
		Error al soltar los anexos: los recursos disponibles son insuficientes.
	</notification>
	<notification name="CantDropObjectFullParcel">
		No se puede soltar el objeto aquí. La parcela está llena.
	</notification>
	<notification name="CantTouchObjectBannedFromParcel">
		No puedes tocar/agarrar este objeto porque tienes prohibida la entrada en la parcela de terreno.
	</notification>
	<notification name="PlzNarrowDeleteParams">
		Acota los parámetros de eliminación.
	</notification>
	<notification name="UnableToUploadAsset">
		No se puede subir el activo.
	</notification>
	<notification name="CantTeleportCouldNotFindUser">
		No se ha podido encontrar el usuario para teleportarlo al origen
	</notification>
	<notification name="GodlikeRequestFailed">
		error en la solicitud de superpoderes
	</notification>
	<notification name="GenericRequestFailed">
		error de solicitud genérico
	</notification>
	<notification name="CantUploadPostcard">
		No se puede subir la postal. Vuelve a intentarlo más tarde.
	</notification>
	<notification name="CantFetchInventoryForGroupNotice">
		No se pueden obtener los datos de inventario del aviso de grupo.
	</notification>
	<notification name="CantSendGroupNoticeNotPermitted">
		No se puede enviar el aviso de grupo: no está permitido.
	</notification>
	<notification name="CantSendGroupNoticeCantConstructInventory">
		No se puede enviar el aviso del grupo: el inventario no se puede construir.
	</notification>
	<notification name="CantParceInventoryInNotice">
		No se puede analizar el inventario del aviso.
	</notification>
	<notification name="TerrainUploadFailed">
		Error al subir terreno.
	</notification>
	<notification name="TerrainFileWritten">
		Se ha registrado el archivo de terreno.
	</notification>
	<notification name="TerrainFileWrittenStartingDownload">
		Archivo de terreno registrado, iniciando la descarga...
	</notification>
	<notification name="TerrainBaked">
		Terreno predeterminado.
	</notification>
	<notification name="TenObjectsDisabledPlzRefresh">
		Solamente se han desactivado los 10 primeros objetos seleccionados. Si es preciso, actualiza y selecciona otros objetos.
	</notification>
	<notification name="UpdateViewerBuyParcel">
		Para comprar esta parcela debes actualizar el visor.
	</notification>
	<notification name="CantBuyParcelNotForSale">
		Error al comprar: esta parcela no está en venta.
	</notification>
	<notification name="CantBuySalePriceOrLandAreaChanged">
		No se puede comprar: el precio de venta o la superficie del terreno han cambiado.
	</notification>
	<notification name="CantBuyParcelNotAuthorized">
		No eres el comprador autorizado de esta parcela.
	</notification>
	<notification name="CantBuyParcelAwaitingPurchaseAuth">
		No puedes comprar esta parcela porque ya está en espera de una autorización de compra
	</notification>
	<notification name="CantBuildOverflowParcel">
		No se pueden construir objetos aquí porque se desbordaría la parcela.
	</notification>
	<notification name="SelectedMultipleOwnedLand">
		Has seleccionado un terreno con propietarios diferentes. Selecciona un área más pequeña y repite la operación.
	</notification>
	<notification name="CantJoinTooFewLeasedParcels">
		La selección no contiene suficientes parcelas alquiladas para unirlas.
	</notification>
	<notification name="CantDivideLandMultipleParcelsSelected">
		No se puede dividir el terreno.
Hay varias parcelas seleccionadas.
Prueba a seleccionar un terreno más pequeño.
	</notification>
	<notification name="CantDivideLandCantFindParcel">
		No se puede dividir el terreno.
No se encuentra la parcela.
Notifícalo con Ayuda -&gt; Informar de un fallo...
	</notification>
	<notification name="CantDivideLandWholeParcelSelected">
		No se puede dividir el terreno. Esta seleccionada una parcela completa.
Prueba a seleccionar un terreno más pequeño.
	</notification>
	<notification name="LandHasBeenDivided">
		El terreno se ha dividido.
	</notification>
	<notification name="PassPurchased">
		Has comprado un pase.
	</notification>
	<notification name="RegionDisallowsClassifieds">
		La región no permite anuncios.
	</notification>
	<notification name="LandPassExpireSoon">
		Tu pase para este terreno está a punto de caducar.
	</notification>
	<notification name="CantSitNoSuitableSurface">
		Esta superficie no es adecuada para sentarse, prueba en otro sitio.
	</notification>
	<notification name="CantSitNoRoom">
		No hay sitio para sentarse aquí, prueba en otro lugar.
	</notification>
	<notification name="ClaimObjectFailedNoPermission">
		Error al reclamar el objeto: no tienes permiso
	</notification>
	<notification name="ClaimObjectFailedNoMoney">
		Error al reclamar el objeto: no tienes suficientes L$.
	</notification>
	<notification name="CantDeedGroupLand">
		No se puede transferir un terreno propiedad de un grupo.
	</notification>
	<notification name="BuyObjectFailedNoMoney">
		Error al comprar el objeto, no tienes suficientes L$.
	</notification>
	<notification name="BuyInventoryFailedNoMoney">
		Error al comprar el inventario: no tienes suficientes L$.
	</notification>
	<notification name="BuyPassFailedNoMoney">
		No tienes suficientes L$ para comprar un pase a este terreno.
	</notification>
	<notification name="CantBuyPassTryAgain">
		No se puede comprar el pase ahora mismo. Vuelve a intentarlo más tarde.
	</notification>
	<notification name="CantCreateObjectParcelFull">
		No se puede crear el objeto porque \nla parcela está llena.
	</notification>
	<notification name="FailedPlacingObject">
		Error al colocar el objeto en el lugar especificado.  Vuelve a intentarlo.
	</notification>
	<notification name="CantCreateLandmarkForEvent">
		No se puede crear un hito para el evento.
	</notification>
	<notification name="GodBeatsFreeze">
		¡Tus superpoderes anulan la congelación!
	</notification>
	<notification name="SpecialPowersRequestFailedLogged">
		Error en la solicitud de poderes especiales. Esta solicitud se ha registrado.
	</notification>
	<notification name="ExpireExplanation">
		El sistema actualmente no puede procesar tu solicitud. Ha expirado el tiempo de la solicitud.
	</notification>
	<notification name="DieExplanation">
		El sistema no puede procesar tu solicitud.
	</notification>
	<notification name="AddPrimitiveFailure">
		Dinero insuficiente para crear la primitiva.
	</notification>
	<notification name="RezObjectFailure">
		Dinero insuficiente para crear el objeto.
	</notification>
	<notification name="ResetHomePositionNotLegal">
		Se ha restaurado la posición de origen, puesto que dicha posición no era válida.
	</notification>
	<notification name="CantInviteRegionFull">
		Actualmente no puedes invitar a nadie a tu ubicación, puesto que la región está llena. Vuelve a intentarlo más tarde.
	</notification>
	<notification name="CantSetHomeAtRegion">
		Esta región no te permite configurar aquí tu lugar de origen.
	</notification>
	<notification name="ListValidHomeLocations">
		Tu &apos;Lugar de origen&apos; solo se puede configurar en tu terreno o en un punto de información del continente.
	</notification>
	<notification name="SetHomePosition">
		Posición de origen ajustada.
	</notification>
	<notification name="CantDerezInventoryError">
		No se puede quitar el objeto por un error del inventario.
	</notification>
	<notification name="CantCreateRequestedInv">
		No se puede crear el inventario solicitado.
	</notification>
	<notification name="CantCreateRequestedInvFolder">
		No se puede crear la carpeta de inventario solicitada.
	</notification>
	<notification name="CantCreateInventory">
		No se puede crear el inventario.
	</notification>
	<notification name="CantCreateLandmark">
		No se puede crear un hito.
	</notification>
	<notification name="CantCreateOutfit">
		No se puede crear el vestuario en este momento. Prueba otra vez dentro de un minuto.
	</notification>
	<notification name="InventoryNotForSale">
		El inventario no está en venta.
	</notification>
	<notification name="CantFindInvItem">
		No se encuentra el objeto del inventario.
	</notification>
	<notification name="CantFindObject">
		No se puede encontrar el objeto.
	</notification>
	<notification name="CantTransfterMoneyRegionDisabled">
		En esta región actualmente no están activadas las transferencias de dinero a los objetos.
	</notification>
	<notification name="DroppedMoneyTransferRequest">
		No se puede efectuar el pago por sobrecarga del sistema.
	</notification>
	<notification name="CantPayNoAgent">
		No se ha averiguado a quién se debe pagar.
	</notification>
	<notification name="CantDonateToPublicObjects">
		No se pueden dar L$ a los objetos públicos.
	</notification>
	<notification name="InventoryCreationInWorldObjectFailed">
		Error al crear un inventario de objeto del mundo virtual.
	</notification>
	<notification name="UserBalanceOrLandUsageError">
		Un error interno nos ha impedido actualizar tu visor correctamente. El saldo en L$ o las parcelas en propiedad presentadas en el visor podrían no coincidir con tu saldo real en los servidores.
	</notification>
	<notification name="LargePrimAgentIntersect">
		No se pueden crear prims grandes que intersecten con otros residentes. Reinténtalo cuando se hayan movido otros residentes.
	</notification>
	<notification name="PreferenceChatClearLog">
		Esto eliminará los registros de conversaciones anteriores y las copias de seguridad de ese archivo.
		<usetemplate ignoretext="Confirmar antes de eliminar el registro de conversaciones anteriores." name="okcancelignore" notext="Cancelar" yestext="Aceptar"/>
	</notification>
	<notification name="PreferenceChatDeleteTranscripts">
		Esto eliminará las transcripciones de todas las conversaciones anteriores. La lista de conversaciones pasadas no resultará afectada. Se eliminarán de la carpeta [FOLDER] todos los archivos con extensión .txt y txt.backup.
		<usetemplate ignoretext="Confirmar antes de eliminar transcripciones." name="okcancelignore" notext="Cancelar" yestext="Aceptar"/>
	</notification>
	<notification name="PreferenceChatPathChanged">
		No se pueden mover los archivos. Ruta anterior restaurada.
		<usetemplate ignoretext="No se pueden mover los archivos. Ruta anterior restaurada." name="okignore" yestext="Aceptar"/>
	</notification>
	<notification name="DefaultObjectPermissions">
		Ha ocurrido un problema al guardar los permisos de objeto predeterminados: [REASON]. Intenta configurar los permisos predeterminados más adelante.
		<usetemplate name="okbutton" yestext="OK"/>
	</notification>
	<notification name="ChatHistoryIsBusyAlert">
		El archivo de historial de chat todavía está realizando la operación anterior. Repite la operación dentro de unos minutos o inicia un chat con otra persona.
		<usetemplate name="okbutton" yestext="OK"/>
	</notification>
<<<<<<< HEAD
	<notification name="AvatarFrozenDuration">
		[AV_FREEZER] te ha congelado por [AV_FREEZE_TIME] segundos. No puedes moverte ni interactuar con el mundo.
	</notification>
	<notification name="YouFrozeAvatar">
		Avatar congelado.
	</notification>
	<notification name="AvatarHasUnFrozenYou">
		[AV_FREEZER] te ha descongelado.
	</notification>
	<notification name="AvatarUnFrozen">
		Avatar descongelado.
	</notification>
	<notification name="AvatarFreezeFailure">
		La congelación ha fallado porque no tienes permisos de administración de esa parcela.
	</notification>
	<notification name="AvatarFreezeThaw">
		Tu congelación ha terminado, vuelve a lo tuyo.
	</notification>
	<notification name="AvatarCantFreeze">
		Lo siento, no se puede congelar a ese usuario.
	</notification>
	<notification name="NowOwnObject">
		Ahora eres el propietario del objeto [OBJECT_NAME]
	</notification>
	<notification name="CantRezOnLand">
		No puedes dejar objeto en [OBJECT_POS] porque el propietario de esta parcela no lo permite. Usa la herramienta de parcela para ver quién la posee.
	</notification>
	<notification name="RezFailTooManyRequests">
		No se ha podido dejar el objeto porque hay demasiadas peticiones.
	</notification>
	<notification name="SitFailCantMove">
		No puedes sentarte porque no puedes moverte en este momento.
	</notification>
	<notification name="SitFailNotAllowedOnLand">
		No puedes sentarte porque no tienes permitido el acceso a esa parcela.
	</notification>
	<notification name="SitFailNotSameRegion">
		Intenta acercarte. No te puedes sentar en el objeto porque está en otra región diferente.
	</notification>
	<notification name="NoNewObjectRegionFull">
		No se puede crear un nuevo objeto. La región está llena.
	</notification>
	<notification name="FailedToPlaceObject">
		No se ha podido situar el objeto en la posición especificada. Por favor, inténtalo de nuevo.
	</notification>
	<notification name="NoOwnNoGardening">
		No puedes crear árboles y hierba en una parcela que no es de tu propiedad.
	</notification>
	<notification name="NoCopyPermsNoObject">
		Ha fallado la copia porque no tienes permisos para copiar el objeto '[OBJ_NAME]'.
	</notification>
	<notification name="NoTransPermsNoObject">
		Ha fallado la copia porque el objeto '[OBJ_NAME]' no te puede ser transferido.
	</notification>
	<notification name="AddToNavMeshNoCopy">
		Ha fallado la copia porque el objeto '[OBJ_NAME]' contribuye al navmesh.
	</notification>
	<notification name="DupeWithNoRootsSelected">
		Duplicado sin objetos raíz seleccionados.
	</notification>
	<notification name="CantDupeCuzRegionIsFull">
		No se pueden duplicar los objetos porque la región está llena.
	</notification>
	<notification name="CantDupeCuzParcelNotFound">
		No se pueden duplicar los objetos - No se encuentra la parcela en la que están.
	</notification>
	<notification name="CantCreateCuzParcelFull">
		No se puede crear el objeto porque la parcela está llena.
	</notification>
	<notification name="RezAttemptFailed">
		Ha fallado el intento de dejar el objeto.
	</notification>
	<notification name="ToxicInvRezAttemptFailed">
		No se puede crear un objeto que ha causado problemas en esta región.
	</notification>
	<notification name="InvItemIsBlacklisted">
		Ese ítem ha sido incluído en la lista negra.
	</notification>
	<notification name="NoCanRezObjects">
		No se te permite crear objetos.
	</notification>
	<notification name="LandSearchBlocked">
		Búsqueda de terrenos bloqueada.
Has realizado demasiadas búsquedas de terreno demasiado deprisa.
Por favor, inténtalo de nuevo en un minuto.
	</notification>
	<notification name="NotEnoughResourcesToAttach">
		¡No hay suficientes recursos de script disponibles para anexar el objeto!
	</notification>
	<notification name="YouDiedAndGotTPHome">
		Has muerto y has sido teleportado/a a tu base
	</notification>
	<notification name="EjectComingSoon">
		No se te permite seguir aquí y tienes [EJECT_TIME] segundos para marcharte.
	</notification>
	<notification name="NoEnterServerFull">
		No puedes entrar en esta región porque
el servidor está lleno.
	</notification>
	<notification name="SaveBackToInvDisabled">
		El retorno al inventario ha sido inhabilitado.
	</notification>
	<notification name="NoExistNoSaveToContents">
		No se puede guardar '[OBJ_NAME]' en los contenidos del objeto porque el objeto desde el que fue rezzeado ya no existe.
	</notification>
	<notification name="NoModNoSaveToContents">
		No se puede guardar '[OBJ_NAME]' en los contenidos del objeto porque no tienes permisos para modificar el objeto '[DEST_NAME]'.
	</notification>
	<notification name="NoSaveBackToInvDisabled">
		No se puede guardar '[OBJ_NAME]' de nuevo en el inventario -- esta operación ha sido inhabilitada.
	</notification>
	<notification name="NoCopyNoSelCopy">
		No puedes copiar tu selección porque no tienes permisos para copiar el objeto '[OBJ_NAME]'.
	</notification>
	<notification name="NoTransNoSelCopy">
		No puedes copiar tu selección porque el objeto '[OBJ_NAME]' no es transferible.
	</notification>
	<notification name="NoTransNoCopy">
		No puedes copiar tu selección porque el objeto '[OBJ_NAME]' no es transferible.
	</notification>
	<notification name="NoPermsNoRemoval">
		El sistema de permisos no permite la eliminación del objeto '[OBJ_NAME]' del simulador.
	</notification>
	<notification name="NoModNoSaveSelection">
		No se puede guardar tu selección porque no tienes permisos para modificar el objeto '[OBJ_NAME]'.
	</notification>
	<notification name="NoCopyNoSaveSelection">
		No se puede guardar tu selección porque el objeto '[OBJ_NAME]' no es copiable.
	</notification>
	<notification name="NoModNoTaking">
		No se puede tomar tu selección porque no tienes permisos para modificar el objeto '[OBJ_NAME]'.
	</notification>
	<notification name="RezDestInternalError">
		Error interno: Tipo de destinación desconocida.
	</notification>
	<notification name="DeleteFailObjNotFound">
		La eliminación ha fallado porque el no se ha encontrado el objeto
	</notification>
	<notification name="SorryCantEjectUser">
		Lo siento, no se puede expulsar a ese usuario.
	</notification>
	<notification name="RegionSezNotAHome">
		Esta región no te permite situar tu base aquí.
	</notification>
	<notification name="HomeLocationLimits">
		Sólo puedes situar tu base en tu propio terreno o en un Centro de Información continental.
	</notification>
	<notification name="HomePositionSet">
		Base establecida.
	</notification>
	<notification name="AvatarEjected">
		Avatar expulsado.
	</notification>
	<notification name="AvatarEjectFailed">
		La expulsión ha fallado porque no tienes permisos de administración en esa parcela.
	</notification>
	<notification name="CantMoveObjectParcelFull">
		No se puede mover el objeto '[OBJECT_NAME]' a [OBJ_POSITION] en la región [REGION_NAME] porque la parcela está llena.
	</notification>
	<notification name="CantMoveObjectParcelPerms">
		No se puede mover el objeto '[OBJECT_NAME]' a [OBJ_POSITION] en la región [REGION_NAME] porque tus objetos no se admiten en esa parcela.
	</notification>
	<notification name="CantMoveObjectParcelResources">
		No se puede mover el objeto '[OBJECT_NAME]' a [OBJ_POSITION] en la región [REGION_NAME] porque no hay suficientes recursos para ello en esa parcela.
	</notification>
	<notification name="CantMoveObjectRegionVersion">
		No se puede mover el objeto '[OBJECT_NAME]' a [OBJ_POSITION] en la región [REGION_NAME] porque la otra región está utilizando una versión de servidor más antigua que no soporta recibir este objeto mediante cruce de región.
	</notification>
	<notification name="CantMoveObjectNavMesh">
		No se puede mover el objeto '[OBJECT_NAME]' a [OBJ_POSITION] en la región [REGION_NAME] porque no puedes modificar el navmesh más allá de los límites de la región.
	</notification>
	<notification name="CantMoveObjectWTF">
		No se puede mover el objeto '[OBJECT_NAME]' a [OBJ_POSITION] en la región [REGION_NAME] por alguna razón desconocida. ([FAILURE_TYPE]).
	</notification>
	<notification name="NoPermModifyObject">
		No tienes permisos para modificar ese objeto
	</notification>
	<notification name="CantEnablePhysObjContributesToNav">
		No se puede habilitar la física en un objeto que contribuye al navmesh.
	</notification>
	<notification name="CantEnablePhysKeyframedObj">
		No se puede habilitar la física en objetos 'keyframed'.
	</notification>
	<notification name="CantEnablePhysNotEnoughLandResources">
		No se puede habilitar la física en el objeto -- recursos insuficientes en el terreno.
	</notification>
	<notification name="CantEnablePhysCostTooGreat">
		No se puede habilitar la física en objetos con coste de recursos de física superior a [MAX_OBJECTS].
	</notification>
	<notification name="PhantomWithConcavePiece">
		Este objeto no puede tener una pieza cóncava porque es 'fantasma' y contribuye al navmesh.
	</notification>
	<notification name="UnableAddItem">
		¡No se puede añadir el ítem!
	</notification>
	<notification name="UnableEditItem">
		¡Esto no se puede editar!
	</notification>
	<notification name="NoPermToEdit">
		No se permite editar esto.
	</notification>
	<notification name="NoPermToCopyInventory">
		No se permite copiar ese inventario.
	</notification>
	<notification name="CantSaveItemDoesntExist">
		No se puede guardar en los contenidos del objeto: El ítem ya no existe
	</notification>
	<notification name="CantSaveItemAlreadyExists">
		No se puede guardar en los contenidos del objeto: Ya existe un ítem con ese nombre en el inventario.
	</notification>
	<notification name="CantSaveModifyAttachment">
		No se puede guardar en los contenidos del objeto: Esto modificaría los permisos del anexado.
	</notification>
	<notification name="TooManyScripts">
		Demasiados scripts.
	</notification>
	<notification name="UnableAddScript">
		¡No se puede añadir el script!
	</notification>
	<notification name="AssetServerTimeoutObjReturn">
		El servidor de inventario no ha respondido en un tiempo razonable. El objeto ha sido devuelto al simulador.
	</notification>
	<notification name="RegionDisablePhysicsShapes">
		Esta región no tiene la física del avatar habilitada.
	</notification>
	<notification name="NoModNavmeshAcrossRegions">
		No puedes modificar el navmesh más allá de los límites de la región.
	</notification>
	<notification name="NoSetPhysicsPropertiesOnObjectType">
		No puedes configurar las propiedades de física en ese tipo de objeto.
	</notification>
	<notification name="NoSetRootPrimWithNoShape">
		No se puede configurar sin forma el prim raíz.
	</notification>
	<notification name="NoRegionSupportPhysMats">
		Esta región no tiene habilitada la física de la materia.
	</notification>
	<notification name="OnlyRootPrimPhysMats">
		Sólo se puede ajustar la física de la materia en las primitivas raíz.
	</notification>
	<notification name="NoSupportCharacterPhysMats">
		La configuración de la física de la materia en los personajes aún no está soportada.
	</notification>
	<notification name="InvalidPhysMatProperty">
		Una o más de las propiedades de física de la materia son inválidas.
	</notification>
	<notification name="NoPermsAlterStitchingMeshObj">
		No puedes alterar el tipo de costura de un objeto mesh.
	</notification>
	<notification name="NoPermsAlterShapeMeshObj">
		No puedes alterar la forma de un objeto mesh.
	</notification>
	<notification name="FullRegionCantEnter">
		No puedes entrar en esta regió porque \nla región está llena.
	</notification>
	<notification name="LinkFailedOwnersDiffer">
		Fallo al enlazar -- propietarios diferentes
	</notification>
	<notification name="LinkFailedNoModNavmeshAcrossRegions">
		Fallo al enlazar -- no se puede modificar el navmesh más allá de los límites de la región.
	</notification>
	<notification name="LinkFailedNoPermToEdit">
		Ha fallado el enlace porque no tienes permisos de edición.
	</notification>
	<notification name="LinkFailedTooManyPrims">
		Fallo al enlazar -- demasiadas primitivas
	</notification>
	<notification name="LinkFailedCantLinkNoCopyNoTrans">
		Fallo al enlazar -- no se pueden enlazar no-copiables con no-transferibles
	</notification>
	<notification name="LinkFailedNothingLinkable">
		Fallo al enlazar -- no hay nada enlazable.
	</notification>
	<notification name="LinkFailedTooManyPathfindingChars">
		Fallo al enlazar -- demasiados personajes pathfinding
	</notification>
	<notification name="LinkFailedInsufficientLand">
		Fallo al enlazar -- recursos de terreno insuficientes
	</notification>
	<notification name="LinkFailedTooMuchPhysics">
		El objeto usa demasiados recursos de física -- su dinámica ha sido deshabilitada.
	</notification>
	<notification name="TeleportedHomeByObjectOnParcel">
		Has sido teleportado a tu base por el objeto '[OBJECT_NAME]' de la parcela '[PARCEL_NAME]'
	</notification>
	<notification name="TeleportedHomeByObject">
		Has sido teleportado a tu base por el objeto '[OBJECT_NAME]'
	</notification>
	<notification name="TeleportedByAttachment">
		Has sido teleportado por un anexo en [ITEM_ID]
	</notification>
	<notification name="TeleportedByObjectOnParcel">
		Has sido teleportado por el objeto '[OBJECT_NAME]' de la parcela '[PARCEL_NAME]'
	</notification>
	<notification name="TeleportedByObjectOwnedBy">
		Has sido teleportado por el objeto '[OBJECT_NAME]', perteneciente a [OWNER_ID]
	</notification>
	<notification name="TeleportedByObjectUnknownUser">
		Has sido teleportado por el objeto '[OBJECT_NAME]', perteneciente a un usuario desconocido.
	</notification>
	<notification name="CantCreateObjectRegionFull">
		No se puede crear el objeto solicitado. La región está llena.
	</notification>
	<notification name="CantAttackMultipleObjOneSpot">
		No puedes anexar más de un objeto a un único punto.
	</notification>
	<notification name="CantCreateMultipleObjAtLoc">
		No puedes crear más de un objeto aquí.
	</notification>
	<notification name="UnableToCreateObjTimeOut">
		No se puede crear el objeto solicitado. No se encuentra el objeto en la base de datos.
	</notification>
	<notification name="UnableToCreateObjUnknown">
		No se puede crear el objeto solicitado. La solicitud ha caducado. Por favor, inténtalo de nuevo.
	</notification>
	<notification name="UnableToCreateObjMissingFromDB">
		No se puede crear el objeto solicitado. Por favor, inténtalo de nuevo.
	</notification>
	<notification name="RezFailureTookTooLong">
		Ha fallado el rez, el objeto solicitado tardó demasiado en cargar.
	</notification>
	<notification name="FailedToPlaceObjAtLoc">
		Fallo al dejar el objeto en lugar especificado. Por favor, inténtalo de nuevo.
	</notification>
	<notification name="CantCreatePlantsOnLand">
		No puedes crear plantas en este terreno.
	</notification>
	<notification name="CantRestoreObjectNoWorldPos">
		No se puede restaurar el objeto. No se ha encontrado la posición en el mundo.
	</notification>
	<notification name="CantRezObjectInvalidMeshData">
		No es posible dejar el objeto porque sus datos mesh son inválidos.
	</notification>
	<notification name="CantRezObjectTooManyScripts">
		No es posible dejar el objeto porque ya hay demasiados scripts en esta región.
	</notification>
	<notification name="CantCreateObjectNoAccess">
		Tus privilegios de acceso no te permiten crear objetos aquí.
	</notification>
	<notification name="CantCreateObject">
		No se te permite crear objetos.
	</notification>
	<notification name="InvalidObjectParams">
		Parámetros del objeto no válidos.
	</notification>
	<notification name="CantDuplicateObjectNoAcess">
		Tus privilegios de acceso no te permiten duplicar objetos aquí.
	</notification>
	<notification name="CantChangeShape">
		No se te permite cambiar esta anatomía.
	</notification>
	<notification name="NoAccessToClaimObjects">
		Tus privilegios de acceso no te permiten reclamar objetos aquí.
	</notification>
	<notification name="DeedFailedNoPermToDeedForGroup">
		La cesión ha fallado porque no tienes permisos para ceder objetos a tu grupo.
	</notification>
	<notification name="NoPrivsToBuyObject">
		Tus privilegios de acceso no te permiten comprar objetos aquí.
	</notification>
	<notification name="CantAttachObjectAvatarSittingOnIt">
		No se puede anexar el objeto porque un avatar está sentado en él.
	</notification>
	<notification name="WhyAreYouTryingToWearShrubbery">
		Los árboles y hierbas no pueden ser anexados.
	</notification>
	<notification name="CantAttachGroupOwnedObjs">
		No se pueden anexar objetos pertenecientes a un grupo.
	</notification>
	<notification name="CantAttachObjectsNotOwned">
		No se pueden anexar objetos que no te pertenecen.
	</notification>
	<notification name="CantAttachNavmeshObjects">
		No se pueden anexar objetos que contribuyen al navmesh.
	</notification>
	<notification name="CantAttachObjectNoMovePermissions">
		No se puede anexar el objeto porque no tienes permisos para moverlo.
	</notification>
	<notification name="CantAttachNotEnoughScriptResources">
		¡No hay suficientes recursos de script para anexar el objeto!
	</notification>
	<notification name="CantDropItemTrialUser">
		No puedes soltar objetos aquí; prueba el área de Prueba Gratuita.
	</notification>
	<notification name="CantDropMeshAttachment">
		No puedes soltar anexados mesh. Quítatelo y luego déjalo en el mundo.
	</notification>
	<notification name="CantDropAttachmentNoPermission">
		Fallo al soltar el anexado: no tienes permisos para soltar cosas ahí.
	</notification>
	<notification name="CantDropAttachmentInsufficientLandResources">
		Fallo al soltar el anexado: recursos de terreno insuficientes.
	</notification>
	<notification name="CantDropAttachmentInsufficientResources">
		Fallo al soltar los anexados: insuficientes recursos disponibles.
	</notification>
	<notification name="CantDropObjectFullParcel">
		No puedes soltar el objeto aquí. La parcela está llena.
	</notification>
	<notification name="CantTouchObjectBannedFromParcel">
		No puedes tocar/tomar este objeto porque estás vetado en el terreno de la parcela.
	</notification>
	<notification name="PlzNarrowDeleteParams">
		Por favor, reduce los parámetros de eliminación.
	</notification>
	<notification name="UnableToUploadAsset">
		No se ha podido subir el activo.
	</notification>
	<notification name="CantTeleportCouldNotFindUser">
		No se ha podido encontrar ningún usuario al que devolver a su base.
	</notification>
	<notification name="GodlikeRequestFailed">
		petición divina fallida
	</notification>
	<notification name="GenericRequestFailed">
		petición genérica fallida
	</notification>
	<notification name="CantUploadPostcard">
		No se ha podido subir la tarjeta postal. Inténtalo de nuevo.
	</notification>
	<notification name="CantFetchInventoryForGroupNotice">
		No se han podido extraer detalles de inventario del aviso de grupo.
	</notification>
	<notification name="CantSendGroupNoticeNotPermitted">
		No se ha podido enviar el aviso de grupo -- no permitido.
	</notification>
	<notification name="CantSendGroupNoticeCantConstructInventory">
		No se ha podido enviar el aviso de grupo -- no se pudo construir el inventario.
	</notification>
	<notification name="CantParceInventoryInNotice">
		No se ha podido analizar el inventario en el aviso.
	</notification>
	<notification name="TerrainUploadFailed">
		Ha fallado la subida de terreno.
	</notification>
	<notification name="TerrainFileWritten">
		El archivo de terreno ha sido escrito.
	</notification>
	<notification name="TerrainFileWrittenStartingDownload">
		El archivo de terreno ha sido escrito, iniciando la descarga...
	</notification>
	<notification name="TerrainBaked">
		Terreno construido.
	</notification>
	<notification name="TenObjectsDisabledPlzRefresh">
		Sólo los 10 primeros objetos seleccionados han sido deshabilitados. Refresca y haz selecciones adicionales si es necesario.
	</notification>
	<notification name="UpdateViewerBuyParcel">
		Tienes que actualizar tu visor para comprar esta parcela.
	</notification>
	<notification name="LandBuyAccessBlocked">
		No puedes comprar esta parcela debido a tu calificación de madurez. Puede que tengas que validar tu edad y/o instalar la última versión del visor. Por favor revisa la Base de Conocimiento para obtener detalles sobre acceder a áreas con esta calificación.
	</notification>
	<notification name="CantBuyParcelNotForSale">
		No se puede comprar, esta parcela no está a la venta.
	</notification>
	<notification name="CantBuySalePriceOrLandAreaChanged">
		No se puede comprar, el precio de venta o el área de la parcela ha cambiado.
	</notification>
	<notification name="CantBuyParcelNotAuthorized">
		No eres el comprador autorizado para esta parcela.
	</notification>
	<notification name="CantBuyParcelAwaitingPurchaseAuth">
		No puedes comprar la parcela porque aún se encuentra esperando autorización de compra.
	</notification>
	<notification name="CantBuildOverflowParcel">
		No puedes construir objetos aquí porque hacerlo desbordaría la parcela.
	</notification>
	<notification name="SelectedMultipleOwnedLand">
		Has seleccionado terreno de diferentes propietarios. Por favor, selecciona un área más pequeña e inténtalo de nuevo.
	</notification>
	<notification name="CantJoinTooFewLeasedParcels">
		No hay suficientes parcelas alquiladas en la selección para unir.
	</notification>
	<notification name="CantDivideLandMultipleParcelsSelected">
		No se puede dividir el terreno.\nHay más de una parcela seleccionada\nIntenta seleccionar una porción más pequeña de terreno.
	</notification>
	<notification name="CantDivideLandCantFindParcel">
		No se puede dividir el terreno.\nNo se puede encontrar la parcela.\nPor favor repórtalo en Ayuda -> Reportar un fallo...
	</notification>
	<notification name="CantDivideLandWholeParcelSelected">
		No se puede dividir el terreno. Está seleccionada la parcela completa.\nIntenta seleccionar una porción más pequeña de terreno.
	</notification>
	<notification name="LandHasBeenDivided">
		El terreno ha sido dividido.
	</notification>
	<notification name="PassPurchased">
		Has comprado un pase.
	</notification>
	<notification name="RegionDisallowsClassifieds">
		La región no permite anuncios clasificados.
	</notification>
	<notification name="LandPassExpireSoon">
		Tu pase para este terreno está apunto de expirar.
	</notification>
	<notification name="CantSitNoSuitableSurface">
		No hay una superficie adecuada para sentarse, inténtalo en otro punto.
	</notification>
	<notification name="CantSitNoRoom">
		No hay sitio para sentarte aquí, inténtalo en otro punto.
	</notification>
	<notification name="ClaimObjectFailedNoPermission">
		Ha fallado la reclamación del objeto porque no tienes permiso
	</notification>
	<notification name="ClaimObjectFailedNoMoney">
		Ha fallado la reclamación del objeto porque no tienes suficientes L$.
	</notification>
	<notification name="CantDeedGroupLand">
		No puedes ceder terreno perteneciente a un grupo.
	</notification>
	<notification name="BuyObjectFailedNoMoney">
		Ha fallado la compra del objeto porque no tienes suficientes L$.
	</notification>
	<notification name="BuyInventoryFailedNoMoney">
		Ha fallado la compra de inventario porque no tienes suficientes L$.
	</notification>
	<notification name="BuyPassFailedNoMoney">
		No tienes suficientes L$ para comprar un pase para este terreno.
	</notification>
	<notification name="CantBuyPassTryAgain">
		No se puede comprar un pase en estos momentos. Inténtalo más tarde.
	</notification>
	<notification name="CantCreateObjectParcelFull">
		No se puede crear el objeto porque \nla parcela está llena.
	</notification>
	<notification name="FailedPlacingObject">
		No se ha podido situar el objeto en la posición especificada. Por favor, inténtalo de nuevo.
	</notification>
	<notification name="CantCreateLandmarkForEvent">
		No se puede crear un hito para el evento.
	</notification>
	<notification name="GodBeatsFreeze">
		¡Tus poderes divinos rompen el congelamiento!
	</notification>
	<notification name="SpecialPowersRequestFailedLogged">
		Ha fallado la petición de poderes especiales. El intento ha sido registrado.
	</notification>
	<notification name="ExpireExplanation">
		El sistema es incapaz de procesar tu petición en este momento. La petición ha caducado.
	</notification>
	<notification name="DieExplanation">
		El sistema es incapaz de procesar tu petición.
	</notification>
	<notification name="AddPrimitiveFailure">
		Fondos insuficientes para crear la primitiva.
	</notification>
	<notification name="RezObjectFailure">
		Fondos insuficientes para crear el objeto.
	</notification>
	<notification name="ResetHomePositionNotLegal">
		Restablecida la posición de tu base porque tu base no era legal.
	</notification>
	<notification name="CantInviteRegionFull">
		No puedes invitar a nadie a tu posición en este momento porque la región está llena. Inténtalo más tarde.
	</notification>
	<notification name="CantSetHomeAtRegion">
		Esta región no te permite establecer tu base aquí.
	</notification>
	<notification name="ListValidHomeLocations">
		Sólo puedes establecer tu base en tu terreno o en un Centro de Información continental.
	</notification>
	<notification name="SetHomePosition">
		Base establecida.
	</notification>
	<notification name="CantDerezInventoryError">
		No se puede derezzear el objeto por culpa del inventario.
	</notification>
	<notification name="CantCreateRequestedInv">
		No se puede crear el inventario solicitado.
	</notification>
	<notification name="CantCreateRequestedInvFolder">
		No se puede crear la carpeta de inventario solicitada.
	</notification>
	<notification name="CantCreateInventory">
		No se puede crear ese inventario.
	</notification>
	<notification name="CantCreateLandmark">
		No se puede crear el hito.
	</notification>
	<notification name="CantCreateOutfit">
		No se puede crear el vestuario en este momento. Inténtalo de nuevo en un minuto.
	</notification>
	<notification name="InventoryNotForSale">
		El inventario no está a la venta.
	</notification>
	<notification name="CantFindInvItem">
		No se ha podido encontrar el ítem de inventario.
	</notification>
	<notification name="CantFindObject">
		No se ha podido encontrar el objeto.
	</notification>
	<notification name="CantTransfterMoneyRegionDisabled">
		Las transferencias de dinero  a objetos están actualmente deshabilitadas en esta región.
	</notification>
	<notification name="CantPayNoAgent">
		No se ha podido determinar a quién pagar.
	</notification>
	<notification name="CantDonateToPublicObjects">
		No puedes dar L$ a objetos públicos.
	</notification>
	<notification name="InventoryCreationInWorldObjectFailed">
		Ha fallado la creación de inventario en un objeto del mundo.
	</notification>
	<notification name="UserBalanceOrLandUsageError">
		Un error interno nos ha impedido actualizar adecuadamente tu visor. El saldo de L$ o el balance de parcela mostrado en tu visor puede no reflejar tu balance actual en los servidores.
	</notification>
	<notification name="ConfirmClearDebugSearchURL">
		¿Seguro que quieres limpiar la URL de búsqueda de depuración?
		<usetemplate ignoretext="Confirmar limpieza de URL de búsqueda de depuración" name="okcancelignore" notext="Cancelar" yestext="Aceptar"/>
	</notification>
	<notification name="ConfirmPickDebugSearchURL">
		¿Seguro que quieres utilizar la URL de búsqueda actual como URL de búsqueda de depuración?
		<usetemplate ignoretext="Confirmar la selección de URL de búsqueda de depuración" name="okcancelignore" notext="Cancelar" yestext="Aceptar"/>
	</notification>
	<notification name="ConfirmRemoveGrid">
		¿Seguro que quieres eliminar [REMOVE_GRID] de la lista de redes?
		<usetemplate ignoretext="Confirmar la eliminación de redes" name="okcancelignore" notext="Cancelar" yestext="Aceptar"/>
	</notification>
	<notification name="CanNotRemoveConnectedGrid">
		No puedes eliminar la red [REMOVE_GRID] mientras estás conectado/a a ella.
		<usetemplate ignoretext="Advertir que la red en uso no puede ser eliminada." name="okcancelignore" notext="Cancelar" yestext="Aceptar"/>
	</notification>
	<notification name="FSWL">
		&apos;[PARCEL_NAME]&apos;, propiedad de [OWNER_NAME], quisiera cambiar tu configuración visual (Windlight).
		<form name="form">
			<button name="Allow" text="Permitir"/>
			<button name="Ignore" text="Ignorar"/>
		</form>
	</notification>
	<notification name="FSWLClear">
		Restablecer la configuración WL para &apos;[PARCEL_NAME]&apos; a la configuración por defecto de la región?
		<usetemplate name="okcancelbuttons" notext="Cancelar" yestext="Sí"/>
	</notification>
	<notification name="NewAOSet">
		Especifica un nombre para la nueva configuración de AO:
(El nombre NO puede contener los caracteres ":" o "|").
		<form name="form">
			<input name="message">
				Nuevo AO
			</input>
			<button name="OK" text="Aceptar"/>
			<button name="Cancel" text="Cancelar"/>
		</form>
	</notification>
	<notification name="NewAOCantContainColon">
		No se ha podido crear el nuevo AO "[AO_SET_NAME]".
El nombre NO puede contener los caracteres ":" o "|".
		<usetemplate name="okbutton" yestext="Aceptar"/>
	</notification>
	<notification name="RenameAOCantContainColon">
		No se ha podido renombrar el nueov AO a "[AO_SET_NAME]".
El nombre NO puede contener los caracteres ":" o "|".
		<usetemplate name="okbutton" yestext="Aceptar"/>
	</notification>
	<notification name="RemoveAOSet">
		¿Eliminar la configuración de AO "[AO_SET_NAME]" de la lista?
		<usetemplate name="okcancelbuttons" notext="Cancelar" yestext="Eliminar"/>
	</notification>
	<notification name="AOForeignItemsFound">
		El Animation Overrider ha encontrado al menos un elemento que no pertenece a la configuración. Por favor comprueba la carpeta &quot;Objetos perdidos&quot; para ver los elementos que han sido eliminados de tu configuración de AO.
	</notification>
	<notification name="AOImportSetAlreadyExists">
		Ya existe una configuración de AO con ese nombre.
	</notification>
	<notification name="AOImportPermissionDenied">
		Permisos insuficientes para leer la nota.
	</notification>
	<notification name="AOImportCreateSetFailed">
		Error importando la configuración.
	</notification>
	<notification name="AOImportDownloadFailed">
		No se ha podido descargar la nota.
	</notification>
	<notification name="AOImportNoText">
		La nota está vacía o es ilegible.
	</notification>
	<notification name="AOImportNoFolder">
		No se ha podido encontrar la carpeta para leer las animaciones.
	</notification>
	<notification name="AOImportNoStatePrefix">
		La línea [LINE] de la nota no tiene un prefijo [ de estado válido.
	</notification>
	<notification name="AOImportNoValidDelimiter">
		La línea [LINE] de la nota no tiene un delimitador ] válido.
	</notification>
	<notification name="AOImportStateNameNotFound">
		Nombre de estado [NAME] no encontrado.
	</notification>
	<notification name="AOImportAnimationNotFound">
		No se ha podido encontrar la animación [NAME]. Asegúrate de que esté presente en la misma carpeta que la nota importada.
	</notification>
	<notification name="AOImportInvalid">
		La nota no contiene ningún dato utilizable. Abortando la importación.
	</notification>
	<notification name="AOImportRetryCreateSet">
		No se ha podido crear la carpeta para importar el conjunto de animaciones [NAME]. Reintentando ...
	</notification>
	<notification name="AOImportAbortCreateSet">
		No se ha podido crear la carpeta para importar el conjunto de animaciones [NAME]. Desistiendo.
	</notification>
	<notification name="AOImportLinkFailed">
		¡La creación del enlace para la animación "[NAME]" ha fallado!
	</notification>
	<notification name="SendSysinfoToIM">
		Se va a enviar la siguiente información a la sesión de MI actual:

[SYSINFO]
		<usetemplate name="okcancelbuttons" yestext="Enviar" notext="Cancelar"/>
	</notification>
	<notification name="InvalidGrid">
		'[GRID]' no es una red o dirección válida.
		<usetemplate name="okbutton" yestext="Aceptar"/>
	</notification>
	<notification name="InvalidLocationSLURL">
		Tu posición de inicio no especifica una red válida.
	</notification>
	<notification name="BlockLoginInfo">
		[REASON]
		<usetemplate name="okbutton" yestext="Aceptar"/>
	</notification>
	<notification name="FireStormReqInfo">
		[NAME] te solicita que le envíes información sobre tu configuración de [APP_NAME] (Ésta es la misma información que puedes encontrar en Ayuda->Acerca de [APP_NAME])    
[REASON]
¿Aceptas enviarle esta información?
		<form name="form">
			<button name="Yes" text="Sí"/>
			<button name="No" text="No"/>
		</form>
	</notification>
	<notification name="PhantomOn">
		Modo fantasma activado.
	</notification>
	<notification name="PhantomOff">
		Modo fantasma desactivado.
	</notification>
	<notification label="Restablecer todas las configuraciones" name="FirestormClearSettingsPrompt">
	Restablecer todas las configuraciones puede ser útil si estás experimentando problemas, aunque tendrás que repetir todas las personalizaciones que hayas podido hacer a la configuración por defecto. 

¿Estás seguro/a de que quieres proceder?
		<usetemplate name="okcancelbuttons" notext="No" yestext="Sí"/>
	</notification>
	<notification name="SettingsWillClear">
		La configuración será restablecida tras reiniciar [APP_NAME].
	</notification>
	<notification name="CantAddGrid">
No se ha podido añadir [GRID] a la lista de redes.
[REASON] contactar con el soporte de [GRID].
		<usetemplate name="okbutton" yestext="Aceptar"/>
	</notification>
	<notification name="FirstPhoenixContactSetOpen">
	¡Ésta es la primera vez que abres la ventana de Grupos de Contactos!
Esta ventana te permitirá organizar tus amigos en grupos.

Para empezar, escribe un nombre de grupo,
y pulsa el botón Crear Grupo.

Para añadir a alguien a ese grupo, haz clic o ctrl+clic en algunos amigos,
haz clic con el botón derecho del ratón sobre alguno de ellos y añádelos a un grupo.

Para encontrar un amigo determinado, simplemente empieza a escribir su nombre.
	</notification>
	<notification name="FirstPhoenixContactSetNonFriend">
¡Has añadido a la ventana de Grupos de Contactos a alguien que no está en tu lista de amigos!
Puedes hacerlo con tal de colorear y renombrar gente.
Ten en cuenta que, de todas formas, los teleportes masivos y las llamadas de conferencia sólo se enviarán a gente de tu lista de amigos.

Puedes eliminarlos de la lista haciéndoles clic con el botón derecho del ratón y eligiendo la opción.
	</notification>
	<notification name="FirstPhoenixContactSetRename">
		¡Has renombrado un avatar!
Esto reemplazará el displayname del avatar con el que tú elijas.

Ten en cuenta que la propagación del cambio en el resto del visor puede llevar un tiempo.

Puedes eliminar este nombre haciéndole clic con el botón derecho y eligiendo Eliminar alias.
	</notification>
	<notification name="ParticleScriptFindFolderFailed">
		No se ha podido encontrar una carpeta en el inventario para el nuevo script.
	</notification>
	<notification name="ParticleScriptCreationFailed">
		No se ha podido crear el nuevo script para este sistema de partículas.
	</notification>
	<notification name="ParticleScriptNotFound">
		No se ha podido encontrar el recién creado script para este sistema de partículas.
	</notification>
	<notification name="ParticleScriptCreateTempFileFailed">
		No se ha podido crear el fichero temporal para la subida del script.
	</notification>
	<notification name="ParticleScriptInjected">
		Script de partículas inyectado con éxito.
		<form name="form">
			<ignore name="ignore" text="Un script de partículas ha sido inyectado en un objeto."/>
		</form>
	</notification>
	<notification name="ParticleScriptCapsFailed">
		No se ha podido inyectar el script en el objeto. La petición de capacidades obtuvo una dirección vacía.
	</notification>
	<notification name="ParticleScriptCopiedToClipboard">
		El script LSL para crear este sistema de partículas ha sido copiado a tu portapapeles. Ahora puedes pegarlo en un nuevo script para usarlo.
		<form name="form">
			<ignore name="ignore" text="Un script de partículas ha sido copiado a mi portapapeles"/>
		</form>
	</notification>
	<notification name="DebugSettingsWarning">
		¡Cuidado! ¡El uso de la ventana de Configuraciones del Depurador no está soportado! Cambiar estas configuraciones puede impactar severamente en tu experiencia y puede ocasionar pérdia de datos, funcionalidad o incluso el acceso al servicio. Por favor no cambies ningún valor sin saber exactamente lo que estás haciendo.
		<form name="form">
			<ignore name="ignore" text="Mensaje de advertencia sobre las Configuraciones del Depurador"/>
		</form>
	</notification>
	<notification name="ControlNameCopiedToClipboard">
		El nombre de esta configuración del depurador se ha copiado a tu portapapeles. Ahora puedes pegarlo en cualquier otro sitio para usarlo.
		<form name="form">
			<ignore name="ignore" text="Un nombre de configuración del depurador se ha copiado a mi portapapeles"/>
		</form>
	</notification>
	<notification name="SanityCheck">
		[APP_NAME] ha detectado un posible problema en tu configuración:

[SANITY_MESSAGE]

Razón: [SANITY_COMMENT]

Configuración actual: [CURRENT_VALUE]
		<form name="form">
			<ignore name="ignore" text="Un control de configuración no ha superado la comprobación de validez."/>
		</form>
	</notification>
	<notification name="TeleportToAvatarNotPossible">
		No es posible teleportarse a la posición de este avatar porque se desconoce su posición exacta.
	</notification>
	<notification name="ZoomToAvatarNotPossible">
		No se puede enfocar este avatar porque está fuera de tu alcance.
	</notification>
	<notification name="TrackAvatarNotPossible">
		No se puede seguir a este avatar porque está fuera de tu alcance.
	</notification>
	<notification name="CacheEmpty">
		La cache del visor está vacía. Por favor, ten en cuenta que puedes sufrir de lentitud de movimiento y de inventario mientras se carga el nuevo contenido.
	</notification>
	<notification name="FirstJoinSupportGroup">
		¡Bienvenido al Grupo de Soporte de Phoenix/Firestorm Viewer!
Para facilitar el soporte, se recomienda que publiques la versión de tu visor en el grupo. Puedes mostrar la versión de tu visor delante de cada mensaje que envías al grupo. Nuestros miembros de soporte pueden darte respuestas más adecuadas si saben qué visor estás usando.

Puedes activar y desactivar esta función en cualquier momento usando la casilla existente en la ventana del chat del grupo.

¿Quieres activar la identificación automática de la versión de tu visor?
		<form name="form">
			<button name="OK_okcancelignore" text="Sí"/>
			<button name="Cancel_okcancelignore" text="No"/>
			<ignore name="ignore" text="Te has unido al Grupo de Soporte de Phoenix/Firestorm"/>
		</form>
	</notification>
	<notification name="ConfirmScriptModify">
		¿Estás seguro de que quieres modificar los scripts en los objetos seleccionados?
		<usetemplate ignoretext="Confirmar antes de modificar scripts en la selección" name="okcancelignore" notext="Cancelar" yestext="Aceptar"/>
	</notification>
	<notification name="LocalBitmapsUpdateFileNotFound">
		[FNAME] no puede ser actualizado porque el archivo ya no existe.
Se desactivarán futuras actualizaciones de este archivo.
	</notification>
	<notification name="LocalBitmapsUpdateFailedFinal">
		[FNAME] no se ha podido abrir o descodificar en [NRETRIES] intentos, y ahora se considera roto.
Se desactivarán futuras actualizaciones de este archivo.
	</notification>
	<notification name="LocalBitmapsVerifyFail">
		Se ha intentado añadir un archivo de imagen inválido o ilegible, que no ha podido ser abierto o descodificado.
Intento cancelado.
	</notification>
	<notification name="PathfindingReturnMultipleItems">
		Vas a devolver [NUM_ITEMS] items. ¿Estás seguro/a de que quieres continuar?
		<usetemplate ignoretext="¿Estás seguro/a de querer devolver múltiples items?" name="okcancelignore" notext="No" yestext="Sí"/>
	</notification>
	<notification name="PathfindingDeleteMultipleItems">
		Vas a eliminar [NUM_ITEMS] items. ¿Estás seguro/a de que quieres continuar?
		<usetemplate ignoretext="Estás seguro/a de querer eliminar múltiples items?" name="okcancelignore" notext="No" yestext="Sí"/>
	</notification>
	<notification name="LargePrimAgentIntersect">
		No se pueden crear primitivas grandes que se crucen con otros usuarios. Por favor, reinténtalo cuando los otros usuarios se hayan movido.
	</notification>
	<notification name="LSLColorCopiedToClipboard">
		La cadena de color LSL ha sido copiada a tu portapapeles. Ahora puedes pegarla en tu script para usarla.
		<form name="form">
			<ignore name="ignore" text="Una cadena LSL se ha copiado a mi portapapeles"/>
		</form>
	</notification>
	<notification name="FSBWTooHigh">
		Recomendamos encarecidamente no configurar el ancho de banda por encima de 1500 kbps. Es improbable que funcione bien y casi seguro no mejorará el rendimiento.
		<usetemplate name="okbutton" yestext="Aceptar"/>
	</notification>
	<notification name="FirstUseFlyOverride">
		Precaución: ¡Usa la anulación de la prohibición de volar de forma responsable! Usarla sin el permiso del propietario del terreno puede derivar en la expulsión de tu avatar de la parcela en la que estás volando.
		<usetemplate name="okbutton" yestext="Aceptar"/>
	</notification>
	<notification name="ServerVersionChanged">
		La región en la que has entrado funciona bajo una versión de simulador diferente.
Simulador actual:   [NEWVERSION]
Simulador anterior: [OLDVERSION]
	</notification>
	<notification name="CannotSaveSnapshot">
		No se ha podido guardar la fotografía.
	</notification>
	<notification name="RegExFail">
		Error en la expresión regular:
[EWHAT]
	</notification>
	<notification name="NoHavok">
		Algunas funciones como [FEATURE] no están incluídas en [APP_NAME] para OpenSimulator. Si quieres usar [FEATURE], por favor descarga [APP_NAME] para Second Life de
[DOWNLOAD_URL]
		<form name="form">
			<ignore name="ignore" text="Alerta de No Havok"/>
		</form>
	</notification>
	<notification name="StreamListExportSuccess">
		Lista de flujos exportada con éxito en archivo XML [FILENAME].
	</notification>
	<notification name="StreamListImportSuccess">
		Lista de flujos importada con éxito de archivo XML.
	</notification>
	<notification name="StreamMetadata">
♫ Estás escuchando:
  [TITLE]
  [ARTIST]♫
	</notification>
	<notification name="StreamMetadataNoArtist">
♫ Estás escuchando:
  [TITLE]♫
	</notification>
	<notification name="RadarAlert">
		[NAME] [MESSAGE]
	</notification>
	<notification name="BackupFinished">
		Tu configuración ha sido respaldada.
	</notification>
	<notification name="BackupPathEmpty">
		La ruta del respaldo está vacía. Por favor, proporciona primero una ruta válida donde respaldar tu configuración.
	</notification>
	<notification name="BackupPathDoesNotExistOrCreateFailed">
		No se encontró o no ha podido ser creada la ruta del respaldo.
	</notification>
	<notification name="BackupPathDoesNotExist">
		No se ha hencontrado la ruta del respaldo.
	</notification>
	<notification name="SettingsRestoreNeedsLogout">
		La restauración de las configuraciones requiere reiniciar. ¿Quieres restaurarlas y salir de visor ahora?
		<usetemplate name="okcancelbuttons" notext="Cancelar" yestext="Restaurar y salir"/>
	</notification>
	<notification name="RestoreFinished">
		¡Restauración completada! Por favor, reinicia tu visor.
		<usetemplate name="okbutton" yestext="Salir"/>
	</notification>
	<notification name="ConfirmRestoreQuickPrefsDefaults">
Esta acción restaurará inmediatamente tus preferencias rápidas a su configuración por defecto.

No se podrá deshacer.
		<usetemplate ignoretext="Confirmar la restauración de la configuración por defecto de las preferencias rápidas" name="okcancelignore" notext="Cancelar" yestext="Aceptar"/>
	</notification>
	<notification name="ExportFinished">
		Exportación finalizada y guardada en [FILENAME].
	</notification>
	<notification name="ExportFailed">
		La exportación ha fallado de forma inesperada. Ver registros para más detalles.
	</notification>
	<notification name="ExportColladaSuccess">
		[OBJECT] guardado con éxito en [FILENAME].
	</notification>
	<notification name="ImportSuccess">
		[COUNT] [OBJECT] importado(s) con éxito.
	</notification>
	<notification name="AntiSpamBlocked">
		AntiSpam: Bloqueado [SOURCE] por enviar spam a [QUEUE] ([COUNT]) veces en [PERIOD] segundos.
	</notification>
	<notification name="MeshMaxConcurrentReqTooHigh">
		El valor que has configurado como número de peticiones concurrentes para cargar objetos mesh, [VALUE], es mayor que el máximo de [MAX]. Se ha restablecido al valor por defecto de [DEFAULT].
	</notification>
	<notification name="SkinDefaultsChangeSettings">
		[MESSAGE]
		<form name="form">
			<ignore name="ignore" text="Una configuración de preferencias ha cambiado el valor por defecto de la skin."/>
		</form>
	</notification>
	<notification name="ExodusFlickrVerificationExplanation">
		Para usar la característica de subida a Flickr debes autorizar a [APP_NAME] a acceder a tu cuenta. Si procedes, tu navegador web abrirá la página de Flickr, donde se te pedirá que inicies sesión y autorices a [APP_NAME]. Se te dará un código para usarlo en [APP_NAME].

¿Deseas autorizar a [APP_NAME] a publicar en tu cuenta de Flickr?
		<usetemplate name="okcancelbuttons" notext="No" yestext="Sí"/>
	</notification>
	<notification name="ExodusFlickrVerificationPrompt">
		Por favor, autoriza a [APP_NAME] a publicar en tu cuenta Flickr en tu navegador web, y copia abajo el código que se te dará:
		<form name="form">
			<button name="OK" text="Aceptar"/>
			<button name="Cancel" text="Cancelar"/>
		</form>
	</notification>
	<notification name="ExodusFlickrVerificationFailed">
		La verificación Flickr ha fallado. Por favor, inténtalo de nuevo, y asegúrate de que el código de verificación sea correcto.
		<usetemplate name="okbutton" yestext="Aceptar"/>
	</notification>
	<notification name="ExodusFlickrUploadComplete">
		Tu instantánea puede ser vista ahora [http://www.flickr.com/photos/upload/edit/?ids=[ID] aquí].
	</notification>
=======
	<notification name="OutfitPhotoLoadError">
		[REASON]
		<usetemplate name="okbutton" yestext="Aceptar"/>
	</notification>
>>>>>>> 9bfcda0a
</notifications><|MERGE_RESOLUTION|>--- conflicted
+++ resolved
@@ -642,32 +642,10 @@
 		</url>
 		<usetemplate ignoretext="El hardware de mi ordenador no está admitido" name="okcancelignore" notext="No" yestext="Sí"/>
 	</notification>
-<<<<<<< HEAD
-	<notification name="IntelOldDriver">
-		Probablemente ya existe un controlador más reciente para tu procesador de gráficos. La actualización del controlador de gráficos puede mejorar sustancialmente el rendimiento.
-
-¿Deseas visitar [_URL] para comprobar si hay controladores actualizados?
-		<url name="url">
-			http://www.intel.com/p/es_XL/support/detect/graphics
-		</url>
-		<usetemplate ignoretext="Mi controlador de gráficos no está actualizado" name="okcancelignore" notext="No" yestext="Sí"/>
-	</notification>
-	<notification name="AMDOldDriver">
-		Probablemente ya existe un controlador más reciente para tu procesador de gráficos. La actualización del controlador de gráficos puede mejorar sustancialmente el rendimiento.
-
-    ¿Deseas visitar [_URL] para comprobar si hay controladores actualizados?
-		<url name="url">
-			http://support.amd.com/us/Pages/AMDSupportHub.aspx
-		</url>
-		<usetemplate ignoretext="Mi controlador de gráficos no está actualizado" name="okcancelignore" notext="No" yestext="Sí"/>
-	</notification>
-	<notification name="NVIDIAOldDriver">
-=======
 	<notification name="OldGPUDriver">
->>>>>>> 9bfcda0a
 		Probablemente ya existe un controlador más reciente para tu procesador de gráficos.  La actualización del controlador de gráficos puede mejorar sustancialmente el rendimiento.
 
-    ¿Deseas visitar [URL] para buscar controladores actualizados?
+¿Deseas visitar [URL] para buscar controladores actualizados?
 		<url name="url">
 			[URL]
 		</url>
@@ -3555,27 +3533,17 @@
 	<notification name="AttachmentSaved">
 		Se ha guardado el adjunto.
 	</notification>
+	<notification name="AppearanceToXMLSaved">
+		El aspecto se ha guardado como XML en [PATH]
+	</notification>
+	<notification name="AppearanceToXMLFailed">
+		Error al guardar el aspecto en XML.
+	</notification>
 	<notification name="PresetNotSaved">
 		Error al guardar el valor predefinido [NAME].
 	</notification>
 	<notification name="PresetNotDeleted">
 		Error al eliminar el valor predefinido [NAME].
-	</notification>
-	<notification name="AppearanceToXMLSaved">
-		El aspecto se ha guardado como XML en [PATH]
-	</notification>
-	<notification name="AppearanceToXMLFailed">
-<<<<<<< HEAD
-		Error al guardar el aspecto como XML.
-=======
-		Error al guardar el aspecto en XML.
-	</notification>
-	<notification name="PresetNotSaved">
-		Error al guardar el valor predefinido [NAME].
-	</notification>
-	<notification name="PresetNotDeleted">
-		Error al eliminar el valor predefinido [NAME].
->>>>>>> 9bfcda0a
 	</notification>
 	<notification name="UnableToFindHelpTopic">
 		No se ha podido encontrar un tema de ayuda para este elemento.
@@ -3793,16 +3761,6 @@
 	<notification name="ForceQuitDueToLowMemory">
 		El visor se cerrará en 30 segundos porque no hay memoria suficiente.
 	</notification>
-<<<<<<< HEAD
-	<notification name="PopupAttempt">
-		Se ha impedido que se abriera una ventana emergente.
-		<form name="form">
-			<ignore name="ignore" text="Permitir todas las ventanas emergentes"/>
-			<button name="open" text="Abrir esa ventana emergente"/>
-		</form>
-	</notification>
-=======
->>>>>>> 9bfcda0a
 	<notification name="SOCKS_NOT_PERMITTED">
 		El proxy SOCKS 5 &quot;[HOST]:[PORT]&quot; ha rechazado la conexión, no está permitida por el juego de reglas.
 		<usetemplate name="okbutton" yestext="Aceptar"/>
@@ -4731,7 +4689,10 @@
 		El archivo de historial de chat todavía está realizando la operación anterior. Repite la operación dentro de unos minutos o inicia un chat con otra persona.
 		<usetemplate name="okbutton" yestext="OK"/>
 	</notification>
-<<<<<<< HEAD
+	<notification name="OutfitPhotoLoadError">
+		[REASON]
+		<usetemplate name="okbutton" yestext="Aceptar"/>
+	</notification>
 	<notification name="AvatarFrozenDuration">
 		[AV_FREEZER] te ha congelado por [AV_FREEZE_TIME] segundos. No puedes moverte ni interactuar con el mundo.
 	</notification>
@@ -5732,10 +5693,4 @@
 	<notification name="ExodusFlickrUploadComplete">
 		Tu instantánea puede ser vista ahora [http://www.flickr.com/photos/upload/edit/?ids=[ID] aquí].
 	</notification>
-=======
-	<notification name="OutfitPhotoLoadError">
-		[REASON]
-		<usetemplate name="okbutton" yestext="Aceptar"/>
-	</notification>
->>>>>>> 9bfcda0a
 </notifications>