--- conflicted
+++ resolved
@@ -1179,11 +1179,7 @@
 Por favor, elige un pago mayor.
 	</notification>
 	<notification name="ConfirmItemDeleteHasLinks">
-<<<<<<< HEAD
-		Por lo menos uno de los elementos seleccionados tiene enlaces que lo señalan. Si eliminas este elemento, los enlaces dejarán de funcionar permanentemente. Lo más recomendable es eliminar primero los enlaces.
-=======
 		Por lo menos uno de los elementos contiene vínculos que lo señalan.  Si eliminas este elemento, los vínculos dejarán de funcionar permanentemente.  Lo más recomendable es eliminar primero los vínculos.
->>>>>>> 33e70236
 
 ¿Estás seguro de que quieres eliminar los elementos?
 		<usetemplate name="okcancelbuttons" notext="Cancelar" yestext="Aceptar"/>
@@ -1201,17 +1197,10 @@
 		<usetemplate name="okcancelbuttons" notext="Cancelar" yestext="Aceptar"/>
 	</notification>
 	<notification name="ConfirmObjectDeleteNoOwn">
-<<<<<<< HEAD
-		No eres el propietario de, al menos, uno de los items que has seleccionado.
-
-¿Estás seguro de que quieres borrar estos items?
-		<usetemplate name="okcancelbuttons" notext="Cancelar" yestext="Aceptar"/>
-=======
 		Uno o más de los elementos seleccionados no son tuyos.
 
 ¿Estás seguro de que quieres eliminar los elementos?
-		<usetemplate name="okcancelbuttons" notext="Cancelar" yestext="OK"/>
->>>>>>> 33e70236
+		<usetemplate name="okcancelbuttons" notext="Cancelar" yestext="Aceptar"/>
 	</notification>
 	<notification name="ConfirmObjectDeleteLockNoCopy">
 		Al menos un objeto está bloqueado.
@@ -1224,38 +1213,23 @@
 		Hay un objeto bloqueado como mínimo.
 No eres propietario de al menos un objeto.
 
-<<<<<<< HEAD
-¿Estás seguro de que quieres borrar estos items?
-		<usetemplate name="okcancelbuttons" notext="Cancelar" yestext="Aceptar"/>
-=======
 ¿Estás seguro de que quieres eliminar los elementos?
-		<usetemplate name="okcancelbuttons" notext="Cancelar" yestext="OK"/>
->>>>>>> 33e70236
+		<usetemplate name="okcancelbuttons" notext="Cancelar" yestext="Aceptar"/>
 	</notification>
 	<notification name="ConfirmObjectDeleteNoCopyNoOwn">
 		No se puede copiar un objeto como mínimo.
 No eres propietario de al menos un objeto.
 
-<<<<<<< HEAD
-¿Estás seguro de que quieres borrar estos items?
-		<usetemplate name="okcancelbuttons" notext="Cancelar" yestext="Aceptar"/>
-=======
 ¿Estás seguro de que quieres eliminar los elementos?
-		<usetemplate name="okcancelbuttons" notext="Cancelar" yestext="OK"/>
->>>>>>> 33e70236
+		<usetemplate name="okcancelbuttons" notext="Cancelar" yestext="Aceptar"/>
 	</notification>
 	<notification name="ConfirmObjectDeleteLockNoCopyNoOwn">
 		Hay un objeto bloqueado como mínimo.
 No se puede copiar un objeto como mínimo.
 No eres propietario de al menos un objeto.
 
-<<<<<<< HEAD
-¿Estás seguro de que quieres borrar estos items?
-		<usetemplate name="okcancelbuttons" notext="Cancelar" yestext="Aceptar"/>
-=======
 ¿Estás seguro de que quieres eliminar los elementos?
-		<usetemplate name="okcancelbuttons" notext="Cancelar" yestext="OK"/>
->>>>>>> 33e70236
+		<usetemplate name="okcancelbuttons" notext="Cancelar" yestext="Aceptar"/>
 	</notification>
 	<notification name="ConfirmObjectTakeLock">
 		Al menos un objeto está bloqueado.
@@ -1581,12 +1555,11 @@
 		Hemos descargado una actualización de software necesaria.
 Versión [VERSION] [[INFO_URL] Información sobre esta actualización]
 
-<<<<<<< HEAD
-Debemos reiniciar [APP_NAME] para instalar la actualización.
+Para instalar la actualización, hay que reiniciar [APP_NAME].
 		<usetemplate name="okbutton" yestext="Aceptar"/>
 	</notification>
 	<notification name="RequiredUpdateDownloadedDialog">
-		Debemos reiniciar [APP_NAME] para instalar la actualización.
+		Para instalar la actualización, hay que reiniciar [APP_NAME].
 [[INFO_URL] Información sobre esta actualización]
 		<usetemplate name="okbutton" yestext="Aceptar"/>
 	</notification>
@@ -1602,59 +1575,22 @@
 Versión [VERSION]
 Este visor experimental ha sido reemplazado por un visor [NEW_CHANNEL];
 visita [[INFO_URL] detalles sobre esta actualización]
-=======
-Para instalar la actualización, hay que reiniciar [APP_NAME].
-		<usetemplate name="okbutton" yestext="OK"/>
-	</notification>
-	<notification name="RequiredUpdateDownloadedDialog">
-		Para instalar la actualización, hay que reiniciar [APP_NAME].
-[[INFO_URL] Información sobre esta actualización]
-		<usetemplate name="okbutton" yestext="OK"/>
-	</notification>
-	<notification name="OtherChannelDownloadBackgroundTip">
-		Hemos descargado una actualización aplicable a tu instalación de [APP_NAME].
-Versión [VERSION] 
-Este visor experimental se ha sustituido por un visor de [NEW_CHANNEL].
-Consulta [[INFO_URL] para informarte sobre esta actualización.]
-		<usetemplate name="okcancelbuttons" notext="Más tarde..." yestext="Instalar ahora y reiniciar [APP_NAME]"/>
-	</notification>
-	<notification name="OtherChannelDownloadBackgroundDialog">
-		Hemos descargado una actualización aplicable a tu instalación de [APP_NAME].
-Versión [VERSION]
-Este visor experimental se ha sustituido por un visor de [NEW_CHANNEL].
-Consulta [[INFO_URL] Información sobre esta actualización].
->>>>>>> 33e70236
 		<usetemplate name="okcancelbuttons" notext="Más tarde..." yestext="Instalar ahora y reiniciar [APP_NAME]"/>
 	</notification>
 	<notification name="OtherChannelRequiredUpdateDownloadedVerboseDialog">
 		Hemos descargado una actualización de software necesaria.
 Versión [VERSION]
-<<<<<<< HEAD
 Este visor experimental ha sido reemplazado por un visor [NEW_CHANNEL];
 visita [[INFO_URL] detalles sobre esta actualización]
 
-Debemos reiniciar [APP_NAME] para instalar la actualización.
-		<usetemplate name="okbutton" yestext="Aceptar"/>
-	</notification>
-	<notification name="OtherChannelRequiredUpdateDownloadedDialog"
- type="alertmodal">
-		Debemos reiniciar [APP_NAME] para instalar la actualización.
-Este visor experimental ha sido reemplazado por un visor [NEW_CHANNEL];
-visita [[INFO_URL] detalles sobre esta actualización]
-		<usetemplate name="okbutton" yestext="Aceptar"/>
-=======
-Este visor experimental se ha sustituido por un visor de [NEW_CHANNEL].
-Consulta [[INFO_URL] Información sobre esta actualización].
-
 Para instalar la actualización, hay que reiniciar [APP_NAME].
-		<usetemplate name="okbutton" yestext="OK"/>
+		<usetemplate name="okbutton" yestext="Aceptar"/>
 	</notification>
 	<notification name="OtherChannelRequiredUpdateDownloadedDialog">
 		Para instalar la actualización, hay que reiniciar [APP_NAME].
 Este visor experimental se ha sustituido por un visor de [NEW_CHANNEL].
 Consulta [[INFO_URL] Información sobre esta actualización].
-		<usetemplate name="okbutton" yestext="OK"/>
->>>>>>> 33e70236
+		<usetemplate name="okbutton" yestext="Aceptar"/>
 	</notification>
 	<notification name="DeedObjectToGroup">
 		Ceder este objeto al grupo hará que:
@@ -3112,21 +3048,21 @@
 		</form>
 	</notification>
 	<notification name="UnknownScriptQuestion">
-<<<<<<< HEAD
+		&apos;&lt;nolink&gt;[OBJECTNAME]&lt;/nolink&gt;&apos;, un objeto propiedad de &apos;[NAME]&apos;, ha solicitado un permiso de script en tiempo de ejecución que el visor no reconoce ni puede conceder.
+
+Para obtener el permiso, descárgate aquí la última versión: [DOWNLOADURL].
+		<form name="form">
+			<button name="Deny" text="Aceptar"/>
+			<button name="Mute" text="Ignorar"/>
+		</form>
+	</notification>
+	<notification name="UnknownScriptQuestion">
 		El permiso de script en tiempo de ejecución solicitado por &apos;&lt;nolink&gt;[OBJECTNAME]&lt;/nolink&gt;&apos;, un objeto propiedad de &apos;[NAME]&apos;, no se reconoce por el visor y no puede ser concedido.
 
 Para conceder este permiso, por favor actualiza tu visor a la última versión desde [DOWNLOADURL].
 		<form name="form">
 			<button name="Deny" text="Aceptar"/>
 			<button name="Mute" text="Bloquear"/>
-=======
-		&apos;&lt;nolink&gt;[OBJECTNAME]&lt;/nolink&gt;&apos;, un objeto propiedad de &apos;[NAME]&apos;, ha solicitado un permiso de script en tiempo de ejecución que el visor no reconoce ni puede conceder.
-
-Para obtener el permiso, descárgate aquí la última versión: [DOWNLOADURL].
-		<form name="form">
-			<button name="Deny" text="Aceptar"/>
-			<button name="Mute" text="Ignorar"/>
->>>>>>> 33e70236
 		</form>
 	</notification>
 	<notification name="ScriptDialog">
