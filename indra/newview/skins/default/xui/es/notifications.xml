<?xml version="1.0" encoding="utf-8"?>
<notifications>
	<global name="skipnexttime">
		No mostrarme esto otra vez
	</global>
	<global name="alwayschoose">
		Elegir siempre esta opción
	</global>
	<global name="implicitclosebutton">
		Cerrar
	</global>
	<template name="okbutton">
		<form>
			<button name="OK_okbutton" text="$yestext"/>
		</form>
	</template>
	<template name="okignore">
		<form>
			<button name="OK_okignore" text="$yestext"/>
		</form>
	</template>
	<template name="okcancelbuttons">
		<form>
			<button name="OK_okcancelbuttons" text="$yestext"/>
			<button name="Cancel_okcancelbuttons" text="$notext"/>
		</form>
	</template>
	<template name="okcancelignore">
		<form>
			<button name="OK_okcancelignore" text="$yestext"/>
			<button name="Cancel_okcancelignore" text="$notext"/>
		</form>
	</template>
	<template name="okhelpbuttons">
		<form>
			<button name="OK_okhelpbuttons" text="$yestext"/>
			<button name="Help" text="$helptext"/>
		</form>
	</template>
	<template name="okhelpignore">
		<form>
			<button name="OK_okhelpignore" text="$yestext"/>
			<button name="Help_okhelpignore" text="$helptext"/>
			<ignore text="$ignoretext"/>
		</form>
	</template>
	<template name="yesnocancelbuttons">
		<form>
			<button name="Yes" text="$yestext"/>
			<button name="No" text="$notext"/>
			<button name="Cancel_yesnocancelbuttons" text="$canceltext"/>
		</form>
	</template>
	<notification functor="GenericAcknowledge" label="Mensaje de notificación desconocida" name="MissingAlert">
		Tu versión de [APP_NAME] no sabe cómo mostrar la notificación que acaba de recibir. Por favor, comprueba que tienes instalada la última versión del Visor.

Detalles del error: la notificación de nombre &apos;[_NAME]&apos; no se ha encontrado en notifications.xml.
		<usetemplate name="okbutton" yestext="Aceptar"/>
	</notification>
	<notification name="FloaterNotFound">
		Error: no se pudieron encontrar estos controles:

[CONTROLS]
		<usetemplate name="okbutton" yestext="Aceptar"/>
	</notification>
	<notification name="TutorialNotFound">
		Actualmente, no hay un tutorial disponible.
		<usetemplate name="okbutton" yestext="Aceptar"/>
	</notification>
	<notification name="GenericAlert">
		[MESSAGE]
	</notification>
	<notification name="GenericAlertYesCancel">
		[MESSAGE]
		<usetemplate name="okcancelbuttons" notext="Cancelar" yestext="Sí"/>
	</notification>
	<notification name="GenericAlertOK">
		[MESSAGE]
		<usetemplate name="okbutton" yestext="OK"/>
	</notification>
	<notification name="BadInstallation">
		Ha habido un error actualizando [APP_NAME]. Por favor, [http://get.secondlife.com descarga la última versión] del Visor.
		<usetemplate name="okbutton" yestext="Aceptar"/>
	</notification>
	<notification name="LoginFailedNoNetwork">
		No se puede conectar con [SECOND_LIFE_GRID].
    &apos;[DIAGNOSTIC]&apos;
Asegúrate de que tu conexión a Internet está funcionando adecuadamente.
		<usetemplate name="okbutton" yestext="Aceptar"/>
	</notification>
	<notification name="MessageTemplateNotFound">
		No se ha encontrado la plantilla de mensaje [PATH].
		<usetemplate name="okbutton" yestext="Aceptar"/>
	</notification>
	<notification name="WearableSave">
		¿Guardar los cambios en las ropas o partes del cuerpo actuales?
		<usetemplate canceltext="Cancelar" name="yesnocancelbuttons" notext="No guardarlos" yestext="Guardarlos"/>
	</notification>
	<notification name="ConfirmNoCopyToOutbox">
		No tienes permiso para copiar uno o varios de estos objetos en el Buzón de salida de comerciante. Puedes moverlos o dejártelos.
		<usetemplate name="okcancelbuttons" notext="No mover objeto(s)" yestext="Mover objeto(s)"/>
	</notification>
	<notification name="OutboxFolderCreated">
		Se ha creado una carpeta nueva para cada objeto que has transferido al nivel superior de tu Buzón de salida de comerciante.
		<usetemplate ignoretext="Se ha creado una carpeta nueva en el Buzón de salida de comerciante" name="okignore" yestext="Aceptar"/>
	</notification>
	<notification name="OutboxImportComplete">
		Éxito

Todas las carpetas se han enviado correctamente al Mercado.
		<usetemplate ignoretext="Todas las carpetas enviadas al Mercado" name="okignore" yestext="Aceptar"/>
	</notification>
	<notification name="OutboxImportHadErrors">
		Algunas carpetas no se han transferido

Han ocurrido errores al enviar algunas carpetas al Mercado. Dichas carpetas todavía están en tu Buzón de salida de comerciante.

Puedes consultar más información en el [[MARKETPLACE_IMPORTS_URL] registro de errores].
		<usetemplate name="okbutton" yestext="Aceptar"/>
	</notification>
	<notification name="OutboxImportFailed">
		Error de la transferencia: &apos;[ERROR_CODE]&apos;

No se han enviado carpetas al Mercado a causa de un error del sistema o de la red.  Vuelve a intentarlo más tarde.
		<usetemplate name="okbutton" yestext="Aceptar"/>
	</notification>
	<notification name="OutboxInitFailed">
		Error de inicialización del Mercado: &apos;[ERROR_CODE]&apos;

La inicialización del mercado ha fallado por un error del sistema o de la red.  Vuelve a intentarlo más tarde.
		<usetemplate name="okbutton" yestext="Aceptar"/>
	</notification>
	<notification name="StockPasteFailed">
		Ha ocurrido el siguiente error al copiar o mover a la carpeta de stock:
        
        &apos;[ERROR_CODE]&apos;
		<usetemplate name="okbutton" yestext="OK"/>
	</notification>
	<notification name="MerchantPasteFailed">
		Ha ocurrido el siguiente error al copiar o mover a artículos del Mercado:
        
        &apos;[ERROR_CODE]&apos;
		<usetemplate name="okbutton" yestext="OK"/>
	</notification>
	<notification name="MerchantTransactionFailed">
		La transacción con el Mercado ha fallado por el siguiente error:
        
        [ERROR_REASON][ERROR_DESCRIPTION]
		<usetemplate name="okbutton" yestext="OK"/>
	</notification>
	<notification name="MerchantUnprocessableEntity">
		No hemos podido incluir este producto en tus artículos o activar la carpeta de versión. Normalmente esto ocurre porque falta información en el formulario de descripción de los artículos, aunque también puede deberse a errores en la estructura de carpetas. Puedes editar los artículos o comprobar si la carpeta de artículos tiene algún error.
		<usetemplate name="okbutton" yestext="OK"/>
	</notification>
	<notification name="MerchantListingFailed">
		Ha ocurrido el siguiente error en la lista de artículos del Mercado:
        
        &apos;[ERROR_CODE]&apos;
		<usetemplate name="okbutton" yestext="OK"/>
	</notification>
	<notification name="MerchantFolderActivationFailed">
		Ha ocurrido el siguiente error al activar esta carpeta de versión:

        &apos;[ERROR_CODE]&apos;
		<usetemplate name="okbutton" yestext="OK"/>
	</notification>
	<notification name="ConfirmMerchantActiveChange">
		Esta acción cambiará el contenido activo de esta lista de artículos. ¿Quieres continuar?
		<usetemplate ignoretext="Confirmar antes de que cambie una lista de artículos activa en el Mercado" name="okcancelignore" notext="Cancelar" yestext="OK"/>
	</notification>
	<notification name="ConfirmMerchantMoveInventory">
		Los artículos arrastrados a la ventana Artículos del mercado se mueven desde sus ubicaciones originales, no se copian. ¿Quieres continuar?
		<usetemplate ignoretext="Confirmar antes de mover un artículo desde el inventario al Mercado" name="okcancelignore" notext="Cancelar" yestext="OK"/>
	</notification>
	<notification name="ConfirmListingCutOrDelete">
		Al mover o eliminar una carpeta de artículos, se eliminarán tus artículos del Mercado. Si deseas conservar los artículos del Mercado, mueve o elimina el contenido de la carpeta de versión que desees modificar. ¿Quieres continuar?
		<usetemplate ignoretext="Confirmar antes de que mueva o elimine una lista de artículos del Mercado" name="okcancelignore" notext="Cancelar" yestext="OK"/>
	</notification>
	<notification name="ConfirmCopyToMarketplace">
		No tienes permiso para copiar uno o varios de estos artículos en el Mercado. Puedes moverlos o dejártelos.
		<usetemplate canceltext="Cancelar" ignoretext="Confirmar cuando intente copiar una selección que contiene artículos que no se pueden copiar en el Mercado" name="yesnocancelbuttons" notext="No mover objeto(s)" yestext="Mover objeto(s)"/>
	</notification>
	<notification name="ConfirmMerchantUnlist">
		Esta acción retirará esta lista de artículos. ¿Quieres continuar?
		<usetemplate ignoretext="Confirmar antes de que retire una lista de artículos activa en el Mercado" name="okcancelignore" notext="Cancelar" yestext="OK"/>
	</notification>
	<notification name="ConfirmMerchantClearVersion">
		Esta acción desactivará la carpeta de versión de la lista de artículos actual. ¿Quieres continuar?
		<usetemplate ignoretext="Confirmar antes de que desactive la carpeta de versión de una lista de artículos del Mercado" name="okcancelignore" notext="Cancelar" yestext="OK"/>
	</notification>
	<notification name="AlertMerchantListingNotUpdated">
		No se ha podido actualizar esta lista de artículos.
[[URL] Haz clic aquí] para editarla en el Mercado.
		<usetemplate name="okbutton" yestext="OK"/>
	</notification>
	<notification name="AlertMerchantListingCannotWear">
		No puedes ponerte prendas ni partes del cuerpo que se encuentren en la carpeta Artículos del mercado.
	</notification>
	<notification name="AlertMerchantListingInvalidID">
		Id. de lista de artículos no válida
	</notification>
	<notification name="AlertMerchantListingActivateRequired">
		Esta lista de artículos contiene varias carpetas de versión o ninguna. Tendrás que seleccionar y activar una por tu cuenta más tarde.
		<usetemplate ignoretext="Mostrar una alerta de la activación de la carpeta de versión cuando cree una lista de artículos con varias carpetas de versión" name="okignore" yestext="OK"/>
	</notification>
	<notification name="AlertMerchantStockFolderSplit">
		Hemos separado los artículos en stock de diferentes tipos en carpetas distintas, para que tu carpeta esté organizada de tal forma que podamos incluirla en el Mercado.
		<usetemplate ignoretext="Mostrar alerta cuando la carpeta de stock se divida antes de incluirla en la lista" name="okignore" yestext="OK"/>
	</notification>
	<notification name="AlertMerchantStockFolderEmpty">
		Hemos retirado tu lista de artículos porque el stock está vacío. Para volver a publicar tus artículos, añade más unidades a la carpeta de stock.
		<usetemplate ignoretext="Mostrar alerta cuando una lista de artículos se retire porque la carpeta de stock está vacía" name="okignore" yestext="OK"/>
	</notification>
	<notification name="WriteAnimationFail">
		Hubo un problema al escribir los datos de la animación. Por favor, inténtalo más tarde.
	</notification>
	<notification name="UploadAuctionSnapshotFail">
		Hubo un problema al subir la foto de la subasta por la siguiente razón: [REASON]
	</notification>
	<notification name="UnableToViewContentsMoreThanOne">
		No se puede ver a la vez los contenidos de más de un ítem. Por favor, elige un solo objeto y vuelve a intentarlo.
	</notification>
	<notification name="SaveClothingBodyChanges">
		¿Guardar todos los cambios en la ropa y partes del cuerpo?
		<usetemplate canceltext="Cancelar" name="yesnocancelbuttons" notext="No guardarlos" yestext="Guardarlos todos"/>
	</notification>
	<notification name="FriendsAndGroupsOnly">
		Quienes no sean tus amigos no sabrán que has elegido ignorar sus llamadas y mensajes instantáneos.
		<usetemplate name="okbutton" yestext="Aceptar"/>
	</notification>
	<notification name="FavoritesOnLogin">
		Nota: Al activar esta opción, cualquiera que utilice este ordenador podrá ver tu lista de lugares favoritos.
		<usetemplate name="okbutton" yestext="Aceptar"/>
	</notification>
	<notification name="GrantModifyRights">
		Al conceder permisos de modificación a otro Residente, le estás permitiendo cambiar, borrar o tomar CUALQUIER objeto que tengas en el mundo. Sé MUY cuidadoso al conceder este permiso.
¿Quieres conceder permisos de modificación a [NAME]?
		<usetemplate name="okcancelbuttons" notext="No" yestext="Sí"/>
	</notification>
	<notification name="GrantModifyRightsMultiple">
		Al conceder permisos de modificación a otro Residente, le estás permitiendo cambiar CUALQUIER objeto que tengas en el mundo. Sé MUY cuidadoso al conceder este permiso.
¿Quieres conceder permisos de modificación a los Residentes elegidos?
		<usetemplate name="okcancelbuttons" notext="No" yestext="Sí"/>
	</notification>
	<notification name="RevokeModifyRights">
		¿Quieres retirar los permisos de modificación a [NAME]?
		<usetemplate name="okcancelbuttons" notext="No" yestext="Sí"/>
	</notification>
	<notification name="RevokeModifyRightsMultiple">
		¿Quieres revocar los derechos de modificación a los residentes seleccionados?
		<usetemplate name="okcancelbuttons" notext="No" yestext="Sí"/>
	</notification>
	<notification name="UnableToCreateGroup">
		No se ha podido crear el grupo.
[MESSAGE]
		<usetemplate name="okbutton" yestext="Aceptar"/>
	</notification>
	<notification name="PanelGroupApply">
		[NEEDS_APPLY_MESSAGE]
[WANT_APPLY_MESSAGE]
		<usetemplate canceltext="Cancelar" name="yesnocancelbuttons" notext="Ignorar los cambios" yestext="Aplicar los cambios"/>
	</notification>
	<notification name="MustSpecifyGroupNoticeSubject">
		Para enviar un aviso de grupo debes especificar un asunto.
		<usetemplate name="okbutton" yestext="Aceptar"/>
	</notification>
	<notification name="AddGroupOwnerWarning">
		Vas a añadir miembros al rol de [ROLE_NAME].
No podrás retirarles ese rol, sino que deberán renunciar a él por sí mismos.
¿Estás seguro de que quieres seguir?
		<usetemplate ignoretext="Confirmar que vas a añadir un nuevo propietario al grupo" name="okcancelignore" notext="No" yestext="Sí"/>
	</notification>
	<notification name="AssignDangerousActionWarning">
		Vas a añadir la capacidad &apos;[ACTION_NAME]&apos; al rol &apos;[ROLE_NAME]&apos;.

 *ATENCIÓN*
 Todos los miembros con esta capacidad podrán asignarse a sí mismos -y a otros miembros- roles con mayores poderes de los que actualmente tienen. Potencialmente, podrían elevarse hasta poderes cercanos a los del propietario. Asegúrate de lo que estás haciendo antes de otorgar esta capacidad.
¿Añadir esta capacidad a &apos;[ROLE_NAME]&apos;?
		<usetemplate name="okcancelbuttons" notext="No" yestext="Sí"/>
	</notification>
	<notification name="AssignDangerousAbilityWarning">
		Vas a añadir la capacidad &apos;[ACTION_NAME]&apos; al rol &apos;[ROLE_NAME]&apos;.

 *ATENCIÓN*
 Todos los miembros con esta capacidad podrán asignarse a sí mismos -y a otros miembros- todas las capacidades, elevándose hasta poderes cercanos a los del propietario.
¿Añadir esta capacidad a &apos;[ROLE_NAME]&apos;?
		<usetemplate name="okcancelbuttons" notext="No" yestext="Sí"/>
	</notification>
	<notification name="AssignBanAbilityWarning">
		Vas a agregar la capacidad &apos;[ACTION_NAME]&apos; al rol &apos;[ROLE_NAME]&apos;.

 *ATENCIÓN*
Cualquier miembro de un rol que tenga esta capacidad también recibirá las capacidades &apos;[ACTION_NAME_2]&apos; y &apos;[ACTION_NAME_3]&apos;
		<usetemplate name="okbutton" yestext="OK"/>
	</notification>
	<notification name="RemoveBanAbilityWarning">
		Vas a quitar la capacidad &apos;[ACTION_NAME]&apos; del rol &apos;[ROLE_NAME]&apos;.

 *ATENCIÓN*
Al quitar esta capacidad NO se quitan las capacidades &apos;[ACTION_NAME_2]&apos; y &apos;[ACTION_NAME_3]&apos;.
 
Si no quieres que este rol siga teniendo dichas capacidades, deshabilítalas inmediatamente.
		<usetemplate name="okbutton" yestext="OK"/>
	</notification>
	<notification name="EjectGroupMemberWarning">
		Vas a expulsar a [AVATAR_NAME] del grupo.
		<usetemplate ignoretext="Confirmar la expulsión de un miembro de un grupo" name="okcancelignore" notext="Cancelar" yestext="Expulsar"/>
	</notification>
	<notification name="EjectGroupMembersWarning">
		Vas a expulsar a [COUNT] miembros del grupo.
		<usetemplate ignoretext="Confirmar la expulsión de múltiples miembros de un grupo" name="okcancelignore" notext="Cancelar" yestext="Expulsar"/>
	</notification>
	<notification name="GroupBanUserOnBanlist">
		No se ha enviado una invitación a algunos residentes porque están expulsados del grupo.
	</notification>
	<notification name="AttachmentDrop">
		Vas a soltar tu accesorio.
    ¿Estás seguro de que quieres continuar?
		<usetemplate ignoretext="Confirmar antes de soltar accesorios" name="okcancelignore" notext="No" yestext="Sí"/>
	</notification>
	<notification name="JoinGroupCanAfford">
		Entrar a este grupo cuesta [COST] L$.
¿Quieres hacerlo?
		<usetemplate name="okcancelbuttons" notext="Cancelar" yestext="Entrar"/>
	</notification>
	<notification name="JoinGroupNoCost">
		Vas a entrar al grupo [NAME].
¿Quieres seguir?
		<usetemplate name="okcancelbuttons" notext="Cancelar" yestext="Entrar"/>
	</notification>
	<notification name="JoinGroupCannotAfford">
		Entrar a este grupo cuesta [COST] L$.
No tienes dinero suficiente para entrar.
	</notification>
	<notification name="CreateGroupCost">
		Crear este grupo te costará [COST] L$.
Los grupos necesitan más de un miembro. Si no, son borrados permanentemente.
Por favor, invita a miembros en las próximas 48 horas.
		<usetemplate canceltext="Cancelar" name="okcancelbuttons" notext="Cancelar" yestext="Crear un grupo por [COST] L$"/>
	</notification>
	<notification name="LandBuyPass">
		Por [COST] L$ puedes entrar a este terreno (&apos;[PARCEL_NAME]&apos;) durante [TIME] horas. ¿Comprar un pase?
		<usetemplate name="okcancelbuttons" notext="Cancelar" yestext="Aceptar"/>
	</notification>
	<notification name="SalePriceRestriction">
		El precio de venta tiene que ser mayor de 0 L$ si la venta es a cualquiera.
Por favor, elige a alguien concreto como comprador si la venta es por 0 L$.
	</notification>
	<notification name="ConfirmLandSaleChange">
		Los [LAND_SIZE] m² de terreno seleccionados se van a poner a la venta.
El precio de venta será de [SALE_PRICE] L$, y se autorizará la compra sólo a [NAME].
		<usetemplate name="okcancelbuttons" notext="Cancelar" yestext="Aceptar"/>
	</notification>
	<notification name="ConfirmLandSaleToAnyoneChange">
		ATENCIÓN: Marcando &apos;vender a cualquiera&apos; hace que tu terreno esté disponible para toda la comunidad de [CURRENT_GRID], incluso para quienes no están en esta región.

Los [LAND_SIZE] m² seleccionados de terreno se van a poner a la venta.
El precio de venta será de [SALE_PRICE] L$ y se autoriza la compra a [NAME].
		<usetemplate name="okcancelbuttons" notext="Cancelar" yestext="Aceptar"/>
	</notification>
	<notification name="ReturnObjectsDeededToGroup">
		¿Estás seguro de que quieres devolver todos los objetos de esta parcela que estén compartidos con el grupo &apos;[NAME]&apos; al inventario de su propietario anterior?

*ATENCIÓN* ¡Esto borrará los objetos no transferibles que se hayan cedido al grupo!

Objetos: [N]
		<usetemplate name="okcancelbuttons" notext="Cancelar" yestext="Aceptar"/>
	</notification>
	<notification name="ReturnObjectsOwnedByUser">
		¿Estás seguro de que quieres devolver al inventario de &apos;[NAME]&apos; todos los objetos que sean de su propiedad en esta parcela?

Objetos: [N]
		<usetemplate name="okcancelbuttons" notext="Cancelar" yestext="Aceptar"/>
	</notification>
	<notification name="ReturnObjectsOwnedBySelf">
		¿Estás seguro de que quieres devolver a tu inventario todos los objetos de los que eres propietario en esta parcela?

Objetos: [N]
		<usetemplate name="okcancelbuttons" notext="Cancelar" yestext="Aceptar"/>
	</notification>
	<notification name="ReturnObjectsNotOwnedBySelf">
		¿Estás seguro de que quieres devolver todos los objetos de los que NO eres propietario en esta parcela al inventario de sus propietarios?
Los objetos transferibles que se hayan transferido al grupo se devolverán a sus propietarios previos.

*ATENCIÓN* ¡Esto borrará los objetos no transferibles que se hayan cedido al grupo!

Objetos: [N]
		<usetemplate name="okcancelbuttons" notext="Cancelar" yestext="Aceptar"/>
	</notification>
	<notification name="ReturnObjectsNotOwnedByUser">
		¿Estás seguro de que quieres devolver todos los objetos de esta parcela que NO sean propiedad de [NAME] al inventario de sus propietarios?
Los objetos transferibles que se hayan transferido al grupo se devolverán a sus anteriores propietarios.

*ATENCIÓN* ¡Esto borrará los objetos no transferibles que se hayan cedido al grupo!

Objetos: [N]
		<usetemplate name="okcancelbuttons" notext="Cancelar" yestext="Aceptar"/>
	</notification>
	<notification name="ReturnAllTopObjects">
		¿Estás seguro de que quieres devolver al inventario de su propietario todos los objetos de la lista?
		<usetemplate name="okcancelbuttons" notext="Cancelar" yestext="Aceptar"/>
	</notification>
	<notification name="DisableAllTopObjects">
		¿Estás seguro de que quieres desactivar todos los objetos de esta región?
		<usetemplate name="okcancelbuttons" notext="Cancelar" yestext="Aceptar"/>
	</notification>
	<notification name="ReturnObjectsNotOwnedByGroup">
		¿Devolver a sus propietarios los objetos de esta parcela que NO estén compartidos con el grupo [NAME]?

Objetos: [N]
		<usetemplate name="okcancelbuttons" notext="Cancelar" yestext="Aceptar"/>
	</notification>
	<notification name="UnableToDisableOutsideScripts">
		No se pueden desactivar los scripts.
Toda esta región tiene activado el &apos;daño&apos;.
Para que funcionen las armas los scripts deben estar activados.
	</notification>
	<notification name="MultipleFacesSelected">
		Están seleccionadas varias caras.
Si sigues con esta acción, en las diferentes caras del objeto aparecerán distintas instancias de los medios.
Para colocar los medios en una sola cara, marca la opción &apos;Elegir la cara&apos; y pulsa en la cara adecuada del objeto, y luego pulsa &apos;+&apos;.
		<usetemplate ignoretext="Los medios se configurarán en todas las caras seleccionadas" name="okcancelignore" notext="Cancelar" yestext="Aceptar"/>
	</notification>
	<notification name="MustBeInParcel">
		Para configurar el Punto de llegada de la parcela,
debes estar dentro de ella.
	</notification>
	<notification name="PromptRecipientEmail">
		Por favor, escribe una dirección de correo electrónica válida para el/los receptor(es).
	</notification>
	<notification name="PromptSelfEmail">
		Por favor, escribe tu dirección de correo electrónico.
	</notification>
	<notification name="PromptMissingSubjMsg">
		¿Enviar foto por correo electrónico con el asunto o el mensaje por defecto?
		<usetemplate name="okcancelbuttons" notext="Cancelar" yestext="Aceptar"/>
	</notification>
	<notification name="ErrorProcessingSnapshot">
		Error al procesar los datos de la foto.
	</notification>
	<notification name="ErrorEncodingSnapshot">
		Error al codificar la foto.
	</notification>
	<notification name="ErrorPhotoCannotAfford">
		Necesitas [COST] L$ para guardar una foto en el inventario. Puedes comprar L$ o bien guardar la foto en tu equipo.
	</notification>
	<notification name="ErrorTextureCannotAfford">
		Necesitas [COST] L$ para guardar una textura en el inventario. Puedes comprar L$ o bien guardar la foto en tu equipo.
	</notification>
	<notification name="ErrorUploadingPostcard">
		Hubo un problema al enviar la foto por la siguiente razón: [REASON]
	</notification>
	<notification name="ErrorUploadingReportScreenshot">
		Hubo un problema al subir la captura de pantalla del informe por la siguiente razón: [REASON]
	</notification>
	<notification name="MustAgreeToLogIn">
		Debes aceptar las Condiciones del Servicio para continuar el inicio de sesión en [CURRENT_GRID].
	</notification>
	<notification name="CouldNotPutOnOutfit">
		No se ha podido poner el vestuario.
La carpeta del vestuario no contiene partes del cuerpo, accesorios o ropa.
	</notification>
	<notification name="CannotWearTrash">
		No puedes ponerte ropas o partes del cuerpo que estén en la Papelera
	</notification>
	<notification name="MaxAttachmentsOnOutfit">
		No se puede anexar el objeto.
Se ha superado el límite máximo de [MAX_ATTACHMENTS] accesorios. Por favor, quítate alguno.
	</notification>
	<notification name="CannotWearInfoNotComplete">
		No puedes vestirte este ítem porque aún no se ha cargado. Por favor, inténtalo de nuevo en un minuto.
	</notification>
	<notification name="MustEnterPasswordToLogIn">
		Escribe la contraseña para poder iniciar sesión.
	</notification>
	<notification name="MustHaveAccountToLogIn">
		Lo sentimos. Se ha quedado algún campo en blanco.
Tienes que volver a introducir el nombre de usuario de tu avatar.

Necesitas una cuenta para acceder a [CURRENT_GRID]. ¿Te gustaría crear una ahora?
		<url name="url">
			[create_account_url]
		</url>
		<usetemplate name="okcancelbuttons" notext="Volver a intentarlo" yestext="Crear una cuenta nueva"/>
	</notification>
	<notification name="InvalidCredentialFormat">
		Escribe el nombre de usuario o el nombre y el apellido de tu avatar en el campo Nombre de usuario y reintenta el inicio de sesión.
	</notification>
	<notification name="InvalidGrid">
		&apos;[GRID]&apos; no es un identificador de cuadrícula válido.
	</notification>
	<notification name="InvalidLocationSLURL">
		Tu localización inicial no especifica una cuadrícula válida.
	</notification>
	<notification name="DeleteClassified">
		¿Borrar el clasificado &apos;[NAME]&apos;?
No se reembolsarán las cuotas pagadas.
		<usetemplate name="okcancelbuttons" notext="Cancelar" yestext="Aceptar"/>
	</notification>
	<notification name="DeleteMedia">
		Has elegido borrar los medios asociados a esta cara.
¿Estás seguro de que quieres continuar?
		<usetemplate ignoretext="Confirmar antes de borrar los medios de un objeto" name="okcancelignore" notext="No" yestext="Sí"/>
	</notification>
	<notification name="ClassifiedSave">
		¿Guardar los cambios en el clasificado [NAME]?
		<usetemplate canceltext="Cancelar" name="yesnocancelbuttons" notext="No guardar" yestext="Guardar"/>
	</notification>
	<notification name="ClassifiedInsufficientFunds">
		No tienes suficiente dinero para crear un clasificado.
		<usetemplate name="okbutton" yestext="Aceptar"/>
	</notification>
	<notification name="DeleteAvatarPick">
		¿Borrar el destacado &lt;nolink&gt;[PICK]&lt;/nolink&gt;?
		<usetemplate name="okcancelbuttons" notext="Cancelar" yestext="Aceptar"/>
	</notification>
	<notification name="DeleteOutfits">
		¿Eliminar el vestuario seleccionado?
		<usetemplate name="okcancelbuttons" notext="Cancelar" yestext="Aceptar"/>
	</notification>
	<notification name="PromptGoToEventsPage">
		¿Ir a la web de eventos de [CURRENT_GRID]?
		<url name="url">
			http://secondlife.com/events/?lang=es-ES
		</url>
		<usetemplate name="okcancelbuttons" notext="Cancelar" yestext="Aceptar"/>
	</notification>
	<notification name="SelectProposalToView">
		Por favor, selecciona qué propuesta quieres ver.
	</notification>
	<notification name="SelectHistoryItemToView">
		Por favor, selecciona un ítem del historial para verlo.
	</notification>
	<notification name="ResetShowNextTimeDialogs">
		¿Quieres reactivar todas las notificaciones que a las que previemente indicaste que &apos;No mostrarme esto otra vez&apos;?
		<usetemplate name="okcancelbuttons" notext="Cancelar" yestext="Aceptar"/>
	</notification>
	<notification name="SkipShowNextTimeDialogs">
		¿Quieres desactivar todas las notificaciones que lo permitan?
		<usetemplate name="okcancelbuttons" notext="Cancelar" yestext="Aceptar"/>
	</notification>
	<notification name="CacheWillClear">
		La caché se limpiará cuando reinicies [APP_NAME].
	</notification>
<<<<<<< HEAD
	<notification name="DisableCookiesBreaksSearch">
		Si desactivas las cookies, la función de búsqueda no funcionará correctamente y no podrás usarla.
	</notification>
=======
>>>>>>> 65a3b74b
	<notification name="DisableJavascriptBreaksSearch">
		Si desactivas Javascript, la función de búsqueda no funcionará correctamente y no podrás usarla.
	</notification>
	<notification name="CacheWillBeMoved">
		La caché se moverá cuando reinicies [APP_NAME].
Nota: esto vaciará la caché.
	</notification>
	<notification name="ChangeConnectionPort">
		La configuración del puerto tendrá efecto cuando reinicies [APP_NAME].
	</notification>
	<notification name="ChangeDeferredDebugSetting">
		El cambio de configuración del depurador se activará cuando reinicies [APP_NAME].
	</notification>
	<notification name="ChangeSkin">
		La nueva skin se aplicará tras reiniciar [APP_NAME].
		<usetemplate name="okcancelbuttons" notext="Aceptar" yestext="Reiniciar"/>
	</notification>
	<notification name="ChangeSkin">
		Verás la nueva apariencia cuando reinicies [APP_NAME].
	</notification>
	<notification name="ChangeLanguage">
		El cambio de idioma tendrá efecto cuando reinicies [APP_NAME].
	</notification>
	<notification name="GoToAuctionPage">
		¿Ir a la página web de [CURRENT_GRID] para ver los detalles de la subasta
o hacer una puja?
		<usetemplate name="okcancelbuttons" notext="Cancelar" yestext="Aceptar"/>
	</notification>
	<notification name="SaveChanges">
		¿Guardar los cambios?
		<usetemplate canceltext="Cancelar" name="yesnocancelbuttons" notext="No guardar" yestext="Guardar"/>
	</notification>
	<notification name="DeleteNotecard">
		¿Deseas borrar la nota?
		<usetemplate name="okcancelbuttons" notext="Cancelar" yestext="OK"/>
	</notification>
	<notification name="LoadPreviousReportScreenshot">
		¿Deseas incluir la foto anterior en la denuncia?
		<usetemplate name="okcancelbuttons" notext="Cancelar" yestext="Aceptar"/>
	</notification>
	<notification name="GestureSaveFailedTooManySteps">
		Fallo al guardar el gesto.
El gesto tiene demasiados pasos.
Intenta quitarle algunos y vuelve a guardarlo.
	</notification>
	<notification name="GestureSaveFailedTryAgain">
		Fallo al guardar el gesto. Por favor, vuelve a intentarlo en un minuto.
	</notification>
	<notification name="GestureSaveFailedObjectNotFound">
		No se ha podido guardar el gesto porque no se pudo encontrar el objeto o el inventario del objeto asociado.
El objeto debe de haber sido borrado o estar fuera de alcance (&apos;out of range&apos;).
	</notification>
	<notification name="GestureSaveFailedReason">
		Al guardar un gesto se ha producido un problema por: [REASON]. Por favor, vuelve a intentar guardarlo más tarde.
	</notification>
	<notification name="SaveNotecardFailObjectNotFound">
		No se ha podido guardar la nota porque no se pudo encontrar el objeto o el inventario del objeto asociado.
El objeto debe de haber sido borrado o estar fuera de alcance (&apos;out of range&apos;).
	</notification>
	<notification name="SaveNotecardFailReason">
		Al guardar una nota se ha producido un problema por: [REASON]. Por favor, vuelve a intentar guardarla más tarde.
	</notification>
	<notification name="ScriptCannotUndo">
		No se han podido deshacer todos los cambios en tu versión del script.
¿Quieres cargar la última versión guardada en el servidor?
(**Cuidado** No podrás deshacer esta operación).
		<usetemplate name="okcancelbuttons" notext="Cancelar" yestext="Aceptar"/>
	</notification>
	<notification name="SaveScriptFailObjectNotFound">
		No se ha podido guardar el script porque no se pudo encontrar el objeto en que está incluído.
El objeto debe de haber sido borrado o estar fuera de alcance (&apos;out of range&apos;)..
	</notification>
	<notification name="StartRegionEmpty">
		No está definida tu región inicial.
Por favor, escribe el nombre de la región en el cuadro de Posición inicial o elige para esa posición Mi Base o Mi última posición.
		<usetemplate name="okbutton" yestext="Aceptar"/>
	</notification>
	<notification name="CouldNotStartStopScript">
		No se ha podido ejecutar o detener el script porque no se pudo encontrar el objeto en que está incluído.
El objeto debe de haber sido borrado o estar fuera de alcance (&apos;out of range&apos;)..
	</notification>
	<notification name="CannotDownloadFile">
		No se ha podido descargar el archivo.
	</notification>
	<notification name="CannotWriteFile">
		No se ha podido escribir el archivo [[FILE]]
	</notification>
	<notification name="UnsupportedHardware">
		Debes saber que tu ordenador no cumple los requisitos mínimos para la utilización de [APP_NAME]. Puede que experimentes un rendimiento muy bajo. Desafortunadamente, [SUPPORT_SITE] no puede dar asistencia técnica a sistemas con una configuración no admitida.

¿Ir a [_URL] para más información?
		<url name="url" option="0">
			http://secondlife.com/support/sysreqs.php?lang=es
		</url>
		<usetemplate ignoretext="El hardware de mi ordenador no está admitido" name="okcancelignore" notext="No" yestext="Sí"/>
	</notification>
	<notification name="OldGPUDriver">
		Probablemente ya existe un controlador más reciente para tu procesador de gráficos.  La actualización del controlador de gráficos puede mejorar sustancialmente el rendimiento.

¿Deseas visitar [URL] para buscar controladores actualizados?
		<url name="url">
			[URL]
		</url>
		<usetemplate ignoretext="Mi controlador de gráficos no está actualizado" name="okcancelignore" notext="No" yestext="Sí"/>
	</notification>
	<notification name="UnknownGPU">
		Tu sistema usa una tarjeta gráfica que [APP_NAME] no reconoce.
Suele suceder con hardware nuevo que todavía no ha sido probado con [APP_NAME].  Probablemente todo irá bien, pero puede que tengas que ajustar tus configuraciones gráficas.
(Avatar &gt; Preferencias &gt; Gráficos).
		<form name="form">
			<ignore name="ignore" text="No se ha podido identificar mi tarjeta gráfica"/>
		</form>
	</notification>
	<notification name="DisplaySettingsNoShaders">
		[APP_NAME] se cae al iniciar los controladores gráficos.
La calidad de los gráficos se configurará en Baja para prevenir algunos errores comunes de los gráficos. Esto desactivará algunas prestaciones.
Te recomendamos actualizar los controladores de tu tarjeta gráfica.
La calidad gráfica puede ajustarse en Avatar &gt; Preferencias &gt; Gráficos.
	</notification>
	<notification name="RegionNoTerraforming">
		En la región [REGION] no se permite modificar el terreno.
	</notification>
	<notification name="ParcelNoTerraforming">
		No tienes permiso para modificar el terreno de la parcela [PARCEL].
	</notification>
	<notification name="CannotCopyWarning">
		No tienes permiso para copiar los elementos siguientes:
[ITEMS] y, si los das, los perderás del inventario. ¿Seguro que quieres ofrecerlos?
		<usetemplate name="okcancelbuttons" notext="No" yestext="Sí"/>
	</notification>
	<notification name="CannotGiveItem">
		No se ha podido dar el ítem del inventario.
	</notification>
	<notification name="TransactionCancelled">
		Transacción cancelada.
	</notification>
	<notification name="TooManyItems">
		No puedes dar más de 42 items en una única transferencia de inventario.
	</notification>
	<notification name="NoItems">
		No tienes permiso para transferir el ítem seleccionado.
	</notification>
	<notification name="CannotCopyCountItems">
		No tienes permiso para copiar [COUNT] de los
items seleccionados. Si los das, los perderás de tu inventario.
¿Realmente quieres darlos?
		<usetemplate name="okcancelbuttons" notext="No" yestext="Sí"/>
	</notification>
	<notification name="CannotGiveCategory">
		No tienes permiso para transferir
la carpeta seleccionada.
	</notification>
	<notification name="FreezeAvatar">
		¿Congelar a este avatar?
Temporalmente, será incapaz de moverse, usar el chat, o interactuar con el mundo.
		<usetemplate canceltext="Cancelar" name="yesnocancelbuttons" notext="Descongelarlo" yestext="Congelarlo"/>
	</notification>
	<notification name="FreezeAvatarFullname">
		¿Congelar a [AVATAR_NAME]?
Temporalmente, será incapaz de moverse, usar el chat, o interactuar con el mundo.
		<usetemplate canceltext="Cancelar" name="yesnocancelbuttons" notext="Descongelarlo" yestext="Congelarlo"/>
	</notification>
	<notification name="FreezeAvatarMultiple">
		¿Congelar a los siguientes avatares?
		
[RESIDENTS]
 
Se les impedirá temporalmente moverse comunicarse por cat o interactuar con el mundo.
		<usetemplate canceltext="Cancelar" name="yesnocancelbuttons" notext="Descongelar" yestext="Congelar"/>
	</notification>  
	<notification name="EjectAvatarFullname">
		¿Expulsar a [AVATAR_NAME] de tu terreno?
		<usetemplate canceltext="Cancelar" name="yesnocancelbuttons" notext="Expulsar y Prohibir el acceso" yestext="Expulsar"/>
	</notification>
	<notification name="EjectAvatarNoBan">
		¿Expulsar a este avatar de tu terreno?
		<usetemplate name="okcancelbuttons" notext="Cancelar" yestext="Expulsar"/>
	</notification>
	<notification name="EjectAvatarFullnameNoBan">
		¿Expulsar a [AVATAR_NAME] de tu terreno?
		<usetemplate name="okcancelbuttons" notext="Cancelar" yestext="Expulsar"/>
	</notification>
	<notification name="EjectAvatarMultiple">
		¿Expulsar a los siguientes avatares de tu terreno?

[RESIDENTS]
		<usetemplate canceltext="Cancelar" name="yesnocancelbuttons" notext="Expulsar y prohibir entrada" yestext="Expulsar"/>
	</notification>
	<notification name="EjectAvatarMultipleNoBan">
		¿Expulsar a los siguientes avatares de tu terreno?

[RESIDENTS]
		<usetemplate name="okcancelbuttons" notext="Cancelar" yestext="Expulsar"/>
	</notification>
	<notification name="EjectAvatarFromGroup">
		Has expulsado a [AVATAR_NAME] del grupo [GROUP_NAME]
	</notification>
	<notification name="AcquireErrorTooManyObjects">
		ERROR DE ADQUISICIÓN: Demasiados objetos seleccionados.
	</notification>
	<notification name="AcquireErrorObjectSpan">
		ERROR DE ADQUISICIÓN: Los objetos están en más de una región.
Por favor, mueve todos los objetos a adquirir a la
misma región.
	</notification>
	<notification name="PromptGoToCurrencyPage">
		[EXTRA]

¿Ir a [_URL] para informarte sobre la compra de L$?
		<url name="url">
			http://secondlife.com/app/currency/?lang=es-ES
		</url>
		<usetemplate name="okcancelbuttons" notext="Cancelar" yestext="Aceptar"/>
	</notification>
	<notification name="MuteLimitReached">
		No se puede añadir una entrada nueva a la lista de bloqueados porque has alcanzado el límite de [MUTE_LIMIT] entradas.
	</notification>
	<notification name="UnableToLinkObjects">
		No se pudo enlazar estos [COUNT] objetos.
Puedes enlazar [MAX] objetos como máximo.
	</notification>
	<notification name="CannotLinkIncompleteSet">
		Sólo puedes enlazar objetos completos (no sus partes), y debes
seleccionar más de uno.
	</notification>
	<notification name="CannotLinkModify">
		Imposible enlazarlos, porque no tienes permiso para modificar
todos los objetos.

Por favor, asegúrate de que no hay ninguno bloqueado y de que eres el propietario de todos.
	</notification>
	<notification name="CannotLinkPermanent">
		Los objetos no pueden ser enlazados a través del límite de la región.
	</notification>
	<notification name="CannotLinkPermanent">
		No se pueden vincular objetos a través de límites de región.
	</notification>
	<notification name="CannotLinkAcrossRegions">
		No se pueden vincular objetos a través de límites de región.
	</notification>
	<notification name="CannotLinkDifferentOwners">
		Imposible enlazarlos porque hay objetos de distintos propietarios.

Por favor, asegúrate de que eres el propietario de todos los objetos seleccionados.
	</notification>
	<notification name="NoFileExtension">
		No hay extensión de archivo en: &apos;[FILE]&apos;

Por favor, asegúrate de que la extensión del archivo es correcta.
	</notification>
	<notification name="InvalidFileExtension">
		Extensión de archivo inválida: [EXTENSION]
Se admiten [VALIDS]
		<usetemplate name="okbutton" yestext="Aceptar"/>
	</notification>
	<notification name="CannotUploadSoundFile">
		No se pudo abrir para su lectura el archivo de sonido que has subido:
[FILE]
	</notification>
	<notification name="SoundFileNotRIFF">
		El archivo no parece ser un RIFF WAVE:
[FILE]
	</notification>
	<notification name="SoundFileNotPCM">
		El archivo no parece ser de audio PCM WAVE:
[FILE]
	</notification>
	<notification name="SoundFileInvalidChannelCount">
		El archivo no tiene un número de canales válido (debe ser mono o estéreo):
[FILE]
	</notification>
	<notification name="SoundFileInvalidSampleRate">
		No parece que el archivo tenga una frecuencia de muestreo (sample rate) adecuada (debe de ser 44.1k):
[FILE]
	</notification>
	<notification name="SoundFileInvalidWordSize">
		No parece que el archivo tenga un tamaño de palabra (word size) adecuado (debe de ser de 8 o 16 bits):
[FILE]
	</notification>
	<notification name="SoundFileInvalidHeader">
		No se encontró el fragmento &apos;data&apos; en la cabecera del archivo WAV:
[FILE]
	</notification>
	<notification name="SoundFileInvalidChunkSize">
		Tamaño de fragmento equivocado en el archivo WAV:
[FILE]
	</notification>
	<notification name="SoundFileInvalidTooLong">
		El archivo de audio es demasiado largo (debe ser como máximo de [MAX_LENGTH] segundos):
[FILE]
	</notification>
	<notification name="ProblemWithFile">
		Problemas con el archivo [FILE]:

[REASON]
	</notification>
	<notification name="CannotOpenTemporarySoundFile">
		No se ha podido abrir para su escritura el archivo comprimido de sonido: [FILE]
	</notification>
	<notification name="UnknownVorbisEncodeFailure">
		Codificación Vorbis desconocida, fallo en: [FILE]
	</notification>
	<notification name="CannotEncodeFile">
		No se puede codificar el archivo: [FILE]
	</notification>
	<notification name="CorruptedProtectedDataStore">
		No se pueden cumplimentar los campos de nombre de usuario y contraseña. Esto puede deberse a un cambio de configuración de la red.
		<usetemplate name="okbutton" yestext="Aceptar"/>
	</notification>
	<notification name="CorruptResourceFile">
		Archivo de recursos corrupto: [FILE]
	</notification>
	<notification name="UnknownResourceFileVersion">
		Versión desconocida de archivo de recursos Linden en el archivo: [FILE]
	</notification>
	<notification name="UnableToCreateOutputFile">
		No se ha podido crear el archivo de salida: [FILE]
	</notification>
	<notification name="DoNotSupportBulkAnimationUpload">
		Actualmente, [APP_NAME] no admite la subida masiva de animaciones en formato BVH.
	</notification>
	<notification name="CannotUploadReason">
		No se ha podido subir [FILE] por la siguiente razón: [REASON]
Por favor, inténtalo más tarde.
	</notification>
	<notification name="LandmarkCreated">
		Se ha añadido &quot;[LANDMARK_NAME]&quot; a tu carpeta [FOLDER_NAME].
	</notification>
	<notification name="LandmarkAlreadyExists">
		Ya tienes un hito de esta localización.
		<usetemplate name="okbutton" yestext="Aceptar"/>
	</notification>
	<notification name="CannotCreateLandmarkNotOwner">
		No puedes crear un hito aquí porque el propietario del terreno no lo permite.
	</notification>
	<notification name="CannotRecompileSelectObjectsNoScripts">
		No se pudo &apos;recompilar&apos;.
Selecciona un objeto con script.
	</notification>
	<notification name="CannotRecompileSelectObjectsNoPermission">
		No se pudo &apos;recompilar&apos;.

Selecciona objetos con scripts de los que tengas permiso de modificación.
	</notification>
	<notification name="CannotResetSelectObjectsNoScripts">
		No se pudo &apos;reiniciar&apos;.

Selecciona objetos con scripts.
	</notification>
	<notification name="CannotdeleteSelectObjectsNoScripts">
		No se pudo &apos;eliminar&apos;.
		
Selecciona objetos con scripts.
	</notification>
	<notification name="CannotResetSelectObjectsNoPermission">
		No se pudo &apos;reiniciar&apos;.

Selecciona objetos con scripts de los que tengas permiso de modificación.
	</notification>
	<notification name="CannotOpenScriptObjectNoMod">
		Imposible abrir el script del objeto sin permisos de modificación.
	</notification>
	<notification name="CannotSetRunningSelectObjectsNoScripts">
		No se puede configurar ningún script como &apos;ejecutándose&apos;.

Selecciona objetos con scripts.
	</notification>
	<notification name="CannotSetRunningNotSelectObjectsNoScripts">
		No se puede configurar ningún script como &apos;no ejecutándose&apos;.

Selecciona objetos con scripts.
	</notification>
	<notification name="NoFrontmostFloater">
		No hay nada que guardar.
	</notification>
	<notification name="SeachFilteredOnShortWords">
		Se ha modificado tu búsqueda
eliminando las palabras demasiado cortas.

Buscando: [FINALQUERY]
	</notification>
	<notification name="SeachFilteredOnShortWordsEmpty">
		Los términos de tu búsqueda son muy cortos,
por lo que no se ha hecho la búsqueda.
	</notification>
	<notification name="CouldNotTeleportReason">
		Fallo en el teleporte.
[REASON]
	</notification>
	<notification name="invalid_tport">
		Ha habido un problema al procesar tu petición de teleporte. Debes volver a iniciar sesión antes de poder teleportarte de nuevo.
Si sigues recibiendo este mensaje, por favor acude al [SUPPORT_SITE].
	</notification>
	<notification name="invalid_region_handoff">
		Ha habido un problema al procesar tu paso a otra región. Debes volver a iniciar sesión para poder pasar de región a región.
Si sigues recibiendo este mensaje, por favor acude al [SUPPORT_SITE].
	</notification>
	<notification name="blocked_tport">
		Lo sentimos, en estos momentos los teleportes están bloqueados. Vuelve a intentarlo en un momento. Si sigues sin poder teleportarte, desconéctate y vuelve a iniciar sesión para solucionar el problema.
	</notification>
	<notification name="nolandmark_tport">
		Lo sentimos, pero el sistema no ha podido localizar el destino de este hito.
	</notification>
	<notification name="timeout_tport">
		Lo sentimos, pero el sistema no ha podido completar el teleporte.
Vuelve a intentarlo en un momento.
	</notification>
	<notification name="noaccess_tport">
		Lo sentimos, pero no tienes acceso al destino de este teleporte.
	</notification>
	<notification name="missing_attach_tport">
		Aún no han llegado tus objetos anexados. Espera unos segundos más o desconéctate y vuelve a iniciar sesión antes de teleportarte.
	</notification>
	<notification name="too_many_uploads_tport">
		La cola de espera en esta región está actualmente obstruida, por lo que tu petición de teleporte no se atenderá en un tiempo prudencial. Por favor, vuelve a intentarlo en unos minutos o ve a una zona menos ocupada.
	</notification>
	<notification name="expired_tport">
		Lo sentimos, pero el sistema no ha podido atender tu petición de teleporte en un tiempo prudencial. Por favor, vuelve a intentarlo en unos pocos minutos.
	</notification>
	<notification name="expired_region_handoff">
		Lo sentimos, pero el sistema no ha podido completar tu paso a otra región en un tiempo prudencial. Por favor, vuelve a intentarlo en unos pocos minutos.
	</notification>
	<notification name="no_host">
		Ha sido imposible encontrar el destino del teleporte: o está desactivado temporalmente o ya no existe. Por favor, vuelve a intentarlo en unos pocos minutos.
	</notification>
	<notification name="no_inventory_host">
		En estos momentos no está disponible el sistema de inventario.
	</notification>
	<notification name="CannotSetLandOwnerNothingSelected">
		No se ha podido configurar el propietario del terreno:
no se ha seleccionado una parcela.
	</notification>
	<notification name="CannotSetLandOwnerMultipleRegions">
		No se ha podido obtener la propiedad del terreno porque la selección se extiende por varias regiones. Por favor, selecciona un área más pequeña y vuelve a intentarlo.
	</notification>
	<notification name="ForceOwnerAuctionWarning">
		Esta parcela está subastándose. Forzar su propiedad cancelará la subasta y, potencialmente, puede disgustar a algunos residentes si la puja ya ha empezado.
¿Forzar la propiedad?
		<usetemplate name="okcancelbuttons" notext="Cancelar" yestext="Aceptar"/>
	</notification>
	<notification name="CannotContentifyNothingSelected">
		No se ha podido &apos;contentify&apos;:
no se ha seleccionado una parcela.
	</notification>
	<notification name="CannotContentifyNoRegion">
		No se ha podido &apos;contentify&apos;:
no se ha seleccionado una región.
	</notification>
	<notification name="CannotReleaseLandNothingSelected">
		No se ha podido abandonar el terreno:
no se ha seleccionado una parcela.
	</notification>
	<notification name="CannotReleaseLandNoRegion">
		No se ha podido abandonar el terreno:
no se ha podido encontrar la región.
	</notification>
	<notification name="CannotBuyLandNothingSelected">
		Imposible comprar terreno:
no se ha seleccionado una parcela.
	</notification>
	<notification name="CannotBuyLandNoRegion">
		Imposible comprar terreno:
no se ha podido encontrar en qué región está.
	</notification>
	<notification name="CannotCloseFloaterBuyLand">
		No puedes cerrar la ventana de Comprar terreno hasta que [APP_NAME] calcule el precio de esta transacción.
	</notification>
	<notification name="CannotDeedLandNothingSelected">
		No se ha podido ceder el terreno:
no se ha seleccionado una parcela.
	</notification>
	<notification name="CannotDeedLandNoGroup">
		No se ha podido ceder el terreno:
no has seleccionado un grupo.
	</notification>
	<notification name="CannotDeedLandNoRegion">
		No se ha podido ceder el terreno:
Ha sido imposible encontrar en qué región está.
	</notification>
	<notification name="CannotDeedLandMultipleSelected">
		No se ha podido ceder el terreno:
has seleccionado varias parcelas.

Inténtalo seleccionando sólo una.
	</notification>
	<notification name="ParcelCanPlayMedia">
		Este lugar proporciona flujos de medios, que pueden requerir más ancho de banda.
		
¿Quieres reproducir flujos de medios cuando estén disponibles?
(Puedes cambiar esta opción más tarde en Preferencias &gt; Sonido y medios).
		<form name="form">
			<button name="Play Media Now" text="Reproducir ahora"/>
			<button name="Always Play Media" text="Reproducir siempre"/>
			<button name="Do Not Pley Media" text="No reproducir"/>
		</form>
	</notification>
	<notification name="CannotDeedLandWaitingForServer">
		No se ha podido ceder el terreno:
esperando que el servidor informe acerca de la propiedad.

Por favor, vuelve a intentarlo.
	</notification>
	<notification name="CannotDeedLandNoTransfer">
		No se ha podido ceder el terreno:
En la región [REGION] no se permite la cesión de terrenos.
	</notification>
	<notification name="CannotReleaseLandWatingForServer">
		No se ha podido abandonar el terreno:
esperando que el servidor actualice la información de la parcela.

Vuelve a intentarlo en unos segundos.
	</notification>
	<notification name="CannotReleaseLandSelected">
		No se ha podido abandonar el terreno:
no eres propietario de todas las parcelas seleccionadas.

Por favor, selecciona una sola parcela.
	</notification>
	<notification name="CannotReleaseLandDontOwn">
		No se ha podido abandonar el terreno:
no tienes permisos sobre esta parcela.
Las parcelas de tu propiedad se muestran en verde.
	</notification>
	<notification name="CannotReleaseLandRegionNotFound">
		No se ha podido abandonar el terreno:
Ha sido imposible encontrar en qué región está.
	</notification>
	<notification name="CannotReleaseLandNoTransfer">
		No se ha podido abandonar el terreno:
En la región [REGION] no se permite la cesión de terrenos.
	</notification>
	<notification name="CannotReleaseLandPartialSelection">
		No se ha podido abandonar el terreno:
debes seleccionar toda la parcela.

Selecciona una parcela completa o divídela primero.
	</notification>
	<notification name="ReleaseLandWarning">
		Vas a abandonar [AREA] m² de terreno.
Al hacerlo dejarás de poseerlo, pero no recibirás ningún L$.

¿Abandonar este terreno?
		<usetemplate name="okcancelbuttons" notext="Cancelar" yestext="Aceptar"/>
	</notification>
	<notification name="CannotDivideLandNothingSelected">
		No se ha podido dividir el terreno:

No has seleccionado ninguna parcela.
	</notification>
	<notification name="CannotDivideLandPartialSelection">
		No se ha podido dividir el terreno:

Has seleccionado una parcela entera.
Inténtalo seleccionando una parte.
	</notification>
	<notification name="LandDivideWarning">
		Dividir este terreno lo separará en dos parcelas, cada una de las cuales tendrá su propia configuración. Tras esta operación se restablecerán algunas configuraciones a sus valores por defecto.

¿Dividir el terreno?
		<usetemplate name="okcancelbuttons" notext="Cancelar" yestext="Aceptar"/>
	</notification>
	<notification name="CannotDivideLandNoRegion">
		No se ha podido dividir el terreno:
Ha sido imposible encontrar en qué región está.
	</notification>
	<notification name="CannotJoinLandNoRegion">
		No se ha podido unir el terreno:
Ha sido imposible encontrar en qué región está.
	</notification>
	<notification name="CannotJoinLandNothingSelected">
		No se ha podido unir el terreno:
No hay parcelas seleccionadas.
	</notification>
	<notification name="CannotJoinLandEntireParcelSelected">
		No se ha podido unir el terreno:
Sólo has seleccionado una parcela.

Selecciona terreno que incluya algo de ambas parcelas.
	</notification>
	<notification name="CannotJoinLandSelection">
		No se ha podido unir el terreno:
Debes seleccionar más de una parcela.

Selecciona terreno que incluya algo de ambas parcelas.
	</notification>
	<notification name="JoinLandWarning">
		Al unir este terreno crearás una parcela más grande formada por todas aquellas que tengan parte en el rectángulo seleccionado.
Deberás reconfigurar el nombre y las opciones de la nueva parcela.

¿Unir el terreno?
		<usetemplate name="okcancelbuttons" notext="Cancelar" yestext="Aceptar"/>
	</notification>
	<notification name="ConfirmNotecardSave">
		Esta nota debe guardarse antes de que puedas copiarla o verla. ¿Guardar la nota?
		<usetemplate name="okcancelbuttons" notext="Cancelar" yestext="Aceptar"/>
	</notification>
	<notification name="ConfirmItemCopy">
		¿Copiar este ítem a tu inventario?
		<usetemplate name="okcancelbuttons" notext="Cancelar" yestext="Copiar"/>
	</notification>
	<notification name="ResolutionSwitchFail">
		Fallo al cambiar la resolución a [RESX] por [RESY]
	</notification>
	<notification name="ErrorUndefinedGrasses">
		Error, hierbas no definidas: [SPECIES]
	</notification>
	<notification name="ErrorUndefinedTrees">
		Error, árboles no definidos: [SPECIES]
	</notification>
	<notification name="CannotSaveWearableOutOfSpace">
		No se ha podido guardar el archivo &apos;[NAME]&apos;. Tendrás que liberar algo de espacio en tu disco duro y guardarlo de nuevo.
	</notification>
	<notification name="CannotSaveToAssetStore">
		No se ha podido guardar [NAME] en la almacén central de activos.
Generalmente, esto es un fallo pasajero. Por favor, personaliza y guarda el ítem de aquí a unos minutos.
	</notification>
	<notification name="YouHaveBeenLoggedOut">
		Vaya, se ha cerrado tu sesión en [CURRENT_GRID].
            [MESSAGE]
		<usetemplate name="okcancelbuttons" notext="Salir" yestext="Ver MI y Chat"/>
	</notification>
	<notification name="OnlyOfficerCanBuyLand">
		No se ha podido comprar terreno para el grupo:
no tienes permiso para comprar terreno para el grupo que tienes activado actualmente.
	</notification>
	<notification label="Añadir como amigo" name="AddFriendWithMessage">
		Los amigos pueden darse permiso para localizarse en el mapa y para saber si el otro está conectado.

¿Ofrecer amistad a [NAME]?
		<form name="form">
			<input name="message">
				¿Quieres formar parte de mis amigos?
			</input>
			<button name="Offer" text="Aceptar"/>
			<button name="Cancel" text="Cancelar"/>
		</form>
	</notification>
	<notification label="Añadir lista de reemplazo automático" name="AddAutoReplaceList">
		Nombre de la nueva lista:
		<form name="form">
			<button name="SetName" text="Aceptar"/>
		</form>
	</notification>
	<notification label="Cambiar nombre de la lista de reemplazo automático" name="RenameAutoReplaceList">
		El nombre &apos;[DUPNAME]&apos; ya se está utilizando.
    Escribe un nuevo nombre que sea único:
		<form name="form">
			<button name="ReplaceList" text="Reemplazar la lista actual"/>
			<button name="SetName" text="Usar un nuevo nombre"/>
		</form>
	</notification>
	<notification name="InvalidAutoReplaceEntry">
		La palabra clave debe ser una única palabra y el reemplazo no puede estar vacío.
	</notification>
	<notification name="InvalidAutoReplaceList">
		La lista de reemplazo no es válida.
	</notification>
	<notification name="SpellingDictImportRequired">
		Debes especificar un archivo, un nombre y un idioma.
	</notification>
	<notification name="SpellingDictIsSecondary">
		El diccionario [DIC_NAME] aparentemente no contiene un archivo &quot;aff&quot;, lo cual significa que es un diccionario &quot;secundario&quot;.
Puedes utilizarlo como un diccionario adicional, pero no como el diccionario principal.

Consulta https://wiki.secondlife.com/wiki/Adding_Spelling_Dictionaries
	</notification>
	<notification name="SpellingDictImportFailed">
		No se puede copiar
    [FROM_NAME]
    a
    [TO_NAME]
	</notification>
	<notification label="Guardar el vestuario" name="SaveOutfitAs">
		Guardar como un nuevo vestuario todo lo que llevo puesto:
		<form name="form">
			<input name="message">
				[DESC] (nuevo)
			</input>
			<button name="OK" text="Aceptar"/>
			<button name="Cancel" text="Cancelar"/>
		</form>
	</notification>
	<notification label="Guardar artículo" name="SaveWearableAs">
		Guardar el ítem en mi inventario como:
		<form name="form">
			<input name="message">
				[DESC] (nuevo)
			</input>
			<button name="OK" text="Aceptar"/>
			<button name="Cancel" text="Cancelar"/>
		</form>
	</notification>
	<notification label="Renombrar el vestuario" name="RenameOutfit">
		Nuevo nombre del vestuario:
		<form name="form">
			<input name="new_name">
				[NAME]
			</input>
			<button name="OK" text="Aceptar"/>
			<button name="Cancel" text="Cancelar"/>
		</form>
	</notification>
	<notification name="RemoveFromFriends">
		¿Quieres romper tu amistad con [NAME]?
		<usetemplate name="okcancelbuttons" notext="Cancelar" yestext="Aceptar"/>
	</notification>
	<notification name="RemoveMultipleFromFriends">
		¿Quieres retirarle tu amistad a los residentes seleccionados?
		<usetemplate name="okcancelbuttons" notext="Cancelar" yestext="Aceptar"/>
	</notification>
	<notification name="GodDeleteAllScriptedPublicObjectsByUser">
		¿Estás seguro de que quieres BORRAR TODOS los objetos con scripts que sean propiedad de
** [AVATAR_NAME] **
en todos los terrenos de otros en esta región?
		<usetemplate name="okcancelbuttons" notext="Cancelar" yestext="Aceptar"/>
	</notification>
	<notification name="GodDeleteAllScriptedObjectsByUser">
		¿Estás seguro de que quieres BORRAR TODOS los objetos con scripts que sean propiedad de
** [AVATAR_NAME] **
en TODO EL TERRENO de esta región?
		<usetemplate name="okcancelbuttons" notext="Cancelar" yestext="Aceptar"/>
	</notification>
	<notification name="GodDeleteAllObjectsByUser">
		¿Estás seguro de que quieres BORRAR TODOS los objetos (con o sin scripts) que sean propiedad de
** [AVATAR_NAME] **
en TODO EL TERRENO de esta región?
		<usetemplate name="okcancelbuttons" notext="Cancelar" yestext="Aceptar"/>
	</notification>
	<notification name="BlankClassifiedName">
		Debes especificar un nombre para tu clasificado.
	</notification>
	<notification name="MinClassifiedPrice">
		El pago para aparecer en la lista debe ser de, al menos, [MIN_PRICE] L$.

Por favor, elige un pago mayor.
	</notification>
	<notification name="ConfirmItemDeleteHasLinks">
		Por lo menos uno de los elementos seleccionados tiene enlaces que lo señalan. Si eliminas este elemento, los enlaces dejarán de funcionar permanentemente. Lo más recomendable es eliminar primero los enlaces.

¿Estás seguro de que quieres eliminar los elementos?
		<usetemplate name="okcancelbuttons" notext="Cancelar" yestext="Aceptar"/>
	</notification>
	<notification name="ConfirmObjectDeleteLock">
		Al menos uno de los items que has seleccionado está bloqueado.

¿Estás seguro de que quieres borrar estos items?
		<usetemplate name="okcancelbuttons" notext="Cancelar" yestext="Aceptar"/>
	</notification>
	<notification name="ConfirmObjectDeleteNoCopy">
		Al menos uno de los items que has seleccionado no es copiable.

¿Estás seguro de que quieres borrar estos items?
		<usetemplate name="okcancelbuttons" notext="Cancelar" yestext="Aceptar"/>
	</notification>
	<notification name="ConfirmObjectDeleteNoOwn">
		No eres el propietario de, al menos, uno de los items que has seleccionado.

¿Estás seguro de que quieres borrar estos items?
		<usetemplate name="okcancelbuttons" notext="Cancelar" yestext="Aceptar"/>
	</notification>
	<notification name="ConfirmObjectDeleteLockNoCopy">
		Al menos un objeto está bloqueado.
Al menos un objeto no es copiable.

¿Estás seguro de que quieres borrar estos items?
		<usetemplate name="okcancelbuttons" notext="Cancelar" yestext="Aceptar"/>
	</notification>
	<notification name="ConfirmObjectDeleteLockNoOwn">
		Al menos un objeto está bloqueado.
No eres propietario de, al menos, un objeto.

¿Estás seguro de que quieres borrar estos items?
		<usetemplate name="okcancelbuttons" notext="Cancelar" yestext="Aceptar"/>
	</notification>
	<notification name="ConfirmObjectDeleteNoCopyNoOwn">
		Al menos un objeto no es copiable.
No eres propietario de, al menos, un objeto.

¿Estás seguro de que quieres borrar estos items?
		<usetemplate name="okcancelbuttons" notext="Cancelar" yestext="Aceptar"/>
	</notification>
	<notification name="ConfirmObjectDeleteLockNoCopyNoOwn">
		Al menos un objeto está bloqueado.
Al menos un objeto no es copiable.
No eres propietario de, al menos, un objeto.

¿Estás seguro de que quieres borrar estos items?
		<usetemplate name="okcancelbuttons" notext="Cancelar" yestext="Aceptar"/>
	</notification>
	<notification name="ConfirmObjectTakeLock">
		Al menos un objeto está bloqueado.

¿Estás seguro de que quieres tomar estos items?
		<usetemplate name="okcancelbuttons" notext="Cancelar" yestext="Aceptar"/>
	</notification>
	<notification name="ConfirmObjectTakeNoOwn">
		No eres el propietario de todos los objetos que estás tomando.
Si sigues, se aplicarán los permisos marcados para el próximo propietario, y es posible que se restrinja tu posibilidad de hacer modificaciones o copias.
Aún así, puedes tomar lo actualmente seleccionado.

¿Estás seguro de que quieres tomar estos items?
		<usetemplate name="okcancelbuttons" notext="Cancelar" yestext="Aceptar"/>
	</notification>
	<notification name="ConfirmObjectTakeLockNoOwn">
		Al menos un objeto está bloqueado.
No eres el propietario de todos los objetos que estás tomando.
Si sigues, se aplicarán los permisos marcados para el próximo propietario, y es posible que se restrinja tu posibilidad de hacer modificaciones o copias.
Aún así, puedes tomar lo actualmente seleccionado.

¿Estás seguro de que quieres tomar estos items?
		<usetemplate name="okcancelbuttons" notext="Cancelar" yestext="Aceptar"/>
	</notification>
	<notification name="CantBuyLandAcrossMultipleRegions">
		No se ha podido hacer la compra porque el terreno seleccionado se extiende por varias regiones.

Por favor, selecciona un área más pequeña y vuelve a intentarlo.
	</notification>
	<notification name="DeedLandToGroup">
		Al ceder esta parcela, se requerirá al grupo que tenga y mantenga el crédito suficiente para uso de terreno.
El precio de compra de la parcela no se le reembolsará al propietario.
Si se vende una parcela cedida, el precio de venta se dividirá a partes iguales entre los miembros del grupo.

¿Ceder estos [AREA] m² de terreno al grupo
&apos;[GROUP_NAME]&apos;?
		<usetemplate name="okcancelbuttons" notext="Cancelar" yestext="Aceptar"/>
	</notification>
	<notification name="DeedLandToGroupWithContribution">
		Al ceder esta parcela, el grupo deberá poseer y mantener el número suficiente de créditos de uso de terreno.
La cesión incluirá una contribución simultánea de terreno al grupo de &quot;[NAME]&quot;.
El precio de compra del terreno no se le reembolsará al propietario. Si se vende una parcela cedida, el precio de venta se dividirá en partes iguales entre los miembros del grupo.

¿Ceder este terreno de [AREA] m² al grupo &apos;[GROUP_NAME]&apos;?
		<usetemplate name="okcancelbuttons" notext="Cancelar" yestext="Aceptar"/>
	</notification>
	<notification name="DisplaySetToSafe">
		Las configuraciones que se muestran se han fijado en los niveles guardados, pues especificaste la opción de guardarlos.
	</notification>
	<notification name="DisplaySetToRecommendedGPUChange">
		La configuración de pantalla se ha establecido en los niveles recomendados porque tu tarjeta de gráficos ha cambiado
de &apos;[LAST_GPU]&apos;
a &apos;[THIS_GPU]&apos;
	</notification>
	<notification name="DisplaySetToRecommendedFeatureChange">
		La configuración de pantalla se ha establecido en los niveles recomendados a causa de un cambio en el subsistema de renderizado.
	</notification>
	<notification name="ErrorMessage">
		[ERROR_MESSAGE]
		<usetemplate name="okbutton" yestext="Aceptar"/>
	</notification>
	<notification name="AvatarMovedDesired">
		La localización solicitada no está disponible en estos momentos.
Se te ha llevado a una región cercana.
	</notification>
	<notification name="AvatarMovedLast">
		En estos momentos no está disponible la posición solicitada.
Se te ha llevado a una región cercana.
	</notification>
	<notification name="AvatarMovedHome">
		En estos momentos no está disponible tu Base.
Se te ha llevado a una región cercana.
Quizá quieras configurar una nueva posición para tu Base.
	</notification>
	<notification name="ClothingLoading">
		Aún está descargándose tu ropa.
Puedes usar [CURRENT_GRID] de forma normal; los demás residentes te verán correctamente.
		<form name="form">
			<ignore name="ignore" text="La ropa está tardando mucho en descargarse"/>
		</form>
	</notification>
	<notification name="AgentComplexityWithVisibility">
		La [https://community.secondlife.com/t5/English-Knowledge-Base/Avatar-Rendering-Complexity/ta-p/2967838 complejidad de tu avatar] es [AGENT_COMPLEXITY]. 
[OVERLIMIT_MSG]
		<usetemplate ignoretext="Avisarme si la complejidad de mi avatar puede ser excesiva" name="notifyignore"/>
	</notification>
	<notification name="AgentComplexity">
		La [https://community.secondlife.com/t5/English-Knowledge-Base/Avatar-Rendering-Complexity/ta-p/2967838 complejidad de tu avatar] es [AGENT_COMPLEXITY].
		<usetemplate ignoretext="Advertirme cuando cambie la complejidad de mi avatar" name="notifyignore"/>
	</notification>
	<notification name="HUDComplexityWarning">
		[HUD_REASON], es probable que afecte negativamente al rendimiento.
		<usetemplate ignoretext="Avisarme si la complejidad de mi HUD es excesiva" name="notifyignore"/>
	</notification>
	<notification name="FirstRun">
		Se ha completado la instalación de [APP_NAME].

Si es la primera vez que usas [CURRENT_GRID], debes crear una cuenta para poder iniciar una sesión.
		<usetemplate name="okcancelbuttons" notext="Continuar" yestext="Crear cuenta..."/>
	</notification>
	<notification name="LoginPacketNeverReceived">
		Tenemos problemas de conexión. Puede deberse a un problema de tu conexión a Internet o de [SECOND_LIFE_GRID].

Puedes revisar tu conexión a Internet y volver a intentarlo en unos minutos, pulsar Ayuda para conectarte a [SUPPORT_SITE], o pulsar Teleporte para intentar teleportarte a tu Base.
		<url name="url">
			http://es.secondlife.com/support/
		</url>
		<form name="form">
			<button name="OK" text="Aceptar"/>
			<button name="Help" text="Ayuda"/>
			<button name="Teleport" text="Teleporte"/>
		</form>
	</notification>
	<notification name="WelcomeChooseSex">
		Tu avatar aparecerá en un momento.

Para caminar, usa las teclas del cursor.
En cualquier momento, puedes pulsar la tecla F1 para obtener ayuda o para aprender más acerca de [CURRENT_GRID].
Por favor, elige el avatar masculino o femenino.
Puedes cambiar más adelante tu elección.
		<usetemplate name="okcancelbuttons" notext="Mujer" yestext="Varón"/>
	</notification>
	<notification name="CantTeleportToGrid">
		No se puede hacer el teleporte a [SLURL] porque se encuentra en una red de simuladores ([GRID]) diferente de la actual ([CURRENT_GRID]). Cierra el visor y vuelve a intentarlo.
		<usetemplate name="okbutton" yestext="Aceptar"/>
	</notification>
	<notification name="GeneralCertificateError">
		No se puede establecer la conexión con el servidor.
[REASON]

Nombre del asunto: [SUBJECT_NAME_STRING]
Nombre del emisor: [ISSUER_NAME_STRING]
Válido desde: [VALID_FROM]
Válido hasta: [VALID_TO]
Huella digital MD5: [SHA1_DIGEST]
Huella digital SHA1: [MD5_DIGEST]
Uso de la clave: [KEYUSAGE]
Uso extendido de la clave: [EXTENDEDKEYUSAGE]
Identificador de clave de asunto: [SUBJECTKEYIDENTIFIER]
		<usetemplate name="okbutton" yestext="Aceptar"/>
	</notification>
	<notification name="TrustCertificateError">
		Se desconoce la Autoridad de Certificación de este servidor.

Información del certificado:
Nombre del asunto: [SUBJECT_NAME_STRING]
Nombre del emisor: [ISSUER_NAME_STRING]
Válido desde: [VALID_FROM]
Válido hasta: [VALID_TO]
Huella digital MD5: [SHA1_DIGEST]
Huella digital SHA1: [MD5_DIGEST]
Uso de la clave: [KEYUSAGE]
Uso extendido de la clave: [EXTENDEDKEYUSAGE]
Identificador de clave de asunto: [SUBJECTKEYIDENTIFIER]

¿Deseas confiar en esta Autoridad?
		<usetemplate name="okcancelbuttons" notext="Cancelar" yestext="Confiar"/>
	</notification>
	<notification name="NotEnoughCurrency">
		[NAME] cuesta [PRICE] L$. No tienes suficientes L$ para hacer eso.
	</notification>
	<notification name="GrantedModifyRights">
		[NAME] te ha dado permiso para modificar sus objetos.
	</notification>
	<notification name="RevokedModifyRights">
		[NAME] ha revocado tu permiso para modificar sus objetos.
	</notification>
	<notification name="FlushMapVisibilityCaches">
		Esto limpiará las cachés del mapa en esta región.
Esto sólo es realmente útil para cuestiones de depuración (&apos;debugging&apos;).
(A efectos prácticos, espera 5 minutos, y el mapa de cualquiera se actualizará después de que reinicies sesión).
		<usetemplate name="okcancelbuttons" notext="Cancelar" yestext="Aceptar"/>
	</notification>
	<notification name="BuyOneObjectOnly">
		No se puede comprar más de un objeto a la vez. Por favor, selecciona sólo un objeto y vuelve a intentarlo.
	</notification>
	<notification name="OnlyCopyContentsOfSingleItem">
		No se pueden copiar a la vez los contenidos de más de un objeto.
Por favor, selecciona sólo uno y vuelve a intentarlo.
		<usetemplate name="okcancelbuttons" notext="Cancelar" yestext="Aceptar"/>
	</notification>
	<notification name="KickUsersFromRegion">
		¿Teleportar a su base a todos los residentes en esta región?
		<usetemplate name="okcancelbuttons" notext="Cancelar" yestext="Aceptar"/>
	</notification>
	<notification name="ChangeObjectBonusFactor">
		Si disminuyes el plus de objetos cuando ya se han establecido construcciones en una región, algunos objetos se podrían eliminar o devolver. ¿Estás seguro de que quieres cambiar el plus de objetos?
		<usetemplate ignoretext="Confirmar el cambio del factor de plus del objeto" name="okcancelignore" notext="Cancelar" yestext="Aceptar"/>
	</notification>
	<notification name="EstateObjectReturn">
		¿Estás seguro de que quieres devolver los objetos propiedad de
[USER_NAME]?
		<usetemplate name="okcancelbuttons" notext="Cancelar" yestext="Aceptar"/>
	</notification>
	<notification name="InvalidTerrainBitDepth">
		No se han podido configurar las texturas de la región:
La textura del terreno [TEXTURE_NUM] tiene una profundidad de bits inválida: [TEXTURE_BIT_DEPTH].

Cambia la textura [TEXTURE_NUM] por una imagen de 24 bits y 1024x1024 o menor, y pulsa de nuevo &apos;Aplicar&apos; .
	</notification>
	<notification name="InvalidTerrainSize">
		No se han podido configurar las texturas de la región:
La textura del terreno [TEXTURE_NUM] es demasiado grande: [TEXTURE_SIZE_X]x[TEXTURE_SIZE_Y].

Cambia la textura [TEXTURE_NUM] por una imagen de 24 bits y 1024x1024 o menor, y pulsa de nuevo &apos;Aplicar&apos; .
	</notification>
	<notification name="RawUploadStarted">
		Ha empezado la subida. Dependiendo de la velocidad de tu conexión, llevará hasta dos minutos.
	</notification>
	<notification name="ConfirmBakeTerrain">
		¿Realmente quieres predeterminar el terreno actual, convirtiéndolo en el centro de los limites para elevarlo y rebajarlo, y en el terreno por defecto para la herramienta &apos;Revertir&apos;?
		<usetemplate name="okcancelbuttons" notext="Cancelar" yestext="Aceptar"/>
	</notification>
	<notification name="ConfirmTextureHeights">
		Vas a usar valores inferiores más grandes que los de Intervalos de elevación. ¿Quieres continuar?
		<usetemplate canceltext="No preguntar" name="yesnocancelbuttons" notext="Cancelar" yestext="Aceptar"/>
	</notification>
	<notification name="MaxAllowedAgentOnRegion">
		Sólo puedes tener [MAX_AGENTS] residentes autorizados.
	</notification>
	<notification name="MaxBannedAgentsOnRegion">
		Sólo puedes tener [MAX_BANNED] residentes no admitidos.
	</notification>
	<notification name="MaxAgentOnRegionBatch">
		Fallo al intentar añadir [NUM_ADDED] agentes:
Se superan en [NUM_EXCESS] los [MAX_AGENTS] permitidos en [LIST_TYPE].
	</notification>
	<notification name="MaxAllowedGroupsOnRegion">
		Sólo puedes tener [MAX_GROUPS] grupos permitidos.
		<usetemplate name="okcancelbuttons" notext="Cancelar" yestext="Predeterminar"/>
	</notification>
	<notification name="MaxManagersOnRegion">
		Sólo puedes tener [MAX_MANAGER] administradores del estado.
	</notification>
	<notification name="OwnerCanNotBeDenied">
		No se puede añadir a la lista de residentes no admitidos al propietario del estado.
	</notification>
	<notification name="ProblemAddingEstateManagerBanned">
		No se puede añadir un residente expulsado a la lista de administradores de estado.
	</notification>
	<notification name="CanNotChangeAppearanceUntilLoaded">
		No puedes cambiar la apariencia hasta que no se carguen la ropa y la anatomía.
	</notification>
	<notification name="ClassifiedMustBeAlphanumeric">
		El nombre de tu anuncio clasificado debe empezar o con un número o con una letra de la A a la Z. No se permiten signos de puntuación.
	</notification>
	<notification name="CantSetBuyObject">
		No puede seleccionar Comprar el objeto, porque éste no está en venta.
Por favor, pon en venta el objeto y vuelve a intentarlo.
	</notification>
	<notification name="FinishedRawDownload">
		Finalizada la descarga del archivo raw de terreno en:
[DOWNLOAD_PATH].
	</notification>
	<notification name="DownloadWindowsMandatory">
		Hay una versión nueva de [APP_NAME] disponible.
[MESSAGE]
Debes descargar esta actualización para usar [CURRENT_GRID].
		<usetemplate name="okcancelbuttons" notext="Salir" yestext="Descargarla"/>
	</notification>
	<notification name="DownloadWindows">
		Hay una versión actualizada de [APP_NAME] disponible.
[MESSAGE]
Esta actualización no es obligatoria, pero te sugerimos instalarla para mejorar el rendimiento y la estabilidad.
		<usetemplate name="okcancelbuttons" notext="Continuar" yestext="Descargarla"/>
	</notification>
	<notification name="DownloadWindowsReleaseForDownload">
		Hay una versión actualizada de [APP_NAME] disponible.
[MESSAGE]
Esta actualización no es obligatoria, pero te sugerimos instalarla para mejorar el rendimiento y la estabilidad.
		<usetemplate name="okcancelbuttons" notext="Continuar" yestext="Descargarla"/>
	</notification>
	<notification name="DownloadLinuxMandatory">
		Hay una versión nueva de [APP_NAME] disponible.
[MESSAGE]
Debes descargar esta actualización para usar [APP_NAME].
		<usetemplate name="okcancelbuttons" notext="Salir" yestext="Descargar"/>
	</notification>
	<notification name="DownloadLinux">
		Hay una versión actualizada de [APP_NAME] disponible.
[MESSAGE]
Esta actualización no es obligatoria, pero te sugerimos instalarla para mejorar el rendimiento y la estabilidad.
		<usetemplate name="okcancelbuttons" notext="Continuar" yestext="Descargar"/>
	</notification>
	<notification name="DownloadLinuxReleaseForDownload">
		Hay una versión actualizada de [APP_NAME] disponible.
[MESSAGE]
Esta actualización no es obligatoria, pero te sugerimos instalarla para mejorar el rendimiento y la estabilidad.
		<usetemplate name="okcancelbuttons" notext="Continuar" yestext="Descargar"/>
	</notification>
	<notification name="DownloadMacMandatory">
		Hay una versión nueva de [APP_NAME] disponible.
[MESSAGE]
Debes descargar esta actualización para usar [APP_NAME].

¿Descargarla a tu carpeta de Programas?
		<usetemplate name="okcancelbuttons" notext="Salir" yestext="Descargarla"/>
	</notification>
	<notification name="DownloadMac">
		Hay una versión actualizada de [APP_NAME] disponible.
[MESSAGE]
Esta actualización no es obligatoria, pero te sugerimos instalarla para mejorar el rendimiento y la estabilidad.

¿Descargarla a tu carpeta de Programas?
		<usetemplate name="okcancelbuttons" notext="Continuar" yestext="Descargarla"/>
	</notification>
	<notification name="DownloadMacReleaseForDownload">
		Hay una versión actualizada de [APP_NAME] disponible.
[MESSAGE]
Esta actualización no es obligatoria, pero te sugerimos instalarla para mejorar el rendimiento y la estabilidad.

¿Descargarla a tu carpeta de Programas?
		<usetemplate name="okcancelbuttons" notext="Continuar" yestext="Descargarla"/>
	</notification>
	<notification name="FailedUpdateInstall">
		Se ha producido un error al instalar la actualización del visor.
Descarga e instala el último visor a través de
http://secondlife.com/download.
		<usetemplate name="okbutton" yestext="Aceptar"/>
	</notification>
	<notification name="FailedRequiredUpdateInstall">
		No hemos podido instalar una actualización necesaria. 
No podrás iniciar sesión hasta que [APP_NAME] se haya actualizado.

Descarga e instala el último visor a través de
http://secondlife.com/download.
		<usetemplate name="okbutton" yestext="Salir"/>
	</notification>
	<notification name="UpdaterServiceNotRunning">
		Hay una actualización necesaria para la instalación de Second Life.

Puedes descargar esta actualización de http://www.secondlife.com/downloads
o instalarla ahora.
		<usetemplate name="okcancelbuttons" notext="Salir de Second Life" yestext="Descargar e instalar ahora"/>
	</notification>
	<notification name="DownloadBackgroundTip">
		Hemos descargado una actualización para la instalación de [APP_NAME].
Versión [VERSION] [[RELEASE_NOTES_FULL_URL]; información acerca de esta actualización]
		<usetemplate name="okcancelbuttons" notext="Más tarde..." yestext="Instalar ahora y reiniciar [NOMBRE_APL]"/>
	</notification>
	<notification name="DownloadBackgroundDialog">
		Hemos descargado una actualización para la instalación de [APP_NAME].
Versión [VERSION] [[RELEASE_NOTES_FULL_URL]; información acerca de esta actualización]
		<usetemplate name="okcancelbuttons" notext="Más tarde..." yestext="Instalar ahora y reiniciar [APP_NAME]"/>
	</notification>
	<notification name="RequiredUpdateDownloadedVerboseDialog">
		Hemos descargado una actualización de software necesaria.
Versión [VERSION] [[INFO_URL] Información sobre esta actualización]

Debemos reiniciar [APP_NAME] para instalar la actualización.
		<usetemplate name="okbutton" yestext="Aceptar"/>
	</notification>
	<notification name="RequiredUpdateDownloadedDialog">
		Debemos reiniciar [APP_NAME] para instalar la actualización.
[[INFO_URL] Información sobre esta actualización]
		<usetemplate name="okbutton" yestext="Aceptar"/>
	</notification>
	<notification name="OtherChannelDownloadBackgroundTip">
		Hemos descargado una actualización para tu instalación de [APP_NAME].
Versión [VERSION] 
Este visor experimental ha sido reemplazado por un visor [NEW_CHANNEL];
visita [[INFO_URL] detalles sobre esta actualización]
		<usetemplate name="okcancelbuttons" notext="Más tarde..." yestext="Instalar ahora y reiniciar [APP_NAME]"/>
	</notification>
	<notification name="OtherChannelDownloadBackgroundDialog">
		Hemos descargado una actualización para tu instalación de [APP_NAME].
Versión [VERSION]
Este visor experimental ha sido reemplazado por un visor [NEW_CHANNEL];
visita [[INFO_URL] detalles sobre esta actualización]
		<usetemplate name="okcancelbuttons" notext="Más tarde..." yestext="Instalar ahora y reiniciar [APP_NAME]"/>
	</notification>
	<notification name="OtherChannelRequiredUpdateDownloadedVerboseDialog">
		Hemos descargado una actualización de software necesaria.
Versión [VERSION]
Este visor experimental ha sido reemplazado por un visor [NEW_CHANNEL];
visita [[INFO_URL] detalles sobre esta actualización]

Debemos reiniciar [APP_NAME] para instalar la actualización.
		<usetemplate name="okbutton" yestext="Aceptar"/>
	</notification>
	<notification name="OtherChannelRequiredUpdateDownloadedDialog"
 type="alertmodal">
		Debemos reiniciar [APP_NAME] para instalar la actualización.
Este visor experimental ha sido reemplazado por un visor [NEW_CHANNEL];
visita [[INFO_URL] detalles sobre esta actualización]
		<usetemplate name="okbutton" yestext="Aceptar"/>
	</notification>
	<notification name="DeedObjectToGroup">
		Ceder este objeto al grupo hará que:
* Reciba los L$ pagados en el objeto
		<usetemplate ignoretext="Confirmar antes de ceder un objeto al grupo" name="okcancelignore" notext="Cancelar" yestext="Transferir"/>
	</notification>
	<notification name="WebLaunchExternalTarget">
		¿Quieres abrir tu navegador para ver este contenido?
		<usetemplate ignoretext="Abrir mi navegador para ver una página web" name="okcancelignore" notext="Cancelar" yestext="Aceptar"/>
	</notification>
	<notification name="SystemUIScaleFactorChanged">
		El factor de tamaño de IU del sistema ha cambiado desde la última ejecución. ¿Deseas abrir la página de ajustes de tamaño de la IU?
		<usetemplate name="okcancelbuttons" notext="Cancelar" yestext="Aceptar"/>
	</notification>
	<notification name="WebLaunchJoinNow">
		¿Ir al [http://secondlife.com/account/ Panel de Control] para administrar tu cuenta?
		<usetemplate ignoretext="Abrir mi navegador para administrar mi cuenta" name="okcancelignore" notext="Cancelar" yestext="Aceptar"/>
	</notification>
	<notification name="WebLaunchSecurityIssues">
		Visita el wiki de [CURRENT_GRID] para más detalles sobre cómo informar de una cuestión de seguridad.
		<usetemplate ignoretext="Abrir mi navegador para informar de un fallo de seguridad" name="okcancelignore" notext="Cancelar" yestext="Aceptar"/>
	</notification>
	<notification name="WebLaunchQAWiki">
		Visita el wiki QA de [CURRENT_GRID].
		<usetemplate ignoretext="Abrir mi navegador para el ver el wiki de &apos;QA&apos; (Control de Calidad)" name="okcancelignore" notext="Cancelar" yestext="Aceptar"/>
	</notification>
	<notification name="WebLaunchPublicIssue">
		Visita el Public Issue Tracker (sistema público de seguimiento de incidencias) de [CURRENT_GRID], donde podrás informar de errores y otros asuntos.
		<usetemplate ignoretext="Abrir mi navegador para usar el &apos;Public Issue Tracker&apos;" name="okcancelignore" notext="Cancelar" yestext="Ir a la página"/>
	</notification>
	<notification name="WebLaunchSupportWiki">
		¿Quieres ir al blog oficial para ver las últimas noticias e informaciones?
		<usetemplate ignoretext="Abrir mi navegador para ver el blog" name="okcancelignore" notext="Cancelar" yestext="Aceptar"/>
	</notification>
	<notification name="WebLaunchLSLGuide">
		¿Quieres abrir la Guía de Script para tener ayuda sobre el tema?
		<usetemplate ignoretext="Abrir mi navegador para ver la Guía de Script" name="okcancelignore" notext="Cancelar" yestext="Aceptar"/>
	</notification>
	<notification name="WebLaunchLSLWiki">
		¿Quieres visitar el portal de LSL para obtener ayuda sobre manejo de scripts?
		<usetemplate ignoretext="Abrir mi navegador para ver el portal de LSL" name="okcancelignore" notext="Cancelar" yestext="Ir a la página"/>
	</notification>
	<notification name="ReturnToOwner">
		¿Estás seguro de que quieres devolver los objetos seleccionados a sus propietarios? Los objetos transferibles que se hayan cedido volverán a sus propietarios anteriores.

*ATENCIÓN* ¡Serán borrados los objetos no transferibles que estén cedidos!
		<usetemplate ignoretext="Confirmar antes de devolver objetos a sus propietarios." name="okcancelignore" notext="Cancelar" yestext="Aceptar"/>
	</notification>
	<notification name="GroupLeaveConfirmMember">
		Actualmente perteneces al grupo &lt;nolink&gt;[GROUP]&lt;/nolink&gt;.
¿Deseas abandonar el grupo?
		<usetemplate name="okcancelbuttons" notext="Cancelar" yestext="Aceptar"/>
	</notification>
	<notification name="GroupDepart">
		Has abandonado el grupo &apos;[group_name]&apos;.
	</notification>
	<notification name="OwnerCannotLeaveGroup">
		No puedes abandonar el grupo porque eres el último propietario del mismo. Por favor, asigna el rol de propietario a otro usuario antes de abandonar el grupo.
		<usetemplate name="okbutton" yestext="Aceptar"/>
	</notification>
	<notification name="GroupDepartError">
		No se puede abandonar el grupo.
		<usetemplate name="okbutton" yestext="Aceptar"/>
	</notification>
	<notification name="ConfirmKick">
		¿Realmente quieres expulsar a todos los residentes fuera de la red de simuladores?
		<usetemplate name="okcancelbuttons" notext="Cancelar" yestext="Expulsar a todos los Residentes"/>
	</notification>
	<notification name="MuteLinden">
		Lo sentimos, no puedes bloquear a un Linden.
		<usetemplate name="okbutton" yestext="Aceptar"/>
	</notification>
	<notification name="CannotStartAuctionAlreadyForSale">
		No puedes empezar una subasta en una parcela que ya está en venta. Desactiva la venta de terreno si estás seguro de querer iniciar una subasta.
	</notification>
	<notification label="Falló ignorar el objeto según su nombre." name="MuteByNameFailed">
		Ya has bloqueado este nombre.
		<usetemplate name="okbutton" yestext="Aceptar"/>
	</notification>
	<notification name="RemoveItemWarn">
		Aunque esté permitido, borrar contenidos puede dañar el objeto.
¿Quieres borrar ese ítem?
		<usetemplate name="okcancelbuttons" notext="Cancelar" yestext="Aceptar"/>
	</notification>
	<notification name="CantOfferCallingCard">
		En este momento no se puede ofrecer una tarjeta de visita. Por favor, vuelve a intentarlo en un momento.
		<usetemplate name="okbutton" yestext="Aceptar"/>
	</notification>
	<notification name="CantOfferFriendship">
		En este momento no se puede ofrecer amistad. Por favor, vuelve a intentarlo en un momento.
		<usetemplate name="okbutton" yestext="Aceptar"/>
	</notification>
	<notification name="DoNotDisturbModeSet">
		Se ha activado el modo No disponible. No obtendrás un aviso cuando recibas comunicaciones.

- Los otros residentes recibirán tu respuesta de No disponible (configurada en Preferencias &gt; Privacidad &gt; Autorrespuesta).
- Se rechazarán las llamadas de voz.
		<usetemplate ignoretext="Cambio mi estado al modo No disponible" name="okignore" yestext="Aceptar"/>
	</notification>
	<notification name="AutorespondModeSet">
		Se ha activado el modo Autorrespuesta.
Los mensajes instantáneos entrantes serán respondidos con la texto configurado.
		<usetemplate ignoretext="Cambio mi estado al modo Autorrespuesta" name="okignore" yestext="Aceptar"/>
	</notification>
	<notification name="AutorespondNonFriendsModeSet">
		Se ha activado el modo Autorrespuesta para residentes que no están en tu lista de amigos.
Los mensajes instantáneos procedentes de avatares que no están en tu lista de amigos serán respondidos con el texto configurado.
		<usetemplate ignoretext="Cambio mi estado al modo Autorrespuesta para avatares que no son mis amigos" name="okignore" yestext="Aceptar"/>
	</notification>
	<notification name="RejectTeleportOffersModeSet">
		El modo Rechazar todas las ofertas de teleporte entrantes está activo.
Todas las ofertas de teleporte recibidas serán rechazadas con la respuesta configurada. No serás notificado cuando se produzcan.
		<usetemplate ignoretext="Cambie mi estado para rechazar todas las ofertas de teleporte" name="okignore" yestext="Aceptar"/>
	</notification>
	<notification name="JoinedTooManyGroupsMember">
		Has superado tu número máximo de grupos. Por favor, sal de al menos uno antes de entrar en éste o rehusa la oferta.
[NAME] te ha invitado a ser miembro de un grupo.
		<usetemplate name="okcancelbuttons" notext="Rehusar" yestext="Entrar"/>
	</notification>
	<notification name="JoinedTooManyGroups">
		Has superado tu número máximo de grupos. Por favor, sal de al menos uno de ellos antes de crear uno nuevo o entrar en alguno.
		<usetemplate name="okbutton" yestext="Aceptar"/>
	</notification>
	<notification name="KickUser">
		¿Con qué mensaje quieres expulsar a este Residente?
		<form name="form">
			<input name="message">
				Un administrador te ha desconectado.
			</input>
			<button name="OK" text="Aceptar"/>
			<button name="Cancel" text="Cancelar"/>
		</form>
	</notification>
	<notification name="KickAllUsers">
		¿Con qué mensaje se expulsará a cualquiera que esté actualmente en la red de simuladores?
		<form name="form">
			<input name="message">
				Un administrador te ha desconectado.
			</input>
			<button name="OK" text="Aceptar"/>
			<button name="Cancel" text="Cancelar"/>
		</form>
	</notification>
	<notification name="FreezeUser">
		¿Con qué mensaje quieres congelar a este residente?
		<form name="form">
			<input name="message">
				Has sido congelado. No puedes moverte o escribir en el chat. Un administrador se pondrá en contacto contigo a través de un mensaje instantáneo (MI).
			</input>
			<button name="OK" text="Aceptar"/>
			<button name="Cancel" text="Cancelar"/>
		</form>
	</notification>
	<notification name="UnFreezeUser">
		¿Con qué mensaje quieres descongelar a este residente?
		<form name="form">
			<input name="message">
				Ya no estás congelado.
			</input>
			<button name="OK" text="Aceptar"/>
			<button name="Cancel" text="Cancelar"/>
		</form>
	</notification>
	<notification name="SetDisplayNameSuccess">
		¡Hola, [DISPLAY_NAME]!

Al igual que en la vida real, normalmente se tarda algún tiempo en aprender nombres nuevos.  Te recomendamos que esperes varios días para que [http://wiki.secondlife.com/wiki/Setting_your_display_name tu nombre se actualice] en objetos, scripts, búsquedas, etc.
	</notification>
	<notification name="SetDisplayNameBlocked">
		Lo sentimos. No puedes cambiar tu displayname. Si crees que se trata de un error, ponte en contacto con soporte.
	</notification>
	<notification name="SetDisplayNameFailedLength">
		Lo sentimos. El nombre es demasiado largo. Los displaynames pueden tener un máximo de [LENGTH] caracteres.

Prueba con un nombre más corto.
	</notification>
	<notification name="SetDisplayNameFailedGeneric">
		Lo sentimos. No hemos podido configurar tu displayname. Vuelve a intentarlo más tarde.
	</notification>
	<notification name="SetDisplayNameMismatch">
		Los displaynames introducidos no coinciden. Vuelve a introducirlos.
	</notification>
	<notification name="AgentDisplayNameUpdateThresholdExceeded">
		Lo sentimos. Tendrás que esperar para poder cambiar tu displayname.

Consulta http://wiki.secondlife.com/wiki/Setting_your_display_name

Vuelve a intentarlo más tarde.
	</notification>
	<notification name="AgentDisplayNameSetBlocked">
		Lo sentimos. No he mos podido configurar el nombre que has solicitado porque contiene una palabra prohibida.
 
Prueba con un nombre distinto.
	</notification>
	<notification name="AgentDisplayNameSetInvalidUnicode">
		El displayname que deseas configurar contiene caracteres no válidos.
	</notification>
	<notification name="AgentDisplayNameSetOnlyPunctuation">
		Tu displayname debe contener letras y no debe incluir signos de puntuación.
	</notification>
	<notification name="DisplayNameUpdate">
		A [OLD_NAME] ([SLID]) se le conoce ahora como [NEW_NAME].
	</notification>
	<notification name="DisplayNameUpdateRemoveAlias">
		A [OLD_NAME] ([SLID]) se le conoce ahora como [NEW_NAME].
Se ha establecido un alias para este residente que reemplazará a [NEW_NAME]
¿Quieres eliminar ese alias?
		<form name="form">
			<button name="Yes" text="Sí"/>
			<button name="No" text="No"/>
		</form>
	</notification>
	<notification name="OfferTeleport">
		¿Ofrecer teleporte a tu posición con este mensaje?
		<form name="form">
			<input name="message">
				Ven conmigo a [REGION]
			</input>
			<button name="OK" text="Aceptar"/>
			<button name="Cancel" text="Cancelar"/>
		</form>
	</notification>
	<notification name="TeleportRequestPrompt">
		Solicita teleporte a [NAME] con el siguiente mensaje
		<form name="form">
			<input name="message" type="text">

			</input>
			<button name="OK" text="Aceptar"/>
			<button name="Cancel" text="Cancelar"/>
		</form>
	</notification>
	<notification name="TooManyTeleportOffers">
		Has intentado hacer [OFFERS] ofertas de teleporte,
excediendo el límite de [LIMIT].
		<usetemplate name="okbutton" yestext="Aceptar"/>
	</notification>
	<notification name="OfferTeleportFromGod">
		¿Obligar a este residente a ir a tu localización?
		<form name="form">
			<input name="message">
				Ven conmigo a [REGION]
			</input>
			<button name="OK" text="Aceptar"/>
			<button name="Cancel" text="Cancelar"/>
		</form>
	</notification>
	<notification name="TeleportFromLandmark">
		¿Seguro que quieres teleportarte a &lt;nolink&gt;[LOCATION]&lt;/nolink&gt;?
		<usetemplate ignoretext="Confirmar que quiero teleportarme a un hito" name="okcancelignore" notext="Cancelar" yestext="Teleportar"/>
	</notification>
	<notification name="TeleportViaSLAPP">
		¿Seguro que quieres teleportarte a &lt;nolink&gt;[LOCATION]&lt;/nolink&gt;?
		<usetemplate ignoretext="Confirmar el teleporte mediante SLAPP" name="okcancelignore" notext="Cancelar" yestext="Teleportarte"/>
	</notification>
	<notification name="TeleportToPick">
		¿Teleportarte a [PICK]?
		<usetemplate ignoretext="Confirmar el teleporte a una localización de los Destacados" name="okcancelignore" notext="Cancelar" yestext="Teleportar"/>
	</notification>
	<notification name="TeleportToClassified">
		¿Teleportarte a [CLASSIFIED]?
		<usetemplate ignoretext="Confirmar el teleporte a una localización de los Clasificados" name="okcancelignore" notext="Cancelar" yestext="Teleportar"/>
	</notification>
	<notification name="TeleportToHistoryEntry">
		¿Teleportarte a [HISTORY_ENTRY]?
		<usetemplate ignoretext="Confirmar que quiero teleportarme a una localización del historial" name="okcancelignore" notext="Cancelar" yestext="Teleportar"/>
	</notification>
	<notification label="Mensaje a todo el estado" name="MessageEstate">
		Escribe un anuncio breve que se enviará a todo el que esté en tu estado.
		<form name="form">
			<input name="message"/>
			<button name="OK" text="Aceptar"/>
			<button name="Cancel" text="Cancelar"/>
		</form>
	</notification>
	<notification label="Cambiar un estado Linden" name="ChangeLindenEstate">
		Estás a punto de cambiar un estado propiedad de Linden (continente, teen grid, orientación, etc.).

Esto es EXTREMADAMENTE PELIGROSO porque puede afectar en gran manera la experiencia de los Residentes. En el Continente, cambiará miles de regiones y se provocará un colapso en el espacio del servidor. 

¿Continuar?
		<usetemplate name="okcancelbuttons" notext="Cancelar" yestext="Aceptar"/>
	</notification>
	<notification label="Cambiar el acceso a un estado Linden" name="ChangeLindenAccess">
		Vas a cambiar la lista de acceso de un estado propiedad de Linden (continente, grid teen, orientación, etc.).

Esto es PELIGROSO, y sólo debe hacerse para deshacerse de ataques que permitan sacar o meter en el grid objetos o L$.
Se cambiarán miles de regiones, y se provocará un colapso en el espacio del servidor.
		<usetemplate name="okcancelbuttons" notext="Cancelar" yestext="Aceptar"/>
	</notification>
	<notification label="Seleccionar el estado" name="EstateAllowedAgentAdd">
		¿Añadir a la lista de permitidos sólo para este estado o para [ALL_ESTATES]?
		<usetemplate canceltext="Cancelar" name="yesnocancelbuttons" notext="Todos los estados" yestext="Este estado"/>
	</notification>
	<notification label="Seleccionar el estado" name="EstateAllowedAgentRemove">
		¿Quitar de la lista de permitidos sólo para este estado o para [ALL_ESTATES]?
		<usetemplate canceltext="Cancelar" name="yesnocancelbuttons" notext="Todos los estados" yestext="Este estado"/>
	</notification>
	<notification label="Seleccionar el estado" name="EstateAllowedGroupAdd">
		¿Añadir a la lista de grupos permitidos sólo para este estado o para [ALL_ESTATES]?
		<usetemplate canceltext="Cancelar" name="yesnocancelbuttons" notext="Todos los estados" yestext="Este estado"/>
	</notification>
	<notification label="Seleccionar el estado" name="EstateAllowedGroupRemove">
		¿Quitar de la lista de grupos permitidos sólo para este estado o para [ALL_ESTATES]?
		<usetemplate canceltext="Cancelar" name="yesnocancelbuttons" notext="Todos los estados" yestext="Este estado"/>
	</notification>
	<notification label="Seleccionar el estado" name="EstateBannedAgentAdd">
		¿Denegar el acceso sólo a este estado o a [ALL_ESTATES]?
		<usetemplate canceltext="Cancelar" name="yesnocancelbuttons" notext="Todos los estados" yestext="Este estado"/>
	</notification>
	<notification label="Seleccionar el estado" name="EstateBannedAgentRemove">
		¿Quitar de la lista de prohibición de acceso a este residente para que acceda sólo a este estado o a [ALL_ESTATES]?
		<usetemplate canceltext="Cancelar" name="yesnocancelbuttons" notext="Todos los estados" yestext="Este estado"/>
	</notification>
	<notification label="Seleccionar el estado" name="EstateManagerAdd">
		¿Añadir al administrador del estado sólo para este estado o para [ALL_ESTATES]?
		<usetemplate canceltext="Cancelar" name="yesnocancelbuttons" notext="Todos los estados" yestext="Este estado"/>
	</notification>
	<notification label="Seleccionar el estado" name="EstateManagerRemove">
		¿Quitar al administrador del estado sólo para este estado o para [ALL_ESTATES]?
		<usetemplate canceltext="Cancelar" name="yesnocancelbuttons" notext="Todos los estados" yestext="Este estado"/>
	</notification>
	<notification label="Seleccionar estado" name="EstateAllowedExperienceAdd">
		¿Añadir a la lista de permitidos solamente en este estado o en [ALL_ESTATES]?
		<usetemplate canceltext="Cancelar" name="yesnocancelbuttons" notext="Todos los estados" yestext="Este estado"/>
	</notification>
	<notification label="Seleccionar estado" name="EstateAllowedExperienceRemove">
		¿Quitar de la lista de permitidos solamente en este estado o en [ALL_ESTATES]?
		<usetemplate canceltext="Cancelar" name="yesnocancelbuttons" notext="Todos los estados" yestext="Este estado"/>
	</notification>
	<notification label="Seleccionar estado" name="EstateBlockedExperienceAdd">
		¿Añadir a la lista de bloqueados solamente en este estado o en [ALL_ESTATES]?
		<usetemplate canceltext="Cancelar" name="yesnocancelbuttons" notext="Todos los estados" yestext="Este estado"/>
	</notification>
	<notification label="Seleccionar estado" name="EstateBlockedExperienceRemove">
		¿Quitar de la lista de bloqueados solamente en este estado o en [ALL_ESTATES]?
		<usetemplate canceltext="Cancelar" name="yesnocancelbuttons" notext="Todos los estados" yestext="Este estado"/>
	</notification>
	<notification label="Seleccionar estado" name="EstateTrustedExperienceAdd">
		¿Añadir a la lista de claves solamente en este estado o en [ALL_ESTATES]?
		<usetemplate canceltext="Cancelar" name="yesnocancelbuttons" notext="Todos los estados" yestext="Este estado"/>
	</notification>
	<notification label="Seleccionar estado" name="EstateTrustedExperienceRemove">
		¿Quitar de la lista de claves solamente en este estado o en [ALL_ESTATES]?
		<usetemplate canceltext="Cancelar" name="yesnocancelbuttons" notext="Todos los estados" yestext="Este estado"/>
	</notification>
	<notification label="Confirmar la expulsión" name="EstateKickUser">
		¿Expulsar a [EVIL_USER] de este estado?
		<usetemplate name="okcancelbuttons" notext="Cancelar" yestext="Aceptar"/>
	</notification>
	<notification label="Confirmar expulsión" name="EstateKickMultiple">
		¿Expulsar a los siguientes residentes del estado?

[RESIDENTS]
		<usetemplate name="okcancelbuttons" notext="Cancelar" yestext="Aceptar"/>
	</notification>
	<notification label="Confirmar el envío a su casa" name="EstateTeleportHomeUser">
		¿Teleportar a [AVATAR_NAME] a su base?
		<usetemplate name="okcancelbuttons" notext="Cancelar" yestext="Aceptar"/>
	</notification>
	<notification label="Confirmar el envío a su casa" name="EstateTeleportHomeMultiple">
		¿Teleportar a los siguientes residentes a su base?

[RESIDENTS]
		<usetemplate name="okcancelbuttons" notext="Cancelar" yestext="Aceptar"/>
	</notification>
	<notification label="Confirmar expulsión/prohibición" name="EstateBanUser">
		¿Denegar el acceso a [EVIL_USER] sólo a este estado o a [ALL_ESTATES]?
		<usetemplate name="yesnocancelbuttons" canceltext="Cancelar" notext="Todos los estados" yestext="Este estado"/>
	</notification>
	<notification label="Confirmar expulsión/prohibición" name="EstateBanUserMultiple">
		¿Denegar el acceso a los siguientes residentes sólo a este estado o a [ALL_ESTATES]?

[RESIDENTS]
		<usetemplate name="yesnocancelbuttons" canceltext="Cancelar" notext="Todos los estados" yestext="Este estado"/>
<<<<<<< HEAD
	</notification>
	<notification name="RegionEntryAccessBlocked">
		La región a la que estás tratando de acceder tiene contenidos que exceden tus preferencias actuales. Puedes cambiar las preferencias en Avatar &gt; Preferencias &gt; General.
		<usetemplate name="okbutton" yestext="Aceptar"/>
=======
>>>>>>> 65a3b74b
	</notification>
	<notification name="EstateChangeCovenant">
		¿Estás seguro de que quieres cambiar el contrato del estado?
		<usetemplate name="okcancelbuttons" notext="Cancelar" yestext="Aceptar"/>
	</notification>
	<notification name="RegionEntryAccessBlocked">
<<<<<<< HEAD
=======
		La región a la que estás tratando de acceder tiene contenidos que exceden tus preferencias actuales. Puedes cambiar las preferencias en Avatar &gt; Preferencias &gt; General.
		<usetemplate name="okbutton" yestext="Aceptar"/>
	</notification>
	<notification name="EstateChangeCovenant">
		¿Estás seguro de que quieres cambiar el contrato del estado?
		<usetemplate name="okcancelbuttons" notext="Cancelar" yestext="Aceptar"/>
	</notification>
	<notification name="RegionEntryAccessBlocked">
>>>>>>> 65a3b74b
		Tus preferencias de contenido actuales te impiden visitar la región que has seleccionado.  Puedes cambiar las preferencias en Avatar &gt; Preferencias &gt; General.
		<usetemplate name="okbutton" yestext="Aceptar"/>
	</notification>
	<notification name="SLM_UPDATE_FOLDER">
		[MESSAGE]
	</notification>
	<notification name="RegionEntryAccessBlocked_AdultsOnlyContent">
		La región que intentas visitar tiene un contenido [REGIONMATURITY], que solo es accesible para los adultos.
		<url name="url">
			http://wiki.secondlife.com/wiki/Linden_Lab_Official:Maturity_ratings:_an_overview
		</url>
		<usetemplate ignoretext="Paso a otra región: la región que intentas visitar tiene un contenido solo accesible para los adultos." name="okcancelignore" notext="Cerrar" yestext="Ir a la Base de Conocimientos"/>
	</notification>
	<notification name="RegionEntryAccessBlocked_Notify">
		La región que intentas visitar tiene un contenido [REGIONMATURITY], pero tus preferencias actuales no te autorizan a ver este tipo de contenidos.
	</notification>
	<notification name="RegionEntryAccessBlocked_NotifyAdultsOnly">
		La región que intentas visitar tiene un contenido [REGIONMATURITY], que solo es accesible para los adultos.
	</notification>
	<notification name="RegionEntryAccessBlocked_Change">
		La región que intentas visitar tiene un contenido [REGIONMATURITY], pero tus preferencias actuales están configuradas para excluir contenido [REGIONMATURITY]. Podemos cambiar tus preferencias o puedes cancelar la visita. Después de cambiar tus preferencias, intenta acceder a la región de nuevo.
		<form name="form">
			<button name="OK" text="Cambiar preferencias"/>
			<button default="true" name="Cancel" text="Cancelar"/>
			<ignore name="ignore" text="Paso a otra región: La región que estás intentando visitar tiene contenido excluído por tus preferencias."/>
		</form>
	</notification>
	<notification name="RegionEntryAccessBlocked_PreferencesOutOfSync">
		Estamos experimentando dificultades técnicas con el teleporte porque tus preferencias no están sincronizadas con el servidor.
		<usetemplate name="okbutton" yestext="Aceptar"/>
	</notification>
	<notification name="TeleportEntryAccessBlocked">
		Tus preferencias de contenido actuales te impiden visitar la región que has seleccionado. Puedes cambiar las preferencias en Avatar &gt; Preferencias &gt; General.
		<usetemplate name="okbutton" yestext="Aceptar"/>
	</notification>
	<notification name="TeleportEntryAccessBlocked_AdultsOnlyContent">
		La región que intentas visitar tiene un contenido [REGIONMATURITY], que solo es accesible para los adultos.
		<url name="url">
			http://wiki.secondlife.com/wiki/Linden_Lab_Official:Maturity_ratings:_an_overview
		</url>
		<usetemplate ignoretext="Teleportarme: la región que intentas visitar tiene un contenido solo accesible para los adultos." name="okcancelignore" notext="Cerrar" yestext="Ir a la Base de Conocimientos"/>
	</notification>
	<notification name="TeleportEntryAccessBlocked_Notify">
		La región que intentas visitar tiene un contenido [REGIONMATURITY], pero tus preferencias actuales están configuradas para excluir contenido [REGIONMATURITY].
	</notification>
	<notification name="TeleportEntryAccessBlocked_NotifyAdultsOnly">
		La región que intentas visitar tiene un contenido [REGIONMATURITY], que solo es accesible para los adultos.
	</notification>
	<notification name="TeleportEntryAccessBlocked_ChangeAndReTeleport">
		La región que intentas visitar tiene un contenido [REGIONMATURITY], pero tus preferencias actuales están confirugadas para excluir contenido [REGIONMATURITY]. Podemos cambiar tus preferencias y proceder a teleportarte o bien puedes cancelar el teleporte.
		<form name="form">
			<button name="OK" text="Cambiar y continuar"/>
			<button name="Cancel" text="Cancelar"/>
			<ignore name="ignore" text="Teleportar (reiniciable): La región que estás intentando visitar tiene contenido excluído por tus preferencias."/>
		</form>
	</notification>
	<notification name="TeleportEntryAccessBlocked_Change">
		La región que intentas visitar tiene un contenido [REGIONMATURITY], pero tus preferencias actuales no te autorizan a ver este tipo de contenidos. Puedes cambiar tus preferencias o bien cancelar el teleporte. Después de cambiar tus preferencias, intenta teleportarte otra vez.
		<form name="form">
			<button name="OK" text="Cambiar preferencias"/>
			<button name="Cancel" text="Cancelar"/>
			<ignore name="ignore" text="Teleportar (no reiniciable): La región que intentas visitar tiene contenido excluido por tus preferencias."/>
		</form>
	</notification>
	<notification name="TeleportEntryAccessBlocked_PreferencesOutOfSync">
		Estamos experimentando dificultades técnicas con el teleporte porque tus preferencias no están sincronizadas con el servidor.
		<usetemplate name="okbutton" yestext="Aceptar"/>
	</notification>
	<notification name="RegionTPSpecialUsageBlocked">
		No puedes entrar en la región. &apos;[REGION_NAME]&apos; es una región de juegos de habilidad, y debes cumplir determinados criterios para poder entrar en ella. Consulta los detalles en las [http://wiki.secondlife.com/wiki/Linden_Lab_Official:Skill_Gaming_in_Second_Life P+F de juegos de habilidad].
		<usetemplate name="okbutton" yestext="OK"/>
	</notification>
	<notification name="PreferredMaturityChanged">
		No recibirás más notificaciones cuando vayas a visitar una región con un contenido [RATING]. En el futuro, puedes cambiar tus preferencias de contenido en Avatar &gt; Preferencias &gt; General en la barra de menús.
		<usetemplate name="okbutton" yestext="Aceptar"/>
	</notification>
	<notification name="MaturityChangeError">
		En este momento no podemos cambiar tus preferencias para ver contenido [PREFERRED_MATURITY]. Tus preferencias se han restablecido para que puedas ver contenido [ACTUAL_MATURITY]. Si deseas volver a cambiar tus preferencias, selecciona en la barra de menú Avatar &gt; Preferencias &gt; General.
		<usetemplate name="okbutton" yestext="Aceptar"/>
	</notification>
	<notification name="LandClaimAccessBlocked">
		La región que intentas reclamar tiene contenido que excede tus preferencias actuales. Puedes cambiar tus preferencias usando Avatar &gt; Preferencias &gt; General.
		<usetemplate name="okbutton" yestext="Aceptar"/>
	</notification>
	<notification name="LandClaimAccessBlocked_AdultsOnlyContent">
		Solo los adultos pueden reclamar ésta parcela.
		<url name="url">
			http://wiki.secondlife.com/wiki/Linden_Lab_Official:Maturity_ratings:_an_overview
		</url>
		<usetemplate ignoretext="Solo los adultos pueden reclamar ésta parcela." name="okcancelignore" notext="Cerrar" yestext="Ir a la Base de Conocimientos"/>
	</notification>
	<notification name="LandClaimAccessBlocked_Notify">
		La parcela que intentas reclamar tiene un contenido [REGIONMATURITY], pero tus preferencias actuales están configuradas para excluir contenido [REGIONMATURITY].
	</notification>
	<notification name="LandClaimAccessBlocked_NotifyAdultsOnly">
		La parcela que intentas reclamar tiene un contenido [REGIONMATURITY], que solo es accesible para los adultos.
	</notification>
	<notification name="LandClaimAccessBlocked_Change">
		La parcela que intentas reclamar tiene un contenido [REGIONMATURITY], pero tus preferencias actuales están configuradas para excluir contenido [REGIONMATURITY]. Podemos cambiar tus preferencias y después puedes volver a intentar reclamar la parcela.
		<form name="form">
			<button name="OK" text="Cambiar preferencias"/>
			<button name="Cancel" text="Cancelar"/>
			<ignore name="ignore" text="La parcela que intentas reclamar tiene contenido excluido por tus preferencias."/>
		</form>
	</notification>
	<notification name="LandBuyAccessBlocked">
		La parcela intentas comprar tiene contenido que excede tus preferencias actuales. Puedes cambiar tus preferencias usando Avatar &gt; Preferencias &gt; General.
		<usetemplate name="okbutton" yestext="Aceptar"/>
	</notification>
	<notification name="LandBuyAccessBlocked_AdultsOnlyContent">
		Solo los adultos pueden comprar esta parcela.
		<url name="url">
			http://wiki.secondlife.com/wiki/Linden_Lab_Official:Maturity_ratings:_an_overview
		</url>
		<usetemplate ignoretext="Solo los adultos pueden comprar esta parcela." name="okcancelignore" notext="Cerrar" yestext="Ir a la Base de Conocimientos"/>
	</notification>
	<notification name="LandBuyAccessBlocked_Notify">
		La parcela que intentas comprar tiene un contenido [REGIONMATURITY], pero tus preferencias actuales están configuradas para excluir contenido [REGIONMATURITY].
	</notification>
	<notification name="LandBuyAccessBlocked_NotifyAdultsOnly">
		La parcela que intentas comprar tiene un contenido [REGIONMATURITY], que solo es accesible para los adultos.
	</notification>
	<notification name="LandBuyAccessBlocked_Change">
		La parcela que intentas comprar tiene un contenido [REGIONMATURITY], pero tus preferencias actuales están configuradas para excluir contenido [REGIONMATURITY]. Podemos cambiar tus preferencias y después puedes volver a intentar comprar la parcela.
		<form name="form">
			<button name="OK" text="Cambiar preferencias"/>
			<button name="Cancel" text="Cancelar"/>
			<ignore name="ignore" text="La parcela que intentas comprar tiene contenidos que exceden tus preferencias."/>
		</form>
	</notification>
	<notification name="TooManyPrimsSelected">
		Hay demasiados prims seleccionados.  Por favor, selecciona [MAX_PRIM_COUNT] o menos y vuelve a intentarlo
		<usetemplate name="okbutton" yestext="Aceptar"/>
	</notification>
	<notification name="TooManyScriptsSelected">
		Los objetos seleccionados tienen demasiados scripts.  Selecciona menos objetos y repite la operación
		<usetemplate name="okbutton" yestext="Aceptar"/>
	</notification>
	<notification name="ProblemImportingEstateCovenant">
		Hay problemas al importar el contrato del estado.
		<usetemplate name="okbutton" yestext="Aceptar"/>
	</notification>
	<notification name="ProblemAddingEstateManager">
		Hay problemas para añadir un administrador nuevo para el estado. Uno o más estados deben de tener llena la lista de administradores.
	</notification>
	<notification name="ProblemAddingEstateBanManager">
		No se puede añadir el administrador o propietario de un estado a la lista de expulsados.
	</notification>
	<notification name="ProblemAddingEstateGeneric">
		Hay problemas para añadir a la lista del estado. Uno o más estados deben de tener llena la lista.
	</notification>
	<notification name="UnableToLoadNotecardAsset">
		En este momento, no se pueden cargar los datos de la(s) nota(s).
		<usetemplate name="okbutton" yestext="Aceptar"/>
	</notification>
	<notification name="NotAllowedToViewNotecard">
		Permisos insuficientes para ver la nota asociada a la ID solicitada.
		<usetemplate name="okbutton" yestext="Aceptar"/>
	</notification>
	<notification name="MissingNotecardAssetID">
		Se ha perdido en la base de datos la ID de la nota.
		<usetemplate name="okbutton" yestext="Aceptar"/>
	</notification>
	<notification name="PublishClassified">
		Recuerda: las cuotas que se pagan por los clasificados no son reembolsables.

¿Publicar ahora este anuncio por [AMOUNT] L$?
		<usetemplate name="okcancelbuttons" notext="Cancelar" yestext="Aceptar"/>
	</notification>
	<notification name="SetClassifiedMature">
		¿Este anuncio tiene contenido moderado?
		<usetemplate canceltext="Cancelar" name="yesnocancelbuttons" notext="No" yestext="Sí"/>
	</notification>
	<notification name="SetGroupMature">
		¿Este grupo tiene contenido moderado?
		<usetemplate canceltext="Cancelar" name="yesnocancelbuttons" notext="No" yestext="Sí"/>
	</notification>
	<notification label="Confirmar el reinicio" name="ConfirmRestart">
		¿Seguro que quieres reiniciar la región?
		<usetemplate name="okcancelbuttons" notext="Cancelar" yestext="Aceptar"/>
	</notification>
	<notification label="Mensaje a toda la región" name="MessageRegion">
		Escribe un anuncio breve que se enviará a todo el que esté en esta región.
		<form name="form">
			<input name="message"/>
			<button name="OK" text="Aceptar"/>
			<button name="Cancel" text="Cancelar"/>
		</form>
	</notification>
	<notification label="Cambiada la calificación de la región" name="RegionMaturityChange">
		Se ha cambiando el nivel de calificación de esta región.
Puede que lleve algún tiempo hasta que el cambio se vea reflejado en el mapa.
		<usetemplate name="okbutton" yestext="Aceptar"/>
	</notification>
	<notification label="Voice Version Mismatch" name="VoiceVersionMismatch">
		Esta versión de [APP_NAME] no es compatible con la caracterítica de voz de esta región. Para que el chat de voz funcione correctamente debes actualizar [APP_NAME].
	</notification>
	<notification label="No se pudo comprar los objetos" name="BuyObjectOneOwner">
		No se pueden comprar a la vez objetos de propietarios diferentes.
Por favor, selecciona sólo un objeto y vuelve a intentarlo.
	</notification>
	<notification label="No se pudo comprar el contenido" name="BuyContentsOneOnly">
		No se pueden comprar a la vez los contenidos de más de un objeto.
Por favor, selecciona sólo un objeto y vuelve a intentarlo.
	</notification>
	<notification label="No se pudo comprar el contenido" name="BuyContentsOneOwner">
		No se pueden comprar a la vez objetos de propietarios diferentes.
Por favor, selecciona sólo un objeto y vuelve a intentarlo.
	</notification>
	<notification name="BuyOriginal">
		¿Comprar el objeto original de [OWNER] por [PRICE] L$?
Pasarás a ser el propietario de este objeto.
Podrás:
 Modificarlo: [MODIFYPERM]
 Copiarlo: [COPYPERM]
 Revenderlo o darlo: [RESELLPERM]
		<usetemplate name="okcancelbuttons" notext="Cancelar" yestext="Aceptar"/>
	</notification>
	<notification name="BuyOriginalNoOwner">
		¿Comprar el objeto original por [PRICE] L$?
Pasarás a ser el propietario de este objeto.
Podrás:
 Modificarlo: [MODIFYPERM]
 Copiarlo: [COPYPERM]
 Revenderlo o darlo: [RESELLPERM]
		<usetemplate name="okcancelbuttons" notext="Cancelar" yestext="Aceptar"/>
	</notification>
	<notification name="BuyCopy">
		¿Comprar una copia a [OWNER] por [PRICE] L$?
El objeto se copiará a tu inventario.
Podrás:
 Modificarlo: [MODIFYPERM]
 Copiarlo: [COPYPERM]
 Revenderlo o darlo: [RESELLPERM]
		<usetemplate name="okcancelbuttons" notext="Cancelar" yestext="Aceptar"/>
	</notification>
	<notification name="BuyCopyNoOwner">
		¿Comprar una copia por [PRICE] L$?
El objeto se copiará a tu inventario.
Podrás:
 Modificarlo: [MODIFYPERM]
 Copiarlo: [COPYPERM]
 Revenderlo o darlo: [RESELLPERM]
		<usetemplate name="okcancelbuttons" notext="Cancelar" yestext="Aceptar"/>
	</notification>
	<notification name="BuyContents">
		¿Comprar los contenidos a [OWNER] por [PRICE] L$?
Serán copiados a tu inventario.
		<usetemplate name="okcancelbuttons" notext="Cancelar" yestext="Aceptar"/>
	</notification>
	<notification name="BuyContentsNoOwner">
		¿Comprar los contenidos por [PRICE] L$?
Serán copiados a tu inventario.
		<usetemplate name="okcancelbuttons" notext="Cancelar" yestext="Aceptar"/>
	</notification>
	<notification name="ConfirmPurchase">
		Esta transacción consiste en:
[ACTION]

¿Estás seguro de querer realizar esta compra?
		<usetemplate name="okcancelbuttons" notext="Cancelar" yestext="Aceptar"/>
	</notification>
	<notification name="ConfirmPurchasePassword">
		Esta transacción consiste en:
[ACTION]

¿Estás seguro de querer realizar esta compra?
Por favor, vuelve a escribir tu contraseña y pulsa OK.
		<form name="form">
			<input name="message"/>
			<button name="ConfirmPurchase" text="Aceptar"/>
			<button name="Cancel" text="Cancelar"/>
		</form>
	</notification>
	<notification name="SetPickLocation">
		Nota:
Has actualizado la posición de este Destacado, pero los otros detalles permanecen con sus valores originales.
		<usetemplate name="okbutton" yestext="Aceptar"/>
	</notification>
	<notification name="MoveInventoryFromObject">
		Has elegido items &apos;no copiables&apos; de tu inventario. Esos items desaparecerán de tu inventario, no se copiarán.

¿Mover el/los ítem(s) del inventario?
		<usetemplate ignoretext="Avisarme antes de que mueva items &apos;no copiables&apos; desde un objeto" name="okcancelignore" notext="Cancelar" yestext="Aceptar"/>
	</notification>
	<notification name="MoveInventoryFromScriptedObject">
		Has elegido items &apos;no copiables&apos; de tu inventario. Esos items se moverán a tu inventario, no se copiarán.
Dado que estos objetos tienen scripts, moverlos a tu inventario puede provocar un mal funcionamiento del script.

¿Mover el/los ítem(s) del inventario?
		<usetemplate ignoretext="Avisarme antes de que mueva items &apos;no copiables&apos; que puedan estropear un objeto con script" name="okcancelignore" notext="Cancelar" yestext="Aceptar"/>
	</notification>
	<notification name="ClickActionNotPayable">
		Advertencia: la acción &apos;Pagar al objeto&apos; ha sido marcada, pero sólo funcionará si se añade un script con un evento money().
		<form name="form">
			<ignore name="ignore" text="He establecido la acción &apos;Pagar al objeto&apos; cuando construyo uno sin un script money()"/>
		</form>
	</notification>
	<notification name="PayConfirmation">
		Confirma que deseas pagar L$[AMOUNT] a [TARGET].
		<usetemplate name="okcancelbuttons" notext="Cancelar" yestext="Pagar"/>
	</notification>
	<notification name="PaymentBlockedButtonMismatch">
		Pago suspendido:  el precio pagado no coincide con ninguno de los botones de pago asociados a este objeto.
		<usetemplate name="okbutton" yestext="Aceptar"/>
	</notification>
	<notification name="OpenObjectCannotCopy">
		En este objeto no hay items que estés autorizado a copiar.
	</notification>
	<notification name="WebLaunchAccountHistory">
		¿Ir a tu [http://secondlife.com/account/ Panel de Control] para ver el historial de tu cuenta?
		<usetemplate ignoretext="Abrir mi navegador para ver el historial de mi cuenta" name="okcancelignore" notext="Cancelar" yestext="Ir a la página"/>
	</notification>
	<notification name="ConfirmAddingChatParticipants">
		Si agregas a un residente a una conversación en curso, se creará una conversación nueva. Todos los participantes recibirán notificaciones de la nueva conversación.
		<usetemplate ignoretext="Confirmar agregar participantes al chat" name="okcancelignore" notext="Cancelar" yestext="Aceptar"/>
	</notification>
	<notification name="ConfirmQuit">
		¿Estás seguro de que quieres salir?
		<usetemplate ignoretext="Confirmar antes de salir" name="okcancelignore" notext="No salir" yestext="Salir"/>
	</notification>
	<notification name="ConfirmRestoreToybox">
		Esta acción restaurará los botones y barras de herramientas predeterminados.

Esta acción no se puede deshacer.
		<usetemplate name="okcancelbuttons" notext="Cancelar" yestext="Aceptar"/>
	</notification>
	<notification name="ConfirmClearAllToybox">
		Esta acción volverá a colocar todos los botones a la caja de herramientas y las barras de herramientas aparecerán vacías.
    
Esta acción no se puede deshacer.
		<usetemplate name="okcancelbuttons" notext="Cancelar" yestext="Aceptar"/>
	</notification>
	<notification name="DeleteItems">
		[QUESTION]
		<usetemplate ignoretext="Confirmar antes de eliminar elementos" name="okcancelignore" notext="Cancelar" yestext="Aceptar"/>
	</notification>
	<notification name="HelpReportAbuseEmailLL">
		Usa esta herramienta para denunciar violaciones de las [http://secondlife.com/corporate/tos.php Condiciones del Servicio] o las [http://secondlife.com/corporate/cs.php Normas de la Comunidad].

Se investigan y resuelven todas las infracciones denunciadas.
	</notification>
	<notification name="HelpReportAbuseConfirm">
		Gracias por informarnos de este asunto. 
Comprobaremos si tu denuncia contiene posibles transgresiones
y tomaremos las medidas oportunas.
		<usetemplate name="okbutton" yestext="Aceptar"/>
	</notification>
	<notification name="HelpReportAbuseSelectCategory">
		Por favor, elige una categoría para esta denuncia de infracción.
Seleccionar una categoría nos ayuda a clasificar y procesar las denuncias de infracciones.
	</notification>
	<notification name="HelpReportAbuseAbuserNameEmpty">
		Por favor, escribe el nombre del infractor.
Aportar el dato preciso nos ayuda a clasificar y procesar las denuncias de infracciones.
	</notification>
	<notification name="HelpReportAbuseAbuserLocationEmpty">
		Por favor, escribe la localización donde tuvo lugar la infracción.
Aportar el dato preciso nos ayuda a clasificar y procesar las denuncias de infracciones.
	</notification>
	<notification name="HelpReportAbuseSummaryEmpty">
		Por favor, escribe un resumen de la infracción que se ha producido.
Aportar un resumen preciso nos ayuda a clasificar y procesar las denuncias de infracciones.
	</notification>
	<notification name="HelpReportAbuseDetailsEmpty">
		Por favor, escribe una descripción minuciosa de la infracción que se ha producido.
Sé tan específico como puedas, incluyendo los nombres y los detalles implicados en el incidente que denuncias.
Aportar una descripción precisa nos ayuda a clasificar y procesar las denuncias de infracciones.
	</notification>
	<notification name="HelpReportAbuseContainsCopyright">
		Estimado Residente:

Parece que estás denunciando una violación de la propiedad intelectual. Por favor, asegúrate de que tu denuncia es correcta.

(1) El proceso de la denuncia. Debes enviar una denuncia de infracción si crees que un Residente está violando el sistema de permisos de [CURRENT_GRID], usando, por ejemplo, un CopyBot u otras herramientas parecidas para copiar, infringiendo los derechos de propiedad intelectual. El Equipo de Infracciones (&apos;Abuse Team&apos;) investiga y lleva a cabo las acciones disciplinarias apropiadas ante toda acción que viole las [http://secondlife.com/corporate/tos.php Condiciones de Servicio] o las [http://secondlife.com/corporate/cs.php Normas de la Comunidad] de [CURRENT_GRID]. Sin embargo, el Equipo de Infracciones ni gestiona ni responde a las solicitudes de eliminar contenidos del mundo de [CURRENT_GRID].

(2) El DMCA o Proceso de Eliminación de Contenido. Para solicitar que se elimine algún contenido de [CURRENT_GRID], DEBES enviar una notificación válida de infracción tal y como se explica en nuestra [http://secondlife.com/corporate/dmca.php &apos;DMCA Policy&apos;].

Si todavía quieres seguir con el proceso de infracción, por favor, cierra esta ventana y termina de enviar tu denuncia. En concreto, debes seleccionar la categoría &apos;CopyBot o Programa para saltarse los permisos&apos;.

Gracias,

Linden Lab
	</notification>
	<notification name="FailedRequirementsCheck">
		Han desaparecido de [FLOATER] estos componentes:
[COMPONENTS]
	</notification>
	<notification label="Reemplazar el anexado actual" name="ReplaceAttachment">
		En ese punto de tu cuerpo ya hay un objeto anexado. ¿Quieres reemplazarlo por el objeto que has elegido?
		<form name="form">
			<ignore name="ignore" save_option="true" text="Reemplazar un añadido actual con el ítem seleccionado"/>
			<button ignore="Reemplazar automaticamente" name="Yes" text="Aceptar"/>
			<button ignore="Nunca reemplazar" name="No" text="Cancelar"/>
		</form>
	</notification>
	<notification name="TooManyWearables">
		No puedes tener una carpeta de prendas que contenga más de [AMOUNT] elementos. Puedes cambiar este límite en Avanzado &gt; Mostrar las configuraciones del depurador &gt; WearFolderLimit.
	</notification>
	<notification label="Advertencia del modo No molestar" name="DoNotDisturbModePay">
		Tienes activado No molestar. No podrás recibir ningún objeto ofrecido a cambio de este pago.

¿Deseas desactivar el modo No disponible antes de finalizar esta transacción?
		<form name="form">
			<ignore name="ignore" text="Voy a pagar a una persona u objeto mientras estoy en el modo No disponible"/>
			<button ignore="Salir siempre del modo No disponible" name="Yes" text="Aceptar"/>
			<button ignore="No salir nunca del modo No disponible" name="No" text="Cancelar"/>
		</form>
	</notification>
	<notification name="ConfirmDeleteProtectedCategory">
		La carpeta &apos;[FOLDERNAME]&apos; pertenece al sistema, y borrar carpetas del sistema puede provocar inestabilidad.  ¿Estás seguro de que quieres borrarla?
		<usetemplate ignoretext="Confirmar antes de borrar una carpeta del sistema" name="okcancelignore" notext="Cancelar" yestext="Aceptar"/>
	</notification>
	<notification name="ConfirmEmptyTrash">
		¿Estás seguro de que quieres borrar de forma permanente el contenido de la Papelera?
		<usetemplate ignoretext="Confirmar antes de vaciar la Papelera del inventario" name="okcancelignore" notext="Cancelar" yestext="Aceptar"/>
	</notification>
	<notification name="TrashIsFull">
		La papelera está completamente llena. Esto puede causar problemas a la hora de iniciar sesión.
		<usetemplate name="okcancelbuttons" notext="Vaciaré la papelera más adelante" yestext="Vaciar la papelera"/>
	</notification>
	<notification name="ConfirmClearBrowserCache">
		¿Estás seguro de que quieres borrar tu historial web, de viajes y de búsquedas?
		<usetemplate name="okcancelbuttons" notext="Cancelar" yestext="Aceptar"/>
	</notification>
	<notification name="ConfirmClearCache">
		¿Estás seguro de que quieres vaciar la caché del visor?
		<usetemplate name="okcancelbuttons" notext="Cancelar" yestext="Aceptar"/>
	</notification>
	<notification name="ConfirmClearCookies">
		¿Estás seguro de que quieres limpiar tus cookies?
		<usetemplate name="okcancelbuttons" notext="Cancelar" yestext="Sí"/>
	</notification>
	<notification name="ConfirmClearMediaUrlList">
		¿Estás seguro de que quieres vaciar tu lista de URL guardadas?
		<usetemplate name="okcancelbuttons" notext="Cancelar" yestext="Sí"/>
	</notification>
	<notification name="ConfirmEmptyLostAndFound">
		¿Estás seguro de que quieres borrar de forma permanente el contenido de Objetos Perdidos?
		<usetemplate ignoretext="Confirmar antes de vaciar la carpeta Objetos Perdidos" name="okcancelignore" notext="No" yestext="Sí"/>
	</notification>
	<notification name="CopySLURL">
		Se ha copiado a tu portapapeles esta SLurl:
 [SLURL]

Publícala en una página web para que otros puedan acceder fácilmente a esta posición, o pruébala tú mismo pegándola en la barra de direcciones de tu navegador.
		<form name="form">
			<ignore name="ignore" text="La SLurl se ha copiado a mi portapapeles"/>
		</form>
	</notification>
	<notification name="WLSavePresetAlert">
		¿Quieres sobrescribir la preselección guardada?
		<usetemplate name="okcancelbuttons" notext="No" yestext="Sí"/>
	</notification>
	<notification name="WLNoEditDefault">
		No puedes editar ni borrar una preselección por defecto.
	</notification>
	<notification name="WLMissingSky">
		Este archivo de ciclo de día se refiere a un archivo perdido de cielo: [SKY].
	</notification>
	<notification name="WLRegionApplyFail">
		No se pudo aplicar la configuración a la región. El problema podría solucionarse saliendo de la región y regresando a ella. La razón especificada fue: [FAIL_REASON]
	</notification>
	<notification name="EnvCannotDeleteLastDayCycleKey">
		No se puede eliminar la última clave de este ciclo de día, ya que no puedes vaciar la caché del día. En lugar de intentar eliminar la última clave restante y después intentar crear una nueva, debes modificarla.
		<usetemplate name="okbutton" yestext="Aceptar"/>
	</notification>
	<notification name="DayCycleTooManyKeyframes">
		No se pueden añadir más fotogramas clave a este ciclo del día. El número máximo de fotogramas clave para ciclos de día de alcance [SCOPE] es [MAX].
		<usetemplate name="okbutton" yestext="Aceptar"/>
	</notification>
	<notification name="EnvUpdateRate">
		La configuración de entorno de la región sólo puede actualizarse cada [WAIT] segundos. Espera por lo menos ese tiempo y vuelve intentarlo.
		<usetemplate name="okbutton" yestext="Aceptar"/>
	</notification>
	<notification name="PPSaveEffectAlert">
		Ya existe un efecto de procesamiento. ¿Quieres sobreescribirlo?
		<usetemplate name="okcancelbuttons" notext="No" yestext="Sí"/>
	</notification>
	<notification name="ChatterBoxSessionStartError">
		No se puede iniciar una nueva sesión de chat con [RECIPIENT].
[REASON]
		<usetemplate name="okbutton" yestext="Aceptar"/>
	</notification>
	<notification name="ChatterBoxSessionEventError">
		[EVENT]
<!--[REASON]-->
		<usetemplate name="okbutton" yestext="Aceptar"/>
	</notification>
	<notification name="ForceCloseChatterBoxSession">
		Debe cerrarse tu sesión de chat con [NAME].
[REASON]
		<usetemplate name="okbutton" yestext="Aceptar"/>
	</notification>
	<notification name="Cannot_Purchase_an_Attachment">
		No puedes comprar un objeto mientras esté anexado.
	</notification>
	<notification label="Acerca de las solicitudes de autorización de débito" name="DebitPermissionDetails">
		Al admitir esta petición, le das permiso a un script para que obtenga dólares Linden (L$) de tu cuenta. Para revocar este permiso, el propietario del objeto debe eliminarlo o reiniciar ese script del objeto.
		<usetemplate name="okbutton" yestext="Aceptar"/>
	</notification>
	<notification name="AutoWearNewClothing">
		¿Quieres ponerte automáticamente la ropa que vas a crear?
		<usetemplate ignoretext="Ponerme la ropa que estoy creando mientras modifico mi apariencia" name="okcancelignore" notext="No" yestext="Sí"/>
	</notification>
	<notification name="NotAgeVerified">
		El lugar que intentas visitar sólo permite el acceso a los residentes mayores de 18 años.
		<usetemplate ignoretext="No tengo la edad suficiente para visitar áreas restringidas por edad." name="okignore" yestext="Aceptar"/>
	</notification>
	<notification name="NotAgeVerified_Notify">
		Localización restringida a mayores de 18 años.
	</notification>
	<notification name="Cannot enter parcel: no payment info on file">
		Para visitar este sitio debes haber aportado información de pago en tu cuenta. ¿Quieres ir al sitio web de [CURRENT_GRID] y configurar esto?

[_URL]
		<url name="url" option="0">
			https://secondlife.com/account/index.php?lang=es
		</url>
		<usetemplate ignoretext="No he registrado información de pago" name="okcancelignore" notext="No" yestext="Sí"/>
	</notification>
	<notification name="MissingString">
		La cadena [STRING_NAME] Ha desaparecido de strings.xml
	</notification>
	<notification name="EnableMediaFilter">
		Reproducir medios o música puede exponer tu identidad a sitios ajenos a Second Life. Puedes activar un filtro que te permitirá seleccionar qué sitios recibirán peticiones de medios desde tu equipo, y obtener así mayor control sobre tu privacidad.
		
		¿Deseas activar el filtro de medios?
		(Puedes cambiar esta opción más tarde en Preferencias &gt; Sonido y medios).
		<form name="form">
			<button name="Enable" text="Activar"/>
			<button name="Disable" text="Desactivar"/>
		</form>
	</notification>
	<notification name="MediaAlert">
		Esta parcela proporciona medios de:
		
		Dominio: [MEDIADOMAIN]
		URL: [MEDIAURL]
		<form name="form">
			<button name="Allow" text="Permitir"/>
			<button name="Deny" text="Denegar"/>
		</form>
	</notification>
	<notification name="MediaAlert2">
		¿Deseas recordar tu decisión y [LCONDITION] permitir medios de esta fuente?
		
		Dominio: [MEDIADOMAIN]
		URL: [MEDIAURL]
		<form name="form">
			<button name="Do Now" text="[ACTION] Ahora"/>
			<button name="RememberDomain" text="[CONDITION] Permitir Este Dominio"/>
			<button name="RememberURL" text="[CONDITION] Permitir Esta URL"/>
		</form>
	</notification>
	<notification name="MediaAlertSingle">
		Esta parcela proporciona medios de:

Dominio: [MEDIADOMAIN]
URL: [MEDIAURL]
		<form name="form">
			<button name="Allow" text="Permitir"/>
			<button name="Deny" text="Denegar"/>
			<button name="BlacklistDomain" text="Lista negra"/>
			<button name="WhitelistDomain" text="Lista blanca"/>
		</form>
	</notification>
	<notification name="AudioAlert"> 
		Esta parcela proporciona música de:
		
		Dominio: [AUDIODOMAIN]
		URL: [AUDIOURL]
		<form name="form">
			<button name="Allow" text="Permitir"/>
			<button name="Deny" text="Denegar"/>
		</form>
	</notification>
	<notification name="AudioAlert2">
		¿Deseas recordar tu decisión y [LCONDITION] permitir música de esta fuente?
		
		Dominio: [AUDIODOMAIN]
		URL: [AUDIOURL]
		<form name="form">
			<button name="Do Now" text="[ACTION] Ahora"/>
			<button name="RememberDomain" text="[CONDITION] Permitir Este Dominio"/>
			<button name="RememberURL" text="[CONDITION] Permitir Esta URL"/>
		</form>
	</notification>
	<notification name="AudioAlertSingle">
		¿Quieres recordar tu decisión y [LCONDITION] permitir música de esta fuente?

Dominio: [AUDIODOMAIN]
URL: [AUDIOURL]
		<form name="form">
			<button name="Allow" text="Permitir"/>
			<button name="Deny" text="Denegar"/>
			<button name="BlacklistDomain" text="Lista negra"/>
			<button name="WhitelistDomain" text="Lista blanca"/>
		</form>
	</notification>
	<notification name="SystemMessageTip">
		[MESSAGE]
	</notification>
	<notification name="IMSystemMessageTip">
		[MESSAGE]
	</notification>
	<notification name="Cancelled">
		Cancelado
	</notification>
	<notification name="CancelledAttach">
		Cancelada la anexión
	</notification>
	<notification name="ReplacedMissingWearable">
		Reemplazadas las ropas o partes del cuerpo perdidas con sus equivalentes por defecto.
	</notification>
	<notification name="GroupNotice">
		[SENDER], [GROUP]
Asunto: [SUBJECT], Mensaje: [MESSAGE]
	</notification>
	<notification name="FriendOnlineOffline">
		[NAME] está [STATUS]
	</notification>
	<notification name="AddSelfFriend">
		Aunque eres muy agradable, no puedes añadirte como amigo a ti mismo.
	</notification>
	<notification name="UploadingAuctionSnapshot">
		Subiendo fotos al mundo y al sitio web...
(tardará unos 5 minutos).
	</notification>
	<notification name="UploadPayment">
		Has pagado [AMOUNT] LS por la subida.
	</notification>
	<notification name="UploadWebSnapshotDone">
		Completada la subida de la foto al sitio web.
	</notification>
	<notification name="UploadSnapshotDone">
		Completada la subida de la foto al mundo.
	</notification>
	<notification name="TerrainDownloaded">
		Se ha descargado Terrain.raw
	</notification>
	<notification name="GestureMissing">
		No se encuentra el gesto [NAME] en la base de datos.
	</notification>
	<notification name="UnableToLoadGesture">
		No se puede cargar el gesto [NAME].
	</notification>
	<notification name="LandmarkMissing">
		El hito ha desaparecido de la base de datos.
	</notification>
	<notification name="UnableToLoadLandmark">
		No se ha podido cargar el hito. Por favor, vuelve a intentarlo.
	</notification>
	<notification name="CapsKeyOn">
		Tienes pulsada la tecla de mayúsculas.
Esto puede influir en tu contraseña.
	</notification>
	<notification name="NotecardMissing">
		La nota ha desaparecido de la base de datos.
	</notification>
	<notification name="NotecardNoPermissions">
		No tienes permiso para ver esta nota.
	</notification>
	<notification name="RezItemNoPermissions">
		No tienes permisos suficientes para rezzear el objeto.
	</notification>
	<notification name="IMAcrossParentEstates">
		No se pueden enviar mensajes instantáneos entre estados principales.
	</notification>
	<notification name="TransferInventoryAcrossParentEstates">
		No se puede transferir el inventario entre estados principales.
	</notification>
	<notification name="UnableToLoadNotecard">
		En este momento no se puede cargar la nota.
	</notification>
	<notification name="ScriptMissing">
		El script ha desaparecido de la base de datos.
	</notification>
	<notification name="ScriptNoPermissions">
		No tienes permisos suficientes para ver el script.
	</notification>
	<notification name="UnableToLoadScript">
		No se ha podido cargar el script. Por favor, vuelve a intentarlo.
	</notification>
	<notification name="IncompleteInventory">
		Los contenidos que estás ofreciendo aún no están disponibles. Por favor, vuelve a ofrecerlos en un minuto.
	</notification>
	<notification name="IncompleteInventoryItem">
		El ítem al que estás accediendo todavía no está disponible localmente. Por favor, vuélvelo a intentar en un minuto.
	</notification>
	<notification name="CannotModifyProtectedCategories">
		No puedes modificar categorías que están protegidas.
	</notification>
	<notification name="CannotRemoveProtectedCategories">
		No puedes quitar categorías que están protegidas.
	</notification>
	<notification name="UnableToBuyWhileDownloading">
		No se puede comprar un objeto mientras se descargan los datos.
Por favor, vuelve a intentarlo.
	</notification>
	<notification name="UnableToLinkWhileDownloading">
		No se puede enlazar un objeto mientras se descargan los datos.
Por favor, vuelve a intentarlo.
	</notification>
	<notification name="CannotBuyObjectsFromDifferentOwners">
		No puedes comprar más de un objeto a la vez.
Por favor, selecciona un sólo objeto.
	</notification>
	<notification name="ObjectNotForSale">
		Este objeto no está en venta.
	</notification>
	<notification name="EnteringGodMode">
		Entrando en el modo administrativo, nivel [LEVEL]
	</notification>
	<notification name="LeavingGodMode">
		Saliendo del modo administrativo, nivel [LEVEL]
	</notification>
	<notification name="CopyFailed">
		No tienes pemiso para copiar esto.
	</notification>
	<notification name="InventoryAccepted">
		[NAME] ha recibido tu oferta de inventario.
	</notification>
	<notification name="InventoryDeclined">
		[NAME] ha rehusado tu oferta del inventario.
	</notification>
	<notification name="ObjectMessage">
		[NAME]: [MESSAGE]
	</notification>
	<notification name="CallingCardAccepted">
		Se ha aceptado tu tarjeta de visita.
	</notification>
	<notification name="CallingCardDeclined">
		Se ha rehusado tu tarjeta de visita.
	</notification>
	<notification name="TeleportToLandmark">
		Para teleportarte a lugares como &apos;[NAME]&apos;, pulsa el botón &quot;Lugares&quot;, y selecciona la pestaña Hitos en la ventana que se abre. Pulsa en un hito para seleccionarlo y luego pulsa &apos;Teleportar&apos; en la parte inferior de la ventana.
(También puedes pulsar dos veces en el hito o pulsarlo con el botón derecho del ratón y elegir &apos;Teleportar&apos;.)
	</notification>
	<notification name="TeleportToPerson">
		Para abrir una conversación privada con alguien, haz clic con el botón derecho sobre su avatar y escoge &apos;MI&apos; en el menú.
	</notification>
	<notification name="CantSelectLandFromMultipleRegions">
		No puedes seleccionar un terreno que cruce las fronteras entre servidores.
Inténtalo seleccionando un trozo más pequeño de terreno.
	</notification>
	<notification name="SearchWordBanned">
		Se han excluido algunos términos de tu búsqueda debido a restricciones en el contenido, según se especifica en las Normas de la Comunidad.
	</notification>
	<notification name="NoContentToSearch">
		Por favor, elige al menos un tipo de contenido a buscar (General, Moderado o Adulto).
	</notification>
	<notification name="SystemMessage">
		[MESSAGE]
	</notification>
	<notification name="FacebookConnect">
		[MESSAGE]
	</notification>
	<notification name="FlickrConnect">
		[MESSAGE]
	</notification>
	<notification name="TwitterConnect">
		[MESSAGE]
	</notification>
	<notification name="PaymentReceived">
		[MESSAGE]
	</notification>
	<notification name="PaymentSent">
		[MESSAGE]
	</notification>
	<notification name="PaymentFailure">
		[MESSAGE]
	</notification>
	<notification name="EventNotification">
		Notificación de evento:

[NAME]
[DATE]
		<form name="form">
			<button name="Details" text="Detalles"/>
			<button name="Cancel" text="Cancelar"/>
		</form>
	</notification>
	<notification name="TransferObjectsHighlighted">
		En estos momentos, están realzados todos los objetos de esta parcela que serán transferidos al comprador de la misma.

* No están realzados los árboles y hierbas que se transferirán.
		<form name="form">
			<button name="Done" text="Hecho"/>
		</form>
	</notification>
	<notification name="DeactivatedGesturesTrigger">
		Desactivados los gestos que tienen el mismo botón:
[NAMES]
	</notification>
	<notification name="NoQuickTime">
		No parece que tu sistema tenga instalado el software QuickTime de Apple.
Si quieres ver medios en streaming en las parcelas que los tienen, deberías ir al [http://www.apple.com/quicktime sitio de QuickTime] e instalar el QuickTime Player.
	</notification>
	<notification name="NoPlugin">
		No se ha encontrado el &apos;Media Plugin&apos; para manejar el &apos;mime type&apos; &quot;[MIME_TYPE]&quot;. Los medios de este tipo no estarán disponibles.
	</notification>
	<notification name="MediaPluginFailed">
		Fallo de este &apos;Media Plugin&apos;:
    [PLUGIN]

Por favor, reinstala el plugin o contacta con el vendedor si sigues teniendo problemas.
		<form name="form">
			<ignore name="ignore" text="Fallo al ejecutar un &apos;Media Plugin&apos;"/>
		</form>
	</notification>
	<notification name="OwnedObjectsReturned">
		Se han devuelto a tu inventario los objetos de los que eras propietario en la parcela seleccionada.
	</notification>
	<notification name="OtherObjectsReturned">
		Se han devuelto a su inventario los objetos en la parcela de terreno seleccionada propiedad de [NAME].
	</notification>
	<notification name="OtherObjectsReturned2">
		Se han devuelto a su propietario los objetos seleccionados en la parcela de terreno propiedad de &apos;[NAME]&apos;.
	</notification>
	<notification name="GroupObjectsReturned">
		Se han devuelto a los inventarios de sus propietarios los objetos que estaban compartidos con el grupo [GROUPNAME] en la parcela seleccionada.
Los objetos transferibles que se cedieron al grupo se han devuelto a sus propietarios anteriores.
Los objetos no transferibles que se cedieron al grupo han sido borrados.
	</notification>
	<notification name="UnOwnedObjectsReturned">
		Se han devuelto a sus propietarios los objetos de los que NO eras propietario en la parcela seleccionada.
	</notification>
	<notification name="ServerObjectMessage">
		Mensaje de [NAME]:
&lt;nolink&gt;[MSG]&lt;/nolink&gt;
	</notification>
	<notification name="NotSafe">
		Este terreno tiene el daño activado.
Aquí puedes ser herido. Si mueres, se te teleportará a tu Base.
	</notification>
	<notification name="NoFly">
		Este terreno tiene desactivada la capacidad de volar.
Aquí no puedes volar.
	</notification>
	<notification name="PushRestricted">
		Este terreno tiene desactivada la capacidad de empujar. No puedes hacerlo a menos que seas el propetario del terreno.
	</notification>
	<notification name="NoVoice">
		Este terreno tiene desactivado el chat de voz. No podrás oír hablar a nadie.
	</notification>
	<notification name="NoBuild">
		Este terreno tiene desactivada la capacidad para construir. Aquí no puedes ni construir ni crear objetos.
	</notification>
	<notification name="PathfindingDirty">
		La región tiene cambios de pathfinding pendientes. Si tienes derechos de construcción, debes actualizar la región pulsando el botón "Actualizar”.
		<usetemplate name="okcancelbuttons" yestext="Actualizar" notext="Cerrar"/>
	</notification>
	<notification name="DynamicPathfindingDisabled">
		Pathfinding dinámico no está activado en esta región. Los objetos con scripts que usen llamadas pathfinding LSL pueden no funcionar como se espera en esta región.
	</notification>
	<notification name="PathfindingCannotRebakeNavmesh">
		Ha ocurrido un error. Puede deberse a un problema en la conexión o en el servidor, o puede que no tengas permisos para construir. A veces desconectar y volver a conectar puede resolver este problema.
	<usetemplate name="okbutton" yestext="Aceptar"/>
	</notification>
	<notification name="PathfindingDirty">
		La región contiene cambios de pathfinding pendientes.  Si tienes derechos de construcción, puedes recargarla pulsando el botón “Recargar región”.
	</notification>
	<notification name="PathfindingDirtyRebake">
		La región contiene cambios de pathfinding pendientes.  Si tienes derechos de construcción, puedes recargarla pulsando el botón “Recargar región”.
		<usetemplate name="okbutton" yestext="Recargar la región"/>
	</notification>
	<notification name="DynamicPathfindingDisabled">
		Esta región no tiene activado el pathfinding dinámico. Los objetos programados que utilicen llamadas LSL de pathfinding pueden tener un comportamiento inesperado en ella.
	</notification>
	<notification name="PathfindingCannotRebakeNavmesh">
		Se ha producido un error. Puede haber ocurrido un problema en la red o el servidor, o quizás no tengas derechos de construcción. Este problema podría resolverse cerrando la sesión e iniciando una sesión nueva.
		<usetemplate name="okbutton" yestext="Aceptar"/>
	</notification>
	<notification name="SeeAvatars">
		Esta parcela oculta los avatares y el chat de texto de otras parcelas. No podrás ver a los residentes que estén fuera la parcela ni ellos podrán verte a ti. El chat de texto regular del canal 0 también está restringido a la parcela.
	</notification>
	<notification name="ScriptsStopped">
		Un administrador ha detenido temporalmente los scripts en esta región.
	</notification>
	<notification name="ScriptsNotRunning">
		En esta región no se está ejecutando ningún script.
	</notification>
	<notification name="NoOutsideScripts">
		Este terreno tiene desactivados los scripts externos.

Sólo los scripts pertenecientes al propietario del terreno funcionarán aquí.
	</notification>
	<notification name="ClaimPublicLand">
		Sólo puedes reclamar terreno público de la región en la que estás.
	</notification>
	<notification name="RegionTPAccessBlocked">
		La región que intentas visitar tiene contenido que excede tus preferencias actuales. Puedes cambiar las preferencias usando Avatar &gt; Preferencias &gt; General.
	</notification>
	<notification name="URBannedFromRegion">
		Se te ha prohibido el acceso a la región.
	</notification>
	<notification name="NoTeenGridAccess">
		Tu cuenta no puede conectarse a esta región del de la red adolescente de simuladores.
	</notification>
	<notification name="ImproperPaymentStatus">
		No tienes el estado de pago adecuado para entrar a esta región.
	</notification>
	<notification name="MustGetAgeRegion">
		Debes tener 18 años o más para acceder a esta región.
	</notification>
	<notification name="MustGetAgeParcel">
		Debes tener 18 años o más para acceder a esta parcela.
	</notification>
	<notification name="NoDestRegion">
		No se ha encontrado la región de destino.
	</notification>
	<notification name="NotAllowedInDest">
		No estás autorizado en el destino.
	</notification>
	<notification name="RegionParcelBan">
		No puedes cruzar la región por una parcela con el acceso prohibido. Intenta otro camino.
	</notification>
	<notification name="TelehubRedirect">
		Has sido redirigido a un punto de teleporte.
	</notification>
	<notification name="CouldntTPCloser">
		No se puede teleportar a un destino tan cercano.
	</notification>
	<notification name="TPCancelled">
		Teleporte cancelado.
	</notification>
	<notification name="FullRegionTryAgain">
		En estos momentos, está llena la región a la que estás intentando entrar.
Por favor, vuelve a intentarlo en unos momentos.
	</notification>
	<notification name="GeneralFailure">
		Fallo general.
	</notification>
	<notification name="RoutedWrongRegion">
		Mal dirigido a la región. Por favor, vuelve a intentarlo.
	</notification>
	<notification name="NoValidAgentID">
		ID de agente inválido.
	</notification>
	<notification name="NoValidSession">
		ID de sesión inválido.
	</notification>
	<notification name="NoValidCircuit">
		Código de circuito inválido.
	</notification>
	<notification name="NoPendingConnection">
		No se puede crear la conexión.
	</notification>
	<notification name="InternalUsherError">
		Se ha producido un error interno al intentar acceder al destino de tu teleporte. Puede que, en este momento, el servicio de [CURRENT_GRID] tenga problemas.
	</notification>
	<notification name="NoGoodTPDestination">
		No se puede encontrar en esta región un buen destino para el teleporte.
	</notification>
	<notification name="InternalErrorRegionResolver">
		Se ha producido un error interno al manejar las coordenadas globales de tu petición de teleporte. Puede que, en este momento, el servicio de [CURRENT_GRID] tenga problemas.
	</notification>
	<notification name="NoValidLanding">
		No se ha podido encontrar un punto de aterrizaje válido.
	</notification>
	<notification name="NoValidParcel">
		No se ha podido encontrar una parcela válida.
	</notification>
	<notification name="ObjectGiveItem">
		Un objeto de nombre &lt;nolink&gt;[OBJECTFROMNAME]&lt;/nolink&gt;, propiedad de [NAME_SLURL], te ha dado este [OBJECTTYPE]:
&lt;nolink&gt;[ITEM_SLURL]&lt;/nolink&gt;
		<form name="form">
			<button name="Keep" text="Guardar"/>
			<button name="Discard" text="Descartar"/>
			<button name="Mute" text="Bloquear al propietario"/>
		</form>
	</notification>
	<notification name="OwnObjectGiveItem">
		Tu objeto de nombre &lt;nolink&gt;[OBJECTFROMNAME]&lt;/nolink&gt; te ha dado este [OBJECTTYPE]:
&lt;nolink&gt;[ITEM_SLURL]&lt;/nolink&gt;
		<form name="form">
			<button name="Keep" text="Guardar"/>
			<button name="Discard" text="Descartar"/>
		</form>
	</notification>
	<notification name="UserGiveItem">
		[NAME_SLURL] te ha dado este [OBJECTTYPE]:
[ITEM_SLURL]
		<form name="form">
			<button name="Show" text="Mostrar"/>
			<button name="Keep" text="Guardar"/>
			<button name="Discard" text="Descartar"/>
			<button name="Mute" text="Bloquear"/>
		</form>
	</notification>
	<notification name="UserGiveItemLegacy">
		[NAME_SLURL] te ha dado este [OBJECTTYPE]:
[ITEM_SLURL]
		<form name="form">
			<button name="Show" text="Mostrar"/>
			<button name="Accept" text="Guardar"/>
			<button name="Discard" text="Descartar"/>
			<button name="ShowSilent" text="(Mostrar)"/>
			<button name="AcceptSilent" text="(Guardar)"/>
			<button name="DiscardSilent" text="(Descartar)"/>
			<button name="Mute" text="Bloquear"/>
		</form>
	</notification>
	<notification name="GodMessage">
		[NAME]

[MESSAGE]
	</notification>
	<notification name="JoinGroup">
		[MESSAGE]
		<form name="form">
			<button name="Join" text="Entrar"/>
			<button name="Decline" text="Rehusar"/>
			<button name="Info" text="Información"/>
		</form>
	</notification>
	<notification name="TeleportOffered">
		[NAME_SLURL] te ofrece teleportarte a su localización:

“[MESSAGE]”
&lt;icon&gt;[MATURITY_ICON]&lt;/icon&gt; - [MATURITY_STR]
		<form name="form">
			<button name="Teleport" text="Teleportarme"/>
			<button name="Cancel" text="Cancelar"/>
		</form>
	</notification>
	<notification name="TeleportOffered_MaturityExceeded">
		[NAME_SLURL] te ofrece teleportarte a su localización:

“[MESSAGE]”
&lt;icon&gt;[MATURITY_ICON]&lt;/icon&gt; - [MATURITY_STR]

Esta región tiene un contenido [REGION_CONTENT_MATURITY, pero tus preferencias actuales están configuradas para excluir contenido [REGION_CONTENT_MATURITY]. Podemos cambiar tus preferencias y proceder a teleportarte o bien puedes cancelar el teleporte.
		<form name="form">
			<button name="Teleport" text="Cambiar y teleportarme"/>
			<button name="Cancel" text="Cancelar"/>
		</form>
	</notification>
	<notification name="TeleportOffered_MaturityBlocked">
		[NAME_SLURL] te ofrece teleportarte a su localización:

“[MESSAGE]”
&lt;icon&gt;[MATURITY_ICON]&lt;/icon&gt; - [MATURITY_STR]

No obstante, el contenido de esta región solo es accesible para los adultos.
	</notification>
	<notification name="TeleportOffered_SLUrl">
		[NAME_SLURL] te ofrece teleportarte a su localización ([POS_SLURL]):

“[MESSAGE]”
&lt;icon&gt;[MATURITY_ICON]&lt;/icon&gt; - [MATURITY_STR]
		<form name="form">
			<button name="Teleport" text="Teleportarme"/>
			<button name="Cancel" text="Cancelar"/>
		</form>
	</notification>
	<notification name="TeleportOffered_MaturityExceeded_SLUrl">
		[NAME_SLURL] te ofrece teleportarte a su localización ([POS_SLURL]):

“[MESSAGE]”
&lt;icon&gt;[MATURITY_ICON]&lt;/icon&gt; - [MATURITY_STR]

Esta región tiene un contenido [REGION_CONTENT_MATURITY, pero tus preferencias actuales están configuradas para excluir contenido [REGION_CONTENT_MATURITY]. Podemos cambiar tus preferencias y proceder a teleportarte o bien puedes cancelar el teleporte.
		<form name="form">
			<button name="Teleport" text="Cambiar y teleportarme"/>
			<button name="Cancel" text="Cancelar"/>
		</form>
	</notification>
	<notification name="TeleportOffered_MaturityBlocked_SLUrl">
		[NAME_SLURL] te ofrece teleportarte a su localización ([POS_SLURL]):

“[MESSAGE]”
&lt;icon&gt;[MATURITY_ICON]&lt;/icon&gt; - [MATURITY_STR]

No obstante, el contenido de esta región solo es accesible para los adultos.
	</notification>
	<notification name="TeleportOfferSent">
		Teleporte ofrecido a [TO_NAME]
	</notification>
	<notification name="TeleportRequest">
		[NAME_SLURL] está solicitando ser teleportado a tu posición.
[MESSAGE]

¿Ofrecer teleporte?
		<form name="form">
			<button name="Yes" text="Sí"/>
			<button name="No" text="No"/>
		</form>
	</notification>
	<notification name="GotoURL">
		[MESSAGE]
[URL]
		<form name="form">
			<button name="Later" text="Más tarde"/>
			<button name="GoNow..." text="Ir ahora..."/>
		</form>
	</notification>
	<notification name="OfferFriendship">
		[NAME_SLURL] te está ofreciendo su amistad.

[MESSAGE]

(Por defecto, podrás ver si el otro está conectado)
		<form name="form">
			<button name="Accept" text="Aceptar"/>
			<button name="Decline" text="Rehusar"/>
		</form>
	</notification>
	<notification name="FriendshipOffered">
		Has ofrecido amistad a [TO_NAME]
	</notification>
	<notification name="OfferFriendshipNoMessage">
		[NAME_SLURL] te está ofreciendo amistad.

(De manera predeterminada, podrás ver si están conectados los demás.)
		<form name="form">
			<button name="Accept" text="Aceptar"/>
			<button name="Decline" text="Rehusar"/>
		</form>
	</notification>
	<notification name="FriendshipAccepted">
		[NAME] ha aceptado tu ofrecimiento de amistad.
	</notification>
	<notification name="FriendshipDeclined">
		[NAME] ha rechazado tu ofrecimiento de amistad.
	</notification>
	<notification name="FriendshipAcceptedByMe">
		Aceptado el ofrecimiento de amistad.
	</notification>
	<notification name="FriendshipDeclinedByMe">
		Rehusado el ofrecimiento de amistad.
	</notification>
	<notification name="OfferCallingCard">
		[NAME] te está ofreciendo su tarjeta de visita.
Esto añadirá un marcador en tu inventario para que puedas enviarle rápidamente un MI.
		<form name="form">
			<button name="Accept" text="Aceptar"/>
			<button name="Decline" text="Rehusar"/>
		</form>
	</notification>
	<notification name="RegionRestartMinutes">
		Esta región se reiniciará en [MINUTES] minutos.
Si permaneces en esta región serás desconectado.
	</notification>
	<notification name="RegionRestartSeconds">
		Esta región se reiniciará en  [SECONDS] segundos.
Si permaneces en esta región serás desconectado.
	</notification>
	<notification name="LoadWebPage">
		¿Cargar página web [URL] ?

[MESSAGE]

De objeto: &lt;nolink&gt;[OBJECTNAME]&lt;/nolink&gt;, propietario: [NAME_SLURL]
		<form name="form">
			<button name="Gotopage" text="Cargar"/>
			<button name="Cancel" text="Cancelar"/>
		</form>
	</notification>
	<notification name="FailedToFindWearableUnnamed">
		Búsqueda fallida de [TYPE] en la base de datos.
	</notification>
	<notification name="FailedToFindWearable">
		Búsqueda fallida de [TYPE] de nombre [DESC] en la base de datos.
	</notification>
	<notification name="InvalidWearable">
		El ítem que quieres vestirte tiene una característica que tu visor no puede leer. Por favor, actualiza la versión de [APP_NAME] para ponerte este ítem.
	</notification>
	<notification name="ScriptQuestion">
		&lt;nolink&gt;[OBJECTNAME]&lt;/nolink&gt;, un objeto propiedad de &apos;[NAME]&apos;, quiere:

[QUESTIONS]
¿Es correcto?
		<form name="form">
			<button name="Yes" text="Sí"/>
			<button name="No" text="No"/>
			<button name="Mute" text="Bloquear"/>
		</form>
	</notification>
	<notification name="ExperienceAcquireFailed">
		No se puede adquirir una experiencia nueva:
    [ERROR_MESSAGE]
		<usetemplate name="okbutton" yestext="OK"/>
	</notification>
	<notification name="NotInGroupExperienceProfileMessage">
		Se ha omitido un cambio en el grupo de la experiencia porque el propietario no es miembro del grupo seleccionado.
	</notification>
	<notification name="UneditableExperienceProfileMessage">
		El campo no modificable &apos;[field]&apos; se ha omitido al actualizar el perfil de la experiencia.
	</notification>
	<notification name="RestrictedToOwnerExperienceProfileMessage">
		Cambios omitidos en el campo &apos;[field]&apos; que solo puede configurar el propietario de la experiencia.
	</notification>
	<notification name="MaturityRatingExceedsOwnerExperienceProfileMessage">
		No puedes definir un nivel de calificación de una experiencia superior al establecido por el propietario.
	</notification>
	<notification name="RestrictedTermExperienceProfileMessage">
		Las condiciones siguientes han impedido la actualización del nombre o la descripción del perfil de la experiencia: [extra_info]
	</notification>
	<notification name="TeleportedHomeExperienceRemoved">
		Te has teleportado desde la región [region_name] porque al quitar la experiencia secondlife:///app/experience/[public_id]/profile ya no tienes permiso para entrar en la región.
		<form name="form">
			<ignore name="ignore" text="Expulsado de la región por quitar una experiencia"/>
		</form>
	</notification>
	<notification name="TrustedExperienceEntry">
		La participación en la experiencia clave secondlife:///app/experience/[public_id]/profile te otorga permiso para entrar en la región [region_name]. Si quitas esta experiencia, puede que te expulsen de la región.
		<form name="form">
			<ignore name="ignore" text="Admitido en una región por una experiencia"/>
		</form>
	</notification>
	<notification name="TrustedExperiencesAvailable">
		No tienes permiso de acceso a este destino. Puedes obtener el permiso para entrar en la región si aceptas una de las siguientes experiencias:

[EXPERIENCE_LIST]

Pueden estar disponibles otras experiencias clave.
	</notification>
	<notification name="ExperienceEvent">
		La experiencia secondlife:///app/experience/[public_id]/profile permitió la siguiente operación con un objeto: [EventType].
    Propietario: secondlife:///app/agent/[OwnerID]/inspect
    Nombre del objeto: [ObjectName]
    Nombre de la parcela: [ParcelName]
	</notification>
	<notification name="ExperienceEventAttachment">
		La experiencia secondlife:///app/experience/[public_id]/profile permitió la siguiente operación con un anexo: [EventType].
    Propietario: secondlife:///app/agent/[OwnerID]/inspect
	</notification>
	<notification name="ScriptQuestionExperience">
		&apos;&lt;nolink&gt;[OBJECTNAME]&lt;/nolink&gt;&apos;, un objeto de propiedad de &apos;[NAME]&apos;, solicita tu participación en la experiencia [GRID_WIDE]:

[EXPERIENCE]

Una vez concedido el permiso, este mensaje no volverá a aparecer para la experiencia salvo que se revoque en el perfil de la experiencia.

Los scripts asociados a esta experiencia podrán hacer lo siguiente en las regiones donde la experiencia esté activa: 

[QUESTIONS]¿Lo aceptas?
		<form name="form">
			<button name="BlockExperience" text="Bloquear experiencia"/>
			<button name="Mute" text="Bloquear objeto"/>
			<button name="Yes" text="Sí"/>
			<button name="No" text="No"/>
		</form>
	</notification>
	<notification name="ScriptQuestionCaution">
		Atención: El objeto &apos;&lt;nolink&gt;[OBJECTNAME]&lt;/nolink&gt;&apos; solicita un acceso pleno a tu cuenta de dólares Linden. Si le autorizas el acceso, podrá retirar fondos de tu cuenta en cualquier momento o vaciarla por completo, cuando lo desee y sin más advertencias.
  
No autorices el acceso a tu cuenta si no conoces cuál es la razón exacta.
		<form name="form">
			<button name="Grant" text="Permitir acceso total"/>
			<button name="Deny" text="Denegar"/>
		</form>
	</notification>
	<notification name="UnknownScriptQuestion">
		El permiso de script en tiempo de ejecución solicitado por &apos;&lt;nolink&gt;[OBJECTNAME]&lt;/nolink&gt;&apos;, un objeto propiedad de &apos;[NAME]&apos;, no se reconoce por el visor y no puede ser concedido.

Para conceder este permiso, por favor actualiza tu visor a la última versión desde [DOWNLOADURL].
		<form name="form">
			<button name="Deny" text="Aceptar"/>
			<button name="Mute" text="Bloquear"/>
		</form>
	</notification>
	<notification name="ScriptDialog">
		&apos;&lt;nolink&gt;[TITLE]&lt;/nolink&gt;&apos; de [NAME]
[MESSAGE]
		<form name="form">
			<button name="Client_Side_Mute" text="Bloquear"/>
			<button name="Client_Side_Ignore" text="Ignorar"/>
		</form>
	</notification>
	<notification name="ScriptDialogGroup">
		&apos;&lt;nolink&gt;[TITLE]&lt;/nolink&gt;&apos; de [GROUPNAME]
[MESSAGE]
		<form name="form"/>
	</notification>
	<notification name="FirstBalanceIncrease">
		Acabas de recibir [AMOUNT]L$.
Tu nuevo saldo se muestra en la esquina superior derecha.
	</notification>
	<notification name="FirstBalanceDecrease">
		Acabas de pagar [AMOUNT]L$.
Tu nuevo saldo se muestra en la esquina superior derecha.
	</notification>
	<notification name="BuyLindenDollarSuccess">
		¡Gracias por tu pago!

Tu saldo de L$ se actualizará cuando se complete el proceso. Si el proceso tarda más de 20 minutos se cancelará tu transacción, y la cantidad se abonada en tu saldo de US$.

Puedes revisar el estado de tu pago en el Historial de transacciones de tu [http://secondlife.com/account/ Panel de Control]
	</notification>
	<notification name="FirstOverrideKeys">
		A partir de ahora, tus teclas de movimiento las gestiona un objeto.
Prueba las teclas del cursor o AWSD para ver qué hacen.
Algunos objetos (las pistolas, por ejemplo) te pedirán que, para usarlos, entres en vista subjetiva. Pulsa &apos;M&apos; para hacerlo.
	</notification>
	<notification name="FirstSandbox">
		Esta es una región &apos;sandbox&apos; (zona de pruebas) donde los residentes pueden aprender a construir.

Los objetos que construyas aquí serán eliminados cuando la abandones; por tanto, no olvides pulsarlos con el botón derecho y elegir &apos;Tomar&apos; para que tu creación vaya a tu inventario.
	</notification>
	<notification name="MaxListSelectMessage">
		Puedes seleccionar un máximo de [MAX_SELECT] items de esta lista.
	</notification>
	<notification name="VoiceInviteP2P">
		[NAME] te está invitando a un chat de voz.
Pulsa Aceptar o Rehusar para contestar o no la llamada. Pulsa Bloquear para bloquear al que llama.
		<form name="form">
			<button name="Accept" text="Aceptar"/>
			<button name="Decline" text="Rehusar"/>
			<button name="Mute" text="Bloquear"/>
		</form>
	</notification>
	<notification name="AutoUnmuteByIM">
		[NAME] ha dejado automáticamente de estar bloqueado al enviarle un mensaje instantáneo.
	</notification>
	<notification name="AutoUnmuteByMoney">
		[NAME] ha dejado automáticamente de estar bloqueado al darle dinero.
	</notification>
	<notification name="AutoUnmuteByInventory">
		[NAME] ha dejado automáticamente de estar bloqueado al ofrecerle inventario.
	</notification>
	<notification name="VoiceInviteGroup">
		[NAME] ha empezado un chat de voz con el grupo [GROUP].
Pulsa Aceptar o Rehusar para coger o no la llamada. Pulsa Bloquear para ignorar al que llama.
		<form name="form">
			<button name="Accept" text="Aceptar"/>
			<button name="Decline" text="Rehusar"/>
			<button name="Mute" text="Bloquear"/>
		</form>
	</notification>
	<notification name="VoiceInviteAdHoc">
		[NAME] ha empezado un chat de voz en multiconferencia.
Pulsa Aceptar o Rehusar para coger o no la llamada. Pulsa Ignorar para ignorar al que llama.
		<form name="form">
			<button name="Accept" text="Aceptar"/>
			<button name="Decline" text="Rehusar"/>
			<button name="Mute" text="Bloquear"/>
		</form>
	</notification>
	<notification name="InviteAdHoc">
		NAME] te está invitando a un chat en multiconferencia.
Pulsa Aceptar o Rehusar para coger o no la llamada. Pulsa Bloquear para ignorar al que llama.
		<form name="form">
			<button name="Accept" text="Aceptar"/>
			<button name="Decline" text="Rehusar"/>
			<button name="Mute" text="Bloquear"/>
		</form>
	</notification>
	<notification name="VoiceChannelFull">
		El chat de voz al que estás intentando entrar, [VOICE_CHANNEL_NAME], ha llegado a su capacidad máxima. Por favor, vuelve a intentarlo más tarde.
	</notification>
	<notification name="ProximalVoiceChannelFull">
		Lo sentimos. Este área ha llegado a su capacidad máxima de conversaciones por voz. Por favor, intenta usar la voz en otra zona.
	</notification>
	<notification name="VoiceChannelDisconnected">
		Has sido desconectado de [VOICE_CHANNEL_NAME]. Vas a ser reconectado al chat de voz.
	</notification>
	<notification name="VoiceChannelDisconnectedP2P">
		[VOICE_CHANNEL_NAME] ha colgado la llamada. Vas a ser reconectado al chat de voz.
	</notification>
	<notification name="P2PCallDeclined">
		[VOICE_CHANNEL_NAME] ha rehusado tu llamada. Vas a ser reconectado al chat de voz.
	</notification>
	<notification name="P2PCallNoAnswer">
		[VOICE_CHANNEL_NAME] no está disponible para coger tu llamada. Vas a ser reconectado al chat de voz.
	</notification>
	<notification name="VoiceChannelJoinFailed">
		Fallo al conectar a [VOICE_CHANNEL_NAME]; por favor, inténtalo más tarde. Vas a ser reconectado al chat de voz.
	</notification>
	<notification name="VoiceEffectsExpired">
		Uno o más filtros de voz a los que estás suscrito han caducado.
[Pulsa aquí [URL]] para renovar la suscripción.
	</notification>
	<notification name="VoiceEffectsExpiredInUse">
		El filtro de voz activo ha caducado y se ha aplicado tu configuración de voz normal.
[Pulsa aquí [URL]] para renovar la suscripción.
	</notification>
	<notification name="VoiceEffectsWillExpire">
		Una o más filtros de voz caducarán en menos de [INTERVAL] días.
[Pulsa aquí [URL]] para renovar la suscripción.
	</notification>
	<notification name="VoiceEffectsNew">
		Están disponibles nuevos filtros de voz.
	</notification>
	<notification name="Cannot enter parcel: not a group member">
		Sólo los miembros de un grupo determinado pueden visitar esta zona.
	</notification>
	<notification name="Cannot enter parcel: banned">
		No puedes entrar en esta parcela, se te ha prohibido el acceso.
	</notification>
	<notification name="Cannot enter parcel: not on access list">
		No puedes entrar en esta parcela, no estás en la lista de acceso.
	</notification>
	<notification name="VoiceNotAllowed">
		No tienes permiso para conectarte al chat de voz de [VOICE_CHANNEL_NAME].
	</notification>
	<notification name="VoiceCallGenericError">
		Se ha producido un error al intentar conectarte al [VOICE_CHANNEL_NAME]. Por favor, inténtalo más tarde.
	</notification>
	<notification name="UnsupportedCommandSLURL">
		No se admite el formato de la SLurl que has pulsado.
	</notification>
	<notification name="BlockedSLURL">
		Por tu seguridad, se ha bloqueado una SLurl recibida de un navegador que no de confianza.
	</notification>
	<notification name="ThrottledSLURL">
		En muy poco tiempo, se han recibido muchas SLurls desde un navegador que no es de confianza.
Por tu seguridad, serán bloqueadas durante unos segundos.
	</notification>
	<notification name="IMToast">
		[MESSAGE]
		<form name="form">
			<button name="respondbutton" text="Responder"/>
		</form>
	</notification>
	<notification name="ConfirmCloseAll">
		¿Seguro que quieres cerrar todos los MI?
		<usetemplate ignoretext="Confirmar antes de cerrar todos los MIs" name="okcancelignore" notext="Cancelar" yestext="Aceptar"/>
	</notification>
	<notification name="AttachmentSaved">
		Se ha guardado el adjunto.
	</notification>
	<notification name="AppearanceToXMLSaved">
		El aspecto se ha guardado como XML en [PATH]
	</notification>
	<notification name="AppearanceToXMLFailed">
		Error al guardar el aspecto en XML.
	</notification>
	<notification name="PresetNotSaved">
		Error al guardar el valor predefinido [NAME].
	</notification>
	<notification name="PresetNotDeleted">
		Error al eliminar el valor predefinido [NAME].
	</notification>
	<notification name="UnableToFindHelpTopic">
		No se ha podido encontrar un tema de ayuda para este elemento.
	</notification>
	<notification name="ObjectMediaFailure">
		Error del servidor: fallo en la actualización u obtención de los medios.
&apos;[ERROR]&apos;
		<usetemplate name="okbutton" yestext="Aceptar"/>
	</notification>
	<notification name="TextChatIsMutedByModerator">
		Un moderador ha silenciado tu chat de texto.
		<usetemplate name="okbutton" yestext="Aceptar"/>
	</notification>
	<notification name="VoiceIsMutedByModerator">
		Un moderador ha silenciado tu voz.
		<usetemplate name="okbutton" yestext="Aceptar"/>
	</notification>
	<notification name="UploadCostConfirmation">
		Esta subida te costará [PRECIO] L$. ¿Deseas continuar?
		<usetemplate name="okcancelbuttons" notext="Cancelar" yestext="Subir"/>
	</notification>
	<notification name="ConfirmClearTeleportHistory">
		¿Estás seguro de que quieres borrar tu historial de teleportes?
		<usetemplate name="okcancelbuttons" notext="Cancelar" yestext="Aceptar"/>
	</notification>
	<notification name="BottomTrayButtonCanNotBeShown">
		El botón elegido no se puede mostrar correctamente.
Se mostrará cuando haya suficiente espacio.
	</notification>
	<notification name="ShareNotification">
		Selecciona los residentes con quienes deseas compartir.
	</notification>
	<notification name="MeshUploadError">
		[LABEL] no se pudo subir: [MESSAGE] [IDENTIFIER] 

Consulta los detalles en el archivo de registro.
	</notification>
	<notification name="MeshUploadPermError">
		Error al solicitar los permisos para subir el modelo mesh.
	</notification>
	<notification name="RegionCapabilityRequestError">
		No se ha podido obtener la capacidad de la región &apos;[CAPABILITY]&apos;.
	</notification>
	<notification name="ShareItemsConfirmation">
		Estás seguro de que quieres compartir los siguientes items:
		
		&lt;nolink&gt;[ITEMS]&lt;/nolink&gt;
		
		Con los siguientes residentes:
		
		[RESIDENTS]
		<usetemplate ignoretext="Confirmar antes de compartir un ítem" name="okcancelignore" notext="Cancelar" yestext="Aceptar"/>
	</notification>
	<notification name="ShareItemsConfirmation">
		¿Estás seguro de que quieres compartir los elementos siguientes?

&lt;nolink&gt;[ITEMS]&lt;/nolink&gt;

Con los siguientes Residentes:

&lt;nolink&gt;[RESIDENTS]&lt;/nolink&gt;
		<usetemplate name="okcancelbuttons" notext="Cancelar" yestext="Aceptar"/>
	</notification>
	<notification name="ShareFolderConfirmation">
		Sólo puedes compartir una carpeta en cada momento.

¿Estás seguro de que quieres compartir los elementos siguientes?

&lt;nolink&gt;[ITEMS]&lt;/nolink&gt;

Con los siguientes Residentes:

&lt;nolink&gt;[RESIDENTES]&lt;/nolink&gt;
		<usetemplate name="okcancelbuttons" notext="Cancelar" yestext="Aceptar"/>
	</notification>
	<notification name="ItemsShared">
		Los elementos se han compartido correctamente.
	</notification>
	<notification name="DeedToGroupFail">
		Error de transferencia a grupo.
	</notification>
	<notification name="ReleaseLandThrottled">
		La parcela [PARCEL_NAME] no puede ser abandonada en este momento.
	</notification>
	<notification name="ReleasedLandWithReclaim">
		La parcela de [AREA] m² &apos;[PARCEL_NAME]&apos; ha sido liberada.

Dispones de [RECLAIM_PERIOD] horas para reclamarla por 0L$ antes de que sea puesta a la venta a cualquier residente.
	</notification>
	<notification name="ReleasedLandNoReclaim">
		La parcela de [AREA] m² &apos;[PARCEL_NAME]&apos; ha sido liberada.

Ahora está disponible para ser comprada por cualquier residente.
	</notification>
	<notification name="AvatarRezNotification">
		( [EXISTENCE] segundos vivo )
El avatar &apos;[NAME]&apos; tardó [TIME] segundos en dejar de aparecer como nube.
	</notification>
	<notification name="AvatarRezSelfBakedDoneNotification">
		( [EXISTENCE] segundos vivo )
Has terminado de texturizar tu vestuario en [TIME] segundos.
	</notification>
	<notification name="AvatarRezSelfBakedUpdateNotification">
		( [EXISTENCE] segundos vivo )
Has enviado una actualización de tu apariencia después de [TIME] segundos.
[STATUS]
	</notification>
	<notification name="AvatarRezCloudNotification">
		( [EXISTENCE] segundos vivo )
El avatar &apos;[NAME]&apos; se convirtió en nube.
	</notification>
	<notification name="AvatarRezArrivedNotification">
		( [EXISTENCE] segundos vivo )
Apareció el avatar &apos;[NAME]&apos;.
	</notification>
	<notification name="AvatarRezLeftCloudNotification">
		( [EXISTENCE] segundos vivo )
El avatar &apos;[NAME]&apos; salió al cabo de [TIME] segundos como nube.
	</notification>
	<notification name="AvatarRezEnteredAppearanceNotification">
		( [EXISTENCE] segundos vivo )
El avatar &apos;[NAME]&apos; ya está en modo de edición de apariencia.
	</notification>
	<notification name="AvatarRezLeftAppearanceNotification">
		( [EXISTENCE] segundos vivo )
El avatar &apos;[NAME]&apos; salió del modo de edición de apariencia.
	</notification>
	<notification name="NoConnect">
		Tenemos problemas de conexión con [PROTOCOL] &lt;nolink&gt;[HOSTID]&lt;/nolink&gt;.
Comprueba la configuración de la red y del servidor de seguridad.
		<usetemplate name="okbutton" yestext="Aceptar"/>
	</notification>
	<notification name="NoVoiceConnect">
		Tenemos problemas de conexión con tu servidor de voz:

&lt;nolink&gt;[HOSTID]&lt;/nolink&gt;

No podrás establecer comunicaciones de voz.
Comprueba la configuración de la red y del servidor de seguridad.
		<usetemplate ignoretext="Avísame cuando el visor no pueda conectar al servidor de voz" name="okignore" yestext="Aceptar"/>
	</notification>
	<notification name="AvatarRezLeftNotification">
		( [EXISTENCE] segundos vivo )
El avatar &apos;[NAME]&apos; ya estaba totalmente cargado al salir.
	</notification>
	<notification name="AvatarRezSelfBakedTextureUploadNotification">
		( [EXISTENCE] segundos vivo )
Has actualizado una textura obtenida mediante bake de [RESOLUTION] para &apos;[BODYREGION]&apos; después de [TIME] segundos.
	</notification>
	<notification name="AvatarRezSelfBakedTextureUpdateNotification">
		( [EXISTENCE] segundos vivo )
Has actualizado de manera local una textura obtenida mediante bake de [RESOLUTION] para &apos;[BODYREGION]&apos; después de [TIME] segundos.
	</notification>
	<notification name="CannotUploadTexture">
		No se puede subir la textura.
[REASON]
	</notification>
	<notification name="LivePreviewUnavailable">
		No podemos mostrar una previsualización de esta textura porque no es copiable y/o no es transferible.
		<usetemplate ignoretext="Adviérteme que la previsualización no está disponible para las texturas no copiables y/o no transferibles" name="okignore" yestext="Aceptar"/>
	</notification>
	<notification name="ConfirmLeaveCall">
		¿Estás seguro de que deseas salir de esta multiconferencia?
		<usetemplate ignoretext="Confirma antes de salir de la llamada" name="okcancelignore" notext="No" yestext="Sí"/>
	</notification>
	<notification name="ConfirmMuteAll">
		Has seleccionado silenciar a todos los participantes en una multiconferencia.
Si lo haces, todos los residentes que se unan posteriormente a la llamada también serán silenciados, incluso cuando abandones la conferencia.

¿Deseas silenciar a todos?
		<usetemplate ignoretext="Confirma que deseas silenciar a todos los participantes en una multiconferencia." name="okcancelignore" notext="Cancelar" yestext="Aceptar"/>
	</notification>
	<notification label="Chat" name="HintChat">
		Para unirte a la conversación, escribe en el campo de chat que aparece a continuación.
	</notification>
	<notification label="Levantarme" name="HintSit">
		Para levantarte y salir de la posición de sentado, haz clic en el botón Levantarme.
	</notification>
	<notification label="Hablar" name="HintSpeak">
		Pulsa en el botón Hablar para conectar y desconectar el micrófono.

Pulsa en el cursor arriba para ver el panel de control de voz.

Al ocultar el botón Hablar se desactiva la función de voz.
	</notification>
	<notification label="Explora el mundo" name="HintDestinationGuide">
		La Guía de destinos contiene miles de nuevos lugares por descubrir. Selecciona una ubicación y elige Teleportarme para iniciar la exploración.
	</notification>
	<notification label="Panel lateral" name="HintSidePanel">
		Accede de manera rápida a tu inventario, así como a tu ropa, los perfiles y el resto de la información disponible en el panel lateral.
	</notification>
	<notification label="Mover" name="HintMove">
		Si deseas caminar o correr, abre el panel Movimiento y utiliza las flechas de dirección para navegar. También puedes utilizar las flechas de dirección del teclado.
	</notification>
	<notification label="" name="HintMoveClick">
		1. Pulsa para caminar: Pulsa en cualquier punto del terreno para ir a él.

2. Pulsa y arrastra para girar la vista: Pulsa y arrastra el cursor a cualquier parte del mundo para girar la vista.
	</notification>
	<notification label="Displayname" name="HintDisplayName">
		Configura y personaliza aquí tu Displayname. Esto se añadirá a tu nombre de usuario personal, que no puedes modificar. Puedes cambiar la manera en que ves los nombres de otras personas en tus preferencias.
	</notification>
	<notification label="Visión" name="HintView">
		Para cambiar la vista de la cámara, utiliza los controles Orbital y Panorámica. Para restablecer tu vista, pulsa Esc o camina.
	</notification>
	<notification label="Inventario" name="HintInventory">
		Accede a tu inventario para buscar items. Los items más recientes se pueden encontrar fácilmente en la pestaña Recientes.
	</notification>
	<notification label="¡Tienes dólares Linden!" name="HintLindenDollar">
		Éste es tu saldo actual de L$. Haz clic en Comprar L$ para comprar más dólares Linden.
	</notification>
	<notification name="LowMemory">
		Tu memoria disponible es insuficiente. Algunas funciones de SL se han desactivado para evitar una caída. Por favor cierra otras aplicaciones. Si el problema continúa, reinicia SL.
	</notification>
	<notification name="ForceQuitDueToLowMemory">
		El visor se cerrará en 30 segundos porque no hay memoria suficiente.
	</notification>
	<notification name="SOCKS_NOT_PERMITTED">
		El proxy SOCKS 5 &quot;[HOST]:[PORT]&quot; ha rechazado la conexión, no está permitida por el juego de reglas.
		<usetemplate name="okbutton" yestext="Aceptar"/>
	</notification>
	<notification name="SOCKS_CONNECT_ERROR">
		El proxy SOCKS 5 &quot;[HOST]:[PORT]&quot; ha rechazado la conexión, no se ha podido abrir el canal TCP.
		<usetemplate name="okbutton" yestext="Aceptar"/>
	</notification>
	<notification name="SOCKS_NOT_ACCEPTABLE">
		El proxy SOCKS 5 &quot;[HOST]:[PORT]&quot; ha rechazado el sistema de autenticación seleccionado.
		<usetemplate name="okbutton" yestext="Aceptar"/>
	</notification>
	<notification name="SOCKS_AUTH_FAIL">
		El proxy SOCKS 5 &quot;[HOST]:[PORT]&quot; contestó que tus credenciales no son válidas.
		<usetemplate name="okbutton" yestext="Aceptar"/>
	</notification>
	<notification name="SOCKS_UDP_FWD_NOT_GRANTED">
		El proxy SOCKS 5 &quot;[HOST]:[PORT]&quot; ha rechazado la petición asociada de UDP.
		<usetemplate name="okbutton" yestext="Aceptar"/>
	</notification>
	<notification name="SOCKS_HOST_CONNECT_FAILED">
		No se pudo establecer una conexión con el servidor proxy SOCKS 5 &quot;[HOST]:[PORT]&quot;.
		<usetemplate name="okbutton" yestext="Aceptar"/>
	</notification>
	<notification name="SOCKS_UNKNOWN_STATUS">
		Error de proxy desconocido con el servidor &quot;[HOST]:[PORT]&quot;.
		<usetemplate name="okbutton" yestext="Aceptar"/>
	</notification>
	<notification name="SOCKS_INVALID_HOST">
		Dirección o puerto de proxy SOCKS no válidos &quot;[HOST]:[PORT]&quot;.
		<usetemplate name="okbutton" yestext="Aceptar"/>
	</notification>
	<notification name="SOCKS_BAD_CREDS">
		Nombre de usuario o contraseña de SOCKS 5 no válidos.
		<usetemplate name="okbutton" yestext="Aceptar"/>
	</notification>
	<notification name="PROXY_INVALID_HTTP_HOST">
		Dirección o puerto de proxy HTTP no válidos &quot;[HOST]:[PORT]&quot;.
		<usetemplate name="okbutton" yestext="Aceptar"/>
	</notification>
	<notification name="PROXY_INVALID_SOCKS_HOST">
		Dirección o puerto de proxy SOCKS no válidos &quot;[HOST]:[PORT]&quot;.
		<usetemplate name="okbutton" yestext="Aceptar"/>
	</notification>
	<notification name="ChangeProxySettings">
		La configuración del puerto se activará cuando reinicies [APP_NAME].
		<usetemplate name="okbutton" yestext="Aceptar"/>
	</notification>
	<notification name="AuthRequest">
		El sitio en &apos;&lt;nolink&gt;[HOST_NAME]&lt;/nolink&gt;&apos; de la plataforma &apos;[REALM]&apos; requiere un nombre de usuario y una contraseña.
		<form name="form">
			<input name="username" text="Nombre de usuario"/>
			<input name="password" text="Contraseña"/>
			<button name="ok" text="Enviar"/>
			<button name="cancel" text="Cancelar"/>
		</form>
	</notification>
	<notification name="ModeChange">
		Cambiar entre los diferentes modos requiere que cierres y reinicies Firestorm.
		<usetemplate name="okcancelbuttons" yestext="Cerrar" notext="No cerrar"/>
	</notification>
	<notification label="" name="NoClassifieds">
		La creación y edición de clasificados sólo está disponible en el modo Avanzado. ¿Quieres salir y cambiar de modo? El selector de modo se encuentra en la pantalla de inicio de sesión.
		<usetemplate name="okcancelbuttons" notext="No salir" yestext="Salir"/>
	</notification>
	<notification label="" name="NoGroupInfo">
		La creación y edición de grupos sólo está disponible en el modo Avanzado. ¿Quieres salir y cambiar de modo? El selector de modo se encuentra en la pantalla de inicio de sesión.
		<usetemplate name="okcancelbuttons" notext="No salir" yestext="Salir"/>
	</notification>
	<notification label="" name="NoPlaceInfo">
		La opción de consulta del perfil del lugar solo está disponible en el modo Avanzado. ¿Quieres salir y cambiar de modo? El selector de modo se encuentra en la pantalla de inicio de sesión.
		<usetemplate name="okcancelbuttons" notext="No salir" yestext="Salir"/>
	</notification>
	<notification label="" name="NoPicks">
		La creación y edición de Destacados sólo está disponible en el modo Avanzado. ¿Quieres salir y cambiar de modo? El selector de modo se encuentra en la pantalla de inicio de sesión.
		<usetemplate name="okcancelbuttons" notext="No salir" yestext="Salir"/>
	</notification>
	<notification label="" name="NoWorldMap">
		La visualización del mapa del mundo sólo está disponible en el modo Avanzado. ¿Quieres salir y cambiar de modo? El selector de modo se encuentra en la pantalla de inicio de sesión.
		<usetemplate name="okcancelbuttons" notext="No salir" yestext="Salir"/>
	</notification>
	<notification label="" name="NoVoiceCall">
		Las llamadas de voz sólo están disponibles en el modo Avanzado. ¿Quieres cerrar sesión y cambiar de modo?
		<usetemplate name="okcancelbuttons" notext="No salir" yestext="Salir"/>
	</notification>
	<notification label="" name="NoAvatarShare">
		Compartir sólo está disponible en el modo Avanzado. ¿Quieres cerrar sesión y cambiar de modo?
		<usetemplate name="okcancelbuttons" notext="No salir" yestext="Salir"/>
	</notification>
	<notification label="" name="NoAvatarPay">
		El pago a otros residentes sólo está disponible en el modo Avanzado. ¿Quieres cerrar sesión y cambiar de modo?
		<usetemplate name="okcancelbuttons" notext="No salir" yestext="Salir"/>
	</notification>
	<notification label="" name="NoInventory">
		La opción de consulta del inventario solo está disponible en el modo Avanzado. ¿Quieres cerrar sesión y cambiar de modo?
		<usetemplate name="okcancelbuttons" notext="No salir" yestext="Salir"/>
	</notification>
	<notification label="" name="NoAppearance">
		El editor de apariencia solo está disponible en el modo Avanzado. ¿Quieres cerrar sesión y cambiar de modo?
		<usetemplate name="okcancelbuttons" notext="No salir" yestext="Salir"/>
	</notification>
	<notification label="" name="NoSearch">
		Las búsquedas solo están disponibles en el modo Avanzado. ¿Quieres cerrar sesión y cambiar de modo?
		<usetemplate name="okcancelbuttons" notext="No salir" yestext="Salir"/>
	</notification>
	<notification label="" name="ConfirmHideUI">
		Esta acción ocultará todos los botones y elementos de menú. Para restaurarlos, pulsa otra vez en [SHORTCUT].
		<usetemplate ignoretext="Confirmar antes de ocultar la IU" name="okcancelignore" notext="Cancelar" yestext="Aceptar"/>
	</notification>
	<notification name="PathfindingLinksets_WarnOnPhantom">
		A algunos linksets seleccionados se les conmutará su marca 'fantasma'
¿Deseas continuar?
		<usetemplate ignoretext="A algunos linksets seleccionados se les conmutará su marca 'fantasma'" name="okcancelignore" notext="Cancelar" yestext="Aceptar"/>
	</notification>
	<notification name="PathfindingLinksets_MismatchOnRestricted">
		Algunos linksets seleccionados no pueden configurarse como '[REQUESTED_TYPE]' a causa de restricciones de permisos en el linkset. En su lugar, estos linksets serán configurados como '[RESTRICTED_TYPE]'.
¿Deseas continuar?
		<usetemplate ignoretext="Algunos linksets seleccionados no pueden configurarse a causa de restricciones de permisos en el linkset" name="okcancelignore" notext="Cancelar" yestext="Aceptar"/>
	</notification>
	<notification name="PathfindingLinksets_MismatchOnVolume">
		Algunos linksets seleccionados no pueden configurarse como '[REQUESTED_TYPE]' porque la forma es no-convexa.
¿Deseas continuar?
		<usetemplate ignoretext="Algunos linksets seleccionados no pueden configurarse porque la forma es no-convexa" name="okcancelignore" notext="Cancelar" yestext="Aceptar"/>
	</notification>
	<notification name="PathfindingLinksets_WarnOnPhantom_MismatchOnRestricted">
		A algunos linksets seleccionados se les conmutará su marca 'fantasma'.

Algunos linksets seleccionados no pueden configurarse como '[REQUESTED_TYPE]' a causa de restricciones de permisos en el linkset. En su lugar, estos linksets serán configurados como '[RESTRICTED_TYPE]'.

¿Deseas continuar?
		<usetemplate ignoretext="A algunos linksets seleccionados se les conmutará su marca 'fantasma' y otros no pueden ser configurados como se desea" name="okcancelignore" notext="Cancelar" yestext="Aceptar"/>
	</notification>
	<notification name="PathfindingLinksets_WarnOnPhantom_MismatchOnVolume">
		A algunos linksets seleccionados se les conmutará su marca 'fantasma'.

Algunos linksets seleccionados no pueden configurarse como '[REQUESTED_TYPE]' porque la forma es no-convexa.

¿Deseas continuar?
		<usetemplate ignoretext="A algunos linksets seleccionados se les conmutará su marca 'fantasma' y otros no pueden configurarse como '[REQUESTED_TYPE]' porque la forma es no-convexa" name="okcancelignore" notext="Cancelar" yestext="Aceptar"/>
	</notification>
	<notification name="PathfindingLinksets_MismatchOnRestricted_MismatchOnVolume">
		Algunos linksets seleccionados no pueden configurarse como '[REQUESTED_TYPE]' a causa de restricciones de permisos en el linkset. En su lugar, estos linksets serán configurados como '[RESTRICTED_TYPE]'.
		
Algunos linksets seleccionados no pueden configurarse como '[REQUESTED_TYPE]' porque su forma es no-convexa. El tipo de uso de estos linksets no cambiará.

¿Deseas continuar?	
		<usetemplate ignoretext="Algunos linksets no pueden ser configurados a causa de restricciones de permisos en el linkset y porque su forma es no-convexa." name="okcancelignore" notext="Cancelar" yestext="Aceptar"/>
	</notification>
	<notification name="PathfindingLinksets_WarnOnPhantom_MismatchOnRestricted_MismatchOnVolume">
		
		A algunos linksets seleccionados se les conmutará su marca 'fantasma'.

Algunos linksets seleccionados no pueden configurarse como '[REQUESTED_TYPE]' a causa de restricciones de permisos en el linkset. En su lugar, estos linksets serán configurados como '[RESTRICTED_TYPE]'.

Algunos linksets seleccionados no pueden configurarse como '[REQUESTED_TYPE]' porque su forma es no-convexa.

¿Deseas continuar?
		<usetemplate ignoretext="A algunos linksets seleccionados se les conmutará su marca 'fantasma' y otros no pueden ser configurados a causa de restricciones de permisos o porque su forma es no-convexa." name="okcancelignore" notext="Cancelar" yestext="Aceptar"/>
	</notification>
	<notification name="PathfindingLinksets_ChangeToFlexiblePath">
		El objeto seleccionado afecta al navmesh. Cambiarlo a Camino Flexible lo eliminará del navmesh.
		<usetemplate ignoretext="El objeto seleccionado afecta al navmesh. Cambiarlo a Camino Flexible lo eliminará del navmesh." name="okcancelignore" notext="Cancelar" yestext="Aceptar"/>
	</notification>
	<notification name="PathfindingLinksets_WarnOnPhantom">
		El indicador de inmaterial de algunos linksets seleccionados se conmutará.

¿Quieres continuar?
		<usetemplate ignoretext="El indicador de inmaterial de algunos linksets seleccionados se conmutará." name="okcancelignore" notext="Cancelar" yestext="Aceptar"/>
	</notification>
	<notification name="PathfindingLinksets_MismatchOnRestricted">
		Algunos de los linksets seleccionados no pueden configurarse como &apos;[REQUESTED_TYPE]&apos; debido a restricciones de los permisos del linkset.  Estos linksets se configurarán como &apos;[RESTRICTED_TYPE]&apos;.

¿Quieres continuar?
		<usetemplate ignoretext="Algunos de los linksets seleccionados no pueden configurarse debido a restricciones de los permisos del linkset." name="okcancelignore" notext="Cancelar" yestext="Aceptar"/>
	</notification>
	<notification name="PathfindingLinksets_MismatchOnVolume">
		Algunos de los linksets seleccionados no pueden configurarse como &apos;[REQUESTED_TYPE]&apos; porque su forma no es convexa.

¿Quieres continuar?
		<usetemplate ignoretext="Algunos de los linksets seleccionados no pueden configurarse porque su forma no es convexa." name="okcancelignore" notext="Cancelar" yestext="Aceptar"/>
	</notification>
	<notification name="PathfindingLinksets_WarnOnPhantom_MismatchOnRestricted">
		El indicador de inmaterial de algunos linksets seleccionados se conmutará.

Algunos de los linksets seleccionados no pueden configurarse como &apos;[REQUESTED_TYPE]&apos; debido a restricciones de los permisos del linkset.  Estos linksets se configurarán como &apos;[RESTRICTED_TYPE]&apos;.

¿Quieres continuar?
		<usetemplate ignoretext="El indicador de inmaterial de algunos linksets seleccionados se conmutará y otros no se podrán establecer debido a restricciones de los permisos del linkset." name="okcancelignore" notext="Cancelar" yestext="Aceptar"/>
	</notification>
	<notification name="PathfindingLinksets_WarnOnPhantom_MismatchOnVolume">
		El indicador de inmaterial de algunos linksets seleccionados se conmutará.

Algunos de los linksets seleccionados no pueden configurarse como &apos;[REQUESTED_TYPE]&apos; porque su forma no es convexa.

¿Quieres continuar?
		<usetemplate ignoretext="El indicador de inmaterial de algunos linksets seleccionados se conmutará y otros no se podrán establecer porque la forma no es convexa" name="okcancelignore" notext="Cancelar" yestext="Aceptar"/>
	</notification>
	<notification name="PathfindingLinksets_MismatchOnRestricted_MismatchOnVolume">
		Algunos de los linksets seleccionados no pueden configurarse como &apos;[REQUESTED_TYPE]&apos; debido a restricciones de los permisos del linkset.  Estos linksets se configurarán como &apos;[RESTRICTED_TYPE]&apos;.

Algunos de los linksets seleccionados no pueden configurarse como &apos;[REQUESTED_TYPE]&apos; porque su forma no es convexa. Los tipos de utilización de estos linksets no cambiarán.

¿Quieres continuar?
		<usetemplate ignoretext="Algunos de los linksets seleccionados no pueden configurarse debido a restricciones de los permisos del linkset y porque su forma no es convexa." name="okcancelignore" notext="Cancelar" yestext="Aceptar"/>
	</notification>
	<notification name="PathfindingLinksets_WarnOnPhantom_MismatchOnRestricted_MismatchOnVolume">
		El indicador de inmaterial de algunos linksets seleccionados se conmutará.

Algunos de los linksets seleccionados no pueden configurarse como &apos;[REQUESTED_TYPE]&apos; debido a restricciones de los permisos del linkset.  Estos linksets se configurarán como &apos;[RESTRICTED_TYPE]&apos;.

Algunos de los linksets seleccionados no pueden configurarse como &apos;[REQUESTED_TYPE]&apos; porque su forma no es convexa. Los tipos de utilización de estos linksets no cambiarán.

¿Quieres continuar?
		<usetemplate ignoretext="El indicador de inmaterial de algunos linksets seleccionados se conmutará y otros no se podrán establecer debido a restricciones de los permisos del linkset y porque su forma no es convexa." name="okcancelignore" notext="Cancelar" yestext="Aceptar"/>
	</notification>
	<notification name="PathfindingLinksets_ChangeToFlexiblePath">
		El objeto que has seleccionado afecta al navmesh. Al cambiarlo a una Ruta flexible se eliminará del navmesh.
		<usetemplate ignoretext="El objeto que has seleccionado afecta al navmesh. Al cambiarlo a una Ruta flexible se eliminará del navmesh." name="okcancelignore" notext="Cancelar" yestext="Aceptar"/>
	</notification>
	<global name="UnsupportedGLRequirements">
		Parece que no tienes el hardware apropiado para [APP_NAME]. [APP_NAME] requiere una tarjeta gráfica OpenGL que admita texturas múltiples (&apos;multitexture support&apos;). Si la tienes, comprueba que tienes los últimos controladores para tu tarjeta gráfica, así como los últimos parches y &apos;service packs&apos; para tu sistema operativo.

Si los problemas persisten, por favor, acude a [SUPPORT_SITE].
	</global>
	<global name="UnsupportedCPUAmount">
		796
	</global>
	<global name="UnsupportedRAMAmount">
		510
	</global>
	<global name="UnsupportedGPU">
		- Tu tarjeta gráfica no cumple los requerimientos mínimos.
	</global>
	<global name="UnsupportedRAM">
		- La memoria de tu sistema no cumple los requerimientos mínimos.
	</global>
	<global name="You can only set your 'Home Location' on your land or at a mainland Infohub.">
		Si posees un terreno, puedes hacerlo tu Base.
También puedes buscar en el Mapa lugares marcados como &quot;Puntos de Información&quot;.
	</global>
	<global name="You died and have been teleported to your home location">
		Has muerto y has sido teleportado a tu Base.
	</global>
	<notification name="LocalBitmapsUpdateFileNotFound">
		[FNAME] no se ha podido actualizar porque el archivo ya no se encuentra.
Desactivando futuras actualizaciones de este archivo.
	</notification>
	<notification name="LocalBitmapsUpdateFailedFinal">
		[FNAME] se ha intentado abrir o descodificar durante [NRETRIES] intentos sin éxito, y ahora se considera roto.
Desactivando futuras actualizaciones de este archivo.
	</notification>
	<notification name="LocalBitmapsVerifyFail">
		Se ha intentado añadir un archivo de imagen [FNAME] no válido o ilegible, que no se puede abrir ni descodificar.
Intento cancelado.
	</notification>
	<notification name="PathfindingReturnMultipleItems">
		Vas a devolver [NUM_ITEMS] objetos. ¿Estás seguro de que deseas continuar?
		<usetemplate ignoretext="¿Estás seguro de que quieres devolver varios objetos?" name="okcancelignore" notext="No" yestext="Sí"/>
	</notification>
	<notification name="PathfindingDeleteMultipleItems">
		Vas a eliminar [NUM_ITEMS] objetos. ¿Estás seguro de que deseas continuar?
		<usetemplate ignoretext="¿Estás seguro de que quieres eliminar varios elementos?" name="okcancelignore" notext="No" yestext="Sí"/>
	</notification>
	<notification name="AvatarFrozen">
		[AV_FREEZER] te ha congelado. No puedes moverte ni interactuar con el mundo.
	</notification>
	<notification name="AvatarFrozenDuration">
		[AV_FREEZER] te ha congelado durante [AV_FREEZE_TIME] segundos. No puedes moverte ni interactuar con el mundo.
	</notification>
	<notification name="YouFrozeAvatar">
		Avatar congelado.
	</notification>
	<notification name="AvatarHasUnFrozenYou">
		[AV_FREEZER] te ha descongelado.
	</notification>
	<notification name="AvatarUnFrozen">
		Avatar descongelado.
	</notification>
	<notification name="AvatarFreezeFailure">
		Error al congelar: no tienes permisos de administrador en esa parcela.
	</notification>
	<notification name="AvatarFreezeThaw">
		La congelación ha terminado, puedes seguir con tus asuntos.
	</notification>
	<notification name="AvatarCantFreeze">
		Lo sentimos, ese usuario no se puede congelar.
	</notification>
	<notification name="NowOwnObject">
		Ahora eres el propietario del objeto [OBJECT_NAME]
	</notification>
	<notification name="CantRezOnLand">
		No se puede colocar el objeto en [OBJECT_POS] porque el propietario de ese terreno no lo permite. Usa la herramienta de terreno para ver quién es el propietario.
	</notification>
	<notification name="RezFailTooManyRequests">
		El objeto no se puede colocar porque hay demasiadas solicitudes.
	</notification>
	<notification name="SitFailCantMove">
		No te puedes sentar porque en este momento no puedes desplazarte.
	</notification>
	<notification name="SitFailNotAllowedOnLand">
		No te puedes sentar porque no tienes permiso para estar en ese terreno.
	</notification>
	<notification name="SitFailNotSameRegion">
		Acércate. No te puedes sentar en el objeto porque
no está en la misma región que tú.
	</notification>
	<notification name="NoNewObjectRegionFull">
		No se puede crear el nuevo objeto. La región está llena.
	</notification>
	<notification name="FailedToPlaceObject">
		Error al colocar el objeto en el lugar especificado.  Vuelve a intentarlo.
	</notification>
	<notification name="NoOwnNoGardening">
		No puedes crear árboles y hierba en un terreno que no es tuyo.
	</notification>
	<notification name="NoCopyPermsNoObject">
		Error al copiar: careces de permiso para copiar el objeto &apos;[OBJ_NAME]&apos;.
	</notification>
	<notification name="NoTransPermsNoObject">
		Error al copiar: no se te puede transferir el objeto &apos;[OBJ_NAME]&apos;.
	</notification>
	<notification name="AddToNavMeshNoCopy">
		Error al copiar porque el objeto &apos;[OBJ_NAME]&apos; contribuye al navmesh.
	</notification>
	<notification name="DupeWithNoRootsSelected">
		Duplicación sin objetos raíz seleccionados.
	</notification>
	<notification name="CantDupeCuzRegionIsFull">
		No se pueden duplicar objetos porque la región está llena.
	</notification>
	<notification name="CantDupeCuzParcelNotFound">
		No se pueden duplicar los objetos: no se encuentra la parcela en la que se hallan.
	</notification>
	<notification name="CantCreateCuzParcelFull">
		No se puede crear el objeto porque 
la parcela está llena.
	</notification>
	<notification name="RezAttemptFailed">
		Error al intentar colocar un objeto.
	</notification>
	<notification name="ToxicInvRezAttemptFailed">
		No se puede crear un objeto que ha causado problemas en esta región.
	</notification>
	<notification name="InvItemIsBlacklisted">
		Ese objeto de inventario está en la lista negra.
	</notification>
	<notification name="NoCanRezObjects">
		Actualmente no tienes autorización para crear objetos.
	</notification>
	<notification name="LandSearchBlocked">
		Búsqueda de terrenos bloqueada.
Has realizado demasiadas búsquedas de terreno con excesiva rapidez.
Prueba otra vez dentro de un minuto.
	</notification>
	<notification name="NotEnoughResourcesToAttach">
		No hay suficientes recursos de script disponibles para anexar el objeto
	</notification>
	<notification name="YouDiedAndGotTPHome">
		Has muerto y te has teleportado a tu lugar de origen
	</notification>
	<notification name="EjectComingSoon">
		Te han expulsado de aquí y tienes [EJECT_TIME] segundos para salir.
	</notification>
	<notification name="SaveBackToInvDisabled">
		Se ha deshabilitado Devolver el objeto a mi inventario.
	</notification>
	<notification name="NoExistNoSaveToContents">
		No se puede guardar &apos;[OBJ_NAME]&apos; en el contenido del objeto porque el objeto desde el cual ha sido colocado ya no existe.
	</notification>
	<notification name="NoModNoSaveToContents">
		No se puede guardar &apos;[OBJ_NAME]&apos; en el contenido del objeto porque no tienes permiso para modificar el objeto &apos;[DEST_NAME]&apos;.
	</notification>
	<notification name="NoSaveBackToInvDisabled">
		No se puede guardar &apos;[OBJ_NAME]&apos; de nuevo en el inventario; esta operación está desactivada.
	</notification>
	<notification name="NoCopyNoSelCopy">
		No se puede copiar tu selección porque no tienes permiso para copiar el objeto &apos;[OBJ_NAME]&apos;.
	</notification>
	<notification name="NoTransNoSelCopy">
		No se puede copiar tu selección porque el objeto &apos;[OBJ_NAME]&apos; es intransferible.
	</notification>
	<notification name="NoTransNoCopy">
		No se puede copiar tu selección porque el objeto &apos;[OBJ_NAME]&apos; es intransferible.
	</notification>
	<notification name="NoPermsNoRemoval">
		El sistema de permisos no admite la eliminación del objeto &apos;[OBJ_NAME]&apos; del simulador.
	</notification>
	<notification name="NoModNoSaveSelection">
		No se puede guardar tu selección porque no tienes permiso para modificar el objeto &apos;[OBJ_NAME]&apos;.
	</notification>
	<notification name="NoCopyNoSaveSelection">
		No se puede guardar tu selección porque el objeto &apos;[OBJ_NAME]&apos; no se puede copiar.
	</notification>
	<notification name="NoModNoTaking">
		No se puede aceptar tu selección porque no tienes permiso para modificar el objeto &apos;[OBJ_NAME]&apos;.
	</notification>
	<notification name="RezDestInternalError">
		Error interno: tipo de destino desconocido.
	</notification>
	<notification name="DeleteFailObjNotFound">
		Error al borrar: el objeto no se encuentra
	</notification>
	<notification name="SorryCantEjectUser">
		Lo sentimos, ese usuario no se puede expulsar.
	</notification>
	<notification name="RegionSezNotAHome">
		Esta región no te permite configurar aquí tu lugar de origen.
	</notification>
	<notification name="HomeLocationLimits">
		Tu &apos;Lugar de origen&apos; solo se puede configurar en tu terreno o en un punto de información del continente.
	</notification>
	<notification name="HomePositionSet">
		Posición de origen ajustada.
	</notification>
	<notification name="AvatarEjected">
		Avatar expulsado.
	</notification>
	<notification name="AvatarEjectFailed">
		Error al expulsar: no tienes permiso de administrador en esa parcela.
	</notification>
	<notification name="CMOParcelFull">
		No se puede mover el objeto &apos;[O]&apos; a
[P] de la región [R] porque la parcela está llena.
	</notification>
	<notification name="CMOParcelPerms">
		No se puede mover el objeto &apos;[O]&apos; a
[P] de la región [R] porque tus objetos no están permitidos en esta parcela.
	</notification>
	<notification name="CMOParcelResources">
		No se puede mover el objeto &apos;[O]&apos; a
[P] de la región [R] porque no hay suficientes recursos para este objeto en esta parcela.
	</notification>
	<notification name="NoParcelPermsNoObject">
		Error al copiar: no tienes acceso a esa parcela.
	</notification>
	<notification name="CMORegionVersion">
		No se puede mover el objeto &apos;[O]&apos; a
[P] de la región [R] porque la otra región ejecuta una versión más antigua que no admite la recepción de este objeto atravesando regiones.
	</notification>
	<notification name="CMONavMesh">
		No se puede mover el objeto &apos;[O]&apos; a
[P] de la región [R] porque no puedes modificar el navmesh a través de límites de región.
	</notification>
	<notification name="CMOWTF">
		No se puede mover el objeto &apos;[O]&apos; a
[P] de la región [R] por un motivo desconocido. ([F])
	</notification>
	<notification name="NoPermModifyObject">
		No tienes permiso para modificar ese objeto
	</notification>
	<notification name="TooMuchObjectInventorySelected">
		Están seleccionados demasiados objetos con un inventario grande. Selecciona menos objetos y repite la operación.
		<usetemplate name="okbutton" yestext="Aceptar"/>
	</notification>
	<notification name="CantEnablePhysObjContributesToNav">
		No se puede habilitar la física para un objeto que contribuye al navmesh.
	</notification>
	<notification name="CantEnablePhysKeyframedObj">
		No se puede activar la física para los objetos con fotogramas clave.
	</notification>
	<notification name="CantEnablePhysNotEnoughLandResources">
		No se puede habilitar la física para el objeto: recursos de terreno insuficientes.
	</notification>
	<notification name="CantEnablePhysCostTooGreat">
		No se puede activar la física para un objeto con un coste de recursos de física mayor que [MAX_OBJECTS]
	</notification>
	<notification name="PhantomWithConcavePiece">
		Este objeto no puede tener una pieza cóncava porque es inmaterial y contribuye al navmesh.
	</notification>
	<notification name="UnableAddItem">
		¡No se puede añadir un objeto!
	</notification>
	<notification name="UnableEditItem">
		¡No se puede editar esto!
	</notification>
	<notification name="NoPermToEdit">
		No puedes editar esto.
	</notification>
	<notification name="NoPermToCopyInventory">
		No está permitido copiar ese inventario.
	</notification>
	<notification name="CantSaveItemDoesntExist">
		No se puede guardar en el contenido del objeto: el objeto ya no existe.
	</notification>
	<notification name="CantSaveItemAlreadyExists">
		No se puede guardar en el contenido del objeto: el inventario ya contiene un objeto con ese nombre
	</notification>
	<notification name="CantSaveModifyAttachment">
		No se puede guardar en el contenido del objeto: se modificarían los permisos de anexo.
	</notification>
	<notification name="AttachmentHasTooMuchInventory">
		El inventario de tus anexos ya es excesivo, por lo que no se puede añadir más.
	</notification>
	<notification name="IllegalAttachment">
		El anexo ha solicitado un punto que no existe en el avatar. Por tanto, se ha anexado al pecho.
	</notification>
	<notification name="TooManyScripts">
		Demasiados scripts.
	</notification>
	<notification name="UnableAddScript">
		¡No se puede añadir un script!
	</notification>
	<notification name="AssetServerTimeoutObjReturn">
		El servidor de objetos no respondió puntualmente. El objeto se ha devuelto al sim.
	</notification>
	<notification name="RegionDisablePhysicsShapes">
		Esta región no tiene habilitadas las formas de física.
	</notification>
	<notification name="NoModNavmeshAcrossRegions">
		No se puede modificar el navmesh a través de límites de región.
	</notification>
	<notification name="NoSetPhysicsPropertiesOnObjectType">
		No se pueden establecer propiedades de física en ese tipo de objeto.
	</notification>
	<notification name="NoSetRootPrimWithNoShape">
		No se puede establecer que un prim raíz no tenga forma.
	</notification>
	<notification name="NoRegionSupportPhysMats">
		Esta región no tiene habilitados los materiales de física.
	</notification>
	<notification name="OnlyRootPrimPhysMats">
		Solo se pueden ajustar los materiales de física de las prims raíces.
	</notification>
	<notification name="NoSupportCharacterPhysMats">
		Aun no es posible configurar materiales de física para los personajes.
	</notification>
	<notification name="InvalidPhysMatProperty">
		Una o varias de las propiedades de los materiales de física especificados no son válidas.
	</notification>
	<notification name="NoPermsAlterStitchingMeshObj">
		No se puede cambiar el tipo de unión de un objeto de la malla.
	</notification>
	<notification name="NoPermsAlterShapeMeshObj">
		No se puede cambiar la forma de un objeto de la malla
	</notification>
	<notification name="FullRegionCantEnter">
		No puedes entrar en esta región porque \nla región está llena.
	</notification>
	<notification name="LinkFailedOwnersDiffer">
		Error de vínculo: los propietarios son diferentes
	</notification>
	<notification name="LinkFailedNoModNavmeshAcrossRegions">
		Error de vínculo: no se puede modificar el navmesh a través de límites de región.
	</notification>
	<notification name="LinkFailedNoPermToEdit">
		Error de vínculo: no tienes permiso de edición.
	</notification>
	<notification name="LinkFailedTooManyPrims">
		Error de vínculo: demasiadas primitivas
	</notification>
	<notification name="LinkFailedCantLinkNoCopyNoTrans">
		Error de vínculo: no se pueden vincular &apos;no copiable&apos; y &apos;no transferible&apos;
	</notification>
	<notification name="LinkFailedNothingLinkable">
		Error de vínculo: no hay objetos que se puedan vincular.
	</notification>
	<notification name="LinkFailedTooManyPathfindingChars">
		Error de vínculo: demasiados personajes de pathfinding
	</notification>
	<notification name="LinkFailedInsufficientLand">
		Error de vínculo: recursos de terreno insuficientes
	</notification>
	<notification name="LinkFailedTooMuchPhysics">
		El objeto utiliza una cantidad excesiva de recursos de física; se ha desactivado su dinámica.
	</notification>
	<notification name="EstateManagerFailedllTeleportHome">
		El objeto &apos;[OBJECT_NAME]&apos; de [SLURL] no puede teleportar a los administradores del estado a la base.
	</notification>
	<notification name="TeleportedHomeByObjectOnParcel">
		Has sido teleportado al origen por el objeto &apos;[OBJECT_NAME]&apos; de la parcela &apos;[PARCEL_NAME]&apos;
	</notification>
	<notification name="TeleportedHomeByObject">
		Has sido teleportado a tu origen por el objeto &apos;[OBJECT_NAME]&apos;
	</notification>
	<notification name="TeleportedByAttachment">
		Has sido teleportado por un anexo de [ITEM_ID]
		<usetemplate ignoretext="Teleportarme: has sido teleportado por un anexo" name="notifyignore"/>
	</notification>
	<notification name="TeleportedByObjectOnParcel">
		Has sido teleportado por el objeto &apos;[OBJECT_NAME]&apos; de la parcela &apos;[PARCEL_NAME]&apos;
		<usetemplate ignoretext="Teleportarme: has sido teleportado por un objeto de una parcela" name="notifyignore"/>
	</notification>
	<notification name="TeleportedByObjectOwnedBy">
		Has sido teleportado por el objeto &apos;[OBJECT_NAME]&apos; que es propiedad de [OWNER_ID]
	</notification>
	<notification name="TeleportedByObjectUnknownUser">
		Has sido teleportado por el objeto &apos;[OBJECT_NAME]&apos; cuyo propietario es un usuario desconocido.
	</notification>
	<notification name="StandDeniedByObject">
		&apos;[OBJECT_NAME]&apos; no te permite ponerte de pie en este momento.
	</notification>
	<notification name="ResitDeniedByObject">
		&apos;[OBJECT_NAME]&apos; no te permite cambiar de asiento en este momento.
	</notification>
	<notification name="CantCreateObjectRegionFull">
		No se puede crear el objeto solicitado. La región está llena.
	</notification>
	<notification name="CantAttackMultipleObjOneSpot">
		No puedes anexar varios objetos a un solo lugar.
	</notification>
	<notification name="CantCreateMultipleObjAtLoc">
		Aquí no se pueden crear varios objetos.
	</notification>
	<notification name="UnableToCreateObjTimeOut">
		No se puede crear el objeto solicitado. El objeto no se encuentra en la base de datos.
	</notification>
	<notification name="UnableToCreateObjUnknown">
		No se puede crear el objeto solicitado. Ha expirado el tiempo de la solicitud. Vuelve a intentarlo.
	</notification>
	<notification name="UnableToCreateObjMissingFromDB">
		No se puede crear el objeto solicitado. Vuelve a intentarlo.
	</notification>
	<notification name="RezFailureTookTooLong">
		Error al colocar: la carga del objeto solicitado ha tardado demasiado.
	</notification>
	<notification name="FailedToPlaceObjAtLoc">
		Error al colocar el objeto en el lugar especificado. Vuelve a intentarlo.
	</notification>
	<notification name="CantCreatePlantsOnLand">
		No se pueden crear plantas en este terreno.
	</notification>
	<notification name="CantRestoreObjectNoWorldPos">
		No se puede restaurar el objeto. No se ha encontrado una posición del mundo.
	</notification>
	<notification name="CantRezObjectInvalidMeshData">
		No se puede colocar el objeto porque sus datos de malla no son válidos.
	</notification>
	<notification name="CantRezObjectTooManyScripts">
		No se puede colocar el objeto porque la región ya contiene demasiados scripts.
	</notification>
	<notification name="CantCreateObjectNoAccess">
		Tus privilegios de acceso no te permiten crear objetos allí.
	</notification>
	<notification name="CantCreateObject">
		Actualmente no tienes autorización para crear objetos.
	</notification>
	<notification name="InvalidObjectParams">
		Los parámetros de objeto no son válidos
	</notification>
	<notification name="CantDuplicateObjectNoAcess">
		Tus privilegios de acceso no te permiten duplicar objetos aquí.
	</notification>
	<notification name="CantChangeShape">
		No tienes permiso para cambiar esta forma.
	</notification>
	<notification name="NoAccessToClaimObjects">
		Tus privilegios de acceso no te permiten reclamar objetos aquí.
	</notification>
	<notification name="DeedFailedNoPermToDeedForGroup">
		Error de transferencia: no tienes permiso para transferir objetos para tu grupo.
	</notification>
	<notification name="NoPrivsToBuyObject">
		Tus privilegios de acceso no te autorizan a comprar objetos aquí.
	</notification>
	<notification name="CantAttachObjectAvatarSittingOnIt">
		No se puede anexar el objeto porque un avatar está sentado en él.
	</notification>
	<notification name="WhyAreYouTryingToWearShrubbery">
		No te puedes poner árboles y hierba como anexos.
	</notification>
	<notification name="CantAttachGroupOwnedObjs">
		No se pueden anexar objetos que son propiedad de grupos.
	</notification>
	<notification name="CantAttachObjectsNotOwned">
		No puedes anexar objetos de los que no eres propietario.
	</notification>
	<notification name="CantAttachNavmeshObjects">
		No se pueden anexar objetos que contribuyen al navmesh.
	</notification>
	<notification name="CantAttachObjectNoMovePermissions">
		No se puede anexar el objeto porque no tienes permiso para moverlo.
	</notification>
	<notification name="CantAttachNotEnoughScriptResources">
		No hay suficientes recursos de script disponibles para anexar el objeto
	</notification>
	<notification name="CantDropItemTrialUser">
		No se pueden soltar objetos aquí; inténtalo en la zona de prueba gratuita.
	</notification>
	<notification name="CantDropMeshAttachment">
		No se pueden soltar anexos de la malla. Quítalos en el inventario y después colócalos en el mundo.
	</notification>
	<notification name="CantDropAttachmentNoPermission">
		Error al soltar el anexo: no tienes permiso para soltarlo allí.
	</notification>
	<notification name="CantDropAttachmentInsufficientLandResources">
		Error al soltar el anexo: recurso de terreno disponible insuficiente.
	</notification>
	<notification name="CantDropAttachmentInsufficientResources">
		Error al soltar los anexos: los recursos disponibles son insuficientes.
	</notification>
	<notification name="CantDropObjectFullParcel">
		No se puede soltar el objeto aquí. La parcela está llena.
	</notification>
	<notification name="CantTouchObjectBannedFromParcel">
		No puedes tocar/agarrar este objeto porque tienes prohibida la entrada en la parcela de terreno.
	</notification>
	<notification name="PlzNarrowDeleteParams">
		Acota los parámetros de eliminación.
	</notification>
	<notification name="UnableToUploadAsset">
		No se puede subir el activo.
	</notification>
	<notification name="CantTeleportCouldNotFindUser">
		No se ha podido encontrar el usuario para teleportarlo al origen
	</notification>
	<notification name="GodlikeRequestFailed">
		error en la solicitud de superpoderes
	</notification>
	<notification name="GenericRequestFailed">
		error de solicitud genérico
	</notification>
	<notification name="CantUploadPostcard">
		No se puede subir la postal. Vuelve a intentarlo más tarde.
	</notification>
	<notification name="CantFetchInventoryForGroupNotice">
		No se pueden obtener los datos de inventario del aviso de grupo.
	</notification>
	<notification name="CantSendGroupNoticeNotPermitted">
		No se puede enviar el aviso de grupo: no está permitido.
	</notification>
	<notification name="CantSendGroupNoticeCantConstructInventory">
		No se puede enviar el aviso del grupo: el inventario no se puede construir.
	</notification>
	<notification name="CantParceInventoryInNotice">
		No se puede analizar el inventario del aviso.
	</notification>
	<notification name="TerrainUploadFailed">
		Error al subir terreno.
	</notification>
	<notification name="TerrainFileWritten">
		Se ha registrado el archivo de terreno.
	</notification>
	<notification name="TerrainFileWrittenStartingDownload">
		Archivo de terreno registrado, iniciando la descarga...
	</notification>
	<notification name="TerrainBaked">
		Terreno predeterminado.
	</notification>
	<notification name="TenObjectsDisabledPlzRefresh">
		Solamente se han desactivado los 10 primeros objetos seleccionados. Si es preciso, actualiza y selecciona otros objetos.
	</notification>
	<notification name="UpdateViewerBuyParcel">
		Para comprar esta parcela debes actualizar el visor.
	</notification>
	<notification name="CantBuyParcelNotForSale">
		Error al comprar: esta parcela no está en venta.
	</notification>
	<notification name="CantBuySalePriceOrLandAreaChanged">
		No se puede comprar: el precio de venta o la superficie del terreno han cambiado.
	</notification>
	<notification name="CantBuyParcelNotAuthorized">
		No eres el comprador autorizado de esta parcela.
	</notification>
	<notification name="CantBuyParcelAwaitingPurchaseAuth">
		No puedes comprar esta parcela porque ya está en espera de una autorización de compra
	</notification>
	<notification name="CantBuildOverflowParcel">
		No se pueden construir objetos aquí porque se desbordaría la parcela.
	</notification>
	<notification name="SelectedMultipleOwnedLand">
		Has seleccionado un terreno con propietarios diferentes. Selecciona un área más pequeña y repite la operación.
	</notification>
	<notification name="CantJoinTooFewLeasedParcels">
		La selección no contiene suficientes parcelas alquiladas para unirlas.
	</notification>
	<notification name="CantDivideLandMultipleParcelsSelected">
		No se puede dividir el terreno.
Hay varias parcelas seleccionadas.
Prueba a seleccionar un terreno más pequeño.
	</notification>
	<notification name="CantDivideLandCantFindParcel">
		No se puede dividir el terreno.
No se encuentra la parcela.
Notifícalo con Ayuda -&gt; Informar de un fallo...
	</notification>
	<notification name="CantDivideLandWholeParcelSelected">
		No se puede dividir el terreno. Esta seleccionada una parcela completa.
Prueba a seleccionar un terreno más pequeño.
	</notification>
	<notification name="LandHasBeenDivided">
		El terreno se ha dividido.
	</notification>
	<notification name="PassPurchased">
		Has comprado un pase.
	</notification>
	<notification name="RegionDisallowsClassifieds">
		La región no permite anuncios.
	</notification>
	<notification name="LandPassExpireSoon">
		Tu pase para este terreno está a punto de caducar.
	</notification>
	<notification name="CantSitNoSuitableSurface">
		Esta superficie no es adecuada para sentarse, prueba en otro sitio.
	</notification>
	<notification name="CantSitNoRoom">
		No hay sitio para sentarse aquí, prueba en otro lugar.
	</notification>
	<notification name="ClaimObjectFailedNoPermission">
		Error al reclamar el objeto: no tienes permiso
	</notification>
	<notification name="ClaimObjectFailedNoMoney">
		Error al reclamar el objeto: no tienes suficientes L$.
	</notification>
	<notification name="CantDeedGroupLand">
		No se puede transferir un terreno propiedad de un grupo.
	</notification>
	<notification name="BuyObjectFailedNoMoney">
		Error al comprar el objeto, no tienes suficientes L$.
	</notification>
	<notification name="BuyInventoryFailedNoMoney">
		Error al comprar el inventario: no tienes suficientes L$.
	</notification>
	<notification name="BuyPassFailedNoMoney">
		No tienes suficientes L$ para comprar un pase a este terreno.
	</notification>
	<notification name="CantBuyPassTryAgain">
		No se puede comprar el pase ahora mismo. Vuelve a intentarlo más tarde.
	</notification>
	<notification name="CantCreateObjectParcelFull">
		No se puede crear el objeto porque \nla parcela está llena.
	</notification>
	<notification name="FailedPlacingObject">
		Error al colocar el objeto en el lugar especificado.  Vuelve a intentarlo.
	</notification>
	<notification name="CantCreateLandmarkForEvent">
		No se puede crear un hito para el evento.
	</notification>
	<notification name="GodBeatsFreeze">
		¡Tus superpoderes anulan la congelación!
	</notification>
	<notification name="SpecialPowersRequestFailedLogged">
		Error en la solicitud de poderes especiales. Esta solicitud se ha registrado.
	</notification>
	<notification name="ExpireExplanation">
		El sistema actualmente no puede procesar tu solicitud. Ha expirado el tiempo de la solicitud.
	</notification>
	<notification name="DieExplanation">
		El sistema no puede procesar tu solicitud.
	</notification>
	<notification name="AddPrimitiveFailure">
		Dinero insuficiente para crear la primitiva.
	</notification>
	<notification name="RezObjectFailure">
		Dinero insuficiente para crear el objeto.
	</notification>
	<notification name="ResetHomePositionNotLegal">
		Se ha restaurado la posición de origen, puesto que dicha posición no era válida.
	</notification>
	<notification name="CantInviteRegionFull">
		Actualmente no puedes invitar a nadie a tu ubicación, puesto que la región está llena. Vuelve a intentarlo más tarde.
	</notification>
	<notification name="CantSetHomeAtRegion">
		Esta región no te permite configurar aquí tu lugar de origen.
	</notification>
	<notification name="ListValidHomeLocations">
		Tu &apos;Lugar de origen&apos; solo se puede configurar en tu terreno o en un punto de información del continente.
	</notification>
	<notification name="SetHomePosition">
		Posición de origen ajustada.
	</notification>
	<notification name="CantDerezInventoryError">
		No se puede quitar el objeto por un error del inventario.
	</notification>
	<notification name="CantCreateRequestedInv">
		No se puede crear el inventario solicitado.
	</notification>
	<notification name="CantCreateRequestedInvFolder">
		No se puede crear la carpeta de inventario solicitada.
	</notification>
	<notification name="CantCreateInventory">
		No se puede crear el inventario.
	</notification>
	<notification name="CantCreateLandmark">
		No se puede crear un hito.
	</notification>
	<notification name="CantCreateOutfit">
		No se puede crear el vestuario en este momento. Prueba otra vez dentro de un minuto.
	</notification>
	<notification name="InventoryNotForSale">
		El inventario no está en venta.
	</notification>
	<notification name="CantFindInvItem">
		No se encuentra el objeto del inventario.
	</notification>
	<notification name="CantFindObject">
		No se puede encontrar el objeto.
	</notification>
	<notification name="CantTransfterMoneyRegionDisabled">
		En esta región actualmente no están activadas las transferencias de dinero a los objetos.
	</notification>
	<notification name="DroppedMoneyTransferRequest">
		No se puede efectuar el pago por sobrecarga del sistema.
	</notification>
	<notification name="CantPayNoAgent">
		No se ha averiguado a quién se debe pagar.
	</notification>
	<notification name="CantDonateToPublicObjects">
		No se pueden dar L$ a los objetos públicos.
	</notification>
	<notification name="InventoryCreationInWorldObjectFailed">
		Error al crear un inventario de objeto del mundo virtual.
	</notification>
	<notification name="UserBalanceOrLandUsageError">
		Un error interno nos ha impedido actualizar tu visor correctamente. El saldo en L$ o las parcelas en propiedad presentadas en el visor podrían no coincidir con tu saldo real en los servidores.
	</notification>
	<notification name="LargePrimAgentIntersect">
		No se pueden crear prims grandes que intersecten con otros residentes. Reinténtalo cuando se hayan movido otros residentes.
	</notification>
	<notification name="PreferenceChatClearLog">
		Esto eliminará los registros de conversaciones anteriores y las copias de seguridad de ese archivo.
		<usetemplate ignoretext="Confirmar antes de eliminar el registro de conversaciones anteriores." name="okcancelignore" notext="Cancelar" yestext="Aceptar"/>
	</notification>
	<notification name="PreferenceChatDeleteTranscripts">
		Esto eliminará las transcripciones de todas las conversaciones anteriores. La lista de conversaciones pasadas no resultará afectada. Se eliminarán de la carpeta [FOLDER] todos los archivos con extensión .txt y txt.backup.
		<usetemplate ignoretext="Confirmar antes de eliminar transcripciones." name="okcancelignore" notext="Cancelar" yestext="Aceptar"/>
	</notification>
	<notification name="PreferenceChatPathChanged">
		No se pueden mover los archivos. Ruta anterior restaurada.
		<usetemplate ignoretext="No se pueden mover los archivos. Ruta anterior restaurada." name="okignore" yestext="Aceptar"/>
	</notification>
	<notification name="DefaultObjectPermissions">
		Ha ocurrido un problema al guardar los permisos de objeto predeterminados: [REASON]. Intenta configurar los permisos predeterminados más adelante.
		<usetemplate name="okbutton" yestext="OK"/>
	</notification>
	<notification name="ChatHistoryIsBusyAlert">
		El archivo de historial de chat todavía está realizando la operación anterior. Repite la operación dentro de unos minutos o inicia un chat con otra persona.
		<usetemplate name="okbutton" yestext="OK"/>
	</notification>
	<notification name="OutfitPhotoLoadError">
		[REASON]
		<usetemplate name="okbutton" yestext="Aceptar"/>
	</notification>
	<notification name="AvatarFrozenDuration">
		[AV_FREEZER] te ha congelado por [AV_FREEZE_TIME] segundos. No puedes moverte ni interactuar con el mundo.
	</notification>
	<notification name="YouFrozeAvatar">
		Avatar congelado.
	</notification>
	<notification name="AvatarHasUnFrozenYou">
		[AV_FREEZER] te ha descongelado.
	</notification>
	<notification name="AvatarUnFrozen">
		Avatar descongelado.
	</notification>
	<notification name="AvatarFreezeFailure">
		La congelación ha fallado porque no tienes permisos de administración de esa parcela.
	</notification>
	<notification name="AvatarFreezeThaw">
		Tu congelación ha terminado, vuelve a lo tuyo.
	</notification>
	<notification name="AvatarCantFreeze">
		Lo siento, no se puede congelar a ese usuario.
	</notification>
	<notification name="NowOwnObject">
		Ahora eres el propietario del objeto [OBJECT_NAME]
	</notification>
	<notification name="CantRezOnLand">
		No puedes dejar objeto en [OBJECT_POS] porque el propietario de esta parcela no lo permite. Usa la herramienta de parcela para ver quién la posee.
	</notification>
	<notification name="RezFailTooManyRequests">
		No se ha podido dejar el objeto porque hay demasiadas peticiones.
	</notification>
	<notification name="SitFailCantMove">
		No puedes sentarte porque no puedes moverte en este momento.
	</notification>
	<notification name="SitFailNotAllowedOnLand">
		No puedes sentarte porque no tienes permitido el acceso a esa parcela.
	</notification>
	<notification name="SitFailNotSameRegion">
		Intenta acercarte. No te puedes sentar en el objeto porque está en otra región diferente.
	</notification>
	<notification name="NoNewObjectRegionFull">
		No se puede crear un nuevo objeto. La región está llena.
	</notification>
	<notification name="FailedToPlaceObject">
		No se ha podido situar el objeto en la posición especificada. Por favor, inténtalo de nuevo.
	</notification>
	<notification name="NoOwnNoGardening">
		No puedes crear árboles y hierba en una parcela que no es de tu propiedad.
	</notification>
	<notification name="NoCopyPermsNoObject">
		Ha fallado la copia porque no tienes permisos para copiar el objeto '[OBJ_NAME]'.
	</notification>
	<notification name="NoTransPermsNoObject">
		Ha fallado la copia porque el objeto '[OBJ_NAME]' no te puede ser transferido.
	</notification>
	<notification name="AddToNavMeshNoCopy">
		Ha fallado la copia porque el objeto '[OBJ_NAME]' contribuye al navmesh.
	</notification>
	<notification name="DupeWithNoRootsSelected">
		Duplicado sin objetos raíz seleccionados.
	</notification>
	<notification name="CantDupeCuzRegionIsFull">
		No se pueden duplicar los objetos porque la región está llena.
	</notification>
	<notification name="CantDupeCuzParcelNotFound">
		No se pueden duplicar los objetos - No se encuentra la parcela en la que están.
	</notification>
	<notification name="CantCreateCuzParcelFull">
		No se puede crear el objeto porque la parcela está llena.
	</notification>
	<notification name="RezAttemptFailed">
		Ha fallado el intento de dejar el objeto.
	</notification>
	<notification name="ToxicInvRezAttemptFailed">
		No se puede crear un objeto que ha causado problemas en esta región.
	</notification>
	<notification name="InvItemIsBlacklisted">
		Ese ítem ha sido incluído en la lista negra.
	</notification>
	<notification name="NoCanRezObjects">
		No se te permite crear objetos.
	</notification>
	<notification name="LandSearchBlocked">
		Búsqueda de terrenos bloqueada.
Has realizado demasiadas búsquedas de terreno demasiado deprisa.
Por favor, inténtalo de nuevo en un minuto.
	</notification>
	<notification name="NotEnoughResourcesToAttach">
		¡No hay suficientes recursos de script disponibles para anexar el objeto!
	</notification>
	<notification name="YouDiedAndGotTPHome">
		Has muerto y has sido teleportado/a a tu base
	</notification>
	<notification name="EjectComingSoon">
		No se te permite seguir aquí y tienes [EJECT_TIME] segundos para marcharte.
	</notification>
	<notification name="NoEnterServerFull">
		No puedes entrar en esta región porque
el servidor está lleno.
	</notification>
	<notification name="SaveBackToInvDisabled">
		El retorno al inventario ha sido inhabilitado.
	</notification>
	<notification name="NoExistNoSaveToContents">
		No se puede guardar '[OBJ_NAME]' en los contenidos del objeto porque el objeto desde el que fue rezzeado ya no existe.
	</notification>
	<notification name="NoModNoSaveToContents">
		No se puede guardar '[OBJ_NAME]' en los contenidos del objeto porque no tienes permisos para modificar el objeto '[DEST_NAME]'.
	</notification>
	<notification name="NoSaveBackToInvDisabled">
		No se puede guardar '[OBJ_NAME]' de nuevo en el inventario -- esta operación ha sido inhabilitada.
	</notification>
	<notification name="NoCopyNoSelCopy">
		No puedes copiar tu selección porque no tienes permisos para copiar el objeto '[OBJ_NAME]'.
	</notification>
	<notification name="NoTransNoSelCopy">
		No puedes copiar tu selección porque el objeto '[OBJ_NAME]' no es transferible.
	</notification>
	<notification name="NoTransNoCopy">
		No puedes copiar tu selección porque el objeto '[OBJ_NAME]' no es transferible.
	</notification>
	<notification name="NoPermsNoRemoval">
		El sistema de permisos no permite la eliminación del objeto '[OBJ_NAME]' del simulador.
	</notification>
	<notification name="NoModNoSaveSelection">
		No se puede guardar tu selección porque no tienes permisos para modificar el objeto '[OBJ_NAME]'.
	</notification>
	<notification name="NoCopyNoSaveSelection">
		No se puede guardar tu selección porque el objeto '[OBJ_NAME]' no es copiable.
	</notification>
	<notification name="NoModNoTaking">
		No se puede tomar tu selección porque no tienes permisos para modificar el objeto '[OBJ_NAME]'.
	</notification>
	<notification name="RezDestInternalError">
		Error interno: Tipo de destinación desconocida.
	</notification>
	<notification name="DeleteFailObjNotFound">
		La eliminación ha fallado porque el no se ha encontrado el objeto
	</notification>
	<notification name="SorryCantEjectUser">
		Lo siento, no se puede expulsar a ese usuario.
	</notification>
	<notification name="RegionSezNotAHome">
		Esta región no te permite situar tu base aquí.
	</notification>
	<notification name="HomeLocationLimits">
		Sólo puedes situar tu base en tu propio terreno o en un Centro de Información continental.
	</notification>
	<notification name="HomePositionSet">
		Base establecida.
	</notification>
	<notification name="AvatarEjected">
		Avatar expulsado.
	</notification>
	<notification name="AvatarEjectFailed">
		La expulsión ha fallado porque no tienes permisos de administración en esa parcela.
	</notification>
	<notification name="CantMoveObjectParcelFull">
		No se puede mover el objeto '[OBJECT_NAME]' a [OBJ_POSITION] en la región [REGION_NAME] porque la parcela está llena.
	</notification>
	<notification name="CantMoveObjectParcelPerms">
		No se puede mover el objeto '[OBJECT_NAME]' a [OBJ_POSITION] en la región [REGION_NAME] porque tus objetos no se admiten en esa parcela.
	</notification>
	<notification name="CantMoveObjectParcelResources">
		No se puede mover el objeto '[OBJECT_NAME]' a [OBJ_POSITION] en la región [REGION_NAME] porque no hay suficientes recursos para ello en esa parcela.
	</notification>
	<notification name="CantMoveObjectRegionVersion">
		No se puede mover el objeto '[OBJECT_NAME]' a [OBJ_POSITION] en la región [REGION_NAME] porque la otra región está utilizando una versión de servidor más antigua que no soporta recibir este objeto mediante cruce de región.
	</notification>
	<notification name="CantMoveObjectNavMesh">
		No se puede mover el objeto '[OBJECT_NAME]' a [OBJ_POSITION] en la región [REGION_NAME] porque no puedes modificar el navmesh más allá de los límites de la región.
	</notification>
	<notification name="CantMoveObjectWTF">
		No se puede mover el objeto '[OBJECT_NAME]' a [OBJ_POSITION] en la región [REGION_NAME] por alguna razón desconocida. ([FAILURE_TYPE]).
	</notification>
	<notification name="NoPermModifyObject">
		No tienes permisos para modificar ese objeto
	</notification>
	<notification name="CantEnablePhysObjContributesToNav">
		No se puede habilitar la física en un objeto que contribuye al navmesh.
	</notification>
	<notification name="CantEnablePhysKeyframedObj">
		No se puede habilitar la física en objetos 'keyframed'.
	</notification>
	<notification name="CantEnablePhysNotEnoughLandResources">
		No se puede habilitar la física en el objeto -- recursos insuficientes en el terreno.
	</notification>
	<notification name="CantEnablePhysCostTooGreat">
		No se puede habilitar la física en objetos con coste de recursos de física superior a [MAX_OBJECTS].
	</notification>
	<notification name="PhantomWithConcavePiece">
		Este objeto no puede tener una pieza cóncava porque es 'fantasma' y contribuye al navmesh.
	</notification>
	<notification name="UnableAddItem">
		¡No se puede añadir el ítem!
	</notification>
	<notification name="UnableEditItem">
		¡Esto no se puede editar!
	</notification>
	<notification name="NoPermToEdit">
		No se permite editar esto.
	</notification>
	<notification name="NoPermToCopyInventory">
		No se permite copiar ese inventario.
	</notification>
	<notification name="CantSaveItemDoesntExist">
		No se puede guardar en los contenidos del objeto: El ítem ya no existe
	</notification>
	<notification name="CantSaveItemAlreadyExists">
		No se puede guardar en los contenidos del objeto: Ya existe un ítem con ese nombre en el inventario.
	</notification>
	<notification name="CantSaveModifyAttachment">
		No se puede guardar en los contenidos del objeto: Esto modificaría los permisos del anexado.
	</notification>
	<notification name="TooManyScripts">
		Demasiados scripts.
	</notification>
	<notification name="UnableAddScript">
		¡No se puede añadir el script!
	</notification>
	<notification name="AssetServerTimeoutObjReturn">
		El servidor de inventario no ha respondido en un tiempo razonable. El objeto ha sido devuelto al simulador.
	</notification>
	<notification name="RegionDisablePhysicsShapes">
		Esta región no tiene la física del avatar habilitada.
	</notification>
	<notification name="NoModNavmeshAcrossRegions">
		No puedes modificar el navmesh más allá de los límites de la región.
	</notification>
	<notification name="NoSetPhysicsPropertiesOnObjectType">
		No puedes configurar las propiedades de física en ese tipo de objeto.
	</notification>
	<notification name="NoSetRootPrimWithNoShape">
		No se puede configurar sin forma el prim raíz.
	</notification>
	<notification name="NoRegionSupportPhysMats">
		Esta región no tiene habilitada la física de la materia.
	</notification>
	<notification name="OnlyRootPrimPhysMats">
		Sólo se puede ajustar la física de la materia en las primitivas raíz.
	</notification>
	<notification name="NoSupportCharacterPhysMats">
		La configuración de la física de la materia en los personajes aún no está soportada.
	</notification>
	<notification name="InvalidPhysMatProperty">
		Una o más de las propiedades de física de la materia son inválidas.
	</notification>
	<notification name="NoPermsAlterStitchingMeshObj">
		No puedes alterar el tipo de costura de un objeto mesh.
	</notification>
	<notification name="NoPermsAlterShapeMeshObj">
		No puedes alterar la forma de un objeto mesh.
	</notification>
	<notification name="FullRegionCantEnter">
		No puedes entrar en esta regió porque \nla región está llena.
	</notification>
	<notification name="LinkFailedOwnersDiffer">
		Fallo al enlazar -- propietarios diferentes
	</notification>
	<notification name="LinkFailedNoModNavmeshAcrossRegions">
		Fallo al enlazar -- no se puede modificar el navmesh más allá de los límites de la región.
	</notification>
	<notification name="LinkFailedNoPermToEdit">
		Ha fallado el enlace porque no tienes permisos de edición.
	</notification>
	<notification name="LinkFailedTooManyPrims">
		Fallo al enlazar -- demasiadas primitivas
	</notification>
	<notification name="LinkFailedCantLinkNoCopyNoTrans">
		Fallo al enlazar -- no se pueden enlazar no-copiables con no-transferibles
	</notification>
	<notification name="LinkFailedNothingLinkable">
		Fallo al enlazar -- no hay nada enlazable.
	</notification>
	<notification name="LinkFailedTooManyPathfindingChars">
		Fallo al enlazar -- demasiados personajes pathfinding
	</notification>
	<notification name="LinkFailedInsufficientLand">
		Fallo al enlazar -- recursos de terreno insuficientes
	</notification>
	<notification name="LinkFailedTooMuchPhysics">
		El objeto usa demasiados recursos de física -- su dinámica ha sido deshabilitada.
	</notification>
	<notification name="TeleportedHomeByObjectOnParcel">
		Has sido teleportado a tu base por el objeto '[OBJECT_NAME]' de la parcela '[PARCEL_NAME]'
	</notification>
	<notification name="TeleportedHomeByObject">
		Has sido teleportado a tu base por el objeto '[OBJECT_NAME]'
	</notification>
	<notification name="TeleportedByAttachment">
		Has sido teleportado por un anexo en [ITEM_ID]
	</notification>
	<notification name="TeleportedByObjectOnParcel">
		Has sido teleportado por el objeto '[OBJECT_NAME]' de la parcela '[PARCEL_NAME]'
	</notification>
	<notification name="TeleportedByObjectOwnedBy">
		Has sido teleportado por el objeto '[OBJECT_NAME]', perteneciente a [OWNER_ID]
	</notification>
	<notification name="TeleportedByObjectUnknownUser">
		Has sido teleportado por el objeto '[OBJECT_NAME]', perteneciente a un usuario desconocido.
	</notification>
	<notification name="CantCreateObjectRegionFull">
		No se puede crear el objeto solicitado. La región está llena.
	</notification>
	<notification name="CantAttackMultipleObjOneSpot">
		No puedes anexar más de un objeto a un único punto.
	</notification>
	<notification name="CantCreateMultipleObjAtLoc">
		No puedes crear más de un objeto aquí.
	</notification>
	<notification name="UnableToCreateObjTimeOut">
		No se puede crear el objeto solicitado. No se encuentra el objeto en la base de datos.
	</notification>
	<notification name="UnableToCreateObjUnknown">
		No se puede crear el objeto solicitado. La solicitud ha caducado. Por favor, inténtalo de nuevo.
	</notification>
	<notification name="UnableToCreateObjMissingFromDB">
		No se puede crear el objeto solicitado. Por favor, inténtalo de nuevo.
	</notification>
	<notification name="RezFailureTookTooLong">
		Ha fallado el rez, el objeto solicitado tardó demasiado en cargar.
	</notification>
	<notification name="FailedToPlaceObjAtLoc">
		Fallo al dejar el objeto en lugar especificado. Por favor, inténtalo de nuevo.
	</notification>
	<notification name="CantCreatePlantsOnLand">
		No puedes crear plantas en este terreno.
	</notification>
	<notification name="CantRestoreObjectNoWorldPos">
		No se puede restaurar el objeto. No se ha encontrado la posición en el mundo.
	</notification>
	<notification name="CantRezObjectInvalidMeshData">
		No es posible dejar el objeto porque sus datos mesh son inválidos.
	</notification>
	<notification name="CantRezObjectTooManyScripts">
		No es posible dejar el objeto porque ya hay demasiados scripts en esta región.
	</notification>
	<notification name="CantCreateObjectNoAccess">
		Tus privilegios de acceso no te permiten crear objetos aquí.
	</notification>
	<notification name="CantCreateObject">
		No se te permite crear objetos.
	</notification>
	<notification name="InvalidObjectParams">
		Parámetros del objeto no válidos.
	</notification>
	<notification name="CantDuplicateObjectNoAcess">
		Tus privilegios de acceso no te permiten duplicar objetos aquí.
	</notification>
	<notification name="CantChangeShape">
		No se te permite cambiar esta anatomía.
	</notification>
	<notification name="NoAccessToClaimObjects">
		Tus privilegios de acceso no te permiten reclamar objetos aquí.
	</notification>
	<notification name="DeedFailedNoPermToDeedForGroup">
		La cesión ha fallado porque no tienes permisos para ceder objetos a tu grupo.
	</notification>
	<notification name="NoPrivsToBuyObject">
		Tus privilegios de acceso no te permiten comprar objetos aquí.
	</notification>
	<notification name="CantAttachObjectAvatarSittingOnIt">
		No se puede anexar el objeto porque un avatar está sentado en él.
	</notification>
	<notification name="WhyAreYouTryingToWearShrubbery">
		Los árboles y hierbas no pueden ser anexados.
	</notification>
	<notification name="CantAttachGroupOwnedObjs">
		No se pueden anexar objetos pertenecientes a un grupo.
	</notification>
	<notification name="CantAttachObjectsNotOwned">
		No se pueden anexar objetos que no te pertenecen.
	</notification>
	<notification name="CantAttachNavmeshObjects">
		No se pueden anexar objetos que contribuyen al navmesh.
	</notification>
	<notification name="CantAttachObjectNoMovePermissions">
		No se puede anexar el objeto porque no tienes permisos para moverlo.
	</notification>
	<notification name="CantAttachNotEnoughScriptResources">
		¡No hay suficientes recursos de script para anexar el objeto!
	</notification>
	<notification name="CantDropItemTrialUser">
		No puedes soltar objetos aquí; prueba el área de Prueba Gratuita.
	</notification>
	<notification name="CantDropMeshAttachment">
		No puedes soltar anexados mesh. Quítatelo y luego déjalo en el mundo.
	</notification>
	<notification name="CantDropAttachmentNoPermission">
		Fallo al soltar el anexado: no tienes permisos para soltar cosas ahí.
	</notification>
	<notification name="CantDropAttachmentInsufficientLandResources">
		Fallo al soltar el anexado: recursos de terreno insuficientes.
	</notification>
	<notification name="CantDropAttachmentInsufficientResources">
		Fallo al soltar los anexados: insuficientes recursos disponibles.
	</notification>
	<notification name="CantDropObjectFullParcel">
		No puedes soltar el objeto aquí. La parcela está llena.
	</notification>
	<notification name="CantTouchObjectBannedFromParcel">
		No puedes tocar/tomar este objeto porque estás vetado en el terreno de la parcela.
	</notification>
	<notification name="PlzNarrowDeleteParams">
		Por favor, reduce los parámetros de eliminación.
	</notification>
	<notification name="UnableToUploadAsset">
		No se ha podido subir el activo.
	</notification>
	<notification name="CantTeleportCouldNotFindUser">
		No se ha podido encontrar ningún usuario al que devolver a su base.
	</notification>
	<notification name="GodlikeRequestFailed">
		petición divina fallida
	</notification>
	<notification name="GenericRequestFailed">
		petición genérica fallida
	</notification>
	<notification name="CantUploadPostcard">
		No se ha podido subir la tarjeta postal. Inténtalo de nuevo.
	</notification>
	<notification name="CantFetchInventoryForGroupNotice">
		No se han podido extraer detalles de inventario del aviso de grupo.
	</notification>
	<notification name="CantSendGroupNoticeNotPermitted">
		No se ha podido enviar el aviso de grupo -- no permitido.
	</notification>
	<notification name="CantSendGroupNoticeCantConstructInventory">
		No se ha podido enviar el aviso de grupo -- no se pudo construir el inventario.
	</notification>
	<notification name="CantParceInventoryInNotice">
		No se ha podido analizar el inventario en el aviso.
	</notification>
	<notification name="TerrainUploadFailed">
		Ha fallado la subida de terreno.
	</notification>
	<notification name="TerrainFileWritten">
		El archivo de terreno ha sido escrito.
	</notification>
	<notification name="TerrainFileWrittenStartingDownload">
		El archivo de terreno ha sido escrito, iniciando la descarga...
	</notification>
	<notification name="TerrainBaked">
		Terreno construido.
	</notification>
	<notification name="TenObjectsDisabledPlzRefresh">
		Sólo los 10 primeros objetos seleccionados han sido deshabilitados. Refresca y haz selecciones adicionales si es necesario.
	</notification>
	<notification name="UpdateViewerBuyParcel">
		Tienes que actualizar tu visor para comprar esta parcela.
	</notification>
	<notification name="LandBuyAccessBlocked">
		No puedes comprar esta parcela debido a tu calificación de madurez. Puede que tengas que validar tu edad y/o instalar la última versión del visor. Por favor revisa la Base de Conocimiento para obtener detalles sobre acceder a áreas con esta calificación.
	</notification>
	<notification name="CantBuyParcelNotForSale">
		No se puede comprar, esta parcela no está a la venta.
	</notification>
	<notification name="CantBuySalePriceOrLandAreaChanged">
		No se puede comprar, el precio de venta o el área de la parcela ha cambiado.
	</notification>
	<notification name="CantBuyParcelNotAuthorized">
		No eres el comprador autorizado para esta parcela.
	</notification>
	<notification name="CantBuyParcelAwaitingPurchaseAuth">
		No puedes comprar la parcela porque aún se encuentra esperando autorización de compra.
	</notification>
	<notification name="CantBuildOverflowParcel">
		No puedes construir objetos aquí porque hacerlo desbordaría la parcela.
	</notification>
	<notification name="SelectedMultipleOwnedLand">
		Has seleccionado terreno de diferentes propietarios. Por favor, selecciona un área más pequeña e inténtalo de nuevo.
	</notification>
	<notification name="CantJoinTooFewLeasedParcels">
		No hay suficientes parcelas alquiladas en la selección para unir.
	</notification>
	<notification name="CantDivideLandMultipleParcelsSelected">
		No se puede dividir el terreno.\nHay más de una parcela seleccionada\nIntenta seleccionar una porción más pequeña de terreno.
	</notification>
	<notification name="CantDivideLandCantFindParcel">
		No se puede dividir el terreno.\nNo se puede encontrar la parcela.\nPor favor repórtalo en Ayuda -> Reportar un fallo...
	</notification>
	<notification name="CantDivideLandWholeParcelSelected">
		No se puede dividir el terreno. Está seleccionada la parcela completa.\nIntenta seleccionar una porción más pequeña de terreno.
	</notification>
	<notification name="LandHasBeenDivided">
		El terreno ha sido dividido.
	</notification>
	<notification name="PassPurchased">
		Has comprado un pase.
	</notification>
	<notification name="RegionDisallowsClassifieds">
		La región no permite anuncios clasificados.
	</notification>
	<notification name="LandPassExpireSoon">
		Tu pase para este terreno está apunto de expirar.
	</notification>
	<notification name="CantSitNoSuitableSurface">
		No hay una superficie adecuada para sentarse, inténtalo en otro punto.
	</notification>
	<notification name="CantSitNoRoom">
		No hay sitio para sentarte aquí, inténtalo en otro punto.
	</notification>
	<notification name="ClaimObjectFailedNoPermission">
		Ha fallado la reclamación del objeto porque no tienes permiso
	</notification>
	<notification name="ClaimObjectFailedNoMoney">
		Ha fallado la reclamación del objeto porque no tienes suficientes L$.
	</notification>
	<notification name="CantDeedGroupLand">
		No puedes ceder terreno perteneciente a un grupo.
	</notification>
	<notification name="BuyObjectFailedNoMoney">
		Ha fallado la compra del objeto porque no tienes suficientes L$.
	</notification>
	<notification name="BuyInventoryFailedNoMoney">
		Ha fallado la compra de inventario porque no tienes suficientes L$.
	</notification>
	<notification name="BuyPassFailedNoMoney">
		No tienes suficientes L$ para comprar un pase para este terreno.
	</notification>
	<notification name="CantBuyPassTryAgain">
		No se puede comprar un pase en estos momentos. Inténtalo más tarde.
	</notification>
	<notification name="CantCreateObjectParcelFull">
		No se puede crear el objeto porque \nla parcela está llena.
	</notification>
	<notification name="FailedPlacingObject">
		No se ha podido situar el objeto en la posición especificada. Por favor, inténtalo de nuevo.
	</notification>
	<notification name="CantCreateLandmarkForEvent">
		No se puede crear un hito para el evento.
	</notification>
	<notification name="GodBeatsFreeze">
		¡Tus poderes divinos rompen el congelamiento!
	</notification>
	<notification name="SpecialPowersRequestFailedLogged">
		Ha fallado la petición de poderes especiales. El intento ha sido registrado.
	</notification>
	<notification name="ExpireExplanation">
		El sistema es incapaz de procesar tu petición en este momento. La petición ha caducado.
	</notification>
	<notification name="DieExplanation">
		El sistema es incapaz de procesar tu petición.
	</notification>
	<notification name="AddPrimitiveFailure">
		Fondos insuficientes para crear la primitiva.
	</notification>
	<notification name="RezObjectFailure">
		Fondos insuficientes para crear el objeto.
	</notification>
	<notification name="ResetHomePositionNotLegal">
		Restablecida la posición de tu base porque tu base no era legal.
	</notification>
	<notification name="CantInviteRegionFull">
		No puedes invitar a nadie a tu posición en este momento porque la región está llena. Inténtalo más tarde.
	</notification>
	<notification name="CantSetHomeAtRegion">
		Esta región no te permite establecer tu base aquí.
	</notification>
	<notification name="ListValidHomeLocations">
		Sólo puedes establecer tu base en tu terreno o en un Centro de Información continental.
	</notification>
	<notification name="SetHomePosition">
		Base establecida.
	</notification>
	<notification name="CantDerezInventoryError">
		No se puede derezzear el objeto por culpa del inventario.
	</notification>
	<notification name="CantCreateRequestedInv">
		No se puede crear el inventario solicitado.
	</notification>
	<notification name="CantCreateRequestedInvFolder">
		No se puede crear la carpeta de inventario solicitada.
	</notification>
	<notification name="CantCreateInventory">
		No se puede crear ese inventario.
	</notification>
	<notification name="CantCreateLandmark">
		No se puede crear el hito.
	</notification>
	<notification name="CantCreateOutfit">
		No se puede crear el vestuario en este momento. Inténtalo de nuevo en un minuto.
	</notification>
	<notification name="InventoryNotForSale">
		El inventario no está a la venta.
	</notification>
	<notification name="CantFindInvItem">
		No se ha podido encontrar el ítem de inventario.
	</notification>
	<notification name="CantFindObject">
		No se ha podido encontrar el objeto.
	</notification>
	<notification name="CantTransfterMoneyRegionDisabled">
		Las transferencias de dinero  a objetos están actualmente deshabilitadas en esta región.
	</notification>
	<notification name="CantPayNoAgent">
		No se ha podido determinar a quién pagar.
	</notification>
	<notification name="CantDonateToPublicObjects">
		No puedes dar L$ a objetos públicos.
	</notification>
	<notification name="InventoryCreationInWorldObjectFailed">
		Ha fallado la creación de inventario en un objeto del mundo.
	</notification>
	<notification name="UserBalanceOrLandUsageError">
		Un error interno nos ha impedido actualizar adecuadamente tu visor. El saldo de L$ o el balance de parcela mostrado en tu visor puede no reflejar tu balance actual en los servidores.
	</notification>
	<notification name="ConfirmClearDebugSearchURL">
		¿Seguro que quieres limpiar la URL de búsqueda de depuración?
		<usetemplate ignoretext="Confirmar limpieza de URL de búsqueda de depuración" name="okcancelignore" notext="Cancelar" yestext="Aceptar"/>
	</notification>
	<notification name="ConfirmPickDebugSearchURL">
		¿Seguro que quieres utilizar la URL de búsqueda actual como URL de búsqueda de depuración?
		<usetemplate ignoretext="Confirmar la selección de URL de búsqueda de depuración" name="okcancelignore" notext="Cancelar" yestext="Aceptar"/>
	</notification>
	<notification name="ConfirmRemoveGrid">
		¿Seguro que quieres eliminar [REMOVE_GRID] de la lista de redes?
		<usetemplate ignoretext="Confirmar la eliminación de redes" name="okcancelignore" notext="Cancelar" yestext="Aceptar"/>
	</notification>
	<notification name="CanNotRemoveConnectedGrid">
		No puedes eliminar la red [REMOVE_GRID] mientras estás conectado/a a ella.
		<usetemplate ignoretext="Advertir que la red en uso no puede ser eliminada." name="okcancelignore" notext="Cancelar" yestext="Aceptar"/>
	</notification>
	<notification name="FSWL">
		&apos;[PARCEL_NAME]&apos;, propiedad de [OWNER_NAME], quisiera cambiar tu configuración visual (Windlight).
		<form name="form">
			<button name="Allow" text="Permitir"/>
			<button name="Ignore" text="Ignorar"/>
		</form>
	</notification>
	<notification name="FSWLClear">
		Restablecer la configuración WL para &apos;[PARCEL_NAME]&apos; a la configuración por defecto de la región?
		<usetemplate name="okcancelbuttons" notext="Cancelar" yestext="Sí"/>
	</notification>
	<notification name="NewAOSet">
		Especifica un nombre para la nueva configuración de AO:
(El nombre NO puede contener los caracteres ":" o "|").
		<form name="form">
			<input name="message">
				Nuevo AO
			</input>
			<button name="OK" text="Aceptar"/>
			<button name="Cancel" text="Cancelar"/>
		</form>
	</notification>
	<notification name="NewAOCantContainColon">
		No se ha podido crear el nuevo AO "[AO_SET_NAME]".
El nombre NO puede contener los caracteres ":" o "|".
		<usetemplate name="okbutton" yestext="Aceptar"/>
	</notification>
	<notification name="RenameAOCantContainColon">
		No se ha podido renombrar el nueov AO a "[AO_SET_NAME]".
El nombre NO puede contener los caracteres ":" o "|".
		<usetemplate name="okbutton" yestext="Aceptar"/>
	</notification>
	<notification name="RemoveAOSet">
		¿Eliminar la configuración de AO "[AO_SET_NAME]" de la lista?
		<usetemplate name="okcancelbuttons" notext="Cancelar" yestext="Eliminar"/>
	</notification>
	<notification name="AOForeignItemsFound">
		El Animation Overrider ha encontrado al menos un elemento que no pertenece a la configuración. Por favor comprueba la carpeta &quot;Objetos perdidos&quot; para ver los elementos que han sido eliminados de tu configuración de AO.
	</notification>
	<notification name="AOImportSetAlreadyExists">
		Ya existe una configuración de AO con ese nombre.
	</notification>
	<notification name="AOImportPermissionDenied">
		Permisos insuficientes para leer la nota.
	</notification>
	<notification name="AOImportCreateSetFailed">
		Error importando la configuración.
	</notification>
	<notification name="AOImportDownloadFailed">
		No se ha podido descargar la nota.
	</notification>
	<notification name="AOImportNoText">
		La nota está vacía o es ilegible.
	</notification>
	<notification name="AOImportNoFolder">
		No se ha podido encontrar la carpeta para leer las animaciones.
	</notification>
	<notification name="AOImportNoStatePrefix">
		La línea [LINE] de la nota no tiene un prefijo [ de estado válido.
	</notification>
	<notification name="AOImportNoValidDelimiter">
		La línea [LINE] de la nota no tiene un delimitador ] válido.
	</notification>
	<notification name="AOImportStateNameNotFound">
		Nombre de estado [NAME] no encontrado.
	</notification>
	<notification name="AOImportAnimationNotFound">
		No se ha podido encontrar la animación [NAME]. Asegúrate de que esté presente en la misma carpeta que la nota importada.
	</notification>
	<notification name="AOImportInvalid">
		La nota no contiene ningún dato utilizable. Abortando la importación.
	</notification>
	<notification name="AOImportRetryCreateSet">
		No se ha podido crear la carpeta para importar el conjunto de animaciones [NAME]. Reintentando ...
	</notification>
	<notification name="AOImportAbortCreateSet">
		No se ha podido crear la carpeta para importar el conjunto de animaciones [NAME]. Desistiendo.
	</notification>
	<notification name="AOImportLinkFailed">
		¡La creación del enlace para la animación "[NAME]" ha fallado!
	</notification>
	<notification name="SendSysinfoToIM">
		Se va a enviar la siguiente información a la sesión de MI actual:

[SYSINFO]
		<usetemplate name="okcancelbuttons" yestext="Enviar" notext="Cancelar"/>
	</notification>
	<notification name="InvalidGrid">
		'[GRID]' no es una red o dirección válida.
		<usetemplate name="okbutton" yestext="Aceptar"/>
	</notification>
	<notification name="InvalidLocationSLURL">
		Tu posición de inicio no especifica una red válida.
	</notification>
	<notification name="BlockLoginInfo">
		[REASON]
		<usetemplate name="okbutton" yestext="Aceptar"/>
	</notification>
	<notification name="FireStormReqInfo">
		[NAME] te solicita que le envíes información sobre tu configuración de [APP_NAME] (Ésta es la misma información que puedes encontrar en Ayuda->Acerca de [APP_NAME])    
[REASON]
¿Aceptas enviarle esta información?
		<form name="form">
			<button name="Yes" text="Sí"/>
			<button name="No" text="No"/>
		</form>
	</notification>
	<notification name="PhantomOn">
		Modo fantasma activado.
	</notification>
	<notification name="PhantomOff">
		Modo fantasma desactivado.
	</notification>
	<notification label="Restablecer todas las configuraciones" name="FirestormClearSettingsPrompt">
	Restablecer todas las configuraciones puede ser útil si estás experimentando problemas, aunque tendrás que repetir todas las personalizaciones que hayas podido hacer a la configuración por defecto. 

¿Estás seguro/a de que quieres proceder?
		<usetemplate name="okcancelbuttons" notext="No" yestext="Sí"/>
	</notification>
	<notification name="SettingsWillClear">
		La configuración será restablecida tras reiniciar [APP_NAME].
	</notification>
	<notification name="CantAddGrid">
No se ha podido añadir [GRID] a la lista de redes.
[REASON] contactar con el soporte de [GRID].
		<usetemplate name="okbutton" yestext="Aceptar"/>
	</notification>
	<notification name="FirstPhoenixContactSetOpen">
	¡Ésta es la primera vez que abres la ventana de Grupos de Contactos!
Esta ventana te permitirá organizar tus amigos en grupos.

Para empezar, escribe un nombre de grupo,
y pulsa el botón Crear Grupo.

Para añadir a alguien a ese grupo, haz clic o ctrl+clic en algunos amigos,
haz clic con el botón derecho del ratón sobre alguno de ellos y añádelos a un grupo.

Para encontrar un amigo determinado, simplemente empieza a escribir su nombre.
	</notification>
	<notification name="FirstPhoenixContactSetNonFriend">
¡Has añadido a la ventana de Grupos de Contactos a alguien que no está en tu lista de amigos!
Puedes hacerlo con tal de colorear y renombrar gente.
Ten en cuenta que, de todas formas, los teleportes masivos y las llamadas de conferencia sólo se enviarán a gente de tu lista de amigos.

Puedes eliminarlos de la lista haciéndoles clic con el botón derecho del ratón y eligiendo la opción.
	</notification>
	<notification name="FirstPhoenixContactSetRename">
		¡Has renombrado un avatar!
Esto reemplazará el displayname del avatar con el que tú elijas.

Ten en cuenta que la propagación del cambio en el resto del visor puede llevar un tiempo.

Puedes eliminar este nombre haciéndole clic con el botón derecho y eligiendo Eliminar alias.
	</notification>
	<notification name="ParticleScriptFindFolderFailed">
		No se ha podido encontrar una carpeta en el inventario para el nuevo script.
	</notification>
	<notification name="ParticleScriptCreationFailed">
		No se ha podido crear el nuevo script para este sistema de partículas.
	</notification>
	<notification name="ParticleScriptNotFound">
		No se ha podido encontrar el recién creado script para este sistema de partículas.
	</notification>
	<notification name="ParticleScriptCreateTempFileFailed">
		No se ha podido crear el fichero temporal para la subida del script.
	</notification>
	<notification name="ParticleScriptInjected">
		Script de partículas inyectado con éxito.
		<form name="form">
			<ignore name="ignore" text="Un script de partículas ha sido inyectado en un objeto."/>
		</form>
	</notification>
	<notification name="ParticleScriptCapsFailed">
		No se ha podido inyectar el script en el objeto. La petición de capacidades obtuvo una dirección vacía.
	</notification>
	<notification name="ParticleScriptCopiedToClipboard">
		El script LSL para crear este sistema de partículas ha sido copiado a tu portapapeles. Ahora puedes pegarlo en un nuevo script para usarlo.
		<form name="form">
			<ignore name="ignore" text="Un script de partículas ha sido copiado a mi portapapeles"/>
		</form>
	</notification>
	<notification name="DebugSettingsWarning">
		¡Cuidado! ¡El uso de la ventana de Configuraciones del Depurador no está soportado! Cambiar estas configuraciones puede impactar severamente en tu experiencia y puede ocasionar pérdia de datos, funcionalidad o incluso el acceso al servicio. Por favor no cambies ningún valor sin saber exactamente lo que estás haciendo.
		<form name="form">
			<ignore name="ignore" text="Mensaje de advertencia sobre las Configuraciones del Depurador"/>
		</form>
	</notification>
	<notification name="ControlNameCopiedToClipboard">
		El nombre de esta configuración del depurador se ha copiado a tu portapapeles. Ahora puedes pegarlo en cualquier otro sitio para usarlo.
		<form name="form">
			<ignore name="ignore" text="Un nombre de configuración del depurador se ha copiado a mi portapapeles"/>
		</form>
	</notification>
	<notification name="SanityCheck">
		[APP_NAME] ha detectado un posible problema en tu configuración:

[SANITY_MESSAGE]

Razón: [SANITY_COMMENT]

Configuración actual: [CURRENT_VALUE]
		<form name="form">
			<ignore name="ignore" text="Un control de configuración no ha superado la comprobación de validez."/>
		</form>
	</notification>
	<notification name="TeleportToAvatarNotPossible">
		No es posible teleportarse a la posición de este avatar porque se desconoce su posición exacta.
	</notification>
	<notification name="ZoomToAvatarNotPossible">
		No se puede enfocar este avatar porque está fuera de tu alcance.
	</notification>
	<notification name="TrackAvatarNotPossible">
		No se puede seguir a este avatar porque está fuera de tu alcance.
	</notification>
	<notification name="CacheEmpty">
		La cache del visor está vacía. Por favor, ten en cuenta que puedes sufrir de lentitud de movimiento y de inventario mientras se carga el nuevo contenido.
	</notification>
	<notification name="FirstJoinSupportGroup">
		¡Bienvenido al Grupo de Soporte de Phoenix/Firestorm Viewer!
Para facilitar el soporte, se recomienda que publiques la versión de tu visor en el grupo. Puedes mostrar la versión de tu visor delante de cada mensaje que envías al grupo. Nuestros miembros de soporte pueden darte respuestas más adecuadas si saben qué visor estás usando.

Puedes activar y desactivar esta función en cualquier momento usando la casilla existente en la ventana del chat del grupo.

¿Quieres activar la identificación automática de la versión de tu visor?
		<form name="form">
			<button name="OK_okcancelignore" text="Sí"/>
			<button name="Cancel_okcancelignore" text="No"/>
			<ignore name="ignore" text="Te has unido al Grupo de Soporte de Phoenix/Firestorm"/>
		</form>
	</notification>
	<notification name="ConfirmScriptModify">
		¿Estás seguro de que quieres modificar los scripts en los objetos seleccionados?
		<usetemplate ignoretext="Confirmar antes de modificar scripts en la selección" name="okcancelignore" notext="Cancelar" yestext="Aceptar"/>
	</notification>
	<notification name="LocalBitmapsUpdateFileNotFound">
		[FNAME] no puede ser actualizado porque el archivo ya no existe.
Se desactivarán futuras actualizaciones de este archivo.
	</notification>
	<notification name="LocalBitmapsUpdateFailedFinal">
		[FNAME] no se ha podido abrir o descodificar en [NRETRIES] intentos, y ahora se considera roto.
Se desactivarán futuras actualizaciones de este archivo.
	</notification>
	<notification name="LocalBitmapsVerifyFail">
		Se ha intentado añadir un archivo de imagen inválido o ilegible, que no ha podido ser abierto o descodificado.
Intento cancelado.
	</notification>
	<notification name="PathfindingReturnMultipleItems">
		Vas a devolver [NUM_ITEMS] items. ¿Estás seguro/a de que quieres continuar?
		<usetemplate ignoretext="¿Estás seguro/a de querer devolver múltiples items?" name="okcancelignore" notext="No" yestext="Sí"/>
	</notification>
	<notification name="PathfindingDeleteMultipleItems">
		Vas a eliminar [NUM_ITEMS] items. ¿Estás seguro/a de que quieres continuar?
		<usetemplate ignoretext="Estás seguro/a de querer eliminar múltiples items?" name="okcancelignore" notext="No" yestext="Sí"/>
	</notification>
	<notification name="LargePrimAgentIntersect">
		No se pueden crear primitivas grandes que se crucen con otros usuarios. Por favor, reinténtalo cuando los otros usuarios se hayan movido.
	</notification>
	<notification name="LSLColorCopiedToClipboard">
		La cadena de color LSL ha sido copiada a tu portapapeles. Ahora puedes pegarla en tu script para usarla.
		<form name="form">
			<ignore name="ignore" text="Una cadena LSL se ha copiado a mi portapapeles"/>
		</form>
	</notification>
	<notification name="FSBWTooHigh">
		Recomendamos encarecidamente no configurar el ancho de banda por encima de 1500 kbps. Es improbable que funcione bien y casi seguro no mejorará el rendimiento.
		<usetemplate name="okbutton" yestext="Aceptar"/>
	</notification>
	<notification name="FirstUseFlyOverride">
		Precaución: ¡Usa la anulación de la prohibición de volar de forma responsable! Usarla sin el permiso del propietario del terreno puede derivar en la expulsión de tu avatar de la parcela en la que estás volando.
		<usetemplate name="okbutton" yestext="Aceptar"/>
	</notification>
	<notification name="ServerVersionChanged">
		La región en la que has entrado funciona bajo una versión de simulador diferente.
Simulador actual:   [NEWVERSION]
Simulador anterior: [OLDVERSION]
	</notification>
	<notification name="CannotSaveSnapshot">
		No se ha podido guardar la fotografía.
	</notification>
	<notification name="RegExFail">
		Error en la expresión regular:
[EWHAT]
	</notification>
	<notification name="NoHavok">
		Algunas funciones como [FEATURE] no están incluídas en [APP_NAME] para OpenSimulator. Si quieres usar [FEATURE], por favor descarga [APP_NAME] para Second Life de
[DOWNLOAD_URL]
		<form name="form">
			<ignore name="ignore" text="Alerta de No Havok"/>
		</form>
	</notification>
	<notification name="StreamListExportSuccess">
		Lista de flujos exportada con éxito en archivo XML [FILENAME].
	</notification>
	<notification name="StreamListImportSuccess">
		Lista de flujos importada con éxito de archivo XML.
	</notification>
	<notification name="StreamMetadata">
♫ Estás escuchando:
  [TITLE]
  [ARTIST]♫
	</notification>
	<notification name="StreamMetadataNoArtist">
♫ Estás escuchando:
  [TITLE]♫
	</notification>
	<notification name="RadarAlert">
		[NAME] [MESSAGE]
	</notification>
	<notification name="BackupFinished">
		Tu configuración ha sido respaldada.
	</notification>
	<notification name="BackupPathEmpty">
		La ruta del respaldo está vacía. Por favor, proporciona primero una ruta válida donde respaldar tu configuración.
	</notification>
	<notification name="BackupPathDoesNotExistOrCreateFailed">
		No se encontró o no ha podido ser creada la ruta del respaldo.
	</notification>
	<notification name="BackupPathDoesNotExist">
		No se ha hencontrado la ruta del respaldo.
	</notification>
	<notification name="SettingsRestoreNeedsLogout">
		La restauración de las configuraciones requiere reiniciar. ¿Quieres restaurarlas y salir de visor ahora?
		<usetemplate name="okcancelbuttons" notext="Cancelar" yestext="Restaurar y salir"/>
	</notification>
	<notification name="RestoreFinished">
		¡Restauración completada! Por favor, reinicia tu visor.
		<usetemplate name="okbutton" yestext="Salir"/>
	</notification>
	<notification name="ConfirmRestoreQuickPrefsDefaults">
Esta acción restaurará inmediatamente tus preferencias rápidas a su configuración por defecto.

No se podrá deshacer.
		<usetemplate ignoretext="Confirmar la restauración de la configuración por defecto de las preferencias rápidas" name="okcancelignore" notext="Cancelar" yestext="Aceptar"/>
	</notification>
	<notification name="ExportFinished">
		Exportación finalizada y guardada en [FILENAME].
	</notification>
	<notification name="ExportFailed">
		La exportación ha fallado de forma inesperada. Ver registros para más detalles.
	</notification>
	<notification name="ExportColladaSuccess">
		[OBJECT] guardado con éxito en [FILENAME].
	</notification>
	<notification name="ImportSuccess">
		[COUNT] [OBJECT] importado(s) con éxito.
	</notification>
	<notification name="AntiSpamBlocked">
		AntiSpam: Bloqueado [SOURCE] por enviar spam a [QUEUE] ([COUNT]) veces en [PERIOD] segundos.
	</notification>
	<notification name="MeshMaxConcurrentReqTooHigh">
		El valor que has configurado como número de peticiones concurrentes para cargar objetos mesh, [VALUE], es mayor que el máximo de [MAX]. Se ha restablecido al valor por defecto de [DEFAULT].
	</notification>
	<notification name="SkinDefaultsChangeSettings">
		[MESSAGE]
		<form name="form">
			<ignore name="ignore" text="Una configuración de preferencias ha cambiado el valor por defecto de la skin."/>
		</form>
	</notification>
	<notification name="ExodusFlickrVerificationExplanation">
		Para usar la característica de subida a Flickr debes autorizar a [APP_NAME] a acceder a tu cuenta. Si procedes, tu navegador web abrirá la página de Flickr, donde se te pedirá que inicies sesión y autorices a [APP_NAME]. Se te dará un código para usarlo en [APP_NAME].

¿Deseas autorizar a [APP_NAME] a publicar en tu cuenta de Flickr?
		<usetemplate name="okcancelbuttons" notext="No" yestext="Sí"/>
	</notification>
	<notification name="ExodusFlickrVerificationPrompt">
		Por favor, autoriza a [APP_NAME] a publicar en tu cuenta Flickr en tu navegador web, y copia abajo el código que se te dará:
		<form name="form">
			<button name="OK" text="Aceptar"/>
			<button name="Cancel" text="Cancelar"/>
		</form>
	</notification>
	<notification name="ExodusFlickrVerificationFailed">
		La verificación Flickr ha fallado. Por favor, inténtalo de nuevo, y asegúrate de que el código de verificación sea correcto.
		<usetemplate name="okbutton" yestext="Aceptar"/>
	</notification>
	<notification name="ExodusFlickrUploadComplete">
		Tu instantánea puede ser vista ahora [http://www.flickr.com/photos/upload/edit/?ids=[ID] aquí].
	</notification>
</notifications><|MERGE_RESOLUTION|>--- conflicted
+++ resolved
@@ -542,12 +542,6 @@
 	<notification name="CacheWillClear">
 		La caché se limpiará cuando reinicies [APP_NAME].
 	</notification>
-<<<<<<< HEAD
-	<notification name="DisableCookiesBreaksSearch">
-		Si desactivas las cookies, la función de búsqueda no funcionará correctamente y no podrás usarla.
-	</notification>
-=======
->>>>>>> 65a3b74b
 	<notification name="DisableJavascriptBreaksSearch">
 		Si desactivas Javascript, la función de búsqueda no funcionará correctamente y no podrás usarla.
 	</notification>
@@ -2097,30 +2091,16 @@
 
 [RESIDENTS]
 		<usetemplate name="yesnocancelbuttons" canceltext="Cancelar" notext="Todos los estados" yestext="Este estado"/>
-<<<<<<< HEAD
 	</notification>
 	<notification name="RegionEntryAccessBlocked">
 		La región a la que estás tratando de acceder tiene contenidos que exceden tus preferencias actuales. Puedes cambiar las preferencias en Avatar &gt; Preferencias &gt; General.
 		<usetemplate name="okbutton" yestext="Aceptar"/>
-=======
->>>>>>> 65a3b74b
 	</notification>
 	<notification name="EstateChangeCovenant">
 		¿Estás seguro de que quieres cambiar el contrato del estado?
 		<usetemplate name="okcancelbuttons" notext="Cancelar" yestext="Aceptar"/>
 	</notification>
 	<notification name="RegionEntryAccessBlocked">
-<<<<<<< HEAD
-=======
-		La región a la que estás tratando de acceder tiene contenidos que exceden tus preferencias actuales. Puedes cambiar las preferencias en Avatar &gt; Preferencias &gt; General.
-		<usetemplate name="okbutton" yestext="Aceptar"/>
-	</notification>
-	<notification name="EstateChangeCovenant">
-		¿Estás seguro de que quieres cambiar el contrato del estado?
-		<usetemplate name="okcancelbuttons" notext="Cancelar" yestext="Aceptar"/>
-	</notification>
-	<notification name="RegionEntryAccessBlocked">
->>>>>>> 65a3b74b
 		Tus preferencias de contenido actuales te impiden visitar la región que has seleccionado.  Puedes cambiar las preferencias en Avatar &gt; Preferencias &gt; General.
 		<usetemplate name="okbutton" yestext="Aceptar"/>
 	</notification>
