<?xml version="1.0" encoding="utf-8"?>
<notifications>
	<global name="skipnexttime">
		No mostrarme esto otra vez
	</global>
	<global name="alwayschoose">
		Elegir siempre esta opción
	</global>
	<global name="implicitclosebutton">
		Cerrar
	</global>
	<template name="okbutton">
		<form>
			<button name="OK_okbutton" text="$yestext"/>
		</form>
	</template>
	<template name="okignore">
		<form>
			<button name="OK_okignore" text="$yestext"/>
		</form>
	</template>
	<template name="okcancelbuttons">
		<form>
			<button name="OK_okcancelbuttons" text="$yestext"/>
			<button name="Cancel_okcancelbuttons" text="$notext"/>
		</form>
	</template>
	<template name="okcancelignore">
		<form>
			<button name="OK_okcancelignore" text="$yestext"/>
			<button name="Cancel_okcancelignore" text="$notext"/>
		</form>
	</template>
	<template name="okhelpbuttons">
		<form>
			<button name="OK_okhelpbuttons" text="$yestext"/>
			<button name="Help" text="$helptext"/>
		</form>
	</template>
	<template name="yesnocancelbuttons">
		<form>
			<button name="Yes" text="$yestext"/>
			<button name="No" text="$notext"/>
			<button name="Cancel_yesnocancelbuttons" text="$canceltext"/>
		</form>
	</template>
	<notification functor="GenericAcknowledge" label="Mensaje de notificación desconocida" name="MissingAlert">
		Tu versión de [APP_NAME] no sabe cómo mostrar la notificación que acaba de recibir. Por favor, comprueba que tienes instalada la última versión del Visor.

Detalles del error: la notificación de nombre &apos;[_NAME]&apos; no se ha encontrado en notifications.xml.
		<usetemplate name="okbutton" yestext="Aceptar"/>
	</notification>
	<notification name="FloaterNotFound">
		Error: no se pudieron encontrar estos controles:

[CONTROLS]
		<usetemplate name="okbutton" yestext="Aceptar"/>
	</notification>
	<notification name="TutorialNotFound">
		Actualmente, no hay un tutorial disponible.
		<usetemplate name="okbutton" yestext="Aceptar"/>
	</notification>
	<notification name="GenericAlert">
		[MESSAGE]
	</notification>
	<notification name="GenericAlertYesCancel">
		[MESSAGE]
		<usetemplate name="okcancelbuttons" notext="Cancelar" yestext="Sí"/>
	</notification>
	<notification name="BadInstallation">
		Ha habido un error actualizando [APP_NAME]. Por favor, [http://get.secondlife.com descarga la última versión] del Visor.
		<usetemplate name="okbutton" yestext="Aceptar"/>
	</notification>
	<notification name="LoginFailedNoNetwork">
		No se puede conectar con [SECOND_LIFE_GRID].
    &apos;[DIAGNOSTIC]&apos;
Asegúrate de que tu conexión a Internet está funcionando adecuadamente.
		<usetemplate name="okbutton" yestext="Aceptar"/>
	</notification>
	<notification name="MessageTemplateNotFound">
		No se ha encontrado la plantilla de mensaje [PATH].
		<usetemplate name="okbutton" yestext="Aceptar"/>
	</notification>
	<notification name="WearableSave">
		¿Guardar los cambios en las ropas o partes del cuerpo actuales?
		<usetemplate canceltext="Cancelar" name="yesnocancelbuttons" notext="No guardarlos" yestext="Guardarlos"/>
	</notification>
	<notification name="ConfirmNoCopyToOutbox">
		No tienes permiso para copiar uno o varios de estos objetos en el Buzón de salida de comerciante. Puedes moverlos o dejártelos.
		<usetemplate name="okcancelbuttons" notext="No mover objeto(s)" yestext="Mover objeto(s)"/>
	</notification>
	<notification name="OutboxFolderCreated">
		Se ha creado una carpeta nueva para cada objeto que has transferido al nivel superior de tu Buzón de salida de comerciante.
		<usetemplate ignoretext="Se ha creado una carpeta nueva en el Buzón de salida de comerciante" name="okignore" yestext="OK"/>
	</notification>
<<<<<<< HEAD
	<notification name="OutboxFolderCreated">
		<unique/>
		Ha sido creada una nueva carpeta en el nivel superior de tu Merchant Outbox para cada item que has transferido.
		
		<usetemplate ignoretext="Se ha creado una nueva carpeta en tu Merchant Outbox" name="okignore" yestext="Aceptar"/>
	</notification>
	<notification name="OutboxImportComplete">
		Completado
		
		Todas las carpetas han sido enviadas a Marketplace con éxito.

		<usetemplate ignoretext="Se han enviado todas las carpetas a Marketplace" name="okignore" yestext="Aceptar"/>
	</notification>
	<notification name="OutboxUploadComplete">
		Envío al mercado finalizado.
		<usetemplate name="okbutton" yestext="¡Hurra!"/>
=======
	<notification name="OutboxImportComplete">
		Éxito

Todas las carpetas se han enviado correctamente al Mercado.
		<usetemplate ignoretext="Todas las carpetas enviadas al Mercado" name="okignore" yestext="OK"/>
	</notification>
	<notification name="OutboxImportHadErrors">
		Algunas carpetas no se han transferido

Han ocurrido errores al enviar algunas carpetas al Mercado. Dichas carpetas todavía están en tu Buzón de salida de comerciante.

Puedes consultar más información en el [[MARKETPLACE_IMPORTS_URL] registro de errores].
		<usetemplate name="okbutton" yestext="OK"/>
>>>>>>> a519e34f
	</notification>
	<notification name="OutboxImportFailed">
		Error de transferencia

No se han enviado carpetas al Mercado a causa de un error del sistema o de la red. Vuelve a intentarlo más tarde.
		<usetemplate name="okbutton" yestext="OK"/>
	</notification>
	<notification name="OutboxInitFailed">
		Error al inicializar el mercado

La inicialización del mercado ha fallado por un error del sistema o de la red. Vuelve a intentarlo más tarde.
		<usetemplate name="okbutton" yestext="OK"/>
	</notification>
	<notification name="CompileQueueSaveText">
		Hubo un problema al subir el texto de un script por la siguiente razón: [REASON]. Por favor, inténtalo más tarde.
	</notification>
	<notification name="CompileQueueSaveBytecode">
		Hubo un problema al subir el script compilado por la siguiente razón: [REASON]. Por favor, inténtalo más tarde.
	</notification>
	<notification name="WriteAnimationFail">
		Hubo un problema al escribir los datos de la animación. Por favor, inténtalo más tarde.
	</notification>
	<notification name="UploadAuctionSnapshotFail">
		Hubo un problema al subir la foto de la subasta por la siguiente razón: [REASON]
	</notification>
	<notification name="UnableToViewContentsMoreThanOne">
		No se puede ver a la vez los contenidos de más de un ítem. Por favor, elige un solo objeto y vuelve a intentarlo.
	</notification>
	<notification name="SaveClothingBodyChanges">
		¿Guardar todos los cambios en la ropa y partes del cuerpo?
		<usetemplate canceltext="Cancelar" name="yesnocancelbuttons" notext="No guardarlos" yestext="Guardarlos todos"/>
	</notification>
	<notification name="FriendsAndGroupsOnly">
		Quienes no sean tus amigos no sabrán que has elegido ignorar sus llamadas y mensajes instantáneos.
		<usetemplate name="okbutton" yestext="Aceptar"/>
	</notification>
	<notification name="FavoritesOnLogin">
		Nota: Al activar esta opción, cualquiera que utilice este ordenador podrá ver tu lista de lugares favoritos.
		<usetemplate name="okbutton" yestext="Aceptar"/>
	</notification>
	<notification name="GrantModifyRights">
		Al conceder permisos de modificación a otro Residente, le estás permitiendo cambiar, borrar o tomar CUALQUIER objeto que tengas en el mundo. Sé MUY cuidadoso al conceder este permiso.
¿Quieres conceder permisos de modificación a [NAME]?
		<usetemplate name="okcancelbuttons" notext="No" yestext="Sí"/>
	</notification>
	<notification name="GrantModifyRightsMultiple">
		Al conceder permisos de modificación a otro Residente, le estás permitiendo cambiar CUALQUIER objeto que tengas en el mundo. Sé MUY cuidadoso al conceder este permiso.
¿Quieres conceder permisos de modificación a los Residentes elegidos?
		<usetemplate name="okcancelbuttons" notext="No" yestext="Sí"/>
	</notification>
	<notification name="RevokeModifyRights">
		¿Quieres retirar los permisos de modificación a [NAME]?
		<usetemplate name="okcancelbuttons" notext="No" yestext="Sí"/>
	</notification>
	<notification name="RevokeModifyRightsMultiple">
		¿Quieres revocar los derechos de modificación a los residentes seleccionados?
		<usetemplate name="okcancelbuttons" notext="No" yestext="Sí"/>
	</notification>
	<notification name="UnableToCreateGroup">
		No se ha podido crear el grupo.
[MESSAGE]
		<usetemplate name="okbutton" yestext="Aceptar"/>
	</notification>
	<notification name="PanelGroupApply">
		[NEEDS_APPLY_MESSAGE]
[WANT_APPLY_MESSAGE]
		<usetemplate canceltext="Cancelar" name="yesnocancelbuttons" notext="Ignorar los cambios" yestext="Aplicar los cambios"/>
	</notification>
	<notification name="MustSpecifyGroupNoticeSubject">
		Para enviar un aviso de grupo debes especificar un asunto.
		<usetemplate name="okbutton" yestext="Aceptar"/>
	</notification>
	<notification name="AddGroupOwnerWarning">
		Vas a añadir miembros al rol de [ROLE_NAME].
No podrás retirarles ese rol, sino que deberán renunciar a él por sí mismos.
¿Estás seguro de que quieres seguir?
		<usetemplate ignoretext="Confirmar que vas a añadir un nuevo propietario al grupo" name="okcancelignore" notext="No" yestext="Sí"/>
	</notification>
	<notification name="AssignDangerousActionWarning">
		Vas a añadir la capacidad &apos;[ACTION_NAME]&apos; al rol &apos;[ROLE_NAME]&apos;.

 *ATENCIÓN*
 Todos los miembros con esta capacidad podrán asignarse a sí mismos -y a otros miembros- roles con mayores poderes de los que actualmente tienen. Potencialmente, podrían elevarse hasta poderes cercanos a los del propietario. Asegúrate de lo que estás haciendo antes de otorgar esta capacidad.
¿Añadir esta capacidad a &apos;[ROLE_NAME]&apos;?
		<usetemplate name="okcancelbuttons" notext="No" yestext="Sí"/>
	</notification>
	<notification name="AssignDangerousAbilityWarning">
		Vas a añadir la capacidad &apos;[ACTION_NAME]&apos; al rol &apos;[ROLE_NAME]&apos;.

 *ATENCIÓN*
 Todos los miembros con esta capacidad podrán asignarse a sí mismos -y a otros miembros- todas las capacidades, elevándose hasta poderes cercanos a los del propietario.
¿Añadir esta capacidad a &apos;[ROLE_NAME]&apos;?
		<usetemplate name="okcancelbuttons" notext="No" yestext="Sí"/>
	</notification>
	<notification name="AttachmentDrop">
		Vas a soltar tu accesorio.
    ¿Estás seguro de que quieres continuar?
		<usetemplate ignoretext="Confirmar antes de soltar accesorios" name="okcancelignore" notext="No" yestext="Sí"/>
	</notification>
	<notification name="JoinGroupCanAfford">
		Entrar a este grupo cuesta [COST] [CUR].
¿Quieres hacerlo?
		<usetemplate name="okcancelbuttons" notext="Cancelar" yestext="Entrar"/>
	</notification>
	<notification name="JoinGroupNoCost">
		Vas a entrar al grupo [NAME].
¿Quieres seguir?
		<usetemplate name="okcancelbuttons" notext="Cancelar" yestext="Entrar"/>
	</notification>
	<notification name="JoinGroupCannotAfford">
		Entrar a este grupo cuesta [COST] [CUR].
No tienes dinero suficiente para entrar.
	</notification>
	<notification name="CreateGroupCost">
		Crear este grupo te costará 100 [CUR].
Los grupos necesitan más de un miembro. Si no, son borrados permanentemente.
Por favor, invita a miembros en las próximas 48 horas.
		<usetemplate canceltext="Cancelar" name="okcancelbuttons" notext="Cancelar" yestext="Crear un grupo por 100 [CUR]"/>
	</notification>
	<notification name="LandBuyPass">
		Por [COST] [CUR] puedes entrar a este terreno (&apos;[PARCEL_NAME]&apos;) durante [TIME] horas. ¿Comprar un pase?
		<usetemplate name="okcancelbuttons" notext="Cancelar" yestext="Aceptar"/>
	</notification>
	<notification name="SalePriceRestriction">
		El precio de venta tiene que ser mayor de 0 [CUR] si la venta es a cualquiera.
Por favor, elige a alguien concreto como comprador si la venta es por 0 [CUR].
	</notification>
	<notification name="ConfirmLandSaleChange">
		Los [LAND_SIZE] m² de terreno seleccionados se van a poner a la venta.
El precio de venta será de [SALE_PRICE] [CUR], y se autorizará la compra sólo a [NAME].
		<usetemplate name="okcancelbuttons" notext="Cancelar" yestext="Aceptar"/>
	</notification>
	<notification name="ConfirmLandSaleToAnyoneChange">
		ATENCIÓN: Marcando &apos;vender a cualquiera&apos; hace que tu terreno esté disponible para toda la comunidad de [CURRENT_GRID], incluso para quienes no están en esta región.

Los [LAND_SIZE] m² seleccionados de terreno se van a poner a la venta.
El precio de venta será de [SALE_PRICE] [CUR] y se autoriza la compra a [NAME].
		<usetemplate name="okcancelbuttons" notext="Cancelar" yestext="Aceptar"/>
	</notification>
	<notification name="ReturnObjectsDeededToGroup">
		¿Estás seguro de que quieres devolver todos los objetos de esta parcela que estén compartidos con el grupo &apos;[NAME]&apos; al inventario de su propietario anterior?

*ATENCIÓN* ¡Esto borrará los objetos no transferibles que se hayan cedido al grupo!

Objetos: [N]
		<usetemplate name="okcancelbuttons" notext="Cancelar" yestext="Aceptar"/>
	</notification>
	<notification name="ReturnObjectsOwnedByUser">
		¿Estás seguro de que quieres devolver al inventario de &apos;[NAME]&apos; todos los objetos que sean de su propiedad en esta parcela?

Objetos: [N]
		<usetemplate name="okcancelbuttons" notext="Cancelar" yestext="Aceptar"/>
	</notification>
	<notification name="ReturnObjectsOwnedBySelf">
		¿Estás seguro de que quieres devolver a tu inventario todos los objetos de los que eres propietario en esta parcela?

Objetos: [N]
		<usetemplate name="okcancelbuttons" notext="Cancelar" yestext="Aceptar"/>
	</notification>
	<notification name="ReturnObjectsNotOwnedBySelf">
		¿Estás seguro de que quieres devolver todos los objetos de los que NO eres propietario en esta parcela al inventario de sus propietarios?
Los objetos transferibles que se hayan transferido al grupo se devolverán a sus propietarios previos.

*ATENCIÓN* ¡Esto borrará los objetos no transferibles que se hayan cedido al grupo!

Objetos: [N]
		<usetemplate name="okcancelbuttons" notext="Cancelar" yestext="Aceptar"/>
	</notification>
	<notification name="ReturnObjectsNotOwnedByUser">
		¿Estás seguro de que quieres devolver todos los objetos de esta parcela que NO sean propiedad de [NAME] al inventario de sus propietarios?
Los objetos transferibles que se hayan transferido al grupo se devolverán a sus anteriores propietarios.

*ATENCIÓN* ¡Esto borrará los objetos no transferibles que se hayan cedido al grupo!

Objetos: [N]
		<usetemplate name="okcancelbuttons" notext="Cancelar" yestext="Aceptar"/>
	</notification>
	<notification name="ReturnAllTopObjects">
		¿Estás seguro de que quieres devolver al inventario de su propietario todos los objetos de la lista?
		<usetemplate name="okcancelbuttons" notext="Cancelar" yestext="Aceptar"/>
	</notification>
	<notification name="DisableAllTopObjects">
		¿Estás seguro de que quieres desactivar todos los objetos de esta región?
		<usetemplate name="okcancelbuttons" notext="Cancelar" yestext="Aceptar"/>
	</notification>
	<notification name="ReturnObjectsNotOwnedByGroup">
		¿Devolver a sus propietarios los objetos de esta parcela que NO estén compartidos con el grupo [NAME]?

Objetos: [N]
		<usetemplate name="okcancelbuttons" notext="Cancelar" yestext="Aceptar"/>
	</notification>
	<notification name="UnableToDisableOutsideScripts">
		No se pueden desactivar los scripts.
Toda esta región tiene activado el &apos;daño&apos;.
Para que funcionen las armas los scripts deben estar activados.
	</notification>
	<notification name="MultipleFacesSelected">
		Están seleccionadas varias caras.
Si sigues con esta acción, en las diferentes caras del objeto aparecerán distintas instancias de los medios.
Para colocar los medios en una sola cara, marca la opción &apos;Elegir la cara&apos; y pulsa en la cara adecuada del objeto, y luego pulsa &apos;+&apos;.
		<usetemplate ignoretext="Los medios se configurarán en todas las caras seleccionadas" name="okcancelignore" notext="Cancelar" yestext="Aceptar"/>
	</notification>
	<notification name="MustBeInParcel">
		Para configurar el Punto de llegada de la parcela,
debes estar dentro de ella.
	</notification>
	<notification name="PromptRecipientEmail">
		Por favor, escribe una dirección de correo electrónica válida para el/los receptor(es).
	</notification>
	<notification name="PromptSelfEmail">
		Por favor, escribe tu dirección de correo electrónico.
	</notification>
	<notification name="PromptMissingSubjMsg">
		¿Enviar foto por correo electrónico con el asunto o el mensaje por defecto?
		<usetemplate name="okcancelbuttons" notext="Cancelar" yestext="Aceptar"/>
	</notification>
	<notification name="ErrorProcessingSnapshot">
		Error al procesar los datos de la foto.
	</notification>
	<notification name="ErrorEncodingSnapshot">
		Error al codificar la foto.
	</notification>
	<notification name="ErrorUploadingPostcard">
		Hubo un problema al enviar la foto por la siguiente razón: [REASON]
	</notification>
	<notification name="ErrorUploadingReportScreenshot">
		Hubo un problema al subir la captura de pantalla del informe por la siguiente razón: [REASON]
	</notification>
	<notification name="MustAgreeToLogIn">
		Debes aceptar las Condiciones del Servicio para continuar el inicio de sesión en [CURRENT_GRID].
	</notification>
	<notification name="CouldNotPutOnOutfit">
		No se ha podido poner el vestuario.
La carpeta del vestuario no contiene partes del cuerpo, accesorios o ropa.
	</notification>
	<notification name="CannotWearTrash">
		No puedes ponerte ropas o partes del cuerpo que estén en la Papelera
	</notification>
	<notification name="MaxAttachmentsOnOutfit">
		No se puede anexar el objeto.
Se ha superado el límite máximo de [MAX_ATTACHMENTS] accesorios. Por favor, quítate alguno.
	</notification>
	<notification name="CannotWearInfoNotComplete">
		No puedes vestirte este ítem porque aún no se ha cargado. Por favor, inténtalo de nuevo en un minuto.
	</notification>
	<notification name="MustHaveAccountToLogIn">
		Lo sentimos. Se ha quedado algún campo en blanco.
Tienes que volver a introducir el nombre de usuario de tu avatar.

Necesitas una cuenta para acceder a [CURRENT_GRID]. ¿Te gustaría crear una ahora?
		<url name="url">
			https://join.secondlife.com/index.php?lang=es-ES
		</url>
		<usetemplate name="okcancelbuttons" notext="Volver a intentarlo" yestext="Crear una cuenta nueva"/>
	</notification>
	<notification name="InvalidCredentialFormat">
		Escribe el nombre de usuario o el nombre y el apellido de tu avatar en el campo Nombre de usuario y reintenta el inicio de sesión.
	</notification>
	<notification name="AddClassified">
		Los Anuncios Clasificados aparecen en la sección &apos;Clasificados&apos; del directorio de búsqueda y en [http://secondlife.com/community/classifieds secondlife.com] durante una semana.
		Rellena tu anuncio y haz clic en &apos;Publicar...&apos; para añadirlo al directorio. Se te preguntará por un precio a pagar cuando lo vayas a publicar. Pagar más te hará aparecer más arriba en la lista, y también cuando la gente busque por palabras clave.
		<usetemplate ignoretext="Cómo crear un nuevo Anuncio Clasificado" name="okcancelignore" notext="Cancelar" yestext="Aceptar"/>
	</notification>
	<notification name="DeleteClassified">
		¿Borrar el clasificado &apos;[NAME]&apos;?
No se reembolsarán las cuotas pagadas.
		<usetemplate name="okcancelbuttons" notext="Cancelar" yestext="Aceptar"/>
	</notification>
	<notification name="DeleteMedia">
		Has elegido borrar los medios asociados a esta cara.
¿Estás seguro de que quieres continuar?
		<usetemplate ignoretext="Confirmar antes de borrar los medios de un objeto" name="okcancelignore" notext="No" yestext="Sí"/>
	</notification>
	<notification name="ClassifiedSave">
		¿Guardar los cambios en el clasificado [NAME]?
		<usetemplate canceltext="Cancelar" name="yesnocancelbuttons" notext="No guardar" yestext="Guardar"/>
	</notification>
	<notification name="ClassifiedInsufficientFunds">
		No tienes suficiente dinero para crear un clasificado.
		<usetemplate name="okbutton" yestext="Aceptar"/>
	</notification>
	<notification name="DeleteAvatarPick">
		¿Borrar el destacado &lt;nolink&gt;[PICK]&lt;/nolink&gt;?
		<usetemplate name="okcancelbuttons" notext="Cancelar" yestext="Aceptar"/>
	</notification>
	<notification name="DeleteOutfits">
		¿Eliminar el vestuario seleccionado?
		<usetemplate name="okcancelbuttons" notext="Cancelar" yestext="Aceptar"/>
	</notification>
	<notification name="PromptGoToEventsPage">
		¿Ir a la web de eventos de [CURRENT_GRID]?
		<url name="url">
			http://secondlife.com/events/?lang=es-ES
		</url>
		<usetemplate name="okcancelbuttons" notext="Cancelar" yestext="Aceptar"/>
	</notification>
	<notification name="SelectProposalToView">
		Por favor, selecciona qué propuesta quieres ver.
	</notification>
	<notification name="SelectHistoryItemToView">
		Por favor, selecciona un ítem del historial para verlo.
	</notification>
	<notification name="CacheWillClear">
		La caché se limpiará cuando reinicies [APP_NAME].
	</notification>
	<notification name="CacheWillBeMoved">
		La caché se moverá cuando reinicies [APP_NAME].
Nota: esto vaciará la caché.
	</notification>
	<notification name="ChangeConnectionPort">
		La configuración del puerto tendrá efecto cuando reinicies [APP_NAME].
	</notification>
	<notification name="ChangeSkin">
		La nueva skin se aplicará tras reiniciar [APP_NAME].
		<form name="form">
			<ignore name="ignore" text="Se ha seleccionado una nueva skin en Preferencias."/>
		</form>
	</notification>
	<notification name="ChangeSkin">
		Verás la nueva apariencia cuando reinicies [APP_NAME].
	</notification>
	<notification name="ChangeLanguage">
		El cambio de idioma tendrá efecto cuando reinicies [APP_NAME].
	</notification>
	<notification name="GoToAuctionPage">
		¿Ir a la página web de [CURRENT_GRID] para ver los detalles de la subasta
o hacer una puja?
		<usetemplate name="okcancelbuttons" notext="Cancelar" yestext="Aceptar"/>
	</notification>
	<notification name="SaveChanges">
		¿Guardar los cambios?
		<usetemplate canceltext="Cancelar" name="yesnocancelbuttons" notext="No guardar" yestext="Guardar"/>
	</notification>
	<notification name="GestureSaveFailedTooManySteps">
		Fallo al guardar el gesto.
El gesto tiene demasiados pasos.
Intenta quitarle algunos y vuelve a guardarlo.
	</notification>
	<notification name="GestureSaveFailedTryAgain">
		Fallo al guardar el gesto. Por favor, vuelve a intentarlo en un minuto.
	</notification>
	<notification name="GestureSaveFailedObjectNotFound">
		No se ha podido guardar el gesto porque no se pudo encontrar el objeto o el inventario del objeto asociado.
El objeto debe de haber sido borrado o estar fuera de alcance (&apos;out of range&apos;).
	</notification>
	<notification name="GestureSaveFailedReason">
		Al guardar un gesto se ha producido un problema por: [REASON]. Por favor, vuelve a intentar guardarlo más tarde.
	</notification>
	<notification name="SaveNotecardFailObjectNotFound">
		No se ha podido guardar la nota porque no se pudo encontrar el objeto o el inventario del objeto asociado.
El objeto debe de haber sido borrado o estar fuera de alcance (&apos;out of range&apos;).
	</notification>
	<notification name="SaveNotecardFailReason">
		Al guardar una nota se ha producido un problema por: [REASON]. Por favor, vuelve a intentar guardarla más tarde.
	</notification>
	<notification name="ScriptCannotUndo">
		No se han podido deshacer todos los cambios en tu versión del script.
¿Quieres cargar la última versión guardada en el servidor?
(**Cuidado** No podrás deshacer esta operación).
		<usetemplate name="okcancelbuttons" notext="Cancelar" yestext="Aceptar"/>
	</notification>
	<notification name="SaveScriptFailReason">
		Al guardar un script se ha producido un problema por: [REASON]. Por favor, vuelve a intentar guardarlo más tarde.
	</notification>
	<notification name="SaveScriptFailObjectNotFound">
		No se ha podido guardar el script porque no se pudo encontrar el objeto en que está incluído.
El objeto debe de haber sido borrado o estar fuera de alcance (&apos;out of range&apos;)..
	</notification>
	<notification name="SaveBytecodeFailReason">
		Al guardar un script compilado se ha producido un problema por: [REASON]. Por favor, vuelve a intentar guardarlo más tarde.
	</notification>
	<notification name="StartRegionEmpty">
		No está definida tu Posición inicial.
Por favor, escribe el nombre de la región en el cajetín de Posición inicial, o elige para esa posición Mi Base o Mi última posición.
		<usetemplate name="okbutton" yestext="Aceptar"/>
	</notification>
	<notification name="CouldNotStartStopScript">
		No se ha podido ejecutar o detener el script porque no se pudo encontrar el objeto en que está incluído.
El objeto debe de haber sido borrado o estar fuera de alcance (&apos;out of range&apos;)..
	</notification>
	<notification name="CannotDownloadFile">
		No se ha podido descargar el archivo.
	</notification>
	<notification name="CannotWriteFile">
		No se ha podido escribir el archivo [[FILE]]
	</notification>
	<notification name="UnsupportedHardware">
		Debes saber que tu ordenador no cumple los requisitos mínimos para la utilización de [APP_NAME]. Puede que experimentes un rendimiento muy bajo. Desafortunadamente, [SUPPORT_SITE] no puede dar asistencia técnica a sistemas con una configuración no admitida.

¿Ir a [_URL] para más información?
		<url name="url" option="0">
			http://secondlife.com/support/sysreqs.php?lang=es
		</url>
		<usetemplate ignoretext="El hardware de mi ordenador no está admitido" name="okcancelignore" notext="No" yestext="Sí"/>
	</notification>
	<notification name="UnknownGPU">
		Tu sistema usa una tarjeta gráfica que [APP_NAME] no reconoce.
Suele suceder con hardware nuevo que todavía no ha sido probado con [APP_NAME].  Probablemente todo irá bien, pero puede que tengas que ajustar tus configuraciones gráficas.
(Avatar &gt; Preferencias &gt; Gráficos).
		<form name="form">
			<ignore name="ignore" text="No se ha podido identificar mi tarjeta gráfica"/>
		</form>
	</notification>
	<notification name="DisplaySettingsNoShaders">
		[APP_NAME] se cae al iniciar los controladores gráficos.
La calidad de los gráficos se configurará en Baja para prevenir algunos errores comunes de los gráficos. Esto desactivará algunas prestaciones.
Te recomendamos actualizar los controladores de tu tarjeta gráfica.
La calidad gráfica puede ajustarse en Avatar &gt; Preferencias &gt; Gráficos.
	</notification>
	<notification name="RegionNoTerraforming">
		En la región [REGION] no se permite modificar el terreno.
	</notification>
	<notification name="CannotCopyWarning">
		No tienes permiso para copiar los elementos siguientes:
[ITEMS] y, si los das, los perderás del inventario. ¿Seguro que quieres ofrecerlos?
		<usetemplate name="okcancelbuttons" notext="No" yestext="Sí"/>
	</notification>
	<notification name="CannotGiveItem">
		No se ha podido dar el ítem del inventario.
	</notification>
	<notification name="TransactionCancelled">
		Transacción cancelada.
	</notification>
	<notification name="TooManyItems">
		No puedes dar más de 42 ítems en una única transferencia de inventario.
	</notification>
	<notification name="NoItems">
		No tienes permiso para transferir el ítem seleccionado.
	</notification>
	<notification name="CannotCopyCountItems">
		No tienes permiso para copiar [COUNT] de los
ítems seleccionados. Si los das, los perderás de tu inventario.
¿Realmente quieres darlos?
		<usetemplate name="okcancelbuttons" notext="No" yestext="Sí"/>
	</notification>
	<notification name="CannotGiveCategory">
		No tienes permiso para transferir
la carpeta seleccionada.
	</notification>
	<notification name="FreezeAvatar">
		¿Congelar a este avatar?
Temporalmente, será incapaz de moverse, usar el chat, o interactuar con el mundo.
		<usetemplate canceltext="Cancelar" name="yesnocancelbuttons" notext="Descongelarlo" yestext="Congelarlo"/>
	</notification>
	<notification name="FreezeAvatarFullname">
		¿Congelar a [AVATAR_NAME]?
Temporalmente, será incapaz de moverse, usar el chat, o interactuar con el mundo.
		<usetemplate canceltext="Cancelar" name="yesnocancelbuttons" notext="Descongelarlo" yestext="Congelarlo"/>
	</notification>
	<notification name="EjectAvatarFullname">
		¿Expulsar a [AVATAR_NAME] de tu terreno?
		<usetemplate canceltext="Cancelar" name="yesnocancelbuttons" notext="Expulsar y Prohibir el acceso" yestext="Expulsar"/>
	</notification>
	<notification name="EjectAvatarNoBan">
		¿Expulsar a este avatar de tu terreno?
		<usetemplate name="okcancelbuttons" notext="Cancelar" yestext="Expulsar"/>
	</notification>
	<notification name="EjectAvatarFullnameNoBan">
		¿Expulsar a [AVATAR_NAME] de tu terreno?
		<usetemplate name="okcancelbuttons" notext="Cancelar" yestext="Expulsar"/>
	</notification>
	<notification name="EjectAvatarFromGroup">
		Has expulsado a [AVATAR_NAME] del grupo [GROUP_NAME]
	</notification>
	<notification name="AcquireErrorTooManyObjects">
		ERROR DE ADQUISICIÓN: Demasiados objetos seleccionados.
	</notification>
	<notification name="AcquireErrorObjectSpan">
		ERROR DE ADQUISICIÓN: Los objetos están en más de una región.
Por favor, mueve todos los objetos a adquirir a la
misma región.
	</notification>
	<notification name="PromptGoToCurrencyPage">
		[EXTRA]

¿Ir a [_URL] para informarte sobre la compra de [CUR]?
		<url name="url">
			http://secondlife.com/app/currency/?lang=es-ES
		</url>
		<usetemplate name="okcancelbuttons" notext="Cancelar" yestext="Aceptar"/>
	</notification>
	<notification name="UnableToLinkObjects">
		No se pudo enlazar estos [COUNT] objetos.
Puedes enlazar [MAX] objetos como máximo.
	</notification>
	<notification name="CannotLinkIncompleteSet">
		Sólo puedes enlazar objetos completos (no sus partes), y debes
seleccionar más de uno.
	</notification>
	<notification name="CannotLinkModify">
		Imposible enlazarlos, porque no tienes permiso para modificar
todos los objetos.

Por favor, asegúrate de que no hay ninguno bloqueado y de que eres el propietario de todos.
	</notification>
	<notification name="CannotLinkDifferentOwners">
		Imposible enlazarlos porque hay objetos de distintos propietarios.

Por favor, asegúrate de que eres el propietario de todos los objetos seleccionados.
	</notification>
	<notification name="NoFileExtension">
		No hay extensión de archivo en: &apos;[FILE]&apos;

Por favor, asegúrate de que la extensión del archivo es correcta.
	</notification>
	<notification name="InvalidFileExtension">
		Extensión de archivo inválida: [EXTENSION]
Se admiten [VALIDS]
		<usetemplate name="okbutton" yestext="Aceptar"/>
	</notification>
	<notification name="CannotUploadSoundFile">
		No se pudo abrir para su lectura el archivo de sonido que has subido:
[FILE]
	</notification>
	<notification name="SoundFileNotRIFF">
		El archivo no parece ser un RIFF WAVE:
[FILE]
	</notification>
	<notification name="SoundFileNotPCM">
		El archivo no parece ser de audio PCM WAVE:
[FILE]
	</notification>
	<notification name="SoundFileInvalidChannelCount">
		El archivo no tiene un número de canales válido (debe ser mono o estéreo):
[FILE]
	</notification>
	<notification name="SoundFileInvalidSampleRate">
		No parece que el archivo tenga una frecuencia de muestreo (sample rate) adecuada (debe de ser 44.1k):
[FILE]
	</notification>
	<notification name="SoundFileInvalidWordSize">
		No parece que el archivo tenga un tamaño de palabra (word size) adecuado (debe de ser de 8 o 16 bits):
[FILE]
	</notification>
	<notification name="SoundFileInvalidHeader">
		No se encontró el fragmento &apos;data&apos; en la cabecera del WAV:
[FILE]
	</notification>
	<notification name="SoundFileInvalidTooLong">
		El archivo de audio es demasiado largo (debe ser como máximo de10 segundos):
[FILE]
	</notification>
	<notification name="ProblemWithFile">
		Problemas con el archivo [FILE]:

[ERROR]
	</notification>
	<notification name="CannotOpenTemporarySoundFile">
		No se ha podido abrir para su escritura el archivo comprimido de sonido: [FILE]
	</notification>
	<notification name="UnknownVorbisEncodeFailure">
		Codificación Vorbis desconocida, fallo en: [FILE]
	</notification>
	<notification name="CannotEncodeFile">
		No se puede codificar el archivo: [FILE]
	</notification>
	<notification name="CorruptedProtectedDataStore">
		No se pueden cumplimentar los campos de nombre de usuario y contraseña. Esto puede deberse a un cambio de configuración de la red.
		<usetemplate name="okbutton" yestext="Aceptar"/>
	</notification>
	<notification name="CorruptResourceFile">
		Archivo de recursos corrupto: [FILE]
	</notification>
	<notification name="UnknownResourceFileVersion">
		Versión desconocida de archivo de recursos Linden en el archivo: [FILE]
	</notification>
	<notification name="UnableToCreateOutputFile">
		No se ha podido crear el archivo de salida: [FILE]
	</notification>
	<notification name="DoNotSupportBulkAnimationUpload">
		Actualmente, [APP_NAME] no admite la subida masiva de animaciones en formato BVH.
	</notification>
	<notification name="CannotUploadReason">
		No se ha podido subir [FILE] por la siguiente razón: [REASON]
Por favor, inténtalo más tarde.
	</notification>
	<notification name="LandmarkCreated">
		Se ha añadido &quot;[LANDMARK_NAME]&quot; a tu carpeta [FOLDER_NAME].
	</notification>
	<notification name="LandmarkAlreadyExists">
		Ya tienes un hito de esta localización.
		<usetemplate name="okbutton" yestext="Aceptar"/>
	</notification>
	<notification name="CannotCreateLandmarkNotOwner">
		No puedes crear un hito aquí porque el propietario del terreno no lo permite.
	</notification>
	<notification name="CannotRecompileSelectObjectsNoScripts">
		No se pudo &apos;recompilar&apos;.
Selecciona un objeto con script.
	</notification>
	<notification name="CannotRecompileSelectObjectsNoPermission">
		No se pudo &apos;recompilar&apos;.

Selecciona objetos con scripts de los que tengas permiso de modificación.
	</notification>
	<notification name="CannotResetSelectObjectsNoScripts">
		No se pudo &apos;reiniciar&apos;.

Selecciona objetos con scripts.
	</notification>
	<notification name="CannotResetSelectObjectsNoPermission">
		No se pudo &apos;reiniciar&apos;.

Selecciona objetos con scripts de los que tengas permiso de modificación.
	</notification>
	<notification name="CannotOpenScriptObjectNoMod">
		Imposible abrir el script del objeto sin permisos de modificación.
	</notification>
	<notification name="CannotSetRunningSelectObjectsNoScripts">
		No se puede configurar ningún script como &apos;ejecutándose&apos;.

Selecciona objetos con scripts.
	</notification>
	<notification name="CannotSetRunningNotSelectObjectsNoScripts">
		No se puede configurar ningún script como &apos;no ejecutándose&apos;.

Selecciona objetos con scripts.
	</notification>
	<notification name="NoFrontmostFloater">
		No hay nada que guardar.
	</notification>
	<notification name="SeachFilteredOnShortWords">
		Se ha modificado tu búsqueda
eliminando las palabras demasiado cortas.

Buscando: [FINALQUERY]
	</notification>
	<notification name="SeachFilteredOnShortWordsEmpty">
		Los términos de tu búsqueda son muy cortos,
por lo que no se ha hecho la búsqueda.
	</notification>
	<notification name="CouldNotTeleportReason">
		Fallo en el teleporte.
[REASON]
	</notification>
	<notification name="invalid_tport">
		Ha habido un problema al procesar tu petición de teleporte. Debes volver a iniciar sesión antes de poder teleportarte de nuevo.
Si sigues recibiendo este mensaje, por favor acude al [SUPPORT_SITE].
	</notification>
	<notification name="invalid_region_handoff">
		Ha habido un problema al procesar tu paso a otra región. Debes volver a iniciar sesión para poder pasar de región a región.
Si sigues recibiendo este mensaje, por favor acude al [SUPPORT_SITE].
	</notification>
	<notification name="blocked_tport">
		Lo sentimos, en estos momentos los teleportes están bloqueados. Vuelve a intentarlo en un momento. Si sigues sin poder teleportarte, desconéctate y vuelve a iniciar sesión para solucionar el problema.
	</notification>
	<notification name="nolandmark_tport">
		Lo sentimos, pero el sistema no ha podido localizar el destino de este hito.
	</notification>
	<notification name="timeout_tport">
		Lo sentimos, pero el sistema no ha podido completar el teleporte.
Vuelve a intentarlo en un momento.
	</notification>
	<notification name="noaccess_tport">
		Lo sentimos, pero no tienes acceso al destino de este teleporte.
	</notification>
	<notification name="missing_attach_tport">
		Aún no han llegado tus objetos anexados. Espera unos segundos más o desconéctate y vuelve a iniciar sesión antes de teleportarte.
	</notification>
	<notification name="too_many_uploads_tport">
		La cola de espera en esta región está actualmente obstruida, por lo que tu petición de teleporte no se atenderá en un tiempo prudencial. Por favor, vuelve a intentarlo en unos minutos o ve a una zona menos ocupada.
	</notification>
	<notification name="expired_tport">
		Lo sentimos, pero el sistema no ha podido atender tu petición de teleporte en un tiempo prudencial. Por favor, vuelve a intentarlo en unos pocos minutos.
	</notification>
	<notification name="expired_region_handoff">
		Lo sentimos, pero el sistema no ha podido completar tu paso a otra región en un tiempo prudencial. Por favor, vuelve a intentarlo en unos pocos minutos.
	</notification>
	<notification name="no_host">
		Ha sido imposible encontrar el destino del teleporte: o está desactivado temporalmente o ya no existe. Por favor, vuelve a intentarlo en unos pocos minutos.
	</notification>
	<notification name="no_inventory_host">
		En estos momentos no está disponible el sistema de inventario.
	</notification>
	<notification name="CannotSetLandOwnerNothingSelected">
		No se ha podido configurar el propietario del terreno:
no se ha seleccionado una parcela.
	</notification>
	<notification name="CannotSetLandOwnerMultipleRegions">
		No se ha podido obtener la propiedad del terreno porque la selección se extiende por varias regiones. Por favor, selecciona un área más pequeña y vuelve a intentarlo.
	</notification>
	<notification name="ForceOwnerAuctionWarning">
		Esta parcela está subastándose. Forzar su propiedad cancelará la subasta y, potencialmente, puede disgustar a algunos residentes si la puja ya ha empezado.
¿Forzar la propiedad?
		<usetemplate name="okcancelbuttons" notext="Cancelar" yestext="Aceptar"/>
	</notification>
	<notification name="CannotContentifyNothingSelected">
		No se ha podido &apos;contentify&apos;:
no se ha seleccionado una parcela.
	</notification>
	<notification name="CannotContentifyNoRegion">
		No se ha podido &apos;contentify&apos;:
no se ha seleccionado una región.
	</notification>
	<notification name="CannotReleaseLandNothingSelected">
		No se ha podido abandonar el terreno:
no se ha seleccionado una parcela.
	</notification>
	<notification name="CannotReleaseLandNoRegion">
		No se ha podido abandonar el terreno:
no se ha podido encontrar la región.
	</notification>
	<notification name="CannotBuyLandNothingSelected">
		Imposible comprar terreno:
no se ha seleccionado una parcela.
	</notification>
	<notification name="CannotBuyLandNoRegion">
		Imposible comprar terreno:
no se ha podido encontrar en qué región está.
	</notification>
	<notification name="CannotCloseFloaterBuyLand">
		No puedes cerrar la ventana de Comprar terreno hasta que [APP_NAME] calcule el precio de esta transacción.
	</notification>
	<notification name="CannotDeedLandNothingSelected">
		No se ha podido ceder el terreno:
no se ha seleccionado una parcela.
	</notification>
	<notification name="CannotDeedLandNoGroup">
		No se ha podido ceder el terreno:
no has seleccionado un grupo.
	</notification>
	<notification name="CannotDeedLandNoRegion">
		No se ha podido ceder el terreno:
Ha sido imposible encontrar en qué región está.
	</notification>
	<notification name="CannotDeedLandMultipleSelected">
		No se ha podido ceder el terreno:
has seleccionado varias parcelas.

Inténtalo seleccionando sólo una.
	</notification>
	<notification name="CannotDeedLandWaitingForServer">
		No se ha podido ceder el terreno:
esperando que el servidor informe acerca de la propiedad.

Por favor, vuelve a intentarlo.
	</notification>
	<notification name="CannotDeedLandNoTransfer">
		No se ha podido ceder el terreno:
En la región [REGION] no se permite la cesión de terrenos.
	</notification>
	<notification name="CannotReleaseLandWatingForServer">
		No se ha podido abandonar el terreno:
esperando que el servidor actualice la información de la parcela.

Vuelve a intentarlo en unos segundos.
	</notification>
	<notification name="CannotReleaseLandSelected">
		No se ha podido abandonar el terreno:
no eres propietario de todas las parcelas seleccionadas.

Por favor, selecciona una sola parcela.
	</notification>
	<notification name="CannotReleaseLandDontOwn">
		No se ha podido abandonar el terreno:
no tienes permisos sobre esta parcela.
Las parcelas de tu propiedad se muestran en verde.
	</notification>
	<notification name="CannotReleaseLandRegionNotFound">
		No se ha podido abandonar el terreno:
Ha sido imposible encontrar en qué región está.
	</notification>
	<notification name="CannotReleaseLandNoTransfer">
		No se ha podido abandonar el terreno:
En la región [REGION] no se permite la cesión de terrenos.
	</notification>
	<notification name="CannotReleaseLandPartialSelection">
		No se ha podido abandonar el terreno:
debes seleccionar toda la parcela.

Selecciona una parcela completa o divídela primero.
	</notification>
	<notification name="ReleaseLandWarning">
		Vas a abandonar [AREA] m² de terreno.
Al hacerlo dejarás de poseerlo, pero no recibirás ningún [CUR].

¿Abandonar este terreno?
		<usetemplate name="okcancelbuttons" notext="Cancelar" yestext="Aceptar"/>
	</notification>
	<notification name="CannotDivideLandNothingSelected">
		No se ha podido dividir el terreno:

No has seleccionado ninguna parcela.
	</notification>
	<notification name="CannotDivideLandPartialSelection">
		No se ha podido dividir el terreno:

Has seleccionado una parcela entera.
Inténtalo seleccionando una parte.
	</notification>
	<notification name="LandDivideWarning">
		Dividir este terreno lo separará en dos parcelas, cada una de las cuales tendrá su propia configuración. Tras esta operación se restablecerán algunas configuraciones a sus valores por defecto.

¿Dividir el terreno?
		<usetemplate name="okcancelbuttons" notext="Cancelar" yestext="Aceptar"/>
	</notification>
	<notification name="CannotDivideLandNoRegion">
		No se ha podido dividir el terreno:
Ha sido imposible encontrar en qué región está.
	</notification>
	<notification name="CannotJoinLandNoRegion">
		No se ha podido unir el terreno:
Ha sido imposible encontrar en qué región está.
	</notification>
	<notification name="CannotJoinLandNothingSelected">
		No se ha podido unir el terreno:
No hay parcelas seleccionadas.
	</notification>
	<notification name="CannotJoinLandEntireParcelSelected">
		No se ha podido unir el terreno:
Sólo has seleccionado una parcela.

Selecciona terreno que incluya algo de ambas parcelas.
	</notification>
	<notification name="CannotJoinLandSelection">
		No se ha podido unir el terreno:
Debes seleccionar más de una parcela.

Selecciona terreno que incluya algo de ambas parcelas.
	</notification>
	<notification name="JoinLandWarning">
		Al unir este terreno crearás una parcela más grande formada por todas aquellas que tengan parte en el rectángulo seleccionado.
Deberás reconfigurar el nombre y las opciones de la nueva parcela.

¿Unir el terreno?
		<usetemplate name="okcancelbuttons" notext="Cancelar" yestext="Aceptar"/>
	</notification>
	<notification name="ConfirmNotecardSave">
		Esta nota debe guardarse antes de que puedas copiarla o verla. ¿Guardar la nota?
		<usetemplate name="okcancelbuttons" notext="Cancelar" yestext="Aceptar"/>
	</notification>
	<notification name="ConfirmItemCopy">
		¿Copiar este ítem a tu inventario?
		<usetemplate name="okcancelbuttons" notext="Cancelar" yestext="Copiar"/>
	</notification>
	<notification name="ResolutionSwitchFail">
		Fallo al cambiar la resolución a [RESX] por [RESY]
	</notification>
	<notification name="ErrorUndefinedGrasses">
		Error, hierbas no definidas: [SPECIES]
	</notification>
	<notification name="ErrorUndefinedTrees">
		Error, árboles no definidos: [SPECIES]
	</notification>
	<notification name="CannotSaveWearableOutOfSpace">
		No se ha podido guardar el archivo &apos;[NAME]&apos;. Tendrás que liberar algo de espacio en tu disco duro y guardarlo de nuevo.
	</notification>
	<notification name="CannotSaveToAssetStore">
		No se ha podido guardar [NAME] en la almacén central de activos.
Generalmente, esto es un fallo pasajero. Por favor, personaliza y guarda el ítem de aquí a unos minutos.
	</notification>
	<notification name="YouHaveBeenLoggedOut">
		Vaya, se ha cerrado tu sesión en [CURRENT_GRID].
            [MESSAGE]
		<usetemplate name="okcancelbuttons" notext="Salir" yestext="Ver MI y Chat"/>
	</notification>
	<notification name="OnlyOfficerCanBuyLand">
		No se ha podido comprar terreno para el grupo:
no tienes permiso para comprar terreno para el grupo que tienes activado actualmente.
	</notification>
	<notification label="Añadir como amigo" name="AddFriendWithMessage">
		Los amigos pueden darse permiso para localizarse en el mapa y para saber si el otro está conectado.

¿Ofrecer amistad a [NAME]?
		<form name="form">
			<input name="message">
				¿Quieres formar parte de mis amigos?
			</input>
			<button name="Offer" text="OK"/>
			<button name="Cancel" text="Cancelar"/>
		</form>
	</notification>
	<notification label="Guardar el vestuario" name="SaveOutfitAs">
		Guardar como un nuevo vestuario todo lo que llevo puesto:
		<form name="form">
			<input name="message">
				[DESC] (nuevo)
			</input>
			<button name="OK" text="OK"/>
			<button name="Cancel" text="Cancelar"/>
		</form>
	</notification>
	<notification label="Guardar artículo" name="SaveWearableAs">
		Guardar el ítem en mi inventario como:
		<form name="form">
			<input name="message">
				[DESC] (nuevo)
			</input>
			<button name="OK" text="OK"/>
			<button name="Cancel" text="Cancelar"/>
		</form>
	</notification>
	<notification label="Renombrar el vestuario" name="RenameOutfit">
		Nuevo nombre del vestuario:
		<form name="form">
			<input name="new_name">
				[NAME]
			</input>
			<button name="OK" text="OK"/>
			<button name="Cancel" text="Cancelar"/>
		</form>
	</notification>
	<notification name="RemoveFromFriends">
		¿Quieres romper tu amistad con [NAME]?
		<usetemplate name="okcancelbuttons" notext="Cancelar" yestext="Aceptar"/>
	</notification>
	<notification name="RemoveMultipleFromFriends">
		¿Quieres retirarle tu amistad a los residentes seleccionados?
		<usetemplate name="okcancelbuttons" notext="Cancelar" yestext="Aceptar"/>
	</notification>
	<notification name="GodDeleteAllScriptedPublicObjectsByUser">
		¿Estás seguro de que quieres BORRAR TODOS los objetos con scripts que sean propiedad de
** [AVATAR_NAME] **
en todos los terrenos de otros en esta región?
		<usetemplate name="okcancelbuttons" notext="Cancelar" yestext="Aceptar"/>
	</notification>
	<notification name="GodDeleteAllScriptedObjectsByUser">
		¿Estás seguro de que quieres BORRAR TODOS los objetos con scripts que sean propiedad de
** [AVATAR_NAME] **
en TODO EL TERRENO de esta región?
		<usetemplate name="okcancelbuttons" notext="Cancelar" yestext="Aceptar"/>
	</notification>
	<notification name="GodDeleteAllObjectsByUser">
		¿Estás seguro de que quieres BORRAR TODOS los objetos (con o sin scripts) que sean propiedad de
** [AVATAR_NAME] **
en TODO EL TERRENO de esta región?
		<usetemplate name="okcancelbuttons" notext="Cancelar" yestext="Aceptar"/>
	</notification>
	<notification name="BlankClassifiedName">
		Debes especificar un nombre para tu clasificado.
	</notification>
	<notification name="MinClassifiedPrice">
		El pago para aparecer en la lista debe ser de, al menos, [MIN_PRICE] [CUR].

Por favor, elige un pago mayor.
	</notification>
	<notification name="ConfirmItemDeleteHasLinks">
		Por lo menos uno de los elementos seleccionados tiene enlaces que lo señalan. Si eliminas este elemento, los enlaces dejarán de funcionar permanentemente. Lo más recomendable es eliminar primero los enlaces.

¿Estás seguro de que quieres eliminar los elementos?
		<usetemplate name="okcancelbuttons" notext="Cancelar" yestext="Aceptar"/>
	</notification>
	<notification name="ConfirmObjectDeleteLock">
		Al menos uno de los ítems que has seleccionado está bloqueado.

¿Estás seguro de que quieres borrar estos ítems?
		<usetemplate name="okcancelbuttons" notext="Cancelar" yestext="Aceptar"/>
	</notification>
	<notification name="ConfirmObjectDeleteNoCopy">
		Al menos uno de los ítems que has seleccionado no es copiable.

¿Estás seguro de que quieres borrar estos ítems?
		<usetemplate name="okcancelbuttons" notext="Cancelar" yestext="Aceptar"/>
	</notification>
	<notification name="ConfirmObjectDeleteNoOwn">
		No eres el propietario de, al menos, uno de los ítems que has seleccionado.

¿Estás seguro de que quieres borrar estos ítems?
		<usetemplate name="okcancelbuttons" notext="Cancelar" yestext="Aceptar"/>
	</notification>
	<notification name="ConfirmObjectDeleteLockNoCopy">
		Al menos un objeto está bloqueado.
Al menos un objeto no es copiable.

¿Estás seguro de que quieres borrar estos ítems?
		<usetemplate name="okcancelbuttons" notext="Cancelar" yestext="Aceptar"/>
	</notification>
	<notification name="ConfirmObjectDeleteLockNoOwn">
		Al menos un objeto está bloqueado.
No eres propietario de, al menos, un objeto.

¿Estás seguro de que quieres borrar estos ítems?
		<usetemplate name="okcancelbuttons" notext="Cancelar" yestext="Aceptar"/>
	</notification>
	<notification name="ConfirmObjectDeleteNoCopyNoOwn">
		Al menos un objeto no es copiable.
No eres propietario de, al menos, un objeto.

¿Estás seguro de que quieres borrar estos ítems?
		<usetemplate name="okcancelbuttons" notext="Cancelar" yestext="Aceptar"/>
	</notification>
	<notification name="ConfirmObjectDeleteLockNoCopyNoOwn">
		Al menos un objeto está bloqueado.
Al menos un objeto no es copiable.
No eres propietario de, al menos, un objeto.

¿Estás seguro de que quieres borrar estos ítems?
		<usetemplate name="okcancelbuttons" notext="Cancelar" yestext="Aceptar"/>
	</notification>
	<notification name="ConfirmObjectTakeLock">
		Al menos un objeto está bloqueado.

¿Estás seguro de que quieres tomar estos ítems?
		<usetemplate name="okcancelbuttons" notext="Cancelar" yestext="Aceptar"/>
	</notification>
	<notification name="ConfirmObjectTakeNoOwn">
		No eres el propietario de todos los objetos que estás tomando.
Si sigues, se aplicarán los permisos marcados para el próximo propietario, y es posible que se restrinja tu posibilidad de hacer modificaciones o copias.
Aún así, puedes tomar lo actualmente seleccionado.

¿Estás seguro de que quieres tomar estos ítems?
		<usetemplate name="okcancelbuttons" notext="Cancelar" yestext="Aceptar"/>
	</notification>
	<notification name="ConfirmObjectTakeLockNoOwn">
		Al menos un objeto está bloqueado.
No eres el propietario de todos los objetos que estás tomando.
Si sigues, se aplicarán los permisos marcados para el próximo propietario, y es posible que se restrinja tu posibilidad de hacer modificaciones o copias.
Aún así, puedes tomar lo actualmente seleccionado.

¿Estás seguro de que quieres tomar estos ítems?
		<usetemplate name="okcancelbuttons" notext="Cancelar" yestext="Aceptar"/>
	</notification>
	<notification name="CantBuyLandAcrossMultipleRegions">
		No se ha podido hacer la compra porque el terreno seleccionado se extiende por varias regiones.

Por favor, selecciona un área más pequeña y vuelve a intentarlo.
	</notification>
	<notification name="DeedLandToGroup">
		Al ceder esta parcela, se requerirá al grupo que tenga y mantenga el crédito suficiente para uso de terreno.
El precio de compra de la parcela no se le reembolsará al propietario.
Si se vende una parcela cedida, el precio de venta se dividirá a partes iguales entre los miembros del grupo.

¿Ceder estos [AREA] m² de terreno al grupo
&apos;[GROUP_NAME]&apos;?
		<usetemplate name="okcancelbuttons" notext="Cancelar" yestext="Aceptar"/>
	</notification>
	<notification name="DeedLandToGroupWithContribution">
		Al ceder esta parcela, el grupo deberá poseer y mantener el número suficiente de créditos de uso de terreno.
La cesión incluirá una contribución simultánea de terreno al grupo de &quot;[NAME]&quot;.
El precio de compra del terreno no se le reembolsará al propietario. Si se vende una parcela cedida, el precio de venta se dividirá en partes iguales entre los miembros del grupo.

¿Ceder este terreno de [AREA] m² al grupo &apos;[GROUP_NAME]&apos;?
		<usetemplate name="okcancelbuttons" notext="Cancelar" yestext="Aceptar"/>
	</notification>
	<notification name="DisplaySetToSafe">
		Las configuraciones que se muestran se han fijado en los niveles guardados, pues especificaste la opción de guardarlos.
	</notification>
	<notification name="DisplaySetToRecommendedGPUChange">
		La configuración de pantalla se ha establecido en los niveles recomendados porque tu tarjeta de gráficos ha cambiado
de &apos;[LAST_GPU]&apos;
a &apos;[THIS_GPU]&apos;
	</notification>
	<notification name="DisplaySetToRecommendedFeatureChange">
		La configuración de pantalla se ha establecido en los niveles recomendados a causa de un cambio en el subsistema de renderizado.
	</notification>
	<notification name="ErrorMessage">
		[ERROR_MESSAGE]
		<usetemplate name="okbutton" yestext="Aceptar"/>
	</notification>
	<notification name="AvatarMovedDesired">
		La localización solicitada no está disponible en estos momentos.
Se te ha llevado a una región cercana.
	</notification>
	<notification name="AvatarMovedLast">
		En estos momentos no está disponible tu última posición.
Se te ha llevado a una región cercana.
	</notification>
	<notification name="AvatarMovedHome">
		En estos momentos no está disponible tu Base.
Se te ha llevado a una región cercana.
Quizá quieras configurar una nueva posición para tu Base.
	</notification>
	<notification name="ClothingLoading">
		Aún está descargándose tu ropa.
Puedes usar [CURRENT_GRID] de forma normal; los demás residentes te verán correctamente.
		<form name="form">
			<ignore name="ignore" text="La ropa está tardando mucho en descargarse"/>
		</form>
	</notification>
	<notification name="FirstRun">
		Se ha completado la instalación de [CURRENT_GRID].

Si es la primera vez que usas [CURRENT_GRID], debes crear una cuenta antes de poder iniciar una sesión.
¿Volver a [http://join.secondlife.com secondlife.com] para crear una cuenta nueva?
		<usetemplate name="okcancelbuttons" notext="Continuar" yestext="Cuenta nueva..."/>
	</notification>
	<notification name="LoginPacketNeverReceived">
		Tenemos problemas de conexión. Puede deberse a un problema de tu conexión a Internet o de [SECOND_LIFE_GRID].

Puedes revisar tu conexión a Internet y volver a intentarlo en unos minutos, pulsar Ayuda para conectarte a [SUPPORT_SITE], o pulsar Teleporte para intentar teleportarte a tu Base.
		<url name="url">
			http://es.secondlife.com/support/
		</url>
		<form name="form">
			<button name="OK" text="OK"/>
			<button name="Help" text="Ayuda"/>
			<button name="Teleport" text="Teleporte"/>
		</form>
	</notification>
	<notification name="WelcomeChooseSex">
		Tu avatar aparecerá en un momento.

Para caminar, usa las teclas del cursor.
En cualquier momento, puedes pulsar la tecla F1 para obtener ayuda o para aprender más acerca de [CURRENT_GRID].
Por favor, elige el avatar masculino o femenino.
Puedes cambiar más adelante tu elección.
		<usetemplate name="okcancelbuttons" notext="Mujer" yestext="Varón"/>
	</notification>
	<notification name="CantTeleportToGrid">
		No se puede hacer el teleporte a [SLURL] porque se encuentra en una red de simuladores ([GRID]) diferente de la actual ([CURRENT_GRID]). Cierra el visor y vuelve a intentarlo.
		<usetemplate name="okbutton" yestext="Aceptar"/>
	</notification>
	<notification name="GeneralCertificateError">
		No se puede establecer la conexión con el servidor.
[REASON]

Nombre del asunto: [SUBJECT_NAME_STRING]
Nombre del emisor: [ISSUER_NAME_STRING]
Válido desde: [VALID_FROM]
Válido hasta: [VALID_TO]
Huella digital MD5: [SHA1_DIGEST]
Huella digital SHA1: [MD5_DIGEST]
Uso de la clave: [KEYUSAGE]
Uso extendido de la clave: [EXTENDEDKEYUSAGE]
Identificador de clave de asunto: [SUBJECTKEYIDENTIFIER]
		<usetemplate name="okbutton" yestext="Aceptar"/>
	</notification>
	<notification name="TrustCertificateError">
		Se desconoce la Autoridad de Certificación de este servidor.

Información del certificado:
Nombre del asunto: [SUBJECT_NAME_STRING]
Nombre del emisor: [ISSUER_NAME_STRING]
Válido desde: [VALID_FROM]
Válido hasta: [VALID_TO]
Huella digital MD5: [SHA1_DIGEST]
Huella digital SHA1: [MD5_DIGEST]
Uso de la clave: [KEYUSAGE]
Uso extendido de la clave: [EXTENDEDKEYUSAGE]
Identificador de clave de asunto: [SUBJECTKEYIDENTIFIER]

¿Deseas confiar en esta Autoridad?
		<usetemplate name="okcancelbuttons" notext="Cancelar" yestext="Confiar"/>
	</notification>
	<notification name="NotEnoughCurrency">
		[NAME] cuesta [PRICE] [CUR]. No tienes suficientes [CUR] para hacer eso.
	</notification>
	<notification name="GrantedModifyRights">
		[NAME] te ha dado permiso para modificar sus objetos.
	</notification>
	<notification name="RevokedModifyRights">
		[NAME] ha revocado tu permiso para modificar sus objetos.
	</notification>
	<notification name="FlushMapVisibilityCaches">
		Esto limpiará las cachés del mapa en esta región.
Esto sólo es realmente útil para cuestiones de depuración (&apos;debugging&apos;).
(A efectos prácticos, espera 5 minutos, y el mapa de cualquiera se actualizará después de que reinicies sesión).
		<usetemplate name="okcancelbuttons" notext="Cancelar" yestext="Aceptar"/>
	</notification>
	<notification name="BuyOneObjectOnly">
		No se puede comprar más de un objeto a la vez. Por favor, selecciona sólo un objeto y vuelve a intentarlo.
	</notification>
	<notification name="OnlyCopyContentsOfSingleItem">
		No se pueden copiar a la vez los contenidos de más de un objeto.
Por favor, selecciona sólo uno y vuelve a intentarlo.
		<usetemplate name="okcancelbuttons" notext="Cancelar" yestext="Aceptar"/>
	</notification>
	<notification name="KickUsersFromRegion">
		¿Teleportar a su base a todos los residentes en esta región?
		<usetemplate name="okcancelbuttons" notext="Cancelar" yestext="Aceptar"/>
	</notification>
	<notification name="EstateObjectReturn">
		¿Estás seguro de que quieres devolver los objetos propiedad de
[USER_NAME]?
		<usetemplate name="okcancelbuttons" notext="Cancelar" yestext="Aceptar"/>
	</notification>
	<notification name="InvalidTerrainBitDepth">
		No se han podido configurar las texturas de la región:
La textura del terreno [TEXTURE_NUM] tiene una profundidad de bits inválida: [TEXTURE_BIT_DEPTH].

Cambia la textura [TEXTURE_NUM] por una imagen de 24 bits y 1024x1024 o menor, y pulsa de nuevo &apos;Aplicar&apos; .
	</notification>
	<notification name="InvalidTerrainSize">
		No se han podido configurar las texturas de la región:
La textura del terreno [TEXTURE_NUM] es demasiado grande: [TEXTURE_SIZE_X]x[TEXTURE_SIZE_Y].

Cambia la textura [TEXTURE_NUM] por una imagen de 24 bits y 1024x1024 o menor, y pulsa de nuevo &apos;Aplicar&apos; .
	</notification>
	<notification name="RawUploadStarted">
		Ha empezado la subida. Dependiendo de la velocidad de tu conexión, llevará hasta dos minutos.
	</notification>
	<notification name="ConfirmBakeTerrain">
		¿Realmente quieres predeterminar el terreno actual, convirtiéndolo en el centro de los limites para elevarlo y rebajarlo, y en el terreno por defecto para la herramienta &apos;Revertir&apos;?
		<usetemplate name="okcancelbuttons" notext="Cancelar" yestext="Aceptar"/>
	</notification>
	<notification name="MaxAllowedAgentOnRegion">
		Sólo puedes tener [MAX_AGENTS] residentes autorizados.
	</notification>
	<notification name="MaxBannedAgentsOnRegion">
		Sólo puedes tener [MAX_BANNED] residentes no admitidos.
	</notification>
	<notification name="MaxAgentOnRegionBatch">
		Fallo al intentar añadir [NUM_ADDED] agentes:
Se superan en [NUM_EXCESS] los [MAX_AGENTS] permitidos en [LIST_TYPE].
	</notification>
	<notification name="MaxAllowedGroupsOnRegion">
		Sólo puedes tener [MAX_GROUPS] grupos permitidos.
		<usetemplate name="okcancelbuttons" notext="Cancelar" yestext="Predeterminar"/>
	</notification>
	<notification name="MaxManagersOnRegion">
		Sólo puedes tener [MAX_MANAGER] administradores del estado.
	</notification>
	<notification name="OwnerCanNotBeDenied">
		No se puede añadir a la lista de residentes no admitidos al propietario del estado.
	</notification>
	<notification name="CanNotChangeAppearanceUntilLoaded">
		No puedes cambiar la apariencia hasta que no se carguen la ropa y la anatomía.
	</notification>
	<notification name="ClassifiedMustBeAlphanumeric">
		El nombre de tu anuncio clasificado debe empezar o con un número o con una letra de la A a la Z. No se permiten signos de puntuación.
	</notification>
	<notification name="CantSetBuyObject">
		No puede seleccionar Comprar el objeto, porque éste no está en venta.
Por favor, pon en venta el objeto y vuelve a intentarlo.
	</notification>
	<notification name="FinishedRawDownload">
		Finalizada la descarga del archivo raw de terreno en:
[DOWNLOAD_PATH].
	</notification>
	<notification name="DownloadWindowsMandatory">
		Hay una versión nueva de [APP_NAME] disponible.
[MESSAGE]
Debes descargar esta actualización para usar [CURRENT_GRID].
		<usetemplate name="okcancelbuttons" notext="Salir" yestext="Descargarla"/>
	</notification>
	<notification name="DownloadWindows">
		Hay una versión actualizada de [APP_NAME] disponible.
[MESSAGE]
Esta actualización no es obligatoria, pero te sugerimos instalarla para mejorar el rendimiento y la estabilidad.
		<usetemplate name="okcancelbuttons" notext="Continuar" yestext="Descargarla"/>
	</notification>
	<notification name="DownloadWindowsReleaseForDownload">
		Hay una versión actualizada de [APP_NAME] disponible.
[MESSAGE]
Esta actualización no es obligatoria, pero te sugerimos instalarla para mejorar el rendimiento y la estabilidad.
		<usetemplate name="okcancelbuttons" notext="Continuar" yestext="Descargarla"/>
	</notification>
	<notification name="DownloadLinuxMandatory">
		Hay una versión nueva de [APP_NAME] disponible.
[MESSAGE]
Debes descargar esta actualización para usar [APP_NAME].
		<usetemplate name="okcancelbuttons" notext="Salir" yestext="Descargar"/>
	</notification>
	<notification name="DownloadLinux">
		Hay una versión actualizada de [APP_NAME] disponible.
[MESSAGE]
Esta actualización no es obligatoria, pero te sugerimos instalarla para mejorar el rendimiento y la estabilidad.
		<usetemplate name="okcancelbuttons" notext="Continuar" yestext="Descargar"/>
	</notification>
	<notification name="DownloadLinuxReleaseForDownload">
		Hay una versión actualizada de [APP_NAME] disponible.
[MESSAGE]
Esta actualización no es obligatoria, pero te sugerimos instalarla para mejorar el rendimiento y la estabilidad.
		<usetemplate name="okcancelbuttons" notext="Continuar" yestext="Descargar"/>
	</notification>
	<notification name="DownloadMacMandatory">
		Hay una versión nueva de [APP_NAME] disponible.
[MESSAGE]
Debes descargar esta actualización para usar [APP_NAME].

¿Descargarla a tu carpeta de Programas?
		<usetemplate name="okcancelbuttons" notext="Salir" yestext="Descargarla"/>
	</notification>
	<notification name="DownloadMac">
		Hay una versión actualizada de [APP_NAME] disponible.
[MESSAGE]
Esta actualización no es obligatoria, pero te sugerimos instalarla para mejorar el rendimiento y la estabilidad.

¿Descargarla a tu carpeta de Programas?
		<usetemplate name="okcancelbuttons" notext="Continuar" yestext="Descargarla"/>
	</notification>
	<notification name="DownloadMacReleaseForDownload">
		Hay una versión actualizada de [APP_NAME] disponible.
[MESSAGE]
Esta actualización no es obligatoria, pero te sugerimos instalarla para mejorar el rendimiento y la estabilidad.

¿Descargarla a tu carpeta de Programas?
		<usetemplate name="okcancelbuttons" notext="Continuar" yestext="Descargarla"/>
	</notification>
	<notification name="FailedUpdateInstall">
		Se ha producido un error al instalar la actualización del visor.
Descarga e instala el último visor a través de
http://secondlife.com/download.
		<usetemplate name="okbutton" yestext="Aceptar"/>
	</notification>
	<notification name="FailedRequiredUpdateInstall">
		No hemos podido instalar una actualización necesaria. 
No podrás iniciar sesión hasta que [APP_NAME] se haya actualizado.

Descarga e instala el último visor a través de
http://secondlife.com/download.
		<usetemplate name="okbutton" yestext="Salir"/>
	</notification>
	<notification name="UpdaterServiceNotRunning">
		Hay una actualización necesaria para la instalación de Second Life.

Puedes descargar esta actualización de http://www.secondlife.com/downloads
o instalarla ahora.
		<usetemplate name="okcancelbuttons" notext="Salir de Second Life" yestext="Descargar e instalar ahora"/>
	</notification>
	<notification name="DownloadBackgroundTip">
		Hemos descargado una actualización para la instalación de [APP_NAME].
Versión [VERSION] [[RELEASE_NOTES_FULL_URL]; información acerca de esta actualización]
		<usetemplate name="okcancelbuttons" notext="Más tarde..." yestext="Instalar ahora y reiniciar [NOMBRE_APL]"/>
	</notification>
	<notification name="DownloadBackgroundDialog">
		Hemos descargado una actualización para la instalación de [APP_NAME].
Versión [VERSION] [[RELEASE_NOTES_FULL_URL]; información acerca de esta actualización]
		<usetemplate name="okcancelbuttons" notext="Más tarde..." yestext="Instalar ahora y reiniciar [APP_NAME]"/>
	</notification>
	<notification name="RequiredUpdateDownloadedVerboseDialog">
		Hemos descargado una actualización de software necesaria.
Versión [VERSION]

Debemos reiniciar [APP_NAME] para instalar la actualización.
		<usetemplate name="okbutton" yestext="Aceptar"/>
	</notification>
	<notification name="RequiredUpdateDownloadedDialog">
		Debemos reiniciar [APP_NAME] para instalar la actualización.
		<usetemplate name="okbutton" yestext="Aceptar"/>
	</notification>
	<notification name="DeedObjectToGroup">
		Ceder este objeto al grupo hará que:
* Reciba los [CUR] pagados en el objeto
		<usetemplate ignoretext="Confirmar antes de ceder un objeto al grupo" name="okcancelignore" notext="Cancelar" yestext="Transferir"/>
	</notification>
	<notification name="WebLaunchExternalTarget">
		¿Quieres abrir tu navegador para ver este contenido?
		<usetemplate ignoretext="Abrir mi navegador para ver una página web" name="okcancelignore" notext="Cancelar" yestext="Aceptar"/>
	</notification>
	<notification name="WebLaunchJoinNow">
		¿Ir al [http://secondlife.com/account/ Panel de Control] para administrar tu cuenta?
		<usetemplate ignoretext="Abrir mi navegador para administrar mi cuenta" name="okcancelignore" notext="Cancelar" yestext="Aceptar"/>
	</notification>
	<notification name="WebLaunchSecurityIssues">
		Visita el wiki de [CURRENT_GRID] para más detalles sobre cómo informar de una cuestión de seguridad.
		<usetemplate ignoretext="Abrir mi navegador para informar de un fallo de seguridad" name="okcancelignore" notext="Cancelar" yestext="Aceptar"/>
	</notification>
	<notification name="WebLaunchQAWiki">
		Visita el wiki QA de [CURRENT_GRID].
		<usetemplate ignoretext="Abrir mi navegador para el ver el wiki de &apos;QA&apos; (Control de Calidad)" name="okcancelignore" notext="Cancelar" yestext="Aceptar"/>
	</notification>
	<notification name="WebLaunchPublicIssue">
		Visita el Public Issue Tracker (sistema público de seguimiento de incidencias) de [CURRENT_GRID], donde podrás informar de errores y otros asuntos.
		<usetemplate ignoretext="Abrir mi navegador para usar el &apos;Public Issue Tracker&apos;" name="okcancelignore" notext="Cancelar" yestext="Ir a la página"/>
	</notification>
	<notification name="WebLaunchSupportWiki">
		¿Quieres ir al blog oficial para ver las últimas noticias e informaciones?
		<usetemplate ignoretext="Abrir mi navegador para ver el blog" name="okcancelignore" notext="Cancelar" yestext="Aceptar"/>
	</notification>
	<notification name="WebLaunchLSLGuide">
		¿Quieres abrir la Guía de Script para tener ayuda sobre el tema?
		<usetemplate ignoretext="Abrir mi navegador para ver la Guía de Script" name="okcancelignore" notext="Cancelar" yestext="Aceptar"/>
	</notification>
	<notification name="WebLaunchLSLWiki">
		¿Quieres visitar el portal de LSL para obtener ayuda sobre manejo de scripts?
		<usetemplate ignoretext="Abrir mi navegador para ver el portal de LSL" name="okcancelignore" notext="Cancelar" yestext="Ir a la página"/>
	</notification>
	<notification name="ReturnToOwner">
		¿Estás seguro de que quieres devolver los objetos seleccionados a sus propietarios? Los objetos transferibles que se hayan cedido volverán a sus propietarios anteriores.

*ATENCIÓN* ¡Serán borrados los objetos no transferibles que estén cedidos!
		<usetemplate ignoretext="Confirmar antes de devolver objetos a sus propietarios." name="okcancelignore" notext="Cancelar" yestext="Aceptar"/>
	</notification>
	<notification name="GroupLeaveConfirmMember">
<<<<<<< HEAD
		Actualmente, eres miembro del grupo [GROUP].
¿Quieres abandonar el grupo?
		<usetemplate name="okcancelbuttons" notext="Cancelar" yestext="Aceptar"/>
=======
		Actualmente perteneces al grupo &lt;nolink&gt;[GROUP]&lt;/nolink&gt;.
¿Deseas abandonar el grupo?
		<usetemplate name="okcancelbuttons" notext="Cancelar" yestext="OK"/>
>>>>>>> a519e34f
	</notification>
	<notification name="ConfirmKick">
		¿Realmente quieres expulsar a todos los residentes fuera de la red de simuladores?
		<usetemplate name="okcancelbuttons" notext="Cancelar" yestext="Expulsar a todos los Residentes"/>
	</notification>
	<notification name="MuteLinden">
		Lo sentimos, no puedes bloquear a un Linden.
		<usetemplate name="okbutton" yestext="Aceptar"/>
	</notification>
	<notification name="CannotStartAuctionAlreadyForSale">
		No puedes empezar una subasta en una parcela que ya está en venta. Desactiva la venta de terreno si estás seguro de querer iniciar una subasta.
	</notification>
	<notification label="Falló ignorar el objeto según su nombre." name="MuteByNameFailed">
		Ya has bloqueado este nombre.
		<usetemplate name="okbutton" yestext="Aceptar"/>
	</notification>
	<notification name="RemoveItemWarn">
		Aunque esté permitido, borrar contenidos puede dañar el objeto.
¿Quieres borrar ese ítem?
		<usetemplate name="okcancelbuttons" notext="Cancelar" yestext="Aceptar"/>
	</notification>
	<notification name="CantOfferCallingCard">
		En este momento no se puede ofrecer una tarjeta de visita. Por favor, vuelve a intentarlo en un momento.
		<usetemplate name="okbutton" yestext="Aceptar"/>
	</notification>
	<notification name="CantOfferFriendship">
		En este momento no se puede ofrecer amistad. Por favor, vuelve a intentarlo en un momento.
		<usetemplate name="okbutton" yestext="Aceptar"/>
	</notification>
	<notification name="BusyModeSet">
		Se ha establecido el modo Ocupado.
Se ocultará el chat y los mensajes instantáneos (éstos recibirán tu Respuesta en el modo ocupado). Se rehusarán todos los ofrecimientos de teleporte. Todas las ofertas de inventario irán a tu Papelera.
		<usetemplate ignoretext="Cambio mi estado al modo Ocupado" name="okignore" yestext="Aceptar"/>
	</notification>
	<notification name="AutorespondModeSet">
		Se ha establecido el modo Autorrespuesta.
Si algún avatar te envía un mensaje instantáneo, recibirá automáticamente la respuesta configurada.
		<usetemplate ignoretext="Cambio mi estado al modo Autorrespuesta" name="okignore" yestext="Aceptar"/>
	</notification>
	<notification name="AutorespondNonFriendsModeSet">
		Se ha establecido el modo Autorrespuesta para residentes que no están en tu lista de amigos.
Si algún avatar que no está en tu lista de amigos te envía un mensaje instantáneo, recibirá automáticamente la respuesta configurada.
		<usetemplate ignoretext="Cambio mi estado al modo Autorrespuesta para avatares que no son mis amigos" name="okignore" yestext="Aceptar"/>
	</notification>
	<notification name="JoinedTooManyGroupsMember">
		Has superado tu número máximo de grupos. Por favor, sal de al menos uno antes de entrar en éste o rehusa la oferta.
[NAME] te ha invitado a ser miembro de un grupo.
		<usetemplate name="okcancelbuttons" notext="Rehusar" yestext="Entrar"/>
	</notification>
	<notification name="JoinedTooManyGroups">
		Has superado tu número máximo de grupos. Por favor, sal de al menos uno de ellos antes de crear uno nuevo o entrar en alguno.
		<usetemplate name="okbutton" yestext="Aceptar"/>
	</notification>
	<notification name="KickUser">
		¿Con qué mensaje quieres expulsar a este Residente?
		<form name="form">
			<input name="message">
				Un administrador te ha desconectado.
			</input>
			<button name="OK" text="OK"/>
			<button name="Cancel" text="Cancelar"/>
		</form>
	</notification>
	<notification name="KickAllUsers">
		¿Con qué mensaje se expulsará a cualquiera que esté actualmente en la red de simuladores?
		<form name="form">
			<input name="message">
				Un administrador te ha desconectado.
			</input>
			<button name="OK" text="OK"/>
			<button name="Cancel" text="Cancelar"/>
		</form>
	</notification>
	<notification name="FreezeUser">
		¿Con qué mensaje quieres congelar a este residente?
		<form name="form">
			<input name="message">
				Has sido congelado. No puedes moverte o escribir en el chat. Un administrador se pondrá en contacto contigo a través de un mensaje instantáneo (MI).
			</input>
			<button name="OK" text="OK"/>
			<button name="Cancel" text="Cancelar"/>
		</form>
	</notification>
	<notification name="UnFreezeUser">
		¿Con qué mensaje quieres descongelar a este residente?
		<form name="form">
			<input name="message">
				Ya no estás congelado.
			</input>
			<button name="OK" text="OK"/>
			<button name="Cancel" text="Cancelar"/>
		</form>
	</notification>
	<notification name="SetDisplayNameSuccess">
		¡Hola, [DISPLAY_NAME]!

Al igual que en la vida real, normalmente se tarda algún tiempo en aprender nombres nuevos.  Te recomendamos que esperes varios días para que [http://wiki.secondlife.com/wiki/Setting_your_display_name tu nombre se actualice] en objetos, scripts, búsquedas, etc.
	</notification>
	<notification name="SetDisplayNameBlocked">
		Lo sentimos. No puedes cambiar tu displayname. Si crees que se trata de un error, ponte en contacto con soporte.
	</notification>
	<notification name="SetDisplayNameFailedLength">
		Lo sentimos. El nombre es demasiado largo. Los displaynames pueden tener un máximo de [LENGTH] caracteres.

Prueba con un nombre más corto.
	</notification>
	<notification name="SetDisplayNameFailedGeneric">
		Lo sentimos. No hemos podido configurar tu displayname. Vuelve a intentarlo más tarde.
	</notification>
	<notification name="SetDisplayNameMismatch">
		Los displaynames introducidos no coinciden. Vuelve a introducirlos.
	</notification>
	<notification name="AgentDisplayNameUpdateThresholdExceeded">
		Lo sentimos. Tendrás que esperar para poder cambiar tu displayname.

Consulta http://wiki.secondlife.com/wiki/Setting_your_display_name

Vuelve a intentarlo más tarde.
	</notification>
	<notification name="AgentDisplayNameSetBlocked">
		Lo sentimos. No he mos podido configurar el nombre que has solicitado porque contiene una palabra prohibida.
 
Prueba con un nombre distinto.
	</notification>
	<notification name="AgentDisplayNameSetInvalidUnicode">
		El displayname que deseas configurar contiene caracteres no válidos.
	</notification>
	<notification name="AgentDisplayNameSetOnlyPunctuation">
		Tu displayname debe contener letras y no debe incluir signos de puntuación.
	</notification>
	<notification name="DisplayNameUpdate">
		A [OLD_NAME] ([SLID]) se le conoce ahora como [NEW_NAME].
	</notification>
	<notification name="OfferTeleport">
		¿Ofrecer teleporte a tu posición con este mensaje?
		<form name="form">
			<input name="message">
				Ven conmigo a [REGION]
			</input>
			<button name="OK" text="OK"/>
			<button name="Cancel" text="Cancelar"/>
		</form>
	</notification>
	<notification name="TooManyTeleportOffers">
		Has intentado hacer [OFFERS] ofertas de teleporte,
excediendo el límite de [LIMIT].
		<usetemplate name="okbutton" yestext="Aceptar"/>
	</notification>
	<notification name="OfferTeleportFromGod">
		¿Obligar a este residente a ir a tu localización?
		<form name="form">
			<input name="message">
				Ven conmigo a [REGION]
			</input>
			<button name="OK" text="OK"/>
			<button name="Cancel" text="Cancelar"/>
		</form>
	</notification>
	<notification name="TeleportFromLandmark">
		¿Seguro que quieres teleportarte a &lt;nolink&gt;[LOCATION]&lt;/nolink&gt;?
		<usetemplate ignoretext="Confirmar que quiero teleportarme a un hito" name="okcancelignore" notext="Cancelar" yestext="Teleportar"/>
	</notification>
	<notification name="TeleportToPick">
		¿Teleportarte a [PICK]?
		<usetemplate ignoretext="Confirmar el teleporte a una localización de los Destacados" name="okcancelignore" notext="Cancelar" yestext="Teleportar"/>
	</notification>
	<notification name="TeleportToClassified">
		¿Teleportarte a [CLASSIFIED]?
		<usetemplate ignoretext="Confirmar el teleporte a una localización de los Clasificados" name="okcancelignore" notext="Cancelar" yestext="Teleportar"/>
	</notification>
	<notification name="TeleportToHistoryEntry">
		¿Teleportarte a [HISTORY_ENTRY]?
		<usetemplate ignoretext="Confirmar que quiero teleportarme a una localización del historial" name="okcancelignore" notext="Cancelar" yestext="Teleportar"/>
	</notification>
	<notification label="Mensaje a todo el estado" name="MessageEstate">
		Escribe un anuncio breve que se enviará a todo el que esté en tu estado.
		<form name="form">
			<input name="message"/>
			<button name="OK" text="OK"/>
			<button name="Cancel" text="Cancelar"/>
		</form>
	</notification>
	<notification label="Cambiar un estado Linden" name="ChangeLindenEstate">
		Estás a punto de cambiar un estado propiedad de Linden (continente, teen grid, orientación, etc.).

Esto es EXTREMADAMENTE PELIGROSO porque puede afectar en gran manera la experiencia de los Residentes. En el Continente, cambiará miles de regiones y se provocará un colapso en el espacio del servidor. 

¿Continuar?
		<usetemplate name="okcancelbuttons" notext="Cancelar" yestext="Aceptar"/>
	</notification>
	<notification label="Cambiar el acceso a un estado Linden" name="ChangeLindenAccess">
		Vas a cambiar la lista de acceso de un estado propiedad de Linden (continente, grid teen, orientación, etc.).

Esto es PELIGROSO, y sólo debe hacerse para deshacerse de ataques que permitan sacar o meter en el grid objetos o [CUR].
Se cambiarán miles de regiones, y se provocará un colapso en el espacio del servidor.
		<usetemplate name="okcancelbuttons" notext="Cancelar" yestext="Aceptar"/>
	</notification>
	<notification label="Seleccionar el estado" name="EstateAllowedAgentAdd">
		¿Añadir a la lista de permitidos sólo para este estado o para [ALL_ESTATES]?
		<usetemplate canceltext="Cancelar" name="yesnocancelbuttons" notext="Todos los estados" yestext="Este estado"/>
	</notification>
	<notification label="Seleccionar el estado" name="EstateAllowedAgentRemove">
		¿Quitar de la lista de permitidos sólo para este estado o para [ALL_ESTATES]?
		<usetemplate canceltext="Cancelar" name="yesnocancelbuttons" notext="Todos los estados" yestext="Este estado"/>
	</notification>
	<notification label="Seleccionar el estado" name="EstateAllowedGroupAdd">
		¿Añadir a la lista de grupos permitidos sólo para este estado o para [ALL_ESTATES]?
		<usetemplate canceltext="Cancelar" name="yesnocancelbuttons" notext="Todos los estados" yestext="Este estado"/>
	</notification>
	<notification label="Seleccionar el estado" name="EstateAllowedGroupRemove">
		¿Quitar de la lista de grupos permitidos sólo para este estado o para [ALL_ESTATES]?
		<usetemplate canceltext="Cancelar" name="yesnocancelbuttons" notext="Todos los estados" yestext="Este estado"/>
	</notification>
	<notification label="Seleccionar el estado" name="EstateBannedAgentAdd">
		¿Denegar el acceso sólo a este estado o a [ALL_ESTATES]?
		<usetemplate canceltext="Cancelar" name="yesnocancelbuttons" notext="Todos los estados" yestext="Este estado"/>
	</notification>
	<notification label="Seleccionar el estado" name="EstateBannedAgentRemove">
		¿Quitar de la lista de prohibición de acceso a este residente para que acceda sólo a este estado o a [ALL_ESTATES]?
		<usetemplate canceltext="Cancelar" name="yesnocancelbuttons" notext="Todos los estados" yestext="Este estado"/>
	</notification>
	<notification label="Seleccionar el estado" name="EstateManagerAdd">
		¿Añadir al administrador del estado sólo para este estado o para [ALL_ESTATES]?
		<usetemplate canceltext="Cancelar" name="yesnocancelbuttons" notext="Todos los estados" yestext="Este estado"/>
	</notification>
	<notification label="Seleccionar el estado" name="EstateManagerRemove">
		¿Quitar al administrador del estado sólo para este estado o para [ALL_ESTATES]?
		<usetemplate canceltext="Cancelar" name="yesnocancelbuttons" notext="Todos los estados" yestext="Este estado"/>
	</notification>
	<notification label="Confirmar la expulsión" name="EstateKickUser">
		¿Expulsar a [EVIL_USER] de este estado?
		<usetemplate name="okcancelbuttons" notext="Cancelar" yestext="Aceptar"/>
	</notification>
	<notification name="EstateChangeCovenant">
		¿Estás seguro de que quieres cambiar el contrato del estado?
		<usetemplate name="okcancelbuttons" notext="Cancelar" yestext="Aceptar"/>
	</notification>
	<notification name="RegionEntryAccessBlocked">
		No estás autorizado en esa región por su nivel de calificación. Puede deberse a que no hay información validada de tu edad.

Por favor, comprueba que tienes instalada la última versión del visor, y dirígete a la Base de Conocimientos para más detalles sobre el acceso a zonas con este nivel de calificación.
		<usetemplate name="okbutton" yestext="Aceptar"/>
	</notification>
	<notification name="RegionEntryAccessBlocked_KB">
		No estás autorizado en esa región por su nivel de calificación. 

¿Quieres ir a la Base de Conocimientos para aprender más sobre el nivel de calificación?
		<url name="url">
			http://wiki.secondlife.com/wiki/Linden_Lab_Official:Maturity_ratings:_an_overview/es
		</url>
		<usetemplate ignoretext="No puedo entrar a esta región dado el nivel de calificación" name="okcancelignore" notext="Cerrar" yestext="Ir a la Base de Conocimientos"/>
	</notification>
	<notification name="RegionEntryAccessBlocked_Notify">
		No estás autorizado en esa región por su nivel de calificación.
	</notification>
	<notification name="RegionEntryAccessBlocked_Change">
		No estás autorizado en esta región por tus preferencias sobre niveles de calificación.

Para entrar en la región que deseas, cambia tus preferencias sobre niveles de calificación. Esto te permitirá buscar contenidos [REGIONMATURITY] y tener acceso a ellos. Para deshacer cualquier cambio, ve a Avatar &gt; Preferencias &gt; General.
		<form name="form">
			<button name="OK" text="Cambiar las preferencias"/>
			<button default="true" name="Cancel" text="Cerrar"/>
			<ignore name="ignore" text="Mis preferencias sobre nivel de calificación me impiden entrar a esta región"/>
		</form>
	</notification>
	<notification name="PreferredMaturityChanged">
		Tu preferencia de nivel de calificación actual es [RATING].
	</notification>
	<notification name="LandClaimAccessBlocked">
		No puedes reclamar este terreno por su nivel de calificación. Puede deberse a que no hay información validada de tu edad.

Por favor, comprueba que tienes instalada la última versión del visor, y dirígete a la Base de Conocimientos para más detalles sobre el acceso a zonas con este nivel de calificación.
		<usetemplate name="okbutton" yestext="Aceptar"/>
	</notification>
	<notification name="LandClaimAccessBlocked_KB">
		No puedes reclamar este terreno por su nivel de calificación. 

¿Quieres ir a la Base de Conocimientos para más información sobre el nivel de calificación?
		<url name="url">
			http://wiki.secondlife.com/wiki/Linden_Lab_Official:Maturity_ratings:_an_overview/es
		</url>
		<usetemplate ignoretext="No puedo reclamar este terreno dado el nivel de calificación" name="okcancelignore" notext="Cerrar" yestext="Ir a la Base de Conocimientos"/>
	</notification>
	<notification name="LandClaimAccessBlocked_Notify">
		No puedes reclamar este terreno debido a su nivel de calificación.
	</notification>
	<notification name="LandClaimAccessBlocked_Change">
		No puedes reclamar este terreno por tus preferencias sobre el nivel de calificación.

Puedes pulsar &apos;Cambiar las Preferencias&apos; para incrementar las preferencias del nivel de calificación y, así, poder entrar. En adelante, podrás buscar y acceder a contenido [REGIONMATURITY]. Si más adelante quieres deshacer este cambio, ve a Avatar &gt; Preferencias &gt; General.
		<usetemplate ignoretext="Mis preferencias sobre el nivel de calificación me impiden reclamar este terreno" name="okcancelignore" notext="Cerrar" yestext="Cambiar preferencia"/>
	</notification>
	<notification name="LandBuyAccessBlocked">
		No puedes comprar este terreno por su nivel de calificación. Puede deberse a que no hay información validada de tu edad.

Por favor, comprueba que tienes instalado el último visor, y dirígete a la Base de Conocimientos para más detalles sobre el acceso a zonas con este nivel de calificación.
		<usetemplate name="okbutton" yestext="Aceptar"/>
	</notification>
	<notification name="LandBuyAccessBlocked_KB">
		No puedes comprar este terreno por tus preferencias de nivel de calificación. 

¿Quieres ir a la Base de Conocimientos para más información sobre el nivel de calificación?
		<url name="url">
			http://wiki.secondlife.com/wiki/Linden_Lab_Official:Maturity_ratings:_an_overview/es
		</url>
		<usetemplate ignoretext="No puedo comprar este terreno dado el nivel de calificación" name="okcancelignore" notext="Cerrar" yestext="Ir a la Base de Conocimientos"/>
	</notification>
	<notification name="LandBuyAccessBlocked_Notify">
		No puedes comprar este terreno por su nivel de calificación.
	</notification>
	<notification name="LandBuyAccessBlocked_Change">
		No puedes comprar este terreno por tus preferencias sobre el nivel de calificación.

Puedes pulsar &apos;Cambiar las Preferencias&apos; para incrementar las preferencias del nivel de calificación y, así, poder entrar. En adelante, podrás buscar y acceder a contenido [REGIONMATURITY]. Si más adelante quieres deshacer este cambio, ve a Avatar &gt; Preferencias &gt; General.
		<usetemplate ignoretext="Mis preferencias sobre el nivel de calificación me impiden comprar el terreno" name="okcancelignore" notext="Cerrar" yestext="Cambiar preferencia"/>
	</notification>
	<notification name="TooManyPrimsSelected">
		Hay demasiados prims seleccionados.  Por favor, selecciona [MAX_PRIM_COUNT] o menos y vuelve a intentarlo
		<usetemplate name="okbutton" yestext="Aceptar"/>
	</notification>
	<notification name="ProblemImportingEstateCovenant">
		Hay problemas al importar el contrato del estado.
		<usetemplate name="okbutton" yestext="Aceptar"/>
	</notification>
	<notification name="ProblemAddingEstateManager">
		Hay problemas para añadir un administrador nuevo para el estado. Uno o más estados deben de tener llena la lista de administradores.
	</notification>
	<notification name="ProblemAddingEstateGeneric">
		Hay problemas para añadir a la lista del estado. Uno o más estados deben de tener llena la lista.
	</notification>
	<notification name="UnableToLoadNotecardAsset">
		En este momento, no se pueden cargar los datos de la(s) nota(s).
		<usetemplate name="okbutton" yestext="Aceptar"/>
	</notification>
	<notification name="NotAllowedToViewNotecard">
		Permisos insuficientes para ver la nota asociada a la ID solicitada.
		<usetemplate name="okbutton" yestext="Aceptar"/>
	</notification>
	<notification name="MissingNotecardAssetID">
		Se ha perdido en la base de datos la ID de la nota.
		<usetemplate name="okbutton" yestext="Aceptar"/>
	</notification>
	<notification name="PublishClassified">
		Recuerda: las cuotas que se pagan por los clasificados no son reembolsables.

¿Publicar ahora este anuncio por [AMOUNT] [CUR]?
		<usetemplate name="okcancelbuttons" notext="Cancelar" yestext="Aceptar"/>
	</notification>
	<notification name="SetClassifiedMature">
		¿Este anuncio tiene contenido moderado?
		<usetemplate canceltext="Cancelar" name="yesnocancelbuttons" notext="No" yestext="Sí"/>
	</notification>
	<notification name="SetGroupMature">
		¿Este grupo tiene contenido moderado?
		<usetemplate canceltext="Cancelar" name="yesnocancelbuttons" notext="No" yestext="Sí"/>
	</notification>
	<notification label="Confirmar el reinicio" name="ConfirmRestart">
		¿Seguro que quieres reiniciar la región?
		<usetemplate name="okcancelbuttons" notext="Cancelar" yestext="Aceptar"/>
	</notification>
	<notification label="Mensaje a toda la región" name="MessageRegion">
		Escribe un anuncio breve que se enviará a todo el que esté en esta región.
		<form name="form">
			<input name="message"/>
			<button name="OK" text="OK"/>
			<button name="Cancel" text="Cancelar"/>
		</form>
	</notification>
	<notification label="Cambiada la calificación de la región" name="RegionMaturityChange">
		Se ha actualizado el nivel de calificación de esta región.
Puede que lleve algún tiempo hasta que el cambio se vea reflejado en el mapa.

Para entrar a regiones Adultas, los Residentes deben haber verificado su cuenta, bien verificando la edad o bien aportando información de una forma de pago.
	</notification>
	<notification label="No se pudo comprar los objetos" name="BuyObjectOneOwner">
		No se pueden comprar a la vez objetos de propietarios diferentes.
Por favor, selecciona sólo un objeto y vuelve a intentarlo.
	</notification>
	<notification label="No se pudo comprar el contenido" name="BuyContentsOneOnly">
		No se pueden comprar a la vez los contenidos de más de un objeto.
Por favor, selecciona sólo un objeto y vuelve a intentarlo.
	</notification>
	<notification label="No se pudo comprar el contenido" name="BuyContentsOneOwner">
		No se pueden comprar a la vez objetos de propietarios diferentes.
Por favor, selecciona sólo un objeto y vuelve a intentarlo.
	</notification>
	<notification name="BuyOriginal">
		¿Comprar el objeto original de [OWNER] por [PRICE] [CUR]?
Pasarás a ser el propietario de este objeto.
Podrás:
 Modificarlo: [MODIFYPERM]
 Copiarlo: [COPYPERM]
 Revenderlo o darlo: [RESELLPERM]
		<usetemplate name="okcancelbuttons" notext="Cancelar" yestext="Aceptar"/>
	</notification>
	<notification name="BuyOriginalNoOwner">
		¿Comprar el objeto original por [PRICE] [CUR]?
Pasarás a ser el propietario de este objeto.
Podrás:
 Modificarlo: [MODIFYPERM]
 Copiarlo: [COPYPERM]
 Revenderlo o darlo: [RESELLPERM]
		<usetemplate name="okcancelbuttons" notext="Cancelar" yestext="Aceptar"/>
	</notification>
	<notification name="BuyCopy">
		¿Comprar una copia a [OWNER] por [PRICE] [CUR]?
El objeto se copiará a tu inventario.
Podrás:
 Modificarlo: [MODIFYPERM]
 Copiarlo: [COPYPERM]
 Revenderlo o darlo: [RESELLPERM]
		<usetemplate name="okcancelbuttons" notext="Cancelar" yestext="Aceptar"/>
	</notification>
	<notification name="BuyCopyNoOwner">
		¿Comprar una copia por [PRICE] [CUR]?
El objeto se copiará a tu inventario.
Podrás:
 Modificarlo: [MODIFYPERM]
 Copiarlo: [COPYPERM]
 Revenderlo o darlo: [RESELLPERM]
		<usetemplate name="okcancelbuttons" notext="Cancelar" yestext="Aceptar"/>
	</notification>
	<notification name="BuyContents">
		¿Comprar los contenidos a [OWNER] por [PRICE] [CUR]?
Serán copiados a tu inventario.
		<usetemplate name="okcancelbuttons" notext="Cancelar" yestext="Aceptar"/>
	</notification>
	<notification name="BuyContentsNoOwner">
		¿Comprar los contenidos por [PRICE] [CUR]?
Serán copiados a tu inventario.
		<usetemplate name="okcancelbuttons" notext="Cancelar" yestext="Aceptar"/>
	</notification>
	<notification name="ConfirmPurchase">
		Esta transacción consiste en:
[ACTION]

¿Estás seguro de querer realizar esta compra?
		<usetemplate name="okcancelbuttons" notext="Cancelar" yestext="Aceptar"/>
	</notification>
	<notification name="ConfirmPurchasePassword">
		Esta transacción consiste en:
[ACTION]

¿Estás seguro de querer realizar esta compra?
Por favor, vuelve a escribir tu contraseña y pulsa OK.
		<form name="form">
			<input name="message"/>
			<button name="ConfirmPurchase" text="OK"/>
			<button name="Cancel" text="Cancelar"/>
		</form>
	</notification>
	<notification name="SetPickLocation">
		Nota:
Has actualizado la posición de este Destacado, pero los otros detalles permanecen con sus valores originales.
		<usetemplate name="okbutton" yestext="Aceptar"/>
	</notification>
	<notification name="MoveInventoryFromObject">
		Has elegido ítems &apos;no copiables&apos; de tu inventario. Esos ítems desaparecerán de tu inventario, no se copiarán.

¿Mover el/los ítem(s) del inventario?
		<usetemplate ignoretext="Avisarme antes de que mueva ítems &apos;no copiables&apos; desde un objeto" name="okcancelignore" notext="Cancelar" yestext="Aceptar"/>
	</notification>
	<notification name="MoveInventoryFromScriptedObject">
		Has elegido ítems &apos;no copiables&apos; de tu inventario. Esos ítems se moverán a tu inventario, no se copiarán.
Dado que estos objetos tienen scripts, moverlos a tu inventario puede provocar un mal funcionamiento del script.

¿Mover el/los ítem(s) del inventario?
		<usetemplate ignoretext="Avisarme antes de que mueva ítems &apos;no copiables&apos; que puedan estropear un objeto con script" name="okcancelignore" notext="Cancelar" yestext="Aceptar"/>
	</notification>
	<notification name="ClickActionNotPayable">
		Advertencia: la acción &apos;Pagar al objeto&apos; ha sido marcada, pero sólo funcionará si se añade un script con un evento money().
		<form name="form">
			<ignore name="ignore" text="He establecido la acción &apos;Pagar al objeto&apos; cuando construyo uno sin un script money()"/>
		</form>
	</notification>
	<notification name="OpenObjectCannotCopy">
		En este objeto no hay ítems que estés autorizado a copiar.
	</notification>
	<notification name="WebLaunchAccountHistory">
		¿Ir a tu [http://secondlife.com/account/ Panel de Control] para ver el historial de tu cuenta?
		<usetemplate ignoretext="Abrir mi navegador para ver el historial de mi cuenta" name="okcancelignore" notext="Cancelar" yestext="Ir a la página"/>
	</notification>
	<notification name="ConfirmQuit">
		¿Estás seguro de que quieres salir?
		<usetemplate ignoretext="Confirmar antes de salir" name="okcancelignore" notext="No salir" yestext="Salir"/>
	</notification>
	<notification name="ConfirmRestoreToybox">
		Esta acción restaurará los botones y barras de herramientas predeterminados.

Esta acción no se puede deshacer.
		<usetemplate name="okcancelbuttons" notext="Cancelar" yestext="Aceptar"/>
	</notification>
	<notification name="ConfirmClearAllToybox">
		Esta acción volverá a colocar todos los botones a la caja de herramientas y las barras de herramientas aparecerán vacías.
    
Esta acción no se puede deshacer.
		<usetemplate name="okcancelbuttons" notext="Cancelar" yestext="Aceptar"/>
	</notification>
	<notification name="DeleteItems">
		[QUESTION]
		<usetemplate ignoretext="Confirmar antes de eliminar elementos" name="okcancelignore" notext="Cancelar" yestext="Aceptar"/>
	</notification>
	<notification name="HelpReportAbuseEmailLL">
		Usa esta herramienta para denunciar violaciones de las [http://secondlife.com/corporate/tos.php Condiciones del Servicio] o las [http://secondlife.com/corporate/cs.php Normas de la Comunidad].

Se investigan y resuelven todas las infracciones denunciadas.
	</notification>
	<notification name="HelpReportAbuseSelectCategory">
		Por favor, elige una categoría para esta denuncia de infracción.
Seleccionar una categoría nos ayuda a clasificar y procesar las denuncias de infracciones.
	</notification>
	<notification name="HelpReportAbuseAbuserNameEmpty">
		Por favor, escribe el nombre del infractor.
Aportar el dato preciso nos ayuda a clasificar y procesar las denuncias de infracciones.
	</notification>
	<notification name="HelpReportAbuseAbuserLocationEmpty">
		Por favor, escribe la localización donde tuvo lugar la infracción.
Aportar el dato preciso nos ayuda a clasificar y procesar las denuncias de infracciones.
	</notification>
	<notification name="HelpReportAbuseSummaryEmpty">
		Por favor, escribe un resumen de la infracción que se ha producido.
Aportar un resumen preciso nos ayuda a clasificar y procesar las denuncias de infracciones.
	</notification>
	<notification name="HelpReportAbuseDetailsEmpty">
		Por favor, escribe una descripción minuciosa de la infracción que se ha producido.
Sé tan específico como puedas, incluyendo los nombres y los detalles implicados en el incidente que denuncias.
Aportar una descripción precisa nos ayuda a clasificar y procesar las denuncias de infracciones.
	</notification>
	<notification name="HelpReportAbuseContainsCopyright">
		Estimado Residente:

Parece que estás denunciando una violación de la propiedad intelectual. Por favor, asegúrate de que tu denuncia es correcta.

(1) El proceso de la denuncia. Debes enviar una denuncia de infracción si crees que un Residente está violando el sistema de permisos de [CURRENT_GRID], usando, por ejemplo, un CopyBot u otras herramientas parecidas para copiar, infringiendo los derechos de propiedad intelectual. El Equipo de Infracciones (&apos;Abuse Team&apos;) investiga y lleva a cabo las acciones disciplinarias apropiadas ante toda acción que viole las [http://secondlife.com/corporate/tos.php Condiciones de Servicio] o las [http://secondlife.com/corporate/cs.php Normas de la Comunidad] de [CURRENT_GRID]. Sin embargo, el Equipo de Infracciones ni gestiona ni responde a las solicitudes de eliminar contenidos del mundo de [CURRENT_GRID].

(2) El DMCA o Proceso de Eliminación de Contenido. Para solicitar que se elimine algún contenido de [CURRENT_GRID], DEBES enviar una notificación válida de infracción tal y como se explica en nuestra [http://secondlife.com/corporate/dmca.php &apos;DMCA Policy&apos;].

Si todavía quieres seguir con el proceso de infracción, por favor, cierra esta ventana y termina de enviar tu denuncia. En concreto, debes seleccionar la categoría &apos;CopyBot o Programa para saltarse los permisos&apos;.

Gracias,

Linden Lab
	</notification>
	<notification name="FailedRequirementsCheck">
		Han desaparecido de [FLOATER] estos componentes:
[COMPONENTS]
	</notification>
	<notification label="Reemplazar el anexado actual" name="ReplaceAttachment">
		En ese punto de tu cuerpo ya hay un objeto anexado. ¿Quieres reemplazarlo por el objeto que has elegido?
		<form name="form">
			<ignore name="ignore" save_option="true" text="Reemplazar un añadido actual con el ítem seleccionado"/>
			<button ignore="Reemplazar automaticamente" name="Yes" text="OK"/>
			<button ignore="Nunca reemplazar" name="No" text="Cancelar"/>
		</form>
	</notification>
	<notification label="¡Aviso! Modo Ocupado" name="BusyModePay">
		Estás en el modo Ocupado. Por tanto, no recibirás ningún ítem a cambio de este pago.

¿Quieres salir del modo Ocupado antes de completar esta transacción?
		<form name="form">
			<ignore name="ignore" save_option="true" text="Voy a pagar a una persona u objeto mientras estoy en el modo ocupado"/>
			<button ignore="Siempre salir del modo Ocupado" name="Yes" text="OK"/>
			<button ignore="Nunca salir del modo Ocupado" name="No" text="Cancelar"/>
		</form>
	</notification>
	<notification name="ConfirmDeleteProtectedCategory">
		La carpeta &apos;[FOLDERNAME]&apos; pertenece al sistema, y borrar carpetas del sistema puede provocar inestabilidad.  ¿Estás seguro de que quieres borrarla?
		<usetemplate ignoretext="Confirmar antes de borrar una carpeta del sistema" name="okcancelignore" notext="Cancelar" yestext="Aceptar"/>
	</notification>
	<notification name="ConfirmEmptyTrash">
		¿Estás seguro de que quieres borrar de forma permanente el contenido de la Papelera?
		<usetemplate ignoretext="Confirmar antes de vaciar la Papelera del inventario" name="okcancelignore" notext="Cancelar" yestext="Aceptar"/>
	</notification>
	<notification name="ConfirmClearBrowserCache">
		¿Estás seguro de que quieres borrar tu historial web, de viajes y de búsquedas?
		<usetemplate name="okcancelbuttons" notext="Cancelar" yestext="Aceptar"/>
	</notification>
	<notification name="ConfirmClearCache">
		¿Estás seguro de que quieres vaciar la caché del visor?
		<usetemplate name="okcancelbuttons" notext="Cancelar" yestext="Aceptar"/>
	</notification>
	<notification name="ConfirmClearCookies">
		¿Estás seguro de que quieres limpiar tus cookies?
		<usetemplate name="okcancelbuttons" notext="Cancelar" yestext="Sí"/>
	</notification>
	<notification name="ConfirmClearMediaUrlList">
		¿Estás seguro de que quieres vaciar tu lista de URL guardadas?
		<usetemplate name="okcancelbuttons" notext="Cancelar" yestext="Sí"/>
	</notification>
	<notification name="ConfirmEmptyLostAndFound">
		¿Estás seguro de que quieres borrar de forma permanente el contenido de Objetos Perdidos?
		<usetemplate ignoretext="Confirmar antes de vaciar la carpeta Objetos Perdidos" name="okcancelignore" notext="No" yestext="Sí"/>
	</notification>
	<notification name="CopySLURL">
		Se ha copiado a tu portapapeles esta SLurl:
 [SLURL]

Publícala en una página web para que otros puedan acceder fácilmente a esta posición, o pruébala tú mismo pegándola en la barra de direcciones de tu navegador.
		<form name="form">
			<ignore name="ignore" text="La SLurl se ha copiado a mi portapapeles"/>
		</form>
	</notification>
	<notification name="WLSavePresetAlert">
		¿Quieres sobrescribir la preselección guardada?
		<usetemplate name="okcancelbuttons" notext="No" yestext="Sí"/>
	</notification>
	<notification name="WLNoEditDefault">
		No puedes editar ni borrar una preselección por defecto.
	</notification>
	<notification name="WLMissingSky">
		Este archivo de ciclo de día se refiere a un archivo perdido de cielo: [SKY].
	</notification>
	<notification name="WLRegionApplyFail">
		No se pudo aplicar la configuración a la región. El problema podría solucionarse saliendo de la región y regresando a ella. La razón especificada fue: [FAIL_REASON]
	</notification>
	<notification name="EnvCannotDeleteLastDayCycleKey">
		No se puede eliminar la última clave de este ciclo de día, ya que no puedes vaciar la caché del día. En lugar de intentar eliminar la última clave restante y después intentar crear una nueva, debes modificarla.
		<usetemplate name="okbutton" yestext="Aceptar"/>
	</notification>
	<notification name="DayCycleTooManyKeyframes">
		No se pueden añadir más fotogramas clave a este ciclo del día. El número máximo de fotogramas clave para ciclos de día de alcance [SCOPE] es [MAX].
		<usetemplate name="okbutton" yestext="Aceptar"/>
	</notification>
	<notification name="EnvUpdateRate">
		La configuración de entorno de la región sólo puede actualizarse cada [WAIT] segundos. Espera por lo menos ese tiempo y vuelve intentarlo.
		<usetemplate name="okbutton" yestext="Aceptar"/>
	</notification>
	<notification name="PPSaveEffectAlert">
		Ya existe un efecto de procesamiento. ¿Quieres sobreescribirlo?
		<usetemplate name="okcancelbuttons" notext="No" yestext="Sí"/>
	</notification>
	<notification name="ChatterBoxSessionStartError">
		No se puede iniciar una nueva sesión de chat con [RECIPIENT].
[REASON]
		<usetemplate name="okbutton" yestext="Aceptar"/>
	</notification>
	<notification name="ChatterBoxSessionEventError">
		[EVENT]
<!--[REASON]-->
		<usetemplate name="okbutton" yestext="Aceptar"/>
	</notification>
	<notification name="ForceCloseChatterBoxSession">
		Debe cerrarse tu sesión de chat con [NAME].
[REASON]
		<usetemplate name="okbutton" yestext="Aceptar"/>
	</notification>
	<notification name="Cannot_Purchase_an_Attachment">
		No puedes comprar un objeto mientras esté anexado.
	</notification>
	<notification label="Acerca de las solicitudes de autorización de débito" name="DebitPermissionDetails">
		Al admitir esta petición, le das permiso a un script para que obtenga dólares Linden ([CUR]) de tu cuenta. Para revocar este permiso, el propietario del objeto debe eliminarlo o reiniciar ese script del objeto.
		<usetemplate name="okbutton" yestext="Aceptar"/>
	</notification>
	<notification name="AutoWearNewClothing">
		¿Quieres ponerte automáticamente la ropa que vas a crear?
		<usetemplate ignoretext="Ponerme la ropa que estoy creando mientras modifico mi apariencia" name="okcancelignore" notext="No" yestext="Sí"/>
	</notification>
	<notification name="NotAgeVerified">
		Para acceder al contenido Adulto y los lugares de [CURRENT_GRID] con dicho carácter, debes tener por lo menos 18 años. Visita la página de verificación de edad para confirmar que tienes más de 18 años. 
Al hacerlo se iniciará el navegador web.

[_URL]
		<url name="url" option="0">
			https://secondlife.com/my/account/verification.php
		</url>
		<usetemplate ignoretext="No he verificado mi edad" name="okcancelignore" notext="Cancelar" yestext="Ir a Verificación de la edad"/>
	</notification>
	<notification name="Cannot enter parcel: no payment info on file">
		Para visitar este sitio debes haber aportado información de pago en tu cuenta. ¿Quieres ir al sitio web de [CURRENT_GRID] y configurar esto?

[_URL]
		<url name="url" option="0">
			https://secondlife.com/account/index.php?lang=es
		</url>
		<usetemplate ignoretext="No he registrado información de pago" name="okcancelignore" notext="No" yestext="Sí"/>
	</notification>
	<notification name="MissingString">
		La cadena [STRING_NAME] Ha desaparecido de strings.xml
	</notification>
	<notification name="EnableMediaFilter">
		Reproducir medios o música puede exponer tu identidad a sitios ajenos a Second Life. Puedes activar un filtro que te permitirá seleccionar qué sitios recibirán peticiones de medios desde tu equipo, y obtener así mayor control sobre tu privacidad.
		
		¿Deseas activar el filtro de medios?
		(Puedes cambiar esta opción más tarde en Preferencias &gt; Sonido y medios).
		<form name="form">
			<button name="Enable" text="Activar"/>
			<button name="Disable" text="Desactivar"/>
		</form>
	</notification>
	<notification name="MediaAlert">
		Esta parcela provee medios de:
		
		Dominio: [MEDIADOMAIN]
		URL: [MEDIAURL]
		<form name="form">
			<button name="Allow" text="Permitir"/>
			<button name="Deny" text="Denegar"/>
		</form>
	</notification>
	<notification name="MediaAlert2">
		¿Deseas recordar tu decisión y [LCONDITION] permitir medios de esta fuente?
		
		Dominio: [MEDIADOMAIN]
		URL: [MEDIAURL]
		<form name="form">
			<button name="Do Now" text="[ACTION] Ahora"/>
			<button name="RememberDomain" text="[CONDITION] Permitir Este Dominio"/>
			<button name="RememberURL" text="[CONDITION] Permitir Esta URL"/>
		</form>
	</notification>
	<notification name="AudioAlert"> 
		Esta parcela provee música de:
		
		Dominio: [AUDIODOMAIN]
		URL: [AUDIOURL]
		<form name="form">
			<button name="Allow" text="Permitir"/>
			<button name="Deny" text="Denegar"/>
		</form>
	</notification>
	<notification name="AudioAlert2">
		¿Deseas recordar tu decisión y [LCONDITION] permitir música de esta fuente?
		
		Dominio: [AUDIODOMAIN]
		URL: [AUDIOURL]
		<form name="form">
			<button name="Do Now" text="[ACTION] Ahora"/>
			<button name="RememberDomain" text="[CONDITION] Permitir Este Dominio"/>
			<button name="RememberURL" text="[CONDITION] Permitir Esta URL"/>
		</form>
	</notification>
	<notification name="MOAPAlert">
		Un objeto provee medios compartidos de:
		
		Dominio: [MOAPDOMAIN]
		URL: [MOAPURL]
		<form name="form">
			<button name="Allow" text="Permitir"/>
			<button name="Deny" text="Denegar"/>
		</form>
	</notification>
	<notification name="MOAPAlert2">
		¿Deseas recordar tu decisión y [LCONDITION] permitir medios compartidos de esta fuente?
		
		Dominio: [MOAPDOMAIN]
		URL: [MOAPURL]
		<form name="form">
			<button name="Do Now" text="[ACTION] Ahora"/>
			<button name="RememberDomain" text="[CONDITION] Permitir Este Dominio"/>
			<button name="RememberURL" text="[CONDITION] Permitir Esta URL"/>
		</form>
	</notification>
	<notification name="SystemMessageTip">
		[MESSAGE]
	</notification>
	<notification name="IMSystemMessageTip">
		[MESSAGE]
	</notification>
	<notification name="Cancelled">
		Cancelado
	</notification>
	<notification name="CancelledSit">
		Cancelado el sentarte
	</notification>
	<notification name="CancelledAttach">
		Cancelada la anexión
	</notification>
	<notification name="ReplacedMissingWearable">
		Reemplazadas las ropas o partes del cuerpo perdidas con sus equivalentes por defecto.
	</notification>
	<notification name="GroupNotice">
		Asunto: [SUBJECT], Mensaje: [MESSAGE]
	</notification>
	<notification name="FriendOnline">
		[NAME] se ha conectado
	</notification>
	<notification name="FriendOffline">
		[NAME] se ha desconectado
	</notification>
	<notification name="AddSelfFriend">
		Aunque eres muy agradable, no puedes añadirte como amigo a ti mismo.
	</notification>
	<notification name="UploadingAuctionSnapshot">
		Subiendo fotos al mundo y al sitio web...
(tardará unos 5 minutos).
	</notification>
	<notification name="UploadPayment">
		Has pagado [AMOUNT] LS por la subida.
	</notification>
	<notification name="UploadWebSnapshotDone">
		Completada la subida de la foto al sitio web.
	</notification>
	<notification name="UploadSnapshotDone">
		Completada la subida de la foto al mundo.
	</notification>
	<notification name="TerrainDownloaded">
		Se ha descargado Terrain.raw
	</notification>
	<notification name="GestureMissing">
		No se encuentra el gesto [NAME] en la base de datos.
	</notification>
	<notification name="UnableToLoadGesture">
		No se puede cargar el gesto [NAME].
	</notification>
	<notification name="LandmarkMissing">
		El hito ha desaparecido de la base de datos.
	</notification>
	<notification name="UnableToLoadLandmark">
		No se ha podido cargar el hito. Por favor, vuelve a intentarlo.
	</notification>
	<notification name="CapsKeyOn">
		Tienes pulsada la tecla de mayúsculas.
Esto puede influir en tu contraseña.
	</notification>
	<notification name="NotecardMissing">
		La nota ha desaparecido de la base de datos.
	</notification>
	<notification name="NotecardNoPermissions">
		No tienes permiso para ver esta nota.
	</notification>
	<notification name="RezItemNoPermissions">
		No tienes permisos suficientes para rezzear el objeto.
	</notification>
	<notification name="IMAcrossParentEstates">
		No se pueden enviar mensajes instantáneos entre estados principales.
	</notification>
	<notification name="TransferInventoryAcrossParentEstates">
		No se puede transferir el inventario entre estados principales.
	</notification>
	<notification name="UnableToLoadNotecard">
		En este momento no se puede cargar la nota.
	</notification>
	<notification name="ScriptMissing">
		El script ha desaparecido de la base de datos.
	</notification>
	<notification name="ScriptNoPermissions">
		No tienes permisos suficientes para ver el script.
	</notification>
	<notification name="UnableToLoadScript">
		No se ha podido cargar el script. Por favor, vuelve a intentarlo.
	</notification>
	<notification name="IncompleteInventory">
		Los contenidos que estás ofreciendo aún no están disponibles. Por favor, vuelve a ofrecerlos en un minuto.
	</notification>
	<notification name="CannotModifyProtectedCategories">
		No puedes modificar categorías que están protegidas.
	</notification>
	<notification name="CannotRemoveProtectedCategories">
		No puedes quitar categorías que están protegidas.
	</notification>
	<notification name="UnableToBuyWhileDownloading">
		No se puede comprar un objeto mientras se descargan los datos.
Por favor, vuelve a intentarlo.
	</notification>
	<notification name="UnableToLinkWhileDownloading">
		No se puede enlazar un objeto mientras se descargan los datos.
Por favor, vuelve a intentarlo.
	</notification>
	<notification name="CannotBuyObjectsFromDifferentOwners">
		No puedes comprar más de un objeto a la vez.
Por favor, selecciona un sólo objeto.
	</notification>
	<notification name="ObjectNotForSale">
		Este objeto no está en venta.
	</notification>
	<notification name="EnteringGodMode">
		Entrando en el modo administrativo, nivel [LEVEL]
	</notification>
	<notification name="LeavingGodMode">
		Saliendo del modo administrativo, nivel [LEVEL]
	</notification>
	<notification name="CopyFailed">
		No tienes pemiso para copiar esto.
	</notification>
	<notification name="InventoryAccepted">
		[NAME] ha recibido tu oferta de inventario.
	</notification>
	<notification name="InventoryDeclined">
		[NAME] ha rehusado tu oferta del inventario.
	</notification>
	<notification name="ObjectMessage">
		[NAME]: [MESSAGE]
	</notification>
	<notification name="CallingCardAccepted">
		Se ha aceptado tu tarjeta de visita.
	</notification>
	<notification name="CallingCardDeclined">
		Se ha rehusado tu tarjeta de visita.
	</notification>
	<notification name="TeleportToLandmark">
		Para teleportarte a lugares como &apos;[NAME]&apos;, pulsa el botón &quot;Lugares&quot;,
    y selecciona la pestaña Hitos en la ventana que se abre. Pulsa en un
    hito para seleccionarlo y luego pulsa &apos;Teleportar&apos; en la parte inferior de la ventana.
    (También puedes pulsar dos veces en el hito o pulsarlo con el botón derecho del ratón y
    elegir &apos;Teleportar&apos;.)
	</notification>
	<notification name="TeleportToPerson">
		Para ponerte en contacto con Residentes como &apos;[NAME]&apos;, pulsa el botón &quot;Gente&quot;, selecciona un Residente en la ventana que se abre y después pulsa en &apos;MI&apos; en
    la parte inferior de la ventana.
    (También puedes pulsar dos veces en su nombre o pulsarlo con el botón derecho y elegir &apos;MI&apos;).
	</notification>
	<notification name="CantSelectLandFromMultipleRegions">
		No puedes seleccionar un terreno que cruce las fronteras entre servidores.
Inténtalo seleccionando un trozo más pequeño de terreno.
	</notification>
	<notification name="SearchWordBanned">
		Se han excluido algunos términos de tu búsqueda debido a restricciones en el contenido, según se especifica en las Normas de la Comunidad.
	</notification>
	<notification name="NoContentToSearch">
		Por favor, elige al menos un tipo de contenido a buscar (General, Moderado o Adulto).
	</notification>
	<notification name="SystemMessage">
		[MESSAGE]
	</notification>
	<notification name="PaymentReceived">
		[MESSAGE]
	</notification>
	<notification name="PaymentSent">
		[MESSAGE]
	</notification>
	<notification name="PaymentFailure">
		[MESSAGE]
	</notification>
	<notification name="EventNotification">
		Notificación de un evento:

[NAME]
[DATE]
		<form name="form">
			<button name="Details" text="Detalles"/>
			<button name="Cancel" text="Cancelar"/>
		</form>
	</notification>
	<notification name="TransferObjectsHighlighted">
		En estos momentos, están realzados todos los objetos de esta parcela que serán transferidos al comprador de la misma.

* No están realzados los árboles y hierbas que se transferirán.
		<form name="form">
			<button name="Done" text="Hecho"/>
		</form>
	</notification>
	<notification name="DeactivatedGesturesTrigger">
		Desactivados los gestos que tienen el mismo botón:
[NAMES]
	</notification>
	<notification name="NoQuickTime">
		No parece que tu sistema tenga instalado el software QuickTime de Apple.
Si quieres ver medios en streaming en las parcelas que los tienen, deberías ir al [http://www.apple.com/quicktime sitio de QuickTime] e instalar el QuickTime Player.
	</notification>
	<notification name="NoPlugin">
		No se ha encontrado el &apos;Media Plugin&apos; para manejar el &apos;mime type&apos; &quot;[MIME_TYPE]&quot;. Los medios de este tipo no estarán disponibles.
	</notification>
	<notification name="MediaPluginFailed">
		Fallo de este &apos;Media Plugin&apos;:
    [PLUGIN]

Por favor, reinstala el plugin o contacta con el vendedor si sigues teniendo problemas.
		<form name="form">
			<ignore name="ignore" text="Fallo al ejecutar un &apos;Media Plugin&apos;"/>
		</form>
	</notification>
	<notification name="OwnedObjectsReturned">
		Se han devuelto a tu inventario los objetos de los que eras propietario en la parcela seleccionada.
	</notification>
	<notification name="OtherObjectsReturned">
		Se han devuelto a su inventario los objetos en la parcela de terreno seleccionada propiedad de [NAME].
	</notification>
	<notification name="OtherObjectsReturned2">
		Se han devuelto a su propietario los objetos seleccionados en la parcela de terreno propiedad de &apos;[NAME]&apos;.
	</notification>
	<notification name="GroupObjectsReturned">
		Se han devuelto a los inventarios de sus propietarios los objetos que estaban compartidos con el grupo [GROUPNAME] en la parcela seleccionada.
Los objetos transferibles que se cedieron al grupo se han devuelto a sus propietarios anteriores.
Los objetos no transferibles que se cedieron al grupo han sido borrados.
	</notification>
	<notification name="UnOwnedObjectsReturned">
		Se han devuelto a sus propietarios los objetos de los que NO eras propietario en la parcela seleccionada.
	</notification>
	<notification name="ServerObjectMessage">
		Mensaje de [NAME]:
&lt;nolink&gt;[MSG]&lt;/nolink&gt;
	</notification>
	<notification name="NotSafe">
		Este terreno tiene el daño activado.
Aquí puedes ser herido. Si mueres, se te teleportará a tu Base.
	</notification>
	<notification name="NoFly">
		Este terreno tiene desactivada la capacidad de volar.
Aquí no puedes volar.
	</notification>
	<notification name="PushRestricted">
		Este terreno tiene desactivada la capacidad de empujar. No puedes hacerlo a menos que seas el propetario del terreno.
	</notification>
	<notification name="NoVoice">
		Este terreno tiene desactivado el chat de voz. No podrás oír hablar a nadie.
	</notification>
	<notification name="NoBuild">
		Este terreno tiene desactivada la capacidad para construir. Aquí no puedes ni construir ni crear objetos.
	</notification>
	<notification name="SeeAvatars">
		Esta parcela oculta los avatares y el chat de texto de otras parcelas. No podrás ver a los residentes que estén fuera la parcela ni ellos podrán verte a ti. El chat de texto regular del canal 0 también está restringido a la parcela.
	</notification>
	<notification name="ScriptsStopped">
		Un administrador ha detenido temporalmente los scripts en esta región.
	</notification>
	<notification name="ScriptsNotRunning">
		En esta región no se está ejecutando ningún script.
	</notification>
	<notification name="NoOutsideScripts">
		Este terreno tiene desactivados los scripts externos.

Sólo los scripts pertenecientes al propietario del terreno funcionarán aquí.
	</notification>
	<notification name="ClaimPublicLand">
		Sólo puedes reclamar terreno público de la región en la que estás.
	</notification>
	<notification name="RegionTPAccessBlocked">
		No estás autorizado en esa región por su nivel de calificación. Debes validar tu edad y/o instalar el último visor.

Por favor, dirígete a la Base de Conocimientos para más detalles sobre el acceso a zonas con este nivel de calificación.
	</notification>
	<notification name="URBannedFromRegion">
		Se te ha prohibido el acceso a la región.
	</notification>
	<notification name="NoTeenGridAccess">
		Tu cuenta no puede conectarse a esta región del de la red adolescente de simuladores.
	</notification>
	<notification name="ImproperPaymentStatus">
		No tienes el estado de pago adecuado para entrar a esta región.
	</notification>
	<notification name="MustGetAgeRgion">
		Debes tener verificada la edad para entrar a esta región
	</notification>
	<notification name="MustGetAgeParcel">
		Debes haber verificado tu edad para entrar a esta parcela.
	</notification>
	<notification name="NoDestRegion">
		No se ha encontrado la región de destino.
	</notification>
	<notification name="NotAllowedInDest">
		No estás autorizado en el destino.
	</notification>
	<notification name="RegionParcelBan">
		No puedes cruzar la región por una parcela con el acceso prohibido. Intenta otro camino.
	</notification>
	<notification name="TelehubRedirect">
		Has sido redirigido a un punto de teleporte.
	</notification>
	<notification name="CouldntTPCloser">
		No se puede teleportar a un destino tan cercano.
	</notification>
	<notification name="TPCancelled">
		Teleporte cancelado.
	</notification>
	<notification name="FullRegionTryAgain">
		En estos momentos, está llena la región a la que estás intentando entrar.
Por favor, vuelve a intentarlo en unos momentos.
	</notification>
	<notification name="GeneralFailure">
		Fallo general.
	</notification>
	<notification name="RoutedWrongRegion">
		Mal dirigido a la región. Por favor, vuelve a intentarlo.
	</notification>
	<notification name="NoValidAgentID">
		ID de agente inválido.
	</notification>
	<notification name="NoValidSession">
		ID de sesión inválido.
	</notification>
	<notification name="NoValidCircuit">
		Código de circuito inválido.
	</notification>
	<notification name="NoValidTimestamp">
		Fecha inválida.
	</notification>
	<notification name="NoPendingConnection">
		No se puede crear la conexión.
	</notification>
	<notification name="InternalUsherError">
		Se ha producido un error interno al intentar acceder al destino de tu teleporte. Puede que, en este momento, el servicio de [CURRENT_GRID] tenga problemas.
	</notification>
	<notification name="NoGoodTPDestination">
		No se puede encontrar en esta región un buen destino para el teleporte.
	</notification>
	<notification name="InternalErrorRegionResolver">
		Se ha producido un error interno al manejar las coordenadas globales de tu petición de teleporte. Puede que, en este momento, el servicio de [CURRENT_GRID] tenga problemas.
	</notification>
	<notification name="NoValidLanding">
		No se ha podido encontrar un punto de aterrizaje válido.
	</notification>
	<notification name="NoValidParcel">
		No se ha podido encontrar una parcela válida.
	</notification>
	<notification name="ObjectGiveItem">
		Un objeto de nombre &lt;nolink&gt;[OBJECTFROMNAME]&lt;/nolink&gt;, propiedad de [NAME_SLURL], te ha dado este [OBJECTTYPE]:
&lt;nolink&gt;[ITEM_SLURL]&lt;/nolink&gt;
		<form name="form">
			<button name="Keep" text="Guardar"/>
			<button name="Discard" text="Descartar"/>
			<button name="Mute" text="Bloquear al propietario"/>
		</form>
	</notification>
	<notification name="OwnObjectGiveItem">
		Tu objeto de nombre &lt;nolink&gt;[OBJECTFROMNAME]&lt;/nolink&gt; te ha dado este [OBJECTTYPE]:
&lt;nolink&gt;[ITEM_SLURL]&lt;/nolink&gt;
		<form name="form">
			<button name="Keep" text="Guardar"/>
			<button name="Discard" text="Descartar"/>
		</form>
	</notification>
	<notification name="UserGiveItem">
		[NAME_SLURL] te ha dado este [OBJECTTYPE]:
[ITEM_SLURL]
		<form name="form">
			<button name="Show" text="Mostrar"/>
			<button name="Discard" text="Descartar"/>
			<button name="Mute" text="Bloquear"/>
		</form>
	</notification>
	<notification name="GodMessage">
		[NAME]

[MESSAGE]
	</notification>
	<notification name="JoinGroup">
		[MESSAGE]
		<form name="form">
			<button name="Join" text="Entrar"/>
			<button name="Decline" text="Rehusar"/>
			<button name="Info" text="Información"/>
		</form>
	</notification>
	<notification name="TeleportOffered">
		[NAME_SLURL] te ha ofrecido teleportarte a su posición:

[MESSAGE] - [MATURITY_STR] &lt;icon&gt;[MATURITY_ICON]&lt;/icon&gt;
		<form name="form">
			<button name="Teleport" text="Teleportar"/>
			<button name="Cancel" text="Cancelar"/>
		</form>
	</notification>
	<notification name="TeleportOfferSent">
		Teleporte ofrecido a [TO_NAME]
	</notification>
	<notification name="GotoURL">
		[MESSAGE]
[URL]
		<form name="form">
			<button name="Later" text="Más tarde"/>
			<button name="GoNow..." text="Ir ahora..."/>
		</form>
	</notification>
	<notification name="OfferFriendship">
		[NAME_SLURL] te está ofreciendo su amistad.

[MESSAGE]

(Por defecto, podrás ver si el otro está conectado)
		<form name="form">
			<button name="Accept" text="Aceptar"/>
			<button name="Decline" text="Rehusar"/>
		</form>
	</notification>
	<notification name="FriendshipOffered">
		Has ofrecido amistad a [TO_NAME]
	</notification>
	<notification name="OfferFriendshipNoMessage">
		[NAME_SLURL] te está ofreciendo amistad.

(De manera predeterminada, podrás ver si están conectados los demás.)
		<form name="form">
			<button name="Accept" text="Aceptar"/>
			<button name="Decline" text="Rehusar"/>
		</form>
	</notification>
	<notification name="FriendshipAccepted">
		[NAME] ha aceptado tu ofrecimiento de amistad.
	</notification>
	<notification name="FriendshipDeclined">
		[NAME] ha rechazado tu ofrecimiento de amistad.
	</notification>
	<notification name="FriendshipAcceptedByMe">
		Aceptado el ofrecimiento de amistad.
	</notification>
	<notification name="FriendshipDeclinedByMe">
		Rehusado el ofrecimiento de amistad.
	</notification>
	<notification name="OfferCallingCard">
		[NAME] te está ofreciendo su tarjeta de visita.
Esto añadirá un marcador en tu inventario para que puedas enviarle rápidamente un MI.
		<form name="form">
			<button name="Accept" text="Aceptar"/>
			<button name="Decline" text="Rehusar"/>
		</form>
	</notification>
	<notification name="RegionRestartMinutes">
		Esta región se reiniciará en [MINUTES] minutos.
Si permaneces en esta región serás desconectado.
	</notification>
	<notification name="RegionRestartSeconds">
		Esta región se reiniciará en  [SECONDS] segundos.
Si permaneces en esta región serás desconectado.
	</notification>
	<notification name="LoadWebPage">
		¿Cargar página web [URL] ?

[MESSAGE]

Del objeto: &lt;nolink&gt;[OBJECTNAME]&lt;/nolink&gt;, propietario: [NAME]?
		<form name="form">
			<button name="Gotopage" text="Cargar"/>
			<button name="Cancel" text="Cancelar"/>
		</form>
	</notification>
	<notification name="FailedToFindWearableUnnamed">
		Búsqueda fallida de [TYPE] en la base de datos.
	</notification>
	<notification name="FailedToFindWearable">
		Búsqueda fallida de [TYPE] de nombre [DESC] en la base de datos.
	</notification>
	<notification name="InvalidWearable">
		El ítem que quieres vestirte tiene una característica que tu visor no puede leer. Por favor, actualiza la versión de [APP_NAME] para ponerte este ítem.
	</notification>
	<notification name="ScriptQuestion">
		&lt;nolink&gt;[OBJECTNAME]&lt;/nolink&gt;, un objeto propiedad de &apos;[NAME]&apos;, quiere:

[QUESTIONS]
¿Es correcto?
		<form name="form">
			<button name="Yes" text="Sí"/>
			<button name="No" text="No"/>
			<button name="Mute" text="Bloquear"/>
		</form>
	</notification>
	<notification name="ScriptQuestionCaution">
		Un objeto de nombre &apos;&lt;nolink&gt;[OBJECTNAME]&lt;/nolink&gt;&apos;, propiedad de &apos;[NAME]&apos;, quiere:

[QUESTIONS]
Si no confias en este objeto y en su creador, deberías rehusar esta petición.

¿Autorizar esta petición?
		<form name="form">
			<button name="Grant" text="Autorizar"/>
			<button name="Deny" text="Denegar"/>
			<button name="Details" text="Detalles..."/>
		</form>
	</notification>
	<notification name="ScriptDialog">
		&apos;&lt;nolink&gt;[TITLE]&lt;/nolink&gt;&apos; de [NAME]
[MESSAGE]
		<form name="form">
			<button name="Client_Side_Mute" text="Bloquear"/>
			<button name="Client_Side_Ignore" text="Ignorar"/>
		</form>
	</notification>
	<notification name="ScriptDialogGroup">
		&apos;&lt;nolink&gt;[TITLE]&lt;/nolink&gt;&apos; de [GROUPNAME]
[MESSAGE]
		<form name="form">
			<button name="Client_Side_Mute" text="Bloquear"/>
			<button name="Client_Side_Ignore" text="Ignorar"/>
		</form>
	</notification>
	<notification name="BuyLindenDollarSuccess">
		¡Gracias por tu pago!

Tu saldo de [CUR] se actualizará cuando se complete el proceso. Si el proceso tarda más de 20 minutos se cancelará tu transacción, y la cantidad se abonada en tu saldo de US$.

Puedes revisar el estado de tu pago en el Historial de transacciones de tu [http://secondlife.com/account/ Panel de Control]
	</notification>
	<notification name="FirstOverrideKeys">
		A partir de ahora, tus teclas de movimiento las gestiona un objeto.
Prueba las teclas del cursor o AWSD para ver qué hacen.
Algunos objetos (las pistolas, por ejemplo) te pedirán que, para usarlos, entres en vista subjetiva. Pulsa &apos;M&apos; para hacerlo.
	</notification>
	<notification name="FirstSandbox">
		Esta es una región &apos;sandbox&apos; (zona de pruebas) donde los residentes pueden aprender a construir.

Los objetos que construyas aquí serán eliminados cuando la abandones; por tanto, no olvides pulsarlos con el botón derecho y elegir &apos;Tomar&apos; para que tu creación vaya a tu inventario.
	</notification>
	<notification name="MaxListSelectMessage">
		Puedes seleccionar un máximo de [MAX_SELECT] ítems de esta lista.
	</notification>
	<notification name="VoiceInviteP2P">
		[NAME] te está invitando a un chat de voz.
Pulsa Aceptar o Rehusar para contestar o no la llamada. Pulsa Bloquear para bloquear al que llama.
		<form name="form">
			<button name="Accept" text="Aceptar"/>
			<button name="Decline" text="Rehusar"/>
			<button name="Mute" text="Bloquear"/>
		</form>
	</notification>
	<notification name="AutoUnmuteByIM">
		[NAME] ha dejado automáticamente de estar bloqueado al enviarle un mensaje instantáneo.
	</notification>
	<notification name="AutoUnmuteByMoney">
		[NAME] ha dejado automáticamente de estar bloqueado al darle dinero.
	</notification>
	<notification name="AutoUnmuteByInventory">
		[NAME] ha dejado automáticamente de estar bloqueado al ofrecerle inventario.
	</notification>
	<notification name="VoiceInviteGroup">
		[NAME] ha empezado un chat de voz con el grupo [GROUP].
Pulsa Aceptar o Rehusar para coger o no la llamada. Pulsa Bloquear para ignorar al que llama.
		<form name="form">
			<button name="Accept" text="Aceptar"/>
			<button name="Decline" text="Rehusar"/>
			<button name="Mute" text="Bloquear"/>
		</form>
	</notification>
	<notification name="VoiceInviteAdHoc">
		[NAME] ha empezado un chat de voz en multiconferencia.
Pulsa Aceptar o Rehusar para coger o no la llamada. Pulsa Ignorar para ignorar al que llama.
		<form name="form">
			<button name="Accept" text="Aceptar"/>
			<button name="Decline" text="Rehusar"/>
			<button name="Mute" text="Bloquear"/>
		</form>
	</notification>
	<notification name="InviteAdHoc">
		NAME] te está invitando a un chat en multiconferencia.
Pulsa Aceptar o Rehusar para coger o no la llamada. Pulsa Bloquear para ignorar al que llama.
		<form name="form">
			<button name="Accept" text="Aceptar"/>
			<button name="Decline" text="Rehusar"/>
			<button name="Mute" text="Bloquear"/>
		</form>
	</notification>
	<notification name="VoiceChannelFull">
		El chat de voz al que estás intentando entrar, [VOICE_CHANNEL_NAME], ha llegado a su capacidad máxima. Por favor, vuelve a intentarlo más tarde.
	</notification>
	<notification name="ProximalVoiceChannelFull">
		Lo sentimos. Este área ha llegado a su capacidad máxima de conversaciones por voz. Por favor, intenta usar la voz en otra zona.
	</notification>
	<notification name="VoiceChannelDisconnected">
		Has sido desconectado de [VOICE_CHANNEL_NAME]. Vas a ser reconectado al chat de voz.
	</notification>
	<notification name="VoiceChannelDisconnectedP2P">
		[VOICE_CHANNEL_NAME] ha colgado la llamada. Vas a ser reconectado al chat de voz.
	</notification>
	<notification name="P2PCallDeclined">
		[VOICE_CHANNEL_NAME] ha rehusado tu llamada. Vas a ser reconectado al chat de voz.
	</notification>
	<notification name="P2PCallNoAnswer">
		[VOICE_CHANNEL_NAME] no está disponible para coger tu llamada. Vas a ser reconectado al chat de voz.
	</notification>
	<notification name="VoiceChannelJoinFailed">
		Fallo al conectar a [VOICE_CHANNEL_NAME]; por favor, inténtalo más tarde. Vas a ser reconectado al chat de voz.
	</notification>
	<notification name="VoiceLoginRetry">
		Estamos creando un canal de voz para ti. Se puede tardar hasta un minuto.
	</notification>
	<notification name="VoiceEffectsExpired">
		Una o más de las transformaciones de voz a las que estás suscrito han caducado.
[Pulsa aquí [URL]] para renovar la suscripción.
	</notification>
	<notification name="VoiceEffectsExpiredInUse">
		La transformación de voz activa ha caducado y se ha aplicado tu configuración de voz normal.
[Pulsa aquí [URL]] para renovar la suscripción.
	</notification>
	<notification name="VoiceEffectsWillExpire">
		Una o más de tus transformaciones de voz caducarán en menos de [INTERVAL] días.
[Pulsa aquí [URL]] para renovar la suscripción.
	</notification>
	<notification name="VoiceEffectsNew">
		Están disponibles nuevas transformaciones de voz.
	</notification>
	<notification name="Cannot enter parcel: not a group member">
		Sólo los miembros de un grupo determinado pueden visitar esta zona.
	</notification>
	<notification name="Cannot enter parcel: banned">
		No puedes entrar en esta parcela, se te ha prohibido el acceso.
	</notification>
	<notification name="Cannot enter parcel: not on access list">
		No puedes entrar en esta parcela, no estás en la lista de acceso.
	</notification>
	<notification name="VoiceNotAllowed">
		No tienes permiso para conectarte al chat de voz de [VOICE_CHANNEL_NAME].
	</notification>
	<notification name="VoiceCallGenericError">
		Se ha producido un error al intentar conectarte al [VOICE_CHANNEL_NAME]. Por favor, inténtalo más tarde.
	</notification>
	<notification name="UnsupportedCommandSLURL">
		No se admite el formato de la SLurl que has pulsado.
	</notification>
	<notification name="BlockedSLURL">
		Por tu seguridad, se ha bloqueado una SLurl recibida de un navegador que no de confianza.
	</notification>
	<notification name="ThrottledSLURL">
		En muy poco tiempo, se han recibido muchas SLurls desde un navegador que no es de confianza.
Por tu seguridad, serán bloqueadas durante unos segundos.
	</notification>
	<notification name="IMToast">
		[MESSAGE]
		<form name="form">
			<button name="respondbutton" text="Responder"/>
		</form>
	</notification>
	<notification name="ConfirmCloseAll">
		¿Seguro que quieres cerrar todos los MI?
		<usetemplate ignoretext="Confirmar antes de cerrar todos los MIs" name="okcancelignore" notext="Cancelar" yestext="Aceptar"/>
	</notification>
	<notification name="AttachmentSaved">
		Se ha guardado el adjunto.
	</notification>
	<notification name="UnableToFindHelpTopic">
		No se ha podido encontrar un tema de ayuda para este elemento.
	</notification>
	<notification name="ObjectMediaFailure">
		Error del servidor: fallo en la actualización u obtención de los medios.
&apos;[ERROR]&apos;
		<usetemplate name="okbutton" yestext="Aceptar"/>
	</notification>
	<notification name="TextChatIsMutedByModerator">
		Un moderador ha silenciado tu chat de texto.
		<usetemplate name="okbutton" yestext="Aceptar"/>
	</notification>
	<notification name="VoiceIsMutedByModerator">
		Un moderador ha silenciado tu voz.
		<usetemplate name="okbutton" yestext="Aceptar"/>
	</notification>
	<notification name="UploadCostConfirmation">
		Esta subida te costará [PRECIO] [CUR]. ¿Deseas continuar?
		<usetemplate name="okcancelbuttons" notext="Cancelar" yestext="Subir"/>
	</notification>
	<notification name="ConfirmClearTeleportHistory">
		¿Estás seguro de que quieres borrar tu historial de teleportes?
		<usetemplate name="okcancelbuttons" notext="Cancelar" yestext="Aceptar"/>
	</notification>
	<notification name="BottomTrayButtonCanNotBeShown">
		El botón elegido no se puede mostrar correctamente.
Se mostrará cuando haya suficiente espacio.
	</notification>
	<notification name="ShareNotification">
		Selecciona los residentes con quienes deseas compartir.
	</notification>
	<notification name="MeshUploadError">
		[LABEL] no se pudo subir: [MESSAGE] [IDENTIFIER] 

Consulta los detalles en el archivo de registro.
	</notification>
	<notification name="MeshUploadPermError">
		Error al solicitar los permisos para subir el modelo mesh.
	</notification>
	<notification name="RegionCapabilityRequestError">
		No se ha podido obtener la capacidad de la región &apos;[CAPABILITY]&apos;.
	</notification>
	<notification name="ShareItemsConfirmation">
		Estás seguro de que quieres compartir los siguientes items:
		
		&lt;nolink&gt;[ITEMS]&lt;/nolink&gt;
		
		Con los siguientes residentes:
		
		[RESIDENTS]
		<usetemplate ignoretext="Confirmar antes de compartir un ítem" name="okcancelignore" notext="Cancelar" yestext="Aceptar"/>
	</notification>
	<notification name="ShareItemsConfirmation">
		¿Estás seguro de que quieres compartir los elementos siguientes?

&lt;nolink&gt;[ITEMS]&lt;/nolink&gt;

Con los siguientes residentes:

[RESIDENTS]
		<usetemplate name="okcancelbuttons" notext="Cancelar" yestext="Aceptar"/>
	</notification>
	<notification name="ShareFolderConfirmation">
		Sólo puedes compartir una carpeta en cada momento.

¿Estás seguro de que quieres compartir los elementos siguientes?

&lt;nolink&gt;[ITEMS]&lt;/nolink&gt;

Con los siguientes Residentes:

[RESIDENTS]
		<usetemplate name="okcancelbuttons" notext="Cancelar" yestext="Aceptar"/>
	</notification>
	<notification name="ItemsShared">
		Los elementos se han compartido correctamente.
	</notification>
	<notification name="DeedToGroupFail">
		Error de transferencia a grupo.
	</notification>
	<notification name="AvatarRezNotification">
		( [EXISTENCE] segundos vivo )
El avatar &apos;[NAME]&apos; tardó [TIME] segundos en dejar de aparecer como nube.
	</notification>
	<notification name="AvatarRezSelfBakedDoneNotification">
		( [EXISTENCE] segundos vivo )
Has terminado de texturizar tu vestuario en [TIME] segundos.
	</notification>
	<notification name="AvatarRezSelfBakedUpdateNotification">
		( [EXISTENCE] segundos vivo )
Has enviado una actualización de tu apariencia después de [TIME] segundos.
[STATUS]
	</notification>
	<notification name="AvatarRezCloudNotification">
		( [EXISTENCE] segundos vivo )
El avatar &apos;[NAME]&apos; se convirtió en nube.
	</notification>
	<notification name="AvatarRezArrivedNotification">
		( [EXISTENCE] segundos vivo )
Apareció el avatar &apos;[NAME]&apos;.
	</notification>
	<notification name="AvatarRezLeftCloudNotification">
		( [EXISTENCE] segundos vivo )
El avatar &apos;[NAME]&apos; salió al cabo de [TIME] segundos como nube.
	</notification>
	<notification name="AvatarRezEnteredAppearanceNotification">
		( [EXISTENCE] segundos vivo )
El avatar &apos;[NAME]&apos; ya está en modo de edición de apariencia.
	</notification>
	<notification name="AvatarRezLeftAppearanceNotification">
		( [EXISTENCE] segundos vivo )
El avatar &apos;[NAME]&apos; salió del modo de edición de apariencia.
	</notification>
	<notification name="NoConnect">
		Tenemos problemas de conexión con [PROTOCOL] [HOSTID].
Comprueba la configuración de la red y del servidor de seguridad.
		<usetemplate name="okbutton" yestext="Aceptar"/>
	</notification>
	<notification name="NoVoiceConnect">
		Tenemos problemas de conexión con tu servidor de voz:

[HOSTID]

No podrás establecer comunicaciones de voz.
Comprueba la configuración de la red y del servidor de seguridad.
		<usetemplate name="okbutton" yestext="Aceptar"/>
	</notification>
	<notification name="AvatarRezLeftNotification">
		( [EXISTENCE] segundos vivo )
El avatar &apos;[NAME]&apos; ya estaba totalmente cargado al salir.
	</notification>
	<notification name="AvatarRezSelfBakedTextureUploadNotification">
		( [EXISTENCE] segundos vivo )
Has actualizado una textura obtenida mediante bake de [RESOLUTION] para &apos;[BODYREGION]&apos; después de [TIME] segundos.
	</notification>
	<notification name="AvatarRezSelfBakedTextureUpdateNotification">
		( [EXISTENCE] segundos vivo )
Has actualizado de manera local una textura obtenida mediante bake de [RESOLUTION] para &apos;[BODYREGION]&apos; después de [TIME] segundos.
	</notification>
	<notification name="ConfirmLeaveCall">
		¿Estás seguro de que deseas salir de esta multiconferencia?
		<usetemplate ignoretext="Confirma antes de salir de la llamada" name="okcancelignore" notext="No" yestext="Sí"/>
	</notification>
	<notification name="ConfirmMuteAll">
		Has seleccionado silenciar a todos los participantes en una multiconferencia.
Si lo haces, todos los residentes que se unan posteriormente a la llamada también serán silenciados, incluso cuando abandones la conferencia.

¿Deseas silenciar a todos?
		<usetemplate ignoretext="Confirma que deseas silenciar a todos los participantes en una multiconferencia." name="okcancelignore" notext="Cancelar" yestext="Aceptar"/>
	</notification>
	<notification label="Chat" name="HintChat">
		Para unirte a la conversación, escribe en el campo de chat que aparece a continuación.
	</notification>
	<notification label="Levantarme" name="HintSit">
		Para levantarte y salir de la posición de sentado, haz clic en el botón Levantarme.
	</notification>
	<notification label="Hablar" name="HintSpeak">
		Pulsa en el botón Hablar para conectar y desconectar el micrófono.

Pulsa en el cursor arriba para ver el panel de control de voz.

Al ocultar el botón Hablar se desactiva la función de voz.
	</notification>
	<notification label="Explora el mundo" name="HintDestinationGuide">
		La Guía de destinos contiene miles de nuevos lugares por descubrir. Selecciona una ubicación y elige Teleportarme para iniciar la exploración.
	</notification>
	<notification label="Panel lateral" name="HintSidePanel">
		Accede de manera rápida a tu inventario, así como a tu ropa, los perfiles y el resto de la información disponible en el panel lateral.
	</notification>
	<notification label="Mover" name="HintMove">
		Si deseas caminar o correr, abre el panel Movimiento y utiliza las flechas de dirección para navegar. También puedes utilizar las flechas de dirección del teclado.
	</notification>
	<notification label="" name="HintMoveClick">
		1. Pulsa para caminar: Pulsa en cualquier punto del terreno para ir a él.

2. Pulsa y arrastra para girar la vista: Pulsa y arrastra el cursor a cualquier parte del mundo para girar la vista.
	</notification>
	<notification label="Displayname" name="HintDisplayName">
		Configura y personaliza aquí tu Displayname. Esto se añadirá a tu nombre de usuario personal, que no puedes modificar. Puedes cambiar la manera en que ves los nombres de otras personas en tus preferencias.
	</notification>
	<notification label="Visión" name="HintView">
		Para cambiar la vista de la cámara, utiliza los controles Orbital y Panorámica. Para restablecer tu vista, pulsa Esc o camina.
	</notification>
	<notification label="Inventario" name="HintInventory">
		Accede a tu inventario para buscar ítems. Los ítems más recientes se pueden encontrar fácilmente en la pestaña Recientes.
	</notification>
	<notification label="¡Tienes dólares Linden!" name="HintLindenDollar">
		Éste es tu saldo actual de [CUR]. Haz clic en Comprar [CUR] para comprar más dólares Linden.
	</notification>
	<notification name="LowMemory">
		Tu memoria disponible es insuficiente. Algunas funciones de SL se han desactivado para evitar una caída. Por favor cierra otras aplicaciones. Si el problema continúa, reinicia SL.
	</notification>
	<notification name="ForceQuitDueToLowMemory">
		El visor se cerrará en 30 segundos porque no hay memoria suficiente.
	</notification>
	<notification name="PopupAttempt">
		Se ha impedido que se abriera una ventana emergente.
		<form name="form">
			<ignore name="ignore" text="Permitir todas las ventanas emergentes"/>
			<button name="open" text="Abrir esa ventana emergente"/>
		</form>
	</notification>
	<notification name="SOCKS_NOT_PERMITTED">
		El proxy SOCKS 5 &quot;[HOST]:[PORT]&quot; ha rechazado la conexión, no está permitida por el juego de reglas.
		<usetemplate name="okbutton" yestext="Aceptar"/>
	</notification>
	<notification name="SOCKS_CONNECT_ERROR">
		El proxy SOCKS 5 &quot;[HOST]:[PORT]&quot; ha rechazado la conexión, no se ha podido abrir el canal TCP.
		<usetemplate name="okbutton" yestext="Aceptar"/>
	</notification>
	<notification name="SOCKS_NOT_ACCEPTABLE">
		El proxy SOCKS 5 &quot;[HOST]:[PORT]&quot; ha rechazado el sistema de autenticación seleccionado.
		<usetemplate name="okbutton" yestext="Aceptar"/>
	</notification>
	<notification name="SOCKS_AUTH_FAIL">
		El proxy SOCKS 5 &quot;[HOST]:[PORT]&quot; contestó que tus credenciales no son válidas.
		<usetemplate name="okbutton" yestext="Aceptar"/>
	</notification>
	<notification name="SOCKS_UDP_FWD_NOT_GRANTED">
		El proxy SOCKS 5 &quot;[HOST]:[PORT]&quot; ha rechazado la petición asociada de UDP.
		<usetemplate name="okbutton" yestext="Aceptar"/>
	</notification>
	<notification name="SOCKS_HOST_CONNECT_FAILED">
		No se pudo establecer una conexión con el servidor proxy SOCKS 5 &quot;[HOST]:[PORT]&quot;.
		<usetemplate name="okbutton" yestext="Aceptar"/>
	</notification>
	<notification name="SOCKS_UNKNOWN_STATUS">
		Error de proxy desconocido con el servidor &quot;[HOST]:[PORT]&quot;.
		<usetemplate name="okbutton" yestext="Aceptar"/>
	</notification>
	<notification name="SOCKS_INVALID_HOST">
		Dirección o puerto de proxy SOCKS no válidos &quot;[HOST]:[PORT]&quot;.
		<usetemplate name="okbutton" yestext="Aceptar"/>
	</notification>
	<notification name="SOCKS_BAD_CREDS">
		Nombre de usuario o contraseña de SOCKS 5 no válidos.
		<usetemplate name="okbutton" yestext="Aceptar"/>
	</notification>
	<notification name="PROXY_INVALID_HTTP_HOST">
		Dirección o puerto de proxy HTTP no válidos &quot;[HOST]:[PORT]&quot;.
		<usetemplate name="okbutton" yestext="Aceptar"/>
	</notification>
	<notification name="PROXY_INVALID_SOCKS_HOST">
		Dirección o puerto de proxy SOCKS no válidos &quot;[HOST]:[PORT]&quot;.
		<usetemplate name="okbutton" yestext="Aceptar"/>
	</notification>
	<notification name="ChangeProxySettings">
		La configuración del puerto se activará cuando reinicies [APP_NAME].
		<usetemplate name="okbutton" yestext="Aceptar"/>
	</notification>
	<notification name="AuthRequest">
		El sitio en &apos;&lt;nolink&gt;[HOST_NAME]&lt;/nolink&gt;&apos; de la plataforma &apos;[REALM]&apos; requiere un nombre de usuario y una contraseña.
		<form name="form">
			<input name="username" text="Nombre de usuario"/>
			<input name="password" text="Contraseña"/>
			<button name="ok" text="Enviar"/>
			<button name="cancel" text="Cancelar"/>
		</form>
	</notification>
	<notification name="ModeChange">
		Cambiar entre los diferentes modos requiere que cierres y reinicies Firestorm.
		<usetemplate name="okcancelbuttons" yestext="Cerrar" notext="No cerrar"/>
	</notification>
	<notification label="" name="NoClassifieds">
		La creación y edición de clasificados sólo está disponible en el modo Avanzado. ¿Quieres salir y cambiar de modo? El selector de modo se encuentra en la pantalla de inicio de sesión.
		<usetemplate name="okcancelbuttons" notext="No salir" yestext="Salir"/>
	</notification>
	<notification label="" name="NoGroupInfo">
		La creación y edición de grupos sólo está disponible en el modo Avanzado. ¿Quieres salir y cambiar de modo? El selector de modo se encuentra en la pantalla de inicio de sesión.
		<usetemplate name="okcancelbuttons" notext="No salir" yestext="Salir"/>
	</notification>
	<notification label="" name="NoPlaceInfo">
		La opción de consulta del perfil del lugar solo está disponible en el modo Avanzado. ¿Quieres salir y cambiar de modo? El selector de modo se encuentra en la pantalla de inicio de sesión.
		<usetemplate name="okcancelbuttons" notext="No salir" yestext="Salir"/>
	</notification>
	<notification label="" name="NoPicks">
		La creación y edición de Destacados sólo está disponible en el modo Avanzado. ¿Quieres salir y cambiar de modo? El selector de modo se encuentra en la pantalla de inicio de sesión.
		<usetemplate name="okcancelbuttons" notext="No salir" yestext="Salir"/>
	</notification>
	<notification label="" name="NoWorldMap">
		La visualización del mapa del mundo sólo está disponible en el modo Avanzado. ¿Quieres salir y cambiar de modo? El selector de modo se encuentra en la pantalla de inicio de sesión.
		<usetemplate name="okcancelbuttons" notext="No salir" yestext="Salir"/>
	</notification>
	<notification label="" name="NoVoiceCall">
		Las llamadas de voz sólo están disponibles en el modo Avanzado. ¿Quieres cerrar sesión y cambiar de modo?
		<usetemplate name="okcancelbuttons" notext="No salir" yestext="Salir"/>
	</notification>
	<notification label="" name="NoAvatarShare">
		Compartir sólo está disponible en el modo Avanzado. ¿Quieres cerrar sesión y cambiar de modo?
		<usetemplate name="okcancelbuttons" notext="No salir" yestext="Salir"/>
	</notification>
	<notification label="" name="NoAvatarPay">
		El pago a otros residentes sólo está disponible en el modo Avanzado. ¿Quieres cerrar sesión y cambiar de modo?
		<usetemplate name="okcancelbuttons" notext="No salir" yestext="Salir"/>
	</notification>
	<notification label="" name="NoInventory">
		La opción de consulta del inventario solo está disponible en el modo Avanzado. ¿Quieres cerrar sesión y cambiar de modo?
		<usetemplate name="okcancelbuttons" notext="No salir" yestext="Salir"/>
	</notification>
	<notification label="" name="NoAppearance">
		El editor de apariencia solo está disponible en el modo Avanzado. ¿Quieres cerrar sesión y cambiar de modo?
		<usetemplate name="okcancelbuttons" notext="No salir" yestext="Salir"/>
	</notification>
	<notification label="" name="NoSearch">
		Las búsquedas solo están disponibles en el modo Avanzado. ¿Quieres cerrar sesión y cambiar de modo?
		<usetemplate name="okcancelbuttons" notext="No salir" yestext="Salir"/>
	</notification>
	<notification label="" name="ConfirmHideUI">
		Esta acción ocultará todos los botones y elementos de menú. Para restaurarlos, pulsa otra vez en [SHORTCUT].
		<usetemplate ignoretext="Confirmar antes de ocultar la IU" name="okcancelignore" notext="Cancelar" yestext="Aceptar"/>
	</notification>
	<global name="UnsupportedGLRequirements">
		Parece que no tienes el hardware apropiado para [APP_NAME]. [APP_NAME] requiere una tarjeta gráfica OpenGL que admita texturas múltiples (&apos;multitexture support&apos;). Si la tienes, comprueba que tienes los últimos controladores para tu tarjeta gráfica, así como los últimos parches y &apos;service packs&apos; para tu sistema operativo.

Si los problemas persisten, por favor, acude a [SUPPORT_SITE].
	</global>
	<global name="UnsupportedCPUAmount">
		796
	</global>
	<global name="UnsupportedRAMAmount">
		510
	</global>
	<global name="UnsupportedGPU">
		- Tu tarjeta gráfica no cumple los requerimientos mínimos.
	</global>
	<global name="UnsupportedRAM">
		- La memoria de tu sistema no cumple los requerimientos mínimos.
	</global>
	<global name="You can only set your &apos;Home Location&apos; on your land or at a mainland Infohub.">
		Si posees un terreno, puedes hacerlo tu Base.
También puedes buscar en el Mapa lugares marcados como &quot;Puntos de Información&quot;.
	</global>
	<global name="You died and have been teleported to your home location">
		Has muerto y has sido teleportado a tu Base.
	</global>
	<notification name="PhoenixAutoReplace">
		&apos;[BEFORE]&apos; ha sido automáticamente reemplazada por &apos;[REPLACEMENT]&apos;
basándose en tu lista [LISTNAME] list.
	</notification>
	<notification name="FSWL">
		&apos;[PARCEL_NAME]&apos;, propiedad de &apos;[OWNER_NAME]&apos;, quisiera cambiar tu configuración visual (Windlight).
		<form name="form">
			<button name="Allow" text="Permitir"/>
			<button name="Ignore" text="Ignorar"/>
		</form>
	</notification>
	<notification name="FSWLClear">
		Restablecer la configuración WL para &apos;[PARCEL_NAME]&apos; a la configuración por defecto de la región?
		<usetemplate name="okcancelbuttons" notext="Cancelar" yestext="Sí"/>
	</notification>
	<notification name="NewAOSet">
		Especifica un nombre para la nueva configuración de AO:
(El nombre NO puede contener los caracteres ":" o "|").
		<form name="form">
			<input name="message">
				Nuevo AO
			</input>
			<button name="OK" text="Aceptar"/>
			<button name="Cancel" text="Cancelar"/>
		</form>
	</notification>
	<notification name="NewAOCantContainColon">
		No se ha podido crear el nuevo AO "[AO_SET_NAME]".
El nombre NO puede contener los caracteres ":" o "|".
		<usetemplate name="okbutton" yestext="Aceptar"/>
	</notification>
	<notification name="RenameAOCantContainColon">
		No se ha podido renombrar el nueov AO a "[AO_SET_NAME]".
El nombre NO puede contener los caracteres ":" o "|".
		<usetemplate name="okbutton" yestext="Aceptar"/>
	</notification>
	<notification name="RemoveAOSet">
		¿Eliminar la configuración de AO "[AO_SET_NAME]" de la lista?
		<usetemplate name="okcancelbuttons" notext="Cancelar" yestext="Eliminar"/>
	</notification>
	<notification name="AOForeignItemsFound">
		El Animation Overrider ha encontrado al menos un elemento que no pertenece a la configuración. Por favor comprueba la carpeta &quot;Objetos perdidos&quot; para ver los elementos que han sido eliminados de tu configuración de AO.
	</notification>
	<notification name="AOImportSetAlreadyExists">
		Ya existe una configuración de AO con ese nombre.
	</notification>
	<notification name="AOImportPermissionDenied">
		Permisos insuficientes para leer la nota.
	</notification>
	<notification name="AOImportCreateSetFailed">
		Error importando la configuración.
	</notification>
	<notification name="AOImportDownloadFailed">
		No se ha podido descargar la nota.
	</notification>
	<notification name="AOImportNoText">
		La nota está vacía o es ilegible.
	</notification>
	<notification name="AOImportNoFolder">
		No se ha podido encontrar la carpeta para leer las animaciones.
	</notification>
	<notification name="AOImportNoStatePrefix">
		La línea [LINE] de la nota no tiene un prefijo [ de estado válido.
	</notification>
	<notification name="AOImportNoValidDelimiter">
		La línea [LINE] de la nota no tiene un delimitador ] válido.
	</notification>
	<notification name="AOImportStateNameNotFound">
		Nombre de estado [NAME] no encontrado.
	</notification>
	<notification name="AOImportAnimationNotFound">
		No se ha podido encontrar la animación [NAME]. Asegúrate de que esté presente en la misma carpeta que la nota importada.
	</notification>
	<notification name="AOImportInvalid">
		La nota no contiene ningún dato utilizable. Abortando la importación.
	</notification>
	<notification name="AOImportRetryCreateSet">
		No se ha podido crear la carpeta para importar el conjunto de animaciones [NAME]. Reintentando ...
	</notification>
	<notification name="AOImportAbortCreateSet">
		No se ha podido crear la carpeta para importar el conjunto de animaciones [NAME]. Desistiendo.
	</notification>
	<notification name="AOImportLinkFailed">
		¡La creación del enlace para la animación "[NAME]" ha fallado!
	</notification>
	<notification name="SendSysinfoToIM">
		Se va a enviar la siguiente información a la sesión de MI actual:

[SYSINFO]
		<usetemplate name="okcancelbuttons" yestext="Enviar" notext="Cancelar"/>
	</notification>
	<notification name="InvalidGrid">
		'[GRID]' no es una red o dirección válida.
		<usetemplate name="okbutton" yestext="Aceptar"/>
	</notification>
	<notification name="BlockLoginInfo">
		[REASON]
		<usetemplate name="okbutton" yestext="Aceptar"/>
	</notification>
	<notification name="FireStormReqInfo">
		[NAME] te solicita que le envíes información sobre tu configuración de Firestorm (Ésta es la misma información que puedes encontrar en Ayuda->Acerca de Firestorm)    
[REASON]
¿Aceptas enviarle esta información?
		<form name="form">
			<button name="Yes" text="Sí"/>
			<button name="No" text="No"/>
		</form>
	</notification>
	<notification name="PhantomOn">
		Modo fantasma activado.
	</notification>
	<notification name="PhantomOff">
		Modo fantasma desactivado.
	</notification>
	<notification label="Restablecer todas las configuraciones" name="FirestormClearSettingsPrompt">
	Restablecer todas las configuraciones puede ser útil si estás experimentando problemas, aunque tendrás que repetir todas las personalizaciones que hayas podido hacer a la configuración por defecto. 

¿Estás seguro/a de que quieres proceder?
		<usetemplate name="okcancelbuttons" notext="No" yestext="Sí"/>
	</notification>
	<notification name="SettingsWillClear">
		La configuración será restablecida tras reiniciar [APP_NAME].
	</notification>
	<notification name="CantAddGrid">
No se ha podido añadir [GRID] a la lista de redes.
[REASON] contactar con el soporte de [GRID].
		<usetemplate name="okbutton" yestext="Aceptar"/>
	</notification>
	<notification name="FirstPhoenixContactSetOpen">
	¡Ésta es la primera vez que abres la ventana de Grupos de Contactos!
Esta ventana te permitirá organizar tus amigos en grupos.

Para empezar, escribe un nombre de grupo,
y pulsa el botón Crear Grupo.

Para añadir a alguien a ese grupo, haz clic o ctrl+clic en algunos amigos,
haz clic con el botón derecho del ratón sobre alguno de ellos y añádelos a un grupo.

Para encontrar un amigo determinado, simplemente empieza a escribir su nombre.
	</notification>
	<notification name="FirstPhoenixContactSetNonFriend">
¡Has añadido a la ventana de Grupos de Contactos a alguien que no está en tu lista de amigos!
Puedes hacerlo con tal de colorear y renombrar gente.
Ten en cuenta que, de todas formas, los teleportes masivos y las llamadas de conferencia sólo se enviarán a gente de tu lista de amigos.

Puedes eliminarlos de la lista haciéndoles clic con el botón derecho del ratón y eligiendo la opción.
	</notification>
	<notification name="FirstPhoenixContactSetRename">
		¡Has renombrado un avatar!
Esto reemplazará el displayname del avatar con el que tú elijas.

Ten en cuenta que la propagación del cambio en el resto del visor puede llevar un tiempo.

Puedes eliminar este nombre haciéndole clic con el botón derecho y eligiendo Eliminar alias.
	</notification>
	<notification name="ParticleScriptFindFolderFailed">
		No se ha podido encontrar una carpeta en el inventario para el nuevo script.
	</notification>
	<notification name="ParticleScriptCreationFailed">
		No se ha podido crear el nuevo script para este sistema de partículas.
	</notification>
	<notification name="ParticleScriptNotFound">
		No se ha podido encontrar el recién creado script para este sistema de partículas.
	</notification>
	<notification name="ParticleScriptCreateTempFileFailed">
		No se ha podido crear el fichero temporal para la subida del script.
	</notification>
	<notification name="ParticleScriptInjected">
		Script de partículas inyectado con éxito.
		<form name="form">
			<ignore name="ignore" text="Un script de partículas ha sido inyectado en un objeto."/>
		</form>
	</notification>
	<notification name="ParticleScriptCapsFailed">
		No se ha podido inyectar el script en el objeto. La petición de capacidades obtuvo una dirección vacía.
	</notification>
	<notification name="ParticleScriptCopiedToClipboard">
		El script LSL para crear este sistema de partículas ha sido copiado a tu portapapeles. Ahora puedes pegarlo en un nuevo script para usarlo.
		<form name="form">
			<ignore name="ignore" text="Un script de partículas ha sido copiado a mi portapapeles"/>
		</form>
	</notification>
	<notification name="DebugSettingsWarning">
		¡Cuidado! ¡El uso de la ventana de Configuraciones del Depurador no está soportado! Cambiar estas configuraciones puede impactar severamente en tu experiencia y puede ocasionar pérdia de datos, funcionalidad o incluso el acceso al servicio. Por favor no cambies ningún valor sin saber exactamente lo que estás haciendo.
		<form name="form">
			<ignore name="ignore" text="Mensaje de advertencia sobre las Configuraciones del Depurador"/>
		</form>
	</notification>
	<notification name="ControlNameCopiedToClipboard">
		El nombre de esta configuración del depurador se ha copiado a tu portapapeles. Ahora puedes pegarlo en cualquier otro sitio para usarlo.
		<form name="form">
			<ignore name="ignore" text="Un nombre de configuración del depurador se ha copiado a mi portapapeles"/>
		</form>
	</notification>
	<notification name="SanityCheck">
		[APP_NAME] ha detectado un posible problema en tu configuración:

[SANITY_MESSAGE]

Razón: [SANITY_COMMENT]

Configuración actual: [CURRENT_VALUE]
		<form name="form">
			<ignore name="ignore" text="Un control de configuración no ha superado la comprobación de validez."/>
		</form>
	</notification>
	<notification name="TeleportToAvatarNotPossible">
		No es posible teleportarse a la posición de este avatar porque se desconoce su posición exacta.
		<tag>fail</tag>
	</notification>
	<notification name="CacheEmpty">
		La cache del visor está vacía. Por favor, ten en cuenta que puedes sufrir de lentitud de movimiento y de inventario mientras se carga el nuevo contenido.
	</notification>
	<notification name="FirstJoinSupportGroup">
		¡Bienvenido al Grupo de Soporte de Phoenix/Firestorm Viewer!
Para facilitar el soporte, se recomienda que publiques la versión de tu visor en el grupo. Puedes mostrar la versión de tu visor delante de cada mensaje que envías al grupo. Nuestros miembros de soporte pueden darte respuestas más adecuadas si saben qué visor estás usando.

Puedes activar y desactivar esta función en cualquier momento usando la casilla existente en la ventana del chat del grupo.

¿Quieres activar la identificación automática de la versión de tu visor?
		<form name="form">
			<button name="OK_okcancelignore" text="Sí"/>
			<button name="Cancel_okcancelignore" text="No"/>
			<ignore name="ignore" text="Te has unido al Grupo de Soporte de Phoenix/Firestorm"/>
		</form>
	</notification>
</notifications><|MERGE_RESOLUTION|>--- conflicted
+++ resolved
@@ -93,24 +93,6 @@
 		Se ha creado una carpeta nueva para cada objeto que has transferido al nivel superior de tu Buzón de salida de comerciante.
 		<usetemplate ignoretext="Se ha creado una carpeta nueva en el Buzón de salida de comerciante" name="okignore" yestext="OK"/>
 	</notification>
-<<<<<<< HEAD
-	<notification name="OutboxFolderCreated">
-		<unique/>
-		Ha sido creada una nueva carpeta en el nivel superior de tu Merchant Outbox para cada item que has transferido.
-		
-		<usetemplate ignoretext="Se ha creado una nueva carpeta en tu Merchant Outbox" name="okignore" yestext="Aceptar"/>
-	</notification>
-	<notification name="OutboxImportComplete">
-		Completado
-		
-		Todas las carpetas han sido enviadas a Marketplace con éxito.
-
-		<usetemplate ignoretext="Se han enviado todas las carpetas a Marketplace" name="okignore" yestext="Aceptar"/>
-	</notification>
-	<notification name="OutboxUploadComplete">
-		Envío al mercado finalizado.
-		<usetemplate name="okbutton" yestext="¡Hurra!"/>
-=======
 	<notification name="OutboxImportComplete">
 		Éxito
 
@@ -124,7 +106,6 @@
 
 Puedes consultar más información en el [[MARKETPLACE_IMPORTS_URL] registro de errores].
 		<usetemplate name="okbutton" yestext="OK"/>
->>>>>>> a519e34f
 	</notification>
 	<notification name="OutboxImportFailed">
 		Error de transferencia
@@ -1490,15 +1471,9 @@
 		<usetemplate ignoretext="Confirmar antes de devolver objetos a sus propietarios." name="okcancelignore" notext="Cancelar" yestext="Aceptar"/>
 	</notification>
 	<notification name="GroupLeaveConfirmMember">
-<<<<<<< HEAD
-		Actualmente, eres miembro del grupo [GROUP].
-¿Quieres abandonar el grupo?
-		<usetemplate name="okcancelbuttons" notext="Cancelar" yestext="Aceptar"/>
-=======
 		Actualmente perteneces al grupo &lt;nolink&gt;[GROUP]&lt;/nolink&gt;.
 ¿Deseas abandonar el grupo?
-		<usetemplate name="okcancelbuttons" notext="Cancelar" yestext="OK"/>
->>>>>>> a519e34f
+		<usetemplate name="okcancelbuttons" notext="Cancelar" yestext="Aceptar"/>
 	</notification>
 	<notification name="ConfirmKick">
 		¿Realmente quieres expulsar a todos los residentes fuera de la red de simuladores?
