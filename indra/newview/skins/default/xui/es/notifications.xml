--- conflicted
+++ resolved
@@ -3387,9 +3387,12 @@
 		La transformación de voz activa ha caducado y se ha aplicado tu configuración de voz normal. 
 [[URL] Pulsa aquí] para renovar la suscripción. 
 
-<<<<<<< HEAD
 Si eres un miembro Premium [[PREMIUM_URL] pulsa aquí] para recibir tu beneficio de transformación de voz.
 	</notification>
+	<notification name="VoiceEffectsWillExpire">Una o más de tus transformaciones de voz caducarán en menos de [INTERVAL] días. 
+[[URL] Pulsa aquí] para renovar la suscripción 
+
+Si eres un miembro Premium [[PREMIUM_URL] pulsa aquí] para recibir tu beneficio de transformación de voz.</notification>
 	<notification name="VoiceEffectsNew">
 		Están disponibles nuevos filtros de voz.
 	</notification>
@@ -3418,23 +3421,6 @@
 		En muy poco tiempo, se han recibido muchas SLurls desde un navegador que no es de confianza.
 Por tu seguridad, serán bloqueadas durante unos segundos.
 	</notification>
-=======
-Si eres un miembro Premium [[PREMIUM_URL] pulsa aquí] para recibir tu beneficio de transformación de voz.</notification>
-	<notification name="VoiceEffectsWillExpire">Una o más de tus transformaciones de voz caducarán en menos de [INTERVAL] días. 
-[[URL] Pulsa aquí] para renovar la suscripción 
-
-Si eres un miembro Premium [[PREMIUM_URL] pulsa aquí] para recibir tu beneficio de transformación de voz.</notification>
-	<notification name="VoiceEffectsNew">Están disponibles nuevas transformaciones de voz.</notification>
-	<notification name="Cannot enter parcel: not a group member">Sólo los miembros de un grupo determinado pueden visitar esta zona.</notification>
-	<notification name="Cannot enter parcel: banned">No puedes entrar en esta parcela, se te ha prohibido el acceso.</notification>
-	<notification name="Cannot enter parcel: not on access list">No puedes entrar en esta parcela, no estás en la lista de acceso.</notification>
-	<notification name="VoiceNotAllowed">No tienes permiso para conectarte al chat de voz de [VOICE_CHANNEL_NAME].</notification>
-	<notification name="VoiceCallGenericError">Se ha producido un error al intentar conectarte al [VOICE_CHANNEL_NAME]. Por favor, inténtalo más tarde.</notification>
-	<notification name="UnsupportedCommandSLURL">No se admite el formato de la SLurl que has pulsado.</notification>
-	<notification name="BlockedSLURL">Por tu seguridad, se ha bloqueado una SLurl recibida de un navegador no de confianza.</notification>
-	<notification name="ThrottledSLURL">En muy poco tiempo, se han recibido muchas SLurls desde un navegador que no es de confianza.
-Por tu seguridad, serán bloqueadas durante unos segundos.</notification>
->>>>>>> e74b48e6
 	<notification name="IMToast">
 		[MESSAGE]
 		<form name="form">
