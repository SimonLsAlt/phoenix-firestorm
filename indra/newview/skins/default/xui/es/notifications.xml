<?xml version="1.0" encoding="utf-8"?>
<notifications>
	<global name="skipnexttime">
		No mostrarme esto otra vez
	</global>
	<global name="alwayschoose">
		Elegir siempre esta opción
	</global>
	<global name="implicitclosebutton">
		Cerrar
	</global>
	<template name="okbutton">
		<form>
			<button name="OK_okbutton" text="$yestext"/>
		</form>
	</template>
	<template name="okignore">
		<form>
			<button name="OK_okignore" text="$yestext"/>
		</form>
	</template>
	<template name="okcancelbuttons">
		<form>
			<button name="OK_okcancelbuttons" text="$yestext"/>
			<button name="Cancel_okcancelbuttons" text="$notext"/>
		</form>
	</template>
	<template name="okcancelignore">
		<form>
			<button name="OK_okcancelignore" text="$yestext"/>
			<button name="Cancel_okcancelignore" text="$notext"/>
		</form>
	</template>
	<template name="okhelpbuttons">
		<form>
			<button name="OK_okhelpbuttons" text="$yestext"/>
			<button name="Help" text="$helptext"/>
		</form>
	</template>
	<template name="okhelpignore">
		<form>
			<button name="OK_okhelpignore" text="$yestext"/>
			<button name="Help_okhelpignore" text="$helptext"/>
			<ignore text="$ignoretext"/>
		</form>
	</template>
	<template name="yesnocancelbuttons">
		<form>
			<button name="Yes" text="$yestext"/>
			<button name="No" text="$notext"/>
			<button name="Cancel_yesnocancelbuttons" text="$canceltext"/>
		</form>
	</template>
	<notification functor="GenericAcknowledge" label="Mensaje de notificación desconocida" name="MissingAlert">
		Tu versión de [APP_NAME] no sabe cómo mostrar la notificación que acaba de recibir. Por favor, comprueba que tienes instalada la última versión del Visor.

Detalles del error: la notificación de nombre &apos;[_NAME]&apos; no se ha encontrado en notifications.xml.
		<usetemplate name="okbutton" yestext="Aceptar"/>
	</notification>
	<notification name="FloaterNotFound">
		Error: no se pudieron encontrar estos controles:

[CONTROLS]
		<usetemplate name="okbutton" yestext="Aceptar"/>
	</notification>
	<notification name="TutorialNotFound">
		Actualmente, no hay un tutorial disponible.
		<usetemplate name="okbutton" yestext="Aceptar"/>
	</notification>
	<notification name="GenericAlert">
		[MESSAGE]
	</notification>
	<notification name="GenericAlertYesCancel">
		[MESSAGE]
		<usetemplate name="okcancelbuttons" notext="Cancelar" yestext="Sí"/>
	</notification>
	<notification name="BadInstallation">
		Ha habido un error actualizando [APP_NAME]. Por favor, [http://get.secondlife.com descarga la última versión] del Visor.
		<usetemplate name="okbutton" yestext="Aceptar"/>
	</notification>
	<notification name="LoginFailedNoNetwork">
		No se puede conectar con [SECOND_LIFE_GRID].
    &apos;[DIAGNOSTIC]&apos;
Asegúrate de que tu conexión a Internet está funcionando adecuadamente.
		<usetemplate name="okbutton" yestext="Aceptar"/>
	</notification>
	<notification name="MessageTemplateNotFound">
		No se ha encontrado la plantilla de mensaje [PATH].
		<usetemplate name="okbutton" yestext="Aceptar"/>
	</notification>
	<notification name="WearableSave">
		¿Guardar los cambios en las ropas o partes del cuerpo actuales?
		<usetemplate canceltext="Cancelar" name="yesnocancelbuttons" notext="No guardarlos" yestext="Guardarlos"/>
	</notification>
	<notification name="ConfirmNoCopyToOutbox">
		No tienes permiso para copiar uno o varios de estos objetos en el Buzón de salida de comerciante. Puedes moverlos o dejártelos.
		<usetemplate name="okcancelbuttons" notext="No mover objeto(s)" yestext="Mover objeto(s)"/>
	</notification>
	<notification name="OutboxFolderCreated">
		Se ha creado una carpeta nueva para cada objeto que has transferido al nivel superior de tu Buzón de salida de comerciante.
		<usetemplate ignoretext="Se ha creado una carpeta nueva en el Buzón de salida de comerciante" name="okignore" yestext="OK"/>
	</notification>
	<notification name="OutboxImportComplete">
		Éxito

Todas las carpetas se han enviado correctamente al Mercado.
		<usetemplate ignoretext="Todas las carpetas enviadas al Mercado" name="okignore" yestext="OK"/>
	</notification>
	<notification name="OutboxImportHadErrors">
		Algunas carpetas no se han transferido

Han ocurrido errores al enviar algunas carpetas al Mercado. Dichas carpetas todavía están en tu Buzón de salida de comerciante.

Puedes consultar más información en el [[MARKETPLACE_IMPORTS_URL] registro de errores].
		<usetemplate name="okbutton" yestext="OK"/>
	</notification>
	<notification name="OutboxImportFailed">
		Error de transferencia

No se han enviado carpetas al Mercado a causa de un error del sistema o de la red. Vuelve a intentarlo más tarde.
		<usetemplate name="okbutton" yestext="OK"/>
	</notification>
	<notification name="OutboxInitFailed">
		Error al inicializar el mercado

La inicialización del mercado ha fallado por un error del sistema o de la red. Vuelve a intentarlo más tarde.
		<usetemplate name="okbutton" yestext="OK"/>
	</notification>
	<notification name="CompileQueueSaveText">
		Hubo un problema al subir el texto de un script por la siguiente razón: [REASON]. Por favor, inténtalo más tarde.
	</notification>
	<notification name="CompileQueueSaveBytecode">
		Hubo un problema al subir el script compilado por la siguiente razón: [REASON]. Por favor, inténtalo más tarde.
	</notification>
	<notification name="WriteAnimationFail">
		Hubo un problema al escribir los datos de la animación. Por favor, inténtalo más tarde.
	</notification>
	<notification name="UploadAuctionSnapshotFail">
		Hubo un problema al subir la foto de la subasta por la siguiente razón: [REASON]
	</notification>
	<notification name="UnableToViewContentsMoreThanOne">
		No se puede ver a la vez los contenidos de más de un ítem. Por favor, elige un solo objeto y vuelve a intentarlo.
	</notification>
	<notification name="SaveClothingBodyChanges">
		¿Guardar todos los cambios en la ropa y partes del cuerpo?
		<usetemplate canceltext="Cancelar" name="yesnocancelbuttons" notext="No guardarlos" yestext="Guardarlos todos"/>
	</notification>
	<notification name="FriendsAndGroupsOnly">
		Quienes no sean tus amigos no sabrán que has elegido ignorar sus llamadas y mensajes instantáneos.
		<usetemplate name="okbutton" yestext="Aceptar"/>
	</notification>
	<notification name="FavoritesOnLogin">
		Nota: Al activar esta opción, cualquiera que utilice este ordenador podrá ver tu lista de lugares favoritos.
		<usetemplate name="okbutton" yestext="Aceptar"/>
	</notification>
	<notification name="GrantModifyRights">
		Al conceder permisos de modificación a otro Residente, le estás permitiendo cambiar, borrar o tomar CUALQUIER objeto que tengas en el mundo. Sé MUY cuidadoso al conceder este permiso.
¿Quieres conceder permisos de modificación a [NAME]?
		<usetemplate name="okcancelbuttons" notext="No" yestext="Sí"/>
	</notification>
	<notification name="GrantModifyRightsMultiple">
		Al conceder permisos de modificación a otro Residente, le estás permitiendo cambiar CUALQUIER objeto que tengas en el mundo. Sé MUY cuidadoso al conceder este permiso.
¿Quieres conceder permisos de modificación a los Residentes elegidos?
		<usetemplate name="okcancelbuttons" notext="No" yestext="Sí"/>
	</notification>
	<notification name="RevokeModifyRights">
		¿Quieres retirar los permisos de modificación a [NAME]?
		<usetemplate name="okcancelbuttons" notext="No" yestext="Sí"/>
	</notification>
	<notification name="RevokeModifyRightsMultiple">
		¿Quieres revocar los derechos de modificación a los residentes seleccionados?
		<usetemplate name="okcancelbuttons" notext="No" yestext="Sí"/>
	</notification>
	<notification name="UnableToCreateGroup">
		No se ha podido crear el grupo.
[MESSAGE]
		<usetemplate name="okbutton" yestext="Aceptar"/>
	</notification>
	<notification name="PanelGroupApply">
		[NEEDS_APPLY_MESSAGE]
[WANT_APPLY_MESSAGE]
		<usetemplate canceltext="Cancelar" name="yesnocancelbuttons" notext="Ignorar los cambios" yestext="Aplicar los cambios"/>
	</notification>
	<notification name="MustSpecifyGroupNoticeSubject">
		Para enviar un aviso de grupo debes especificar un asunto.
		<usetemplate name="okbutton" yestext="Aceptar"/>
	</notification>
	<notification name="AddGroupOwnerWarning">
		Vas a añadir miembros al rol de [ROLE_NAME].
No podrás retirarles ese rol, sino que deberán renunciar a él por sí mismos.
¿Estás seguro de que quieres seguir?
		<usetemplate ignoretext="Confirmar que vas a añadir un nuevo propietario al grupo" name="okcancelignore" notext="No" yestext="Sí"/>
	</notification>
	<notification name="AssignDangerousActionWarning">
		Vas a añadir la capacidad &apos;[ACTION_NAME]&apos; al rol &apos;[ROLE_NAME]&apos;.

 *ATENCIÓN*
 Todos los miembros con esta capacidad podrán asignarse a sí mismos -y a otros miembros- roles con mayores poderes de los que actualmente tienen. Potencialmente, podrían elevarse hasta poderes cercanos a los del propietario. Asegúrate de lo que estás haciendo antes de otorgar esta capacidad.
¿Añadir esta capacidad a &apos;[ROLE_NAME]&apos;?
		<usetemplate name="okcancelbuttons" notext="No" yestext="Sí"/>
	</notification>
	<notification name="AssignDangerousAbilityWarning">
		Vas a añadir la capacidad &apos;[ACTION_NAME]&apos; al rol &apos;[ROLE_NAME]&apos;.

 *ATENCIÓN*
 Todos los miembros con esta capacidad podrán asignarse a sí mismos -y a otros miembros- todas las capacidades, elevándose hasta poderes cercanos a los del propietario.
¿Añadir esta capacidad a &apos;[ROLE_NAME]&apos;?
		<usetemplate name="okcancelbuttons" notext="No" yestext="Sí"/>
	</notification>
	<notification name="AttachmentDrop">
		Vas a soltar tu accesorio.
    ¿Estás seguro de que quieres continuar?
		<usetemplate ignoretext="Confirmar antes de soltar accesorios" name="okcancelignore" notext="No" yestext="Sí"/>
	</notification>
	<notification name="JoinGroupCanAfford">
		Entrar a este grupo cuesta [COST] L$.
¿Quieres hacerlo?
		<usetemplate name="okcancelbuttons" notext="Cancelar" yestext="Entrar"/>
	</notification>
	<notification name="JoinGroupNoCost">
		Vas a entrar al grupo [NAME].
¿Quieres seguir?
		<usetemplate name="okcancelbuttons" notext="Cancelar" yestext="Entrar"/>
	</notification>
	<notification name="JoinGroupCannotAfford">
		Entrar a este grupo cuesta [COST] L$.
No tienes dinero suficiente para entrar.
	</notification>
	<notification name="CreateGroupCost">
		Crear este grupo te costará [COST] L$.
Los grupos necesitan más de un miembro. Si no, son borrados permanentemente.
Por favor, invita a miembros en las próximas 48 horas.
		<usetemplate canceltext="Cancelar" name="okcancelbuttons" notext="Cancelar" yestext="Crear un grupo por [COST] L$"/>
	</notification>
	<notification name="LandBuyPass">
		Por [COST] L$ puedes entrar a este terreno (&apos;[PARCEL_NAME]&apos;) durante [TIME] horas. ¿Comprar un pase?
		<usetemplate name="okcancelbuttons" notext="Cancelar" yestext="Aceptar"/>
	</notification>
	<notification name="SalePriceRestriction">
		El precio de venta tiene que ser mayor de 0 L$ si la venta es a cualquiera.
Por favor, elige a alguien concreto como comprador si la venta es por 0 L$.
	</notification>
	<notification name="ConfirmLandSaleChange">
		Los [LAND_SIZE] m² de terreno seleccionados se van a poner a la venta.
El precio de venta será de [SALE_PRICE] L$, y se autorizará la compra sólo a [NAME].
		<usetemplate name="okcancelbuttons" notext="Cancelar" yestext="Aceptar"/>
	</notification>
	<notification name="ConfirmLandSaleToAnyoneChange">
		ATENCIÓN: Marcando &apos;vender a cualquiera&apos; hace que tu terreno esté disponible para toda la comunidad de [CURRENT_GRID], incluso para quienes no están en esta región.

Los [LAND_SIZE] m² seleccionados de terreno se van a poner a la venta.
El precio de venta será de [SALE_PRICE] L$ y se autoriza la compra a [NAME].
		<usetemplate name="okcancelbuttons" notext="Cancelar" yestext="Aceptar"/>
	</notification>
	<notification name="ReturnObjectsDeededToGroup">
		¿Estás seguro de que quieres devolver todos los objetos de esta parcela que estén compartidos con el grupo &apos;[NAME]&apos; al inventario de su propietario anterior?

*ATENCIÓN* ¡Esto borrará los objetos no transferibles que se hayan cedido al grupo!

Objetos: [N]
		<usetemplate name="okcancelbuttons" notext="Cancelar" yestext="Aceptar"/>
	</notification>
	<notification name="ReturnObjectsOwnedByUser">
		¿Estás seguro de que quieres devolver al inventario de &apos;[NAME]&apos; todos los objetos que sean de su propiedad en esta parcela?

Objetos: [N]
		<usetemplate name="okcancelbuttons" notext="Cancelar" yestext="Aceptar"/>
	</notification>
	<notification name="ReturnObjectsOwnedBySelf">
		¿Estás seguro de que quieres devolver a tu inventario todos los objetos de los que eres propietario en esta parcela?

Objetos: [N]
		<usetemplate name="okcancelbuttons" notext="Cancelar" yestext="Aceptar"/>
	</notification>
	<notification name="ReturnObjectsNotOwnedBySelf">
		¿Estás seguro de que quieres devolver todos los objetos de los que NO eres propietario en esta parcela al inventario de sus propietarios?
Los objetos transferibles que se hayan transferido al grupo se devolverán a sus propietarios previos.

*ATENCIÓN* ¡Esto borrará los objetos no transferibles que se hayan cedido al grupo!

Objetos: [N]
		<usetemplate name="okcancelbuttons" notext="Cancelar" yestext="Aceptar"/>
	</notification>
	<notification name="ReturnObjectsNotOwnedByUser">
		¿Estás seguro de que quieres devolver todos los objetos de esta parcela que NO sean propiedad de [NAME] al inventario de sus propietarios?
Los objetos transferibles que se hayan transferido al grupo se devolverán a sus anteriores propietarios.

*ATENCIÓN* ¡Esto borrará los objetos no transferibles que se hayan cedido al grupo!

Objetos: [N]
		<usetemplate name="okcancelbuttons" notext="Cancelar" yestext="Aceptar"/>
	</notification>
	<notification name="ReturnAllTopObjects">
		¿Estás seguro de que quieres devolver al inventario de su propietario todos los objetos de la lista?
		<usetemplate name="okcancelbuttons" notext="Cancelar" yestext="Aceptar"/>
	</notification>
	<notification name="DisableAllTopObjects">
		¿Estás seguro de que quieres desactivar todos los objetos de esta región?
		<usetemplate name="okcancelbuttons" notext="Cancelar" yestext="Aceptar"/>
	</notification>
	<notification name="ReturnObjectsNotOwnedByGroup">
		¿Devolver a sus propietarios los objetos de esta parcela que NO estén compartidos con el grupo [NAME]?

Objetos: [N]
		<usetemplate name="okcancelbuttons" notext="Cancelar" yestext="Aceptar"/>
	</notification>
	<notification name="UnableToDisableOutsideScripts">
		No se pueden desactivar los scripts.
Toda esta región tiene activado el &apos;daño&apos;.
Para que funcionen las armas los scripts deben estar activados.
	</notification>
	<notification name="MultipleFacesSelected">
		Están seleccionadas varias caras.
Si sigues con esta acción, en las diferentes caras del objeto aparecerán distintas instancias de los medios.
Para colocar los medios en una sola cara, marca la opción &apos;Elegir la cara&apos; y pulsa en la cara adecuada del objeto, y luego pulsa &apos;+&apos;.
		<usetemplate ignoretext="Los medios se configurarán en todas las caras seleccionadas" name="okcancelignore" notext="Cancelar" yestext="Aceptar"/>
	</notification>
	<notification name="MustBeInParcel">
		Para configurar el Punto de llegada de la parcela,
debes estar dentro de ella.
	</notification>
	<notification name="PromptRecipientEmail">
		Por favor, escribe una dirección de correo electrónica válida para el/los receptor(es).
	</notification>
	<notification name="PromptSelfEmail">
		Por favor, escribe tu dirección de correo electrónico.
	</notification>
	<notification name="PromptMissingSubjMsg">
		¿Enviar foto por correo electrónico con el asunto o el mensaje por defecto?
		<usetemplate name="okcancelbuttons" notext="Cancelar" yestext="Aceptar"/>
	</notification>
	<notification name="ErrorProcessingSnapshot">
		Error al procesar los datos de la foto.
	</notification>
	<notification name="ErrorEncodingSnapshot">
		Error al codificar la foto.
	</notification>
	<notification name="ErrorUploadingPostcard">
		Hubo un problema al enviar la foto por la siguiente razón: [REASON]
	</notification>
	<notification name="ErrorUploadingReportScreenshot">
		Hubo un problema al subir la captura de pantalla del informe por la siguiente razón: [REASON]
	</notification>
	<notification name="MustAgreeToLogIn">
		Debes aceptar las Condiciones del Servicio para continuar el inicio de sesión en [CURRENT_GRID].
	</notification>
	<notification name="CouldNotPutOnOutfit">
		No se ha podido poner el vestuario.
La carpeta del vestuario no contiene partes del cuerpo, accesorios o ropa.
	</notification>
	<notification name="CannotWearTrash">
		No puedes ponerte ropas o partes del cuerpo que estén en la Papelera
	</notification>
	<notification name="MaxAttachmentsOnOutfit">
		No se puede anexar el objeto.
Se ha superado el límite máximo de [MAX_ATTACHMENTS] accesorios. Por favor, quítate alguno.
	</notification>
	<notification name="CannotWearInfoNotComplete">
		No puedes vestirte este ítem porque aún no se ha cargado. Por favor, inténtalo de nuevo en un minuto.
	</notification>
	<notification name="MustHaveAccountToLogIn">
		Lo sentimos. Se ha quedado algún campo en blanco.
Tienes que volver a introducir el nombre de usuario de tu avatar.

Necesitas una cuenta para acceder a [CURRENT_GRID]. ¿Te gustaría crear una ahora?
		<url name="url">
			[create_account_url]
		</url>
		<usetemplate name="okcancelbuttons" notext="Volver a intentarlo" yestext="Crear una cuenta nueva"/>
	</notification>
	<notification name="InvalidCredentialFormat">
		Escribe el nombre de usuario o el nombre y el apellido de tu avatar en el campo Nombre de usuario y reintenta el inicio de sesión.
	</notification>
	<notification name="InvalidGrid">
		&apos;[GRID]&apos; no es un identificador de cuadrícula válido.
	</notification>
	<notification name="InvalidLocationSLURL">
		Tu localización inicial no especifica una cuadrícula válida.
	</notification>
	<notification name="DeleteClassified">
		¿Borrar el clasificado &apos;[NAME]&apos;?
No se reembolsarán las cuotas pagadas.
		<usetemplate name="okcancelbuttons" notext="Cancelar" yestext="Aceptar"/>
	</notification>
	<notification name="DeleteMedia">
		Has elegido borrar los medios asociados a esta cara.
¿Estás seguro de que quieres continuar?
		<usetemplate ignoretext="Confirmar antes de borrar los medios de un objeto" name="okcancelignore" notext="No" yestext="Sí"/>
	</notification>
	<notification name="ClassifiedSave">
		¿Guardar los cambios en el clasificado [NAME]?
		<usetemplate canceltext="Cancelar" name="yesnocancelbuttons" notext="No guardar" yestext="Guardar"/>
	</notification>
	<notification name="ClassifiedInsufficientFunds">
		No tienes suficiente dinero para crear un clasificado.
		<usetemplate name="okbutton" yestext="Aceptar"/>
	</notification>
	<notification name="DeleteAvatarPick">
		¿Borrar el destacado &lt;nolink&gt;[PICK]&lt;/nolink&gt;?
		<usetemplate name="okcancelbuttons" notext="Cancelar" yestext="Aceptar"/>
	</notification>
	<notification name="DeleteOutfits">
		¿Eliminar el vestuario seleccionado?
		<usetemplate name="okcancelbuttons" notext="Cancelar" yestext="Aceptar"/>
	</notification>
	<notification name="PromptGoToEventsPage">
		¿Ir a la web de eventos de [CURRENT_GRID]?
		<url name="url">
			http://secondlife.com/events/?lang=es-ES
		</url>
		<usetemplate name="okcancelbuttons" notext="Cancelar" yestext="Aceptar"/>
	</notification>
	<notification name="SelectProposalToView">
		Por favor, selecciona qué propuesta quieres ver.
	</notification>
	<notification name="SelectHistoryItemToView">
		Por favor, selecciona un ítem del historial para verlo.
	</notification>
	<notification name="CacheWillClear">
		La caché se limpiará cuando reinicies [APP_NAME].
	</notification>
	<notification name="CacheWillBeMoved">
		La caché se moverá cuando reinicies [APP_NAME].
Nota: esto vaciará la caché.
	</notification>
	<notification name="ChangeConnectionPort">
		La configuración del puerto tendrá efecto cuando reinicies [APP_NAME].
	</notification>
	<notification name="ChangeSkin">
		La nueva skin se aplicará tras reiniciar [APP_NAME].
		<form name="form">
			<ignore name="ignore" text="Se ha seleccionado una nueva skin en Preferencias."/>
		</form>
	</notification>
	<notification name="ChangeSkin">
		Verás la nueva apariencia cuando reinicies [APP_NAME].
	</notification>
	<notification name="ChangeLanguage">
		El cambio de idioma tendrá efecto cuando reinicies [APP_NAME].
	</notification>
	<notification name="GoToAuctionPage">
		¿Ir a la página web de [CURRENT_GRID] para ver los detalles de la subasta
o hacer una puja?
		<usetemplate name="okcancelbuttons" notext="Cancelar" yestext="Aceptar"/>
	</notification>
	<notification name="SaveChanges">
		¿Guardar los cambios?
		<usetemplate canceltext="Cancelar" name="yesnocancelbuttons" notext="No guardar" yestext="Guardar"/>
	</notification>
	<notification name="GestureSaveFailedTooManySteps">
		Fallo al guardar el gesto.
El gesto tiene demasiados pasos.
Intenta quitarle algunos y vuelve a guardarlo.
	</notification>
	<notification name="GestureSaveFailedTryAgain">
		Fallo al guardar el gesto. Por favor, vuelve a intentarlo en un minuto.
	</notification>
	<notification name="GestureSaveFailedObjectNotFound">
		No se ha podido guardar el gesto porque no se pudo encontrar el objeto o el inventario del objeto asociado.
El objeto debe de haber sido borrado o estar fuera de alcance (&apos;out of range&apos;).
	</notification>
	<notification name="GestureSaveFailedReason">
		Al guardar un gesto se ha producido un problema por: [REASON]. Por favor, vuelve a intentar guardarlo más tarde.
	</notification>
	<notification name="SaveNotecardFailObjectNotFound">
		No se ha podido guardar la nota porque no se pudo encontrar el objeto o el inventario del objeto asociado.
El objeto debe de haber sido borrado o estar fuera de alcance (&apos;out of range&apos;).
	</notification>
	<notification name="SaveNotecardFailReason">
		Al guardar una nota se ha producido un problema por: [REASON]. Por favor, vuelve a intentar guardarla más tarde.
	</notification>
	<notification name="ScriptCannotUndo">
		No se han podido deshacer todos los cambios en tu versión del script.
¿Quieres cargar la última versión guardada en el servidor?
(**Cuidado** No podrás deshacer esta operación).
		<usetemplate name="okcancelbuttons" notext="Cancelar" yestext="Aceptar"/>
	</notification>
	<notification name="SaveScriptFailReason">
		Al guardar un script se ha producido un problema por: [REASON]. Por favor, vuelve a intentar guardarlo más tarde.
	</notification>
	<notification name="SaveScriptFailObjectNotFound">
		No se ha podido guardar el script porque no se pudo encontrar el objeto en que está incluído.
El objeto debe de haber sido borrado o estar fuera de alcance (&apos;out of range&apos;)..
	</notification>
	<notification name="SaveBytecodeFailReason">
		Al guardar un script compilado se ha producido un problema por: [REASON]. Por favor, vuelve a intentar guardarlo más tarde.
	</notification>
	<notification name="StartRegionEmpty">
		No está definida tu región inicial.
Por favor, escribe el nombre de la región en el cuadro de Posición inicial o elige para esa posición Mi Base o Mi última posición.
		<usetemplate name="okbutton" yestext="Aceptar"/>
	</notification>
	<notification name="CouldNotStartStopScript">
		No se ha podido ejecutar o detener el script porque no se pudo encontrar el objeto en que está incluído.
El objeto debe de haber sido borrado o estar fuera de alcance (&apos;out of range&apos;)..
	</notification>
	<notification name="CannotDownloadFile">
		No se ha podido descargar el archivo.
	</notification>
	<notification name="CannotWriteFile">
		No se ha podido escribir el archivo [[FILE]]
	</notification>
	<notification name="UnsupportedHardware">
		Debes saber que tu ordenador no cumple los requisitos mínimos para la utilización de [APP_NAME]. Puede que experimentes un rendimiento muy bajo. Desafortunadamente, [SUPPORT_SITE] no puede dar asistencia técnica a sistemas con una configuración no admitida.

¿Ir a [_URL] para más información?
		<url name="url" option="0">
			http://secondlife.com/support/sysreqs.php?lang=es
		</url>
		<usetemplate ignoretext="El hardware de mi ordenador no está admitido" name="okcancelignore" notext="No" yestext="Sí"/>
	</notification>
	<notification name="IntelOldDriver">
		Probablemente ya existe un controlador más reciente para tu procesador de gráficos. La actualización del controlador de gráficos puede mejorar sustancialmente el rendimiento.

    ¿Deseas visitar [_URL] para comprobar si hay controladores actualizados?
		<url name="url">
			http://www.intel.com/p/es_XL/support/detect/graphics
		</url>
		<usetemplate ignoretext="Mi controlador de gráficos no está actualizado" name="okcancelignore" notext="No" yestext="Sí"/>
	</notification>
	<notification name="UnknownGPU">
		Tu sistema usa una tarjeta gráfica que [APP_NAME] no reconoce.
Suele suceder con hardware nuevo que todavía no ha sido probado con [APP_NAME].  Probablemente todo irá bien, pero puede que tengas que ajustar tus configuraciones gráficas.
(Avatar &gt; Preferencias &gt; Gráficos).
		<form name="form">
			<ignore name="ignore" text="No se ha podido identificar mi tarjeta gráfica"/>
		</form>
	</notification>
	<notification name="DisplaySettingsNoShaders">
		[APP_NAME] se cae al iniciar los controladores gráficos.
La calidad de los gráficos se configurará en Baja para prevenir algunos errores comunes de los gráficos. Esto desactivará algunas prestaciones.
Te recomendamos actualizar los controladores de tu tarjeta gráfica.
La calidad gráfica puede ajustarse en Avatar &gt; Preferencias &gt; Gráficos.
	</notification>
	<notification name="RegionNoTerraforming">
		En la región [REGION] no se permite modificar el terreno.
	</notification>
	<notification name="CannotCopyWarning">
		No tienes permiso para copiar los elementos siguientes:
[ITEMS] y, si los das, los perderás del inventario. ¿Seguro que quieres ofrecerlos?
		<usetemplate name="okcancelbuttons" notext="No" yestext="Sí"/>
	</notification>
	<notification name="CannotGiveItem">
		No se ha podido dar el ítem del inventario.
	</notification>
	<notification name="TransactionCancelled">
		Transacción cancelada.
	</notification>
	<notification name="TooManyItems">
		No puedes dar más de 42 items en una única transferencia de inventario.
	</notification>
	<notification name="NoItems">
		No tienes permiso para transferir el ítem seleccionado.
	</notification>
	<notification name="CannotCopyCountItems">
		No tienes permiso para copiar [COUNT] de los
items seleccionados. Si los das, los perderás de tu inventario.
¿Realmente quieres darlos?
		<usetemplate name="okcancelbuttons" notext="No" yestext="Sí"/>
	</notification>
	<notification name="CannotGiveCategory">
		No tienes permiso para transferir
la carpeta seleccionada.
	</notification>
	<notification name="FreezeAvatar">
		¿Congelar a este avatar?
Temporalmente, será incapaz de moverse, usar el chat, o interactuar con el mundo.
		<usetemplate canceltext="Cancelar" name="yesnocancelbuttons" notext="Descongelarlo" yestext="Congelarlo"/>
	</notification>
	<notification name="FreezeAvatarFullname">
		¿Congelar a [AVATAR_NAME]?
Temporalmente, será incapaz de moverse, usar el chat, o interactuar con el mundo.
		<usetemplate canceltext="Cancelar" name="yesnocancelbuttons" notext="Descongelarlo" yestext="Congelarlo"/>
	</notification>
	<notification name="EjectAvatarFullname">
		¿Expulsar a [AVATAR_NAME] de tu terreno?
		<usetemplate canceltext="Cancelar" name="yesnocancelbuttons" notext="Expulsar y Prohibir el acceso" yestext="Expulsar"/>
	</notification>
	<notification name="EjectAvatarNoBan">
		¿Expulsar a este avatar de tu terreno?
		<usetemplate name="okcancelbuttons" notext="Cancelar" yestext="Expulsar"/>
	</notification>
	<notification name="EjectAvatarFullnameNoBan">
		¿Expulsar a [AVATAR_NAME] de tu terreno?
		<usetemplate name="okcancelbuttons" notext="Cancelar" yestext="Expulsar"/>
	</notification>
	<notification name="EjectAvatarFromGroup">
		Has expulsado a [AVATAR_NAME] del grupo [GROUP_NAME]
	</notification>
	<notification name="AcquireErrorTooManyObjects">
		ERROR DE ADQUISICIÓN: Demasiados objetos seleccionados.
	</notification>
	<notification name="AcquireErrorObjectSpan">
		ERROR DE ADQUISICIÓN: Los objetos están en más de una región.
Por favor, mueve todos los objetos a adquirir a la
misma región.
	</notification>
	<notification name="PromptGoToCurrencyPage">
		[EXTRA]

¿Ir a [_URL] para informarte sobre la compra de L$?
		<url name="url">
			http://secondlife.com/app/currency/?lang=es-ES
		</url>
		<usetemplate name="okcancelbuttons" notext="Cancelar" yestext="Aceptar"/>
	</notification>
	<notification name="UnableToLinkObjects">
		No se pudo enlazar estos [COUNT] objetos.
Puedes enlazar [MAX] objetos como máximo.
	</notification>
	<notification name="CannotLinkIncompleteSet">
		Sólo puedes enlazar objetos completos (no sus partes), y debes
seleccionar más de uno.
	</notification>
	<notification name="CannotLinkModify">
		Imposible enlazarlos, porque no tienes permiso para modificar
todos los objetos.

Por favor, asegúrate de que no hay ninguno bloqueado y de que eres el propietario de todos.
	</notification>
	<notification name="CannotLinkPermanent">
		Los objetos no pueden ser enlazados a través del límite de la región.
	</notification>
	<notification name="CannotLinkPermanent">
		No se pueden vincular objetos a través de límites de región.
	</notification>
	<notification name="CannotLinkDifferentOwners">
		Imposible enlazarlos porque hay objetos de distintos propietarios.

Por favor, asegúrate de que eres el propietario de todos los objetos seleccionados.
	</notification>
	<notification name="NoFileExtension">
		No hay extensión de archivo en: &apos;[FILE]&apos;

Por favor, asegúrate de que la extensión del archivo es correcta.
	</notification>
	<notification name="InvalidFileExtension">
		Extensión de archivo inválida: [EXTENSION]
Se admiten [VALIDS]
		<usetemplate name="okbutton" yestext="Aceptar"/>
	</notification>
	<notification name="CannotUploadSoundFile">
		No se pudo abrir para su lectura el archivo de sonido que has subido:
[FILE]
	</notification>
	<notification name="SoundFileNotRIFF">
		El archivo no parece ser un RIFF WAVE:
[FILE]
	</notification>
	<notification name="SoundFileNotPCM">
		El archivo no parece ser de audio PCM WAVE:
[FILE]
	</notification>
	<notification name="SoundFileInvalidChannelCount">
		El archivo no tiene un número de canales válido (debe ser mono o estéreo):
[FILE]
	</notification>
	<notification name="SoundFileInvalidSampleRate">
		No parece que el archivo tenga una frecuencia de muestreo (sample rate) adecuada (debe de ser 44.1k):
[FILE]
	</notification>
	<notification name="SoundFileInvalidWordSize">
		No parece que el archivo tenga un tamaño de palabra (word size) adecuado (debe de ser de 8 o 16 bits):
[FILE]
	</notification>
	<notification name="SoundFileInvalidHeader">
		No se encontró el fragmento &apos;data&apos; en la cabecera del WAV:
[FILE]
	</notification>
	<notification name="SoundFileInvalidTooLong">
		El archivo de audio es demasiado largo (debe ser como máximo de10 segundos):
[FILE]
	</notification>
	<notification name="ProblemWithFile">
		Problemas con el archivo [FILE]:

[ERROR]
	</notification>
	<notification name="CannotOpenTemporarySoundFile">
		No se ha podido abrir para su escritura el archivo comprimido de sonido: [FILE]
	</notification>
	<notification name="UnknownVorbisEncodeFailure">
		Codificación Vorbis desconocida, fallo en: [FILE]
	</notification>
	<notification name="CannotEncodeFile">
		No se puede codificar el archivo: [FILE]
	</notification>
	<notification name="CorruptedProtectedDataStore">
		No se pueden cumplimentar los campos de nombre de usuario y contraseña. Esto puede deberse a un cambio de configuración de la red.
		<usetemplate name="okbutton" yestext="Aceptar"/>
	</notification>
	<notification name="CorruptResourceFile">
		Archivo de recursos corrupto: [FILE]
	</notification>
	<notification name="UnknownResourceFileVersion">
		Versión desconocida de archivo de recursos Linden en el archivo: [FILE]
	</notification>
	<notification name="UnableToCreateOutputFile">
		No se ha podido crear el archivo de salida: [FILE]
	</notification>
	<notification name="DoNotSupportBulkAnimationUpload">
		Actualmente, [APP_NAME] no admite la subida masiva de animaciones en formato BVH.
	</notification>
	<notification name="CannotUploadReason">
		No se ha podido subir [FILE] por la siguiente razón: [REASON]
Por favor, inténtalo más tarde.
	</notification>
	<notification name="LandmarkCreated">
		Se ha añadido &quot;[LANDMARK_NAME]&quot; a tu carpeta [FOLDER_NAME].
	</notification>
	<notification name="LandmarkAlreadyExists">
		Ya tienes un hito de esta localización.
		<usetemplate name="okbutton" yestext="Aceptar"/>
	</notification>
	<notification name="CannotCreateLandmarkNotOwner">
		No puedes crear un hito aquí porque el propietario del terreno no lo permite.
	</notification>
	<notification name="CannotRecompileSelectObjectsNoScripts">
		No se pudo &apos;recompilar&apos;.
Selecciona un objeto con script.
	</notification>
	<notification name="CannotRecompileSelectObjectsNoPermission">
		No se pudo &apos;recompilar&apos;.

Selecciona objetos con scripts de los que tengas permiso de modificación.
	</notification>
	<notification name="CannotResetSelectObjectsNoScripts">
		No se pudo &apos;reiniciar&apos;.

Selecciona objetos con scripts.
	</notification>
	<notification name="CannotdeleteSelectObjectsNoScripts">
		No se pudo &apos;eliminar&apos;.
		
Selecciona objetos con scripts.
	</notification>
	<notification name="CannotResetSelectObjectsNoPermission">
		No se pudo &apos;reiniciar&apos;.

Selecciona objetos con scripts de los que tengas permiso de modificación.
	</notification>
	<notification name="CannotOpenScriptObjectNoMod">
		Imposible abrir el script del objeto sin permisos de modificación.
	</notification>
	<notification name="CannotSetRunningSelectObjectsNoScripts">
		No se puede configurar ningún script como &apos;ejecutándose&apos;.

Selecciona objetos con scripts.
	</notification>
	<notification name="CannotSetRunningNotSelectObjectsNoScripts">
		No se puede configurar ningún script como &apos;no ejecutándose&apos;.

Selecciona objetos con scripts.
	</notification>
	<notification name="NoFrontmostFloater">
		No hay nada que guardar.
	</notification>
	<notification name="SeachFilteredOnShortWords">
		Se ha modificado tu búsqueda
eliminando las palabras demasiado cortas.

Buscando: [FINALQUERY]
	</notification>
	<notification name="SeachFilteredOnShortWordsEmpty">
		Los términos de tu búsqueda son muy cortos,
por lo que no se ha hecho la búsqueda.
	</notification>
	<notification name="CouldNotTeleportReason">
		Fallo en el teleporte.
[REASON]
	</notification>
	<notification name="invalid_tport">
		Ha habido un problema al procesar tu petición de teleporte. Debes volver a iniciar sesión antes de poder teleportarte de nuevo.
Si sigues recibiendo este mensaje, por favor acude al [SUPPORT_SITE].
	</notification>
	<notification name="invalid_region_handoff">
		Ha habido un problema al procesar tu paso a otra región. Debes volver a iniciar sesión para poder pasar de región a región.
Si sigues recibiendo este mensaje, por favor acude al [SUPPORT_SITE].
	</notification>
	<notification name="blocked_tport">
		Lo sentimos, en estos momentos los teleportes están bloqueados. Vuelve a intentarlo en un momento. Si sigues sin poder teleportarte, desconéctate y vuelve a iniciar sesión para solucionar el problema.
	</notification>
	<notification name="nolandmark_tport">
		Lo sentimos, pero el sistema no ha podido localizar el destino de este hito.
	</notification>
	<notification name="timeout_tport">
		Lo sentimos, pero el sistema no ha podido completar el teleporte.
Vuelve a intentarlo en un momento.
	</notification>
	<notification name="noaccess_tport">
		Lo sentimos, pero no tienes acceso al destino de este teleporte.
	</notification>
	<notification name="missing_attach_tport">
		Aún no han llegado tus objetos anexados. Espera unos segundos más o desconéctate y vuelve a iniciar sesión antes de teleportarte.
	</notification>
	<notification name="too_many_uploads_tport">
		La cola de espera en esta región está actualmente obstruida, por lo que tu petición de teleporte no se atenderá en un tiempo prudencial. Por favor, vuelve a intentarlo en unos minutos o ve a una zona menos ocupada.
	</notification>
	<notification name="expired_tport">
		Lo sentimos, pero el sistema no ha podido atender tu petición de teleporte en un tiempo prudencial. Por favor, vuelve a intentarlo en unos pocos minutos.
	</notification>
	<notification name="expired_region_handoff">
		Lo sentimos, pero el sistema no ha podido completar tu paso a otra región en un tiempo prudencial. Por favor, vuelve a intentarlo en unos pocos minutos.
	</notification>
	<notification name="no_host">
		Ha sido imposible encontrar el destino del teleporte: o está desactivado temporalmente o ya no existe. Por favor, vuelve a intentarlo en unos pocos minutos.
	</notification>
	<notification name="no_inventory_host">
		En estos momentos no está disponible el sistema de inventario.
	</notification>
	<notification name="CannotSetLandOwnerNothingSelected">
		No se ha podido configurar el propietario del terreno:
no se ha seleccionado una parcela.
	</notification>
	<notification name="CannotSetLandOwnerMultipleRegions">
		No se ha podido obtener la propiedad del terreno porque la selección se extiende por varias regiones. Por favor, selecciona un área más pequeña y vuelve a intentarlo.
	</notification>
	<notification name="ForceOwnerAuctionWarning">
		Esta parcela está subastándose. Forzar su propiedad cancelará la subasta y, potencialmente, puede disgustar a algunos residentes si la puja ya ha empezado.
¿Forzar la propiedad?
		<usetemplate name="okcancelbuttons" notext="Cancelar" yestext="Aceptar"/>
	</notification>
	<notification name="CannotContentifyNothingSelected">
		No se ha podido &apos;contentify&apos;:
no se ha seleccionado una parcela.
	</notification>
	<notification name="CannotContentifyNoRegion">
		No se ha podido &apos;contentify&apos;:
no se ha seleccionado una región.
	</notification>
	<notification name="CannotReleaseLandNothingSelected">
		No se ha podido abandonar el terreno:
no se ha seleccionado una parcela.
	</notification>
	<notification name="CannotReleaseLandNoRegion">
		No se ha podido abandonar el terreno:
no se ha podido encontrar la región.
	</notification>
	<notification name="CannotBuyLandNothingSelected">
		Imposible comprar terreno:
no se ha seleccionado una parcela.
	</notification>
	<notification name="CannotBuyLandNoRegion">
		Imposible comprar terreno:
no se ha podido encontrar en qué región está.
	</notification>
	<notification name="CannotCloseFloaterBuyLand">
		No puedes cerrar la ventana de Comprar terreno hasta que [APP_NAME] calcule el precio de esta transacción.
	</notification>
	<notification name="CannotDeedLandNothingSelected">
		No se ha podido ceder el terreno:
no se ha seleccionado una parcela.
	</notification>
	<notification name="CannotDeedLandNoGroup">
		No se ha podido ceder el terreno:
no has seleccionado un grupo.
	</notification>
	<notification name="CannotDeedLandNoRegion">
		No se ha podido ceder el terreno:
Ha sido imposible encontrar en qué región está.
	</notification>
	<notification name="CannotDeedLandMultipleSelected">
		No se ha podido ceder el terreno:
has seleccionado varias parcelas.

Inténtalo seleccionando sólo una.
	</notification>
	<notification name="CannotDeedLandWaitingForServer">
		No se ha podido ceder el terreno:
esperando que el servidor informe acerca de la propiedad.

Por favor, vuelve a intentarlo.
	</notification>
	<notification name="CannotDeedLandNoTransfer">
		No se ha podido ceder el terreno:
En la región [REGION] no se permite la cesión de terrenos.
	</notification>
	<notification name="CannotReleaseLandWatingForServer">
		No se ha podido abandonar el terreno:
esperando que el servidor actualice la información de la parcela.

Vuelve a intentarlo en unos segundos.
	</notification>
	<notification name="CannotReleaseLandSelected">
		No se ha podido abandonar el terreno:
no eres propietario de todas las parcelas seleccionadas.

Por favor, selecciona una sola parcela.
	</notification>
	<notification name="CannotReleaseLandDontOwn">
		No se ha podido abandonar el terreno:
no tienes permisos sobre esta parcela.
Las parcelas de tu propiedad se muestran en verde.
	</notification>
	<notification name="CannotReleaseLandRegionNotFound">
		No se ha podido abandonar el terreno:
Ha sido imposible encontrar en qué región está.
	</notification>
	<notification name="CannotReleaseLandNoTransfer">
		No se ha podido abandonar el terreno:
En la región [REGION] no se permite la cesión de terrenos.
	</notification>
	<notification name="CannotReleaseLandPartialSelection">
		No se ha podido abandonar el terreno:
debes seleccionar toda la parcela.

Selecciona una parcela completa o divídela primero.
	</notification>
	<notification name="ReleaseLandWarning">
		Vas a abandonar [AREA] m² de terreno.
Al hacerlo dejarás de poseerlo, pero no recibirás ningún L$.

¿Abandonar este terreno?
		<usetemplate name="okcancelbuttons" notext="Cancelar" yestext="Aceptar"/>
	</notification>
	<notification name="CannotDivideLandNothingSelected">
		No se ha podido dividir el terreno:

No has seleccionado ninguna parcela.
	</notification>
	<notification name="CannotDivideLandPartialSelection">
		No se ha podido dividir el terreno:

Has seleccionado una parcela entera.
Inténtalo seleccionando una parte.
	</notification>
	<notification name="LandDivideWarning">
		Dividir este terreno lo separará en dos parcelas, cada una de las cuales tendrá su propia configuración. Tras esta operación se restablecerán algunas configuraciones a sus valores por defecto.

¿Dividir el terreno?
		<usetemplate name="okcancelbuttons" notext="Cancelar" yestext="Aceptar"/>
	</notification>
	<notification name="CannotDivideLandNoRegion">
		No se ha podido dividir el terreno:
Ha sido imposible encontrar en qué región está.
	</notification>
	<notification name="CannotJoinLandNoRegion">
		No se ha podido unir el terreno:
Ha sido imposible encontrar en qué región está.
	</notification>
	<notification name="CannotJoinLandNothingSelected">
		No se ha podido unir el terreno:
No hay parcelas seleccionadas.
	</notification>
	<notification name="CannotJoinLandEntireParcelSelected">
		No se ha podido unir el terreno:
Sólo has seleccionado una parcela.

Selecciona terreno que incluya algo de ambas parcelas.
	</notification>
	<notification name="CannotJoinLandSelection">
		No se ha podido unir el terreno:
Debes seleccionar más de una parcela.

Selecciona terreno que incluya algo de ambas parcelas.
	</notification>
	<notification name="JoinLandWarning">
		Al unir este terreno crearás una parcela más grande formada por todas aquellas que tengan parte en el rectángulo seleccionado.
Deberás reconfigurar el nombre y las opciones de la nueva parcela.

¿Unir el terreno?
		<usetemplate name="okcancelbuttons" notext="Cancelar" yestext="Aceptar"/>
	</notification>
	<notification name="ConfirmNotecardSave">
		Esta nota debe guardarse antes de que puedas copiarla o verla. ¿Guardar la nota?
		<usetemplate name="okcancelbuttons" notext="Cancelar" yestext="Aceptar"/>
	</notification>
	<notification name="ConfirmItemCopy">
		¿Copiar este ítem a tu inventario?
		<usetemplate name="okcancelbuttons" notext="Cancelar" yestext="Copiar"/>
	</notification>
	<notification name="ResolutionSwitchFail">
		Fallo al cambiar la resolución a [RESX] por [RESY]
	</notification>
	<notification name="ErrorUndefinedGrasses">
		Error, hierbas no definidas: [SPECIES]
	</notification>
	<notification name="ErrorUndefinedTrees">
		Error, árboles no definidos: [SPECIES]
	</notification>
	<notification name="CannotSaveWearableOutOfSpace">
		No se ha podido guardar el archivo &apos;[NAME]&apos;. Tendrás que liberar algo de espacio en tu disco duro y guardarlo de nuevo.
	</notification>
	<notification name="CannotSaveToAssetStore">
		No se ha podido guardar [NAME] en la almacén central de activos.
Generalmente, esto es un fallo pasajero. Por favor, personaliza y guarda el ítem de aquí a unos minutos.
	</notification>
	<notification name="YouHaveBeenLoggedOut">
		Vaya, se ha cerrado tu sesión en [CURRENT_GRID].
            [MESSAGE]
		<usetemplate name="okcancelbuttons" notext="Salir" yestext="Ver MI y Chat"/>
	</notification>
	<notification name="OnlyOfficerCanBuyLand">
		No se ha podido comprar terreno para el grupo:
no tienes permiso para comprar terreno para el grupo que tienes activado actualmente.
	</notification>
	<notification label="Añadir como amigo" name="AddFriendWithMessage">
		Los amigos pueden darse permiso para localizarse en el mapa y para saber si el otro está conectado.

¿Ofrecer amistad a [NAME]?
		<form name="form">
			<input name="message">
				¿Quieres formar parte de mis amigos?
			</input>
			<button name="Offer" text="OK"/>
			<button name="Cancel" text="Cancelar"/>
		</form>
	</notification>
	<notification label="Añadir lista de reemplazo automático" name="AddAutoReplaceList">
		Nombre de la nueva lista:
		<form name="form">
			<button name="SetName" text="OK"/>
		</form>
	</notification>
	<notification label="Cambiar nombre de la lista de reemplazo automático" name="RenameAutoReplaceList">
		El nombre &apos;[DUPNAME]&apos; ya se está utilizando.
    Escribe un nombre nuevo que sea único:
		<form name="form">
			<button name="ReplaceList" text="Reemplazar la lista actual"/>
			<button name="SetName" text="Usar un nombre nuevo"/>
		</form>
	</notification>
	<notification name="InvalidAutoReplaceEntry">
		La palabra clave debe ser una palabra única y el reemplazo no puede estar vacío.
	</notification>
	<notification name="InvalidAutoReplaceList">
		La lista de reemplazo no es válida.
	</notification>
	<notification name="SpellingDictImportRequired">
		Debes especificar un archivo, un nombre y un idioma.
	</notification>
	<notification name="SpellingDictIsSecondary">
		El diccionario [DIC_NAME] aparentemente no contiene un archivo &quot;aff&quot;, lo cual significa que es un diccionario &quot;secundario&quot;.
Puedes utilizarlo como un diccionario adicional, pero no como el diccionario principal.

Consulta https://wiki.secondlife.com/wiki/Adding_Spelling_Dictionaries
	</notification>
	<notification name="SpellingDictImportFailed">
		No se puede copiar
    [FROM_NAME]
    a
    [TO_NAME]
	</notification>
	<notification label="Guardar el vestuario" name="SaveOutfitAs">
		Guardar como un nuevo vestuario todo lo que llevo puesto:
		<form name="form">
			<input name="message">
				[DESC] (nuevo)
			</input>
			<button name="OK" text="OK"/>
			<button name="Cancel" text="Cancelar"/>
		</form>
	</notification>
	<notification label="Guardar artículo" name="SaveWearableAs">
		Guardar el ítem en mi inventario como:
		<form name="form">
			<input name="message">
				[DESC] (nuevo)
			</input>
			<button name="OK" text="OK"/>
			<button name="Cancel" text="Cancelar"/>
		</form>
	</notification>
	<notification label="Renombrar el vestuario" name="RenameOutfit">
		Nuevo nombre del vestuario:
		<form name="form">
			<input name="new_name">
				[NAME]
			</input>
			<button name="OK" text="OK"/>
			<button name="Cancel" text="Cancelar"/>
		</form>
	</notification>
	<notification name="RemoveFromFriends">
		¿Quieres romper tu amistad con [NAME]?
		<usetemplate name="okcancelbuttons" notext="Cancelar" yestext="Aceptar"/>
	</notification>
	<notification name="RemoveMultipleFromFriends">
		¿Quieres retirarle tu amistad a los residentes seleccionados?
		<usetemplate name="okcancelbuttons" notext="Cancelar" yestext="Aceptar"/>
	</notification>
	<notification name="GodDeleteAllScriptedPublicObjectsByUser">
		¿Estás seguro de que quieres BORRAR TODOS los objetos con scripts que sean propiedad de
** [AVATAR_NAME] **
en todos los terrenos de otros en esta región?
		<usetemplate name="okcancelbuttons" notext="Cancelar" yestext="Aceptar"/>
	</notification>
	<notification name="GodDeleteAllScriptedObjectsByUser">
		¿Estás seguro de que quieres BORRAR TODOS los objetos con scripts que sean propiedad de
** [AVATAR_NAME] **
en TODO EL TERRENO de esta región?
		<usetemplate name="okcancelbuttons" notext="Cancelar" yestext="Aceptar"/>
	</notification>
	<notification name="GodDeleteAllObjectsByUser">
		¿Estás seguro de que quieres BORRAR TODOS los objetos (con o sin scripts) que sean propiedad de
** [AVATAR_NAME] **
en TODO EL TERRENO de esta región?
		<usetemplate name="okcancelbuttons" notext="Cancelar" yestext="Aceptar"/>
	</notification>
	<notification name="BlankClassifiedName">
		Debes especificar un nombre para tu clasificado.
	</notification>
	<notification name="MinClassifiedPrice">
		El pago para aparecer en la lista debe ser de, al menos, [MIN_PRICE] L$.

Por favor, elige un pago mayor.
	</notification>
	<notification name="ConfirmItemDeleteHasLinks">
		Por lo menos uno de los elementos seleccionados tiene enlaces que lo señalan. Si eliminas este elemento, los enlaces dejarán de funcionar permanentemente. Lo más recomendable es eliminar primero los enlaces.

¿Estás seguro de que quieres eliminar los elementos?
		<usetemplate name="okcancelbuttons" notext="Cancelar" yestext="Aceptar"/>
	</notification>
	<notification name="ConfirmObjectDeleteLock">
		Al menos uno de los items que has seleccionado está bloqueado.

¿Estás seguro de que quieres borrar estos items?
		<usetemplate name="okcancelbuttons" notext="Cancelar" yestext="Aceptar"/>
	</notification>
	<notification name="ConfirmObjectDeleteNoCopy">
		Al menos uno de los items que has seleccionado no es copiable.

¿Estás seguro de que quieres borrar estos items?
		<usetemplate name="okcancelbuttons" notext="Cancelar" yestext="Aceptar"/>
	</notification>
	<notification name="ConfirmObjectDeleteNoOwn">
		No eres el propietario de, al menos, uno de los items que has seleccionado.

¿Estás seguro de que quieres borrar estos items?
		<usetemplate name="okcancelbuttons" notext="Cancelar" yestext="Aceptar"/>
	</notification>
	<notification name="ConfirmObjectDeleteLockNoCopy">
		Al menos un objeto está bloqueado.
Al menos un objeto no es copiable.

¿Estás seguro de que quieres borrar estos items?
		<usetemplate name="okcancelbuttons" notext="Cancelar" yestext="Aceptar"/>
	</notification>
	<notification name="ConfirmObjectDeleteLockNoOwn">
		Al menos un objeto está bloqueado.
No eres propietario de, al menos, un objeto.

¿Estás seguro de que quieres borrar estos items?
		<usetemplate name="okcancelbuttons" notext="Cancelar" yestext="Aceptar"/>
	</notification>
	<notification name="ConfirmObjectDeleteNoCopyNoOwn">
		Al menos un objeto no es copiable.
No eres propietario de, al menos, un objeto.

¿Estás seguro de que quieres borrar estos items?
		<usetemplate name="okcancelbuttons" notext="Cancelar" yestext="Aceptar"/>
	</notification>
	<notification name="ConfirmObjectDeleteLockNoCopyNoOwn">
		Al menos un objeto está bloqueado.
Al menos un objeto no es copiable.
No eres propietario de, al menos, un objeto.

¿Estás seguro de que quieres borrar estos items?
		<usetemplate name="okcancelbuttons" notext="Cancelar" yestext="Aceptar"/>
	</notification>
	<notification name="ConfirmObjectTakeLock">
		Al menos un objeto está bloqueado.

¿Estás seguro de que quieres tomar estos items?
		<usetemplate name="okcancelbuttons" notext="Cancelar" yestext="Aceptar"/>
	</notification>
	<notification name="ConfirmObjectTakeNoOwn">
		No eres el propietario de todos los objetos que estás tomando.
Si sigues, se aplicarán los permisos marcados para el próximo propietario, y es posible que se restrinja tu posibilidad de hacer modificaciones o copias.
Aún así, puedes tomar lo actualmente seleccionado.

¿Estás seguro de que quieres tomar estos items?
		<usetemplate name="okcancelbuttons" notext="Cancelar" yestext="Aceptar"/>
	</notification>
	<notification name="ConfirmObjectTakeLockNoOwn">
		Al menos un objeto está bloqueado.
No eres el propietario de todos los objetos que estás tomando.
Si sigues, se aplicarán los permisos marcados para el próximo propietario, y es posible que se restrinja tu posibilidad de hacer modificaciones o copias.
Aún así, puedes tomar lo actualmente seleccionado.

¿Estás seguro de que quieres tomar estos items?
		<usetemplate name="okcancelbuttons" notext="Cancelar" yestext="Aceptar"/>
	</notification>
	<notification name="CantBuyLandAcrossMultipleRegions">
		No se ha podido hacer la compra porque el terreno seleccionado se extiende por varias regiones.

Por favor, selecciona un área más pequeña y vuelve a intentarlo.
	</notification>
	<notification name="DeedLandToGroup">
		Al ceder esta parcela, se requerirá al grupo que tenga y mantenga el crédito suficiente para uso de terreno.
El precio de compra de la parcela no se le reembolsará al propietario.
Si se vende una parcela cedida, el precio de venta se dividirá a partes iguales entre los miembros del grupo.

¿Ceder estos [AREA] m² de terreno al grupo
&apos;[GROUP_NAME]&apos;?
		<usetemplate name="okcancelbuttons" notext="Cancelar" yestext="Aceptar"/>
	</notification>
	<notification name="DeedLandToGroupWithContribution">
		Al ceder esta parcela, el grupo deberá poseer y mantener el número suficiente de créditos de uso de terreno.
La cesión incluirá una contribución simultánea de terreno al grupo de &quot;[NAME]&quot;.
El precio de compra del terreno no se le reembolsará al propietario. Si se vende una parcela cedida, el precio de venta se dividirá en partes iguales entre los miembros del grupo.

¿Ceder este terreno de [AREA] m² al grupo &apos;[GROUP_NAME]&apos;?
		<usetemplate name="okcancelbuttons" notext="Cancelar" yestext="Aceptar"/>
	</notification>
	<notification name="DisplaySetToSafe">
		Las configuraciones que se muestran se han fijado en los niveles guardados, pues especificaste la opción de guardarlos.
	</notification>
	<notification name="DisplaySetToRecommendedGPUChange">
		La configuración de pantalla se ha establecido en los niveles recomendados porque tu tarjeta de gráficos ha cambiado
de &apos;[LAST_GPU]&apos;
a &apos;[THIS_GPU]&apos;
	</notification>
	<notification name="DisplaySetToRecommendedFeatureChange">
		La configuración de pantalla se ha establecido en los niveles recomendados a causa de un cambio en el subsistema de renderizado.
	</notification>
	<notification name="ErrorMessage">
		[ERROR_MESSAGE]
		<usetemplate name="okbutton" yestext="Aceptar"/>
	</notification>
	<notification name="AvatarMovedDesired">
		La localización solicitada no está disponible en estos momentos.
Se te ha llevado a una región cercana.
	</notification>
	<notification name="AvatarMovedLast">
		En estos momentos no está disponible la posición solicitada.
Se te ha llevado a una región cercana.
	</notification>
	<notification name="AvatarMovedHome">
		En estos momentos no está disponible tu Base.
Se te ha llevado a una región cercana.
Quizá quieras configurar una nueva posición para tu Base.
	</notification>
	<notification name="ClothingLoading">
		Aún está descargándose tu ropa.
Puedes usar [CURRENT_GRID] de forma normal; los demás residentes te verán correctamente.
		<form name="form">
			<ignore name="ignore" text="La ropa está tardando mucho en descargarse"/>
		</form>
	</notification>
	<notification name="FirstRun">
		Se ha completado la instalación de [CURRENT_GRID].

<<<<<<< HEAD
Si es la primera vez que usas [CURRENT_GRID], debes crear una cuenta antes de poder iniciar una sesión.
		<usetemplate name="okcancelbuttons" notext="Continuar" yestext="Cuenta nueva..."/>
=======
Si es la primera vez que usas [SECOND_LIFE], debes crear una cuenta para poder iniciar una sesión.
		<usetemplate name="okcancelbuttons" notext="Continuar" yestext="Crear cuenta..."/>
>>>>>>> 2206653f
	</notification>
	<notification name="LoginPacketNeverReceived">
		Tenemos problemas de conexión. Puede deberse a un problema de tu conexión a Internet o de [SECOND_LIFE_GRID].

Puedes revisar tu conexión a Internet y volver a intentarlo en unos minutos, pulsar Ayuda para conectarte a [SUPPORT_SITE], o pulsar Teleporte para intentar teleportarte a tu Base.
		<url name="url">
			http://es.secondlife.com/support/
		</url>
		<form name="form">
			<button name="OK" text="OK"/>
			<button name="Help" text="Ayuda"/>
			<button name="Teleport" text="Teleporte"/>
		</form>
	</notification>
	<notification name="WelcomeChooseSex">
		Tu avatar aparecerá en un momento.

Para caminar, usa las teclas del cursor.
En cualquier momento, puedes pulsar la tecla F1 para obtener ayuda o para aprender más acerca de [CURRENT_GRID].
Por favor, elige el avatar masculino o femenino.
Puedes cambiar más adelante tu elección.
		<usetemplate name="okcancelbuttons" notext="Mujer" yestext="Varón"/>
	</notification>
	<notification name="CantTeleportToGrid">
		No se puede hacer el teleporte a [SLURL] porque se encuentra en una red de simuladores ([GRID]) diferente de la actual ([CURRENT_GRID]). Cierra el visor y vuelve a intentarlo.
		<usetemplate name="okbutton" yestext="Aceptar"/>
	</notification>
	<notification name="GeneralCertificateError">
		No se puede establecer la conexión con el servidor.
[REASON]

Nombre del asunto: [SUBJECT_NAME_STRING]
Nombre del emisor: [ISSUER_NAME_STRING]
Válido desde: [VALID_FROM]
Válido hasta: [VALID_TO]
Huella digital MD5: [SHA1_DIGEST]
Huella digital SHA1: [MD5_DIGEST]
Uso de la clave: [KEYUSAGE]
Uso extendido de la clave: [EXTENDEDKEYUSAGE]
Identificador de clave de asunto: [SUBJECTKEYIDENTIFIER]
		<usetemplate name="okbutton" yestext="Aceptar"/>
	</notification>
	<notification name="TrustCertificateError">
		Se desconoce la Autoridad de Certificación de este servidor.

Información del certificado:
Nombre del asunto: [SUBJECT_NAME_STRING]
Nombre del emisor: [ISSUER_NAME_STRING]
Válido desde: [VALID_FROM]
Válido hasta: [VALID_TO]
Huella digital MD5: [SHA1_DIGEST]
Huella digital SHA1: [MD5_DIGEST]
Uso de la clave: [KEYUSAGE]
Uso extendido de la clave: [EXTENDEDKEYUSAGE]
Identificador de clave de asunto: [SUBJECTKEYIDENTIFIER]

¿Deseas confiar en esta Autoridad?
		<usetemplate name="okcancelbuttons" notext="Cancelar" yestext="Confiar"/>
	</notification>
	<notification name="NotEnoughCurrency">
		[NAME] cuesta [PRICE] L$. No tienes suficientes L$ para hacer eso.
	</notification>
	<notification name="GrantedModifyRights">
		[NAME] te ha dado permiso para modificar sus objetos.
	</notification>
	<notification name="RevokedModifyRights">
		[NAME] ha revocado tu permiso para modificar sus objetos.
	</notification>
	<notification name="FlushMapVisibilityCaches">
		Esto limpiará las cachés del mapa en esta región.
Esto sólo es realmente útil para cuestiones de depuración (&apos;debugging&apos;).
(A efectos prácticos, espera 5 minutos, y el mapa de cualquiera se actualizará después de que reinicies sesión).
		<usetemplate name="okcancelbuttons" notext="Cancelar" yestext="Aceptar"/>
	</notification>
	<notification name="BuyOneObjectOnly">
		No se puede comprar más de un objeto a la vez. Por favor, selecciona sólo un objeto y vuelve a intentarlo.
	</notification>
	<notification name="OnlyCopyContentsOfSingleItem">
		No se pueden copiar a la vez los contenidos de más de un objeto.
Por favor, selecciona sólo uno y vuelve a intentarlo.
		<usetemplate name="okcancelbuttons" notext="Cancelar" yestext="Aceptar"/>
	</notification>
	<notification name="KickUsersFromRegion">
		¿Teleportar a su base a todos los residentes en esta región?
		<usetemplate name="okcancelbuttons" notext="Cancelar" yestext="Aceptar"/>
	</notification>
	<notification name="EstateObjectReturn">
		¿Estás seguro de que quieres devolver los objetos propiedad de
[USER_NAME]?
		<usetemplate name="okcancelbuttons" notext="Cancelar" yestext="Aceptar"/>
	</notification>
	<notification name="InvalidTerrainBitDepth">
		No se han podido configurar las texturas de la región:
La textura del terreno [TEXTURE_NUM] tiene una profundidad de bits inválida: [TEXTURE_BIT_DEPTH].

Cambia la textura [TEXTURE_NUM] por una imagen de 24 bits y 1024x1024 o menor, y pulsa de nuevo &apos;Aplicar&apos; .
	</notification>
	<notification name="InvalidTerrainSize">
		No se han podido configurar las texturas de la región:
La textura del terreno [TEXTURE_NUM] es demasiado grande: [TEXTURE_SIZE_X]x[TEXTURE_SIZE_Y].

Cambia la textura [TEXTURE_NUM] por una imagen de 24 bits y 1024x1024 o menor, y pulsa de nuevo &apos;Aplicar&apos; .
	</notification>
	<notification name="RawUploadStarted">
		Ha empezado la subida. Dependiendo de la velocidad de tu conexión, llevará hasta dos minutos.
	</notification>
	<notification name="ConfirmBakeTerrain">
		¿Realmente quieres predeterminar el terreno actual, convirtiéndolo en el centro de los limites para elevarlo y rebajarlo, y en el terreno por defecto para la herramienta &apos;Revertir&apos;?
		<usetemplate name="okcancelbuttons" notext="Cancelar" yestext="Aceptar"/>
	</notification>
	<notification name="MaxAllowedAgentOnRegion">
		Sólo puedes tener [MAX_AGENTS] residentes autorizados.
	</notification>
	<notification name="MaxBannedAgentsOnRegion">
		Sólo puedes tener [MAX_BANNED] residentes no admitidos.
	</notification>
	<notification name="MaxAgentOnRegionBatch">
		Fallo al intentar añadir [NUM_ADDED] agentes:
Se superan en [NUM_EXCESS] los [MAX_AGENTS] permitidos en [LIST_TYPE].
	</notification>
	<notification name="MaxAllowedGroupsOnRegion">
		Sólo puedes tener [MAX_GROUPS] grupos permitidos.
		<usetemplate name="okcancelbuttons" notext="Cancelar" yestext="Predeterminar"/>
	</notification>
	<notification name="MaxManagersOnRegion">
		Sólo puedes tener [MAX_MANAGER] administradores del estado.
	</notification>
	<notification name="OwnerCanNotBeDenied">
		No se puede añadir a la lista de residentes no admitidos al propietario del estado.
	</notification>
	<notification name="CanNotChangeAppearanceUntilLoaded">
		No puedes cambiar la apariencia hasta que no se carguen la ropa y la anatomía.
	</notification>
	<notification name="ClassifiedMustBeAlphanumeric">
		El nombre de tu anuncio clasificado debe empezar o con un número o con una letra de la A a la Z. No se permiten signos de puntuación.
	</notification>
	<notification name="CantSetBuyObject">
		No puede seleccionar Comprar el objeto, porque éste no está en venta.
Por favor, pon en venta el objeto y vuelve a intentarlo.
	</notification>
	<notification name="FinishedRawDownload">
		Finalizada la descarga del archivo raw de terreno en:
[DOWNLOAD_PATH].
	</notification>
	<notification name="DownloadWindowsMandatory">
		Hay una versión nueva de [APP_NAME] disponible.
[MESSAGE]
Debes descargar esta actualización para usar [CURRENT_GRID].
		<usetemplate name="okcancelbuttons" notext="Salir" yestext="Descargarla"/>
	</notification>
	<notification name="DownloadWindows">
		Hay una versión actualizada de [APP_NAME] disponible.
[MESSAGE]
Esta actualización no es obligatoria, pero te sugerimos instalarla para mejorar el rendimiento y la estabilidad.
		<usetemplate name="okcancelbuttons" notext="Continuar" yestext="Descargarla"/>
	</notification>
	<notification name="DownloadWindowsReleaseForDownload">
		Hay una versión actualizada de [APP_NAME] disponible.
[MESSAGE]
Esta actualización no es obligatoria, pero te sugerimos instalarla para mejorar el rendimiento y la estabilidad.
		<usetemplate name="okcancelbuttons" notext="Continuar" yestext="Descargarla"/>
	</notification>
	<notification name="DownloadLinuxMandatory">
		Hay una versión nueva de [APP_NAME] disponible.
[MESSAGE]
Debes descargar esta actualización para usar [APP_NAME].
		<usetemplate name="okcancelbuttons" notext="Salir" yestext="Descargar"/>
	</notification>
	<notification name="DownloadLinux">
		Hay una versión actualizada de [APP_NAME] disponible.
[MESSAGE]
Esta actualización no es obligatoria, pero te sugerimos instalarla para mejorar el rendimiento y la estabilidad.
		<usetemplate name="okcancelbuttons" notext="Continuar" yestext="Descargar"/>
	</notification>
	<notification name="DownloadLinuxReleaseForDownload">
		Hay una versión actualizada de [APP_NAME] disponible.
[MESSAGE]
Esta actualización no es obligatoria, pero te sugerimos instalarla para mejorar el rendimiento y la estabilidad.
		<usetemplate name="okcancelbuttons" notext="Continuar" yestext="Descargar"/>
	</notification>
	<notification name="DownloadMacMandatory">
		Hay una versión nueva de [APP_NAME] disponible.
[MESSAGE]
Debes descargar esta actualización para usar [APP_NAME].

¿Descargarla a tu carpeta de Programas?
		<usetemplate name="okcancelbuttons" notext="Salir" yestext="Descargarla"/>
	</notification>
	<notification name="DownloadMac">
		Hay una versión actualizada de [APP_NAME] disponible.
[MESSAGE]
Esta actualización no es obligatoria, pero te sugerimos instalarla para mejorar el rendimiento y la estabilidad.

¿Descargarla a tu carpeta de Programas?
		<usetemplate name="okcancelbuttons" notext="Continuar" yestext="Descargarla"/>
	</notification>
	<notification name="DownloadMacReleaseForDownload">
		Hay una versión actualizada de [APP_NAME] disponible.
[MESSAGE]
Esta actualización no es obligatoria, pero te sugerimos instalarla para mejorar el rendimiento y la estabilidad.

¿Descargarla a tu carpeta de Programas?
		<usetemplate name="okcancelbuttons" notext="Continuar" yestext="Descargarla"/>
	</notification>
	<notification name="FailedUpdateInstall">
		Se ha producido un error al instalar la actualización del visor.
Descarga e instala el último visor a través de
http://secondlife.com/download.
		<usetemplate name="okbutton" yestext="Aceptar"/>
	</notification>
	<notification name="FailedRequiredUpdateInstall">
		No hemos podido instalar una actualización necesaria. 
No podrás iniciar sesión hasta que [APP_NAME] se haya actualizado.

Descarga e instala el último visor a través de
http://secondlife.com/download.
		<usetemplate name="okbutton" yestext="Salir"/>
	</notification>
	<notification name="UpdaterServiceNotRunning">
		Hay una actualización necesaria para la instalación de Second Life.

Puedes descargar esta actualización de http://www.secondlife.com/downloads
o instalarla ahora.
		<usetemplate name="okcancelbuttons" notext="Salir de Second Life" yestext="Descargar e instalar ahora"/>
	</notification>
	<notification name="DownloadBackgroundTip">
		Hemos descargado una actualización para la instalación de [APP_NAME].
Versión [VERSION] [[RELEASE_NOTES_FULL_URL]; información acerca de esta actualización]
		<usetemplate name="okcancelbuttons" notext="Más tarde..." yestext="Instalar ahora y reiniciar [NOMBRE_APL]"/>
	</notification>
	<notification name="DownloadBackgroundDialog">
		Hemos descargado una actualización para la instalación de [APP_NAME].
Versión [VERSION] [[RELEASE_NOTES_FULL_URL]; información acerca de esta actualización]
		<usetemplate name="okcancelbuttons" notext="Más tarde..." yestext="Instalar ahora y reiniciar [APP_NAME]"/>
	</notification>
	<notification name="RequiredUpdateDownloadedVerboseDialog">
		Hemos descargado una actualización de software necesaria.
Versión [VERSION]

Debemos reiniciar [APP_NAME] para instalar la actualización.
		<usetemplate name="okbutton" yestext="Aceptar"/>
	</notification>
	<notification name="RequiredUpdateDownloadedDialog">
		Debemos reiniciar [APP_NAME] para instalar la actualización.
		<usetemplate name="okbutton" yestext="Aceptar"/>
	</notification>
	<notification name="DeedObjectToGroup">
		Ceder este objeto al grupo hará que:
* Reciba los L$ pagados en el objeto
		<usetemplate ignoretext="Confirmar antes de ceder un objeto al grupo" name="okcancelignore" notext="Cancelar" yestext="Transferir"/>
	</notification>
	<notification name="WebLaunchExternalTarget">
		¿Quieres abrir tu navegador para ver este contenido?
		<usetemplate ignoretext="Abrir mi navegador para ver una página web" name="okcancelignore" notext="Cancelar" yestext="Aceptar"/>
	</notification>
	<notification name="WebLaunchJoinNow">
		¿Ir al [http://secondlife.com/account/ Panel de Control] para administrar tu cuenta?
		<usetemplate ignoretext="Abrir mi navegador para administrar mi cuenta" name="okcancelignore" notext="Cancelar" yestext="Aceptar"/>
	</notification>
	<notification name="WebLaunchSecurityIssues">
		Visita el wiki de [CURRENT_GRID] para más detalles sobre cómo informar de una cuestión de seguridad.
		<usetemplate ignoretext="Abrir mi navegador para informar de un fallo de seguridad" name="okcancelignore" notext="Cancelar" yestext="Aceptar"/>
	</notification>
	<notification name="WebLaunchQAWiki">
		Visita el wiki QA de [CURRENT_GRID].
		<usetemplate ignoretext="Abrir mi navegador para el ver el wiki de &apos;QA&apos; (Control de Calidad)" name="okcancelignore" notext="Cancelar" yestext="Aceptar"/>
	</notification>
	<notification name="WebLaunchPublicIssue">
		Visita el Public Issue Tracker (sistema público de seguimiento de incidencias) de [CURRENT_GRID], donde podrás informar de errores y otros asuntos.
		<usetemplate ignoretext="Abrir mi navegador para usar el &apos;Public Issue Tracker&apos;" name="okcancelignore" notext="Cancelar" yestext="Ir a la página"/>
	</notification>
	<notification name="WebLaunchSupportWiki">
		¿Quieres ir al blog oficial para ver las últimas noticias e informaciones?
		<usetemplate ignoretext="Abrir mi navegador para ver el blog" name="okcancelignore" notext="Cancelar" yestext="Aceptar"/>
	</notification>
	<notification name="WebLaunchLSLGuide">
		¿Quieres abrir la Guía de Script para tener ayuda sobre el tema?
		<usetemplate ignoretext="Abrir mi navegador para ver la Guía de Script" name="okcancelignore" notext="Cancelar" yestext="Aceptar"/>
	</notification>
	<notification name="WebLaunchLSLWiki">
		¿Quieres visitar el portal de LSL para obtener ayuda sobre manejo de scripts?
		<usetemplate ignoretext="Abrir mi navegador para ver el portal de LSL" name="okcancelignore" notext="Cancelar" yestext="Ir a la página"/>
	</notification>
	<notification name="ReturnToOwner">
		¿Estás seguro de que quieres devolver los objetos seleccionados a sus propietarios? Los objetos transferibles que se hayan cedido volverán a sus propietarios anteriores.

*ATENCIÓN* ¡Serán borrados los objetos no transferibles que estén cedidos!
		<usetemplate ignoretext="Confirmar antes de devolver objetos a sus propietarios." name="okcancelignore" notext="Cancelar" yestext="Aceptar"/>
	</notification>
	<notification name="GroupLeaveConfirmMember">
		Actualmente perteneces al grupo &lt;nolink&gt;[GROUP]&lt;/nolink&gt;.
¿Deseas abandonar el grupo?
		<usetemplate name="okcancelbuttons" notext="Cancelar" yestext="Aceptar"/>
	</notification>
	<notification name="ConfirmKick">
		¿Realmente quieres expulsar a todos los residentes fuera de la red de simuladores?
		<usetemplate name="okcancelbuttons" notext="Cancelar" yestext="Expulsar a todos los Residentes"/>
	</notification>
	<notification name="MuteLinden">
		Lo sentimos, no puedes bloquear a un Linden.
		<usetemplate name="okbutton" yestext="Aceptar"/>
	</notification>
	<notification name="CannotStartAuctionAlreadyForSale">
		No puedes empezar una subasta en una parcela que ya está en venta. Desactiva la venta de terreno si estás seguro de querer iniciar una subasta.
	</notification>
	<notification label="Falló ignorar el objeto según su nombre." name="MuteByNameFailed">
		Ya has bloqueado este nombre.
		<usetemplate name="okbutton" yestext="Aceptar"/>
	</notification>
	<notification name="RemoveItemWarn">
		Aunque esté permitido, borrar contenidos puede dañar el objeto.
¿Quieres borrar ese ítem?
		<usetemplate name="okcancelbuttons" notext="Cancelar" yestext="Aceptar"/>
	</notification>
	<notification name="CantOfferCallingCard">
		En este momento no se puede ofrecer una tarjeta de visita. Por favor, vuelve a intentarlo en un momento.
		<usetemplate name="okbutton" yestext="Aceptar"/>
	</notification>
	<notification name="CantOfferFriendship">
		En este momento no se puede ofrecer amistad. Por favor, vuelve a intentarlo en un momento.
		<usetemplate name="okbutton" yestext="Aceptar"/>
	</notification>
	<notification name="BusyModeSet">
		Se ha establecido el modo Ocupado.
Se ocultará el chat y los mensajes instantáneos (éstos recibirán tu Respuesta en el modo ocupado). Se rehusarán todos los ofrecimientos de teleporte. Todas las ofertas de inventario irán a tu Papelera.
		<usetemplate ignoretext="Cambio mi estado al modo Ocupado" name="okignore" yestext="Aceptar"/>
	</notification>
	<notification name="AutorespondModeSet">
		Se ha establecido el modo Autorrespuesta.
Si algún avatar te envía un mensaje instantáneo, recibirá automáticamente la respuesta configurada.
		<usetemplate ignoretext="Cambio mi estado al modo Autorrespuesta" name="okignore" yestext="Aceptar"/>
	</notification>
	<notification name="AutorespondNonFriendsModeSet">
		Se ha establecido el modo Autorrespuesta para residentes que no están en tu lista de amigos.
Si algún avatar que no está en tu lista de amigos te envía un mensaje instantáneo, recibirá automáticamente la respuesta configurada.
		<usetemplate ignoretext="Cambio mi estado al modo Autorrespuesta para avatares que no son mis amigos" name="okignore" yestext="Aceptar"/>
	</notification>
	<notification name="JoinedTooManyGroupsMember">
		Has superado tu número máximo de grupos. Por favor, sal de al menos uno antes de entrar en éste o rehusa la oferta.
[NAME] te ha invitado a ser miembro de un grupo.
		<usetemplate name="okcancelbuttons" notext="Rehusar" yestext="Entrar"/>
	</notification>
	<notification name="JoinedTooManyGroups">
		Has superado tu número máximo de grupos. Por favor, sal de al menos uno de ellos antes de crear uno nuevo o entrar en alguno.
		<usetemplate name="okbutton" yestext="Aceptar"/>
	</notification>
	<notification name="KickUser">
		¿Con qué mensaje quieres expulsar a este Residente?
		<form name="form">
			<input name="message">
				Un administrador te ha desconectado.
			</input>
			<button name="OK" text="OK"/>
			<button name="Cancel" text="Cancelar"/>
		</form>
	</notification>
	<notification name="KickAllUsers">
		¿Con qué mensaje se expulsará a cualquiera que esté actualmente en la red de simuladores?
		<form name="form">
			<input name="message">
				Un administrador te ha desconectado.
			</input>
			<button name="OK" text="OK"/>
			<button name="Cancel" text="Cancelar"/>
		</form>
	</notification>
	<notification name="FreezeUser">
		¿Con qué mensaje quieres congelar a este residente?
		<form name="form">
			<input name="message">
				Has sido congelado. No puedes moverte o escribir en el chat. Un administrador se pondrá en contacto contigo a través de un mensaje instantáneo (MI).
			</input>
			<button name="OK" text="OK"/>
			<button name="Cancel" text="Cancelar"/>
		</form>
	</notification>
	<notification name="UnFreezeUser">
		¿Con qué mensaje quieres descongelar a este residente?
		<form name="form">
			<input name="message">
				Ya no estás congelado.
			</input>
			<button name="OK" text="OK"/>
			<button name="Cancel" text="Cancelar"/>
		</form>
	</notification>
	<notification name="SetDisplayNameSuccess">
		¡Hola, [DISPLAY_NAME]!

Al igual que en la vida real, normalmente se tarda algún tiempo en aprender nombres nuevos.  Te recomendamos que esperes varios días para que [http://wiki.secondlife.com/wiki/Setting_your_display_name tu nombre se actualice] en objetos, scripts, búsquedas, etc.
	</notification>
	<notification name="SetDisplayNameBlocked">
		Lo sentimos. No puedes cambiar tu displayname. Si crees que se trata de un error, ponte en contacto con soporte.
	</notification>
	<notification name="SetDisplayNameFailedLength">
		Lo sentimos. El nombre es demasiado largo. Los displaynames pueden tener un máximo de [LENGTH] caracteres.

Prueba con un nombre más corto.
	</notification>
	<notification name="SetDisplayNameFailedGeneric">
		Lo sentimos. No hemos podido configurar tu displayname. Vuelve a intentarlo más tarde.
	</notification>
	<notification name="SetDisplayNameMismatch">
		Los displaynames introducidos no coinciden. Vuelve a introducirlos.
	</notification>
	<notification name="AgentDisplayNameUpdateThresholdExceeded">
		Lo sentimos. Tendrás que esperar para poder cambiar tu displayname.

Consulta http://wiki.secondlife.com/wiki/Setting_your_display_name

Vuelve a intentarlo más tarde.
	</notification>
	<notification name="AgentDisplayNameSetBlocked">
		Lo sentimos. No he mos podido configurar el nombre que has solicitado porque contiene una palabra prohibida.
 
Prueba con un nombre distinto.
	</notification>
	<notification name="AgentDisplayNameSetInvalidUnicode">
		El displayname que deseas configurar contiene caracteres no válidos.
	</notification>
	<notification name="AgentDisplayNameSetOnlyPunctuation">
		Tu displayname debe contener letras y no debe incluir signos de puntuación.
	</notification>
	<notification name="DisplayNameUpdate">
		A [OLD_NAME] ([SLID]) se le conoce ahora como [NEW_NAME].
	</notification>
	<notification name="OfferTeleport">
		¿Ofrecer teleporte a tu posición con este mensaje?
		<form name="form">
			<input name="message">
				Ven conmigo a [REGION]
			</input>
			<button name="OK" text="OK"/>
			<button name="Cancel" text="Cancelar"/>
		</form>
	</notification>
	<notification name="TooManyTeleportOffers">
		Has intentado hacer [OFFERS] ofertas de teleporte,
excediendo el límite de [LIMIT].
		<usetemplate name="okbutton" yestext="Aceptar"/>
	</notification>
	<notification name="OfferTeleportFromGod">
		¿Obligar a este residente a ir a tu localización?
		<form name="form">
			<input name="message">
				Ven conmigo a [REGION]
			</input>
			<button name="OK" text="OK"/>
			<button name="Cancel" text="Cancelar"/>
		</form>
	</notification>
	<notification name="TeleportFromLandmark">
		¿Seguro que quieres teleportarte a &lt;nolink&gt;[LOCATION]&lt;/nolink&gt;?
		<usetemplate ignoretext="Confirmar que quiero teleportarme a un hito" name="okcancelignore" notext="Cancelar" yestext="Teleportar"/>
	</notification>
	<notification name="TeleportToPick">
		¿Teleportarte a [PICK]?
		<usetemplate ignoretext="Confirmar el teleporte a una localización de los Destacados" name="okcancelignore" notext="Cancelar" yestext="Teleportar"/>
	</notification>
	<notification name="TeleportToClassified">
		¿Teleportarte a [CLASSIFIED]?
		<usetemplate ignoretext="Confirmar el teleporte a una localización de los Clasificados" name="okcancelignore" notext="Cancelar" yestext="Teleportar"/>
	</notification>
	<notification name="TeleportToHistoryEntry">
		¿Teleportarte a [HISTORY_ENTRY]?
		<usetemplate ignoretext="Confirmar que quiero teleportarme a una localización del historial" name="okcancelignore" notext="Cancelar" yestext="Teleportar"/>
	</notification>
	<notification label="Mensaje a todo el estado" name="MessageEstate">
		Escribe un anuncio breve que se enviará a todo el que esté en tu estado.
		<form name="form">
			<input name="message"/>
			<button name="OK" text="OK"/>
			<button name="Cancel" text="Cancelar"/>
		</form>
	</notification>
	<notification label="Cambiar un estado Linden" name="ChangeLindenEstate">
		Estás a punto de cambiar un estado propiedad de Linden (continente, teen grid, orientación, etc.).

Esto es EXTREMADAMENTE PELIGROSO porque puede afectar en gran manera la experiencia de los Residentes. En el Continente, cambiará miles de regiones y se provocará un colapso en el espacio del servidor. 

¿Continuar?
		<usetemplate name="okcancelbuttons" notext="Cancelar" yestext="Aceptar"/>
	</notification>
	<notification label="Cambiar el acceso a un estado Linden" name="ChangeLindenAccess">
		Vas a cambiar la lista de acceso de un estado propiedad de Linden (continente, grid teen, orientación, etc.).

Esto es PELIGROSO, y sólo debe hacerse para deshacerse de ataques que permitan sacar o meter en el grid objetos o L$.
Se cambiarán miles de regiones, y se provocará un colapso en el espacio del servidor.
		<usetemplate name="okcancelbuttons" notext="Cancelar" yestext="Aceptar"/>
	</notification>
	<notification label="Seleccionar el estado" name="EstateAllowedAgentAdd">
		¿Añadir a la lista de permitidos sólo para este estado o para [ALL_ESTATES]?
		<usetemplate canceltext="Cancelar" name="yesnocancelbuttons" notext="Todos los estados" yestext="Este estado"/>
	</notification>
	<notification label="Seleccionar el estado" name="EstateAllowedAgentRemove">
		¿Quitar de la lista de permitidos sólo para este estado o para [ALL_ESTATES]?
		<usetemplate canceltext="Cancelar" name="yesnocancelbuttons" notext="Todos los estados" yestext="Este estado"/>
	</notification>
	<notification label="Seleccionar el estado" name="EstateAllowedGroupAdd">
		¿Añadir a la lista de grupos permitidos sólo para este estado o para [ALL_ESTATES]?
		<usetemplate canceltext="Cancelar" name="yesnocancelbuttons" notext="Todos los estados" yestext="Este estado"/>
	</notification>
	<notification label="Seleccionar el estado" name="EstateAllowedGroupRemove">
		¿Quitar de la lista de grupos permitidos sólo para este estado o para [ALL_ESTATES]?
		<usetemplate canceltext="Cancelar" name="yesnocancelbuttons" notext="Todos los estados" yestext="Este estado"/>
	</notification>
	<notification label="Seleccionar el estado" name="EstateBannedAgentAdd">
		¿Denegar el acceso sólo a este estado o a [ALL_ESTATES]?
		<usetemplate canceltext="Cancelar" name="yesnocancelbuttons" notext="Todos los estados" yestext="Este estado"/>
	</notification>
	<notification label="Seleccionar el estado" name="EstateBannedAgentRemove">
		¿Quitar de la lista de prohibición de acceso a este residente para que acceda sólo a este estado o a [ALL_ESTATES]?
		<usetemplate canceltext="Cancelar" name="yesnocancelbuttons" notext="Todos los estados" yestext="Este estado"/>
	</notification>
	<notification label="Seleccionar el estado" name="EstateManagerAdd">
		¿Añadir al administrador del estado sólo para este estado o para [ALL_ESTATES]?
		<usetemplate canceltext="Cancelar" name="yesnocancelbuttons" notext="Todos los estados" yestext="Este estado"/>
	</notification>
	<notification label="Seleccionar el estado" name="EstateManagerRemove">
		¿Quitar al administrador del estado sólo para este estado o para [ALL_ESTATES]?
		<usetemplate canceltext="Cancelar" name="yesnocancelbuttons" notext="Todos los estados" yestext="Este estado"/>
	</notification>
	<notification label="Confirmar la expulsión" name="EstateKickUser">
		¿Expulsar a [EVIL_USER] de este estado?
		<usetemplate name="okcancelbuttons" notext="Cancelar" yestext="Aceptar"/>
	</notification>
	<notification name="EstateChangeCovenant">
		¿Estás seguro de que quieres cambiar el contrato del estado?
		<usetemplate name="okcancelbuttons" notext="Cancelar" yestext="Aceptar"/>
	</notification>
	<notification name="RegionEntryAccessBlocked">
		Tus preferencias de contenido actuales te impiden visitar la región que has seleccionado.  Puedes cambiar las preferencias en Yo &gt; Preferencias &gt; General.
		<usetemplate name="okbutton" yestext="Aceptar"/>
	</notification>
	<notification name="RegionEntryAccessBlocked_AdultsOnlyContent">
		La región que intentas visitar tiene un contenido [REGIONMATURITY], que solo es accesible para los adultos.
		<url name="url">
			http://wiki.secondlife.com/wiki/Linden_Lab_Official:Maturity_ratings:_an_overview
		</url>
		<usetemplate ignoretext="Paso a otra región: la región que intentas visitar tiene un contenido solo accesible para los adultos." name="okcancelignore" notext="Cerrar" yestext="Ir a la Base de Conocimientos"/>
	</notification>
	<notification name="RegionEntryAccessBlocked_Notify">
		La región que intentas visitar tiene un contenido [REGIONMATURITY], pero tus preferencias actuales no te autorizan a ver este tipo de contenidos.
	</notification>
	<notification name="RegionEntryAccessBlocked_NotifyAdultsOnly">
		La región que intentas visitar tiene un contenido [REGIONMATURITY], que solo es accesible para los adultos.
	</notification>
	<notification name="RegionEntryAccessBlocked_Change">
		La región que intentas visitar tiene un contenido [REGIONMATURITY], pero tus preferencias actuales no te autorizan a ver este tipo de contenidos. Podemos cambiar tus preferencias o tú puedes cancelar la visita. Después de cambiar tus preferencias, intenta otra vez acceder a la región.
		<form name="form">
			<button name="OK" text="Cambiar preferencias"/>
			<button default="true" name="Cancel" text="Cancelar"/>
			<ignore name="ignore" text="Paso a otra región: tus preferencias de contenido no te permiten visitar la región que has seleccionado."/>
		</form>
	</notification>
	<notification name="RegionEntryAccessBlocked_PreferencesOutOfSync">
		Estamos experimentando dificultades técnicas con el teleporte porque tus preferencias no están sincronizadas con el servidor.
		<usetemplate name="okbutton" yestext="OK"/>
	</notification>
	<notification name="TeleportEntryAccessBlocked">
		Tus preferencias de contenido actuales te impiden visitar la región que has seleccionado. Puedes cambiar las preferencias en Yo &gt; Preferencias &gt; General.
		<usetemplate name="okbutton" yestext="OK"/>
	</notification>
	<notification name="TeleportEntryAccessBlocked_AdultsOnlyContent">
		La región que intentas visitar tiene un contenido [REGIONMATURITY], que solo es accesible para los adultos.
		<url name="url">
			http://wiki.secondlife.com/wiki/Linden_Lab_Official:Maturity_ratings:_an_overview
		</url>
		<usetemplate ignoretext="Teleportarme: la región que intentas visitar tiene un contenido solo accesible para los adultos." name="okcancelignore" notext="Cerrar" yestext="Ir a la Base de Conocimientos"/>
	</notification>
	<notification name="TeleportEntryAccessBlocked_Notify">
		La región que intentas visitar tiene un contenido [REGIONMATURITY], pero tus preferencias actuales no te autorizan a ver este tipo de contenidos.
	</notification>
	<notification name="TeleportEntryAccessBlocked_NotifyAdultsOnly">
		La región que intentas visitar tiene un contenido [REGIONMATURITY], que solo es accesible para los adultos.
	</notification>
	<notification name="TeleportEntryAccessBlocked_ChangeAndReTeleport">
		La región que intentas visitar tiene un contenido [REGIONMATURITY], pero tus preferencias actuales no te autorizan a ver este tipo de contenidos. Podemos cambiar tus preferencias y proceder a teleportarte o bien tú puedes cancelar el teleporte.
		<form name="form">
			<button name="OK" text="Cambiar y continuar"/>
			<button name="Cancel" text="Cancelar"/>
			<ignore name="ignore" text="Teleportar (reiniciable): tus preferencias de contenido no te permiten visitar la región que has seleccionado."/>
		</form>
	</notification>
	<notification name="TeleportEntryAccessBlocked_Change">
		La región que intentas visitar tiene un contenido [REGIONMATURITY], pero tus preferencias actuales no te autorizan a ver este tipo de contenidos. Puedes cambiar tus preferencias o bien cancelar el teleporte. Después de cambiar tus preferencias, intenta teleportarte otra vez.
		<form name="form">
			<button name="OK" text="Cambiar preferencias"/>
			<button name="Cancel" text="Cancelar"/>
			<ignore name="ignore" text="Teleportar (no reiniciable): tus preferencias de contenido no te permiten visitar la región que has seleccionado."/>
		</form>
	</notification>
	<notification name="TeleportEntryAccessBlocked_PreferencesOutOfSync">
		Estamos experimentando dificultades técnicas con el teleporte porque tus preferencias no están sincronizadas con el servidor.
		<usetemplate name="okbutton" yestext="OK"/>
	</notification>
	<notification name="PreferredMaturityChanged">
		No recibirás más notificaciones cuando vayas a visitar una región con un contenido [RATING]. En el futuro, puedes cambiar tus preferencias de contenido en Yo &gt; Preferencias &gt; General en la barra de menús.
		<usetemplate name="okbutton" yestext="OK"/>
	</notification>
	<notification name="MaturityChangeError">
		En este momento no se pueden cambiar tus preferencias para ver el contenido [PREFERRED_MATURITY].  Tus preferencias se han restablecido para que puedas ver el contenido [ACTUAL_MATURITY]. Si deseas cambiar las preferencias otra vez, en la barra de menús, selecciona Yo &gt; Preferencias &gt; General.
		<usetemplate name="okbutton" yestext="OK"/>
	</notification>
	<notification name="LandClaimAccessBlocked">
		Tus preferencias actuales de calificación de contenido te impiden reclamar el terreno que has seleccionado. Puedes cambiar las preferencias en Yo &gt; Preferencias &gt; General.
		<usetemplate name="okbutton" yestext="Aceptar"/>
	</notification>
	<notification name="LandClaimAccessBlocked_AdultsOnlyContent">
		Solo los adultos pueden reclamar este terreno.
		<url name="url">
			http://wiki.secondlife.com/wiki/Linden_Lab_Official:Maturity_ratings:_an_overview
		</url>
		<usetemplate ignoretext="Solo los adultos pueden reclamar este terreno." name="okcancelignore" notext="Cerrar" yestext="Ir a la Base de Conocimientos"/>
	</notification>
	<notification name="LandClaimAccessBlocked_Notify">
		El terreno que intentas reclamar tiene un contenido [REGIONMATURITY], pero tus preferencias actuales no te autorizan a ver este tipo de contenidos.
	</notification>
	<notification name="LandClaimAccessBlocked_NotifyAdultsOnly">
		El terreno que intentas reclamar tiene un contenido [REGIONMATURITY], que solo es accesible para los adultos.
	</notification>
	<notification name="LandClaimAccessBlocked_Change">
		El terreno que intentas reclamar tiene un contenido [REGIONMATURITY], pero tus preferencias actuales no te autorizan a ver este tipo de contenidos. Podemos cambiar tus preferencias y después puedes volver a intentar reclamar el terreno.
		<form name="form">
			<button name="OK" text="Cambiar preferencias"/>
			<button name="Cancel" text="Cancelar"/>
			<ignore name="ignore" text="Tus preferencias de contenido no te permiten reclamar el terreno que has seleccionado."/>
		</form>
	</notification>
	<notification name="LandBuyAccessBlocked">
		Tus preferencias actuales de calificación de contenido te impiden comprar el terreno que has seleccionado. Puedes cambiar las preferencias en Yo &gt; Preferencias &gt; General.
		<usetemplate name="okbutton" yestext="Aceptar"/>
	</notification>
	<notification name="LandBuyAccessBlocked_AdultsOnlyContent">
		Solo los adultos pueden comprar este terreno.
		<url name="url">
			http://wiki.secondlife.com/wiki/Linden_Lab_Official:Maturity_ratings:_an_overview
		</url>
		<usetemplate ignoretext="Solo los adultos pueden comprar este terreno." name="okcancelignore" notext="Cerrar" yestext="Ir a la Base de Conocimientos"/>
	</notification>
	<notification name="LandBuyAccessBlocked_Notify">
		El terreno que intentas comprar tiene un contenido [REGIONMATURITY], pero tus preferencias actuales no te autorizan a ver este tipo de contenidos.
	</notification>
	<notification name="LandBuyAccessBlocked_NotifyAdultsOnly">
		El terreno que intentas comprar tiene un contenido [REGIONMATURITY], que solo es accesible para los adultos.
	</notification>
	<notification name="LandBuyAccessBlocked_Change">
		El terreno que intentas comprar tiene un contenido [REGIONMATURITY], pero tus preferencias actuales no te autorizan a ver este tipo de contenidos. Podemos cambiar tus preferencias y después puedes volver a intentar comprar el terreno.
		<form name="form">
			<button name="OK" text="Cambiar preferencias"/>
			<button name="Cancel" text="Cancelar"/>
			<ignore name="ignore" text="Tus preferencias de contenido no te permiten comprar el terreno que has seleccionado."/>
		</form>
	</notification>
	<notification name="TooManyPrimsSelected">
		Hay demasiados prims seleccionados.  Por favor, selecciona [MAX_PRIM_COUNT] o menos y vuelve a intentarlo
		<usetemplate name="okbutton" yestext="Aceptar"/>
	</notification>
	<notification name="ProblemImportingEstateCovenant">
		Hay problemas al importar el contrato del estado.
		<usetemplate name="okbutton" yestext="Aceptar"/>
	</notification>
	<notification name="ProblemAddingEstateManager">
		Hay problemas para añadir un administrador nuevo para el estado. Uno o más estados deben de tener llena la lista de administradores.
	</notification>
	<notification name="ProblemAddingEstateGeneric">
		Hay problemas para añadir a la lista del estado. Uno o más estados deben de tener llena la lista.
	</notification>
	<notification name="UnableToLoadNotecardAsset">
		En este momento, no se pueden cargar los datos de la(s) nota(s).
		<usetemplate name="okbutton" yestext="Aceptar"/>
	</notification>
	<notification name="NotAllowedToViewNotecard">
		Permisos insuficientes para ver la nota asociada a la ID solicitada.
		<usetemplate name="okbutton" yestext="Aceptar"/>
	</notification>
	<notification name="MissingNotecardAssetID">
		Se ha perdido en la base de datos la ID de la nota.
		<usetemplate name="okbutton" yestext="Aceptar"/>
	</notification>
	<notification name="PublishClassified">
		Recuerda: las cuotas que se pagan por los clasificados no son reembolsables.

¿Publicar ahora este anuncio por [AMOUNT] L$?
		<usetemplate name="okcancelbuttons" notext="Cancelar" yestext="Aceptar"/>
	</notification>
	<notification name="SetClassifiedMature">
		¿Este anuncio tiene contenido moderado?
		<usetemplate canceltext="Cancelar" name="yesnocancelbuttons" notext="No" yestext="Sí"/>
	</notification>
	<notification name="SetGroupMature">
		¿Este grupo tiene contenido moderado?
		<usetemplate canceltext="Cancelar" name="yesnocancelbuttons" notext="No" yestext="Sí"/>
	</notification>
	<notification label="Confirmar el reinicio" name="ConfirmRestart">
		¿Seguro que quieres reiniciar la región?
		<usetemplate name="okcancelbuttons" notext="Cancelar" yestext="Aceptar"/>
	</notification>
	<notification label="Mensaje a toda la región" name="MessageRegion">
		Escribe un anuncio breve que se enviará a todo el que esté en esta región.
		<form name="form">
			<input name="message"/>
			<button name="OK" text="OK"/>
			<button name="Cancel" text="Cancelar"/>
		</form>
	</notification>
	<notification label="Cambiada la calificación de la región" name="RegionMaturityChange">
		Se ha cambiando el nivel de calificación de esta región.
Puede que lleve algún tiempo hasta que el cambio se vea reflejado en el mapa.
		<usetemplate name="okbutton" yestext="OK"/>
	</notification>
	<notification label="No se pudo comprar los objetos" name="BuyObjectOneOwner">
		No se pueden comprar a la vez objetos de propietarios diferentes.
Por favor, selecciona sólo un objeto y vuelve a intentarlo.
	</notification>
	<notification label="No se pudo comprar el contenido" name="BuyContentsOneOnly">
		No se pueden comprar a la vez los contenidos de más de un objeto.
Por favor, selecciona sólo un objeto y vuelve a intentarlo.
	</notification>
	<notification label="No se pudo comprar el contenido" name="BuyContentsOneOwner">
		No se pueden comprar a la vez objetos de propietarios diferentes.
Por favor, selecciona sólo un objeto y vuelve a intentarlo.
	</notification>
	<notification name="BuyOriginal">
		¿Comprar el objeto original de [OWNER] por [PRICE] L$?
Pasarás a ser el propietario de este objeto.
Podrás:
 Modificarlo: [MODIFYPERM]
 Copiarlo: [COPYPERM]
 Revenderlo o darlo: [RESELLPERM]
		<usetemplate name="okcancelbuttons" notext="Cancelar" yestext="Aceptar"/>
	</notification>
	<notification name="BuyOriginalNoOwner">
		¿Comprar el objeto original por [PRICE] L$?
Pasarás a ser el propietario de este objeto.
Podrás:
 Modificarlo: [MODIFYPERM]
 Copiarlo: [COPYPERM]
 Revenderlo o darlo: [RESELLPERM]
		<usetemplate name="okcancelbuttons" notext="Cancelar" yestext="Aceptar"/>
	</notification>
	<notification name="BuyCopy">
		¿Comprar una copia a [OWNER] por [PRICE] L$?
El objeto se copiará a tu inventario.
Podrás:
 Modificarlo: [MODIFYPERM]
 Copiarlo: [COPYPERM]
 Revenderlo o darlo: [RESELLPERM]
		<usetemplate name="okcancelbuttons" notext="Cancelar" yestext="Aceptar"/>
	</notification>
	<notification name="BuyCopyNoOwner">
		¿Comprar una copia por [PRICE] L$?
El objeto se copiará a tu inventario.
Podrás:
 Modificarlo: [MODIFYPERM]
 Copiarlo: [COPYPERM]
 Revenderlo o darlo: [RESELLPERM]
		<usetemplate name="okcancelbuttons" notext="Cancelar" yestext="Aceptar"/>
	</notification>
	<notification name="BuyContents">
		¿Comprar los contenidos a [OWNER] por [PRICE] L$?
Serán copiados a tu inventario.
		<usetemplate name="okcancelbuttons" notext="Cancelar" yestext="Aceptar"/>
	</notification>
	<notification name="BuyContentsNoOwner">
		¿Comprar los contenidos por [PRICE] L$?
Serán copiados a tu inventario.
		<usetemplate name="okcancelbuttons" notext="Cancelar" yestext="Aceptar"/>
	</notification>
	<notification name="ConfirmPurchase">
		Esta transacción consiste en:
[ACTION]

¿Estás seguro de querer realizar esta compra?
		<usetemplate name="okcancelbuttons" notext="Cancelar" yestext="Aceptar"/>
	</notification>
	<notification name="ConfirmPurchasePassword">
		Esta transacción consiste en:
[ACTION]

¿Estás seguro de querer realizar esta compra?
Por favor, vuelve a escribir tu contraseña y pulsa OK.
		<form name="form">
			<input name="message"/>
			<button name="ConfirmPurchase" text="OK"/>
			<button name="Cancel" text="Cancelar"/>
		</form>
	</notification>
	<notification name="SetPickLocation">
		Nota:
Has actualizado la posición de este Destacado, pero los otros detalles permanecen con sus valores originales.
		<usetemplate name="okbutton" yestext="Aceptar"/>
	</notification>
	<notification name="MoveInventoryFromObject">
		Has elegido items &apos;no copiables&apos; de tu inventario. Esos items desaparecerán de tu inventario, no se copiarán.

¿Mover el/los ítem(s) del inventario?
		<usetemplate ignoretext="Avisarme antes de que mueva items &apos;no copiables&apos; desde un objeto" name="okcancelignore" notext="Cancelar" yestext="Aceptar"/>
	</notification>
	<notification name="MoveInventoryFromScriptedObject">
		Has elegido items &apos;no copiables&apos; de tu inventario. Esos items se moverán a tu inventario, no se copiarán.
Dado que estos objetos tienen scripts, moverlos a tu inventario puede provocar un mal funcionamiento del script.

¿Mover el/los ítem(s) del inventario?
		<usetemplate ignoretext="Avisarme antes de que mueva items &apos;no copiables&apos; que puedan estropear un objeto con script" name="okcancelignore" notext="Cancelar" yestext="Aceptar"/>
	</notification>
	<notification name="ClickActionNotPayable">
		Advertencia: la acción &apos;Pagar al objeto&apos; ha sido marcada, pero sólo funcionará si se añade un script con un evento money().
		<form name="form">
			<ignore name="ignore" text="He establecido la acción &apos;Pagar al objeto&apos; cuando construyo uno sin un script money()"/>
		</form>
	</notification>
	<notification name="OpenObjectCannotCopy">
		En este objeto no hay items que estés autorizado a copiar.
	</notification>
	<notification name="WebLaunchAccountHistory">
		¿Ir a tu [http://secondlife.com/account/ Panel de Control] para ver el historial de tu cuenta?
		<usetemplate ignoretext="Abrir mi navegador para ver el historial de mi cuenta" name="okcancelignore" notext="Cancelar" yestext="Ir a la página"/>
	</notification>
	<notification name="ConfirmQuit">
		¿Estás seguro de que quieres salir?
		<usetemplate ignoretext="Confirmar antes de salir" name="okcancelignore" notext="No salir" yestext="Salir"/>
	</notification>
	<notification name="ConfirmRestoreToybox">
		Esta acción restaurará los botones y barras de herramientas predeterminados.

Esta acción no se puede deshacer.
		<usetemplate name="okcancelbuttons" notext="Cancelar" yestext="Aceptar"/>
	</notification>
	<notification name="ConfirmClearAllToybox">
		Esta acción volverá a colocar todos los botones a la caja de herramientas y las barras de herramientas aparecerán vacías.
    
Esta acción no se puede deshacer.
		<usetemplate name="okcancelbuttons" notext="Cancelar" yestext="Aceptar"/>
	</notification>
	<notification name="DeleteItems">
		[QUESTION]
		<usetemplate ignoretext="Confirmar antes de eliminar elementos" name="okcancelignore" notext="Cancelar" yestext="Aceptar"/>
	</notification>
	<notification name="HelpReportAbuseEmailLL">
		Usa esta herramienta para denunciar violaciones de las [http://secondlife.com/corporate/tos.php Condiciones del Servicio] o las [http://secondlife.com/corporate/cs.php Normas de la Comunidad].

Se investigan y resuelven todas las infracciones denunciadas.
	</notification>
	<notification name="HelpReportAbuseSelectCategory">
		Por favor, elige una categoría para esta denuncia de infracción.
Seleccionar una categoría nos ayuda a clasificar y procesar las denuncias de infracciones.
	</notification>
	<notification name="HelpReportAbuseAbuserNameEmpty">
		Por favor, escribe el nombre del infractor.
Aportar el dato preciso nos ayuda a clasificar y procesar las denuncias de infracciones.
	</notification>
	<notification name="HelpReportAbuseAbuserLocationEmpty">
		Por favor, escribe la localización donde tuvo lugar la infracción.
Aportar el dato preciso nos ayuda a clasificar y procesar las denuncias de infracciones.
	</notification>
	<notification name="HelpReportAbuseSummaryEmpty">
		Por favor, escribe un resumen de la infracción que se ha producido.
Aportar un resumen preciso nos ayuda a clasificar y procesar las denuncias de infracciones.
	</notification>
	<notification name="HelpReportAbuseDetailsEmpty">
		Por favor, escribe una descripción minuciosa de la infracción que se ha producido.
Sé tan específico como puedas, incluyendo los nombres y los detalles implicados en el incidente que denuncias.
Aportar una descripción precisa nos ayuda a clasificar y procesar las denuncias de infracciones.
	</notification>
	<notification name="HelpReportAbuseContainsCopyright">
		Estimado Residente:

Parece que estás denunciando una violación de la propiedad intelectual. Por favor, asegúrate de que tu denuncia es correcta.

(1) El proceso de la denuncia. Debes enviar una denuncia de infracción si crees que un Residente está violando el sistema de permisos de [CURRENT_GRID], usando, por ejemplo, un CopyBot u otras herramientas parecidas para copiar, infringiendo los derechos de propiedad intelectual. El Equipo de Infracciones (&apos;Abuse Team&apos;) investiga y lleva a cabo las acciones disciplinarias apropiadas ante toda acción que viole las [http://secondlife.com/corporate/tos.php Condiciones de Servicio] o las [http://secondlife.com/corporate/cs.php Normas de la Comunidad] de [CURRENT_GRID]. Sin embargo, el Equipo de Infracciones ni gestiona ni responde a las solicitudes de eliminar contenidos del mundo de [CURRENT_GRID].

(2) El DMCA o Proceso de Eliminación de Contenido. Para solicitar que se elimine algún contenido de [CURRENT_GRID], DEBES enviar una notificación válida de infracción tal y como se explica en nuestra [http://secondlife.com/corporate/dmca.php &apos;DMCA Policy&apos;].

Si todavía quieres seguir con el proceso de infracción, por favor, cierra esta ventana y termina de enviar tu denuncia. En concreto, debes seleccionar la categoría &apos;CopyBot o Programa para saltarse los permisos&apos;.

Gracias,

Linden Lab
	</notification>
	<notification name="FailedRequirementsCheck">
		Han desaparecido de [FLOATER] estos componentes:
[COMPONENTS]
	</notification>
	<notification label="Reemplazar el anexado actual" name="ReplaceAttachment">
		En ese punto de tu cuerpo ya hay un objeto anexado. ¿Quieres reemplazarlo por el objeto que has elegido?
		<form name="form">
			<ignore name="ignore" save_option="true" text="Reemplazar un añadido actual con el ítem seleccionado"/>
			<button ignore="Reemplazar automaticamente" name="Yes" text="OK"/>
			<button ignore="Nunca reemplazar" name="No" text="Cancelar"/>
		</form>
	</notification>
	<notification label="¡Aviso! Modo Ocupado" name="BusyModePay">
		Estás en el modo Ocupado. Por tanto, no recibirás ningún ítem a cambio de este pago.

¿Quieres salir del modo Ocupado antes de completar esta transacción?
		<form name="form">
			<ignore name="ignore" save_option="true" text="Voy a pagar a una persona u objeto mientras estoy en el modo ocupado"/>
			<button ignore="Siempre salir del modo Ocupado" name="Yes" text="OK"/>
			<button ignore="Nunca salir del modo Ocupado" name="No" text="Cancelar"/>
		</form>
	</notification>
	<notification name="ConfirmDeleteProtectedCategory">
		La carpeta &apos;[FOLDERNAME]&apos; pertenece al sistema, y borrar carpetas del sistema puede provocar inestabilidad.  ¿Estás seguro de que quieres borrarla?
		<usetemplate ignoretext="Confirmar antes de borrar una carpeta del sistema" name="okcancelignore" notext="Cancelar" yestext="Aceptar"/>
	</notification>
	<notification name="ConfirmEmptyTrash">
		¿Estás seguro de que quieres borrar de forma permanente el contenido de la Papelera?
		<usetemplate ignoretext="Confirmar antes de vaciar la Papelera del inventario" name="okcancelignore" notext="Cancelar" yestext="Aceptar"/>
	</notification>
	<notification name="ConfirmClearBrowserCache">
		¿Estás seguro de que quieres borrar tu historial web, de viajes y de búsquedas?
		<usetemplate name="okcancelbuttons" notext="Cancelar" yestext="Aceptar"/>
	</notification>
	<notification name="ConfirmClearCache">
		¿Estás seguro de que quieres vaciar la caché del visor?
		<usetemplate name="okcancelbuttons" notext="Cancelar" yestext="Aceptar"/>
	</notification>
	<notification name="ConfirmClearCookies">
		¿Estás seguro de que quieres limpiar tus cookies?
		<usetemplate name="okcancelbuttons" notext="Cancelar" yestext="Sí"/>
	</notification>
	<notification name="ConfirmClearMediaUrlList">
		¿Estás seguro de que quieres vaciar tu lista de URL guardadas?
		<usetemplate name="okcancelbuttons" notext="Cancelar" yestext="Sí"/>
	</notification>
	<notification name="ConfirmEmptyLostAndFound">
		¿Estás seguro de que quieres borrar de forma permanente el contenido de Objetos Perdidos?
		<usetemplate ignoretext="Confirmar antes de vaciar la carpeta Objetos Perdidos" name="okcancelignore" notext="No" yestext="Sí"/>
	</notification>
	<notification name="CopySLURL">
		Se ha copiado a tu portapapeles esta SLurl:
 [SLURL]

Publícala en una página web para que otros puedan acceder fácilmente a esta posición, o pruébala tú mismo pegándola en la barra de direcciones de tu navegador.
		<form name="form">
			<ignore name="ignore" text="La SLurl se ha copiado a mi portapapeles"/>
		</form>
	</notification>
	<notification name="WLSavePresetAlert">
		¿Quieres sobrescribir la preselección guardada?
		<usetemplate name="okcancelbuttons" notext="No" yestext="Sí"/>
	</notification>
	<notification name="WLNoEditDefault">
		No puedes editar ni borrar una preselección por defecto.
	</notification>
	<notification name="WLMissingSky">
		Este archivo de ciclo de día se refiere a un archivo perdido de cielo: [SKY].
	</notification>
	<notification name="WLRegionApplyFail">
		No se pudo aplicar la configuración a la región. El problema podría solucionarse saliendo de la región y regresando a ella. La razón especificada fue: [FAIL_REASON]
	</notification>
	<notification name="EnvCannotDeleteLastDayCycleKey">
		No se puede eliminar la última clave de este ciclo de día, ya que no puedes vaciar la caché del día. En lugar de intentar eliminar la última clave restante y después intentar crear una nueva, debes modificarla.
		<usetemplate name="okbutton" yestext="Aceptar"/>
	</notification>
	<notification name="DayCycleTooManyKeyframes">
		No se pueden añadir más fotogramas clave a este ciclo del día. El número máximo de fotogramas clave para ciclos de día de alcance [SCOPE] es [MAX].
		<usetemplate name="okbutton" yestext="Aceptar"/>
	</notification>
	<notification name="EnvUpdateRate">
		La configuración de entorno de la región sólo puede actualizarse cada [WAIT] segundos. Espera por lo menos ese tiempo y vuelve intentarlo.
		<usetemplate name="okbutton" yestext="Aceptar"/>
	</notification>
	<notification name="PPSaveEffectAlert">
		Ya existe un efecto de procesamiento. ¿Quieres sobreescribirlo?
		<usetemplate name="okcancelbuttons" notext="No" yestext="Sí"/>
	</notification>
	<notification name="ChatterBoxSessionStartError">
		No se puede iniciar una nueva sesión de chat con [RECIPIENT].
[REASON]
		<usetemplate name="okbutton" yestext="Aceptar"/>
	</notification>
	<notification name="ChatterBoxSessionEventError">
		[EVENT]
<!--[REASON]-->
		<usetemplate name="okbutton" yestext="Aceptar"/>
	</notification>
	<notification name="ForceCloseChatterBoxSession">
		Debe cerrarse tu sesión de chat con [NAME].
[REASON]
		<usetemplate name="okbutton" yestext="Aceptar"/>
	</notification>
	<notification name="Cannot_Purchase_an_Attachment">
		No puedes comprar un objeto mientras esté anexado.
	</notification>
	<notification label="Acerca de las solicitudes de autorización de débito" name="DebitPermissionDetails">
		Al admitir esta petición, le das permiso a un script para que obtenga dólares Linden (L$) de tu cuenta. Para revocar este permiso, el propietario del objeto debe eliminarlo o reiniciar ese script del objeto.
		<usetemplate name="okbutton" yestext="Aceptar"/>
	</notification>
	<notification name="AutoWearNewClothing">
		¿Quieres ponerte automáticamente la ropa que vas a crear?
		<usetemplate ignoretext="Ponerme la ropa que estoy creando mientras modifico mi apariencia" name="okcancelignore" notext="No" yestext="Sí"/>
	</notification>
	<notification name="NotAgeVerified">
		El lugar que intentas visitar tiene el acceso restringido a los Residentes mayores de 18 años.
		<usetemplate ignoretext="No tengo la edad suficiente para visitar áreas restringidas por edad." name="okignore" yestext="OK"/>
	</notification>
	<notification name="NotAgeVerified_Notify">
		Localización restringida para mayores de 18 años.
	</notification>
	<notification name="Cannot enter parcel: no payment info on file">
		Para visitar este sitio debes haber aportado información de pago en tu cuenta. ¿Quieres ir al sitio web de [CURRENT_GRID] y configurar esto?

[_URL]
		<url name="url" option="0">
			https://secondlife.com/account/index.php?lang=es
		</url>
		<usetemplate ignoretext="No he registrado información de pago" name="okcancelignore" notext="No" yestext="Sí"/>
	</notification>
	<notification name="MissingString">
		La cadena [STRING_NAME] Ha desaparecido de strings.xml
	</notification>
	<notification name="EnableMediaFilter">
		Reproducir medios o música puede exponer tu identidad a sitios ajenos a Second Life. Puedes activar un filtro que te permitirá seleccionar qué sitios recibirán peticiones de medios desde tu equipo, y obtener así mayor control sobre tu privacidad.
		
		¿Deseas activar el filtro de medios?
		(Puedes cambiar esta opción más tarde en Preferencias &gt; Sonido y medios).
		<form name="form">
			<button name="Enable" text="Activar"/>
			<button name="Disable" text="Desactivar"/>
		</form>
	</notification>
	<notification name="MediaAlert">
		Esta parcela provee medios de:
		
		Dominio: [MEDIADOMAIN]
		URL: [MEDIAURL]
		<form name="form">
			<button name="Allow" text="Permitir"/>
			<button name="Deny" text="Denegar"/>
		</form>
	</notification>
	<notification name="MediaAlert2">
		¿Deseas recordar tu decisión y [LCONDITION] permitir medios de esta fuente?
		
		Dominio: [MEDIADOMAIN]
		URL: [MEDIAURL]
		<form name="form">
			<button name="Do Now" text="[ACTION] Ahora"/>
			<button name="RememberDomain" text="[CONDITION] Permitir Este Dominio"/>
			<button name="RememberURL" text="[CONDITION] Permitir Esta URL"/>
		</form>
	</notification>
	<notification name="AudioAlert"> 
		Esta parcela provee música de:
		
		Dominio: [AUDIODOMAIN]
		URL: [AUDIOURL]
		<form name="form">
			<button name="Allow" text="Permitir"/>
			<button name="Deny" text="Denegar"/>
		</form>
	</notification>
	<notification name="AudioAlert2">
		¿Deseas recordar tu decisión y [LCONDITION] permitir música de esta fuente?
		
		Dominio: [AUDIODOMAIN]
		URL: [AUDIOURL]
		<form name="form">
			<button name="Do Now" text="[ACTION] Ahora"/>
			<button name="RememberDomain" text="[CONDITION] Permitir Este Dominio"/>
			<button name="RememberURL" text="[CONDITION] Permitir Esta URL"/>
		</form>
	</notification>
	<notification name="MOAPAlert">
		Un objeto provee medios compartidos de:
		
		Dominio: [MOAPDOMAIN]
		URL: [MOAPURL]
		<form name="form">
			<button name="Allow" text="Permitir"/>
			<button name="Deny" text="Denegar"/>
		</form>
	</notification>
	<notification name="MOAPAlert2">
		¿Deseas recordar tu decisión y [LCONDITION] permitir medios compartidos de esta fuente?
		
		Dominio: [MOAPDOMAIN]
		URL: [MOAPURL]
		<form name="form">
			<button name="Do Now" text="[ACTION] Ahora"/>
			<button name="RememberDomain" text="[CONDITION] Permitir Este Dominio"/>
			<button name="RememberURL" text="[CONDITION] Permitir Esta URL"/>
		</form>
	</notification>
	<notification name="SystemMessageTip">
		[MESSAGE]
	</notification>
	<notification name="IMSystemMessageTip">
		[MESSAGE]
	</notification>
	<notification name="Cancelled">
		Cancelado
	</notification>
	<notification name="CancelledSit">
		Cancelado el sentarte
	</notification>
	<notification name="CancelledAttach">
		Cancelada la anexión
	</notification>
	<notification name="ReplacedMissingWearable">
		Reemplazadas las ropas o partes del cuerpo perdidas con sus equivalentes por defecto.
	</notification>
	<notification name="GroupNotice">
		Asunto: [SUBJECT], Mensaje: [MESSAGE]
	</notification>
	<notification name="FriendOnline">
		[NAME] se ha conectado
	</notification>
	<notification name="FriendOffline">
		[NAME] se ha desconectado
	</notification>
	<notification name="AddSelfFriend">
		Aunque eres muy agradable, no puedes añadirte como amigo a ti mismo.
	</notification>
	<notification name="UploadingAuctionSnapshot">
		Subiendo fotos al mundo y al sitio web...
(tardará unos 5 minutos).
	</notification>
	<notification name="UploadPayment">
		Has pagado [AMOUNT] LS por la subida.
	</notification>
	<notification name="UploadWebSnapshotDone">
		Completada la subida de la foto al sitio web.
	</notification>
	<notification name="UploadSnapshotDone">
		Completada la subida de la foto al mundo.
	</notification>
	<notification name="TerrainDownloaded">
		Se ha descargado Terrain.raw
	</notification>
	<notification name="GestureMissing">
		No se encuentra el gesto [NAME] en la base de datos.
	</notification>
	<notification name="UnableToLoadGesture">
		No se puede cargar el gesto [NAME].
	</notification>
	<notification name="LandmarkMissing">
		El hito ha desaparecido de la base de datos.
	</notification>
	<notification name="UnableToLoadLandmark">
		No se ha podido cargar el hito. Por favor, vuelve a intentarlo.
	</notification>
	<notification name="CapsKeyOn">
		Tienes pulsada la tecla de mayúsculas.
Esto puede influir en tu contraseña.
	</notification>
	<notification name="NotecardMissing">
		La nota ha desaparecido de la base de datos.
	</notification>
	<notification name="NotecardNoPermissions">
		No tienes permiso para ver esta nota.
	</notification>
	<notification name="RezItemNoPermissions">
		No tienes permisos suficientes para rezzear el objeto.
	</notification>
	<notification name="IMAcrossParentEstates">
		No se pueden enviar mensajes instantáneos entre estados principales.
	</notification>
	<notification name="TransferInventoryAcrossParentEstates">
		No se puede transferir el inventario entre estados principales.
	</notification>
	<notification name="UnableToLoadNotecard">
		En este momento no se puede cargar la nota.
	</notification>
	<notification name="ScriptMissing">
		El script ha desaparecido de la base de datos.
	</notification>
	<notification name="ScriptNoPermissions">
		No tienes permisos suficientes para ver el script.
	</notification>
	<notification name="UnableToLoadScript">
		No se ha podido cargar el script. Por favor, vuelve a intentarlo.
	</notification>
	<notification name="IncompleteInventory">
		Los contenidos que estás ofreciendo aún no están disponibles. Por favor, vuelve a ofrecerlos en un minuto.
	</notification>
	<notification name="CannotModifyProtectedCategories">
		No puedes modificar categorías que están protegidas.
	</notification>
	<notification name="CannotRemoveProtectedCategories">
		No puedes quitar categorías que están protegidas.
	</notification>
	<notification name="UnableToBuyWhileDownloading">
		No se puede comprar un objeto mientras se descargan los datos.
Por favor, vuelve a intentarlo.
	</notification>
	<notification name="UnableToLinkWhileDownloading">
		No se puede enlazar un objeto mientras se descargan los datos.
Por favor, vuelve a intentarlo.
	</notification>
	<notification name="CannotBuyObjectsFromDifferentOwners">
		No puedes comprar más de un objeto a la vez.
Por favor, selecciona un sólo objeto.
	</notification>
	<notification name="ObjectNotForSale">
		Este objeto no está en venta.
	</notification>
	<notification name="EnteringGodMode">
		Entrando en el modo administrativo, nivel [LEVEL]
	</notification>
	<notification name="LeavingGodMode">
		Saliendo del modo administrativo, nivel [LEVEL]
	</notification>
	<notification name="CopyFailed">
		No tienes pemiso para copiar esto.
	</notification>
	<notification name="InventoryAccepted">
		[NAME] ha recibido tu oferta de inventario.
	</notification>
	<notification name="InventoryDeclined">
		[NAME] ha rehusado tu oferta del inventario.
	</notification>
	<notification name="ObjectMessage">
		[NAME]: [MESSAGE]
	</notification>
	<notification name="CallingCardAccepted">
		Se ha aceptado tu tarjeta de visita.
	</notification>
	<notification name="CallingCardDeclined">
		Se ha rehusado tu tarjeta de visita.
	</notification>
	<notification name="TeleportToLandmark">
		Para teleportarte a lugares como &apos;[NAME]&apos;, pulsa el botón &quot;Lugares&quot;,
    y selecciona la pestaña Hitos en la ventana que se abre. Pulsa en un
    hito para seleccionarlo y luego pulsa &apos;Teleportar&apos; en la parte inferior de la ventana.
    (También puedes pulsar dos veces en el hito o pulsarlo con el botón derecho del ratón y
    elegir &apos;Teleportar&apos;.)
	</notification>
	<notification name="TeleportToPerson">
		Para ponerte en contacto con Residentes como &apos;[NAME]&apos;, pulsa el botón &quot;Gente&quot;, selecciona un Residente en la ventana que se abre y después pulsa en &apos;MI&apos; en
    la parte inferior de la ventana.
    (También puedes pulsar dos veces en su nombre o pulsarlo con el botón derecho y elegir &apos;MI&apos;).
	</notification>
	<notification name="CantSelectLandFromMultipleRegions">
		No puedes seleccionar un terreno que cruce las fronteras entre servidores.
Inténtalo seleccionando un trozo más pequeño de terreno.
	</notification>
	<notification name="SearchWordBanned">
		Se han excluido algunos términos de tu búsqueda debido a restricciones en el contenido, según se especifica en las Normas de la Comunidad.
	</notification>
	<notification name="NoContentToSearch">
		Por favor, elige al menos un tipo de contenido a buscar (General, Moderado o Adulto).
	</notification>
	<notification name="SystemMessage">
		[MESSAGE]
	</notification>
	<notification name="PaymentReceived">
		[MESSAGE]
	</notification>
	<notification name="PaymentSent">
		[MESSAGE]
	</notification>
	<notification name="PaymentFailure">
		[MESSAGE]
	</notification>
	<notification name="EventNotification">
		Notificación de un evento:

[NAME]
[DATE]
		<form name="form">
			<button name="Details" text="Detalles"/>
			<button name="Cancel" text="Cancelar"/>
		</form>
	</notification>
	<notification name="TransferObjectsHighlighted">
		En estos momentos, están realzados todos los objetos de esta parcela que serán transferidos al comprador de la misma.

* No están realzados los árboles y hierbas que se transferirán.
		<form name="form">
			<button name="Done" text="Hecho"/>
		</form>
	</notification>
	<notification name="DeactivatedGesturesTrigger">
		Desactivados los gestos que tienen el mismo botón:
[NAMES]
	</notification>
	<notification name="NoQuickTime">
		No parece que tu sistema tenga instalado el software QuickTime de Apple.
Si quieres ver medios en streaming en las parcelas que los tienen, deberías ir al [http://www.apple.com/quicktime sitio de QuickTime] e instalar el QuickTime Player.
	</notification>
	<notification name="NoPlugin">
		No se ha encontrado el &apos;Media Plugin&apos; para manejar el &apos;mime type&apos; &quot;[MIME_TYPE]&quot;. Los medios de este tipo no estarán disponibles.
	</notification>
	<notification name="MediaPluginFailed">
		Fallo de este &apos;Media Plugin&apos;:
    [PLUGIN]

Por favor, reinstala el plugin o contacta con el vendedor si sigues teniendo problemas.
		<form name="form">
			<ignore name="ignore" text="Fallo al ejecutar un &apos;Media Plugin&apos;"/>
		</form>
	</notification>
	<notification name="OwnedObjectsReturned">
		Se han devuelto a tu inventario los objetos de los que eras propietario en la parcela seleccionada.
	</notification>
	<notification name="OtherObjectsReturned">
		Se han devuelto a su inventario los objetos en la parcela de terreno seleccionada propiedad de [NAME].
	</notification>
	<notification name="OtherObjectsReturned2">
		Se han devuelto a su propietario los objetos seleccionados en la parcela de terreno propiedad de &apos;[NAME]&apos;.
	</notification>
	<notification name="GroupObjectsReturned">
		Se han devuelto a los inventarios de sus propietarios los objetos que estaban compartidos con el grupo [GROUPNAME] en la parcela seleccionada.
Los objetos transferibles que se cedieron al grupo se han devuelto a sus propietarios anteriores.
Los objetos no transferibles que se cedieron al grupo han sido borrados.
	</notification>
	<notification name="UnOwnedObjectsReturned">
		Se han devuelto a sus propietarios los objetos de los que NO eras propietario en la parcela seleccionada.
	</notification>
	<notification name="ServerObjectMessage">
		Mensaje de [NAME]:
&lt;nolink&gt;[MSG]&lt;/nolink&gt;
	</notification>
	<notification name="NotSafe">
		Este terreno tiene el daño activado.
Aquí puedes ser herido. Si mueres, se te teleportará a tu Base.
	</notification>
	<notification name="NoFly">
		Este terreno tiene desactivada la capacidad de volar.
Aquí no puedes volar.
	</notification>
	<notification name="PushRestricted">
		Este terreno tiene desactivada la capacidad de empujar. No puedes hacerlo a menos que seas el propetario del terreno.
	</notification>
	<notification name="NoVoice">
		Este terreno tiene desactivado el chat de voz. No podrás oír hablar a nadie.
	</notification>
	<notification name="NoBuild">
		Este terreno tiene desactivada la capacidad para construir. Aquí no puedes ni construir ni crear objetos.
	</notification>
	<notification name="PathfindingDirty">
		La región tiene cambios de pathfinding pendientes. Si tienes derechos de construcción, debes actualizar la región pulsando el botón "Actualizar”.
		<usetemplate name="okcancelbuttons" yestext="Actualizar" notext="Cerrar"/>
	</notification>
	<notification name="DynamicPathfindingDisabled">
		Pathfinding dinámico no está activado en esta región. Los objetos con scripts que usen llamadas pathfinding LSL pueden no funcionar como se espera en esta región.
	</notification>
	<notification name="PathfindingRebakeNavmesh">
		Cambiar ciertos objetos en esta región podría causar que otros objetos en movimiento se comporten de forma incorrecta. Para que los objetos en movimiento se comporten correctamente, pulsa el botón "Recargar región”. Pulsa “Ayuda” para más información.
		<usetemplate name="okhelpignore" ignoretext="Cambiar ciertos objetos en esta región puede ocasionar un comportamiento incorrecto de otros objetos en movimiento." yestext="Aceptar" helptext="Ayuda"/>
	</notification>
	<notification name="PathfindingCannotRebakeNavmesh">
		Ha ocurrido un error. Puede deberse a un problema en la conexión o en el servidor, o puede que no tengas permisos para construir. A veces desconectar y volver a conectar puede resolver este problema.
	<usetemplate name="okbutton" yestext="Aceptar"/>
	</notification>
	<notification name="PathfindingDirty">
		La región contiene cambios de pathfinding pendientes.  Si tienes derechos de construcción, puedes recargarla pulsando el botón “Recargar región”.
	</notification>
	<notification name="DynamicPathfindingDisabled">
		Esta región no tiene activado el pathfinding dinámico. Los objetos programados que utilicen llamadas LSL de pathfinding pueden tener un comportamiento inesperado en ella.
	</notification>
	<notification name="PathfindingRebakeNavmesh">
		Si cambias ciertos objetos en esta región, otros objetos móviles podrían tener un comportamiento incorrecto. Para que los objetos móviles se comporten correctamente, pulsa el botón “Recargar la región”. Si quieres más información, elige “Ayuda”.
		<url name="url">
			http://wiki.secondlife.com/wiki/Pathfinding_Tools_in_the_Second_Life_Viewer
		</url>
		<usetemplate helptext="Ayuda" ignoretext="Si cambias ciertos objetos en esta región, otros objetos móviles podrían tener un comportamiento incorrecto." name="okhelpignore" yestext="OK"/>
	</notification>
	<notification name="PathfindingCannotRebakeNavmesh">
		Se ha producido un error. Puede haber ocurrido un problema en la red o el servidor, o quizás no tengas derechos de construcción. Este problema podría resolverse cerrando la sesión e iniciando una sesión nueva.
		<usetemplate name="okbutton" yestext="OK"/>
	</notification>
	<notification name="SeeAvatars">
		Esta parcela oculta los avatares y el chat de texto de otras parcelas. No podrás ver a los residentes que estén fuera la parcela ni ellos podrán verte a ti. El chat de texto regular del canal 0 también está restringido a la parcela.
	</notification>
	<notification name="ScriptsStopped">
		Un administrador ha detenido temporalmente los scripts en esta región.
	</notification>
	<notification name="ScriptsNotRunning">
		En esta región no se está ejecutando ningún script.
	</notification>
	<notification name="NoOutsideScripts">
		Este terreno tiene desactivados los scripts externos.

Sólo los scripts pertenecientes al propietario del terreno funcionarán aquí.
	</notification>
	<notification name="ClaimPublicLand">
		Sólo puedes reclamar terreno público de la región en la que estás.
	</notification>
	<notification name="RegionTPAccessBlocked">
		Tus preferencias de contenido actuales te impiden visitar la región que has seleccionado. Puedes cambiar las preferencias en Yo &gt; Preferencias &gt; General.
	</notification>
	<notification name="URBannedFromRegion">
		Se te ha prohibido el acceso a la región.
	</notification>
	<notification name="NoTeenGridAccess">
		Tu cuenta no puede conectarse a esta región del de la red adolescente de simuladores.
	</notification>
	<notification name="ImproperPaymentStatus">
		No tienes el estado de pago adecuado para entrar a esta región.
	</notification>
	<notification name="MustGetAgeRegion">
		Solo pueden acceder a esta región los mayores de 18 años.
	</notification>
	<notification name="MustGetAgeParcel">
		Para acceder a esta parcela debes ser mayor de 18 años.
	</notification>
	<notification name="NoDestRegion">
		No se ha encontrado la región de destino.
	</notification>
	<notification name="NotAllowedInDest">
		No estás autorizado en el destino.
	</notification>
	<notification name="RegionParcelBan">
		No puedes cruzar la región por una parcela con el acceso prohibido. Intenta otro camino.
	</notification>
	<notification name="TelehubRedirect">
		Has sido redirigido a un punto de teleporte.
	</notification>
	<notification name="CouldntTPCloser">
		No se puede teleportar a un destino tan cercano.
	</notification>
	<notification name="TPCancelled">
		Teleporte cancelado.
	</notification>
	<notification name="FullRegionTryAgain">
		En estos momentos, está llena la región a la que estás intentando entrar.
Por favor, vuelve a intentarlo en unos momentos.
	</notification>
	<notification name="GeneralFailure">
		Fallo general.
	</notification>
	<notification name="RoutedWrongRegion">
		Mal dirigido a la región. Por favor, vuelve a intentarlo.
	</notification>
	<notification name="NoValidAgentID">
		ID de agente inválido.
	</notification>
	<notification name="NoValidSession">
		ID de sesión inválido.
	</notification>
	<notification name="NoValidCircuit">
		Código de circuito inválido.
	</notification>
	<notification name="NoValidTimestamp">
		Fecha inválida.
	</notification>
	<notification name="NoPendingConnection">
		No se puede crear la conexión.
	</notification>
	<notification name="InternalUsherError">
		Se ha producido un error interno al intentar acceder al destino de tu teleporte. Puede que, en este momento, el servicio de [CURRENT_GRID] tenga problemas.
	</notification>
	<notification name="NoGoodTPDestination">
		No se puede encontrar en esta región un buen destino para el teleporte.
	</notification>
	<notification name="InternalErrorRegionResolver">
		Se ha producido un error interno al manejar las coordenadas globales de tu petición de teleporte. Puede que, en este momento, el servicio de [CURRENT_GRID] tenga problemas.
	</notification>
	<notification name="NoValidLanding">
		No se ha podido encontrar un punto de aterrizaje válido.
	</notification>
	<notification name="NoValidParcel">
		No se ha podido encontrar una parcela válida.
	</notification>
	<notification name="ObjectGiveItem">
		Un objeto de nombre &lt;nolink&gt;[OBJECTFROMNAME]&lt;/nolink&gt;, propiedad de [NAME_SLURL], te ha dado este [OBJECTTYPE]:
&lt;nolink&gt;[ITEM_SLURL]&lt;/nolink&gt;
		<form name="form">
			<button name="Keep" text="Guardar"/>
			<button name="Discard" text="Descartar"/>
			<button name="Mute" text="Bloquear al propietario"/>
		</form>
	</notification>
	<notification name="OwnObjectGiveItem">
		Tu objeto de nombre &lt;nolink&gt;[OBJECTFROMNAME]&lt;/nolink&gt; te ha dado este [OBJECTTYPE]:
&lt;nolink&gt;[ITEM_SLURL]&lt;/nolink&gt;
		<form name="form">
			<button name="Keep" text="Guardar"/>
			<button name="Discard" text="Descartar"/>
		</form>
	</notification>
	<notification name="UserGiveItem">
		[NAME_SLURL] te ha dado este [OBJECTTYPE]:
[ITEM_SLURL]
		<form name="form">
			<button name="Show" text="Mostrar"/>
			<button name="Discard" text="Descartar"/>
			<button name="Mute" text="Bloquear"/>
		</form>
	</notification>
	<notification name="GodMessage">
		[NAME]

[MESSAGE]
	</notification>
	<notification name="JoinGroup">
		[MESSAGE]
		<form name="form">
			<button name="Join" text="Entrar"/>
			<button name="Decline" text="Rehusar"/>
			<button name="Info" text="Información"/>
		</form>
	</notification>
	<notification name="TeleportOffered">
		[NAME_SLURL] te ofrece teleportarte a su localización:

“[MESSAGE]”
&lt;icon&gt;[MATURITY_ICON]&lt;/icon&gt; - [MATURITY_STR]
		<form name="form">
			<button name="Teleport" text="Teleportar"/>
			<button name="Cancel" text="Cancelar"/>
		</form>
	</notification>
	<notification name="TeleportOffered_MaturityExceeded">
		[NAME_SLURL] te ofrece teleportarte a su localización:

“[MESSAGE]”
&lt;icon&gt;[MATURITY_ICON]&lt;/icon&gt; - [MATURITY_STR]

Esta región tiene un contenido [REGION_CONTENT_MATURITY, pero tus preferencias actuales no te autorizan a ver los contenidos [REGION_CONTENT_MATURITY].  Podemos cambiar tus preferencias y proceder a teleportarte o bien tú puedes cancelar el teleporte.
		<form name="form">
			<button name="Teleport" text="Cambiar y continuar"/>
			<button name="Cancel" text="Cancelar"/>
		</form>
	</notification>
	<notification name="TeleportOffered_MaturityBlocked">
		[NAME_SLURL] te ofrece teleportarte a su localización:

“[MESSAGE]”
&lt;icon&gt;[MATURITY_ICON]&lt;/icon&gt; - [MATURITY_STR]

No obstante, el contenido de esta región solo es accesible para los adultos.
	</notification>
	<notification name="TeleportOfferSent">
		Teleporte ofrecido a [TO_NAME]
	</notification>
	<notification name="GotoURL">
		[MESSAGE]
[URL]
		<form name="form">
			<button name="Later" text="Más tarde"/>
			<button name="GoNow..." text="Ir ahora..."/>
		</form>
	</notification>
	<notification name="OfferFriendship">
		[NAME_SLURL] te está ofreciendo su amistad.

[MESSAGE]

(Por defecto, podrás ver si el otro está conectado)
		<form name="form">
			<button name="Accept" text="Aceptar"/>
			<button name="Decline" text="Rehusar"/>
		</form>
	</notification>
	<notification name="FriendshipOffered">
		Has ofrecido amistad a [TO_NAME]
	</notification>
	<notification name="OfferFriendshipNoMessage">
		[NAME_SLURL] te está ofreciendo amistad.

(De manera predeterminada, podrás ver si están conectados los demás.)
		<form name="form">
			<button name="Accept" text="Aceptar"/>
			<button name="Decline" text="Rehusar"/>
		</form>
	</notification>
	<notification name="FriendshipAccepted">
		[NAME] ha aceptado tu ofrecimiento de amistad.
	</notification>
	<notification name="FriendshipDeclined">
		[NAME] ha rechazado tu ofrecimiento de amistad.
	</notification>
	<notification name="FriendshipAcceptedByMe">
		Aceptado el ofrecimiento de amistad.
	</notification>
	<notification name="FriendshipDeclinedByMe">
		Rehusado el ofrecimiento de amistad.
	</notification>
	<notification name="OfferCallingCard">
		[NAME] te está ofreciendo su tarjeta de visita.
Esto añadirá un marcador en tu inventario para que puedas enviarle rápidamente un MI.
		<form name="form">
			<button name="Accept" text="Aceptar"/>
			<button name="Decline" text="Rehusar"/>
		</form>
	</notification>
	<notification name="RegionRestartMinutes">
		Esta región se reiniciará en [MINUTES] minutos.
Si permaneces en esta región serás desconectado.
	</notification>
	<notification name="RegionRestartSeconds">
		Esta región se reiniciará en  [SECONDS] segundos.
Si permaneces en esta región serás desconectado.
	</notification>
	<notification name="LoadWebPage">
		¿Cargar página web [URL] ?

[MESSAGE]

Del objeto: &lt;nolink&gt;[OBJECTNAME]&lt;/nolink&gt;, propietario: [NAME]?
		<form name="form">
			<button name="Gotopage" text="Cargar"/>
			<button name="Cancel" text="Cancelar"/>
		</form>
	</notification>
	<notification name="FailedToFindWearableUnnamed">
		Búsqueda fallida de [TYPE] en la base de datos.
	</notification>
	<notification name="FailedToFindWearable">
		Búsqueda fallida de [TYPE] de nombre [DESC] en la base de datos.
	</notification>
	<notification name="InvalidWearable">
		El ítem que quieres vestirte tiene una característica que tu visor no puede leer. Por favor, actualiza la versión de [APP_NAME] para ponerte este ítem.
	</notification>
	<notification name="ScriptQuestion">
		&lt;nolink&gt;[OBJECTNAME]&lt;/nolink&gt;, un objeto propiedad de &apos;[NAME]&apos;, quiere:

[QUESTIONS]
¿Es correcto?
		<form name="form">
			<button name="Yes" text="Sí"/>
			<button name="No" text="No"/>
			<button name="Mute" text="Bloquear"/>
		</form>
	</notification>
	<notification name="ScriptQuestionCaution">
		Atención: El objeto &apos;&lt;nolink&gt;[OBJECTNAME]&lt;/nolink&gt;&apos; solicita un acceso total a tu cuenta de dólares Linden. Si le autorizas el acceso, podrá retirar fondos de tu cuenta en cualquier momento o vaciarla por completo, de manera permanente y sin más advertencias.
  
Estas solicitudes pocas veces son legítimas. No autorices el acceso si no conoces la razón exacta por la que desea el acceso a tu cuenta.
		<form name="form">
			<button name="Grant" text="Permitir acceso total"/>
			<button name="Deny" text="Denegar"/>
		</form>
	</notification>
	<notification name="ScriptDialog">
		&apos;&lt;nolink&gt;[TITLE]&lt;/nolink&gt;&apos; de [NAME]
[MESSAGE]
		<form name="form"/>
	</notification>
	<notification name="ScriptDialogGroup">
		&apos;&lt;nolink&gt;[TITLE]&lt;/nolink&gt;&apos; de [GROUPNAME]
[MESSAGE]
		<form name="form"/>
	</notification>
	<notification name="BuyLindenDollarSuccess">
		¡Gracias por tu pago!

Tu saldo de L$ se actualizará cuando se complete el proceso. Si el proceso tarda más de 20 minutos se cancelará tu transacción, y la cantidad se abonada en tu saldo de US$.

Puedes revisar el estado de tu pago en el Historial de transacciones de tu [http://secondlife.com/account/ Panel de Control]
	</notification>
	<notification name="FirstOverrideKeys">
		A partir de ahora, tus teclas de movimiento las gestiona un objeto.
Prueba las teclas del cursor o AWSD para ver qué hacen.
Algunos objetos (las pistolas, por ejemplo) te pedirán que, para usarlos, entres en vista subjetiva. Pulsa &apos;M&apos; para hacerlo.
	</notification>
	<notification name="FirstSandbox">
		Esta es una región &apos;sandbox&apos; (zona de pruebas) donde los residentes pueden aprender a construir.

Los objetos que construyas aquí serán eliminados cuando la abandones; por tanto, no olvides pulsarlos con el botón derecho y elegir &apos;Tomar&apos; para que tu creación vaya a tu inventario.
	</notification>
	<notification name="MaxListSelectMessage">
		Puedes seleccionar un máximo de [MAX_SELECT] items de esta lista.
	</notification>
	<notification name="VoiceInviteP2P">
		[NAME] te está invitando a un chat de voz.
Pulsa Aceptar o Rehusar para contestar o no la llamada. Pulsa Bloquear para bloquear al que llama.
		<form name="form">
			<button name="Accept" text="Aceptar"/>
			<button name="Decline" text="Rehusar"/>
			<button name="Mute" text="Bloquear"/>
		</form>
	</notification>
	<notification name="AutoUnmuteByIM">
		[NAME] ha dejado automáticamente de estar bloqueado al enviarle un mensaje instantáneo.
	</notification>
	<notification name="AutoUnmuteByMoney">
		[NAME] ha dejado automáticamente de estar bloqueado al darle dinero.
	</notification>
	<notification name="AutoUnmuteByInventory">
		[NAME] ha dejado automáticamente de estar bloqueado al ofrecerle inventario.
	</notification>
	<notification name="VoiceInviteGroup">
		[NAME] ha empezado un chat de voz con el grupo [GROUP].
Pulsa Aceptar o Rehusar para coger o no la llamada. Pulsa Bloquear para ignorar al que llama.
		<form name="form">
			<button name="Accept" text="Aceptar"/>
			<button name="Decline" text="Rehusar"/>
			<button name="Mute" text="Bloquear"/>
		</form>
	</notification>
	<notification name="VoiceInviteAdHoc">
		[NAME] ha empezado un chat de voz en multiconferencia.
Pulsa Aceptar o Rehusar para coger o no la llamada. Pulsa Ignorar para ignorar al que llama.
		<form name="form">
			<button name="Accept" text="Aceptar"/>
			<button name="Decline" text="Rehusar"/>
			<button name="Mute" text="Bloquear"/>
		</form>
	</notification>
	<notification name="InviteAdHoc">
		NAME] te está invitando a un chat en multiconferencia.
Pulsa Aceptar o Rehusar para coger o no la llamada. Pulsa Bloquear para ignorar al que llama.
		<form name="form">
			<button name="Accept" text="Aceptar"/>
			<button name="Decline" text="Rehusar"/>
			<button name="Mute" text="Bloquear"/>
		</form>
	</notification>
	<notification name="VoiceChannelFull">
		El chat de voz al que estás intentando entrar, [VOICE_CHANNEL_NAME], ha llegado a su capacidad máxima. Por favor, vuelve a intentarlo más tarde.
	</notification>
	<notification name="ProximalVoiceChannelFull">
		Lo sentimos. Este área ha llegado a su capacidad máxima de conversaciones por voz. Por favor, intenta usar la voz en otra zona.
	</notification>
	<notification name="VoiceChannelDisconnected">
		Has sido desconectado de [VOICE_CHANNEL_NAME]. Vas a ser reconectado al chat de voz.
	</notification>
	<notification name="VoiceChannelDisconnectedP2P">
		[VOICE_CHANNEL_NAME] ha colgado la llamada. Vas a ser reconectado al chat de voz.
	</notification>
	<notification name="P2PCallDeclined">
		[VOICE_CHANNEL_NAME] ha rehusado tu llamada. Vas a ser reconectado al chat de voz.
	</notification>
	<notification name="P2PCallNoAnswer">
		[VOICE_CHANNEL_NAME] no está disponible para coger tu llamada. Vas a ser reconectado al chat de voz.
	</notification>
	<notification name="VoiceChannelJoinFailed">
		Fallo al conectar a [VOICE_CHANNEL_NAME]; por favor, inténtalo más tarde. Vas a ser reconectado al chat de voz.
	</notification>
	<notification name="VoiceLoginRetry">
		Estamos creando un canal de voz para ti. Se puede tardar hasta un minuto.
	</notification>
	<notification name="VoiceEffectsExpired">
		Una o más de las transformaciones de voz a las que estás suscrito han caducado.
[Pulsa aquí [URL]] para renovar la suscripción.
	</notification>
	<notification name="VoiceEffectsExpiredInUse">
		La transformación de voz activa ha caducado y se ha aplicado tu configuración de voz normal.
[Pulsa aquí [URL]] para renovar la suscripción.
	</notification>
	<notification name="VoiceEffectsWillExpire">
		Una o más de tus transformaciones de voz caducarán en menos de [INTERVAL] días.
[Pulsa aquí [URL]] para renovar la suscripción.
	</notification>
	<notification name="VoiceEffectsNew">
		Están disponibles nuevas transformaciones de voz.
	</notification>
	<notification name="Cannot enter parcel: not a group member">
		Sólo los miembros de un grupo determinado pueden visitar esta zona.
	</notification>
	<notification name="Cannot enter parcel: banned">
		No puedes entrar en esta parcela, se te ha prohibido el acceso.
	</notification>
	<notification name="Cannot enter parcel: not on access list">
		No puedes entrar en esta parcela, no estás en la lista de acceso.
	</notification>
	<notification name="VoiceNotAllowed">
		No tienes permiso para conectarte al chat de voz de [VOICE_CHANNEL_NAME].
	</notification>
	<notification name="VoiceCallGenericError">
		Se ha producido un error al intentar conectarte al [VOICE_CHANNEL_NAME]. Por favor, inténtalo más tarde.
	</notification>
	<notification name="UnsupportedCommandSLURL">
		No se admite el formato de la SLurl que has pulsado.
	</notification>
	<notification name="BlockedSLURL">
		Por tu seguridad, se ha bloqueado una SLurl recibida de un navegador que no de confianza.
	</notification>
	<notification name="ThrottledSLURL">
		En muy poco tiempo, se han recibido muchas SLurls desde un navegador que no es de confianza.
Por tu seguridad, serán bloqueadas durante unos segundos.
	</notification>
	<notification name="IMToast">
		[MESSAGE]
		<form name="form">
			<button name="respondbutton" text="Responder"/>
		</form>
	</notification>
	<notification name="ConfirmCloseAll">
		¿Seguro que quieres cerrar todos los MI?
		<usetemplate ignoretext="Confirmar antes de cerrar todos los MIs" name="okcancelignore" notext="Cancelar" yestext="Aceptar"/>
	</notification>
	<notification name="AttachmentSaved">
		Se ha guardado el adjunto.
	</notification>
	<notification name="UnableToFindHelpTopic">
		No se ha podido encontrar un tema de ayuda para este elemento.
	</notification>
	<notification name="ObjectMediaFailure">
		Error del servidor: fallo en la actualización u obtención de los medios.
&apos;[ERROR]&apos;
		<usetemplate name="okbutton" yestext="Aceptar"/>
	</notification>
	<notification name="TextChatIsMutedByModerator">
		Un moderador ha silenciado tu chat de texto.
		<usetemplate name="okbutton" yestext="Aceptar"/>
	</notification>
	<notification name="VoiceIsMutedByModerator">
		Un moderador ha silenciado tu voz.
		<usetemplate name="okbutton" yestext="Aceptar"/>
	</notification>
	<notification name="UploadCostConfirmation">
		Esta subida te costará [PRECIO] L$. ¿Deseas continuar?
		<usetemplate name="okcancelbuttons" notext="Cancelar" yestext="Subir"/>
	</notification>
	<notification name="ConfirmClearTeleportHistory">
		¿Estás seguro de que quieres borrar tu historial de teleportes?
		<usetemplate name="okcancelbuttons" notext="Cancelar" yestext="Aceptar"/>
	</notification>
	<notification name="BottomTrayButtonCanNotBeShown">
		El botón elegido no se puede mostrar correctamente.
Se mostrará cuando haya suficiente espacio.
	</notification>
	<notification name="ShareNotification">
		Selecciona los residentes con quienes deseas compartir.
	</notification>
	<notification name="MeshUploadError">
		[LABEL] no se pudo subir: [MESSAGE] [IDENTIFIER] 

Consulta los detalles en el archivo de registro.
	</notification>
	<notification name="MeshUploadPermError">
		Error al solicitar los permisos para subir el modelo mesh.
	</notification>
	<notification name="RegionCapabilityRequestError">
		No se ha podido obtener la capacidad de la región &apos;[CAPABILITY]&apos;.
	</notification>
	<notification name="ShareItemsConfirmation">
		Estás seguro de que quieres compartir los siguientes items:
		
		&lt;nolink&gt;[ITEMS]&lt;/nolink&gt;
		
		Con los siguientes residentes:
		
		[RESIDENTS]
		<usetemplate ignoretext="Confirmar antes de compartir un ítem" name="okcancelignore" notext="Cancelar" yestext="Aceptar"/>
	</notification>
	<notification name="ShareItemsConfirmation">
		¿Estás seguro de que quieres compartir los elementos siguientes?

&lt;nolink&gt;[ITEMS]&lt;/nolink&gt;

Con los siguientes residentes:

[RESIDENTS]
		<usetemplate name="okcancelbuttons" notext="Cancelar" yestext="Aceptar"/>
	</notification>
	<notification name="ShareFolderConfirmation">
		Sólo puedes compartir una carpeta en cada momento.

¿Estás seguro de que quieres compartir los elementos siguientes?

&lt;nolink&gt;[ITEMS]&lt;/nolink&gt;

Con los siguientes Residentes:

[RESIDENTS]
		<usetemplate name="okcancelbuttons" notext="Cancelar" yestext="Aceptar"/>
	</notification>
	<notification name="ItemsShared">
		Los elementos se han compartido correctamente.
	</notification>
	<notification name="DeedToGroupFail">
		Error de transferencia a grupo.
	</notification>
	<notification name="AvatarRezNotification">
		( [EXISTENCE] segundos vivo )
El avatar &apos;[NAME]&apos; tardó [TIME] segundos en dejar de aparecer como nube.
	</notification>
	<notification name="AvatarRezSelfBakedDoneNotification">
		( [EXISTENCE] segundos vivo )
Has terminado de texturizar tu vestuario en [TIME] segundos.
	</notification>
	<notification name="AvatarRezSelfBakedUpdateNotification">
		( [EXISTENCE] segundos vivo )
Has enviado una actualización de tu apariencia después de [TIME] segundos.
[STATUS]
	</notification>
	<notification name="AvatarRezCloudNotification">
		( [EXISTENCE] segundos vivo )
El avatar &apos;[NAME]&apos; se convirtió en nube.
	</notification>
	<notification name="AvatarRezArrivedNotification">
		( [EXISTENCE] segundos vivo )
Apareció el avatar &apos;[NAME]&apos;.
	</notification>
	<notification name="AvatarRezLeftCloudNotification">
		( [EXISTENCE] segundos vivo )
El avatar &apos;[NAME]&apos; salió al cabo de [TIME] segundos como nube.
	</notification>
	<notification name="AvatarRezEnteredAppearanceNotification">
		( [EXISTENCE] segundos vivo )
El avatar &apos;[NAME]&apos; ya está en modo de edición de apariencia.
	</notification>
	<notification name="AvatarRezLeftAppearanceNotification">
		( [EXISTENCE] segundos vivo )
El avatar &apos;[NAME]&apos; salió del modo de edición de apariencia.
	</notification>
	<notification name="NoConnect">
		Tenemos problemas de conexión con [PROTOCOL] [HOSTID].
Comprueba la configuración de la red y del servidor de seguridad.
		<usetemplate name="okbutton" yestext="Aceptar"/>
	</notification>
	<notification name="NoVoiceConnect">
		Tenemos problemas de conexión con tu servidor de voz:

[HOSTID]

No podrás establecer comunicaciones de voz.
Comprueba la configuración de la red y del servidor de seguridad.
		<usetemplate name="okbutton" yestext="Aceptar"/>
	</notification>
	<notification name="AvatarRezLeftNotification">
		( [EXISTENCE] segundos vivo )
El avatar &apos;[NAME]&apos; ya estaba totalmente cargado al salir.
	</notification>
	<notification name="AvatarRezSelfBakedTextureUploadNotification">
		( [EXISTENCE] segundos vivo )
Has actualizado una textura obtenida mediante bake de [RESOLUTION] para &apos;[BODYREGION]&apos; después de [TIME] segundos.
	</notification>
	<notification name="AvatarRezSelfBakedTextureUpdateNotification">
		( [EXISTENCE] segundos vivo )
Has actualizado de manera local una textura obtenida mediante bake de [RESOLUTION] para &apos;[BODYREGION]&apos; después de [TIME] segundos.
	</notification>
	<notification name="LivePreviewUnavailable">
		No se puede mostrar una vista previa de esta textura porque es de tipo &apos;no copiable&apos; y/o &apos;no transferible&apos;.
		<usetemplate ignoretext="Advertirme si el modo Vista previa inmediata no está disponible para las texturas &apos;no copiable&apos; y/o &apos;no transferible&apos;" name="okignore" yestext="OK"/>
	</notification>
	<notification name="ConfirmLeaveCall">
		¿Estás seguro de que deseas salir de esta multiconferencia?
		<usetemplate ignoretext="Confirma antes de salir de la llamada" name="okcancelignore" notext="No" yestext="Sí"/>
	</notification>
	<notification name="ConfirmMuteAll">
		Has seleccionado silenciar a todos los participantes en una multiconferencia.
Si lo haces, todos los residentes que se unan posteriormente a la llamada también serán silenciados, incluso cuando abandones la conferencia.

¿Deseas silenciar a todos?
		<usetemplate ignoretext="Confirma que deseas silenciar a todos los participantes en una multiconferencia." name="okcancelignore" notext="Cancelar" yestext="Aceptar"/>
	</notification>
	<notification label="Chat" name="HintChat">
		Para unirte a la conversación, escribe en el campo de chat que aparece a continuación.
	</notification>
	<notification label="Levantarme" name="HintSit">
		Para levantarte y salir de la posición de sentado, haz clic en el botón Levantarme.
	</notification>
	<notification label="Hablar" name="HintSpeak">
		Pulsa en el botón Hablar para conectar y desconectar el micrófono.

Pulsa en el cursor arriba para ver el panel de control de voz.

Al ocultar el botón Hablar se desactiva la función de voz.
	</notification>
	<notification label="Explora el mundo" name="HintDestinationGuide">
		La Guía de destinos contiene miles de nuevos lugares por descubrir. Selecciona una ubicación y elige Teleportarme para iniciar la exploración.
	</notification>
	<notification label="Panel lateral" name="HintSidePanel">
		Accede de manera rápida a tu inventario, así como a tu ropa, los perfiles y el resto de la información disponible en el panel lateral.
	</notification>
	<notification label="Mover" name="HintMove">
		Si deseas caminar o correr, abre el panel Movimiento y utiliza las flechas de dirección para navegar. También puedes utilizar las flechas de dirección del teclado.
	</notification>
	<notification label="" name="HintMoveClick">
		1. Pulsa para caminar: Pulsa en cualquier punto del terreno para ir a él.

2. Pulsa y arrastra para girar la vista: Pulsa y arrastra el cursor a cualquier parte del mundo para girar la vista.
	</notification>
	<notification label="Displayname" name="HintDisplayName">
		Configura y personaliza aquí tu Displayname. Esto se añadirá a tu nombre de usuario personal, que no puedes modificar. Puedes cambiar la manera en que ves los nombres de otras personas en tus preferencias.
	</notification>
	<notification label="Visión" name="HintView">
		Para cambiar la vista de la cámara, utiliza los controles Orbital y Panorámica. Para restablecer tu vista, pulsa Esc o camina.
	</notification>
	<notification label="Inventario" name="HintInventory">
		Accede a tu inventario para buscar items. Los items más recientes se pueden encontrar fácilmente en la pestaña Recientes.
	</notification>
	<notification label="¡Tienes dólares Linden!" name="HintLindenDollar">
		Éste es tu saldo actual de L$. Haz clic en Comprar L$ para comprar más dólares Linden.
	</notification>
	<notification name="LowMemory">
		Tu memoria disponible es insuficiente. Algunas funciones de SL se han desactivado para evitar una caída. Por favor cierra otras aplicaciones. Si el problema continúa, reinicia SL.
	</notification>
	<notification name="ForceQuitDueToLowMemory">
		El visor se cerrará en 30 segundos porque no hay memoria suficiente.
	</notification>
	<notification name="PopupAttempt">
		Se ha impedido que se abriera una ventana emergente.
		<form name="form">
			<ignore name="ignore" text="Permitir todas las ventanas emergentes"/>
			<button name="open" text="Abrir esa ventana emergente"/>
		</form>
	</notification>
	<notification name="SOCKS_NOT_PERMITTED">
		El proxy SOCKS 5 &quot;[HOST]:[PORT]&quot; ha rechazado la conexión, no está permitida por el juego de reglas.
		<usetemplate name="okbutton" yestext="Aceptar"/>
	</notification>
	<notification name="SOCKS_CONNECT_ERROR">
		El proxy SOCKS 5 &quot;[HOST]:[PORT]&quot; ha rechazado la conexión, no se ha podido abrir el canal TCP.
		<usetemplate name="okbutton" yestext="Aceptar"/>
	</notification>
	<notification name="SOCKS_NOT_ACCEPTABLE">
		El proxy SOCKS 5 &quot;[HOST]:[PORT]&quot; ha rechazado el sistema de autenticación seleccionado.
		<usetemplate name="okbutton" yestext="Aceptar"/>
	</notification>
	<notification name="SOCKS_AUTH_FAIL">
		El proxy SOCKS 5 &quot;[HOST]:[PORT]&quot; contestó que tus credenciales no son válidas.
		<usetemplate name="okbutton" yestext="Aceptar"/>
	</notification>
	<notification name="SOCKS_UDP_FWD_NOT_GRANTED">
		El proxy SOCKS 5 &quot;[HOST]:[PORT]&quot; ha rechazado la petición asociada de UDP.
		<usetemplate name="okbutton" yestext="Aceptar"/>
	</notification>
	<notification name="SOCKS_HOST_CONNECT_FAILED">
		No se pudo establecer una conexión con el servidor proxy SOCKS 5 &quot;[HOST]:[PORT]&quot;.
		<usetemplate name="okbutton" yestext="Aceptar"/>
	</notification>
	<notification name="SOCKS_UNKNOWN_STATUS">
		Error de proxy desconocido con el servidor &quot;[HOST]:[PORT]&quot;.
		<usetemplate name="okbutton" yestext="Aceptar"/>
	</notification>
	<notification name="SOCKS_INVALID_HOST">
		Dirección o puerto de proxy SOCKS no válidos &quot;[HOST]:[PORT]&quot;.
		<usetemplate name="okbutton" yestext="Aceptar"/>
	</notification>
	<notification name="SOCKS_BAD_CREDS">
		Nombre de usuario o contraseña de SOCKS 5 no válidos.
		<usetemplate name="okbutton" yestext="Aceptar"/>
	</notification>
	<notification name="PROXY_INVALID_HTTP_HOST">
		Dirección o puerto de proxy HTTP no válidos &quot;[HOST]:[PORT]&quot;.
		<usetemplate name="okbutton" yestext="Aceptar"/>
	</notification>
	<notification name="PROXY_INVALID_SOCKS_HOST">
		Dirección o puerto de proxy SOCKS no válidos &quot;[HOST]:[PORT]&quot;.
		<usetemplate name="okbutton" yestext="Aceptar"/>
	</notification>
	<notification name="ChangeProxySettings">
		La configuración del puerto se activará cuando reinicies [APP_NAME].
		<usetemplate name="okbutton" yestext="Aceptar"/>
	</notification>
	<notification name="AuthRequest">
		El sitio en &apos;&lt;nolink&gt;[HOST_NAME]&lt;/nolink&gt;&apos; de la plataforma &apos;[REALM]&apos; requiere un nombre de usuario y una contraseña.
		<form name="form">
			<input name="username" text="Nombre de usuario"/>
			<input name="password" text="Contraseña"/>
			<button name="ok" text="Enviar"/>
			<button name="cancel" text="Cancelar"/>
		</form>
	</notification>
	<notification name="ModeChange">
		Cambiar entre los diferentes modos requiere que cierres y reinicies Firestorm.
		<usetemplate name="okcancelbuttons" yestext="Cerrar" notext="No cerrar"/>
	</notification>
	<notification label="" name="NoClassifieds">
		La creación y edición de clasificados sólo está disponible en el modo Avanzado. ¿Quieres salir y cambiar de modo? El selector de modo se encuentra en la pantalla de inicio de sesión.
		<usetemplate name="okcancelbuttons" notext="No salir" yestext="Salir"/>
	</notification>
	<notification label="" name="NoGroupInfo">
		La creación y edición de grupos sólo está disponible en el modo Avanzado. ¿Quieres salir y cambiar de modo? El selector de modo se encuentra en la pantalla de inicio de sesión.
		<usetemplate name="okcancelbuttons" notext="No salir" yestext="Salir"/>
	</notification>
	<notification label="" name="NoPlaceInfo">
		La opción de consulta del perfil del lugar solo está disponible en el modo Avanzado. ¿Quieres salir y cambiar de modo? El selector de modo se encuentra en la pantalla de inicio de sesión.
		<usetemplate name="okcancelbuttons" notext="No salir" yestext="Salir"/>
	</notification>
	<notification label="" name="NoPicks">
		La creación y edición de Destacados sólo está disponible en el modo Avanzado. ¿Quieres salir y cambiar de modo? El selector de modo se encuentra en la pantalla de inicio de sesión.
		<usetemplate name="okcancelbuttons" notext="No salir" yestext="Salir"/>
	</notification>
	<notification label="" name="NoWorldMap">
		La visualización del mapa del mundo sólo está disponible en el modo Avanzado. ¿Quieres salir y cambiar de modo? El selector de modo se encuentra en la pantalla de inicio de sesión.
		<usetemplate name="okcancelbuttons" notext="No salir" yestext="Salir"/>
	</notification>
	<notification label="" name="NoVoiceCall">
		Las llamadas de voz sólo están disponibles en el modo Avanzado. ¿Quieres cerrar sesión y cambiar de modo?
		<usetemplate name="okcancelbuttons" notext="No salir" yestext="Salir"/>
	</notification>
	<notification label="" name="NoAvatarShare">
		Compartir sólo está disponible en el modo Avanzado. ¿Quieres cerrar sesión y cambiar de modo?
		<usetemplate name="okcancelbuttons" notext="No salir" yestext="Salir"/>
	</notification>
	<notification label="" name="NoAvatarPay">
		El pago a otros residentes sólo está disponible en el modo Avanzado. ¿Quieres cerrar sesión y cambiar de modo?
		<usetemplate name="okcancelbuttons" notext="No salir" yestext="Salir"/>
	</notification>
	<notification label="" name="NoInventory">
		La opción de consulta del inventario solo está disponible en el modo Avanzado. ¿Quieres cerrar sesión y cambiar de modo?
		<usetemplate name="okcancelbuttons" notext="No salir" yestext="Salir"/>
	</notification>
	<notification label="" name="NoAppearance">
		El editor de apariencia solo está disponible en el modo Avanzado. ¿Quieres cerrar sesión y cambiar de modo?
		<usetemplate name="okcancelbuttons" notext="No salir" yestext="Salir"/>
	</notification>
	<notification label="" name="NoSearch">
		Las búsquedas solo están disponibles en el modo Avanzado. ¿Quieres cerrar sesión y cambiar de modo?
		<usetemplate name="okcancelbuttons" notext="No salir" yestext="Salir"/>
	</notification>
	<notification label="" name="ConfirmHideUI">
		Esta acción ocultará todos los botones y elementos de menú. Para restaurarlos, pulsa otra vez en [SHORTCUT].
		<usetemplate ignoretext="Confirmar antes de ocultar la IU" name="okcancelignore" notext="Cancelar" yestext="Aceptar"/>
	</notification>
	<notification name="PathfindingLinksets_WarnOnPhantom">
		A algunos linksets seleccionados se les conmutará su marca 'fantasma'
¿Deseas continuar?
		<usetemplate ignoretext="A algunos linksets seleccionados se les conmutará su marca 'fantasma'" name="okcancelignore" notext="Cancelar" yestext="Aceptar"/>
	</notification>
	
	<notification name="PathfindingLinksets_MismatchOnRestricted">
		Algunos linksets seleccionados no pueden configurarse como '[REQUESTED_TYPE]' a causa de restricciones de permisos en el linkset. En su lugar, estos linksets serán configurados como '[RESTRICTED_TYPE]'.
¿Deseas continuar?
		<usetemplate ignoretext="Algunos linksets seleccionados no pueden configurarse a causa de restricciones de permisos en el linkset" name="okcancelignore" notext="Cancelar" yestext="Aceptar"/>
	</notification>
	<notification name="PathfindingLinksets_MismatchOnVolume">
		Algunos linksets seleccionados no pueden configurarse como '[REQUESTED_TYPE]' porque la forma es no-convexa.
¿Deseas continuar?
		<usetemplate ignoretext="Algunos linksets seleccionados no pueden configurarse porque la forma es no-convexa" name="okcancelignore" notext="Cancelar" yestext="Aceptar"/>
	</notification>
	<notification name="PathfindingLinksets_WarnOnPhantom_MismatchOnRestricted">
		A algunos linksets seleccionados se les conmutará su marca 'fantasma'.

Algunos linksets seleccionados no pueden configurarse como '[REQUESTED_TYPE]' a causa de restricciones de permisos en el linkset. En su lugar, estos linksets serán configurados como '[RESTRICTED_TYPE]'.

¿Deseas continuar?
		<usetemplate ignoretext="A algunos linksets seleccionados se les conmutará su marca 'fantasma' y otros no pueden ser configurados como se desea" name="okcancelignore" notext="Cancelar" yestext="Aceptar"/>
	</notification>
	<notification name="PathfindingLinksets_WarnOnPhantom_MismatchOnVolume">
		A algunos linksets seleccionados se les conmutará su marca 'fantasma'.

Algunos linksets seleccionados no pueden configurarse como '[REQUESTED_TYPE]' porque la forma es no-convexa.

¿Deseas continuar?
		<usetemplate ignoretext="A algunos linksets seleccionados se les conmutará su marca 'fantasma' y otros no pueden configurarse como '[REQUESTED_TYPE]' porque la forma es no-convexa" name="okcancelignore" notext="Cancelar" yestext="Aceptar"/>
	</notification>
	<notification name="PathfindingLinksets_MismatchOnRestricted_MismatchOnVolume">
		Algunos linksets seleccionados no pueden configurarse como '[REQUESTED_TYPE]' a causa de restricciones de permisos en el linkset. En su lugar, estos linksets serán configurados como '[RESTRICTED_TYPE]'.
		
Algunos linksets seleccionados no pueden configurarse como '[REQUESTED_TYPE]' porque la forma es no-convexa. El tipo de uso de estos linksets no cambiará.

¿Deseas continuar?	
		<usetemplate ignoretext="Algunos linksets no pueden ser configurados a causa de restricciones de permisos en el linkset y porque su forma es no-convexa." name="okcancelignore" notext="Cancelar" yestext="Aceptar"/>
	</notification>
	<notification name="PathfindingLinksets_WarnOnPhantom_MismatchOnRestricted_MismatchOnVolume">
		
		A algunos linksets seleccionados se les conmutará su marca 'fantasma'.

Algunos linksets seleccionados no pueden configurarse como '[REQUESTED_TYPE]' a causa de restricciones de permisos en el linkset. En su lugar, estos linksets serán configurados como '[RESTRICTED_TYPE]'.

Algunos linksets seleccionados no pueden configurarse como '[REQUESTED_TYPE]' porque la forma es no-convexa.

¿Deseas continuar?
		<usetemplate ignoretext="A algunos linksets seleccionados se les conmutará su marca 'fantasma' y otros no pueden ser configurados a causa de restricciones de permisos o porque su forma es no-convexa." name="okcancelignore" notext="Cancelar" yestext="Aceptar"/>
	</notification>
	<notification name="PathfindingLinksets_ChangeToFlexiblePath">
		El objeto seleccionado afecta al navmesh. Cambiarlo a Camino Flexible lo eliminará del navmesh.
		<usetemplate ignoretext="El objeto seleccionado afecta al navmesh. Cambiarlo a Camino Flexible lo eliminará del navmesh." name="okcancelignore" notext="Cancelar" yestext="Aceptar"/>
	</notification>
	<notification name="PathfindingLinksets_WarnOnPhantom">
		El indicador de inmaterial de algunos linksets seleccionados se conmutará.

¿Quieres continuar?
		<usetemplate ignoretext="El indicador de inmaterial de algunos linksets seleccionados se conmutará." name="okcancelignore" notext="Cancelar" yestext="OK"/>
	</notification>
	<notification name="PathfindingLinksets_MismatchOnRestricted">
		Algunos de los linksets seleccionados no pueden configurarse como &apos;[REQUESTED_TYPE]&apos; debido a restricciones de los permisos del linkset.  Estos linksets se configurarán como &apos;[RESTRICTED_TYPE]&apos;.

¿Quieres continuar?
		<usetemplate ignoretext="Algunos de los linksets seleccionados no pueden configurarse debido a restricciones de los permisos del linkset." name="okcancelignore" notext="Cancelar" yestext="OK"/>
	</notification>
	<notification name="PathfindingLinksets_MismatchOnVolume">
		Algunos de los linksets seleccionados no pueden configurarse como &apos;[REQUESTED_TYPE]&apos; porque su forma no es convexa.

¿Quieres continuar?
		<usetemplate ignoretext="Algunos de los linksets seleccionados no pueden configurarse porque su forma no es convexa." name="okcancelignore" notext="Cancelar" yestext="OK"/>
	</notification>
	<notification name="PathfindingLinksets_WarnOnPhantom_MismatchOnRestricted">
		El indicador de inmaterial de algunos linksets seleccionados se conmutará.

Algunos de los linksets seleccionados no pueden configurarse como &apos;[REQUESTED_TYPE]&apos; debido a restricciones de los permisos del linkset.  Estos linksets se configurarán como &apos;[RESTRICTED_TYPE]&apos;.

¿Quieres continuar?
		<usetemplate ignoretext="El indicador de inmaterial de algunos linksets seleccionados se conmutará y otros no se podrán establecer debido a restricciones de los permisos del linkset." name="okcancelignore" notext="Cancelar" yestext="OK"/>
	</notification>
	<notification name="PathfindingLinksets_WarnOnPhantom_MismatchOnVolume">
		El indicador de inmaterial de algunos linksets seleccionados se conmutará.

Algunos de los linksets seleccionados no pueden configurarse como &apos;[REQUESTED_TYPE]&apos; porque su forma no es convexa.

¿Quieres continuar?
		<usetemplate ignoretext="El indicador de inmaterial de algunos linksets seleccionados se conmutará y otros no se podrán establecer porque la forma no es convexa" name="okcancelignore" notext="Cancelar" yestext="OK"/>
	</notification>
	<notification name="PathfindingLinksets_MismatchOnRestricted_MismatchOnVolume">
		Algunos de los linksets seleccionados no pueden configurarse como &apos;[REQUESTED_TYPE]&apos; debido a restricciones de los permisos del linkset.  Estos linksets se configurarán como &apos;[RESTRICTED_TYPE]&apos;.

Algunos de los linksets seleccionados no pueden configurarse como &apos;[REQUESTED_TYPE]&apos; porque su forma no es convexa. Los tipos de utilización de estos linksets no cambiarán.

¿Quieres continuar?
		<usetemplate ignoretext="Algunos de los linksets seleccionados no pueden configurarse debido a restricciones de los permisos del linkset y porque su forma no es convexa." name="okcancelignore" notext="Cancelar" yestext="OK"/>
	</notification>
	<notification name="PathfindingLinksets_WarnOnPhantom_MismatchOnRestricted_MismatchOnVolume">
		El indicador de inmaterial de algunos linksets seleccionados se conmutará.

Algunos de los linksets seleccionados no pueden configurarse como &apos;[REQUESTED_TYPE]&apos; debido a restricciones de los permisos del linkset.  Estos linksets se configurarán como &apos;[RESTRICTED_TYPE]&apos;.

Algunos de los linksets seleccionados no pueden configurarse como &apos;[REQUESTED_TYPE]&apos; porque su forma no es convexa. Los tipos de utilización de estos linksets no cambiarán.

¿Quieres continuar?
		<usetemplate ignoretext="El indicador de inmaterial de algunos linksets seleccionados se conmutará y otros no se podrán establecer debido a restricciones de los permisos del linkset y porque su forma no es convexa." name="okcancelignore" notext="Cancelar" yestext="OK"/>
	</notification>
	<notification name="PathfindingLinksets_ChangeToFlexiblePath">
		El objeto que has seleccionado afecta al navmesh. Al cambiarlo a una Ruta flexible se eliminará del navmesh.
		<usetemplate ignoretext="El objeto que has seleccionado afecta al navmesh. Al cambiarlo a una Ruta flexible se eliminará del navmesh." name="okcancelignore" notext="Cancelar" yestext="OK"/>
	</notification>
	<global name="UnsupportedGLRequirements">
		Parece que no tienes el hardware apropiado para [APP_NAME]. [APP_NAME] requiere una tarjeta gráfica OpenGL que admita texturas múltiples (&apos;multitexture support&apos;). Si la tienes, comprueba que tienes los últimos controladores para tu tarjeta gráfica, así como los últimos parches y &apos;service packs&apos; para tu sistema operativo.

Si los problemas persisten, por favor, acude a [SUPPORT_SITE].
	</global>
	<global name="UnsupportedCPUAmount">
		796
	</global>
	<global name="UnsupportedRAMAmount">
		510
	</global>
	<global name="UnsupportedGPU">
		- Tu tarjeta gráfica no cumple los requerimientos mínimos.
	</global>
	<global name="UnsupportedRAM">
		- La memoria de tu sistema no cumple los requerimientos mínimos.
	</global>
	<global name="You can only set your &apos;Home Location&apos; on your land or at a mainland Infohub.">
		Si posees un terreno, puedes hacerlo tu Base.
También puedes buscar en el Mapa lugares marcados como &quot;Puntos de Información&quot;.
	</global>
	<global name="You died and have been teleported to your home location">
		Has muerto y has sido teleportado a tu Base.
	</global>
	<notification name="LocalBitmapsUpdateFileNotFound">
		[FNAME] no se ha podido actualizar porque el archivo ya no se encuentra.
Desactivando futuras actualizaciones de este archivo.
	</notification>
	<notification name="LocalBitmapsUpdateFailedFinal">
		[FNAME] se ha intentado abrir o descodificar durante [NRETRIES] intentos sin éxito, y ahora se considera roto.
Desactivando futuras actualizaciones de este archivo.
	</notification>
	<notification name="LocalBitmapsVerifyFail">
		Se ha intentado añadir un archivo de imagen [FNAME] no válido o ilegible, que no se puede abrir ni descodificar.
Intento cancelado.
	</notification>
	<notification name="PathfindingReturnMultipleItems">
		Vas a devolver [NUM_ITEMS] objetos. ¿Estás seguro de que deseas continuar?
		<usetemplate ignoretext="¿Estás seguro de que quieres devolver varios objetos?" name="okcancelignore" notext="No" yestext="Sí"/>
	</notification>
	<notification name="PathfindingDeleteMultipleItems">
		Vas a eliminar [NUM_ITEMS] objetos. ¿Estás seguro de que deseas continuar?
		<usetemplate ignoretext="¿Estás seguro de que quieres eliminar varios elementos?" name="okcancelignore" notext="No" yestext="Sí"/>
	</notification>
	<notification name="ConfirmClearDebugSearchURL">
		¿Seguro que quieres limpiar la URL de búsqueda de depuración?
		<usetemplate ignoretext="Confirmar limpieza de URL de búsqueda de depuración" name="okcancelignore" notext="Cancelar" yestext="Aceptar"/>
	</notification>
	<notification name="ConfirmPickDebugSearchURL">
		¿Seguro que quieres utilizar la URL de búsqueda actual como URL de búsqueda de depuración?
		<usetemplate ignoretext="Confirmar la selección de URL de búsqueda de depuración" name="okcancelignore" notext="Cancelar" yestext="Aceptar"/>
	</notification>
	<notification name="ConfirmRemoveGrid">
		¿Seguro que quieres eliminar [REMOVE_GRID] de la lista de redes?
		<usetemplate ignoretext="Confirmar la eliminación de redes" name="okcancelignore" notext="Cancelar" yestext="Aceptar"/>
	</notification>
	<notification name="CanNotRemoveConnectedGrid">
		No puedes eliminar la red [REMOVE_GRID] mientras estás conectado/a a ella.
		<usetemplate ignoretext="Advertir que la red en uso no puede ser eliminada." name="okcancelignore" notext="Cancelar" yestext="Aceptar"/>
	</notification>
	<notification name="PhoenixAutoReplace">
		&apos;[BEFORE]&apos; ha sido automáticamente reemplazada por &apos;[REPLACEMENT]&apos;
basándose en tu lista [LISTNAME] list.
	</notification>
	<notification name="FSWL">
		&apos;[PARCEL_NAME]&apos;, propiedad de &apos;[OWNER_NAME]&apos;, quisiera cambiar tu configuración visual (Windlight).
		<form name="form">
			<button name="Allow" text="Permitir"/>
			<button name="Ignore" text="Ignorar"/>
		</form>
	</notification>
	<notification name="FSWLClear">
		Restablecer la configuración WL para &apos;[PARCEL_NAME]&apos; a la configuración por defecto de la región?
		<usetemplate name="okcancelbuttons" notext="Cancelar" yestext="Sí"/>
	</notification>
	<notification name="NewAOSet">
		Especifica un nombre para la nueva configuración de AO:
(El nombre NO puede contener los caracteres ":" o "|").
		<form name="form">
			<input name="message">
				Nuevo AO
			</input>
			<button name="OK" text="Aceptar"/>
			<button name="Cancel" text="Cancelar"/>
		</form>
	</notification>
	<notification name="NewAOCantContainColon">
		No se ha podido crear el nuevo AO "[AO_SET_NAME]".
El nombre NO puede contener los caracteres ":" o "|".
		<usetemplate name="okbutton" yestext="Aceptar"/>
	</notification>
	<notification name="RenameAOCantContainColon">
		No se ha podido renombrar el nueov AO a "[AO_SET_NAME]".
El nombre NO puede contener los caracteres ":" o "|".
		<usetemplate name="okbutton" yestext="Aceptar"/>
	</notification>
	<notification name="RemoveAOSet">
		¿Eliminar la configuración de AO "[AO_SET_NAME]" de la lista?
		<usetemplate name="okcancelbuttons" notext="Cancelar" yestext="Eliminar"/>
	</notification>
	<notification name="AOForeignItemsFound">
		El Animation Overrider ha encontrado al menos un elemento que no pertenece a la configuración. Por favor comprueba la carpeta &quot;Objetos perdidos&quot; para ver los elementos que han sido eliminados de tu configuración de AO.
	</notification>
	<notification name="AOImportSetAlreadyExists">
		Ya existe una configuración de AO con ese nombre.
	</notification>
	<notification name="AOImportPermissionDenied">
		Permisos insuficientes para leer la nota.
	</notification>
	<notification name="AOImportCreateSetFailed">
		Error importando la configuración.
	</notification>
	<notification name="AOImportDownloadFailed">
		No se ha podido descargar la nota.
	</notification>
	<notification name="AOImportNoText">
		La nota está vacía o es ilegible.
	</notification>
	<notification name="AOImportNoFolder">
		No se ha podido encontrar la carpeta para leer las animaciones.
	</notification>
	<notification name="AOImportNoStatePrefix">
		La línea [LINE] de la nota no tiene un prefijo [ de estado válido.
	</notification>
	<notification name="AOImportNoValidDelimiter">
		La línea [LINE] de la nota no tiene un delimitador ] válido.
	</notification>
	<notification name="AOImportStateNameNotFound">
		Nombre de estado [NAME] no encontrado.
	</notification>
	<notification name="AOImportAnimationNotFound">
		No se ha podido encontrar la animación [NAME]. Asegúrate de que esté presente en la misma carpeta que la nota importada.
	</notification>
	<notification name="AOImportInvalid">
		La nota no contiene ningún dato utilizable. Abortando la importación.
	</notification>
	<notification name="AOImportRetryCreateSet">
		No se ha podido crear la carpeta para importar el conjunto de animaciones [NAME]. Reintentando ...
	</notification>
	<notification name="AOImportAbortCreateSet">
		No se ha podido crear la carpeta para importar el conjunto de animaciones [NAME]. Desistiendo.
	</notification>
	<notification name="AOImportLinkFailed">
		¡La creación del enlace para la animación "[NAME]" ha fallado!
	</notification>
	<notification name="SendSysinfoToIM">
		Se va a enviar la siguiente información a la sesión de MI actual:

[SYSINFO]
		<usetemplate name="okcancelbuttons" yestext="Enviar" notext="Cancelar"/>
	</notification>
	<notification name="InvalidGrid">
		'[GRID]' no es una red o dirección válida.
		<usetemplate name="okbutton" yestext="Aceptar"/>
	</notification>
	<notification name="InvalidLocationSLURL">
		Tu posición de inicio no especifica una red válida.
	</notification>
	<notification name="BlockLoginInfo">
		[REASON]
		<usetemplate name="okbutton" yestext="Aceptar"/>
	</notification>
	<notification name="FireStormReqInfo">
		[NAME] te solicita que le envíes información sobre tu configuración de Firestorm (Ésta es la misma información que puedes encontrar en Ayuda->Acerca de Firestorm)    
[REASON]
¿Aceptas enviarle esta información?
		<form name="form">
			<button name="Yes" text="Sí"/>
			<button name="No" text="No"/>
		</form>
	</notification>
	<notification name="PhantomOn">
		Modo fantasma activado.
	</notification>
	<notification name="PhantomOff">
		Modo fantasma desactivado.
	</notification>
	<notification label="Restablecer todas las configuraciones" name="FirestormClearSettingsPrompt">
	Restablecer todas las configuraciones puede ser útil si estás experimentando problemas, aunque tendrás que repetir todas las personalizaciones que hayas podido hacer a la configuración por defecto. 

¿Estás seguro/a de que quieres proceder?
		<usetemplate name="okcancelbuttons" notext="No" yestext="Sí"/>
	</notification>
	<notification name="SettingsWillClear">
		La configuración será restablecida tras reiniciar [APP_NAME].
	</notification>
	<notification name="CantAddGrid">
No se ha podido añadir [GRID] a la lista de redes.
[REASON] contactar con el soporte de [GRID].
		<usetemplate name="okbutton" yestext="Aceptar"/>
	</notification>
	<notification name="FirstPhoenixContactSetOpen">
	¡Ésta es la primera vez que abres la ventana de Grupos de Contactos!
Esta ventana te permitirá organizar tus amigos en grupos.

Para empezar, escribe un nombre de grupo,
y pulsa el botón Crear Grupo.

Para añadir a alguien a ese grupo, haz clic o ctrl+clic en algunos amigos,
haz clic con el botón derecho del ratón sobre alguno de ellos y añádelos a un grupo.

Para encontrar un amigo determinado, simplemente empieza a escribir su nombre.
	</notification>
	<notification name="FirstPhoenixContactSetNonFriend">
¡Has añadido a la ventana de Grupos de Contactos a alguien que no está en tu lista de amigos!
Puedes hacerlo con tal de colorear y renombrar gente.
Ten en cuenta que, de todas formas, los teleportes masivos y las llamadas de conferencia sólo se enviarán a gente de tu lista de amigos.

Puedes eliminarlos de la lista haciéndoles clic con el botón derecho del ratón y eligiendo la opción.
	</notification>
	<notification name="FirstPhoenixContactSetRename">
		¡Has renombrado un avatar!
Esto reemplazará el displayname del avatar con el que tú elijas.

Ten en cuenta que la propagación del cambio en el resto del visor puede llevar un tiempo.

Puedes eliminar este nombre haciéndole clic con el botón derecho y eligiendo Eliminar alias.
	</notification>
	<notification name="ParticleScriptFindFolderFailed">
		No se ha podido encontrar una carpeta en el inventario para el nuevo script.
	</notification>
	<notification name="ParticleScriptCreationFailed">
		No se ha podido crear el nuevo script para este sistema de partículas.
	</notification>
	<notification name="ParticleScriptNotFound">
		No se ha podido encontrar el recién creado script para este sistema de partículas.
	</notification>
	<notification name="ParticleScriptCreateTempFileFailed">
		No se ha podido crear el fichero temporal para la subida del script.
	</notification>
	<notification name="ParticleScriptInjected">
		Script de partículas inyectado con éxito.
		<form name="form">
			<ignore name="ignore" text="Un script de partículas ha sido inyectado en un objeto."/>
		</form>
	</notification>
	<notification name="ParticleScriptCapsFailed">
		No se ha podido inyectar el script en el objeto. La petición de capacidades obtuvo una dirección vacía.
	</notification>
	<notification name="ParticleScriptCopiedToClipboard">
		El script LSL para crear este sistema de partículas ha sido copiado a tu portapapeles. Ahora puedes pegarlo en un nuevo script para usarlo.
		<form name="form">
			<ignore name="ignore" text="Un script de partículas ha sido copiado a mi portapapeles"/>
		</form>
	</notification>
	<notification name="DebugSettingsWarning">
		¡Cuidado! ¡El uso de la ventana de Configuraciones del Depurador no está soportado! Cambiar estas configuraciones puede impactar severamente en tu experiencia y puede ocasionar pérdia de datos, funcionalidad o incluso el acceso al servicio. Por favor no cambies ningún valor sin saber exactamente lo que estás haciendo.
		<form name="form">
			<ignore name="ignore" text="Mensaje de advertencia sobre las Configuraciones del Depurador"/>
		</form>
	</notification>
	<notification name="ControlNameCopiedToClipboard">
		El nombre de esta configuración del depurador se ha copiado a tu portapapeles. Ahora puedes pegarlo en cualquier otro sitio para usarlo.
		<form name="form">
			<ignore name="ignore" text="Un nombre de configuración del depurador se ha copiado a mi portapapeles"/>
		</form>
	</notification>
	<notification name="SanityCheck">
		[APP_NAME] ha detectado un posible problema en tu configuración:

[SANITY_MESSAGE]

Razón: [SANITY_COMMENT]

Configuración actual: [CURRENT_VALUE]
		<form name="form">
			<ignore name="ignore" text="Un control de configuración no ha superado la comprobación de validez."/>
		</form>
	</notification>
	<notification name="TeleportToAvatarNotPossible">
		No es posible teleportarse a la posición de este avatar porque se desconoce su posición exacta.
		<tag>fail</tag>
	</notification>
	<notification name="ZoomToAvatarNotPossible">
		No se puede enfocar este avatar porque está fuera de tu alcance.
	</notification>
	<notification name="TrackAvatarNotPossible">
		No se puede seguir a este avatar porque está fuera de tu alcance.
	</notification>
	<notification name="CacheEmpty">
		La cache del visor está vacía. Por favor, ten en cuenta que puedes sufrir de lentitud de movimiento y de inventario mientras se carga el nuevo contenido.
	</notification>
	<notification name="FirstJoinSupportGroup">
		¡Bienvenido al Grupo de Soporte de Phoenix/Firestorm Viewer!
Para facilitar el soporte, se recomienda que publiques la versión de tu visor en el grupo. Puedes mostrar la versión de tu visor delante de cada mensaje que envías al grupo. Nuestros miembros de soporte pueden darte respuestas más adecuadas si saben qué visor estás usando.

Puedes activar y desactivar esta función en cualquier momento usando la casilla existente en la ventana del chat del grupo.

¿Quieres activar la identificación automática de la versión de tu visor?
		<form name="form">
			<button name="OK_okcancelignore" text="Sí"/>
			<button name="Cancel_okcancelignore" text="No"/>
			<ignore name="ignore" text="Te has unido al Grupo de Soporte de Phoenix/Firestorm"/>
		</form>
	</notification>
	<notification name="ConfirmScriptModify">
		¿Estás seguro de que quieres modificar los scripts en los objetos seleccionados?
		<usetemplate ignoretext="Confirmar antes de modificar scripts en la selección" name="okcancelignore" notext="Cancelar" yestext="Aceptar"/>
	</notification>
	<notification name="LocalBitmapsUpdateFileNotFound">
		[FNAME] no puede ser actualizado porque el archivo ya no existe.
Se desactivarán futuras actualizaciones de este archivo.
	</notification>
	<notification name="LocalBitmapsUpdateFailedFinal">
		[FNAME] no se ha podido abrir o descodificar en [NRETRIES] intentos, y ahora se considera roto.
Se desactivarán futuras actualizaciones de este archivo.
	</notification>
	<notification name="LocalBitmapsVerifyFail">
		Se ha intentado añadir un archivo de imagen inválido o ilegible, que no ha podido ser abierto o descodificado.
Intento cancelado.
	</notification>
	<notification name="PathfindingReturnMultipleItems">
		Vas a devolver [NUM_ITEMS] items. ¿Estás seguro/a de que quieres continuar?
		<usetemplate ignoretext="¿Estás seguro/a de querer devolver múltiples items?" name="okcancelignore" notext="No" yestext="Sí"/>
	</notification>
	<notification name="PathfindingDeleteMultipleItems">
		Vas a eliminar [NUM_ITEMS] items. ¿Estás seguro/a de que quieres continuar?
		<usetemplate ignoretext="Estás seguro/a de querer eliminar múltiples items?" name="okcancelignore" notext="No" yestext="Sí"/>
	</notification>
	<notification name="LSLColorCopiedToClipboard">
		La cadena de color LSL ha sido copiada a tu portapapeles. Ahora puedes pegarla en tu script para usarla.
		<form name="form">
			<ignore name="ignore" text="Una cadena LSL se ha copiado a mi portapapeles"/>
		</form>
	</notification>
	<notification name="FSBWTooHigh">
		Recomendamos encarecidamente no configurar el ancho de banda por encima de 1500 kbps. Es improbable que funcione bien y casi seguro no mejorará el rendimiento.
		<usetemplate name="okbutton" yestext="Aceptar"/>
	</notification>
	<notification name="ExodusFlickrVerificationExplanation">
		Para usar la característica de subida a Flickr debes autorizar a [APP_NAME] a acceder a tu cuenta. Si procedes, tu navegador web abrirá la página de Flickr, donde se te pedirá que inicies sesión y autorices a [APP_NAME]. Se te dará un código para usarlo en [APP_NAME].

¿Deseas autorizar a [APP_NAME] a publicar en tu cuenta de Flickr?
		<usetemplate name="okcancelbuttons" notext="No" yestext="Sí"/>
	</notification>
	<notification name="ExodusFlickrVerificationPrompt">
		Por favor, autoriza a [APP_NAME] a publicar en tu cuenta Flickr en tu navegador web, y copia abajo el código que se te dará:
		<form name="form">
			<button name="OK" text="Aceptar"/>
			<button name="Cancel" text="Cancelar"/>
		</form>
	</notification>
	<notification name="ExodusFlickrVerificationFailed">
		La verificación Flickr ha fallado. Por favor, inténtalo de nuevo, y asegúrate de que el código de verificación sea correcto.
		<usetemplate name="okbutton" yestext="Aceptar"/>
	</notification>
	<notification name="ExodusFlickrUploadComplete">
		Tu instantánea puede ser vista ahora [http://www.flickr.com/photos/upload/edit/?ids=[ID] aquí].
	</notification>
	<notification name="FirstUseFlyOverride">
		Precaución: ¡Usa la anulación de la prohibición de volar de forma responsable! Usarla sin el permiso del propietario del terreno puede derivar en la expulsión de tu avatar de la parcela en la que estás volando.
		<usetemplate name="okbutton" yestext="Aceptar"/>
	</notification>
	<notification name="ServerVersionChanged">
		La región en la que has entrado funciona bajo una versión de simulador diferente.
Simulador actual:   [NEWVERSION]
Simulador anterior: [OLDVERSION]
	</notification>
</notifications><|MERGE_RESOLUTION|>--- conflicted
+++ resolved
@@ -1241,13 +1241,8 @@
 	<notification name="FirstRun">
 		Se ha completado la instalación de [CURRENT_GRID].
 
-<<<<<<< HEAD
-Si es la primera vez que usas [CURRENT_GRID], debes crear una cuenta antes de poder iniciar una sesión.
-		<usetemplate name="okcancelbuttons" notext="Continuar" yestext="Cuenta nueva..."/>
-=======
-Si es la primera vez que usas [SECOND_LIFE], debes crear una cuenta para poder iniciar una sesión.
+Si es la primera vez que usas [CURRENT_GRID], debes crear una cuenta para poder iniciar una sesión.
 		<usetemplate name="okcancelbuttons" notext="Continuar" yestext="Crear cuenta..."/>
->>>>>>> 2206653f
 	</notification>
 	<notification name="LoginPacketNeverReceived">
 		Tenemos problemas de conexión. Puede deberse a un problema de tu conexión a Internet o de [SECOND_LIFE_GRID].
