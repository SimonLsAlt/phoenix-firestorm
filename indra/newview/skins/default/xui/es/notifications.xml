<?xml version="1.0" encoding="utf-8"?>
<notifications>
	<global name="skipnexttime">
		No mostrarme esto otra vez
	</global>
	<global name="alwayschoose">
		Elegir siempre esta opción
	</global>
	<global name="implicitclosebutton">
		Cerrar
	</global>
	<template name="okbutton">
		<form>
			<button name="OK_okbutton" text="$yestext"/>
		</form>
	</template>
	<template name="okignore">
		<form>
			<button name="OK_okignore" text="$yestext"/>
		</form>
	</template>
	<template name="okcancelbuttons">
		<form>
			<button name="OK_okcancelbuttons" text="$yestext"/>
			<button name="Cancel_okcancelbuttons" text="$notext"/>
		</form>
	</template>
	<template name="okcancelignore">
		<form>
			<button name="OK_okcancelignore" text="$yestext"/>
			<button name="Cancel_okcancelignore" text="$notext"/>
		</form>
	</template>
	<template name="okhelpbuttons">
		<form>
			<button name="OK_okhelpbuttons" text="$yestext"/>
			<button name="Help" text="$helptext"/>
		</form>
	</template>
	<template name="yesnocancelbuttons">
		<form>
			<button name="Yes" text="$yestext"/>
			<button name="No" text="$notext"/>
			<button name="Cancel_yesnocancelbuttons" text="$canceltext"/>
		</form>
	</template>
	<notification functor="GenericAcknowledge" label="Mensaje de notificación desconocida" name="MissingAlert">
		Tu versión de [APP_NAME] no sabe cómo mostrar la notificación que acaba de recibir. Por favor, comprueba que tienes instalada la última versión del Visor.

Detalles del error: la notificación de nombre &apos;[_NAME]&apos; no se ha encontrado en notifications.xml.
		<usetemplate name="okbutton" yestext="OK"/>
	</notification>
	<notification name="FloaterNotFound">
		Error: no se pudieron encontrar estos controles:

[CONTROLS]
		<usetemplate name="okbutton" yestext="OK"/>
	</notification>
	<notification name="TutorialNotFound">
		Actualmente, no hay un tutorial disponible.
		<usetemplate name="okbutton" yestext="OK"/>
	</notification>
	<notification name="GenericAlert">
		[MESSAGE]
	</notification>
	<notification name="GenericAlertYesCancel">
		[MESSAGE]
		<usetemplate name="okcancelbuttons" notext="Cancelar" yestext="Sí"/>
	</notification>
	<notification name="BadInstallation">
		Ha habido un error actualizando [APP_NAME]. Por favor, [http://get.secondlife.com descarga la última versión] del Visor.
		<usetemplate name="okbutton" yestext="OK"/>
	</notification>
	<notification name="LoginFailedNoNetwork">
		No se puede conectar con [SECOND_LIFE_GRID].
    &apos;[DIAGNOSTIC]&apos;
Asegúrate de que tu conexión a Internet está funcionando adecuadamente.
		<usetemplate name="okbutton" yestext="OK"/>
	</notification>
	<notification name="MessageTemplateNotFound">
		No se ha encontrado la plantilla de mensaje [PATH].
		<usetemplate name="okbutton" yestext="OK"/>
	</notification>
	<notification name="WearableSave">
		¿Guardar los cambios en las ropas o partes del cuerpo actuales?
		<usetemplate canceltext="Cancelar" name="yesnocancelbuttons" notext="No guardarlos" yestext="Guardarlos"/>
	</notification>
	<notification name="ConfirmNoCopyToOutbox">
		No tienes permiso para copiar este objeto en el Buzón de salida de comerciante. ¿Estás seguro de que quieres mover el objeto siguiente?
        [ITEM_NAME]
		<usetemplate name="okcancelbuttons" notext="No" yestext="Sí"/>
	</notification>
	<notification name="OutboxUploadComplete">
		Envío al mercado finalizado.
		<usetemplate name="okbutton" yestext="¡Hurra!"/>
	</notification>
	<notification name="OutboxUploadHadErrors">
		El envío al mercado ha tenido errores. Corrige los problemas de tu buzón de salida y repite la operación. Muchas gracias.
		<usetemplate name="okbutton" yestext="Reintentar"/>
	</notification>
	<notification name="CompileQueueSaveText">
		Hubo un problema al subir el texto de un script por la siguiente razón: [REASON]. Por favor, inténtalo más tarde.
	</notification>
	<notification name="CompileQueueSaveBytecode">
		Hubo un problema al subir el script compilado por la siguiente razón: [REASON]. Por favor, inténtalo más tarde.
	</notification>
	<notification name="WriteAnimationFail">
		Hubo un problema al escribir los datos de la animación. Por favor, inténtalo más tarde.
	</notification>
	<notification name="UploadAuctionSnapshotFail">
		Hubo un problema al subir la foto de la subasta por la siguiente razón: [REASON]
	</notification>
	<notification name="UnableToViewContentsMoreThanOne">
		No se puede ver a la vez los contenidos de más de un ítem. Por favor, elige un solo objeto y vuelve a intentarlo.
	</notification>
	<notification name="SaveClothingBodyChanges">
		¿Guardar todos los cambios en la ropa y partes del cuerpo?
		<usetemplate canceltext="Cancelar" name="yesnocancelbuttons" notext="No guardarlos" yestext="Guardarlos todos"/>
	</notification>
	<notification name="FriendsAndGroupsOnly">
		Quienes no sean tus amigos no sabrán que has elegido ignorar sus llamadas y mensajes instantáneos.
		<usetemplate name="okbutton" yestext="OK"/>
	</notification>
	<notification name="FavoritesOnLogin">
		Nota: Al activar esta opción, cualquiera que utilice este ordenador podrá ver tu lista de lugares favoritos.
		<usetemplate name="okbutton" yestext="OK"/>
	</notification>
	<notification name="GrantModifyRights">
		Al conceder permisos de modificación a otro Residente, le estás permitiendo cambiar, borrar o tomar CUALQUIER objeto que tengas en el mundo. Sé MUY cuidadoso al conceder este permiso.
¿Quieres conceder permisos de modificación a [NAME]?
		<usetemplate name="okcancelbuttons" notext="No" yestext="Sí"/>
	</notification>
	<notification name="GrantModifyRightsMultiple">
		Al conceder permisos de modificación a otro Residente, le estás permitiendo cambiar CUALQUIER objeto que tengas en el mundo. Sé MUY cuidadoso al conceder este permiso.
¿Quieres conceder permisos de modificación a los Residentes elegidos?
		<usetemplate name="okcancelbuttons" notext="No" yestext="Sí"/>
	</notification>
	<notification name="RevokeModifyRights">
		¿Quieres retirar los permisos de modificación a [NAME]?
		<usetemplate name="okcancelbuttons" notext="No" yestext="Sí"/>
	</notification>
	<notification name="RevokeModifyRightsMultiple">
		¿Quieres revocar los derechos de modificación a los residentes seleccionados?
		<usetemplate name="okcancelbuttons" notext="No" yestext="Sí"/>
	</notification>
	<notification name="UnableToCreateGroup">
		No se ha podido crear el grupo.
[MESSAGE]
		<usetemplate name="okbutton" yestext="OK"/>
	</notification>
	<notification name="PanelGroupApply">
		[NEEDS_APPLY_MESSAGE]
[WANT_APPLY_MESSAGE]
		<usetemplate canceltext="Cancelar" name="yesnocancelbuttons" notext="Ignorar los cambios" yestext="Aplicar los cambios"/>
	</notification>
	<notification name="MustSpecifyGroupNoticeSubject">
		Para enviar un aviso de grupo debes especificar un asunto.
		<usetemplate name="okbutton" yestext="OK"/>
	</notification>
	<notification name="AddGroupOwnerWarning">
		Vas a añadir miembros al rol de [ROLE_NAME].
No podrás retirarles ese rol, sino que deberán renunciar a él por sí mismos.
¿Estás seguro de que quieres seguir?
		<usetemplate ignoretext="Confirmar que vas a añadir un nuevo propietario al grupo" name="okcancelignore" notext="No" yestext="Sí"/>
	</notification>
	<notification name="AssignDangerousActionWarning">
		Vas a añadir la capacidad &apos;[ACTION_NAME]&apos; al rol &apos;[ROLE_NAME]&apos;.

 *ATENCIÓN*
 Todos los miembros con esta capacidad podrán asignarse a sí mismos -y a otros miembros- roles con mayores poderes de los que actualmente tienen. Potencialmente, podrían elevarse hasta poderes cercanos a los del propietario. Asegúrate de lo que estás haciendo antes de otorgar esta capacidad.
¿Añadir esta capacidad a &apos;[ROLE_NAME]&apos;?
		<usetemplate name="okcancelbuttons" notext="No" yestext="Sí"/>
	</notification>
	<notification name="AssignDangerousAbilityWarning">
		Vas a añadir la capacidad &apos;[ACTION_NAME]&apos; al rol &apos;[ROLE_NAME]&apos;.

 *ATENCIÓN*
 Todos los miembros con esta capacidad podrán asignarse a sí mismos -y a otros miembros- todas las capacidades, elevándose hasta poderes cercanos a los del propietario.
¿Añadir esta capacidad a &apos;[ROLE_NAME]&apos;?
		<usetemplate name="okcancelbuttons" notext="No" yestext="Sí"/>
	</notification>
	<notification name="AttachmentDrop">
		Vas a soltar tu accesorio.
    ¿Estás seguro de que quieres continuar?
		<usetemplate ignoretext="Confirmar antes de soltar accesorios" name="okcancelignore" notext="No" yestext="Sí"/>
	</notification>
	<notification name="JoinGroupCanAfford">
		Entrar a este grupo cuesta [COST] L$.
¿Quieres hacerlo?
		<usetemplate name="okcancelbuttons" notext="Cancelar" yestext="Entrar"/>
	</notification>
	<notification name="JoinGroupNoCost">
		Vas a entrar al grupo [NAME].
¿Quieres seguir?
		<usetemplate name="okcancelbuttons" notext="Cancelar" yestext="Entrar"/>
	</notification>
	<notification name="JoinGroupCannotAfford">
		Entrar a este grupo cuesta [COST] L$.
No tienes dinero suficiente para entrar.
	</notification>
	<notification name="CreateGroupCost">
		Crear este grupo te costará 100 L$.
Los grupos necesitan más de un miembro. Si no, son borrados permanentemente.
Por favor, invita a miembros en las próximas 48 horas.
		<usetemplate canceltext="Cancelar" name="okcancelbuttons" notext="Cancelar" yestext="Crear un grupo por 100 L$"/>
	</notification>
	<notification name="LandBuyPass">
		Por [COST] L$ puedes entrar a este terreno (&apos;[PARCEL_NAME]&apos;) durante [TIME] horas. ¿Comprar un pase?
		<usetemplate name="okcancelbuttons" notext="Cancelar" yestext="OK"/>
	</notification>
	<notification name="SalePriceRestriction">
		El precio de venta tiene que ser mayor de 0 L$ si la venta es a cualquiera.
Por favor, elige a alguien concreto como comprador si la venta es por 0 L$.
	</notification>
	<notification name="ConfirmLandSaleChange">
		Los [LAND_SIZE] m² de terreno seleccionados se van a poner a la venta.
El precio de venta será de [SALE_PRICE] L$, y se autorizará la compra sólo a [NAME].
		<usetemplate name="okcancelbuttons" notext="Cancelar" yestext="OK"/>
	</notification>
	<notification name="ConfirmLandSaleToAnyoneChange">
		ATENCIÓN: Marcando &apos;vender a cualquiera&apos; hace que tu terreno esté disponible para toda la comunidad de [CURRENT_GRID], incluso para quienes no están en esta región.

Los [LAND_SIZE] m² seleccionados de terreno se van a poner a la venta.
El precio de venta será de [SALE_PRICE] L$ y se autoriza la compra a [NAME].
		<usetemplate name="okcancelbuttons" notext="Cancelar" yestext="OK"/>
	</notification>
	<notification name="ReturnObjectsDeededToGroup">
		¿Estás seguro de que quieres devolver todos los objetos de esta parcela que estén compartidos con el grupo &apos;[NAME]&apos; al inventario de su propietario anterior?

*ATENCIÓN* ¡Esto borrará los objetos no transferibles que se hayan cedido al grupo!

Objetos: [N]
		<usetemplate name="okcancelbuttons" notext="Cancelar" yestext="OK"/>
	</notification>
	<notification name="ReturnObjectsOwnedByUser">
		¿Estás seguro de que quieres devolver al inventario de &apos;[NAME]&apos; todos los objetos que sean de su propiedad en esta parcela?

Objetos: [N]
		<usetemplate name="okcancelbuttons" notext="Cancelar" yestext="OK"/>
	</notification>
	<notification name="ReturnObjectsOwnedBySelf">
		¿Estás seguro de que quieres devolver a tu inventario todos los objetos de los que eres propietario en esta parcela?

Objetos: [N]
		<usetemplate name="okcancelbuttons" notext="Cancelar" yestext="OK"/>
	</notification>
	<notification name="ReturnObjectsNotOwnedBySelf">
		¿Estás seguro de que quieres devolver todos los objetos de los que NO eres propietario en esta parcela al inventario de sus propietarios?
Los objetos transferibles que se hayan transferido al grupo se devolverán a sus propietarios previos.

*ATENCIÓN* ¡Esto borrará los objetos no transferibles que se hayan cedido al grupo!

Objetos: [N]
		<usetemplate name="okcancelbuttons" notext="Cancelar" yestext="OK"/>
	</notification>
	<notification name="ReturnObjectsNotOwnedByUser">
		¿Estás seguro de que quieres devolver todos los objetos de esta parcela que NO sean propiedad de [NAME] al inventario de sus propietarios?
Los objetos transferibles que se hayan transferido al grupo se devolverán a sus anteriores propietarios.

*ATENCIÓN* ¡Esto borrará los objetos no transferibles que se hayan cedido al grupo!

Objetos: [N]
		<usetemplate name="okcancelbuttons" notext="Cancelar" yestext="OK"/>
	</notification>
	<notification name="ReturnAllTopObjects">
		¿Estás seguro de que quieres devolver al inventario de su propietario todos los objetos de la lista?
		<usetemplate name="okcancelbuttons" notext="Cancelar" yestext="OK"/>
	</notification>
	<notification name="DisableAllTopObjects">
		¿Estás seguro de que quieres desactivar todos los objetos de esta región?
		<usetemplate name="okcancelbuttons" notext="Cancelar" yestext="OK"/>
	</notification>
	<notification name="ReturnObjectsNotOwnedByGroup">
		¿Devolver a sus propietarios los objetos de esta parcela que NO estén compartidos con el grupo [NAME]?

Objetos: [N]
		<usetemplate name="okcancelbuttons" notext="Cancelar" yestext="OK"/>
	</notification>
	<notification name="UnableToDisableOutsideScripts">
		No se pueden desactivar los scripts.
Toda esta región tiene activado el &apos;daño&apos;.
Para que funcionen las armas los scripts deben estar activados.
	</notification>
	<notification name="MultipleFacesSelected">
		Están seleccionadas varias caras.
Si sigues con esta acción, en las diferentes caras del objeto aparecerán distintas instancias de los medios.
Para colocar los medios en una sola cara, marca la opción &apos;Elegir la cara&apos; y pulsa en la cara adecuada del objeto, y luego pulsa &apos;+&apos;.
		<usetemplate ignoretext="Los media se configurarán en todas las caras seleccionadas" name="okcancelignore" notext="Cancelar" yestext="OK"/>
	</notification>
	<notification name="MustBeInParcel">
		Para configurar el Punto de llegada de la parcela,
debes estar dentro de ella.
	</notification>
	<notification name="PromptRecipientEmail">
		Por favor, escribe una dirección de correo electrónica válida para el/los receptor(es).
	</notification>
	<notification name="PromptSelfEmail">
		Por favor, escribe tu dirección de correo electrónico.
	</notification>
	<notification name="PromptMissingSubjMsg">
		¿Enviar foto por correo electrónico con el asunto o el mensaje por defecto?
		<usetemplate name="okcancelbuttons" notext="Cancelar" yestext="OK"/>
	</notification>
	<notification name="ErrorProcessingSnapshot">
		Error al procesar los datos de la foto.
	</notification>
	<notification name="ErrorEncodingSnapshot">
		Error al codificar la foto.
	</notification>
	<notification name="ErrorUploadingPostcard">
		Hubo un problema al enviar la foto por la siguiente razón: [REASON]
	</notification>
	<notification name="ErrorUploadingReportScreenshot">
		Hubo un problema al subir la captura de pantalla del informe por la siguiente razón: [REASON]
	</notification>
	<notification name="MustAgreeToLogIn">
		Debes aceptar las Condiciones del Servicio para continuar el inicio de sesión en [CURRENT_GRID].
	</notification>
	<notification name="CouldNotPutOnOutfit">
		No se ha podido poner el vestuario.
La carpeta del vestuario no contiene partes del cuerpo, accesorios o ropa.
	</notification>
	<notification name="CannotWearTrash">
		No puedes ponerte ropas o partes del cuerpo que estén en la Papelera
	</notification>
	<notification name="MaxAttachmentsOnOutfit">
		No se puede anexar el objeto.
Se ha superado el límite máximo de [MAX_ATTACHMENTS] accesorios. Por favor, quítate alguno.
	</notification>
	<notification name="CannotWearInfoNotComplete">
		No puedes vestirte este ítem porque aún no se ha cargado. Por favor, inténtalo de nuevo en un minuto.
	</notification>
	<notification name="MustHaveAccountToLogIn">
		Lo sentimos. Se ha quedado algún campo en blanco.
Tienes que volver a introducir el nombre de usuario de tu avatar.

Necesitas una cuenta para acceder a [CURRENT_GRID]. ¿Te gustaría crear una ahora?
		<url name="url">
			https://join.secondlife.com/index.php?lang=es-ES
		</url>
		<usetemplate name="okcancelbuttons" notext="Volver a intentarlo" yestext="Crear una cuenta nueva"/>
	</notification>
	<notification name="InvalidCredentialFormat">
		Escribe el nombre de usuario o el nombre y el apellido de tu avatar en el campo Nombre de usuario y reintenta el inicio de sesión.
	</notification>
	<notification name="DeleteClassified">
		¿Borrar el clasificado &apos;[NAME]&apos;?
No se reembolsarán las cuotas pagadas.
		<usetemplate name="okcancelbuttons" notext="Cancelar" yestext="OK"/>
	</notification>
	<notification name="DeleteMedia">
		Has elegido borrar los medios asociados a esta cara.
¿Estás seguro de que quieres continuar?
		<usetemplate ignoretext="Confirmar antes de borrar los medios de un objeto" name="okcancelignore" notext="No" yestext="Sí"/>
	</notification>
	<notification name="ClassifiedSave">
		¿Guardar los cambios en el clasificado [NAME]?
		<usetemplate canceltext="Cancelar" name="yesnocancelbuttons" notext="No guardar" yestext="Guardar"/>
	</notification>
	<notification name="ClassifiedInsufficientFunds">
		No tienes suficiente dinero para crear un clasificado.
		<usetemplate name="okbutton" yestext="OK"/>
	</notification>
	<notification name="DeleteAvatarPick">
		¿Borrar el destacado &lt;nolink&gt;[PICK]&lt;/nolink&gt;?
		<usetemplate name="okcancelbuttons" notext="Cancelar" yestext="OK"/>
	</notification>
	<notification name="DeleteOutfits">
		¿Eliminar el vestuario seleccionado?
		<usetemplate name="okcancelbuttons" notext="Cancelar" yestext="OK"/>
	</notification>
	<notification name="PromptGoToEventsPage">
		¿Ir a la web de eventos de [CURRENT_GRID]?
		<url name="url">
			http://secondlife.com/events/?lang=es-ES
		</url>
		<usetemplate name="okcancelbuttons" notext="Cancelar" yestext="OK"/>
	</notification>
	<notification name="SelectProposalToView">
		Por favor, selecciona qué propuesta quieres ver.
	</notification>
	<notification name="SelectHistoryItemToView">
		Por favor, selecciona un ítem del historial para verlo.
	</notification>
	<notification name="CacheWillClear">
		La caché se limpiará cuando reinicies [APP_NAME].
	</notification>
	<notification name="CacheWillBeMoved">
		La caché se moverá cuando reinicies [APP_NAME].
Nota: esto vaciará la caché.
	</notification>
	<notification name="ChangeConnectionPort">
		La configuración del puerto tendrá efecto cuando reinicies [APP_NAME].
	</notification>
	<notification name="ChangeSkin">
		Verás la nueva apariencia cuando reinicies [APP_NAME].
	</notification>
	<notification name="ChangeLanguage">
		El cambio de idioma tendrá efecto cuando reinicies [APP_NAME].
	</notification>
	<notification name="GoToAuctionPage">
		¿Ir a la página web de [CURRENT_GRID] para ver los detalles de la subasta
o hacer una puja?
		<usetemplate name="okcancelbuttons" notext="Cancelar" yestext="OK"/>
	</notification>
	<notification name="SaveChanges">
		¿Guardar los cambios?
		<usetemplate canceltext="Cancelar" name="yesnocancelbuttons" notext="No guardar" yestext="Guardar"/>
	</notification>
	<notification name="GestureSaveFailedTooManySteps">
		Fallo al guardar el gesto.
El gesto tiene demasiados pasos.
Intenta quitarle algunos y vuelve a guardarlo.
	</notification>
	<notification name="GestureSaveFailedTryAgain">
		Fallo al guardar el gesto. Por favor, vuelve a intentarlo en un minuto.
	</notification>
	<notification name="GestureSaveFailedObjectNotFound">
		No se ha podido guardar el gesto porque no se pudo encontrar el objeto o el inventario del objeto asociado.
El objeto debe de haber sido borrado o estar fuera de alcance (&apos;out of range&apos;).
	</notification>
	<notification name="GestureSaveFailedReason">
		Al guardar un gesto se ha producido un problema por: [REASON]. Por favor, vuelve a intentar guardarlo más tarde.
	</notification>
	<notification name="SaveNotecardFailObjectNotFound">
		No se ha podido guardar la nota porque no se pudo encontrar el objeto o el inventario del objeto asociado.
El objeto debe de haber sido borrado o estar fuera de alcance (&apos;out of range&apos;).
	</notification>
	<notification name="SaveNotecardFailReason">
		Al guardar una nota se ha producido un problema por: [REASON]. Por favor, vuelve a intentar guardarla más tarde.
	</notification>
	<notification name="ScriptCannotUndo">
		No se han podido deshacer todos los cambios en tu versión del script.
¿Quieres cargar la última versión guardada en el servidor?
(**Cuidado** No podrás deshacer esta operación).
		<usetemplate name="okcancelbuttons" notext="Cancelar" yestext="OK"/>
	</notification>
	<notification name="SaveScriptFailReason">
		Al guardar un script se ha producido un problema por: [REASON]. Por favor, vuelve a intentar guardarlo más tarde.
	</notification>
	<notification name="SaveScriptFailObjectNotFound">
		No se ha podido guardar el script porque no se pudo encontrar el objeto en que está incluído.
El objeto debe de haber sido borrado o estar fuera de alcance (&apos;out of range&apos;)..
	</notification>
	<notification name="SaveBytecodeFailReason">
		Al guardar un script compilado se ha producido un problema por: [REASON]. Por favor, vuelve a intentar guardarlo más tarde.
	</notification>
	<notification name="StartRegionEmpty">
		No está definida tu Posición inicial.
Por favor, escribe el nombre de la región en el cajetín de Posición inicial, o elige para esa posición Mi Base o Mi última posición.
		<usetemplate name="okbutton" yestext="OK"/>
	</notification>
	<notification name="CouldNotStartStopScript">
		No se ha podido ejecutar o detener el script porque no se pudo encontrar el objeto en que está incluído.
El objeto debe de haber sido borrado o estar fuera de alcance (&apos;out of range&apos;)..
	</notification>
	<notification name="CannotDownloadFile">
		No se ha podido descargar el archivo.
	</notification>
	<notification name="CannotWriteFile">
		No se ha podido escribir el archivo [[FILE]]
	</notification>
	<notification name="UnsupportedHardware">
		Debes saber que tu ordenador no cumple los requisitos mínimos para la utilización de [APP_NAME]. Puede que experimentes un rendimiento muy bajo. Desafortunadamente, [SUPPORT_SITE] no puede dar asistencia técnica a sistemas con una configuración no admitida.

¿Ir a [_URL] para más información?
		<url name="url" option="0">
			http://secondlife.com/support/sysreqs.php?lang=es
		</url>
		<usetemplate ignoretext="El hardware de mi ordenador no está admitido" name="okcancelignore" notext="No" yestext="Sí"/>
	</notification>
	<notification name="UnknownGPU">
		Tu sistema usa una tarjeta gráfica que [APP_NAME] no reconoce.
Suele suceder con hardware nuevo que todavía no ha sido probado con [APP_NAME].  Probablemente todo irá bien, pero puede que tengas que ajustar tus configuraciones gráficas.
(Avatar &gt; Preferencias &gt; Gráficos).
		<form name="form">
			<ignore name="ignore" text="No se ha podido identificar mi tarjeta gráfica"/>
		</form>
	</notification>
	<notification name="DisplaySettingsNoShaders">
		[APP_NAME] se cae al iniciar los controladores gráficos.
La calidad de los gráficos se configurará en Baja para prevenir algunos errores comunes de los gráficos. Esto desactivará algunas prestaciones.
Te recomendamos actualizar los controladores de tu tarjeta gráfica.
La calidad gráfica puede ajustarse en Avatar &gt; Preferencias &gt; Gráficos.
	</notification>
	<notification name="RegionNoTerraforming">
		En la región [REGION] no se permite modificar el terreno.
	</notification>
	<notification name="CannotCopyWarning">
		No tienes permiso para copiar los elementos siguientes:
[ITEMS] y, si los das, los perderás del inventario. ¿Seguro que quieres ofrecerlos?
		<usetemplate name="okcancelbuttons" notext="No" yestext="Sí"/>
	</notification>
	<notification name="CannotGiveItem">
		No se ha podido dar el ítem del inventario.
	</notification>
	<notification name="TransactionCancelled">
		Transacción cancelada.
	</notification>
	<notification name="TooManyItems">
		No puedes dar más de 42 ítems en una única transferencia de inventario.
	</notification>
	<notification name="NoItems">
		No tienes permiso para transferir el ítem seleccionado.
	</notification>
	<notification name="CannotCopyCountItems">
		No tienes permiso para copiar [COUNT] de los
ítems seleccionados. Si los das, los perderás de tu inventario.
¿Realmente quieres darlos?
		<usetemplate name="okcancelbuttons" notext="No" yestext="Sí"/>
	</notification>
	<notification name="CannotGiveCategory">
		No tienes permiso para transferir
la carpeta seleccionada.
	</notification>
	<notification name="FreezeAvatar">
		¿Congelar a este avatar?
Temporalmente, será incapaz de moverse, usar el chat, o interactuar con el mundo.
		<usetemplate canceltext="Cancelar" name="yesnocancelbuttons" notext="Descongelarlo" yestext="Congelarlo"/>
	</notification>
	<notification name="FreezeAvatarFullname">
		¿Congelar a [AVATAR_NAME]?
Temporalmente, será incapaz de moverse, usar el chat, o interactuar con el mundo.
		<usetemplate canceltext="Cancelar" name="yesnocancelbuttons" notext="Descongelarlo" yestext="Congelarlo"/>
	</notification>
	<notification name="EjectAvatarFullname">
		¿Expulsar a [AVATAR_NAME] de tu terreno?
		<usetemplate canceltext="Cancelar" name="yesnocancelbuttons" notext="Expulsar y Prohibir el acceso" yestext="Expulsar"/>
	</notification>
	<notification name="EjectAvatarNoBan">
		¿Expulsar a este avatar de tu terreno?
		<usetemplate name="okcancelbuttons" notext="Cancelar" yestext="Expulsar"/>
	</notification>
	<notification name="EjectAvatarFullnameNoBan">
		¿Expulsar a [AVATAR_NAME] de tu terreno?
		<usetemplate name="okcancelbuttons" notext="Cancelar" yestext="Expulsar"/>
	</notification>
	<notification name="EjectAvatarFromGroup">
		Has expulsado a [AVATAR_NAME] del grupo [GROUP_NAME]
	</notification>
	<notification name="AcquireErrorTooManyObjects">
		ERROR DE ADQUISICIÓN: Demasiados objetos seleccionados.
	</notification>
	<notification name="AcquireErrorObjectSpan">
		ERROR DE ADQUISICIÓN: Los objetos están en más de una región.
Por favor, mueve todos los objetos a adquirir a la
misma región.
	</notification>
	<notification name="PromptGoToCurrencyPage">
		[EXTRA]

¿Ir a [_URL] para informarte sobre la compra de L$?
		<url name="url">
			http://secondlife.com/app/currency/?lang=es-ES
		</url>
		<usetemplate name="okcancelbuttons" notext="Cancelar" yestext="OK"/>
	</notification>
	<notification name="UnableToLinkObjects">
		No se pudo enlazar estos [COUNT] objetos.
Puedes enlazar [MAX] objetos como máximo.
	</notification>
	<notification name="CannotLinkIncompleteSet">
		Sólo puedes enlazar objetos completos (no sus partes), y debes
seleccionar más de uno.
	</notification>
	<notification name="CannotLinkModify">
		Imposible enlazarlos, porque no tienes permiso para modificar
todos los objetos.

Por favor, asegúrate de que no hay ninguno bloqueado y de que eres el propietario de todos.
	</notification>
	<notification name="CannotLinkDifferentOwners">
		Imposible enlazarlos porque hay objetos de distintos propietarios.

Por favor, asegúrate de que eres el propietario de todos los objetos seleccionados.
	</notification>
	<notification name="NoFileExtension">
		No hay extensión de archivo en: &apos;[FILE]&apos;

Por favor, asegúrate de que la extensión del archivo es correcta.
	</notification>
	<notification name="InvalidFileExtension">
		Extensión de archivo inválida: [EXTENSION]
Se admiten [VALIDS]
		<usetemplate name="okbutton" yestext="OK"/>
	</notification>
	<notification name="CannotUploadSoundFile">
		No se pudo abrir para su lectura el archivo de sonido que has subido:
[FILE]
	</notification>
	<notification name="SoundFileNotRIFF">
		El archivo no parece ser un RIFF WAVE:
[FILE]
	</notification>
	<notification name="SoundFileNotPCM">
		El archivo no parece ser de audio PCM WAVE:
[FILE]
	</notification>
	<notification name="SoundFileInvalidChannelCount">
		El archivo no tiene un número de canales válido (debe ser mono o estéreo):
[FILE]
	</notification>
	<notification name="SoundFileInvalidSampleRate">
		No parece que el archivo tenga una frecuencia de muestreo (sample rate) adecuada (debe de ser 44.1k):
[FILE]
	</notification>
	<notification name="SoundFileInvalidWordSize">
		No parece que el archivo tenga un tamaño de palabra (word size) adecuado (debe de ser de 8 o 16 bits):
[FILE]
	</notification>
	<notification name="SoundFileInvalidHeader">
		No se encontró el fragmento &apos;data&apos; en la cabecera del WAV:
[FILE]
	</notification>
	<notification name="SoundFileInvalidChunkSize">
		Tamaño de lote erróneo en el archivo WAV:
[FILE]
	</notification>
	<notification name="SoundFileInvalidTooLong">
		El archivo de audio es demasiado largo (debe ser como máximo de10 segundos):
[FILE]
	</notification>
	<notification name="ProblemWithFile">
		Problemas con el archivo [FILE]:

[ERROR]
	</notification>
	<notification name="CannotOpenTemporarySoundFile">
		No se ha podido abrir para su escritura el archivo comprimido de sonido: [FILE]
	</notification>
	<notification name="UnknownVorbisEncodeFailure">
		Codificación Vorbis desconocida, fallo en: [FILE]
	</notification>
	<notification name="CannotEncodeFile">
		No se puede codificar el archivo: [FILE]
	</notification>
	<notification name="CorruptedProtectedDataStore">
		No se pueden cumplimentar los campos de nombre de usuario y contraseña. Esto puede deberse a un cambio de configuración de la red.
		<usetemplate name="okbutton" yestext="OK"/>
	</notification>
	<notification name="CorruptResourceFile">
		Archivo de recursos corrupto: [FILE]
	</notification>
	<notification name="UnknownResourceFileVersion">
		Versión desconocida de archivo de recursos Linden en el archivo: [FILE]
	</notification>
	<notification name="UnableToCreateOutputFile">
		No se ha podido crear el archivo de salida: [FILE]
	</notification>
	<notification name="DoNotSupportBulkAnimationUpload">
		Actualmente, [APP_NAME] no admite la subida masiva de animaciones.
	</notification>
	<notification name="CannotUploadReason">
		No se ha podido subir [FILE] por la siguiente razón: [REASON]
Por favor, inténtalo más tarde.
	</notification>
	<notification name="LandmarkCreated">
		Se ha añadido &quot;[LANDMARK_NAME]&quot; a tu carpeta [FOLDER_NAME].
	</notification>
	<notification name="LandmarkAlreadyExists">
		Ya tienes un hito de esta localización.
		<usetemplate name="okbutton" yestext="OK"/>
	</notification>
	<notification name="CannotCreateLandmarkNotOwner">
		No puedes crear un hito aquí porque el propietario del terreno no lo permite.
	</notification>
	<notification name="CannotRecompileSelectObjectsNoScripts">
		No se pudo &apos;recompilar&apos;.
Selecciona un objeto con script.
	</notification>
	<notification name="CannotRecompileSelectObjectsNoPermission">
		No se pudo &apos;recompilar&apos;.

Selecciona objetos con scripts de los que tengas permiso de modificación.
	</notification>
	<notification name="CannotResetSelectObjectsNoScripts">
		No se pudo &apos;reiniciar&apos;.

Selecciona objetos con scripts.
	</notification>
	<notification name="CannotResetSelectObjectsNoPermission">
		No se pudo &apos;reiniciar&apos;.

Selecciona objetos con scripts de los que tengas permiso de modificación.
	</notification>
	<notification name="CannotOpenScriptObjectNoMod">
		Imposible abrir el script del objeto sin permisos de modificación.
	</notification>
	<notification name="CannotSetRunningSelectObjectsNoScripts">
		No se puede configurar ningún script como &apos;ejecutándose&apos;.

Selecciona objetos con scripts.
	</notification>
	<notification name="CannotSetRunningNotSelectObjectsNoScripts">
		No se puede configurar ningún script como &apos;no ejecutándose&apos;.

Selecciona objetos con scripts.
	</notification>
	<notification name="NoFrontmostFloater">
		No hay nada que guardar.
	</notification>
	<notification name="SeachFilteredOnShortWords">
		Se ha modificado tu búsqueda
eliminando las palabras demasiado cortas.

Buscando: [FINALQUERY]
	</notification>
	<notification name="SeachFilteredOnShortWordsEmpty">
		Los términos de tu búsqueda son muy cortos,
por lo que no se ha hecho la búsqueda.
	</notification>
	<notification name="CouldNotTeleportReason">
		Fallo en el teleporte.
[REASON]
	</notification>
	<notification name="invalid_tport">
		Ha habido un problema al procesar tu petición de teleporte. Debes volver a iniciar sesión antes de poder teleportarte de nuevo.
Si sigues recibiendo este mensaje, por favor acude al [SUPPORT_SITE].
	</notification>
	<notification name="invalid_region_handoff">
		Ha habido un problema al procesar tu paso a otra región. Debes volver a iniciar sesión para poder pasar de región a región.
Si sigues recibiendo este mensaje, por favor acude al [SUPPORT_SITE].
	</notification>
	<notification name="blocked_tport">
		Lo sentimos, en estos momentos los teleportes están bloqueados. Vuelve a intentarlo en un momento. Si sigues sin poder teleportarte, desconéctate y vuelve a iniciar sesión para solucionar el problema.
	</notification>
	<notification name="nolandmark_tport">
		Lo sentimos, pero el sistema no ha podido localizar el destino de este hito.
	</notification>
	<notification name="timeout_tport">
		Lo sentimos, pero el sistema no ha podido completar el teleporte.
Vuelve a intentarlo en un momento.
	</notification>
	<notification name="noaccess_tport">
		Lo sentimos, pero no tienes acceso al destino de este teleporte.
	</notification>
	<notification name="missing_attach_tport">
		Aún no han llegado tus objetos anexados. Espera unos segundos más o desconéctate y vuelve a iniciar sesión antes de teleportarte.
	</notification>
	<notification name="too_many_uploads_tport">
		La cola de espera en esta región está actualmente obstruida, por lo que tu petición de teleporte no se atenderá en un tiempo prudencial. Por favor, vuelve a intentarlo en unos minutos o ve a una zona menos ocupada.
	</notification>
	<notification name="expired_tport">
		Lo sentimos, pero el sistema no ha podido atender tu petición de teleporte en un tiempo prudencial. Por favor, vuelve a intentarlo en unos pocos minutos.
	</notification>
	<notification name="expired_region_handoff">
		Lo sentimos, pero el sistema no ha podido completar tu paso a otra región en un tiempo prudencial. Por favor, vuelve a intentarlo en unos pocos minutos.
	</notification>
	<notification name="no_host">
		Ha sido imposible encontrar el destino del teleporte: o está desactivado temporalmente o ya no existe. Por favor, vuelve a intentarlo en unos pocos minutos.
	</notification>
	<notification name="no_inventory_host">
		En estos momentos no está disponible el sistema de inventario.
	</notification>
	<notification name="CannotSetLandOwnerNothingSelected">
		No se ha podido configurar el propietario del terreno:
no se ha seleccionado una parcela.
	</notification>
	<notification name="CannotSetLandOwnerMultipleRegions">
		No se ha podido obtener la propiedad del terreno porque la selección se extiende por varias regiones. Por favor, selecciona un área más pequeña y vuelve a intentarlo.
	</notification>
	<notification name="ForceOwnerAuctionWarning">
		Esta parcela está subastándose. Forzar su propiedad cancelará la subasta y, potencialmente, puede disgustar a algunos residentes si la puja ya ha empezado.
¿Forzar la propiedad?
		<usetemplate name="okcancelbuttons" notext="Cancelar" yestext="OK"/>
	</notification>
	<notification name="CannotContentifyNothingSelected">
		No se ha podido &apos;contentify&apos;:
no se ha seleccionado una parcela.
	</notification>
	<notification name="CannotContentifyNoRegion">
		No se ha podido &apos;contentify&apos;:
no se ha seleccionado una región.
	</notification>
	<notification name="CannotReleaseLandNothingSelected">
		No se ha podido abandonar el terreno:
no se ha seleccionado una parcela.
	</notification>
	<notification name="CannotReleaseLandNoRegion">
		No se ha podido abandonar el terreno:
no se ha podido encontrar la región.
	</notification>
	<notification name="CannotBuyLandNothingSelected">
		Imposible comprar terreno:
no se ha seleccionado una parcela.
	</notification>
	<notification name="CannotBuyLandNoRegion">
		Imposible comprar terreno:
no se ha podido encontrar en qué región está.
	</notification>
	<notification name="CannotCloseFloaterBuyLand">
		No puedes cerrar la ventana de Comprar terreno hasta que [APP_NAME] calcule el precio de esta transacción.
	</notification>
	<notification name="CannotDeedLandNothingSelected">
		No se ha podido ceder el terreno:
no se ha seleccionado una parcela.
	</notification>
	<notification name="CannotDeedLandNoGroup">
		No se ha podido ceder el terreno:
no has seleccionado un grupo.
	</notification>
	<notification name="CannotDeedLandNoRegion">
		No se ha podido ceder el terreno:
Ha sido imposible encontrar en qué región está.
	</notification>
	<notification name="CannotDeedLandMultipleSelected">
		No se ha podido ceder el terreno:
has seleccionado varias parcelas.

Inténtalo seleccionando sólo una.
	</notification>
	<notification name="CannotDeedLandWaitingForServer">
		No se ha podido ceder el terreno:
esperando que el servidor informe acerca de la propiedad.

Por favor, vuelve a intentarlo.
	</notification>
	<notification name="CannotDeedLandNoTransfer">
		No se ha podido ceder el terreno:
En la región [REGION] no se permite la cesión de terrenos.
	</notification>
	<notification name="CannotReleaseLandWatingForServer">
		No se ha podido abandonar el terreno:
esperando que el servidor actualice la información de la parcela.

Vuelve a intentarlo en unos segundos.
	</notification>
	<notification name="CannotReleaseLandSelected">
		No se ha podido abandonar el terreno:
no eres propietario de todas las parcelas seleccionadas.

Por favor, selecciona una sola parcela.
	</notification>
	<notification name="CannotReleaseLandDontOwn">
		No se ha podido abandonar el terreno:
no tienes permisos sobre esta parcela.
Las parcelas de tu propiedad se muestran en verde.
	</notification>
	<notification name="CannotReleaseLandRegionNotFound">
		No se ha podido abandonar el terreno:
Ha sido imposible encontrar en qué región está.
	</notification>
	<notification name="CannotReleaseLandNoTransfer">
		No se ha podido abandonar el terreno:
En la región [REGION] no se permite la cesión de terrenos.
	</notification>
	<notification name="CannotReleaseLandPartialSelection">
		No se ha podido abandonar el terreno:
debes seleccionar toda la parcela.

Selecciona una parcela completa o divídela primero.
	</notification>
	<notification name="ReleaseLandWarning">
		Vas a abandonar [AREA] m² de terreno.
Al hacerlo dejarás de poseerlo, pero no recibirás ningún L$.

¿Abandonar este terreno?
		<usetemplate name="okcancelbuttons" notext="Cancelar" yestext="OK"/>
	</notification>
	<notification name="CannotDivideLandNothingSelected">
		No se ha podido dividir el terreno:

No has seleccionado ninguna parcela.
	</notification>
	<notification name="CannotDivideLandPartialSelection">
		No se ha podido dividir el terreno:

Has seleccionado una parcela entera.
Inténtalo seleccionando una parte.
	</notification>
	<notification name="LandDivideWarning">
		Dividir este terreno lo separará en dos parcelas, cada una de las cuales tendrá su propia configuración. Tras esta operación se restablecerán algunas configuraciones a sus valores por defecto.

¿Dividir el terreno?
		<usetemplate name="okcancelbuttons" notext="Cancelar" yestext="OK"/>
	</notification>
	<notification name="CannotDivideLandNoRegion">
		No se ha podido dividir el terreno:
Ha sido imposible encontrar en qué región está.
	</notification>
	<notification name="CannotJoinLandNoRegion">
		No se ha podido unir el terreno:
Ha sido imposible encontrar en qué región está.
	</notification>
	<notification name="CannotJoinLandNothingSelected">
		No se ha podido unir el terreno:
No hay parcelas seleccionadas.
	</notification>
	<notification name="CannotJoinLandEntireParcelSelected">
		No se ha podido unir el terreno:
Sólo has seleccionado una parcela.

Selecciona terreno que incluya algo de ambas parcelas.
	</notification>
	<notification name="CannotJoinLandSelection">
		No se ha podido unir el terreno:
Debes seleccionar más de una parcela.

Selecciona terreno que incluya algo de ambas parcelas.
	</notification>
	<notification name="JoinLandWarning">
		Al unir este terreno crearás una parcela más grande formada por todas aquellas que tengan parte en el rectángulo seleccionado.
Deberás reconfigurar el nombre y las opciones de la nueva parcela.

¿Unir el terreno?
		<usetemplate name="okcancelbuttons" notext="Cancelar" yestext="OK"/>
	</notification>
	<notification name="ConfirmNotecardSave">
		Esta nota debe guardarse antes de que puedas copiarla o verla. ¿Guardar la nota?
		<usetemplate name="okcancelbuttons" notext="Cancelar" yestext="OK"/>
	</notification>
	<notification name="ConfirmItemCopy">
		¿Copiar este ítem a tu inventario?
		<usetemplate name="okcancelbuttons" notext="Cancelar" yestext="Copiar"/>
	</notification>
	<notification name="ResolutionSwitchFail">
		Fallo al cambiar la resolución a [RESX] por [RESY]
	</notification>
	<notification name="ErrorUndefinedGrasses">
		Error, hierbas no definidas: [SPECIES]
	</notification>
	<notification name="ErrorUndefinedTrees">
		Error, árboles no definidos: [SPECIES]
	</notification>
	<notification name="CannotSaveWearableOutOfSpace">
		No se ha podido guardar el archivo &apos;[NAME]&apos;. Tendrás que liberar algo de espacio en tu disco duro y guardarlo de nuevo.
	</notification>
	<notification name="CannotSaveToAssetStore">
		No se ha podido guardar [NAME] en la almacén central de activos.
Generalmente, esto es un fallo pasajero. Por favor, personaliza y guarda el ítem de aquí a unos minutos.
	</notification>
	<notification name="YouHaveBeenLoggedOut">
		Vaya, se ha cerrado tu sesión en [CURRENT_GRID].
            [MESSAGE]
		<usetemplate name="okcancelbuttons" notext="Salir" yestext="Ver MI y Chat"/>
	</notification>
	<notification name="OnlyOfficerCanBuyLand">
		No se ha podido comprar terreno para el grupo:
no tienes permiso para comprar terreno para el grupo que tienes activado actualmente.
	</notification>
	<notification label="Añadir como amigo" name="AddFriendWithMessage">
		Los amigos pueden darse permiso para localizarse en el mapa y para saber si el otro está conectado.

¿Ofrecer amistad a [NAME]?
		<form name="form">
			<input name="message">
				¿Quieres formar parte de mis amigos?
			</input>
			<button name="Offer" text="OK"/>
			<button name="Cancel" text="Cancelar"/>
		</form>
	</notification>
	<notification label="Guardar el vestuario" name="SaveOutfitAs">
		Guardar como un nuevo vestuario todo lo que llevo puesto:
		<form name="form">
			<input name="message">
				[DESC] (nuevo)
			</input>
			<button name="OK" text="OK"/>
			<button name="Cancel" text="Cancelar"/>
		</form>
	</notification>
	<notification label="Guardar artículo" name="SaveWearableAs">
		Guardar el ítem en mi inventario como:
		<form name="form">
			<input name="message">
				[DESC] (nuevo)
			</input>
			<button name="OK" text="OK"/>
			<button name="Cancel" text="Cancelar"/>
		</form>
	</notification>
	<notification label="Renombrar el vestuario" name="RenameOutfit">
		Nuevo nombre del vestuario:
		<form name="form">
			<input name="new_name">
				[NAME]
			</input>
			<button name="OK" text="OK"/>
			<button name="Cancel" text="Cancelar"/>
		</form>
	</notification>
	<notification name="RemoveFromFriends">
<<<<<<< HEAD
		¿Quieres retirarle tu amistad a [NAME]?
=======
		¿Quieres eliminar a &lt;nolink&gt;[NAME]&lt;/nolink&gt; de tu lista de amigos?
>>>>>>> f6b8bfd3
		<usetemplate name="okcancelbuttons" notext="Cancelar" yestext="OK"/>
	</notification>
	<notification name="RemoveMultipleFromFriends">
		¿Quieres retirarle tu amistad a los residentes seleccionados?
		<usetemplate name="okcancelbuttons" notext="Cancelar" yestext="OK"/>
	</notification>
	<notification name="GodDeleteAllScriptedPublicObjectsByUser">
		¿Estás seguro de que quieres BORRAR TODOS los objetos con scripts que sean propiedad de
** [AVATAR_NAME] **
en todos los terrenos de otros en esta región?
		<usetemplate name="okcancelbuttons" notext="Cancelar" yestext="OK"/>
	</notification>
	<notification name="GodDeleteAllScriptedObjectsByUser">
		¿Estás seguro de que quieres BORRAR TODOS los objetos con scripts que sean propiedad de
** [AVATAR_NAME] **
en TODO EL TERRENO de esta región?
		<usetemplate name="okcancelbuttons" notext="Cancelar" yestext="OK"/>
	</notification>
	<notification name="GodDeleteAllObjectsByUser">
		¿Estás seguro de que quieres BORRAR TODOS los objetos (con o sin scripts) que sean propiedad de
** [AVATAR_NAME] **
en TODO EL TERRENO de esta región?
		<usetemplate name="okcancelbuttons" notext="Cancelar" yestext="OK"/>
	</notification>
	<notification name="BlankClassifiedName">
		Debes especificar un nombre para tu clasificado.
	</notification>
	<notification name="MinClassifiedPrice">
		El pago para aparecer en la lista debe ser de, al menos, [MIN_PRICE] L$.

Por favor, elige un pago mayor.
	</notification>
	<notification name="ConfirmItemDeleteHasLinks">
		Por lo menos uno de los elementos seleccionados tiene enlaces que lo señalan. Si eliminas este elemento, los enlaces dejarán de funcionar permanentemente. Lo más recomendable es eliminar primero los enlaces.

¿Estás seguro de que quieres eliminar los elementos?
		<usetemplate name="okcancelbuttons" notext="Cancelar" yestext="OK"/>
	</notification>
	<notification name="ConfirmObjectDeleteLock">
		Al menos uno de los ítems que has seleccionado está bloqueado.

¿Estás seguro de que quieres borrar estos ítems?
		<usetemplate name="okcancelbuttons" notext="Cancelar" yestext="OK"/>
	</notification>
	<notification name="ConfirmObjectDeleteNoCopy">
		Al menos uno de los ítems que has seleccionado no es copiable.

¿Estás seguro de que quieres borrar estos ítems?
		<usetemplate name="okcancelbuttons" notext="Cancelar" yestext="OK"/>
	</notification>
	<notification name="ConfirmObjectDeleteNoOwn">
		No eres el propietario de, al menos, uno de los ítems que has seleccionado.

¿Estás seguro de que quieres borrar estos ítems?
		<usetemplate name="okcancelbuttons" notext="Cancelar" yestext="OK"/>
	</notification>
	<notification name="ConfirmObjectDeleteLockNoCopy">
		Al menos un objeto está bloqueado.
Al menos un objeto no es copiable.

¿Estás seguro de que quieres borrar estos ítems?
		<usetemplate name="okcancelbuttons" notext="Cancelar" yestext="OK"/>
	</notification>
	<notification name="ConfirmObjectDeleteLockNoOwn">
		Al menos un objeto está bloqueado.
No eres propietario de, al menos, un objeto.

¿Estás seguro de que quieres borrar estos ítems?
		<usetemplate name="okcancelbuttons" notext="Cancelar" yestext="OK"/>
	</notification>
	<notification name="ConfirmObjectDeleteNoCopyNoOwn">
		Al menos un objeto no es copiable.
No eres propietario de, al menos, un objeto.

¿Estás seguro de que quieres borrar estos ítems?
		<usetemplate name="okcancelbuttons" notext="Cancelar" yestext="OK"/>
	</notification>
	<notification name="ConfirmObjectDeleteLockNoCopyNoOwn">
		Al menos un objeto está bloqueado.
Al menos un objeto no es copiable.
No eres propietario de, al menos, un objeto.

¿Estás seguro de que quieres borrar estos ítems?
		<usetemplate name="okcancelbuttons" notext="Cancelar" yestext="OK"/>
	</notification>
	<notification name="ConfirmObjectTakeLock">
		Al menos un objeto está bloqueado.

¿Estás seguro de que quieres tomar estos ítems?
		<usetemplate name="okcancelbuttons" notext="Cancelar" yestext="OK"/>
	</notification>
	<notification name="ConfirmObjectTakeNoOwn">
		No eres el propietario de todos los objetos que estás tomando.
Si sigues, se aplicarán los permisos marcados para el próximo propietario, y es posible que se restrinja tu posibilidad de hacer modificaciones o copias.
Aún así, puedes tomar lo actualmente seleccionado.

¿Estás seguro de que quieres tomar estos ítems?
		<usetemplate name="okcancelbuttons" notext="Cancelar" yestext="OK"/>
	</notification>
	<notification name="ConfirmObjectTakeLockNoOwn">
		Al menos un objeto está bloqueado.
No eres el propietario de todos los objetos que estás tomando.
Si sigues, se aplicarán los permisos marcados para el próximo propietario, y es posible que se restrinja tu posibilidad de hacer modificaciones o copias.
Aún así, puedes tomar lo actualmente seleccionado.

¿Estás seguro de que quieres tomar estos ítems?
		<usetemplate name="okcancelbuttons" notext="Cancelar" yestext="OK"/>
	</notification>
	<notification name="CantBuyLandAcrossMultipleRegions">
		No se ha podido hacer la compra porque el terreno seleccionado se extiende por varias regiones.

Por favor, selecciona un área más pequeña y vuelve a intentarlo.
	</notification>
	<notification name="DeedLandToGroup">
		Al ceder esta parcela, se requerirá al grupo que tenga y mantenga el crédito suficiente para uso de terreno.
El precio de compra de la parcela no se le reembolsará al propietario.
Si se vende una parcela cedida, el precio de venta se dividirá a partes iguales entre los miembros del grupo.

¿Ceder estos [AREA] m² de terreno al grupo
&apos;[GROUP_NAME]&apos;?
		<usetemplate name="okcancelbuttons" notext="Cancelar" yestext="OK"/>
	</notification>
	<notification name="DeedLandToGroupWithContribution">
		Al ceder esta parcela, el grupo deberá poseer y mantener el número suficiente de créditos de uso de terreno.
La cesión incluirá una contribución simultánea de terreno al grupo de &quot;[NAME]&quot;.
El precio de compra del terreno no se le reembolsará al propietario. Si se vende una parcela cedida, el precio de venta se dividirá en partes iguales entre los miembros del grupo.

¿Ceder este terreno de [AREA] m² al grupo &apos;[GROUP_NAME]&apos;?
		<usetemplate name="okcancelbuttons" notext="Cancelar" yestext="OK"/>
	</notification>
	<notification name="DisplaySetToSafe">
		Las configuraciones que se muestran se han fijado en los niveles guardados, pues especificaste la opción de guardarlos.
	</notification>
	<notification name="DisplaySetToRecommendedGPUChange">
		La configuración de pantalla se ha establecido en los niveles recomendados porque tu tarjeta de gráficos ha cambiado
de &apos;[LAST_GPU]&apos;
a &apos;[THIS_GPU]&apos;
	</notification>
	<notification name="DisplaySetToRecommendedFeatureChange">
		La configuración de pantalla se ha establecido en los niveles recomendados a causa de un cambio en el subsistema de renderizado.
	</notification>
	<notification name="ErrorMessage">
		[ERROR_MESSAGE]
		<usetemplate name="okbutton" yestext="OK"/>
	</notification>
	<notification name="AvatarMovedDesired">
		La localización solicitada no está disponible en estos momentos.
Se te ha llevado a una región cercana.
	</notification>
	<notification name="AvatarMovedLast">
		En estos momentos no está disponible tu última posición.
Se te ha llevado a una región cercana.
	</notification>
	<notification name="AvatarMovedHome">
		En estos momentos no está disponible tu Base.
Se te ha llevado a una región cercana.
Quizá quieras configurar una nueva posición para tu Base.
	</notification>
	<notification name="ClothingLoading">
		Aún está descargándose tu ropa.
Puedes usar [CURRENT_GRID] de forma normal; los demás residentes te verán correctamente.
		<form name="form">
			<ignore name="ignore" text="La ropa está tardando mucho en descargarse"/>
		</form>
	</notification>
	<notification name="FirstRun">
		Se ha completado la instalación de [CURRENT_GRID].

Si es la primera vez que usas [CURRENT_GRID], debes crear una cuenta antes de poder iniciar una sesión.
¿Volver a [http://join.secondlife.com secondlife.com] para crear una cuenta nueva?
		<usetemplate name="okcancelbuttons" notext="Continuar" yestext="Cuenta nueva..."/>
	</notification>
	<notification name="LoginPacketNeverReceived">
		Tenemos problemas de conexión. Puede deberse a un problema de tu conexión a Internet o de [SECOND_LIFE_GRID].

Puedes revisar tu conexión a Internet y volver a intentarlo en unos minutos, pulsar Ayuda para conectarte a [SUPPORT_SITE], o pulsar Teleporte para intentar teleportarte a tu Base.
		<url name="url">
			http://es.secondlife.com/support/
		</url>
		<form name="form">
			<button name="OK" text="OK"/>
			<button name="Help" text="Ayuda"/>
			<button name="Teleport" text="Teleporte"/>
		</form>
	</notification>
	<notification name="WelcomeChooseSex">
		Tu avatar aparecerá en un momento.

Para caminar, usa las teclas del cursor.
En cualquier momento, puedes pulsar la tecla F1 para obtener ayuda o para aprender más acerca de [CURRENT_GRID].
Por favor, elige el avatar masculino o femenino.
Puedes cambiar más adelante tu elección.
		<usetemplate name="okcancelbuttons" notext="Mujer" yestext="Varón"/>
	</notification>
	<notification name="CantTeleportToGrid">
		No se puede hacer el teleporte a [SLURL] porque se encuentra en una red de simuladores ([GRID]) diferente de la actual ([CURRENT_GRID]). Cierra el visor y vuelve a intentarlo.
		<usetemplate name="okbutton" yestext="OK"/>
	</notification>
	<notification name="GeneralCertificateError">
		No se puede establecer la conexión con el servidor.
[REASON]

Nombre del asunto: [SUBJECT_NAME_STRING]
Nombre del emisor: [ISSUER_NAME_STRING]
Válido desde: [VALID_FROM]
Válido hasta: [VALID_TO]
Huella digital MD5: [SHA1_DIGEST]
Huella digital SHA1: [MD5_DIGEST]
Uso de la clave: [KEYUSAGE]
Uso extendido de la clave: [EXTENDEDKEYUSAGE]
Identificador de clave de asunto: [SUBJECTKEYIDENTIFIER]
		<usetemplate name="okbutton" yestext="OK"/>
	</notification>
	<notification name="TrustCertificateError">
		Se desconoce la Autoridad de Certificación de este servidor.

Información del certificado:
Nombre del asunto: [SUBJECT_NAME_STRING]
Nombre del emisor: [ISSUER_NAME_STRING]
Válido desde: [VALID_FROM]
Válido hasta: [VALID_TO]
Huella digital MD5: [SHA1_DIGEST]
Huella digital SHA1: [MD5_DIGEST]
Uso de la clave: [KEYUSAGE]
Uso extendido de la clave: [EXTENDEDKEYUSAGE]
Identificador de clave de asunto: [SUBJECTKEYIDENTIFIER]

¿Deseas confiar en esta Autoridad?
		<usetemplate name="okcancelbuttons" notext="Cancelar" yestext="Confiar"/>
	</notification>
	<notification name="NotEnoughCurrency">
		[NAME] cuesta [PRICE] L$. No tienes suficientes L$ para hacer eso.
	</notification>
	<notification name="GrantedModifyRights">
		[NAME] te ha dado permiso para modificar sus objetos.
	</notification>
	<notification name="RevokedModifyRights">
		[NAME] ha revocado tu permiso para modificar sus objetos.
	</notification>
	<notification name="FlushMapVisibilityCaches">
		Esto limpiará las cachés del mapa en esta región.
Esto sólo es realmente útil para cuestiones de depuración (&apos;debugging&apos;).
(A efectos prácticos, espera 5 minutos, y el mapa de cualquiera se actualizará después de que reinicies sesión).
		<usetemplate name="okcancelbuttons" notext="Cancelar" yestext="OK"/>
	</notification>
	<notification name="BuyOneObjectOnly">
		No se puede comprar más de un objeto a la vez. Por favor, selecciona sólo un objeto y vuelve a intentarlo.
	</notification>
	<notification name="OnlyCopyContentsOfSingleItem">
		No se pueden copiar a la vez los contenidos de más de un objeto.
Por favor, selecciona sólo uno y vuelve a intentarlo.
		<usetemplate name="okcancelbuttons" notext="Cancelar" yestext="OK"/>
	</notification>
	<notification name="KickUsersFromRegion">
		¿Teleportar a su base a todos los residentes en esta región?
		<usetemplate name="okcancelbuttons" notext="Cancelar" yestext="OK"/>
	</notification>
	<notification name="EstateObjectReturn">
		¿Estás seguro de que quieres devolver los objetos propiedad de
[USER_NAME]?
		<usetemplate name="okcancelbuttons" notext="Cancelar" yestext="OK"/>
	</notification>
	<notification name="InvalidTerrainBitDepth">
		No se han podido configurar las texturas de la región:
La textura del terreno [TEXTURE_NUM] tiene una profundidad de bits inválida: [TEXTURE_BIT_DEPTH].

Cambia la textura [TEXTURE_NUM] por una imagen de 24-bit y 512x512 o menor, y pulsa de nuevo &apos;Aplicar&apos; .
	</notification>
	<notification name="InvalidTerrainSize">
		No se han podido configurar las texturas de la región:
La textura del terreno [TEXTURE_NUM] es demasiado grande: [TEXTURE_SIZE_X]x[TEXTURE_SIZE_Y].

Cambia la textura [TEXTURE_NUM] por una imagen de 24-bit y 512x512 o menor, y pulsa de nuevo &apos;Aplicar&apos; .
	</notification>
	<notification name="RawUploadStarted">
		Ha empezado la subida. Dependiendo de la velocidad de tu conexión, llevará hasta dos minutos.
	</notification>
	<notification name="ConfirmBakeTerrain">
		¿Realmente quieres predeterminar el terreno actual, convirtiéndolo en el centro de los limites para elevarlo y rebajarlo, y en el terreno por defecto para la herramienta &apos;Revertir&apos;?
		<usetemplate name="okcancelbuttons" notext="Cancelar" yestext="OK"/>
	</notification>
	<notification name="MaxAllowedAgentOnRegion">
		Sólo puedes tener [MAX_AGENTS] residentes autorizados.
	</notification>
	<notification name="MaxBannedAgentsOnRegion">
		Sólo puedes tener [MAX_BANNED] residentes no admitidos.
	</notification>
	<notification name="MaxAgentOnRegionBatch">
		Fallo al intentar añadir [NUM_ADDED] agentes:
Se superan en [NUM_EXCESS] los [MAX_AGENTS] permitidos en [LIST_TYPE].
	</notification>
	<notification name="MaxAllowedGroupsOnRegion">
		Sólo puedes tener [MAX_GROUPS] grupos permitidos.
		<usetemplate name="okcancelbuttons" notext="Cancelar" yestext="Predeterminar"/>
	</notification>
	<notification name="MaxManagersOnRegion">
		Sólo puedes tener [MAX_MANAGER] administradores del estado.
	</notification>
	<notification name="OwnerCanNotBeDenied">
		No se puede añadir a la lista de residentes no admitidos al propietario del estado.
	</notification>
	<notification name="CanNotChangeAppearanceUntilLoaded">
		No puedes cambiar la apariencia hasta que no se carguen la ropa y la anatomía.
	</notification>
	<notification name="ClassifiedMustBeAlphanumeric">
		El nombre de tu anuncio clasificado debe empezar o con un número o con una letra de la A a la Z. No se permiten signos de puntuación.
	</notification>
	<notification name="CantSetBuyObject">
		No puede seleccionar Comprar el objeto, porque éste no está en venta.
Por favor, pon en venta el objeto y vuelve a intentarlo.
	</notification>
	<notification name="FinishedRawDownload">
		Finalizada la descarga del archivo raw de terreno en:
[DOWNLOAD_PATH].
	</notification>
	<notification name="DownloadWindowsMandatory">
		Hay una versión nueva de [APP_NAME] disponible.
[MESSAGE]
Debes descargar esta actualización para usar [CURRENT_GRID].
		<usetemplate name="okcancelbuttons" notext="Salir" yestext="Descargarla"/>
	</notification>
	<notification name="DownloadWindows">
		Hay una versión actualizada de [APP_NAME] disponible.
[MESSAGE]
Esta actualización no es obligatoria, pero te sugerimos instalarla para mejorar el rendimiento y la estabilidad.
		<usetemplate name="okcancelbuttons" notext="Continuar" yestext="Descargarla"/>
	</notification>
	<notification name="DownloadWindowsReleaseForDownload">
		Hay una versión actualizada de [APP_NAME] disponible.
[MESSAGE]
Esta actualización no es obligatoria, pero te sugerimos instalarla para mejorar el rendimiento y la estabilidad.
		<usetemplate name="okcancelbuttons" notext="Continuar" yestext="Descargarla"/>
	</notification>
	<notification name="DownloadLinuxMandatory">
		Hay una versión nueva de [APP_NAME] disponible.
[MESSAGE]
Debes descargar esta actualización para usar [APP_NAME].
		<usetemplate name="okcancelbuttons" notext="Salir" yestext="Descargar"/>
	</notification>
	<notification name="DownloadLinux">
		Hay una versión actualizada de [APP_NAME] disponible.
[MESSAGE]
Esta actualización no es obligatoria, pero te sugerimos instalarla para mejorar el rendimiento y la estabilidad.
		<usetemplate name="okcancelbuttons" notext="Continuar" yestext="Descargar"/>
	</notification>
	<notification name="DownloadLinuxReleaseForDownload">
		Hay una versión actualizada de [APP_NAME] disponible.
[MESSAGE]
Esta actualización no es obligatoria, pero te sugerimos instalarla para mejorar el rendimiento y la estabilidad.
		<usetemplate name="okcancelbuttons" notext="Continuar" yestext="Descargar"/>
	</notification>
	<notification name="DownloadMacMandatory">
		Hay una versión nueva de [APP_NAME] disponible.
[MESSAGE]
Debes descargar esta actualización para usar [APP_NAME].

¿Descargarla a tu carpeta de Programas?
		<usetemplate name="okcancelbuttons" notext="Salir" yestext="Descargarla"/>
	</notification>
	<notification name="DownloadMac">
		Hay una versión actualizada de [APP_NAME] disponible.
[MESSAGE]
Esta actualización no es obligatoria, pero te sugerimos instalarla para mejorar el rendimiento y la estabilidad.

¿Descargarla a tu carpeta de Programas?
		<usetemplate name="okcancelbuttons" notext="Continuar" yestext="Descargarla"/>
	</notification>
	<notification name="DownloadMacReleaseForDownload">
		Hay una versión actualizada de [APP_NAME] disponible.
[MESSAGE]
Esta actualización no es obligatoria, pero te sugerimos instalarla para mejorar el rendimiento y la estabilidad.

¿Descargarla a tu carpeta de Programas?
		<usetemplate name="okcancelbuttons" notext="Continuar" yestext="Descargarla"/>
	</notification>
	<notification name="FailedUpdateInstall">
		Se ha producido un error al instalar la actualización del visor.
Descarga e instala el último visor a través de
http://secondlife.com/download.
		<usetemplate name="okbutton" yestext="OK"/>
	</notification>
	<notification name="FailedRequiredUpdateInstall">
		No hemos podido instalar una actualización necesaria. 
No podrás iniciar sesión hasta que [APP_NAME] se haya actualizado.

Descarga e instala el último visor a través de
http://secondlife.com/download.
		<usetemplate name="okbutton" yestext="Salir"/>
	</notification>
	<notification name="UpdaterServiceNotRunning">
		Hay una actualización necesaria para la instalación de Second Life.

Puedes descargar esta actualización de http://www.secondlife.com/downloads
o instalarla ahora.
		<usetemplate name="okcancelbuttons" notext="Salir de Second Life" yestext="Descargar e instalar ahora"/>
	</notification>
	<notification name="DownloadBackgroundTip">
		Hemos descargado una actualización para la instalación de [APP_NAME].
Versión [VERSION] [[RELEASE_NOTES_FULL_URL]; información acerca de esta actualización]
		<usetemplate name="okcancelbuttons" notext="Más tarde..." yestext="Instalar ahora y reiniciar [NOMBRE_APL]"/>
	</notification>
	<notification name="DownloadBackgroundDialog">
		Hemos descargado una actualización para la instalación de [APP_NAME].
Versión [VERSION] [[RELEASE_NOTES_FULL_URL]; información acerca de esta actualización]
		<usetemplate name="okcancelbuttons" notext="Más tarde..." yestext="Instalar ahora y reiniciar [APP_NAME]"/>
	</notification>
	<notification name="RequiredUpdateDownloadedVerboseDialog">
		Hemos descargado una actualización de software necesaria.
Versión [VERSION]

Debemos reiniciar [APP_NAME] para instalar la actualización.
		<usetemplate name="okbutton" yestext="OK"/>
	</notification>
	<notification name="RequiredUpdateDownloadedDialog">
		Debemos reiniciar [APP_NAME] para instalar la actualización.
		<usetemplate name="okbutton" yestext="OK"/>
	</notification>
	<notification name="DeedObjectToGroup">
		Ceder este objeto al grupo hará que:
* Reciba los L$ pagados en el objeto
		<usetemplate ignoretext="Confirmar antes de ceder un objeto al grupo" name="okcancelignore" notext="Cancelar" yestext="Transferir"/>
	</notification>
	<notification name="WebLaunchExternalTarget">
		¿Quieres abrir tu navegador para ver este contenido?
		<usetemplate ignoretext="Abrir mi navegador para ver una página web" name="okcancelignore" notext="Cancelar" yestext="OK"/>
	</notification>
	<notification name="WebLaunchJoinNow">
		¿Ir al [http://secondlife.com/account/ Panel de Control] para administrar tu cuenta?
		<usetemplate ignoretext="Abrir mi navegador para administrar mi cuenta" name="okcancelignore" notext="Cancelar" yestext="OK"/>
	</notification>
	<notification name="WebLaunchSecurityIssues">
		Visita el wiki de [CURRENT_GRID] para más detalles sobre cómo informar de una cuestión de seguridad.
		<usetemplate ignoretext="Abrir mi navegador para informar de un fallo de seguridad" name="okcancelignore" notext="Cancelar" yestext="OK"/>
	</notification>
	<notification name="WebLaunchQAWiki">
		Visita el wiki QA de [CURRENT_GRID].
		<usetemplate ignoretext="Abrir mi navegador para el ver el wiki de &apos;QA&apos; (Control de Calidad)" name="okcancelignore" notext="Cancelar" yestext="OK"/>
	</notification>
	<notification name="WebLaunchPublicIssue">
		Visita el Public Issue Tracker (sistema público de seguimiento de incidencias) de [CURRENT_GRID], donde podrás informar de errores y otros asuntos.
		<usetemplate ignoretext="Abrir mi navegador para usar el &apos;Public Issue Tracker&apos;" name="okcancelignore" notext="Cancelar" yestext="Ir a la página"/>
	</notification>
	<notification name="WebLaunchSupportWiki">
		¿Quieres ir al blog oficial para ver las últimas noticias e informaciones?
		<usetemplate ignoretext="Abrir mi navegador para ver el blog" name="okcancelignore" notext="Cancelar" yestext="OK"/>
	</notification>
	<notification name="WebLaunchLSLGuide">
		¿Quieres abrir la Guía de Script para tener ayuda sobre el tema?
		<usetemplate ignoretext="Abrir mi navegador para ver la Guía de Script" name="okcancelignore" notext="Cancelar" yestext="OK"/>
	</notification>
	<notification name="WebLaunchLSLWiki">
		¿Quieres visitar el portal de LSL para obtener ayuda sobre manejo de scripts?
		<usetemplate ignoretext="Abrir mi navegador para ver el portal de LSL" name="okcancelignore" notext="Cancelar" yestext="Ir a la página"/>
	</notification>
	<notification name="ReturnToOwner">
		¿Estás seguro de que quieres devolver los objetos seleccionados a sus propietarios? Los objetos transferibles que se hayan cedido volverán a sus propietarios anteriores.

*ATENCIÓN* ¡Serán borrados los objetos no transferibles que estén cedidos!
		<usetemplate ignoretext="Confirmar antes de devolver objetos a sus propietarios." name="okcancelignore" notext="Cancelar" yestext="OK"/>
	</notification>
	<notification name="GroupLeaveConfirmMember">
<<<<<<< HEAD
		Actualmente, eres miembro del grupo [GROUP].
¿Quieres abandonar el grupo?
=======
		Actualmente, eres miembro del grupo &lt;nolink&gt;[GROUP]&lt;/nolink&gt;.
¿Dejar el grupo?
>>>>>>> f6b8bfd3
		<usetemplate name="okcancelbuttons" notext="Cancelar" yestext="OK"/>
	</notification>
	<notification name="ConfirmKick">
		¿Realmente quieres expulsar a todos los residentes fuera de la red de simuladores?
		<usetemplate name="okcancelbuttons" notext="Cancelar" yestext="Expulsar a todos los Residentes"/>
	</notification>
	<notification name="MuteLinden">
		Lo sentimos, no puedes bloquear a un Linden.
		<usetemplate name="okbutton" yestext="OK"/>
	</notification>
	<notification name="CannotStartAuctionAlreadyForSale">
		No puedes empezar una subasta en una parcela que ya está en venta. Desactiva la venta de terreno si estás seguro de querer iniciar una subasta.
	</notification>
	<notification label="Falló ignorar el objeto según su nombre." name="MuteByNameFailed">
		Ya has bloqueado este nombre.
		<usetemplate name="okbutton" yestext="OK"/>
	</notification>
	<notification name="RemoveItemWarn">
		Aunque esté permitido, borrar contenidos puede dañar el objeto.
¿Quieres borrar ese ítem?
		<usetemplate name="okcancelbuttons" notext="Cancelar" yestext="OK"/>
	</notification>
	<notification name="CantOfferCallingCard">
		En este momento no se puede ofrecer una tarjeta de visita. Por favor, vuelve a intentarlo en un momento.
		<usetemplate name="okbutton" yestext="OK"/>
	</notification>
	<notification name="CantOfferFriendship">
		En este momento no se puede ofrecer amistad. Por favor, vuelve a intentarlo en un momento.
		<usetemplate name="okbutton" yestext="OK"/>
	</notification>
	<notification name="BusyModeSet">
		Se ha establecido el modo Ocupado.
Se ocultará el chat y los mensajes instantáneos (éstos recibirán tu Respuesta en el modo ocupado). Se rehusarán todos los ofrecimientos de teleporte. Todas las ofertas de inventario irán a tu Papelera.
		<usetemplate ignoretext="Cambio mi estado al modo Ocupado" name="okignore" yestext="OK"/>
	</notification>
	<notification name="AutorespondModeSet">
		Se ha establecido el modo Autorrespuesta.
Si algún avatar te envía un mensaje instantáneo, recibirá automáticamente la respuesta configurada.
		<usetemplate ignoretext="Cambio mi estado al modo Autorrespuesta" name="okignore" yestext="OK"/>
	</notification>
	<notification name="AutorespondNonFriendsModeSet">
		Se ha establecido el modo Autorrespuesta para residentes que no están en tu lista de amigos.
Si algún avatar que no está en tu lista de amigos te envía un mensaje instantáneo, recibirá automáticamente la respuesta configurada.
		<usetemplate ignoretext="Cambio mi estado al modo Autorrespuesta para avatares que no son mis amigos" name="okignore" yestext="Aceptar"/>
	</notification>
	<notification name="JoinedTooManyGroupsMember">
		Has superado tu número máximo de grupos. Por favor, sal de al menos uno antes de entrar en éste o rehusa la oferta.
[NAME] te ha invitado a ser miembro de un grupo.
		<usetemplate name="okcancelbuttons" notext="Rehusar" yestext="Entrar"/>
	</notification>
	<notification name="JoinedTooManyGroups">
		Has superado tu número máximo de grupos. Por favor, sal de al menos uno de ellos antes de crear uno nuevo o entrar en alguno.
		<usetemplate name="okbutton" yestext="OK"/>
	</notification>
	<notification name="KickUser">
		¿Con qué mensaje quieres expulsar a este Residente?
		<form name="form">
			<input name="message">
				Un administrador te ha desconectado.
			</input>
			<button name="OK" text="OK"/>
			<button name="Cancel" text="Cancelar"/>
		</form>
	</notification>
	<notification name="KickAllUsers">
		¿Con qué mensaje se expulsará a cualquiera que esté actualmente en la red de simuladores?
		<form name="form">
			<input name="message">
				Un administrador te ha desconectado.
			</input>
			<button name="OK" text="OK"/>
			<button name="Cancel" text="Cancelar"/>
		</form>
	</notification>
	<notification name="FreezeUser">
		¿Con qué mensaje quieres congelar a este residente?
		<form name="form">
			<input name="message">
				Has sido congelado. No puedes moverte o escribir en el chat. Un administrador se pondrá en contacto contigo a través de un mensaje instantáneo (MI).
			</input>
			<button name="OK" text="OK"/>
			<button name="Cancel" text="Cancelar"/>
		</form>
	</notification>
	<notification name="UnFreezeUser">
		¿Con qué mensaje quieres descongelar a este residente?
		<form name="form">
			<input name="message">
				Ya no estás congelado.
			</input>
			<button name="OK" text="OK"/>
			<button name="Cancel" text="Cancelar"/>
		</form>
	</notification>
	<notification name="SetDisplayNameSuccess">
		¡Hola, [DISPLAY_NAME]!

Al igual que en la vida real, normalmente se tarda algún tiempo en aprender nombres nuevos.  Te recomendamos que esperes varios días para que [http://wiki.secondlife.com/wiki/Setting_your_display_name tu nombre se actualice] en objetos, scripts, búsquedas, etc.
	</notification>
	<notification name="SetDisplayNameBlocked">
		Lo sentimos. No puedes cambiar tu displayname. Si crees que se trata de un error, ponte en contacto con soporte.
	</notification>
	<notification name="SetDisplayNameFailedLength">
		Lo sentimos. El nombre es demasiado largo. Los displaynames pueden tener un máximo de [LENGTH] caracteres.

Prueba con un nombre más corto.
	</notification>
	<notification name="SetDisplayNameFailedGeneric">
		Lo sentimos. No hemos podido configurar tu displayname. Vuelve a intentarlo más tarde.
	</notification>
	<notification name="SetDisplayNameMismatch">
		Los displaynames introducidos no coinciden. Vuelve a introducirlos.
	</notification>
	<notification name="AgentDisplayNameUpdateThresholdExceeded">
		Lo sentimos. Tendrás que esperar para poder cambiar tu displayname.

Consulta http://wiki.secondlife.com/wiki/Setting_your_display_name

Vuelve a intentarlo más tarde.
	</notification>
	<notification name="AgentDisplayNameSetBlocked">
		Lo sentimos. No he mos podido configurar el nombre que has solicitado porque contiene una palabra prohibida.
 
Prueba con un nombre distinto.
	</notification>
	<notification name="AgentDisplayNameSetInvalidUnicode">
		El displayname que deseas configurar contiene caracteres no válidos.
	</notification>
	<notification name="AgentDisplayNameSetOnlyPunctuation">
		Tu displayname debe contener letras y no debe incluir signos de puntuación.
	</notification>
	<notification name="DisplayNameUpdate">
		A [OLD_NAME] ([SLID]) se le conoce ahora como [NEW_NAME].
	</notification>
	<notification name="OfferTeleport">
		¿Ofrecer teleporte a tu posición con este mensaje?
		<form name="form">
			<input name="message">
				Ven conmigo a [REGION]
			</input>
			<button name="OK" text="OK"/>
			<button name="Cancel" text="Cancelar"/>
		</form>
	</notification>
	<notification name="TooManyTeleportOffers">
		Has intentado hacer [OFFERS] ofertas de teleporte,
excediendo el límite de [LIMIT].
		<usetemplate name="okbutton" yestext="OK"/>
	</notification>
	<notification name="OfferTeleportFromGod">
		¿Obligar a este residente a ir a tu localización?
		<form name="form">
			<input name="message">
				Ven conmigo a [REGION]
			</input>
			<button name="OK" text="OK"/>
			<button name="Cancel" text="Cancelar"/>
		</form>
	</notification>
	<notification name="TeleportFromLandmark">
		¿Seguro que quieres teleportarte a &lt;nolink&gt;[LOCATION]&lt;/nolink&gt;?
		<usetemplate ignoretext="Confirmar que quiero teleportarme a un hito" name="okcancelignore" notext="Cancelar" yestext="Teleportar"/>
	</notification>
	<notification name="TeleportToPick">
		¿Teleportarte a [PICK]?
		<usetemplate ignoretext="Confirmar el teleporte a una localización de los Destacados" name="okcancelignore" notext="Cancelar" yestext="Teleportar"/>
	</notification>
	<notification name="TeleportToClassified">
		¿Teleportarte a [CLASSIFIED]?
		<usetemplate ignoretext="Confirmar el teleporte a una localización de los Clasificados" name="okcancelignore" notext="Cancelar" yestext="Teleportar"/>
	</notification>
	<notification name="TeleportToHistoryEntry">
		¿Teleportarte a [HISTORY_ENTRY]?
		<usetemplate ignoretext="Confirmar que quiero teleportarme a una localización del historial" name="okcancelignore" notext="Cancelar" yestext="Teleportar"/>
	</notification>
	<notification label="Mensaje a todo el estado" name="MessageEstate">
		Escribe un anuncio breve que se enviará a todo el que esté en tu estado.
		<form name="form">
			<input name="message"/>
			<button name="OK" text="OK"/>
			<button name="Cancel" text="Cancelar"/>
		</form>
	</notification>
	<notification label="Cambiar un estado Linden" name="ChangeLindenEstate">
		Estás a punto de cambiar un estado propiedad de Linden (continente, teen grid, orientación, etc.).

Esto es EXTREMADAMENTE PELIGROSO porque puede afectar en gran manera la experiencia de los Residentes. En el Continente, cambiará miles de regiones y se provocará un colapso en el espacio del servidor. 

¿Continuar?
		<usetemplate name="okcancelbuttons" notext="Cancelar" yestext="OK"/>
	</notification>
	<notification label="Cambiar el acceso a un estado Linden" name="ChangeLindenAccess">
		Vas a cambiar la lista de acceso de un estado propiedad de Linden (continente, grid teen, orientación, etc.).

Esto es PELIGROSO, y sólo debe hacerse para deshacerse de ataques que permitan sacar o meter en el grid objetos o L$.
Se cambiarán miles de regiones, y se provocará un colapso en el espacio del servidor.
		<usetemplate name="okcancelbuttons" notext="Cancelar" yestext="OK"/>
	</notification>
	<notification label="Seleccionar el estado" name="EstateAllowedAgentAdd">
		¿Añadir a la lista de permitidos sólo para este estado o para [ALL_ESTATES]?
		<usetemplate canceltext="Cancelar" name="yesnocancelbuttons" notext="Todos los estados" yestext="Este estado"/>
	</notification>
	<notification label="Seleccionar el estado" name="EstateAllowedAgentRemove">
		¿Quitar de la lista de permitidos sólo para este estado o para [ALL_ESTATES]?
		<usetemplate canceltext="Cancelar" name="yesnocancelbuttons" notext="Todos los estados" yestext="Este estado"/>
	</notification>
	<notification label="Seleccionar el estado" name="EstateAllowedGroupAdd">
		¿Añadir a la lista de grupos permitidos sólo para este estado o para [ALL_ESTATES]?
		<usetemplate canceltext="Cancelar" name="yesnocancelbuttons" notext="Todos los estados" yestext="Este estado"/>
	</notification>
	<notification label="Seleccionar el estado" name="EstateAllowedGroupRemove">
		¿Quitar de la lista de grupos permitidos sólo para este estado o para [ALL_ESTATES]?
		<usetemplate canceltext="Cancelar" name="yesnocancelbuttons" notext="Todos los estados" yestext="Este estado"/>
	</notification>
	<notification label="Seleccionar el estado" name="EstateBannedAgentAdd">
		¿Denegar el acceso sólo a este estado o a [ALL_ESTATES]?
		<usetemplate canceltext="Cancelar" name="yesnocancelbuttons" notext="Todos los estados" yestext="Este estado"/>
	</notification>
	<notification label="Seleccionar el estado" name="EstateBannedAgentRemove">
		¿Quitar de la lista de prohibición de acceso a este residente para que acceda sólo a este estado o a [ALL_ESTATES]?
		<usetemplate canceltext="Cancelar" name="yesnocancelbuttons" notext="Todos los estados" yestext="Este estado"/>
	</notification>
	<notification label="Seleccionar el estado" name="EstateManagerAdd">
		¿Añadir al administrador del estado sólo para este estado o para [ALL_ESTATES]?
		<usetemplate canceltext="Cancelar" name="yesnocancelbuttons" notext="Todos los estados" yestext="Este estado"/>
	</notification>
	<notification label="Seleccionar el estado" name="EstateManagerRemove">
		¿Quitar al administrador del estado sólo para este estado o para [ALL_ESTATES]?
		<usetemplate canceltext="Cancelar" name="yesnocancelbuttons" notext="Todos los estados" yestext="Este estado"/>
	</notification>
	<notification label="Confirmar la expulsión" name="EstateKickUser">
		¿Expulsar a [EVIL_USER] de este estado?
		<usetemplate name="okcancelbuttons" notext="Cancelar" yestext="OK"/>
	</notification>
	<notification name="EstateChangeCovenant">
		¿Estás seguro de que quieres cambiar el contrato del estado?
		<usetemplate name="okcancelbuttons" notext="Cancelar" yestext="OK"/>
	</notification>
	<notification name="RegionEntryAccessBlocked">
		No estás autorizado en esa región por su nivel de calificación. Puede deberse a que no hay información validada de tu edad.

Por favor, comprueba que tienes instalada la última versión del visor, y dirígete a la Base de Conocimientos para más detalles sobre el acceso a zonas con este nivel de calificación.
		<usetemplate name="okbutton" yestext="OK"/>
	</notification>
	<notification name="RegionEntryAccessBlocked_KB">
		No estás autorizado en esa región por su nivel de calificación. 

¿Quieres ir a la Base de Conocimientos para aprender más sobre el nivel de calificación?
		<url name="url">
			http://wiki.secondlife.com/wiki/Linden_Lab_Official:Maturity_ratings:_an_overview/es
		</url>
		<usetemplate ignoretext="No puedo entrar a esta región dado el nivel de calificación" name="okcancelignore" notext="Cerrar" yestext="Ir a la Base de Conocimientos"/>
	</notification>
	<notification name="RegionEntryAccessBlocked_Notify">
		No estás autorizado en esa región por su nivel de calificación.
	</notification>
	<notification name="RegionEntryAccessBlocked_Change">
		No estás autorizado en esta región por tus preferencias sobre niveles de calificación.

Para entrar en la región que deseas, cambia tus preferencias sobre niveles de calificación. Esto te permitirá buscar contenidos [REGIONMATURITY] y tener acceso a ellos. Para deshacer cualquier cambio, ve a Avatar &gt; Preferencias &gt; General.
		<form name="form">
			<button name="OK" text="Cambiar las preferencias"/>
			<button default="true" name="Cancel" text="Cerrar"/>
			<ignore name="ignore" text="Mis preferencias sobre nivel de calificación me impiden entrar a esta región"/>
		</form>
	</notification>
	<notification name="PreferredMaturityChanged">
		Tu preferencia de nivel de calificación actual es [RATING].
	</notification>
	<notification name="LandClaimAccessBlocked">
		No puedes reclamar este terreno por su nivel de calificación. Puede deberse a que no hay información validada de tu edad.

Por favor, comprueba que tienes instalada la última versión del visor, y dirígete a la Base de Conocimientos para más detalles sobre el acceso a zonas con este nivel de calificación.
		<usetemplate name="okbutton" yestext="OK"/>
	</notification>
	<notification name="LandClaimAccessBlocked_KB">
		No puedes reclamar este terreno por su nivel de calificación. 

¿Quieres ir a la Base de Conocimientos para más información sobre el nivel de calificación?
		<url name="url">
			http://wiki.secondlife.com/wiki/Linden_Lab_Official:Maturity_ratings:_an_overview/es
		</url>
		<usetemplate ignoretext="No puedo reclamar este terreno dado el nivel de calificación" name="okcancelignore" notext="Cerrar" yestext="Ir a la Base de Conocimientos"/>
	</notification>
	<notification name="LandClaimAccessBlocked_Notify">
		No puedes reclamar este terreno debido a su nivel de calificación.
	</notification>
	<notification name="LandClaimAccessBlocked_Change">
		No puedes reclamar este terreno por tus preferencias sobre el nivel de calificación.

Puedes pulsar &apos;Cambiar las Preferencias&apos; para incrementar las preferencias del nivel de calificación y, así, poder entrar. En adelante, podrás buscar y acceder a contenido [REGIONMATURITY]. Si más adelante quieres deshacer este cambio, ve a Avatar &gt; Preferencias &gt; General.
		<usetemplate ignoretext="Mis preferencias sobre el nivel de calificación me impiden reclamar este terreno" name="okcancelignore" notext="Cerrar" yestext="Cambiar preferencia"/>
	</notification>
	<notification name="LandBuyAccessBlocked">
		No puedes comprar este terreno por su nivel de calificación. Puede deberse a que no hay información validada de tu edad.

Por favor, comprueba que tienes instalado el último visor, y dirígete a la Base de Conocimientos para más detalles sobre el acceso a zonas con este nivel de calificación.
		<usetemplate name="okbutton" yestext="OK"/>
	</notification>
	<notification name="LandBuyAccessBlocked_KB">
		No puedes comprar este terreno por tus preferencias de nivel de calificación. 

¿Quieres ir a la Base de Conocimientos para más información sobre el nivel de calificación?
		<url name="url">
			http://wiki.secondlife.com/wiki/Linden_Lab_Official:Maturity_ratings:_an_overview/es
		</url>
		<usetemplate ignoretext="No puedo comprar este terreno dado el nivel de calificación" name="okcancelignore" notext="Cerrar" yestext="Ir a la Base de Conocimientos"/>
	</notification>
	<notification name="LandBuyAccessBlocked_Notify">
		No puedes comprar este terreno por su nivel de calificación.
	</notification>
	<notification name="LandBuyAccessBlocked_Change">
		No puedes comprar este terreno por tus preferencias sobre el nivel de calificación.

Puedes pulsar &apos;Cambiar las Preferencias&apos; para incrementar las preferencias del nivel de calificación y, así, poder entrar. En adelante, podrás buscar y acceder a contenido [REGIONMATURITY]. Si más adelante quieres deshacer este cambio, ve a Avatar &gt; Preferencias &gt; General.
		<usetemplate ignoretext="Mis preferencias sobre el nivel de calificación me impiden comprar el terreno" name="okcancelignore" notext="Cerrar" yestext="Cambiar preferencia"/>
	</notification>
	<notification name="TooManyPrimsSelected">
		Hay demasiados prims seleccionados.  Por favor, selecciona [MAX_PRIM_COUNT] o menos y vuelve a intentarlo
		<usetemplate name="okbutton" yestext="OK"/>
	</notification>
	<notification name="ProblemImportingEstateCovenant">
		Hay problemas al importar el contrato del estado.
		<usetemplate name="okbutton" yestext="OK"/>
	</notification>
	<notification name="ProblemAddingEstateManager">
		Hay problemas para añadir un administrador nuevo para el estado. Uno o más estados deben de tener llena la lista de administradores.
	</notification>
	<notification name="ProblemAddingEstateGeneric">
		Hay problemas para añadir a la lista del estado. Uno o más estados deben de tener llena la lista.
	</notification>
	<notification name="UnableToLoadNotecardAsset">
		En este momento, no se pueden cargar los datos de la(s) nota(s).
		<usetemplate name="okbutton" yestext="OK"/>
	</notification>
	<notification name="NotAllowedToViewNotecard">
		Permisos insuficientes para ver la nota asociada a la ID solicitada.
		<usetemplate name="okbutton" yestext="OK"/>
	</notification>
	<notification name="MissingNotecardAssetID">
		Se ha perdido en la base de datos la ID de la nota.
		<usetemplate name="okbutton" yestext="OK"/>
	</notification>
	<notification name="PublishClassified">
		Recuerda: las cuotas que se pagan por los clasificados no son reembolsables.

¿Publicar ahora este anuncio por [AMOUNT] L$?
		<usetemplate name="okcancelbuttons" notext="Cancelar" yestext="OK"/>
	</notification>
	<notification name="SetClassifiedMature">
		¿Este anuncio tiene contenido moderado?
		<usetemplate canceltext="Cancelar" name="yesnocancelbuttons" notext="No" yestext="Sí"/>
	</notification>
	<notification name="SetGroupMature">
		¿Este grupo tiene contenido moderado?
		<usetemplate canceltext="Cancelar" name="yesnocancelbuttons" notext="No" yestext="Sí"/>
	</notification>
	<notification label="Confirmar el reinicio" name="ConfirmRestart">
		¿Seguro que quieres reiniciar la región?
		<usetemplate name="okcancelbuttons" notext="Cancelar" yestext="OK"/>
	</notification>
	<notification label="Mensaje a toda la región" name="MessageRegion">
		Escribe un anuncio breve que se enviará a todo el que esté en esta región.
		<form name="form">
			<input name="message"/>
			<button name="OK" text="OK"/>
			<button name="Cancel" text="Cancelar"/>
		</form>
	</notification>
	<notification label="Cambiada la calificación de la región" name="RegionMaturityChange">
		Se ha actualizado el nivel de calificación de esta región.
Puede que lleve algún tiempo hasta que el cambio se vea reflejado en el mapa.

Para entrar a regiones Adultas, los Residentes deben haber verificado su cuenta, bien verificando la edad o bien aportando información de una forma de pago.
	</notification>
	<notification label="Desajuste en la versión de voz" name="VoiceVersionMismatch">
		Esta versión de [APP_NAME] no es compatible con la prestación de voz de esta región. Para que el chat de voz funcione correctamente debes actualizar [APP_NAME].
	</notification>
	<notification label="No se pudo comprar los objetos" name="BuyObjectOneOwner">
		No se pueden comprar a la vez objetos de propietarios diferentes.
Por favor, selecciona sólo un objeto y vuelve a intentarlo.
	</notification>
	<notification label="No se pudo comprar el contenido" name="BuyContentsOneOnly">
		No se pueden comprar a la vez los contenidos de más de un objeto.
Por favor, selecciona sólo un objeto y vuelve a intentarlo.
	</notification>
	<notification label="No se pudo comprar el contenido" name="BuyContentsOneOwner">
		No se pueden comprar a la vez objetos de propietarios diferentes.
Por favor, selecciona sólo un objeto y vuelve a intentarlo.
	</notification>
	<notification name="BuyOriginal">
		¿Comprar el objeto original de [OWNER] por [PRICE] L$?
Pasarás a ser el propietario de este objeto.
Podrás:
 Modificarlo: [MODIFYPERM]
 Copiarlo: [COPYPERM]
 Revenderlo o darlo: [RESELLPERM]
		<usetemplate name="okcancelbuttons" notext="Cancelar" yestext="OK"/>
	</notification>
	<notification name="BuyOriginalNoOwner">
		¿Comprar el objeto original por [PRICE] L$?
Pasarás a ser el propietario de este objeto.
Podrás:
 Modificarlo: [MODIFYPERM]
 Copiarlo: [COPYPERM]
 Revenderlo o darlo: [RESELLPERM]
		<usetemplate name="okcancelbuttons" notext="Cancelar" yestext="OK"/>
	</notification>
	<notification name="BuyCopy">
		¿Comprar una copia a [OWNER] por [PRICE] L$?
El objeto se copiará a tu inventario.
Podrás:
 Modificarlo: [MODIFYPERM]
 Copiarlo: [COPYPERM]
 Revenderlo o darlo: [RESELLPERM]
		<usetemplate name="okcancelbuttons" notext="Cancelar" yestext="OK"/>
	</notification>
	<notification name="BuyCopyNoOwner">
		¿Comprar una copia por [PRICE] L$?
El objeto se copiará a tu inventario.
Podrás:
 Modificarlo: [MODIFYPERM]
 Copiarlo: [COPYPERM]
 Revenderlo o darlo: [RESELLPERM]
		<usetemplate name="okcancelbuttons" notext="Cancelar" yestext="OK"/>
	</notification>
	<notification name="BuyContents">
		¿Comprar los contenidos a [OWNER] por [PRICE] L$?
Serán copiados a tu inventario.
		<usetemplate name="okcancelbuttons" notext="Cancelar" yestext="OK"/>
	</notification>
	<notification name="BuyContentsNoOwner">
		¿Comprar los contenidos por [PRICE] L$?
Serán copiados a tu inventario.
		<usetemplate name="okcancelbuttons" notext="Cancelar" yestext="OK"/>
	</notification>
	<notification name="ConfirmPurchase">
		Esta transacción consiste en:
[ACTION]

¿Estás seguro de querer realizar esta compra?
		<usetemplate name="okcancelbuttons" notext="Cancelar" yestext="OK"/>
	</notification>
	<notification name="ConfirmPurchasePassword">
		Esta transacción consiste en:
[ACTION]

¿Estás seguro de querer realizar esta compra?
Por favor, vuelve a escribir tu contraseña y pulsa OK.
		<form name="form">
			<input name="message"/>
			<button name="ConfirmPurchase" text="OK"/>
			<button name="Cancel" text="Cancelar"/>
		</form>
	</notification>
	<notification name="SetPickLocation">
		Nota:
Has actualizado la posición de este Destacado, pero los otros detalles permanecen con sus valores originales.
		<usetemplate name="okbutton" yestext="OK"/>
	</notification>
	<notification name="MoveInventoryFromObject">
		Has elegido ítems &apos;no copiables&apos; de tu inventario. Esos ítems desaparecerán de tu inventario, no se copiarán.

¿Mover el/los ítem(s) del inventario?
		<usetemplate ignoretext="Avisarme antes de que mueva ítems &apos;no copiables&apos; desde un objeto" name="okcancelignore" notext="Cancelar" yestext="OK"/>
	</notification>
	<notification name="MoveInventoryFromScriptedObject">
		Has elegido ítems &apos;no copiables&apos; de tu inventario. Esos ítems se moverán a tu inventario, no se copiarán.
Dado que estos objetos tienen scripts, moverlos a tu inventario puede provocar un mal funcionamiento del script.

¿Mover el/los ítem(s) del inventario?
		<usetemplate ignoretext="Avisarme antes de que mueva ítems &apos;no copiables&apos; que puedan estropear un objeto con script" name="okcancelignore" notext="Cancelar" yestext="OK"/>
	</notification>
	<notification name="ClickActionNotPayable">
		Advertencia: la acción &apos;Pagar al objeto&apos; ha sido marcada, pero sólo funcionará si se añade un script con un evento money().
		<form name="form">
			<ignore name="ignore" text="He establecido la acción &apos;Pagar al objeto&apos; cuando construyo uno sin un script money()"/>
		</form>
	</notification>
	<notification name="OpenObjectCannotCopy">
		En este objeto no hay ítems que estés autorizado a copiar.
	</notification>
	<notification name="WebLaunchAccountHistory">
		¿Ir a tu [http://secondlife.com/account/ Panel de Control] para ver el historial de tu cuenta?
		<usetemplate ignoretext="Abrir mi navegador para ver el historial de mi cuenta" name="okcancelignore" notext="Cancelar" yestext="Ir a la página"/>
	</notification>
	<notification name="ConfirmQuit">
		¿Estás seguro de que quieres salir?
		<usetemplate ignoretext="Confirmar antes de salir" name="okcancelignore" notext="No salir" yestext="Salir"/>
	</notification>
	<notification name="ConfirmRestoreToybox">
		Esta acción restaurará los botones y barras de herramientas predeterminados.

Esta acción no se puede deshacer.
		<usetemplate name="okcancelbuttons" notext="Cancelar" yestext="OK"/>
	</notification>
	<notification name="ConfirmClearAllToybox">
		Esta acción volverá a colocar todos los botones a la caja de herramientas y las barras de herramientas aparecerán vacías.
    
Esta acción no se puede deshacer.
		<usetemplate name="okcancelbuttons" notext="Cancelar" yestext="OK"/>
	</notification>
	<notification name="DeleteItems">
		[QUESTION]
		<usetemplate ignoretext="Confirmar antes de eliminar elementos" name="okcancelignore" notext="Cancelar" yestext="OK"/>
	</notification>
	<notification name="HelpReportAbuseEmailLL">
		Usa esta herramienta para denunciar violaciones de las [http://secondlife.com/corporate/tos.php Condiciones del Servicio] o las [http://secondlife.com/corporate/cs.php Normas de la Comunidad].

Se investigan y resuelven todas las infracciones denunciadas.
	</notification>
	<notification name="HelpReportAbuseSelectCategory">
		Por favor, elige una categoría para esta denuncia de infracción.
Seleccionar una categoría nos ayuda a clasificar y procesar las denuncias de infracciones.
	</notification>
	<notification name="HelpReportAbuseAbuserNameEmpty">
		Por favor, escribe el nombre del infractor.
Aportar el dato preciso nos ayuda a clasificar y procesar las denuncias de infracciones.
	</notification>
	<notification name="HelpReportAbuseAbuserLocationEmpty">
		Por favor, escribe la localización donde tuvo lugar la infracción.
Aportar el dato preciso nos ayuda a clasificar y procesar las denuncias de infracciones.
	</notification>
	<notification name="HelpReportAbuseSummaryEmpty">
		Por favor, escribe un resumen de la infracción que se ha producido.
Aportar un resumen preciso nos ayuda a clasificar y procesar las denuncias de infracciones.
	</notification>
	<notification name="HelpReportAbuseDetailsEmpty">
		Por favor, escribe una descripción minuciosa de la infracción que se ha producido.
Sé tan específico como puedas, incluyendo los nombres y los detalles implicados en el incidente que denuncias.
Aportar una descripción precisa nos ayuda a clasificar y procesar las denuncias de infracciones.
	</notification>
	<notification name="HelpReportAbuseContainsCopyright">
		Estimado Residente:

Parece que estás denunciando una violación de la propiedad intelectual. Por favor, asegúrate de que tu denuncia es correcta.

(1) El proceso de la denuncia. Debes enviar una denuncia de infracción si crees que un Residente está violando el sistema de permisos de [CURRENT_GRID], usando, por ejemplo, un CopyBot u otras herramientas parecidas para copiar, infringiendo los derechos de propiedad intelectual. El Equipo de Infracciones (&apos;Abuse Team&apos;) investiga y lleva a cabo las acciones disciplinarias apropiadas ante toda acción que viole las [http://secondlife.com/corporate/tos.php Condiciones de Servicio] o las [http://secondlife.com/corporate/cs.php Normas de la Comunidad] de [CURRENT_GRID]. Sin embargo, el Equipo de Infracciones ni gestiona ni responde a las solicitudes de eliminar contenidos del mundo de [CURRENT_GRID].

(2) El DMCA o Proceso de Eliminación de Contenido. Para solicitar que se elimine algún contenido de [CURRENT_GRID], DEBES enviar una notificación válida de infracción tal y como se explica en nuestra [http://secondlife.com/corporate/dmca.php &apos;DMCA Policy&apos;].

Si todavía quieres seguir con el proceso de infracción, por favor, cierra esta ventana y termina de enviar tu denuncia. En concreto, debes seleccionar la categoría &apos;CopyBot o Programa para saltarse los permisos&apos;.

Gracias,

Linden Lab
	</notification>
	<notification name="FailedRequirementsCheck">
		Han desaparecido de [FLOATER] estos componentes:
[COMPONENTS]
	</notification>
	<notification label="Reemplazar el anexado actual" name="ReplaceAttachment">
		En ese punto de tu cuerpo ya hay un objeto anexado. ¿Quieres reemplazarlo por el objeto que has elegido?
		<form name="form">
			<ignore name="ignore" save_option="true" text="Reemplazar un añadido actual con el ítem seleccionado"/>
			<button ignore="Reemplazar automaticamente" name="Yes" text="OK"/>
			<button ignore="Nunca reemplazar" name="No" text="Cancelar"/>
		</form>
	</notification>
	<notification label="¡Aviso! Modo Ocupado" name="BusyModePay">
		Estás en el modo Ocupado. Por tanto, no recibirás ningún ítem a cambio de este pago.

¿Quieres salir del modo Ocupado antes de completar esta transacción?
		<form name="form">
			<ignore name="ignore" save_option="true" text="Voy a pagar a una persona u objeto mientras estoy en el modo ocupado"/>
			<button ignore="Siempre salir del modo Ocupado" name="Yes" text="OK"/>
			<button ignore="Nunca salir del modo Ocupado" name="No" text="Cancelar"/>
		</form>
	</notification>
	<notification name="ConfirmDeleteProtectedCategory">
		La carpeta &apos;[FOLDERNAME]&apos; pertenece al sistema, y borrar carpetas del sistema puede provocar inestabilidad.  ¿Estás seguro de que quieres borrarla?
		<usetemplate ignoretext="Confirmar antes de borrar una carpeta del sistema" name="okcancelignore" notext="Cancelar" yestext="OK"/>
	</notification>
	<notification name="ConfirmEmptyTrash">
		¿Estás seguro de que quieres borrar de forma permanente el contenido de la Papelera?
		<usetemplate ignoretext="Confirmar antes de vaciar la Papelera del inventario" name="okcancelignore" notext="Cancelar" yestext="OK"/>
	</notification>
	<notification name="ConfirmClearBrowserCache">
		¿Estás seguro de que quieres borrar tu historial web, de viajes y de búsquedas?
		<usetemplate name="okcancelbuttons" notext="Cancelar" yestext="OK"/>
	</notification>
	<notification name="ConfirmClearCache">
		¿Estás seguro de que quieres vaciar la caché del visor?
		<usetemplate name="okcancelbuttons" notext="Cancelar" yestext="OK"/>
	</notification>
	<notification name="ConfirmClearCookies">
		¿Estás seguro de que quieres limpiar tus cookies?
		<usetemplate name="okcancelbuttons" notext="Cancelar" yestext="Sí"/>
	</notification>
	<notification name="ConfirmClearMediaUrlList">
		¿Estás seguro de que quieres vaciar tu lista de URL guardadas?
		<usetemplate name="okcancelbuttons" notext="Cancelar" yestext="Sí"/>
	</notification>
	<notification name="ConfirmEmptyLostAndFound">
		¿Estás seguro de que quieres borrar de forma permanente el contenido de Objetos Perdidos?
		<usetemplate ignoretext="Confirmar antes de vaciar la carpeta Objetos Perdidos" name="okcancelignore" notext="No" yestext="Sí"/>
	</notification>
	<notification name="CopySLURL">
		Se ha copiado a tu portapapeles esta SLurl:
 [SLURL]

Publícala en una página web para que otros puedan acceder fácilmente a esta posición, o pruébala tú mismo pegándola en la barra de direcciones de tu navegador.
		<form name="form">
			<ignore name="ignore" text="La SLurl se ha copiado a mi portapapeles"/>
		</form>
	</notification>
	<notification name="WLSavePresetAlert">
		¿Quieres sobrescribir la preselección guardada?
		<usetemplate name="okcancelbuttons" notext="No" yestext="Sí"/>
	</notification>
	<notification name="WLNoEditDefault">
		No puedes editar ni borrar una preselección por defecto.
	</notification>
	<notification name="WLMissingSky">
		Este archivo de ciclo de día se refiere a un archivo perdido de cielo: [SKY].
	</notification>
	<notification name="WLRegionApplyFail">
		No se pudo aplicar la configuración a la región. El problema podría solucionarse saliendo de la región y regresando a ella. La razón especificada fue: [FAIL_REASON]
	</notification>
	<notification name="EnvCannotDeleteLastDayCycleKey">
		No se puede eliminar la última clave de este ciclo de día, ya que no puedes vaciar la caché del día. En lugar de intentar eliminar la última clave restante y después intentar crear una nueva, debes modificarla.
		<usetemplate name="okbutton" yestext="OK"/>
	</notification>
	<notification name="DayCycleTooManyKeyframes">
		No se pueden añadir más fotogramas clave a este ciclo del día. El número máximo de fotogramas clave para ciclos de día de alcance [SCOPE] es [MAX].
		<usetemplate name="okbutton" yestext="OK"/>
	</notification>
	<notification name="EnvUpdateRate">
		La configuración de entorno de la región sólo puede actualizarse cada [WAIT] segundos. Espera por lo menos ese tiempo y vuelve intentarlo.
		<usetemplate name="okbutton" yestext="OK"/>
	</notification>
	<notification name="PPSaveEffectAlert">
		Ya existe un efecto de procesamiento. ¿Quieres sobreescribirlo?
		<usetemplate name="okcancelbuttons" notext="No" yestext="Sí"/>
	</notification>
	<notification name="ChatterBoxSessionStartError">
		No se puede iniciar una nueva sesión de chat con [RECIPIENT].
[REASON]
		<usetemplate name="okbutton" yestext="OK"/>
	</notification>
	<notification name="ChatterBoxSessionEventError">
		[EVENT]
[REASON]
		<usetemplate name="okbutton" yestext="OK"/>
	</notification>
	<notification name="ForceCloseChatterBoxSession">
		Debe cerrarse tu sesión de chat con [NAME].
[REASON]
		<usetemplate name="okbutton" yestext="OK"/>
	</notification>
	<notification name="Cannot_Purchase_an_Attachment">
		No puedes comprar un objeto mientras esté anexado.
	</notification>
	<notification label="Acerca de las solicitudes de autorización de débito" name="DebitPermissionDetails">
		Al admitir esta petición, le das permiso a un script para que obtenga dólares Linden (L$) de tu cuenta. Para revocar este permiso, el propietario del objeto debe eliminarlo o reiniciar ese script del objeto.
		<usetemplate name="okbutton" yestext="OK"/>
	</notification>
	<notification name="AutoWearNewClothing">
		¿Quieres ponerte automáticamente la ropa que vas a crear?
		<usetemplate ignoretext="Ponerme la ropa que estoy creando mientras modifico mi apariencia" name="okcancelignore" notext="No" yestext="Sí"/>
	</notification>
	<notification name="NotAgeVerified">
		Para acceder al contenido Adulto y los lugares de [CURRENT_GRID] con dicho carácter, debes tener por lo menos 18 años. Visita la página de verificación de edad para confirmar que tienes más de 18 años. 
Al hacerlo se iniciará el navegador web.

[_URL]
		<url name="url" option="0">
			https://secondlife.com/my/account/verification.php
		</url>
		<usetemplate ignoretext="No he verificado mi edad" name="okcancelignore" notext="Cancelar" yestext="Ir a Verificación de la edad"/>
	</notification>
	<notification name="Cannot enter parcel: no payment info on file">
		Para visitar este sitio debes haber aportado información de pago en tu cuenta. ¿Quieres ir al sitio web de [CURRENT_GRID] y configurar esto?

[_URL]
		<url name="url" option="0">
			https://secondlife.com/account/index.php?lang=es
		</url>
		<usetemplate ignoretext="No he registrado información de pago" name="okcancelignore" notext="No" yestext="Sí"/>
	</notification>
	<notification name="MissingString">
		La cadena [STRING_NAME] Ha desaparecido de strings.xml
	</notification>
	<notification name="SystemMessageTip">
		[MESSAGE]
	</notification>
	<notification name="IMSystemMessageTip">
		[MESSAGE]
	</notification>
	<notification name="Cancelled">
		Cancelado
	</notification>
	<notification name="CancelledSit">
		Cancelado el sentarte
	</notification>
	<notification name="CancelledAttach">
		Cancelada la anexión
	</notification>
	<notification name="ReplacedMissingWearable">
		Reemplazadas las ropas o partes del cuerpo perdidas con sus equivalentes por defecto.
	</notification>
	<notification name="GroupNotice">
		Asunto: [SUBJECT], Mensaje: [MESSAGE]
	</notification>
	<notification name="FriendOnline">
<<<<<<< HEAD
		[NAME] se ha conectado
	</notification>
	<notification name="FriendOffline">
		[NAME] se ha desconectado
=======
		&lt;nolink&gt;[NAME]&lt;/nolink&gt; está conectado
	</notification>
	<notification name="FriendOffline">
		&lt;nolink&gt;[NAME]&lt;/nolink&gt; está desconectado
>>>>>>> f6b8bfd3
	</notification>
	<notification name="AddSelfFriend">
		Aunque eres muy agradable, no puedes añadirte como amigo a ti mismo.
	</notification>
	<notification name="UploadingAuctionSnapshot">
		Subiendo fotos al mundo y al sitio web...
(tardará unos 5 minutos).
	</notification>
	<notification name="UploadPayment">
		Has pagado [AMOUNT] LS por la subida.
	</notification>
	<notification name="UploadWebSnapshotDone">
		Completada la subida de la foto al sitio web.
	</notification>
	<notification name="UploadSnapshotDone">
		Completada la subida de la foto al mundo.
	</notification>
	<notification name="TerrainDownloaded">
		Se ha descargado Terrain.raw
	</notification>
	<notification name="GestureMissing">
		No se encuentra el gesto [NAME] en la base de datos.
	</notification>
	<notification name="UnableToLoadGesture">
		No se puede cargar el gesto [NAME].
	</notification>
	<notification name="LandmarkMissing">
		El hito ha desaparecido de la base de datos.
	</notification>
	<notification name="UnableToLoadLandmark">
		No se ha podido cargar el hito. Por favor, vuelve a intentarlo.
	</notification>
	<notification name="CapsKeyOn">
		Tienes pulsada la tecla de mayúsculas.
Esto puede influir en tu contraseña.
	</notification>
	<notification name="NotecardMissing">
		La nota ha desaparecido de la base de datos.
	</notification>
	<notification name="NotecardNoPermissions">
		No tienes permiso para ver esta nota.
	</notification>
	<notification name="RezItemNoPermissions">
		No tienes permisos suficientes para rezzear el objeto.
	</notification>
	<notification name="IMAcrossParentEstates">
		No se pueden enviar mensajes instantáneos entre estados principales.
	</notification>
	<notification name="TransferInventoryAcrossParentEstates">
		No se puede transferir el inventario entre estados principales.
	</notification>
	<notification name="UnableToLoadNotecard">
		En este momento no se puede cargar la nota.
	</notification>
	<notification name="ScriptMissing">
		El script ha desaparecido de la base de datos.
	</notification>
	<notification name="ScriptNoPermissions">
		No tienes permisos suficientes para ver el script.
	</notification>
	<notification name="UnableToLoadScript">
		No se ha podido cargar el script. Por favor, vuelve a intentarlo.
	</notification>
	<notification name="IncompleteInventory">
		Los contenidos que estás ofreciendo aún no están disponibles. Por favor, vuelve a ofrecerlos en un minuto.
	</notification>
	<notification name="CannotModifyProtectedCategories">
		No puedes modificar categorías que están protegidas.
	</notification>
	<notification name="CannotRemoveProtectedCategories">
		No puedes quitar categorías que están protegidas.
	</notification>
	<notification name="UnableToBuyWhileDownloading">
		No se puede comprar un objeto mientras se descargan los datos.
Por favor, vuelve a intentarlo.
	</notification>
	<notification name="UnableToLinkWhileDownloading">
		No se puede enlazar un objeto mientras se descargan los datos.
Por favor, vuelve a intentarlo.
	</notification>
	<notification name="CannotBuyObjectsFromDifferentOwners">
		No puedes comprar más de un objeto a la vez.
Por favor, selecciona un sólo objeto.
	</notification>
	<notification name="ObjectNotForSale">
		Este objeto no está en venta.
	</notification>
	<notification name="EnteringGodMode">
		Entrando en el modo administrativo, nivel [LEVEL]
	</notification>
	<notification name="LeavingGodMode">
		Saliendo del modo administrativo, nivel [LEVEL]
	</notification>
	<notification name="CopyFailed">
		No tienes pemiso para copiar esto.
	</notification>
	<notification name="InventoryAccepted">
		[NAME] ha recibido tu oferta de inventario.
	</notification>
	<notification name="InventoryDeclined">
		[NAME] ha rehusado tu oferta del inventario.
	</notification>
	<notification name="ObjectMessage">
		[NAME]: [MESSAGE]
	</notification>
	<notification name="CallingCardAccepted">
		Se ha aceptado tu tarjeta de visita.
	</notification>
	<notification name="CallingCardDeclined">
		Se ha rehusado tu tarjeta de visita.
	</notification>
	<notification name="TeleportToLandmark">
<<<<<<< HEAD
		Puedes teleportarte a lugares como &apos;[NAME]&apos; abriendo el panel Lugares y seleccionando la sección Hitos.
Pulsa en un hito para seleccionarlo, y, luego, pulsa &apos;Teleportar&apos; en la parte inferior del panel.
(También puedes hacer doble clic en el hito o pulsarlo con el botón derecho del ratón y elegir &apos;Teleportar&apos;.)
	</notification>
	<notification name="TeleportToPerson">
		Puedes contactar con un Residente como &apos;[NAME]&apos; abriendo el panel Gente.
Elige al residente de la lista y pulsa &apos;MI&apos; en la parte inferior del panel.
(También puedes hacer doble clic en su nombre o pulsarlo con el botón derecho y elegir &apos;MI&apos;).
=======
		Para teleportarte a lugares como &apos;[NAME]&apos;, pulsa el botón &quot;Lugares&quot;,
    y selecciona la pestaña Hitos en la ventana que se abre. Pulsa en un
    hito para seleccionarlo y luego pulsa &apos;Teleportar&apos; en la parte inferior de la ventana.
    (También puedes pulsar dos veces en el hito o pulsarlo con el botón derecho del ratón y
    elegir &apos;Teleportar&apos;.)
	</notification>
	<notification name="TeleportToPerson">
		Para ponerte en contacto con Residentes como &apos;[NAME]&apos;, pulsa el botón &quot;Gente&quot;, selecciona un Residente en la ventana que se abre y después pulsa en &apos;MI&apos; en
    la parte inferior de la ventana.
    (También puedes pulsar dos veces en su nombre o pulsarlo con el botón derecho y elegir &apos;MI&apos;).
>>>>>>> f6b8bfd3
	</notification>
	<notification name="CantSelectLandFromMultipleRegions">
		No puedes seleccionar un terreno que cruce las fronteras entre servidores.
Inténtalo seleccionando un trozo más pequeño de terreno.
	</notification>
	<notification name="SearchWordBanned">
		Se han excluido algunos términos de tu búsqueda debido a restricciones en el contenido, según se especifica en las Normas de la Comunidad.
	</notification>
	<notification name="NoContentToSearch">
		Por favor, elige al menos un tipo de contenido a buscar (General, Moderado o Adulto).
	</notification>
	<notification name="SystemMessage">
		[MESSAGE]
	</notification>
	<notification name="PaymentReceived">
		[MESSAGE]
	</notification>
	<notification name="PaymentSent">
		[MESSAGE]
	</notification>
	<notification name="PaymentFailure">
		[MESSAGE]
	</notification>
	<notification name="EventNotification">
		Notificación de un evento:

[NAME]
[DATE]
		<form name="form">
			<button name="Details" text="Detalles"/>
			<button name="Cancel" text="Cancelar"/>
		</form>
	</notification>
	<notification name="TransferObjectsHighlighted">
		En estos momentos, están realzados todos los objetos de esta parcela que serán transferidos al comprador de la misma.

* No están realzados los árboles y hierbas que se transferirán.
		<form name="form">
			<button name="Done" text="Hecho"/>
		</form>
	</notification>
	<notification name="DeactivatedGesturesTrigger">
		Desactivados los gestos que tienen el mismo botón:
[NAMES]
	</notification>
	<notification name="NoQuickTime">
		No parece que tu sistema tenga instalado el software QuickTime de Apple.
Si quieres ver media en streaming en las parcelas que los tienen, deberías ir al [http://www.apple.com/quicktime sitio de QuickTime] e intalar el QuickTime Player.
	</notification>
	<notification name="NoPlugin">
		No se ha encontrado el &apos;Media Plugin&apos; para manejar el &apos;mime type&apos; &quot;[MIME_TYPE]&quot;. Los medios de este tipo no estarán disponibles.
	</notification>
	<notification name="MediaPluginFailed">
		Fallo de este &apos;Media Plugin&apos;:
    [PLUGIN]

Por favor, reinstala el plugin o contacta con el vendedor si sigues teniendo problemas.
		<form name="form">
			<ignore name="ignore" text="Fallo al ejecutar un &apos;Media Plugin&apos;"/>
		</form>
	</notification>
	<notification name="OwnedObjectsReturned">
		Se han devuelto a tu inventario los objetos de los que eras propietario en la parcela seleccionada.
	</notification>
	<notification name="OtherObjectsReturned">
		Se han devuelto a su inventario los objetos en la parcela de terreno seleccionada propiedad de [NAME].
	</notification>
	<notification name="OtherObjectsReturned2">
		Se han devuelto a su propietario los objetos seleccionados en la parcela de terreno propiedad de &apos;[NAME]&apos;.
	</notification>
	<notification name="GroupObjectsReturned">
		Se han devuelto a los inventarios de sus propietarios los objetos que estaban compartidos con el grupo [GROUPNAME] en la parcela seleccionada.
Los objetos transferibles que se cedieron al grupo se han devuelto a sus propietarios anteriores.
Los objetos no transferibles que se cedieron al grupo han sido borrados.
	</notification>
	<notification name="UnOwnedObjectsReturned">
		Se han devuelto a sus propietarios los objetos de los que NO eras propietario en la parcela seleccionada.
	</notification>
	<notification name="ServerObjectMessage">
		Mensaje de [NAME]:
&lt;nolink&gt;[MSG]&lt;/nolink&gt;
	</notification>
	<notification name="NotSafe">
		Este terreno tiene el daño activado.
Aquí puedes ser herido. Si mueres, se te teleportará a tu Base.
	</notification>
	<notification name="NoFly">
		Este terreno tiene desactivada la capacidad de volar.
Aquí no puedes volar.
	</notification>
	<notification name="PushRestricted">
		Este terreno tiene desactivada la capacidad de empujar. No puedes hacerlo a menos que seas el propetario del terreno.
	</notification>
	<notification name="NoVoice">
		Este terreno tiene desactivado el chat de voz. No podrás oír hablar a nadie.
	</notification>
	<notification name="NoBuild">
		Este terreno tiene desactivada la capacidad para construir. Aquí no puedes ni construir ni crear objetos.
	</notification>
	<notification name="SeeAvatars">
		Esta parcela oculta los avatares y el chat de texto de otras parcelas. No podrás ver a los residentes que estén fuera la parcela ni ellos podrán verte a ti. El chat de texto regular del canal 0 también está restringido a la parcela.
	</notification>
	<notification name="ScriptsStopped">
		Un administrador ha detenido temporalmente los scripts en esta región.
	</notification>
	<notification name="ScriptsNotRunning">
		En esta región no se está ejecutando ningún script.
	</notification>
	<notification name="NoOutsideScripts">
		Este terreno tiene desactivados los scripts externos.

Sólo los scripts pertenecientes al propietario del terreno funcionarán aquí.
	</notification>
	<notification name="ClaimPublicLand">
		Sólo puedes reclamar terreno público de la región en la que estás.
	</notification>
	<notification name="RegionTPAccessBlocked">
		No estás autorizado en esa región por su nivel de calificación. Debes validar tu edad y/o instalar el último visor.

Por favor, dirígete a la Base de Conocimientos para más detalles sobre el acceso a zonas con este nivel de calificación.
	</notification>
	<notification name="URBannedFromRegion">
		Se te ha prohibido el acceso a la región.
	</notification>
	<notification name="NoTeenGridAccess">
		Tu cuenta no puede conectarse a esta región del de la red adolescente de simuladores.
	</notification>
	<notification name="ImproperPaymentStatus">
		No tienes el estado de pago adecuado para entrar a esta región.
	</notification>
	<notification name="MustGetAgeRgion">
		Debes tener verificada la edad para entrar a esta región
	</notification>
	<notification name="MustGetAgeParcel">
		Debes haber verificado tu edad para entrar a esta parcela.
	</notification>
	<notification name="NoDestRegion">
		No se ha encontrado la región de destino.
	</notification>
	<notification name="NotAllowedInDest">
		No estás autorizado en el destino.
	</notification>
	<notification name="RegionParcelBan">
		No puedes cruzar la región por una parcela con el acceso prohibido. Intenta otro camino.
	</notification>
	<notification name="TelehubRedirect">
		Has sido redirigido a un punto de teleporte.
	</notification>
	<notification name="CouldntTPCloser">
		No se puede teleportar a un destino tan cercano.
	</notification>
	<notification name="TPCancelled">
		Teleporte cancelado.
	</notification>
	<notification name="FullRegionTryAgain">
		En estos momentos, está llena la región a la que estás intentando entrar.
Por favor, vuelve a intentarlo en unos momentos.
	</notification>
	<notification name="GeneralFailure">
		Fallo general.
	</notification>
	<notification name="RoutedWrongRegion">
		Mal dirigido a la región. Por favor, vuelve a intentarlo.
	</notification>
	<notification name="NoValidAgentID">
		ID de agente inválido.
	</notification>
	<notification name="NoValidSession">
		ID de sesión inválido.
	</notification>
	<notification name="NoValidCircuit">
		Código de circuito inválido.
	</notification>
	<notification name="NoValidTimestamp">
		Fecha inválida.
	</notification>
	<notification name="NoPendingConnection">
		No se puede crear la conexión.
	</notification>
	<notification name="InternalUsherError">
		Se ha producido un error interno al intentar acceder al destino de tu teleporte. Puede que, en este momento, el servicio de [CURRENT_GRID] tenga problemas.
	</notification>
	<notification name="NoGoodTPDestination">
		No se puede encontrar en esta región un buen destino para el teleporte.
	</notification>
	<notification name="InternalErrorRegionResolver">
		Se ha producido un error interno al manejar las coordenadas globales de tu petición de teleporte. Puede que, en este momento, el servicio de [CURRENT_GRID] tenga problemas.
	</notification>
	<notification name="NoValidLanding">
		No se ha podido encontrar un punto de aterrizaje válido.
	</notification>
	<notification name="NoValidParcel">
		No se ha podido encontrar una parcela válida.
	</notification>
	<notification name="ObjectGiveItem">
		Un objeto de nombre &lt;nolink&gt;[OBJECTFROMNAME]&lt;/nolink&gt;, propiedad de [NAME_SLURL], te ha dado este [OBJECTTYPE]:
&lt;nolink&gt;[ITEM_SLURL]&lt;/nolink&gt;
		<form name="form">
			<button name="Keep" text="Guardar"/>
			<button name="Discard" text="Descartar"/>
			<button name="Mute" text="Bloquear al propietario"/>
		</form>
	</notification>
	<notification name="OwnObjectGiveItem">
		Tu objeto de nombre &lt;nolink&gt;[OBJECTFROMNAME]&lt;/nolink&gt; te ha dado este [OBJECTTYPE]:
&lt;nolink&gt;[ITEM_SLURL]&lt;/nolink&gt;
		<form name="form">
			<button name="Keep" text="Guardar"/>
			<button name="Discard" text="Descartar"/>
		</form>
	</notification>
	<notification name="UserGiveItem">
		[NAME_SLURL] te ha dado este [OBJECTTYPE]:
[ITEM_SLURL]
		<form name="form">
			<button name="Show" text="Mostrar"/>
			<button name="Discard" text="Descartar"/>
			<button name="Mute" text="Bloquear"/>
		</form>
	</notification>
	<notification name="GodMessage">
		[NAME]

[MESSAGE]
	</notification>
	<notification name="JoinGroup">
		[MESSAGE]
		<form name="form">
			<button name="Join" text="Entrar"/>
			<button name="Decline" text="Rehusar"/>
			<button name="Info" text="Información"/>
		</form>
	</notification>
	<notification name="TeleportOffered">
		[NAME_SLURL] te ha ofrecido teleportarte a su posición:

[MESSAGE] - [MATURITY_STR] &lt;icon&gt;[MATURITY_ICON]&lt;/icon&gt;
		<form name="form">
			<button name="Teleport" text="Teleportar"/>
			<button name="Cancel" text="Cancelar"/>
		</form>
	</notification>
	<notification name="TeleportOfferSent">
		Teleporte ofrecido a [TO_NAME]
	</notification>
	<notification name="GotoURL">
		[MESSAGE]
[URL]
		<form name="form">
			<button name="Later" text="Más tarde"/>
			<button name="GoNow..." text="Ir ahora..."/>
		</form>
	</notification>
	<notification name="OfferFriendship">
		[NAME_SLURL] te está ofreciendo su amistad.

[MESSAGE]

(Por defecto, podrás ver si el otro está conectado)
		<form name="form">
			<button name="Accept" text="Aceptar"/>
			<button name="Decline" text="Rehusar"/>
		</form>
	</notification>
	<notification name="FriendshipOffered">
		Has ofrecido amistad a [TO_NAME]
	</notification>
	<notification name="OfferFriendshipNoMessage">
		[NAME_SLURL] te está ofreciendo amistad.

(De manera predeterminada, podrás ver si están conectados los demás.)
		<form name="form">
			<button name="Accept" text="Aceptar"/>
			<button name="Decline" text="Rehusar"/>
		</form>
	</notification>
	<notification name="FriendshipAccepted">
		&lt;nolink&gt;[NAME]&lt;/nolink&gt; ha aceptado tu ofrecimiento de amistad.
	</notification>
	<notification name="FriendshipDeclined">
		&lt;nolink&gt;[NAME]&lt;/nolink&gt; ha rechazado tu ofrecimiento de amistad.
	</notification>
	<notification name="FriendshipAcceptedByMe">
		Aceptado el ofrecimiento de amistad.
	</notification>
	<notification name="FriendshipDeclinedByMe">
		Rehusado el ofrecimiento de amistad.
	</notification>
	<notification name="OfferCallingCard">
		[NAME] te está ofreciendo su tarjeta de visita.
Esto añadirá un marcador en tu inventario para que puedas enviarle rápidamente un MI.
		<form name="form">
			<button name="Accept" text="Aceptar"/>
			<button name="Decline" text="Rehusar"/>
		</form>
	</notification>
	<notification name="RegionRestartMinutes">
		Esta región se reiniciará en [MINUTES] minutos.
Si permaneces en esta región serás desconectado.
	</notification>
	<notification name="RegionRestartSeconds">
		Esta región se reiniciará en  [SECONDS] segundos.
Si permaneces en esta región serás desconectado.
	</notification>
	<notification name="LoadWebPage">
		¿Cargar página web [URL]?

[MESSAGE]

Del objeto: &lt;nolink&gt;[OBJECTNAME]&lt;/nolink&gt;, propietario: [NAME]?
		<form name="form">
			<button name="Gotopage" text="Cargar"/>
			<button name="Cancel" text="Cancelar"/>
		</form>
	</notification>
	<notification name="FailedToFindWearableUnnamed">
		Búsqueda fallida de [TYPE] en la base de datos.
	</notification>
	<notification name="FailedToFindWearable">
		Búsqueda fallida de [TYPE] de nombre [DESC] en la base de datos.
	</notification>
	<notification name="InvalidWearable">
		El ítem que quieres vestirte tiene una característica que tu visor no puede leer. Por favor, actualiza la versión de [APP_NAME] para ponerte este ítem.
	</notification>
	<notification name="ScriptQuestion">
		&lt;nolink&gt;[OBJECTNAME]&lt;/nolink&gt;, un objeto propiedad de &apos;[NAME]&apos;, quiere:

[QUESTIONS]
¿Es correcto?
		<form name="form">
			<button name="Yes" text="Sí"/>
			<button name="No" text="No"/>
			<button name="Mute" text="Bloquear"/>
		</form>
	</notification>
	<notification name="ScriptQuestionCaution">
		Un objeto de nombre &apos;&lt;nolink&gt;[OBJECTNAME]&lt;/nolink&gt;&apos;, propiedad de &apos;[NAME]&apos;, quiere:

[QUESTIONS]
Si no confias en este objeto y en su creador, deberías rehusar esta petición.

¿Autorizar esta petición?
		<form name="form">
			<button name="Grant" text="Autorizar"/>
			<button name="Deny" text="Denegar"/>
			<button name="Details" text="Detalles..."/>
		</form>
	</notification>
	<notification name="ScriptDialog">
		&apos;&lt;nolink&gt;[TITLE]&lt;/nolink&gt;&apos; de [NAME]
[MESSAGE]
		<form name="form">
			<button name="___mute_button___" text="Bloquear"/>
			<button name="___ignore_button___" text="Ignorar"/>
		</form>
	</notification>
	<notification name="ScriptDialogGroup">
		&apos;&lt;nolink&gt;[TITLE]&lt;/nolink&gt;&apos; de [GROUPNAME]
[MESSAGE]
		<form name="form">
			<button name="___mute_button___" text="Bloquear"/>
			<button name="___ignore_button___" text="Ignorar"/>
		</form>
	</notification>
	<notification name="BuyLindenDollarSuccess">
		¡Gracias por tu pago!

Tu saldo de L$ se actualizará cuando se complete el proceso. Si el proceso tarda más de 20 minutos se cancelará tu transacción, y la cantidad se abonada en tu saldo de US$.

Puedes revisar el estado de tu pago en el Historial de transacciones de tu [http://secondlife.com/account/ Panel de Control]
	</notification>
	<notification name="FirstOverrideKeys">
		A partir de ahora, tus teclas de movimiento las gestiona un objeto.
Prueba las teclas del cursor o AWSD para ver qué hacen.
Algunos objetos (las pistolas, por ejemplo) te pedirán que, para usarlos, entres en vista subjetiva. Pulsa &apos;M&apos; para hacerlo.
	</notification>
	<notification name="FirstSandbox">
		Esta es una región &apos;sandbox&apos; (zona de pruebas) donde los residentes pueden aprender a construir.

Los objetos que construyas aquí serán eliminados cuando la abandones; por tanto, no olvides pulsarlos con el botón derecho y elegir &apos;Tomar&apos; para que tu creación vaya a tu inventario.
	</notification>
	<notification name="MaxListSelectMessage">
		Puedes seleccionar un máximo de [MAX_SELECT] ítems de esta lista.
	</notification>
	<notification name="VoiceInviteP2P">
		[NAME] te está invitando a un chat de voz.
Pulsa Aceptar o Rehusar para contestar o no la llamada. Pulsa Bloquear para bloquear al que llama.
		<form name="form">
			<button name="Accept" text="Aceptar"/>
			<button name="Decline" text="Rehusar"/>
			<button name="Mute" text="Bloquear"/>
		</form>
	</notification>
	<notification name="AutoUnmuteByIM">
		[NAME] ha dejado automáticamente de estar bloqueado al enviarle un mensaje instantáneo.
	</notification>
	<notification name="AutoUnmuteByMoney">
		[NAME] ha dejado automáticamente de estar bloqueado al darle dinero.
	</notification>
	<notification name="AutoUnmuteByInventory">
		[NAME] ha dejado automáticamente de estar bloqueado al ofrecerle inventario.
	</notification>
	<notification name="VoiceInviteGroup">
		[NAME] ha empezado un chat de voz con el grupo [GROUP].
Pulsa Aceptar o Rehusar para coger o no la llamada. Pulsa Bloquear para ignorar al que llama.
		<form name="form">
			<button name="Accept" text="Aceptar"/>
			<button name="Decline" text="Rehusar"/>
			<button name="Mute" text="Bloquear"/>
		</form>
	</notification>
	<notification name="VoiceInviteAdHoc">
		[NAME] ha empezado un chat de voz en multiconferencia.
Pulsa Aceptar o Rehusar para coger o no la llamada. Pulsa Ignorar para ignorar al que llama.
		<form name="form">
			<button name="Accept" text="Aceptar"/>
			<button name="Decline" text="Rehusar"/>
			<button name="Mute" text="Bloquear"/>
		</form>
	</notification>
	<notification name="InviteAdHoc">
		NAME] te está invitando a un chat en multiconferencia.
Pulsa Aceptar o Rehusar para coger o no la llamada. Pulsa Bloquear para ignorar al que llama.
		<form name="form">
			<button name="Accept" text="Aceptar"/>
			<button name="Decline" text="Rehusar"/>
			<button name="Mute" text="Bloquear"/>
		</form>
	</notification>
	<notification name="VoiceChannelFull">
		El chat de voz al que estás intentando entrar, [VOICE_CHANNEL_NAME], ha llegado a su capacidad máxima. Por favor, vuelve a intentarlo más tarde.
	</notification>
	<notification name="ProximalVoiceChannelFull">
		Lo sentimos. Este área ha llegado a su capacidad máxima de conversaciones por voz. Por favor, intenta usar la voz en otra zona.
	</notification>
	<notification name="VoiceChannelDisconnected">
		Has sido desconectado de [VOICE_CHANNEL_NAME]. Vas a ser reconectado al chat de voz.
	</notification>
	<notification name="VoiceChannelDisconnectedP2P">
		[VOICE_CHANNEL_NAME] ha colgado la llamada. Vas a ser reconectado al chat de voz.
	</notification>
	<notification name="P2PCallDeclined">
		[VOICE_CHANNEL_NAME] ha rehusado tu llamada. Vas a ser reconectado al chat de voz.
	</notification>
	<notification name="P2PCallNoAnswer">
		[VOICE_CHANNEL_NAME] no está disponible para coger tu llamada. Vas a ser reconectado al chat de voz.
	</notification>
	<notification name="VoiceChannelJoinFailed">
		Fallo al conectar a [VOICE_CHANNEL_NAME]; por favor, inténtalo más tarde. Vas a ser reconectado al chat de voz.
	</notification>
	<notification name="VoiceLoginRetry">
		Estamos creando un canal de voz para ti. Se puede tardar hasta un minuto.
	</notification>
	<notification name="VoiceEffectsExpired">
		Una o más de las transformaciones de voz a las que estás suscrito han caducado.
[Pulsa aquí [URL]] para renovar la suscripción.
	</notification>
	<notification name="VoiceEffectsExpiredInUse">
		La transformación de voz activa ha caducado y se ha aplicado tu configuración de voz normal.
[Pulsa aquí [URL]] para renovar la suscripción.
	</notification>
	<notification name="VoiceEffectsWillExpire">
		Una o más de tus transformaciones de voz caducarán en menos de [INTERVAL] días.
[Pulsa aquí [URL]] para renovar la suscripción.
	</notification>
	<notification name="VoiceEffectsNew">
		Están disponibles nuevas transformaciones de voz.
	</notification>
	<notification name="Cannot enter parcel: not a group member">
		Sólo los miembros de un grupo determinado pueden visitar esta zona.
	</notification>
	<notification name="Cannot enter parcel: banned">
		No puedes entrar en esta parcela, se te ha prohibido el acceso.
	</notification>
	<notification name="Cannot enter parcel: not on access list">
		No puedes entrar en esta parcela, no estás en la lista de acceso.
	</notification>
	<notification name="VoiceNotAllowed">
		No tienes permiso para conectarte al chat de voz de [VOICE_CHANNEL_NAME].
	</notification>
	<notification name="VoiceCallGenericError">
		Se ha producido un error al intentar conectarte al [VOICE_CHANNEL_NAME]. Por favor, inténtalo más tarde.
	</notification>
	<notification name="UnsupportedCommandSLURL">
		No se admite el formato de la SLurl que has pulsado.
	</notification>
	<notification name="BlockedSLURL">
		Por tu seguridad, se ha bloqueado una SLurl recibida de un navegador que no de confianza.
	</notification>
	<notification name="ThrottledSLURL">
		En muy poco tiempo, se han recibido muchas SLurls desde un navegador que no es de confianza.
Por tu seguridad, serán bloqueadas durante unos segundos.
	</notification>
	<notification name="IMToast">
		[MESSAGE]
		<form name="form">
			<button name="respondbutton" text="Responder"/>
		</form>
	</notification>
	<notification name="ConfirmCloseAll">
		¿Seguro que quieres cerrar todos los MI?
		<usetemplate ignoretext="Confirmar antes de cerrar todos los MIs" name="okcancelignore" notext="Cancelar" yestext="OK"/>
	</notification>
	<notification name="AttachmentSaved">
		Se ha guardado el adjunto.
	</notification>
	<notification name="UnableToFindHelpTopic">
		No se ha podido encontrar un tema de ayuda para este elemento.
	</notification>
	<notification name="ObjectMediaFailure">
		Error del servidor: fallo en la actualización u obtención de los medios.
&apos;[ERROR]&apos;
		<usetemplate name="okbutton" yestext="OK"/>
	</notification>
	<notification name="TextChatIsMutedByModerator">
		Un moderador ha silenciado tu chat de texto.
		<usetemplate name="okbutton" yestext="OK"/>
	</notification>
	<notification name="VoiceIsMutedByModerator">
		Un moderador ha silenciado tu voz.
		<usetemplate name="okbutton" yestext="OK"/>
	</notification>
	<notification name="UploadCostConfirmation">
		Esta subida te costará [PRECIO] L$. ¿Deseas continuar?
		<usetemplate name="okcancelbuttons" notext="Cancelar" yestext="Subir"/>
	</notification>
	<notification name="ConfirmClearTeleportHistory">
		¿Estás seguro de que quieres borrar tu historial de teleportes?
		<usetemplate name="okcancelbuttons" notext="Cancelar" yestext="OK"/>
	</notification>
	<notification name="BottomTrayButtonCanNotBeShown">
		El botón elegido no se puede mostrar correctamente.
Se mostrará cuando haya suficiente espacio.
	</notification>
	<notification name="ShareNotification">
		Selecciona los residentes con quienes deseas compartir.
	</notification>
	<notification name="MeshUploadError">
		[LABEL] no se pudo subir: [MESSAGE] [IDENTIFIER] 

Consulta los detalles en el archivo de registro.
	</notification>
	<notification name="MeshUploadPermError">
		Error al solicitar los permisos para subir el modelo mesh.
	</notification>
	<notification name="RegionCapabilityRequestError">
		No se ha podido obtener la capacidad de la región &apos;[CAPABILITY]&apos;.
	</notification>
	<notification name="ShareItemsConfirmation">
		¿Estás seguro de que quieres compartir los elementos siguientes?

&lt;nolink&gt;[ITEMS]&lt;/nolink&gt;

Con los siguientes residentes:

[RESIDENTS]
		<usetemplate name="okcancelbuttons" notext="Cancelar" yestext="OK"/>
	</notification>
	<notification name="ItemsShared">
		Los elementos se han compartido correctamente.
	</notification>
	<notification name="DeedToGroupFail">
		Error de transferencia a grupo.
	</notification>
	<notification name="ReleaseLandThrottled">
		La parcela [PARCEL_NAME] no se puede abandonar en este momento.
	</notification>
	<notification name="ReleasedLandWithReclaim">
		Ya está disponible la parcela [PARCEL_NAME] de [ÁREA] m².

Dispondrás de [RECLAIM_PERIOD] horas para reclamarla por de 0 L$ antes de que se ponga en venta.
	</notification>
	<notification name="ReleasedLandNoReclaim">
		Ya está disponible la parcela [PARCEL_NAME] de [ÁREA] m².

Ya está en venta.
	</notification>
	<notification name="AvatarRezNotification">
		( [EXISTENCE] segundos vivo )
El avatar &apos;[NAME]&apos; tardó [TIME] segundos en dejar de aparecer como nube.
	</notification>
	<notification name="AvatarRezSelfBakedDoneNotification">
		( [EXISTENCE] segundos vivo )
Has terminado de texturizar tu vestuario en [TIME] segundos.
	</notification>
	<notification name="AvatarRezSelfBakedUpdateNotification">
		( [EXISTENCE] segundos vivo )
Has enviado una actualización de tu apariencia después de [TIME] segundos.
[STATUS]
	</notification>
	<notification name="AvatarRezCloudNotification">
		( [EXISTENCE] segundos vivo )
El avatar &apos;[NAME]&apos; se convirtió en nube.
	</notification>
	<notification name="AvatarRezArrivedNotification">
		( [EXISTENCE] segundos vivo )
Apareció el avatar &apos;[NAME]&apos;.
	</notification>
	<notification name="AvatarRezLeftCloudNotification">
		( [EXISTENCE] segundos vivo )
El avatar &apos;[NAME]&apos; salió al cabo de [TIME] segundos como nube.
	</notification>
	<notification name="AvatarRezEnteredAppearanceNotification">
		( [EXISTENCE] segundos vivo )
El avatar &apos;[NAME]&apos; ya está en modo de edición de apariencia.
	</notification>
	<notification name="AvatarRezLeftAppearanceNotification">
		( [EXISTENCE] segundos vivo )
El avatar &apos;[NAME]&apos; salió del modo de edición de apariencia.
	</notification>
	<notification name="NoConnect">
		Tenemos problemas de conexión con [PROTOCOL] [HOSTID].
Comprueba la configuración de la red y del servidor de seguridad.
		<usetemplate name="okbutton" yestext="OK"/>
	</notification>
	<notification name="NoVoiceConnect">
		Tenemos problemas de conexión con tu servidor de voz:

[HOSTID]

No podrás establecer comunicaciones de voz.
Comprueba la configuración de la red y del servidor de seguridad.
		<usetemplate name="okbutton" yestext="OK"/>
	</notification>
	<notification name="AvatarRezLeftNotification">
		( [EXISTENCE] segundos vivo )
El avatar &apos;[NAME]&apos; ya estaba totalmente cargado al salir.
	</notification>
	<notification name="AvatarRezSelfBakedTextureUploadNotification">
		( [EXISTENCE] segundos vivo )
Has actualizado una textura obtenida mediante bake de [RESOLUTION] para &apos;[BODYREGION]&apos; después de [TIME] segundos.
	</notification>
	<notification name="AvatarRezSelfBakedTextureUpdateNotification">
		( [EXISTENCE] segundos vivo )
Has actualizado de manera local una textura obtenida mediante bake de [RESOLUTION] para &apos;[BODYREGION]&apos; después de [TIME] segundos.
	</notification>
	<notification name="ConfirmLeaveCall">
		¿Estás seguro de que deseas salir de esta multiconferencia?
		<usetemplate ignoretext="Confirma antes de salir de la llamada" name="okcancelignore" notext="No" yestext="Sí"/>
	</notification>
	<notification name="ConfirmMuteAll">
		Has seleccionado silenciar a todos los participantes en una multiconferencia.
Si lo haces, todos los residentes que se unan posteriormente a la llamada también serán silenciados, incluso cuando abandones la conferencia.

¿Deseas silenciar a todos?
		<usetemplate ignoretext="Confirma que deseas silenciar a todos los participantes en una multiconferencia." name="okcancelignore" notext="Cancelar" yestext="OK"/>
	</notification>
	<notification label="Chat" name="HintChat">
		Para unirte a la conversación, escribe en el campo de chat que aparece a continuación.
	</notification>
	<notification label="Levantarme" name="HintSit">
		Para levantarte y salir de la posición de sentado, haz clic en el botón Levantarme.
	</notification>
	<notification label="Hablar" name="HintSpeak">
		Pulsa en el botón Hablar para conectar y desconectar el micrófono.

Pulsa en el cursor arriba para ver el panel de control de voz.

Al ocultar el botón Hablar se desactiva la función de voz.
	</notification>
	<notification label="Explora el mundo" name="HintDestinationGuide">
		La Guía de destinos contiene miles de nuevos lugares por descubrir. Selecciona una ubicación y elige Teleportarme para iniciar la exploración.
	</notification>
	<notification label="Panel lateral" name="HintSidePanel">
		Accede de manera rápida a tu inventario, así como a tu ropa, los perfiles y el resto de la información disponible en el panel lateral.
	</notification>
	<notification label="Mover" name="HintMove">
		Si deseas caminar o correr, abre el panel Movimiento y utiliza las flechas de dirección para navegar. También puedes utilizar las flechas de dirección del teclado.
	</notification>
	<notification label="" name="HintMoveClick">
		1. Pulsa para caminar: Pulsa en cualquier punto del terreno para ir a él.

2. Pulsa y arrastra para girar la vista: Pulsa y arrastra el cursor a cualquier parte del mundo para girar la vista.
	</notification>
	<notification label="Displayname" name="HintDisplayName">
		Configura y personaliza aquí tu Displayname. Esto se añadirá a tu nombre de usuario personal, que no puedes modificar. Puedes cambiar la manera en que ves los nombres de otras personas en tus preferencias.
	</notification>
	<notification label="Visión" name="HintView">
		Para cambiar la vista de la cámara, utiliza los controles Orbital y Panorámica. Para restablecer tu vista, pulsa Esc o camina.
	</notification>
	<notification label="Inventario" name="HintInventory">
		Accede a tu inventario para buscar ítems. Los ítems más recientes se pueden encontrar fácilmente en la pestaña Recientes.
	</notification>
	<notification label="¡Tienes dólares Linden!" name="HintLindenDollar">
		Éste es tu saldo actual de L$. Haz clic en Comprar L$ para comprar más dólares Linden.
	</notification>
	<notification name="LowMemory">
		Tu memoria disponible es insuficiente. Algunas funciones de SL se han desactivado para evitar una caída. Por favor cierra otras aplicaciones. Si el problema continúa, reinicia SL.
	</notification>
	<notification name="ForceQuitDueToLowMemory">
		El visor se cerrará en 30 segundos porque no hay memoria suficiente.
	</notification>
	<notification name="PopupAttempt">
		Se ha impedido que se abriera una ventana emergente.
		<form name="form">
			<ignore name="ignore" text="Permitir todas las ventanas emergentes"/>
			<button name="open" text="Abrir esa ventana emergente"/>
		</form>
	</notification>
	<notification name="SOCKS_NOT_PERMITTED">
		El proxy SOCKS 5 &quot;[HOST]:[PORT]&quot; ha rechazado la conexión, no está permitida por el juego de reglas.
		<usetemplate name="okbutton" yestext="OK"/>
	</notification>
	<notification name="SOCKS_CONNECT_ERROR">
		El proxy SOCKS 5 &quot;[HOST]:[PORT]&quot; ha rechazado la conexión, no se ha podido abrir el canal TCP.
		<usetemplate name="okbutton" yestext="OK"/>
	</notification>
	<notification name="SOCKS_NOT_ACCEPTABLE">
		El proxy SOCKS 5 &quot;[HOST]:[PORT]&quot; ha rechazado el sistema de autenticación seleccionado.
		<usetemplate name="okbutton" yestext="OK"/>
	</notification>
	<notification name="SOCKS_AUTH_FAIL">
		El proxy SOCKS 5 &quot;[HOST]:[PORT]&quot; contestó que tus credenciales no son válidas.
		<usetemplate name="okbutton" yestext="OK"/>
	</notification>
	<notification name="SOCKS_UDP_FWD_NOT_GRANTED">
		El proxy SOCKS 5 &quot;[HOST]:[PORT]&quot; ha rechazado la petición asociada de UDP.
		<usetemplate name="okbutton" yestext="OK"/>
	</notification>
	<notification name="SOCKS_HOST_CONNECT_FAILED">
		No se pudo establecer una conexión con el servidor proxy SOCKS 5 &quot;[HOST]:[PORT]&quot;.
		<usetemplate name="okbutton" yestext="OK"/>
	</notification>
	<notification name="SOCKS_UNKNOWN_STATUS">
		Error de proxy desconocido con el servidor &quot;[HOST]:[PORT]&quot;.
		<usetemplate name="okbutton" yestext="OK"/>
	</notification>
	<notification name="SOCKS_INVALID_HOST">
		Dirección o puerto de proxy SOCKS no válidos &quot;[HOST]:[PORT]&quot;.
		<usetemplate name="okbutton" yestext="OK"/>
	</notification>
	<notification name="SOCKS_BAD_CREDS">
		Nombre de usuario o contraseña de SOCKS 5 no válidos.
		<usetemplate name="okbutton" yestext="OK"/>
	</notification>
	<notification name="PROXY_INVALID_HTTP_HOST">
		Dirección o puerto de proxy HTTP no válidos &quot;[HOST]:[PORT]&quot;.
		<usetemplate name="okbutton" yestext="OK"/>
	</notification>
	<notification name="PROXY_INVALID_SOCKS_HOST">
		Dirección o puerto de proxy SOCKS no válidos &quot;[HOST]:[PORT]&quot;.
		<usetemplate name="okbutton" yestext="OK"/>
	</notification>
	<notification name="ChangeProxySettings">
		La configuración del puerto se activará cuando reinicies [APP_NAME].
		<usetemplate name="okbutton" yestext="OK"/>
	</notification>
	<notification name="AuthRequest">
		El sitio en &apos;&lt;nolink&gt;[HOST_NAME]&lt;/nolink&gt;&apos; de la plataforma &apos;[REALM]&apos; requiere un nombre de usuario y una contraseña.
		<form name="form">
			<input name="username" text="Nombre de usuario"/>
			<input name="password" text="Contraseña"/>
			<button name="ok" text="Enviar"/>
			<button name="cancel" text="Cancelar"/>
		</form>
	</notification>
	<notification label="" name="NoClassifieds">
		La creación y edición de clasificados sólo está disponible en el modo Avanzado. ¿Quieres salir y cambiar de modo? El selector de modo se encuentra en la pantalla de inicio de sesión.
		<usetemplate name="okcancelbuttons" notext="No salir" yestext="Salir"/>
	</notification>
	<notification label="" name="NoGroupInfo">
		La creación y edición de grupos sólo está disponible en el modo Avanzado. ¿Quieres salir y cambiar de modo? El selector de modo se encuentra en la pantalla de inicio de sesión.
		<usetemplate name="okcancelbuttons" notext="No salir" yestext="Salir"/>
	</notification>
	<notification label="" name="NoPlaceInfo">
		La opción de consulta del perfil del lugar solo está disponible en el modo Avanzado. ¿Quieres salir y cambiar de modo? El selector de modo se encuentra en la pantalla de inicio de sesión.
		<usetemplate name="okcancelbuttons" notext="No salir" yestext="Salir"/>
	</notification>
	<notification label="" name="NoPicks">
		La creación y edición de Destacados sólo está disponible en el modo Avanzado. ¿Quieres salir y cambiar de modo? El selector de modo se encuentra en la pantalla de inicio de sesión.
		<usetemplate name="okcancelbuttons" notext="No salir" yestext="Salir"/>
	</notification>
	<notification label="" name="NoWorldMap">
		La visualización del mapa del mundo sólo está disponible en el modo Avanzado. ¿Quieres salir y cambiar de modo? El selector de modo se encuentra en la pantalla de inicio de sesión.
		<usetemplate name="okcancelbuttons" notext="No salir" yestext="Salir"/>
	</notification>
	<notification label="" name="NoVoiceCall">
		Las llamadas de voz sólo están disponibles en el modo Avanzado. ¿Quieres cerrar sesión y cambiar de modo?
		<usetemplate name="okcancelbuttons" notext="No salir" yestext="Salir"/>
	</notification>
	<notification label="" name="NoAvatarShare">
		Compartir sólo está disponible en el modo Avanzado. ¿Quieres cerrar sesión y cambiar de modo?
		<usetemplate name="okcancelbuttons" notext="No salir" yestext="Salir"/>
	</notification>
	<notification label="" name="NoAvatarPay">
		El pago a otros residentes sólo está disponible en el modo Avanzado. ¿Quieres cerrar sesión y cambiar de modo?
		<usetemplate name="okcancelbuttons" notext="No salir" yestext="Salir"/>
	</notification>
	<notification label="" name="NoInventory">
		La opción de consulta del inventario solo está disponible en el modo Avanzado. ¿Quieres cerrar sesión y cambiar de modo?
		<usetemplate name="okcancelbuttons" notext="No salir" yestext="Salir"/>
	</notification>
	<notification label="" name="NoAppearance">
		El editor de apariencia solo está disponible en el modo Avanzado. ¿Quieres cerrar sesión y cambiar de modo?
		<usetemplate name="okcancelbuttons" notext="No salir" yestext="Salir"/>
	</notification>
	<notification label="" name="NoSearch">
		Las búsquedas solo están disponibles en el modo Avanzado. ¿Quieres cerrar sesión y cambiar de modo?
		<usetemplate name="okcancelbuttons" notext="No salir" yestext="Salir"/>
	</notification>
	<notification label="" name="ConfirmHideUI">
		Esta acción ocultará todos los botones y elementos de menú. Para restaurarlos, pulsa otra vez en [SHORTCUT].
		<usetemplate ignoretext="Confirmar antes de ocultar la IU" name="okcancelignore" notext="Cancelar" yestext="OK"/>
	</notification>
	<global name="UnsupportedGLRequirements">
		Parece que no tienes el hardware apropiado para [APP_NAME]. [APP_NAME] requiere una tarjeta gráfica OpenGL que admita texturas múltiples (&apos;multitexture support&apos;). Si la tienes, comprueba que tienes los últimos controladores para tu tarjeta gráfica, así como los últimos parches y &apos;service packs&apos; para tu sistema operativo.

Si los problemas persisten, por favor, acude a [SUPPORT_SITE].
	</global>
	<global name="UnsupportedCPUAmount">
		796
	</global>
	<global name="UnsupportedRAMAmount">
		510
	</global>
	<global name="UnsupportedGPU">
		- Tu tarjeta gráfica no cumple los requerimientos mínimos.
	</global>
	<global name="UnsupportedRAM">
		- La memoria de tu sistema no cumple los requerimientos mínimos.
	</global>
	<global name="You can only set your &apos;Home Location&apos; on your land or at a mainland Infohub.">
		Si posees un terreno, puedes hacerlo tu Base.
También puedes buscar en el Mapa lugares marcados como &quot;Puntos de Información&quot;.
	</global>
	<global name="You died and have been teleported to your home location">
		Has muerto y has sido teleportado a tu Base.
	</global>
	<notification name="PhoenixAutoReplace">
		&apos;[BEFORE]&apos; ha sido automáticamente reemplazada por &apos;[REPLACEMENT]&apos;
basándose en tu lista [LISTNAME] list.
	</notification>
	<notification name="FSWL">
		&apos;[PARCEL_NAME]&apos;, propiedad de &apos;[OWNER_NAME]&apos;, quisiera cambiar tu configuración visual (Windlight).
		<form name="form">
			<button name="Allow" text="Permitir"/>
			<button name="Ignore" text="Ignorar"/>
		</form>
	</notification>
	<notification name="FSWLClear">
		Restablecer la configuración WL para &apos;[PARCEL_NAME]&apos; a la configuración por defecto de la región?
		<usetemplate name="okcancelbuttons" notext="Cancelar" yestext="Sí"/>
	</notification>
	<notification name="NewAOSet">
		Especifica un nombre para la nueva configuración de AO:
(El nombre NO puede contener los caracteres ":" o "|").
		<form name="form">
			<input name="message">
				Nuevo AO
			</input>
			<button name="OK" text="Aceptar"/>
			<button name="Cancel" text="Cancelar"/>
		</form>
	</notification>
	<notification name="NewAOCantContainColon">
		No se ha podido crear el nuevo AO "[AO_SET_NAME]".
El nombre NO puede contener los caracteres ":" o "|".
		<usetemplate name="okbutton" yestext="Aceptar"/>
	</notification>
	<notification name="RenameAOCantContainColon">
		No se ha podido renombrar el nueov AO a "[AO_SET_NAME]".
El nombre NO puede contener los caracteres ":" o "|".
		<usetemplate name="okbutton" yestext="Aceptar"/>
	</notification>
	<notification name="RemoveAOSet">
		¿Eliminar la configuración de AO "[AO_SET_NAME]" de la lista?
		<usetemplate name="okcancelbuttons" notext="Cancelar" yestext="Eliminar"/>
	</notification>
	<notification name="AOImportSetAlreadyExists">
		Ya existe una configuración de AO con ese nombre.
	</notification>
	<notification name="AOImportPermissionDenied">
		Permisos insuficientes para leer la nota.
	</notification>
	<notification name="AOImportCreateSetFailed">
		Error importando la configuración.
	</notification>
	<notification name="AOImportDownloadFailed">
		No se ha podido descargar la nota.
	</notification>
	<notification name="AOImportNoText">
		La nota está vacía o es ilegible.
	</notification>
	<notification name="AOImportNoFolder">
		No se ha podido encontrar la carpeta para leer las animaciones.
	</notification>
	<notification name="AOImportNoStatePrefix">
		La línea [LINE] de la nota no tiene un prefijo [ de estado válido.
	</notification>
	<notification name="AOImportNoValidDelimiter">
		La línea [LINE] de la nota no tiene un delimitador ] válido.
	</notification>
	<notification name="AOImportStateNameNotFound">
		Nombre de estado [NAME] no encontrado.
	</notification>
	<notification name="AOImportAnimationNotFound">
		No se ha podido encontrar la animación [NAME]. Asegúrate de que esté presente en la misma carpeta que la nota importada.
	</notification>
	<notification name="AOImportInvalid">
		La nota no contiene ningún dato utilizable. Abortando la importación.
	</notification>
	<notification name="AOImportRetryCreateSet">
		No se ha podido crear la carpeta para importar el conjunto de animaciones [NAME]. Reintentando ...
	</notification>
	<notification name="AOImportAbortCreateSet">
		No se ha podido crear la carpeta para importar el conjunto de animaciones [NAME]. Desistiendo.
	</notification>
	<notification name="AOImportLinkFailed">
		¡La creación del enlace para la animación "[NAME]" ha fallado!
	</notification>
	<notification name="SendSysinfoToIM">
		Se va a enviar la siguiente información a la sesión de MI actual:

[SYSINFO]
		<usetemplate name="okcancelbuttons" yestext="Enviar" notext="Cancelar"/>
	</notification>
	<notification name="InvalidGrid">
		'[GRID]' no es una red o dirección válida.
		<usetemplate name="okbutton" yestext="Aceptar"/>
	</notification>
	<notification name="BlockLoginInfo">
		[REASON]
		<usetemplate name="okbutton" yestext="Aceptar"/>
	</notification>
	<notification name="FireStormReqInfo">
		[NAME] te solicita que le envíes información sobre tu configuración de Firestorm (Ésta es la misma información que puedes encontrar en Ayuda->Acerca de Firestorm)    
[REASON]
¿Aceptas enviarle esta información?
		<form name="form">
			<button name="Yes" text="Sí"/>
			<button name="No" text="No"/>
		</form>
	</notification>
	<notification name="PhantomOn">
		Modo fantasma activado.
	</notification>
	<notification name="PhantomOff">
		Modo fantasma desactivado.
	</notification>
	<notification label="Restablecer todas las configuraciones" name="FirestormClearSettingsPrompt">
	Restablecer todas las configuraciones puede ser útil si estás experimentando problemas, aunque tendrás que repetir todas las personalizaciones que hayas podido hacer a la configuración por defecto. 

¿Estás seguro/a de que quieres proceder?
		<usetemplate name="okcancelbuttons" notext="No" yestext="Sí"/>
	</notification>
	<notification name="SettingsWillClear">
		La configuración será restablecida tras reiniciar [APP_NAME].
	</notification>
	<notification name="CantAddGrid">
No se ha podido añadir [GRID] a la lista de redes.
[REASON] contactar con el soporte de [GRID].
		<usetemplate name="okbutton" yestext="Aceptar"/>
	</notification>
	<notification name="FirstPhoenixContactSetOpen">
	¡Ésta es la primera vez que abres la ventana de Grupos de Contactos!
Esta ventana te permitirá organizar tus amigos en grupos.

Para empezar, escribe un nombre de grupo,
y pulsa el botón Crear Grupo.

Para añadir a alguien a ese grupo, haz clic o ctrl+clic en algunos amigos,
haz clic con el botón derecho del ratón sobre alguno de ellos y añádelos a un grupo.

Para encontrar un amigo determinado, simplemente empieza a escribir su nombre.
	</notification>
	<notification name="FirstPhoenixContactSetNonFriend">
¡Has añadido a la ventana de Grupos de Contactos a alguien que no está en tu lista de amigos!
Puedes hacerlo con tal de colorear y renombrar gente.
Ten en cuenta que, de todas formas, los teleportes masivos y las llamadas de conferencia sólo se enviarán a gente de tu lista de amigos.

Puedes eliminarlos de la lista haciéndoles clic con el botón derecho del ratón y eligiendo la opción.
	</notification>
	<notification name="FirstPhoenixContactSetRename">
		¡Has renombrado un avatar!
Esto reemplazará el displayname del avatar con el que tú elijas.

Ten en cuenta que la propagación del cambio en el resto del visor puede llevar un tiempo.

Puedes eliminar este nombre haciéndole clic con el botón derecho y eligiendo Eliminar alias.
	</notification>
	<notification name="ParticleScriptFindFolderFailed">
		No se ha podido encontrar una carpeta en el inventario para el nuevo script.
	</notification>
	<notification name="ParticleScriptCreationFailed">
		No se ha podido crear el nuevo script para este sistema de partículas.
	</notification>
	<notification name="ParticleScriptNotFound">
		No se ha podido encontrar el recién creado script para este sistema de partículas.
	</notification>
	<notification name="ParticleScriptCreateTempFileFailed">
		No se ha podido crear el fichero temporal para la subida del script.
	</notification>
	<notification name="ParticleScriptInjected">
		Script de partículas inyectado con éxito.
		<form name="form">
			<ignore name="ignore" text="Un script de partículas ha sido inyectado en un objeto."/>
		</form>
	</notification>
	<notification name="ParticleScriptCapsFailed">
		No se ha podido inyectar el script en el objeto. La petición de capacidades obtuvo una dirección vacía.
	</notification>
	<notification name="ParticleScriptCopiedToClipboard">
		El script LSL para crear este sistema de partículas ha sido copiado a tu portapapeles. Ahora puedes pegarlo en un nuevo script para usarlo.
		<form name="form">
			<ignore name="ignore" text="Un script de partículas ha sido copiado a mi portapapeles"/>
		</form>
	</notification>
	<notification name="DebugSettingsWarning">
		¡Cuidado! ¡El uso de la ventana de Configuraciones del Depurador no está soportado! Cambiar estas configuraciones puede impactar severamente en tu experiencia y puede ocasionar pérdia de datos, funcionalidad o incluso el acceso al servicio. Por favor no cambies ningún valor sin saber exactamente lo que estás haciendo.
		<form name="form">
			<ignore name="ignore" text="Mensaje de advertencia sobre las Configuraciones del Depurador"/>
		</form>
	</notification>
	<notification name="ControlNameCopiedToClipboard">
		El nombre de esta configuración del depurador se ha copiado a tu portapapeles. Ahora puedes pegarlo en cualquier otro sitio para usarlo.
		<form name="form">
			<ignore name="ignore" text="Un nombre de configuración del depurador se ha copiado a mi portapapeles"/>
		</form>
	</notification>
	<notification name="SanityCheck">
		[APP_NAME] ha detectado un posible problema en tu configuración:

[SANITY_MESSAGE]

Razón: [SANITY_COMMENT]

Configuración actual: [CURRENT_VALUE]
		<form name="form">
			<ignore name="ignore" text="Un control de configuración no ha superado la comprobación de validez."/>
		</form>
	</notification>
	<notification name="TeleportToAvatarNotPossible">
		No es posible teleportarse a la posición de este avatar porque se desconoce su posición exacta.
		<tag>fail</tag>
	</notification>
</notifications><|MERGE_RESOLUTION|>--- conflicted
+++ resolved
@@ -981,11 +981,7 @@
 		</form>
 	</notification>
 	<notification name="RemoveFromFriends">
-<<<<<<< HEAD
-		¿Quieres retirarle tu amistad a [NAME]?
-=======
 		¿Quieres eliminar a &lt;nolink&gt;[NAME]&lt;/nolink&gt; de tu lista de amigos?
->>>>>>> f6b8bfd3
 		<usetemplate name="okcancelbuttons" notext="Cancelar" yestext="OK"/>
 	</notification>
 	<notification name="RemoveMultipleFromFriends">
@@ -1447,13 +1443,8 @@
 		<usetemplate ignoretext="Confirmar antes de devolver objetos a sus propietarios." name="okcancelignore" notext="Cancelar" yestext="OK"/>
 	</notification>
 	<notification name="GroupLeaveConfirmMember">
-<<<<<<< HEAD
-		Actualmente, eres miembro del grupo [GROUP].
-¿Quieres abandonar el grupo?
-=======
 		Actualmente, eres miembro del grupo &lt;nolink&gt;[GROUP]&lt;/nolink&gt;.
 ¿Dejar el grupo?
->>>>>>> f6b8bfd3
 		<usetemplate name="okcancelbuttons" notext="Cancelar" yestext="OK"/>
 	</notification>
 	<notification name="ConfirmKick">
@@ -2159,17 +2150,10 @@
 		Asunto: [SUBJECT], Mensaje: [MESSAGE]
 	</notification>
 	<notification name="FriendOnline">
-<<<<<<< HEAD
-		[NAME] se ha conectado
-	</notification>
-	<notification name="FriendOffline">
-		[NAME] se ha desconectado
-=======
 		&lt;nolink&gt;[NAME]&lt;/nolink&gt; está conectado
 	</notification>
 	<notification name="FriendOffline">
 		&lt;nolink&gt;[NAME]&lt;/nolink&gt; está desconectado
->>>>>>> f6b8bfd3
 	</notification>
 	<notification name="AddSelfFriend">
 		Aunque eres muy agradable, no puedes añadirte como amigo a ti mismo.
@@ -2282,16 +2266,6 @@
 		Se ha rehusado tu tarjeta de visita.
 	</notification>
 	<notification name="TeleportToLandmark">
-<<<<<<< HEAD
-		Puedes teleportarte a lugares como &apos;[NAME]&apos; abriendo el panel Lugares y seleccionando la sección Hitos.
-Pulsa en un hito para seleccionarlo, y, luego, pulsa &apos;Teleportar&apos; en la parte inferior del panel.
-(También puedes hacer doble clic en el hito o pulsarlo con el botón derecho del ratón y elegir &apos;Teleportar&apos;.)
-	</notification>
-	<notification name="TeleportToPerson">
-		Puedes contactar con un Residente como &apos;[NAME]&apos; abriendo el panel Gente.
-Elige al residente de la lista y pulsa &apos;MI&apos; en la parte inferior del panel.
-(También puedes hacer doble clic en su nombre o pulsarlo con el botón derecho y elegir &apos;MI&apos;).
-=======
 		Para teleportarte a lugares como &apos;[NAME]&apos;, pulsa el botón &quot;Lugares&quot;,
     y selecciona la pestaña Hitos en la ventana que se abre. Pulsa en un
     hito para seleccionarlo y luego pulsa &apos;Teleportar&apos; en la parte inferior de la ventana.
@@ -2302,7 +2276,6 @@
 		Para ponerte en contacto con Residentes como &apos;[NAME]&apos;, pulsa el botón &quot;Gente&quot;, selecciona un Residente en la ventana que se abre y después pulsa en &apos;MI&apos; en
     la parte inferior de la ventana.
     (También puedes pulsar dos veces en su nombre o pulsarlo con el botón derecho y elegir &apos;MI&apos;).
->>>>>>> f6b8bfd3
 	</notification>
 	<notification name="CantSelectLandFromMultipleRegions">
 		No puedes seleccionar un terreno que cruce las fronteras entre servidores.
@@ -3108,7 +3081,7 @@
 		<usetemplate ignoretext="Confirmar antes de ocultar la IU" name="okcancelignore" notext="Cancelar" yestext="OK"/>
 	</notification>
 	<global name="UnsupportedGLRequirements">
-		Parece que no tienes el hardware apropiado para [APP_NAME]. [APP_NAME] requiere una tarjeta gráfica OpenGL que admita texturas múltiples (&apos;multitexture support&apos;). Si la tienes, comprueba que tienes los últimos controladores para tu tarjeta gráfica, así como los últimos parches y &apos;service packs&apos; para tu sistema operativo.
+		Parece que no tienes el hardware apropiado para [APP_NAME]. [APP_NAME] requiere una tarjeta gráfica OpenGL que admita texturas múltiples (&apos;multitexture support&apos;). Si la tienes, comprueba que tienes los últimos &apos;drivers&apos; para tu tarjeta gráfica, así como los últimos parches y &apos;service packs&apos; para tu sistema operativo.
 
 Si los problemas persisten, por favor, acude a [SUPPORT_SITE].
 	</global>
