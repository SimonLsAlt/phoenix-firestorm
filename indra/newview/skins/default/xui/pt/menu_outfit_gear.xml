--- conflicted
+++ resolved
@@ -22,13 +22,9 @@
 		<menu_item_call label="Nova pele" name="New Skin"/>
 		<menu_item_call label="Novo cabelo" name="New Hair"/>
 		<menu_item_call label="Novos olhos" name="New Eyes"/>
-<<<<<<< HEAD
 	</context_menu>
-=======
-	</menu>
 	<menu_item_call label="Expandir todas as pastas" name="expand"/>
 	<menu_item_call label="Recolher todas as pastas" name="collapse"/>
->>>>>>> f6282b17
 	<menu_item_call label="Renomear look" name="rename"/>
 	<menu_item_call label="Excluir visual" name="delete_outfit"/>
 </toggleable_menu>