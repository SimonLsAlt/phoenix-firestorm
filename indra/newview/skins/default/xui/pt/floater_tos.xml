<?xml version="1.0" encoding="utf-8" standalone="yes"?>
<floater name="modal container" title=" ">
	<floater.string name="real_url">
		http://secondlife.com/app/tos/
	</floater.string>
	<floater.string name="loading_url">
		data:text/html,%3Chtml%3E%3Chead%3E%3C/head%3E%3Cbody text=%22000000%22%3E%3Ch2%3E Carregando %3Ca%20target%3D%22_external%22%20href%3D%22http%3A//secondlife.com/app/tos/%22%3ETermos%20de%20Serviço%3C/a%3E...%3C/h2%3E %3C/body%3E %3C/html%3E
	</floater.string>
	<button label="Continuar" label_selected="Continuar" name="Continue"/>
	<button label="Cancelar" label_selected="Cancelar" name="Cancel"/>
	<check_box label="Concordo com os Termos de Serviço e com a Política de Privacidade" name="agree_chk"/>
	<text name="tos_heading">
		Leia com atenção os Termos do Serviço e a Política de Privacidade. Para continuar a entrar no [CURRENT_GRID], é preciso aceitar esses termos.
	</text>
	<text name="external_tos_required">
		Antes de continuar, você precisará visitar https://my.secondlife.com e fazer login para aceitar os Termos de Serviço. Obrigado!
	</text>
<<<<<<< HEAD
=======
	<text name="agree_list">
    Li e concordo os Termos e condições, Política de privacidade e Termos de serviço do Second Life, incluindo as exigências para resolver disputas.
  </text>
	<button label="Continuar" label_selected="Continuar" name="Continue"/>
	<button label="Cancelar" label_selected="Cancelar" name="Cancel"/>
>>>>>>> 6e445e82
</floater><|MERGE_RESOLUTION|>--- conflicted
+++ resolved
@@ -6,21 +6,15 @@
 	<floater.string name="loading_url">
 		data:text/html,%3Chtml%3E%3Chead%3E%3C/head%3E%3Cbody text=%22000000%22%3E%3Ch2%3E Carregando %3Ca%20target%3D%22_external%22%20href%3D%22http%3A//secondlife.com/app/tos/%22%3ETermos%20de%20Serviço%3C/a%3E...%3C/h2%3E %3C/body%3E %3C/html%3E
 	</floater.string>
-	<button label="Continuar" label_selected="Continuar" name="Continue"/>
-	<button label="Cancelar" label_selected="Cancelar" name="Cancel"/>
-	<check_box label="Concordo com os Termos de Serviço e com a Política de Privacidade" name="agree_chk"/>
 	<text name="tos_heading">
-		Leia com atenção os Termos do Serviço e a Política de Privacidade. Para continuar a entrar no [CURRENT_GRID], é preciso aceitar esses termos.
+		Por favor, leia os seguintes Termos e condições, Política de privacidade e Termos de serviço do Second Life, incluindo a exigência do uso da arbitragem e a renúncia de qualquer reivindicação de classe ou grupo para resolver disputas. Para continuar a acessar o [SECOND_LIFE], é preciso aceitar os acordos.
 	</text>
 	<text name="external_tos_required">
 		Antes de continuar, você precisará visitar https://my.secondlife.com e fazer login para aceitar os Termos de Serviço. Obrigado!
 	</text>
-<<<<<<< HEAD
-=======
 	<text name="agree_list">
     Li e concordo os Termos e condições, Política de privacidade e Termos de serviço do Second Life, incluindo as exigências para resolver disputas.
   </text>
 	<button label="Continuar" label_selected="Continuar" name="Continue"/>
 	<button label="Cancelar" label_selected="Cancelar" name="Cancel"/>
->>>>>>> 6e445e82
 </floater>