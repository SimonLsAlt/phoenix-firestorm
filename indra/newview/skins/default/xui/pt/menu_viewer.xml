--- conflicted
+++ resolved
@@ -78,21 +78,12 @@
 			<menu_item_check label="Propriedades do lote" name="Parcel Properties"/>
 			<menu_item_check label="Menu avançado" name="Show Advanced Menu"/>
 		</menu>
-<<<<<<< HEAD
-		<menu label="Sol" name="Sun">
-			<menu_item_call label="Amanhecer" name="Sunrise"/>
-			<menu_item_call label="Meio-dia" name="Noon"/>
-			<menu_item_call label="Pôr-do-sol" name="Sunset"/>
-			<menu_item_call label="Meia-noite" name="Midnight"/>
-			<menu_item_call label="Usar configurações da região" name="Use Region Settings"/>
-=======
 		<menu label="Dom" name="Sun">
 			<menu_item_check label="Nascer do sol" name="Sunrise"/>
 			<menu_item_check label="Meio-dia" name="Noon"/>
 			<menu_item_check label="Pôr do sol" name="Sunset"/>
 			<menu_item_check label="Meia-noite" name="Midnight"/>
 			<menu_item_check label="Usar as configurações da região" name="Use Region Settings"/>
->>>>>>> 3d59b774
 		</menu>
 		<menu label="Editor de ambientes" name="Environment Editor">
 			<menu_item_call label="Configurações do ambiente..." name="Environment Settings"/>
