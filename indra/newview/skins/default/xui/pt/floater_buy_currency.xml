<?xml version="1.0" encoding="utf-8" standalone="yes"?>
<floater name="buy currency" title="Comprar Dinheiro">
	<text name="info_buying">
		Comprando Dinheiro:
	</text>
	<text name="info_cannot_buy">
		Não pode comprar agora:
	</text>
	<text name="info_need_more">
		Você precisa de mais dinheiro:
	</text>
	<text name="error_message">
		Algo não está certo.
	</text>
	<button label="Ir para o website" name="error_web"/>
	<text name="contacting">
		Contatando LindeX...
	</text>
	<text name="buy_action_unknown">
		Comprar L$ no câmbio atual da LindeX
	</text>
	<text name="buy_action">
		[NAME] L$ [PRICE]
	</text>
<<<<<<< HEAD
	<text name="currency_action">
		Comprar L$
	</text>
	<line_editor name="currency_amt">
		1234
	</line_editor>
	<text name="currency_est">
=======
	<text name="currency_action" width="60">
		Comprar L$
	</text>
	<line_editor name="currency_amt" left_delta="65" width="70">
		1234
	</line_editor>
	<text name="currency_est" left_delta="72">
>>>>>>> fcaa1ad4
		por aproxim. US$ [USD]
	</text>
	<text name="getting_data">
		Obtendo dados...
	</text>
	<text name="balance_label">
		Você tem atualmente
	</text>
	<text name="balance_amount">
		L$ [AMT]
	</text>
	<text name="buying_label">
		Você está comprando
	</text>
	<text name="buying_amount">
		L$ [AMT]
	</text>
	<text name="total_label">
		Seu saldo será
	</text>
	<text name="total_amount">
		L$ [AMT]
	</text>
	<text name="purchase_warning_repurchase">
		Confirmando esta compra só compra a moeda.
Você precisará tentar novamente a operação.
	</text>
	<text name="purchase_warning_notenough">
		Você não está comprando moeda suficiente.
Aumente a quantidade de compra.
	</text>
	<button label="Fechar" name="cancel_btn"/>
	<button label="Adquirir" name="buy_btn"/>
	<string name="buy_currency">
		Comprar L$ [LINDENS] por aproximadamente US$ [USD]
	</string>
</floater><|MERGE_RESOLUTION|>--- conflicted
+++ resolved
@@ -22,15 +22,6 @@
 	<text name="buy_action">
 		[NAME] L$ [PRICE]
 	</text>
-<<<<<<< HEAD
-	<text name="currency_action">
-		Comprar L$
-	</text>
-	<line_editor name="currency_amt">
-		1234
-	</line_editor>
-	<text name="currency_est">
-=======
 	<text name="currency_action" width="60">
 		Comprar L$
 	</text>
@@ -38,7 +29,6 @@
 		1234
 	</line_editor>
 	<text name="currency_est" left_delta="72">
->>>>>>> fcaa1ad4
 		por aproxim. US$ [USD]
 	</text>
 	<text name="getting_data">
