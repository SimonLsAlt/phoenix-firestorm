<?xml version="1.0" encoding="utf-8" standalone="yes"?>
<floater name="floater_about" title="SOBRE [CAPITALIZED_APP_NAME]">
	<floater.string name="AboutHeader">
		[APP_NAME] [VIEWER_VERSION_0].[VIEWER_VERSION_1].[VIEWER_VERSION_2] ([VIEWER_VERSION_3]) [BUILD_DATE] [BUILD_TIME] ([CHANNEL])[[VIEWER_RELEASE_NOTES_URL] [ReleaseNotes]]
	</floater.string>
	<floater.string name="AboutCompiler">
		Construído com [COMPILER] versão [COMPILER_VERSION]
	</floater.string>
	<floater.string name="AboutPosition">
		Você está em [POSITION_0,number,1], [POSITION_1,number,1], [POSITION_2,number,1] em [REGION] localizado em [HOSTNAME]&lt;/nolink&gt;([HOSTIP])
[SERVER_VERSION]
[SERVER_RELEASE_NOTES_URL]
	</floater.string>
	<floater.string name="AboutSystem">
		CPU: [CPU]
Memória: [MEMORY_MB] MBs
Versão OS: [OS_VERSION]
Placa de vídeo: [GRAPHICS_CARD_VENDOR]
Placa gráfica: [GRAPHICS_CARD]
	</floater.string>
	<floater.string name="AboutDriver">
		Versão do driver de vídeo Windows: [GRAPHICS_CARD_VENDOR]
	</floater.string>
	<floater.string name="AboutLibs">
		Versão OpenGL: [OPENGL_VERSION]

Viewer Skin: [SKIN] ([THEME])
RestrainedLove API: [RLV_VERSION]
Versão libcurl: [LIBCURL_VERSION]
Versão J2C Decoder: [J2C_VERSION]
Versão do driver de áudio: [AUDIO_DRIVER_VERSION]
Versão Qt Webkit: [QT_WEBKIT_VERSION]
Versão do servidor de voz: [VOICE_VERSION]
	</floater.string>
	<floater.string name="none">
		(nenhum)
	</floater.string>
	<floater.string name="AboutTraffic">
		Packets Lost: [PACKETS_LOST,number,0]/[PACKETS_IN,number,0] ([PACKETS_PCT,number,1]%)
	</floater.string>
	<floater.string name="ErrorFetchingServerReleaseNotesURL">
		Erro ao obter URL de notas de versão do servidor.
	</floater.string>
	<tab_container name="about_tab">
		<panel label="Info" name="support_panel">
			<text name="support_intro">    
For the latest information about Firestorm, visit    
    http://www.phoenixviewer.com
    		</text>
			<button label="Copiar" name="copy_btn"/>
		</panel>
		<panel label="Créditos" name="credits_panel">
			<text name="linden_intro">
			Firestorm would not be possible without the decision from Linden Lab to make their Second Life viewer source code available.
			
O Second Life é trazido a você pela Lindens:
			</text>
			<text name="contrib_intro">
				com contribuições de código aberto de:
			</text>
			<text_editor name="contrib_names">
				Dummy Name substituído durante a execução
			</text_editor>
			<text name="trans_intro">
				e traduções de:
			</text>
			<text_editor name="trans_names">
				Dummy Name substituído durante a execução
			</text_editor>
		</panel>
<<<<<<< HEAD
<!-- Firestorm Credits -->
      <panel label="Firestorm" name="fs_credits_panel">      
			<text name="firestorm_intro" height="100" >
Firestorm is a community development project to improve the SecondLife(tm) Viewer experience.  We package contributions from various community developers along with code from Linden Lab and ourselves to bring you a quality, feature-rich viewer experience backed up by a large volunteer support team.  Firestorm is brought to you by The Phoenix Viewer Project, Inc., a non-profit organization.          
          
The Firestorm Development Team:
     		 </text>
      		<text name="fs_contrib_intro" >
Additional code generously contributed to Firestorm by:
      		</text>
      		<text name="fs_support_intro" >
Special thanks to our Firestorm Support Team, wiki editors, educators, and translators:
      		</text>
      		<text name="fs_art_intro" >
Firestorm includes Starlight, modified for Firestorm.  It is provided by residents for residents, with the intention of provi ding an alternative, brighter, and hopefully easier to use interface.  For further details see &lt;nolink&gt;https://wiki.sec ondlife.com/wiki/Viewer_Skins/Starlight&lt;/nolink&gt;.

UI Artists and Designers:
      		</text>
        </panel>
		<panel label="Licenças" name="licenses_panel">
=======
		<panel label="Licenças" name="licenses_panel">
			<text_editor name="credits_editor">
				3Dconnexion SDK Copyright (C) 1992-2007 3Dconnexion
        APR Copyright (C) 2000-2004 The Apache Software Foundation
        Collada DOM Copyright 2005 Sony Computer Entertainment Inc.
        cURL Copyright (C) 1996-2002, Daniel Stenberg, (daniel@haxx.se)
        DBus/dbus-glib Copyright (C) 2002, 2003  CodeFactory AB / Copyright (C) 2003, 2004 Red Hat, Inc.
        expat Copyright (C) 1998, 1999, 2000 Thai Open Source Software Center Ltd.
        FreeType Copyright (C) 1996-2002, The FreeType Project (www.freetype.org).
        GL Copyright (C) 1999-2004 Brian Paul.
        GLOD Copyright (C) 2003-04 Jonathan Cohen, Nat Duca, Chris Niski, Johns Hopkins University e David Luebke, Brenden Schubert, University of Virginia.
        google-perftools Copyright (c) 2005, Google Inc.
        Havok.com(TM) Copyright (C) 1999-2001, Telekinesys Research Limited.
        jpeg2000 Copyright (C) 2001, David Taubman, The University of New South Wales (UNSW)
        jpeglib Copyright (C) 1991-1998, Thomas G. Lane.
        ogg/vorbis Copyright (C) 2001, Xiphophorus
        OpenSSL Copyright (C) 1998-2002 The OpenSSL Project.
        PCRE Copyright (c) 1997-2008 University of Cambridge
        SDL Copyright (C) 1997, 1998, 1999, 2000, 2001, 2002 Sam Lantinga
        SSLeay Copyright (C) 1995-1998 Eric Young (eay@cryptsoft.com)
        xmlrpc-epi Copyright (C) 2000 Epinions, Inc.
        zlib Copyright (C) 1995-2002 Jean-loup Gailly and Mark Adler.
        google-perftools Copyright (c) 2005, Google Inc.

        O Visualizador do Second Life usa Havok (TM) Physics. (c)Copyright 1999-2010 Havok.com Inc. (e seus Licenciantes). Todos os direitos reservados. Consulte www.havok.com para obter detalhes.

        Este software contém código fonte fornecido pela NVIDIA Corporation.

        Todos os direitos reservados.  Consulte licenses.txt para obter detalhes.

        Codificação de áudio da conversa com voz: Polycom(R) Siren14(TM) (ITU-T Rec. G.722.1 Annex C)
			</text_editor>
>>>>>>> f6b8bfd3
		</panel>
	</tab_container>
</floater><|MERGE_RESOLUTION|>--- conflicted
+++ resolved
@@ -68,7 +68,6 @@
 				Dummy Name substituído durante a execução
 			</text_editor>
 		</panel>
-<<<<<<< HEAD
 <!-- Firestorm Credits -->
       <panel label="Firestorm" name="fs_credits_panel">      
 			<text name="firestorm_intro" height="100" >
@@ -88,8 +87,6 @@
 UI Artists and Designers:
       		</text>
         </panel>
-		<panel label="Licenças" name="licenses_panel">
-=======
 		<panel label="Licenças" name="licenses_panel">
 			<text_editor name="credits_editor">
 				3Dconnexion SDK Copyright (C) 1992-2007 3Dconnexion
@@ -122,7 +119,6 @@
 
         Codificação de áudio da conversa com voz: Polycom(R) Siren14(TM) (ITU-T Rec. G.722.1 Annex C)
 			</text_editor>
->>>>>>> f6b8bfd3
 		</panel>
 	</tab_container>
 </floater>