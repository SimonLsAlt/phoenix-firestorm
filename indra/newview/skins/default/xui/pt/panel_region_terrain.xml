<?xml version="1.0" encoding="utf-8" standalone="yes"?>
<panel label="Terreno" name="Terrain">
	<text name="region_text_lbl">
		Região:
	</text>
	<text name="region_text">
		nenhum
	</text>
	<spinner label="Altura da água" name="water_height_spin"/>
	<spinner label="Limite do aumento do 
terreno" name="terrain_raise_spin"/>
	<spinner bottom_delta="-34" label="Limite mais baixo do 
terreno" name="terrain_lower_spin"/>
	<text name="detail_texture_text">
<<<<<<< HEAD
		Texturas de terreno (exige arquivos .tga 512x512 / 1024x1024, 24 bit)
	</text>
=======
    Texturas de terreno (exige arquivos .tga 1024x1024, 24 bit)
  </text>
>>>>>>> 3f6c9e2f
	<text name="height_text_lbl">
		1 (Baixo)
	</text>
	<text name="height_text_lbl2">
		2
	</text>
	<text name="height_text_lbl3">
		3
	</text>
	<text name="height_text_lbl4">
		4 (Alto)
	</text>
	<text name="height_text_lbl5">
		Intervalos de elevação de textura
	</text>
	<text name="height_text_lbl10">
		Os valores representam o intervalo de mistura das texturas acima.
	</text>
	<text name="height_text_lbl11">
		Em metros, o valor BAIXO é a altura MÁXIMA da Textura 1, e HIGH é a altura MÍNIMA da Textura 4.
	</text>
	<text name="height_text_lbl6">
		Noroeste
	</text>
	<text name="height_text_lbl7">
		Nordeste
	</text>
	<spinner label="Baixo" name="height_start_spin_1"/>
	<spinner label="Baixo" name="height_start_spin_3"/>
	<spinner label="Alto" name="height_range_spin_1"/>
	<spinner label="Alto" name="height_range_spin_3"/>
	<text name="height_text_lbl8">
		Sudoeste
	</text>
	<text name="height_text_lbl9">
		Sudeste
	</text>
	<spinner label="Baixo" name="height_start_spin_0"/>
	<spinner label="Baixo" name="height_start_spin_2"/>
	<spinner label="Alto" name="height_range_spin_0"/>
	<spinner label="Alto" name="height_range_spin_2"/>
	<button label="Download de terreno RAW..." name="download_raw_btn" tool_tip="Não disponível aos gerentes, somente aos proprietários."/>
	<button label="Upload de terreno RAW..." name="upload_raw_btn" tool_tip="Não disponível aos gerentes, somente aos proprietários."/>
	<button label="Nivelar o terreno" name="bake_terrain_btn" tool_tip="Ajustar terreno atual como o ponto médio para os limites de aumento/decréscimo" width="170"/>
	<button label="Aplicar" name="apply_btn"/>
</panel><|MERGE_RESOLUTION|>--- conflicted
+++ resolved
@@ -12,13 +12,8 @@
 	<spinner bottom_delta="-34" label="Limite mais baixo do 
 terreno" name="terrain_lower_spin"/>
 	<text name="detail_texture_text">
-<<<<<<< HEAD
-		Texturas de terreno (exige arquivos .tga 512x512 / 1024x1024, 24 bit)
+		Texturas de terreno (exige arquivos .tga 1024x1024, 24 bit)
 	</text>
-=======
-    Texturas de terreno (exige arquivos .tga 1024x1024, 24 bit)
-  </text>
->>>>>>> 3f6c9e2f
 	<text name="height_text_lbl">
 		1 (Baixo)
 	</text>
