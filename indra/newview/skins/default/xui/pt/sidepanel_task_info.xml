<?xml version="1.0" encoding="utf-8" standalone="yes"?>
<panel name="object properties" title="Perfil do objeto">
	<panel.string name="text deed continued">
		Doar
	</panel.string>
	<panel.string name="text deed">
		Doar
	</panel.string>
	<panel.string name="text modify info 1">
		Você pode modificar este objeto
	</panel.string>
	<panel.string name="text modify info 2">
		Você pode modificar estes objetos
	</panel.string>
	<panel.string name="text modify info 3">
		Você não pode modificar este objeto
	</panel.string>
	<panel.string name="text modify info 4">
		Você não pode modificar estes objetos
	</panel.string>
	<panel.string name="text modify info 5">
		Não é possível modificar este objeto através de uma demarcação da região
	</panel.string>
	<panel.string name="text modify info 6">
		Não é possível modificar estes objetos através de uma demarcação da região
	</panel.string>
	<panel.string name="text modify warning">
		O objeto contém links ligando suas partes
	</panel.string>
	<panel.string name="Cost Default">
		Preço: L$
	</panel.string>
	<panel.string name="Cost Total">
		Preço total: L$
	</panel.string>
	<panel.string name="Cost Per Unit">
		Preço unitário: L$
	</panel.string>
	<panel.string name="Cost Mixed">
		Preço misto
	</panel.string>
	<panel.string name="Sale Mixed">
		Venda mista
	</panel.string>
	<text name="title" value="Perfil do objeto"/>
	<text name="where" value="(Inworld)"/>
	<scroll_container name="item_profile_scroll">
	<panel label="" name="properties_panel">
		<text name="Name:">
			Nome:
		</text>
		<line_editor name="Object Name" tool_tip="O nome está limitado em 63 caracteres. Nomes prim maior são cortados. Os nomes podem consistir em caracteres impressos encontrados no conjunto de caracteres ASCII-7 (não estendido), com a exceção da barra/tupo vertical ‘|’."/>
		<text name="Description:">
			Descrição:
		</text>
		<line_editor name="Object Description" tool_tip="Quando as pessoas selecionam &apos;Passe o mouse em todos os objetos’ na configuração de visualização, eles verão a descrição dos objetos em uma janela pop-up sempre que passar o mouse por cima. A descrição prim é limitada em 127 bytes, qualquer string maior ficará truncada."/>
		<text name="CreatorNameLabel">
			Criador:
		</text>
		<text name="Owner:">
			Proprietário:
		</text>
		<text name="Group_label">
			Grupo:
		</text>
		<button name="button set group" tool_tip="Selecione o grupo que terá acesso à autorização do objeto"/>
		<name_box initial_value="Carregando..." name="Group Name Proxy"/>
		<button label="Doar" label_selected="Doar" name="button deed" tool_tip="Ao doar este item, o próximo dono terá permissões de próximo dono. Objetos de grupos podem ser doados por um oficial do grupo."/>
		<text name="label click action">
			Clique para:
		</text>
		<combo_box name="clickaction" tool_tip="Ao clicar, você pode interagir com um objeto com um clique no botão esquerdo do mouse. Cada ação de clicar tem um cursor especial indicador. Algumas ações de clique tem exigências para a função. Por exemplo, Tocar e Pagar exige scripts.">
			<combo_box.item label="Tocar (padrão)" name="Touch/grab(default)"/>
			<combo_box.item label="Sentar em objeto" name="Sitonobject"/>
			<combo_box.item label="Comprar objeto" name="Buyobject"/>
			<combo_box.item label="Pagar por objeto" name="Payobject"/>
			<combo_box.item label="Abrir" name="Open"/>
			<combo_box.item label="Zoom" name="Zoom"/>
		</combo_box>
		<panel name="perms_inv">
			<text name="perm_modify">
				Você pode modificar este objeto
			</text>
			<text name="Anyone can:">
				Todos:
			</text>
			<check_box label="Copiar" name="checkbox allow everyone copy" tool_tip="Qualquer um pode fazer uma cópia do objeto. O objeto e todos os conteúdos devem ter permissão para cópia e transferência."/>
			<check_box label="Movimentar" name="checkbox allow everyone move" tool_tip="Qualquer pessoa pode mover o objeto."/>
			<text name="GroupLabel">
				Grupo:
			</text>
			<check_box label="Compartilhar" name="checkbox share with group" tool_tip="Permitir que todos os membros do grupo tenham o seu nível de modificação para este objeto. Faça uma doação para ativar restrições de função."/>
			<text name="NextOwnerLabel">
				Próximo proprietário:
			</text>
			<check_box label="Modificar" name="checkbox next owner can modify" tool_tip="O próximo proprietário pode editar as propriedades, como o nome do item ou escala desse objeto."/>
			<check_box label="Copiar" name="checkbox next owner can copy" tool_tip="O próximo proprietário pode fazer cópias ilimitadas desse objeto. As cópias mantêm as informações do criador e nunca podem ser mais permissivo do que o item copiado."/>
			<check_box label="Transferir" name="checkbox next owner can transfer" tool_tip="O próximo dono poderá revender ou dar este objeto"/>
		</panel>
		<check_box label="À venda" name="checkbox for sale" tool_tip="Permita que as pessoas comprem esse objeto, seu conteúdo ou copiá-lo no mundo virtual por um preço específico."/>
		<combo_box name="sale type" tool_tip="Selecione se o comprador receberá uma cópia. A cópia do conteúdo ou o próprio item.">
			<combo_box.item label="Copiar" name="Copy"/>
			<combo_box.item label="Conteúdo" name="Contents"/>
			<combo_box.item label="Original" name="Original"/>
		</combo_box>
		<spinner label="Preço: L$" name="Edit Cost" tool_tip="Custo do objeto."/>
		<check_box label="Mostrar nos resultados de busca" name="search_check" tool_tip="Incluir o objeto nos resultados de busca"/>
		<text name="pathfinding_attributes_label">
			Atributos do pathfinding:
		</text>
		<text name="B:">
			B:
		</text>
		<text name="O:">
			O:
		</text>
		<text name="G:">
			G:
		</text>
		<text name="E:">
			E:
		</text>
		<text name="N:">
			N:
		</text>
		<text name="F:">
			F:
		</text>
	</panel>
<<<<<<< HEAD
	</scroll_container>
	<layout_stack name="buttons_ls">
		<layout_panel name="open_btn_panel">
			<button label="Abrir" name="open_btn"/>
		</layout_panel>
		<layout_panel name="pay_btn_panel">
			<button label="Pagar" name="pay_btn"/>
		</layout_panel>
		<layout_panel name="buy_btn_panel">
			<button label="Comprar" name="buy_btn"/>
		</layout_panel>
		<layout_panel name="details_btn_panel">
			<button label="Detalhes" name="details_btn"/>
		</layout_panel>
	</layout_stack>
=======
	<panel name="button_panel">
		<button label="Abrir" name="open_btn" tool_tip="Abrir para visualizar os Conteúdos do Objeto."/>
		<button label="Pagar" name="pay_btn" tool_tip="Abrir janela Pagar O objeto deve ter um script de pagamento para que funcione."/>
		<button label="Comprar" name="buy_btn" tool_tip="Abrir janela Comprar É necessário que o objeto seja definido como para venda."/>
		<button label="Detalhes" name="details_btn" tool_tip="Abrir a janela Inspecionar Objeto."/>
	</panel>
>>>>>>> db6d4a3c
</panel><|MERGE_RESOLUTION|>--- conflicted
+++ resolved
@@ -127,28 +127,19 @@
 			F:
 		</text>
 	</panel>
-<<<<<<< HEAD
 	</scroll_container>
 	<layout_stack name="buttons_ls">
 		<layout_panel name="open_btn_panel">
-			<button label="Abrir" name="open_btn"/>
+			<button label="Abrir" name="open_btn" tool_tip="Abrir para visualizar os Conteúdos do Objeto."/>
 		</layout_panel>
 		<layout_panel name="pay_btn_panel">
-			<button label="Pagar" name="pay_btn"/>
+			<button label="Pagar" name="pay_btn" tool_tip="Abrir janela Pagar O objeto deve ter um script de pagamento para que funcione."/>
 		</layout_panel>
 		<layout_panel name="buy_btn_panel">
-			<button label="Comprar" name="buy_btn"/>
+			<button label="Comprar" name="buy_btn" tool_tip="Abrir janela Comprar É necessário que o objeto seja definido como para venda."/>
 		</layout_panel>
 		<layout_panel name="details_btn_panel">
-			<button label="Detalhes" name="details_btn"/>
+			<button label="Detalhes" name="details_btn" tool_tip="Abrir a janela Inspecionar Objeto."/>
 		</layout_panel>
 	</layout_stack>
-=======
-	<panel name="button_panel">
-		<button label="Abrir" name="open_btn" tool_tip="Abrir para visualizar os Conteúdos do Objeto."/>
-		<button label="Pagar" name="pay_btn" tool_tip="Abrir janela Pagar O objeto deve ter um script de pagamento para que funcione."/>
-		<button label="Comprar" name="buy_btn" tool_tip="Abrir janela Comprar É necessário que o objeto seja definido como para venda."/>
-		<button label="Detalhes" name="details_btn" tool_tip="Abrir a janela Inspecionar Objeto."/>
-	</panel>
->>>>>>> db6d4a3c
 </panel>