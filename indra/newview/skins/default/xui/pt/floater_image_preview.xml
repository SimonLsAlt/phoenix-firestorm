--- conflicted
+++ resolved
@@ -11,38 +11,6 @@
 imagem como:
 	</text>
 	<combo_box label="Tipo de Roupas" name="clothing_type_combo" left="100" width="186">
-<<<<<<< HEAD
-		<combo_item name="Image">
-			Imagem
-		</combo_item>
-		<combo_item name="Hair">
-			Cabelo
-		</combo_item>
-		<combo_item name="FemaleHead">
-			Cabeça Feminina
-		</combo_item>
-		<combo_item name="FemaleUpperBody">
-			Parte Superior do Corpo Feminino
-		</combo_item>
-		<combo_item name="FemaleLowerBody">
-			Parte Inferior do Corpo Feminino
-		</combo_item>
-		<combo_item name="MaleHead">
-			Cabeça Masculina
-		</combo_item>
-		<combo_item name="MaleUpperBody">
-			Parte Superior do Corpo Masculino
-		</combo_item>
-		<combo_item name="MaleLowerBody">
-			Parte Inferiro do Corpo Masculino
-		</combo_item>
-		<combo_item name="Skirt">
-			Saia
-		</combo_item>
-		<combo_item name="SculptedPrim">
-			Primitiva Esculpida
-		</combo_item>
-=======
 		<combo_box.item name="Image" label="Imagem" />
 		<combo_box.item name="Hair" label="Cabelo" />
 		<combo_box.item name="FemaleHead" label="Cabeça Feminina" />
@@ -53,7 +21,6 @@
 		<combo_box.item name="MaleLowerBody" label="Parte Inferiro do Corpo Masculino" />
 		<combo_box.item name="Skirt" label="Saia" />
 		<combo_box.item name="SculptedPrim" label="Primitiva Esculpida" />
->>>>>>> 3ac3a4b2
 	</combo_box>
 	<text name="bad_image_text">
 		Incapaz de ler a imagem.
