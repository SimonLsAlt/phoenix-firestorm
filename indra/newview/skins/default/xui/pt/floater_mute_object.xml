--- conflicted
+++ resolved
@@ -1,13 +1,7 @@
 <?xml version="1.0" encoding="utf-8" standalone="yes"?>
-<<<<<<< HEAD
-<floater name="mute by name" title="Emudecer objeto pelo nome">
-	<text name="message">
-		Emudecer pelo nome afeta apenas conversa de objeto e MI, não sons. Você deve digitar o nome exato do objeto.
-=======
 <floater name="mute by name" title="Silenciar objeto pelo nome">
 	<text name="message">
 		Silenciar pelo nome afeta apenas conversa de objeto e MI, não sons. Você deve digitar o nome exato do objeto.
->>>>>>> fcaa1ad4
 	</text>
 	<line_editor name="object_name">
 		Nome do objeto
