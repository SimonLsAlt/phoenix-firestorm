<?xml version="1.0" encoding="utf-8"?>
<notifications>
	<global name="skipnexttime">
		Não exibir isto novamente
	</global>
	<global name="alwayschoose">
		Sempre escolher esta opção
	</global>
	<global name="implicitclosebutton">
		Fechar
	</global>
	<template name="okbutton">
		<form>
			<button name="OK_okbutton" text="$yestext"/>
		</form>
	</template>
	<template name="okignore">
		<form>
			<button name="OK_okignore" text="$yestext"/>
		</form>
	</template>
	<template name="okcancelbuttons">
		<form>
			<button name="OK_okcancelbuttons" text="$yestext"/>
			<button name="Cancel_okcancelbuttons" text="$notext"/>
		</form>
	</template>
	<template name="okcancelignore">
		<form>
			<button name="OK_okcancelignore" text="$yestext"/>
			<button name="Cancel_okcancelignore" text="$notext"/>
		</form>
	</template>
	<template name="okhelpbuttons">
		<form>
			<button name="OK_okhelpbuttons" text="$yestext"/>
			<button name="Help" text="$helptext"/>
		</form>
	</template>
	<template name="yesnocancelbuttons">
		<form>
			<button name="Yes" text="$yestext"/>
			<button name="No" text="$notext"/>
			<button name="Cancel_yesnocancelbuttons" text="$canceltext"/>
		</form>
	</template>
	<notification functor="GenericAcknowledge" label="Notificação desconhecida" name="MissingAlert">
		Esta versão do [APP_NAME] não consegue exibir o aviso recebido.  Verifique se você possui a versão mais recente do Visualizador.

Detalhes do erro: O aviso &apos;[_NAME]&apos; não foi localizado no arquivo notifications.xml.
		<usetemplate name="okbutton" yestext="OK"/>
	</notification>
	<notification name="FloaterNotFound">
		Floater error: Não foram encontrados os seguintes controles:
 [CONTROLS]
		<usetemplate name="okbutton" yestext="OK"/>
	</notification>
	<notification name="TutorialNotFound">
		Nenhum tutorial está disponível no momento.
		<usetemplate name="okbutton" yestext="OK"/>
	</notification>
	<notification name="GenericAlert">
		[MESSAGE]
	</notification>
	<notification name="GenericAlertYesCancel">
		[MESSAGE]
		<usetemplate name="okcancelbuttons" notext="Cancelar" yestext="Sim"/>
	</notification>
	<notification name="BadInstallation">
		Um erro ocorreu ao atualizar o [APP_NAME].  [http://get.secondlife.com Baixe a versão atual] do Visualizador.
		<usetemplate name="okbutton" yestext="OK"/>
	</notification>
	<notification name="LoginFailedNoNetwork">
		Falha de conexão com o [SECOND_LIFE_GRID].
    &apos;[DIAGNOSTIC]&apos;
Verifique se a conexão à internet está funcionando.
		<usetemplate name="okbutton" yestext="OK"/>
	</notification>
	<notification name="MessageTemplateNotFound">
		Modelo de Mensagem [PATH] não encontrado.
		<usetemplate name="okbutton" yestext="OK"/>
	</notification>
	<notification name="WearableSave">
		Salvar modificações?
		<usetemplate canceltext="Cancelar" name="yesnocancelbuttons" notext="Não salvar" yestext="Salvar"/>
	</notification>
	<notification name="ConfirmNoCopyToOutbox">
		Você não tem permissão para copiar este item para a Caixa de saída do lojista. Tem certeza de que deseja mover o itens a seguir?
        [ITEM_NAME]
		<usetemplate name="okcancelbuttons" notext="Não" yestext="Sim"/>
	</notification>
	<notification name="OutboxUploadComplete">
		Envio para Mercado concluído.
		<usetemplate name="okbutton" yestext="Viva!"/>
	</notification>
	<notification name="OutboxUploadHadErrors">
		Envio para Mercado concluído com erros!  Corrija os problemas em sua caixa de saída e tente novamente. Obrigado.
		<usetemplate name="okbutton" yestext="Tudo bem!"/>
	</notification>
	<notification name="CompileQueueSaveText">
		Houve um problema com o carregamento do texto para um script devido à seguinte razão: [REASON]. Por favor, tente novamente mais tarde.
	</notification>
	<notification name="CompileQueueSaveBytecode">
		Houve um problema durante o carregamento do script compilado devido à seguinte razão: [REASON]. Por favor, tente novamente mais tarde.
	</notification>
	<notification name="WriteAnimationFail">
		Falha nos dados de inscrição de animação. Por favor, tente mais tarde.
	</notification>
	<notification name="UploadAuctionSnapshotFail">
		Houve um problema com o carregamento da foto do leilão devido à seguinte razão: [REASON]
	</notification>
	<notification name="UnableToViewContentsMoreThanOne">
		Não é possível visualizar os conteúdos de mais de um item ao mesmo tempo.
Por favor, selecione apenas um objeto e tente novamente.
	</notification>
	<notification name="SaveClothingBodyChanges">
		Salvar todas as mudanças de roupas/ partes do corpo?
		<usetemplate canceltext="Cancelar" name="yesnocancelbuttons" notext="Não Salvar" yestext="Salvar tudo"/>
	</notification>
	<notification name="FriendsAndGroupsOnly">
		Residentes que não são amigos não veem que você decidiu ignorar ligações e MIs deles.
		<usetemplate name="okbutton" yestext="OK"/>
	</notification>
	<notification name="FavoritesOnLogin">
		Nota: Ao ativar esta opção, qualquer pessoa que utilizar este computador poderá ver a sua lista de lugares preferidos.
		<usetemplate name="okbutton" yestext="OK"/>
	</notification>
	<notification name="GrantModifyRights">
		Conceder direitos de modificação a outros residentes vai autorizá-los a mudar, apagar ou pegar TODOS os seus objetos. Seja MUITO cuidadoso ao conceder esta autorização.
Deseja dar direitos de modificação a [NAME]?
		<usetemplate name="okcancelbuttons" notext="Não" yestext="Sim"/>
	</notification>
	<notification name="GrantModifyRightsMultiple">
		Conceder direitos de modificação a outros residentes vai autorizá-los a mudar TODOS os seus objetos. Seja MUITO cuidadoso ao conceder esta autorização. 
Deseja conceder direitos de modificação para os residentes selecionados?
		<usetemplate name="okcancelbuttons" notext="Não" yestext="Sim"/>
	</notification>
	<notification name="RevokeModifyRights">
		Deseja revogar os direitos de modificação de [NAME]?
		<usetemplate name="okcancelbuttons" notext="Não" yestext="Sim"/>
	</notification>
	<notification name="RevokeModifyRightsMultiple">
		Você quer revogar os direitos de edição para os residentes selecionados?
		<usetemplate name="okcancelbuttons" notext="Não" yestext="Sim"/>
	</notification>
	<notification name="UnableToCreateGroup">
		Não foi possível criar um grupo.
[MESSAGE]
		<usetemplate name="okbutton" yestext="OK"/>
	</notification>
	<notification name="PanelGroupApply">
		[NEEDS_APPLY_MESSAGE]
[WANT_APPLY_MESSAGE]
		<usetemplate canceltext="Cancelar" name="yesnocancelbuttons" notext="Ignorar Alterações" yestext="Aplicar Alterações"/>
	</notification>
	<notification name="MustSpecifyGroupNoticeSubject">
		Você deve especificar um assunto para enviar uma notícia para o grupo.
		<usetemplate name="okbutton" yestext="OK"/>
	</notification>
	<notification name="AddGroupOwnerWarning">
		Você está para adicionar membros do grupo na função de [ROLE_NAME].
Membros não podem ser removidos dessa função.
Os membros podem, eles próprios, recusar a função.
Deseja continuar?
		<usetemplate ignoretext="Confirmar antes de adicionar novo Proprietário do grupo" name="okcancelignore" notext="Não" yestext="Sim"/>
	</notification>
	<notification name="AssignDangerousActionWarning">
		Você está prestes a adicionar a habilidade &apos;[ACTION_NAME]&apos; para a função &apos;[ROLE_NAME]&apos;

*AVISO*
Qualquer membro com esta Habilidade pode atribuir a si mesmo -- e a outro membro -- funções que têm mais poderes que os que possuem atualmente, potencialmente elevando-os aos níveis próximos ao Proprietário. Certifique-se sobre esta decisão antes de atribuir esta habilidade.

Adicionar esta habilidade ao &apos;[ROLE_NAME]&apos;?
		<usetemplate name="okcancelbuttons" notext="Não" yestext="Sim"/>
	</notification>
	<notification name="AssignDangerousAbilityWarning">
		Você está prestes a adicionar a habilidade &apos;[ACTION_NAME]&apos; à função &apos;[ROLE_NAME]&apos;.

*AVISO*
Qualquer membro numa função com esta habilidade, pode atribuir a sí mesmo -- e a qualquer outro -- todas as habilidades, elevando seus níveis próximos ao poder do Proprietário.

Adicionar esta habilidade a &apos;[ROLE_NAME]&apos;?
		<usetemplate name="okcancelbuttons" notext="Não" yestext="Sim"/>
	</notification>
	<notification name="AttachmentDrop">
		Você está prestes a largar seu anexo. 
    Tem certeza de que quer prosseguir?
		<usetemplate ignoretext="Confirmar antes de largar anexos" name="okcancelignore" notext="Não" yestext="Sim"/>
	</notification>
	<notification name="JoinGroupCanAfford">
		Unir-se a esse grupo custa L$[COST].
Deseja prosseguir?
		<usetemplate name="okcancelbuttons" notext="Cancelar" yestext="Unir-se"/>
	</notification>
	<notification name="JoinGroupNoCost">
		Você está prestes a entrar no grupo [NAME].
Deseja continuar?
		<usetemplate name="okcancelbuttons" notext="Cancelar" yestext="Entrar"/>
	</notification>
	<notification name="JoinGroupCannotAfford">
		Associar-se a este grupo custa L$[COST].
Você não tem L$ suficientes para associar-se a este grupo.
	</notification>
	<notification name="CreateGroupCost">
		Criar este grupo custa L$100.
Grupos ser formados por mais de um membro, caso contrário serão definitivamente excluídos. 
Convite outros membros dentro de 48 horas.
		<usetemplate canceltext="Cancelar" name="okcancelbuttons" notext="Cancelar" yestext="Criar grupo por L$100"/>
	</notification>
	<notification name="LandBuyPass">
		Por L$[COST] você pode ingressar no terreno (&apos;[PARCEL_NAME]&apos;) por [TIME] horas.  Comprar um passe de acesso?
		<usetemplate name="okcancelbuttons" notext="Cancelar" yestext="OK"/>
	</notification>
	<notification name="SalePriceRestriction">
		O preço de venda deve ser ajustado para mais que 0 L$, se desejar vender para qualquer um.
Por favor, selecione um indivíduo para realizar a venda se o valor for 0 L$.
	</notification>
	<notification name="ConfirmLandSaleChange">
		[LAND_SIZE] m² selecionados de terreno estão sendo configurados para venda.
Seu preço de venda será  L$[SALE_PRICE] e está autorizado para venda para [NAME]. Gostaria de continuar a fazer essa alteração?
		<usetemplate name="okcancelbuttons" notext="Cancelar" yestext="Continuar"/>
	</notification>
	<notification name="ConfirmLandSaleToAnyoneChange">
		ATENÇÃO: Clicar em &apos;vender a qualquer um&apos; torna o terreno disponível para toda a comunidade do [CURRENT_GRID], inclusive residentes de outras regiões.

O terreno selecionado, de [LAND_SIZE] m², está sendo reservado para venda. 
O preço será L$[SALE_PRICE] e [NAME] pode comprar o terreno.
		<usetemplate name="okcancelbuttons" notext="Cancelar" yestext="OK"/>
	</notification>
	<notification name="ReturnObjectsDeededToGroup">
		Tem certeza de que quer devolver todos os objetos compartilhados com o grupo &apos;[NAME]&apos; neste lote, para o inventário do seu antigo Proprietário?

*AVISO* Isso irá deletar os objetos não transferíveis doados ao grupo!

Objetos: [N]
		<usetemplate name="okcancelbuttons" notext="Cancelar" yestext="Devolver"/>
	</notification>
	<notification name="ReturnObjectsOwnedByUser">
		Você tem certeza de que deseja devolver todos os objetos do residente &apos;[NAME]&apos; neste lote para o inventário dele?

Objetos: [N]
		<usetemplate name="okcancelbuttons" notext="Cancelar" yestext="Devolver"/>
	</notification>
	<notification name="ReturnObjectsOwnedBySelf">
		Você tem certeza de que deseja retornar todos os objetos de sua propriedade neste lote para seu inventário?

Objetos: [N]
		<usetemplate name="okcancelbuttons" notext="Cancelar" yestext="Devolver"/>
	</notification>
	<notification name="ReturnObjectsNotOwnedBySelf">
		Você tem certeza de que deseja retornar todos os objetos que NÃO são seus para o inventário de seus proprietários?
Objetos transferíveis doados ao grupo retornarão para seu proprietários.

*AVISO* Isso fará com que os objetos não-transferíveis sejam deletados!

Objetos: [N]
		<usetemplate name="okcancelbuttons" notext="Cancelar" yestext="Devolver"/>
	</notification>
	<notification name="ReturnObjectsNotOwnedByUser">
		Você tem certeza de que deseja retornar todos os objetos deste lote NÃO pertencentes a [NAME]  para o inventário do proprietário?

*AVISO* Esta ação irá apagar os objetos não transferíveis doados ao grupo!

Objetos: [N]
		<usetemplate name="okcancelbuttons" notext="Cancelar" yestext="Devolver"/>
	</notification>
	<notification name="ReturnAllTopObjects">
		Você tem certeza de que deseja enviar todos os objetos listados de volta aos inventários de seus proprietários?
		<usetemplate name="okcancelbuttons" notext="Cancelar" yestext="Devolver"/>
	</notification>
	<notification name="DisableAllTopObjects">
		Você tem certeza que deseja desativar todos os objetos desta região?
		<usetemplate name="okcancelbuttons" notext="Cancelar" yestext="Desativar"/>
	</notification>
	<notification name="ReturnObjectsNotOwnedByGroup">
		Retornar os objetos deste lote que NÃO são compartilhados com o grupo [NAME] de volta para seus proprietários?

Objetos: [N]
		<usetemplate name="okcancelbuttons" notext="Cancelar" yestext="Devolver"/>
	</notification>
	<notification name="UnableToDisableOutsideScripts">
		Não é possível desativar scripts externos.
Toda esta região possui dano habilitado.
Scripts devem ser permitidos para fazer as armas funcionarem.
	</notification>
	<notification name="MultipleFacesSelected">
		Diversas faces foram selecionadas. 
Se você optar por prosseguir, diversas ocorrências a mídia serão colocadas nas diferentes faces do objeto. 
Para colocar a mídia em só uma face, selecione Selecionar face e clique na face desejada do objeto. Depois clique em Adicionar.
		<usetemplate ignoretext="A mídia será colocada nas diferentes faces selecionadas." name="okcancelignore" notext="Cancelar" yestext="OK"/>
	</notification>
	<notification name="MustBeInParcel">
		Você deve permanecer dentro do lote para definir o ponto de aterrissagem.
	</notification>
	<notification name="PromptRecipientEmail">
		Por favor, digite um endereço de email válido para o(s) destinatário(s).
	</notification>
	<notification name="PromptSelfEmail">
		Por favor, insira seu endereço de e-mail.
	</notification>
	<notification name="PromptMissingSubjMsg">
		Enviar por email uma foto com o assunto ou mensagem padrão?
		<usetemplate name="okcancelbuttons" notext="Cancelar" yestext="OK"/>
	</notification>
	<notification name="ErrorProcessingSnapshot">
		Erro processando dados da foto.
	</notification>
	<notification name="ErrorEncodingSnapshot">
		Erro ao codificar a foto.
	</notification>
	<notification name="ErrorUploadingPostcard">
		Houve um problema ao enviar a foto devido à seguinte razão: [REASON]
	</notification>
	<notification name="ErrorUploadingReportScreenshot">
		Houve um problema ao carregar a foto da reportagem devido à seguinte razão: [REASON]
	</notification>
	<notification name="MustAgreeToLogIn">
		Você deve concordar com os Termos de Serviço para continuar a entrar no [CURRENT_GRID].
	</notification>
	<notification name="CouldNotPutOnOutfit">
		Não foi possível vestir o look. A pasta do look não contém roupas, partes do corpo ou acessórios.
	</notification>
	<notification name="CannotWearTrash">
		Não é possível usar roupas ou partes do corpo que estão no lixo.
	</notification>
	<notification name="MaxAttachmentsOnOutfit">
		Não foi possível anexar o objeto. 
Ele ultrapassa o limite de anexos, de [MAX_ATTACHMENTS] objetos. Remova um objeto para poder anexar outro.
	</notification>
	<notification name="CannotWearInfoNotComplete">
		Você não pode vestir este item porque ele ainda não carregou. Tente novamente em um minuto.
	</notification>
	<notification name="MustHaveAccountToLogIn">
		Opa! Alguma coisa ficou em branco.
Digite o nome de usuário de seu avatar.

É preciso ter uma conta para entrar no [CURRENT_GRID]. Deseja criar uma conta agora?
		<url name="url">
			https://join.secondlife.com/index.php?lang=pt-BR
		</url>
		<usetemplate name="okcancelbuttons" notext="Tentar novamente" yestext="Abrir conta"/>
	</notification>
	<notification name="InvalidCredentialFormat">
		Digite o nome de usuário ou o nome e sobrenome do seu avatar no campo Nome de usuário, depois entre em sua conta novamente.
	</notification>
	<notification name="DeleteClassified">
		Apagar classificado&apos;[NAME]&apos;?
Não há reembolso por taxas já pagas.
		<usetemplate name="okcancelbuttons" notext="Cancelar" yestext="Apagar"/>
	</notification>
	<notification name="DeleteMedia">
		Você optor por excluir a mídia associada a esta face. 
Tem certeza de que quer prosseguir?
		<usetemplate ignoretext="Confirmar antes de apagar mídia de objetos" name="okcancelignore" notext="Não" yestext="Sim"/>
	</notification>
	<notification name="ClassifiedSave">
		Salvar as mudanças no classificado [NAME]?
		<usetemplate canceltext="Cancelar" name="yesnocancelbuttons" notext="Não Salvar" yestext="Salvar"/>
	</notification>
	<notification name="ClassifiedInsufficientFunds">
		Fundos insuficientes para pagar o anúncio.
		<usetemplate name="okbutton" yestext="OK"/>
	</notification>
	<notification name="DeleteAvatarPick">
		Excluir destaque &lt;nolink&gt;[PICK]&lt;/nolink&gt;?
		<usetemplate name="okcancelbuttons" notext="Cancelar" yestext="Apagar"/>
	</notification>
	<notification name="DeleteOutfits">
		Excluir look(s) selecionado(s)?
		<usetemplate name="okcancelbuttons" notext="Cancelar" yestext="OK"/>
	</notification>
	<notification name="PromptGoToEventsPage">
		Ir até a página web de enventos [CURRENT_GRID] ?
		<url name="url">
			http://secondlife.com/events/?lang=pt-BR
		</url>
		<usetemplate name="okcancelbuttons" notext="Cancelar" yestext="Ir à página"/>
	</notification>
	<notification name="SelectProposalToView">
		Selecione uma proposta para visualizar.
	</notification>
	<notification name="SelectHistoryItemToView">
		Selecione um item do histórico para exibi-lo.
	</notification>
	<notification name="CacheWillClear">
		O cache será limpo quando o [APP_NAME] for iniciado.
	</notification>
	<notification name="CacheWillBeMoved">
		O cache será limpo quando o [APP_NAME] for iniciado.
Nota: Este procedimento limpa o cache.
	</notification>
	<notification name="ChangeConnectionPort">
		Reinicie o [APP_NAME] para ativar a reconfiguração da porta.
	</notification>
	<notification name="ChangeSkin">
		Reinicie o [APP_NAME] para ativar a pele nova.
	</notification>
	<notification name="ChangeLanguage">
		Reinicie o [APP_NAME] para exibir o idioma selecionado.
	</notification>
	<notification name="GoToAuctionPage">
		Ir para a página do [CURRENT_GRID] para ver os detalhes do leilão ou fazer um lance?
		<usetemplate name="okcancelbuttons" notext="Cancelar" yestext="Ir para a página"/>
	</notification>
	<notification name="SaveChanges">
		Salvar alterações?
		<usetemplate canceltext="Cancelar" name="yesnocancelbuttons" notext="Não Salvar" yestext="Salvar"/>
	</notification>
	<notification name="GestureSaveFailedTooManySteps">
		Falha ao salvar Gesto.
Este gesto possui muitos passos.
Tente remover alguns passos e salve-o novamente.
	</notification>
	<notification name="GestureSaveFailedTryAgain">
		Falha ao salvar Gesto. Por favor, tente em uma minuto.
	</notification>
	<notification name="GestureSaveFailedObjectNotFound">
		Não foi possível salvar o gesto pois o objeto ou o inventário associado ao objeto não foi encontrado.
O objeto pode estar fora de alcance ou foi deletado.
	</notification>
	<notification name="GestureSaveFailedReason">
		Houve um problema em salvar um gesto devido à seguinte razão: [REASON].  Por favor, tente salvar o Gesto depois.
	</notification>
	<notification name="SaveNotecardFailObjectNotFound">
		Não foi possível salvar uma nota pois o objeto ou o inventário associado ao objeto não foi encontrado.
O objeto pode estar fora de alcance ou foi deletado.
	</notification>
	<notification name="SaveNotecardFailReason">
		Houve um problema em salvar uma nota devido a seguinte razão: [REASON]. Tente salvar a nota novamente mais tarde.
	</notification>
	<notification name="ScriptCannotUndo">
		Não foi possível desfazer todas as mudanças na sua versão de script.
Gostaria de carregar a última versão salva?
(**Aviso** Esta operação não pode ser desfeita).
		<usetemplate name="okcancelbuttons" notext="Não" yestext="Sim"/>
	</notification>
	<notification name="SaveScriptFailReason">
		Houve um problema em salvar um script devido à seguinte razão: [REASON].  Tente salvar novamente o script mais tarde.
	</notification>
	<notification name="SaveScriptFailObjectNotFound">
		Não foi possível salvar o script pois o objeto em que ele está não pôde ser encontrado.
O objeto pode estar fora de alcance ou ter sido deletado.
	</notification>
	<notification name="SaveBytecodeFailReason">
		Houve um problema em salvar uma compilação de script devido a seguinte razão: [REASON].  Por favor, tente salvar novamente o script mais tarde.
	</notification>
	<notification name="StartRegionEmpty">
		Oops, você ainda não definiu sua região de partida. 
Digite o nome da região na caixa &apos;Ponto de partida&apos; ou selecione &apos;Última localização&apos; ou &apos;Meu início&apos; como ponto de partida.
		<usetemplate name="okbutton" yestext="OK"/>
	</notification>
	<notification name="CouldNotStartStopScript">
		Não foi possível iniciar ou parar o script pois o objeto em que ele está não pôde ser encontrado.
O objeto pode estar fora de alcance ou ter sido deletado.
	</notification>
	<notification name="CannotDownloadFile">
		Não foi possível baixar o arquivo.
	</notification>
	<notification name="CannotWriteFile">
		Não foi possível escrever o arquivo [[FILE]]
	</notification>
	<notification name="UnsupportedHardware">
		Sabe de uma coisa? Seu computador não tem os requisitos mínimos do [APP_NAME].  Talvez o desempenho seja um pouco sofrível.  O suporte não pode atender pedidos de assistência técnicas em sistemas não suportados. 

Consultar [_URL] para mais informações?
		<url name="url" option="0">
			http://secondlife.com/support/sysreqs.php?lang=pt
		</url>
		<usetemplate ignoretext="O hardware do meu computador não é suportado" name="okcancelignore" notext="Não" yestext="Sim"/>
	</notification>
	<notification name="UnknownGPU">
		A placa de vídeo do seu sistema não é reconhecida pelo [APP_NAME].
Isto acontece quando novos hardwares que ainda não foram testados no [APP_NAME].  Talvez isso não cause problemas, mas pode ser preciso checar as configurações de vídeo. 
( Eu &gt; Preferências &gt; Vídeo)
		<form name="form">
			<ignore name="ignore" text="Minha placa de vídeo não foi reconhecida."/>
		</form>
	</notification>
	<notification name="DisplaySettingsNoShaders">
		O [APP_NAME] sofreu uma pane ao iniciar os drivers de vídeo. 
A Qualidade do vídeo será definida como baixa para evitar os erros de driver mais comuns.  Assim, alguns recursos de vídeo serão desativados. 
Tente atualizar o driver da sua placa de vídeo. 
Para aumentar a qualidade do vídeo, vá para Preferências &gt; Vídeo.
	</notification>
	<notification name="RegionNoTerraforming">
		A região [REGION] não permite ser aplainada.
	</notification>
	<notification name="CannotCopyWarning">
		Você não tem autorização para copiar os itens abaixo:
[ITEMS]
ao dá-los, você ficará sem eles no seu inventário. Deseja realmente dar estes itens?
		<usetemplate name="okcancelbuttons" notext="Não" yestext="Sim"/>
	</notification>
	<notification name="CannotGiveItem">
		Não foi possível entregar o item de inventário.
	</notification>
	<notification name="TransactionCancelled">
		Transação cancelada.
	</notification>
	<notification name="TooManyItems">
		Não é possível passar mais que 42 itens em uma única transferência de inventário.
	</notification>
	<notification name="NoItems">
		Você não tem permissão para transferir os itens selecionados.
	</notification>
	<notification name="CannotCopyCountItems">
		Você não tem permissão para copiar [COUNT] dos itens selecionados. Você irá perdê-los do seu inventário.
Deseja realmente entregar estes itens?
		<usetemplate name="okcancelbuttons" notext="Não" yestext="Sim"/>
	</notification>
	<notification name="CannotGiveCategory">
		Você não tem permissão para transferir a pasta selecionada.
	</notification>
	<notification name="FreezeAvatar">
		Congelar esse avatar?
Ele ou ela estará temporáriamente incapacitado de mover-se, conversar ou interagir com mundo.
		<usetemplate canceltext="Cancelar" name="yesnocancelbuttons" notext="Descongelar" yestext="Congelar"/>
	</notification>
	<notification name="FreezeAvatarFullname">
		Congelar [AVATAR_NAME]?
Ele ou ela vai ficar temporariamente incapaz de se mover, usar o bate-papo ou interagir com o mundo.
		<usetemplate canceltext="Cancelar" name="yesnocancelbuttons" notext="Descongelar" yestext="Congelar"/>
	</notification>
	<notification name="EjectAvatarFullname">
		Ejetar [AVATAR_NAME] do seu terreno?
		<usetemplate canceltext="Cancelar" name="yesnocancelbuttons" notext="Ejetar e Banir" yestext="Ejetar"/>
	</notification>
	<notification name="EjectAvatarNoBan">
		Ejetar este avatar do seu terreno?
		<usetemplate name="okcancelbuttons" notext="Cancelar" yestext="Ejetar"/>
	</notification>
	<notification name="EjectAvatarFullnameNoBan">
		Ejetar [AVATAR_NAME] do seu terreno?
		<usetemplate name="okcancelbuttons" notext="Cancelar" yestext="Ejetar"/>
	</notification>
	<notification name="EjectAvatarFromGroup">
		Você ejetou [AVATAR_NAME] do grupo [GROUP_NAME]
	</notification>
	<notification name="AcquireErrorTooManyObjects">
		Erro de aquisição: Muitos objetos selecionados.
	</notification>
	<notification name="AcquireErrorObjectSpan">
		Erro de aquisição: Objetos criados em mais de uma região.
Mova todos os objetos a serem adquiridos para uma mesma região.
	</notification>
	<notification name="PromptGoToCurrencyPage">
		[EXTRA]

Para mais informações sobre como comprar L$, consulte [_URL].
		<url name="url">
			http://secondlife.com/app/currency/?lang=pt-BR
		</url>
		<usetemplate name="okcancelbuttons" notext="Cancelar" yestext="Ir até a página"/>
	</notification>
	<notification name="UnableToLinkObjects">
		Não é possível unir estes [COUNT] objetos.
Você pode unir um máximo de [MAX] objetos.
	</notification>
	<notification name="CannotLinkIncompleteSet">
		Você pode unir apenas conjuntos completos de objetos e deve selecionar mais que um objeto.
	</notification>
	<notification name="CannotLinkModify">
		Impossibilitado de unir, porque você não tem permissão para modificar todos os objetos.

Por favor, certifique-se de que nenhum deles está travado e que você é dono de todos eles.
	</notification>
	<notification name="CannotLinkDifferentOwners">
		Impossibilitado de unir porque nem todos os objetos são do mesmo dono.

Por favor, certifique-se de que você é o dono de todos os objetos selecionados.
	</notification>
	<notification name="NoFileExtension">
		Nenhuma extensão para o arquivo: &apos;[FILE]&apos;

Por favor, certifique-se de que o arquivo tem uma extensão de arquivo correta.
	</notification>
	<notification name="InvalidFileExtension">
		Extensão de arquivo inválida: [EXTENSION].
Esperada [VALIDS]
		<usetemplate name="okbutton" yestext="OK"/>
	</notification>
	<notification name="CannotUploadSoundFile">
		Não é possível abrir para leitura o arquivo de som carregado:
[FILE]
	</notification>
	<notification name="SoundFileNotRIFF">
		O arquivo não aparenta ser um arquivo do tipo RIFF WAVE:
[FILE]
	</notification>
	<notification name="SoundFileNotPCM">
		O arquivo não aparenta ser um arquivo de áudio PCM WAVE:
[FILE]
	</notification>
	<notification name="SoundFileInvalidChannelCount">
		O arquivo possui um número de canais inválido (deve ser mono ou estéreo):
[FILE]
	</notification>
	<notification name="SoundFileInvalidSampleRate">
		O arquivo não aparenta ter uma taxa de amostragem suportada (deve ser 44.1k):
[FILE]
	</notification>
	<notification name="SoundFileInvalidWordSize">
		O arquivo não aparenta ter um tamanho de palavra suportada (deve ser 8 ou 16 bit):
[FILE]
	</notification>
	<notification name="SoundFileInvalidHeader">
		Não pode ser encontrado bloco de dados no cabeçalho WAV:
[FILE]
	</notification>
	<notification name="SoundFileInvalidChunkSize">
		Pedaço de arquivo WAV de tamanho errado:
[FILE]
	</notification>
	<notification name="SoundFileInvalidTooLong">
		Arquivo de áudio é muito longo (no máximo 10 segundos):
[FILE]
	</notification>
	<notification name="ProblemWithFile">
		Problemas com o arquivo [FILE]:

[ERROR]
	</notification>
	<notification name="CannotOpenTemporarySoundFile">
		Não pode abrir o arquivo temporário de som comprimido, para leitura: [FILE]
	</notification>
	<notification name="UnknownVorbisEncodeFailure">
		Falha desconhecida de codificação vorbis em: [FILE]
	</notification>
	<notification name="CannotEncodeFile">
		Impossível codificar o arquivo: [FILE]
	</notification>
	<notification name="CorruptedProtectedDataStore">
		Não podemos preencher seu nome e senha.   Isso pode ocorrer após mudanças na configuração da rede
		<usetemplate name="okbutton" yestext="OK"/>
	</notification>
	<notification name="CorruptResourceFile">
		Fonte do arquivo corrompida: [FILE]
	</notification>
	<notification name="UnknownResourceFileVersion">
		Versão desconhecida de arquivo de recursos da Linden no arquivo: [FILE]
	</notification>
	<notification name="UnableToCreateOutputFile">
		Incapaz de criar arquivo de saída: [FILE]
	</notification>
	<notification name="DoNotSupportBulkAnimationUpload">
		O [APP_NAME] ainda não faz o upload de vários arquivos de animação de uma vez.
	</notification>
	<notification name="CannotUploadReason">
		Incapaz de carregar [FILE] devido ao seguinte motivo: [REASON]
Por favor tente novamente mais tarde.
	</notification>
	<notification name="LandmarkCreated">
		Você adicionou &quot;[LANDMARK_NAME]&quot; a sua pasta [FOLDER_NAME].
	</notification>
	<notification name="LandmarkAlreadyExists">
		Você já tem um marco deste lugar.
		<usetemplate name="okbutton" yestext="OK"/>
	</notification>
	<notification name="CannotCreateLandmarkNotOwner">
		Você não pode criar um ponto de referência porque o proprietário do terreno não permite. Tente novamente a alguns metros de distância.
	</notification>
	<notification name="CannotRecompileSelectObjectsNoScripts">
		Não é possível realizar uma recompilação.
Selecione um objeto com um script.
	</notification>
	<notification name="CannotRecompileSelectObjectsNoPermission">
		Impossibilitado de executar uma &apos;recompilação&apos;.

Selecione objetos com scripts que você tem permissão para modificar.
	</notification>
	<notification name="CannotResetSelectObjectsNoScripts">
		Impossibilitado de executar &apos;redefinir&apos;.

Selecione objetos com scripts.
	</notification>
	<notification name="CannotResetSelectObjectsNoPermission">
		Impossibilitado de executar &apos;redefinir&apos;.

Selecione objetos com scripts que você tem permissão para modificar.
	</notification>
	<notification name="CannotOpenScriptObjectNoMod">
		Impossível abrir script em objeto sem ter autorização para modificar.
	</notification>
	<notification name="CannotSetRunningSelectObjectsNoScripts">
		Impossibilitado de definir quaisquer scripts para &apos;rodando&apos;.

Selecione objetos com scripts.
	</notification>
	<notification name="CannotSetRunningNotSelectObjectsNoScripts">
		Impossibilitado de definir quaisquer scripts para &apos;não rodando&apos;.

Selecione objetos com scripts.
	</notification>
	<notification name="NoFrontmostFloater">
		Nenhuma janela flutuante mais à frente para salvar.
	</notification>
	<notification name="SeachFilteredOnShortWords">
		Sua consulta de pesquisa foi alterada e as palavras que eram demasiado curtas foram removidas.

Pesquisava por: [FINALQUERY]
	</notification>
	<notification name="SeachFilteredOnShortWordsEmpty">
		Os termos de sua pesquisa eram muito curtos então nenhuma pesquisa foi feita.
	</notification>
	<notification name="CouldNotTeleportReason">
		O teletransporte falhou.
[REASON]
	</notification>
	<notification name="invalid_tport">
		Houve um problema ao processar o teletransporte. Talvez seja preciso sair e entrar do Second Life para fazer o teletransporte.
Se você continuar a receber esta mensagem, consulte [SUPPORT_SITE].
	</notification>
	<notification name="invalid_region_handoff">
		Problema encontrado ao processar a passagem de regiões. Talvez seja preciso sair e entrar do Second Life atravessar regiões novamente.
Se você continuar a receber esta mensagem, consulte [SUPPORT_SITE].
	</notification>
	<notification name="blocked_tport">
		Desculpe, teletransportes estão atualmente bloqueados. Tente novamente dentro de alguns instantes. Se você continuar com problemas de teletransporte, por favor tente deslogar e relogar para resolver o problema.
	</notification>
	<notification name="nolandmark_tport">
		Desculpe, mas o sistema não conseguiu localizar a landmark de destino.
	</notification>
	<notification name="timeout_tport">
		Desculpe, não foi possível para o sistema executar o teletransporte. Tente novamente dentro de alguns instantes.
	</notification>
	<notification name="noaccess_tport">
		Desculpe, você não tem acesso ao destino deste teletransporte.
	</notification>
	<notification name="missing_attach_tport">
		Seu anexos ainda não chegaram. Tente esperar por alguns momentos ou deslogar e logar antes de tentar teleransportar-se novamente.
	</notification>
	<notification name="too_many_uploads_tport">
		Afluxo nesta região é atualmente tão alto que seu pedido de teletransporte não será possível em tempo oportuno. Por favor, tente novamente em alguns minutos ou vá a uma área menos ocupada.
	</notification>
	<notification name="expired_tport">
		Desculpe, mas o sistema não conseguiu concluir o seu pedido de teletransporte em tempo hábil. Por favor, tente novamente em alguns minutos.
	</notification>
	<notification name="expired_region_handoff">
		Desculpe, mas o sistema não pôde concluir a sua travessia de região em tempo hábil. Por favor, tente novamente em alguns minutos.
	</notification>
	<notification name="no_host">
		Não foi possível encontrar o destino do teletransporte. O destino pode estar temporariamente indisponível ou não existir mais. Por favor, tente novamente em poucos minutos.
	</notification>
	<notification name="no_inventory_host">
		O sistema de inventário está indisponível no momento.
	</notification>
	<notification name="CannotSetLandOwnerNothingSelected">
		Incapaz de estabelecer o proprietário do terreno:
Nenhum lote selecionado.
	</notification>
	<notification name="CannotSetLandOwnerMultipleRegions">
		Não é possível exigir a posse do terreno porque a seleção alcançou múltiplas regiões. Por favor, selecione uma área menor e tente novamente.
	</notification>
	<notification name="ForceOwnerAuctionWarning">
		Este lote vai a leilão. Forçar a mudança do dono cancela o leilão, podendo deixar residentes que já deram lances insatisfeitos. 
Deseja forçar mudança de dono?
		<usetemplate name="okcancelbuttons" notext="Cancelar" yestext="Retomar"/>
	</notification>
	<notification name="CannotContentifyNothingSelected">
		Conteúdo não encontrado:
Nenhum lote selecionado.
	</notification>
	<notification name="CannotContentifyNoRegion">
		Conteúdo não encontrado:
Nenhuma região selecionada.
	</notification>
	<notification name="CannotReleaseLandNothingSelected">
		Não é possível abandonar terreno:
Nenhum lote selecionado.
	</notification>
	<notification name="CannotReleaseLandNoRegion">
		Não é possível abandonar terreno:
Não é possível encontrar a região.
	</notification>
	<notification name="CannotBuyLandNothingSelected">
		Não é possível comprar terreno:
Nenhum lote selecionado.
	</notification>
	<notification name="CannotBuyLandNoRegion">
		Não é possível comprar terreno:
Não é possível achar a região em que este terreno se encontra.
	</notification>
	<notification name="CannotCloseFloaterBuyLand">
		A janela Comprar terreno poderá ser fechada quando o [APP_NAME] determinar o preço da transação.
	</notification>
	<notification name="CannotDeedLandNothingSelected">
		Não é possível transferir posse do terreno:
Nenhum lote selecionado.
	</notification>
	<notification name="CannotDeedLandNoGroup">
		Não é possível transferir posse do terreno:
Nenhum grupo selecionado.
	</notification>
	<notification name="CannotDeedLandNoRegion">
		Houve um problema ao processar a doação do terreno: 
A região do terreno não pôde ser localizada.
	</notification>
	<notification name="CannotDeedLandMultipleSelected">
		Não é possível doar o terreno:
Vários lotes foram selecionados.

Tente selecionar um único lote.
	</notification>
	<notification name="CannotDeedLandWaitingForServer">
		Não é possível doar o terreno:
Esperando o servidor informar de quem é a propriedade.

Por favor, tente novamente.
	</notification>
	<notification name="CannotDeedLandNoTransfer">
		Não é possível doar o terreno:
A região [REGION] não permite transferências de terreno.
	</notification>
	<notification name="CannotReleaseLandWatingForServer">
		Não é possível abandonar o terreno:
Esperando o servidor atualizar as informações do lote.

Tente novamente em alguns segundos.
	</notification>
	<notification name="CannotReleaseLandSelected">
		Não é possível abandonar o terreno:
Você não é dono de todos os lotes selecionados.

Por favor, selecione um único lote.
	</notification>
	<notification name="CannotReleaseLandDontOwn">
		Não é possível abandonar terreno:
Você não tem permissão de liberar este lote.
Os lotes que você possui estão em verde.
	</notification>
	<notification name="CannotReleaseLandRegionNotFound">
		Houve um problema ao processar o abandono do terreno: 
A região do terreno não pôde ser localizada.
	</notification>
	<notification name="CannotReleaseLandNoTransfer">
		Não é possível abandonar terreno:
A região [REGION] não permite transferência de terreno.
	</notification>
	<notification name="CannotReleaseLandPartialSelection">
		Não é possível abandonar o terreno:
Selecione um lote inteiro e abra mão dele.

Selecione um lote inteiro ou primeiro divida seu lote.
	</notification>
	<notification name="ReleaseLandWarning">
		Você está prestes a abrir mão de [AREA] m².
Ao abrir mão deste terreno, ele deixa de ser uma propriedade. Note que você não receberá nenhum L$.

Abrir mão deste terreno?
		<usetemplate name="okcancelbuttons" notext="Cancelar" yestext="Renunciar"/>
	</notification>
	<notification name="CannotDivideLandNothingSelected">
		Não é possível dividir o terreno:

Nenhum lote foi selecionado.
	</notification>
	<notification name="CannotDivideLandPartialSelection">
		Não é possível dividir o terreno:

Você selecionou um lote inteiro.
Tente selecionar uma parte do lote.
	</notification>
	<notification name="LandDivideWarning">
		Dividir este terreno irá dividir este lote em dois e cada lote pode ter suas próprias configurações. Algumas configurações serão colocadas no padrão depois dessa operação.

Quer dividir o terreno?
		<usetemplate name="okcancelbuttons" notext="Cancelar" yestext="Dividir"/>
	</notification>
	<notification name="CannotDivideLandNoRegion">
		Houve um problema ao processar a divisão do terreno: 
A região do terreno não pôde ser localizada.
	</notification>
	<notification name="CannotJoinLandNoRegion">
		Houve um problema ao processar a união dos terrenos: 
A região do terreno não pôde ser localizada.
	</notification>
	<notification name="CannotJoinLandNothingSelected">
		Não é possível unir os terrenos:
Nenhum lote selecionado.
	</notification>
	<notification name="CannotJoinLandEntireParcelSelected">
		Não é possível unir os terrenos:
Você selecionou apenas um lote.

Selecione a terra através de ambos os lotes.
	</notification>
	<notification name="CannotJoinLandSelection">
		Não é possível unir os terrenos:
Você deve selecionar mais de um lote.

Selecione terrenos localizados em dois lotes.
	</notification>
	<notification name="JoinLandWarning">
		Unir os terrenos vai criar um grande lote, formado por todos os lotes que intersectam o retângulo selecionado.
Você vai ter que redefinir nome e as opções do novo lote.

Unir os terrenos?
		<usetemplate name="okcancelbuttons" notext="Cancelar" yestext="Unir"/>
	</notification>
	<notification name="ConfirmNotecardSave">
		Esta anotação precisa ser salva antes de o item ser copiado ou visualizado. Salvar anotação?
		<usetemplate name="okcancelbuttons" notext="Cancelar" yestext="Salvar"/>
	</notification>
	<notification name="ConfirmItemCopy">
		Copiar este item para o seu inventário?
		<usetemplate name="okcancelbuttons" notext="Cancelar" yestext="Copiar"/>
	</notification>
	<notification name="ResolutionSwitchFail">
		Falha ao trocar a resolução para [RESX] por [RESY]
	</notification>
	<notification name="ErrorUndefinedGrasses">
		Erro: Gramado indefinido; [SPECIES]
	</notification>
	<notification name="ErrorUndefinedTrees">
		Erro: Árvores indefinidas: [SPECIES]
	</notification>
	<notification name="CannotSaveWearableOutOfSpace">
		Não é possível salvar &apos;[NAME]&apos; para um arquivo de vestimenta. Você precisa liberar algum espaço no seu computador e salvar o arquivo novamente.
	</notification>
	<notification name="CannotSaveToAssetStore">
		Ocorreu um problema ao salvar [NAME].  
Em geral, essa é uma falha técnica temporária.  Personalize e volte a salvar o item novamente dentro de alguns minutos.
	</notification>
	<notification name="YouHaveBeenLoggedOut">
		Ah não!  O [CURRENT_GRID] teve de fechar. 
            [MESSAGE]
		<usetemplate name="okcancelbuttons" notext="Sair" yestext="Exibir IM &amp; bate-papo"/>
	</notification>
	<notification name="OnlyOfficerCanBuyLand">
		Não é possível comprar o terreno para o grupo:
Você não tem permissão para comprar o terreno para o seu grupo ativado.
	</notification>
	<notification label="Adicionar amigo" name="AddFriendWithMessage">
		Amigos podem dar permissões de rastrear um ao outro pelo mapa e receber atualizações de status online.

Oferecer amizade para [NAME]?
		<form name="form">
			<input name="message">
				Quer ser meu amigo?
			</input>
			<button name="Offer" text="Oferecer"/>
			<button name="Cancel" text="Cancelar"/>
		</form>
	</notification>
	<notification label="Salvar este look" name="SaveOutfitAs">
		Veja o meu novo visual:
		<form name="form">
			<input name="message">
				[DESC] (novo)
			</input>
			<button name="OK" text="OK"/>
			<button name="Cancel" text="Cancelar"/>
		</form>
	</notification>
	<notification label="Salvar item de vestuário" name="SaveWearableAs">
		Salvar item no meu inventário como:
		<form name="form">
			<input name="message">
				[DESC] (novo)
			</input>
			<button name="OK" text="OK"/>
			<button name="Cancel" text="Cancelar"/>
		</form>
	</notification>
	<notification label="Renomear look" name="RenameOutfit">
		Nome do novo look:
		<form name="form">
			<input name="new_name">
				[NAME]
			</input>
			<button name="OK" text="OK"/>
			<button name="Cancel" text="Cancelar"/>
		</form>
	</notification>
	<notification name="RemoveFromFriends">
		Remover [NAME] da sua lista de amigos?
		<usetemplate name="okcancelbuttons" notext="Cancelar" yestext="Remover"/>
	</notification>
	<notification name="RemoveMultipleFromFriends">
		Você quer remover vários amigos da sua lista?
		<usetemplate name="okcancelbuttons" notext="Cancelar" yestext="Remover"/>
	</notification>
	<notification name="GodDeleteAllScriptedPublicObjectsByUser">
		Você tem certeza que deseja excluir todos os objetos programados de propriedade de
** [AVATAR_NAME] **
em todos os outros terrenos deste sim?
		<usetemplate name="okcancelbuttons" notext="Cancelar" yestext="APAGAR!!"/>
	</notification>
	<notification name="GodDeleteAllScriptedObjectsByUser">
		Você tem certeza que deseja excluir todos os objetos programados de propriedade de
** [AVATAR_NAME] **
em TODOS OS TERRENOS deste sim?
		<usetemplate name="okcancelbuttons" notext="Cancelar" yestext="!!APAGAR TUDO!!"/>
	</notification>
	<notification name="GodDeleteAllObjectsByUser">
		Você tem certeza que deseja excluir TODOS os objetos (programados ou não) de propriedade de
** [AVATAR_NAME] **
em TODOS OS TERRENOS deste sim?
		<usetemplate name="okcancelbuttons" notext="Cancelar" yestext="!!APAGAR TUDO!!"/>
	</notification>
	<notification name="BlankClassifiedName">
		Você deve especificar um nome para seu classificado.
	</notification>
	<notification name="MinClassifiedPrice">
		Preço mínimo a pagar para incluir na listagem é de L$[MIN_PRICE].

Por favor, insira um valor maior.
	</notification>
	<notification name="ConfirmItemDeleteHasLinks">
		Pelo menos um dos itens possui links que levam a ele.  Ao excluir o item, os links não funcionarão mais.   Por isso, recomendamos excluir os links primeiro.

Tem certeza de que quer excluir estes items?
		<usetemplate name="okcancelbuttons" notext="Cancelar" yestext="OK"/>
	</notification>
	<notification name="ConfirmObjectDeleteLock">
		Pelo menos um dos itens que você selecionou está trancado.

Tem certeza de que deseja apagar estes itens?
		<usetemplate name="okcancelbuttons" notext="Não" yestext="Sim"/>
	</notification>
	<notification name="ConfirmObjectDeleteNoCopy">
		Pelo menos um dos itens que você selecionou não é copiável.

Tem certeza de que deseja apagar estes itens?
		<usetemplate name="okcancelbuttons" notext="Não" yestext="Sim"/>
	</notification>
	<notification name="ConfirmObjectDeleteNoOwn">
		Você não é proprietário de pelo menos um dos itens selecionados.

Tem certeza de que deseja apagar estes itens?
		<usetemplate name="okcancelbuttons" notext="Não" yestext="Sim"/>
	</notification>
	<notification name="ConfirmObjectDeleteLockNoCopy">
		Pelo menos um dos objetos está trancado ou não é copiável.

Tem certeza de que deseja apagar estes itens?
		<usetemplate name="okcancelbuttons" notext="Não" yestext="Sim"/>
	</notification>
	<notification name="ConfirmObjectDeleteLockNoOwn">
		Pelo menos um dos objetos está trancado ou não é de sua posse.

Tem certeza de que deseja apagar estes itens?
		<usetemplate name="okcancelbuttons" notext="Não" yestext="Sim"/>
	</notification>
	<notification name="ConfirmObjectDeleteNoCopyNoOwn">
		Pelo menos um dos objetos não é copiável ou não é de sua posse.

Tem certeza de que deseja apagar estes itens?
		<usetemplate name="okcancelbuttons" notext="Não" yestext="Sim"/>
	</notification>
	<notification name="ConfirmObjectDeleteLockNoCopyNoOwn">
		Pelo menos um dos objetos está trancado, não é copiável ou você não o possui.

Tem certeza de que deseja apagar estes itens?
		<usetemplate name="okcancelbuttons" notext="Não" yestext="Sim"/>
	</notification>
	<notification name="ConfirmObjectTakeLock">
		Pelo menos um dos objetos está trancado.

Tem certeza de que deseja pegar estes itens?
		<usetemplate name="okcancelbuttons" notext="Não" yestext="Sim"/>
	</notification>
	<notification name="ConfirmObjectTakeNoOwn">
		Você não possui todos os objetos que está pegando.
Caso continue, as permissões do próximo proprietário serão aplicadas aos objetos e possivelmente restringirão sua habilidade em modificá-los ou copiá-los.

Você tem certeza de que quer pegar estes itens?
		<usetemplate name="okcancelbuttons" notext="Não" yestext="Sim"/>
	</notification>
	<notification name="ConfirmObjectTakeLockNoOwn">
		Pelo menos um objeto está bloqueado.
Você não possui todos os objetos que você está pegando.
Se continuar, as permissões para o próximo proprietário serão aplicadas e possivelmente restringirão sua capacidade de modificar ou copiá-los.
No entanto, você pode pegar a seleção atual.

Tem certeza de que deseja pegar estes itens?
		<usetemplate name="okcancelbuttons" notext="Não" yestext="Sim"/>
	</notification>
	<notification name="CantBuyLandAcrossMultipleRegions">
		Não foi possível comprar o terreno, pois a seleção abrange várias regiões.

Por favor, selecione uma área menor e tente novamente.
	</notification>
	<notification name="DeedLandToGroup">
		No ato da doação deste lote, o grupo deverá ter e manter créditos suficientes para ter o terreno.
O preço de aquisição dos terrenos não é restituído ao proprietário. Se uma parcela doada for vendida, o preço de venda é dividido igualmente entre os membros do grupo.

Doar [AREA] m² ao grupo &apos;[GROUP_NAME]&apos;?
		<usetemplate name="okcancelbuttons" notext="Cancelar" yestext="OK"/>
	</notification>
	<notification name="DeedLandToGroupWithContribution">
		Ao transferir este terreno, o grupo precisa ter e manter créditos de uso de terrenos suficientes.
A doação inclui uma contribuição de terreno ao grupo de parte de &apos;[NAME]&apos;.
O preço pago pelo terreno não será reembolsado ao proprietário. Se um terreno doado for vendido, a receita da venda será dividida igualmente entre os membros do grupo.

Doar este terreno de [AREA] m² para o grupo &apos;[GROUP_NAME]&apos;?
		<usetemplate name="okcancelbuttons" notext="Cancelar" yestext="OK"/>
	</notification>
	<notification name="DisplaySetToSafe">
		Configurações de display foram ajustadas para níveis de segurança porque você especificou -- opção de segurança.
	</notification>
	<notification name="DisplaySetToRecommended">
		Configurações de display foram ajustadas para nível recomendado baseado na configuração do seu sistema.
	</notification>
	<notification name="ErrorMessage">
		[ERROR_MESSAGE]
		<usetemplate name="okbutton" yestext="OK"/>
	</notification>
	<notification name="AvatarMovedDesired">
		Esse destino não está disponível no momento. 
Você chegou a uma região próxima.
	</notification>
	<notification name="AvatarMovedLast">
		Esse destino não está disponível no momento. 
Você chegou a uma região próxima.
	</notification>
	<notification name="AvatarMovedHome">
		Esse destino não está disponível no momento. 
Você chegou a uma região próxima. 
Pense em usar outra região como seu início.
	</notification>
	<notification name="ClothingLoading">
		As suas roupas estão sendo transferidas. 
Enquando isso, use o [CURRENT_GRID] normalmente. Seu visual será exibido corretamente.
		<form name="form">
			<ignore name="ignore" text="A roupa está demorando para chegar"/>
		</form>
	</notification>
	<notification name="FirstRun">
		A instalação do [APP_NAME] está pronta. 

Se você ainda não conhece o [CURRENT_GRID], basta criar uma conta para começar. 
Voltar para [http://join.secondlife.com secondlife.com] para criar sua conta?
		<usetemplate name="okcancelbuttons" notext="Continuar" yestext="Nova conta.."/>
	</notification>
	<notification name="LoginPacketNeverReceived">
		Estamos detectando um problema de conexão.  Pode haver um problema com a sua conexão à internet ou com o [SECOND_LIFE_GRID].

Cheque sua conexão e tente em alguns minutos, clique na Ajuda para acessar o [SUPPORT_SITE], ou tente voltar para casa clicando em &apos;Teletransportar&apos;.
		<url name="url">
			http://br.secondlife.com/support/
		</url>
		<form name="form">
			<button name="OK" text="OK"/>
			<button name="Help" text="Ajuda"/>
			<button name="Teleport" text="Teletransportar"/>
		</form>
	</notification>
	<notification name="WelcomeChooseSex">
		Seu personagem irá aparecer num momento.

Use as teclas de seta para andar.
Pressione a tecla F1 para ajuda ou aprender mais sobre [CURRENT_GRID].
Por favor, escolha se o seu avatar é feminino ou masculino. Você pode mudar de idéia depois.
		<usetemplate name="okcancelbuttons" notext="Feminino" yestext="Masculino"/>
	</notification>
	<notification name="CantTeleportToGrid">
		Não foi possível ir para [SLURL], que fica em outro grid ([GRID]) em relação ao grid atual, ([CURRENT_GRID]).  Feche o Visualizador e tente novamente.
		<usetemplate name="okbutton" yestext="OK"/>
	</notification>
	<notification name="GeneralCertificateError">
		Falha de conexão com o servidor.
[REASON]

SubjectName: [SUBJECT_NAME_STRING]
IssuerName: [ISSUER_NAME_STRING]
Válido de: [VALID_FROM]
Válido até: [VALID_TO]
MD5 Fingerprint: [SHA1_DIGEST]
Impressão digital SHA1: [MD5_DIGEST]
Uso da chave: [KEYUSAGE]
Uso estendido da chave: [EXTENDEDKEYUSAGE]
Identificador chave de assunto: [SUBJECTKEYIDENTIFIER]
		<usetemplate name="okbutton" yestext="OK"/>
	</notification>
	<notification name="TrustCertificateError">
		A autoridade de certificação deste servidor é desconhecida.

Dados do certificado:
SubjectName: [SUBJECT_NAME_STRING]
IssuerName: [ISSUER_NAME_STRING]
Válido de: [VALID_FROM]
Válido até: [VALID_TO]
MD5 Fingerprint: [SHA1_DIGEST]
Impressão digital SHA1: [MD5_DIGEST]
Uso da chave: [KEYUSAGE]
Uso estendido da chave: [EXTENDEDKEYUSAGE]
Identificador chave de assunto: [SUBJECTKEYIDENTIFIER]

Confiar nesta autoridade?
		<usetemplate name="okcancelbuttons" notext="Cancelar" yestext="Confiança"/>
	</notification>
	<notification name="NotEnoughCurrency">
		[NAME] L$ [PRICE] Você não possui suficientes L$ para fazer isso.
	</notification>
	<notification name="GrantedModifyRights">
		[NAME] autorizou você a editar seus objetos.
	</notification>
	<notification name="RevokedModifyRights">
		Seu direito de modificar objetos do/da [NAME] foi revogado
	</notification>
	<notification name="FlushMapVisibilityCaches">
		Isto irá descarregar os caches de mapa relativos a esta região.
Isso é realmente útil apenas para depuração.
(Na produção, aguarde 5 minutos e, então, o mapa de todos será atualizado depois que relogar.)
		<usetemplate name="okcancelbuttons" notext="Cancelar" yestext="OK"/>
	</notification>
	<notification name="BuyOneObjectOnly">
		Impossível comprar mais de um objeto ao mesmo tempo. Por favor, selecione apenas um objeto e tente novamente.
	</notification>
	<notification name="OnlyCopyContentsOfSingleItem">
		Incapaz de copiar os conteúdos de mais de um item por vez. Por favor, selecione somente um objeto e tente novamente.
		<usetemplate name="okcancelbuttons" notext="Cancelar" yestext="OK"/>
	</notification>
	<notification name="KickUsersFromRegion">
		Teletransportar para o início todos os residentes nesta região?
		<usetemplate name="okcancelbuttons" notext="Cancelar" yestext="OK"/>
	</notification>
	<notification name="EstateObjectReturn">
		Você tem certeza que deseja retornar os objetos pertencentes a [USER_NAME] ?
		<usetemplate name="okcancelbuttons" notext="Cancelar" yestext="OK"/>
	</notification>
	<notification name="InvalidTerrainBitDepth">
		Não foi possível definir texturas da região:
Textura do Terreno [TEXTURE_NUM] tem uma profundidade de bits inválidos [TEXTURE_BIT_DEPTH].

Substitua textura [TEXTURE_NUM], com uma imagem de 24-bit 512x512 ou menor e em seguida, clique em &apos;Aplicar&apos; novamente.
	</notification>
	<notification name="InvalidTerrainSize">
		Não foi possível definir texturas da região:
Textura do Terreno [TEXTURE_NUM] é muito grande em [TEXTURE_SIZE_X] x [TEXTURE_SIZE_Y].

Substituir textura [TEXTURE_NUM], com uma imagem de 24-bit 512x512 ou menor e em seguida, clique em &apos;Aplicar&apos; novamente.
	</notification>
	<notification name="RawUploadStarted">
		Upload iniciado. Pode levar uns 2 minutos, dependendo da sua velocidade de conexão.
	</notification>
	<notification name="ConfirmBakeTerrain">
		Você realmente deseja nivelar o terreno selecionado a partir do centro elevando/reduzindo os limites e o padrão para a ferramenta ´Reverter´?
		<usetemplate name="okcancelbuttons" notext="Cancelar" yestext="Executar"/>
	</notification>
	<notification name="MaxAllowedAgentOnRegion">
		Você pode ter somente [MAX_AGENTS] residentes permitidos.
	</notification>
	<notification name="MaxBannedAgentsOnRegion">
		Você pode ter apenas [MAX_BANNED] residentes banidos.
	</notification>
	<notification name="MaxAgentOnRegionBatch">
		Falha ao adicionar [NUM_ADDED] agentes:
Ultrapassa o limite de [MAX_AGENTS] [LIST_TYPE] de [NUM_EXCESS].
	</notification>
	<notification name="MaxAllowedGroupsOnRegion">
		Você pode ter somente [MAX_GROUPS] grupos permitidos.
		<usetemplate name="okcancelbuttons" notext="Cancelar" yestext="Executar"/>
	</notification>
	<notification name="MaxManagersOnRegion">
		Você pode ter apenas [MAX_MANAGER] gerentes da Propriedade.
	</notification>
	<notification name="OwnerCanNotBeDenied">
		Não é possível adicionar o dono da propriedade na lista de residentes banidos.
	</notification>
	<notification name="CanNotChangeAppearanceUntilLoaded">
		Não é possível alterar a aparência até que as roupas e formas estejam carregadas.
	</notification>
	<notification name="ClassifiedMustBeAlphanumeric">
		O título do seu Anúncio deve começar com uma letra entre A e Z ou número. Nenhuma pontuação é permitida.
	</notification>
	<notification name="CantSetBuyObject">
		Não é possível configurar Comprar Objeto, porque o objeto não está à venda.
Por favor, ponha o objeto à venda e tente novamente.
	</notification>
	<notification name="FinishedRawDownload">
		Download do arquivo de terreno RAW concluído em:
[DOWNLOAD_PATH]
	</notification>
	<notification name="DownloadWindowsMandatory">
		Existe uma nova versão do [APP_NAME] 
[MESSAGE]
Baixe a atualização para usar o [APP_NAME].
		<usetemplate name="okcancelbuttons" notext="Sair" yestext="Atualizar"/>
	</notification>
	<notification name="DownloadWindows">
		Existe uma nova versão do [APP_NAME] 
[MESSAGE]
Não é preciso passar para a nova versão, mas ela pode melhorar o desempenho e estabilidade do visualizador.
		<usetemplate name="okcancelbuttons" notext="Continuar" yestext="Atualizar"/>
	</notification>
	<notification name="DownloadWindowsReleaseForDownload">
		Existe uma nova versão do [APP_NAME] 
[MESSAGE]
Não é preciso passar para a nova versão, mas ela pode melhorar o desempenho e estabilidade do visualizador.
		<usetemplate name="okcancelbuttons" notext="Continuar" yestext="Atualizar"/>
	</notification>
	<notification name="DownloadLinuxMandatory">
		Existe uma nova versão do [APP_NAME] 
[MESSAGE]
Baixe a atualização para usar o [APP_NAME].
		<usetemplate name="okcancelbuttons" notext="Sair" yestext="Baixar"/>
	</notification>
	<notification name="DownloadLinux">
		Existe uma nova versão do [APP_NAME] 
[MESSAGE]
Não é preciso passar para a nova versão, mas ela pode melhorar o desempenho e estabilidade.
		<usetemplate name="okcancelbuttons" notext="Continuar" yestext="Baixar"/>
	</notification>
	<notification name="DownloadLinuxReleaseForDownload">
		Existe uma nova versão do [APP_NAME] 
[MESSAGE]
Não é preciso passar para a nova versão, mas ela pode melhorar o desempenho e estabilidade.
		<usetemplate name="okcancelbuttons" notext="Continuar" yestext="Baixar"/>
	</notification>
	<notification name="DownloadMacMandatory">
		Existe uma nova versão do [APP_NAME] 
[MESSAGE]
Baixe a atualização para usar o [APP_NAME].

Salvar na pasta Aplicativos?
		<usetemplate name="okcancelbuttons" notext="Sair" yestext="Atualizar"/>
	</notification>
	<notification name="DownloadMac">
		Existe uma nova versão do [APP_NAME] 
[MESSAGE]
Não é preciso passar para a nova versão, mas ela pode melhorar o desempenho e estabilidade do visualizador. 

Salvar na pasta Aplicativos?
		<usetemplate name="okcancelbuttons" notext="Continuar" yestext="Atualizar"/>
	</notification>
	<notification name="DownloadMacReleaseForDownload">
		Existe uma nova versão do [APP_NAME] 
[MESSAGE]
Não é preciso passar para a nova versão, mas ela pode melhorar o desempenho e estabilidade do visualizador. 

Salvar na pasta Aplicativos?
		<usetemplate name="okcancelbuttons" notext="Continuar" yestext="Atualizar"/>
	</notification>
	<notification name="FailedUpdateInstall">
		Ocorreu um erro de atualização do visualizador. 
Baixe e instale a versão mais recente do visualizador em 
http://secondlife.com/download.
		<usetemplate name="okbutton" yestext="OK"/>
	</notification>
	<notification name="FailedRequiredUpdateInstall">
		Não foi possível instalar uma atualização necessária. 
Não será possível acessar a sua conta até que você atualize o [APP_NAME].

Baixe e instale a versão mais recente do visualizador em 
http://secondlife.com/download.
		<usetemplate name="okbutton" yestext="Sair"/>
	</notification>
	<notification name="UpdaterServiceNotRunning">
		A instalação do Second Life requer uma atualização.

Baixe a atualização em http://www.secondlife.com/downloads
ou você pode instalar a instalação agora.
		<usetemplate name="okcancelbuttons" notext="Sair do Second Life" yestext="Baixar e instalar agora"/>
	</notification>
	<notification name="DownloadBackgroundTip">
		Baixamos uma atualização para a instalação do [APP_NAME].
Versão [VERSION] [[RELEASE_NOTES_FULL_URL] sobre esta atualização]
		<usetemplate name="okcancelbuttons" notext="Depois..." yestext="Instalar agora e reiniciar o [APP_NAME]"/>
	</notification>
	<notification name="DownloadBackgroundDialog">
		Baixamos uma atualização para a instalação do [APP_NAME].
Versão [VERSION] [[RELEASE_NOTES_FULL_URL] sobre esta atualização]
		<usetemplate name="okcancelbuttons" notext="Depois..." yestext="Instalar agora e reiniciar o [APP_NAME]"/>
	</notification>
	<notification name="RequiredUpdateDownloadedVerboseDialog">
		O software requer uma atualização que já foi baixada.
Versão [VERSION]

Para instalar a atualização, será preciso reiniciar o [APP_NAME].
		<usetemplate name="okbutton" yestext="OK"/>
	</notification>
	<notification name="RequiredUpdateDownloadedDialog">
		Para instalar a atualização, será preciso reiniciar o [APP_NAME].
		<usetemplate name="okbutton" yestext="OK"/>
	</notification>
	<notification name="DeedObjectToGroup">
		Delegar este objeto causará ao grupo:
* Receber os L$ pagos ao objeto
		<usetemplate ignoretext="Confirmar doações de um objeto a um grupo antes de fazer a doação" name="okcancelignore" notext="Cancelar" yestext="Acionar"/>
	</notification>
	<notification name="WebLaunchExternalTarget">
		Abrir uma janela do navegador para ver essas informações?
		<usetemplate ignoretext="Abrir o navegador para acessar uma página na web" name="okcancelignore" notext="Cancelar" yestext="OK"/>
	</notification>
	<notification name="WebLaunchJoinNow">
		Deseja abrir o [http://secondlife.com/account/ Painel] para gerenciar sua conta?
		<usetemplate ignoretext="Abrir o navegador para acessar minha conta" name="okcancelignore" notext="Cancelar" yestext="OK"/>
	</notification>
	<notification name="WebLaunchSecurityIssues">
		Visite a Wiki do [CURRENT_GRID] para detalhes de como Reportar um Problema de Segurança.
		<usetemplate ignoretext="Abrir o navegador para ver como denunciar uma ocorrência" name="okcancelignore" notext="Cancelar" yestext="OK"/>
	</notification>
	<notification name="WebLaunchQAWiki">
		Visite o Wiki de  QA do [CURRENT_GRID].
		<usetemplate ignoretext="Abrir meu navegador para ver a página Wiki" name="okcancelignore" notext="Cancelar" yestext="OK"/>
	</notification>
	<notification name="WebLaunchPublicIssue">
		Visite o Rastreador Público de Problemas do [CURRENT_GRID], onde você poderá reportar Bugs e outros Problemas.
		<usetemplate ignoretext="Abrir o navegador para usar o Monitor de problemas" name="okcancelignore" notext="Cancelar" yestext="Ir para a Página"/>
	</notification>
	<notification name="WebLaunchSupportWiki">
		Ir até o Blog Oficial da Linden buscar pelas últimas notícias e informações.
		<usetemplate ignoretext="Abrir meu navegador para ler o blog" name="okcancelignore" notext="Cancelar" yestext="Ir até a página"/>
	</notification>
	<notification name="WebLaunchLSLGuide">
		Abrir o Guia de scripts para obter ajuda?
		<usetemplate ignoretext="Abrir meu navegador para usar o Guia de scripts" name="okcancelignore" notext="Cancelar" yestext="Ir para a página"/>
	</notification>
	<notification name="WebLaunchLSLWiki">
		Consultar o LSL Portal para obter ajuda com scripts?
		<usetemplate ignoretext="Abrir meu navegador para consultar o LSL Portal" name="okcancelignore" notext="Cancelar" yestext="Ir para a página"/>
	</notification>
	<notification name="ReturnToOwner">
		Você tem certeza que deseja retornar os objetos selecionados para seus proprietários? Objetos transferíveis doados irão retornar aos proprietários anteriores.

*AVISO* Objetos doados não – transferíveis serão deletados!
		<usetemplate ignoretext="Confirmar antes de devolver objetos a seus donos" name="okcancelignore" notext="Cancelar" yestext="Retornar"/>
	</notification>
	<notification name="GroupLeaveConfirmMember">
		Você é atualmente um membro do grupo [GROUP].
Sair do grupo?
		<usetemplate name="okcancelbuttons" notext="Cancelar" yestext="Sair"/>
	</notification>
	<notification name="ConfirmKick">
		Tem CERTEZA de que deseja expulsar todos os residentes do grid?
		<usetemplate name="okcancelbuttons" notext="Cancelar" yestext="Chutar todos"/>
	</notification>
	<notification name="MuteLinden">
		Desculpe, nenhum Linden pode ser bloqueado.
		<usetemplate name="okbutton" yestext="OK"/>
	</notification>
	<notification name="CannotStartAuctionAlreadyForSale">
		Você não pode começar um leilão com um lote que já foi colocado à venda. Desabilite a venda se você tem certeza que deseja fazer um leilão.
	</notification>
	<notification label="Falha ao bloquear objeto por nome" name="MuteByNameFailed">
		Você já bloqueou este residente.
		<usetemplate name="okbutton" yestext="OK"/>
	</notification>
	<notification name="RemoveItemWarn">
		Embora seja permitido, deletar conteúdo pode danificar o objeto. Você quer excluir este item?
		<usetemplate name="okcancelbuttons" notext="Não" yestext="Sim"/>
	</notification>
	<notification name="CantOfferCallingCard">
		Não é possível oferecer um cartão de visitas neste momento. Por favor, tente novamente em breve.
		<usetemplate name="okbutton" yestext="OK"/>
	</notification>
	<notification name="CantOfferFriendship">
		Não é possível oferecer amizade neste momento. Por favor, tente novamente em breve.
		<usetemplate name="okbutton" yestext="OK"/>
	</notification>
	<notification name="BusyModeSet">
		Modo ocupado ativado. 
O bate-papo e MIs não serão exibidos.  MIs enviadas para você receberão sua resposta de modo ocupado.  Todas as ofertas de teletransporte serão recusadas.  Todas as ofertas de inventário serão colocadas na Lixeira.
		<usetemplate ignoretext="Passar meu status para o modo ocupado" name="okignore" yestext="OK"/>
	</notification>
	<notification name="JoinedTooManyGroupsMember">
		Você atingiu o limite máximo de grupos. Saia de outro grupo para poder entrar nesse ou recuse o convite.
[NAME] está te convidando para entrar em um grupo.
		<usetemplate name="okcancelbuttons" notext="Recusar" yestext="Entrar"/>
	</notification>
	<notification name="JoinedTooManyGroups">
		Você atingiu o limite máximo de grupos. Sai de um grupo para entrar ou criar outro.
		<usetemplate name="okbutton" yestext="OK"/>
	</notification>
	<notification name="KickUser">
		Chutar este residente com qual mensagem?
		<form name="form">
			<input name="message">
				Um administrador desligou você.
			</input>
			<button name="OK" text="OK"/>
			<button name="Cancel" text="Cancelar"/>
		</form>
	</notification>
	<notification name="KickAllUsers">
		Expulsar todo mundo atualmente do grid com qual mensagem?
		<form name="form">
			<input name="message">
				Um administrador deslogou você.
			</input>
			<button name="OK" text="OK"/>
			<button name="Cancel" text="Cancelar"/>
		</form>
	</notification>
	<notification name="FreezeUser">
		Congelar este residente com qual mensagem?
		<form name="form">
			<input name="message">
				Você foi congelado. Você não pode se mover ou conversar. Um administrador irá contatá-lo via mensagem instantânea (MI).
			</input>
			<button name="OK" text="OK"/>
			<button name="Cancel" text="Cancelar"/>
		</form>
	</notification>
	<notification name="UnFreezeUser">
		Descongelar este residente com qual mensagem?
		<form name="form">
			<input name="message">
				Você não está mais congelado.
			</input>
			<button name="OK" text="OK"/>
			<button name="Cancel" text="Cancelar"/>
		</form>
	</notification>
	<notification name="SetDisplayNameSuccess">
		Olá, [DISPLAY_NAME]!

Assim como na vida real, leva um tempo para todos aprenderem um novo nome.  Aguarde alguns dias para [http://wiki.secondlife.com/wiki/Setting_your_display_name your name to update] aparecer em objetos, scripts, nos resultados de buscas, etc.
	</notification>
	<notification name="SetDisplayNameBlocked">
		Infelizmente não é possível modificar seu nome de tela. Se você acredita que houve algum equívoco, entre em contato com o suporte.
	</notification>
	<notification name="SetDisplayNameFailedLength">
		Desculpe, este nome é longo demais.  O limite de caracteres para nomes de tela é [LENGTH].

Selecione um nome mais curto.
	</notification>
	<notification name="SetDisplayNameFailedGeneric">
		Infelizmente não foi possível definir seu nome de tela.  Por favor volte mais tarde.
	</notification>
	<notification name="SetDisplayNameMismatch">
		Os nomes de tela fornecidos não são iguais. Digite novamente.
	</notification>
	<notification name="AgentDisplayNameUpdateThresholdExceeded">
		Falta mais um tempinho para você poder mudar seu nome de tela.

Consulte a página http://wiki.secondlife.com/wiki/Setting_your_display_name

Por favor volte mais tarde.
	</notification>
	<notification name="AgentDisplayNameSetBlocked">
		Infelizmente não foi possível definir o nome solicitado. Ele contém uma palavra banida.
 
 Selecione um nome diferente.
	</notification>
	<notification name="AgentDisplayNameSetInvalidUnicode">
		O nome de tela desejado contém caracteres inválidos.
	</notification>
	<notification name="AgentDisplayNameSetOnlyPunctuation">
		Seu nome de tela não pode ser formado exclusivamente de caracteres de pontuação.
	</notification>
	<notification name="DisplayNameUpdate">
		[OLD_NAME] ([SLID]) adotou o nome [NEW_NAME].
	</notification>
	<notification name="OfferTeleport">
		Oferecer um teletransporte para sua localização com qual mensagem?
		<form name="form">
			<input name="message">
				Junte-se a mim em [REGION]
			</input>
			<button name="OK" text="OK"/>
			<button name="Cancel" text="Cancelar"/>
		</form>
	</notification>
	<notification name="TooManyTeleportOffers">
		Você fez [OFFERS] ofertas de teletransporte, porém o seu limite é [LIMIT].
		<usetemplate name="okbutton" yestext="OK"/>
	</notification>
	<notification name="OfferTeleportFromGod">
		Convocar residente à sua localização com poderes de deus?
		<form name="form">
			<input name="message">
				Junte-se a mim em [REGION]
			</input>
			<button name="OK" text="OK"/>
			<button name="Cancel" text="Cancelar"/>
		</form>
	</notification>
	<notification name="TeleportFromLandmark">
		Tem certeza de quer ser teletransportado para &lt;nolink&gt;[LOCATION]&lt;/nolink&gt;?
		<usetemplate ignoretext="Confirmar se eu quero ser teletransportado para marcos" name="okcancelignore" notext="Cancelar" yestext="Teletransportar"/>
	</notification>
	<notification name="TeleportToPick">
		Teletransportar para [PICK]?
		<usetemplate ignoretext="Confirmar se eu quero ser teletransportado para Destaques" name="okcancelignore" notext="Cancelar" yestext="Teletransportar"/>
	</notification>
	<notification name="TeleportToClassified">
		Teletransportar para [CLASSIFIED]?
		<usetemplate ignoretext="Confirmar se eu quero ser teletransportado lugar do anúncio" name="okcancelignore" notext="Cancelar" yestext="Teletransportar"/>
	</notification>
	<notification name="TeleportToHistoryEntry">
		Teletransportar para [HISTORY_ENTRY]?
		<usetemplate ignoretext="Confirmar se eu quero ser teletransportado para marcos" name="okcancelignore" notext="Cancelar" yestext="Teletransportar"/>
	</notification>
	<notification label="Mensagem para todos na sua Propriedade" name="MessageEstate">
		Digite um breve anúncio que será enviado para todos que estejam atualmente na sua propriedade.
		<form name="form">
			<input name="message"/>
			<button name="OK" text="OK"/>
			<button name="Cancel" text="Cancelar"/>
		</form>
	</notification>
	<notification label="Mudar propriedade Linden" name="ChangeLindenEstate">
		Você está prestes a modificar uma propriedade da Linden (continente, teen, grid, orientação, etc)

Esta ação é EXTREMAMENTE PERIGOSA -- ela pode afetar a experiência dos residentes.  No continente, isso vai mudar milhares de regiões e deixar o spaceserver sobrecarregado.

Deseja prosseguir?
		<usetemplate name="okcancelbuttons" notext="Cancelar" yestext="Mudar Propriedade"/>
	</notification>
	<notification label="Mudar o acesso à propriedade Linden" name="ChangeLindenAccess">
		Você está prestes a mudar a lista de acessos de uma propriedade pertencente a Linden (continente, teen grid, orientação, etc.).

Isto é PERIGOSO e deveria ser feito apenas para utilizar uma brecha que permita que objetos/L$ sejam transferidos para dentro/fora da grade.
Isto mudará milhares de regiões e fará o spaceserver soluçar.
		<usetemplate name="okcancelbuttons" notext="Cancelar" yestext="OK"/>
	</notification>
	<notification label="Selecione a propriedade" name="EstateAllowedAgentAdd">
		Adicionar à lista de permitidos somente para esta propriedade ou para [ALL_ESTATES]?
		<usetemplate canceltext="Cancelar" name="yesnocancelbuttons" notext="Todas as Propriedades" yestext="Esta Propriedade"/>
	</notification>
	<notification label="Selecione a propriedade" name="EstateAllowedAgentRemove">
		Remover da lista de permissão somente para esta propriedade ou para [ALL_ESTATES]?
		<usetemplate canceltext="Cancelar" name="yesnocancelbuttons" notext="Todas as Propriedades" yestext="Esta Propriedade"/>
	</notification>
	<notification label="Seleção de propriedade" name="EstateAllowedGroupAdd">
		Adicionar à lista de grupos permitidos somente para esta Região ou para [ALL_ESTATES]?
		<usetemplate canceltext="Cancelar" name="yesnocancelbuttons" notext="Todas as Propriedades" yestext="Esta Propriedade"/>
	</notification>
	<notification label="Selecione a propriedade" name="EstateAllowedGroupRemove">
		Remover da lista de grupos permitidos somente para esta propriedade ou de [ALL_ESTATES]?
		<usetemplate canceltext="Cancelar" name="yesnocancelbuttons" notext="Todas as Propriedades" yestext="Esta Propriedade"/>
	</notification>
	<notification label="Selecione a propriedade" name="EstateBannedAgentAdd">
		Negar acesso a esta propriedade somente ou para [ALL_ESTATES]?
		<usetemplate canceltext="Cancelar" name="yesnocancelbuttons" notext="Todas as Propriedades" yestext="Esta Propriedade"/>
	</notification>
	<notification label="Selecione a propriedade" name="EstateBannedAgentRemove">
		Remover este residente da lista de banidos para acesso a esta propriedade apenas ou para [ALL_ESTATES]?
		<usetemplate canceltext="Cancelar" name="yesnocancelbuttons" notext="Todas as Propriedades" yestext="Esta Propriedade"/>
	</notification>
	<notification label="Selecione a propriedade" name="EstateManagerAdd">
		Adicionar gerente da propriedade para esta propriedade somente ou para [ALL_ESTATES]?
		<usetemplate canceltext="Cancelar" name="yesnocancelbuttons" notext="Todas as Propriedades" yestext="Esta Propriedade"/>
	</notification>
	<notification label="Selecione a propriedade" name="EstateManagerRemove">
		Remover o gerente da propriedade desta propriedade apenas ou para [ALL_ESTATES]?
		<usetemplate canceltext="Cancelar" name="yesnocancelbuttons" notext="Todas as Propriedades" yestext="Esta Propriedade"/>
	</notification>
	<notification label="Confirmar expulsão" name="EstateKickUser">
		Expulsar [EVIL_USER] desta propriedade?
		<usetemplate name="okcancelbuttons" notext="Cancelar" yestext="Expulsar"/>
	</notification>
	<notification name="EstateChangeCovenant">
		Tem certeza de que deseja mudar o Corretor da Propriedade?
		<usetemplate name="okcancelbuttons" notext="Cancelar" yestext="Mudar"/>
	</notification>
	<notification name="RegionEntryAccessBlocked">
		Você não é permitido na Região devido à sua Classificação de maturidade. Isto pode ser o resultado da falta de informação de validação de sua idade.

Por favor, verifique se você está com o último Visualizador instalado e vá ao Banco de Conhecimento para detalhes em como acessar áreas com esta classificação de maturidade.
		<usetemplate name="okbutton" yestext="OK"/>
	</notification>
	<notification name="RegionEntryAccessBlocked_KB">
		Você não é permitido nesta região devido à sua Classificação de maturidade.

Ir para o Banco de Conhecimento para maiores informações sobre Classificações de maturidade?
		<url name="url">
			http://wiki.secondlife.com/wiki/Linden_Lab_Official:Maturity_ratings:_an_overview/pt
		</url>
		<usetemplate ignoretext="Não posso entrar nessa região devido à classificação do conteúdo" name="okcancelignore" notext="Fechar" yestext="Ir para o Banco de Conhecimento"/>
	</notification>
	<notification name="RegionEntryAccessBlocked_Notify">
		Você não é permitido nesta região devido à sua Classificação de maturidade.
	</notification>
	<notification name="RegionEntryAccessBlocked_Change">
		Você não pode entrar nessa região devido à sua seleção de maturidade.

Para entrar na região desejada, mude o nível de maturidade.  Você então poderá fazer buscas e acessar conteúdo [REGIONMATURITY]. Para desfazer qualquer mudança, vá para Eu &gt; Preferências &gt; Geral.
		<form name="form">
			<button name="OK" text="Mudar preferência"/>
			<button default="true" name="Cancel" text="Fechar"/>
			<ignore name="ignore" text="Minha preferência de maturidade impede que eu vá a uma região"/>
		</form>
	</notification>
	<notification name="PreferredMaturityChanged">
		Sua opção de nível de maturidade é [RATING].
	</notification>
	<notification name="LandClaimAccessBlocked">
		Você não pode reclamar esta terra devido à sua Classificação de maturidade. Isto pode ser o resultado de falta de informação na validação de sua idade.

Por favor, verifique se você tem o último Visualizador instalado e vá para o Banco de Conhecimento para detalhes sobre o acesso de áreas com esta Classificação de maturidade.
		<usetemplate name="okbutton" yestext="OK"/>
	</notification>
	<notification name="LandClaimAccessBlocked_KB">
		Você não pode reclamar esta terra devido à sua Classificação de maturidade.

Ir para a o Banco de Conhecimento para maiores informações sobre Classificações de maturidade?
		<url name="url">
			http://wiki.secondlife.com/wiki/Linden_Lab_Official:Maturity_ratings:_an_overview/pt
		</url>
		<usetemplate ignoretext="Não reivindicar essa região devido à classificação do conteúdo" name="okcancelignore" notext="Fechar" yestext="Ir para o Banco de Conhecimento"/>
	</notification>
	<notification name="LandClaimAccessBlocked_Notify">
		Você não pode reclamar esta terra devido à sua Classificação de maturidade.
	</notification>
	<notification name="LandClaimAccessBlocked_Change">
		Você não pode reivindicar essa região devido à sua preferência de maturidade

Clique em &apos;Mudar preferência&apos; para aumentar o nível de maturidade e entrar nessa região.  De agora em diante você pode buscar e acessar conteúdo [REGIONMATURITY] .  Para modificar esta configuração, vá à Eu &gt; Preferências &gt; Geral.
		<usetemplate ignoretext="Minha preferência de conteúdo impede que eu reivindique terrenos" name="okcancelignore" notext="Fechar" yestext="Mudar Preferência"/>
	</notification>
	<notification name="LandBuyAccessBlocked">
		Você não pode comprar esta terra devido à sua Classificação de maturidade. Isto pode ser o resultado de falta de informação na validação de sua idade.

Por favor, verifique se você tem o último Visualizador instalado e vá para o Banco de Conhecimento para detalhes sobre o acesso de áreas com esta Classificação de maturidade.
		<usetemplate name="okbutton" yestext="OK"/>
	</notification>
	<notification name="LandBuyAccessBlocked_KB">
		Você não pode comprar esta terra devido à sua Classificação de maturidade.

Ir para o Banco de Conhecimento para maiores informações sobre Classificações de Maturidade?
		<url name="url">
			http://wiki.secondlife.com/wiki/Linden_Lab_Official:Maturity_ratings:_an_overview/pt
		</url>
		<usetemplate ignoretext="Não posso comprar essa região devido à classificação do conteúdo" name="okcancelignore" notext="Fechar" yestext="Ir para o Banco de Conhecimento"/>
	</notification>
	<notification name="LandBuyAccessBlocked_Notify">
		Você não pode comprar esta terra devido à sua Classificação de maturidade.
	</notification>
	<notification name="LandBuyAccessBlocked_Change">
		Você não pode comprar esse terreno devido à sua preferência de maturidade

Clique em &apos;Mudar preferência&apos; para aumentar o nível de maturidade e entrar nessa região.  De agora em diante você pode buscar e acessar conteúdo [REGIONMATURITY] .  Para modificar esta configuração, vá à Eu &gt; Preferências &gt; Geral.
		<usetemplate ignoretext="Minha preferência de conteúdo não me deixa comprar terrenos" name="okcancelignore" notext="Fechar" yestext="Mudar Preferência"/>
	</notification>
	<notification name="TooManyPrimsSelected">
		Muitos prims foram selecionados.   Selecione [MAX_PRIM_COUNT] ou menos prims, e tente de novo
		<usetemplate name="okbutton" yestext="OK"/>
	</notification>
	<notification name="ProblemImportingEstateCovenant">
		Problemas encontrados ao importar o Corretor da propriedade.
		<usetemplate name="okbutton" yestext="OK"/>
	</notification>
	<notification name="ProblemAddingEstateManager">
		Problemas em adicionar um novo gerente da propriedade. Uma ou mais propriedades podem ter uma lista de gerentes cheia.
	</notification>
	<notification name="ProblemAddingEstateGeneric">
		Problemas em adicionar a esta lista de propriedades. Uma ou mais propriedades podem ter uma lista cheia.
	</notification>
	<notification name="UnableToLoadNotecardAsset">
		Impossível carregar o notecard da propriedade no momento.
		<usetemplate name="okbutton" yestext="OK"/>
	</notification>
	<notification name="NotAllowedToViewNotecard">
		Permissões insuficientes para visualizar notecard associado com o ID do ativo solicitado.
		<usetemplate name="okbutton" yestext="OK"/>
	</notification>
	<notification name="MissingNotecardAssetID">
		O ID do ativo do notecard não foi localizado no banco de dados.
		<usetemplate name="okbutton" yestext="OK"/>
	</notification>
	<notification name="PublishClassified">
		Lembre-se: Taxas de Anúncios de Classificados não são reembolsáveis.

Publicar este classificado agora por L$ [AMOUNT]?
		<usetemplate name="okcancelbuttons" notext="Cancelar" yestext="Publicar"/>
	</notification>
	<notification name="SetClassifiedMature">
		Este classificado contém conteúdo Mature?
		<usetemplate canceltext="Cancelar" name="yesnocancelbuttons" notext="Não" yestext="Sim"/>
	</notification>
	<notification name="SetGroupMature">
		Este grupo contém conteúdo Mature?
		<usetemplate canceltext="Cancelar" name="yesnocancelbuttons" notext="Não" yestext="Sim"/>
	</notification>
	<notification label="Confirmar reiniciar" name="ConfirmRestart">
		Você quer realmente reiniciar esta região em 2 minutos?
		<usetemplate name="okcancelbuttons" notext="Cancelar" yestext="Reiniciar"/>
	</notification>
	<notification label="Mensagem para todos desta Região" name="MessageRegion">
		Digite um breve aviso que será enviado para todos nesta região.
		<form name="form">
			<input name="message"/>
			<button name="OK" text="OK"/>
			<button name="Cancel" text="Cancelar"/>
		</form>
	</notification>
	<notification label="Modificar a maturidade da Região" name="RegionMaturityChange">
		O conteúdo desta região foi reclassificado. 
Talvez leve algum tempo para a mudança ser refletida no mapa. 

Para ir a regiões de conteúdo Adulto, é preciso ter uma conta verificada, seja comprovando a idade ou com dados de pagamento.
	</notification>
	<notification label="Discordância de Versão de Voz" name="VoiceVersionMismatch">
		Esta versão do [APP_NAME] não é compatível com o recurso &apos;Bate-papo de voz&apos; desta região.  Para o bate-papo de voz funcionar, atualize o [APP_NAME].
	</notification>
	<notification label="Impossível Comprar Objetos" name="BuyObjectOneOwner">
		Não é possível comprar objetos de diferentes proprietários ao mesmo tempo.
Por favor, selecione apenas um objeto e tente novamente.
	</notification>
	<notification label="Impossível Comprar Conteúdos" name="BuyContentsOneOnly">
		Não é possível comprar os conteúdos de mais de um objeto ao mesmo tempo.
Por favor, selecione apenas um objeto e tente novamente.
	</notification>
	<notification label="Impossível Comprar Conteúdos" name="BuyContentsOneOwner">
		Não é possível comprar objetos de diferentes proprietários ao mesmo tempo.
Por favor, selecione apenas um objeto e tente novamente.
	</notification>
	<notification name="BuyOriginal">
		Comprar o objeto original de [OWNER] por L$[PRICE]?
Você se tornará o proprietário deste objeto.
Você poderá:
 Modificar: [MODIFYPERM]
 Copiar: [COPYPERM]
 Revender ou Doar: [RESELLPERM]
		<usetemplate name="okcancelbuttons" notext="Cancelar" yestext="Comprar"/>
	</notification>
	<notification name="BuyOriginalNoOwner">
		Comprar o objeto original por L$[PRICE]?
Você se tornará o proprietário deste objeto.
Você poderá:
 Modificar: [MODIFYPERM]
 Copiar: [COPYPERM]
 Revender ou Doar: [RESELLPERM]
		<usetemplate name="okcancelbuttons" notext="Cancelar" yestext="Comprar"/>
	</notification>
	<notification name="BuyCopy">
		Comprar uma cópia de [OWNER] por L$[PRICE]?
O objeto será copiado para o seu inventário.
Você poderá:
 Modificar: [MODIFYPERM]
 Copiar: [COPYPERM]
 Revender ou Doar: [RESELLPERM]
		<usetemplate name="okcancelbuttons" notext="Cancelar" yestext="Comprar"/>
	</notification>
	<notification name="BuyCopyNoOwner">
		Comprar uma cópia por L$[PRICE]?
O objeto será copiado para o seu inventário.
Você poderá:
 Modificar: [MODIFYPERM]
 Copiar: [COPYPERM]
 Revender ou Doar: [RESELLPERM]
		<usetemplate name="okcancelbuttons" notext="Cancelar" yestext="Comprar"/>
	</notification>
	<notification name="BuyContents">
		Comprar conteúdo de [OWNER] por L$[PRICE]?
Eles serão copiados para o seu inventário.
		<usetemplate name="okcancelbuttons" notext="Cancelar" yestext="Comprar"/>
	</notification>
	<notification name="BuyContentsNoOwner">
		Comprar conteúdo por L$[PRICE]?
Eles serão copiados para o seu inventário.
		<usetemplate name="okcancelbuttons" notext="Cancelar" yestext="Comprar"/>
	</notification>
	<notification name="ConfirmPurchase">
		Esta transação fará:
[ACTION]

Você tem certeza de que deseja prosseguir com esta compra?
		<usetemplate name="okcancelbuttons" notext="Cancelar" yestext="Confirmar"/>
	</notification>
	<notification name="ConfirmPurchasePassword">
		Esta transação fará:
[ACTION]

Você tem certeza de que deseja prosseguir com esta compra?
Por favor, re-insira sua senha e clique &apos;Confirmar Compra&apos;.
		<form name="form">
			<input name="message"/>
			<button name="ConfirmPurchase" text="Confirmar Compra"/>
			<button name="Cancel" text="Cancelar"/>
		</form>
	</notification>
	<notification name="SetPickLocation">
		Nota: Você atualizou a localidade desta pick mas os outros detalhes ficarão com seus valores originais.
		<usetemplate name="okbutton" yestext="OK"/>
	</notification>
	<notification name="MoveInventoryFromObject">
		Você selecionou itens &apos;no copy&apos; do inventário.
Estes itens serão movidos para o seu inventário, não copiados.

Mover os itens do inventário?
		<usetemplate ignoretext="Avisar antes de eu pegar items &apos;cópia proibida&apos; de um objeto" name="okcancelignore" notext="Não mover" yestext="Mover"/>
	</notification>
	<notification name="MoveInventoryFromScriptedObject">
		Você selecionou itens de inventário não copiáveis.
Estes itens serão movidos para seu inventário, não copiados. Pelo fato de o objeto ter scripts, mover estes itens ao inventário pode provocar um mal funcionamento do script.

Mover para o inventário o(s) item(s)?
		<usetemplate ignoretext="Avisar antes de eu pegar items &apos;cópia proibida&apos; que podem quebrar objetos com script" name="okcancelignore" notext="Não mover" yestext="Mover"/>
	</notification>
	<notification name="ClickActionNotPayable">
		Aviso: O clique em &apos;Pagar por objeto&apos; foi processado, mas só pode funcionar se um script tiver um evento money().
		<form name="form">
			<ignore name="ignore" text="Definir &apos;Pagar por objeto&apos; ao construir um objeto sem script money()"/>
		</form>
	</notification>
	<notification name="OpenObjectCannotCopy">
		Não há itens neste objeto que você está autorizado a copiar.
	</notification>
	<notification name="WebLaunchAccountHistory">
		Deseja abrir o [http://secondlife.com/account/ Painel] para ver o histórico da sua conta?
		<usetemplate ignoretext="Abrir o navegador para acessar minha conta" name="okcancelignore" notext="Cancelar" yestext="Ir para a página"/>
	</notification>
	<notification name="ConfirmQuit">
		Tem certeza que deseja sair?
		<usetemplate ignoretext="Confirmar antes de sair" name="okcancelignore" notext="Não sair" yestext="Sair"/>
	</notification>
	<notification name="DeleteItems">
		[QUESTION]
		<usetemplate ignoretext="Confirmar antes de excluir" name="okcancelignore" notext="Cancelar" yestext="OK"/>
	</notification>
	<notification name="HelpReportAbuseEmailLL">
		Use esta ferramenta para denunciar infrações dos [http://secondlife.com/corporate/tos.php Termos do Serviço] e das [http://secondlife.com/corporate/cs.php Normas da Comunidade].

Todas as denúncias de abuso são investigadas e resolvidas.
	</notification>
	<notification name="HelpReportAbuseSelectCategory">
		Por favor, selecione uma categoria para a reportagem deste abuso.
A seleção de uma categoria nos ajuda a arquivar e processar as reportagens de abuso.
	</notification>
	<notification name="HelpReportAbuseAbuserNameEmpty">
		Por favor, entre com o nome do perturbador.
Entrando com um valor preciso, nos ajuda a arquivar e processar as reportagens de abuso.
	</notification>
	<notification name="HelpReportAbuseAbuserLocationEmpty">
		Por favor, entre com a localidade aonde o abuso aconteceu.
Entrando com um valor preciso, nos ajuda a arquivar e processar as reportagens de abuso.
	</notification>
	<notification name="HelpReportAbuseSummaryEmpty">
		Por favor, digite um resumo de como ocorreu o abuso.
Fazer um resumo detalhado nos ajuda a arquivar e processar as reportagens de abuso.
	</notification>
	<notification name="HelpReportAbuseDetailsEmpty">
		Por favor, digite uma descrição detalhada do abuso que ocorreu.
Seja tão específico quanto você puder, incluindo nomes e os detalhes do incidente que está denunciando.
Fazer uma descrição precisa nos ajuda a arquivar e processar as reportagens de abuso.
	</notification>
	<notification name="HelpReportAbuseContainsCopyright">
		Caro residente, 

Aparentemente você fez uma denúncia de infranção de propriedade intelectual.  Certifique-se de que sua denúncia está correta: 

(1) Procedimento do abuso Se você tem motivos para acreditar que um residente está burlando o sistema de autorização do [CURRENT_GRID] usando o CopyBot ou ferramentas parecidas para infringir direitos de propriedade intelectual, envie um relatório de abuso.  A equipe anti-abuso investiga e impõe sanções em casos de infranção dos [CURRENT_GRID] [http://secondlife.com/corporate/tos.php Termos de Serviço] ou das [http://secondlife.com/corporate/cs.php Normas da Comunidade]. Entretando, a equipe anti-abuso não lida com pedidos de remoção de conteúdo do [CURRENT_GRID]. Tais pedidos não serão atendidos. 

(2) Procedimentos DMCA ou remoção de conteúdo.  Para solicitar a remoção de conteúdo do [CURRENT_GRID], é imprescindível enviar uma notificação de infração elaborada conforme as disposicões da [http://secondlife.com/corporate/dmca.php Política DMCA].

Se você deseja continuar o procedimento de denúncia de abuso, feche esta janela e termine o relatório.   A categoria &apos;CopyBot or Permissions Exploit&apos; (robô de cópia ou exploit de autorização)

Obrigado.

Linden Lab
	</notification>
	<notification name="FailedRequirementsCheck">
		Não foram encontrados os seguintes componentes requeridos de [FLOATER]:
[COMPONENTS]
	</notification>
	<notification label="Substituir anexo existente" name="ReplaceAttachment">
		Já existe um objeto anexado a este ponto do seu corpo.
Você deseja substituí-lo pelo objeto selecionado?
		<form name="form">
			<ignore name="ignore" save_option="true" text="Trocar um anexo atual pelo item selecionado"/>
			<button ignore="Replace Automatically" name="Yes" text="Sim"/>
			<button ignore="Never Replace" name="No" text="Não"/>
		</form>
	</notification>
	<notification label="Aviso de Modo Ocupado" name="BusyModePay">
		Você está no modo Ocupado, o que significa que você não receberá quaisquer itens oferecidos em troca deste pagamento.

Você gostaria de deixar o modo Ocupado antes de completar esta transação?
		<form name="form">
			<ignore name="ignore" save_option="true" text="Estou prestes a pagar alguém ou um objeto no modo ocupado"/>
			<button ignore="Always leave Busy Mode" name="Yes" text="Sim"/>
			<button ignore="Never leave Busy Mode" name="No" text="Não"/>
		</form>
	</notification>
	<notification name="ConfirmDeleteProtectedCategory">
		A pasta &apos;[FOLDERNAME]&apos; é uma pasta do sistema. Excluir pastas de sistema pode deixar o sistema instável.   Tem certeza de que quer prosseguir?
		<usetemplate ignoretext="Confirmar antes de excluir pastas do sistema." name="okcancelignore" notext="Cancelar" yestext="OK"/>
	</notification>
	<notification name="ConfirmEmptyTrash">
		Tem certeza de que deseja excluir o conteúdo da Lixeira? Para sempre?
		<usetemplate ignoretext="Confirmar antes de esvaziar a pasta Lixeira" name="okcancelignore" notext="Não" yestext="Sim"/>
	</notification>
	<notification name="ConfirmClearBrowserCache">
		Tem certeza de que quer apagar todo o histórico de viagens, web e buscas?
		<usetemplate name="okcancelbuttons" notext="Não" yestext="OK"/>
	</notification>
	<notification name="ConfirmClearCache">
		Tem certeza que deseja apagar o cache do visualizador?
		<usetemplate name="okcancelbuttons" notext="Cancelar" yestext="OK"/>
	</notification>
	<notification name="ConfirmClearCookies">
		Você tem certeza de que deseja limpar os cookies?
		<usetemplate name="okcancelbuttons" notext="Cancelar" yestext="Sim"/>
	</notification>
	<notification name="ConfirmClearMediaUrlList">
		Você tem certeza de que deseja limpar toda sua lista de URLs?
		<usetemplate name="okcancelbuttons" notext="Cancelar" yestext="Sim"/>
	</notification>
	<notification name="ConfirmEmptyLostAndFound">
		Tem certeza de que deseja excluir o conteúdo dos Achados e Perdidos? Para sempre?
		<usetemplate ignoretext="Confirmar antes de esvaziar a pasta Achados e Perdidos" name="okcancelignore" notext="Não" yestext="Sim"/>
	</notification>
	<notification name="CopySLURL">
		O seguinte SLurl foi copiado para a área de transferência: 
 [SLURL]

Inclua um link para facilitar o acesso para visitantes. Teste o link na barra de endereço de qualquer navegador da web.
		<form name="form">
			<ignore name="ignore" text="SLurl copiado para área de transferência."/>
		</form>
	</notification>
	<notification name="WLSavePresetAlert">
		Você deseja substituir a pré-configuração salva?
		<usetemplate name="okcancelbuttons" notext="Não" yestext="Sim"/>
	</notification>
	<notification name="WLNoEditDefault">
		Você não pode editar ou excluir um padrão predefinido.
	</notification>
	<notification name="WLMissingSky">
		Este arquivo de ciclo de dia se refere a um arquivo de céu faltando: [SKY].
	</notification>
	<notification name="WLRegionApplyFail">
		As configurações não podem ser aplicadas à região.   Talvez sair e votlar à região resolva.   Motivo:  [FAIL_REASON]
	</notification>
	<notification name="EnvCannotDeleteLastDayCycleKey">
		Impossível excluir a última chave do ciclo pois um ciclo não pode ficar vazio.   Modifique a última chave em vez de tentar apagá-la, depois crie uma chave nova.
		<usetemplate name="okbutton" yestext="OK"/>
	</notification>
	<notification name="DayCycleTooManyKeyframes">
		Não é possível adicionar mais chaves de quadro a este ciclo.   O máximo de chaves de quadro para ciclos de dia de [SCOPE] é [MAX].
		<usetemplate name="okbutton" yestext="OK"/>
	</notification>
	<notification name="EnvUpdateRate">
		Cada configuração de ambiente só pode ser atualizada a cada [WAIT] segundos.   Aguarde pelo menos isso e tente novamente.
		<usetemplate name="okbutton" yestext="OK"/>
	</notification>
	<notification name="PPSaveEffectAlert">
		Existe efeito de Pós-Processamento. Você deseja substituí-lo?
		<usetemplate name="okcancelbuttons" notext="Não" yestext="Sim"/>
	</notification>
	<notification name="ChatterBoxSessionStartError">
		Não foi possível iniciar uma nova sessão bate-papo com [RECIPIENT].
[REASON]
		<usetemplate name="okbutton" yestext="OK"/>
	</notification>
	<notification name="ChatterBoxSessionEventError">
		[EVENT]
[REASON]
		<usetemplate name="okbutton" yestext="OK"/>
	</notification>
	<notification name="ForceCloseChatterBoxSession">
		Sua sessão de bate-papo com [NAME] tem que fechar.
[REASON]
		<usetemplate name="okbutton" yestext="OK"/>
	</notification>
	<notification name="Cannot_Purchase_an_Attachment">
		Objetos não podem ser adquiridos quando estão anexados.
	</notification>
	<notification label="Sobre o pedido de Permissão de Débito" name="DebitPermissionDetails">
		Conceder esse pedido dá permissão ao script para tirar Linden dólares (L$) de sua conta. Para revogar esta permissão, o proprietário do objeto deve excluir o objeto ou resetar os scripts dele.
		<usetemplate name="okbutton" yestext="OK"/>
	</notification>
	<notification name="AutoWearNewClothing">
		Vestir automaticamente a roupa que você vai criar?
		<usetemplate ignoretext="Vestir as roupas que eu criar enquanto edito minha aparência" name="okcancelignore" notext="Não" yestext="Sim"/>
	</notification>
	<notification name="NotAgeVerified">
<<<<<<< HEAD
		Área restrita a residentes com idade comprovada.   Deseja ir ao site do [CURRENT_GRID] para comprovar sua idade? 
=======
		Você deve ter no mínimo 18 anos para acessar conteúdo e áreas adultas no Second Life. Visite nossa página de verificação de idade para confirmar que você tem mais de 18 anos. 
Isso abrirá o seu navegador.
>>>>>>> 89c28185

[_URL]
		<url name="url" option="0">
			https://secondlife.com/my/account/verification.php
		</url>
		<usetemplate ignoretext="Ainda não comprovei minha idade" name="okcancelignore" notext="Cancelar" yestext="Ir para verificação de idade"/>
	</notification>
	<notification name="Cannot enter parcel: no payment info on file">
		Área restrita a residentes que já cadastraram seus dados de pagamento  Deseja ir ao site do [CURRENT_GRID] para cuidar disso? 

[_URL]
		<url name="url" option="0">
			https://secondlife.com/account/index.php?lang=pt
		</url>
		<usetemplate ignoretext="Ainda não tenho cadastro de pagamento" name="okcancelignore" notext="Não" yestext="Sim"/>
	</notification>
	<notification name="MissingString">
		A sequência [STRING_NAME] está faltando do strings.xml
	</notification>
	<notification name="SystemMessageTip">
		[MESSAGE]
	</notification>
	<notification name="IMSystemMessageTip">
		[MESSAGE]
	</notification>
	<notification name="Cancelled">
		Cancelado
	</notification>
	<notification name="CancelledSit">
		Cancelada a ação de sentar
	</notification>
	<notification name="CancelledAttach">
		Cancelado Anexar
	</notification>
	<notification name="ReplacedMissingWearable">
		Substituindo partes de roupa/corpo perdidas com o padrão
	</notification>
	<notification name="GroupNotice">
		Assunto: [SUBJECT], Mensagem: [MESSAGE]
	</notification>
	<notification name="FriendOnline">
		[NAME] está online
	</notification>
	<notification name="FriendOffline">
		[NAME] está offline
	</notification>
	<notification name="AddSelfFriend">
		Você é o máximo! Mesmo assim, não dá para adicionar a si mesmo(a) como amigo(a).
	</notification>
	<notification name="UploadingAuctionSnapshot">
		Fazendo o upload das fotos do site da web e do mundo...
(Leva cerca de 5 minutos)
	</notification>
	<notification name="UploadPayment">
		Você paga L$[AMOUNT] para fazer o upload.
	</notification>
	<notification name="UploadWebSnapshotDone">
		Concluído o upload da foto do site da web
	</notification>
	<notification name="UploadSnapshotDone">
		O upload da foto foi realizado
	</notification>
	<notification name="TerrainDownloaded">
		Feito o download de Terrain.raw
	</notification>
	<notification name="GestureMissing">
		O gesto [NAME] não está no banco de dados.
	</notification>
	<notification name="UnableToLoadGesture">
		Falhar ao carregar o gesto [NAME].
	</notification>
	<notification name="LandmarkMissing">
		O landmark foi perdido na base de dados
	</notification>
	<notification name="UnableToLoadLandmark">
		Impossível carregar o landmark. Por favor, tente de novo.
	</notification>
	<notification name="CapsKeyOn">
		A tecla Maiúsc. está ligada. 
Ela pode afetar a digitação da senha.
	</notification>
	<notification name="NotecardMissing">
		Notecard foi perdido no banco de dados.
	</notification>
	<notification name="NotecardNoPermissions">
		Você não está autorizado a ler esta nota.
	</notification>
	<notification name="RezItemNoPermissions">
		Sem permissões suficientes para criar objetos.
	</notification>
	<notification name="IMAcrossParentEstates">
		Não é possível enviar MIs entre propriedades-pai.
	</notification>
	<notification name="TransferInventoryAcrossParentEstates">
		Não é possível transferir o inventário para propriedades-pai.
	</notification>
	<notification name="UnableToLoadNotecard">
		Não é possível carregar notas neste momento.
	</notification>
	<notification name="ScriptMissing">
		O script foi perdido no banco de dados.
	</notification>
	<notification name="ScriptNoPermissions">
		Permissões insuficientes para visualizar o script.
	</notification>
	<notification name="UnableToLoadScript">
		Impossível carregar o script. Por favor, tente novamente.
	</notification>
	<notification name="IncompleteInventory">
		Os conteúdos completos que vocë está oferecendo, não estão ainda disponíveis localmente. Por favor, tente oferecê-los novamente em um minuto.
	</notification>
	<notification name="CannotModifyProtectedCategories">
		Você não pode modificar categorias protegidas.
	</notification>
	<notification name="CannotRemoveProtectedCategories">
		Você não pode remover categorias protegidas.
	</notification>
	<notification name="UnableToBuyWhileDownloading">
		Impossível comprar o objeto enquanto ele está sendo carregado.
Por favor, tente novamente.
	</notification>
	<notification name="UnableToLinkWhileDownloading">
		Impossível unir o objeto enquanto ele está sendo carregado.
Por favor, tente novamente.
	</notification>
	<notification name="CannotBuyObjectsFromDifferentOwners">
		Só dá para comprar objetos de um dono por vez. 
Selecione só um objeto.
	</notification>
	<notification name="ObjectNotForSale">
		Este objeto não está à venda.
	</notification>
	<notification name="EnteringGodMode">
		Entrando em god mode, nível [LEVEL]
	</notification>
	<notification name="LeavingGodMode">
		Saindo do god mode, nível [LEVEL]
	</notification>
	<notification name="CopyFailed">
		Você não está autorizado a copiar isso.
	</notification>
	<notification name="InventoryAccepted">
		[NAME] recebeu sua oferta de inventário.
	</notification>
	<notification name="InventoryDeclined">
		[NAME] rejeitou sua oferta de inventário.
	</notification>
	<notification name="ObjectMessage">
		[NAME]: [MESSAGE]
	</notification>
	<notification name="CallingCardAccepted">
		Seu cartão de visita foi aceito
	</notification>
	<notification name="CallingCardDeclined">
		Seu cartão de visita foi negado.
	</notification>
	<notification name="TeleportToLandmark">
		Para se teletransportar para lugares como &apos;[NAME]&apos;, abra o painel &apos;Lugares&apos; à direita da tela e selecione a guia Marcos.  
Basta clicar em qualquer marco e depois clicar em &apos;Teletransportar&apos; na parte inferior da tela. 
(Também é possível clicar duas vezes no marco, ou clicar no marco com o botão direito e selecionar &apos;Teletransportar&apos;.)
	</notification>
	<notification name="TeleportToPerson">
		Para entrar em contato com residentes como &apos;&apos;[NAME]&apos;,  abra o painel &apos;Pessoas&apos; à direita da tela.
Selecione o residente da lista e clique em &apos;MI&apos; na parte de baixo do painel.
(Também é possível clicar duas vezes no nome, ou clicar no nome com o botão direito e selecionar &apos;MI&apos;.)
	</notification>
	<notification name="CantSelectLandFromMultipleRegions">
		Impossível selecionar terra nas fronteiras do servidor. Tente selecionar um pedaço menor de terra.
	</notification>
	<notification name="SearchWordBanned">
		Alguns termos da sua busca foram excluídos, devido às restrições de conteúdo, como explicado nos Padrões da Comunidade.
	</notification>
	<notification name="NoContentToSearch">
		Por favor, selecione ao menos um tipo de conteúdo para a busca (PG, Mature ou Adult).
	</notification>
	<notification name="SystemMessage">
		[MESSAGE]
	</notification>
	<notification name="PaymentReceived">
		[MESSAGE]
	</notification>
	<notification name="PaymentSent">
		[MESSAGE]
	</notification>
	<notification name="EventNotification">
		Notificação de evento:

[NAME]
[DATE]
		<form name="form">
			<button name="Details" text="Detalhes"/>
			<button name="Cancel" text="Cancelar"/>
		</form>
	</notification>
	<notification name="TransferObjectsHighlighted">
		Todos os objetos deste terreno que serão transferidos ao seu comprador, estão realçados agora.
		<form name="form">
			<button name="Done" text="Feito"/>
		</form>
	</notification>
	<notification name="DeactivatedGesturesTrigger">
		Gestos desativados com o mesmo comando:
[NAMES]
	</notification>
	<notification name="NoQuickTime">
		Aparentemente o QuickTime da Apple ainda não foi instalado no seu computador. 
Para ver mídia em stream nas regiões que oferecem esse formato, vá ao [http://www.apple.com/quicktime site do QuickTime] e instale o QuickTime Player.
	</notification>
	<notification name="NoPlugin">
		Nenhum plugin de mídia detectado para lidar com o tipo de mime &quot;[MIME_TYPE]&quot;.  Este tipo de mídia não poderão ser acessados.
	</notification>
	<notification name="MediaPluginFailed">
		Falha no plugin de mídia abaixo:
    [PLUGIN]

Instale o plugin novamente ou contate o fabricante se o problema persistir.
		<form name="form">
			<ignore name="ignore" text="Falha do plugin de mídia"/>
		</form>
	</notification>
	<notification name="OwnedObjectsReturned">
		Os objetos que lhe pertencem no lote selecionado do terreno, voltaram ao seu inventário.
	</notification>
	<notification name="OtherObjectsReturned">
		Os objetos no terreno selecionado, do residente [NAME], foram devolvidos ao inventário dele(a).
	</notification>
	<notification name="OtherObjectsReturned2">
		Os objetos no lote selecionado, do residente [NAME], foram devolidos ao proprietãrio.
	</notification>
	<notification name="GroupObjectsReturned">
		Os objetos no lote selecionado de terreno compartilhado pelo grupo [GROUPNAME], voltaram para os inventários de seus donos.
Objetos trasnferíveis dados ao grupo, voltaram aos seus donos anteriores.
Objetos não transferíveis dados ao grupo foram deletados.
	</notification>
	<notification name="UnOwnedObjectsReturned">
		Os objetos no lote selecionado que NÃO são seus, voltaram aos seus donos.
	</notification>
	<notification name="ServerObjectMessage">
		Mensagem de [NAME]:
&lt;nolink&gt;[MSG]&lt;/nolink&gt;
	</notification>
	<notification name="NotSafe">
		A opção &apos;danos&apos; desta região está ativada. 
Você pode se dar mal aqui.  Se você morrer, você será teletransportado de volta para seu início.
	</notification>
	<notification name="NoFly">
		Esta área desativou a opção de voar. 
Logo, não é possível voar aqui.
	</notification>
	<notification name="PushRestricted">
		Esta área não tolera empurrões.  Não é possível empurrar os outros aqui, a não ser que você seja o proprietário.
	</notification>
	<notification name="NoVoice">
		Esta área desativou o bate-papo de voz.  Você não vai ouvir ninguém falar.
	</notification>
	<notification name="NoBuild">
		Esta área desativou a opção de construir.  Não é possível construir ou fazer rez de objetos nesta área.
	</notification>
	<notification name="SeeAvatars">
		Este terreno oculta os avatares e bate-papo de outro terreno.    Não é possível ver residentes fora do terreno e vice-versa.   O bate-papo por texto no canal 0 também está bloqueado.
	</notification>
	<notification name="ScriptsStopped">
		Um administrador não permitiu scripts temporariamente nesta região.
	</notification>
	<notification name="ScriptsNotRunning">
		Esta região não roda nenhum script.
	</notification>
	<notification name="NoOutsideScripts">
		Esta região não permite scripts de fora. 

Os únicos scripts que funcionam são os do proprietário do terreno.
	</notification>
	<notification name="ClaimPublicLand">
		Você só pode reivindicar terrenos públicos na região onde você está.
	</notification>
	<notification name="RegionTPAccessBlocked">
		Você não é permitido na Região devido à sua Classificação de maturidade. Você precisa validar sua idade e/ou instalar o último Visualizador.

Por favor, vá ao Banco de Conhecimento para detalhes sobre o acesso de áreas com esta Classificação de maturidade.
	</notification>
	<notification name="URBannedFromRegion">
		Você está banido da região.
	</notification>
	<notification name="NoTeenGridAccess">
		Sua conta não pode conectar a esta região da grade teen.
	</notification>
	<notification name="ImproperPaymentStatus">
		Você não tem o status de pagamento adequado para entrar nesta região.
	</notification>
	<notification name="MustGetAgeParcel">
		Você precisa ter a idade verificada para entrar neste lote.
	</notification>
	<notification name="NoDestRegion">
		Nenhuma região de destino encontrada.
	</notification>
	<notification name="NotAllowedInDest">
		Você não é permitido nesse destino.
	</notification>
	<notification name="RegionParcelBan">
		Não consegue atravessar região com lote banido. Tente outra forma.
	</notification>
	<notification name="TelehubRedirect">
		Você foi redirecionado para um telehub.
	</notification>
	<notification name="CouldntTPCloser">
		Não conseguiu tele-transportar próximo ao destino.
	</notification>
	<notification name="TPCancelled">
		Tele-transporte cancelado.
	</notification>
	<notification name="FullRegionTryAgain">
		A região que você está tentando entrar está no momento cheia.
Por favor, tente novamente em alguns instantes.
	</notification>
	<notification name="GeneralFailure">
		Falha geral.
	</notification>
	<notification name="RoutedWrongRegion">
		Direcionado para a região errada. Por favor, tente novamente.
	</notification>
	<notification name="NoValidAgentID">
		ID do agente inválido.
	</notification>
	<notification name="NoValidSession">
		ID de sessão inválido.
	</notification>
	<notification name="NoValidCircuit">
		Código de circuito inválido.
	</notification>
	<notification name="NoValidTimestamp">
		Hora inválida.
	</notification>
	<notification name="NoPendingConnection">
		Impossível criar a conexão pendente.
	</notification>
	<notification name="InternalUsherError">
		Um erro interno ocorreu enquanto se tentava direcioná-lo para seu destino de Tele-transporte. O [CURRENT_GRID] pode estar passando por problemas no serviço, neste momento.
	</notification>
	<notification name="NoGoodTPDestination">
		Impossível encontrar um bom destino para tele-transporte nesta região.
	</notification>
	<notification name="InternalErrorRegionResolver">
		Um erro interno ocorreu enquanto tentava-se definir as coordenadas globais da sua solicitação de tele-transporte. O [CURRENT_GRID] pode estar passando por problemas no serviço, no momento.
	</notification>
	<notification name="NoValidLanding">
		Não se achou um ponto de aterrissagem válido.
	</notification>
	<notification name="NoValidParcel">
		Nenhum lote válido foi encontrado.
	</notification>
	<notification name="ObjectGiveItem">
		Um objeto chamado &lt;nolink&gt;[OBJECTFROMNAME]&lt;/nolink&gt;, de [NAME_SLURL], obteve este(a) [OBJECTTYPE]:
&lt;nolink&gt;[ITEM_SLURL]&lt;/nolink&gt;
		<form name="form">
			<button name="Keep" text="Segure"/>
			<button name="Discard" text="Descarte"/>
			<button name="Mute" text="Bloquear proprietário"/>
		</form>
	</notification>
	<notification name="OwnObjectGiveItem">
		O objeto chamado &lt;nolink&gt;[OBJECTFROMNAME]&lt;/nolink&gt;, de [NAME_SLURL], obteve este(a) [OBJECTTYPE]:
&lt;nolink&gt;[ITEM_SLURL]&lt;/nolink&gt;
		<form name="form">
			<button name="Keep" text="Manter"/>
			<button name="Discard" text="Descartar"/>
		</form>
	</notification>
	<notification name="UserGiveItem">
		[NAME_SLURL] lhe deu [OBJECTTYPE]:
[ITEM_SLURL]
		<form name="form">
			<button name="Show" text="Mostrar"/>
			<button name="Discard" text="Descarte"/>
			<button name="Mute" text="Bloquear"/>
		</form>
	</notification>
	<notification name="GodMessage">
		[NAME]

[MESSAGE]
	</notification>
	<notification name="JoinGroup">
		[MESSAGE]
		<form name="form">
			<button name="Join" text="Entre"/>
			<button name="Decline" text="Saia"/>
			<button name="Info" text="Informações"/>
		</form>
	</notification>
	<notification name="TeleportOffered">
		[NAME_SLURL] quer teletransportar você para a região deles:

[MESSAGE] - [MATURITY_STR] &lt;icon&gt;[MATURITY_ICON]&lt;/icon&gt;
		<form name="form">
			<button name="Teleport" text="Teletransporte"/>
			<button name="Cancel" text="Cancelar"/>
		</form>
	</notification>
	<notification name="TeleportOfferSent">
		Oferta de teletransporte enviada para [TO_NAME]
	</notification>
	<notification name="GotoURL">
		[MESSAGE]
[URL]
		<form name="form">
			<button name="Later" text="Depois"/>
			<button name="GoNow..." text="Vá agora"/>
		</form>
	</notification>
	<notification name="OfferFriendship">
		[NAME_SLURL] quer a sua amizade.

[MESSAGE]

Cada um pode ver o status do outro (definição padrão).
		<form name="form">
			<button name="Accept" text="Aceitar"/>
			<button name="Decline" text="Recusar"/>
		</form>
	</notification>
	<notification name="FriendshipOffered">
		Você convidou [TO_NAME] para ser seu amigo(a)
	</notification>
	<notification name="OfferFriendshipNoMessage">
		[NAME_SLURL] quer a sua amizade.

Cada um pode ver o status do outro (definição padrão).
		<form name="form">
			<button name="Accept" text="Aceitar"/>
			<button name="Decline" text="Recusar"/>
		</form>
	</notification>
	<notification name="FriendshipAccepted">
		[NAME] aceitou seu convite de amizade.
	</notification>
	<notification name="FriendshipDeclined">
		[NAME] recusou seu convite de amizade
	</notification>
	<notification name="FriendshipAcceptedByMe">
		Oferta de amizada aceita.
	</notification>
	<notification name="FriendshipDeclinedByMe">
		Oferta de amizada aceita.
	</notification>
	<notification name="OfferCallingCard">
		[NOME] está te oferecendo um cartão de visita.
Ele será um item no seu inventário, para você possa contatá-lo facilmente.
		<form name="form">
			<button name="Accept" text="Aceitar"/>
			<button name="Decline" text="Recusar"/>
		</form>
	</notification>
	<notification name="RegionRestartMinutes">
		Esta região será reiniciada em [MINUTES] minutos. 
Se permanecer aqui, você será desconectado.
	</notification>
	<notification name="RegionRestartSeconds">
		Esta região será reiniciada em [SECONDS] segundos. 
Se permanecer aqui, você será desconectado.
	</notification>
	<notification name="LoadWebPage">
		Carregar a página [URL]?

[MESSAGE]

Do objeto: &lt;nolink&gt;[OBJECTNAME]&lt;/nolink&gt;, de: [NAME]?
		<form name="form">
			<button name="Gotopage" text="Carregar"/>
			<button name="Cancel" text="Cancelar"/>
		</form>
	</notification>
	<notification name="FailedToFindWearableUnnamed">
		Falhou ao procurar [TYPE] no banco de dados.
	</notification>
	<notification name="FailedToFindWearable">
		Falhou ao procurar [TYPE] nomeado [DESC] no banco de dados.
	</notification>
	<notification name="InvalidWearable">
		O item que você está tentando usar tem um recurso que seu Visualizador não consegue ler.  Atualize o [APP_NAME] para poder vestir esse item.
	</notification>
	<notification name="ScriptQuestion">
		&apos;&lt;nolink&gt;[OBJECTNAME]&lt;/nolink&gt;&apos;, pertencente a &apos;[NAME]&apos;, gostaria de:

[QUESTIONS]
OK?
		<form name="form">
			<button name="Yes" text="Sim"/>
			<button name="No" text="Não"/>
			<button name="Mute" text="Bloquear"/>
		</form>
	</notification>
	<notification name="ScriptQuestionCaution">
		Um objeto chamado &apos;&lt;nolink&gt;[OBJECTNAME]&lt;/nolink&gt;&apos;&apos;, de &apos;[NAME]&apos;, gostaria de:

[QUESTIONS]
Se você não confia nos objetos deste autor, recuse-o.

Deseja aceitar?
		<form name="form">
			<button name="Grant" text="Autorizar"/>
			<button name="Deny" text="Negar"/>
			<button name="Details" text="Detalhes..."/>
		</form>
	</notification>
	<notification name="ScriptDialog">
		&apos;&lt;nolink&gt;[TITLE]&lt;/nolink&gt;&apos; de [NAME]
[MESSAGE]
		<form name="form">
			<button name="Mute" text="Bloquear"/>
			<button name="Ignore" text="Ignorar"/>
		</form>
	</notification>
	<notification name="ScriptDialogGroup">
		&lt;nolink&gt;[TITLE]&lt;/nolink&gt;&apos; de [GROUPNAME]&apos;
[MESSAGE]
		<form name="form">
			<button name="Mute" text="Bloquear"/>
			<button name="Ignore" text="Ignorar"/>
		</form>
	</notification>
	<notification name="BuyLindenDollarSuccess">
		Obrigado e volte sempre! 

Seu saldo L$ será atualizado findo o processamento da transação.  Se o processamento levar mais de 20 min, a transação pode vir a ser cancelada.  Neste caso, o valor da compra será creditado ao seu saldo em US$. 

Para checar o status do pagamento, consulte seu Histórico de transações no [http://secondlife.com/account/ Painel]
	</notification>
	<notification name="FirstOverrideKeys">
		Suas chaves do movimento estão sendo seguras agora por um objeto.
Tente as teclas de setas ou AWSD para ver o que elas fazem.
Alguns objetos (como armas) requerem que você passe para mouselook para usá-los.
Pressione &apos;M&apos; para fazer isto.
	</notification>
	<notification name="FirstSandbox">
		Este é um sandbox, uma área onde residentes podem aprender a construir. 

Qualquer objeto deixado aqui será apagado quando você sair. Não se esqueça de clicar duas vezes e selecionar &apos;Pegar&apos; para levar seu projeto para o seu inventário.
	</notification>
	<notification name="MaxListSelectMessage">
		Você pode selecionar até [MAX_SELECT] itens desta lista.
	</notification>
	<notification name="VoiceInviteP2P">
		[NAME] está te convidando para um bate-papo de voz. 
Clique em Aceitar para atender ou em Recusar para recusar este convite.  Clique em Bloquear para bloquear ligações deste avatar.
		<form name="form">
			<button name="Accept" text="Aceitar"/>
			<button name="Decline" text="Recusar"/>
			<button name="Mute" text="Bloquear"/>
		</form>
	</notification>
	<notification name="AutoUnmuteByIM">
		[NAME] recebeu uma MI e foi desbloqueado(a) automaticamente.
	</notification>
	<notification name="AutoUnmuteByMoney">
		[NAME] recebeu dinheiro e foi desbloqueado(a) automaticamente.
	</notification>
	<notification name="AutoUnmuteByInventory">
		[NAME] recebeu dinheiro e foi desbloqueado(a) automaticamente.
	</notification>
	<notification name="VoiceInviteGroup">
		[NAME] atendeu uma ligação de bate-papo de voz com o grupo [GROUP].  
Clique em Aceitar para atender ou em Recusar para recusar este convite.  Clique em Bloquear para bloquear ligações deste avatar.
		<form name="form">
			<button name="Accept" text="Aceitar"/>
			<button name="Decline" text="Recusar"/>
			<button name="Mute" text="Bloquear"/>
		</form>
	</notification>
	<notification name="VoiceInviteAdHoc">
		[NAME] atendeu uma ligação de teleconferência.  
Clique em Aceitar para atender ou em Recusar para recusar este convite.  Clique em Bloquear para bloquear ligações deste avatar.
		<form name="form">
			<button name="Accept" text="Aceitar"/>
			<button name="Decline" text="Recusar"/>
			<button name="Mute" text="Bloquear"/>
		</form>
	</notification>
	<notification name="InviteAdHoc">
		[NAME] está te convidando para uma teleconferência de bate-papo. 
Clique em Aceitar para atender ou em Recusar para recusar este convite.  Clique em Bloquear para bloquear ligações deste avatar.
		<form name="form">
			<button name="Accept" text="Aceitar"/>
			<button name="Decline" text="Recusar"/>
			<button name="Mute" text="Bloquear"/>
		</form>
	</notification>
	<notification name="VoiceChannelFull">
		A chamada de voz a qual você está tentando juntar-se, [VOICE_CHANNEL_NAME],  atingiu sua máxima capacidade. Favor tentar novamente mais tarde.
	</notification>
	<notification name="ProximalVoiceChannelFull">
		Desculpe-nos. Esta área atingiu seu limite de capacidade para conversas com voz. Favor tentar usar voz em outra área.
	</notification>
	<notification name="VoiceChannelDisconnected">
		Você saiu da ligação com [VOICE_CHANNEL_NAME].  Agora você será reconectado ao bate-papo local.
	</notification>
	<notification name="VoiceChannelDisconnectedP2P">
		[VOICE_CHANNEL_NAME] encerrou a ligação.   Agora você será reconectado ao bate-papo local.
	</notification>
	<notification name="P2PCallDeclined">
		[VOICE_CHANNEL_NAME] recusou a ligação.   Agora você será reconectado ao bate-papo local.
	</notification>
	<notification name="P2PCallNoAnswer">
		[VOICE_CHANNEL_NAME] não está disponível para atender sua ligação.   Agora você será reconectado ao bate-papo local.
	</notification>
	<notification name="VoiceChannelJoinFailed">
		Falha de conexão com [VOICE_CHANNEL_NAME]. Tente novamente mais tarde.   Agora você será reconectado ao bate-papo local.
	</notification>
	<notification name="VoiceLoginRetry">
		Estamos criando uma canal de voz para você. Isto pode levar até um minuto.
	</notification>
	<notification name="VoiceEffectsExpired">
		Um ou mais serviços de distorção de voz que você assinou veceu.
[[URL] Clique aqui] para renovar o serviço.
	</notification>
	<notification name="VoiceEffectsExpiredInUse">
		A Distorção de voz ativa expirou. Suas configurações de voz padrão foram ativadas.
[[URL] Clique aqui] para renovar o serviço.
	</notification>
	<notification name="VoiceEffectsWillExpire">
		Uma ou mais das suas distorções de voz tem vencimento em menos de [INTERVAL] dias.
[[URL] Clique aqui] para renovar o serviço.
	</notification>
	<notification name="VoiceEffectsNew">
		Novas Distorções de voz!
	</notification>
	<notification name="Cannot enter parcel: not a group member">
		Só membros de um grupo podem acessar esta área.
	</notification>
	<notification name="Cannot enter parcel: banned">
		Você não pode entrar nessa terra, você foi banido.
	</notification>
	<notification name="Cannot enter parcel: not on access list">
		Você não pode entrar nessa terra, você não está na lista de acesso.
	</notification>
	<notification name="VoiceNotAllowed">
		Você não tem permissão para se conectar à conversa com voz de [VOICE_CHANNEL_NAME].
	</notification>
	<notification name="VoiceCallGenericError">
		Ocorreu um erro enquanto você tentava se conectar à conversa de voz de [VOICE_CHANNEL_NAME].  Favor tentar novamente mais tarde.
	</notification>
	<notification name="UnsupportedCommandSLURL">
		O SLurl no qual você clicou não é suportado.
	</notification>
	<notification name="BlockedSLURL">
		Um SLurl recebido de um navegador inidôneo foi bloqueado para a sua segurança.
	</notification>
	<notification name="ThrottledSLURL">
		Vários SLurls foram recebidos de um navegador inidôneo em pouco tempo. 
Para sua segurança, os SLurls serão bloqueados por alguns instantes.
	</notification>
	<notification name="IMToast">
		[MESSAGE]
		<form name="form">
			<button name="respondbutton" text="Responder"/>
		</form>
	</notification>
	<notification name="ConfirmCloseAll">
		Tem certeza de que quer fechar todas as MIs?
		<usetemplate ignoretext="Confirmar antes de fechar todas as MIs" name="okcancelignore" notext="Cancelar" yestext="OK"/>
	</notification>
	<notification name="AttachmentSaved">
		Anexo salvo.
	</notification>
	<notification name="UnableToFindHelpTopic">
		Nenhum tópico de ajuda foi encontrado com relação a este elemento.
	</notification>
	<notification name="ObjectMediaFailure">
		Erro do servidor: Falha ao atualizar ou executar a mídia.
&apos;[ERROR]&apos;
		<usetemplate name="okbutton" yestext="OK"/>
	</notification>
	<notification name="TextChatIsMutedByModerator">
		Seu texto de bate-papo foi silenciado pelo moderador.
		<usetemplate name="okbutton" yestext="OK"/>
	</notification>
	<notification name="VoiceIsMutedByModerator">
		Sua voz foi silenciada pelo moderador.
		<usetemplate name="okbutton" yestext="OK"/>
	</notification>
	<notification name="UploadCostConfirmation">
		O carregamento custa L$[PRICE]. Deseja prosseguir?
		<usetemplate name="okcancelbuttons" notext="Cancelar" yestext="Carregar"/>
	</notification>
	<notification name="ConfirmClearTeleportHistory">
		Tem certeza que deseja apagar todo o seu histórico de teletransporte?
		<usetemplate name="okcancelbuttons" notext="Cancelar" yestext="OK"/>
	</notification>
	<notification name="BottomTrayButtonCanNotBeShown">
		O botão selecionado não pode ser exibido no momento. 
O botão será exibido quando houver espaço suficente.
	</notification>
	<notification name="ShareNotification">
		Selecione os residentes com quem compartilhar.
	</notification>
	<notification name="MeshUploadError">
		[LABEL] não foi carregado: [MESSAGE] [IDENTIFIER] 

Mais detalhes no log.
	</notification>
	<notification name="MeshUploadPermError">
		Erro ao solicitar permissões de upload de mesh.
	</notification>
	<notification name="RegionCapabilityRequestError">
		Não foi possível obter o recurso &apos;[CAPABILITY]&apos; da região.
	</notification>
	<notification name="ShareItemsConfirmation">
		Tem certeza de que quer compartilhar os itens abaixo?

&lt;nolink&gt;[ITEMS]&lt;/nolink&gt;

Com os seguintes residentes:

[RESIDENTS]
		<usetemplate name="okcancelbuttons" notext="Cancelar" yestext="OK"/>
	</notification>
	<notification name="ItemsShared">
		Itens compartilhados.
	</notification>
	<notification name="DeedToGroupFail">
		Ocorreu uma falha durante a doação ao grupo.
	</notification>
	<notification name="ReleaseLandThrottled">
		O lote [PARCEL_NAME] não pode ser abandonado.
	</notification>
	<notification name="ReleasedLandWithReclaim">
		O lote de [AREA] m² &apos;[PARCEL_NAME]&apos; foi liberado.

Você tem [RECLAIM_PERIOD] para reivindicá-lo por L$0. Depois o lote será colocado à venda para qualquer interessado.
	</notification>
	<notification name="ReleasedLandNoReclaim">
		O lote de [AREA] m² &apos;[PARCEL_NAME]&apos; foi liberado.

Ele está à venda para qualquer interessado.
	</notification>
	<notification name="AvatarRezNotification">
		( [EXISTENCE] segundos de vida )
O avatar de &apos;[NAME]&apos; emergiu em [TIME] segundos.
	</notification>
	<notification name="AvatarRezSelfBakedDoneNotification">
		( [EXISTENCE] segundos de vida )
Você confeccionou seu look em [TIME] segundos.
	</notification>
	<notification name="AvatarRezSelfBakedUpdateNotification">
		( [EXISTENCE] segundos de vida )
Você enviou uma atualização da sua aparência em [TIME] segundos.
[STATUS]
	</notification>
	<notification name="AvatarRezCloudNotification">
		( [EXISTENCE] segundos de vida )
Avatar &apos;[NAME]&apos; transformou-se em nuvem.
	</notification>
	<notification name="AvatarRezArrivedNotification">
		( [EXISTENCE] segundos de vida )
Avatar &apos;[NAME]&apos; surgiu.
	</notification>
	<notification name="AvatarRezLeftCloudNotification">
		( [EXISTENCE] segundos de vida )
O avatar de &apos;[NAME]&apos; transformou-se em nuvem depois de [TIME] segundos.
	</notification>
	<notification name="AvatarRezEnteredAppearanceNotification">
		( [EXISTENCE] segundos de vida )
Avatar &apos;[NAME]&apos; entrou no modo aparência.
	</notification>
	<notification name="AvatarRezLeftAppearanceNotification">
		( [EXISTENCE] segundos de vida )
Avatar &apos;[NAME]&apos; sair do modo aparecer.
	</notification>
	<notification name="NoConnect">
		Detectamos um problema de conexão com [PROTOCOL] [HOSTID].
Verifique a configuração da sua rede e firewall.
		<usetemplate name="okbutton" yestext="OK"/>
	</notification>
	<notification name="NoVoiceConnect">
		Estamos tendo problemas de conexão com o seu servidor de voz:

[HOSTID]

Talvez não seja possível se comunicar via voz.
Verifique a configuração da sua rede e firewall.
		<usetemplate name="okbutton" yestext="OK"/>
	</notification>
	<notification name="AvatarRezLeftNotification">
		( [EXISTENCE] segundos de vida )
Avatar &apos;[NAME]&apos; saiu totalmente carregado.
	</notification>
	<notification name="AvatarRezSelfBakedTextureUploadNotification">
		( [EXISTENCE] segundos de vida )
Você carregou uma textura com [RESOLUTION] para o(a) &apos;[BODYREGION]&apos; em [TIME] segundos.
	</notification>
	<notification name="AvatarRezSelfBakedTextureUpdateNotification">
		( [EXISTENCE] segundos de vida )
Você carregou uma textura com [RESOLUTION] para o(a) &apos;[BODYREGION]&apos; em [TIME] segundos.
	</notification>
	<notification name="ConfirmLeaveCall">
		Tem certeza de que quer sair desta ligação?
		<usetemplate ignoretext="Confirmar antes de deixar ligação" name="okcancelignore" notext="Não" yestext="Sim"/>
	</notification>
	<notification name="ConfirmMuteAll">
		Você silenciou todos os participantes de uma ligação de grupo.
Todos os demais residentes que entrarem na ligação mais tarde também serão silenciados, mesmo se você sair da ligação.


Silenciar todos?
		<usetemplate ignoretext="Confirmar antes de silenciar todos os participantes em ligações de grupo." name="okcancelignore" notext="Cancelar" yestext="OK"/>
	</notification>
	<notification label="Bate-papo" name="HintChat">
		Para entrar em uma conversa, comece a escrever no campo de bate-papo abaixo.
	</notification>
	<notification label="Levantar-se" name="HintSit">
		Para se levantar quando estiver sentado, clique em Levantar-se
	</notification>
	<notification label="Falar" name="HintSpeak">
		Clique no botão Falar para ligar ou desligar o microfone.

Clique na seta para cima para ver o painel de controles de voz.

Se o botão Falar for ocultado, o recurso de voz será desabilitado.
	</notification>
	<notification label="Explore o mundo" name="HintDestinationGuide">
		O Guia de Destinos traz milhares de lugares novos para você explorar e conhecer. Selecione um lugar, clique em Teletransportar e comece suas descobertas.
	</notification>
	<notification label="Painel lateral" name="HintSidePanel">
		Acesse rapidamente seu inventário, roupas, looks, perfis e mais no painel lateral.
	</notification>
	<notification label="Movimentar" name="HintMove">
		Para andar ou correr, clique no botão Movimentar e use as setas para controlar a direção.  Ou use as setas do teclado.
	</notification>
	<notification label="" name="HintMoveClick">
		1. Clique para andar Clique em qualquer lugar no solo para andar até o local.

2. Clique e arraste para girar a exibição Clique e arraste em qualquer lugar no mundo para girar a exibição
	</notification>
	<notification label="Nome de tela" name="HintDisplayName">
		Defina seu nome de tela personalizável. O nome de tele é separado do seu nome de usuário, que não pode ser modificado. Você pode mudar a visualização dos nomes de outras pessoas nas suas preferências.
	</notification>
	<notification label="Exibir" name="HintView">
		Para mudar o ângulo de visualização, use os controles Órbita e Pan. Volte à visualização normal pressionando a tecla Escape ou começando a andar.
	</notification>
	<notification label="Inventário" name="HintInventory">
		Você encontrará seus pertences no inventário.  Os itens mais novos também ficam na guia Itens recentes.
	</notification>
	<notification label="Você tem dólares Linden!" name="HintLindenDollar">
		Seu saldo de L$ está aqui.  Clique em Comprar L$ para trocar mais dólares Linden.
	</notification>
	<notification name="LowMemory">
		Seu pool de memória está baixo. Algumas funções do SL foram desativadas para evitar falhas. Encerre os outros aplicativos. Reinicie o SL se o problema persistir.
	</notification>
	<notification name="ForceQuitDueToLowMemory">
		O SL será encerrado em 30 segundos devido falta de memória.
	</notification>
	<notification name="PopupAttempt">
		Um pop-up foi bloqueado.
		<form name="form">
			<ignore name="ignore" text="Ativar todos os pop-ups"/>
			<button name="open" text="Abrir pop-up"/>
		</form>
	</notification>
	<notification name="SOCKS_NOT_PERMITTED">
		O proxy SOCKS 5 &quot;[HOST]:[PORT]&quot; recusou a conexão, não permitida pelo conjunto de regras.
		<usetemplate name="okbutton" yestext="OK"/>
	</notification>
	<notification name="SOCKS_CONNECT_ERROR">
		O proxy SOCKS 5 &quot;[HOST]:[PORT]&quot; recusou a conexão. Não foi possível abrir o canal TCP.
		<usetemplate name="okbutton" yestext="OK"/>
	</notification>
	<notification name="SOCKS_NOT_ACCEPTABLE">
		O proxy SOCKS 5 &quot;[HOST]:[PORT]&quot; recusou o sistema de autenticação selecionado.
		<usetemplate name="okbutton" yestext="OK"/>
	</notification>
	<notification name="SOCKS_AUTH_FAIL">
		O proxy SOCKS 5 &quot;[HOST]:[PORT]&quot; informou que suas credenciais são inválidas.
		<usetemplate name="okbutton" yestext="OK"/>
	</notification>
	<notification name="SOCKS_UDP_FWD_NOT_GRANTED">
		O proxy SOCKS 5 &quot;[HOST]:[PORT]&quot; recusou a solicitação de UDP ASSOCIATE.
		<usetemplate name="okbutton" yestext="OK"/>
	</notification>
	<notification name="SOCKS_HOST_CONNECT_FAILED">
		Não foi possível conectar-se ao servidor de proxy SOCKS 5 &quot;[HOST]:[PORT]&quot;.
		<usetemplate name="okbutton" yestext="OK"/>
	</notification>
	<notification name="SOCKS_UNKNOWN_STATUS">
		Erro desconhecido de proxy com o servidor &quot;[HOST]:[PORT]&quot;.
		<usetemplate name="okbutton" yestext="OK"/>
	</notification>
	<notification name="SOCKS_INVALID_HOST">
		Endereço de proxy SOCKS ou porta &quot;[HOST]:[PORT]&quot; inválidos.
		<usetemplate name="okbutton" yestext="OK"/>
	</notification>
	<notification name="SOCKS_BAD_CREDS">
		Nome de usuário ou senha de SOCKS 5 inválidos.
		<usetemplate name="okbutton" yestext="OK"/>
	</notification>
	<notification name="PROXY_INVALID_HTTP_HOST">
		Endereço de proxy HTTP ou porta &quot;[HOST]:[PORT]&quot; inválidos.
		<usetemplate name="okbutton" yestext="OK"/>
	</notification>
	<notification name="PROXY_INVALID_SOCKS_HOST">
		Endereço de proxy SOCKS ou porta &quot;[HOST]:[PORT]&quot; inválidos.
		<usetemplate name="okbutton" yestext="OK"/>
	</notification>
	<notification name="ChangeProxySettings">
		As configurações de proxy terão efeito depois que [APP_NAME] for reiniciado.
		<usetemplate name="okbutton" yestext="OK"/>
	</notification>
	<notification name="AuthRequest">
		O site em &apos;&lt;nolink&gt;[HOST_NAME]&lt;/nolink&gt;&apos; em &apos;[REALM]&apos; requer nome e senha.
		<form name="form">
			<input name="username" text="Nome de usuário"/>
			<input name="password" text="Senha:"/>
			<button name="ok" text="Enviar"/>
			<button name="cancel" text="Cancelar"/>
		</form>
	</notification>
	<notification label="" name="ModeChange">
		Para alterar o modo, é preciso fechar e reiniciar.
		<usetemplate name="okcancelbuttons" notext="Não sair" yestext="Sair"/>
	</notification>
	<notification label="" name="NoClassifieds">
		É preciso usar o modo Avançado para criar e editar anúncios classificados.  Desejar sair para mudar o modo? Selecione o modo na tela de login.
		<usetemplate name="okcancelbuttons" notext="Não sair" yestext="Sair"/>
	</notification>
	<notification label="" name="NoGroupInfo">
		É preciso usar o modo Avançado para criar e editar grupos.  Desejar sair para mudar o modo? Selecione o modo na tela de login.
		<usetemplate name="okcancelbuttons" notext="Não sair" yestext="Sair"/>
	</notification>
	<notification label="" name="NoPlaceInfo">
		É preciso estar no modo Avançado para visualizar o perfil de um lugar. Deseja sair para mudar o modo? Selecione o modo na tela de login.
		<usetemplate name="okcancelbuttons" notext="Não sair" yestext="Sair"/>
	</notification>
	<notification label="" name="NoPicks">
		É preciso usar o modo Avançado para criar e editar Destaques.  Desejar sair para mudar o modo? Selecione o modo na tela de login.
		<usetemplate name="okcancelbuttons" notext="Não sair" yestext="Sair"/>
	</notification>
	<notification label="" name="NoWorldMap">
		É preciso usar o modo Avançado para ver o mapa-múndi.  Desejar sair para mudar o modo? Selecione o modo na tela de login.
		<usetemplate name="okcancelbuttons" notext="Não sair" yestext="Sair"/>
	</notification>
	<notification label="" name="NoVoiceCall">
		Ligações de voz devem ser feitas no modo Avançado. Desejar sair para mudar o modo?
		<usetemplate name="okcancelbuttons" notext="Não sair" yestext="Sair"/>
	</notification>
	<notification label="" name="NoAvatarShare">
		É preciso estar no modo Avançado para compartilhar.  Desejar sair para mudar o modo?
		<usetemplate name="okcancelbuttons" notext="Não sair" yestext="Sair"/>
	</notification>
	<notification label="" name="NoAvatarPay">
		É preciso usar o modo Avançado para fazer pagamentos a outros residentes.  Desejar sair para mudar o modo?
		<usetemplate name="okcancelbuttons" notext="Não sair" yestext="Sair"/>
	</notification>
	<notification label="" name="NoInventory">
		É preciso estar no modo Avançado para visualizar o inventário. Deseja sair para mudar o modo?
		<usetemplate name="okcancelbuttons" notext="Não sair" yestext="Sair"/>
	</notification>
	<notification label="" name="NoAppearance">
		É preciso usar o modo Avançado para usar o editor de visual. Deseja sair para mudar o modo?
		<usetemplate name="okcancelbuttons" notext="Não sair" yestext="Sair"/>
	</notification>
	<notification label="" name="NoSearch">
		É preciso estar no modo Avançado para fazer pesquisas. Deseja sair para mudar o modo?
		<usetemplate name="okcancelbuttons" notext="Não sair" yestext="Sair"/>
	</notification>
	<global name="UnsupportedGLRequirements">
		Aparentemente a sua máquina não atende os requisitos de hardware do [APP_NAME].  [APP_NAME] requer placas de vídeo OpenGL com suporte a multitexturas.  Se sua place de vídeo tiver este perfil, atualize o driver da placa de vídeo, assim como patches e service packs do sistema operacional. 

Se você continuar a receber esta mensagem, consulte o [SUPPORT_SITE].
	</global>
	<global name="UnsupportedCPUAmount">
		796
	</global>
	<global name="UnsupportedRAMAmount">
		510
	</global>
	<global name="UnsupportedGPU">
		- A sua placa de vídeo não atende os requisitos mínimos exigidos.
	</global>
	<global name="UnsupportedRAM">
		- A memória do seu sistema não suporta os requisitos mínimos exigidos.
	</global>
	<global name="You can only set your &apos;Home Location&apos; on your land or at a mainland Infohub.">
		Se você tem um terreno, seu terreno pode ser seu início. 
Outra opção é procurar por lugares com a tag &apos;Infohub&apos; no mapa.
	</global>
	<global name="You died and have been teleported to your home location">
		Você morreu e foi reenviado ao seu início.
	</global>
</notifications><|MERGE_RESOLUTION|>--- conflicted
+++ resolved
@@ -2060,12 +2060,8 @@
 		<usetemplate ignoretext="Vestir as roupas que eu criar enquanto edito minha aparência" name="okcancelignore" notext="Não" yestext="Sim"/>
 	</notification>
 	<notification name="NotAgeVerified">
-<<<<<<< HEAD
-		Área restrita a residentes com idade comprovada.   Deseja ir ao site do [CURRENT_GRID] para comprovar sua idade? 
-=======
-		Você deve ter no mínimo 18 anos para acessar conteúdo e áreas adultas no Second Life. Visite nossa página de verificação de idade para confirmar que você tem mais de 18 anos. 
+		Você deve ter no mínimo 18 anos para acessar conteúdo e áreas adultas [CURRENT_GRID]. Visite nossa página de verificação de idade para confirmar que você tem mais de 18 anos. 
 Isso abrirá o seu navegador.
->>>>>>> 89c28185
 
 [_URL]
 		<url name="url" option="0">
