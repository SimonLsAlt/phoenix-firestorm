--- conflicted
+++ resolved
@@ -545,19 +545,11 @@
 	<notification name="DisplaySettingsNoShaders">O [APP_NAME] sofreu uma pane ao iniciar os drivers de vídeo. 
 A Qualidade do vídeo será definida como baixa para evitar os erros de driver mais comuns.  Assim, alguns recursos de vídeo serão desativados. 
 Tente atualizar o driver da sua placa de vídeo. 
-<<<<<<< HEAD
-Para aumentar a qualidade do vídeo, vá para Preferências &gt; Vídeo.
-	</notification>
-	<notification name="RegionNoTerraforming">
-		A região [REGION] não permite ser aplainada.
-	</notification>
+Para aumentar a qualidade do vídeo, vá para Preferências &gt; Vídeo.</notification>
+	<notification name="RegionNoTerraforming">A região [REGION] não permite ser aplainada.</notification>
 	<notification name="ParcelNoTerraforming">
 		Você não está autorizado a terraplanar o terreno [PARCEL].
 	</notification>
-=======
-Para aumentar a qualidade do vídeo, vá para Preferências &gt; Vídeo.</notification>
-	<notification name="RegionNoTerraforming">A região [REGION] não permite ser aplainada.</notification>
->>>>>>> 02757fc9
 	<notification name="CannotCopyWarning">
 		Você não tem autorização para copiar os itens abaixo:
 [ITEMS]
@@ -2549,31 +2541,15 @@
 Verifique a configuração da sua rede e firewall.
 		<usetemplate name="okbutton" yestext="OK"/>
 	</notification>
-<<<<<<< HEAD
-	<notification name="AvatarRezLeftNotification">
-		( [EXISTENCE] segundos de vida )
-Avatar &apos;[NAME]&apos; saiu totalmente carregado.
-	</notification>
-	<notification name="AvatarRezSelfBakedTextureUploadNotification">
-		( [EXISTENCE] segundos de vida )
-Você carregou uma textura com [RESOLUTION] para o(a) &apos;[BODYREGION]&apos; em [TIME] segundos.
-	</notification>
-	<notification name="AvatarRezSelfBakedTextureUpdateNotification">
-		( [EXISTENCE] segundos de vida )
-Você carregou uma textura com [RESOLUTION] para o(a) &apos;[BODYREGION]&apos; em [TIME] segundos.
-	</notification>
-	<notification name="CannotUploadTexture">
-		Não foi possível carregar textura.
-[REASON]
-	</notification>
-=======
 	<notification name="AvatarRezLeftNotification">( [EXISTENCE] segundos de vida )
 Avatar &apos;[NAME]&apos; saiu totalmente carregado.</notification>
 	<notification name="AvatarRezSelfBakedTextureUploadNotification">( [EXISTENCE] segundos de vida )
 Você carregou uma textura com [RESOLUTION] para o(a) &apos;[BODYREGION]&apos; em [TIME] segundos.</notification>
 	<notification name="AvatarRezSelfBakedTextureUpdateNotification">( [EXISTENCE] segundos de vida )
 Você carregou uma textura com [RESOLUTION] para o(a) &apos;[BODYREGION]&apos; em [TIME] segundos.</notification>
->>>>>>> 02757fc9
+	<notification name="CannotUploadTexture">
+		Não foi possível carregar textura.
+[REASON]</notification>
 	<notification name="LivePreviewUnavailable">
 		Não podemos exibir uma visualização desta textura, pois ela é cópia proibida e/ou transferência proibida.
 		<usetemplate ignoretext="Avise-me quando o modo Visualização em Tempo Real estiver indisponível para texturas de cópia proibida e/ou transferência proibida" name="okignore" yestext="OK"/>
