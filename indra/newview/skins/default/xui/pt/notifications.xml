<?xml version="1.0" encoding="utf-8"?>
<notifications>
	<global name="skipnexttime">
		Não exibir isto novamente
	</global>
	<global name="alwayschoose">
		Sempre escolher esta opção
	</global>
	<global name="implicitclosebutton">
		Fechar
	</global>
	<template name="okbutton">
		<form>
			<button name="OK_okbutton" text="$yestext"/>
		</form>
	</template>
	<template name="okignore">
		<form>
			<button name="OK_okignore" text="$yestext"/>
		</form>
	</template>
	<template name="okcancelbuttons">
		<form>
			<button name="OK_okcancelbuttons" text="$yestext"/>
			<button name="Cancel_okcancelbuttons" text="$notext"/>
		</form>
	</template>
	<template name="okcancelignore">
		<form>
			<button name="OK_okcancelignore" text="$yestext"/>
			<button name="Cancel_okcancelignore" text="$notext"/>
		</form>
	</template>
	<template name="okhelpbuttons">
		<form>
			<button name="OK_okhelpbuttons" text="$yestext"/>
			<button name="Help" text="$helptext"/>
		</form>
	</template>
	<template name="yesnocancelbuttons">
		<form>
			<button name="Yes" text="$yestext"/>
			<button name="No" text="$notext"/>
			<button name="Cancel_yesnocancelbuttons" text="$canceltext"/>
		</form>
	</template>
	<notification functor="GenericAcknowledge" label="Notificação desconhecida" name="MissingAlert">
		Esta versão do [APP_NAME] não consegue exibir o aviso recebido.  Verifique se você possui a versão mais recente do Visualizador.

Detalhes do erro: O aviso &apos;[_NAME]&apos; não foi localizado no arquivo notifications.xml.
		<usetemplate name="okbutton" yestext="OK"/>
	</notification>
	<notification name="FloaterNotFound">
		Floater error: Não foram encontrados os seguintes controles:
 [CONTROLS]
		<usetemplate name="okbutton" yestext="OK"/>
	</notification>
	<notification name="TutorialNotFound">
		Nenhum tutorial está disponível no momento.
		<usetemplate name="okbutton" yestext="OK"/>
	</notification>
	<notification name="GenericAlert">
		[MESSAGE]
	</notification>
	<notification name="GenericAlertYesCancel">
		[MESSAGE]
		<usetemplate name="okcancelbuttons" notext="Cancelar" yestext="Sim"/>
	</notification>
	<notification name="BadInstallation">
		Um erro ocorreu ao atualizar o [APP_NAME].  [http://get.secondlife.com Baixe a versão atual] do Visualizador.
		<usetemplate name="okbutton" yestext="OK"/>
	</notification>
	<notification name="LoginFailedNoNetwork">
		Falha de conexão com o [SECOND_LIFE_GRID].
    &apos;[DIAGNOSTIC]&apos;
Verifique se a conexão à internet está funcionando.
		<usetemplate name="okbutton" yestext="OK"/>
	</notification>
	<notification name="MessageTemplateNotFound">
		Modelo de Mensagem [PATH] não encontrado.
		<usetemplate name="okbutton" yestext="OK"/>
	</notification>
	<notification name="WearableSave">
		Salvar modificações?
		<usetemplate canceltext="Cancelar" name="yesnocancelbuttons" notext="Não salvar" yestext="Salvar"/>
	</notification>
	<notification name="ConfirmNoCopyToOutbox">
		Você não possui permissão para copiar um ou mais destes itens para a Caixa de saída do lojista.  Você pode movê-los ou abandoná-los.
		<usetemplate name="okcancelbuttons" notext="Não mover item(ns)" yestext="Mover item(ns)"/>
	</notification>
	<notification name="OutboxFolderCreated">
		Uma nova pasta foi criada para cada item transferido para o nível superior de sua Caixa de saída do lojista.
		<usetemplate ignoretext="Uma nova pasta foi criada na Caixa de saída do lojista" name="okignore" yestext="OK"/>
	</notification>
	<notification name="OutboxImportComplete">
		Êxito

Todas as pastas foram enviadas para o Mercado com êxito.
		<usetemplate ignoretext="Todas as pastas enviadas para o Mercado" name="okignore" yestext="OK"/>
	</notification>
	<notification name="OutboxImportHadErrors">
		Algumas pastas não foram transferidas

Erro ao enviar algumas pastas para o Mercado.  Estas pastas ainda estão na sua Caixa de saída do lojista.

Consulte o [[MARKETPLACE_IMPORTS_URL] log de erros] para mais informações.
		<usetemplate name="okbutton" yestext="OK"/>
	</notification>
	<notification name="OutboxImportFailed">
		Falha de transferência

Nenhuma pasta enviada para o Mercado devido a um erro do sistema ou da rede.  Tente novamente mais tarde.
		<usetemplate name="okbutton" yestext="OK"/>
	</notification>
	<notification name="OutboxInitFailed">
		Falha na inicialização do Mercado

Falha na inicialização do mercado devido a um erro do sistema ou da rede.  Tente novamente mais tarde.
		<usetemplate name="okbutton" yestext="OK"/>
	</notification>
	<notification name="CompileQueueSaveText">
		Houve um problema com o carregamento do texto para um script devido à seguinte razão: [REASON]. Por favor, tente novamente mais tarde.
	</notification>
	<notification name="CompileQueueSaveBytecode">
		Houve um problema durante o carregamento do script compilado devido à seguinte razão: [REASON]. Por favor, tente novamente mais tarde.
	</notification>
	<notification name="WriteAnimationFail">
		Falha nos dados de inscrição de animação. Por favor, tente mais tarde.
	</notification>
	<notification name="UploadAuctionSnapshotFail">
		Houve um problema com o carregamento da foto do leilão devido à seguinte razão: [REASON]
	</notification>
	<notification name="UnableToViewContentsMoreThanOne">
		Não é possível visualizar os conteúdos de mais de um item ao mesmo tempo.
Por favor, selecione apenas um objeto e tente novamente.
	</notification>
	<notification name="SaveClothingBodyChanges">
		Salvar todas as mudanças de roupas/ partes do corpo?
		<usetemplate canceltext="Cancelar" name="yesnocancelbuttons" notext="Não Salvar" yestext="Salvar tudo"/>
	</notification>
	<notification name="FriendsAndGroupsOnly">
		Residentes que não são amigos não veem que você decidiu ignorar ligações e MIs deles.
		<usetemplate name="okbutton" yestext="OK"/>
	</notification>
	<notification name="FavoritesOnLogin">
		Nota: Ao ativar esta opção, qualquer pessoa que utilizar este computador poderá ver a sua lista de lugares preferidos.
		<usetemplate name="okbutton" yestext="OK"/>
	</notification>
	<notification name="GrantModifyRights">
		Conceder direitos de modificação a outros residentes vai autorizá-los a mudar, apagar ou pegar TODOS os seus objetos. Seja MUITO cuidadoso ao conceder esta autorização.
Deseja dar direitos de modificação a [NAME]?
		<usetemplate name="okcancelbuttons" notext="Não" yestext="Sim"/>
	</notification>
	<notification name="GrantModifyRightsMultiple">
		Conceder direitos de modificação a outros residentes vai autorizá-los a mudar TODOS os seus objetos. Seja MUITO cuidadoso ao conceder esta autorização. 
Deseja conceder direitos de modificação para os residentes selecionados?
		<usetemplate name="okcancelbuttons" notext="Não" yestext="Sim"/>
	</notification>
	<notification name="RevokeModifyRights">
		Deseja revogar os direitos de modificação de [NAME]?
		<usetemplate name="okcancelbuttons" notext="Não" yestext="Sim"/>
	</notification>
	<notification name="RevokeModifyRightsMultiple">
		Você quer revogar os direitos de edição para os residentes selecionados?
		<usetemplate name="okcancelbuttons" notext="Não" yestext="Sim"/>
	</notification>
	<notification name="UnableToCreateGroup">
		Não foi possível criar um grupo.
[MESSAGE]
		<usetemplate name="okbutton" yestext="OK"/>
	</notification>
	<notification name="PanelGroupApply">
		[NEEDS_APPLY_MESSAGE]
[WANT_APPLY_MESSAGE]
		<usetemplate canceltext="Cancelar" name="yesnocancelbuttons" notext="Ignorar Alterações" yestext="Aplicar Alterações"/>
	</notification>
	<notification name="MustSpecifyGroupNoticeSubject">
		Você deve especificar um assunto para enviar uma notícia para o grupo.
		<usetemplate name="okbutton" yestext="OK"/>
	</notification>
	<notification name="AddGroupOwnerWarning">
		Você está para adicionar membros do grupo na função de [ROLE_NAME].
Membros não podem ser removidos dessa função.
Os membros podem, eles próprios, recusar a função.
Deseja continuar?
		<usetemplate ignoretext="Confirmar antes de adicionar novo Proprietário do grupo" name="okcancelignore" notext="Não" yestext="Sim"/>
	</notification>
	<notification name="AssignDangerousActionWarning">
		Você está prestes a adicionar a habilidade &apos;[ACTION_NAME]&apos; para a função &apos;[ROLE_NAME]&apos;

*AVISO*
Qualquer membro com esta Habilidade pode atribuir a si mesmo -- e a outro membro -- funções que têm mais poderes que os que possuem atualmente, potencialmente elevando-os aos níveis próximos ao Proprietário. Certifique-se sobre esta decisão antes de atribuir esta habilidade.

Adicionar esta habilidade ao &apos;[ROLE_NAME]&apos;?
		<usetemplate name="okcancelbuttons" notext="Não" yestext="Sim"/>
	</notification>
	<notification name="AssignDangerousAbilityWarning">
		Você está prestes a adicionar a habilidade &apos;[ACTION_NAME]&apos; à função &apos;[ROLE_NAME]&apos;.

*AVISO*
Qualquer membro numa função com esta habilidade, pode atribuir a sí mesmo -- e a qualquer outro -- todas as habilidades, elevando seus níveis próximos ao poder do Proprietário.

Adicionar esta habilidade a &apos;[ROLE_NAME]&apos;?
		<usetemplate name="okcancelbuttons" notext="Não" yestext="Sim"/>
	</notification>
	<notification name="AttachmentDrop">
		Você está prestes a largar seu anexo. 
    Tem certeza de que quer prosseguir?
		<usetemplate ignoretext="Confirmar antes de largar anexos" name="okcancelignore" notext="Não" yestext="Sim"/>
	</notification>
	<notification name="JoinGroupCanAfford">
		Unir-se a esse grupo custa L$[COST].
Deseja prosseguir?
		<usetemplate name="okcancelbuttons" notext="Cancelar" yestext="Unir-se"/>
	</notification>
	<notification name="JoinGroupNoCost">
		Você está prestes a entrar no grupo [NAME].
Deseja continuar?
		<usetemplate name="okcancelbuttons" notext="Cancelar" yestext="Entrar"/>
	</notification>
	<notification name="JoinGroupCannotAfford">
		Associar-se a este grupo custa L$[COST].
Você não tem L$ suficientes para associar-se a este grupo.
	</notification>
	<notification name="CreateGroupCost">
		Criar este grupo custa L$[COST].
Grupos ser formados por mais de um membro, caso contrário serão definitivamente excluídos. 
Convite outros membros dentro de 48 horas.
		<usetemplate canceltext="Cancelar" name="okcancelbuttons" notext="Cancelar" yestext="Criar grupo por L$[COST]"/>
	</notification>
	<notification name="LandBuyPass">
		Por L$[COST] você pode ingressar no terreno (&apos;[PARCEL_NAME]&apos;) por [TIME] horas.  Comprar um passe de acesso?
		<usetemplate name="okcancelbuttons" notext="Cancelar" yestext="OK"/>
	</notification>
	<notification name="SalePriceRestriction">
		O preço de venda deve ser ajustado para mais que 0 L$, se desejar vender para qualquer um.
Por favor, selecione um indivíduo para realizar a venda se o valor for 0 L$.
	</notification>
	<notification name="ConfirmLandSaleChange">
		[LAND_SIZE] m² selecionados de terreno estão sendo configurados para venda.
Seu preço de venda será  L$[SALE_PRICE] e está autorizado para venda para [NAME]. Gostaria de continuar a fazer essa alteração?
		<usetemplate name="okcancelbuttons" notext="Cancelar" yestext="Continuar"/>
	</notification>
	<notification name="ConfirmLandSaleToAnyoneChange">
		ATENÇÃO: Clicar em &apos;vender a qualquer um&apos; torna o terreno disponível para toda a comunidade do [CURRENT_GRID], inclusive residentes de outras regiões.

O terreno selecionado, de [LAND_SIZE] m², está sendo reservado para venda. 
O preço será L$[SALE_PRICE] e [NAME] pode comprar o terreno.
		<usetemplate name="okcancelbuttons" notext="Cancelar" yestext="OK"/>
	</notification>
	<notification name="ReturnObjectsDeededToGroup">
		Tem certeza de que quer devolver todos os objetos compartilhados com o grupo &apos;[NAME]&apos; neste lote, para o inventário do seu antigo Proprietário?

*AVISO* Isso irá deletar os objetos não transferíveis doados ao grupo!

Objetos: [N]
		<usetemplate name="okcancelbuttons" notext="Cancelar" yestext="Devolver"/>
	</notification>
	<notification name="ReturnObjectsOwnedByUser">
		Você tem certeza de que deseja devolver todos os objetos do residente &apos;[NAME]&apos; neste lote para o inventário dele?

Objetos: [N]
		<usetemplate name="okcancelbuttons" notext="Cancelar" yestext="Devolver"/>
	</notification>
	<notification name="ReturnObjectsOwnedBySelf">
		Você tem certeza de que deseja retornar todos os objetos de sua propriedade neste lote para seu inventário?

Objetos: [N]
		<usetemplate name="okcancelbuttons" notext="Cancelar" yestext="Devolver"/>
	</notification>
	<notification name="ReturnObjectsNotOwnedBySelf">
		Você tem certeza de que deseja retornar todos os objetos que NÃO são seus para o inventário de seus proprietários?
Objetos transferíveis doados ao grupo retornarão para seu proprietários.

*AVISO* Isso fará com que os objetos não-transferíveis sejam deletados!

Objetos: [N]
		<usetemplate name="okcancelbuttons" notext="Cancelar" yestext="Devolver"/>
	</notification>
	<notification name="ReturnObjectsNotOwnedByUser">
		Você tem certeza de que deseja retornar todos os objetos deste lote NÃO pertencentes a [NAME]  para o inventário do proprietário?

*AVISO* Esta ação irá apagar os objetos não transferíveis doados ao grupo!

Objetos: [N]
		<usetemplate name="okcancelbuttons" notext="Cancelar" yestext="Devolver"/>
	</notification>
	<notification name="ReturnAllTopObjects">
		Você tem certeza de que deseja enviar todos os objetos listados de volta aos inventários de seus proprietários?
		<usetemplate name="okcancelbuttons" notext="Cancelar" yestext="Devolver"/>
	</notification>
	<notification name="DisableAllTopObjects">
		Você tem certeza que deseja desativar todos os objetos desta região?
		<usetemplate name="okcancelbuttons" notext="Cancelar" yestext="Desativar"/>
	</notification>
	<notification name="ReturnObjectsNotOwnedByGroup">
		Retornar os objetos deste lote que NÃO são compartilhados com o grupo [NAME] de volta para seus proprietários?

Objetos: [N]
		<usetemplate name="okcancelbuttons" notext="Cancelar" yestext="Devolver"/>
	</notification>
	<notification name="UnableToDisableOutsideScripts">
		Não é possível desativar scripts externos.
Toda esta região possui dano habilitado.
Scripts devem ser permitidos para fazer as armas funcionarem.
	</notification>
	<notification name="MultipleFacesSelected">
		Diversas faces foram selecionadas. 
Se você optar por prosseguir, diversas ocorrências a mídia serão colocadas nas diferentes faces do objeto. 
Para colocar a mídia em só uma face, selecione Selecionar face e clique na face desejada do objeto. Depois clique em Adicionar.
		<usetemplate ignoretext="A mídia será colocada nas diferentes faces selecionadas." name="okcancelignore" notext="Cancelar" yestext="OK"/>
	</notification>
	<notification name="MustBeInParcel">
		Você deve permanecer dentro do lote para definir o ponto de aterrissagem.
	</notification>
	<notification name="PromptRecipientEmail">
		Por favor, digite um endereço de email válido para o(s) destinatário(s).
	</notification>
	<notification name="PromptSelfEmail">
		Por favor, insira seu endereço de e-mail.
	</notification>
	<notification name="PromptMissingSubjMsg">
		Enviar por email uma foto com o assunto ou mensagem padrão?
		<usetemplate name="okcancelbuttons" notext="Cancelar" yestext="OK"/>
	</notification>
	<notification name="ErrorProcessingSnapshot">
		Erro processando dados da foto.
	</notification>
	<notification name="ErrorEncodingSnapshot">
		Erro ao codificar a foto.
	</notification>
	<notification name="ErrorUploadingPostcard">
		Houve um problema ao enviar a foto devido à seguinte razão: [REASON]
	</notification>
	<notification name="ErrorUploadingReportScreenshot">
		Houve um problema ao carregar a foto da reportagem devido à seguinte razão: [REASON]
	</notification>
	<notification name="MustAgreeToLogIn">
		Você deve concordar com os Termos de Serviço para continuar a entrar no [CURRENT_GRID].
	</notification>
	<notification name="CouldNotPutOnOutfit">
		Não foi possível vestir o look. A pasta do look não contém roupas, partes do corpo ou acessórios.
	</notification>
	<notification name="CannotWearTrash">
		Não é possível usar roupas ou partes do corpo que estão no lixo.
	</notification>
	<notification name="MaxAttachmentsOnOutfit">
		Não foi possível anexar o objeto. 
Ele ultrapassa o limite de anexos, de [MAX_ATTACHMENTS] objetos. Remova um objeto para poder anexar outro.
	</notification>
	<notification name="CannotWearInfoNotComplete">
		Você não pode vestir este item porque ele ainda não carregou. Tente novamente em um minuto.
	</notification>
	<notification name="MustHaveAccountToLogIn">
		Opa! Alguma coisa ficou em branco.
Digite o nome de usuário de seu avatar.

É preciso ter uma conta para entrar no [CURRENT_GRID]. Deseja criar uma conta agora?
		<url name="url">
			[create_account_url]
		</url>
		<usetemplate name="okcancelbuttons" notext="Tentar novamente" yestext="Abrir conta"/>
	</notification>
	<notification name="InvalidCredentialFormat">
		Digite o nome de usuário ou o nome e sobrenome do seu avatar no campo Nome de usuário, depois entre em sua conta novamente.
	</notification>
	<notification name="DeleteClassified">
		Apagar classificado&apos;[NAME]&apos;?
Não há reembolso por taxas já pagas.
		<usetemplate name="okcancelbuttons" notext="Cancelar" yestext="Apagar"/>
	</notification>
	<notification name="DeleteMedia">
		Você optor por excluir a mídia associada a esta face. 
Tem certeza de que quer prosseguir?
		<usetemplate ignoretext="Confirmar antes de apagar mídia de objetos" name="okcancelignore" notext="Não" yestext="Sim"/>
	</notification>
	<notification name="ClassifiedSave">
		Salvar as mudanças no classificado [NAME]?
		<usetemplate canceltext="Cancelar" name="yesnocancelbuttons" notext="Não Salvar" yestext="Salvar"/>
	</notification>
	<notification name="ClassifiedInsufficientFunds">
		Fundos insuficientes para pagar o anúncio.
		<usetemplate name="okbutton" yestext="OK"/>
	</notification>
	<notification name="DeleteAvatarPick">
		Excluir destaque &lt;nolink&gt;[PICK]&lt;/nolink&gt;?
		<usetemplate name="okcancelbuttons" notext="Cancelar" yestext="Apagar"/>
	</notification>
	<notification name="DeleteOutfits">
		Excluir look(s) selecionado(s)?
		<usetemplate name="okcancelbuttons" notext="Cancelar" yestext="OK"/>
	</notification>
	<notification name="PromptGoToEventsPage">
		Ir até a página web de enventos [CURRENT_GRID] ?
		<url name="url">
			http://secondlife.com/events/?lang=pt-BR
		</url>
		<usetemplate name="okcancelbuttons" notext="Cancelar" yestext="Ir à página"/>
	</notification>
	<notification name="SelectProposalToView">
		Selecione uma proposta para visualizar.
	</notification>
	<notification name="SelectHistoryItemToView">
		Selecione um item do histórico para exibi-lo.
	</notification>
	<notification name="CacheWillClear">
		O cache será limpo quando o [APP_NAME] for iniciado.
	</notification>
	<notification name="CacheWillBeMoved">
		O cache será limpo quando o [APP_NAME] for iniciado.
Nota: Este procedimento limpa o cache.
	</notification>
	<notification name="ChangeConnectionPort">
		Reinicie o [APP_NAME] para ativar a reconfiguração da porta.
	</notification>
	<notification name="ChangeSkin">
		Reinicie o [APP_NAME] para ativar a pele nova.
	</notification>
	<notification name="ChangeLanguage">
		Reinicie o [APP_NAME] para exibir o idioma selecionado.
	</notification>
	<notification name="GoToAuctionPage">
		Ir para a página do [CURRENT_GRID] para ver os detalhes do leilão ou fazer um lance?
		<usetemplate name="okcancelbuttons" notext="Cancelar" yestext="Ir para a página"/>
	</notification>
	<notification name="SaveChanges">
		Salvar alterações?
		<usetemplate canceltext="Cancelar" name="yesnocancelbuttons" notext="Não Salvar" yestext="Salvar"/>
	</notification>
	<notification name="GestureSaveFailedTooManySteps">
		Falha ao salvar Gesto.
Este gesto possui muitos passos.
Tente remover alguns passos e salve-o novamente.
	</notification>
	<notification name="GestureSaveFailedTryAgain">
		Falha ao salvar Gesto. Por favor, tente em uma minuto.
	</notification>
	<notification name="GestureSaveFailedObjectNotFound">
		Não foi possível salvar o gesto pois o objeto ou o inventário associado ao objeto não foi encontrado.
O objeto pode estar fora de alcance ou foi deletado.
	</notification>
	<notification name="GestureSaveFailedReason">
		Houve um problema em salvar um gesto devido à seguinte razão: [REASON].  Por favor, tente salvar o Gesto depois.
	</notification>
	<notification name="SaveNotecardFailObjectNotFound">
		Não foi possível salvar uma nota pois o objeto ou o inventário associado ao objeto não foi encontrado.
O objeto pode estar fora de alcance ou foi deletado.
	</notification>
	<notification name="SaveNotecardFailReason">
		Houve um problema em salvar uma nota devido a seguinte razão: [REASON]. Tente salvar a nota novamente mais tarde.
	</notification>
	<notification name="ScriptCannotUndo">
		Não foi possível desfazer todas as mudanças na sua versão de script.
Gostaria de carregar a última versão salva?
(**Aviso** Esta operação não pode ser desfeita).
		<usetemplate name="okcancelbuttons" notext="Não" yestext="Sim"/>
	</notification>
	<notification name="SaveScriptFailReason">
		Houve um problema em salvar um script devido à seguinte razão: [REASON].  Tente salvar novamente o script mais tarde.
	</notification>
	<notification name="SaveScriptFailObjectNotFound">
		Não foi possível salvar o script pois o objeto em que ele está não pôde ser encontrado.
O objeto pode estar fora de alcance ou ter sido deletado.
	</notification>
	<notification name="SaveBytecodeFailReason">
		Houve um problema em salvar uma compilação de script devido a seguinte razão: [REASON].  Por favor, tente salvar novamente o script mais tarde.
	</notification>
	<notification name="StartRegionEmpty">
		Oops, você ainda não definiu sua região de partida. 
Digite o nome da região na caixa &apos;Ponto de partida&apos; ou selecione &apos;Última localização&apos; ou &apos;Meu início&apos; como ponto de partida.
		<usetemplate name="okbutton" yestext="OK"/>
	</notification>
	<notification name="CouldNotStartStopScript">
		Não foi possível iniciar ou parar o script pois o objeto em que ele está não pôde ser encontrado.
O objeto pode estar fora de alcance ou ter sido deletado.
	</notification>
	<notification name="CannotDownloadFile">
		Não foi possível baixar o arquivo.
	</notification>
	<notification name="CannotWriteFile">
		Não foi possível escrever o arquivo [[FILE]]
	</notification>
	<notification name="UnsupportedHardware">
		Sabe de uma coisa? Seu computador não tem os requisitos mínimos do [APP_NAME].  Talvez o desempenho seja um pouco sofrível.  O suporte não pode atender pedidos de assistência técnicas em sistemas não suportados. 

Consultar [_URL] para mais informações?
		<url name="url" option="0">
			http://secondlife.com/support/sysreqs.php?lang=pt
		</url>
		<usetemplate ignoretext="O hardware do meu computador não é suportado" name="okcancelignore" notext="Não" yestext="Sim"/>
	</notification>
	<notification name="IntelOldDriver">
		Provavelmente, há um driver mais recente para o seu chip gráfico.  A atualização dos drivers gráficos pode melhorar significativamente o desempenho.

    Visitar [_URL] para verificar se há atualizações do driver?
		<url name="url">
			http://www.intel.com/p/pt_BR/support/detect/graphics
		</url>
		<usetemplate ignoretext="Meu driver gráfico está desatualizado" name="okcancelignore" notext="Não" yestext="Sim"/>
	</notification>
	<notification name="UnknownGPU">
		A placa de vídeo do seu sistema não é reconhecida pelo [APP_NAME].
Isto acontece quando novos hardwares que ainda não foram testados no [APP_NAME].  Talvez isso não cause problemas, mas pode ser preciso checar as configurações de vídeo. 
( Eu &gt; Preferências &gt; Vídeo)
		<form name="form">
			<ignore name="ignore" text="Minha placa de vídeo não foi reconhecida."/>
		</form>
	</notification>
	<notification name="DisplaySettingsNoShaders">
		O [APP_NAME] sofreu uma pane ao iniciar os drivers de vídeo. 
A Qualidade do vídeo será definida como baixa para evitar os erros de driver mais comuns.  Assim, alguns recursos de vídeo serão desativados. 
Tente atualizar o driver da sua placa de vídeo. 
Para aumentar a qualidade do vídeo, vá para Preferências &gt; Vídeo.
	</notification>
	<notification name="RegionNoTerraforming">
		A região [REGION] não permite ser aplainada.
	</notification>
	<notification name="CannotCopyWarning">
		Você não tem autorização para copiar os itens abaixo:
[ITEMS]
ao dá-los, você ficará sem eles no seu inventário. Deseja realmente dar estes itens?
		<usetemplate name="okcancelbuttons" notext="Não" yestext="Sim"/>
	</notification>
	<notification name="CannotGiveItem">
		Não foi possível entregar o item de inventário.
	</notification>
	<notification name="TransactionCancelled">
		Transação cancelada.
	</notification>
	<notification name="TooManyItems">
		Não é possível passar mais que 42 itens em uma única transferência de inventário.
	</notification>
	<notification name="NoItems">
		Você não tem permissão para transferir os itens selecionados.
	</notification>
	<notification name="CannotCopyCountItems">
		Você não tem permissão para copiar [COUNT] dos itens selecionados. Você irá perdê-los do seu inventário.
Deseja realmente entregar estes itens?
		<usetemplate name="okcancelbuttons" notext="Não" yestext="Sim"/>
	</notification>
	<notification name="CannotGiveCategory">
		Você não tem permissão para transferir a pasta selecionada.
	</notification>
	<notification name="FreezeAvatar">
		Congelar esse avatar?
Ele ou ela estará temporáriamente incapacitado de mover-se, conversar ou interagir com mundo.
		<usetemplate canceltext="Cancelar" name="yesnocancelbuttons" notext="Descongelar" yestext="Congelar"/>
	</notification>
	<notification name="FreezeAvatarFullname">
		Congelar [AVATAR_NAME]?
Ele ou ela vai ficar temporariamente incapaz de se mover, usar o bate-papo ou interagir com o mundo.
		<usetemplate canceltext="Cancelar" name="yesnocancelbuttons" notext="Descongelar" yestext="Congelar"/>
	</notification>
	<notification name="EjectAvatarFullname">
		Ejetar [AVATAR_NAME] do seu terreno?
		<usetemplate canceltext="Cancelar" name="yesnocancelbuttons" notext="Ejetar e Banir" yestext="Ejetar"/>
	</notification>
	<notification name="EjectAvatarNoBan">
		Ejetar este avatar do seu terreno?
		<usetemplate name="okcancelbuttons" notext="Cancelar" yestext="Ejetar"/>
	</notification>
	<notification name="EjectAvatarFullnameNoBan">
		Ejetar [AVATAR_NAME] do seu terreno?
		<usetemplate name="okcancelbuttons" notext="Cancelar" yestext="Ejetar"/>
	</notification>
	<notification name="EjectAvatarFromGroup">
		Você ejetou [AVATAR_NAME] do grupo [GROUP_NAME]
	</notification>
	<notification name="AcquireErrorTooManyObjects">
		Erro de aquisição: Muitos objetos selecionados.
	</notification>
	<notification name="AcquireErrorObjectSpan">
		Erro de aquisição: Objetos criados em mais de uma região.
Mova todos os objetos a serem adquiridos para uma mesma região.
	</notification>
	<notification name="PromptGoToCurrencyPage">
		[EXTRA]

Para mais informações sobre como comprar L$, consulte [_URL].
		<url name="url">
			http://secondlife.com/app/currency/?lang=pt-BR
		</url>
		<usetemplate name="okcancelbuttons" notext="Cancelar" yestext="Ir até a página"/>
	</notification>
	<notification name="UnableToLinkObjects">
		Não é possível unir estes [COUNT] objetos.
Você pode unir um máximo de [MAX] objetos.
	</notification>
	<notification name="CannotLinkIncompleteSet">
		Você pode unir apenas conjuntos completos de objetos e deve selecionar mais que um objeto.
	</notification>
	<notification name="CannotLinkModify">
		Impossibilitado de unir, porque você não tem permissão para modificar todos os objetos.

Por favor, certifique-se de que nenhum deles está travado e que você é dono de todos eles.
	</notification>
	<notification name="CannotLinkDifferentOwners">
		Impossibilitado de unir porque nem todos os objetos são do mesmo dono.

Por favor, certifique-se de que você é o dono de todos os objetos selecionados.
	</notification>
	<notification name="NoFileExtension">
		Nenhuma extensão para o arquivo: &apos;[FILE]&apos;

Por favor, certifique-se de que o arquivo tem uma extensão de arquivo correta.
	</notification>
	<notification name="InvalidFileExtension">
		Extensão de arquivo inválida: [EXTENSION].
Esperada [VALIDS]
		<usetemplate name="okbutton" yestext="OK"/>
	</notification>
	<notification name="CannotUploadSoundFile">
		Não é possível abrir para leitura o arquivo de som carregado:
[FILE]
	</notification>
	<notification name="SoundFileNotRIFF">
		O arquivo não aparenta ser um arquivo do tipo RIFF WAVE:
[FILE]
	</notification>
	<notification name="SoundFileNotPCM">
		O arquivo não aparenta ser um arquivo de áudio PCM WAVE:
[FILE]
	</notification>
	<notification name="SoundFileInvalidChannelCount">
		O arquivo possui um número de canais inválido (deve ser mono ou estéreo):
[FILE]
	</notification>
	<notification name="SoundFileInvalidSampleRate">
		O arquivo não aparenta ter uma taxa de amostragem suportada (deve ser 44.1k):
[FILE]
	</notification>
	<notification name="SoundFileInvalidWordSize">
		O arquivo não aparenta ter um tamanho de palavra suportada (deve ser 8 ou 16 bit):
[FILE]
	</notification>
	<notification name="SoundFileInvalidHeader">
		Não pode ser encontrado bloco de dados no cabeçalho WAV:
[FILE]
	</notification>
	<notification name="SoundFileInvalidChunkSize">
		Pedaço de arquivo WAV de tamanho errado:
[FILE]
	</notification>
	<notification name="SoundFileInvalidTooLong">
		Arquivo de áudio é muito longo (no máximo 10 segundos):
[FILE]
	</notification>
	<notification name="ProblemWithFile">
		Problemas com o arquivo [FILE]:

[ERROR]
	</notification>
	<notification name="CannotOpenTemporarySoundFile">
		Não pode abrir o arquivo temporário de som comprimido, para leitura: [FILE]
	</notification>
	<notification name="UnknownVorbisEncodeFailure">
		Falha desconhecida de codificação vorbis em: [FILE]
	</notification>
	<notification name="CannotEncodeFile">
		Impossível codificar o arquivo: [FILE]
	</notification>
	<notification name="CorruptedProtectedDataStore">
		Não podemos preencher seu nome e senha.   Isso pode ocorrer após mudanças na configuração da rede
		<usetemplate name="okbutton" yestext="OK"/>
	</notification>
	<notification name="CorruptResourceFile">
		Fonte do arquivo corrompida: [FILE]
	</notification>
	<notification name="UnknownResourceFileVersion">
		Versão desconhecida de arquivo de recursos da Linden no arquivo: [FILE]
	</notification>
	<notification name="UnableToCreateOutputFile">
		Incapaz de criar arquivo de saída: [FILE]
	</notification>
	<notification name="DoNotSupportBulkAnimationUpload">
		O [APP_NAME] ainda não faz o upload de vários arquivos de animação no formato BVH de uma vez.
	</notification>
	<notification name="CannotUploadReason">
		Incapaz de carregar [FILE] devido ao seguinte motivo: [REASON]
Por favor tente novamente mais tarde.
	</notification>
	<notification name="LandmarkCreated">
		Você adicionou &quot;[LANDMARK_NAME]&quot; a sua pasta [FOLDER_NAME].
	</notification>
	<notification name="LandmarkAlreadyExists">
		Você já tem um marco deste lugar.
		<usetemplate name="okbutton" yestext="OK"/>
	</notification>
	<notification name="CannotCreateLandmarkNotOwner">
		Você não pode criar um ponto de referência porque o proprietário do terreno não permite. Tente novamente a alguns metros de distância.
	</notification>
	<notification name="CannotRecompileSelectObjectsNoScripts">
		Não é possível realizar uma recompilação.
Selecione um objeto com um script.
	</notification>
	<notification name="CannotRecompileSelectObjectsNoPermission">
		Impossibilitado de executar uma &apos;recompilação&apos;.

Selecione objetos com scripts que você tem permissão para modificar.
	</notification>
	<notification name="CannotResetSelectObjectsNoScripts">
		Impossibilitado de executar &apos;redefinir&apos;.

Selecione objetos com scripts.
	</notification>
	<notification name="CannotResetSelectObjectsNoPermission">
		Impossibilitado de executar &apos;redefinir&apos;.

Selecione objetos com scripts que você tem permissão para modificar.
	</notification>
	<notification name="CannotOpenScriptObjectNoMod">
		Impossível abrir script em objeto sem ter autorização para modificar.
	</notification>
	<notification name="CannotSetRunningSelectObjectsNoScripts">
		Impossibilitado de definir quaisquer scripts para &apos;rodando&apos;.

Selecione objetos com scripts.
	</notification>
	<notification name="CannotSetRunningNotSelectObjectsNoScripts">
		Impossibilitado de definir quaisquer scripts para &apos;não rodando&apos;.

Selecione objetos com scripts.
	</notification>
	<notification name="NoFrontmostFloater">
		Nenhuma janela flutuante mais à frente para salvar.
	</notification>
	<notification name="SeachFilteredOnShortWords">
		Sua consulta de pesquisa foi alterada e as palavras que eram demasiado curtas foram removidas.

Pesquisava por: [FINALQUERY]
	</notification>
	<notification name="SeachFilteredOnShortWordsEmpty">
		Os termos de sua pesquisa eram muito curtos então nenhuma pesquisa foi feita.
	</notification>
	<notification name="CouldNotTeleportReason">
		O teletransporte falhou.
[REASON]
	</notification>
	<notification name="invalid_tport">
		Houve um problema ao processar o teletransporte. Talvez seja preciso sair e entrar do Second Life para fazer o teletransporte.
Se você continuar a receber esta mensagem, consulte [SUPPORT_SITE].
	</notification>
	<notification name="invalid_region_handoff">
		Problema encontrado ao processar a passagem de regiões. Talvez seja preciso sair e entrar do Second Life atravessar regiões novamente.
Se você continuar a receber esta mensagem, consulte [SUPPORT_SITE].
	</notification>
	<notification name="blocked_tport">
		Desculpe, teletransportes estão atualmente bloqueados. Tente novamente dentro de alguns instantes. Se você continuar com problemas de teletransporte, por favor tente deslogar e relogar para resolver o problema.
	</notification>
	<notification name="nolandmark_tport">
		Desculpe, mas o sistema não conseguiu localizar a landmark de destino.
	</notification>
	<notification name="timeout_tport">
		Desculpe, não foi possível para o sistema executar o teletransporte. Tente novamente dentro de alguns instantes.
	</notification>
	<notification name="noaccess_tport">
		Desculpe, você não tem acesso ao destino deste teletransporte.
	</notification>
	<notification name="missing_attach_tport">
		Seu anexos ainda não chegaram. Tente esperar por alguns momentos ou deslogar e logar antes de tentar teleransportar-se novamente.
	</notification>
	<notification name="too_many_uploads_tport">
		Afluxo nesta região é atualmente tão alto que seu pedido de teletransporte não será possível em tempo oportuno. Por favor, tente novamente em alguns minutos ou vá a uma área menos ocupada.
	</notification>
	<notification name="expired_tport">
		Desculpe, mas o sistema não conseguiu concluir o seu pedido de teletransporte em tempo hábil. Por favor, tente novamente em alguns minutos.
	</notification>
	<notification name="expired_region_handoff">
		Desculpe, mas o sistema não pôde concluir a sua travessia de região em tempo hábil. Por favor, tente novamente em alguns minutos.
	</notification>
	<notification name="no_host">
		Não foi possível encontrar o destino do teletransporte. O destino pode estar temporariamente indisponível ou não existir mais. Por favor, tente novamente em poucos minutos.
	</notification>
	<notification name="no_inventory_host">
		O sistema de inventário está indisponível no momento.
	</notification>
	<notification name="CannotSetLandOwnerNothingSelected">
		Incapaz de estabelecer o proprietário do terreno:
Nenhum lote selecionado.
	</notification>
	<notification name="CannotSetLandOwnerMultipleRegions">
		Não é possível exigir a posse do terreno porque a seleção alcançou múltiplas regiões. Por favor, selecione uma área menor e tente novamente.
	</notification>
	<notification name="ForceOwnerAuctionWarning">
		Este lote vai a leilão. Forçar a mudança do dono cancela o leilão, podendo deixar residentes que já deram lances insatisfeitos. 
Deseja forçar mudança de dono?
		<usetemplate name="okcancelbuttons" notext="Cancelar" yestext="Retomar"/>
	</notification>
	<notification name="CannotContentifyNothingSelected">
		Conteúdo não encontrado:
Nenhum lote selecionado.
	</notification>
	<notification name="CannotContentifyNoRegion">
		Conteúdo não encontrado:
Nenhuma região selecionada.
	</notification>
	<notification name="CannotReleaseLandNothingSelected">
		Não é possível abandonar terreno:
Nenhum lote selecionado.
	</notification>
	<notification name="CannotReleaseLandNoRegion">
		Não é possível abandonar terreno:
Não é possível encontrar a região.
	</notification>
	<notification name="CannotBuyLandNothingSelected">
		Não é possível comprar terreno:
Nenhum lote selecionado.
	</notification>
	<notification name="CannotBuyLandNoRegion">
		Não é possível comprar terreno:
Não é possível achar a região em que este terreno se encontra.
	</notification>
	<notification name="CannotCloseFloaterBuyLand">
		A janela Comprar terreno poderá ser fechada quando o [APP_NAME] determinar o preço da transação.
	</notification>
	<notification name="CannotDeedLandNothingSelected">
		Não é possível transferir posse do terreno:
Nenhum lote selecionado.
	</notification>
	<notification name="CannotDeedLandNoGroup">
		Não é possível transferir posse do terreno:
Nenhum grupo selecionado.
	</notification>
	<notification name="CannotDeedLandNoRegion">
		Houve um problema ao processar a doação do terreno: 
A região do terreno não pôde ser localizada.
	</notification>
	<notification name="CannotDeedLandMultipleSelected">
		Não é possível doar o terreno:
Vários lotes foram selecionados.

Tente selecionar um único lote.
	</notification>
	<notification name="CannotDeedLandWaitingForServer">
		Não é possível doar o terreno:
Esperando o servidor informar de quem é a propriedade.

Por favor, tente novamente.
	</notification>
	<notification name="CannotDeedLandNoTransfer">
		Não é possível doar o terreno:
A região [REGION] não permite transferências de terreno.
	</notification>
	<notification name="CannotReleaseLandWatingForServer">
		Não é possível abandonar o terreno:
Esperando o servidor atualizar as informações do lote.

Tente novamente em alguns segundos.
	</notification>
	<notification name="CannotReleaseLandSelected">
		Não é possível abandonar o terreno:
Você não é dono de todos os lotes selecionados.

Por favor, selecione um único lote.
	</notification>
	<notification name="CannotReleaseLandDontOwn">
		Não é possível abandonar terreno:
Você não tem permissão de liberar este lote.
Os lotes que você possui estão em verde.
	</notification>
	<notification name="CannotReleaseLandRegionNotFound">
		Houve um problema ao processar o abandono do terreno: 
A região do terreno não pôde ser localizada.
	</notification>
	<notification name="CannotReleaseLandNoTransfer">
		Não é possível abandonar terreno:
A região [REGION] não permite transferência de terreno.
	</notification>
	<notification name="CannotReleaseLandPartialSelection">
		Não é possível abandonar o terreno:
Selecione um lote inteiro e abra mão dele.

Selecione um lote inteiro ou primeiro divida seu lote.
	</notification>
	<notification name="ReleaseLandWarning">
		Você está prestes a abrir mão de [AREA] m².
Ao abrir mão deste terreno, ele deixa de ser uma propriedade. Note que você não receberá nenhum L$.

Abrir mão deste terreno?
		<usetemplate name="okcancelbuttons" notext="Cancelar" yestext="Renunciar"/>
	</notification>
	<notification name="CannotDivideLandNothingSelected">
		Não é possível dividir o terreno:

Nenhum lote foi selecionado.
	</notification>
	<notification name="CannotDivideLandPartialSelection">
		Não é possível dividir o terreno:

Você selecionou um lote inteiro.
Tente selecionar uma parte do lote.
	</notification>
	<notification name="LandDivideWarning">
		Dividir este terreno irá dividir este lote em dois e cada lote pode ter suas próprias configurações. Algumas configurações serão colocadas no padrão depois dessa operação.

Quer dividir o terreno?
		<usetemplate name="okcancelbuttons" notext="Cancelar" yestext="Dividir"/>
	</notification>
	<notification name="CannotDivideLandNoRegion">
		Houve um problema ao processar a divisão do terreno: 
A região do terreno não pôde ser localizada.
	</notification>
	<notification name="CannotJoinLandNoRegion">
		Houve um problema ao processar a união dos terrenos: 
A região do terreno não pôde ser localizada.
	</notification>
	<notification name="CannotJoinLandNothingSelected">
		Não é possível unir os terrenos:
Nenhum lote selecionado.
	</notification>
	<notification name="CannotJoinLandEntireParcelSelected">
		Não é possível unir os terrenos:
Você selecionou apenas um lote.

Selecione a terra através de ambos os lotes.
	</notification>
	<notification name="CannotJoinLandSelection">
		Não é possível unir os terrenos:
Você deve selecionar mais de um lote.

Selecione terrenos localizados em dois lotes.
	</notification>
	<notification name="JoinLandWarning">
		Unir os terrenos vai criar um grande lote, formado por todos os lotes que intersectam o retângulo selecionado.
Você vai ter que redefinir nome e as opções do novo lote.

Unir os terrenos?
		<usetemplate name="okcancelbuttons" notext="Cancelar" yestext="Unir"/>
	</notification>
	<notification name="ConfirmNotecardSave">
		Esta anotação precisa ser salva antes de o item ser copiado ou visualizado. Salvar anotação?
		<usetemplate name="okcancelbuttons" notext="Cancelar" yestext="Salvar"/>
	</notification>
	<notification name="ConfirmItemCopy">
		Copiar este item para o seu inventário?
		<usetemplate name="okcancelbuttons" notext="Cancelar" yestext="Copiar"/>
	</notification>
	<notification name="ResolutionSwitchFail">
		Falha ao trocar a resolução para [RESX] por [RESY]
	</notification>
	<notification name="ErrorUndefinedGrasses">
		Erro: Gramado indefinido; [SPECIES]
	</notification>
	<notification name="ErrorUndefinedTrees">
		Erro: Árvores indefinidas: [SPECIES]
	</notification>
	<notification name="CannotSaveWearableOutOfSpace">
		Não é possível salvar &apos;[NAME]&apos; para um arquivo de vestimenta. Você precisa liberar algum espaço no seu computador e salvar o arquivo novamente.
	</notification>
	<notification name="CannotSaveToAssetStore">
		Ocorreu um problema ao salvar [NAME].  
Em geral, essa é uma falha técnica temporária.  Personalize e volte a salvar o item novamente dentro de alguns minutos.
	</notification>
	<notification name="YouHaveBeenLoggedOut">
		Ah não!  O [CURRENT_GRID] teve de fechar. 
            [MESSAGE]
		<usetemplate name="okcancelbuttons" notext="Sair" yestext="Exibir IM &amp; bate-papo"/>
	</notification>
	<notification name="OnlyOfficerCanBuyLand">
		Não é possível comprar o terreno para o grupo:
Você não tem permissão para comprar o terreno para o seu grupo ativado.
	</notification>
	<notification label="Adicionar amigo" name="AddFriendWithMessage">
		Amigos podem dar permissões de rastrear um ao outro pelo mapa e receber atualizações de status online.

Oferecer amizade para [NAME]?
		<form name="form">
			<input name="message">
				Quer ser meu amigo?
			</input>
			<button name="Offer" text="Oferecer"/>
			<button name="Cancel" text="Cancelar"/>
		</form>
	</notification>
	<notification label="Salvar este look" name="SaveOutfitAs">
		Veja o meu novo visual:
		<form name="form">
			<input name="message">
				[DESC] (novo)
			</input>
			<button name="OK" text="OK"/>
			<button name="Cancel" text="Cancelar"/>
		</form>
	</notification>
	<notification label="Salvar item de vestuário" name="SaveWearableAs">
		Salvar item no meu inventário como:
		<form name="form">
			<input name="message">
				[DESC] (novo)
			</input>
			<button name="OK" text="OK"/>
			<button name="Cancel" text="Cancelar"/>
		</form>
	</notification>
	<notification label="Renomear look" name="RenameOutfit">
		Nome do novo look:
		<form name="form">
			<input name="new_name">
				[NAME]
			</input>
			<button name="OK" text="OK"/>
			<button name="Cancel" text="Cancelar"/>
		</form>
	</notification>
	<notification name="RemoveFromFriends">
		Deseja remover &lt;nolink&gt;[NAME]&lt;/nolink&gt; da sua lista de amigos?
		<usetemplate name="okcancelbuttons" notext="Cancelar" yestext="Remover"/>
	</notification>
	<notification name="RemoveMultipleFromFriends">
		Você quer remover vários amigos da sua lista?
		<usetemplate name="okcancelbuttons" notext="Cancelar" yestext="Remover"/>
	</notification>
	<notification name="GodDeleteAllScriptedPublicObjectsByUser">
		Você tem certeza que deseja excluir todos os objetos programados de propriedade de
** [AVATAR_NAME] **
em todos os outros terrenos deste sim?
		<usetemplate name="okcancelbuttons" notext="Cancelar" yestext="APAGAR!!"/>
	</notification>
	<notification name="GodDeleteAllScriptedObjectsByUser">
		Você tem certeza que deseja excluir todos os objetos programados de propriedade de
** [AVATAR_NAME] **
em TODOS OS TERRENOS deste sim?
		<usetemplate name="okcancelbuttons" notext="Cancelar" yestext="!!APAGAR TUDO!!"/>
	</notification>
	<notification name="GodDeleteAllObjectsByUser">
		Você tem certeza que deseja excluir TODOS os objetos (programados ou não) de propriedade de
** [AVATAR_NAME] **
em TODOS OS TERRENOS deste sim?
		<usetemplate name="okcancelbuttons" notext="Cancelar" yestext="!!APAGAR TUDO!!"/>
	</notification>
	<notification name="BlankClassifiedName">
		Você deve especificar um nome para seu classificado.
	</notification>
	<notification name="MinClassifiedPrice">
		Preço mínimo a pagar para incluir na listagem é de L$[MIN_PRICE].

Por favor, insira um valor maior.
	</notification>
	<notification name="ConfirmItemDeleteHasLinks">
		Pelo menos um dos itens possui links que levam a ele.  Ao excluir o item, os links não funcionarão mais.   Por isso, recomendamos excluir os links primeiro.

Tem certeza de que quer excluir estes items?
		<usetemplate name="okcancelbuttons" notext="Cancelar" yestext="OK"/>
	</notification>
	<notification name="ConfirmObjectDeleteLock">
		Pelo menos um dos itens que você selecionou está trancado.

Tem certeza de que deseja apagar estes itens?
		<usetemplate name="okcancelbuttons" notext="Não" yestext="Sim"/>
	</notification>
	<notification name="ConfirmObjectDeleteNoCopy">
		Pelo menos um dos itens que você selecionou não é copiável.

Tem certeza de que deseja apagar estes itens?
		<usetemplate name="okcancelbuttons" notext="Não" yestext="Sim"/>
	</notification>
	<notification name="ConfirmObjectDeleteNoOwn">
		Você não é proprietário de pelo menos um dos itens selecionados.

Tem certeza de que deseja apagar estes itens?
		<usetemplate name="okcancelbuttons" notext="Não" yestext="Sim"/>
	</notification>
	<notification name="ConfirmObjectDeleteLockNoCopy">
		Pelo menos um dos objetos está trancado ou não é copiável.

Tem certeza de que deseja apagar estes itens?
		<usetemplate name="okcancelbuttons" notext="Não" yestext="Sim"/>
	</notification>
	<notification name="ConfirmObjectDeleteLockNoOwn">
		Pelo menos um dos objetos está trancado ou não é de sua posse.

Tem certeza de que deseja apagar estes itens?
		<usetemplate name="okcancelbuttons" notext="Não" yestext="Sim"/>
	</notification>
	<notification name="ConfirmObjectDeleteNoCopyNoOwn">
		Pelo menos um dos objetos não é copiável ou não é de sua posse.

Tem certeza de que deseja apagar estes itens?
		<usetemplate name="okcancelbuttons" notext="Não" yestext="Sim"/>
	</notification>
	<notification name="ConfirmObjectDeleteLockNoCopyNoOwn">
		Pelo menos um dos objetos está trancado, não é copiável ou você não o possui.

Tem certeza de que deseja apagar estes itens?
		<usetemplate name="okcancelbuttons" notext="Não" yestext="Sim"/>
	</notification>
	<notification name="ConfirmObjectTakeLock">
		Pelo menos um dos objetos está trancado.

Tem certeza de que deseja pegar estes itens?
		<usetemplate name="okcancelbuttons" notext="Não" yestext="Sim"/>
	</notification>
	<notification name="ConfirmObjectTakeNoOwn">
		Você não possui todos os objetos que está pegando.
Caso continue, as permissões do próximo proprietário serão aplicadas aos objetos e possivelmente restringirão sua habilidade em modificá-los ou copiá-los.

Você tem certeza de que quer pegar estes itens?
		<usetemplate name="okcancelbuttons" notext="Não" yestext="Sim"/>
	</notification>
	<notification name="ConfirmObjectTakeLockNoOwn">
		Pelo menos um objeto está bloqueado.
Você não possui todos os objetos que você está pegando.
Se continuar, as permissões para o próximo proprietário serão aplicadas e possivelmente restringirão sua capacidade de modificar ou copiá-los.
No entanto, você pode pegar a seleção atual.

Tem certeza de que deseja pegar estes itens?
		<usetemplate name="okcancelbuttons" notext="Não" yestext="Sim"/>
	</notification>
	<notification name="CantBuyLandAcrossMultipleRegions">
		Não foi possível comprar o terreno, pois a seleção abrange várias regiões.

Por favor, selecione uma área menor e tente novamente.
	</notification>
	<notification name="DeedLandToGroup">
		No ato da doação deste lote, o grupo deverá ter e manter créditos suficientes para ter o terreno.
O preço de aquisição dos terrenos não é restituído ao proprietário. Se uma parcela doada for vendida, o preço de venda é dividido igualmente entre os membros do grupo.

Doar [AREA] m² ao grupo &apos;[GROUP_NAME]&apos;?
		<usetemplate name="okcancelbuttons" notext="Cancelar" yestext="OK"/>
	</notification>
	<notification name="DeedLandToGroupWithContribution">
		Ao transferir este terreno, o grupo precisa ter e manter créditos de uso de terrenos suficientes.
A doação inclui uma contribuição de terreno ao grupo de parte de &apos;[NAME]&apos;.
O preço pago pelo terreno não será reembolsado ao proprietário. Se um terreno doado for vendido, a receita da venda será dividida igualmente entre os membros do grupo.

Doar este terreno de [AREA] m² para o grupo &apos;[GROUP_NAME]&apos;?
		<usetemplate name="okcancelbuttons" notext="Cancelar" yestext="OK"/>
	</notification>
	<notification name="DisplaySetToSafe">
		Configurações de display foram ajustadas para níveis de segurança porque você especificou -- opção de segurança.
	</notification>
	<notification name="DisplaySetToRecommendedGPUChange">
		As configurações de tela foram definidas nos níveis recomendados porque sua placa de vídeo foi alterada
de &apos;[LAST_GPU]&apos;
para &apos;[THIS_GPU]&apos;
	</notification>
	<notification name="DisplaySetToRecommendedFeatureChange">
		As configurações de tela foram definidas nos níveis recomendados por causa de uma alteração no subsistema de renderização.
	</notification>
	<notification name="ErrorMessage">
		[ERROR_MESSAGE]
		<usetemplate name="okbutton" yestext="OK"/>
	</notification>
	<notification name="AvatarMovedDesired">
		Esse destino não está disponível no momento. 
Você chegou a uma região próxima.
	</notification>
	<notification name="AvatarMovedLast">
		Esse destino não está disponível no momento. 
Você chegou a uma região próxima.
	</notification>
	<notification name="AvatarMovedHome">
		Esse destino não está disponível no momento. 
Você chegou a uma região próxima. 
Pense em usar outra região como seu início.
	</notification>
	<notification name="ClothingLoading">
		As suas roupas estão sendo transferidas. 
Enquando isso, use o [CURRENT_GRID] normalmente. Seu visual será exibido corretamente.
		<form name="form">
			<ignore name="ignore" text="A roupa está demorando para chegar"/>
		</form>
	</notification>
	<notification name="FirstRun">
		A instalação do [APP_NAME] está pronta. 

<<<<<<< HEAD
Se você ainda não conhece o [CURRENT_GRID], basta criar uma conta para começar. 
Voltar para [http://join.secondlife.com secondlife.com] para criar sua conta?
=======
Se você ainda não conhece o [SECOND_LIFE], basta criar uma conta para começar. 
>>>>>>> 981190cf
		<usetemplate name="okcancelbuttons" notext="Continuar" yestext="Nova conta.."/>
	</notification>
	<notification name="LoginPacketNeverReceived">
		Estamos detectando um problema de conexão.  Pode haver um problema com a sua conexão à internet ou com o [SECOND_LIFE_GRID].

Cheque sua conexão e tente em alguns minutos, clique na Ajuda para acessar o [SUPPORT_SITE], ou tente voltar para casa clicando em &apos;Teletransportar&apos;.
		<url name="url">
			http://br.secondlife.com/support/
		</url>
		<form name="form">
			<button name="OK" text="OK"/>
			<button name="Help" text="Ajuda"/>
			<button name="Teleport" text="Teletransportar"/>
		</form>
	</notification>
	<notification name="WelcomeChooseSex">
		Seu personagem irá aparecer num momento.

Use as teclas de seta para andar.
Pressione a tecla F1 para ajuda ou aprender mais sobre [CURRENT_GRID].
Por favor, escolha se o seu avatar é feminino ou masculino. Você pode mudar de idéia depois.
		<usetemplate name="okcancelbuttons" notext="Feminino" yestext="Masculino"/>
	</notification>
	<notification name="CantTeleportToGrid">
		Não foi possível ir para [SLURL], que fica em outro grid ([GRID]) em relação ao grid atual, ([CURRENT_GRID]).  Feche o Visualizador e tente novamente.
		<usetemplate name="okbutton" yestext="OK"/>
	</notification>
	<notification name="GeneralCertificateError">
		Falha de conexão com o servidor.
[REASON]

SubjectName: [SUBJECT_NAME_STRING]
IssuerName: [ISSUER_NAME_STRING]
Válido de: [VALID_FROM]
Válido até: [VALID_TO]
MD5 Fingerprint: [SHA1_DIGEST]
Impressão digital SHA1: [MD5_DIGEST]
Uso da chave: [KEYUSAGE]
Uso estendido da chave: [EXTENDEDKEYUSAGE]
Identificador chave de assunto: [SUBJECTKEYIDENTIFIER]
		<usetemplate name="okbutton" yestext="OK"/>
	</notification>
	<notification name="TrustCertificateError">
		A autoridade de certificação deste servidor é desconhecida.

Dados do certificado:
SubjectName: [SUBJECT_NAME_STRING]
IssuerName: [ISSUER_NAME_STRING]
Válido de: [VALID_FROM]
Válido até: [VALID_TO]
MD5 Fingerprint: [SHA1_DIGEST]
Impressão digital SHA1: [MD5_DIGEST]
Uso da chave: [KEYUSAGE]
Uso estendido da chave: [EXTENDEDKEYUSAGE]
Identificador chave de assunto: [SUBJECTKEYIDENTIFIER]

Confiar nesta autoridade?
		<usetemplate name="okcancelbuttons" notext="Cancelar" yestext="Confiança"/>
	</notification>
	<notification name="NotEnoughCurrency">
		[NAME] L$ [PRICE] Você não possui suficientes L$ para fazer isso.
	</notification>
	<notification name="GrantedModifyRights">
		[NAME] autorizou você a editar seus objetos.
	</notification>
	<notification name="RevokedModifyRights">
		Seu direito de modificar objetos do/da [NAME] foi revogado
	</notification>
	<notification name="FlushMapVisibilityCaches">
		Isto irá descarregar os caches de mapa relativos a esta região.
Isso é realmente útil apenas para depuração.
(Na produção, aguarde 5 minutos e, então, o mapa de todos será atualizado depois que relogar.)
		<usetemplate name="okcancelbuttons" notext="Cancelar" yestext="OK"/>
	</notification>
	<notification name="BuyOneObjectOnly">
		Impossível comprar mais de um objeto ao mesmo tempo. Por favor, selecione apenas um objeto e tente novamente.
	</notification>
	<notification name="OnlyCopyContentsOfSingleItem">
		Incapaz de copiar os conteúdos de mais de um item por vez. Por favor, selecione somente um objeto e tente novamente.
		<usetemplate name="okcancelbuttons" notext="Cancelar" yestext="OK"/>
	</notification>
	<notification name="KickUsersFromRegion">
		Teletransportar para o início todos os residentes nesta região?
		<usetemplate name="okcancelbuttons" notext="Cancelar" yestext="OK"/>
	</notification>
	<notification name="EstateObjectReturn">
		Você tem certeza que deseja retornar os objetos pertencentes a [USER_NAME] ?
		<usetemplate name="okcancelbuttons" notext="Cancelar" yestext="OK"/>
	</notification>
	<notification name="InvalidTerrainBitDepth">
		Não foi possível definir texturas da região:
Textura do Terreno [TEXTURE_NUM] tem uma profundidade de bits inválidos [TEXTURE_BIT_DEPTH].

Substitua textura [TEXTURE_NUM], com uma imagem de 24-bit 1024x1024 ou menor e em seguida, clique em &apos;Aplicar&apos; novamente.
	</notification>
	<notification name="InvalidTerrainSize">
		Não foi possível definir texturas da região:
Textura do Terreno [TEXTURE_NUM] é muito grande em [TEXTURE_SIZE_X] x [TEXTURE_SIZE_Y].

Substituir textura [TEXTURE_NUM], com uma imagem de 24-bit 1024x1024 ou menor e em seguida, clique em &apos;Aplicar&apos; novamente.
	</notification>
	<notification name="RawUploadStarted">
		Upload iniciado. Pode levar uns 2 minutos, dependendo da sua velocidade de conexão.
	</notification>
	<notification name="ConfirmBakeTerrain">
		Você realmente deseja nivelar o terreno selecionado a partir do centro elevando/reduzindo os limites e o padrão para a ferramenta ´Reverter´?
		<usetemplate name="okcancelbuttons" notext="Cancelar" yestext="Executar"/>
	</notification>
	<notification name="MaxAllowedAgentOnRegion">
		Você pode ter somente [MAX_AGENTS] residentes permitidos.
	</notification>
	<notification name="MaxBannedAgentsOnRegion">
		Você pode ter apenas [MAX_BANNED] residentes banidos.
	</notification>
	<notification name="MaxAgentOnRegionBatch">
		Falha ao adicionar [NUM_ADDED] agentes:
Ultrapassa o limite de [MAX_AGENTS] [LIST_TYPE] de [NUM_EXCESS].
	</notification>
	<notification name="MaxAllowedGroupsOnRegion">
		Você pode ter somente [MAX_GROUPS] grupos permitidos.
		<usetemplate name="okcancelbuttons" notext="Cancelar" yestext="Executar"/>
	</notification>
	<notification name="MaxManagersOnRegion">
		Você pode ter apenas [MAX_MANAGER] gerentes da Propriedade.
	</notification>
	<notification name="OwnerCanNotBeDenied">
		Não é possível adicionar o dono da propriedade na lista de residentes banidos.
	</notification>
	<notification name="CanNotChangeAppearanceUntilLoaded">
		Não é possível alterar a aparência até que as roupas e formas estejam carregadas.
	</notification>
	<notification name="ClassifiedMustBeAlphanumeric">
		O título do seu Anúncio deve começar com uma letra entre A e Z ou número. Nenhuma pontuação é permitida.
	</notification>
	<notification name="CantSetBuyObject">
		Não é possível configurar Comprar Objeto, porque o objeto não está à venda.
Por favor, ponha o objeto à venda e tente novamente.
	</notification>
	<notification name="FinishedRawDownload">
		Download do arquivo de terreno RAW concluído em:
[DOWNLOAD_PATH]
	</notification>
	<notification name="DownloadWindowsMandatory">
		Existe uma nova versão do [APP_NAME] 
[MESSAGE]
Baixe a atualização para usar o [APP_NAME].
		<usetemplate name="okcancelbuttons" notext="Sair" yestext="Atualizar"/>
	</notification>
	<notification name="DownloadWindows">
		Existe uma nova versão do [APP_NAME] 
[MESSAGE]
Não é preciso passar para a nova versão, mas ela pode melhorar o desempenho e estabilidade do visualizador.
		<usetemplate name="okcancelbuttons" notext="Continuar" yestext="Atualizar"/>
	</notification>
	<notification name="DownloadWindowsReleaseForDownload">
		Existe uma nova versão do [APP_NAME] 
[MESSAGE]
Não é preciso passar para a nova versão, mas ela pode melhorar o desempenho e estabilidade do visualizador.
		<usetemplate name="okcancelbuttons" notext="Continuar" yestext="Atualizar"/>
	</notification>
	<notification name="DownloadLinuxMandatory">
		Existe uma nova versão do [APP_NAME] 
[MESSAGE]
Baixe a atualização para usar o [APP_NAME].
		<usetemplate name="okcancelbuttons" notext="Sair" yestext="Baixar"/>
	</notification>
	<notification name="DownloadLinux">
		Existe uma nova versão do [APP_NAME] 
[MESSAGE]
Não é preciso passar para a nova versão, mas ela pode melhorar o desempenho e estabilidade.
		<usetemplate name="okcancelbuttons" notext="Continuar" yestext="Baixar"/>
	</notification>
	<notification name="DownloadLinuxReleaseForDownload">
		Existe uma nova versão do [APP_NAME] 
[MESSAGE]
Não é preciso passar para a nova versão, mas ela pode melhorar o desempenho e estabilidade.
		<usetemplate name="okcancelbuttons" notext="Continuar" yestext="Baixar"/>
	</notification>
	<notification name="DownloadMacMandatory">
		Existe uma nova versão do [APP_NAME] 
[MESSAGE]
Baixe a atualização para usar o [APP_NAME].

Salvar na pasta Aplicativos?
		<usetemplate name="okcancelbuttons" notext="Sair" yestext="Atualizar"/>
	</notification>
	<notification name="DownloadMac">
		Existe uma nova versão do [APP_NAME] 
[MESSAGE]
Não é preciso passar para a nova versão, mas ela pode melhorar o desempenho e estabilidade do visualizador. 

Salvar na pasta Aplicativos?
		<usetemplate name="okcancelbuttons" notext="Continuar" yestext="Atualizar"/>
	</notification>
	<notification name="DownloadMacReleaseForDownload">
		Existe uma nova versão do [APP_NAME] 
[MESSAGE]
Não é preciso passar para a nova versão, mas ela pode melhorar o desempenho e estabilidade do visualizador. 

Salvar na pasta Aplicativos?
		<usetemplate name="okcancelbuttons" notext="Continuar" yestext="Atualizar"/>
	</notification>
	<notification name="FailedUpdateInstall">
		Ocorreu um erro de atualização do visualizador. 
Baixe e instale a versão mais recente do visualizador em 
http://secondlife.com/download.
		<usetemplate name="okbutton" yestext="OK"/>
	</notification>
	<notification name="FailedRequiredUpdateInstall">
		Não foi possível instalar uma atualização necessária. 
Não será possível acessar a sua conta até que você atualize o [APP_NAME].

Baixe e instale a versão mais recente do visualizador em 
http://secondlife.com/download.
		<usetemplate name="okbutton" yestext="Sair"/>
	</notification>
	<notification name="UpdaterServiceNotRunning">
		A instalação do Second Life requer uma atualização.

Baixe a atualização em http://www.secondlife.com/downloads
ou você pode instalar a instalação agora.
		<usetemplate name="okcancelbuttons" notext="Sair do Second Life" yestext="Baixar e instalar agora"/>
	</notification>
	<notification name="DownloadBackgroundTip">
		Baixamos uma atualização para a instalação do [APP_NAME].
Versão [VERSION] [[RELEASE_NOTES_FULL_URL] sobre esta atualização]
		<usetemplate name="okcancelbuttons" notext="Depois..." yestext="Instalar agora e reiniciar o [APP_NAME]"/>
	</notification>
	<notification name="DownloadBackgroundDialog">
		Baixamos uma atualização para a instalação do [APP_NAME].
Versão [VERSION] [[RELEASE_NOTES_FULL_URL] sobre esta atualização]
		<usetemplate name="okcancelbuttons" notext="Depois..." yestext="Instalar agora e reiniciar o [APP_NAME]"/>
	</notification>
	<notification name="RequiredUpdateDownloadedVerboseDialog">
		O software requer uma atualização que já foi baixada.
Versão [VERSION]

Para instalar a atualização, será preciso reiniciar o [APP_NAME].
		<usetemplate name="okbutton" yestext="OK"/>
	</notification>
	<notification name="RequiredUpdateDownloadedDialog">
		Para instalar a atualização, será preciso reiniciar o [APP_NAME].
		<usetemplate name="okbutton" yestext="OK"/>
	</notification>
	<notification name="DeedObjectToGroup">
		Delegar este objeto causará ao grupo:
* Receber os L$ pagos ao objeto
		<usetemplate ignoretext="Confirmar doações de um objeto a um grupo antes de fazer a doação" name="okcancelignore" notext="Cancelar" yestext="Acionar"/>
	</notification>
	<notification name="WebLaunchExternalTarget">
		Abrir uma janela do navegador para ver essas informações?
		<usetemplate ignoretext="Abrir o navegador para acessar uma página na web" name="okcancelignore" notext="Cancelar" yestext="OK"/>
	</notification>
	<notification name="WebLaunchJoinNow">
		Deseja abrir o [http://secondlife.com/account/ Painel] para gerenciar sua conta?
		<usetemplate ignoretext="Abrir o navegador para acessar minha conta" name="okcancelignore" notext="Cancelar" yestext="OK"/>
	</notification>
	<notification name="WebLaunchSecurityIssues">
		Visite a Wiki do [CURRENT_GRID] para detalhes de como Reportar um Problema de Segurança.
		<usetemplate ignoretext="Abrir o navegador para ver como denunciar uma ocorrência" name="okcancelignore" notext="Cancelar" yestext="OK"/>
	</notification>
	<notification name="WebLaunchQAWiki">
		Visite o Wiki de  QA do [CURRENT_GRID].
		<usetemplate ignoretext="Abrir meu navegador para ver a página Wiki" name="okcancelignore" notext="Cancelar" yestext="OK"/>
	</notification>
	<notification name="WebLaunchPublicIssue">
		Visite o Rastreador Público de Problemas do [CURRENT_GRID], onde você poderá reportar Bugs e outros Problemas.
		<usetemplate ignoretext="Abrir o navegador para usar o Monitor de problemas" name="okcancelignore" notext="Cancelar" yestext="Ir para a Página"/>
	</notification>
	<notification name="WebLaunchSupportWiki">
		Ir até o Blog Oficial da Linden buscar pelas últimas notícias e informações.
		<usetemplate ignoretext="Abrir meu navegador para ler o blog" name="okcancelignore" notext="Cancelar" yestext="Ir até a página"/>
	</notification>
	<notification name="WebLaunchLSLGuide">
		Abrir o Guia de scripts para obter ajuda?
		<usetemplate ignoretext="Abrir meu navegador para usar o Guia de scripts" name="okcancelignore" notext="Cancelar" yestext="Ir para a página"/>
	</notification>
	<notification name="WebLaunchLSLWiki">
		Consultar o LSL Portal para obter ajuda com scripts?
		<usetemplate ignoretext="Abrir meu navegador para consultar o LSL Portal" name="okcancelignore" notext="Cancelar" yestext="Ir para a página"/>
	</notification>
	<notification name="ReturnToOwner">
		Você tem certeza que deseja retornar os objetos selecionados para seus proprietários? Objetos transferíveis doados irão retornar aos proprietários anteriores.

*AVISO* Objetos doados não – transferíveis serão deletados!
		<usetemplate ignoretext="Confirmar antes de devolver objetos a seus donos" name="okcancelignore" notext="Cancelar" yestext="Retornar"/>
	</notification>
	<notification name="GroupLeaveConfirmMember">
		Você é atualmente um membro do grupo
		<usetemplate name="okcancelbuttons" notext="Cancelar" yestext="Sair"/>
	</notification>
	<notification name="ConfirmKick">
		Tem CERTEZA de que deseja expulsar todos os residentes do grid?
		<usetemplate name="okcancelbuttons" notext="Cancelar" yestext="Chutar todos"/>
	</notification>
	<notification name="MuteLinden">
		Desculpe, nenhum Linden pode ser bloqueado.
		<usetemplate name="okbutton" yestext="OK"/>
	</notification>
	<notification name="CannotStartAuctionAlreadyForSale">
		Você não pode começar um leilão com um lote que já foi colocado à venda. Desabilite a venda se você tem certeza que deseja fazer um leilão.
	</notification>
	<notification label="Falha ao bloquear objeto por nome" name="MuteByNameFailed">
		Você já bloqueou este residente.
		<usetemplate name="okbutton" yestext="OK"/>
	</notification>
	<notification name="RemoveItemWarn">
		Embora seja permitido, deletar conteúdo pode danificar o objeto. Você quer excluir este item?
		<usetemplate name="okcancelbuttons" notext="Não" yestext="Sim"/>
	</notification>
	<notification name="CantOfferCallingCard">
		Não é possível oferecer um cartão de visitas neste momento. Por favor, tente novamente em breve.
		<usetemplate name="okbutton" yestext="OK"/>
	</notification>
	<notification name="CantOfferFriendship">
		Não é possível oferecer amizade neste momento. Por favor, tente novamente em breve.
		<usetemplate name="okbutton" yestext="OK"/>
	</notification>
	<notification name="BusyModeSet">
		Modo ocupado ativado. 
O bate-papo e MIs não serão exibidos.  MIs enviadas para você receberão sua resposta de modo ocupado.  Todas as ofertas de teletransporte serão recusadas.  Todas as ofertas de inventário serão colocadas na Lixeira.
		<usetemplate ignoretext="Passar meu status para o modo ocupado" name="okignore" yestext="OK"/>
	</notification>
	<notification name="JoinedTooManyGroupsMember">
		Você atingiu o limite máximo de grupos. Saia de outro grupo para poder entrar nesse ou recuse o convite.
[NAME] está te convidando para entrar em um grupo.
		<usetemplate name="okcancelbuttons" notext="Recusar" yestext="Entrar"/>
	</notification>
	<notification name="JoinedTooManyGroups">
		Você atingiu o limite máximo de grupos. Sai de um grupo para entrar ou criar outro.
		<usetemplate name="okbutton" yestext="OK"/>
	</notification>
	<notification name="KickUser">
		Chutar este residente com qual mensagem?
		<form name="form">
			<input name="message">
				Um administrador desligou você.
			</input>
			<button name="OK" text="OK"/>
			<button name="Cancel" text="Cancelar"/>
		</form>
	</notification>
	<notification name="KickAllUsers">
		Expulsar todo mundo atualmente do grid com qual mensagem?
		<form name="form">
			<input name="message">
				Um administrador deslogou você.
			</input>
			<button name="OK" text="OK"/>
			<button name="Cancel" text="Cancelar"/>
		</form>
	</notification>
	<notification name="FreezeUser">
		Congelar este residente com qual mensagem?
		<form name="form">
			<input name="message">
				Você foi congelado. Você não pode se mover ou conversar. Um administrador irá contatá-lo via mensagem instantânea (MI).
			</input>
			<button name="OK" text="OK"/>
			<button name="Cancel" text="Cancelar"/>
		</form>
	</notification>
	<notification name="UnFreezeUser">
		Descongelar este residente com qual mensagem?
		<form name="form">
			<input name="message">
				Você não está mais congelado.
			</input>
			<button name="OK" text="OK"/>
			<button name="Cancel" text="Cancelar"/>
		</form>
	</notification>
	<notification name="SetDisplayNameSuccess">
		Olá, [DISPLAY_NAME]!

Assim como na vida real, leva um tempo para todos aprenderem um novo nome.  Aguarde alguns dias para [http://wiki.secondlife.com/wiki/Setting_your_display_name your name to update] aparecer em objetos, scripts, nos resultados de buscas, etc.
	</notification>
	<notification name="SetDisplayNameBlocked">
		Infelizmente não é possível modificar seu nome de tela. Se você acredita que houve algum equívoco, entre em contato com o suporte.
	</notification>
	<notification name="SetDisplayNameFailedLength">
		Desculpe, este nome é longo demais.  O limite de caracteres para nomes de tela é [LENGTH].

Selecione um nome mais curto.
	</notification>
	<notification name="SetDisplayNameFailedGeneric">
		Infelizmente não foi possível definir seu nome de tela.  Por favor volte mais tarde.
	</notification>
	<notification name="SetDisplayNameMismatch">
		Os nomes de tela fornecidos não são iguais. Digite novamente.
	</notification>
	<notification name="AgentDisplayNameUpdateThresholdExceeded">
		Falta mais um tempinho para você poder mudar seu nome de tela.

Consulte a página http://wiki.secondlife.com/wiki/Setting_your_display_name

Por favor volte mais tarde.
	</notification>
	<notification name="AgentDisplayNameSetBlocked">
		Infelizmente não foi possível definir o nome solicitado. Ele contém uma palavra banida.
 
 Selecione um nome diferente.
	</notification>
	<notification name="AgentDisplayNameSetInvalidUnicode">
		O nome de tela desejado contém caracteres inválidos.
	</notification>
	<notification name="AgentDisplayNameSetOnlyPunctuation">
		Seu nome de tela não pode ser formado exclusivamente de caracteres de pontuação.
	</notification>
	<notification name="DisplayNameUpdate">
		[OLD_NAME] ([SLID]) adotou o nome [NEW_NAME].
	</notification>
	<notification name="OfferTeleport">
		Oferecer um teletransporte para sua localização com qual mensagem?
		<form name="form">
			<input name="message">
				Junte-se a mim em [REGION]
			</input>
			<button name="OK" text="OK"/>
			<button name="Cancel" text="Cancelar"/>
		</form>
	</notification>
	<notification name="TooManyTeleportOffers">
		Você fez [OFFERS] ofertas de teletransporte, porém o seu limite é [LIMIT].
		<usetemplate name="okbutton" yestext="OK"/>
	</notification>
	<notification name="OfferTeleportFromGod">
		Convocar residente à sua localização com poderes de deus?
		<form name="form">
			<input name="message">
				Junte-se a mim em [REGION]
			</input>
			<button name="OK" text="OK"/>
			<button name="Cancel" text="Cancelar"/>
		</form>
	</notification>
	<notification name="TeleportFromLandmark">
		Tem certeza de quer ser teletransportado para &lt;nolink&gt;[LOCATION]&lt;/nolink&gt;?
		<usetemplate ignoretext="Confirmar se eu quero ser teletransportado para marcos" name="okcancelignore" notext="Cancelar" yestext="Teletransportar"/>
	</notification>
	<notification name="TeleportToPick">
		Teletransportar para [PICK]?
		<usetemplate ignoretext="Confirmar se eu quero ser teletransportado para Destaques" name="okcancelignore" notext="Cancelar" yestext="Teletransportar"/>
	</notification>
	<notification name="TeleportToClassified">
		Teletransportar para [CLASSIFIED]?
		<usetemplate ignoretext="Confirmar se eu quero ser teletransportado lugar do anúncio" name="okcancelignore" notext="Cancelar" yestext="Teletransportar"/>
	</notification>
	<notification name="TeleportToHistoryEntry">
		Teletransportar para [HISTORY_ENTRY]?
		<usetemplate ignoretext="Confirmar se eu quero ser teletransportado para marcos" name="okcancelignore" notext="Cancelar" yestext="Teletransportar"/>
	</notification>
	<notification label="Mensagem para todos na sua Propriedade" name="MessageEstate">
		Digite um breve anúncio que será enviado para todos que estejam atualmente na sua propriedade.
		<form name="form">
			<input name="message"/>
			<button name="OK" text="OK"/>
			<button name="Cancel" text="Cancelar"/>
		</form>
	</notification>
	<notification label="Mudar propriedade Linden" name="ChangeLindenEstate">
		Você está prestes a modificar uma propriedade da Linden (continente, teen, grid, orientação, etc)

Esta ação é EXTREMAMENTE PERIGOSA -- ela pode afetar a experiência dos residentes.  No continente, isso vai mudar milhares de regiões e deixar o spaceserver sobrecarregado.

Deseja prosseguir?
		<usetemplate name="okcancelbuttons" notext="Cancelar" yestext="Mudar Propriedade"/>
	</notification>
	<notification label="Mudar o acesso à propriedade Linden" name="ChangeLindenAccess">
		Você está prestes a mudar a lista de acessos de uma propriedade pertencente a Linden (continente, teen grid, orientação, etc.).

Isto é PERIGOSO e deveria ser feito apenas para utilizar uma brecha que permita que objetos/L$ sejam transferidos para dentro/fora da grade.
Isto mudará milhares de regiões e fará o spaceserver soluçar.
		<usetemplate name="okcancelbuttons" notext="Cancelar" yestext="OK"/>
	</notification>
	<notification label="Selecione a propriedade" name="EstateAllowedAgentAdd">
		Adicionar à lista de permitidos somente para esta propriedade ou para [ALL_ESTATES]?
		<usetemplate canceltext="Cancelar" name="yesnocancelbuttons" notext="Todas as Propriedades" yestext="Esta Propriedade"/>
	</notification>
	<notification label="Selecione a propriedade" name="EstateAllowedAgentRemove">
		Remover da lista de permissão somente para esta propriedade ou para [ALL_ESTATES]?
		<usetemplate canceltext="Cancelar" name="yesnocancelbuttons" notext="Todas as Propriedades" yestext="Esta Propriedade"/>
	</notification>
	<notification label="Seleção de propriedade" name="EstateAllowedGroupAdd">
		Adicionar à lista de grupos permitidos somente para esta Região ou para [ALL_ESTATES]?
		<usetemplate canceltext="Cancelar" name="yesnocancelbuttons" notext="Todas as Propriedades" yestext="Esta Propriedade"/>
	</notification>
	<notification label="Selecione a propriedade" name="EstateAllowedGroupRemove">
		Remover da lista de grupos permitidos somente para esta propriedade ou de [ALL_ESTATES]?
		<usetemplate canceltext="Cancelar" name="yesnocancelbuttons" notext="Todas as Propriedades" yestext="Esta Propriedade"/>
	</notification>
	<notification label="Selecione a propriedade" name="EstateBannedAgentAdd">
		Negar acesso a esta propriedade somente ou para [ALL_ESTATES]?
		<usetemplate canceltext="Cancelar" name="yesnocancelbuttons" notext="Todas as Propriedades" yestext="Esta Propriedade"/>
	</notification>
	<notification label="Selecione a propriedade" name="EstateBannedAgentRemove">
		Remover este residente da lista de banidos para acesso a esta propriedade apenas ou para [ALL_ESTATES]?
		<usetemplate canceltext="Cancelar" name="yesnocancelbuttons" notext="Todas as Propriedades" yestext="Esta Propriedade"/>
	</notification>
	<notification label="Selecione a propriedade" name="EstateManagerAdd">
		Adicionar gerente da propriedade para esta propriedade somente ou para [ALL_ESTATES]?
		<usetemplate canceltext="Cancelar" name="yesnocancelbuttons" notext="Todas as Propriedades" yestext="Esta Propriedade"/>
	</notification>
	<notification label="Selecione a propriedade" name="EstateManagerRemove">
		Remover o gerente da propriedade desta propriedade apenas ou para [ALL_ESTATES]?
		<usetemplate canceltext="Cancelar" name="yesnocancelbuttons" notext="Todas as Propriedades" yestext="Esta Propriedade"/>
	</notification>
	<notification label="Confirmar expulsão" name="EstateKickUser">
		Expulsar [EVIL_USER] desta propriedade?
		<usetemplate name="okcancelbuttons" notext="Cancelar" yestext="Expulsar"/>
	</notification>
	<notification name="EstateChangeCovenant">
		Tem certeza de que deseja mudar o Corretor da Propriedade?
		<usetemplate name="okcancelbuttons" notext="Cancelar" yestext="Mudar"/>
	</notification>
	<notification name="RegionEntryAccessBlocked">
		Você não é permitido na Região devido à sua Classificação de maturidade. Isto pode ser o resultado da falta de informação de validação de sua idade.

Por favor, verifique se você está com o último Visualizador instalado e vá ao Banco de Conhecimento para detalhes em como acessar áreas com esta classificação de maturidade.
		<usetemplate name="okbutton" yestext="OK"/>
	</notification>
	<notification name="RegionEntryAccessBlocked_KB">
		Você não é permitido nesta região devido à sua Classificação de maturidade.

Ir para o Banco de Conhecimento para maiores informações sobre Classificações de maturidade?
		<url name="url">
			http://wiki.secondlife.com/wiki/Linden_Lab_Official:Maturity_ratings:_an_overview/pt
		</url>
		<usetemplate ignoretext="Não posso entrar nessa região devido à classificação do conteúdo" name="okcancelignore" notext="Fechar" yestext="Ir para o Banco de Conhecimento"/>
	</notification>
	<notification name="RegionEntryAccessBlocked_Notify">
		Você não é permitido nesta região devido à sua Classificação de maturidade.
	</notification>
	<notification name="RegionEntryAccessBlocked_Change">
		Você não pode entrar nessa região devido à sua seleção de maturidade.

Para entrar na região desejada, mude o nível de maturidade.  Você então poderá fazer buscas e acessar conteúdo [REGIONMATURITY]. Para desfazer qualquer mudança, vá para Eu &gt; Preferências &gt; Geral.
		<form name="form">
			<button name="OK" text="Mudar preferência"/>
			<button default="true" name="Cancel" text="Fechar"/>
			<ignore name="ignore" text="Minha preferência de maturidade impede que eu vá a uma região"/>
		</form>
	</notification>
	<notification name="PreferredMaturityChanged">
		Sua opção de nível de maturidade é [RATING].
	</notification>
	<notification name="LandClaimAccessBlocked">
		Você não pode reclamar esta terra devido à sua Classificação de maturidade. Isto pode ser o resultado de falta de informação na validação de sua idade.

Por favor, verifique se você tem o último Visualizador instalado e vá para o Banco de Conhecimento para detalhes sobre o acesso de áreas com esta Classificação de maturidade.
		<usetemplate name="okbutton" yestext="OK"/>
	</notification>
	<notification name="LandClaimAccessBlocked_KB">
		Você não pode reclamar esta terra devido à sua Classificação de maturidade.

Ir para a o Banco de Conhecimento para maiores informações sobre Classificações de maturidade?
		<url name="url">
			http://wiki.secondlife.com/wiki/Linden_Lab_Official:Maturity_ratings:_an_overview/pt
		</url>
		<usetemplate ignoretext="Não reivindicar essa região devido à classificação do conteúdo" name="okcancelignore" notext="Fechar" yestext="Ir para o Banco de Conhecimento"/>
	</notification>
	<notification name="LandClaimAccessBlocked_Notify">
		Você não pode reclamar esta terra devido à sua Classificação de maturidade.
	</notification>
	<notification name="LandClaimAccessBlocked_Change">
		Você não pode reivindicar essa região devido à sua preferência de maturidade

Clique em &apos;Mudar preferência&apos; para aumentar o nível de maturidade e entrar nessa região.  De agora em diante você pode buscar e acessar conteúdo [REGIONMATURITY] .  Para modificar esta configuração, vá à Eu &gt; Preferências &gt; Geral.
		<usetemplate ignoretext="Minha preferência de conteúdo impede que eu reivindique terrenos" name="okcancelignore" notext="Fechar" yestext="Mudar Preferência"/>
	</notification>
	<notification name="LandBuyAccessBlocked">
		Você não pode comprar esta terra devido à sua Classificação de maturidade. Isto pode ser o resultado de falta de informação na validação de sua idade.

Por favor, verifique se você tem o último Visualizador instalado e vá para o Banco de Conhecimento para detalhes sobre o acesso de áreas com esta Classificação de maturidade.
		<usetemplate name="okbutton" yestext="OK"/>
	</notification>
	<notification name="LandBuyAccessBlocked_KB">
		Você não pode comprar esta terra devido à sua Classificação de maturidade.

Ir para o Banco de Conhecimento para maiores informações sobre Classificações de Maturidade?
		<url name="url">
			http://wiki.secondlife.com/wiki/Linden_Lab_Official:Maturity_ratings:_an_overview/pt
		</url>
		<usetemplate ignoretext="Não posso comprar essa região devido à classificação do conteúdo" name="okcancelignore" notext="Fechar" yestext="Ir para o Banco de Conhecimento"/>
	</notification>
	<notification name="LandBuyAccessBlocked_Notify">
		Você não pode comprar esta terra devido à sua Classificação de maturidade.
	</notification>
	<notification name="LandBuyAccessBlocked_Change">
		Você não pode comprar esse terreno devido à sua preferência de maturidade

Clique em &apos;Mudar preferência&apos; para aumentar o nível de maturidade e entrar nessa região.  De agora em diante você pode buscar e acessar conteúdo [REGIONMATURITY] .  Para modificar esta configuração, vá à Eu &gt; Preferências &gt; Geral.
		<usetemplate ignoretext="Minha preferência de conteúdo não me deixa comprar terrenos" name="okcancelignore" notext="Fechar" yestext="Mudar Preferência"/>
	</notification>
	<notification name="TooManyPrimsSelected">
		Muitos prims foram selecionados.   Selecione [MAX_PRIM_COUNT] ou menos prims, e tente de novo
		<usetemplate name="okbutton" yestext="OK"/>
	</notification>
	<notification name="ProblemImportingEstateCovenant">
		Problemas encontrados ao importar o Corretor da propriedade.
		<usetemplate name="okbutton" yestext="OK"/>
	</notification>
	<notification name="ProblemAddingEstateManager">
		Problemas em adicionar um novo gerente da propriedade. Uma ou mais propriedades podem ter uma lista de gerentes cheia.
	</notification>
	<notification name="ProblemAddingEstateGeneric">
		Problemas em adicionar a esta lista de propriedades. Uma ou mais propriedades podem ter uma lista cheia.
	</notification>
	<notification name="UnableToLoadNotecardAsset">
		Impossível carregar o notecard da propriedade no momento.
		<usetemplate name="okbutton" yestext="OK"/>
	</notification>
	<notification name="NotAllowedToViewNotecard">
		Permissões insuficientes para visualizar notecard associado com o ID do ativo solicitado.
		<usetemplate name="okbutton" yestext="OK"/>
	</notification>
	<notification name="MissingNotecardAssetID">
		O ID do ativo do notecard não foi localizado no banco de dados.
		<usetemplate name="okbutton" yestext="OK"/>
	</notification>
	<notification name="PublishClassified">
		Lembre-se: Taxas de Anúncios de Classificados não são reembolsáveis.

Publicar este classificado agora por L$ [AMOUNT]?
		<usetemplate name="okcancelbuttons" notext="Cancelar" yestext="Publicar"/>
	</notification>
	<notification name="SetClassifiedMature">
		Este classificado contém conteúdo Mature?
		<usetemplate canceltext="Cancelar" name="yesnocancelbuttons" notext="Não" yestext="Sim"/>
	</notification>
	<notification name="SetGroupMature">
		Este grupo contém conteúdo Mature?
		<usetemplate canceltext="Cancelar" name="yesnocancelbuttons" notext="Não" yestext="Sim"/>
	</notification>
	<notification label="Confirmar reiniciar" name="ConfirmRestart">
		Você quer realmente reiniciar esta região?
		<usetemplate name="okcancelbuttons" notext="Cancelar" yestext="Reiniciar"/>
	</notification>
	<notification label="Mensagem para todos desta Região" name="MessageRegion">
		Digite um breve aviso que será enviado para todos nesta região.
		<form name="form">
			<input name="message"/>
			<button name="OK" text="OK"/>
			<button name="Cancel" text="Cancelar"/>
		</form>
	</notification>
	<notification label="Modificar a maturidade da Região" name="RegionMaturityChange">
		O conteúdo desta região foi reclassificado. 
Talvez leve algum tempo para a mudança ser refletida no mapa. 

Para ir a regiões de conteúdo Adulto, é preciso ter uma conta verificada, seja comprovando a idade ou com dados de pagamento.
	</notification>
	<notification label="Discordância de Versão de Voz" name="VoiceVersionMismatch">
		Esta versão do [APP_NAME] não é compatível com o recurso &apos;Bate-papo de voz&apos; desta região.  Para o bate-papo de voz funcionar, atualize o [APP_NAME].
	</notification>
	<notification label="Impossível Comprar Objetos" name="BuyObjectOneOwner">
		Não é possível comprar objetos de diferentes proprietários ao mesmo tempo.
Por favor, selecione apenas um objeto e tente novamente.
	</notification>
	<notification label="Impossível Comprar Conteúdos" name="BuyContentsOneOnly">
		Não é possível comprar os conteúdos de mais de um objeto ao mesmo tempo.
Por favor, selecione apenas um objeto e tente novamente.
	</notification>
	<notification label="Impossível Comprar Conteúdos" name="BuyContentsOneOwner">
		Não é possível comprar objetos de diferentes proprietários ao mesmo tempo.
Por favor, selecione apenas um objeto e tente novamente.
	</notification>
	<notification name="BuyOriginal">
		Comprar o objeto original de [OWNER] por L$[PRICE]?
Você se tornará o proprietário deste objeto.
Você poderá:
 Modificar: [MODIFYPERM]
 Copiar: [COPYPERM]
 Revender ou Doar: [RESELLPERM]
		<usetemplate name="okcancelbuttons" notext="Cancelar" yestext="Comprar"/>
	</notification>
	<notification name="BuyOriginalNoOwner">
		Comprar o objeto original por L$[PRICE]?
Você se tornará o proprietário deste objeto.
Você poderá:
 Modificar: [MODIFYPERM]
 Copiar: [COPYPERM]
 Revender ou Doar: [RESELLPERM]
		<usetemplate name="okcancelbuttons" notext="Cancelar" yestext="Comprar"/>
	</notification>
	<notification name="BuyCopy">
		Comprar uma cópia de [OWNER] por L$[PRICE]?
O objeto será copiado para o seu inventário.
Você poderá:
 Modificar: [MODIFYPERM]
 Copiar: [COPYPERM]
 Revender ou Doar: [RESELLPERM]
		<usetemplate name="okcancelbuttons" notext="Cancelar" yestext="Comprar"/>
	</notification>
	<notification name="BuyCopyNoOwner">
		Comprar uma cópia por L$[PRICE]?
O objeto será copiado para o seu inventário.
Você poderá:
 Modificar: [MODIFYPERM]
 Copiar: [COPYPERM]
 Revender ou Doar: [RESELLPERM]
		<usetemplate name="okcancelbuttons" notext="Cancelar" yestext="Comprar"/>
	</notification>
	<notification name="BuyContents">
		Comprar conteúdo de [OWNER] por L$[PRICE]?
Eles serão copiados para o seu inventário.
		<usetemplate name="okcancelbuttons" notext="Cancelar" yestext="Comprar"/>
	</notification>
	<notification name="BuyContentsNoOwner">
		Comprar conteúdo por L$[PRICE]?
Eles serão copiados para o seu inventário.
		<usetemplate name="okcancelbuttons" notext="Cancelar" yestext="Comprar"/>
	</notification>
	<notification name="ConfirmPurchase">
		Esta transação fará:
[ACTION]

Você tem certeza de que deseja prosseguir com esta compra?
		<usetemplate name="okcancelbuttons" notext="Cancelar" yestext="Confirmar"/>
	</notification>
	<notification name="ConfirmPurchasePassword">
		Esta transação fará:
[ACTION]

Você tem certeza de que deseja prosseguir com esta compra?
Por favor, re-insira sua senha e clique &apos;Confirmar Compra&apos;.
		<form name="form">
			<input name="message"/>
			<button name="ConfirmPurchase" text="Confirmar Compra"/>
			<button name="Cancel" text="Cancelar"/>
		</form>
	</notification>
	<notification name="SetPickLocation">
		Nota: Você atualizou a localidade desta pick mas os outros detalhes ficarão com seus valores originais.
		<usetemplate name="okbutton" yestext="OK"/>
	</notification>
	<notification name="MoveInventoryFromObject">
		Você selecionou itens &apos;no copy&apos; do inventário.
Estes itens serão movidos para o seu inventário, não copiados.

Mover os itens do inventário?
		<usetemplate ignoretext="Avisar antes de eu pegar items &apos;cópia proibida&apos; de um objeto" name="okcancelignore" notext="Não mover" yestext="Mover"/>
	</notification>
	<notification name="MoveInventoryFromScriptedObject">
		Você selecionou itens de inventário não copiáveis.
Estes itens serão movidos para seu inventário, não copiados. Pelo fato de o objeto ter scripts, mover estes itens ao inventário pode provocar um mal funcionamento do script.

Mover para o inventário o(s) item(s)?
		<usetemplate ignoretext="Avisar antes de eu pegar items &apos;cópia proibida&apos; que podem quebrar objetos com script" name="okcancelignore" notext="Não mover" yestext="Mover"/>
	</notification>
	<notification name="ClickActionNotPayable">
		Aviso: O clique em &apos;Pagar por objeto&apos; foi processado, mas só pode funcionar se um script tiver um evento money().
		<form name="form">
			<ignore name="ignore" text="Definir &apos;Pagar por objeto&apos; ao construir um objeto sem script money()"/>
		</form>
	</notification>
	<notification name="OpenObjectCannotCopy">
		Não há itens neste objeto que você está autorizado a copiar.
	</notification>
	<notification name="WebLaunchAccountHistory">
		Deseja abrir o [http://secondlife.com/account/ Painel] para ver o histórico da sua conta?
		<usetemplate ignoretext="Abrir o navegador para acessar minha conta" name="okcancelignore" notext="Cancelar" yestext="Ir para a página"/>
	</notification>
	<notification name="ConfirmQuit">
		Tem certeza que deseja sair?
		<usetemplate ignoretext="Confirmar antes de sair" name="okcancelignore" notext="Não sair" yestext="Sair"/>
	</notification>
	<notification name="ConfirmRestoreToybox">
		Essa ação irá restaurar os botões e barras de ferramenta padrão.

Não é possível desfazer essa ação.
		<usetemplate name="okcancelbuttons" notext="Cancelar" yestext="OK"/>
	</notification>
	<notification name="ConfirmClearAllToybox">
		Essa ação fará com que todos os botões voltem para a caixa de ferramentas e suas barras de ferramentas ficarão vazias.
    
Não é possível desfazer essa ação.
		<usetemplate name="okcancelbuttons" notext="Cancelar" yestext="OK"/>
	</notification>
	<notification name="DeleteItems">
		[QUESTION]
		<usetemplate ignoretext="Confirmar antes de excluir" name="okcancelignore" notext="Cancelar" yestext="OK"/>
	</notification>
	<notification name="HelpReportAbuseEmailLL">
		Use esta ferramenta para denunciar infrações dos [http://secondlife.com/corporate/tos.php Termos do Serviço] e das [http://secondlife.com/corporate/cs.php Normas da Comunidade].

Todas as denúncias de abuso são investigadas e resolvidas.
	</notification>
	<notification name="HelpReportAbuseSelectCategory">
		Por favor, selecione uma categoria para a reportagem deste abuso.
A seleção de uma categoria nos ajuda a arquivar e processar as reportagens de abuso.
	</notification>
	<notification name="HelpReportAbuseAbuserNameEmpty">
		Por favor, entre com o nome do perturbador.
Entrando com um valor preciso, nos ajuda a arquivar e processar as reportagens de abuso.
	</notification>
	<notification name="HelpReportAbuseAbuserLocationEmpty">
		Por favor, entre com a localidade aonde o abuso aconteceu.
Entrando com um valor preciso, nos ajuda a arquivar e processar as reportagens de abuso.
	</notification>
	<notification name="HelpReportAbuseSummaryEmpty">
		Por favor, digite um resumo de como ocorreu o abuso.
Fazer um resumo detalhado nos ajuda a arquivar e processar as reportagens de abuso.
	</notification>
	<notification name="HelpReportAbuseDetailsEmpty">
		Por favor, digite uma descrição detalhada do abuso que ocorreu.
Seja tão específico quanto você puder, incluindo nomes e os detalhes do incidente que está denunciando.
Fazer uma descrição precisa nos ajuda a arquivar e processar as reportagens de abuso.
	</notification>
	<notification name="HelpReportAbuseContainsCopyright">
		Caro residente, 

Aparentemente você fez uma denúncia de infranção de propriedade intelectual.  Certifique-se de que sua denúncia está correta: 

(1) Procedimento do abuso Se você tem motivos para acreditar que um residente está burlando o sistema de autorização do [CURRENT_GRID] usando o CopyBot ou ferramentas parecidas para infringir direitos de propriedade intelectual, envie um relatório de abuso.  A equipe anti-abuso investiga e impõe sanções em casos de infranção dos [CURRENT_GRID] [http://secondlife.com/corporate/tos.php Termos de Serviço] ou das [http://secondlife.com/corporate/cs.php Normas da Comunidade]. Entretando, a equipe anti-abuso não lida com pedidos de remoção de conteúdo do [CURRENT_GRID]. Tais pedidos não serão atendidos. 

(2) Procedimentos DMCA ou remoção de conteúdo.  Para solicitar a remoção de conteúdo do [CURRENT_GRID], é imprescindível enviar uma notificação de infração elaborada conforme as disposicões da [http://secondlife.com/corporate/dmca.php Política DMCA].

Se você deseja continuar o procedimento de denúncia de abuso, feche esta janela e termine o relatório.   A categoria &apos;CopyBot or Permissions Exploit&apos; (robô de cópia ou exploit de autorização)

Obrigado.

Linden Lab
	</notification>
	<notification name="FailedRequirementsCheck">
		Não foram encontrados os seguintes componentes requeridos de [FLOATER]:
[COMPONENTS]
	</notification>
	<notification label="Substituir anexo existente" name="ReplaceAttachment">
		Já existe um objeto anexado a este ponto do seu corpo.
Você deseja substituí-lo pelo objeto selecionado?
		<form name="form">
			<ignore name="ignore" save_option="true" text="Trocar um anexo atual pelo item selecionado"/>
			<button ignore="Replace Automatically" name="Yes" text="Sim"/>
			<button ignore="Never Replace" name="No" text="Não"/>
		</form>
	</notification>
	<notification label="Aviso de Modo Ocupado" name="BusyModePay">
		Você está no modo Ocupado, o que significa que você não receberá quaisquer itens oferecidos em troca deste pagamento.

Você gostaria de deixar o modo Ocupado antes de completar esta transação?
		<form name="form">
			<ignore name="ignore" save_option="true" text="Estou prestes a pagar alguém ou um objeto no modo ocupado"/>
			<button ignore="Always leave Busy Mode" name="Yes" text="Sim"/>
			<button ignore="Never leave Busy Mode" name="No" text="Não"/>
		</form>
	</notification>
	<notification name="ConfirmDeleteProtectedCategory">
		A pasta &apos;[FOLDERNAME]&apos; é uma pasta do sistema. Excluir pastas de sistema pode deixar o sistema instável.   Tem certeza de que quer prosseguir?
		<usetemplate ignoretext="Confirmar antes de excluir pastas do sistema." name="okcancelignore" notext="Cancelar" yestext="OK"/>
	</notification>
	<notification name="ConfirmEmptyTrash">
		Tem certeza de que deseja excluir o conteúdo da Lixeira? Para sempre?
		<usetemplate ignoretext="Confirmar antes de esvaziar a pasta Lixeira" name="okcancelignore" notext="Não" yestext="Sim"/>
	</notification>
	<notification name="ConfirmClearBrowserCache">
		Tem certeza de que quer apagar todo o histórico de viagens, web e buscas?
		<usetemplate name="okcancelbuttons" notext="Não" yestext="OK"/>
	</notification>
	<notification name="ConfirmClearCache">
		Tem certeza que deseja apagar o cache do visualizador?
		<usetemplate name="okcancelbuttons" notext="Cancelar" yestext="OK"/>
	</notification>
	<notification name="ConfirmClearCookies">
		Você tem certeza de que deseja limpar os cookies?
		<usetemplate name="okcancelbuttons" notext="Cancelar" yestext="Sim"/>
	</notification>
	<notification name="ConfirmClearMediaUrlList">
		Você tem certeza de que deseja limpar toda sua lista de URLs?
		<usetemplate name="okcancelbuttons" notext="Cancelar" yestext="Sim"/>
	</notification>
	<notification name="ConfirmEmptyLostAndFound">
		Tem certeza de que deseja excluir o conteúdo dos Achados e Perdidos? Para sempre?
		<usetemplate ignoretext="Confirmar antes de esvaziar a pasta Achados e Perdidos" name="okcancelignore" notext="Não" yestext="Sim"/>
	</notification>
	<notification name="CopySLURL">
		O seguinte SLurl foi copiado para a área de transferência: 
 [SLURL]

Inclua um link para facilitar o acesso para visitantes. Teste o link na barra de endereço de qualquer navegador da web.
		<form name="form">
			<ignore name="ignore" text="SLurl copiado para área de transferência."/>
		</form>
	</notification>
	<notification name="WLSavePresetAlert">
		Você deseja substituir a pré-configuração salva?
		<usetemplate name="okcancelbuttons" notext="Não" yestext="Sim"/>
	</notification>
	<notification name="WLNoEditDefault">
		Você não pode editar ou excluir um padrão predefinido.
	</notification>
	<notification name="WLMissingSky">
		Este arquivo de ciclo de dia se refere a um arquivo de céu faltando: [SKY].
	</notification>
	<notification name="WLRegionApplyFail">
		As configurações não podem ser aplicadas à região.   Talvez sair e votlar à região resolva.   Motivo:  [FAIL_REASON]
	</notification>
	<notification name="EnvCannotDeleteLastDayCycleKey">
		Impossível excluir a última chave do ciclo pois um ciclo não pode ficar vazio.   Modifique a última chave em vez de tentar apagá-la, depois crie uma chave nova.
		<usetemplate name="okbutton" yestext="OK"/>
	</notification>
	<notification name="DayCycleTooManyKeyframes">
		Não é possível adicionar mais chaves de quadro a este ciclo.   O máximo de chaves de quadro para ciclos de dia de [SCOPE] é [MAX].
		<usetemplate name="okbutton" yestext="OK"/>
	</notification>
	<notification name="EnvUpdateRate">
		Cada configuração de ambiente só pode ser atualizada a cada [WAIT] segundos.   Aguarde pelo menos isso e tente novamente.
		<usetemplate name="okbutton" yestext="OK"/>
	</notification>
	<notification name="PPSaveEffectAlert">
		Existe efeito de Pós-Processamento. Você deseja substituí-lo?
		<usetemplate name="okcancelbuttons" notext="Não" yestext="Sim"/>
	</notification>
	<notification name="ChatterBoxSessionStartError">
		Não foi possível iniciar uma nova sessão bate-papo com [RECIPIENT].
[REASON]
		<usetemplate name="okbutton" yestext="OK"/>
	</notification>
	<notification name="ChatterBoxSessionEventError">
		[EVENT]
[REASON]
		<usetemplate name="okbutton" yestext="OK"/>
	</notification>
	<notification name="ForceCloseChatterBoxSession">
		Sua sessão de bate-papo com [NAME] tem que fechar.
[REASON]
		<usetemplate name="okbutton" yestext="OK"/>
	</notification>
	<notification name="Cannot_Purchase_an_Attachment">
		Objetos não podem ser adquiridos quando estão anexados.
	</notification>
	<notification label="Sobre o pedido de Permissão de Débito" name="DebitPermissionDetails">
		Conceder esse pedido dá permissão ao script para tirar Linden dólares (L$) de sua conta. Para revogar esta permissão, o proprietário do objeto deve excluir o objeto ou resetar os scripts dele.
		<usetemplate name="okbutton" yestext="OK"/>
	</notification>
	<notification name="AutoWearNewClothing">
		Vestir automaticamente a roupa que você vai criar?
		<usetemplate ignoretext="Vestir as roupas que eu criar enquanto edito minha aparência" name="okcancelignore" notext="Não" yestext="Sim"/>
	</notification>
	<notification name="NotAgeVerified">
		Você deve ter no mínimo 18 anos para acessar conteúdo e áreas adultas [CURRENT_GRID]. Visite nossa página de verificação de idade para confirmar que você tem mais de 18 anos. 
Isso abrirá o seu navegador.

[_URL]
		<url name="url" option="0">
			https://secondlife.com/my/account/verification.php
		</url>
		<usetemplate ignoretext="Ainda não comprovei minha idade" name="okcancelignore" notext="Cancelar" yestext="Ir para verificação de idade"/>
	</notification>
	<notification name="Cannot enter parcel: no payment info on file">
		Área restrita a residentes que já cadastraram seus dados de pagamento  Deseja ir ao site do [CURRENT_GRID] para cuidar disso? 

[_URL]
		<url name="url" option="0">
			https://secondlife.com/account/index.php?lang=pt
		</url>
		<usetemplate ignoretext="Ainda não tenho cadastro de pagamento" name="okcancelignore" notext="Não" yestext="Sim"/>
	</notification>
	<notification name="MissingString">
		A sequência [STRING_NAME] está faltando do strings.xml
	</notification>
	<notification name="SystemMessageTip">
		[MESSAGE]
	</notification>
	<notification name="IMSystemMessageTip">
		[MESSAGE]
	</notification>
	<notification name="Cancelled">
		Cancelado
	</notification>
	<notification name="CancelledSit">
		Cancelada a ação de sentar
	</notification>
	<notification name="CancelledAttach">
		Cancelado Anexar
	</notification>
	<notification name="ReplacedMissingWearable">
		Substituindo partes de roupa/corpo perdidas com o padrão
	</notification>
	<notification name="GroupNotice">
		Assunto: [SUBJECT], Mensagem: [MESSAGE]
	</notification>
	<notification name="FriendOnline">
		[NAME] está online.
	</notification>
	<notification name="FriendOffline">
		[NAME] está offline.
	</notification>
	<notification name="AddSelfFriend">
		Você é o máximo! Mesmo assim, não dá para adicionar a si mesmo(a) como amigo(a).
	</notification>
	<notification name="UploadingAuctionSnapshot">
		Fazendo o upload das fotos do site da web e do mundo...
(Leva cerca de 5 minutos)
	</notification>
	<notification name="UploadPayment">
		Você paga L$[AMOUNT] para fazer o upload.
	</notification>
	<notification name="UploadWebSnapshotDone">
		Concluído o upload da foto do site da web
	</notification>
	<notification name="UploadSnapshotDone">
		O upload da foto foi realizado
	</notification>
	<notification name="TerrainDownloaded">
		Feito o download de Terrain.raw
	</notification>
	<notification name="GestureMissing">
		O gesto [NAME] não está no banco de dados.
	</notification>
	<notification name="UnableToLoadGesture">
		Falhar ao carregar o gesto [NAME].
	</notification>
	<notification name="LandmarkMissing">
		O landmark foi perdido na base de dados
	</notification>
	<notification name="UnableToLoadLandmark">
		Impossível carregar o landmark. Por favor, tente de novo.
	</notification>
	<notification name="CapsKeyOn">
		A tecla Maiúsc. está ligada. 
Ela pode afetar a digitação da senha.
	</notification>
	<notification name="NotecardMissing">
		Notecard foi perdido no banco de dados.
	</notification>
	<notification name="NotecardNoPermissions">
		Você não está autorizado a ler esta nota.
	</notification>
	<notification name="RezItemNoPermissions">
		Sem permissões suficientes para criar objetos.
	</notification>
	<notification name="IMAcrossParentEstates">
		Não é possível enviar MIs entre propriedades-pai.
	</notification>
	<notification name="TransferInventoryAcrossParentEstates">
		Não é possível transferir o inventário para propriedades-pai.
	</notification>
	<notification name="UnableToLoadNotecard">
		Não é possível carregar notas neste momento.
	</notification>
	<notification name="ScriptMissing">
		O script foi perdido no banco de dados.
	</notification>
	<notification name="ScriptNoPermissions">
		Permissões insuficientes para visualizar o script.
	</notification>
	<notification name="UnableToLoadScript">
		Impossível carregar o script. Por favor, tente novamente.
	</notification>
	<notification name="IncompleteInventory">
		Os conteúdos completos que vocë está oferecendo, não estão ainda disponíveis localmente. Por favor, tente oferecê-los novamente em um minuto.
	</notification>
	<notification name="CannotModifyProtectedCategories">
		Você não pode modificar categorias protegidas.
	</notification>
	<notification name="CannotRemoveProtectedCategories">
		Você não pode remover categorias protegidas.
	</notification>
	<notification name="UnableToBuyWhileDownloading">
		Impossível comprar o objeto enquanto ele está sendo carregado.
Por favor, tente novamente.
	</notification>
	<notification name="UnableToLinkWhileDownloading">
		Impossível unir o objeto enquanto ele está sendo carregado.
Por favor, tente novamente.
	</notification>
	<notification name="CannotBuyObjectsFromDifferentOwners">
		Só dá para comprar objetos de um dono por vez. 
Selecione só um objeto.
	</notification>
	<notification name="ObjectNotForSale">
		Este objeto não está à venda.
	</notification>
	<notification name="EnteringGodMode">
		Entrando em god mode, nível [LEVEL]
	</notification>
	<notification name="LeavingGodMode">
		Saindo do god mode, nível [LEVEL]
	</notification>
	<notification name="CopyFailed">
		Você não está autorizado a copiar isso.
	</notification>
	<notification name="InventoryAccepted">
		[NAME] recebeu sua oferta de inventário.
	</notification>
	<notification name="InventoryDeclined">
		[NAME] rejeitou sua oferta de inventário.
	</notification>
	<notification name="ObjectMessage">
		[NAME]: [MESSAGE]
	</notification>
	<notification name="CallingCardAccepted">
		Seu cartão de visita foi aceito
	</notification>
	<notification name="CallingCardDeclined">
		Seu cartão de visita foi negado.
	</notification>
	<notification name="TeleportToLandmark">
		Para se teletransportar para locais como &apos;[NAME]&apos;, clique no botão &quot;Lugares&quot;,
    e selecione a guia Marcos na janela que é exibida. Clique em qualquer
    marco para selecioná-lo e em seguida em &apos;Teletransportar&apos; na parte inferior da tela.
    (Também é possível clicar duas vezes sobre o marco ou clicar com o botão direito do mouse sobre ele
    e selecionar &apos;Teletransportar&apos;.)
	</notification>
	<notification name="TeleportToPerson">
		Para entrar em contato com residentes como &apos;[NAME]&apos;, clique no botão &quot;Pessoas&quot;, selecione um residente na janela que é exibida e clique em &apos;MI&apos; na
    parte inferior da janela.
    (Também é possível clicar duas vezes no nome, ou clicar no nome com o botão direito e selecionar &apos;MI&apos;.)
	</notification>
	<notification name="CantSelectLandFromMultipleRegions">
		Impossível selecionar terra nas fronteiras do servidor. Tente selecionar um pedaço menor de terra.
	</notification>
	<notification name="SearchWordBanned">
		Alguns termos da sua busca foram excluídos, devido às restrições de conteúdo, como explicado nos Padrões da Comunidade.
	</notification>
	<notification name="NoContentToSearch">
		Por favor, selecione ao menos um tipo de conteúdo para a busca (PG, Mature ou Adult).
	</notification>
	<notification name="SystemMessage">
		[MESSAGE]
	</notification>
	<notification name="PaymentReceived">
		[MESSAGE]
	</notification>
	<notification name="PaymentSent">
		[MESSAGE]
	</notification>
	<notification name="PaymentFailure">
		[MESSAGE]
	</notification>
	<notification name="EventNotification">
		Notificação de evento:

[NAME]
[DATE]
		<form name="form">
			<button name="Details" text="Detalhes"/>
			<button name="Cancel" text="Cancelar"/>
		</form>
	</notification>
	<notification name="TransferObjectsHighlighted">
		Todos os objetos deste terreno que serão transferidos ao seu comprador, estão realçados agora.
		<form name="form">
			<button name="Done" text="Feito"/>
		</form>
	</notification>
	<notification name="DeactivatedGesturesTrigger">
		Gestos desativados com o mesmo comando:
[NAMES]
	</notification>
	<notification name="NoQuickTime">
		Aparentemente o QuickTime da Apple ainda não foi instalado no seu computador. 
Para ver mídia em stream nas regiões que oferecem esse formato, vá ao [http://www.apple.com/quicktime site do QuickTime] e instale o QuickTime Player.
	</notification>
	<notification name="NoPlugin">
		Nenhum plugin de mídia detectado para lidar com o tipo de mime &quot;[MIME_TYPE]&quot;.  Este tipo de mídia não poderão ser acessados.
	</notification>
	<notification name="MediaPluginFailed">
		Falha no plugin de mídia abaixo:
    [PLUGIN]

Instale o plugin novamente ou contate o fabricante se o problema persistir.
		<form name="form">
			<ignore name="ignore" text="Falha do plugin de mídia"/>
		</form>
	</notification>
	<notification name="OwnedObjectsReturned">
		Os objetos que lhe pertencem no lote selecionado do terreno, voltaram ao seu inventário.
	</notification>
	<notification name="OtherObjectsReturned">
		Os objetos no terreno selecionado, do residente [NAME], foram devolvidos ao inventário dele(a).
	</notification>
	<notification name="OtherObjectsReturned2">
		Os objetos no lote selecionado, do residente [NAME], foram devolidos ao proprietãrio.
	</notification>
	<notification name="GroupObjectsReturned">
		Os objetos no lote selecionado de terreno compartilhado pelo grupo [GROUPNAME], voltaram para os inventários de seus donos.
Objetos trasnferíveis dados ao grupo, voltaram aos seus donos anteriores.
Objetos não transferíveis dados ao grupo foram deletados.
	</notification>
	<notification name="UnOwnedObjectsReturned">
		Os objetos no lote selecionado que NÃO são seus, voltaram aos seus donos.
	</notification>
	<notification name="ServerObjectMessage">
		Mensagem de [NAME]:
&lt;nolink&gt;[MSG]&lt;/nolink&gt;
	</notification>
	<notification name="NotSafe">
		A opção &apos;danos&apos; desta região está ativada. 
Você pode se dar mal aqui.  Se você morrer, você será teletransportado de volta para seu início.
	</notification>
	<notification name="NoFly">
		Esta área desativou a opção de voar. 
Logo, não é possível voar aqui.
	</notification>
	<notification name="PushRestricted">
		Esta área não tolera empurrões.  Não é possível empurrar os outros aqui, a não ser que você seja o proprietário.
	</notification>
	<notification name="NoVoice">
		Esta área desativou o bate-papo de voz.  Você não vai ouvir ninguém falar.
	</notification>
	<notification name="NoBuild">
		Esta área desativou a opção de construir.  Não é possível construir ou fazer rez de objetos nesta área.
	</notification>
	<notification name="SeeAvatars">
		Este terreno oculta os avatares e bate-papo de outro terreno.    Não é possível ver residentes fora do terreno e vice-versa.   O bate-papo por texto no canal 0 também está bloqueado.
	</notification>
	<notification name="ScriptsStopped">
		Um administrador não permitiu scripts temporariamente nesta região.
	</notification>
	<notification name="ScriptsNotRunning">
		Esta região não roda nenhum script.
	</notification>
	<notification name="NoOutsideScripts">
		Esta região não permite scripts de fora. 

Os únicos scripts que funcionam são os do proprietário do terreno.
	</notification>
	<notification name="ClaimPublicLand">
		Você só pode reivindicar terrenos públicos na região onde você está.
	</notification>
	<notification name="RegionTPAccessBlocked">
		Você não é permitido na Região devido à sua Classificação de maturidade. Você precisa validar sua idade e/ou instalar o último Visualizador.

Por favor, vá ao Banco de Conhecimento para detalhes sobre o acesso de áreas com esta Classificação de maturidade.
	</notification>
	<notification name="URBannedFromRegion">
		Você está banido da região.
	</notification>
	<notification name="NoTeenGridAccess">
		Sua conta não pode conectar a esta região da grade teen.
	</notification>
	<notification name="ImproperPaymentStatus">
		Você não tem o status de pagamento adequado para entrar nesta região.
	</notification>
	<notification name="MustGetAgeParcel">
		Você precisa ter a idade verificada para entrar neste lote.
	</notification>
	<notification name="NoDestRegion">
		Nenhuma região de destino encontrada.
	</notification>
	<notification name="NotAllowedInDest">
		Você não é permitido nesse destino.
	</notification>
	<notification name="RegionParcelBan">
		Não consegue atravessar região com lote banido. Tente outra forma.
	</notification>
	<notification name="TelehubRedirect">
		Você foi redirecionado para um telehub.
	</notification>
	<notification name="CouldntTPCloser">
		Não conseguiu tele-transportar próximo ao destino.
	</notification>
	<notification name="TPCancelled">
		Tele-transporte cancelado.
	</notification>
	<notification name="FullRegionTryAgain">
		A região que você está tentando entrar está no momento cheia.
Por favor, tente novamente em alguns instantes.
	</notification>
	<notification name="GeneralFailure">
		Falha geral.
	</notification>
	<notification name="RoutedWrongRegion">
		Direcionado para a região errada. Por favor, tente novamente.
	</notification>
	<notification name="NoValidAgentID">
		ID do agente inválido.
	</notification>
	<notification name="NoValidSession">
		ID de sessão inválido.
	</notification>
	<notification name="NoValidCircuit">
		Código de circuito inválido.
	</notification>
	<notification name="NoValidTimestamp">
		Hora inválida.
	</notification>
	<notification name="NoPendingConnection">
		Impossível criar a conexão pendente.
	</notification>
	<notification name="InternalUsherError">
		Um erro interno ocorreu enquanto se tentava direcioná-lo para seu destino de Tele-transporte. O [CURRENT_GRID] pode estar passando por problemas no serviço, neste momento.
	</notification>
	<notification name="NoGoodTPDestination">
		Impossível encontrar um bom destino para tele-transporte nesta região.
	</notification>
	<notification name="InternalErrorRegionResolver">
		Um erro interno ocorreu enquanto tentava-se definir as coordenadas globais da sua solicitação de tele-transporte. O [CURRENT_GRID] pode estar passando por problemas no serviço, no momento.
	</notification>
	<notification name="NoValidLanding">
		Não se achou um ponto de aterrissagem válido.
	</notification>
	<notification name="NoValidParcel">
		Nenhum lote válido foi encontrado.
	</notification>
	<notification name="ObjectGiveItem">
		Um objeto chamado &lt;nolink&gt;[OBJECTFROMNAME]&lt;/nolink&gt;, de [NAME_SLURL], obteve este(a) [OBJECTTYPE]:
&lt;nolink&gt;[ITEM_SLURL]&lt;/nolink&gt;
		<form name="form">
			<button name="Keep" text="Segure"/>
			<button name="Discard" text="Descarte"/>
			<button name="Mute" text="Bloquear proprietário"/>
		</form>
	</notification>
	<notification name="OwnObjectGiveItem">
		O objeto chamado &lt;nolink&gt;[OBJECTFROMNAME]&lt;/nolink&gt;, de [NAME_SLURL], obteve este(a) [OBJECTTYPE]:
&lt;nolink&gt;[ITEM_SLURL]&lt;/nolink&gt;
		<form name="form">
			<button name="Keep" text="Manter"/>
			<button name="Discard" text="Descartar"/>
		</form>
	</notification>
	<notification name="UserGiveItem">
		[NAME_SLURL] lhe deu [OBJECTTYPE]:
[ITEM_SLURL]
		<form name="form">
			<button name="Show" text="Mostrar"/>
			<button name="Discard" text="Descarte"/>
			<button name="Mute" text="Bloquear"/>
		</form>
	</notification>
	<notification name="GodMessage">
		[NAME]

[MESSAGE]
	</notification>
	<notification name="JoinGroup">
		[MESSAGE]
		<form name="form">
			<button name="Join" text="Entre"/>
			<button name="Decline" text="Saia"/>
			<button name="Info" text="Informações"/>
		</form>
	</notification>
	<notification name="TeleportOffered">
		[NAME_SLURL] quer teletransportar você para a região deles:

[MESSAGE] - [MATURITY_STR] &lt;icon&gt;[MATURITY_ICON]&lt;/icon&gt;
		<form name="form">
			<button name="Teleport" text="Teletransporte"/>
			<button name="Cancel" text="Cancelar"/>
		</form>
	</notification>
	<notification name="TeleportOfferSent">
		Oferta de teletransporte enviada para [TO_NAME]
	</notification>
	<notification name="GotoURL">
		[MESSAGE]
[URL]
		<form name="form">
			<button name="Later" text="Depois"/>
			<button name="GoNow..." text="Vá agora"/>
		</form>
	</notification>
	<notification name="OfferFriendship">
		[NAME_SLURL] quer a sua amizade.

[MESSAGE]

Cada um pode ver o status do outro (definição padrão).
		<form name="form">
			<button name="Accept" text="Aceitar"/>
			<button name="Decline" text="Recusar"/>
		</form>
	</notification>
	<notification name="FriendshipOffered">
		Você convidou [TO_NAME] para ser seu amigo(a)
	</notification>
	<notification name="OfferFriendshipNoMessage">
		[NAME_SLURL] quer a sua amizade.

Cada um pode ver o status do outro (definição padrão).
		<form name="form">
			<button name="Accept" text="Aceitar"/>
			<button name="Decline" text="Recusar"/>
		</form>
	</notification>
	<notification name="FriendshipAccepted">
		&lt;nolink&gt;[NAME]&lt;/nolink&gt; aceitou sua oferta de amizade.
	</notification>
	<notification name="FriendshipDeclined">
		&lt;nolink&gt;[NAME]&lt;/nolink&gt; rejeitou sua oferta de amizade.
	</notification>
	<notification name="FriendshipAcceptedByMe">
		Oferta de amizade aceita.
	</notification>
	<notification name="FriendshipDeclinedByMe">
		Oferta de amizade recusada.
	</notification>
	<notification name="OfferCallingCard">
		[NOME] está te oferecendo um cartão de visita.
Ele será um item no seu inventário, para você possa contatá-lo facilmente.
		<form name="form">
			<button name="Accept" text="Aceitar"/>
			<button name="Decline" text="Recusar"/>
		</form>
	</notification>
	<notification name="RegionRestartMinutes">
		Esta região será reiniciada em [MINUTES] minutos. 
Se permanecer aqui, você será desconectado.
	</notification>
	<notification name="RegionRestartSeconds">
		Esta região será reiniciada em [SECONDS] segundos. 
Se permanecer aqui, você será desconectado.
	</notification>
	<notification name="LoadWebPage">
		Carregar a página [URL] ?

[MESSAGE]

Do objeto: &lt;nolink&gt;[OBJECTNAME]&lt;/nolink&gt;, de: [NAME]?
		<form name="form">
			<button name="Gotopage" text="Carregar"/>
			<button name="Cancel" text="Cancelar"/>
		</form>
	</notification>
	<notification name="FailedToFindWearableUnnamed">
		Falhou ao procurar [TYPE] no banco de dados.
	</notification>
	<notification name="FailedToFindWearable">
		Falhou ao procurar [TYPE] nomeado [DESC] no banco de dados.
	</notification>
	<notification name="InvalidWearable">
		O item que você está tentando usar tem um recurso que seu Visualizador não consegue ler.  Atualize o [APP_NAME] para poder vestir esse item.
	</notification>
	<notification name="ScriptQuestion">
		&apos;&lt;nolink&gt;[OBJECTNAME]&lt;/nolink&gt;&apos;, pertencente a &apos;[NAME]&apos;, gostaria de:

[QUESTIONS]
OK?
		<form name="form">
			<button name="Yes" text="Sim"/>
			<button name="No" text="Não"/>
			<button name="Mute" text="Bloquear"/>
		</form>
	</notification>
	<notification name="ScriptQuestionCaution">
		Aviso: O objeto &apos;&lt;nolink&gt;[OBJECTNAME]&lt;/nolink&gt;&apos; deseja obter acesso total à sua conta de dólares Linden. Se você conceder acesso, ele poderá remover fundos de sua conta a qualquer momento ou esvaziar sua conta completamente, continuamente e sem avisos adicionais.
  
Esse tipo de pedido raramente é legítimo. Não conceda acesso se você não entender completamente por que ele deseja acessar sua conta.
		<form name="form">
			<button name="Grant" text="Permitir acesso total"/>
			<button name="Deny" text="Negar"/>
		</form>
	</notification>
	<notification name="ScriptDialog">
		&apos;&lt;nolink&gt;[TITLE]&lt;/nolink&gt;&apos; de [NAME]
[MESSAGE]
		<form name="form">
			<button name="Client_Side_Mute" text="Bloquear"/>
			<button name="Client_Side_Ignore" text="Ignorar"/>
		</form>
	</notification>
	<notification name="ScriptDialogGroup">
		&lt;nolink&gt;[TITLE]&lt;/nolink&gt;&apos; de [GROUPNAME]&apos;
[MESSAGE]
		<form name="form">
			<button name="Client_Side_Mute" text="Bloquear"/>
			<button name="Client_Side_Ignore" text="Ignorar"/>
		</form>
	</notification>
	<notification name="BuyLindenDollarSuccess">
		Obrigado e volte sempre! 

Seu saldo L$ será atualizado findo o processamento da transação.  Se o processamento levar mais de 20 min, a transação pode vir a ser cancelada.  Neste caso, o valor da compra será creditado ao seu saldo em US$. 

Para checar o status do pagamento, consulte seu Histórico de transações no [http://secondlife.com/account/ Painel]
	</notification>
	<notification name="FirstOverrideKeys">
		Suas chaves do movimento estão sendo seguras agora por um objeto.
Tente as teclas de setas ou AWSD para ver o que elas fazem.
Alguns objetos (como armas) requerem que você passe para mouselook para usá-los.
Pressione &apos;M&apos; para fazer isto.
	</notification>
	<notification name="FirstSandbox">
		Este é um sandbox, uma área onde residentes podem aprender a construir. 

Qualquer objeto deixado aqui será apagado quando você sair. Não se esqueça de clicar duas vezes e selecionar &apos;Pegar&apos; para levar seu projeto para o seu inventário.
	</notification>
	<notification name="MaxListSelectMessage">
		Você pode selecionar até [MAX_SELECT] itens desta lista.
	</notification>
	<notification name="VoiceInviteP2P">
		[NAME] está te convidando para um bate-papo de voz. 
Clique em Aceitar para atender ou em Recusar para recusar este convite.  Clique em Bloquear para bloquear ligações deste avatar.
		<form name="form">
			<button name="Accept" text="Aceitar"/>
			<button name="Decline" text="Recusar"/>
			<button name="Mute" text="Bloquear"/>
		</form>
	</notification>
	<notification name="AutoUnmuteByIM">
		[NAME] recebeu uma MI e foi desbloqueado(a) automaticamente.
	</notification>
	<notification name="AutoUnmuteByMoney">
		[NAME] recebeu dinheiro e foi desbloqueado(a) automaticamente.
	</notification>
	<notification name="AutoUnmuteByInventory">
		[NAME] recebeu dinheiro e foi desbloqueado(a) automaticamente.
	</notification>
	<notification name="VoiceInviteGroup">
		[NAME] atendeu uma ligação de bate-papo de voz com o grupo [GROUP].  
Clique em Aceitar para atender ou em Recusar para recusar este convite.  Clique em Bloquear para bloquear ligações deste avatar.
		<form name="form">
			<button name="Accept" text="Aceitar"/>
			<button name="Decline" text="Recusar"/>
			<button name="Mute" text="Bloquear"/>
		</form>
	</notification>
	<notification name="VoiceInviteAdHoc">
		[NAME] atendeu uma ligação de teleconferência.  
Clique em Aceitar para atender ou em Recusar para recusar este convite.  Clique em Bloquear para bloquear ligações deste avatar.
		<form name="form">
			<button name="Accept" text="Aceitar"/>
			<button name="Decline" text="Recusar"/>
			<button name="Mute" text="Bloquear"/>
		</form>
	</notification>
	<notification name="InviteAdHoc">
		[NAME] está te convidando para uma teleconferência de bate-papo. 
Clique em Aceitar para atender ou em Recusar para recusar este convite.  Clique em Bloquear para bloquear ligações deste avatar.
		<form name="form">
			<button name="Accept" text="Aceitar"/>
			<button name="Decline" text="Recusar"/>
			<button name="Mute" text="Bloquear"/>
		</form>
	</notification>
	<notification name="VoiceChannelFull">
		A chamada de voz a qual você está tentando juntar-se, [VOICE_CHANNEL_NAME],  atingiu sua máxima capacidade. Favor tentar novamente mais tarde.
	</notification>
	<notification name="ProximalVoiceChannelFull">
		Desculpe-nos. Esta área atingiu seu limite de capacidade para conversas com voz. Favor tentar usar voz em outra área.
	</notification>
	<notification name="VoiceChannelDisconnected">
		Você saiu da ligação com [VOICE_CHANNEL_NAME].  Agora você será reconectado ao bate-papo local.
	</notification>
	<notification name="VoiceChannelDisconnectedP2P">
		[VOICE_CHANNEL_NAME] encerrou a ligação.   Agora você será reconectado ao bate-papo local.
	</notification>
	<notification name="P2PCallDeclined">
		[VOICE_CHANNEL_NAME] recusou a ligação.   Agora você será reconectado ao bate-papo local.
	</notification>
	<notification name="P2PCallNoAnswer">
		[VOICE_CHANNEL_NAME] não está disponível para atender sua ligação.   Agora você será reconectado ao bate-papo local.
	</notification>
	<notification name="VoiceChannelJoinFailed">
		Falha de conexão com [VOICE_CHANNEL_NAME]. Tente novamente mais tarde.   Agora você será reconectado ao bate-papo local.
	</notification>
	<notification name="VoiceLoginRetry">
		Estamos criando uma canal de voz para você. Isto pode levar até um minuto.
	</notification>
	<notification name="VoiceEffectsExpired">
		Um ou mais serviços de distorção de voz que você assinou veceu.
[[URL] Clique aqui] para renovar o serviço.
	</notification>
	<notification name="VoiceEffectsExpiredInUse">
		A Distorção de voz ativa expirou. Suas configurações de voz padrão foram ativadas.
[[URL] Clique aqui] para renovar o serviço.
	</notification>
	<notification name="VoiceEffectsWillExpire">
		Uma ou mais das suas distorções de voz tem vencimento em menos de [INTERVAL] dias.
[[URL] Clique aqui] para renovar o serviço.
	</notification>
	<notification name="VoiceEffectsNew">
		Novas Distorções de voz!
	</notification>
	<notification name="Cannot enter parcel: not a group member">
		Só membros de um grupo podem acessar esta área.
	</notification>
	<notification name="Cannot enter parcel: banned">
		Você não pode entrar nessa terra, você foi banido.
	</notification>
	<notification name="Cannot enter parcel: not on access list">
		Você não pode entrar nessa terra, você não está na lista de acesso.
	</notification>
	<notification name="VoiceNotAllowed">
		Você não tem permissão para se conectar à conversa com voz de [VOICE_CHANNEL_NAME].
	</notification>
	<notification name="VoiceCallGenericError">
		Ocorreu um erro enquanto você tentava se conectar à conversa de voz de [VOICE_CHANNEL_NAME].  Favor tentar novamente mais tarde.
	</notification>
	<notification name="UnsupportedCommandSLURL">
		O SLurl no qual você clicou não é suportado.
	</notification>
	<notification name="BlockedSLURL">
		Um SLurl recebido de um navegador inidôneo foi bloqueado para a sua segurança.
	</notification>
	<notification name="ThrottledSLURL">
		Vários SLurls foram recebidos de um navegador inidôneo em pouco tempo. 
Para sua segurança, os SLurls serão bloqueados por alguns instantes.
	</notification>
	<notification name="IMToast">
		[MESSAGE]
		<form name="form">
			<button name="respondbutton" text="Responder"/>
		</form>
	</notification>
	<notification name="ConfirmCloseAll">
		Tem certeza de que quer fechar todas as MIs?
		<usetemplate ignoretext="Confirmar antes de fechar todas as MIs" name="okcancelignore" notext="Cancelar" yestext="OK"/>
	</notification>
	<notification name="AttachmentSaved">
		Anexo salvo.
	</notification>
	<notification name="UnableToFindHelpTopic">
		Nenhum tópico de ajuda foi encontrado com relação a este elemento.
	</notification>
	<notification name="ObjectMediaFailure">
		Erro do servidor: Falha ao atualizar ou executar a mídia.
&apos;[ERROR]&apos;
		<usetemplate name="okbutton" yestext="OK"/>
	</notification>
	<notification name="TextChatIsMutedByModerator">
		Seu texto de bate-papo foi silenciado pelo moderador.
		<usetemplate name="okbutton" yestext="OK"/>
	</notification>
	<notification name="VoiceIsMutedByModerator">
		Sua voz foi silenciada pelo moderador.
		<usetemplate name="okbutton" yestext="OK"/>
	</notification>
	<notification name="UploadCostConfirmation">
		O carregamento custa L$[PRICE]. Deseja prosseguir?
		<usetemplate name="okcancelbuttons" notext="Cancelar" yestext="Carregar"/>
	</notification>
	<notification name="ConfirmClearTeleportHistory">
		Tem certeza que deseja apagar todo o seu histórico de teletransporte?
		<usetemplate name="okcancelbuttons" notext="Cancelar" yestext="OK"/>
	</notification>
	<notification name="BottomTrayButtonCanNotBeShown">
		O botão selecionado não pode ser exibido no momento. 
O botão será exibido quando houver espaço suficente.
	</notification>
	<notification name="ShareNotification">
		Selecione os residentes com quem compartilhar.
	</notification>
	<notification name="MeshUploadError">
		[LABEL] não foi carregado: [MESSAGE] [IDENTIFIER] 

Mais detalhes no log.
	</notification>
	<notification name="MeshUploadPermError">
		Erro ao solicitar permissões de upload de mesh.
	</notification>
	<notification name="RegionCapabilityRequestError">
		Não foi possível obter o recurso &apos;[CAPABILITY]&apos; da região.
	</notification>
	<notification name="ShareItemsConfirmation">
		Tem certeza de que quer compartilhar os itens abaixo?

&lt;nolink&gt;[ITEMS]&lt;/nolink&gt;

Com os seguintes residentes:

[RESIDENTS]
		<usetemplate name="okcancelbuttons" notext="Cancelar" yestext="OK"/>
	</notification>
	<notification name="ShareFolderConfirmation">
		Apenas uma pasta pode ser compartilhada por vez.

Tem certeza de que quer compartilhar os itens abaixo?
		<usetemplate name="okcancelbuttons" notext="Cancelar" yestext="OK"/>
	</notification>
	<notification name="ItemsShared">
		Itens compartilhados.
	</notification>
	<notification name="DeedToGroupFail">
		Ocorreu uma falha durante a doação ao grupo.
	</notification>
	<notification name="ReleaseLandThrottled">
		O lote [PARCEL_NAME] não pode ser abandonado.
	</notification>
	<notification name="ReleasedLandWithReclaim">
		O lote de [AREA] m² &apos;[PARCEL_NAME]&apos; foi liberado.

Você tem [RECLAIM_PERIOD] para reivindicá-lo por L$0. Depois o lote será colocado à venda para qualquer interessado.
	</notification>
	<notification name="ReleasedLandNoReclaim">
		O lote de [AREA] m² &apos;[PARCEL_NAME]&apos; foi liberado.

Ele está à venda para qualquer interessado.
	</notification>
	<notification name="AvatarRezNotification">
		( [EXISTENCE] segundos de vida )
O avatar de &apos;[NAME]&apos; emergiu em [TIME] segundos.
	</notification>
	<notification name="AvatarRezSelfBakedDoneNotification">
		( [EXISTENCE] segundos de vida )
Você confeccionou seu look em [TIME] segundos.
	</notification>
	<notification name="AvatarRezSelfBakedUpdateNotification">
		( [EXISTENCE] segundos de vida )
Você enviou uma atualização da sua aparência em [TIME] segundos.
[STATUS]
	</notification>
	<notification name="AvatarRezCloudNotification">
		( [EXISTENCE] segundos de vida )
Avatar &apos;[NAME]&apos; transformou-se em nuvem.
	</notification>
	<notification name="AvatarRezArrivedNotification">
		( [EXISTENCE] segundos de vida )
Avatar &apos;[NAME]&apos; surgiu.
	</notification>
	<notification name="AvatarRezLeftCloudNotification">
		( [EXISTENCE] segundos de vida )
O avatar de &apos;[NAME]&apos; transformou-se em nuvem depois de [TIME] segundos.
	</notification>
	<notification name="AvatarRezEnteredAppearanceNotification">
		( [EXISTENCE] segundos de vida )
Avatar &apos;[NAME]&apos; entrou no modo aparência.
	</notification>
	<notification name="AvatarRezLeftAppearanceNotification">
		( [EXISTENCE] segundos de vida )
Avatar &apos;[NAME]&apos; sair do modo aparecer.
	</notification>
	<notification name="NoConnect">
		Detectamos um problema de conexão com [PROTOCOL] [HOSTID].
Verifique a configuração da sua rede e firewall.
		<usetemplate name="okbutton" yestext="OK"/>
	</notification>
	<notification name="NoVoiceConnect">
		Estamos tendo problemas de conexão com o seu servidor de voz:

[HOSTID]

Talvez não seja possível se comunicar via voz.
Verifique a configuração da sua rede e firewall.
		<usetemplate name="okbutton" yestext="OK"/>
	</notification>
	<notification name="AvatarRezLeftNotification">
		( [EXISTENCE] segundos de vida )
Avatar &apos;[NAME]&apos; saiu totalmente carregado.
	</notification>
	<notification name="AvatarRezSelfBakedTextureUploadNotification">
		( [EXISTENCE] segundos de vida )
Você carregou uma textura com [RESOLUTION] para o(a) &apos;[BODYREGION]&apos; em [TIME] segundos.
	</notification>
	<notification name="AvatarRezSelfBakedTextureUpdateNotification">
		( [EXISTENCE] segundos de vida )
Você carregou uma textura com [RESOLUTION] para o(a) &apos;[BODYREGION]&apos; em [TIME] segundos.
	</notification>
	<notification name="ConfirmLeaveCall">
		Tem certeza de que quer sair desta ligação?
		<usetemplate ignoretext="Confirmar antes de deixar ligação" name="okcancelignore" notext="Não" yestext="Sim"/>
	</notification>
	<notification name="ConfirmMuteAll">
		Você silenciou todos os participantes de uma ligação de grupo.
Todos os demais residentes que entrarem na ligação mais tarde também serão silenciados, mesmo se você sair da ligação.


Silenciar todos?
		<usetemplate ignoretext="Confirmar antes de silenciar todos os participantes em ligações de grupo." name="okcancelignore" notext="Cancelar" yestext="OK"/>
	</notification>
	<notification label="Bate-papo" name="HintChat">
		Para entrar em uma conversa, comece a escrever no campo de bate-papo abaixo.
	</notification>
	<notification label="Levantar-se" name="HintSit">
		Para se levantar quando estiver sentado, clique em Levantar-se
	</notification>
	<notification label="Falar" name="HintSpeak">
		Clique no botão Falar para ligar ou desligar o microfone.

Clique na seta para cima para ver o painel de controles de voz.

Se o botão Falar for ocultado, o recurso de voz será desabilitado.
	</notification>
	<notification label="Explore o mundo" name="HintDestinationGuide">
		O Guia de Destinos traz milhares de lugares novos para você explorar e conhecer. Selecione um lugar, clique em Teletransportar e comece suas descobertas.
	</notification>
	<notification label="Painel lateral" name="HintSidePanel">
		Acesse rapidamente seu inventário, roupas, looks, perfis e mais no painel lateral.
	</notification>
	<notification label="Movimentar" name="HintMove">
		Para andar ou correr, clique no botão Movimentar e use as setas para controlar a direção.  Ou use as setas do teclado.
	</notification>
	<notification label="" name="HintMoveClick">
		1. Clique para andar Clique em qualquer lugar no solo para andar até o local.

2. Clique e arraste para girar a exibição Clique e arraste em qualquer lugar no mundo para girar a exibição
	</notification>
	<notification label="Nome de tela" name="HintDisplayName">
		Defina seu nome de tela personalizável. O nome de tele é separado do seu nome de usuário, que não pode ser modificado. Você pode mudar a visualização dos nomes de outras pessoas nas suas preferências.
	</notification>
	<notification label="Exibir" name="HintView">
		Para mudar o ângulo de visualização, use os controles Órbita e Pan. Volte à visualização normal pressionando a tecla Escape ou começando a andar.
	</notification>
	<notification label="Inventário" name="HintInventory">
		Você encontrará seus pertences no inventário.  Os itens mais novos também ficam na guia Itens recentes.
	</notification>
	<notification label="Você tem dólares Linden!" name="HintLindenDollar">
		Seu saldo de L$ está aqui.  Clique em Comprar L$ para trocar mais dólares Linden.
	</notification>
	<notification name="LowMemory">
		Seu pool de memória está baixo. Algumas funções do SL foram desativadas para evitar falhas. Encerre os outros aplicativos. Reinicie o SL se o problema persistir.
	</notification>
	<notification name="ForceQuitDueToLowMemory">
		O SL será encerrado em 30 segundos devido falta de memória.
	</notification>
	<notification name="PopupAttempt">
		Um pop-up foi bloqueado.
		<form name="form">
			<ignore name="ignore" text="Ativar todos os pop-ups"/>
			<button name="open" text="Abrir pop-up"/>
		</form>
	</notification>
	<notification name="SOCKS_NOT_PERMITTED">
		O proxy SOCKS 5 &quot;[HOST]:[PORT]&quot; recusou a conexão, não permitida pelo conjunto de regras.
		<usetemplate name="okbutton" yestext="OK"/>
	</notification>
	<notification name="SOCKS_CONNECT_ERROR">
		O proxy SOCKS 5 &quot;[HOST]:[PORT]&quot; recusou a conexão. Não foi possível abrir o canal TCP.
		<usetemplate name="okbutton" yestext="OK"/>
	</notification>
	<notification name="SOCKS_NOT_ACCEPTABLE">
		O proxy SOCKS 5 &quot;[HOST]:[PORT]&quot; recusou o sistema de autenticação selecionado.
		<usetemplate name="okbutton" yestext="OK"/>
	</notification>
	<notification name="SOCKS_AUTH_FAIL">
		O proxy SOCKS 5 &quot;[HOST]:[PORT]&quot; informou que suas credenciais são inválidas.
		<usetemplate name="okbutton" yestext="OK"/>
	</notification>
	<notification name="SOCKS_UDP_FWD_NOT_GRANTED">
		O proxy SOCKS 5 &quot;[HOST]:[PORT]&quot; recusou a solicitação de UDP ASSOCIATE.
		<usetemplate name="okbutton" yestext="OK"/>
	</notification>
	<notification name="SOCKS_HOST_CONNECT_FAILED">
		Não foi possível conectar-se ao servidor de proxy SOCKS 5 &quot;[HOST]:[PORT]&quot;.
		<usetemplate name="okbutton" yestext="OK"/>
	</notification>
	<notification name="SOCKS_UNKNOWN_STATUS">
		Erro desconhecido de proxy com o servidor &quot;[HOST]:[PORT]&quot;.
		<usetemplate name="okbutton" yestext="OK"/>
	</notification>
	<notification name="SOCKS_INVALID_HOST">
		Endereço de proxy SOCKS ou porta &quot;[HOST]:[PORT]&quot; inválidos.
		<usetemplate name="okbutton" yestext="OK"/>
	</notification>
	<notification name="SOCKS_BAD_CREDS">
		Nome de usuário ou senha de SOCKS 5 inválidos.
		<usetemplate name="okbutton" yestext="OK"/>
	</notification>
	<notification name="PROXY_INVALID_HTTP_HOST">
		Endereço de proxy HTTP ou porta &quot;[HOST]:[PORT]&quot; inválidos.
		<usetemplate name="okbutton" yestext="OK"/>
	</notification>
	<notification name="PROXY_INVALID_SOCKS_HOST">
		Endereço de proxy SOCKS ou porta &quot;[HOST]:[PORT]&quot; inválidos.
		<usetemplate name="okbutton" yestext="OK"/>
	</notification>
	<notification name="ChangeProxySettings">
		As configurações de proxy terão efeito depois que [APP_NAME] for reiniciado.
		<usetemplate name="okbutton" yestext="OK"/>
	</notification>
	<notification name="AuthRequest">
		O site em &apos;&lt;nolink&gt;[HOST_NAME]&lt;/nolink&gt;&apos; em &apos;[REALM]&apos; requer nome e senha.
		<form name="form">
			<input name="username" text="Nome de usuário"/>
			<input name="password" text="Senha:"/>
			<button name="ok" text="Enviar"/>
			<button name="cancel" text="Cancelar"/>
		</form>
	</notification>
	<notification label="" name="NoClassifieds">
		É preciso usar o modo Avançado para criar e editar anúncios classificados.  Desejar sair para mudar o modo? Selecione o modo na tela de login.
		<usetemplate name="okcancelbuttons" notext="Não sair" yestext="Sair"/>
	</notification>
	<notification label="" name="NoGroupInfo">
		É preciso usar o modo Avançado para criar e editar grupos.  Desejar sair para mudar o modo? Selecione o modo na tela de login.
		<usetemplate name="okcancelbuttons" notext="Não sair" yestext="Sair"/>
	</notification>
	<notification label="" name="NoPlaceInfo">
		É preciso estar no modo Avançado para visualizar o perfil de um lugar. Deseja sair para mudar o modo? Selecione o modo na tela de login.
		<usetemplate name="okcancelbuttons" notext="Não sair" yestext="Sair"/>
	</notification>
	<notification label="" name="NoPicks">
		É preciso usar o modo Avançado para criar e editar Destaques.  Desejar sair para mudar o modo? Selecione o modo na tela de login.
		<usetemplate name="okcancelbuttons" notext="Não sair" yestext="Sair"/>
	</notification>
	<notification label="" name="NoWorldMap">
		É preciso usar o modo Avançado para ver o mapa-múndi.  Desejar sair para mudar o modo? Selecione o modo na tela de login.
		<usetemplate name="okcancelbuttons" notext="Não sair" yestext="Sair"/>
	</notification>
	<notification label="" name="NoVoiceCall">
		Ligações de voz devem ser feitas no modo Avançado. Desejar sair para mudar o modo?
		<usetemplate name="okcancelbuttons" notext="Não sair" yestext="Sair"/>
	</notification>
	<notification label="" name="NoAvatarShare">
		É preciso estar no modo Avançado para compartilhar.  Desejar sair para mudar o modo?
		<usetemplate name="okcancelbuttons" notext="Não sair" yestext="Sair"/>
	</notification>
	<notification label="" name="NoAvatarPay">
		É preciso usar o modo Avançado para fazer pagamentos a outros residentes.  Desejar sair para mudar o modo?
		<usetemplate name="okcancelbuttons" notext="Não sair" yestext="Sair"/>
	</notification>
	<notification label="" name="NoInventory">
		É preciso estar no modo Avançado para visualizar o inventário. Deseja sair para mudar o modo?
		<usetemplate name="okcancelbuttons" notext="Não sair" yestext="Sair"/>
	</notification>
	<notification label="" name="NoAppearance">
		É preciso usar o modo Avançado para usar o editor de visual. Deseja sair para mudar o modo?
		<usetemplate name="okcancelbuttons" notext="Não sair" yestext="Sair"/>
	</notification>
	<notification label="" name="NoSearch">
		É preciso estar no modo Avançado para fazer pesquisas. Deseja sair para mudar o modo?
		<usetemplate name="okcancelbuttons" notext="Não sair" yestext="Sair"/>
	</notification>
	<notification label="" name="ConfirmHideUI">
		Essa ação irá ocultar todos os itens de menu e botões. Para trazê-los de volta, clique em [SHORTCUT] novamente.
		<usetemplate ignoretext="Confirmar antes de ocultar interface" name="okcancelignore" notext="Cancelar" yestext="OK"/>
	</notification>
	<global name="UnsupportedGLRequirements">
		Aparentemente a sua máquina não atende os requisitos de hardware do [APP_NAME].  [APP_NAME] requer placas de vídeo OpenGL com suporte a multitexturas.  Se sua place de vídeo tiver este perfil, atualize o driver da placa de vídeo, assim como patches e service packs do sistema operacional. 

Se você continuar a receber esta mensagem, consulte o [SUPPORT_SITE].
	</global>
	<global name="UnsupportedCPUAmount">
		796
	</global>
	<global name="UnsupportedRAMAmount">
		510
	</global>
	<global name="UnsupportedGPU">
		- A sua placa de vídeo não atende os requisitos mínimos exigidos.
	</global>
	<global name="UnsupportedRAM">
		- A memória do seu sistema não suporta os requisitos mínimos exigidos.
	</global>
	<global name="You can only set your &apos;Home Location&apos; on your land or at a mainland Infohub.">
		Se você tem um terreno, seu terreno pode ser seu início. 
Outra opção é procurar por lugares com a tag &apos;Infohub&apos; no mapa.
	</global>
	<global name="You died and have been teleported to your home location">
		Você morreu e foi reenviado ao seu início.
	</global>
	<notification name="LocalBitmapsUpdateFileNotFound">
		Não foi possível atualizar [FNAME], pois o arquivo não pôde ser encontrado.
Desabilitando atualizações futuras deste arquivo.
	</notification>
	<notification name="LocalBitmapsUpdateFailedFinal">
		[FNAME] não pode ser aberto ou decodificado em [NRETRIES] tentativas, e agora é considerado corrompido.
Desabilitando atualizações futuras deste arquivo.
	</notification>
	<notification name="LocalBitmapsVerifyFail">
		Tentativa de adição de um formato de imagem inválido ou ilegível [FNAME] que não pode ser aberto ou decodificado.
Tentativa cancelada.
	</notification>
</notifications><|MERGE_RESOLUTION|>--- conflicted
+++ resolved
@@ -1164,12 +1164,7 @@
 	<notification name="FirstRun">
 		A instalação do [APP_NAME] está pronta. 
 
-<<<<<<< HEAD
 Se você ainda não conhece o [CURRENT_GRID], basta criar uma conta para começar. 
-Voltar para [http://join.secondlife.com secondlife.com] para criar sua conta?
-=======
-Se você ainda não conhece o [SECOND_LIFE], basta criar uma conta para começar. 
->>>>>>> 981190cf
 		<usetemplate name="okcancelbuttons" notext="Continuar" yestext="Nova conta.."/>
 	</notification>
 	<notification name="LoginPacketNeverReceived">
