<?xml version="1.0" encoding="utf-8"?>
<notifications>
	<global name="skipnexttime">
		Não exibir isto novamente
	</global>
	<global name="alwayschoose">
		Sempre escolher esta opção
	</global>
	<global name="implicitclosebutton">
		Fechar
	</global>
	<template name="okbutton">
		<form>
			<button name="OK_okbutton" text="$yestext"/>
		</form>
	</template>
	<template name="okignore">
		<form>
			<button name="OK_okignore" text="$yestext"/>
		</form>
	</template>
	<template name="okcancelbuttons">
		<form>
			<button name="OK_okcancelbuttons" text="$yestext"/>
			<button name="Cancel_okcancelbuttons" text="$notext"/>
		</form>
	</template>
	<template name="okcancelignore">
		<form>
			<button name="OK_okcancelignore" text="$yestext"/>
			<button name="Cancel_okcancelignore" text="$notext"/>
		</form>
	</template>
	<template name="okhelpbuttons">
		<form>
			<button name="OK_okhelpbuttons" text="$yestext"/>
			<button name="Help" text="$helptext"/>
		</form>
	</template>
	<template name="okhelpignore">
		<form>
			<button name="OK_okhelpignore" text="$yestext"/>
			<button name="Help_okhelpignore" text="$helptext"/>
		</form>
	</template>
	<template name="yesnocancelbuttons">
		<form>
			<button name="Yes" text="$yestext"/>
			<button name="No" text="$notext"/>
			<button name="Cancel_yesnocancelbuttons" text="$canceltext"/>
		</form>
	</template>
	<notification functor="GenericAcknowledge" label="Notificação desconhecida" name="MissingAlert">
		Esta versão do [APP_NAME] não consegue exibir o aviso recebido.  Verifique se você possui a versão mais recente do Visualizador.

Detalhes do erro: O aviso &apos;[_NAME]&apos; não foi localizado no arquivo notifications.xml.
		<usetemplate name="okbutton" yestext="OK"/>
	</notification>
	<notification name="FloaterNotFound">
		Floater error: Não foram encontrados os seguintes controles:
 [CONTROLS]
		<usetemplate name="okbutton" yestext="OK"/>
	</notification>
	<notification name="TutorialNotFound">
		Nenhum tutorial está disponível no momento.
		<usetemplate name="okbutton" yestext="OK"/>
	</notification>
	<notification name="GenericAlert">
		[MESSAGE]
	</notification>
	<notification name="GenericAlertYesCancel">
		[MESSAGE]
		<usetemplate name="okcancelbuttons" notext="Cancelar" yestext="Sim"/>
	</notification>
	<notification name="GenericAlertOK">
		[MESSAGE]
		<usetemplate name="okbutton" yestext="OK"/>
	</notification>
	<notification name="BadInstallation">
		Um erro ocorreu ao atualizar o [APP_NAME].  [http://get.secondlife.com Baixe a versão atual] do Visualizador.
		<usetemplate name="okbutton" yestext="OK"/>
	</notification>
	<notification name="LoginFailedNoNetwork">
		Falha de conexão com o [SECOND_LIFE_GRID].
    &apos;[DIAGNOSTIC]&apos;
Verifique se a conexão à internet está funcionando.
		<usetemplate name="okbutton" yestext="OK"/>
	</notification>
	<notification name="MessageTemplateNotFound">
		Modelo de Mensagem [PATH] não encontrado.
		<usetemplate name="okbutton" yestext="OK"/>
	</notification>
	<notification name="WearableSave">
		Salvar modificações?
		<usetemplate canceltext="Cancelar" name="yesnocancelbuttons" notext="Não salvar" yestext="Salvar"/>
	</notification>
	<notification name="ConfirmNoCopyToOutbox">
		Você não possui permissão para copiar um ou mais destes itens para a Caixa de saída do lojista.  Você pode movê-los ou abandoná-los.
		<usetemplate name="okcancelbuttons" notext="Não mover item(ns)" yestext="Mover item(ns)"/>
	</notification>
	<notification name="OutboxFolderCreated">
		Uma nova pasta foi criada para cada item transferido para o nível superior de sua Caixa de saída do lojista.
		<usetemplate ignoretext="Uma nova pasta foi criada na Caixa de saída do lojista" name="okignore" yestext="OK"/>
	</notification>
	<notification name="OutboxImportComplete">
		Êxito

Todas as pastas foram enviadas para o Mercado com êxito.
		<usetemplate ignoretext="Todas as pastas enviadas para o Mercado" name="okignore" yestext="OK"/>
	</notification>
	<notification name="OutboxImportHadErrors">
		Algumas pastas não foram transferidas

Erro ao enviar algumas pastas para o Mercado.  Estas pastas ainda estão na sua Caixa de saída do lojista.

Consulte o [[MARKETPLACE_IMPORTS_URL] log de erros] para mais informações.
		<usetemplate name="okbutton" yestext="OK"/>
	</notification>
	<notification name="OutboxImportFailed">
		Falha na transferência com o erro &apos;[ERROR_CODE]&apos;

Nenhuma pasta foi enviada ao Marketplace devido a um erro do sistema ou da rede.  Tente novamente mais tarde.
		<usetemplate name="okbutton" yestext="OK"/>
	</notification>
	<notification name="OutboxInitFailed">
		Falha na inicialização do Marketplace com o erro &apos;[ERROR_CODE]&apos;

Ocorreu uma falha na inicialização do Marketplace devido a um erro do sistema ou da rede.  Tente novamente mais tarde.
		<usetemplate name="okbutton" yestext="OK"/>
	</notification>
	<notification name="StockPasteFailed">
		Copiar ou mover para Pasta de estoque com falha com o erro:
        
        &apos;[ERROR_CODE]&apos;
		<usetemplate name="okbutton" yestext="OK"/>
	</notification>
	<notification name="MerchantPasteFailed">
		Copiar ou mover para Listagens do Marketplace com falha com o erro:
        
        &apos;[ERROR_CODE]&apos;
		<usetemplate name="okbutton" yestext="OK"/>
	</notification>
	<notification name="MerchantTransactionFailed">
		Ocorreu uma falha na transação com o Marketplace com o seguinte erro:
        
        Motivo: &apos;[ERROR_REASON]&apos;
        [ERROR_DESCRIPTION]
		<usetemplate name="okbutton" yestext="OK"/>
	</notification>
	<notification name="MerchantUnprocessableEntity">
		Não foi possível listar este produto ou ativar a pasta de versões. Geralmente, isso é causado por ausência de informações no formulário de descrição da listagem, mas pode ser causado por erros na estrutura de pastas. Edite a listagem ou verifique se há erros na pasta de listagem.
		<usetemplate name="okbutton" yestext="OK"/>
	</notification>
	<notification name="MerchantListingFailed">
		Falha ao listar no Marketplace com erro:
        
        &apos;[ERROR_CODE]&apos;
		<usetemplate name="okbutton" yestext="OK"/>
	</notification>
	<notification name="MerchantFolderActivationFailed">
		Falha ao ativar esta pasta de versões com erro:

        &apos;[ERROR_CODE]&apos;
		<usetemplate name="okbutton" yestext="OK"/>
	</notification>
	<notification name="MerchantForceValidateListing">
		Para criar sua listagem, consertamos a hierarquia do conteúdo da sua listagem.
		<usetemplate ignoretext="Avisar-me quando a criação de uma listagem consertar a hierarquia do conteúdo" name="okignore" yestext="OK"/>
	</notification>
	<notification name="ConfirmMerchantActiveChange">
		Esta ação alterará o conteúdo ativo desta listagem. Deseja continuar?
		<usetemplate ignoretext="Confirmar antes de alterar uma listagem ativa no Marketplace" name="okcancelignore" notext="Cancelar" yestext="OK"/>
	</notification>
	<notification name="ConfirmMerchantMoveInventory">
		Os itens arrastados para a janela Listagens do Marketplace são movidos de seus locais originais e não copiados. Deseja continuar?
		<usetemplate ignoretext="Confirmar antes de mover um item do inventário para o Marketplace" name="okcancelignore" notext="Cancelar" yestext="OK"/>
	</notification>
	<notification name="ConfirmListingCutOrDelete">
		Mover ou excluir uma pasta de listagem excluirá sua listagem do Marketplace. Se você deseja manter a listagem do Marketplace, mova ou exclua o conteúdo da pasta de versões que você deseja modificar. Deseja continuar?
		<usetemplate ignoretext="Confirmar antes de mover ou excluir uma listagem do Marketplace" name="okcancelignore" notext="Cancelar" yestext="OK"/>
	</notification>
	<notification name="ConfirmCopyToMarketplace">
		Você não tem permissão para copiar um ou mais deste itens para o Marketplace. Você pode movê-los ou deixá-los para trás.
		<usetemplate canceltext="Cancelar" ignoretext="Confirmar antes de tentar copiar uma seleção que contenha itens de cópia proibida para o Marketplace" name="yesnocancelbuttons" notext="Não mover item(ns)" yestext="Mover item(ns)"/>
	</notification>
	<notification name="ConfirmMerchantUnlist">
		Esta ação removerá esta listagem. Deseja continuar?
		<usetemplate ignoretext="Confirmar antes de remover uma listagem ativa no Marketplace" name="okcancelignore" notext="Cancelar" yestext="OK"/>
	</notification>
	<notification name="ConfirmMerchantClearVersion">
		Esta ação desativará a pasta de versões da listagem atual. Deseja continuar?
		<usetemplate ignoretext="Confirmar antes de desativar a pasta de versões de uma listagem no Marketplace" name="okcancelignore" notext="Cancelar" yestext="OK"/>
	</notification>
	<notification name="AlertMerchantListingNotUpdated">
		A listagem não pode ser atualizada.
[[URL] Clique aqui] para editá-la no Marketplace.
		<usetemplate name="okbutton" yestext="OK"/>
	</notification>
	<notification name="AlertMerchantListingCannotWear">
		Não é possível usar roupas ou partes do corpo que estejam na pasta Listagens do Marketplace.
	</notification>
	<notification name="AlertMerchantListingInvalidID">
		ID de listagem inválida.
	</notification>
	<notification name="AlertMerchantListingActivateRequired">
		Há várias pastas sem versão ou com várias versões nesta listagem. Você precisará selecionar e ativar uma delas separadamente mais tarde.
		<usetemplate ignoretext="Alertar sobre a ativação da pasta de versões quando criar uma listagem com várias pastas de versões" name="okignore" yestext="OK"/>
	</notification>
	<notification name="AlertMerchantStockFolderSplit">
		Separamos itens de estoque de tipos diferentes em pastas de estoque diferentes para que sua pasta fique organizada de maneira que possamos listá-la.
		<usetemplate ignoretext="Alertar quando a pasta de estoque for dividida antes de ser listada" name="okignore" yestext="OK"/>
	</notification>
	<notification name="AlertMerchantStockFolderEmpty">
		Removemos sua listagem porque o estoque está vazio. Você precisa adicionar mais unidades à pasta de estoque para que a listagem seja exibida novamente.
		<usetemplate ignoretext="Alertar quando uma listagem não for listada porque a pasta de estoque está vazia" name="okignore" yestext="OK"/>
	</notification>
	<notification name="WriteAnimationFail">
		Falha nos dados de inscrição de animação. Por favor, tente mais tarde.
	</notification>
	<notification name="UploadAuctionSnapshotFail">
		Houve um problema com o carregamento da foto do leilão devido à seguinte razão: [REASON]
	</notification>
	<notification name="UnableToViewContentsMoreThanOne">
		Não é possível visualizar os conteúdos de mais de um item ao mesmo tempo.
Por favor, selecione apenas um objeto e tente novamente.
	</notification>
	<notification name="SaveClothingBodyChanges">
		Salvar todas as mudanças de roupas/ partes do corpo?
		<usetemplate canceltext="Cancelar" name="yesnocancelbuttons" notext="Não Salvar" yestext="Salvar tudo"/>
	</notification>
	<notification name="FriendsAndGroupsOnly">
		Residentes que não são amigos não veem que você decidiu ignorar ligações e MIs deles.
		<usetemplate name="okbutton" yestext="OK"/>
	</notification>
	<notification name="FavoritesOnLogin">
		Nota: Ao ativar esta opção, qualquer pessoa que utilizar este computador poderá ver a sua lista de lugares preferidos.
		<usetemplate name="okbutton" yestext="OK"/>
	</notification>
	<notification name="GrantModifyRights">
		Conceder direitos de modificação a outros residentes vai autorizá-los a mudar, apagar ou pegar TODOS os seus objetos. Seja MUITO cuidadoso ao conceder esta autorização.
Deseja dar direitos de modificação a [NAME]?
		<usetemplate name="okcancelbuttons" notext="Não" yestext="Sim"/>
	</notification>
	<notification name="GrantModifyRightsMultiple">
		Conceder direitos de modificação a outros residentes vai autorizá-los a mudar TODOS os seus objetos. Seja MUITO cuidadoso ao conceder esta autorização. 
Deseja conceder direitos de modificação para os residentes selecionados?
		<usetemplate name="okcancelbuttons" notext="Não" yestext="Sim"/>
	</notification>
	<notification name="RevokeModifyRights">
		Deseja revogar os direitos de modificação de [NAME]?
		<usetemplate name="okcancelbuttons" notext="Não" yestext="Sim"/>
	</notification>
	<notification name="RevokeModifyRightsMultiple">
		Você quer revogar os direitos de edição para os residentes selecionados?
		<usetemplate name="okcancelbuttons" notext="Não" yestext="Sim"/>
	</notification>
	<notification name="UnableToCreateGroup">
		Não foi possível criar um grupo.
[MESSAGE]
		<usetemplate name="okbutton" yestext="OK"/>
	</notification>
	<notification name="PanelGroupApply">
		[NEEDS_APPLY_MESSAGE]
[WANT_APPLY_MESSAGE]
		<usetemplate canceltext="Cancelar" name="yesnocancelbuttons" notext="Ignorar Alterações" yestext="Aplicar Alterações"/>
	</notification>
	<notification name="MustSpecifyGroupNoticeSubject">
		Você deve especificar um assunto para enviar uma notícia para o grupo.
		<usetemplate name="okbutton" yestext="OK"/>
	</notification>
	<notification name="AddGroupOwnerWarning">
		Você está para adicionar membros do grupo na função de [ROLE_NAME].
Membros não podem ser removidos dessa função.
Os membros podem, eles próprios, recusar a função.
Deseja continuar?
		<usetemplate ignoretext="Confirmar antes de adicionar novo Proprietário do grupo" name="okcancelignore" notext="Não" yestext="Sim"/>
	</notification>
	<notification name="AssignDangerousActionWarning">
		Você está prestes a adicionar a habilidade &apos;[ACTION_NAME]&apos; para a função &apos;[ROLE_NAME]&apos;

*AVISO*
Qualquer membro com esta Habilidade pode atribuir a si mesmo -- e a outro membro -- funções que têm mais poderes que os que possuem atualmente, potencialmente elevando-os aos níveis próximos ao Proprietário. Certifique-se sobre esta decisão antes de atribuir esta habilidade.

Adicionar esta habilidade ao &apos;[ROLE_NAME]&apos;?
		<usetemplate name="okcancelbuttons" notext="Não" yestext="Sim"/>
	</notification>
	<notification name="AssignDangerousAbilityWarning">
		Você está prestes a adicionar a habilidade &apos;[ACTION_NAME]&apos; à função &apos;[ROLE_NAME]&apos;.

*AVISO*
Qualquer membro numa função com esta habilidade, pode atribuir a sí mesmo -- e a qualquer outro -- todas as habilidades, elevando seus níveis próximos ao poder do Proprietário.

Adicionar esta habilidade a &apos;[ROLE_NAME]&apos;?
		<usetemplate name="okcancelbuttons" notext="Não" yestext="Sim"/>
	</notification>
	<notification name="AssignBanAbilityWarning">
		Você está prestes a adicionar a função &apos;[ACTION_NAME]&apos; ao cargo &apos;[ROLE_NAME]&apos;.

 *AVISO*
Qualquer membro em um cargo com essa função também terá as funções &apos;[ACTION_NAME_2]&apos; e &apos;[ACTION_NAME_3]&apos;
		<usetemplate name="okbutton" yestext="OK"/>
	</notification>
	<notification name="RemoveBanAbilityWarning">
		Você está removendo a função &apos;[ACTION_NAME]&apos; do cargo &apos;[ROLE_NAME]&apos;.

 *AVISO*
Remover essa função NÃO removerá as funções &apos;[ACTION_NAME_2]&apos; e &apos;[ACTION_NAME_3]&apos;.
 
Se você não quiser que essas funções sejam concedidas a esse cargo, desative-as imediatamente.
		<usetemplate name="okbutton" yestext="OK"/>
	</notification>
	<notification name="EjectGroupMemberWarning">
		Você está prestes a expulsar [AVATAR_NAME] do grupo.
		<usetemplate ignoretext="Confirmar expulsão de um participante do grupo" name="okcancelignore" notext="Cancelar" yestext="Expulsar"/>
	</notification>
	<notification name="EjectGroupMembersWarning">
		Você está prestes a expulsar [COUNT] membros do grupo.
		<usetemplate ignoretext="Confirmar expulsão de diversos membros do grupo" name="okcancelignore" notext="Cancelar" yestext="Expulsar"/>
	</notification>
	<notification name="AttachmentDrop">
		Você está prestes a largar seu anexo. 
    Tem certeza de que quer prosseguir?
		<usetemplate ignoretext="Confirmar antes de largar anexos" name="okcancelignore" notext="Não" yestext="Sim"/>
	</notification>
	<notification name="JoinGroupCanAfford">
		Unir-se a esse grupo custa L$[COST].
Deseja prosseguir?
		<usetemplate name="okcancelbuttons" notext="Cancelar" yestext="Unir-se"/>
	</notification>
	<notification name="JoinGroupNoCost">
		Você está prestes a entrar no grupo [NAME].
Deseja continuar?
		<usetemplate name="okcancelbuttons" notext="Cancelar" yestext="Entrar"/>
	</notification>
	<notification name="JoinGroupCannotAfford">
		Associar-se a este grupo custa L$[COST].
Você não tem L$ suficientes para associar-se a este grupo.
	</notification>
	<notification name="CreateGroupCost">
		Criar este grupo custa L$[COST].
Grupos ser formados por mais de um membro, caso contrário serão definitivamente excluídos. 
Convite outros membros dentro de 48 horas.
		<usetemplate canceltext="Cancelar" name="okcancelbuttons" notext="Cancelar" yestext="Criar grupo por L$[COST]"/>
	</notification>
	<notification name="LandBuyPass">
		Por L$[COST] você pode ingressar no terreno (&apos;[PARCEL_NAME]&apos;) por [TIME] horas.  Comprar um passe de acesso?
		<usetemplate name="okcancelbuttons" notext="Cancelar" yestext="OK"/>
	</notification>
	<notification name="SalePriceRestriction">
		O preço de venda deve ser ajustado para mais que 0 L$, se desejar vender para qualquer um.
Por favor, selecione um indivíduo para realizar a venda se o valor for 0 L$.
	</notification>
	<notification name="ConfirmLandSaleChange">
		[LAND_SIZE] m² selecionados de terreno estão sendo configurados para venda.
Seu preço de venda será  L$[SALE_PRICE] e está autorizado para venda para [NAME]. Gostaria de continuar a fazer essa alteração?
		<usetemplate name="okcancelbuttons" notext="Cancelar" yestext="Continuar"/>
	</notification>
	<notification name="ConfirmLandSaleToAnyoneChange">
		ATENÇÃO: Clicar em &apos;vender a qualquer um&apos; torna o terreno disponível para toda a comunidade do [CURRENT_GRID], inclusive residentes de outras regiões.

O terreno selecionado, de [LAND_SIZE] m², está sendo reservado para venda. 
O preço será L$[SALE_PRICE] e [NAME] pode comprar o terreno.
		<usetemplate name="okcancelbuttons" notext="Cancelar" yestext="OK"/>
	</notification>
	<notification name="ReturnObjectsDeededToGroup">
		Tem certeza de que quer devolver todos os objetos compartilhados com o grupo &apos;[NAME]&apos; neste lote, para o inventário do seu antigo Proprietário?

*AVISO* Isso irá deletar os objetos não transferíveis doados ao grupo!

Objetos: [N]
		<usetemplate name="okcancelbuttons" notext="Cancelar" yestext="Devolver"/>
	</notification>
	<notification name="ReturnObjectsOwnedByUser">
		Você tem certeza de que deseja devolver todos os objetos do residente &apos;[NAME]&apos; neste lote para o inventário dele?

Objetos: [N]
		<usetemplate name="okcancelbuttons" notext="Cancelar" yestext="Devolver"/>
	</notification>
	<notification name="ReturnObjectsOwnedBySelf">
		Você tem certeza de que deseja retornar todos os objetos de sua propriedade neste lote para seu inventário?

Objetos: [N]
		<usetemplate name="okcancelbuttons" notext="Cancelar" yestext="Devolver"/>
	</notification>
	<notification name="ReturnObjectsNotOwnedBySelf">
		Você tem certeza de que deseja retornar todos os objetos que NÃO são seus para o inventário de seus proprietários?
Objetos transferíveis doados ao grupo retornarão para seu proprietários.

*AVISO* Isso fará com que os objetos não-transferíveis sejam deletados!

Objetos: [N]
		<usetemplate name="okcancelbuttons" notext="Cancelar" yestext="Devolver"/>
	</notification>
	<notification name="ReturnObjectsNotOwnedByUser">
		Você tem certeza de que deseja retornar todos os objetos deste lote NÃO pertencentes a [NAME]  para o inventário do proprietário?

*AVISO* Esta ação irá apagar os objetos não transferíveis doados ao grupo!

Objetos: [N]
		<usetemplate name="okcancelbuttons" notext="Cancelar" yestext="Devolver"/>
	</notification>
	<notification name="ReturnAllTopObjects">
		Você tem certeza de que deseja enviar todos os objetos listados de volta aos inventários de seus proprietários?
		<usetemplate name="okcancelbuttons" notext="Cancelar" yestext="Devolver"/>
	</notification>
	<notification name="DisableAllTopObjects">
		Você tem certeza que deseja desativar todos os objetos desta região?
		<usetemplate name="okcancelbuttons" notext="Cancelar" yestext="Desativar"/>
	</notification>
	<notification name="ReturnObjectsNotOwnedByGroup">
		Retornar os objetos deste lote que NÃO são compartilhados com o grupo [NAME] de volta para seus proprietários?

Objetos: [N]
		<usetemplate name="okcancelbuttons" notext="Cancelar" yestext="Devolver"/>
	</notification>
	<notification name="UnableToDisableOutsideScripts">
		Não é possível desativar scripts externos.
Toda esta região possui dano habilitado.
Scripts devem ser permitidos para fazer as armas funcionarem.
	</notification>
	<notification name="MultipleFacesSelected">
		Diversas faces foram selecionadas. 
Se você optar por prosseguir, diversas ocorrências a mídia serão colocadas nas diferentes faces do objeto. 
Para colocar a mídia em só uma face, selecione Selecionar face e clique na face desejada do objeto. Depois clique em Adicionar.
		<usetemplate ignoretext="A mídia será colocada nas diferentes faces selecionadas." name="okcancelignore" notext="Cancelar" yestext="OK"/>
	</notification>
	<notification name="MustBeInParcel">
		Você deve permanecer dentro do lote para definir o ponto de aterrissagem.
	</notification>
	<notification name="PromptRecipientEmail">
		Por favor, digite um endereço de email válido para o(s) destinatário(s).
	</notification>
	<notification name="PromptSelfEmail">
		Por favor, insira seu endereço de e-mail.
	</notification>
	<notification name="PromptMissingSubjMsg">
		Enviar por email uma foto com o assunto ou mensagem padrão?
		<usetemplate name="okcancelbuttons" notext="Cancelar" yestext="OK"/>
	</notification>
	<notification name="ErrorProcessingSnapshot">
		Erro processando dados da foto.
	</notification>
	<notification name="ErrorEncodingSnapshot">
		Erro ao codificar a foto.
	</notification>
	<notification name="ErrorUploadingPostcard">
		Houve um problema ao enviar a foto devido à seguinte razão: [REASON]
	</notification>
	<notification name="ErrorUploadingReportScreenshot">
		Houve um problema ao carregar a foto da reportagem devido à seguinte razão: [REASON]
	</notification>
	<notification name="MustAgreeToLogIn">
		Você deve concordar com os Termos de Serviço para continuar a entrar no [CURRENT_GRID].
	</notification>
	<notification name="CouldNotPutOnOutfit">
		Não foi possível vestir o look. A pasta do look não contém roupas, partes do corpo ou acessórios.
	</notification>
	<notification name="CannotWearTrash">
		Não é possível usar roupas ou partes do corpo que estão no lixo.
	</notification>
	<notification name="MaxAttachmentsOnOutfit">
		Não foi possível anexar o objeto. 
Ele ultrapassa o limite de anexos, de [MAX_ATTACHMENTS] objetos. Remova um objeto para poder anexar outro.
	</notification>
	<notification name="CannotWearInfoNotComplete">
		Você não pode vestir este item porque ele ainda não carregou. Tente novamente em um minuto.
	</notification>
	<notification name="MustEnterPasswordToLogIn">
		Informe sua senha para fazer o login.
	</notification>
	<notification name="MustHaveAccountToLogIn">
		Opa! Alguma coisa ficou em branco.
Digite o nome de usuário de seu avatar.

É preciso ter uma conta para entrar no [CURRENT_GRID]. Deseja criar uma conta agora?
		<url name="url">
			[create_account_url]
		</url>
		<usetemplate name="okcancelbuttons" notext="Tentar novamente" yestext="Abrir conta"/>
	</notification>
	<notification name="InvalidCredentialFormat">
		Digite o nome de usuário ou o nome e sobrenome do seu avatar no campo Nome de usuário, depois entre em sua conta novamente.
	</notification>
	<notification name="InvalidGrid">
		&apos;[GRID]&apos; não é um identificador de grade válido.
	</notification>
	<notification name="InvalidLocationSLURL">
		Seu ponto de partida não especificou uma grade válida.
	</notification>
	<notification name="DeleteClassified">
		Apagar classificado&apos;[NAME]&apos;?
Não há reembolso por taxas já pagas.
		<usetemplate name="okcancelbuttons" notext="Cancelar" yestext="Apagar"/>
	</notification>
	<notification name="DeleteMedia">
		Você optor por excluir a mídia associada a esta face. 
Tem certeza de que quer prosseguir?
		<usetemplate ignoretext="Confirmar antes de apagar mídia de objetos" name="okcancelignore" notext="Não" yestext="Sim"/>
	</notification>
	<notification name="ClassifiedSave">
		Salvar as mudanças no classificado [NAME]?
		<usetemplate canceltext="Cancelar" name="yesnocancelbuttons" notext="Não Salvar" yestext="Salvar"/>
	</notification>
	<notification name="ClassifiedInsufficientFunds">
		Fundos insuficientes para pagar o anúncio.
		<usetemplate name="okbutton" yestext="OK"/>
	</notification>
	<notification name="DeleteAvatarPick">
		Excluir destaque &lt;nolink&gt;[PICK]&lt;/nolink&gt;?
		<usetemplate name="okcancelbuttons" notext="Cancelar" yestext="Apagar"/>
	</notification>
	<notification name="DeleteOutfits">
		Excluir look(s) selecionado(s)?
		<usetemplate name="okcancelbuttons" notext="Cancelar" yestext="OK"/>
	</notification>
	<notification name="PromptGoToEventsPage">
		Ir até a página web de enventos [CURRENT_GRID] ?
		<url name="url">
			http://secondlife.com/events/?lang=pt-BR
		</url>
		<usetemplate name="okcancelbuttons" notext="Cancelar" yestext="Ir à página"/>
	</notification>
	<notification name="SelectProposalToView">
		Selecione uma proposta para visualizar.
	</notification>
	<notification name="SelectHistoryItemToView">
		Selecione um item do histórico para exibi-lo.
	</notification>
	<notification name="CacheWillClear">
		O cache será limpo quando o [APP_NAME] for iniciado.
	</notification>
	<notification name="CacheWillBeMoved">
		O cache será limpo quando o [APP_NAME] for iniciado.
Nota: Este procedimento limpa o cache.
	</notification>
	<notification name="ChangeConnectionPort">
		Reinicie o [APP_NAME] para ativar a reconfiguração da porta.
	</notification>
	<notification name="ChangeDeferredDebugSetting">
		Essa alteração nas configurações de depuração será aplicada depois que você reiniciar o [APP_NAME].
	</notification>
	<notification name="ChangeSkin">
		Reinicie o [APP_NAME] para ativar a pele nova.
	</notification>
	<notification name="ChangeLanguage">
		Reinicie o [APP_NAME] para exibir o idioma selecionado.
	</notification>
	<notification name="GoToAuctionPage">
		Ir para a página do [CURRENT_GRID] para ver os detalhes do leilão ou fazer um lance?
		<usetemplate name="okcancelbuttons" notext="Cancelar" yestext="Ir para a página"/>
	</notification>
	<notification name="SaveChanges">
		Salvar alterações?
		<usetemplate canceltext="Cancelar" name="yesnocancelbuttons" notext="Não Salvar" yestext="Salvar"/>
	</notification>
	<notification name="DeleteNotecard">
		Excluir nota?
		<usetemplate name="okcancelbuttons" notext="Cancelar" yestext="OK"/>
	</notification>
	<notification name="GestureSaveFailedTooManySteps">
		Falha ao salvar Gesto.
Este gesto possui muitos passos.
Tente remover alguns passos e salve-o novamente.
	</notification>
	<notification name="GestureSaveFailedTryAgain">
		Falha ao salvar Gesto. Por favor, tente em uma minuto.
	</notification>
	<notification name="GestureSaveFailedObjectNotFound">
		Não foi possível salvar o gesto pois o objeto ou o inventário associado ao objeto não foi encontrado.
O objeto pode estar fora de alcance ou foi deletado.
	</notification>
	<notification name="GestureSaveFailedReason">
		Houve um problema em salvar um gesto devido à seguinte razão: [REASON].  Por favor, tente salvar o Gesto depois.
	</notification>
	<notification name="SaveNotecardFailObjectNotFound">
		Não foi possível salvar uma nota pois o objeto ou o inventário associado ao objeto não foi encontrado.
O objeto pode estar fora de alcance ou foi deletado.
	</notification>
	<notification name="SaveNotecardFailReason">
		Houve um problema em salvar uma nota devido a seguinte razão: [REASON]. Tente salvar a nota novamente mais tarde.
	</notification>
	<notification name="ScriptCannotUndo">
		Não foi possível desfazer todas as mudanças na sua versão de script.
Gostaria de carregar a última versão salva?
(**Aviso** Esta operação não pode ser desfeita).
		<usetemplate name="okcancelbuttons" notext="Não" yestext="Sim"/>
	</notification>
	<notification name="SaveScriptFailObjectNotFound">
		Não foi possível salvar o script pois o objeto em que ele está não pôde ser encontrado.
O objeto pode estar fora de alcance ou ter sido deletado.
	</notification>
	<notification name="StartRegionEmpty">
		Sua região de partida não está definida.
Digite o nome da região na caixa &apos;Ponto de partida&apos; ou selecione &apos;Meu último local&apos; ou &apos;Minha casa&apos; como ponto de partida.
		<usetemplate name="okbutton" yestext="OK"/>
	</notification>
	<notification name="CouldNotStartStopScript">
		Não foi possível iniciar ou parar o script pois o objeto em que ele está não pôde ser encontrado.
O objeto pode estar fora de alcance ou ter sido deletado.
	</notification>
	<notification name="CannotDownloadFile">
		Não foi possível baixar o arquivo.
	</notification>
	<notification name="CannotWriteFile">
		Não foi possível escrever o arquivo [[FILE]]
	</notification>
	<notification name="UnsupportedHardware">
		Sabe de uma coisa? Seu computador não tem os requisitos mínimos do [APP_NAME].  Talvez o desempenho seja um pouco sofrível.  O suporte não pode atender pedidos de assistência técnicas em sistemas não suportados. 

Consultar [_URL] para mais informações?
		<url name="url" option="0">
			http://secondlife.com/support/sysreqs.php?lang=pt
		</url>
		<usetemplate ignoretext="O hardware do meu computador não é suportado" name="okcancelignore" notext="Não" yestext="Sim"/>
	</notification>
	<notification name="IntelOldDriver">
		Provavelmente, há um driver mais recente para o seu chip gráfico.  A atualização dos drivers gráficos pode melhorar significativamente o desempenho.

    Visitar [_URL] para verificar se há atualizações do driver?
		<url name="url">
			http://www.intel.com/p/pt_BR/support/detect/graphics
		</url>
		<usetemplate ignoretext="Meu driver gráfico está desatualizado" name="okcancelignore" notext="Não" yestext="Sim"/>
	</notification>
	<notification name="AMDOldDriver">
		Provavelmente, há um driver mais recente para o seu chip gráfico.  A atualização dos drivers gráficos pode melhorar significativamente o desempenho.

    Visitar [_URL] para verificar se há atualizações do driver?
		<url name="url">
			http://support.amd.com/us/Pages/AMDSupportHub.aspx
		</url>
		<usetemplate ignoretext="Meu driver gráfico está desatualizado" name="okcancelignore" notext="Não" yestext="Sim"/>
	</notification>
	<notification name="NVIDIAOldDriver">
		Provavelmente, há um driver mais recente para o seu chip gráfico.  A atualização dos drivers gráficos pode melhorar significativamente o desempenho.

    Visitar [_URL] para verificar se há atualizações do driver?
		<url name="url">
			http://www.nvidia.com.br/Download/index.aspx?lang=br
		</url>
		<usetemplate ignoretext="Meu driver gráfico está desatualizado" name="okcancelignore" notext="Não" yestext="Sim"/>
	</notification>
	<notification name="UnknownGPU">
		A placa de vídeo do seu sistema não é reconhecida pelo [APP_NAME].
Isto acontece quando novos hardwares que ainda não foram testados no [APP_NAME].  Talvez isso não cause problemas, mas pode ser preciso checar as configurações de vídeo. 
( Eu &gt; Preferências &gt; Vídeo)
		<form name="form">
			<ignore name="ignore" text="Minha placa de vídeo não foi reconhecida."/>
		</form>
	</notification>
	<notification name="DisplaySettingsNoShaders">
		O [APP_NAME] sofreu uma pane ao iniciar os drivers de vídeo. 
A Qualidade do vídeo será definida como baixa para evitar os erros de driver mais comuns.  Assim, alguns recursos de vídeo serão desativados. 
Tente atualizar o driver da sua placa de vídeo. 
Para aumentar a qualidade do vídeo, vá para Preferências &gt; Vídeo.
	</notification>
	<notification name="RegionNoTerraforming">
		A região [REGION] não permite ser aplainada.
	</notification>
	<notification name="ParcelNoTerraforming">
		Você não está autorizado a terraplanar o terreno [PARCEL].
	</notification>
	<notification name="CannotCopyWarning">
		Você não tem autorização para copiar os itens abaixo:
[ITEMS]
ao dá-los, você ficará sem eles no seu inventário. Deseja realmente dar estes itens?
		<usetemplate name="okcancelbuttons" notext="Não" yestext="Sim"/>
	</notification>
	<notification name="CannotGiveItem">
		Não foi possível entregar o item de inventário.
	</notification>
	<notification name="TransactionCancelled">
		Transação cancelada.
	</notification>
	<notification name="TooManyItems">
		Não é possível passar mais que 42 itens em uma única transferência de inventário.
	</notification>
	<notification name="NoItems">
		Você não tem permissão para transferir os itens selecionados.
	</notification>
	<notification name="CannotCopyCountItems">
		Você não tem permissão para copiar [COUNT] dos itens selecionados. Você irá perdê-los do seu inventário.
Deseja realmente entregar estes itens?
		<usetemplate name="okcancelbuttons" notext="Não" yestext="Sim"/>
	</notification>
	<notification name="CannotGiveCategory">
		Você não tem permissão para transferir a pasta selecionada.
	</notification>
	<notification name="FreezeAvatar">
		Congelar esse avatar?
Ele ou ela estará temporáriamente incapacitado de mover-se, conversar ou interagir com mundo.
		<usetemplate canceltext="Cancelar" name="yesnocancelbuttons" notext="Descongelar" yestext="Congelar"/>
	</notification>
	<notification name="FreezeAvatarFullname">
		Congelar [AVATAR_NAME]?
Ele ou ela vai ficar temporariamente incapaz de se mover, usar o bate-papo ou interagir com o mundo.
		<usetemplate canceltext="Cancelar" name="yesnocancelbuttons" notext="Descongelar" yestext="Congelar"/>
	</notification>
	<notification name="EjectAvatarFullname">
		Ejetar [AVATAR_NAME] do seu terreno?
		<usetemplate canceltext="Cancelar" name="yesnocancelbuttons" notext="Ejetar e Banir" yestext="Ejetar"/>
	</notification>
	<notification name="EjectAvatarNoBan">
		Ejetar este avatar do seu terreno?
		<usetemplate name="okcancelbuttons" notext="Cancelar" yestext="Ejetar"/>
	</notification>
	<notification name="EjectAvatarFullnameNoBan">
		Ejetar [AVATAR_NAME] do seu terreno?
		<usetemplate name="okcancelbuttons" notext="Cancelar" yestext="Ejetar"/>
	</notification>
	<notification name="EjectAvatarFromGroup">
		Você ejetou [AVATAR_NAME] do grupo [GROUP_NAME]
	</notification>
	<notification name="AcquireErrorTooManyObjects">
		Erro de aquisição: Muitos objetos selecionados.
	</notification>
	<notification name="AcquireErrorObjectSpan">
		Erro de aquisição: Objetos criados em mais de uma região.
Mova todos os objetos a serem adquiridos para uma mesma região.
	</notification>
	<notification name="PromptGoToCurrencyPage">
		[EXTRA]

Para mais informações sobre como comprar L$, consulte [_URL].
		<url name="url">
			http://secondlife.com/app/currency/?lang=pt-BR
		</url>
		<usetemplate name="okcancelbuttons" notext="Cancelar" yestext="Ir até a página"/>
	</notification>
	<notification name="UnableToLinkObjects">
		Não é possível unir estes [COUNT] objetos.
Você pode unir um máximo de [MAX] objetos.
	</notification>
	<notification name="CannotLinkIncompleteSet">
		Você pode unir apenas conjuntos completos de objetos e deve selecionar mais que um objeto.
	</notification>
	<notification name="CannotLinkModify">
		Impossibilitado de unir, porque você não tem permissão para modificar todos os objetos.

Por favor, certifique-se de que nenhum deles está travado e que você é dono de todos eles.
	</notification>
	<notification name="CannotLinkPermanent">
		Os objetos não podem ser vinculados através de demarcações de região.
	</notification>
	<notification name="CannotLinkDifferentOwners">
		Impossibilitado de unir porque nem todos os objetos são do mesmo dono.

Por favor, certifique-se de que você é o dono de todos os objetos selecionados.
	</notification>
	<notification name="NoFileExtension">
		Nenhuma extensão para o arquivo: &apos;[FILE]&apos;

Por favor, certifique-se de que o arquivo tem uma extensão de arquivo correta.
	</notification>
	<notification name="InvalidFileExtension">
		Extensão de arquivo inválida: [EXTENSION].
Esperada [VALIDS]
		<usetemplate name="okbutton" yestext="OK"/>
	</notification>
	<notification name="CannotUploadSoundFile">
		Não é possível abrir para leitura o arquivo de som carregado:
[FILE]
	</notification>
	<notification name="SoundFileNotRIFF">
		O arquivo não aparenta ser um arquivo do tipo RIFF WAVE:
[FILE]
	</notification>
	<notification name="SoundFileNotPCM">
		O arquivo não aparenta ser um arquivo de áudio PCM WAVE:
[FILE]
	</notification>
	<notification name="SoundFileInvalidChannelCount">
		O arquivo possui um número de canais inválido (deve ser mono ou estéreo):
[FILE]
	</notification>
	<notification name="SoundFileInvalidSampleRate">
		O arquivo não aparenta ter uma taxa de amostragem suportada (deve ser 44.1k):
[FILE]
	</notification>
	<notification name="SoundFileInvalidWordSize">
		O arquivo não aparenta ter um tamanho de palavra suportada (deve ser 8 ou 16 bit):
[FILE]
	</notification>
	<notification name="SoundFileInvalidHeader">
		Não pode ser encontrado bloco de dados no cabeçalho WAV:
[FILE]
	</notification>
	<notification name="SoundFileInvalidChunkSize">
		Pedaço de arquivo WAV de tamanho errado:
[FILE]
	</notification>
	<notification name="SoundFileInvalidTooLong">
		Arquivo de áudio é muito longo (no máximo [MAX_LENGTH] segundos):
[FILE]
	</notification>
	<notification name="ProblemWithFile">
		Problemas com o arquivo [FILE]:

[ERROR]
	</notification>
	<notification name="CannotOpenTemporarySoundFile">
		Não pode abrir o arquivo temporário de som comprimido, para leitura: [FILE]
	</notification>
	<notification name="UnknownVorbisEncodeFailure">
		Falha desconhecida de codificação vorbis em: [FILE]
	</notification>
	<notification name="CannotEncodeFile">
		Impossível codificar o arquivo: [FILE]
	</notification>
	<notification name="CorruptedProtectedDataStore">
		Não podemos preencher seu nome e senha.   Isso pode ocorrer após mudanças na configuração da rede
		<usetemplate name="okbutton" yestext="OK"/>
	</notification>
	<notification name="CorruptResourceFile">
		Fonte do arquivo corrompida: [FILE]
	</notification>
	<notification name="UnknownResourceFileVersion">
		Versão desconhecida de arquivo de recursos da Linden no arquivo: [FILE]
	</notification>
	<notification name="UnableToCreateOutputFile">
		Incapaz de criar arquivo de saída: [FILE]
	</notification>
	<notification name="DoNotSupportBulkAnimationUpload">
		O [APP_NAME] ainda não faz o upload de vários arquivos de animação no formato BVH de uma vez.
	</notification>
	<notification name="CannotUploadReason">
		Incapaz de carregar [FILE] devido ao seguinte motivo: [REASON]
Por favor tente novamente mais tarde.
	</notification>
	<notification name="LandmarkCreated">
		Você adicionou &quot;[LANDMARK_NAME]&quot; a sua pasta [FOLDER_NAME].
	</notification>
	<notification name="LandmarkAlreadyExists">
		Você já tem um marco deste lugar.
		<usetemplate name="okbutton" yestext="OK"/>
	</notification>
	<notification name="CannotCreateLandmarkNotOwner">
		Você não pode criar um ponto de referência porque o proprietário do terreno não permite. Tente novamente a alguns metros de distância.
	</notification>
	<notification name="CannotRecompileSelectObjectsNoScripts">
		Não é possível realizar uma recompilação.
Selecione um objeto com um script.
	</notification>
	<notification name="CannotRecompileSelectObjectsNoPermission">
		Impossibilitado de executar uma &apos;recompilação&apos;.

Selecione objetos com scripts que você tem permissão para modificar.
	</notification>
	<notification name="CannotResetSelectObjectsNoScripts">
		Impossibilitado de executar &apos;redefinir&apos;.

Selecione objetos com scripts.
	</notification>
	<notification name="CannotResetSelectObjectsNoPermission">
		Impossibilitado de executar &apos;redefinir&apos;.

Selecione objetos com scripts que você tem permissão para modificar.
	</notification>
	<notification name="CannotOpenScriptObjectNoMod">
		Impossível abrir script em objeto sem ter autorização para modificar.
	</notification>
	<notification name="CannotSetRunningSelectObjectsNoScripts">
		Impossibilitado de definir quaisquer scripts para &apos;rodando&apos;.

Selecione objetos com scripts.
	</notification>
	<notification name="CannotSetRunningNotSelectObjectsNoScripts">
		Impossibilitado de definir quaisquer scripts para &apos;não rodando&apos;.

Selecione objetos com scripts.
	</notification>
	<notification name="NoFrontmostFloater">
		Nenhuma janela flutuante mais à frente para salvar.
	</notification>
	<notification name="SeachFilteredOnShortWords">
		Sua consulta de pesquisa foi alterada e as palavras que eram demasiado curtas foram removidas.

Pesquisava por: [FINALQUERY]
	</notification>
	<notification name="SeachFilteredOnShortWordsEmpty">
		Os termos de sua pesquisa eram muito curtos então nenhuma pesquisa foi feita.
	</notification>
	<notification name="CouldNotTeleportReason">
		O teletransporte falhou.
[REASON]
	</notification>
	<notification name="invalid_tport">
		Houve um problema ao processar o teletransporte. Talvez seja preciso sair e entrar do Second Life para fazer o teletransporte.
Se você continuar a receber esta mensagem, consulte [SUPPORT_SITE].
	</notification>
	<notification name="invalid_region_handoff">
		Problema encontrado ao processar a passagem de regiões. Talvez seja preciso sair e entrar do Second Life atravessar regiões novamente.
Se você continuar a receber esta mensagem, consulte [SUPPORT_SITE].
	</notification>
	<notification name="blocked_tport">
		Desculpe, teletransportes estão atualmente bloqueados. Tente novamente dentro de alguns instantes. Se você continuar com problemas de teletransporte, por favor tente deslogar e relogar para resolver o problema.
	</notification>
	<notification name="nolandmark_tport">
		Desculpe, mas o sistema não conseguiu localizar a landmark de destino.
	</notification>
	<notification name="timeout_tport">
		Desculpe, não foi possível para o sistema executar o teletransporte. Tente novamente dentro de alguns instantes.
	</notification>
	<notification name="noaccess_tport">
		Desculpe, você não tem acesso ao destino deste teletransporte.
	</notification>
	<notification name="missing_attach_tport">
		Seu anexos ainda não chegaram. Tente esperar por alguns momentos ou deslogar e logar antes de tentar teleransportar-se novamente.
	</notification>
	<notification name="too_many_uploads_tport">
		Afluxo nesta região é atualmente tão alto que seu pedido de teletransporte não será possível em tempo oportuno. Por favor, tente novamente em alguns minutos ou vá a uma área menos ocupada.
	</notification>
	<notification name="expired_tport">
		Desculpe, mas o sistema não conseguiu concluir o seu pedido de teletransporte em tempo hábil. Por favor, tente novamente em alguns minutos.
	</notification>
	<notification name="expired_region_handoff">
		Desculpe, mas o sistema não pôde concluir a sua travessia de região em tempo hábil. Por favor, tente novamente em alguns minutos.
	</notification>
	<notification name="no_host">
		Não foi possível encontrar o destino do teletransporte. O destino pode estar temporariamente indisponível ou não existir mais. Por favor, tente novamente em poucos minutos.
	</notification>
	<notification name="no_inventory_host">
		O sistema de inventário está indisponível no momento.
	</notification>
	<notification name="CannotSetLandOwnerNothingSelected">
		Incapaz de estabelecer o proprietário do terreno:
Nenhum lote selecionado.
	</notification>
	<notification name="CannotSetLandOwnerMultipleRegions">
		Não é possível exigir a posse do terreno porque a seleção alcançou múltiplas regiões. Por favor, selecione uma área menor e tente novamente.
	</notification>
	<notification name="ForceOwnerAuctionWarning">
		Este lote vai a leilão. Forçar a mudança do dono cancela o leilão, podendo deixar residentes que já deram lances insatisfeitos. 
Deseja forçar mudança de dono?
		<usetemplate name="okcancelbuttons" notext="Cancelar" yestext="Retomar"/>
	</notification>
	<notification name="CannotContentifyNothingSelected">
		Conteúdo não encontrado:
Nenhum lote selecionado.
	</notification>
	<notification name="CannotContentifyNoRegion">
		Conteúdo não encontrado:
Nenhuma região selecionada.
	</notification>
	<notification name="CannotReleaseLandNothingSelected">
		Não é possível abandonar terreno:
Nenhum lote selecionado.
	</notification>
	<notification name="CannotReleaseLandNoRegion">
		Não é possível abandonar terreno:
Não é possível encontrar a região.
	</notification>
	<notification name="CannotBuyLandNothingSelected">
		Não é possível comprar terreno:
Nenhum lote selecionado.
	</notification>
	<notification name="CannotBuyLandNoRegion">
		Não é possível comprar terreno:
Não é possível achar a região em que este terreno se encontra.
	</notification>
	<notification name="CannotCloseFloaterBuyLand">
		A janela Comprar terreno poderá ser fechada quando o [APP_NAME] determinar o preço da transação.
	</notification>
	<notification name="CannotDeedLandNothingSelected">
		Não é possível transferir posse do terreno:
Nenhum lote selecionado.
	</notification>
	<notification name="CannotDeedLandNoGroup">
		Não é possível transferir posse do terreno:
Nenhum grupo selecionado.
	</notification>
	<notification name="CannotDeedLandNoRegion">
		Houve um problema ao processar a doação do terreno: 
A região do terreno não pôde ser localizada.
	</notification>
	<notification name="CannotDeedLandMultipleSelected">
		Não é possível doar o terreno:
Vários lotes foram selecionados.

Tente selecionar um único lote.
	</notification>
	<notification name="CannotDeedLandWaitingForServer">
		Não é possível doar o terreno:
Esperando o servidor informar de quem é a propriedade.

Por favor, tente novamente.
	</notification>
	<notification name="CannotDeedLandNoTransfer">
		Não é possível doar o terreno:
A região [REGION] não permite transferências de terreno.
	</notification>
	<notification name="CannotReleaseLandWatingForServer">
		Não é possível abandonar o terreno:
Esperando o servidor atualizar as informações do lote.

Tente novamente em alguns segundos.
	</notification>
	<notification name="CannotReleaseLandSelected">
		Não é possível abandonar o terreno:
Você não é dono de todos os lotes selecionados.

Por favor, selecione um único lote.
	</notification>
	<notification name="CannotReleaseLandDontOwn">
		Não é possível abandonar terreno:
Você não tem permissão de liberar este lote.
Os lotes que você possui estão em verde.
	</notification>
	<notification name="CannotReleaseLandRegionNotFound">
		Houve um problema ao processar o abandono do terreno: 
A região do terreno não pôde ser localizada.
	</notification>
	<notification name="CannotReleaseLandNoTransfer">
		Não é possível abandonar terreno:
A região [REGION] não permite transferência de terreno.
	</notification>
	<notification name="CannotReleaseLandPartialSelection">
		Não é possível abandonar o terreno:
Selecione um lote inteiro e abra mão dele.

Selecione um lote inteiro ou primeiro divida seu lote.
	</notification>
	<notification name="ReleaseLandWarning">
		Você está prestes a abrir mão de [AREA] m².
Ao abrir mão deste terreno, ele deixa de ser uma propriedade. Note que você não receberá nenhum L$.

Abrir mão deste terreno?
		<usetemplate name="okcancelbuttons" notext="Cancelar" yestext="Renunciar"/>
	</notification>
	<notification name="CannotDivideLandNothingSelected">
		Não é possível dividir o terreno:

Nenhum lote foi selecionado.
	</notification>
	<notification name="CannotDivideLandPartialSelection">
		Não é possível dividir o terreno:

Você selecionou um lote inteiro.
Tente selecionar uma parte do lote.
	</notification>
	<notification name="LandDivideWarning">
		Dividir este terreno irá dividir este lote em dois e cada lote pode ter suas próprias configurações. Algumas configurações serão colocadas no padrão depois dessa operação.

Quer dividir o terreno?
		<usetemplate name="okcancelbuttons" notext="Cancelar" yestext="Dividir"/>
	</notification>
	<notification name="CannotDivideLandNoRegion">
		Houve um problema ao processar a divisão do terreno: 
A região do terreno não pôde ser localizada.
	</notification>
	<notification name="CannotJoinLandNoRegion">
		Houve um problema ao processar a união dos terrenos: 
A região do terreno não pôde ser localizada.
	</notification>
	<notification name="CannotJoinLandNothingSelected">
		Não é possível unir os terrenos:
Nenhum lote selecionado.
	</notification>
	<notification name="CannotJoinLandEntireParcelSelected">
		Não é possível unir os terrenos:
Você selecionou apenas um lote.

Selecione a terra através de ambos os lotes.
	</notification>
	<notification name="CannotJoinLandSelection">
		Não é possível unir os terrenos:
Você deve selecionar mais de um lote.

Selecione terrenos localizados em dois lotes.
	</notification>
	<notification name="JoinLandWarning">
		Unir os terrenos vai criar um grande lote, formado por todos os lotes que intersectam o retângulo selecionado.
Você vai ter que redefinir nome e as opções do novo lote.

Unir os terrenos?
		<usetemplate name="okcancelbuttons" notext="Cancelar" yestext="Unir"/>
	</notification>
	<notification name="ConfirmNotecardSave">
		Esta anotação precisa ser salva antes de o item ser copiado ou visualizado. Salvar anotação?
		<usetemplate name="okcancelbuttons" notext="Cancelar" yestext="Salvar"/>
	</notification>
	<notification name="ConfirmItemCopy">
		Copiar este item para o seu inventário?
		<usetemplate name="okcancelbuttons" notext="Cancelar" yestext="Copiar"/>
	</notification>
	<notification name="ResolutionSwitchFail">
		Falha ao trocar a resolução para [RESX] por [RESY]
	</notification>
	<notification name="ErrorUndefinedGrasses">
		Erro: Gramado indefinido; [SPECIES]
	</notification>
	<notification name="ErrorUndefinedTrees">
		Erro: Árvores indefinidas: [SPECIES]
	</notification>
	<notification name="CannotSaveWearableOutOfSpace">
		Não é possível salvar &apos;[NAME]&apos; para um arquivo de vestimenta. Você precisa liberar algum espaço no seu computador e salvar o arquivo novamente.
	</notification>
	<notification name="CannotSaveToAssetStore">
		Ocorreu um problema ao salvar [NAME].  
Em geral, essa é uma falha técnica temporária.  Personalize e volte a salvar o item novamente dentro de alguns minutos.
	</notification>
	<notification name="YouHaveBeenLoggedOut">
		Ah não!  O [CURRENT_GRID] teve de fechar. 
            [MESSAGE]
		<usetemplate name="okcancelbuttons" notext="Sair" yestext="Exibir IM &amp; bate-papo"/>
	</notification>
	<notification name="OnlyOfficerCanBuyLand">
		Não é possível comprar o terreno para o grupo:
Você não tem permissão para comprar o terreno para o seu grupo ativado.
	</notification>
	<notification label="Adicionar amigo" name="AddFriendWithMessage">
		Amigos podem dar permissões de rastrear um ao outro pelo mapa e receber atualizações de status online.

Oferecer amizade para [NAME]?
		<form name="form">
			<input name="message">
				Quer ser meu amigo?
			</input>
			<button name="Offer" text="Oferecer"/>
			<button name="Cancel" text="Cancelar"/>
		</form>
	</notification>
	<notification label="Adicionar lista de substituição automática" name="AddAutoReplaceList">
		Nome para a nova lista:
		<form name="form">
			<button name="SetName" text="OK"/>
		</form>
	</notification>
	<notification label="Renomear lista de substituição automática" name="RenameAutoReplaceList">
		O nome &apos;[DUPNAME]&apos; já está em uso
    Insira um novo nome exclusivo:
		<form name="form">
			<button name="ReplaceList" text="Substituir lista atual"/>
			<button name="SetName" text="Usar novo nome"/>
		</form>
	</notification>
	<notification name="InvalidAutoReplaceEntry">
		A palavra-chave deve ser uma palavra única e a substituição não pode estar vazia.
	</notification>
	<notification name="InvalidAutoReplaceList">
		A lista de substituição é inválida.
	</notification>
	<notification name="SpellingDictImportRequired">
		Você deve especificar um arquivo, um nome e um idioma.
	</notification>
	<notification name="SpellingDictIsSecondary">
		O dicionário [DIC_NAME] não aparenta ter um arquivo &quot;aff&quot;; isso significa que ele é um dicionário &quot;secundário&quot;.
Ele pode ser usado como dicionário adicional mas não como dicionário Principal.

Consulte https://wiki.secondlife.com/wiki/Adding_Spelling_Dictionaries
	</notification>
	<notification name="SpellingDictImportFailed">
		Impossível copiar
    [FROM_NAME]
    para
    [TO_NAME]
	</notification>
	<notification label="Salvar este look" name="SaveOutfitAs">
		Veja o meu novo visual:
		<form name="form">
			<input name="message">
				[DESC] (novo)
			</input>
			<button name="OK" text="OK"/>
			<button name="Cancel" text="Cancelar"/>
		</form>
	</notification>
	<notification label="Salvar item de vestuário" name="SaveWearableAs">
		Salvar item no meu inventário como:
		<form name="form">
			<input name="message">
				[DESC] (novo)
			</input>
			<button name="OK" text="OK"/>
			<button name="Cancel" text="Cancelar"/>
		</form>
	</notification>
	<notification label="Renomear look" name="RenameOutfit">
		Nome do novo look:
		<form name="form">
			<input name="new_name">
				[NAME]
			</input>
			<button name="OK" text="OK"/>
			<button name="Cancel" text="Cancelar"/>
		</form>
	</notification>
	<notification name="RemoveFromFriends">
		Deseja remover &lt;nolink&gt;[NAME]&lt;/nolink&gt; da sua lista de amigos?
		<usetemplate name="okcancelbuttons" notext="Cancelar" yestext="Remover"/>
	</notification>
	<notification name="RemoveMultipleFromFriends">
		Você quer remover vários amigos da sua lista?
		<usetemplate name="okcancelbuttons" notext="Cancelar" yestext="Remover"/>
	</notification>
	<notification name="GodDeleteAllScriptedPublicObjectsByUser">
		Você tem certeza que deseja excluir todos os objetos programados de propriedade de
** [AVATAR_NAME] **
em todos os outros terrenos deste sim?
		<usetemplate name="okcancelbuttons" notext="Cancelar" yestext="APAGAR!!"/>
	</notification>
	<notification name="GodDeleteAllScriptedObjectsByUser">
		Você tem certeza que deseja excluir todos os objetos programados de propriedade de
** [AVATAR_NAME] **
em TODOS OS TERRENOS deste sim?
		<usetemplate name="okcancelbuttons" notext="Cancelar" yestext="!!APAGAR TUDO!!"/>
	</notification>
	<notification name="GodDeleteAllObjectsByUser">
		Você tem certeza que deseja excluir TODOS os objetos (programados ou não) de propriedade de
** [AVATAR_NAME] **
em TODOS OS TERRENOS deste sim?
		<usetemplate name="okcancelbuttons" notext="Cancelar" yestext="!!APAGAR TUDO!!"/>
	</notification>
	<notification name="BlankClassifiedName">
		Você deve especificar um nome para seu classificado.
	</notification>
	<notification name="MinClassifiedPrice">
		Preço mínimo a pagar para incluir na listagem é de L$[MIN_PRICE].

Por favor, insira um valor maior.
	</notification>
	<notification name="ConfirmItemDeleteHasLinks">
		Pelo menos um dos itens possui links que levam a ele.  Ao excluir o item, os links não funcionarão mais.  Por isso, recomendamos excluir os links primeiro.

Tem certeza de que quer excluir estes itens?
		<usetemplate name="okcancelbuttons" notext="Cancelar" yestext="OK"/>
	</notification>
	<notification name="ConfirmObjectDeleteLock">
		Pelo menos um dos itens que você selecionou está trancado.

Tem certeza de que deseja apagar estes itens?
		<usetemplate name="okcancelbuttons" notext="Não" yestext="Sim"/>
	</notification>
	<notification name="ConfirmObjectDeleteNoCopy">
		Pelo menos um dos itens que você selecionou não é copiável.

Tem certeza de que deseja apagar estes itens?
		<usetemplate name="okcancelbuttons" notext="Não" yestext="Sim"/>
	</notification>
	<notification name="ConfirmObjectDeleteNoOwn">
		Ao menos um dos itens selecionados não é seu.

Tem certeza de que quer excluir estes itens?
		<usetemplate name="okcancelbuttons" notext="Não" yestext="Sim"/>
	</notification>
	<notification name="ConfirmObjectDeleteLockNoCopy">
		Pelo menos um dos objetos está trancado ou não é copiável.

Tem certeza de que deseja apagar estes itens?
		<usetemplate name="okcancelbuttons" notext="Não" yestext="Sim"/>
	</notification>
	<notification name="ConfirmObjectDeleteLockNoOwn">
		Ao menos um objeto está bloqueado.
Ao menos um objeto não é seu.

Tem certeza de que quer excluir estes itens?
		<usetemplate name="okcancelbuttons" notext="Não" yestext="Sim"/>
	</notification>
	<notification name="ConfirmObjectDeleteNoCopyNoOwn">
		Ao menos um objeto não é copiável.
Ao menos um objeto não é seu.

Tem certeza de que quer excluir estes itens?
		<usetemplate name="okcancelbuttons" notext="Não" yestext="Sim"/>
	</notification>
	<notification name="ConfirmObjectDeleteLockNoCopyNoOwn">
		Ao menos um objeto está bloqueado.
Ao menos um objeto não é copiável.
Ao menos um objeto não é seu.

Tem certeza de que quer excluir estes itens?
		<usetemplate name="okcancelbuttons" notext="Cancelar" yestext="Sim"/>
	</notification>
	<notification name="ConfirmObjectTakeLock">
		Pelo menos um dos objetos está trancado.

Tem certeza de que deseja pegar estes itens?
		<usetemplate name="okcancelbuttons" notext="Não" yestext="Sim"/>
	</notification>
	<notification name="ConfirmObjectTakeNoOwn">
		Você não possui todos os objetos que está pegando.
Caso continue, as permissões do próximo proprietário serão aplicadas aos objetos e possivelmente restringirão sua habilidade em modificá-los ou copiá-los.

Você tem certeza de que quer pegar estes itens?
		<usetemplate name="okcancelbuttons" notext="Não" yestext="Sim"/>
	</notification>
	<notification name="ConfirmObjectTakeLockNoOwn">
		Pelo menos um objeto está bloqueado.
Você não possui todos os objetos que você está pegando.
Se continuar, as permissões para o próximo proprietário serão aplicadas e possivelmente restringirão sua capacidade de modificar ou copiá-los.
No entanto, você pode pegar a seleção atual.

Tem certeza de que deseja pegar estes itens?
		<usetemplate name="okcancelbuttons" notext="Não" yestext="Sim"/>
	</notification>
	<notification name="CantBuyLandAcrossMultipleRegions">
		Não foi possível comprar o terreno, pois a seleção abrange várias regiões.

Por favor, selecione uma área menor e tente novamente.
	</notification>
	<notification name="DeedLandToGroup">
		No ato da doação deste lote, o grupo deverá ter e manter créditos suficientes para ter o terreno.
O preço de aquisição dos terrenos não é restituído ao proprietário. Se uma parcela doada for vendida, o preço de venda é dividido igualmente entre os membros do grupo.

Doar [AREA] m² ao grupo &apos;[GROUP_NAME]&apos;?
		<usetemplate name="okcancelbuttons" notext="Cancelar" yestext="OK"/>
	</notification>
	<notification name="DeedLandToGroupWithContribution">
		Ao transferir este terreno, o grupo precisa ter e manter créditos de uso de terrenos suficientes.
A doação inclui uma contribuição de terreno ao grupo de parte de &apos;[NAME]&apos;.
O preço pago pelo terreno não será reembolsado ao proprietário. Se um terreno doado for vendido, a receita da venda será dividida igualmente entre os membros do grupo.

Doar este terreno de [AREA] m² para o grupo &apos;[GROUP_NAME]&apos;?
		<usetemplate name="okcancelbuttons" notext="Cancelar" yestext="OK"/>
	</notification>
	<notification name="DisplaySetToSafe">
		Configurações de display foram ajustadas para níveis de segurança porque você especificou -- opção de segurança.
	</notification>
	<notification name="DisplaySetToRecommendedGPUChange">
		As configurações de tela foram definidas nos níveis recomendados porque sua placa de vídeo foi alterada
de &apos;[LAST_GPU]&apos;
para &apos;[THIS_GPU]&apos;
	</notification>
	<notification name="DisplaySetToRecommendedFeatureChange">
		As configurações de tela foram definidas nos níveis recomendados por causa de uma alteração no subsistema de renderização.
	</notification>
	<notification name="ErrorMessage">
		[ERROR_MESSAGE]
		<usetemplate name="okbutton" yestext="OK"/>
	</notification>
	<notification name="AvatarMovedDesired">
		Esse destino não está disponível no momento. 
Você chegou a uma região próxima.
	</notification>
	<notification name="AvatarMovedLast">
		O destino solicitado não está disponível no momento.
Você chegou a uma região próxima.
	</notification>
	<notification name="AvatarMovedHome">
		Esse destino não está disponível no momento. 
Você chegou a uma região próxima. 
Pense em usar outra região como seu início.
	</notification>
	<notification name="ClothingLoading">
		As suas roupas estão sendo transferidas. 
Enquando isso, use o [CURRENT_GRID] normalmente. Seu visual será exibido corretamente.
		<form name="form">
			<ignore name="ignore" text="A roupa está demorando para chegar"/>
		</form>
	</notification>
<<<<<<< HEAD
=======
	<notification name="AgentComplexityWithVisibility">
		Sua [https://community.secondlife.com/t5/English-Knowledge-Base/Avatar-Rendering-Complexity/ta-p/2967838 avatar complexity] é [AGENT_COMPLEXITY].
[OVERLIMIT_MSG]
		<usetemplate ignoretext="Avise-me se a complexidade do meu avatar for muito alta" name="notifyignore"/>
	</notification>
	<notification name="AgentComplexity">
		Sua [https://community.secondlife.com/t5/English-Knowledge-Base/Avatar-Rendering-Complexity/ta-p/2967838 avatar complexity] é [AGENT_COMPLEXITY].
	</notification>
>>>>>>> 2de32f24
	<notification name="FirstRun">
		A instalação do [APP_NAME] está pronta.

Se você ainda não conhece o [CURRENT_GRID], basta criar uma conta para começar. 
Voltar para [http://join.secondlife.com secondlife.com] para criar sua conta?
		<usetemplate name="okcancelbuttons" notext="Continuar" yestext="Criar conta"/>
	</notification>
	<notification name="LoginPacketNeverReceived">
		Estamos detectando um problema de conexão.  Pode haver um problema com a sua conexão à internet ou com o [SECOND_LIFE_GRID].

Cheque sua conexão e tente em alguns minutos, clique na Ajuda para acessar o [SUPPORT_SITE], ou tente voltar para casa clicando em &apos;Teletransportar&apos;.
		<url name="url">
			http://br.secondlife.com/support/
		</url>
		<form name="form">
			<button name="OK" text="OK"/>
			<button name="Help" text="Ajuda"/>
			<button name="Teleport" text="Teletransportar"/>
		</form>
	</notification>
	<notification name="WelcomeChooseSex">
		Seu personagem irá aparecer num momento.

Use as teclas de seta para andar.
Pressione a tecla F1 para ajuda ou aprender mais sobre [CURRENT_GRID].
Por favor, escolha se o seu avatar é feminino ou masculino. Você pode mudar de idéia depois.
		<usetemplate name="okcancelbuttons" notext="Feminino" yestext="Masculino"/>
	</notification>
	<notification name="CantTeleportToGrid">
		Não foi possível ir para [SLURL], que fica em outro grid ([GRID]) em relação ao grid atual, ([CURRENT_GRID]).  Feche o Visualizador e tente novamente.
		<usetemplate name="okbutton" yestext="OK"/>
	</notification>
	<notification name="GeneralCertificateError">
		Falha de conexão com o servidor.
[REASON]

SubjectName: [SUBJECT_NAME_STRING]
IssuerName: [ISSUER_NAME_STRING]
Válido de: [VALID_FROM]
Válido até: [VALID_TO]
MD5 Fingerprint: [SHA1_DIGEST]
Impressão digital SHA1: [MD5_DIGEST]
Uso da chave: [KEYUSAGE]
Uso estendido da chave: [EXTENDEDKEYUSAGE]
Identificador chave de assunto: [SUBJECTKEYIDENTIFIER]
		<usetemplate name="okbutton" yestext="OK"/>
	</notification>
	<notification name="TrustCertificateError">
		A autoridade de certificação deste servidor é desconhecida.

Dados do certificado:
SubjectName: [SUBJECT_NAME_STRING]
IssuerName: [ISSUER_NAME_STRING]
Válido de: [VALID_FROM]
Válido até: [VALID_TO]
MD5 Fingerprint: [SHA1_DIGEST]
Impressão digital SHA1: [MD5_DIGEST]
Uso da chave: [KEYUSAGE]
Uso estendido da chave: [EXTENDEDKEYUSAGE]
Identificador chave de assunto: [SUBJECTKEYIDENTIFIER]

Confiar nesta autoridade?
		<usetemplate name="okcancelbuttons" notext="Cancelar" yestext="Confiança"/>
	</notification>
	<notification name="NotEnoughCurrency">
		[NAME] L$ [PRICE] Você não possui suficientes L$ para fazer isso.
	</notification>
	<notification name="GrantedModifyRights">
		[NAME] autorizou você a editar seus objetos.
	</notification>
	<notification name="RevokedModifyRights">
		Seu direito de modificar objetos do/da [NAME] foi revogado
	</notification>
	<notification name="FlushMapVisibilityCaches">
		Isto irá descarregar os caches de mapa relativos a esta região.
Isso é realmente útil apenas para depuração.
(Na produção, aguarde 5 minutos e, então, o mapa de todos será atualizado depois que relogar.)
		<usetemplate name="okcancelbuttons" notext="Cancelar" yestext="OK"/>
	</notification>
	<notification name="BuyOneObjectOnly">
		Impossível comprar mais de um objeto ao mesmo tempo. Por favor, selecione apenas um objeto e tente novamente.
	</notification>
	<notification name="OnlyCopyContentsOfSingleItem">
		Incapaz de copiar os conteúdos de mais de um item por vez. Por favor, selecione somente um objeto e tente novamente.
		<usetemplate name="okcancelbuttons" notext="Cancelar" yestext="OK"/>
	</notification>
	<notification name="KickUsersFromRegion">
		Teletransportar para o início todos os residentes nesta região?
		<usetemplate name="okcancelbuttons" notext="Cancelar" yestext="OK"/>
	</notification>
	<notification name="EstateObjectReturn">
		Você tem certeza que deseja retornar os objetos pertencentes a [USER_NAME] ?
		<usetemplate name="okcancelbuttons" notext="Cancelar" yestext="OK"/>
	</notification>
	<notification name="InvalidTerrainBitDepth">
		Não foi possível definir texturas da região:
Textura do Terreno [TEXTURE_NUM] tem uma profundidade de bits inválidos [TEXTURE_BIT_DEPTH].

Substitua textura [TEXTURE_NUM], com uma imagem de 24-bit 1024x1024 ou menor e em seguida, clique em &apos;Aplicar&apos; novamente.
	</notification>
	<notification name="InvalidTerrainSize">
		Não foi possível definir texturas da região:
Textura do Terreno [TEXTURE_NUM] é muito grande em [TEXTURE_SIZE_X] x [TEXTURE_SIZE_Y].

Substituir textura [TEXTURE_NUM], com uma imagem de 24-bit 1024x1024 ou menor e em seguida, clique em &apos;Aplicar&apos; novamente.
	</notification>
	<notification name="RawUploadStarted">
		Upload iniciado. Pode levar uns 2 minutos, dependendo da sua velocidade de conexão.
	</notification>
	<notification name="ConfirmBakeTerrain">
		Você realmente deseja nivelar o terreno selecionado a partir do centro elevando/reduzindo os limites e o padrão para a ferramenta ´Reverter´?
		<usetemplate name="okcancelbuttons" notext="Cancelar" yestext="Executar"/>
	</notification>
	<notification name="ConfirmTextureHeights">
		Você está prestes a usar valores baixos maiores que os valores altos para os intervalos de elevação. Deseja prosseguir?
		<usetemplate canceltext="Não perguntar" name="yesnocancelbuttons" notext="Cancelar" yestext="Ok"/>
	</notification>
	<notification name="MaxAllowedAgentOnRegion">
		Você pode ter somente [MAX_AGENTS] residentes permitidos.
	</notification>
	<notification name="MaxBannedAgentsOnRegion">
		Você pode ter apenas [MAX_BANNED] residentes banidos.
	</notification>
	<notification name="MaxAgentOnRegionBatch">
		Falha ao adicionar [NUM_ADDED] agentes:
Ultrapassa o limite de [MAX_AGENTS] [LIST_TYPE] de [NUM_EXCESS].
	</notification>
	<notification name="MaxAllowedGroupsOnRegion">
		Você pode ter somente [MAX_GROUPS] grupos permitidos.
		<usetemplate name="okcancelbuttons" notext="Cancelar" yestext="Executar"/>
	</notification>
	<notification name="MaxManagersOnRegion">
		Você pode ter apenas [MAX_MANAGER] gerentes da Propriedade.
	</notification>
	<notification name="OwnerCanNotBeDenied">
		Não é possível adicionar o dono da propriedade na lista de residentes banidos.
	</notification>
	<notification name="CanNotChangeAppearanceUntilLoaded">
		Não é possível alterar a aparência até que as roupas e formas estejam carregadas.
	</notification>
	<notification name="ClassifiedMustBeAlphanumeric">
		O título do seu Anúncio deve começar com uma letra entre A e Z ou número. Nenhuma pontuação é permitida.
	</notification>
	<notification name="CantSetBuyObject">
		Não é possível configurar Comprar Objeto, porque o objeto não está à venda.
Por favor, ponha o objeto à venda e tente novamente.
	</notification>
	<notification name="FinishedRawDownload">
		Download do arquivo de terreno RAW concluído em:
[DOWNLOAD_PATH]
	</notification>
	<notification name="DownloadWindowsMandatory">
		Existe uma nova versão do [APP_NAME] 
[MESSAGE]
Baixe a atualização para usar o [APP_NAME].
		<usetemplate name="okcancelbuttons" notext="Sair" yestext="Atualizar"/>
	</notification>
	<notification name="DownloadWindows">
		Existe uma nova versão do [APP_NAME] 
[MESSAGE]
Não é preciso passar para a nova versão, mas ela pode melhorar o desempenho e estabilidade do visualizador.
		<usetemplate name="okcancelbuttons" notext="Continuar" yestext="Atualizar"/>
	</notification>
	<notification name="DownloadWindowsReleaseForDownload">
		Existe uma nova versão do [APP_NAME] 
[MESSAGE]
Não é preciso passar para a nova versão, mas ela pode melhorar o desempenho e estabilidade do visualizador.
		<usetemplate name="okcancelbuttons" notext="Continuar" yestext="Atualizar"/>
	</notification>
	<notification name="DownloadLinuxMandatory">
		Existe uma nova versão do [APP_NAME] 
[MESSAGE]
Baixe a atualização para usar o [APP_NAME].
		<usetemplate name="okcancelbuttons" notext="Sair" yestext="Baixar"/>
	</notification>
	<notification name="DownloadLinux">
		Existe uma nova versão do [APP_NAME] 
[MESSAGE]
Não é preciso passar para a nova versão, mas ela pode melhorar o desempenho e estabilidade.
		<usetemplate name="okcancelbuttons" notext="Continuar" yestext="Baixar"/>
	</notification>
	<notification name="DownloadLinuxReleaseForDownload">
		Existe uma nova versão do [APP_NAME] 
[MESSAGE]
Não é preciso passar para a nova versão, mas ela pode melhorar o desempenho e estabilidade.
		<usetemplate name="okcancelbuttons" notext="Continuar" yestext="Baixar"/>
	</notification>
	<notification name="DownloadMacMandatory">
		Existe uma nova versão do [APP_NAME] 
[MESSAGE]
Baixe a atualização para usar o [APP_NAME].

Salvar na pasta Aplicativos?
		<usetemplate name="okcancelbuttons" notext="Sair" yestext="Atualizar"/>
	</notification>
	<notification name="DownloadMac">
		Existe uma nova versão do [APP_NAME] 
[MESSAGE]
Não é preciso passar para a nova versão, mas ela pode melhorar o desempenho e estabilidade do visualizador. 

Salvar na pasta Aplicativos?
		<usetemplate name="okcancelbuttons" notext="Continuar" yestext="Atualizar"/>
	</notification>
	<notification name="DownloadMacReleaseForDownload">
		Existe uma nova versão do [APP_NAME] 
[MESSAGE]
Não é preciso passar para a nova versão, mas ela pode melhorar o desempenho e estabilidade do visualizador. 

Salvar na pasta Aplicativos?
		<usetemplate name="okcancelbuttons" notext="Continuar" yestext="Atualizar"/>
	</notification>
	<notification name="FailedUpdateInstall">
		Ocorreu um erro de atualização do visualizador. 
Baixe e instale a versão mais recente do visualizador em 
http://secondlife.com/download.
		<usetemplate name="okbutton" yestext="OK"/>
	</notification>
	<notification name="FailedRequiredUpdateInstall">
		Não foi possível instalar uma atualização necessária. 
Não será possível acessar a sua conta até que você atualize o [APP_NAME].

Baixe e instale a versão mais recente do visualizador em 
http://secondlife.com/download.
		<usetemplate name="okbutton" yestext="Sair"/>
	</notification>
	<notification name="UpdaterServiceNotRunning">
		A instalação do Second Life requer uma atualização.

Baixe a atualização em http://www.secondlife.com/downloads
ou você pode instalar a instalação agora.
		<usetemplate name="okcancelbuttons" notext="Sair do Second Life" yestext="Baixar e instalar agora"/>
	</notification>
	<notification name="DownloadBackgroundTip">
		Baixamos uma atualização para a instalação do [APP_NAME].
Versão [VERSION] [[RELEASE_NOTES_FULL_URL] sobre esta atualização]
		<usetemplate name="okcancelbuttons" notext="Depois..." yestext="Instalar agora e reiniciar o [APP_NAME]"/>
	</notification>
	<notification name="DownloadBackgroundDialog">
		Baixamos uma atualização para a instalação do [APP_NAME].
Versão [VERSION] [[RELEASE_NOTES_FULL_URL] sobre esta atualização]
		<usetemplate name="okcancelbuttons" notext="Depois..." yestext="Instalar agora e reiniciar o [APP_NAME]"/>
	</notification>
	<notification name="RequiredUpdateDownloadedVerboseDialog">
		O software requer uma atualização que já foi baixada.
Versão [VERSION] Informação [[INFO_URL] sobre essa atualização]

Para instalar a atualização, será preciso reiniciar o [APP_NAME].
		<usetemplate name="okbutton" yestext="OK"/>
	</notification>
	<notification name="RequiredUpdateDownloadedDialog">
		Para instalar a atualização, será preciso reiniciar o [APP_NAME].
Informação [[INFO_URL] sobre essa atualização]
		<usetemplate name="okbutton" yestext="OK"/>
	</notification>
	<notification name="OtherChannelDownloadBackgroundTip">
		Baixamos uma atualização para a instalação do [APP_NAME].
Versão [VERSION] 
O visualizador experimental foi substituído por um visualizador [NEW_CHANNEL];
consulte [[INFO_URL] para obter mais detalhes sobre essa atualização]
		<usetemplate name="okcancelbuttons" notext="Depois..." yestext="Instalar agora e reiniciar o [APP_NAME]"/>
	</notification>
	<notification name="OtherChannelDownloadBackgroundDialog">
		Baixamos uma atualização para a instalação do [APP_NAME].
Versão [VERSION]
O visualizador experimental foi substituído por um visualizador [NEW_CHANNEL];
consulte a informação [[INFO_URL] sobre essa atualização]
		<usetemplate name="okcancelbuttons" notext="Depois..." yestext="Instalar agora e reiniciar o [APP_NAME]"/>
	</notification>
	<notification name="OtherChannelRequiredUpdateDownloadedVerboseDialog">
		O software requer uma atualização que já foi baixada.
Versão [VERSION]
O visualizador experimental foi substituído por um visualizador [NEW_CHANNEL];
consulte a informação [[INFO_URL] sobre essa atualização]

Para instalar a atualização, será preciso reiniciar o [APP_NAME].
		<usetemplate name="okbutton" yestext="OK"/>
	</notification>
	<notification name="OtherChannelRequiredUpdateDownloadedDialog">
		Para instalar a atualização, será preciso reiniciar o [APP_NAME].
O visualizador experimental foi substituído por um visualizador [NEW_CHANNEL];
consulte a informação [[INFO_URL] sobre essa atualização]
		<usetemplate name="okbutton" yestext="OK"/>
	</notification>
	<notification name="DeedObjectToGroup">
		Delegar este objeto causará ao grupo:
* Receber os L$ pagos ao objeto
		<usetemplate ignoretext="Confirmar doações de um objeto a um grupo antes de fazer a doação" name="okcancelignore" notext="Cancelar" yestext="Acionar"/>
	</notification>
	<notification name="WebLaunchExternalTarget">
		Abrir uma janela do navegador para ver essas informações?
		<usetemplate ignoretext="Abrir o navegador para acessar uma página na web" name="okcancelignore" notext="Cancelar" yestext="OK"/>
	</notification>
	<notification name="WebLaunchJoinNow">
		Deseja abrir o [http://secondlife.com/account/ Painel] para gerenciar sua conta?
		<usetemplate ignoretext="Abrir o navegador para acessar minha conta" name="okcancelignore" notext="Cancelar" yestext="OK"/>
	</notification>
	<notification name="WebLaunchSecurityIssues">
		Visite a Wiki do [CURRENT_GRID] para detalhes de como Reportar um Problema de Segurança.
		<usetemplate ignoretext="Abrir o navegador para ver como denunciar uma ocorrência" name="okcancelignore" notext="Cancelar" yestext="OK"/>
	</notification>
	<notification name="WebLaunchQAWiki">
		Visite o Wiki de  QA do [CURRENT_GRID].
		<usetemplate ignoretext="Abrir meu navegador para ver a página Wiki" name="okcancelignore" notext="Cancelar" yestext="OK"/>
	</notification>
	<notification name="WebLaunchPublicIssue">
		Visite o Rastreador Público de Problemas do [CURRENT_GRID], onde você poderá reportar Bugs e outros Problemas.
		<usetemplate ignoretext="Abrir o navegador para usar o Monitor de problemas" name="okcancelignore" notext="Cancelar" yestext="Ir para a Página"/>
	</notification>
	<notification name="WebLaunchSupportWiki">
		Ir até o Blog Oficial da Linden buscar pelas últimas notícias e informações.
		<usetemplate ignoretext="Abrir meu navegador para ler o blog" name="okcancelignore" notext="Cancelar" yestext="Ir até a página"/>
	</notification>
	<notification name="WebLaunchLSLGuide">
		Abrir o Guia de scripts para obter ajuda?
		<usetemplate ignoretext="Abrir meu navegador para usar o Guia de scripts" name="okcancelignore" notext="Cancelar" yestext="Ir para a página"/>
	</notification>
	<notification name="WebLaunchLSLWiki">
		Consultar o LSL Portal para obter ajuda com scripts?
		<usetemplate ignoretext="Abrir meu navegador para consultar o LSL Portal" name="okcancelignore" notext="Cancelar" yestext="Ir para a página"/>
	</notification>
	<notification name="ReturnToOwner">
		Você tem certeza que deseja retornar os objetos selecionados para seus proprietários? Objetos transferíveis doados irão retornar aos proprietários anteriores.

*AVISO* Objetos doados não – transferíveis serão deletados!
		<usetemplate ignoretext="Confirmar antes de devolver objetos a seus donos" name="okcancelignore" notext="Cancelar" yestext="Retornar"/>
	</notification>
	<notification name="GroupLeaveConfirmMember">
		Você é atualmente um membro do grupo
		<usetemplate name="okcancelbuttons" notext="Cancelar" yestext="Sair"/>
	</notification>
	<notification name="OwnerCannotLeaveGroup">
		Não foi possível deixar o grupo. Você não pode deixar o grupo pois é o último proprietário dele. Primeiramente, atribua outro membro à função de proprietário.
		<usetemplate name="okbutton" yestext="OK"/>
	</notification>
	<notification name="ConfirmKick">
		Tem CERTEZA de que deseja expulsar todos os residentes do grid?
		<usetemplate name="okcancelbuttons" notext="Cancelar" yestext="Chutar todos"/>
	</notification>
	<notification name="MuteLinden">
		Desculpe, nenhum Linden pode ser bloqueado.
		<usetemplate name="okbutton" yestext="OK"/>
	</notification>
	<notification name="CannotStartAuctionAlreadyForSale">
		Você não pode começar um leilão com um lote que já foi colocado à venda. Desabilite a venda se você tem certeza que deseja fazer um leilão.
	</notification>
	<notification label="Falha ao bloquear objeto por nome" name="MuteByNameFailed">
		Você já bloqueou este residente.
		<usetemplate name="okbutton" yestext="OK"/>
	</notification>
	<notification name="RemoveItemWarn">
		Embora seja permitido, deletar conteúdo pode danificar o objeto. Você quer excluir este item?
		<usetemplate name="okcancelbuttons" notext="Não" yestext="Sim"/>
	</notification>
	<notification name="CantOfferCallingCard">
		Não é possível oferecer um cartão de visitas neste momento. Por favor, tente novamente em breve.
		<usetemplate name="okbutton" yestext="OK"/>
	</notification>
	<notification name="CantOfferFriendship">
		Não é possível oferecer amizade neste momento. Por favor, tente novamente em breve.
		<usetemplate name="okbutton" yestext="OK"/>
	</notification>
	<notification name="DoNotDisturbModeSet">
		Não perturbe está ativado.  Você não será notificado de comunicações recebidas.

- Outros residentes receberão a sua resposta de Não perturbe (definida em Preferências &gt; Geral).
- As ofertas de teletransporte serão recusadas.
- Chamadas de voz serão recusadas.
		<usetemplate ignoretext="Altero meu status para o modo Não perturbe" name="okignore" yestext="OK"/>
	</notification>
	<notification name="JoinedTooManyGroupsMember">
		Você atingiu o limite máximo de grupos. Saia de outro grupo para poder entrar nesse ou recuse o convite.
[NAME] está te convidando para entrar em um grupo.
		<usetemplate name="okcancelbuttons" notext="Recusar" yestext="Entrar"/>
	</notification>
	<notification name="JoinedTooManyGroups">
		Você atingiu o limite máximo de grupos. Sai de um grupo para entrar ou criar outro.
		<usetemplate name="okbutton" yestext="OK"/>
	</notification>
	<notification name="KickUser">
		Chutar este residente com qual mensagem?
		<form name="form">
			<input name="message">
				Um administrador desligou você.
			</input>
			<button name="OK" text="OK"/>
			<button name="Cancel" text="Cancelar"/>
		</form>
	</notification>
	<notification name="KickAllUsers">
		Expulsar todo mundo atualmente do grid com qual mensagem?
		<form name="form">
			<input name="message">
				Um administrador deslogou você.
			</input>
			<button name="OK" text="OK"/>
			<button name="Cancel" text="Cancelar"/>
		</form>
	</notification>
	<notification name="FreezeUser">
		Congelar este residente com qual mensagem?
		<form name="form">
			<input name="message">
				Você foi congelado. Você não pode se mover ou conversar. Um administrador irá contatá-lo via mensagem instantânea (MI).
			</input>
			<button name="OK" text="OK"/>
			<button name="Cancel" text="Cancelar"/>
		</form>
	</notification>
	<notification name="UnFreezeUser">
		Descongelar este residente com qual mensagem?
		<form name="form">
			<input name="message">
				Você não está mais congelado.
			</input>
			<button name="OK" text="OK"/>
			<button name="Cancel" text="Cancelar"/>
		</form>
	</notification>
	<notification name="SetDisplayNameSuccess">
		Olá, [DISPLAY_NAME]!

Assim como na vida real, leva um tempo para todos aprenderem um novo nome.  Aguarde alguns dias para [http://wiki.secondlife.com/wiki/Setting_your_display_name your name to update] aparecer em objetos, scripts, nos resultados de buscas, etc.
	</notification>
	<notification name="SetDisplayNameBlocked">
		Infelizmente não é possível modificar seu nome de tela. Se você acredita que houve algum equívoco, entre em contato com o suporte.
	</notification>
	<notification name="SetDisplayNameFailedLength">
		Desculpe, este nome é longo demais.  O limite de caracteres para nomes de tela é [LENGTH].

Selecione um nome mais curto.
	</notification>
	<notification name="SetDisplayNameFailedGeneric">
		Infelizmente não foi possível definir seu nome de tela.  Por favor volte mais tarde.
	</notification>
	<notification name="SetDisplayNameMismatch">
		Os nomes de tela fornecidos não são iguais. Digite novamente.
	</notification>
	<notification name="AgentDisplayNameUpdateThresholdExceeded">
		Falta mais um tempinho para você poder mudar seu nome de tela.

Consulte a página http://wiki.secondlife.com/wiki/Setting_your_display_name

Por favor volte mais tarde.
	</notification>
	<notification name="AgentDisplayNameSetBlocked">
		Infelizmente não foi possível definir o nome solicitado. Ele contém uma palavra banida.
 
 Selecione um nome diferente.
	</notification>
	<notification name="AgentDisplayNameSetInvalidUnicode">
		O nome de tela desejado contém caracteres inválidos.
	</notification>
	<notification name="AgentDisplayNameSetOnlyPunctuation">
		Seu nome de tela não pode ser formado exclusivamente de caracteres de pontuação.
	</notification>
	<notification name="DisplayNameUpdate">
		[OLD_NAME] ([SLID]) adotou o nome [NEW_NAME].
	</notification>
	<notification name="OfferTeleport">
		Oferecer um teletransporte para sua localização com qual mensagem?
		<form name="form">
			<input name="message">
				Junte-se a mim em [REGION]
			</input>
			<button name="OK" text="OK"/>
			<button name="Cancel" text="Cancelar"/>
		</form>
	</notification>
	<notification name="TooManyTeleportOffers">
		Você fez [OFFERS] ofertas de teletransporte, porém o seu limite é [LIMIT].
		<usetemplate name="okbutton" yestext="OK"/>
	</notification>
	<notification name="OfferTeleportFromGod">
		Convocar residente à sua localização com poderes de deus?
		<form name="form">
			<input name="message">
				Junte-se a mim em [REGION]
			</input>
			<button name="OK" text="OK"/>
			<button name="Cancel" text="Cancelar"/>
		</form>
	</notification>
	<notification name="TeleportFromLandmark">
		Tem certeza de quer ser teletransportado para &lt;nolink&gt;[LOCATION]&lt;/nolink&gt;?
		<usetemplate ignoretext="Confirmar se eu quero ser teletransportado para marcos" name="okcancelignore" notext="Cancelar" yestext="Teletransportar"/>
	</notification>
	<notification name="TeleportViaSLAPP">
		Tem certeza de quer ser teletransportado para &lt;nolink&gt;[LOCATION]&lt;/nolink&gt;?
		<usetemplate ignoretext="Confirmo que desejo me teleportar via SLAPP" name="okcancelignore" notext="Cancelar" yestext="Teletransportar"/>
	</notification>
	<notification name="TeleportToPick">
		Teletransportar para [PICK]?
		<usetemplate ignoretext="Confirmar se eu quero ser teletransportado para Destaques" name="okcancelignore" notext="Cancelar" yestext="Teletransportar"/>
	</notification>
	<notification name="TeleportToClassified">
		Teletransportar para [CLASSIFIED]?
		<usetemplate ignoretext="Confirmar se eu quero ser teletransportado lugar do anúncio" name="okcancelignore" notext="Cancelar" yestext="Teletransportar"/>
	</notification>
	<notification name="TeleportToHistoryEntry">
		Teletransportar para [HISTORY_ENTRY]?
		<usetemplate ignoretext="Confirmar se eu quero ser teletransportado para marcos" name="okcancelignore" notext="Cancelar" yestext="Teletransportar"/>
	</notification>
	<notification label="Mensagem para todos na sua Propriedade" name="MessageEstate">
		Digite um breve anúncio que será enviado para todos que estejam atualmente na sua propriedade.
		<form name="form">
			<input name="message"/>
			<button name="OK" text="OK"/>
			<button name="Cancel" text="Cancelar"/>
		</form>
	</notification>
	<notification label="Mudar propriedade Linden" name="ChangeLindenEstate">
		Você está prestes a modificar uma propriedade da Linden (continente, teen, grid, orientação, etc)

Esta ação é EXTREMAMENTE PERIGOSA -- ela pode afetar a experiência dos residentes.  No continente, isso vai mudar milhares de regiões e deixar o spaceserver sobrecarregado.

Deseja prosseguir?
		<usetemplate name="okcancelbuttons" notext="Cancelar" yestext="Mudar Propriedade"/>
	</notification>
	<notification label="Mudar o acesso à propriedade Linden" name="ChangeLindenAccess">
		Você está prestes a mudar a lista de acessos de uma propriedade pertencente a Linden (continente, teen grid, orientação, etc.).

Isto é PERIGOSO e deveria ser feito apenas para utilizar uma brecha que permita que objetos/L$ sejam transferidos para dentro/fora da grade.
Isto mudará milhares de regiões e fará o spaceserver soluçar.
		<usetemplate name="okcancelbuttons" notext="Cancelar" yestext="OK"/>
	</notification>
	<notification label="Selecione a propriedade" name="EstateAllowedAgentAdd">
		Adicionar à lista de permitidos somente para esta propriedade ou para [ALL_ESTATES]?
		<usetemplate canceltext="Cancelar" name="yesnocancelbuttons" notext="Todas as Propriedades" yestext="Esta Propriedade"/>
	</notification>
	<notification label="Selecione a propriedade" name="EstateAllowedAgentRemove">
		Remover da lista de permissão somente para esta propriedade ou para [ALL_ESTATES]?
		<usetemplate canceltext="Cancelar" name="yesnocancelbuttons" notext="Todas as Propriedades" yestext="Esta Propriedade"/>
	</notification>
	<notification label="Seleção de propriedade" name="EstateAllowedGroupAdd">
		Adicionar à lista de grupos permitidos somente para esta Região ou para [ALL_ESTATES]?
		<usetemplate canceltext="Cancelar" name="yesnocancelbuttons" notext="Todas as Propriedades" yestext="Esta Propriedade"/>
	</notification>
	<notification label="Selecione a propriedade" name="EstateAllowedGroupRemove">
		Remover da lista de grupos permitidos somente para esta propriedade ou de [ALL_ESTATES]?
		<usetemplate canceltext="Cancelar" name="yesnocancelbuttons" notext="Todas as Propriedades" yestext="Esta Propriedade"/>
	</notification>
	<notification label="Selecione a propriedade" name="EstateBannedAgentAdd">
		Negar acesso a esta propriedade somente ou para [ALL_ESTATES]?
		<usetemplate canceltext="Cancelar" name="yesnocancelbuttons" notext="Todas as Propriedades" yestext="Esta Propriedade"/>
	</notification>
	<notification label="Selecione a propriedade" name="EstateBannedAgentRemove">
		Remover este residente da lista de banidos para acesso a esta propriedade apenas ou para [ALL_ESTATES]?
		<usetemplate canceltext="Cancelar" name="yesnocancelbuttons" notext="Todas as Propriedades" yestext="Esta Propriedade"/>
	</notification>
	<notification label="Selecione a propriedade" name="EstateManagerAdd">
		Adicionar gerente da propriedade para esta propriedade somente ou para [ALL_ESTATES]?
		<usetemplate canceltext="Cancelar" name="yesnocancelbuttons" notext="Todas as Propriedades" yestext="Esta Propriedade"/>
	</notification>
	<notification label="Selecione a propriedade" name="EstateManagerRemove">
		Remover o gerente da propriedade desta propriedade apenas ou para [ALL_ESTATES]?
		<usetemplate canceltext="Cancelar" name="yesnocancelbuttons" notext="Todas as Propriedades" yestext="Esta Propriedade"/>
	</notification>
	<notification label="Selecionar propriedade" name="EstateAllowedExperienceAdd">
		Adicionar à lista de permitidos apenas para essa propriedade ou para [ALL_ESTATES]?
		<usetemplate canceltext="Cancelar" name="yesnocancelbuttons" notext="Todas as propriedades" yestext="Esta propriedade"/>
	</notification>
	<notification label="Selecionar propriedade" name="EstateAllowedExperienceRemove">
		Remover da lista de permitidos apenas para essa propriedade ou para [ALL_ESTATES]?
		<usetemplate canceltext="Cancelar" name="yesnocancelbuttons" notext="Todas as propriedades" yestext="Esta propriedade"/>
	</notification>
	<notification label="Selecionar propriedade" name="EstateBlockedExperienceAdd">
		Adicionar à lista de bloqueados dessa propriedade apenas ou de [ALL_ESTATES]?
		<usetemplate canceltext="Cancelar" name="yesnocancelbuttons" notext="Todas as propriedades" yestext="Esta propriedade"/>
	</notification>
	<notification label="Selecionar propriedade" name="EstateBlockedExperienceRemove">
		Remover da lista de bloqueados para essa propriedade somente ou para [ALL_ESTATES]?
		<usetemplate canceltext="Cancelar" name="yesnocancelbuttons" notext="Todas as propriedades" yestext="Esta propriedade"/>
	</notification>
	<notification label="Selecionar propriedade" name="EstateTrustedExperienceAdd">
		Adicionar à lista-chave dessa propriedade apenas ou de [ALL_ESTATES]?
		<usetemplate canceltext="Cancelar" name="yesnocancelbuttons" notext="Todas as propriedades" yestext="Esta propriedade"/>
	</notification>
	<notification label="Selecionar propriedade" name="EstateTrustedExperienceRemove">
		Remover da lista-chave para essa propriedade somente ou para [ALL_ESTATES]?
		<usetemplate canceltext="Cancelar" name="yesnocancelbuttons" notext="Todas as propriedades" yestext="Esta propriedade"/>
	</notification>
	<notification label="Confirmar expulsão" name="EstateKickUser">
		Expulsar [EVIL_USER] desta propriedade?
		<usetemplate name="okcancelbuttons" notext="Cancelar" yestext="Expulsar"/>
	</notification>
	<notification name="EstateChangeCovenant">
		Tem certeza de que deseja mudar o Corretor da Propriedade?
		<usetemplate name="okcancelbuttons" notext="Cancelar" yestext="Mudar"/>
	</notification>
	<notification name="RegionEntryAccessBlocked">
		A região que você está tentando visitar tem conteúdo que excede suas preferências atuais.  Você pode alterar suas preferências acessando Eu &gt; Preferências &gt; Geral.
		<usetemplate name="okbutton" yestext="OK"/>
	</notification>
	<notification name="SLM_UPDATE_FOLDER">
		[MESSAGE]
	</notification>
	<notification name="RegionEntryAccessBlocked_AdultsOnlyContent">
		A região que você está tentando visitar tem conteúdo [REGIONMATURITY], acessível apenas para adultos.
		<url name="url">
			http://wiki.secondlife.com/wiki/Linden_Lab_Official:Maturity_ratings:_an_overview
		</url>
		<usetemplate ignoretext="Passagem de região: A região que você está tentando visitar tem conteúdo acessível apenas para adultos." name="okcancelignore" notext="Fechar" yestext="Ir para a Base de Conhecimento"/>
	</notification>
	<notification name="RegionEntryAccessBlocked_Notify">
		A região que você está tentando visitar tem conteúdo [REGIONMATURITY], mas suas preferências atuais estão definidas para excluir conteúdo [REGIONMATURITY].
	</notification>
	<notification name="RegionEntryAccessBlocked_NotifyAdultsOnly">
		A região que você está tentando visitar tem conteúdo [REGIONMATURITY], acessível apenas para adultos.
	</notification>
	<notification name="RegionEntryAccessBlocked_Change">
		A região que você está tentando visitar tem conteúdo [REGIONMATURITY], mas suas preferências atuais estão definidas para excluir conteúdo [REGIONMATURITY]. Podemos alterar suas preferências ou você pode cancelar. Após a alteração de suas preferências, você pode tentar acessar a região novamente.
		<form name="form">
			<button name="OK" text="Mudar preferências"/>
			<button default="true" name="Cancel" text="Cancelar"/>
			<ignore name="ignore" text="Passagem de região: A região que você está tentando visitar tem conteúdo excluído por suas preferências."/>
		</form>
	</notification>
	<notification name="RegionEntryAccessBlocked_PreferencesOutOfSync">
		Estamos tendo dificuldades técnicas com seu teletransporte, pois suas preferências estão dessincronizadas com o servidor.
		<usetemplate name="okbutton" yestext="OK"/>
	</notification>
	<notification name="TeleportEntryAccessBlocked">
		A região que você está tentando visitar tem conteúdo que excede suas preferências atuais.  Você pode alterar suas preferências acessando Eu &gt; Preferências &gt; Geral.
		<usetemplate name="okbutton" yestext="OK"/>
	</notification>
	<notification name="TeleportEntryAccessBlocked_AdultsOnlyContent">
		A região que você está tentando visitar tem conteúdo [REGIONMATURITY], acessível apenas para adultos.
		<url name="url">
			http://wiki.secondlife.com/wiki/Linden_Lab_Official:Maturity_ratings:_an_overview
		</url>
		<usetemplate ignoretext="Teletransportar: A região que você está tentando visitar tem conteúdo acessível apenas para adultos." name="okcancelignore" notext="Fechar" yestext="Ir para a Base de Conhecimento"/>
	</notification>
	<notification name="TeleportEntryAccessBlocked_Notify">
		A região que você está tentando visitar tem conteúdo [REGIONMATURITY], mas suas preferências atuais estão definidas para excluir conteúdo [REGIONMATURITY].
	</notification>
	<notification name="TeleportEntryAccessBlocked_NotifyAdultsOnly">
		A região que você está tentando visitar tem conteúdo [REGIONMATURITY], acessível apenas para adultos.
	</notification>
	<notification name="TeleportEntryAccessBlocked_ChangeAndReTeleport">
		A região que você está tentando visitar tem conteúdo [REGIONMATURITY], mas suas preferências atuais estão definidas para excluir conteúdo [REGIONMATURITY]. Podemos alterar suas preferências e continuar o teletransporte, ou você pode cancelar este teletransporte.
		<form name="form">
			<button name="OK" text="Alterar e continuar"/>
			<button name="Cancel" text="Cancelar"/>
			<ignore name="ignore" text="Teletransportar (reinicializável): A região que você está tentando visitar tem conteúdo excluído por suas preferências."/>
		</form>
	</notification>
	<notification name="TeleportEntryAccessBlocked_Change">
		A região que você está tentando visitar tem conteúdo [REGIONMATURITY], mas suas preferências atuais estão definidas para excluir conteúdo [REGIONMATURITY]. Podemos alterar suas preferências ou você pode cancelar o teletransporte. Após a alteração de suas preferências, você pode tentar se teletransportar novamente.
		<form name="form">
			<button name="OK" text="Mudar preferências"/>
			<button name="Cancel" text="Cancelar"/>
			<ignore name="ignore" text="Teletransportar (não reinicializável): A região que você está tentando visitar tem conteúdo excluído por suas preferências."/>
		</form>
	</notification>
	<notification name="TeleportEntryAccessBlocked_PreferencesOutOfSync">
		Estamos tendo dificuldades técnicas com seu teletransporte, pois suas preferências estão dessincronizadas com o servidor.
		<usetemplate name="okbutton" yestext="OK"/>
	</notification>
	<notification name="RegionTPSpecialUsageBlocked">
		Não é possível inserir a região. &apos;[REGION_NAME]&apos; é uma Região de Skill Gaming, portanto você deve atender certos critérios para poder entrar. Para maiores detalhes, consulte as [http://wiki.secondlife.com/wiki/Linden_Lab_Official:Skill_Gaming_in_Second_Life Skill Gaming FAQ].
		<usetemplate name="okbutton" yestext="OK"/>
	</notification>
	<notification name="PreferredMaturityChanged">
		Você não receberá mais notificações de que está prestes a visitar uma região com conteúdo [RATING].  Posteriormente você poderá alterar suas preferências de conteúdo acessando Eu &gt; Preferências &gt; Geral da barra do menu.
		<usetemplate name="okbutton" yestext="OK"/>
	</notification>
	<notification name="MaturityChangeError">
		Impossível alterar suas preferências para visualizar conteúdo [PREFERRED_MATURITY] no momento.  Suas preferências foram redefinidas para visualizar conteúdo [ACTUAL_MATURITY].  Você pode tentar alterar suas preferências novamente acessando Eu &gt; Preferências &gt; Geral na barra do menu.
		<usetemplate name="okbutton" yestext="OK"/>
	</notification>
	<notification name="LandClaimAccessBlocked">
		O terreno que você está tentando reivindicar possui uma classificação de maturidade que excede suas preferências atuais.  Você pode alterar suas preferências acessando Eu &gt; Preferências &gt; Geral.
		<usetemplate name="okbutton" yestext="OK"/>
	</notification>
	<notification name="LandClaimAccessBlocked_AdultsOnlyContent">
		Apenas adultos podem reivindicar este terreno.
		<url name="url">
			http://wiki.secondlife.com/wiki/Linden_Lab_Official:Maturity_ratings:_an_overview
		</url>
		<usetemplate ignoretext="Apenas adultos podem reivindicar este terreno." name="okcancelignore" notext="Fechar" yestext="Ir para a Base de Conhecimento"/>
	</notification>
	<notification name="LandClaimAccessBlocked_Notify">
		O terreno que você está tentando reivindicar tem conteúdo [REGIONMATURITY], mas suas preferências atuais estão definidas para excluir conteúdo [REGIONMATURITY].
	</notification>
	<notification name="LandClaimAccessBlocked_NotifyAdultsOnly">
		O terreno que você está tentando reivindicar tem conteúdo [REGIONMATURITY], que é acessível apenas para adultos.
	</notification>
	<notification name="LandClaimAccessBlocked_Change">
		O terreno que você está tentando reivindicar tem conteúdo [REGIONMATURITY], mas suas preferências atuais estão definidas para excluir conteúdo [REGIONMATURITY]. Podemos alterar suas preferências e, então, você poderá tentar reivindicar a região novamente.
		<form name="form">
			<button name="OK" text="Mudar preferências"/>
			<button name="Cancel" text="Cancelar"/>
			<ignore name="ignore" text="O terreno que você está tentando reivindicar tem conteúdo excluído por suas preferências."/>
		</form>
	</notification>
	<notification name="LandBuyAccessBlocked">
		O terreno que você está tentando comprar possui uma classificação de maturidade que excede suas preferências atuais.  Você pode alterar suas preferências acessando Eu &gt; Preferências &gt; Geral.
		<usetemplate name="okbutton" yestext="OK"/>
	</notification>
	<notification name="LandBuyAccessBlocked_AdultsOnlyContent">
		Apenas adultos podem comprar este terreno.
		<url name="url">
			http://wiki.secondlife.com/wiki/Linden_Lab_Official:Maturity_ratings:_an_overview
		</url>
		<usetemplate ignoretext="Apenas adultos podem comprar este terreno." name="okcancelignore" notext="Fechar" yestext="Ir para a Base de Conhecimento"/>
	</notification>
	<notification name="LandBuyAccessBlocked_Notify">
		O terreno que você está tentando comprar tem conteúdo [REGIONMATURITY], mas suas preferências atuais estão definidas para excluir conteúdo [REGIONMATURITY].
	</notification>
	<notification name="LandBuyAccessBlocked_NotifyAdultsOnly">
		A região que você está tentando visitar tem conteúdo [REGIONMATURITY], que é acessível apenas para adultos.
	</notification>
	<notification name="LandBuyAccessBlocked_Change">
		O terreno que você está tentando comprar tem conteúdo [REGIONMATURITY], mas suas preferências atuais estão definidas para excluir conteúdo [REGIONMATURITY]. Podemos alterar suas preferências e, então, você poderá tentar comprar a região novamente.
		<form name="form">
			<button name="OK" text="Mudar preferências"/>
			<button name="Cancel" text="Cancelar"/>
			<ignore name="ignore" text="O terreno que você está tentando comprar tem conteúdo excluído por suas preferências."/>
		</form>
	</notification>
	<notification name="TooManyPrimsSelected">
		Muitos prims foram selecionados.   Selecione [MAX_PRIM_COUNT] ou menos prims, e tente de novo
		<usetemplate name="okbutton" yestext="OK"/>
	</notification>
	<notification name="ProblemImportingEstateCovenant">
		Problemas encontrados ao importar o Corretor da propriedade.
		<usetemplate name="okbutton" yestext="OK"/>
	</notification>
	<notification name="ProblemAddingEstateManager">
		Problemas em adicionar um novo gerente da propriedade. Uma ou mais propriedades podem ter uma lista de gerentes cheia.
	</notification>
	<notification name="ProblemAddingEstateBanManager">
		Não é possível adicionar proprietários ou gerentes de terreno à lista de bloqueio.
	</notification>
	<notification name="ProblemAddingEstateGeneric">
		Problemas em adicionar a esta lista de propriedades. Uma ou mais propriedades podem ter uma lista cheia.
	</notification>
	<notification name="UnableToLoadNotecardAsset">
		Impossível carregar o notecard da propriedade no momento.
		<usetemplate name="okbutton" yestext="OK"/>
	</notification>
	<notification name="NotAllowedToViewNotecard">
		Permissões insuficientes para visualizar notecard associado com o ID do ativo solicitado.
		<usetemplate name="okbutton" yestext="OK"/>
	</notification>
	<notification name="MissingNotecardAssetID">
		O ID do ativo do notecard não foi localizado no banco de dados.
		<usetemplate name="okbutton" yestext="OK"/>
	</notification>
	<notification name="PublishClassified">
		Lembre-se: Taxas de Anúncios de Classificados não são reembolsáveis.

Publicar este classificado agora por L$ [AMOUNT]?
		<usetemplate name="okcancelbuttons" notext="Cancelar" yestext="Publicar"/>
	</notification>
	<notification name="SetClassifiedMature">
		Este classificado contém conteúdo Mature?
		<usetemplate canceltext="Cancelar" name="yesnocancelbuttons" notext="Não" yestext="Sim"/>
	</notification>
	<notification name="SetGroupMature">
		Este grupo contém conteúdo Mature?
		<usetemplate canceltext="Cancelar" name="yesnocancelbuttons" notext="Não" yestext="Sim"/>
	</notification>
	<notification label="Confirmar reiniciar" name="ConfirmRestart">
		Você quer realmente reiniciar esta região?
		<usetemplate name="okcancelbuttons" notext="Cancelar" yestext="Reiniciar"/>
	</notification>
	<notification label="Mensagem para todos desta Região" name="MessageRegion">
		Digite um breve aviso que será enviado para todos nesta região.
		<form name="form">
			<input name="message"/>
			<button name="OK" text="OK"/>
			<button name="Cancel" text="Cancelar"/>
		</form>
	</notification>
	<notification label="Modificar a maturidade da Região" name="RegionMaturityChange">
		A classificação de maturidade desta região foi alterada.
Talvez leve algum tempo para que esta mudança seja refletida no mapa.
		<usetemplate name="okbutton" yestext="OK"/>
	</notification>
	<notification label="Discordância de Versão de Voz" name="VoiceVersionMismatch">
		Esta versão do [APP_NAME] não é compatível com o recurso &apos;Bate-papo de voz&apos; desta região.  Para o bate-papo de voz funcionar, atualize o [APP_NAME].
	</notification>
	<notification label="Impossível Comprar Objetos" name="BuyObjectOneOwner">
		Não é possível comprar objetos de diferentes proprietários ao mesmo tempo.
Por favor, selecione apenas um objeto e tente novamente.
	</notification>
	<notification label="Impossível Comprar Conteúdos" name="BuyContentsOneOnly">
		Não é possível comprar os conteúdos de mais de um objeto ao mesmo tempo.
Por favor, selecione apenas um objeto e tente novamente.
	</notification>
	<notification label="Impossível Comprar Conteúdos" name="BuyContentsOneOwner">
		Não é possível comprar objetos de diferentes proprietários ao mesmo tempo.
Por favor, selecione apenas um objeto e tente novamente.
	</notification>
	<notification name="BuyOriginal">
		Comprar o objeto original de [OWNER] por L$[PRICE]?
Você se tornará o proprietário deste objeto.
Você poderá:
 Modificar: [MODIFYPERM]
 Copiar: [COPYPERM]
 Revender ou Doar: [RESELLPERM]
		<usetemplate name="okcancelbuttons" notext="Cancelar" yestext="Comprar"/>
	</notification>
	<notification name="BuyOriginalNoOwner">
		Comprar o objeto original por L$[PRICE]?
Você se tornará o proprietário deste objeto.
Você poderá:
 Modificar: [MODIFYPERM]
 Copiar: [COPYPERM]
 Revender ou Doar: [RESELLPERM]
		<usetemplate name="okcancelbuttons" notext="Cancelar" yestext="Comprar"/>
	</notification>
	<notification name="BuyCopy">
		Comprar uma cópia de [OWNER] por L$[PRICE]?
O objeto será copiado para o seu inventário.
Você poderá:
 Modificar: [MODIFYPERM]
 Copiar: [COPYPERM]
 Revender ou Doar: [RESELLPERM]
		<usetemplate name="okcancelbuttons" notext="Cancelar" yestext="Comprar"/>
	</notification>
	<notification name="BuyCopyNoOwner">
		Comprar uma cópia por L$[PRICE]?
O objeto será copiado para o seu inventário.
Você poderá:
 Modificar: [MODIFYPERM]
 Copiar: [COPYPERM]
 Revender ou Doar: [RESELLPERM]
		<usetemplate name="okcancelbuttons" notext="Cancelar" yestext="Comprar"/>
	</notification>
	<notification name="BuyContents">
		Comprar conteúdo de [OWNER] por L$[PRICE]?
Eles serão copiados para o seu inventário.
		<usetemplate name="okcancelbuttons" notext="Cancelar" yestext="Comprar"/>
	</notification>
	<notification name="BuyContentsNoOwner">
		Comprar conteúdo por L$[PRICE]?
Eles serão copiados para o seu inventário.
		<usetemplate name="okcancelbuttons" notext="Cancelar" yestext="Comprar"/>
	</notification>
	<notification name="ConfirmPurchase">
		Esta transação fará:
[ACTION]

Você tem certeza de que deseja prosseguir com esta compra?
		<usetemplate name="okcancelbuttons" notext="Cancelar" yestext="Confirmar"/>
	</notification>
	<notification name="ConfirmPurchasePassword">
		Esta transação fará:
[ACTION]

Você tem certeza de que deseja prosseguir com esta compra?
Por favor, re-insira sua senha e clique &apos;Confirmar Compra&apos;.
		<form name="form">
			<input name="message"/>
			<button name="ConfirmPurchase" text="Confirmar Compra"/>
			<button name="Cancel" text="Cancelar"/>
		</form>
	</notification>
	<notification name="SetPickLocation">
		Nota: Você atualizou a localidade desta pick mas os outros detalhes ficarão com seus valores originais.
		<usetemplate name="okbutton" yestext="OK"/>
	</notification>
	<notification name="MoveInventoryFromObject">
		Você selecionou itens &apos;no copy&apos; do inventário.
Estes itens serão movidos para o seu inventário, não copiados.

Mover os itens do inventário?
		<usetemplate ignoretext="Avisar antes de eu pegar items &apos;cópia proibida&apos; de um objeto" name="okcancelignore" notext="Não mover" yestext="Mover"/>
	</notification>
	<notification name="MoveInventoryFromScriptedObject">
		Você selecionou itens de inventário não copiáveis.
Estes itens serão movidos para seu inventário, não copiados. Pelo fato de o objeto ter scripts, mover estes itens ao inventário pode provocar um mal funcionamento do script.

Mover para o inventário o(s) item(s)?
		<usetemplate ignoretext="Avisar antes de eu pegar items &apos;cópia proibida&apos; que podem quebrar objetos com script" name="okcancelignore" notext="Não mover" yestext="Mover"/>
	</notification>
	<notification name="ClickActionNotPayable">
		Aviso: O clique em &apos;Pagar por objeto&apos; foi processado, mas só pode funcionar se um script tiver um evento money().
		<form name="form">
			<ignore name="ignore" text="Definir &apos;Pagar por objeto&apos; ao construir um objeto sem script money()"/>
		</form>
	</notification>
	<notification name="PayConfirmation">
		Confirme que você deseja pagar L$[AMOUNT] a [TARGET].
		<usetemplate name="okcancelbuttons" notext="Cancelar" yestext="Pagar"/>
	</notification>
	<notification name="OpenObjectCannotCopy">
		Não há itens neste objeto que você está autorizado a copiar.
	</notification>
	<notification name="WebLaunchAccountHistory">
		Deseja abrir o [http://secondlife.com/account/ Painel] para ver o histórico da sua conta?
		<usetemplate ignoretext="Abrir o navegador para acessar minha conta" name="okcancelignore" notext="Cancelar" yestext="Ir para a página"/>
	</notification>
	<notification name="ConfirmAddingChatParticipants">
		Quando você adiciona uma pessoa a uma conversa existente, uma nova conversa é criada.  Todos os participantes recebem notificações sobre a nova conversa.
		<usetemplate ignoretext="Confirme a inclusão de participantes no bate-papo" name="okcancelignore" notext="Cancelar" yestext="Ok"/>
	</notification>
	<notification name="ConfirmQuit">
		Tem certeza que deseja sair?
		<usetemplate ignoretext="Confirmar antes de sair" name="okcancelignore" notext="Não sair" yestext="Sair"/>
	</notification>
	<notification name="ConfirmRestoreToybox">
		Essa ação irá restaurar os botões e barras de ferramenta padrão.

Não é possível desfazer essa ação.
		<usetemplate name="okcancelbuttons" notext="Cancelar" yestext="OK"/>
	</notification>
	<notification name="ConfirmClearAllToybox">
		Essa ação fará com que todos os botões voltem para a caixa de ferramentas e suas barras de ferramentas ficarão vazias.
    
Não é possível desfazer essa ação.
		<usetemplate name="okcancelbuttons" notext="Cancelar" yestext="OK"/>
	</notification>
	<notification name="DeleteItems">
		[QUESTION]
		<usetemplate ignoretext="Confirmar antes de excluir" name="okcancelignore" notext="Cancelar" yestext="OK"/>
	</notification>
	<notification name="HelpReportAbuseEmailLL">
		Use esta ferramenta para denunciar infrações dos [http://secondlife.com/corporate/tos.php Termos do Serviço] e das [http://secondlife.com/corporate/cs.php Normas da Comunidade].

Todas as denúncias de abuso são investigadas e resolvidas.
	</notification>
	<notification name="HelpReportAbuseSelectCategory">
		Por favor, selecione uma categoria para a reportagem deste abuso.
A seleção de uma categoria nos ajuda a arquivar e processar as reportagens de abuso.
	</notification>
	<notification name="HelpReportAbuseAbuserNameEmpty">
		Por favor, entre com o nome do perturbador.
Entrando com um valor preciso, nos ajuda a arquivar e processar as reportagens de abuso.
	</notification>
	<notification name="HelpReportAbuseAbuserLocationEmpty">
		Por favor, entre com a localidade aonde o abuso aconteceu.
Entrando com um valor preciso, nos ajuda a arquivar e processar as reportagens de abuso.
	</notification>
	<notification name="HelpReportAbuseSummaryEmpty">
		Por favor, digite um resumo de como ocorreu o abuso.
Fazer um resumo detalhado nos ajuda a arquivar e processar as reportagens de abuso.
	</notification>
	<notification name="HelpReportAbuseDetailsEmpty">
		Por favor, digite uma descrição detalhada do abuso que ocorreu.
Seja tão específico quanto você puder, incluindo nomes e os detalhes do incidente que está denunciando.
Fazer uma descrição precisa nos ajuda a arquivar e processar as reportagens de abuso.
	</notification>
	<notification name="HelpReportAbuseContainsCopyright">
		Caro residente, 

Aparentemente você fez uma denúncia de infranção de propriedade intelectual.  Certifique-se de que sua denúncia está correta: 

(1) Procedimento do abuso Se você tem motivos para acreditar que um residente está burlando o sistema de autorização do [CURRENT_GRID] usando o CopyBot ou ferramentas parecidas para infringir direitos de propriedade intelectual, envie um relatório de abuso.  A equipe anti-abuso investiga e impõe sanções em casos de infranção dos [CURRENT_GRID] [http://secondlife.com/corporate/tos.php Termos de Serviço] ou das [http://secondlife.com/corporate/cs.php Normas da Comunidade]. Entretando, a equipe anti-abuso não lida com pedidos de remoção de conteúdo do [CURRENT_GRID]. Tais pedidos não serão atendidos. 

(2) Procedimentos DMCA ou remoção de conteúdo.  Para solicitar a remoção de conteúdo do [CURRENT_GRID], é imprescindível enviar uma notificação de infração elaborada conforme as disposicões da [http://secondlife.com/corporate/dmca.php Política DMCA].

Se você deseja continuar o procedimento de denúncia de abuso, feche esta janela e termine o relatório.   A categoria &apos;CopyBot or Permissions Exploit&apos; (robô de cópia ou exploit de autorização)

Obrigado.

Linden Lab
	</notification>
	<notification name="FailedRequirementsCheck">
		Não foram encontrados os seguintes componentes requeridos de [FLOATER]:
[COMPONENTS]
	</notification>
	<notification label="Substituir anexo existente" name="ReplaceAttachment">
		Já existe um objeto anexado a este ponto do seu corpo.
Você deseja substituí-lo pelo objeto selecionado?
		<form name="form">
			<ignore name="ignore" save_option="true" text="Trocar um anexo atual pelo item selecionado"/>
			<button ignore="Replace Automatically" name="Yes" text="Sim"/>
			<button ignore="Never Replace" name="No" text="Não"/>
		</form>
	</notification>
	<notification name="TooManyWearables">
		Você não pode usar uma pasta que contenha mais de [AMOUNT] itens.  Você pode mudar esse limite em Avançado &gt; Mostrar configurações de depuração &gt; WearFolderLimit.
	</notification>
	<notification label="Aviso de modo Não perturbe" name="DoNotDisturbModePay">
		Você ativou o Não perturbe. Você não receberá qualquer item oferecido em troca deste pagamento.

Deseja desativar o Não perturbe antes de concluir esta transação?
		<form name="form">
			<ignore name="ignore" text="Estou prestes a pagar alguém ou um objeto no modo Não perturbe"/>
			<button ignore="Sempre manter no modo Não perturbe" name="Yes" text="OK"/>
			<button ignore="Nunca sair do modo Não perturbe" name="No" text="Cancelar"/>
		</form>
	</notification>
	<notification name="ConfirmDeleteProtectedCategory">
		A pasta &apos;[FOLDERNAME]&apos; é uma pasta do sistema. Excluir pastas de sistema pode deixar o sistema instável.   Tem certeza de que quer prosseguir?
		<usetemplate ignoretext="Confirmar antes de excluir pastas do sistema." name="okcancelignore" notext="Cancelar" yestext="OK"/>
	</notification>
	<notification name="ConfirmEmptyTrash">
		Tem certeza de que deseja excluir o conteúdo da Lixeira? Para sempre?
		<usetemplate ignoretext="Confirmar antes de esvaziar a pasta Lixeira" name="okcancelignore" notext="Não" yestext="Sim"/>
	</notification>
	<notification name="TrashIsFull">
		Sua lixeira está transbordando. Isso pode causar problemas no logon.
		<usetemplate name="okcancelbuttons" notext="Esvaziarei a lixeira mais tarde" yestext="Esvaziar lixeira agora"/>
	</notification>
	<notification name="ConfirmClearBrowserCache">
		Tem certeza de que quer apagar todo o histórico de viagens, web e buscas?
		<usetemplate name="okcancelbuttons" notext="Não" yestext="OK"/>
	</notification>
	<notification name="ConfirmClearCache">
		Tem certeza que deseja apagar o cache do visualizador?
		<usetemplate name="okcancelbuttons" notext="Cancelar" yestext="OK"/>
	</notification>
	<notification name="ConfirmClearCookies">
		Você tem certeza de que deseja limpar os cookies?
		<usetemplate name="okcancelbuttons" notext="Cancelar" yestext="Sim"/>
	</notification>
	<notification name="ConfirmClearMediaUrlList">
		Você tem certeza de que deseja limpar toda sua lista de URLs?
		<usetemplate name="okcancelbuttons" notext="Cancelar" yestext="Sim"/>
	</notification>
	<notification name="ConfirmEmptyLostAndFound">
		Tem certeza de que deseja excluir o conteúdo dos Achados e Perdidos? Para sempre?
		<usetemplate ignoretext="Confirmar antes de esvaziar a pasta Achados e Perdidos" name="okcancelignore" notext="Não" yestext="Sim"/>
	</notification>
	<notification name="CopySLURL">
		O seguinte SLurl foi copiado para a área de transferência: 
 [SLURL]

Inclua um link para facilitar o acesso para visitantes. Teste o link na barra de endereço de qualquer navegador da web.
		<form name="form">
			<ignore name="ignore" text="SLurl copiado para área de transferência."/>
		</form>
	</notification>
	<notification name="WLSavePresetAlert">
		Você deseja substituir a pré-configuração salva?
		<usetemplate name="okcancelbuttons" notext="Não" yestext="Sim"/>
	</notification>
	<notification name="WLNoEditDefault">
		Você não pode editar ou excluir um padrão predefinido.
	</notification>
	<notification name="WLMissingSky">
		Este arquivo de ciclo de dia se refere a um arquivo de céu faltando: [SKY].
	</notification>
	<notification name="WLRegionApplyFail">
		As configurações não podem ser aplicadas à região.   Talvez sair e votlar à região resolva.   Motivo:  [FAIL_REASON]
	</notification>
	<notification name="EnvCannotDeleteLastDayCycleKey">
		Impossível excluir a última chave do ciclo pois um ciclo não pode ficar vazio.   Modifique a última chave em vez de tentar apagá-la, depois crie uma chave nova.
		<usetemplate name="okbutton" yestext="OK"/>
	</notification>
	<notification name="DayCycleTooManyKeyframes">
		Não é possível adicionar mais chaves de quadro a este ciclo.   O máximo de chaves de quadro para ciclos de dia de [SCOPE] é [MAX].
		<usetemplate name="okbutton" yestext="OK"/>
	</notification>
	<notification name="EnvUpdateRate">
		Cada configuração de ambiente só pode ser atualizada a cada [WAIT] segundos.   Aguarde pelo menos isso e tente novamente.
		<usetemplate name="okbutton" yestext="OK"/>
	</notification>
	<notification name="PPSaveEffectAlert">
		Existe efeito de Pós-Processamento. Você deseja substituí-lo?
		<usetemplate name="okcancelbuttons" notext="Não" yestext="Sim"/>
	</notification>
	<notification name="ChatterBoxSessionStartError">
		Não foi possível iniciar uma nova sessão bate-papo com [RECIPIENT].
[REASON]
		<usetemplate name="okbutton" yestext="OK"/>
	</notification>
	<notification name="ChatterBoxSessionEventError">
		[EVENT]
[REASON]
		<usetemplate name="okbutton" yestext="OK"/>
	</notification>
	<notification name="ForceCloseChatterBoxSession">
		Sua sessão de bate-papo com [NAME] tem que fechar.
[REASON]
		<usetemplate name="okbutton" yestext="OK"/>
	</notification>
	<notification name="Cannot_Purchase_an_Attachment">
		Objetos não podem ser adquiridos quando estão anexados.
	</notification>
	<notification label="Sobre o pedido de Permissão de Débito" name="DebitPermissionDetails">
		Conceder esse pedido dá permissão ao script para tirar Linden dólares (L$) de sua conta. Para revogar esta permissão, o proprietário do objeto deve excluir o objeto ou resetar os scripts dele.
		<usetemplate name="okbutton" yestext="OK"/>
	</notification>
	<notification name="AutoWearNewClothing">
		Vestir automaticamente a roupa que você vai criar?
		<usetemplate ignoretext="Vestir as roupas que eu criar enquanto edito minha aparência" name="okcancelignore" notext="Não" yestext="Sim"/>
	</notification>
	<notification name="NotAgeVerified">
		O local que você está tentando visitar é restrito a residentes com 18 anos ou mais.
		<usetemplate ignoretext="Não tenho idade suficiente para visitar áreas com restrição de idade." name="okignore" yestext="OK"/>
	</notification>
	<notification name="NotAgeVerified_Notify">
		Localização restrita para 18 anos de idade ou mais.
	</notification>
	<notification name="Cannot enter parcel: no payment info on file">
		Área restrita a residentes que já cadastraram seus dados de pagamento  Deseja ir ao site do [CURRENT_GRID] para cuidar disso? 

[_URL]
		<url name="url" option="0">
			https://secondlife.com/account/index.php?lang=pt
		</url>
		<usetemplate ignoretext="Ainda não tenho cadastro de pagamento" name="okcancelignore" notext="Não" yestext="Sim"/>
	</notification>
	<notification name="MissingString">
		A sequência [STRING_NAME] está faltando do strings.xml
	</notification>
	<notification name="SystemMessageTip">
		[MESSAGE]
	</notification>
	<notification name="IMSystemMessageTip">
		[MESSAGE]
	</notification>
	<notification name="Cancelled">
		Cancelado
	</notification>
	<notification name="CancelledSit">
		Cancelada a ação de sentar
	</notification>
	<notification name="CancelledAttach">
		Cancelado Anexar
	</notification>
	<notification name="ReplacedMissingWearable">
		Substituindo partes de roupa/corpo perdidas com o padrão
	</notification>
	<notification name="GroupNotice">
		[SENDER], [GROUP]
Assunto: [SUBJECT], Mensagem: [MESSAGE]
	</notification>
	<notification name="FriendOnlineOffline">
		[NAME] está [STATUS]
	</notification>
	<notification name="AddSelfFriend">
		Você é o máximo! Mesmo assim, não dá para adicionar a si mesmo(a) como amigo(a).
	</notification>
	<notification name="UploadingAuctionSnapshot">
		Fazendo o upload das fotos do site da web e do mundo...
(Leva cerca de 5 minutos)
	</notification>
	<notification name="UploadPayment">
		Você paga L$[AMOUNT] para fazer o upload.
	</notification>
	<notification name="UploadWebSnapshotDone">
		Concluído o upload da foto do site da web
	</notification>
	<notification name="UploadSnapshotDone">
		O upload da foto foi realizado
	</notification>
	<notification name="TerrainDownloaded">
		Feito o download de Terrain.raw
	</notification>
	<notification name="GestureMissing">
		O gesto [NAME] não está no banco de dados.
	</notification>
	<notification name="UnableToLoadGesture">
		Falhar ao carregar o gesto [NAME].
	</notification>
	<notification name="LandmarkMissing">
		O landmark foi perdido na base de dados
	</notification>
	<notification name="UnableToLoadLandmark">
		Impossível carregar o landmark. Por favor, tente de novo.
	</notification>
	<notification name="CapsKeyOn">
		A tecla Maiúsc. está ligada. 
Ela pode afetar a digitação da senha.
	</notification>
	<notification name="NotecardMissing">
		Notecard foi perdido no banco de dados.
	</notification>
	<notification name="NotecardNoPermissions">
		Você não está autorizado a ler esta nota.
	</notification>
	<notification name="RezItemNoPermissions">
		Sem permissões suficientes para criar objetos.
	</notification>
	<notification name="IMAcrossParentEstates">
		Não é possível enviar MIs entre propriedades-pai.
	</notification>
	<notification name="TransferInventoryAcrossParentEstates">
		Não é possível transferir o inventário para propriedades-pai.
	</notification>
	<notification name="UnableToLoadNotecard">
		Não é possível carregar notas neste momento.
	</notification>
	<notification name="ScriptMissing">
		O script foi perdido no banco de dados.
	</notification>
	<notification name="ScriptNoPermissions">
		Permissões insuficientes para visualizar o script.
	</notification>
	<notification name="UnableToLoadScript">
		Impossível carregar o script. Por favor, tente novamente.
	</notification>
	<notification name="IncompleteInventory">
		Os conteúdos completos que vocë está oferecendo, não estão ainda disponíveis localmente. Por favor, tente oferecê-los novamente em um minuto.
	</notification>
	<notification name="CannotModifyProtectedCategories">
		Você não pode modificar categorias protegidas.
	</notification>
	<notification name="CannotRemoveProtectedCategories">
		Você não pode remover categorias protegidas.
	</notification>
	<notification name="UnableToBuyWhileDownloading">
		Impossível comprar o objeto enquanto ele está sendo carregado.
Por favor, tente novamente.
	</notification>
	<notification name="UnableToLinkWhileDownloading">
		Impossível unir o objeto enquanto ele está sendo carregado.
Por favor, tente novamente.
	</notification>
	<notification name="CannotBuyObjectsFromDifferentOwners">
		Só dá para comprar objetos de um dono por vez. 
Selecione só um objeto.
	</notification>
	<notification name="ObjectNotForSale">
		Este objeto não está à venda.
	</notification>
	<notification name="EnteringGodMode">
		Entrando em god mode, nível [LEVEL]
	</notification>
	<notification name="LeavingGodMode">
		Saindo do god mode, nível [LEVEL]
	</notification>
	<notification name="CopyFailed">
		Você não está autorizado a copiar isso.
	</notification>
	<notification name="InventoryAccepted">
		[NAME] recebeu sua oferta de inventário.
	</notification>
	<notification name="InventoryDeclined">
		[NAME] rejeitou sua oferta de inventário.
	</notification>
	<notification name="ObjectMessage">
		[NAME]: [MESSAGE]
	</notification>
	<notification name="CallingCardAccepted">
		Seu cartão de visita foi aceito
	</notification>
	<notification name="CallingCardDeclined">
		Seu cartão de visita foi negado.
	</notification>
	<notification name="TeleportToLandmark">
		Para se teletransportar para locais como &apos;[NAME]&apos;, clique no botão &quot;Lugares&quot;,
    e selecione a guia Marcos na janela que é exibida. Clique em qualquer
    marco para selecioná-lo e em seguida em &apos;Teletransportar&apos; na parte inferior da tela.
    (Também é possível clicar duas vezes sobre o marco ou clicar com o botão direito do mouse sobre ele
    e selecionar &apos;Teletransportar&apos;.)
	</notification>
	<notification name="TeleportToPerson">
		Para iniciar uma conversa particular com alguém, clique com o botão direito no avatar e selecione &quot;MI&quot; no menu.
	</notification>
	<notification name="CantSelectLandFromMultipleRegions">
		Impossível selecionar terra nas fronteiras do servidor. Tente selecionar um pedaço menor de terra.
	</notification>
	<notification name="SearchWordBanned">
		Alguns termos da sua busca foram excluídos, devido às restrições de conteúdo, como explicado nos Padrões da Comunidade.
	</notification>
	<notification name="NoContentToSearch">
		Por favor, selecione ao menos um tipo de conteúdo para a busca (PG, Mature ou Adult).
	</notification>
	<notification name="SystemMessage">
		[MESSAGE]
	</notification>
	<notification name="FlickrConnect">
		[MESSAGE]
	</notification>
	<notification name="TwitterConnect">
		[MESSAGE]
	</notification>
	<notification name="PaymentReceived">
		[MESSAGE]
	</notification>
	<notification name="PaymentSent">
		[MESSAGE]
	</notification>
	<notification name="PaymentFailure">
		[MESSAGE]
	</notification>
	<notification name="EventNotification">
		Notificação de evento:

[NAME]
[DATE]
		<form name="form">
			<button name="Details" text="Detalhes"/>
			<button name="Cancel" text="Cancelar"/>
		</form>
	</notification>
	<notification name="TransferObjectsHighlighted">
		Todos os objetos deste terreno que serão transferidos ao seu comprador, estão realçados agora.
		<form name="form">
			<button name="Done" text="Feito"/>
		</form>
	</notification>
	<notification name="DeactivatedGesturesTrigger">
		Gestos desativados com o mesmo comando:
[NAMES]
	</notification>
	<notification name="NoQuickTime">
		Aparentemente o QuickTime da Apple ainda não foi instalado no seu computador. 
Para ver mídia em stream nas regiões que oferecem esse formato, vá ao [http://www.apple.com/quicktime site do QuickTime] e instale o QuickTime Player.
	</notification>
	<notification name="NoPlugin">
		Nenhum plugin de mídia detectado para lidar com o tipo de mime &quot;[MIME_TYPE]&quot;.  Este tipo de mídia não poderão ser acessados.
	</notification>
	<notification name="MediaPluginFailed">
		Falha no plugin de mídia abaixo:
    [PLUGIN]

Instale o plugin novamente ou contate o fabricante se o problema persistir.
		<form name="form">
			<ignore name="ignore" text="Falha do plugin de mídia"/>
		</form>
	</notification>
	<notification name="OwnedObjectsReturned">
		Os objetos que lhe pertencem no lote selecionado do terreno, voltaram ao seu inventário.
	</notification>
	<notification name="OtherObjectsReturned">
		Os objetos no terreno selecionado, do residente [NAME], foram devolvidos ao inventário dele(a).
	</notification>
	<notification name="OtherObjectsReturned2">
		Os objetos no lote selecionado, do residente [NAME], foram devolidos ao proprietãrio.
	</notification>
	<notification name="GroupObjectsReturned">
		Os objetos no lote selecionado de terreno compartilhado pelo grupo [GROUPNAME], voltaram para os inventários de seus donos.
Objetos trasnferíveis dados ao grupo, voltaram aos seus donos anteriores.
Objetos não transferíveis dados ao grupo foram deletados.
	</notification>
	<notification name="UnOwnedObjectsReturned">
		Os objetos no lote selecionado que NÃO são seus, voltaram aos seus donos.
	</notification>
	<notification name="ServerObjectMessage">
		Mensagem de [NAME]:
&lt;nolink&gt;[MSG]&lt;/nolink&gt;
	</notification>
	<notification name="NotSafe">
		A opção &apos;danos&apos; desta região está ativada. 
Você pode se dar mal aqui.  Se você morrer, você será teletransportado de volta para seu início.
	</notification>
	<notification name="NoFly">
		Esta área desativou a opção de voar. 
Logo, não é possível voar aqui.
	</notification>
	<notification name="PushRestricted">
		Esta área não tolera empurrões.  Não é possível empurrar os outros aqui, a não ser que você seja o proprietário.
	</notification>
	<notification name="NoVoice">
		Esta área desativou o bate-papo de voz.  Você não vai ouvir ninguém falar.
	</notification>
	<notification name="NoBuild">
		Esta área desativou a opção de construir.  Não é possível construir ou fazer rez de objetos nesta área.
	</notification>
	<notification name="PathfindingDirty">
		A região possui alterações de pathfinding pendentes.  Se você possui direitos de construção, poderá recarregar a região clicando no botão “Recarregar região”.
	</notification>
	<notification name="DynamicPathfindingDisabled">
		O pathfinding dinâmico não está habilitado nesta região.  Os objetos com script usando chamadas LSL de pathfinding podem não operar como o esperado na região.
	</notification>
	<notification name="PathfindingCannotRebakeNavmesh">
		Erro.  Pode haver um erro de rede ou do servidor, ou você pode não ter direitos de construção.  Às vezes, fazer login e logout novamente resolve este problema.
		<usetemplate name="okbutton" yestext="OK"/>
	</notification>
	<notification name="SeeAvatars">
		Este terreno oculta os avatares e bate-papo de outro terreno.    Não é possível ver residentes fora do terreno e vice-versa.   O bate-papo por texto no canal 0 também está bloqueado.
	</notification>
	<notification name="ScriptsStopped">
		Um administrador não permitiu scripts temporariamente nesta região.
	</notification>
	<notification name="ScriptsNotRunning">
		Esta região não roda nenhum script.
	</notification>
	<notification name="NoOutsideScripts">
		Esta região não permite scripts de fora. 

Os únicos scripts que funcionam são os do proprietário do terreno.
	</notification>
	<notification name="ClaimPublicLand">
		Você só pode reivindicar terrenos públicos na região onde você está.
	</notification>
	<notification name="RegionTPAccessBlocked">
		A região que você está tentando visitar tem conteúdo que excede suas preferências atuais.  Você pode alterar suas preferências acessando Eu &gt; Preferências &gt; Geral.
	</notification>
	<notification name="URBannedFromRegion">
		Você está banido da região.
	</notification>
	<notification name="NoTeenGridAccess">
		Sua conta não pode conectar a esta região da grade teen.
	</notification>
	<notification name="ImproperPaymentStatus">
		Você não tem o status de pagamento adequado para entrar nesta região.
	</notification>
	<notification name="MustGetAgeRegion">
		Você deve ter 18 anos ou mais para acessar esta região.
	</notification>
	<notification name="MustGetAgeParcel">
		Você deve ter 18 anos ou mais para acessar este lote.
	</notification>
	<notification name="NoDestRegion">
		Nenhuma região de destino encontrada.
	</notification>
	<notification name="NotAllowedInDest">
		Você não é permitido nesse destino.
	</notification>
	<notification name="RegionParcelBan">
		Não consegue atravessar região com lote banido. Tente outra forma.
	</notification>
	<notification name="TelehubRedirect">
		Você foi redirecionado para um telehub.
	</notification>
	<notification name="CouldntTPCloser">
		Não conseguiu tele-transportar próximo ao destino.
	</notification>
	<notification name="TPCancelled">
		Tele-transporte cancelado.
	</notification>
	<notification name="FullRegionTryAgain">
		A região que você está tentando entrar está no momento cheia.
Por favor, tente novamente em alguns instantes.
	</notification>
	<notification name="GeneralFailure">
		Falha geral.
	</notification>
	<notification name="RoutedWrongRegion">
		Direcionado para a região errada. Por favor, tente novamente.
	</notification>
	<notification name="NoValidAgentID">
		ID do agente inválido.
	</notification>
	<notification name="NoValidSession">
		ID de sessão inválido.
	</notification>
	<notification name="NoValidCircuit">
		Código de circuito inválido.
	</notification>
	<notification name="NoPendingConnection">
		Impossível criar a conexão pendente.
	</notification>
	<notification name="InternalUsherError">
		Um erro interno ocorreu enquanto se tentava direcioná-lo para seu destino de Tele-transporte. O [CURRENT_GRID] pode estar passando por problemas no serviço, neste momento.
	</notification>
	<notification name="NoGoodTPDestination">
		Impossível encontrar um bom destino para tele-transporte nesta região.
	</notification>
	<notification name="InternalErrorRegionResolver">
		Um erro interno ocorreu enquanto tentava-se definir as coordenadas globais da sua solicitação de tele-transporte. O [CURRENT_GRID] pode estar passando por problemas no serviço, no momento.
	</notification>
	<notification name="NoValidLanding">
		Não se achou um ponto de aterrissagem válido.
	</notification>
	<notification name="NoValidParcel">
		Nenhum lote válido foi encontrado.
	</notification>
	<notification name="ObjectGiveItem">
		Um objeto chamado &lt;nolink&gt;[OBJECTFROMNAME]&lt;/nolink&gt;, de [NAME_SLURL], obteve este(a) [OBJECTTYPE]:
&lt;nolink&gt;[ITEM_SLURL]&lt;/nolink&gt;
		<form name="form">
			<button name="Keep" text="Segure"/>
			<button name="Discard" text="Descarte"/>
			<button name="Mute" text="Bloquear proprietário"/>
		</form>
	</notification>
	<notification name="OwnObjectGiveItem">
		O objeto chamado &lt;nolink&gt;[OBJECTFROMNAME]&lt;/nolink&gt;, de [NAME_SLURL], obteve este(a) [OBJECTTYPE]:
&lt;nolink&gt;[ITEM_SLURL]&lt;/nolink&gt;
		<form name="form">
			<button name="Keep" text="Manter"/>
			<button name="Discard" text="Descartar"/>
		</form>
	</notification>
	<notification name="UserGiveItem">
		[NAME_SLURL] lhe deu [OBJECTTYPE]:
[ITEM_SLURL]
		<form name="form">
			<button name="Show" text="Mostrar"/>
			<button name="Keep" text="Manter"/>
			<button name="Discard" text="Descarte"/>
			<button name="Mute" text="Bloquear"/>
		</form>
	</notification>
	<notification name="UserGiveItemLegacy">
		[NAME_SLURL] lhe deu [OBJECTTYPE]:
[ITEM_SLURL]
		<form name="form">
			<button name="Show" text="Mostrar"/>
			<button name="Accept" text="Manter"/>
			<button name="Discard" text="Verwerfen"/>
			<button name="ShowSilent" text="(Mostrar)"/>
			<button name="AcceptSilent" text="(Manter)"/>
			<button name="DiscardSilent" text="(Descarte)"/>
			<button name="Mute" text="Bloquear"/>
		</form>
	</notification>
	<notification name="GodMessage">
		[NAME]

[MESSAGE]
	</notification>
	<notification name="JoinGroup">
		[MESSAGE]
		<form name="form">
			<button name="Join" text="Entre"/>
			<button name="Decline" text="Saia"/>
			<button name="Info" text="Informações"/>
		</form>
	</notification>
	<notification name="TeleportOffered">
		[NAME_SLURL] quer teletransportar você para a região deles:

“[MESSAGE]”
&lt;icon&gt;[MATURITY_ICON]&lt;/icon&gt; - [MATURITY_STR]
		<form name="form">
			<button name="Teleport" text="Teletransporte"/>
			<button name="Cancel" text="Cancelar"/>
		</form>
	</notification>
	<notification name="TeleportOffered_MaturityExceeded">
		[NAME_SLURL] quer teletransportar você para a região deles:

“[MESSAGE]”
&lt;icon&gt;[MATURITY_ICON]&lt;/icon&gt; - [MATURITY_STR]

A região tem conteúdo [REGION_CONTENT_MATURITY], mas suas preferências atuais estão definidas para excluir conteúdo [REGION_CONTENT_MATURITY].  Podemos alterar suas preferências e continuar o teletransporte, ou você pode cancelar este teletransporte.
		<form name="form">
			<button name="Teleport" text="Alterar e continuar"/>
			<button name="Cancel" text="Cancelar"/>
		</form>
	</notification>
	<notification name="TeleportOffered_MaturityBlocked">
		[NAME_SLURL] quer teletransportar você para a região deles:

“[MESSAGE]”
&lt;icon&gt;[MATURITY_ICON]&lt;/icon&gt; - [MATURITY_STR]

No entanto, esta região tem conteúdo acessível apenas para adultos.
	</notification>
	<notification name="TeleportOffered_SLUrl">
		[NAME_SLURL] quer teletransportar você para a região deles ([POS_SLURL]):

“[MESSAGE]”
&lt;icon&gt;[MATURITY_ICON]&lt;/icon&gt; - [MATURITY_STR]
		<form name="form">
			<button name="Teleport" text="Teletransporte"/>
			<button name="Cancel" text="Cancelar"/>
		</form>
	</notification>
	<notification name="TeleportOffered_MaturityExceeded_SLUrl">
		[NAME_SLURL] quer teletransportar você para a região deles ([POS_SLURL]):

“[MESSAGE]”
&lt;icon&gt;[MATURITY_ICON]&lt;/icon&gt; - [MATURITY_STR]

A região tem conteúdo [REGION_CONTENT_MATURITY], mas suas preferências atuais estão definidas para excluir conteúdo [REGION_CONTENT_MATURITY].  Podemos alterar suas preferências e continuar o teletransporte, ou você pode cancelar este teletransporte.
		<form name="form">
			<button name="Teleport" text="Alterar e continuar"/>
			<button name="Cancel" text="Cancelar"/>
		</form>
	</notification>
	<notification name="TeleportOffered_MaturityBlocked_SLUrl">
		[NAME_SLURL] quer teletransportar você para a região deles ([POS_SLURL]):

“[MESSAGE]”
&lt;icon&gt;[MATURITY_ICON]&lt;/icon&gt; - [MATURITY_STR]

No entanto, esta região tem conteúdo acessível apenas para adultos.
	</notification>
	<notification name="TeleportOfferSent">
		Oferta de teletransporte enviada para [TO_NAME]
	</notification>
	<notification name="GotoURL">
		[MESSAGE]
[URL]
		<form name="form">
			<button name="Later" text="Depois"/>
			<button name="GoNow..." text="Vá agora"/>
		</form>
	</notification>
	<notification name="OfferFriendship">
		[NAME_SLURL] quer a sua amizade.

[MESSAGE]

Cada um pode ver o status do outro (definição padrão).
		<form name="form">
			<button name="Accept" text="Aceitar"/>
			<button name="Decline" text="Recusar"/>
		</form>
	</notification>
	<notification name="FriendshipOffered">
		Você convidou [TO_NAME] para ser seu amigo(a)
	</notification>
	<notification name="OfferFriendshipNoMessage">
		[NAME_SLURL] quer a sua amizade.

Cada um pode ver o status do outro (definição padrão).
		<form name="form">
			<button name="Accept" text="Aceitar"/>
			<button name="Decline" text="Recusar"/>
		</form>
	</notification>
	<notification name="FriendshipAccepted">
		&lt;nolink&gt;[NAME]&lt;/nolink&gt; aceitou sua oferta de amizade.
	</notification>
	<notification name="FriendshipDeclined">
		&lt;nolink&gt;[NAME]&lt;/nolink&gt; rejeitou sua oferta de amizade.
	</notification>
	<notification name="FriendshipAcceptedByMe">
		Oferta de amizade aceita.
	</notification>
	<notification name="FriendshipDeclinedByMe">
		Oferta de amizade recusada.
	</notification>
	<notification name="OfferCallingCard">
		[NOME] está te oferecendo um cartão de visita.
Ele será um item no seu inventário, para você possa contatá-lo facilmente.
		<form name="form">
			<button name="Accept" text="Aceitar"/>
			<button name="Decline" text="Recusar"/>
		</form>
	</notification>
	<notification name="RegionRestartMinutes">
		Esta região será reiniciada em [MINUTES] minutos. 
Se permanecer aqui, você será desconectado.
	</notification>
	<notification name="RegionRestartSeconds">
		Esta região será reiniciada em [SECONDS] segundos. 
Se permanecer aqui, você será desconectado.
	</notification>
	<notification name="LoadWebPage">
		Carregar a página [URL] ?

[MESSAGE]

Do objeto: &lt;nolink&gt;[OBJECTNAME]&lt;/nolink&gt;, proprietário: [NAME_SLURL]
		<form name="form">
			<button name="Gotopage" text="Carregar"/>
			<button name="Cancel" text="Cancelar"/>
		</form>
	</notification>
	<notification name="FailedToFindWearableUnnamed">
		Falhou ao procurar [TYPE] no banco de dados.
	</notification>
	<notification name="FailedToFindWearable">
		Falhou ao procurar [TYPE] nomeado [DESC] no banco de dados.
	</notification>
	<notification name="InvalidWearable">
		O item que você está tentando usar tem um recurso que seu Visualizador não consegue ler.  Atualize o [APP_NAME] para poder vestir esse item.
	</notification>
	<notification name="ScriptQuestion">
		&apos;&lt;nolink&gt;[OBJECTNAME]&lt;/nolink&gt;&apos;, pertencente a &apos;[NAME]&apos;, gostaria de:

[QUESTIONS]
OK?
		<form name="form">
			<button name="Yes" text="Sim"/>
			<button name="No" text="Não"/>
			<button name="Mute" text="Bloquear"/>
		</form>
	</notification>
	<notification name="ExperienceAcquireFailed">
		Não foi possível adquirir uma nova experiência:
    [ERROR_MESSAGE]
		<usetemplate name="okbutton" yestext="OK"/>
	</notification>
	<notification name="NotInGroupExperienceProfileMessage">
		Uma alteração do grupo de experiência foi ignorada porque o proprietário não é membro do grupo selecionado.
	</notification>
	<notification name="UneditableExperienceProfileMessage">
		O campo não editável &apos;[field]&apos; foi ignorado ao atualizar o perfil de experiência.
	</notification>
	<notification name="RestrictedToOwnerExperienceProfileMessage">
		Alterações ignoradas para o campo &apos;[field]&apos; que só podem ser definidas pelo proprietário da experiência.
	</notification>
	<notification name="MaturityRatingExceedsOwnerExperienceProfileMessage">
		Você não pode definir a classificação de maturidade de uma experiência como sendo mais alta que a do proprietário.
	</notification>
	<notification name="RestrictedTermExperienceProfileMessage">
		Os seguintes termos impediram a atualização do nome e/ou descrição do perfil de experiência: [extra_info]
	</notification>
	<notification name="TeleportedHomeExperienceRemoved">
		Você foi teletransportado da região [region_name] por remover a experiência secondlife:///app/experience/[public_id]/profile e não tem mais permissão na região.
		<form name="form">
			<ignore name="ignore" text="Ejetar da região por remover uma experiência"/>
		</form>
	</notification>
	<notification name="TrustedExperienceEntry">
		Você recebeu permissão para a região [region_name] ao participar da experiência-chave secondlife:///app/experience/[public_id]/profile Remover essa experiência pode ejetá-lo da região.
		<form name="form">
			<ignore name="ignore" text="Permitido em uma região devido a uma experiência"/>
		</form>
	</notification>
	<notification name="TrustedExperiencesAvailable">
		Você não está autorizado a acessar esse destino. Você pode ser permitido na região aceitando uma das experiências abaixo:

[EXPERIENCE_LIST]

Outras experiências chave podem estar disponíveis.
	</notification>
	<notification name="ExperienceEvent">
		Um objeto foi permitido para [EventType] pelo secondlife:///app/experience/[public_id]/profile experience.
    Proprietário: secondlife:///app/agent/[OwnerID]/inspect
	Nome do objeto: [ObjectName]
    Nome do Terreno: [ParcelName]
	</notification>
	<notification name="ExperienceEventAttachment">
		Um anexo teve permissão para executar [EventType] pelo secondlife:///app/experience/[public_id]/profile experience.
    Proprietário: secondlife:///app/agent/[OwnerID]/inspect
	</notification>
	<notification name="ScriptQuestionExperience">
		&apos;&lt;nolink&gt;[OBJECTNAME]&lt;/nolink&gt;&apos;, um objeto de propriedade de &apos;[NAME]&apos;, solicita a sua participação na experiência [GRID_WIDE]:

[EXPERIENCE]

Quando a permissão for dada, você não irá mais visualizar essa mensagem novamente a não ser que seja revogada do perfil de experiência.

Os scripts associados a essa experiência serão capazes de realizar o seguinte nas regiões onde a experiência esteja ativa: 

[QUESTIONS]Isso está bem?
		<form name="form">
			<button name="BlockExperience" text="Bloquear experiência"/>
			<button name="Mute" text="Bloquear objeto"/>
			<button name="Yes" text="Sim"/>
			<button name="No" text="Não"/>
		</form>
	</notification>
	<notification name="ScriptQuestionCaution">
		Aviso: O objeto &apos;&lt;nolink&gt;[OBJECTNAME]&lt;/nolink&gt;&apos; deseja obter acesso total à sua conta de dólares Linden. Se você conceder acesso, ele poderá remover fundos de sua conta a qualquer momento ou esvaziar sua conta completamente, continuamente e sem avisos adicionais.
  
Não conceda acesso se você não entender completamente por que ele deseja acessar sua conta.
		<form name="form">
			<button name="Grant" text="Permitir acesso total"/>
			<button name="Deny" text="Negar"/>
		</form>
	</notification>
	<notification name="UnknownScriptQuestion">
		A permissão de script de tempo de execução solicitada por &apos;&lt;nolink&gt;[OBJECTNAME]&lt;/nolink&gt;&apos;, um objeto de &apos;[NAME]&apos;, não é reconhecida pelo visualizador e não pode ser concedida.

Para conceder essa permissão, atualize seu visualizador para a versão mais recente em [DOWNLOADURL].
		<form name="form">
			<button name="Deny" text="Ok"/>
			<button name="Mute" text="Bloquear"/>
		</form>
	</notification>
	<notification name="ScriptDialog">
		&apos;&lt;nolink&gt;[TITLE]&lt;/nolink&gt;&apos; de [NAME]
[MESSAGE]
		<form name="form">
			<button name="Client_Side_Mute" text="Bloquear"/>
			<button name="Client_Side_Ignore" text="Ignorar"/>
		</form>
	</notification>
	<notification name="ScriptDialogGroup">
		&lt;nolink&gt;[TITLE]&lt;/nolink&gt;&apos; de [GROUPNAME]&apos;
[MESSAGE]
		<form name="form">
			<button name="Client_Side_Mute" text="Bloquear"/>
			<button name="Client_Side_Ignore" text="Ignorar"/>
		</form>
	</notification>
	<notification name="BuyLindenDollarSuccess">
		Obrigado e volte sempre! 

Seu saldo L$ será atualizado findo o processamento da transação.  Se o processamento levar mais de 20 min, a transação pode vir a ser cancelada.  Neste caso, o valor da compra será creditado ao seu saldo em US$. 

Para checar o status do pagamento, consulte seu Histórico de transações no [http://secondlife.com/account/ Painel]
	</notification>
	<notification name="FirstOverrideKeys">
		Suas chaves do movimento estão sendo seguras agora por um objeto.
Tente as teclas de setas ou AWSD para ver o que elas fazem.
Alguns objetos (como armas) requerem que você passe para mouselook para usá-los.
Pressione &apos;M&apos; para fazer isto.
	</notification>
	<notification name="FirstSandbox">
		Este é um sandbox, uma área onde residentes podem aprender a construir. 

Qualquer objeto deixado aqui será apagado quando você sair. Não se esqueça de clicar duas vezes e selecionar &apos;Pegar&apos; para levar seu projeto para o seu inventário.
	</notification>
	<notification name="MaxListSelectMessage">
		Você pode selecionar até [MAX_SELECT] itens desta lista.
	</notification>
	<notification name="VoiceInviteP2P">
		[NAME] está te convidando para um bate-papo de voz. 
Clique em Aceitar para atender ou em Recusar para recusar este convite.  Clique em Bloquear para bloquear ligações deste avatar.
		<form name="form">
			<button name="Accept" text="Aceitar"/>
			<button name="Decline" text="Recusar"/>
			<button name="Mute" text="Bloquear"/>
		</form>
	</notification>
	<notification name="AutoUnmuteByIM">
		[NAME] recebeu uma MI e foi desbloqueado(a) automaticamente.
	</notification>
	<notification name="AutoUnmuteByMoney">
		[NAME] recebeu dinheiro e foi desbloqueado(a) automaticamente.
	</notification>
	<notification name="AutoUnmuteByInventory">
		[NAME] recebeu dinheiro e foi desbloqueado(a) automaticamente.
	</notification>
	<notification name="VoiceInviteGroup">
		[NAME] atendeu uma ligação de bate-papo de voz com o grupo [GROUP].  
Clique em Aceitar para atender ou em Recusar para recusar este convite.  Clique em Bloquear para bloquear ligações deste avatar.
		<form name="form">
			<button name="Accept" text="Aceitar"/>
			<button name="Decline" text="Recusar"/>
			<button name="Mute" text="Bloquear"/>
		</form>
	</notification>
	<notification name="VoiceInviteAdHoc">
		[NAME] atendeu uma ligação de teleconferência.  
Clique em Aceitar para atender ou em Recusar para recusar este convite.  Clique em Bloquear para bloquear ligações deste avatar.
		<form name="form">
			<button name="Accept" text="Aceitar"/>
			<button name="Decline" text="Recusar"/>
			<button name="Mute" text="Bloquear"/>
		</form>
	</notification>
	<notification name="InviteAdHoc">
		[NAME] está te convidando para uma teleconferência de bate-papo. 
Clique em Aceitar para atender ou em Recusar para recusar este convite.  Clique em Bloquear para bloquear ligações deste avatar.
		<form name="form">
			<button name="Accept" text="Aceitar"/>
			<button name="Decline" text="Recusar"/>
			<button name="Mute" text="Bloquear"/>
		</form>
	</notification>
	<notification name="VoiceChannelFull">
		A chamada de voz a qual você está tentando juntar-se, [VOICE_CHANNEL_NAME],  atingiu sua máxima capacidade. Favor tentar novamente mais tarde.
	</notification>
	<notification name="ProximalVoiceChannelFull">
		Desculpe-nos. Esta área atingiu seu limite de capacidade para conversas com voz. Favor tentar usar voz em outra área.
	</notification>
	<notification name="VoiceChannelDisconnected">
		Você saiu da ligação com [VOICE_CHANNEL_NAME].  Agora você será reconectado ao bate-papo local.
	</notification>
	<notification name="VoiceChannelDisconnectedP2P">
		[VOICE_CHANNEL_NAME] encerrou a ligação.   Agora você será reconectado ao bate-papo local.
	</notification>
	<notification name="P2PCallDeclined">
		[VOICE_CHANNEL_NAME] recusou a ligação.   Agora você será reconectado ao bate-papo local.
	</notification>
	<notification name="P2PCallNoAnswer">
		[VOICE_CHANNEL_NAME] não está disponível para atender sua ligação.   Agora você será reconectado ao bate-papo local.
	</notification>
	<notification name="VoiceChannelJoinFailed">
		Falha de conexão com [VOICE_CHANNEL_NAME]. Tente novamente mais tarde.   Agora você será reconectado ao bate-papo local.
	</notification>
	<notification name="VoiceLoginRetry">
		Estamos criando uma canal de voz para você. Isto pode levar até um minuto.
	</notification>
	<notification name="VoiceEffectsExpired">
		Um ou mais serviços de distorção de voz que você assinou veceu.
[[URL] Clique aqui] para renovar o serviço.
	</notification>
	<notification name="VoiceEffectsExpiredInUse">
		A Distorção de voz ativa expirou. Suas configurações de voz padrão foram ativadas.
[[URL] Clique aqui] para renovar o serviço.
	</notification>
	<notification name="VoiceEffectsWillExpire">
		Uma ou mais das suas distorções de voz tem vencimento em menos de [INTERVAL] dias.
[[URL] Clique aqui] para renovar o serviço.
	</notification>
	<notification name="VoiceEffectsNew">
		Novas Distorções de voz!
	</notification>
	<notification name="Cannot enter parcel: not a group member">
		Só membros de um grupo podem acessar esta área.
	</notification>
	<notification name="Cannot enter parcel: banned">
		Você não pode entrar nessa terra, você foi banido.
	</notification>
	<notification name="Cannot enter parcel: not on access list">
		Você não pode entrar nessa terra, você não está na lista de acesso.
	</notification>
	<notification name="VoiceNotAllowed">
		Você não tem permissão para se conectar à conversa com voz de [VOICE_CHANNEL_NAME].
	</notification>
	<notification name="VoiceCallGenericError">
		Ocorreu um erro enquanto você tentava se conectar à conversa de voz de [VOICE_CHANNEL_NAME].  Favor tentar novamente mais tarde.
	</notification>
	<notification name="UnsupportedCommandSLURL">
		O SLurl no qual você clicou não é suportado.
	</notification>
	<notification name="BlockedSLURL">
		Um SLurl recebido de um navegador inidôneo foi bloqueado para a sua segurança.
	</notification>
	<notification name="ThrottledSLURL">
		Vários SLurls foram recebidos de um navegador inidôneo em pouco tempo. 
Para sua segurança, os SLurls serão bloqueados por alguns instantes.
	</notification>
	<notification name="IMToast">
		[MESSAGE]
		<form name="form">
			<button name="respondbutton" text="Responder"/>
		</form>
	</notification>
	<notification name="ConfirmCloseAll">
		Tem certeza de que quer fechar todas as MIs?
		<usetemplate ignoretext="Confirmar antes de fechar todas as MIs" name="okcancelignore" notext="Cancelar" yestext="OK"/>
	</notification>
	<notification name="AttachmentSaved">
		Anexo salvo.
	</notification>
<<<<<<< HEAD
=======
	<notification name="AppearanceToXMLSaved">
		A aparência foi salva como XML em [PATH]
	</notification>
	<notification name="AppearanceToXMLFailed">
		Falha ao salvar a aparência como XML.
    icon=&quot;notifytip.tga&quot;
	name=&quot;PresetNotDeleted&quot;
    type=&quot;notifytip&quot;&gt;
Erro ao excluir a predefinição [NAME].
	</notification>
>>>>>>> 2de32f24
	<notification name="UnableToFindHelpTopic">
		Nenhum tópico de ajuda foi encontrado com relação a este elemento.
	</notification>
	<notification name="ObjectMediaFailure">
		Erro do servidor: Falha ao atualizar ou executar a mídia.
&apos;[ERROR]&apos;
		<usetemplate name="okbutton" yestext="OK"/>
	</notification>
	<notification name="TextChatIsMutedByModerator">
		Seu texto de bate-papo foi silenciado pelo moderador.
		<usetemplate name="okbutton" yestext="OK"/>
	</notification>
	<notification name="VoiceIsMutedByModerator">
		Sua voz foi silenciada pelo moderador.
		<usetemplate name="okbutton" yestext="OK"/>
	</notification>
	<notification name="UploadCostConfirmation">
		O carregamento custa L$[PRICE]. Deseja prosseguir?
		<usetemplate name="okcancelbuttons" notext="Cancelar" yestext="Carregar"/>
	</notification>
	<notification name="ConfirmClearTeleportHistory">
		Tem certeza que deseja apagar todo o seu histórico de teletransporte?
		<usetemplate name="okcancelbuttons" notext="Cancelar" yestext="OK"/>
	</notification>
	<notification name="BottomTrayButtonCanNotBeShown">
		O botão selecionado não pode ser exibido no momento. 
O botão será exibido quando houver espaço suficente.
	</notification>
	<notification name="ShareNotification">
		Selecione os residentes com quem compartilhar.
	</notification>
	<notification name="MeshUploadError">
		[LABEL] não foi carregado: [MESSAGE] [IDENTIFIER] 

Mais detalhes no log.
	</notification>
	<notification name="MeshUploadPermError">
		Erro ao solicitar permissões de upload de mesh.
	</notification>
	<notification name="RegionCapabilityRequestError">
		Não foi possível obter o recurso &apos;[CAPABILITY]&apos; da região.
	</notification>
	<notification name="ShareItemsConfirmation">
		Tem certeza de que deseja compartilhar os itens abaixo?

&lt;nolink&gt;[ITEMS]&lt;/nolink&gt;

Com os seguintes residentes:

&lt;nolink&gt;[RESIDENTS]&lt;/nolink&gt;
		<usetemplate name="okcancelbuttons" notext="Cancelar" yestext="OK"/>
	</notification>
	<notification name="ShareFolderConfirmation">
		É possível compartilhar apenas uma pasta de cada vez.

Tem certeza de que deseja compartilhar os itens abaixo?

&lt;nolink&gt;[ITEMS]&lt;/nolink&gt;

Com os seguintes residentes:

&lt;nolink&gt;[RESIDENTS]&lt;/nolink&gt;
		<usetemplate name="okcancelbuttons" notext="Cancelar" yestext="OK"/>
	</notification>
	<notification name="ItemsShared">
		Itens compartilhados.
	</notification>
	<notification name="DeedToGroupFail">
		Ocorreu uma falha durante a doação ao grupo.
	</notification>
	<notification name="ReleaseLandThrottled">
		O lote [PARCEL_NAME] não pode ser abandonado.
	</notification>
	<notification name="ReleasedLandWithReclaim">
		O lote de [AREA] m² &apos;[PARCEL_NAME]&apos; foi liberado.

Você tem [RECLAIM_PERIOD] para reivindicá-lo por L$0. Depois o lote será colocado à venda para qualquer interessado.
	</notification>
	<notification name="ReleasedLandNoReclaim">
		O lote de [AREA] m² &apos;[PARCEL_NAME]&apos; foi liberado.

Ele está à venda para qualquer interessado.
	</notification>
	<notification name="AvatarRezNotification">
		( [EXISTENCE] segundos de vida )
O avatar de &apos;[NAME]&apos; emergiu em [TIME] segundos.
	</notification>
	<notification name="AvatarRezSelfBakedDoneNotification">
		( [EXISTENCE] segundos de vida )
Você confeccionou seu look em [TIME] segundos.
	</notification>
	<notification name="AvatarRezSelfBakedUpdateNotification">
		( [EXISTENCE] segundos de vida )
Você enviou uma atualização da sua aparência em [TIME] segundos.
[STATUS]
	</notification>
	<notification name="AvatarRezCloudNotification">
		( [EXISTENCE] segundos de vida )
Avatar &apos;[NAME]&apos; transformou-se em nuvem.
	</notification>
	<notification name="AvatarRezArrivedNotification">
		( [EXISTENCE] segundos de vida )
Avatar &apos;[NAME]&apos; surgiu.
	</notification>
	<notification name="AvatarRezLeftCloudNotification">
		( [EXISTENCE] segundos de vida )
O avatar de &apos;[NAME]&apos; transformou-se em nuvem depois de [TIME] segundos.
	</notification>
	<notification name="AvatarRezEnteredAppearanceNotification">
		( [EXISTENCE] segundos de vida )
Avatar &apos;[NAME]&apos; entrou no modo aparência.
	</notification>
	<notification name="AvatarRezLeftAppearanceNotification">
		( [EXISTENCE] segundos de vida )
Avatar &apos;[NAME]&apos; sair do modo aparecer.
	</notification>
	<notification name="NoConnect">
		Detectamos um problema de conexão com [PROTOCOL] &lt;nolink&gt;[HOSTID]&lt;/nolink&gt;.
Verifique a configuração da sua rede e firewall.
		<usetemplate name="okbutton" yestext="OK"/>
	</notification>
	<notification name="NoVoiceConnect">
		Estamos tendo problemas de conexão com o seu servidor de voz:

&lt;nolink&gt;[HOSTID]&lt;/nolink&gt;

Talvez não seja possível se comunicar via voz.
Verifique a configuração da sua rede e firewall.
		<usetemplate name="okbutton" yestext="OK"/>
	</notification>
	<notification name="AvatarRezLeftNotification">
		( [EXISTENCE] segundos de vida )
Avatar &apos;[NAME]&apos; saiu totalmente carregado.
	</notification>
	<notification name="AvatarRezSelfBakedTextureUploadNotification">
		( [EXISTENCE] segundos de vida )
Você carregou uma textura com [RESOLUTION] para o(a) &apos;[BODYREGION]&apos; em [TIME] segundos.
	</notification>
	<notification name="AvatarRezSelfBakedTextureUpdateNotification">
		( [EXISTENCE] segundos de vida )
Você carregou uma textura com [RESOLUTION] para o(a) &apos;[BODYREGION]&apos; em [TIME] segundos.
	</notification>
	<notification name="CannotUploadTexture">
		Não foi possível carregar textura.
[REASON]
	</notification>
	<notification name="LivePreviewUnavailable">
		Não podemos exibir uma visualização desta textura, pois ela é cópia proibida e/ou transferência proibida.
		<usetemplate ignoretext="Avise-me quando o modo Visualização em Tempo Real estiver indisponível para texturas de cópia proibida e/ou transferência proibida" name="okignore" yestext="OK"/>
	</notification>
	<notification name="ConfirmLeaveCall">
		Tem certeza de que quer sair desta ligação?
		<usetemplate ignoretext="Confirmar antes de deixar ligação" name="okcancelignore" notext="Não" yestext="Sim"/>
	</notification>
	<notification name="ConfirmMuteAll">
		Você silenciou todos os participantes de uma ligação de grupo.
Todos os demais residentes que entrarem na ligação mais tarde também serão silenciados, mesmo se você sair da ligação.


Silenciar todos?
		<usetemplate ignoretext="Confirmar antes de silenciar todos os participantes em ligações de grupo." name="okcancelignore" notext="Cancelar" yestext="OK"/>
	</notification>
	<notification label="Bate-papo" name="HintChat">
		Para entrar em uma conversa, comece a escrever no campo de bate-papo abaixo.
	</notification>
	<notification label="Levantar-se" name="HintSit">
		Para se levantar quando estiver sentado, clique em Levantar-se
	</notification>
	<notification label="Falar" name="HintSpeak">
		Clique no botão Falar para ligar ou desligar o microfone.

Clique na seta para cima para ver o painel de controles de voz.

Se o botão Falar for ocultado, o recurso de voz será desabilitado.
	</notification>
	<notification label="Explore o mundo" name="HintDestinationGuide">
		O Guia de Destinos traz milhares de lugares novos para você explorar e conhecer. Selecione um lugar, clique em Teletransportar e comece suas descobertas.
	</notification>
	<notification label="Painel lateral" name="HintSidePanel">
		Acesse rapidamente seu inventário, roupas, looks, perfis e mais no painel lateral.
	</notification>
	<notification label="Movimentar" name="HintMove">
		Para andar ou correr, clique no botão Movimentar e use as setas para controlar a direção.  Ou use as setas do teclado.
	</notification>
	<notification label="" name="HintMoveClick">
		1. Clique para andar Clique em qualquer lugar no solo para andar até o local.

2. Clique e arraste para girar a exibição Clique e arraste em qualquer lugar no mundo para girar a exibição
	</notification>
	<notification label="Nome de tela" name="HintDisplayName">
		Defina seu nome de tela personalizável. O nome de tele é separado do seu nome de usuário, que não pode ser modificado. Você pode mudar a visualização dos nomes de outras pessoas nas suas preferências.
	</notification>
	<notification label="Exibir" name="HintView">
		Para mudar o ângulo de visualização, use os controles Órbita e Pan. Volte à visualização normal pressionando a tecla Escape ou começando a andar.
	</notification>
	<notification label="Inventário" name="HintInventory">
		Você encontrará seus pertences no inventário.  Os itens mais novos também ficam na guia Itens recentes.
	</notification>
	<notification label="Você tem dólares Linden!" name="HintLindenDollar">
		Seu saldo de L$ está aqui.  Clique em Comprar L$ para trocar mais dólares Linden.
	</notification>
	<notification name="LowMemory">
		Seu pool de memória está baixo. Algumas funções do SL foram desativadas para evitar falhas. Encerre os outros aplicativos. Reinicie o SL se o problema persistir.
	</notification>
	<notification name="ForceQuitDueToLowMemory">
		O SL será encerrado em 30 segundos devido falta de memória.
	</notification>
	<notification name="PopupAttempt">
		Um pop-up foi bloqueado.
		<form name="form">
			<ignore name="ignore" text="Ativar todos os pop-ups"/>
			<button name="open" text="Abrir pop-up"/>
		</form>
	</notification>
	<notification name="SOCKS_NOT_PERMITTED">
		O proxy SOCKS 5 &quot;[HOST]:[PORT]&quot; recusou a conexão, não permitida pelo conjunto de regras.
		<usetemplate name="okbutton" yestext="OK"/>
	</notification>
	<notification name="SOCKS_CONNECT_ERROR">
		O proxy SOCKS 5 &quot;[HOST]:[PORT]&quot; recusou a conexão. Não foi possível abrir o canal TCP.
		<usetemplate name="okbutton" yestext="OK"/>
	</notification>
	<notification name="SOCKS_NOT_ACCEPTABLE">
		O proxy SOCKS 5 &quot;[HOST]:[PORT]&quot; recusou o sistema de autenticação selecionado.
		<usetemplate name="okbutton" yestext="OK"/>
	</notification>
	<notification name="SOCKS_AUTH_FAIL">
		O proxy SOCKS 5 &quot;[HOST]:[PORT]&quot; informou que suas credenciais são inválidas.
		<usetemplate name="okbutton" yestext="OK"/>
	</notification>
	<notification name="SOCKS_UDP_FWD_NOT_GRANTED">
		O proxy SOCKS 5 &quot;[HOST]:[PORT]&quot; recusou a solicitação de UDP ASSOCIATE.
		<usetemplate name="okbutton" yestext="OK"/>
	</notification>
	<notification name="SOCKS_HOST_CONNECT_FAILED">
		Não foi possível conectar-se ao servidor de proxy SOCKS 5 &quot;[HOST]:[PORT]&quot;.
		<usetemplate name="okbutton" yestext="OK"/>
	</notification>
	<notification name="SOCKS_UNKNOWN_STATUS">
		Erro desconhecido de proxy com o servidor &quot;[HOST]:[PORT]&quot;.
		<usetemplate name="okbutton" yestext="OK"/>
	</notification>
	<notification name="SOCKS_INVALID_HOST">
		Endereço de proxy SOCKS ou porta &quot;[HOST]:[PORT]&quot; inválidos.
		<usetemplate name="okbutton" yestext="OK"/>
	</notification>
	<notification name="SOCKS_BAD_CREDS">
		Nome de usuário ou senha de SOCKS 5 inválidos.
		<usetemplate name="okbutton" yestext="OK"/>
	</notification>
	<notification name="PROXY_INVALID_HTTP_HOST">
		Endereço de proxy HTTP ou porta &quot;[HOST]:[PORT]&quot; inválidos.
		<usetemplate name="okbutton" yestext="OK"/>
	</notification>
	<notification name="PROXY_INVALID_SOCKS_HOST">
		Endereço de proxy SOCKS ou porta &quot;[HOST]:[PORT]&quot; inválidos.
		<usetemplate name="okbutton" yestext="OK"/>
	</notification>
	<notification name="ChangeProxySettings">
		As configurações de proxy terão efeito depois que [APP_NAME] for reiniciado.
		<usetemplate name="okbutton" yestext="OK"/>
	</notification>
	<notification name="AuthRequest">
		O site em &apos;&lt;nolink&gt;[HOST_NAME]&lt;/nolink&gt;&apos; em &apos;[REALM]&apos; requer nome e senha.
		<form name="form">
			<input name="username" text="Nome de usuário"/>
			<input name="password" text="Senha:"/>
			<button name="ok" text="Enviar"/>
			<button name="cancel" text="Cancelar"/>
		</form>
	</notification>
	<notification label="" name="NoClassifieds">
		É preciso usar o modo Avançado para criar e editar anúncios classificados.  Desejar sair para mudar o modo? Selecione o modo na tela de login.
		<usetemplate name="okcancelbuttons" notext="Não sair" yestext="Sair"/>
	</notification>
	<notification label="" name="NoGroupInfo">
		É preciso usar o modo Avançado para criar e editar grupos.  Desejar sair para mudar o modo? Selecione o modo na tela de login.
		<usetemplate name="okcancelbuttons" notext="Não sair" yestext="Sair"/>
	</notification>
	<notification label="" name="NoPlaceInfo">
		É preciso estar no modo Avançado para visualizar o perfil de um lugar. Deseja sair para mudar o modo? Selecione o modo na tela de login.
		<usetemplate name="okcancelbuttons" notext="Não sair" yestext="Sair"/>
	</notification>
	<notification label="" name="NoPicks">
		É preciso usar o modo Avançado para criar e editar Destaques.  Desejar sair para mudar o modo? Selecione o modo na tela de login.
		<usetemplate name="okcancelbuttons" notext="Não sair" yestext="Sair"/>
	</notification>
	<notification label="" name="NoWorldMap">
		É preciso usar o modo Avançado para ver o mapa-múndi.  Desejar sair para mudar o modo? Selecione o modo na tela de login.
		<usetemplate name="okcancelbuttons" notext="Não sair" yestext="Sair"/>
	</notification>
	<notification label="" name="NoVoiceCall">
		Ligações de voz devem ser feitas no modo Avançado. Desejar sair para mudar o modo?
		<usetemplate name="okcancelbuttons" notext="Não sair" yestext="Sair"/>
	</notification>
	<notification label="" name="NoAvatarShare">
		É preciso estar no modo Avançado para compartilhar.  Desejar sair para mudar o modo?
		<usetemplate name="okcancelbuttons" notext="Não sair" yestext="Sair"/>
	</notification>
	<notification label="" name="NoAvatarPay">
		É preciso usar o modo Avançado para fazer pagamentos a outros residentes.  Desejar sair para mudar o modo?
		<usetemplate name="okcancelbuttons" notext="Não sair" yestext="Sair"/>
	</notification>
	<notification label="" name="NoInventory">
		É preciso estar no modo Avançado para visualizar o inventário. Deseja sair para mudar o modo?
		<usetemplate name="okcancelbuttons" notext="Não sair" yestext="Sair"/>
	</notification>
	<notification label="" name="NoAppearance">
		É preciso usar o modo Avançado para usar o editor de visual. Deseja sair para mudar o modo?
		<usetemplate name="okcancelbuttons" notext="Não sair" yestext="Sair"/>
	</notification>
	<notification label="" name="NoSearch">
		É preciso estar no modo Avançado para fazer pesquisas. Deseja sair para mudar o modo?
		<usetemplate name="okcancelbuttons" notext="Não sair" yestext="Sair"/>
	</notification>
	<notification label="" name="ConfirmHideUI">
		Essa ação irá ocultar todos os itens de menu e botões. Para trazê-los de volta, clique em [SHORTCUT] novamente.
		<usetemplate ignoretext="Confirmar antes de ocultar interface" name="okcancelignore" notext="Cancelar" yestext="OK"/>
	</notification>
	<notification name="PathfindingLinksets_WarnOnPhantom">
		Alguns linksets selecionados terão suas sinalizações fantasmas alternadas.

Deseja continuar?
		<usetemplate ignoretext="Algumas sinalizações fantasmas dos linksets selecionados serão alternadas." name="okcancelignore" notext="Cancelar" yestext="OK"/>
	</notification>
	<notification name="PathfindingLinksets_MismatchOnRestricted">
		Algumas sinalizações fantasmas dos linksets selecionados não podem ser definidas como &apos;[REQUESTED_TYPE]&apos; devido às restrições de permissão no linkset.  Ao invés disso, estes linksets serão definidos como &apos;[RESTRICTED_TYPE]&apos;.

Deseja continuar?
		<usetemplate ignoretext="Alguns linksets selecionados não podem ser definidos devido às restrições de permissão no linkset." name="okcancelignore" notext="Cancelar" yestext="OK"/>
	</notification>
	<notification name="PathfindingLinksets_MismatchOnVolume">
		Alguns linksets selecionados não podem ser definidos como &apos;[REQUESTED_TYPE]&apos;, pois a forma não é convexa.

Deseja continuar?
		<usetemplate ignoretext="Alguns linksets selecionados não podem ser definidos, pois a forma não é convexa." name="okcancelignore" notext="Cancelar" yestext="OK"/>
	</notification>
	<notification name="PathfindingLinksets_WarnOnPhantom_MismatchOnRestricted">
		Alguns linksets selecionados terão suas sinalizações fantasmas alternadas.

Algumas sinalizações fantasmas dos linksets selecionados não podem ser definidas como &apos;[REQUESTED_TYPE]&apos; devido às restrições de permissão no linkset.  Ao invés disso, estes linksets serão definidos como &apos;[RESTRICTED_TYPE]&apos;.

Deseja continuar?
		<usetemplate ignoretext="Algumas sinalizações fantasmas dos linksets selecionados serão alternadas e outras não poderão ser definidas devido às restrições de permissão no linkset." name="okcancelignore" notext="Cancelar" yestext="OK"/>
	</notification>
	<notification name="PathfindingLinksets_WarnOnPhantom_MismatchOnVolume">
		Alguns linksets selecionados terão suas sinalizações fantasmas alternadas.

Alguns linksets selecionados não podem ser definidos como &apos;[REQUESTED_TYPE]&apos;, pois a forma não é convexa.

Deseja continuar?
		<usetemplate ignoretext="Algumas sinalizações fantasmas dos linksets selecionados serão alternadas e outros não podem ser definidas, pois a forma não é convexa." name="okcancelignore" notext="Cancelar" yestext="OK"/>
	</notification>
	<notification name="PathfindingLinksets_MismatchOnRestricted_MismatchOnVolume">
		Algumas sinalizações fantasmas dos linksets selecionados não podem ser definidas como &apos;[REQUESTED_TYPE]&apos; devido às restrições de permissão no linkset.  Ao invés disso, estes linksets serão definidos como &apos;[RESTRICTED_TYPE]&apos;.

Alguns linksets selecionados não podem ser definidos como &apos;[REQUESTED_TYPE]&apos;, pois a forma não é convexa. Estes tipos de uso de linksets não mudarão.

Deseja continuar?
		<usetemplate ignoretext="Alguns linksets selecionados não podem ser definidos devido às restrições de permissão no linkset e porque a forma não é convexa." name="okcancelignore" notext="Cancelar" yestext="OK"/>
	</notification>
	<notification name="PathfindingLinksets_WarnOnPhantom_MismatchOnRestricted_MismatchOnVolume">
		Alguns linksets selecionados terão suas sinalizações fantasmas alternadas.

Algumas sinalizações fantasmas dos linksets selecionados não podem ser definidas como &apos;[REQUESTED_TYPE]&apos; devido às restrições de permissão no linkset.  Ao invés disso, estes linksets serão definidos como &apos;[RESTRICTED_TYPE]&apos;.

Alguns linksets selecionados não podem ser definidos como &apos;[REQUESTED_TYPE]&apos;, pois a forma não é convexa. Estes tipos de uso de linksets não mudarão.

Deseja continuar?
		<usetemplate ignoretext="Algumas sinalizações fantasmas dos linksets selecionados serão alternadas e outras não poderão ser definidas, pois a forma não é convexa." name="okcancelignore" notext="Cancelar" yestext="OK"/>
	</notification>
	<notification name="PathfindingLinksets_ChangeToFlexiblePath">
		O objeto selecionado afeta o navmesh.  Alterá-lo para um Caminho Flexível irá removê-lo do navmesh.
		<usetemplate ignoretext="O objeto selecionado afeta o navmesh.  Alterá-lo para um Caminho Flexível irá removê-lo do navmesh." name="okcancelignore" notext="Cancelar" yestext="OK"/>
	</notification>
	<global name="UnsupportedGLRequirements">
		Aparentemente a sua máquina não atende os requisitos de hardware do [APP_NAME].  [APP_NAME] requer placas de vídeo OpenGL com suporte a multitexturas.  Se sua place de vídeo tiver este perfil, atualize o driver da placa de vídeo, assim como patches e service packs do sistema operacional. 

Se você continuar a receber esta mensagem, consulte o [SUPPORT_SITE].
	</global>
	<global name="UnsupportedCPUAmount">
		796
	</global>
	<global name="UnsupportedRAMAmount">
		510
	</global>
	<global name="UnsupportedGPU">
		- A sua placa de vídeo não atende os requisitos mínimos exigidos.
	</global>
	<global name="UnsupportedRAM">
		- A memória do seu sistema não suporta os requisitos mínimos exigidos.
	</global>
	<global name="You can only set your &apos;Home Location&apos; on your land or at a mainland Infohub.">
		Se você tem um terreno, seu terreno pode ser seu início. 
Outra opção é procurar por lugares com a tag &apos;Infohub&apos; no mapa.
	</global>
	<global name="You died and have been teleported to your home location">
		Você morreu e foi reenviado ao seu início.
	</global>
	<notification name="LocalBitmapsUpdateFileNotFound">
		Não foi possível atualizar [FNAME], pois o arquivo não pôde ser encontrado.
Desabilitando atualizações futuras deste arquivo.
	</notification>
	<notification name="LocalBitmapsUpdateFailedFinal">
		[FNAME] não pode ser aberto ou decodificado em [NRETRIES] tentativas, e agora é considerado corrompido.
Desabilitando atualizações futuras deste arquivo.
	</notification>
	<notification name="LocalBitmapsVerifyFail">
		Tentativa de adição de um formato de imagem inválido ou ilegível [FNAME] que não pode ser aberto ou decodificado.
Tentativa cancelada.
	</notification>
	<notification name="PathfindingReturnMultipleItems">
		Você está devolvendo [NUM_ITEMS] itens.  Tem certeza de que deseja continuar?
		<usetemplate ignoretext="Tem certeza de que deseja devolver múltiplos itens?" name="okcancelignore" notext="Não" yestext="Sim"/>
	</notification>
	<notification name="PathfindingDeleteMultipleItems">
		Você está excluindo [NUM_ITEMS] itens.  Tem certeza de que deseja continuar?
		<usetemplate ignoretext="Tem certeza de que deseja excluir múltiplos itens?" name="okcancelignore" notext="Não" yestext="Sim"/>
	</notification>
	<notification name="AvatarFrozen">
		[AV_FREEZER] congelou você. Você não pode se mover ou interagir com o mundo.
	</notification>
	<notification name="AvatarFrozenDuration">
		[AV_FREEZER] congelou você por [AV_FREEZE_TIME] segundos. Você não pode se mover ou interagir com o mundo.
	</notification>
	<notification name="YouFrozeAvatar">
		Avatar congelado.
	</notification>
	<notification name="AvatarHasUnFrozenYou">
		[AV_FREEZER] descongelou você.
	</notification>
	<notification name="AvatarUnFrozen">
		Avatar descongelado.
	</notification>
	<notification name="AvatarFreezeFailure">
		O congelamento falhou porque você não tem permissão de administrador para esse lote.
	</notification>
	<notification name="AvatarFreezeThaw">
		Seu congelamento expirou, vá cuidar da sua vida.
	</notification>
	<notification name="AvatarCantFreeze">
		Não é possível congelar esse usuário.
	</notification>
	<notification name="NowOwnObject">
		Agora você é o proprietário do objeto [OBJECT_NAME]
	</notification>
	<notification name="CantRezOnLand">
		Não é possível renderizar objeto em [OBJECT_POS] porque o proprietário do terreno não permite.  Use a ferramenta de terrenos para ver a propriedade do terreno.
	</notification>
	<notification name="RezFailTooManyRequests">
		O objeto não pode ser renderizado porque há muitas solicitações.
	</notification>
	<notification name="SitFailCantMove">
		Você não pode sentar porque não pode se mover no momento.
	</notification>
	<notification name="SitFailNotAllowedOnLand">
		Você não pode sentar porque não está autorizado a sentar nesse terreno.
	</notification>
	<notification name="SitFailNotSameRegion">
		Tente chegar mais perto.  Não é possível sentar no objeto porque
ele não está na mesma região que você.
	</notification>
	<notification name="NoNewObjectRegionFull">
		Não foi possível criar um novo objeto. A região está cheia.
	</notification>
	<notification name="FailedToPlaceObject">
		Falha ao posicionar objeto em local específico.  Tente novamente.
	</notification>
	<notification name="NoOwnNoGardening">
		Você não pode criar árvores e grama em terrenos que não são sua propriedade.
	</notification>
	<notification name="NoCopyPermsNoObject">
		A cópia falhou porque você não está autorizado a copiar o objeto &apos;[OBJ_NAME]&apos;.
	</notification>
	<notification name="NoTransPermsNoObject">
		A cópia falhou porque o objeto &apos;[OBJ_NAME]&apos; não pode ser transferido para você.
	</notification>
	<notification name="AddToNavMeshNoCopy">
		A cópia falhou porque o objeto &apos;[OBJ_NAME]&apos; contribui para o navmesh.
	</notification>
	<notification name="DupeWithNoRootsSelected">
		Duplicar sem objetos raiz selecionados.
	</notification>
	<notification name="CantDupeCuzRegionIsFull">
		Não é possível duplicar objetos porque a região está cheia.
	</notification>
	<notification name="CantDupeCuzParcelNotFound">
		Não é possível duplicar os objetos - não é possível encontrar o lote em que eles estão.
	</notification>
	<notification name="CantCreateCuzParcelFull">
		Não é possível criar objeto porque 
o lote está cheio.
	</notification>
	<notification name="RezAttemptFailed">
		Falha na tentativa de renderizar um objeto.
	</notification>
	<notification name="ToxicInvRezAttemptFailed">
		Não é possível criar um item que causou problemas a essa região.
	</notification>
	<notification name="InvItemIsBlacklisted">
		Esse item do inventário foi incluído na lista.
	</notification>
	<notification name="NoCanRezObjects">
		No momento, você não está autorizado a criar objetos.
	</notification>
	<notification name="LandSearchBlocked">
		Pesquisa de terreno bloqueada.
Você realizou muitas pesquisas de terreno muito rápido.
Tente novamente em instantes.
	</notification>
	<notification name="NotEnoughResourcesToAttach">
		Não há recursos de script disponíveis suficientes para anexar objeto!
	</notification>
	<notification name="YouDiedAndGotTPHome">
		Você morreu e foi teletransportado para seu início
	</notification>
	<notification name="EjectComingSoon">
		Você não tem mais permissão para ficar aqui e tem [EJECT_TIME] segundos para sair.
	</notification>
	<notification name="SaveBackToInvDisabled">
		Salvar no inventário foi desativado.
	</notification>
	<notification name="NoExistNoSaveToContents">
		Não é possível salvar &apos;[OBJ_NAME]&apos; no conteúdo do objeto porque o objeto do qual ele foi renderizado não existe mais.
	</notification>
	<notification name="NoModNoSaveToContents">
		Não é possível salvar &apos;[OBJ_NAME]&apos; no conteúdo do objeto porque você não tem permissão para modificar o objeto &apos;[DEST_NAME]&apos;.
	</notification>
	<notification name="NoSaveBackToInvDisabled">
		Não é possível salvar &apos;[OBJ_NAME]&apos; no inventário -- essa operação foi desativada.
	</notification>
	<notification name="NoCopyNoSelCopy">
		Você não pode copiar sua seleção porque não está autorizado a copiar o objeto &apos;[OBJ_NAME]&apos;.
	</notification>
	<notification name="NoTransNoSelCopy">
		Você não pode copiar a seleção porque o objeto &apos;[OBJ_NAME]&apos; não é transferível.
	</notification>
	<notification name="NoTransNoCopy">
		Você não pode copiar a seleção porque o objeto &apos;[OBJ_NAME]&apos; não é transferível.
	</notification>
	<notification name="NoPermsNoRemoval">
		A remoção do objeto &apos;[OBJ_NAME]&apos; do simulador é proibida pelo sistema de permissões.
	</notification>
	<notification name="NoModNoSaveSelection">
		Você não pode salvar sua seleção porque não está autorizado a modificar o objeto &apos;[OBJ_NAME]&apos;.
	</notification>
	<notification name="NoCopyNoSaveSelection">
		Não é possível salvar sua seleção porque o objeto &apos;[OBJ_NAME]&apos; não é copiável.
	</notification>
	<notification name="NoModNoTaking">
		Você não pode levar sua seleção porque não está autorizado a modificar o objeto &apos;[OBJ_NAME]&apos;.
	</notification>
	<notification name="RezDestInternalError">
		Erro interno: tipo de destino desconhecido.
	</notification>
	<notification name="DeleteFailObjNotFound">
		A exclusão falhou porque o objeto não foi encontrado
	</notification>
	<notification name="SorryCantEjectUser">
		Não é possível expulsar esse usuário.
	</notification>
	<notification name="RegionSezNotAHome">
		Esta região não permite que você a defina como seu início.
	</notification>
	<notification name="HomeLocationLimits">
		Você só pode definir seu &quot;Início&quot; em seu terreno ou em um Infohub do continente.
	</notification>
	<notification name="HomePositionSet">
		Posição de início definida.
	</notification>
	<notification name="AvatarEjected">
		Avatar expulso.
	</notification>
	<notification name="AvatarEjectFailed">
		A expulsão falhou porque você não tem permissão de administrador para esse lote.
	</notification>
	<notification name="CantMoveObjectParcelFull">
		Não é possível mover &apos;[OBJECT_NAME]&apos; para
[OBJ_POSITION] na região [REGION_NAME] porque o lote está cheio.
	</notification>
	<notification name="CantMoveObjectParcelPerms">
		Não é possível mover &apos;[OBJECT_NAME]&apos; para
[OBJ_POSITION] na região [REGION_NAME] porque seus objetos não são permitidos neste lote.
	</notification>
	<notification name="CantMoveObjectParcelResources">
		Não é possível mover &apos;[OBJECT_NAME]&apos; para
[OBJ_POSITION] na região [REGION_NAME] porque não há recursos suficientes para este objeto neste lote.
	</notification>
	<notification name="CantMoveObjectRegionVersion">
		Não é possível mover &apos;[OBJECT_NAME]&apos; para
[OBJ_POSITION] na região [REGION_NAME] porque outra região está executando uma versão mais antiga, que não dá suporte o recebimento deste objeto por meio de passagem de regiões.
	</notification>
	<notification name="CantMoveObjectNavMesh">
		Não é possível mover &apos;[OBJECT_NAME]&apos; para
[OBJ_POSITION] na região [REGION_NAME] porque você não está autorizado a modificar o navmesh além dos limites da região.
	</notification>
	<notification name="CantMoveObjectWTF">
		Não é possível mover &apos;[OBJECT_NAME]&apos; para
[OBJ_POSITION] na região [REGION_NAME] por uma razão desconhecida. ([FAILURE_TYPE])
	</notification>
	<notification name="NoPermModifyObject">
		Você não está autorizado a modificar este objeto
	</notification>
	<notification name="CantEnablePhysObjContributesToNav">
		Não é possível ativar propriedades físicas para um objeto que contribui para o navmesh.
	</notification>
	<notification name="CantEnablePhysKeyframedObj">
		Não é possível ativar propriedades físicas para objetos keyframe.
	</notification>
	<notification name="CantEnablePhysNotEnoughLandResources">
		Não é possível ativar propriedades físicas para o objeto -- recursos de terreno insuficientes.
	</notification>
	<notification name="CantEnablePhysCostTooGreat">
		Não é possível ativar propriedades físicas para objeto com custo de recursos físicos acima de [MAX_OBJECTS]
	</notification>
	<notification name="PhantomWithConcavePiece">
		Este objeto não pode ter uma peça côncava porque é phantom e contribui para o navmesh.
	</notification>
	<notification name="UnableAddItem">
		Não é possível adicionar item!
	</notification>
	<notification name="UnableEditItem">
		Não é possível editar isso!
	</notification>
	<notification name="NoPermToEdit">
		Não é permitido editar isso.
	</notification>
	<notification name="NoPermToCopyInventory">
		Não é permitido copiar esse inventário.
	</notification>
	<notification name="CantSaveItemDoesntExist">
		Não é possível salvar no conteúdo do objeto: O item não existe mais.
	</notification>
	<notification name="CantSaveItemAlreadyExists">
		Não é possível salvar no conteúdo do objeto: já existe um item com esse nome no inventário
	</notification>
	<notification name="CantSaveModifyAttachment">
		Não é possível salvar no conteúdo do objeto: isso modificaria as permissões de anexo.
	</notification>
	<notification name="TooManyScripts">
		Muitos scripts.
	</notification>
	<notification name="UnableAddScript">
		Não é possível adicionar script!
	</notification>
	<notification name="AssetServerTimeoutObjReturn">
		Servidor de objetos não respondeu a tempo.  Objeto retornado a sim.
	</notification>
	<notification name="RegionDisablePhysicsShapes">
		Esta região não tem formas físicas ativadas.
	</notification>
	<notification name="NoModNavmeshAcrossRegions">
		Você não pode modificar o navmesh além dos limites da região.
	</notification>
	<notification name="NoSetPhysicsPropertiesOnObjectType">
		Não é possível definir as propriedades físicas neste tipo de objeto.
	</notification>
	<notification name="NoSetRootPrimWithNoShape">
		Não é possível definir que um prim raiz não tenha forma.
	</notification>
	<notification name="NoRegionSupportPhysMats">
		Esta região não tem materiais físicos ativados.
	</notification>
	<notification name="OnlyRootPrimPhysMats">
		Apenas prims raiz podem ter seus materiais físicos ajustados.
	</notification>
	<notification name="NoSupportCharacterPhysMats">
		Ainda não há suporte para a configuração dos materiais físicos em personagens.
	</notification>
	<notification name="InvalidPhysMatProperty">
		Uma ou mais das propriedades do material físico são inválidas.
	</notification>
	<notification name="NoPermsAlterStitchingMeshObj">
		Você não pode alterar o tipo de acabamento de um objeto mesh.
	</notification>
	<notification name="NoPermsAlterShapeMeshObj">
		Você não pode alterar a forma de um objeto mesh
	</notification>
	<notification name="FullRegionCantEnter">
		Você não pode entrar nesta região porque \nela está cheia.
	</notification>
	<notification name="LinkFailedOwnersDiffer">
		Falha na vinculação -- proprietários diferentes
	</notification>
	<notification name="LinkFailedNoModNavmeshAcrossRegions">
		Falha na vinculação -- não é possível modificar o navmesh além dos limites da região.
	</notification>
	<notification name="LinkFailedNoPermToEdit">
		Ocorreu uma falha na vinculação porque você não tem permissão de edição.
	</notification>
	<notification name="LinkFailedTooManyPrims">
		Falha na vinculação -- muitos prims
	</notification>
	<notification name="LinkFailedCantLinkNoCopyNoTrans">
		Falha na vinculação -- não é possível vincular itens com cópia proibida a itens com transferência proibida
	</notification>
	<notification name="LinkFailedNothingLinkable">
		Falha na vinculação -- nada é vinculável.
	</notification>
	<notification name="LinkFailedTooManyPathfindingChars">
		Falha na vinculação -- muitos personagens com pathfinding
	</notification>
	<notification name="LinkFailedInsufficientLand">
		Falha na vinculação -- recursos de terreno insuficientes
	</notification>
	<notification name="LinkFailedTooMuchPhysics">
		O objeto usa muitos recursos físicos – sua dinâmica foi desativada.
	</notification>
	<notification name="EstateManagerFailedllTeleportHome">
		O objeto &apos;[OBJECT_NAME]&apos; em [SLURL] não pode teleportar gerentes de terreno de volta para casa.
	</notification>
	<notification name="TeleportedHomeByObjectOnParcel">
		Você foi teletransportado para seu início pelo objeto &apos;[OBJECT_NAME]&apos; no lote &apos;[PARCEL_NAME]&apos;
	</notification>
	<notification name="TeleportedHomeByObject">
		Você foi teletransportado para seu início pelo objeto &apos;[OBJECT_NAME]&apos;
	</notification>
	<notification name="TeleportedByAttachment">
		Você foi teletransportado por um anexo em [ITEM_ID]
		<usetemplate ignoretext="Teletransportar: Você foi teletransportado por um anexo" name="notifyignore"/>
	</notification>
	<notification name="TeleportedByObjectOnParcel">
		Você foi teletransportado pelo objeto &apos;[OBJECT_NAME]&apos; no lote &apos;[PARCEL_NAME]&apos;
		<usetemplate ignoretext="Teletransportar: Você foi teletransportado por um objeto em um lote" name="notifyignore"/>
	</notification>
	<notification name="TeleportedByObjectOwnedBy">
		Você foi teletransportado pelo objeto &apos;[OBJECT_NAME]&apos; de propriedade de [OWNER_ID]
	</notification>
	<notification name="TeleportedByObjectUnknownUser">
		Você foi teletransportado pelo objeto &apos;[OBJECT_NAME]&apos; de propriedade de um usuário desconhecido.
	</notification>
	<notification name="CantCreateObjectRegionFull">
		Não foi possível criar o objeto solicitado. A região está cheia.
	</notification>
	<notification name="CantAttackMultipleObjOneSpot">
		Não é possível anexar vários objetos a um local.
	</notification>
	<notification name="CantCreateMultipleObjAtLoc">
		Você não pode criar vários objetos aqui.
	</notification>
	<notification name="UnableToCreateObjTimeOut">
		Não foi possível criar o objeto solicitado. Objeto ausente do banco de dados.
	</notification>
	<notification name="UnableToCreateObjUnknown">
		Não foi possível criar o objeto solicitado. A solicitação expirou. Tente novamente.
	</notification>
	<notification name="UnableToCreateObjMissingFromDB">
		Não foi possível criar o objeto solicitado. Tente novamente.
	</notification>
	<notification name="RezFailureTookTooLong">
		Falha na renderização, objeto solicitado demorou muito a carregar.
	</notification>
	<notification name="FailedToPlaceObjAtLoc">
		Falha ao posicionar objeto em local específico.  Tente novamente.
	</notification>
	<notification name="CantCreatePlantsOnLand">
		Você não pode criar plantas neste terreno.
	</notification>
	<notification name="CantRestoreObjectNoWorldPos">
		Não é possível restaurar o objeto. Nenhuma posição encontrada no mundo.
	</notification>
	<notification name="CantRezObjectInvalidMeshData">
		Não é possível renderizar o objeto porque os dados de mesh são inválidos.
	</notification>
	<notification name="CantRezObjectTooManyScripts">
		Não foi possível renderizar objeto porque já há muitos scripts nesta região.
	</notification>
	<notification name="CantCreateObjectNoAccess">
		Seus privilégios de acesso não permitem que você crie objetos aqui.
	</notification>
	<notification name="CantCreateObject">
		No momento, você não está autorizado a criar objetos.
	</notification>
	<notification name="InvalidObjectParams">
		Parâmetros de objeto inválidos
	</notification>
	<notification name="CantDuplicateObjectNoAcess">
		Seus privilégios de acesso não permitem que você duplique objetos aqui.
	</notification>
	<notification name="CantChangeShape">
		Você não está autorizado a alterar essa forma.
	</notification>
	<notification name="NoAccessToClaimObjects">
		Seus privilégios de acesso não permitem que você reivindique objetos aqui.
	</notification>
	<notification name="DeedFailedNoPermToDeedForGroup">
		A doação falhou porque você não está autorizado a doar objetos ao seu grupo.
	</notification>
	<notification name="NoPrivsToBuyObject">
		Seus privilégios de acesso não permitem que você compre objetos aqui.
	</notification>
	<notification name="CantAttachObjectAvatarSittingOnIt">
		Não é possível anexar objeto porque um avatar está sentado nele.
	</notification>
	<notification name="WhyAreYouTryingToWearShrubbery">
		Árvores e grama não podem ser usadas como anexos.
	</notification>
	<notification name="CantAttachGroupOwnedObjs">
		Não é possível anexar objetos de propriedade de um grupo.
	</notification>
	<notification name="CantAttachObjectsNotOwned">
		Não é possível anexar objetos que não sua propriedade.
	</notification>
	<notification name="CantAttachNavmeshObjects">
		Não é possível anexar objetos que contribuem com o navmesh.
	</notification>
	<notification name="CantAttachObjectNoMovePermissions">
		Não é possível vincular objeto porque você não tem permissão para movê-lo.
	</notification>
	<notification name="CantAttachNotEnoughScriptResources">
		Não há recursos de script disponíveis suficientes para anexar objeto!
	</notification>
	<notification name="IllegalAttachment">
		O anexo solicitou um ponto não existente no avatar. Ele foi anexado ao peito.
	</notification>
	<notification name="CantDropItemTrialUser">
		Não é possível largar objetos aqui. Tente a área de Avaliação grátis.
	</notification>
	<notification name="CantDropMeshAttachment">
		Você não pode largar anexos mesh. Separe para o inventário e depois renderize no mundo.
	</notification>
	<notification name="CantDropAttachmentNoPermission">
		Falha ao largar anexo: você não está autorizado a largá-lo aqui.
	</notification>
	<notification name="CantDropAttachmentInsufficientLandResources">
		Falha ao largar anexo: recursos de terreno disponíveis insuficientes.
	</notification>
	<notification name="CantDropAttachmentInsufficientResources">
		Falha ao largar anexos: recursos disponíveis insuficientes.
	</notification>
	<notification name="CantDropObjectFullParcel">
		Não é possível largar objeto aqui.  O lote está cheio.
	</notification>
	<notification name="CantTouchObjectBannedFromParcel">
		Não é possível tocar/pegar este objeto porque você foi banido do lote de terreno.
	</notification>
	<notification name="PlzNarrowDeleteParams">
		Detalhe seus parâmetros de exclusão.
	</notification>
	<notification name="UnableToUploadAsset">
		Não é possível carregar objeto.
	</notification>
	<notification name="CantTeleportCouldNotFindUser">
		Não foi possível encontrar usuário para teletransportar para início
	</notification>
	<notification name="GodlikeRequestFailed">
		solicitação de poderes de deus falhou
	</notification>
	<notification name="GenericRequestFailed">
		falha em solicitação genérica
	</notification>
	<notification name="CantUploadPostcard">
		Não foi possível carregar cartão postal.  Tente novamente mais tarde.
	</notification>
	<notification name="CantFetchInventoryForGroupNotice">
		Não foi possível obter detalhes de inventário para o anúncio de grupo.
	</notification>
	<notification name="CantSendGroupNoticeNotPermitted">
		Não é possível enviar anúncio de grupo -- não permitido.
	</notification>
	<notification name="CantSendGroupNoticeCantConstructInventory">
		Não é possível enviar anúncio de grupo -- não foi possível construir inventário.
	</notification>
	<notification name="CantParceInventoryInNotice">
		Não é possível processar o inventário do anúncio.
	</notification>
	<notification name="TerrainUploadFailed">
		Falha no envio de terreno.
	</notification>
	<notification name="TerrainFileWritten">
		Arquivo de terreno gravado.
	</notification>
	<notification name="TerrainFileWrittenStartingDownload">
		Arquivo de terreno criado, iniciando o download...
	</notification>
	<notification name="TerrainBaked">
		Terreno confeccionado.
	</notification>
	<notification name="TenObjectsDisabledPlzRefresh">
		Apenas os 10 primeiros objetos selecionados foram desativados. Atualize e faça novas seleções, se necessário.
	</notification>
	<notification name="UpdateViewerBuyParcel">
		Você precisa atualizar seu visualizador para comprar este lote.
	</notification>
	<notification name="CantBuyParcelNotForSale">
		Não é possível comprar, este lote não está à venda.
	</notification>
	<notification name="CantBuySalePriceOrLandAreaChanged">
		Não é possível comprar, o preço de venda ou a área do terreno foram alterados.
	</notification>
	<notification name="CantBuyParcelNotAuthorized">
		Você não é o comprador autorizado deste lote.
	</notification>
	<notification name="CantBuyParcelAwaitingPurchaseAuth">
		Você não pode comprar este lote porque já está aguardando aut. de compra
	</notification>
	<notification name="CantBuildOverflowParcel">
		Não é possível criar objeto aqui porque isso sobrecarregaria o lote.
	</notification>
	<notification name="SelectedMultipleOwnedLand">
		Você selecionou terreno com proprietários diferentes. Selecione uma área menor e tente novamente.
	</notification>
	<notification name="CantJoinTooFewLeasedParcels">
		Não há lotes alugados suficientes na seleção para reunir.
	</notification>
	<notification name="CantDivideLandMultipleParcelsSelected">
		Não é possível dividir o terreno.
Mais de um lote foi selecionado.
Tente selecionar uma quantidade menor de terreno.
	</notification>
	<notification name="CantDivideLandCantFindParcel">
		Não é possível dividir o terreno.
Não é possível encontrar o lote.
Reporte em Ajuda -&gt; Relatar bug...
	</notification>
	<notification name="CantDivideLandWholeParcelSelected">
		Não é possível dividir o terreno. Todo o lote foi selecionado.
Tente selecionar uma quantidade menor de terreno.
	</notification>
	<notification name="LandHasBeenDivided">
		O terreno foi dividido.
	</notification>
	<notification name="PassPurchased">
		Você comprou um passe.
	</notification>
	<notification name="RegionDisallowsClassifieds">
		A região não permite classificados.
	</notification>
	<notification name="LandPassExpireSoon">
		Seu passe para este terreno está prestes a expirar.
	</notification>
	<notification name="CantSitNoSuitableSurface">
		Não há uma superfície adequada para sentar, tente outro local.
	</notification>
	<notification name="CantSitNoRoom">
		Não há espaço para sentar aqui, tente outro local.
	</notification>
	<notification name="ClaimObjectFailedNoPermission">
		A reivindicação do objeto falhou porque você não tem permissão
	</notification>
	<notification name="ClaimObjectFailedNoMoney">
		A reivindicação do objeto falhou porque você não tem L$ suficiente.
	</notification>
	<notification name="CantDeedGroupLand">
		Não é possível doar terrenos de propriedade de um grupo.
	</notification>
	<notification name="BuyObjectFailedNoMoney">
		A compra do objeto falhou porque você não tem L$ suficientes.
	</notification>
	<notification name="BuyInventoryFailedNoMoney">
		A compra do inventário falhou porque você não tem L$ suficiente
	</notification>
	<notification name="BuyPassFailedNoMoney">
		Você não tem L $ suficientes para comprar um passe para este terreno.
	</notification>
	<notification name="CantBuyPassTryAgain">
		Não é possível comprar passe no momento.  Tente novamente mais tarde.
	</notification>
	<notification name="CantCreateObjectParcelFull">
		Não é possível criar objeto porque \no lote está cheio.
	</notification>
	<notification name="FailedPlacingObject">
		Falha ao posicionar objeto em local específico.  Tente novamente.
	</notification>
	<notification name="CantCreateLandmarkForEvent">
		Não é possível criar marco para o evento.
	</notification>
	<notification name="GodBeatsFreeze">
		Seus poderes de deus rompem o congelamento!
	</notification>
	<notification name="SpecialPowersRequestFailedLogged">
		Falha na solicitação de poderes especiais. Essa solicitação foi registrada.
	</notification>
	<notification name="ExpireExplanation">
		O sistema não pode processar sua solicitação no momento. A solicitação expirou.
	</notification>
	<notification name="DieExplanation">
		O sistema não pode processar sua solicitação.
	</notification>
	<notification name="AddPrimitiveFailure">
		Fundos insuficientes para criar prim.
	</notification>
	<notification name="RezObjectFailure">
		Fundos insuficientes para criar objeto.
	</notification>
	<notification name="ResetHomePositionNotLegal">
		Redefinir Início pois o Início não era legal.
	</notification>
	<notification name="CantInviteRegionFull">
		No momento, você não pode convidar ninguém para seu local pois a região está cheia. Tente novamente mais tarde.
	</notification>
	<notification name="CantSetHomeAtRegion">
		Esta região não permite que você a defina como seu início.
	</notification>
	<notification name="ListValidHomeLocations">
		Você só pode definir seu &quot;Início&quot; em seu terreno ou em um Infohub do continente.
	</notification>
	<notification name="SetHomePosition">
		Posição de início definida.
	</notification>
	<notification name="CantDerezInventoryError">
		Não é possível desrenderizar objeto devido a uma falha de inventário.
	</notification>
	<notification name="CantCreateRequestedInv">
		Não é possível criar o inventário solicitado.
	</notification>
	<notification name="CantCreateRequestedInvFolder">
		Não é possível criar a pasta de inventário solicitada.
	</notification>
	<notification name="CantCreateInventory">
		Não é possível criar esse inventário.
	</notification>
	<notification name="CantCreateLandmark">
		Não é possível criar marco.
	</notification>
	<notification name="CantCreateOutfit">
		Não é possível criar roupa agora. Tente novamente em instantes.
	</notification>
	<notification name="InventoryNotForSale">
		O inventário não está à venda.
	</notification>
	<notification name="CantFindInvItem">
		Não é possível encontrar item do inventário.
	</notification>
	<notification name="CantFindObject">
		Não foi possível encontrar objeto.
	</notification>
	<notification name="CantTransfterMoneyRegionDisabled">
		Transferências de dinheiro para objetos estão desativadas para esta região no momento.
	</notification>
	<notification name="CantPayNoAgent">
		Não foi possível descobrir a quem pagar.
	</notification>
	<notification name="CantDonateToPublicObjects">
		Não é possível dar L$ a objetos públicos.
	</notification>
	<notification name="InventoryCreationInWorldObjectFailed">
		Falha na criação de inventário de objetos do mundo virtual.
	</notification>
	<notification name="UserBalanceOrLandUsageError">
		Um erro interno impediu que seu visualizador fosse atualizado corretamente.  O saldo em L$ ou a propriedade de lotes exibidos em seu visualizador pode não refletir o saldo real nos servidores.
	</notification>
	<notification name="LargePrimAgentIntersect">
		Não é possível criar grandes prims que interceptam outros jogadores.  Tente novamente quando os outros jogadores tiverem se movido.
	</notification>
	<notification name="PreferenceChatClearLog">
		Isso excluirá os registros das conversas anteriores e qualquer backup desse arquivo.
		<usetemplate ignoretext="Confirmar antes de excluir o registro com conversas anteriores." name="okcancelignore" notext="Cancelar" yestext="OK"/>
	</notification>
	<notification name="PreferenceChatDeleteTranscripts">
		Isso excluirá todas as transcrições de todas as conversas anteriores. A lista de conversas antigas não será afetada. Todos os arquivos com as extensões .txt e txt.backup na pasta [FOLDER] serão excluídos.
		<usetemplate ignoretext="Confirmar antes de excluir transcrições." name="okcancelignore" notext="Cancelar" yestext="OK"/>
	</notification>
	<notification name="PreferenceChatPathChanged">
		Não foi possível mover arquivos. Caminho anterior restaurado.
		<usetemplate ignoretext="Não foi possível mover arquivos. Caminho anterior restaurado." name="okignore" yestext="OK"/>
	</notification>
	<notification name="DefaultObjectPermissions">
		Ocorreu um problema ao salvar as permissões padrão do objeto: [REASON].  Tente definir as permissões padrão mais tarde.
		<usetemplate name="okbutton" yestext="OK"/>
	</notification>
	<notification name="ChatHistoryIsBusyAlert">
		O arquivo de histórico de bate-papo está ocupado com uma operação anterior. Tente novamente em alguns minutos ou selecione outra pessoa para bater papo.
		<usetemplate name="okbutton" yestext="OK"/>
	</notification>
</notifications><|MERGE_RESOLUTION|>--- conflicted
+++ resolved
@@ -1348,8 +1348,6 @@
 			<ignore name="ignore" text="A roupa está demorando para chegar"/>
 		</form>
 	</notification>
-<<<<<<< HEAD
-=======
 	<notification name="AgentComplexityWithVisibility">
 		Sua [https://community.secondlife.com/t5/English-Knowledge-Base/Avatar-Rendering-Complexity/ta-p/2967838 avatar complexity] é [AGENT_COMPLEXITY].
 [OVERLIMIT_MSG]
@@ -1358,7 +1356,6 @@
 	<notification name="AgentComplexity">
 		Sua [https://community.secondlife.com/t5/English-Knowledge-Base/Avatar-Rendering-Complexity/ta-p/2967838 avatar complexity] é [AGENT_COMPLEXITY].
 	</notification>
->>>>>>> 2de32f24
 	<notification name="FirstRun">
 		A instalação do [APP_NAME] está pronta.
 
@@ -3255,19 +3252,12 @@
 	<notification name="AttachmentSaved">
 		Anexo salvo.
 	</notification>
-<<<<<<< HEAD
-=======
 	<notification name="AppearanceToXMLSaved">
 		A aparência foi salva como XML em [PATH]
 	</notification>
 	<notification name="AppearanceToXMLFailed">
 		Falha ao salvar a aparência como XML.
-    icon=&quot;notifytip.tga&quot;
-	name=&quot;PresetNotDeleted&quot;
-    type=&quot;notifytip&quot;&gt;
-Erro ao excluir a predefinição [NAME].
-	</notification>
->>>>>>> 2de32f24
+	</notification>
 	<notification name="UnableToFindHelpTopic">
 		Nenhum tópico de ajuda foi encontrado com relação a este elemento.
 	</notification>
