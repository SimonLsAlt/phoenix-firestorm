--- conflicted
+++ resolved
@@ -366,11 +366,7 @@
 				Avatares em outros lotes podem ver e conversar com avatares neste lote
 			</text>
 			<check_box label="Ver avatares" name="SeeAvatarsCheck" top="170" tool_tip="Permite que os avatares em outros lotes vejam e batam papo com avatares neste lote. Você poderá vê-los e conversar com eles."/>
-<<<<<<< HEAD
-			<text name="landing_point">
-=======
 			<text name="landing_point" width="225">
->>>>>>> a52ef7ad
 				Ponto de Aterrissagem: [LANDING]
 			</text>
 			<button label="Definir" label_selected="Definir" name="Set" tool_tip="Define o ponto de aterrissagem de visitantes. Define para o ponto em que seu avatar se encontra neste lote."/>
