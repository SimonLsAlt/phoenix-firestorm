<?xml version="1.0" encoding="utf-8" standalone="yes"?>
<panel label="Região" name="General">
	<text name="region_text_lbl">
		Região:
	</text>
	<text name="region_text">
		desconhecido
	</text>
	<text name="version_channel_text_lbl">
		Versão:
	</text>
	<text name="version_channel_text">
		desconhecido
	</text>
<<<<<<< HEAD
=======
	<text name="region_type_lbl">
		Tipo:
	</text>
	<text name="region_type">
		desconhecido
	</text>
>>>>>>> fcaa1ad4
	<check_box label="Bloquear Terraform" name="block_terraform_check"/>
	<button label="?" name="terraform_help"/>
	<check_box label="Bloquear Vôo" name="block_fly_check"/>
	<button label="?" name="fly_help"/>
	<check_box label="Permitir Dano" name="allow_damage_check"/>
	<button label="?" name="damage_help"/>
	<check_box label="Restringir Empurrar" name="restrict_pushobject"/>
	<button label="?" name="restrict_pushobject_help"/>
	<check_box label="Permitir Revenda de Terra" name="allow_land_resell_check"/>
	<button label="?" name="land_resell_help"/>
	<check_box label="Permitir Unir/Dividir Terra" name="allow_parcel_changes_check"/>
	<button label="?" name="parcel_changes_help"/>
	<check_box label="Bloquear Mostrar Terra na Busca" name="block_parcel_search_check" tool_tip="Permitir que as pessoas vejam esta região e seus lotes nos resultados de busca"/>
	<button label="?" name="parcel_search_help"/>
	<spinner label="Limit do Agente" name="agent_limit_spin"/>
	<button label="?" name="agent_limit_help"/>
	<spinner label="Objeto Bonus" name="object_bonus_spin"/>
	<button label="?" name="object_bonus_help"/>
	<text label="Maturidade" name="access_text">
<<<<<<< HEAD
		Maturidade:
	</text>


=======
		Classificação:
	</text>
	<combo_box label="Mature" name="access_combo">
		<combo_item name="Adult">
			Adult
		</combo_item>
		<combo_item name="Mature">
			Mature
		</combo_item>
		<combo_item name="PG">
			PG
		</combo_item>
	</combo_box>
>>>>>>> fcaa1ad4
	<button label="?" name="access_help"/>
	<button label="Aplicar" name="apply_btn"/>
	<button label="Teletransportar um usuário para Casa..." name="kick_btn"/>
	<button label="Teletransportar Todos os Usuários..." name="kick_all_btn"/>
	<button label="Enviar Mensagem para a Região..." name="im_btn"/>
	<button label="Gerenciar Telehub..." name="manage_telehub_btn"/>
</panel><|MERGE_RESOLUTION|>--- conflicted
+++ resolved
@@ -12,15 +12,12 @@
 	<text name="version_channel_text">
 		desconhecido
 	</text>
-<<<<<<< HEAD
-=======
 	<text name="region_type_lbl">
 		Tipo:
 	</text>
 	<text name="region_type">
 		desconhecido
 	</text>
->>>>>>> fcaa1ad4
 	<check_box label="Bloquear Terraform" name="block_terraform_check"/>
 	<button label="?" name="terraform_help"/>
 	<check_box label="Bloquear Vôo" name="block_fly_check"/>
@@ -40,12 +37,6 @@
 	<spinner label="Objeto Bonus" name="object_bonus_spin"/>
 	<button label="?" name="object_bonus_help"/>
 	<text label="Maturidade" name="access_text">
-<<<<<<< HEAD
-		Maturidade:
-	</text>
-
-
-=======
 		Classificação:
 	</text>
 	<combo_box label="Mature" name="access_combo">
@@ -59,7 +50,6 @@
 			PG
 		</combo_item>
 	</combo_box>
->>>>>>> fcaa1ad4
 	<button label="?" name="access_help"/>
 	<button label="Aplicar" name="apply_btn"/>
 	<button label="Teletransportar um usuário para Casa..." name="kick_btn"/>
