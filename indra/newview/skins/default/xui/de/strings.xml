--- conflicted
+++ resolved
@@ -1680,13 +1680,8 @@
 		Der [[MARKETPLACE_CREATE_STORE_URL] Marktplatz-Laden] gibt Fehler zurück.
 	</string>
 	<string name="InventoryMarketplaceError">
-<<<<<<< HEAD
-		Es ist ein Fehler beim Öffnen der Marktplatz-Auflistungen aufgetreten.
-Falls dieser Fehler weiterhin auftritt, kontaktieren Sie bitte den Second Life Support: http://support.secondlife.com
-=======
 		Beim Öffnen der Marktplatz-Auflistungen ist ein Fehler aufgetreten.
 Falls diese Meldung weiterhin angezeigt wird, wenden Sie sich unter http://support.secondlife.com an den Support von Second Life.
->>>>>>> d7bc803a
 	</string>
 	<string name="InventoryMarketplaceListingsNoItemsTitle">
 		Ihr Ordner mit Marktplatz-Auflistungen ist leer.
@@ -5193,13 +5188,8 @@
 	<string name="server_is_down">
 		Trotz all unserer Bemühungen ist ein unerwarteter Fehler aufgetreten.
 
-<<<<<<< HEAD
-Bitte überprüfen Sie http://status.secondlifegrid.net um festzustellen, ob ein bekanntes Problem besteht.
+Bitte überprüfen Sie http://status.secondlifegrid.net, um herauszufinden, ob ein Problem mit dem Service vorliegt.
 Falls der Fehler weiterhin auftritt, überprüfen Sie bitte Ihre Netzwerk- und Firewalleinstellungen.
-=======
-Bitte überprüfen Sie http://status.secondlifegrid.net, um herauszufinden, ob ein Problem mit dem Service vorliegt.
-        Falls Sie weiterhin Problem haben, überprüfen Sie bitte Ihre Netzwerk- und Firewalleinstellungen.
->>>>>>> d7bc803a
 	</string>
 	<string name="dateTimeWeekdaysNames">
 		Sonntag:Montag:Dienstag:Mittwoch:Donnerstag:Freitag:Samstag
@@ -5849,9 +5839,6 @@
 		Gesten für Ihren Avatar (Strg+G)
 	</string>
 	<string name="Command_Grid_Status_Tooltip">
-		Den aktuellen Grid-Status anzeigen
-	</string>
-	<string name="Command_Grid_Status_Tooltip">
 		Aktuellen Grid-Status anzeigen
 	</string>
 	<string name="Command_HowTo_Tooltip">
