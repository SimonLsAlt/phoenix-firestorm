<?xml version="1.0" encoding="utf-8" standalone="yes"?>
<!-- This file contains strings that used to be hardcoded in the source.
     It is only for those strings which do not belong in a floater.
     For example, the strings used in avatar chat bubbles, and strings
     that are returned from one component and may appear in many places-->
<strings>
	<string name="SECOND_LIFE_GRID">
		Second Life-Grid:
	</string>
	<string name="SUPPORT_SITE">
		Second Life Support-Portal
	</string>
	<string name="StartupDetectingHardware">
		Hardware wird erfasst...
	</string>
	<string name="StartupLoading">
		[APP_NAME] wird geladen...
	</string>
	<string name="StartupClearingCache">
		Cache wird gelöscht...
	</string>
	<string name="StartupInitializingTextureCache">
		Textur-Cache wird initialisiert...
	</string>
	<string name="StartupInitializingVFS">
		VFS wird initialisiert...
	</string>
	<string name="StartupRequireDriverUpdate">
		Grafikinitialisierung fehlgeschlagen. Bitte aktualisieren Sie Ihren Grafiktreiber.
	</string>
	<string name="ProgressRestoring">
		Wird wiederhergestellt...
	</string>
	<string name="ProgressChangingResolution">
		Auflösung wird geändert...
	</string>
	<string name="Fullbright">
		Fullbright (Legacy)
	</string>
	<string name="LoginInProgress">
		Anmeldevorgang gestartet. [APP_NAME] reagiert möglicherweise nicht. Bitte warten.
	</string>
	<string name="LoginInProgressNoFrozen">
		Anmeldung erfolgt...
	</string>
	<string name="LoginAuthenticating">
		Authentifizierung
	</string>
	<string name="LoginMaintenance">
		Account wird aktualisiert...
	</string>
	<string name="LoginAttempt">
		Ein früherer Anmeldeversuch ist fehlgeschlagen. Anmeldung, Versuch [NUMBER]
	</string>
	<string name="LoginPrecaching">
		Welt wird geladen...
	</string>
	<string name="LoginInitializingBrowser">
		Integrierter Webbrowser wird initialisiert...
	</string>
	<string name="LoginInitializingMultimedia">
		Multimedia wird initialisiert...
	</string>
	<string name="LoginInitializingFonts">
		Schriftarten werden geladen...
	</string>
	<string name="LoginVerifyingCache">
		Cache-Dateien werden überprüft (dauert 60-90 Sekunden)...
	</string>
	<string name="LoginProcessingResponse">
		Antwort wird verarbeitet...
	</string>
	<string name="LoginInitializingWorld">
		Welt wird initialisiert...
	</string>
	<string name="LoginDecodingImages">
		Bilder werden entpackt...
	</string>
	<string name="LoginInitializingQuicktime">
		QuickTime wird initialisiert...
	</string>
	<string name="LoginQuicktimeNotFound">
		QuickTime nicht gefunden - Initialisierung nicht möglich.
	</string>
	<string name="LoginQuicktimeOK">
		QuickTime wurde initialisiert.
	</string>
	<string name="LoginRequestSeedCapGrant">
		Fähigkeiten der Region werden ermittelt...
	</string>
	<string name="LoginRetrySeedCapGrant">
		Fähigkeiten der Region werden ermittelt, Versuch [NUMBER]...
	</string>
	<string name="LoginWaitingForRegionHandshake">
		Region-Handshake...
	</string>
	<string name="LoginConnectingToRegion">
		Region-Verbindung...
	</string>
	<string name="LoginDownloadingClothing">
		Kleidung wird geladen...
	</string>
	<string name="InvalidCertificate">
		Der Server hat ein ungültiges oder korruptes Zertifikat zurückgegeben. Bitte kontaktieren Sie den Grid-Administrator.
	</string>
	<string name="CertInvalidHostname">
		Ein ungültiger Hostname wurde verwendet, um auf den Server zuzugreifen. Bitte überprüfen Sie Ihre SLURL oder den Grid-Hostnamen.
	</string>
	<string name="CertExpired">
		Das vom Grid ausgegebene Zertifikat ist abgelaufen.  Bitte überprüfen Sie Ihre Systemuhr oder kontaktieren Sie Ihren Grid-Administrator.
	</string>
	<string name="CertKeyUsage">
		Das vom Server ausgegebene Zertifikat konnte nicht für SSL verwendet werden.  Bitte kontaktieren Sie Ihren Grid-Administrator.
	</string>
	<string name="CertBasicConstraints">
		In der Zertifikatskette des Servers befanden sich zu viele Zertifikate.  Bitte kontaktieren Sie Ihren Grid-Administrator.
	</string>
	<string name="CertInvalidSignature">
		Die Zertifikatsunterschrift des Gridservers konnte nicht bestätigt werden.  Bitte kontaktieren Sie Ihren Grid-Administrator.
	</string>
	<string name="LoginFailedNoNetwork">
		Netzwerkfehler: Verbindung konnte nicht hergestellt werden. Bitte überprüfen Sie Ihre Netzwerkverbindung.
	</string>
	<string name="LoginFailed">
		Anmeldung fehlgeschlagen
	</string>
	<string name="Quit">
		Beenden
	</string>
	<string name="create_account_url">
		http://join.secondlife.com/?sourceid=[sourceid]
	</string>
	<string name="LoginFailedViewerNotPermitted">
		Mit dem von Ihnen verwendeten Viewer ist der Zugriff auf Second Life nicht mehr möglich. Laden Sie von den folgenden Seite einen neuen Viewer herunter:
http://secondlife.com/download

Weitere Informationen finden Sie auf der folgenden FAQ-Seite: 
http://secondlife.com/viewer-access-faq
	</string>
	<string name="LoginIntermediateOptionalUpdateAvailable">
		Optionales Viewer-Update verfügbar: [VERSION]
	</string>
	<string name="LoginFailedRequiredUpdate">
		Erforderliches Viewer-Update: [VERSION]
	</string>
	<string name="LoginFailedAlreadyLoggedIn">
		Dieser Agent ist bereits angemeldet.
	</string>
	<string name="LoginFailedAuthenticationFailed">
		Wir bitten um Entschuldigung! Wir konnten Sie nicht anmelden.
Stellen Sie sicher, dass Sie die richtigen Informationen eingegeben haben:
    * Benutzername (wie robertschmidt12 oder warme.sonne)
    * Kennwort
Stellen Sie außerdem sicher, dass die Umschaltsperre deaktiviert ist.
	</string>
	<string name="LoginFailedPasswordChanged">
		Ihr Kennwort wurde aus Sicherheitsgründen geändert.
Gehen Sie zur Seite „Mein Account“ unter http://secondlife.com/password
und beantworten Sie die Sicherheitsfrage, um Ihr Kennwort zurückzusetzen.
Wir entschuldigen uns für eventuell enstandene Unannehmlichkeiten.
	</string>
	<string name="LoginFailedPasswordReset">
		Aufgrund von Systemänderungen müssen Sie Ihr Kennwort zurücksetzen.
Gehen Sie zur Seite „Mein Account“ unter http://secondlife.com/password
und beantworten Sie die Sicherheitsfrage, um Ihr Kennwort zurückzusetzen.
Wir entschuldigen uns für eventuell enstandene Unannehmlichkeiten.
	</string>
	<string name="LoginFailedEmployeesOnly">
		Second Life ist vorübergehend wegen Wartung geschlossen.
Nur Mitarbeiter können sich anmelden.
Aktuelle Informationen finden Sie unter www.secondlife.com/status.
	</string>
	<string name="LoginFailedPremiumOnly">
		Die Anmeldung bei Second Life ist vorübergehend eingeschränkt, um sicherzustellen, dass Einwohner, die sich bereits inworld aufhalten, das bestmögliche Erlebnis haben.

Benutzer mit kostenlosen Konten können sich während dieses Zeitraums nicht bei Second Life anmelden, damit die Kapazität Benutzern zur Verfügung steht, die ein gebührenpflichtiges Premium-Konto besitzen.
	</string>
	<string name="LoginFailedComputerProhibited">
		Der Zugriff auf Second Life ist von diesem Computer aus nicht möglich.
Wenn Sie der Ansicht sind, dass Sie diese Meldung fälschlicherweise erhalten haben, wenden Sie sich an
support@secondlife.com.
	</string>
	<string name="LoginFailedAcountSuspended">
		Ihr Konto ist erst ab
[TIME] Pacific Time wieder verfügbar.
	</string>
	<string name="LoginFailedAccountDisabled">
		Ihre Anfrage kann derzeit nicht bearbeitet werden.
Wenden Sie sich unter http://secondlife.com/support an den Second Life-Support.
Wenn Sie Ihr Kennwort nicht ändern können, rufen Sie die US-Nummer (866) 476-9763 an.
	</string>
	<string name="LoginFailedTransformError">
		Nicht übereinstimmende Daten bei der Anmeldung festgestellt.
Wenden Sie sich an support@secondlife.com.
	</string>
	<string name="LoginFailedAccountMaintenance">
		An Ihrem Konto werden gerade kleinere Wartungsarbeiten durchgeführt.
Ihr Konto ist erst ab
[TIME] Pacific Time wieder verfügbar.
Wenn Sie der Ansicht sind, dass Sie diese Meldung fälschlicherweise erhalten haben, wenden Sie sich an support@secondlife.com.
	</string>
	<string name="LoginFailedPendingLogoutFault">
		Abmeldeanforderung führte zu einem Simulatorfehler.
	</string>
	<string name="LoginFailedPendingLogout">
		Das System meldet Sie gerade ab.
Ihr Konto ist erst ab
[TIME] Pacific Time wieder verfügbar.
	</string>
	<string name="LoginFailedUnableToCreateSession">
		Es kann keine gültige Sitzung erstellt werden.
	</string>
	<string name="LoginFailedUnableToConnectToSimulator">
		Es kann keine Simulatorverbindung hergestellt werden.
	</string>
	<string name="LoginFailedRestrictedHours">
		Mit Ihrem Konto ist der Zugriff auf Second Life
nur zwischen [START] und [END] Pacific Time möglich.
Schauen Sie während dieses Zeitraums vorbei.
Wenn Sie der Ansicht sind, dass Sie diese Meldung fälschlicherweise erhalten haben, wenden Sie sich an support@secondlife.com.
	</string>
	<string name="LoginFailedIncorrectParameters">
		Falsche Parameter.
Wenn Sie der Ansicht sind, dass Sie diese Meldung fälschlicherweise erhalten haben, wenden Sie sich an support@secondlife.com.
	</string>
	<string name="LoginFailedFirstNameNotAlphanumeric">
		Vorname muss alphanumerisch sein.
Wenn Sie der Ansicht sind, dass Sie diese Meldung fälschlicherweise erhalten haben, wenden Sie sich an support@secondlife.com.
	</string>
	<string name="LoginFailedLastNameNotAlphanumeric">
		Nachname muss alphanumerisch sein.
Wenn Sie der Ansicht sind, dass Sie diese Meldung fälschlicherweise erhalten haben, wenden Sie sich an support@secondlife.com.
	</string>
	<string name="LogoutFailedRegionGoingOffline">
		Die Region wird gerade offline geschaltet.
Warten Sie kurz und versuchen Sie dann noch einmal, sich anzumelden.
	</string>
	<string name="LogoutFailedAgentNotInRegion">
		Agent nicht in Region.
Warten Sie kurz und versuchen Sie dann noch einmal, sich anzumelden.
	</string>
	<string name="LogoutFailedPendingLogin">
		Die Region war gerade dabei, eine andere Sitzung anzumelden.
Warten Sie kurz und versuchen Sie dann noch einmal, sich anzumelden.
	</string>
	<string name="LogoutFailedLoggingOut">
		Die Region war gerade dabei, die vorherige Sitzung abzumelden.
Warten Sie kurz und versuchen Sie dann noch einmal, sich anzumelden.
	</string>
	<string name="LogoutFailedStillLoggingOut">
		Die Region ist noch immer dabei, die vorherige Sitzung abzumelden.
Warten Sie kurz und versuchen Sie dann noch einmal, sich anzumelden.
	</string>
	<string name="LogoutSucceeded">
		Die Region hat soeben die letzte Sitzung abgemeldet.
Warten Sie kurz und versuchen Sie dann noch einmal, sich anzumelden.
	</string>
	<string name="LogoutFailedLogoutBegun">
		Die Region hat den Abmeldevorgang gestartet.
Warten Sie kurz und versuchen Sie dann noch einmal, sich anzumelden.
	</string>
	<string name="LoginFailedLoggingOutSession">
		Das System hat begonnen, Ihre letzte Sitzung abzumelden.
Warten Sie kurz und versuchen Sie dann noch einmal, sich anzumelden.
	</string>
	<string name="AgentLostConnection">
		In dieser Region kann es zu Problemen kommen.  Bitte überprüfen Sie Ihre Internetverbindung.
	</string>
	<string name="SavingSettings">
		Ihr Einstellungen werden gespeichert...
	</string>
	<string name="LoggingOut">
		Abmeldung erfolgt...
	</string>
	<string name="ShuttingDown">
		Programm wird beendet...
	</string>
	<string name="YouHaveBeenDisconnected">
		Die Verbindung zu der Region ist abgebrochen.
	</string>
	<string name="SentToInvalidRegion">
		Sie wurden in eine ungültige Region geschickt.
	</string>
	<string name="TestingDisconnect">
		Verbindungsabbruch wird getestet
	</string>
	<string name="TooltipPerson">
		Person
	</string>
	<string name="TooltipNoName">
		(namenlos)
	</string>
	<string name="TooltipOwner">
		Eigentümer:
	</string>
	<string name="TooltipPublic">
		Öffentlich
	</string>
	<string name="TooltipIsGroup">
		(Gruppe)
	</string>
	<string name="TooltipForSaleL$">
		Zum Verkauf: [AMOUNT] L$
	</string>
	<string name="TooltipFlagGroupBuild">
		Gruppenbau
	</string>
	<string name="TooltipFlagNoBuild">
		Bauen aus
	</string>
	<string name="TooltipFlagNoEdit">
		Editieren aus
	</string>
	<string name="TooltipFlagNotSafe">
		Unsicher
	</string>
	<string name="TooltipFlagNoFly">
		Fliegen aus
	</string>
	<string name="TooltipFlagGroupScripts">
		Gruppenskripte
	</string>
	<string name="TooltipFlagNoScripts">
		Skripte aus
	</string>
	<string name="TooltipLand">
		Land:
	</string>
	<string name="TooltipMustSingleDrop">
		Sie können nur ein einzelnes Objekt hierher ziehen
	</string>
	<string name="TooltipPrice" value="[AMOUNT] L$"/>
	<string name="TooltipOutboxDragToWorld">
		Sie können Artikel nicht in Ihrer Händler-Outbox rezzen
	</string>
	<string name="TooltipFlagScript">
		Skript
	</string>
	<string name="TooltipOutboxNoTransfer">
		Einer oder mehrere dieser Artikel können nicht verkauft oder übertragen werden.
	</string>
	<string name="TooltipOutboxNotInInventory">
		Nur Artikel direkt aus Ihrem Inventar können in Ihre Händler-Outbox gelegt werden
	</string>
	<string name="TooltipFlagPhysics">
		Physik
	</string>
	<string name="TooltipOutboxWorn">
		Artikel, die Sie tragen, können nicht in Ihre Händler-Outbox gelegt werden.
	</string>
	<string name="TooltipOutboxCallingCard">
		Sie können keine Visitenkarten in Ihre Händler-Outbox legen
	</string>
	<string name="TooltipFlagTouch">
		Berühren
	</string>
	<string name="TooltipOutboxFolderLevels">
		Tiefe der verschachtelten Ordner überschreitet 3
	</string>
	<string name="TooltipOutboxTooManyFolders">
		Anzahl von Unterordnern im obersten Ordner überschreitet 20
	</string>
	<string name="TooltipFlagL$">
		L$
	</string>
	<string name="TooltipOutboxTooManyObjects">
		Anzahl von Artikeln im obersten Ordner überschreitet 200
	</string>
	<string name="TooltipDragOntoOwnChild">
		Sie können einen Ordner nicht in einen seiner untergeordneten Ordner verschieben
	</string>
	<string name="TooltipDragOntoSelf">
		Sie können einen Ordner nicht in sich selbst verschieben
	</string>
	<string name="TooltipFlagDropInventory">
		Inventar fallen lassen
	</string>
	<string name="TooltipFlagPhantom">
		Phantom
	</string>
	<string name="TooltipFlagTemporary">
		Temporär
	</string>
	<string name="TooltipPrimCount">
		Primitive: [COUNT]
	</string>
	<string name="TooltipPrimEquivalent">
		, Auswirkung auf Land: [PEWEIGHT] PE
	</string>
	<string name="TooltipPrimEquivalentLoading">
		, bestimme Auswirkung auf Land...
	</string>
	<string name="TooltipPrimEquivalentUnavailable">
		, Auswirkung auf Land nicht verfügbar
	</string>
	<string name="TooltipDistance">
		Entfernung: [DISTANCE] m
	</string>
	<string name="TooltipPosition">
		Position: [POSITION]
	</string>
	<string name="TooltipHttpUrl">
		Anklicken, um Webseite anzuzeigen
	</string>
	<string name="TooltipSLURL">
		Anklicken, um Informationen zu diesem Standort anzuzeigen
	</string>
	<string name="TooltipAgentUrl">
		Anklicken, um das Profil dieses Einwohners anzuzeigen
	</string>
	<string name="TooltipAgentInspect">
		Mehr über diesen Einwohner
	</string>
	<string name="TooltipAgentMute">
		Klicken, um diesen Einwohner stummzuschalten
	</string>
	<string name="TooltipAgentUnmute">
		Klicken, um diesen Einwohner freizuschalten
	</string>
	<string name="TooltipAgentIM">
		Klicken, um diesem Einwohner eine IM zu schicken.
	</string>
	<string name="TooltipAgentPay">
		Klicken, um diesen Einwohner zu bezahlen
	</string>
	<string name="TooltipAgentOfferTeleport">
		Klicken, um diesem Einwohner einen Teleport anzubieten.
	</string>
	<string name="TooltipAgentRequestFriend">
		Klicken, um diesem Einwohner ein Freundschaftsangebot zu schicken.
	</string>
	<string name="TooltipGroupUrl">
		Anklicken, um Beschreibung der Gruppe anzuzeigen
	</string>
	<string name="TooltipEventUrl">
		Anklicken, um Beschreibung der Veranstaltung anzuzeigen
	</string>
	<string name="TooltipClassifiedUrl">
		Anklicken, um diese Anzeige anzuzeigen
	</string>
	<string name="TooltipParcelUrl">
		Anklicken, um Beschreibung der Parzelle anzuzeigen
	</string>
	<string name="TooltipTeleportUrl">
		Anklicken, um zu diesem Standort zu teleportieren
	</string>
	<string name="TooltipObjectIMUrl">
		Anklicken, um Beschreibung des Objekts anzuzeigen
	</string>
	<string name="TooltipMapUrl">
		Klicken, um diese Position auf der Karte anzuzeigen
	</string>
	<string name="TooltipSLAPP">
		Anklicken, um Befehl secondlife:// auszuführen
	</string>
	<string name="CurrentURL" value=" CurrentURL: [CurrentURL]"/>
	<string name="SLurlLabelTeleport">
		Teleportieren nach
	</string>
	<string name="SLurlLabelShowOnMap">
		Karte anzeigen für
	</string>
	<string name="SLappAgentMute">
		Stummschalten
	</string>
	<string name="SLappAgentUnmute">
		Stummschaltung aufheben
	</string>
	<string name="SLappAgentIM">
		IM
	</string>
	<string name="SLappAgentPay">
		Bezahlen
	</string>
	<string name="SLappAgentOfferTeleport">
		Teleportangebot an
	</string>
	<string name="SLappAgentRequestFriend">
		Freundschaftsangebot
	</string>
	<string name="BUTTON_CLOSE_DARWIN">
		Schließen (⌘W)
	</string>
	<string name="BUTTON_CLOSE_WIN">
		Schließen (Strg+W)
	</string>
	<string name="BUTTON_CLOSE_CHROME">
		Schließen
	</string>
	<string name="BUTTON_RESTORE">
		Wiederherstellen
	</string>
	<string name="BUTTON_MINIMIZE">
		Minimieren
	</string>
	<string name="BUTTON_TEAR_OFF">
		Abnehmen
	</string>
	<string name="BUTTON_DOCK">
		Andocken
	</string>
	<string name="BUTTON_HELP">
		Hilfe anzeigen
	</string>
	<string name="Searching">
		Suchen...
	</string>
	<string name="NoneFound">
		Nicht gefunden.
	</string>
	<string name="RetrievingData">
		Laden...
	</string>
	<string name="ReleaseNotes">
		Versionshinweise
	</string>
	<string name="RELEASE_NOTES_BASE_URL">
		http://wiki.secondlife.com/wiki/Release_Notes/
	</string>
	<string name="LoadingData">
		Wird geladen...
	</string>
	<string name="ProtectedFolder">
		geschützt
	</string>
	<string name="AvatarNameNobody">
		(niemand)
	</string>
	<string name="AvatarNameWaiting">
		(wartet)
	</string>
	<string name="AvatarNameMultiple">
		(mehrere)
	</string>
	<string name="GroupNameNone">
		(keiner)
	</string>
	<string name="AvalineCaller">
		Avaline-Anfrufer [ORDER]
	</string>
	<string name="AssetErrorNone">
		Kein Fehler
	</string>
	<string name="AssetErrorRequestFailed">
		Asset-Anforderung: fehlgeschlagen
	</string>
	<string name="AssetErrorNonexistentFile">
		Asset-Anforderung: Datei existiert nicht
	</string>
	<string name="AssetErrorNotInDatabase">
		Asset-Anforderung: Asset in Datenbank nicht gefunden
	</string>
	<string name="AssetErrorEOF">
		Ende der Datei
	</string>
	<string name="AssetErrorCannotOpenFile">
		Datei kann nicht geöffnet werden
	</string>
	<string name="AssetErrorFileNotFound">
		Datei nicht gefunden
	</string>
	<string name="AssetErrorTCPTimeout">
		Zeitüberschreitung bei Dateiübertragung
	</string>
	<string name="AssetErrorCircuitGone">
		Verbindung verloren
	</string>
	<string name="AssetErrorPriceMismatch">
		Viewer und Server sind sich nicht über Preis einig
	</string>
	<string name="AssetErrorUnknownStatus">
		Status unbekannt
	</string>
	<string name="texture">
		Textur
	</string>
	<string name="sound">
		Sound
	</string>
	<string name="calling card">
		Visitenkarte
	</string>
	<string name="landmark">
		Landmarke
	</string>
	<string name="legacy script">
		Skript (veraltet)
	</string>
	<string name="clothing">
		Kleidung
	</string>
	<string name="object">
		Objekt
	</string>
	<string name="note card">
		Notizkarte
	</string>
	<string name="folder">
		Ordner
	</string>
	<string name="root">
		Hauptverzeichnis
	</string>
	<string name="lsl2 script">
		LSL2 Skript
	</string>
	<string name="lsl bytecode">
		LSL Bytecode
	</string>
	<string name="tga texture">
		tga-Textur
	</string>
	<string name="body part">
		Körperteil
	</string>
	<string name="snapshot">
		Foto
	</string>
	<string name="lost and found">
		Fundbüro
	</string>
	<string name="targa image">
		targa-Bild
	</string>
	<string name="trash">
		Papierkorb
	</string>
	<string name="jpeg image">
		jpeg-Bild
	</string>
	<string name="animation">
		Animation
	</string>
	<string name="gesture">
		Geste
	</string>
	<string name="simstate">
		simstate
	</string>
	<string name="favorite">
		Favoriten
	</string>
	<string name="symbolic link">
		Link
	</string>
	<string name="symbolic folder link">
		Link zu Ordner
	</string>
	<string name="mesh">
		mesh
	</string>
	<string name="AvatarEditingAppearance">
		(Aussehen wird bearbeitet)
	</string>
	<string name="AvatarAway">
		Abwesend
	</string>
	<string name="AvatarDoNotDisturb">
		Nicht stören
	</string>
	<string name="AvatarMuted">
		Ignoriert
	</string>
	<string name="anim_express_afraid">
		Ängstlich
	</string>
	<string name="anim_express_anger">
		Verärgert
	</string>
	<string name="anim_away">
		Abwesend
	</string>
	<string name="anim_backflip">
		Rückwärtssalto
	</string>
	<string name="anim_express_laugh">
		Lachkrampf
	</string>
	<string name="anim_express_toothsmile">
		Grinsen
	</string>
	<string name="anim_blowkiss">
		Kusshand
	</string>
	<string name="anim_express_bored">
		Gelangweilt
	</string>
	<string name="anim_bow">
		Verbeugen
	</string>
	<string name="anim_clap">
		Klatschen
	</string>
	<string name="anim_courtbow">
		Diener
	</string>
	<string name="anim_express_cry">
		Weinen
	</string>
	<string name="anim_dance1">
		Tanz 1
	</string>
	<string name="anim_dance2">
		Tanz 2
	</string>
	<string name="anim_dance3">
		Tanz 3
	</string>
	<string name="anim_dance4">
		Tanz 4
	</string>
	<string name="anim_dance5">
		Tanz 5
	</string>
	<string name="anim_dance6">
		Tanz 6
	</string>
	<string name="anim_dance7">
		Tanz 7
	</string>
	<string name="anim_dance8">
		Tanz 8
	</string>
	<string name="anim_express_disdain">
		Verachten
	</string>
	<string name="anim_drink">
		Trinken
	</string>
	<string name="anim_express_embarrased">
		Verlegen
	</string>
	<string name="anim_angry_fingerwag">
		Drohen
	</string>
	<string name="anim_fist_pump">
		Faust pumpen
	</string>
	<string name="anim_yoga_float">
		Yogaflieger
	</string>
	<string name="anim_express_frown">
		Stirnrunzeln
	</string>
	<string name="anim_impatient">
		Ungeduldig
	</string>
	<string name="anim_jumpforjoy">
		Freudensprung
	</string>
	<string name="anim_kissmybutt">
		LMA
	</string>
	<string name="anim_express_kiss">
		Küssen
	</string>
	<string name="anim_laugh_short">
		Lachen
	</string>
	<string name="anim_musclebeach">
		Posen
	</string>
	<string name="anim_no_unhappy">
		Nein (Bedauernd)
	</string>
	<string name="anim_no_head">
		Nein
	</string>
	<string name="anim_nyanya">
		Ällabätsch
	</string>
	<string name="anim_punch_onetwo">
		Eins-Zwei-Punch
	</string>
	<string name="anim_express_open_mouth">
		Mund offen
	</string>
	<string name="anim_peace">
		Friede
	</string>
	<string name="anim_point_you">
		Auf anderen zeigen
	</string>
	<string name="anim_point_me">
		Auf mich zeigen
	</string>
	<string name="anim_punch_l">
		Linker Haken
	</string>
	<string name="anim_punch_r">
		Rechter Haken
	</string>
	<string name="anim_rps_countdown">
		SSP zählen
	</string>
	<string name="anim_rps_paper">
		SSP Papier
	</string>
	<string name="anim_rps_rock">
		SSP Stein
	</string>
	<string name="anim_rps_scissors">
		SSP Schere
	</string>
	<string name="anim_express_repulsed">
		Angewidert
	</string>
	<string name="anim_kick_roundhouse_r">
		Rundkick
	</string>
	<string name="anim_express_sad">
		Traurig
	</string>
	<string name="anim_salute">
		Salutieren
	</string>
	<string name="anim_shout">
		Rufen
	</string>
	<string name="anim_express_shrug">
		Schulterzucken
	</string>
	<string name="anim_express_smile">
		Lächeln
	</string>
	<string name="anim_smoke_idle">
		Zigarette halten
	</string>
	<string name="anim_smoke_inhale">
		Rauchen
	</string>
	<string name="anim_smoke_throw_down">
		Zigarette wegwerfen
	</string>
	<string name="anim_express_surprise">
		Überraschung
	</string>
	<string name="anim_sword_strike_r">
		Schwerthieb
	</string>
	<string name="anim_angry_tantrum">
		Wutanfall
	</string>
	<string name="anim_express_tongue_out">
		Zunge rausstrecken
	</string>
	<string name="anim_hello">
		Winken
	</string>
	<string name="anim_whisper">
		Flüstern
	</string>
	<string name="anim_whistle">
		Pfeifen
	</string>
	<string name="anim_express_wink">
		Zwinkern
	</string>
	<string name="anim_wink_hollywood">
		Zwinkern (Hollywood)
	</string>
	<string name="anim_express_worry">
		Sorgenvoll
	</string>
	<string name="anim_yes_happy">
		Ja (Erfreut)
	</string>
	<string name="anim_yes_head">
		Ja
	</string>
	<string name="multiple_textures">
		Mehrfach
	</string>
	<string name="texture_loading">
		Wird geladen...
	</string>
	<string name="worldmap_offline">
		Offline
	</string>
	<string name="worldmap_item_tooltip_format">
		[PRICE] L$ für [AREA] m²
	</string>
	<string name="worldmap_results_none_found">
		Nicht gefunden.
	</string>
	<string name="worldmap_agent_position">
		Sie sind hier
	</string>
	<string name="minimap_distance">
		(Entfernung: [DISTANCE] m)
	</string>
	<string name="minimap_no_focus">
		Die Kamera konnte nicht auf den Einwohner fokussiert werden, da er sich außerhalb der Draw Distance befindet.
	</string>
	<string name="Ok">
		OK
	</string>
	<string name="Premature end of file">
		Unvollständige Datei
	</string>
	<string name="ST_NO_JOINT">
		HAUPTVERZEICHNIS oder VERBINDUNG nicht gefunden.
	</string>
<<<<<<< HEAD
	<string name="no_name_object">
		(namenlos)
=======
	<string name="NearbyChatTitle">
		Chat in der Nähe
	</string>
	<string name="NearbyChatLabel">
		(Chat in der Nähe)
>>>>>>> f6282b17
	</string>
	<string name="whisper">
		flüstert:
	</string>
	<string name="shout">
		ruft:
	</string>
	<string name="ringing">
		Verbindung mit In-Welt-Voice-Chat...
	</string>
	<string name="connected">
		Verbunden
	</string>
	<string name="unavailable">
		Der aktuelle Standort unterstützt keine Voice-Kommunikation
	</string>
	<string name="hang_up">
		Verbindung mit In-Welt-Voice-Chat getrennt
	</string>
	<string name="reconnect_nearby">
		Sie werden nun wieder mit dem Chat in Ihrer Nähe verbunden
	</string>
	<string name="ScriptQuestionCautionChatGranted">
		Dem Objekt „[OBJECTNAME]“, ein Objekt von „[OWNERNAME]“, in [REGIONNAME] [REGIONPOS], wurde folgende Berechtigung erteilt: [PERMISSIONS].
	</string>
	<string name="ScriptQuestionCautionChatDenied">
		Dem Objekt „[OBJECTNAME]“, ein Objekt von „[OWNERNAME]“, in [REGIONNAME] [REGIONPOS], wurde folgende Berechtigung verweigert: [PERMISSIONS].
	</string>
	<string name="AdditionalPermissionsRequestHeader">
		Falls Sie den Zugriff auf Ihr Konto erlauben, erlauben Sie dem Objekt ebenfalls:
	</string>
	<string name="ScriptTakeMoney">
		Linden-Dollar (L$) von Ihnen nehmen
	</string>
	<string name="ActOnControlInputs">
		Steuerung festlegen
	</string>
	<string name="RemapControlInputs">
		Steuerung neu zuweisen
	</string>
	<string name="AnimateYourAvatar">
		Avatar animieren
	</string>
	<string name="AttachToYourAvatar">
		An Avatar anhängen
	</string>
	<string name="ReleaseOwnership">
		Eigentum aufgeben und öffentlich machen
	</string>
	<string name="LinkAndDelink">
		Mit Objekten verknüpfen und davon trennen
	</string>
	<string name="AddAndRemoveJoints">
		Verbindungen zu anderen Objekten hinzufügen und entfernen
	</string>
	<string name="ChangePermissions">
		Berechtigungen ändern
	</string>
	<string name="TrackYourCamera">
		Kameraverfolgung aktivieren
	</string>
	<string name="ControlYourCamera">
		Kamerasteuerung übernehmen
	</string>
<<<<<<< HEAD
	<string name="TeleportYourAgent">
		Sie teleportieren
	</string>
	<string name="JoinAnExperience">
		Einem Erlebnis beiwohnen
	</string>
	<string name="SilentlyManageEstateAccess">
		Benachrichtigungen über Änderungen am Grundbesitzzugang stummschalten
	</string>
	<string name="OverrideYourAnimations">
		Ihre Avatar-Animationen übersteuern
	</string>
	<string name="ScriptReturnObjects">
		Objekte in deinem Auftrag zurückgeben
	</string>
=======
>>>>>>> f6282b17
	<string name="NotConnected">
		Nicht verbunden
	</string>
	<string name="AgentNameSubst">
		(Sie)
	</string>
	<string name="TeleportYourAgent">
		Sie teleportieren
	</string>
	<string name="SIM_ACCESS_PG">
		Generell
	</string>
	<string name="SIM_ACCESS_MATURE">
		Moderat
	</string>
	<string name="SIM_ACCESS_ADULT">
		Adult
	</string>
	<string name="SIM_ACCESS_DOWN">
		Offline
	</string>
	<string name="SIM_ACCESS_MIN">
		Unbekannt
	</string>
	<string name="land_type_unknown">
		(unbekannt)
	</string>
	<string name="Estate / Full Region">
		Grundstück / Vollständige Region
	</string>
	<string name="Estate / Homestead">
		Grundbesitz/Homestead
	</string>
	<string name="Mainland / Homestead">
		Mainland/Homestead
	</string>
	<string name="Mainland / Full Region">
		Mainland / Vollständige Region
	</string>
	<string name="all_files">
		Alle Dateien
	</string>
	<string name="sound_files">
		Sounds
	</string>
	<string name="animation_files">
		Animationen
	</string>
	<string name="image_files">
		Bilder
	</string>
	<string name="save_file_verb">
		Speichern
	</string>
	<string name="load_file_verb">
		Laden
	</string>
	<string name="targa_image_files">
		Targa-Bilder
	</string>
	<string name="bitmap_image_files">
		Bitmap-Bilder
	</string>
	<string name="avi_movie_file">
		AVI-Filmdatei
	</string>
	<string name="xaf_animation_file">
		XAF Anim-Datei
	</string>
	<string name="xml_file">
		XML-Datei
	</string>
	<string name="raw_file">
		RAW-Datei
	</string>
	<string name="compressed_image_files">
		Komprimierte Bilder
	</string>
	<string name="load_files">
		Dateien laden
	</string>
	<string name="choose_the_directory">
		Verzeichnis auswählen
	</string>
	<string name="script_files">
		Skripte
	</string>
	<string name="dictionary_files">
		Wörterbücher
	</string>
<<<<<<< HEAD
	<string name="backup_files">
		Objekt-Sicherungen
	</string>
	<string name="AvatarSetNotAway">
		Nicht abwesend
	</string>
	<string name="AvatarSetAway">
		Abwesend
	</string>
	<string name="AvatarSetNotBusy">
		Nicht beschäftigt
	</string>
	<string name="AvatarSetBusy">
		Beschäftigt
	</string>
	<string name="AvatarSetNotAutorespond">
		Automatische Antwort AUS
	</string>
	<string name="AvatarSetAutorespond">
		Automatische Antwort
	</string>
	<string name="AvatarSetNotAutorespondNonFriends">
		Automatische Antwort an Nicht-Freunde AUS
	</string>
	<string name="AvatarSetAutorespondNonFriends">
		Automatische Antwort an Nicht-Freunde
	</string>
=======
>>>>>>> f6282b17
	<string name="shape">
		Form
	</string>
	<string name="skin">
		Haut
	</string>
	<string name="hair">
		Haare
	</string>
	<string name="eyes">
		Augen
	</string>
	<string name="shirt">
		Hemd
	</string>
	<string name="pants">
		Hose
	</string>
	<string name="shoes">
		Schuhe
	</string>
	<string name="socks">
		Socken
	</string>
	<string name="jacket">
		Jacke
	</string>
	<string name="gloves">
		Handschuhe
	</string>
	<string name="undershirt">
		Unterhemd
	</string>
	<string name="underpants">
		Unterhose
	</string>
	<string name="skirt">
		Rock
	</string>
	<string name="alpha">
		Alpha
	</string>
	<string name="tattoo">
		Tätowierung
	</string>
	<string name="physics">
		Physik
	</string>
	<string name="invalid">
		ungültig
	</string>
	<string name="none">
		keine
	</string>
	<string name="shirt_not_worn">
		Hemd nicht getragen
	</string>
	<string name="pants_not_worn">
		Hosen nicht getragen
	</string>
	<string name="shoes_not_worn">
		Schuhe nicht getragen
	</string>
	<string name="socks_not_worn">
		Socken nicht getragen
	</string>
	<string name="jacket_not_worn">
		Jacke nicht getragen
	</string>
	<string name="gloves_not_worn">
		Handschuhe nicht getragen
	</string>
	<string name="undershirt_not_worn">
		Unterhemd nicht getragen
	</string>
	<string name="underpants_not_worn">
		Unterhose nicht getragen
	</string>
	<string name="skirt_not_worn">
		Rock nicht getragen
	</string>
	<string name="alpha_not_worn">
		Alpha nicht getragen
	</string>
	<string name="tattoo_not_worn">
		Tätowierung nicht getragen
	</string>
	<string name="physics_not_worn">
		Physik nicht getragen
	</string>
	<string name="invalid_not_worn">
		ungültig
	</string>
	<string name="create_new_shape">
		Neue Form/Gestalt erstellen
	</string>
	<string name="create_new_skin">
		Neue Haut erstellen
	</string>
	<string name="create_new_hair">
		Neue Haare erstellen
	</string>
	<string name="create_new_eyes">
		Neue Augen erstellen
	</string>
	<string name="create_new_shirt">
		Neues Hemd erstellen
	</string>
	<string name="create_new_pants">
		Neue Hose erstellen
	</string>
	<string name="create_new_shoes">
		Neue Schuhe erstellen
	</string>
	<string name="create_new_socks">
		Neue Socken erstellen
	</string>
	<string name="create_new_jacket">
		Neue Jacke erstellen
	</string>
	<string name="create_new_gloves">
		Neue Handschuhe erstellen
	</string>
	<string name="create_new_undershirt">
		Neues Unterhemd erstellen
	</string>
	<string name="create_new_underpants">
		Neue Unterhose erstellen
	</string>
	<string name="create_new_skirt">
		Neuer Rock erstellen
	</string>
	<string name="create_new_alpha">
		Neue Alpha erstellen
	</string>
	<string name="create_new_tattoo">
		Neue Tätowierung erstellen
	</string>
	<string name="create_new_physics">
		Neue Physik erstellen
	</string>
	<string name="create_new_invalid">
		ungültig
	</string>
	<string name="NewWearable">
		Neue/r/s [WEARABLE_ITEM]
	</string>
	<string name="next">
		Weiter
	</string>
	<string name="ok">
		OK
	</string>
	<string name="GroupNotifyGroupNotice">
		Gruppenmitteilung
	</string>
	<string name="GroupNotifyGroupNotices">
		Gruppenmitteilungen
	</string>
	<string name="GroupNotifySentBy">
		Gesendet von
	</string>
	<string name="GroupNotifyAttached">
		Im Anhang:
	</string>
	<string name="GroupNotifyViewPastNotices">
		Alte Mitteilungen anzeigen oder hier Auswahl treffen, um keine Mitteilungen mehr zu erhalten.
	</string>
	<string name="GroupNotifyOpenAttachment">
		Anlage öffnen
	</string>
	<string name="GroupNotifySaveAttachment">
		Siehe Anhang
	</string>
	<string name="GroupNotifySender">
		Gesendet von [SENDER], [GROUPNAME]
	</string>
	<string name="TeleportOffer">
		Teleport-Angebot
	</string>
	<string name="StartUpNotifications">
		Sie haben neue Benachrichtigungen erhalten, während Sie abwesend waren.
	</string>
	<string name="OverflowInfoChannelString">
		Sie haben noch %d weitere Benachrichtigungen
	</string>
	<string name="BodyPartsRightArm">
		Rechter Arm
	</string>
	<string name="BodyPartsHead">
		Kopf
	</string>
	<string name="BodyPartsLeftArm">
		Linker Arm
	</string>
	<string name="BodyPartsLeftLeg">
		Linkes Bein
	</string>
	<string name="BodyPartsTorso">
		Oberkörper
	</string>
	<string name="BodyPartsRightLeg">
		Rechtes Bein
	</string>
	<string name="GraphicsQualityLow">
		Niedrig
	</string>
	<string name="GraphicsQualityMid">
		Mittel
	</string>
	<string name="GraphicsQualityHigh">
		Hoch
	</string>
	<string name="LeaveMouselook">
		ESC drücken, um zur Normalansicht zurückzukehren
	</string>
	<string name="InventoryNoMatchingItems">
		Sie haben nicht das Richtige gefunden? Versuchen Sie es mit der [secondlife:///app/search/all/[SEARCH_TERM] Suche].
	</string>
	<string name="PlacesNoMatchingItems">
		Sie haben nicht das Richtige gefunden? Versuchen Sie es mit der [secondlife:///app/search/places/[SEARCH_TERM] Suche].
	</string>
	<string name="FavoritesNoMatchingItems">
		Landmarke hier hin ziehen, um diese hinzuzufügen.
	</string>
	<string name="InventoryNoTexture">
		Sie haben keine Kopie dieser Textur in Ihrem Inventar.
	</string>
	<string name="InventoryInboxNoItems">
		Einkäufe aus dem Marktplatz erscheinen hier. Sie können diese dann zur Verwendung in Ihr Inventar ziehen.
	</string>
	<string name="MarketplaceURL">
		https://marketplace.[MARKETPLACE_DOMAIN_NAME]/
	</string>
	<string name="MarketplaceURL_CreateStore">
		http://community.secondlife.com/t5/Deutsche-Knowledge-Base/Verkaufen-von-Artikeln-im-Marktplatz/ta-p/1443499#Section_.3
	</string>
	<string name="MarketplaceURL_Dashboard">
		https://marketplace.[MARKETPLACE_DOMAIN_NAME]/merchants/store/dashboard
	</string>
	<string name="MarketplaceURL_Imports">
		https://marketplace.[MARKETPLACE_DOMAIN_NAME]/merchants/store/imports
	</string>
	<string name="MarketplaceURL_LearnMore">
		https://marketplace.[MARKETPLACE_DOMAIN_NAME]/learn_more
	</string>
	<string name="InventoryOutboxNotMerchantTitle">
		Jeder kann Artikel im Marktplatz verkaufen.
	</string>
	<string name="InventoryOutboxNotMerchantTooltip"/>
	<string name="InventoryOutboxNotMerchant">
		Falls Sie ein Händler werden möchten, müssen Sie einen [[MARKETPLACE_CREATE_STORE_URL] Shop im Marktplatz erstellen].
	</string>
	<string name="InventoryOutboxNoItemsTitle">
		Ihre Outbox ist leer.
	</string>
	<string name="InventoryOutboxNoItemsTooltip"/>
	<string name="InventoryOutboxNoItems">
		Ziehen Sie Ordner in dien Bereich und klicken Sie auf „In Marktplatz übertragen“, um sie im [[MARKETPLACE_DASHBOARD_URL] Marktplatz] zum Verkauf anzubieten.
	</string>
	<string name="Marketplace Error None">
		Keine Fehler
	</string>
	<string name="Marketplace Error Not Merchant">
		Fehler: Bevor Sie Artikel in den Marktplatz übertragen können, müssen Sie sich als Händler registrieren (kostenlos).
	</string>
	<string name="Marketplace Error Empty Folder">
		Fehler: Dieser Ordner ist leer.
	</string>
	<string name="Marketplace Error Unassociated Products">
		Fehler: Dieser Artikel konnte nicht hochgeladen werden, da in Ihrem Händlerkonto zu viele Artikel nicht mit Produkten verknüpft sind. Um diesen Fehler zu beheben, melden Sie sich auf der Marktplatz-Website an und reduzieren Sie die Anzahl von Artikeln, die nicht mit Produkten verknüpft sind.
	</string>
	<string name="Marketplace Error Object Limit">
		Fehler: Dieser Artikel enthält zu viele Objekte. Beheben Sie diesen Fehler, indem Sie Objekte zusammen in Behältern verpacken, um die Objektanzahl auf unter 200 zu verringern.
	</string>
	<string name="Marketplace Error Folder Depth">
		Fehler: Dieser Artikel enthält zu viele verschachtelte Ordnerebenen. Organisieren Sie ihn neu, sodass maximal drei verschachtelte Ordnerebenen vorhanden sind.
	</string>
	<string name="Marketplace Error Unsellable Item">
		Fehler: Dieser Artikel kann nicht im Marktplatz verkauft werden.
	</string>
	<string name="Marketplace Error Internal Import">
		Fehler: Bei diesem Artikel ist ein Problem aufgetreten. Versuchen Sie es später erneut.
	</string>
	<string name="Open landmarks">
		Landmarken öffnen
	</string>
	<string name="no_transfer" value=" (kein Transferieren)"/>
	<string name="no_modify" value=" (kein Bearbeiten)"/>
	<string name="no_copy" value=" (kein Kopieren)"/>
	<string name="worn" value=" (getragen)"/>
	<string name="link" value=" (Link)"/>
	<string name="broken_link" value=" (unvollständiger_Link)"/>
	<string name="LoadingContents">
		Inhalte werden geladen...
	</string>
	<string name="NoContents">
		Keine Inhalte
	</string>
	<string name="WornOnAttachmentPoint" value=" (getragen am [ATTACHMENT_POINT])"/>
	<string name="ActiveGesture" value="[GESLABEL] (aktiviert)"/>
	<string name="PermYes">
		Ja
	</string>
	<string name="PermNo">
		Nein
	</string>
	<string name="Chat Message" value="Chat:"/>
	<string name="Sound" value=" Sound:"/>
	<string name="Wait" value=" --- Warten:"/>
	<string name="AnimFlagStop" value=" Animation stoppen:"/>
	<string name="AnimFlagStart" value=" Animation starten:"/>
	<string name="Wave" value=" Winken"/>
	<string name="GestureActionNone" value="Keine"/>
	<string name="HelloAvatar" value=" Hallo Avatar!"/>
	<string name="ViewAllGestures" value="  Alle anzeigen &gt;&gt;"/>
	<string name="GetMoreGestures" value="Mehr &gt;&gt;"/>
	<string name="Animations" value=" Animationen,"/>
	<string name="Calling Cards" value=" Visitenkarten,"/>
	<string name="Clothing" value=" Kleidung,"/>
	<string name="Gestures" value=" Gesten,"/>
	<string name="Landmarks" value=" Landmarken,"/>
	<string name="Notecards" value=" Notizkarten,"/>
	<string name="Objects" value=" Objekte,"/>
	<string name="Scripts" value=" Skripte,"/>
	<string name="Sounds" value=" Sounds,"/>
	<string name="Textures" value=" Texturen,"/>
	<string name="Snapshots" value=" Fotos,"/>
	<string name="No Filters" value="Keine"/>
	<string name="Since Logoff" value=" - Seit Abmeldung"/>
	<string name="InvFolder My Inventory">
		Inventar
	</string>
	<string name="InvFolder Library">
		Bibliothek
	</string>
	<string name="InvFolder Textures">
		Texturen
	</string>
	<string name="InvFolder Sounds">
		Sounds
	</string>
	<string name="InvFolder Calling Cards">
		Visitenkarten
	</string>
	<string name="InvFolder Landmarks">
		Landmarken
	</string>
	<string name="InvFolder Scripts">
		Skripte
	</string>
	<string name="InvFolder Clothing">
		Kleidung
	</string>
	<string name="InvFolder Objects">
		Objekte
	</string>
	<string name="InvFolder Notecards">
		Notizkarten
	</string>
	<string name="InvFolder New Folder">
		Neuer Ordner
	</string>
	<string name="InvFolder Inventory">
		Inventar
	</string>
	<string name="InvFolder Uncompressed Images">
		Unkomprimierte Bilder
	</string>
	<string name="InvFolder Body Parts">
		Körperteile
	</string>
	<string name="InvFolder Trash">
		Papierkorb
	</string>
	<string name="InvFolder Photo Album">
		Fotoalbum
	</string>
	<string name="InvFolder Lost And Found">
		Fundbüro
	</string>
	<string name="InvFolder Uncompressed Sounds">
		Unkomprimierte Sounds
	</string>
	<string name="InvFolder Animations">
		Animationen
	</string>
	<string name="InvFolder Gestures">
		Gesten
	</string>
	<string name="InvFolder favorite">
		Favoriten
	</string>
	<string name="InvFolder Favorites">
		Favoriten
	</string>
	<string name="InvFolder favorites">
		Favoriten
	</string>
	<string name="InvFolder Favorites">
		Meine Favoriten
	</string>
	<string name="InvFolder favorites">
		Meine Favoriten
	</string>
	<string name="InvFolder Current Outfit">
		Aktuelles Outfit
	</string>
	<string name="InvFolder Initial Outfits">
		Ursprüngliche Outfits
	</string>
	<string name="InvFolder My Outfits">
		Outfits
	</string>
	<string name="InvFolder Accessories">
		Zubehör
	</string>
	<string name="InvFolder Meshes">
		Netze
	</string>
	<string name="InvFolder Received Items">
		Erhaltene Artikel
	</string>
	<string name="InvFolder Merchant Outbox">
		Händler-Outbox
	</string>
	<string name="InvFolder Friends">
		Freunde
	</string>
	<string name="InvFolder All">
		Alle
	</string>
	<string name="no_attachments">
		Keine Anhänge getragen
	</string>
	<string name="Attachments remain">
		Anhänge (noch [COUNT] Positionen frei)
	</string>
	<string name="Buy">
		Kaufen
	</string>
	<string name="BuyforL$">
		Kaufen für L$
	</string>
	<string name="Stone">
		Stein
	</string>
	<string name="Metal">
		Metall
	</string>
	<string name="Glass">
		Glas
	</string>
	<string name="Wood">
		Holz
	</string>
	<string name="Flesh">
		Fleisch
	</string>
	<string name="Plastic">
		Plastik
	</string>
	<string name="Rubber">
		Gummi
	</string>
	<string name="Light">
		Hell
	</string>
	<string name="KBShift">
		Umschalt-Taste
	</string>
	<string name="KBCtrl">
		Strg
	</string>
	<string name="Chest">
		Brust
	</string>
	<string name="Skull">
		Schädel
	</string>
	<string name="Left Shoulder">
		Linke Schulter
	</string>
	<string name="Right Shoulder">
		Rechte Schulter
	</string>
	<string name="Left Hand">
		Linke Hand
	</string>
	<string name="Right Hand">
		Rechte Hand
	</string>
	<string name="Left Foot">
		Linker Fuß
	</string>
	<string name="Right Foot">
		Rechter Fuß
	</string>
	<string name="Spine">
		Wirbelsäule
	</string>
	<string name="Pelvis">
		Becken
	</string>
	<string name="Mouth">
		Mund
	</string>
	<string name="Chin">
		Kinn
	</string>
	<string name="Left Ear">
		Linkes Ohr
	</string>
	<string name="Right Ear">
		Rechtes Ohr
	</string>
	<string name="Left Eyeball">
		Linker Augapfel
	</string>
	<string name="Right Eyeball">
		Rechter Augapfel
	</string>
	<string name="Nose">
		Nase
	</string>
	<string name="R Upper Arm">
		R Oberarm
	</string>
	<string name="R Forearm">
		R Unterarm
	</string>
	<string name="L Upper Arm">
		L Oberarm
	</string>
	<string name="L Forearm">
		L Unterarm
	</string>
	<string name="Right Hip">
		Rechte Hüfte
	</string>
	<string name="R Upper Leg">
		R Oberschenkel
	</string>
	<string name="R Lower Leg">
		R Unterschenkel
	</string>
	<string name="Left Hip">
		Linke Hüfte
	</string>
	<string name="L Upper Leg">
		L Oberschenkel
	</string>
	<string name="L Lower Leg">
		L Unterschenkel
	</string>
	<string name="Stomach">
		Bauch
	</string>
	<string name="Left Pec">
		Linke Brust
	</string>
	<string name="Right Pec">
		Rechte Brust
	</string>
	<string name="Bridge">
		Brücke
	</string>
	<string name="Neck">
		Hals
	</string>
	<string name="Avatar Center">
		Avatar-Mitte
	</string>
	<string name="Invalid Attachment">
		Ungültige Stelle für Anhang
	</string>
	<string name="YearsMonthsOld">
		[AGEYEARS] [AGEMONTHS]
	</string>
	<string name="YearsOld">
		[AGEYEARS] alt
	</string>
	<string name="MonthsOld">
		[AGEMONTHS] alt
	</string>
	<string name="WeeksOld">
		[AGEWEEKS] alt
	</string>
	<string name="DaysOld">
		[AGEDAYS] alt
	</string>
	<string name="TodayOld">
		Seit heute Mitglied
	</string>
	<string name="AgeYearsA">
		[COUNT] Jahr
	</string>
	<string name="AgeYearsB">
		[COUNT] Jahre
	</string>
	<string name="AgeYearsC">
		[COUNT] Jahre
	</string>
	<string name="AgeMonthsA">
		[COUNT] Monat
	</string>
	<string name="AgeMonthsB">
		[COUNT] Monate
	</string>
	<string name="AgeMonthsC">
		[COUNT] Monate
	</string>
	<string name="AgeWeeksA">
		[COUNT] Woche
	</string>
	<string name="AgeWeeksB">
		[COUNT] Wochen
	</string>
	<string name="AgeWeeksC">
		[COUNT] Wochen
	</string>
	<string name="AgeDaysA">
		[COUNT] Tag
	</string>
	<string name="AgeDaysB">
		[COUNT] Tage
	</string>
	<string name="AgeDaysC">
		[COUNT] Tage
	</string>
	<string name="GroupMembersA">
		[COUNT] Mitglied
	</string>
	<string name="GroupMembersB">
		[COUNT] Mitglieder
	</string>
	<string name="GroupMembersC">
		[COUNT] Mitglieder
	</string>
	<string name="AcctTypeResident">
		Einwohner
	</string>
	<string name="AcctTypeTrial">
		Test
	</string>
	<string name="AcctTypeCharterMember">
		Charta-Mitglied
	</string>
	<string name="AcctTypeEmployee">
		Linden Lab-Mitarbeiter
	</string>
	<string name="PaymentInfoUsed">
		Zahlungsinfo verwendet
	</string>
	<string name="PaymentInfoOnFile">
		Zahlungsinfo archiviert
	</string>
	<string name="NoPaymentInfoOnFile">
		Keine Zahlungsinfo archiviert
	</string>
	<string name="AgeVerified">
		Altersgeprüft
	</string>
	<string name="NotAgeVerified">
		Nicht altersgeprüft
	</string>
	<string name="Center 2">
		Mitte 2
	</string>
	<string name="Top Right">
		Oben rechts
	</string>
	<string name="Top">
		Oben
	</string>
	<string name="Top Left">
		Oben links
	</string>
	<string name="Center">
		Mitte
	</string>
	<string name="Bottom Left">
		Unten links
	</string>
	<string name="Bottom">
		Unten
	</string>
	<string name="Bottom Right">
		Unten rechts
	</string>
	<string name="CompileQueueDownloadedCompiling">
		Heruntergeladen, wird kompiliert
	</string>
	<string name="CompileQueueScriptNotFound">
		Skript wurde auf Server nicht gefunden.
	</string>
	<string name="CompileQueueProblemDownloading">
		Beim Herunterladen ist ein Problem aufgetreten
	</string>
	<string name="CompileQueueInsufficientPermDownload">
		Unzureichende Rechte zum Herunterladen eines Skripts.
	</string>
	<string name="CompileQueueInsufficientPermFor">
		Unzureichende Berechtigungen für
	</string>
	<string name="CompileQueueUnknownFailure">
		Unbekannter Fehler beim Herunterladen
	</string>
	<string name="CompileQueueTitle">
		SKRIPTE REKOMPILIEREN
	</string>
	<string name="CompileQueueStart">
		Rekompilieren
	</string>
	<string name="ResetQueueTitle">
		SKRIPTE ZURÜCKSETZEN
	</string>
	<string name="ResetQueueStart">
		Zurücksetzen
	</string>
	<string name="RunQueueTitle">
		SKRIPTE AUSFÜHREN
	</string>
	<string name="RunQueueStart">
		Skript ausführen
	</string>
	<string name="NotRunQueueTitle">
		SKRIPTE ANHALTEN
	</string>
	<string name="NotRunQueueStart">
		Skript anhalten
	</string>
	<string name="DeleteQueueTitle">
		SKRIPTE LÖSCHEN
	</string>
	<string name="DeleteQueueStart">
		Löschen
	</string>
	<string name="Compiling">
		Kompiliere [NAME]
	</string>
	<string name="CompileSuccessful">
		Kompilieren erfolgreich abgeschlossen!
	</string>
	<string name="CompileSuccessfulSaving">
		Kompilieren erfolgreich abgeschlossen, speichern...
	</string>
	<string name="SaveComplete">
		Speichervorgang abgeschlossen.
	</string>
	<string name="ObjectOutOfRange">
		Skript (Objekt außerhalb des Bereichs)
	</string>
	<string name="GodToolsObjectOwnedBy">
		Objekt [OBJECT], Besitzer [OWNER]
	</string>
	<string name="GroupsNone">
		keine
	</string>
	<string name="Group" value=" (Gruppe)"/>
	<string name="Unknown">
		(unbekannt)
	</string>
	<string name="SummaryForTheWeek" value="Zusammenfassung für diese Woche, beginnend am "/>
	<string name="NextStipendDay" value="Der nächste Stipendium-Tag ist "/>
	<string name="GroupPlanningDate">
		[day,datetime,utc].[mthnum,datetime,utc].[year,datetime,utc]
	</string>
	<string name="GroupIndividualShare" value="                      Gruppenanteil       Einzelanteil"/>
	<string name="GroupColumn" value="Gruppe"/>
	<string name="Balance">
		Kontostand
	</string>
	<string name="Credits">
		Danksagung
	</string>
	<string name="Debits">
		Soll
	</string>
	<string name="Total">
		Gesamtbetrag
	</string>
	<string name="NoGroupDataFound">
		Für Gruppe wurden keine Gruppendaten gefunden
	</string>
	<string name="IMParentEstate">
		parent estate
	</string>
	<string name="IMMainland">
		Mainland
	</string>
	<string name="IMTeen">
		Teen
	</string>
	<string name="Anyone">
		jeder
	</string>
	<string name="RegionInfoError">
		Fehler
	</string>
	<string name="RegionInfoAllEstatesOwnedBy">
		alle Grundbesitze gehören [OWNER]
	</string>
	<string name="RegionInfoAllEstatesYouOwn">
		alle Grundbesitze, die Sie besitzen
	</string>
	<string name="RegionInfoAllEstatesYouManage">
		alle Grundbesitze, die Sie für [OWNER] verwalten
	</string>
	<string name="RegionInfoAllowedResidents">
		Zulässige Einwohner: ([ALLOWEDAGENTS], max [MAXACCESS])
	</string>
	<string name="RegionInfoAllowedGroups">
		Zulässige Gruppen: ([ALLOWEDGROUPS], max [MAXACCESS])
	</string>
	<!-- FS:Ansariel: Estate managers and banned residents strings -->
	<string name="RegionInfoEstateManagers">
		Grundbesitzverwalter: ([ESTATEMANAGERS], max [MAXMANAGERS])
	</string>
	<string name="RegionInfoBannedResidents">
		Verbannte Einwohner: ([BANNEDAGENTS], max [MAXBANNED])
	</string>
	<string name="RegionInfoListTypeAllowedAgents">
		zulässige Einwohner
	</string>
	<string name="RegionInfoListTypeBannedAgents">
		verbannte Einwohner
	</string>
	<!-- END FS:Ansariel: Estate managers and banned residents strings -->
	<string name="ScriptLimitsParcelScriptMemory">
		Parzellenskript-Speicher
	</string>
	<string name="ScriptLimitsParcelsOwned">
		Aufgeführte Parzellen: [PARCELS]
	</string>
	<string name="ScriptLimitsMemoryUsed">
		Verwendeter Speicher: [COUNT] KB von [MAX] KB; [AVAILABLE] KB verfügbar
	</string>
	<string name="ScriptLimitsMemoryUsedSimple">
		Verwendeter Speicher: [COUNT] KB
	</string>
	<string name="ScriptLimitsParcelScriptURLs">
		Parzelleskript-URLs
	</string>
	<string name="ScriptLimitsURLsUsed">
		Verwendete URLs: [COUNT] von [MAX]; [AVAILABLE] verfügbar
	</string>
	<string name="ScriptLimitsURLsUsedSimple">
		Verwendete URLs: [COUNT]
	</string>
	<string name="ScriptLimitsRequestError">
		Fehler bei Informationsabruf
	</string>
	<string name="ScriptLimitsRequestNoParcelSelected">
		Keine Parzellen wurden ausgewählt
	</string>
	<string name="ScriptLimitsRequestWrongRegion">
		Fehler: Skriptinformationen sind nur für Ihre aktuelle Region verfügbar
	</string>
	<string name="ScriptLimitsRequestWaiting">
		Informationen werden abgerufen...
	</string>
	<string name="ScriptLimitsRequestDontOwnParcel">
		Sie sind nicht berechtigt, diese Parzelle zu untersuchen.
	</string>
	<string name="SITTING_ON">
		sitzt auf
	</string>
	<string name="ATTACH_CHEST">
		Brust
	</string>
	<string name="ATTACH_HEAD">
		Kopf
	</string>
	<string name="ATTACH_LSHOULDER">
		Linke Schulter
	</string>
	<string name="ATTACH_RSHOULDER">
		Rechte Schulter
	</string>
	<string name="ATTACH_LHAND">
		Linke Hand
	</string>
	<string name="ATTACH_RHAND">
		Rechte Hand
	</string>
	<string name="ATTACH_LFOOT">
		Linker Fuß
	</string>
	<string name="ATTACH_RFOOT">
		Rechter Fuß
	</string>
	<string name="ATTACH_BACK">
		Hinten
	</string>
	<string name="ATTACH_PELVIS">
		Becken
	</string>
	<string name="ATTACH_MOUTH">
		Mund
	</string>
	<string name="ATTACH_CHIN">
		Kinn
	</string>
	<string name="ATTACH_LEAR">
		Linkes Ohr
	</string>
	<string name="ATTACH_REAR">
		Rechtes Ohr
	</string>
	<string name="ATTACH_LEYE">
		Linkes Auge
	</string>
	<string name="ATTACH_REYE">
		Rechtes Auge
	</string>
	<string name="ATTACH_NOSE">
		Nase
	</string>
	<string name="ATTACH_RUARM">
		Rechter Oberarm
	</string>
	<string name="ATTACH_RLARM">
		Rechter Unterarm
	</string>
	<string name="ATTACH_LUARM">
		Linker Oberarm
	</string>
	<string name="ATTACH_LLARM">
		Linker Unterarm
	</string>
	<string name="ATTACH_RHIP">
		Rechte Hüfte
	</string>
	<string name="ATTACH_RULEG">
		Rechter Oberschenkel
	</string>
	<string name="ATTACH_RLLEG">
		Rechter Unterschenkel
	</string>
	<string name="ATTACH_LHIP">
		Linke Hüfte
	</string>
	<string name="ATTACH_LULEG">
		Linker Oberschenkel
	</string>
	<string name="ATTACH_LLLEG">
		Linker Unterschenkel
	</string>
	<string name="ATTACH_BELLY">
		Bauch
	</string>
	<string name="ATTACH_RPEC">
		Rechts
	</string>
	<string name="ATTACH_LPEC">
		Linke Brust
	</string>
	<string name="ATTACH_HUD_CENTER_2">
		HUD Mitte 2
	</string>
	<string name="ATTACH_HUD_TOP_RIGHT">
		HUD oben rechts
	</string>
	<string name="ATTACH_HUD_TOP_CENTER">
		HUD oben Mitte
	</string>
	<string name="ATTACH_HUD_TOP_LEFT">
		HUD oben links
	</string>
	<string name="ATTACH_HUD_CENTER_1">
		HUD Mitte 1
	</string>
	<string name="ATTACH_HUD_BOTTOM_LEFT">
		HUD unten links
	</string>
	<string name="ATTACH_HUD_BOTTOM">
		HUD unten
	</string>
	<string name="ATTACH_HUD_BOTTOM_RIGHT">
		HUD unten rechts
	</string>
	<string name="ATTACH_NECK">
		Hals
	</string>
	<string name="ATTACH_AVATAR_CENTER">
		Avatar-Mitte
	</string>
	<string name="ATTACH_BRIDGE">
		Brücke
	</string>
	<string name="CursorPos">
		Zeile [LINE], Spalte [COLUMN]
	</string>
	<string name="PanelDirCountFound">
		[COUNT] gefunden
	</string>
	<string name="PanelDirTimeStr">
		[hour12,datetime,slt]:[min,datetime,slt] [ampm,datetime,slt]
	</string>
	<string name="PanelDirEventsDateText">
		[mthnum,datetime,slt]/[day,datetime,slt]
	</string>
	<string name="PanelContentsTooltip">
		Objektinhalt
	</string>
	<string name="PanelContentsNewScript">
		Neues Skript
	</string>
	<string name="DoNotDisturbModeResponseDefault">
		Dieser Einwohner hat den Nicht-stören-Modus aktiviert und wird Ihre Nachricht später sehen.
	</string>
	<string name="MuteByName">
		(Nach Namen)
	</string>
	<string name="MuteAgent">
		(Einwohner)
	</string>
	<string name="MuteObject">
		(Objekt)
	</string>
	<string name="MuteGroup">
		(Gruppe)
	</string>
	<string name="MuteExternal">
		(Extern)
	</string>
	<string name="RegionNoCovenant">
		Für diesen Grundbesitz liegt kein Vertrag vor.
	</string>
	<string name="RegionNoCovenantOtherOwner">
		Für diesen Grundbesitz liegt kein Vertrag vor. Das Land auf diesem Grundbesitz wird vom Grundbesitzer und nicht von Linden Lab verkauft.  Für Informationen zum Verkauf setzen Sie sich bitte mit dem Grundbesitzer in Verbindung.
	</string>
	<string name="covenant_last_modified" value="Zuletzt geändert: "/>
	<string name="none_text" value=" (keiner) "/>
	<string name="never_text" value=" (nie) "/>
	<string name="GroupOwned">
		In Gruppenbesitz
	</string>
	<string name="Public">
		Öffentlich
	</string>
	<string name="LocalSettings">
		Lokale Einstellungen
	</string>
	<string name="RegionSettings">
		Regionseinstellungen
	</string>
	<string name="ClassifiedClicksTxt">
		Klicks: [TELEPORT] teleportieren, [MAP] Karte, [PROFILE] Profil
	</string>
	<string name="ClassifiedUpdateAfterPublish">
		(wird nach Veröffentlichung aktualisiert)
	</string>
	<string name="NoPicksClassifiedsText">
		Sie haben keine Auswahl oder Anzeigen erstelllt. Klicken Sie auf die „Plus&quot;-Schaltfläche, um eine Auswahl oder Anzeige zu erstellen.
	</string>
	<string name="NoAvatarPicksClassifiedsText">
		Der Einwohner hat keine Auswahl oder Anzeigen
	</string>
	<string name="PicksClassifiedsLoadingText">
		Wird geladen...
	</string>
	<string name="NoPicksText">
		Du hast noch keine Auswahl erstellt.
	</string>
	<string name="NoAvatarPicksText">
		Der Einwohner hat keine Auswahl.
	</string>
	<string name="NoClassifiedsText">
		Sie haben keine Anzeige erstelllt. Klicken Sie auf die „Plus&quot;-Schaltfläche, um eine Anzeige zu erstellen.
	</string>
	<string name="NoAvatarClassifiedsText">
		Der Einwohner hat keine Anzeigen.
	</string>
	<string name="MultiPreviewTitle">
		Vorschau
	</string>
	<string name="MultiPropertiesTitle">
		Eigenschaften
	</string>
	<string name="InvOfferAnObjectNamed">
		Ein Objekt namens
	</string>
	<string name="InvOfferOwnedByGroup">
		im Besitz der Gruppe
	</string>
	<string name="InvOfferOwnedByUnknownGroup">
		im Besitz einer unbekannten Gruppe
	</string>
	<string name="InvOfferOwnedBy">
		im Besitz von
	</string>
	<string name="InvOfferOwnedByUnknownUser">
		im Besitz eines unbekannten Einwohners
	</string>
	<string name="InvOfferGaveYou">
		hat Ihnen folgendes übergeben
	</string>
	<string name="InvOfferDecline">
		Sie lehnen [DESC] von [NAME] ab.
	</string>
	<string name="GroupMoneyTotal">
		Gesamtbetrag
	</string>
	<string name="GroupMoneyBought">
		gekauft
	</string>
	<string name="GroupMoneyPaidYou">
		bezahlte Ihnen
	</string>
	<string name="GroupMoneyPaidInto">
		bezahlte an
	</string>
	<string name="GroupMoneyBoughtPassTo">
		kaufte Pass für
	</string>
	<string name="GroupMoneyPaidFeeForEvent">
		bezahlte Gebühr für Event
	</string>
	<string name="GroupMoneyPaidPrizeForEvent">
		bezahlte Preis für Event
	</string>
	<string name="GroupMoneyBalance">
		Kontostand
	</string>
	<string name="GroupMoneyCredits">
		Danksagung
	</string>
	<string name="GroupMoneyDebits">
		Soll
	</string>
	<string name="GroupMoneyDate">
		[weekday,datetime,utc], [day,datetime,utc]. [mth,datetime,utc] [year,datetime,utc]
	</string>
	<string name="AcquiredItems">
		Erworbene Artikel
	</string>
	<string name="Cancel">
		Abbrechen
	</string>
	<string name="UploadingCosts">
		Das Hochladen von [NAME] kostet [AMOUNT] L$
	</string>
	<string name="BuyingCosts">
		Die Kosten betragen: [AMOUNT] L$
	</string>
	<string name="UnknownFileExtension">
		Unbekanntes Dateiformat .%s
Gültige Formate: .wav, .tga, .bmp, .jpg, .jpeg oder .bvh
	</string>
	<string name="MuteObject2">
		Ignorieren
	</string>
	<string name="MuteAvatar">
		Ignorieren
	</string>
	<string name="UnmuteObject">
		Freischalten
	</string>
	<string name="UnmuteAvatar">
		Freischalten
	</string>
	<string name="AddLandmarkNavBarMenu">
		Zu meinen Landmarken hinzufügen...
	</string>
	<string name="EditLandmarkNavBarMenu">
		Meine Landmarken bearbeiten...
	</string>
	<string name="accel-mac-control">
		⌃
	</string>
	<string name="accel-mac-command">
		⌘
	</string>
	<string name="accel-mac-option">
		⌥
	</string>
	<string name="accel-mac-shift">
		⇧
	</string>
	<string name="accel-win-control">
		Strg+
	</string>
	<string name="accel-win-alt">
		Alt+
	</string>
	<string name="accel-win-shift">
		Umschalt+
	</string>
	<string name="FileSaved">
		Datei wurde gespeichert
	</string>
	<string name="Receiving">
		Daten werden empfangen
	</string>
	<string name="AM">
		Uhr
	</string>
	<string name="PM">
		Uhr
	</string>
	<string name="PST">
		PST
	</string>
	<string name="PDT">
		PDT
	</string>
	<string name="Direction_Forward">
		Vorwärts
	</string>
	<string name="Direction_Left">
		Links
	</string>
	<string name="Direction_Right">
		Rechts
	</string>
	<string name="Direction_Back">
		Zurück
	</string>
	<string name="Direction_North">
		Norden
	</string>
	<string name="Direction_South">
		Süden
	</string>
	<string name="Direction_West">
		Westen
	</string>
	<string name="Direction_East">
		Osten
	</string>
	<string name="Direction_Up">
		Nach oben
	</string>
	<string name="Direction_Down">
		Nach unten
	</string>
	<string name="Any Category">
		Alle Kategorien
	</string>
	<string name="Shopping">
		Shopping
	</string>
	<string name="Land Rental">
		Land mieten
	</string>
	<string name="Property Rental">
		Immobilie mieten
	</string>
	<string name="Special Attraction">
		Attraktionen
	</string>
	<string name="New Products">
		Neue Produkte
	</string>
	<string name="Employment">
		Stellenangebote
	</string>
	<string name="Wanted">
		Gesucht
	</string>
	<string name="Service">
		Dienstleistungen
	</string>
	<string name="Personal">
		Sonstiges
	</string>
	<string name="None">
		Keiner
	</string>
	<string name="Linden Location">
		Lindenort
	</string>
	<string name="Adult">
		Adult
	</string>
	<!-- FS:Ansariel: Fixed to match PARCEL_CATEGORY_UI_STRING array -->
	<string name="Arts and Culture">
		Kunst &amp; Kultur
	</string>
	<string name="Business">
		Firmen
	</string>
	<string name="Educational">
		Bildung
	</string>
	<string name="Gaming">
		Spielen
	</string>
	<string name="Hangout">
		Treffpunkt
	</string>
	<string name="Newcomer Friendly">
		Anfängergerecht
	</string>
	<!-- FS:Ansariel: Fixed to match PARCEL_CATEGORY_UI_STRING array -->
	<string name="Parks and Nature">
		Parks und Natur
	</string>
	<string name="Residential">
		Wohngebiet
	</string>
	<string name="Stage">
		Phase
	</string>
	<string name="Other">
		Sonstige
	</string>
	<string name="Rental">
		Vermietung
	</string>
	<string name="Any">
		Alle
	</string>
	<string name="You">
		Sie
	</string>
	<string name=":">
		:
	</string>
	<string name=",">
		,
	</string>
	<string name="...">
		...
	</string>
	<string name="***">
		***
	</string>
	<string name="(">
		(
	</string>
	<string name=")">
		)
	</string>
	<string name=".">
		.
	</string>
	<string name="&apos;">
		&apos;
	</string>
	<string name="---">
		---
	</string>
	<string name="Multiple Media">
		Mehrere Medien
	</string>
	<string name="Play Media">
		Medien Abspielen/Pausieren
	</string>
	<string name="StreamtitleNowPlaying">
		Aktueller Titel:
	</string>

	<string name="MBCmdLineError">
		Beim Parsen der Befehlszeile wurde ein Fehler festgestellt.
Weitere Informationen: http://wiki.secondlife.com/wiki/Client_parameters (EN)
Fehler:
	</string>
	<string name="MBCmdLineUsg">
		[APP_NAME] Verwendung in Befehlszeile:
	</string>
	<string name="MBUnableToAccessFile">
		[APP_NAME] kann auf die erforderliche Datei nicht zugreifen.

Grund hierfür ist, dass Sie entweder mehrere Instanzen gleichzeitig ausführen oder dass Ihr System denkt, eine Datei sei geöffnet.
Falls diese Nachricht erneut angezeigt wird, starten Sie bitte Ihren Computer neu und probieren Sie es noch einmal.
Falls der Fehler dann weiterhin auftritt, müssen Sie [APP_NAME] von Ihrem System de-installieren und erneut installieren.
	</string>
	<string name="MBFatalError">
		Unbehebbarer Fehler
	</string>
	<string name="MBRequiresAltiVec">
		[APP_NAME] erfordert einen Prozessor mit AltiVec (G4 oder später).
	</string>
	<string name="MBAlreadyRunning">
		[APP_NAME] läuft bereits.
Bitte sehen Sie in Ihrer Menüleiste nach, dort sollte ein Symbol für das Programm angezeigt werden.
Falls diese Nachricht erneut angezeigt wird, starten Sie Ihren Computer bitte neu.
	</string>
	<string name="MBFrozenCrashed">
		[APP_NAME] scheint eingefroren zu sein oder ist abgestürzt.
Möchten Sie einen Absturz-Bericht einschicken?
	</string>
	<string name="MBAlert">
		Benachrichtigung
	</string>
	<string name="MBNoDirectX">
		[APP_NAME] kann DirectX 9.0b oder höher nicht feststellen.
[APP_NAME] verwendet DirectX, um nach Hardware und/oder veralteten Treibern zu suchen, die zu Problemen mit der Stabilität, Leistung und Abstürzen führen können.  Sie können [APP_NAME] auch so ausführen, wir empfehlen jedoch, dass DirectX 9.0b vorhanden ist und ausgeführt wird.

Möchten Sie fortfahren?
	</string>
	<string name="MBWarning">
		Hinweis
	</string>
	<string name="MBNoAutoUpdate">
		Für Linux ist zur Zeit noch kein automatisches Aktualisieren möglich.
Bitte laden Sie die aktuellste Version von www.secondlife.com herunter.
	</string>
	<string name="MBRegClassFailed">
		RegisterClass fehlgeschlagen
	</string>
	<string name="MBError">
		Fehler
	</string>
	<string name="MBFullScreenErr">
		Vollbildschirm mit [WIDTH] x [HEIGHT] kann nicht ausgeführt werden.
Ausführung erfolgt in Fenster.
	</string>
	<string name="MBDestroyWinFailed">
		Fehler beim Herunterfahren während Fenster geschlossen wurde (DestroyWindow() fehlgeschlagen)
	</string>
	<string name="MBShutdownErr">
		Fehler beim Herunterfahren
	</string>
	<string name="MBDevContextErr">
		Kann keinen Kontext für GL-Gerät erstellen
	</string>
	<string name="MBPixelFmtErr">
		Passendes Pixelformat wurde nicht gefunden
	</string>
	<string name="MBPixelFmtDescErr">
		Beschreibung für Pixelformat nicht verfügbar
	</string>
	<string name="MBTrueColorWindow">
		Um [APP_NAME] auszuführen, ist True Color (32-bit) erforderlich.
Klicken Sie öffnen Sie auf Ihrem Computer die Einstellungen für die Anzeige und stellen Sie den Bildschirm auf 32-bit Farbe ein.
	</string>
	<string name="MBAlpha">
		[APP_NAME] kann nicht ausgeführt werden, da kein 8-Bit-Alpha-Kanal verfügbar ist.  Dies geschieht normalerweise bei Problemen mit dem Treiber der Video-Karte.
Bitte vergewissern Sie sich, dass Sie die aktuellsten Treiber für Ihre Videokarte installiert haben.
Vergewissern Sie sich außerdem, dass Ihr Bildschirm auf True Color (32-Bit) eingestellt ist (Systemsteuerung &gt; Anzeige &gt; Einstellungen).
Falls diese Meldung weiterhin angezeigt wird, wenden Sie sich bitte an [SUPPORT_SITE].
	</string>
	<string name="MBPixelFmtSetErr">
		Pixel-Format kann nicht eingestellt werden.
	</string>
	<string name="MBGLContextErr">
		Kann keinen Kontext für GL-Gerät erstellen
	</string>
	<string name="MBGLContextActErr">
		Kann keinen Kontext für GL-Gerät aktivieren
	</string>
	<string name="MBVideoDrvErr">
		[APP_NAME] kann nicht ausgeführt werden, da die Treiber Ihrer Videokarte entweder nicht richtig installiert oder veraltet sind, oder die entsprechende Hardware nicht unterstützt wird. Bitte vergewissern Sie sich, dass Sie die aktuellsten Treiber für die Videokarte installiert haben. Falls Sie die aktuellsten Treiber bereits installiert haben, installieren Sie diese bitte erneut.

Falls diese Meldung weiterhin angezeigt wird, wenden Sie sich bitte an [SUPPORT_SITE].
	</string>
	<string name="5 O&apos;Clock Shadow">
		Bartschatten
	</string>
	<string name="All White">
		Ganz weiß
	</string>
	<string name="Anime Eyes">
		Anime-Augen
	</string>
	<string name="Arced">
		Gewölbt
	</string>
	<string name="Arm Length">
		Armlänge
	</string>
	<string name="Attached">
		Angewachsen
	</string>
	<string name="Attached Earlobes">
		Angewachsene Ohrläppchen
	</string>
	<string name="Back Fringe">
		Nackenfransen
	</string>
	<string name="Baggy">
		Tränensäcke
	</string>
	<string name="Bangs">
		Pony
	</string>
	<string name="Beady Eyes">
		Knopfaugen
	</string>
	<string name="Belly Size">
		Bauchgröße
	</string>
	<string name="Big">
		Groß
	</string>
	<string name="Big Butt">
		Großer Hintern
	</string>
	<string name="Big Hair Back">
		Volumen: Hinten
	</string>
	<string name="Big Hair Front">
		Volumen: Vorne
	</string>
	<string name="Big Hair Top">
		Volumen: Oben
	</string>
	<string name="Big Head">
		Groß
	</string>
	<string name="Big Pectorals">
		Große Brustmuskeln
	</string>
	<string name="Big Spikes">
		Große Stacheln
	</string>
	<string name="Black">
		Schwarz
	</string>
	<string name="Blonde">
		Blond
	</string>
	<string name="Blonde Hair">
		Blondes Haar
	</string>
	<string name="Blush">
		Rouge
	</string>
	<string name="Blush Color">
		Rougefarbe
	</string>
	<string name="Blush Opacity">
		Rouge Deckkraft
	</string>
	<string name="Body Definition">
		Körperkonturen
	</string>
	<string name="Body Fat">
		Körperfett
	</string>
	<string name="Body Freckles">
		Sommersprossen
	</string>
	<string name="Body Thick">
		breit
	</string>
	<string name="Body Thickness">
		Körperbreite
	</string>
	<string name="Body Thin">
		schmal
	</string>
	<string name="Bow Legged">
		o-beinig
	</string>
	<string name="Breast Buoyancy">
		Brust, Straffheit
	</string>
	<string name="Breast Cleavage">
		Dekolleté
	</string>
	<string name="Breast Size">
		Brustgröße
	</string>
	<string name="Bridge Width">
		Rückenbreite
	</string>
	<string name="Broad">
		Breit
	</string>
	<string name="Brow Size">
		Brauengröße
	</string>
	<string name="Bug Eyes">
		Glubschaugen
	</string>
	<string name="Bugged Eyes">
		Hervortretend
	</string>
	<string name="Bulbous">
		Knollennase
	</string>
	<string name="Bulbous Nose">
		Knollennase
	</string>
	<string name="Breast Physics Mass">
		Brust – Masse
	</string>
	<string name="Breast Physics Smoothing">
		Brust – Glättung
	</string>
	<string name="Breast Physics Gravity">
		Brust – Schwerkraft
	</string>
	<string name="Breast Physics Drag">
		Brust – Luftwiderstand
	</string>
	<string name="Breast Physics InOut Max Effect">
		Max. Effekt
	</string>
	<string name="Breast Physics InOut Spring">
		Federn
	</string>
	<string name="Breast Physics InOut Gain">
		Verstärkung
	</string>
	<string name="Breast Physics InOut Damping">
		Dämpfung
	</string>
	<string name="Breast Physics UpDown Max Effect">
		Max. Effekt
	</string>
	<string name="Breast Physics UpDown Spring">
		Federn
	</string>
	<string name="Breast Physics UpDown Gain">
		Verstärkung
	</string>
	<string name="Breast Physics UpDown Damping">
		Dämpfung
	</string>
	<string name="Breast Physics LeftRight Max Effect">
		Max. Effekt
	</string>
	<string name="Breast Physics LeftRight Spring">
		Federn
	</string>
	<string name="Breast Physics LeftRight Gain">
		Verstärkung
	</string>
	<string name="Breast Physics LeftRight Damping">
		Dämpfung
	</string>
	<string name="Belly Physics Mass">
		Bauch – Masse
	</string>
	<string name="Belly Physics Smoothing">
		Bauch – Glättung
	</string>
	<string name="Belly Physics Gravity">
		Bauch – Schwerkraft
	</string>
	<string name="Belly Physics Drag">
		Bauch – Luftwiderstand
	</string>
	<string name="Belly Physics UpDown Max Effect">
		Max. Effekt
	</string>
	<string name="Belly Physics UpDown Spring">
		Federn
	</string>
	<string name="Belly Physics UpDown Gain">
		Verstärkung
	</string>
	<string name="Belly Physics UpDown Damping">
		Dämpfung
	</string>
	<string name="Butt Physics Mass">
		Po – Masse
	</string>
	<string name="Butt Physics Smoothing">
		Po – Glättung
	</string>
	<string name="Butt Physics Gravity">
		Po – Schwerkraft
	</string>
	<string name="Butt Physics Drag">
		Po – Luftwiderstand
	</string>
	<string name="Butt Physics UpDown Max Effect">
		Max. Effekt
	</string>
	<string name="Butt Physics UpDown Spring">
		Federn
	</string>
	<string name="Butt Physics UpDown Gain">
		Verstärkung
	</string>
	<string name="Butt Physics UpDown Damping">
		Dämpfung
	</string>
	<string name="Butt Physics LeftRight Max Effect">
		Max. Effekt
	</string>
	<string name="Butt Physics LeftRight Spring">
		Federn
	</string>
	<string name="Butt Physics LeftRight Gain">
		Verstärkung
	</string>
	<string name="Butt Physics LeftRight Damping">
		Dämpfung
	</string>
	<string name="Bushy Eyebrows">
		Buschige Augenbrauen
	</string>
	<string name="Bushy Hair">
		Buschiges Haar
	</string>
	<string name="Butt Size">
		Hintern, Größe
	</string>
	<string name="Butt Gravity">
		Po – Schwerkraft
	</string>
	<string name="bustle skirt">
		Tournürenrock
	</string>
	<string name="no bustle">
		Ohne
	</string>
	<string name="more bustle">
		Mit
	</string>
	<string name="Chaplin">
		Chaplin
	</string>
	<string name="Cheek Bones">
		Wangenknochen
	</string>
	<string name="Chest Size">
		Brustgröße
	</string>
	<string name="Chin Angle">
		Kinnwinkel
	</string>
	<string name="Chin Cleft">
		Kinnspalte
	</string>
	<string name="Chin Curtains">
		Schifferfräse
	</string>
	<string name="Chin Depth">
		Kinnlänge
	</string>
	<string name="Chin Heavy">
		Kinn ausgeprägt
	</string>
	<string name="Chin In">
		Kinn zurück
	</string>
	<string name="Chin Out">
		Kinn nach vorne
	</string>
	<string name="Chin-Neck">
		Kinn-Hals
	</string>
	<string name="Clear">
		Transparent
	</string>
	<string name="Cleft">
		Spalte
	</string>
	<string name="Close Set Eyes">
		Eng stehende Augen
	</string>
	<string name="Closed">
		Geschlossen
	</string>
	<string name="Closed Back">
		Hinten geschlossen
	</string>
	<string name="Closed Front">
		Vorne geschlossen
	</string>
	<string name="Closed Left">
		Links geschlossen
	</string>
	<string name="Closed Right">
		Rechts geschlossen
	</string>
	<string name="Coin Purse">
		Klein
	</string>
	<string name="Collar Back">
		Kragen hinten
	</string>
	<string name="Collar Front">
		Kragen vorne
	</string>
	<string name="Corner Down">
		Nach unten
	</string>
	<string name="Corner Up">
		Nach oben
	</string>
	<string name="Creased">
		Schlupflid
	</string>
	<string name="Crooked Nose">
		Krumme Nase
	</string>
	<string name="Cuff Flare">
		Hosenaufschlag
	</string>
	<string name="Dark">
		Dunkel
	</string>
	<string name="Dark Green">
		Dunkelgrün
	</string>
	<string name="Darker">
		Dunkler
	</string>
	<string name="Deep">
		Tief
	</string>
	<string name="Default Heels">
		Standardabsätze
	</string>
	<string name="Dense">
		Dicht
	</string>
	<string name="Double Chin">
		Doppelkinn
	</string>
	<string name="Downturned">
		Nach unten
	</string>
	<string name="Duffle Bag">
		Groß
	</string>
	<string name="Ear Angle">
		Ohrenwinkel
	</string>
	<string name="Ear Size">
		Ohrengröße
	</string>
	<string name="Ear Tips">
		Ohrenspitzen
	</string>
	<string name="Egg Head">
		Eierkopf
	</string>
	<string name="Eye Bags">
		Augenränder
	</string>
	<string name="Eye Color">
		Augenfarbe
	</string>
	<string name="Eye Depth">
		Augentiefe
	</string>
	<string name="Eye Lightness">
		Helligkeit
	</string>
	<string name="Eye Opening">
		Öffnung
	</string>
	<string name="Eye Pop">
		Symmetrie
	</string>
	<string name="Eye Size">
		Augengröße
	</string>
	<string name="Eye Spacing">
		Augenstand
	</string>
	<string name="Eyebrow Arc">
		Brauenbogen
	</string>
	<string name="Eyebrow Density">
		Brauendichte
	</string>
	<string name="Eyebrow Height">
		Brauenhöhe
	</string>
	<string name="Eyebrow Points">
		Brauenenden
	</string>
	<string name="Eyebrow Size">
		Brauengröße
	</string>
	<string name="Eyelash Length">
		Wimpernlänge
	</string>
	<string name="Eyeliner">
		Eyeliner
	</string>
	<string name="Eyeliner Color">
		Farbe des Eyeliners
	</string>
	<string name="Eyes Bugged">
		Glubschaugen
	</string>
	<string name="Face Shear">
		Gesichtsverzerrung
	</string>
	<string name="Facial Definition">
		Gesichtskonturen
	</string>
	<string name="Far Set Eyes">
		Weit auseinander
	</string>
	<string name="Fat Lips">
		Volle Lippen
	</string>
	<string name="Female">
		weiblich
	</string>
	<string name="Fingerless">
		Ohne Finger
	</string>
	<string name="Fingers">
		Finger
	</string>
	<string name="Flared Cuffs">
		Ausgestellt
	</string>
	<string name="Flat">
		Flach
	</string>
	<string name="Flat Butt">
		Flacher Hintern
	</string>
	<string name="Flat Head">
		Flacher Kopf
	</string>
	<string name="Flat Toe">
		Flache Spitze
	</string>
	<string name="Foot Size">
		Fußgröße
	</string>
	<string name="Forehead Angle">
		Stirnwinkel
	</string>
	<string name="Forehead Heavy">
		Stirn ausgeprägt
	</string>
	<string name="Freckles">
		Sommersprossen
	</string>
	<string name="Front Fringe">
		Fransen, vorne
	</string>
	<string name="Full Back">
		Hinten volles Haar
	</string>
	<string name="Full Eyeliner">
		Starker Eyeliner
	</string>
	<string name="Full Front">
		Vorne volles Haar
	</string>
	<string name="Full Hair Sides">
		Seitlich volles Haar
	</string>
	<string name="Full Sides">
		Volle Seiten
	</string>
	<string name="Glossy">
		Glänzend
	</string>
	<string name="Glove Fingers">
		Handschuhfinger
	</string>
	<string name="Glove Length">
		Handschuhlänge
	</string>
	<string name="Hair">
		Haare
	</string>
	<string name="Hair Back">
		Haare: Hinten
	</string>
	<string name="Hair Front">
		Haare: Vorne
	</string>
	<string name="Hair Sides">
		Haare: Seiten
	</string>
	<string name="Hair Sweep">
		Haartolle
	</string>
	<string name="Hair Thickess">
		Haardicke
	</string>
	<string name="Hair Thickness">
		Haardicke
	</string>
	<string name="Hair Tilt">
		Haarneigung
	</string>
	<string name="Hair Tilted Left">
		Nach links
	</string>
	<string name="Hair Tilted Right">
		Nach rechts
	</string>
	<string name="Hair Volume">
		Haare: Volumen
	</string>
	<string name="Hand Size">
		Handgröße
	</string>
	<string name="Handlebars">
		Zwirbelbart
	</string>
	<string name="Head Length">
		Kopflänge
	</string>
	<string name="Head Shape">
		Kopfform
	</string>
	<string name="Head Size">
		Kopfgröße
	</string>
	<string name="Head Stretch">
		Kopfstreckung
	</string>
	<string name="Heel Height">
		Absatzhöhe
	</string>
	<string name="Heel Shape">
		Absatzform
	</string>
	<string name="Height">
		Größe
	</string>
	<string name="High">
		Hoch
	</string>
	<string name="High Heels">
		Hohe Absätze
	</string>
	<string name="High Jaw">
		Hoch
	</string>
	<string name="High Platforms">
		Hohe Plattformsohlen
	</string>
	<string name="High and Tight">
		Hoch und eng
	</string>
	<string name="Higher">
		Höhere
	</string>
	<string name="Hip Length">
		Länge der Hüfte
	</string>
	<string name="Hip Width">
		Breite der Hüfte
	</string>
	<string name="Hover">
		Schweben
	</string>
	<string name="In">
		In
	</string>
	<string name="In Shdw Color">
		Farbe Innenseite
	</string>
	<string name="In Shdw Opacity">
		Deckkraft: innen
	</string>
	<string name="Inner Eye Corner">
		Ecke: Nasenseite
	</string>
	<string name="Inner Eye Shadow">
		Innenlid
	</string>
	<string name="Inner Shadow">
		Innenlid
	</string>
	<string name="Jacket Length">
		Jackenlänge
	</string>
	<string name="Jacket Wrinkles">
		Jackenfalten
	</string>
	<string name="Jaw Angle">
		Kinnansatz
	</string>
	<string name="Jaw Jut">
		Kinnposition
	</string>
	<string name="Jaw Shape">
		Kinnform
	</string>
	<string name="Join">
		Zusammen
	</string>
	<string name="Jowls">
		Hängebacken
	</string>
	<string name="Knee Angle">
		Kniewinkel
	</string>
	<string name="Knock Kneed">
		X-beinig
	</string>
	<string name="Large">
		Groß
	</string>
	<string name="Large Hands">
		Große Hände
	</string>
	<string name="Left Part">
		Linksscheitel
	</string>
	<string name="Leg Length">
		Beinlänge
	</string>
	<string name="Leg Muscles">
		Beinmuskeln
	</string>
	<string name="Less">
		Weniger
	</string>
	<string name="Less Body Fat">
		Weniger Speck
	</string>
	<string name="Less Curtains">
		Weniger
	</string>
	<string name="Less Freckles">
		Weniger
	</string>
	<string name="Less Full">
		Weniger
	</string>
	<string name="Less Gravity">
		Weniger
	</string>
	<string name="Less Love">
		Weniger
	</string>
	<string name="Less Muscles">
		Weniger
	</string>
	<string name="Less Muscular">
		Weniger
	</string>
	<string name="Less Rosy">
		Weniger
	</string>
	<string name="Less Round">
		Weniger
	</string>
	<string name="Less Saddle">
		Weniger
	</string>
	<string name="Less Square">
		Weniger
	</string>
	<string name="Less Volume">
		Weniger
	</string>
	<string name="Less soul">
		Weniger
	</string>
	<string name="Lighter">
		Heller
	</string>
	<string name="Lip Cleft">
		Amorbogen
	</string>
	<string name="Lip Cleft Depth">
		Tiefe: Amorbogen
	</string>
	<string name="Lip Fullness">
		Fülle
	</string>
	<string name="Lip Pinkness">
		Pinkton
	</string>
	<string name="Lip Ratio">
		Lippenproportionen
	</string>
	<string name="Lip Thickness">
		Lippendicke
	</string>
	<string name="Lip Width">
		Mundbreite
	</string>
	<string name="Lipgloss">
		Lipgloss
	</string>
	<string name="Lipstick">
		Lippenstift
	</string>
	<string name="Lipstick Color">
		Farbe
	</string>
	<string name="Long">
		Lang
	</string>
	<string name="Long Head">
		Langer Kopf
	</string>
	<string name="Long Hips">
		Lange Hüften
	</string>
	<string name="Long Legs">
		Lange Beine
	</string>
	<string name="Long Neck">
		Langer Hals
	</string>
	<string name="Long Pigtails">
		Lange Zöpfe
	</string>
	<string name="Long Ponytail">
		Langer Pferdeschwanz
	</string>
	<string name="Long Torso">
		Langer Oberkörper
	</string>
	<string name="Long arms">
		Lange Arme
	</string>
	<string name="Loose Pants">
		Weite Hosen
	</string>
	<string name="Loose Shirt">
		Weites Hemd
	</string>
	<string name="Loose Sleeves">
		Weite Ärmel
	</string>
	<string name="Love Handles">
		Fettpölsterchen
	</string>
	<string name="Low">
		Niedrig
	</string>
	<string name="Low Heels">
		Niedrig
	</string>
	<string name="Low Jaw">
		Niedrig
	</string>
	<string name="Low Platforms">
		Niedrig
	</string>
	<string name="Low and Loose">
		Weit
	</string>
	<string name="Lower">
		Absenken
	</string>
	<string name="Lower Bridge">
		Brücke, Unterer Teil
	</string>
	<string name="Lower Cheeks">
		Wangen, unterer Bereich
	</string>
	<string name="Male">
		Männlich
	</string>
	<string name="Middle Part">
		Mittelscheitel
	</string>
	<string name="More">
		Mehr
	</string>
	<string name="More Blush">
		Mehr
	</string>
	<string name="More Body Fat">
		Mehr Speck
	</string>
	<string name="More Curtains">
		Mehr
	</string>
	<string name="More Eyeshadow">
		Mehr
	</string>
	<string name="More Freckles">
		Mehr
	</string>
	<string name="More Full">
		Voller
	</string>
	<string name="More Gravity">
		Mehr
	</string>
	<string name="More Lipstick">
		Mehr
	</string>
	<string name="More Love">
		Mehr
	</string>
	<string name="More Lower Lip">
		Größer
	</string>
	<string name="More Muscles">
		Mehr
	</string>
	<string name="More Muscular">
		Mehr
	</string>
	<string name="More Rosy">
		Mehr
	</string>
	<string name="More Round">
		Runder
	</string>
	<string name="More Saddle">
		Mehr
	</string>
	<string name="More Sloped">
		Flach
	</string>
	<string name="More Square">
		Eckiger
	</string>
	<string name="More Upper Lip">
		Mehr
	</string>
	<string name="More Vertical">
		Steil
	</string>
	<string name="More Volume">
		Mehr
	</string>
	<string name="More soul">
		Mehr
	</string>
	<string name="Moustache">
		Schnauzer
	</string>
	<string name="Mouth Corner">
		Mundwinkel
	</string>
	<string name="Mouth Position">
		Mundposition
	</string>
	<string name="Mowhawk">
		Irokese
	</string>
	<string name="Muscular">
		Muskulös
	</string>
	<string name="Mutton Chops">
		Koteletten
	</string>
	<string name="Nail Polish">
		Nagellack
	</string>
	<string name="Nail Polish Color">
		Farbe
	</string>
	<string name="Narrow">
		Schmal
	</string>
	<string name="Narrow Back">
		Wenig
	</string>
	<string name="Narrow Front">
		Wenig
	</string>
	<string name="Narrow Lips">
		Schmale Lippen
	</string>
	<string name="Natural">
		Natürlich
	</string>
	<string name="Neck Length">
		Halslänge
	</string>
	<string name="Neck Thickness">
		Halsdicke
	</string>
	<string name="No Blush">
		Kein Rouge
	</string>
	<string name="No Eyeliner">
		Kein Eyeliner
	</string>
	<string name="No Eyeshadow">
		Kein Lidschatten
	</string>
	<string name="No Lipgloss">
		Kein Lipgloss
	</string>
	<string name="No Lipstick">
		Kein Lippenstift
	</string>
	<string name="No Part">
		Kein Scheitel
	</string>
	<string name="No Polish">
		Kein Nagellack
	</string>
	<string name="No Red">
		Nicht rot
	</string>
	<string name="No Spikes">
		Keine Stachel
	</string>
	<string name="No White">
		Kein Weiß
	</string>
	<string name="No Wrinkles">
		Keine Falten
	</string>
	<string name="Normal Lower">
		Normal unten
	</string>
	<string name="Normal Upper">
		Normal oben
	</string>
	<string name="Nose Left">
		Links
	</string>
	<string name="Nose Right">
		Rechts
	</string>
	<string name="Nose Size">
		Größe
	</string>
	<string name="Nose Thickness">
		Dicke
	</string>
	<string name="Nose Tip Angle">
		Winkel Nasenspitze
	</string>
	<string name="Nose Tip Shape">
		Form Nasenspitze
	</string>
	<string name="Nose Width">
		Nasenbreite
	</string>
	<string name="Nostril Division">
		Nasenloch-Teilung
	</string>
	<string name="Nostril Width">
		Nasenloch-Größe
	</string>
	<string name="Opaque">
		Deckend
	</string>
	<string name="Open">
		Öffnen
	</string>
	<string name="Open Back">
		Hinten offen
	</string>
	<string name="Open Front">
		Vorne offen
	</string>
	<string name="Open Left">
		Links offen
	</string>
	<string name="Open Right">
		Rechts offen
	</string>
	<string name="Orange">
		Orange
	</string>
	<string name="Out">
		Aus
	</string>
	<string name="Out Shdw Color">
		Farbe: Oben
	</string>
	<string name="Out Shdw Opacity">
		Deckkraft: Oben
	</string>
	<string name="Outer Eye Corner">
		Äußerer Augenwinkel
	</string>
	<string name="Outer Eye Shadow">
		Lidschatten: Oben
	</string>
	<string name="Outer Shadow">
		Lidschatten: Oben
	</string>
	<string name="Overbite">
		Überbiss
	</string>
	<string name="Package">
		Ausbeulung
	</string>
	<string name="Painted Nails">
		Lackierte Nägel
	</string>
	<string name="Pale">
		Blass
	</string>
	<string name="Pants Crotch">
		Schritt
	</string>
	<string name="Pants Fit">
		Passform
	</string>
	<string name="Pants Length">
		Hosenlänge
	</string>
	<string name="Pants Waist">
		Hüfte
	</string>
	<string name="Pants Wrinkles">
		Falten
	</string>
	<string name="Part">
		Scheitel
	</string>
	<string name="Part Bangs">
		Pony scheiteln
	</string>
	<string name="Pectorals">
		Brustmuskel
	</string>
	<string name="Pigment">
		Pigmentierung
	</string>
	<string name="Pigtails">
		Zöpfe
	</string>
	<string name="Pink">
		Pink
	</string>
	<string name="Pinker">
		Mehr Pink
	</string>
	<string name="Platform Height">
		Höhe
	</string>
	<string name="Platform Width">
		Breite
	</string>
	<string name="Pointy">
		Spitz
	</string>
	<string name="Pointy Heels">
		Pfennigabsätze
	</string>
	<string name="Ponytail">
		Pferdeschwanz
	</string>
	<string name="Poofy Skirt">
		Weit ausgestellt
	</string>
	<string name="Pop Left Eye">
		Linkes Auge größer
	</string>
	<string name="Pop Right Eye">
		Rechtes Auge größer
	</string>
	<string name="Puffy">
		Geschwollen
	</string>
	<string name="Puffy Eyelids">
		Geschwollene Lider
	</string>
	<string name="Rainbow Color">
		Regenbogenfarben
	</string>
	<string name="Red Hair">
		Rote Haare
	</string>
	<string name="Regular">
		Normal
	</string>
	<string name="Right Part">
		Scheitel rechts
	</string>
	<string name="Rosy Complexion">
		Rosiger Teint
	</string>
	<string name="Round">
		Rund
	</string>
	<string name="Ruddiness">
		Röte
	</string>
	<string name="Ruddy">
		Rötlich
	</string>
	<string name="Rumpled Hair">
		Zerzauste Haare
	</string>
	<string name="Saddle Bags">
		Hüftspeck
	</string>
	<string name="Scrawny Leg">
		Dürres Bein
	</string>
	<string name="Separate">
		Auseinander
	</string>
	<string name="Shallow">
		Flach
	</string>
	<string name="Shear Back">
		Hinterkopf rasiert
	</string>
	<string name="Shear Face">
		Gesicht verzerren
	</string>
	<string name="Shear Front">
		Vorne rasiert
	</string>
	<string name="Shear Left Up">
		Links
	</string>
	<string name="Shear Right Up">
		Rechts
	</string>
	<string name="Sheared Back">
		Hinterkopf rasiert
	</string>
	<string name="Sheared Front">
		Vorne rasiert
	</string>
	<string name="Shift Left">
		Nach links
	</string>
	<string name="Shift Mouth">
		Mund verschieben
	</string>
	<string name="Shift Right">
		Nach rechts
	</string>
	<string name="Shirt Bottom">
		Hemdlänge
	</string>
	<string name="Shirt Fit">
		Passform
	</string>
	<string name="Shirt Wrinkles">
		Falten
	</string>
	<string name="Shoe Height">
		Schuhart
	</string>
	<string name="Short">
		Klein
	</string>
	<string name="Short Arms">
		Kurze Arme
	</string>
	<string name="Short Legs">
		Kurze Beine
	</string>
	<string name="Short Neck">
		Kurzer Hals
	</string>
	<string name="Short Pigtails">
		Kurze Zöpfe
	</string>
	<string name="Short Ponytail">
		Kurzer Pferdeschwanz
	</string>
	<string name="Short Sideburns">
		Kurze Koteletten
	</string>
	<string name="Short Torso">
		Kurzer Oberkörper
	</string>
	<string name="Short hips">
		Kurze Hüften
	</string>
	<string name="Shoulders">
		Schultern
	</string>
	<string name="Side Fringe">
		Seitliche Fransen
	</string>
	<string name="Sideburns">
		Koteletten
	</string>
	<string name="Sides Hair">
		Seitliches Haar
	</string>
	<string name="Sides Hair Down">
		Lang
	</string>
	<string name="Sides Hair Up">
		Kurz
	</string>
	<string name="Skinny Neck">
		Dünner Hals
	</string>
	<string name="Skirt Fit">
		Passform
	</string>
	<string name="Skirt Length">
		Rocklänge
	</string>
	<string name="Slanted Forehead">
		Fliehende Stirn
	</string>
	<string name="Sleeve Length">
		Ärmellänge
	</string>
	<string name="Sleeve Looseness">
		Passform Ärmel
	</string>
	<string name="Slit Back">
		Schlitz: Hinten
	</string>
	<string name="Slit Front">
		Schlitz: Vorne
	</string>
	<string name="Slit Left">
		Schlitz: Links
	</string>
	<string name="Slit Right">
		Schlitz: Rechts
	</string>
	<string name="Small">
		Klein
	</string>
	<string name="Small Hands">
		Kleine Hände
	</string>
	<string name="Small Head">
		Klein
	</string>
	<string name="Smooth">
		Glätten
	</string>
	<string name="Smooth Hair">
		Glattes Haar
	</string>
	<string name="Socks Length">
		Strumpflänge
	</string>
	<string name="Soulpatch">
		Unterlippenbart
	</string>
	<string name="Sparse">
		Wenig
	</string>
	<string name="Spiked Hair">
		Stachelhaare
	</string>
	<string name="Square">
		Rechteck
	</string>
	<string name="Square Toe">
		Eckig
	</string>
	<string name="Squash Head">
		Gestaucht
	</string>
	<string name="Stretch Head">
		Gestreckt
	</string>
	<string name="Sunken">
		Eingefallen
	</string>
	<string name="Sunken Chest">
		Trichterbrust
	</string>
	<string name="Sunken Eyes">
		Eingesunkene Augen
	</string>
	<string name="Sweep Back">
		Nach hinten
	</string>
	<string name="Sweep Forward">
		Nach vorne
	</string>
	<string name="Tall">
		Groß
	</string>
	<string name="Taper Back">
		Ansatzbreite hinten
	</string>
	<string name="Taper Front">
		Ansatzbreite vorne
	</string>
	<string name="Thick Heels">
		Dicke Absätze
	</string>
	<string name="Thick Neck">
		Dicker Hals
	</string>
	<string name="Thick Toe">
		Dick
	</string>
	<string name="Thin">
		Dünn
	</string>
	<string name="Thin Eyebrows">
		Dünne Augenbrauen
	</string>
	<string name="Thin Lips">
		Dünne Lippen
	</string>
	<string name="Thin Nose">
		Dünne Nase
	</string>
	<string name="Tight Chin">
		Straffes Kinn
	</string>
	<string name="Tight Cuffs">
		Eng
	</string>
	<string name="Tight Pants">
		Enge Hosen
	</string>
	<string name="Tight Shirt">
		Enges Hemd
	</string>
	<string name="Tight Skirt">
		Enger Rock
	</string>
	<string name="Tight Sleeves">
		Enge Ärmel
	</string>
	<string name="Toe Shape">
		Spitze
	</string>
	<string name="Toe Thickness">
		Dicke
	</string>
	<string name="Torso Length">
		Länge des Oberkörpers
	</string>
	<string name="Torso Muscles">
		Muskeln
	</string>
	<string name="Torso Scrawny">
		Dürr
	</string>
	<string name="Unattached">
		Frei
	</string>
	<string name="Uncreased">
		Straffes Lid
	</string>
	<string name="Underbite">
		Unterbiss
	</string>
	<string name="Unnatural">
		Unnatürlich
	</string>
	<string name="Upper Bridge">
		Brücke, oberer Teil
	</string>
	<string name="Upper Cheeks">
		Obere Wangen
	</string>
	<string name="Upper Chin Cleft">
		Obere Kinnspalte
	</string>
	<string name="Upper Eyelid Fold">
		Obere Lidfalte
	</string>
	<string name="Upturned">
		Stupsnase
	</string>
	<string name="Very Red">
		Sehr rot
	</string>
	<string name="Waist Height">
		Bund
	</string>
	<string name="Well-Fed">
		Gut genährt
	</string>
	<string name="White Hair">
		Weiße Haare
	</string>
	<string name="Wide">
		Breit
	</string>
	<string name="Wide Back">
		Breit
	</string>
	<string name="Wide Front">
		Breit
	</string>
	<string name="Wide Lips">
		Breit
	</string>
	<string name="Wild">
		Wild
	</string>
	<string name="Wrinkles">
		Falten
	</string>
	<string name="LocationCtrlAddLandmarkTooltip">
		Zu meinen Landmarken hinzufügen
	</string>
	<string name="LocationCtrlEditLandmarkTooltip">
		Meine Landmarken bearbeiten
	</string>
	<string name="LocationCtrlInfoBtnTooltip">
		Weitere Informationen über die aktuelle Position
	</string>
	<string name="LocationCtrlComboBtnTooltip">
		Mein Reiseverlauf
	</string>
	<string name="LocationCtrlForSaleTooltip">
		Dieses Land kaufen
	</string>
	<string name="LocationCtrlVoiceTooltip">
		Voice hier nicht möglich
	</string>
	<string name="LocationCtrlFlyTooltip">
		Fliegen ist unzulässig
	</string>
	<string name="LocationCtrlPushTooltip">
		Kein Stoßen
	</string>
	<string name="LocationCtrlBuildTooltip">
		Bauen/Fallen lassen von Objekten ist verboten
	</string>
	<string name="LocationCtrlScriptsTooltip">
		Skripte sind unzulässig
	</string>
	<string name="LocationCtrlDamageTooltip">
		Gesundheit
	</string>
	<string name="LocationCtrlAdultIconTooltip">
		Adult-Region
	</string>
	<string name="LocationCtrlModerateIconTooltip">
		Moderate Region
	</string>
	<string name="LocationCtrlGeneralIconTooltip">
		Generelle Region
	</string>
	<string name="LocationCtrlSeeAVsTooltip">
<<<<<<< HEAD
		Avatare innerhalb dieser Parzelle können nicht von Avataren außerhalb der Parzelle gesehen oder gehört werden.
=======
		Avatare in dieser Parzelle können von Avataren außerhalb dieser Parzelle weder gesehen noch gehört werden
>>>>>>> f6282b17
	</string>
	<string name="LocationCtrlPathfindingDirtyTooltip">
		Bewegliche Objekte verhalten sich in dieser Region u. U. erst dann korrekt, wenn die Region neu geformt wird.
	</string>
	<string name="LocationCtrlPathfindingDisabledTooltip">
		Dynamisches Pathfinding ist in dieser Region nicht aktiviert.
	</string>
	<string name="UpdaterWindowTitle">
		[APP_NAME] Aktualisierung
	</string>
	<string name="UpdaterNowUpdating">
		[APP_NAME] wird aktualisiert...
	</string>
	<string name="UpdaterNowInstalling">
		[APP_NAME] wird installiert...
	</string>
	<string name="UpdaterUpdatingDescriptive">
		Ihr [APP_NAME]-Viewer wird aktualisiert.  Dies kann einen Moment dauern. Wir bitten um Ihr Verständnis.
	</string>
	<string name="UpdaterProgressBarTextWithEllipses">
		Aktualisierung wird heruntergeladen...
	</string>
	<string name="UpdaterProgressBarText">
		Aktualisierung wird heruntergeladen
	</string>
	<string name="UpdaterFailDownloadTitle">
		Herunterladen ist fehlgeschlagen
	</string>
	<string name="UpdaterFailUpdateDescriptive">
		Beim Aktualisieren von [APP_NAME] ist ein Fehler aufgetreten. Bitte laden Sie die aktuellste Version von www.secondlife.com herunter.
	</string>
	<string name="UpdaterFailInstallTitle">
		Aktualisierung konnte nicht installiert werden
	</string>
	<string name="UpdaterFailStartTitle">
		Viewer konnte nicht gestartet werden
	</string>
	<string name="ItemsComingInTooFastFrom">
		[APP_NAME]: Zuviele Objekte auf einmal von [FROM_NAME]. Automaitsche Vorschau ist für [TIME] Sekunden nicht verfügbar.
	</string>
	<string name="ItemsComingInTooFast">
		[APP_NAME]: Zuviele Objekte auf einmal. Automaitsche Vorschau ist für [TIME] Sekunden nicht verfügbar.
	</string>
	<string name="IM_logging_string">
		-- Instant-Message-Protokoll aktiviert --
	</string>
	<string name="IM_typing_start_string">
		[NAME] tippt...
	</string>
	<string name="Unnamed">
		(Nicht benannt)
	</string>
	<string name="IM_moderated_chat_label">
		(Moderiert: Stimmen in der Standardeinstellung stummgeschaltet)
	</string>
	<string name="IM_unavailable_text_label">
		Für diese Verbindung ist kein Text-Chat verfügbar.
	</string>
	<string name="IM_muted_text_label">
		Ihr Text-Chat wurde von einem Gruppenmoderator deaktiviert.
	</string>
	<string name="IM_default_text_label">
		Für Instant Message hier klicken.
	</string>
	<string name="IM_to_label">
		An
	</string>
	<string name="IM_moderator_label">
		(Moderator)
	</string>
	<string name="Saved_message">
		(Gespeichert am [LONG_TIMESTAMP])
	</string>
	<string name="IM_unblock_only_groups_friends">
		Wenn Sie diese Meldung sehen, müssen Sie unter „Einstellungen“ &gt; „Privatsphäre“ die Option „Nur IMs und Anrufe von Freunden oder Gruppen durchstellen“ deaktivieren.
	</string>
<<<<<<< HEAD
	<string name="IM_announce_incoming">
		Ankommende Instant Message von [NAME]
	</string>
	<string name="IM_autoresponse_sent">
		Automatische Antwort gesendet.
	</string>
	<string name="OnlineStatus">
		online
	</string>
	<string name="OfflineStatus">
		offline
=======
	<string name="OnlineStatus">
		Online
	</string>
	<string name="OfflineStatus">
		Offline
>>>>>>> f6282b17
	</string>
	<string name="answered_call">
		Ihr Anruf wurde entgegengenommen
	</string>
	<string name="you_started_call">
		Sie haben einen Voice-Anruf begonnen
	</string>
	<string name="you_joined_call">
		Sie sind dem Gespräch beigetreten
	</string>
	<string name="you_auto_rejected_call-im">
		Sie haben den Voice-Anruf automatisch abgelehnt, während der Nicht-stören-Modus aktiviert war.
	</string>
	<string name="name_started_call">
		[NAME] hat einen Voice-Anruf begonnen
	</string>
	<string name="ringing-im">
		Verbindung wird hergestellt...
	</string>
	<string name="connected-im">
		Verbunden. Klicken Sie auf Anruf beenden, um die Verbindung zu trennen
	</string>
	<string name="hang_up-im">
		Anruf wurde beendet
	</string>
	<string name="answering-im">
		Wird verbunden...
	</string>
	<string name="conference-title">
		Chat mit mehreren Personen
	</string>
	<string name="conference-title-incoming">
		Konferenz mit [AGENT_NAME]
	</string>
	<string name="inventory_item_offered-im">
		Inventarobjekt angeboten
	</string>
	<string name="share_alert">
		Objekte aus dem Inventar hier her ziehen
	</string>
	<string name="no_session_message">
		(IM-Session nicht vorhanden)
	</string>
	<string name="only_user_message">
		Sie sind der einzige Benutzer in dieser Sitzung.
	</string>
	<string name="offline_message">
		[NAME] ist offline.
	</string>
	<string name="invite_message">
		Klicken Sie auf [BUTTON NAME], um eine Verbindung zu diesem Voice-Chat herzustellen.
	</string>
	<string name="muted_message">
		Sie haben diesen Einwohner ignoriert. Wenn Sie eine Nachricht senden, wird dieser freigeschaltet.
	</string>
	<string name="generic">
		Fehler bei Anfrage, bitte versuchen Sie es später.
	</string>
	<string name="generic_request_error">
		Fehler bei Anfrage, bitte versuchen Sie es später.
	</string>
	<string name="insufficient_perms_error">
		Sie sind dazu nicht berechtigt.
	</string>
	<string name="session_does_not_exist_error">
		Die Sitzung ist abgelaufen
	</string>
	<string name="no_ability_error">
		Sie besitzen diese Fähigkeit nicht.
	</string>
	<string name="no_ability">
		Sie besitzen diese Fähigkeit nicht.
	</string>
	<string name="not_a_mod_error">
		Sie sind kein Sitzungsmoderator.
	</string>
	<string name="muted">
		Ein Gruppenmoderator hat Ihren Text-Chat deaktiviert.
	</string>
	<string name="muted_error">
		Ein Gruppenmoderator hat Ihren Text-Chat deaktiviert.
	</string>
	<string name="add_session_event">
		Es konnten keine Benutzer zur Chat-Sitzung mit [RECIPIENT] hinzugefügt werden.
	</string>
	<string name="message">
		Ihre Nachricht konnte nicht an die Chat-Sitzung mit [RECIPIENT] gesendet werden.
	</string>
	<string name="message_session_event">
		Ihre Nachricht konnte nicht an die Chat-Sitzung mit [RECIPIENT] gesendet werden.
	</string>
	<string name="mute">
		Fehler während Moderation.
	</string>
	<string name="removed">
		Sie wurden von der Gruppe ausgeschlossen.
	</string>
	<string name="removed_from_group">
		Sie wurden von der Gruppe ausgeschlossen.
	</string>
	<string name="close_on_no_ability">
		Sie haben nicht mehr die Berechtigung an der Chat-Sitzung teilzunehmen.
	</string>
	<string name="unread_chat_single">
		[SOURCES] hat etwas Neues gesagt
	</string>
	<string name="unread_chat_multiple">
		[SOURCES] haben etwas Neues gesagt
	</string>
	<string name="session_initialization_timed_out_error">
		Die Initialisierung der Sitzung ist fehlgeschlagen
	</string>
	<string name="Home position set.">
		Position für Zuhause festgelegt.
	</string>
	<string name="voice_morphing_url">
		http://secondlife.com/landing/voicemorphing
	</string>
	<string name="paid_you_ldollars">
		[NAME] hat Ihnen [REASON] [AMOUNT] L$ bezahlt.
	</string>
	<string name="paid_you_ldollars_no_reason">
		[NAME] hat Ihnen [AMOUNT] L$ bezahlt.
	</string>
	<string name="you_paid_ldollars">
		Sie haben [REASON] [AMOUNT] L$ an [NAME] bezahlt.
	</string>
	<string name="you_paid_ldollars_no_info">
		Sie haben [AMOUNT] L$ bezahlt.
	</string>
	<string name="you_paid_ldollars_no_reason">
		Sie haben [AMOUNT] L$ an [NAME] bezahlt.
	</string>
	<string name="you_paid_ldollars_no_name">
		Sie haben [REASON] [AMOUNT] L$ bezahlt.
	</string>
	<string name="you_paid_failure_ldollars">
		Sie haben [NAME] [AMOUNT] L$ [REASON] nicht bezahlt.
	</string>
	<string name="you_paid_failure_ldollars_no_info">
		Sie haben [AMOUNT] L$ nicht bezahlt.
	</string>
	<string name="you_paid_failure_ldollars_no_reason">
		Sie haben [NAME] [AMOUNT] L$ nicht bezahlt.
	</string>
	<string name="you_paid_failure_ldollars_no_name">
		Sie haben [AMOUNT] L$ [REASON] nicht bezahlt.
	</string>
	<string name="for item">
		für [ITEM]
	</string>
	<string name="for a parcel of land">
		für eine Landparzelle
	</string>
	<string name="for a land access pass">
		für einen Pass
	</string>
	<string name="for deeding land">
		für die Landübertragung
	</string>
	<string name="to create a group">
		für die Gründung einer Gruppe
	</string>
	<string name="to join a group">
		für den Beitritt zur Gruppe
	</string>
	<string name="to upload">
		fürs Hochladen
	</string>
	<string name="to publish a classified ad">
		um eine Anzeige aufzugeben
	</string>
	<string name="giving">
		[AMOUNT] L$ werden bezahlt
	</string>
	<string name="uploading_costs">
		Kosten für Hochladen [AMOUNT] L$
	</string>
	<string name="this_costs">
		Kosten: [AMOUNT] L$
	</string>
	<string name="buying_selected_land">
		Ausgewähltes Land wird für [AMOUNT] L$ gekauft.
	</string>
	<string name="this_object_costs">
		Dieses Objekt kostet  [AMOUNT] L$
	</string>
	<string name="group_role_everyone">
		Jeder
	</string>
	<string name="group_role_officers">
		Offiziere
	</string>
	<string name="group_role_owners">
		Eigentümer
	</string>
	<string name="group_member_status_online">
		Online
	</string>
	<string name="uploading_abuse_report">
		Hochladen...

Missbrauchsbericht
	</string>
	<string name="New Shape">
		Neue Form/Gestalt
	</string>
	<string name="New Skin">
		Neue Haut
	</string>
	<string name="New Hair">
		Neues Haar
	</string>
	<string name="New Eyes">
		Neue Augen
	</string>
	<string name="New Shirt">
		Neues Hemd
	</string>
	<string name="New Pants">
		Neue Hose
	</string>
	<string name="New Shoes">
		Neue Schuhe
	</string>
	<string name="New Socks">
		Neue Socken
	</string>
	<string name="New Jacket">
		Neue Jacke
	</string>
	<string name="New Gloves">
		Neue Handschuhe
	</string>
	<string name="New Undershirt">
		Neues Unterhemd
	</string>
	<string name="New Underpants">
		Neue Unterhose
	</string>
	<string name="New Skirt">
		Neuer Rock
	</string>
	<string name="New Alpha">
		Neues Alpha
	</string>
	<string name="New Tattoo">
		Neue Tätowierung
	</string>
	<string name="New Physics">
		Neue Physik
	</string>
	<string name="Invalid Wearable">
		Ungültiges Objekt
	</string>
	<string name="New Gesture">
		Neue Geste
	</string>
	<string name="New Script">
		Neues Skript
	</string>
	<string name="New Note">
		Neue Notiz
	</string>
	<string name="New Folder">
		Neuer Ordner
	</string>
	<string name="Contents">
		Inhalt
	</string>
	<string name="Gesture">
		Gesten
	</string>
	<string name="Male Gestures">
		Männliche Gesten
	</string>
	<string name="Female Gestures">
		Weibliche Gesten
	</string>
	<string name="Other Gestures">
		Andere Gesten
	</string>
	<string name="Speech Gestures">
		Sprachgesten
	</string>
	<string name="Common Gestures">
		Häufig verwendete Gesten
	</string>
	<string name="Male - Excuse me">
		Männlich - Excuse me
	</string>
	<string name="Male - Get lost">
		Männlich - Get lost
	</string>
	<string name="Male - Blow kiss">
		Männlich - Kusshand
	</string>
	<string name="Male - Boo">
		Männlich - Buh
	</string>
	<string name="Male - Bored">
		Männlich - Gelangweilt
	</string>
	<string name="Male - Hey">
		Männlich - Hey
	</string>
	<string name="Male - Laugh">
		Männlich - Lachen
	</string>
	<string name="Male - Repulsed">
		Männlich - Angewidert
	</string>
	<string name="Male - Shrug">
		Männlich - Achselzucken
	</string>
	<string name="Male - Stick tougue out">
		Männlich - Zunge herausstrecken
	</string>
	<string name="Male - Wow">
		Männlich - Wow
	</string>
	<string name="Female - Chuckle">
		Weiblich - Kichern
	</string>
	<string name="Female - Cry">
		Weiblich - Weinen
	</string>
	<string name="Female - Embarrassed">
		Weiblich - Verlegen
	</string>
	<string name="Female - Excuse me">
		Weiblich - Räuspern
	</string>
	<string name="Female - Get lost">
		Weiblich - Get lost
	</string>
	<string name="Female - Blow kiss">
		Weiblich - Kusshand
	</string>
	<string name="Female - Boo">
		Weiblich  - Buh
	</string>
	<string name="Female - Bored">
		Weiblich - Gelangweilt
	</string>
	<string name="Female - Hey">
		Weiblich - Hey
	</string>
	<string name="Female - Hey baby">
		Weiblich - Hey Süße(r)
	</string>
	<string name="Female - Laugh">
		Weiblich - Lachen
	</string>
	<string name="Female - Looking good">
		Weiblich - Looking good
	</string>
	<string name="Female - Over here">
		Weiblich - Over here
	</string>
	<string name="Female - Please">
		Weiblich - Please
	</string>
	<string name="Female - Repulsed">
		Weiblich - Angewidert
	</string>
	<string name="Female - Shrug">
		Weiblich - Achselzucken
	</string>
	<string name="Female - Stick tougue out">
		Weiblich - Zunge herausstrecken
	</string>
	<string name="Female - Wow">
		Weiblich - Wow
	</string>
	<string name="/bow">
		/verbeugen
	</string>
	<string name="/clap">
		/klatschen
	</string>
	<string name="/count">
		/zählen
	</string>
	<string name="/extinguish">
		/löschen
	</string>
	<string name="/kmb">
		/lmaa
	</string>
	<string name="/muscle">
		/Muskel
	</string>
	<string name="/no">
		/nein
	</string>
	<string name="/no!">
		/nein!
	</string>
	<string name="/paper">
		/Papier
	</string>
	<string name="/pointme">
		/auf mich zeigen
	</string>
	<string name="/pointyou">
		/auf dich zeigen
	</string>
	<string name="/rock">
		/Stein
	</string>
	<string name="/scissor">
		/Schere
	</string>
	<string name="/smoke">
		/rauchen
	</string>
	<string name="/stretch">
		/dehnen
	</string>
	<string name="/whistle">
		/pfeifen
	</string>
	<string name="/yes">
		/ja
	</string>
	<string name="/yes!">
		/ja!
	</string>
	<string name="afk">
		afk
	</string>
	<string name="dance1">
		Tanzen1
	</string>
	<string name="dance2">
		Tanzen2
	</string>
	<string name="dance3">
		Tanzen3
	</string>
	<string name="dance4">
		Tanzen4
	</string>
	<string name="dance5">
		Tanzen5
	</string>
	<string name="dance6">
		Tanzen6
	</string>
	<string name="dance7">
		Tanzen7
	</string>
	<string name="dance8">
		Tanzen8
	</string>
	<string name="AvatarBirthDateFormat">
		[day,datetime,slt].[mthnum,datetime,slt].[year,datetime,slt]
	</string>
	<string name="DefaultMimeType">
		Keine/Keiner
	</string>
	<string name="texture_load_dimensions_error">
		Bilder, die größer sind als [WIDTH]*[HEIGHT] können nicht geladen werden
	</string>
	<string name="words_separator" value=","/>
	<string name="server_is_down">
		Trotz all unserer Bemühungen ist ein unerwarteter Fehler aufgetreten.

Bitte überprüfen Sie status.secondlifegrid.net um festzustellen, ob ein bekanntes Problem besteht.
Falls der Fehler weiterhin auftritt, überprüfen Sie bitte Ihre Netzwerk- und Firewalleinstellungen.
	</string>
	<string name="dateTimeWeekdaysNames">
		Sonntag:Montag:Dienstag:Mittwoch:Donnerstag:Freitag:Samstag
	</string>
	<string name="dateTimeWeekdaysShortNames">
		So:Mo:Di:Mi:Do:Fr:Sa
	</string>
	<string name="dateTimeMonthNames">
		Januar:Februar:März:April:Mai:Juni:Juli:August:September:Oktober:November:Dezember
	</string>
	<string name="dateTimeMonthShortNames">
		Jan:Feb:Mär:Apr:Mai:Jun:Jul:Aug:Sep:Okt:Nov:Dez
	</string>
	<string name="dateTimeDayFormat">
		[MDAY]
	</string>
	<string name="dateTimeAM">
		Uhr
	</string>
	<string name="dateTimePM">
		Uhr
	</string>
	<string name="LocalEstimateUSD">
		[AMOUNT] US$
	</string>
<!--  FS:AW opensim currency support -->
	<string name="free">
		 kostenlos
	</string>
<!--  /FS:AW opensim currency support -->
	<string name="Membership">
		Mitgliedschaft
	</string>
	<string name="Roles">
		Rollen
	</string>
	<string name="Group Identity">
		Gruppenidentität
	</string>
	<string name="Parcel Management">
		Parzellenverwaltung
	</string>
	<string name="Parcel Identity">
		Parzellenidentität
	</string>
	<string name="Parcel Settings">
		Parzelleneinstellungen
	</string>
	<string name="Parcel Powers">
		Parzellenfähigkeiten
	</string>
	<string name="Parcel Access">
		Parzellenzugang
	</string>
	<string name="Parcel Content">
		Parzelleninhalt
	</string>
	<string name="Object Management">
		Objektmanagement
	</string>
	<string name="Accounting">
		Kontoführung
	</string>
	<string name="Notices">
		Mitteilungen
	</string>
	<string name="Chat" value=" Chat:">
		Chat
	</string>
	<string name="DeleteItems">
		Ausgewählte Objekte löschen?
	</string>
	<string name="DeleteItem">
		Ausgewähltes Objekt löschen?
	</string>
	<string name="EmptyOutfitText">
		Keine Objekte in diesem Outfit
	</string>
	<string name="ExternalEditorNotSet">
		Wählen Sie über die Einstellung „ExternalEditor“ einen Editor aus
	</string>
	<string name="ExternalEditorNotFound">
		Angegebener externer Editor nicht gefunden.
Setzen Sie den Editorpfad in Anführungszeichen
(z. B. &quot;/pfad/editor&quot; &quot;%s&quot;).
	</string>
	<string name="ExternalEditorCommandParseError">
		Fehler beim Parsen des externen Editorbefehls.
	</string>
	<string name="ExternalEditorFailedToRun">
		Externer Editor konnte nicht ausgeführt werden.
	</string>
	<string name="TranslationFailed">
		Übersetzung fehlgeschlagen: [REASON]
	</string>
	<string name="TranslationResponseParseError">
		Fehler beim Parsen der Übersetzungsantwort.
	</string>
	<string name="Esc">
		Esc
	</string>
	<string name="Space">
		Space
	</string>
	<string name="Enter">
		Enter
	</string>
	<string name="Tab">
		Tab
	</string>
	<string name="Ins">
		Ins
	</string>
	<string name="Del">
		Del
	</string>
	<string name="Backsp">
		Backsp
	</string>
	<string name="Shift">
		Shift
	</string>
	<string name="Ctrl">
		Ctrl
	</string>
	<string name="Alt">
		Alt
	</string>
	<string name="CapsLock">
		CapsLock
	</string>
	<string name="Home">
		Zuhause
	</string>
	<string name="End">
		End
	</string>
	<string name="PgUp">
		PgUp
	</string>
	<string name="PgDn">
		PgDn
	</string>
	<string name="F1">
		F1
	</string>
	<string name="F2">
		F2
	</string>
	<string name="F3">
		F3
	</string>
	<string name="F4">
		F4
	</string>
	<string name="F5">
		F5
	</string>
	<string name="F6">
		F6
	</string>
	<string name="F7">
		F7
	</string>
	<string name="F8">
		F8
	</string>
	<string name="F9">
		F9
	</string>
	<string name="F10">
		F10
	</string>
	<string name="F11">
		F11
	</string>
	<string name="F12">
		F12
	</string>
	<string name="Add">
		Addieren
	</string>
	<string name="Subtract">
		Subtrahieren
	</string>
	<string name="Multiply">
		Multiplizieren
	</string>
	<string name="Divide">
		Dividieren
	</string>
	<string name="PAD_DIVIDE">
		PAD_DIVIDE
	</string>
	<string name="PAD_LEFT">
		PAD_LEFT
	</string>
	<string name="PAD_RIGHT">
		PAD_RIGHT
	</string>
	<string name="PAD_DOWN">
		PAD_DOWN
	</string>
	<string name="PAD_UP">
		PAD_UP
	</string>
	<string name="PAD_HOME">
		PAD_HOME
	</string>
	<string name="PAD_END">
		PAD_END
	</string>
	<string name="PAD_PGUP">
		PAD_PGUP
	</string>
	<string name="PAD_PGDN">
		PAD_PGDN
	</string>
	<string name="PAD_CENTER">
		PAD_CENTER
	</string>
	<string name="PAD_INS">
		PAD_INS
	</string>
	<string name="PAD_DEL">
		PAD_DEL
	</string>
	<string name="PAD_Enter">
		PAD_Enter
	</string>
	<string name="PAD_BUTTON0">
		PAD_BUTTON0
	</string>
	<string name="PAD_BUTTON1">
		PAD_BUTTON1
	</string>
	<string name="PAD_BUTTON2">
		PAD_BUTTON2
	</string>
	<string name="PAD_BUTTON3">
		PAD_BUTTON3
	</string>
	<string name="PAD_BUTTON4">
		PAD_BUTTON4
	</string>
	<string name="PAD_BUTTON5">
		PAD_BUTTON5
	</string>
	<string name="PAD_BUTTON6">
		PAD_BUTTON6
	</string>
	<string name="PAD_BUTTON7">
		PAD_BUTTON7
	</string>
	<string name="PAD_BUTTON8">
		PAD_BUTTON8
	</string>
	<string name="PAD_BUTTON9">
		PAD_BUTTON9
	</string>
	<string name="PAD_BUTTON10">
		PAD_BUTTON10
	</string>
	<string name="PAD_BUTTON11">
		PAD_BUTTON11
	</string>
	<string name="PAD_BUTTON12">
		PAD_BUTTON12
	</string>
	<string name="PAD_BUTTON13">
		PAD_BUTTON13
	</string>
	<string name="PAD_BUTTON14">
		PAD_BUTTON14
	</string>
	<string name="PAD_BUTTON15">
		PAD_BUTTON15
	</string>
	<string name="-">
		-
	</string>
	<string name="=">
		=
	</string>
	<string name="`">
		`
	</string>
	<string name=";">
		;
	</string>
	<string name="[">
		[
	</string>
	<string name="]">
		]
	</string>
	<string name="\">
		\
	</string>
	<string name="0">
		0
	</string>
	<string name="1">
		1
	</string>
	<string name="2">
		2
	</string>
	<string name="3">
		3
	</string>
	<string name="4">
		4
	</string>
	<string name="5">
		5
	</string>
	<string name="6">
		6
	</string>
	<string name="7">
		7
	</string>
	<string name="8">
		8
	</string>
	<string name="9">
		9
	</string>
	<string name="A">
		A
	</string>
	<string name="B">
		B
	</string>
	<string name="C">
		C
	</string>
	<string name="D">
		D
	</string>
	<string name="E">
		E
	</string>
	<string name="F">
		F
	</string>
	<string name="G">
		G
	</string>
	<string name="H">
		H
	</string>
	<string name="I">
		I
	</string>
	<string name="J">
		J
	</string>
	<string name="K">
		K
	</string>
	<string name="L">
		L
	</string>
	<string name="M">
		M
	</string>
	<string name="N">
		N
	</string>
	<string name="O">
		O
	</string>
	<string name="P">
		P
	</string>
	<string name="Q">
		Q
	</string>
	<string name="R">
		R
	</string>
	<string name="S">
		S
	</string>
	<string name="T">
		T
	</string>
	<string name="U">
		U
	</string>
	<string name="V">
		V
	</string>
	<string name="W">
		W
	</string>
	<string name="X">
		X
	</string>
	<string name="Y">
		Y
	</string>
	<string name="Z">
		Z
	</string>
	<string name="BeaconParticle">
		Partikel-Beacons werden angezeigt (blau)
	</string>
	<string name="BeaconPhysical">
		Beacons für physische Objekte werden angezeigt (grün)
	</string>
	<string name="BeaconScripted">
		Beacons für Skriptobjekte werden angezeigt (rot)
	</string>
	<string name="BeaconScriptedTouch">
		Beacons für Skriptobjekte mit Berührungsfunktion (rot)
	</string>
	<string name="BeaconSound">
		Sound-Beacons werden angezeigt (gelb)
	</string>
	<string name="BeaconMedia">
		Medien-Beacons werden angezeigt (weiß)
	</string>
	<string name="ParticleHiding">
		Partikel werden ausgeblendet
	</string>
	<string name="Command_AboutLand_Label">
		Landinformationen
	</string>
	<string name="Command_Appearance_Label">
		Aussehen
	</string>
	<string name="Command_Avatar_Label">
		Avatar
	</string>
	<string name="Command_Build_Label">
		Bauen
	</string>
	<string name="Command_Chat_Label">
		Chat
	</string>
	<string name="Command_Conversations_Label">
		Unterhaltungen
	</string>
	<string name="Command_Compass_Label">
		Kompass
	</string>
	<string name="Command_Destinations_Label">
		Ziele
	</string>
	<string name="Command_Gestures_Label">
		Gesten
	</string>
	<string name="Command_HowTo_Label">
		Infos
	</string>
	<string name="Command_Inventory_Label">
		Inventar
	</string>
	<string name="Command_Map_Label">
		Karte
	</string>
	<string name="Command_Marketplace_Label">
		Marktplatz
	</string>
	<string name="Command_MiniMap_Label">
		Minikarte
	</string>
	<string name="Command_Move_Label">
		Gehen / Rennen / Fliegen
	</string>
	<string name="Command_Outbox_Label">
		Händler-Outbox
	</string>
	<string name="Command_People_Label">
		Leute
	</string>
	<string name="Command_Picks_Label">
		Auswahlen
	</string>
	<string name="Command_Places_Label">
		Orte
	</string>
	<string name="Command_Preferences_Label">
		Einstellungen
	</string>
	<string name="Command_Profile_Label">
		Profil
	</string>
	<string name="Command_Search_Label">
		Suchen
	</string>
	<string name="Command_Snapshot_Label">
		Foto
	</string>
	<string name="Command_Speak_Label">
		Sprechen
	</string>
	<string name="Command_View_Label">
		Kamerasteuerungen
	</string>
<!-- Ansariel: Renamed for FS (FIRE-5019)
	<string name="Command_Voice_Label">
		Voice-Einstellungen
	</string> -->
	<string name="Command_Voice_Label">
		Stimmen in der Nähe
	</string>
	<string name="Command_Quickprefs_Label">
		Schnelleinstellungen
	</string>
	<string name="Command_AO_Label">
		Animation Overrider
	</string>
	<string name="Command_Webbrowser_Label">
		Webbrowser
	</string>
	<string name="Command_Default_Chat_Bar_Label">
		Chatleiste
	</string>
	<string name="Command_Areasearch_Label">
		Umgebungssuche
	</string>
	<string name="Command_Settings_Debug_Label">
		Debug-Einstellungen
	</string>
	<string name="Command_Statistics_Label">
		Statistiken
	</string>
	<string name="Command_Region_Label">
		Region/Grundbesitz
	</string>
	<string name="Command_Fly_Label">
		Fliegen
	</string>
	<string name="Command_Groundsit_Label">
		Auf Boden sitzen
	</string>
	<string name="Command_Sound_Explorer_Label">
		Sound-Explorer
	</string>
	<string name="Command_Asset_Blacklist_Label">
		Asset-Blacklist
	</string>
	<string name="Command_Phototools_Label">
		Fototools
	</string>
	<string name="Command_Phototools_View_Label">
		Kameratools
	</string>
	<string name="Command_Contact_Sets_Label">
		Kontakt-Sets
	</string>
	<string name="Command_Mouselook_Label">
		Mouselook-Modus
	</string>
	<string name="Command_Landmark_Here_Label">
		Landmarke erstellen
	</string>
	<string name="Command_Teleport_History_Label">
		Teleport-Liste
	</string>
	<string name="Command_Pose_Stand_Label">
		Pose-Stand
	</string>
	<string name="Command_Snapshot_To_Disk_Label">
		Foto auf Datenträger
	</string>
	<string name="Command_Radar_Label">
		Radar
	</string>
	<string name="Command_AboutLand_Tooltip">
		Informationen zu dem von Ihnen besuchten Land
	</string>
	<string name="Command_Appearance_Tooltip">
		Avatar ändern
	</string>
	<string name="Command_Avatar_Tooltip">
		Kompletten Avatar auswählen
	</string>
	<string name="Command_Build_Tooltip">
		Objekte bauen und Terrain umformen (Strg+4)
	</string>
	<string name="Command_Chat_Tooltip">
		Mit Leuten in der Nähe chatten (Strg+T)
	</string>
	<string name="Command_Conversations_Tooltip">
		Mit allen unterhalten
	</string>
	<string name="Command_Compass_Tooltip">
		Kompass
	</string>
	<string name="Command_Destinations_Tooltip">
		Ziele von Interesse
	</string>
	<string name="Command_Gestures_Tooltip">
		Gesten für Ihren Avatar (Strg+G)
	</string>
	<string name="Command_HowTo_Tooltip">
		Wie führe ich gängige Aufgaben aus?
	</string>
	<string name="Command_Inventory_Tooltip">
		Eigentum anzeigen und benutzen (Strg+I)
	</string>
	<string name="Command_Map_Tooltip">
		Weltkarte (Strg+M)
	</string>
	<string name="Command_Marketplace_Tooltip">
		Einkaufen gehen
	</string>
	<string name="Command_MiniMap_Tooltip">
		Leute in der Nähe anzeigen (Strg+Umschalt+M)
	</string>
	<string name="Command_Move_Tooltip">
		Ihren Avatar bewegen
	</string>
	<string name="Command_Outbox_Tooltip">
		Artikel zum Verkauf in den Marktplatz übertragen
	</string>
	<string name="Command_People_Tooltip">
		Freunde, Gruppen und Leute in der Nähe
	</string>
	<string name="Command_Picks_Tooltip">
		Orte, die in Ihrem Profil als Favoriten angezeigt werden sollen
	</string>
	<string name="Command_Places_Tooltip">
		Von Ihnen gespeicherte Orte (Alt+H)
	</string>
	<string name="Command_Preferences_Tooltip">
		Einstellungen (Strg+P)
	</string>
	<string name="Command_Profile_Tooltip">
		Ihr Profil bearbeiten oder anzeigen
	</string>
	<string name="Command_Search_Tooltip">
		Orte, Veranstaltungen, Leute finden (Strg+F)
	</string>
	<string name="Command_Snapshot_Tooltip">
		Foto aufnehmen (Strg+Umschalt+S)
	</string>
	<string name="Command_Speak_Tooltip">
		Über Ihr Mikrofon mit Leuten in der Nähe sprechen
	</string>
	<string name="Command_View_Tooltip">
		Kamerawinkel ändern
	</string>
	<string name="Command_Voice_Tooltip">
		Lautstärkeregler für Anrufe und Leute in Ihrer Nähe in SL
	</string>
	<string name="Command_Quickprefs_Tooltip">
		Schnelleinstellungen zum Ändern oft benötigter Einstellungen
	</string>
	<string name="Command_AO_Tooltip">
		Animation Overrider
	</string>
	<string name="Command_Webbrowser_Tooltip">
		Öffnet den internen Webbrowser (Strg+Umschalt+Z)
	</string>
	<string name="Command_Default_Chat_Bar_Tooltip">
		Zeigt oder versteckt die Standard-Chatleiste
	</string>
	<string name="Command_Areasearch_Tooltip">
		Umgebungssuche nach Objekten
	</string>
	<string name="Command_Settings_Debug_Tooltip">
		Konfigurationseinstellungen des Viewers ändern (Strg+Alt+Umschalt+S)
	</string>
	<string name="Command_Statistics_Tooltip">
		Viewer-Statistiken anzeigen (Strg+Umschalt+1)
	</string>
	<string name="Command_Region_Tooltip">
		Öffnet die Regions- und Grundbesitzverwaltung (Alt+R)
	</string>
	<string name="Command_Fly_Tooltip">
		Flugmodus ein-/ausschalten
	</string>
	<string name="Command_Groundsit_Tooltip">
		Aktiviert/Deaktiviert erzwungenes Sitzen auf dem Boden (Strg+Alt+S)
	</string>
	<string name="Command_Sound_Explorer_Tooltip">
		Öffnet den Sound-Explorer
	</string>
	<string name="Command_Asset_Blacklist_Tooltip">
		Öffnet die Asset-Blacklist mit einer Übersicht über alle geblockten Objekte
	</string>
	<string name="Command_Phototools_Tooltip">
		Erweiterte Fotografie-Tools
	</string>
	<string name="Command_Phototools_View_Tooltip">
		Erweiterte Kameratools
	</string>
	<string name="Command_Contact_Sets_Tooltip">
		Öffnet die Kontakt-Sets (Strg+Alt+Umschalt+C)
	</string>
	<string name="Command_Mouselook_Tooltip">
		Mouselook-Modus aktivieren (M)
	</string>
	<string name="Command_Landmark_Here_Tooltip">
		Erstellt eine Landmarke an der aktuellen Position
	</string>
	<string name="Command_Teleport_History_Tooltip">
		Öffnet die Teleport-Liste
	</string>
	<string name="Command_Pose_Stand_Tooltip">
		Startet den Pose-Stand für den Avatar zum Justieren von Anhängen
	</string>
	<string name="Command_Snapshot_To_Disk_Tooltip">
		Macht ein Foto und speichert es auf der Festplatte
	</string>
	<string name="Command_Radar_Tooltip">
		Öffnet das Radar für Avatare in der Nähe
	</string>
	<string name="Toolbar_Bottom_Tooltip">
		gegenwärtig in der unteren Symbolleiste
	</string>
	<string name="Toolbar_Left_Tooltip">
		gegenwärtig in der linken Symbolleiste
	</string>
	<string name="Toolbar_Right_Tooltip">
		gegenwärtig in der rechten Symbolleiste
	</string>
	<string name="Retain%">
		% zurückbehalten
	</string>
	<string name="Detail">
		Details
	</string>
	<string name="Better Detail">
		Bessere Details
	</string>
	<string name="Surface">
		Oberfläche
	</string>
	<string name="Solid">
		Fest
	</string>
	<string name="Wrap">
		Wickeln
	</string>
	<string name="Preview">
		Vorschau
	</string>
	<string name="Normal">
		Normal
	</string>
	<string name="Pathfinding_Wiki_URL">
		http://wiki.secondlife.com/wiki/Pathfinding_Tools_in_the_Second_Life_Viewer
	</string>
	<string name="Pathfinding_Object_Attr_None">
		Keine
	</string>
	<string name="Pathfinding_Object_Attr_Permanent">
		Wirkt sich auf Navmesh aus
	</string>
	<string name="Pathfinding_Object_Attr_Character">
		Figur
	</string>
	<string name="Pathfinding_Object_Attr_MultiSelect">
		(mehrere)
	</string>
	<string name="snapshot_quality_very_low">
		Sehr niedrig
	</string>
	<string name="snapshot_quality_low">
		Niedrig
	</string>
	<string name="snapshot_quality_medium">
		Mittel
	</string>
	<string name="snapshot_quality_high">
		Hoch
	</string>
	<string name="snapshot_quality_very_high">
		Sehr hoch
	</string>
	<string name="TeleportMaturityExceeded">
		Der Einwohner kann diese Region nicht besuchen.
	</string>
	<string name="UserDictionary">
		[Benutzer]
	</string>
	<string name="logging_calls_disabled_log_empty">
		Unterhaltungen werden nicht protokolliert. Um ein Protokoll zu starten, wählen Sie „Speichern: nur Protokoll“ oder „Speichern: Protokoll und Transkripte“ unter „Einstellungen“ &gt; „Chat“.
	</string>
	<string name="logging_calls_disabled_log_not_empty">
		Es werden keine Unterhaltungen mehr protokolliert. Um weiterhin ein Protokoll zu führen, wählen Sie „Speichern: nur Protokoll“ oder „Speichern: Protokoll und Transkripte“ unter „Einstellungen“ &gt; „Chat“.
	</string>
	<string name="logging_calls_enabled_log_empty">
		Keine protokollierten Unterhaltungen verfügbar. Hier erscheint ein Protokolleintrag, wenn Sie eine Person kontaktieren oder von einer Person kontaktiert werden.
	</string>
<<<<<<< HEAD
	
<!-- Firestorm-specific translations -->
	<string name="RlvEnabled">
		RestrainedLove-Unterstützung ist beim nächsten Start eingeschaltet.
	</string>
	<string name="RlvDisabled">
		RestrainedLove-Unterstützung ist beim nächsten Start ausgeschaltet.
	</string>
	<string name="MediaFilterActionAllow">
		erlauben
	</string>
	<string name="MediaFilterActionDeny">
		verbieten
	</string>
	<string name="MediaFilterConditionAlways">
		Immer
	</string>
	<string name="MediaFilterConditionAlwaysLower">
		immer
	</string>
	<string name="MediaFilterConditionNever">
		Niemals
	</string>
	<string name="MediaFilterConditionNeverLower">
		niemals
	</string>
	<string name="MediaFilterMediaContentBlocked">
		Medien von der Domain [DOMAIN] wurden geblockt.
	</string>
	<string name="MediaFilterMediaContentDomainAlwaysAllowed">
		Medien von der Domain [DOMAIN] werden immer abgespielt.
	</string>
	<string name="MediaFilterMediaContentDomainAlwaysBlocked">
		Medien von der Domain [DOMAIN] werden niemals abgespielt.
	</string>
	<string name="MediaFilterMediaContentUrlAlwaysAllowed">
		Medien von der URL [MEDIAURL] werden immer abgespielt.
	</string>
	<string name="MediaFilterMediaContentUrlAlwaysBlocked">
		Medien von der URL [MEDIAURL] werden niemals abgespielt.
	</string>
	<string name="MediaFilterAudioContentBlocked">
		Musik von der Domain [DOMAIN] wurde geblockt.
	</string>
	<string name="MediaFilterAudioContentDomainAlwaysAllowed">
		Musik von der Domain [DOMAIN] wird immer abgespielt.
	</string>
	<string name="MediaFilterAudioContentDomainAlwaysBlocked">
		Musik von der Domain [DOMAIN] wird niemals abgespielt.
	</string>
	<string name="MediaFilterAudioContentUrlAlwaysAllowed">
		Musik von der URL [MEDIAURL] wird immer abgespielt.
	</string>
	<string name="MediaFilterAudioContentUrlAlwaysBlocked">
		Musik von der URL [MEDIAURL] wird niemals abgespielt.
	</string>
	<string name="MediaFilterSharedMediaContentBlocked">
		Geteilte Medien von der Domain [DOMAIN] wurden geblockt.
	</string>
	<string name="MediaFilterSharedMediaContentDomainAlwaysAllowed">
		Geteilte Medien von der Domain [DOMAIN] werden immer abgespielt.
	</string>
	<string name="MediaFilterSharedMediaContentDomainAlwaysBlocked">
		Geteilte Medien von der Domain [DOMAIN] werden niemals abgespielt.
	</string>
	<string name="MediaFilterSharedMediaContentUrlAlwaysAllowed">
		Geteilte Medien von der URL [MEDIAURL] werden immer abgespielt.
	</string>
	<string name="MediaFilterSharedMediaContentUrlAlwaysBlocked">
		Geteilte Medien von der URL [MEDIAURL] werden niemals abgespielt.
	</string>

	<!-- Settings sanity checks -->
	<string name="SanityCheckEquals">
		Die Einstellung &quot;[CONTROL_NAME]&quot; sollte den Wert [VALUE_1] haben.
	</string>
	<string name="SanityCheckNotEquals">
		Die Einstellung &quot;[CONTROL_NAME]&quot; sollte nicht den Wert [VALUE_1] haben.
	</string>
	<string name="SanityCheckLowerThan">
		Die Einstellung &quot;[CONTROL_NAME]&quot; sollte keinen Wert kleiner als [VALUE_1] haben.
	</string>
	<string name="SanityCheckGreaterThan">
		Die Einstellung &quot;[CONTROL_NAME]&quot; sollte keinen Wert größer als [VALUE_1] haben.
	</string>
	<string name="SanityCheckBetween">
		Die Einstellung &quot;[CONTROL_NAME]&quot; sollte einen Wert zwischen [VALUE_1] und [VALUE_2] haben.
	</string>
	<string name="SanityCheckNotBetween">
		Die Einstellung &quot;[CONTROL_NAME]&quot; sollte keinen Wert zwischen [VALUE_1] und [VALUE_2] haben.
	</string>

	<!-- Replacement for hardcoded UI strings -->
	<string name="UnknownRegion">
		(unbekannte Region)
	</string>
	<string name="UnknownPosition">
		(unbekannte Position)
	</string>
	
	<string name="FSCmdLineRSP">
		Maximale Bandbreite gesetzt auf: [VALUE] kbit/s.
	</string>
	
	<!-- NetMap double click action tooltip messages -->
	<string name="NetMapDoubleClickShowWorldMapToolTipMsg">
		[AGENT][REGION](Doppelklicken, um Karte zu öffnen; Umschalt-Taste gedrückt halten und ziehen, um zu schwenken)
	</string>
	<string name="NetMapDoubleClickTeleportToolTipMsg">
		[REGION](Doppelklicken, um zu teleportieren; Umschalt-Taste gedrückt halten und ziehen, um zu schwenken)
	</string>
	<string name="NetMapDoubleClickNoActionToolTipMsg">
		[REGION]
	</string>
	
	<!-- Nearby Chat Collision Messages -->
	<string name="Collision_Bump">
		[NAME] hat Sie gestoßen.
	</string>
	<string name="Collision_PushObject">
		[NAME] hat Sie mit einem Skript gestoßen.
	</string>
	<string name="Collision_ObjectCollide">
		[NAME] hat Sie mit einem Objekt getroffen.
	</string>
	<string name="Collision_ScriptedObject">
		[NAME] hat Sie mit einem Skript-Objekt getroffen.
	</string>
	<string name="Collision_PhysicalObject">
		[NAME] hat Sie mit einem physischen Objekt getroffen.
	</string>
	<string name="Collision_UnknownType">
		[NAME] hat eine Kollision unbekannten Typs verursacht.
	</string>
	
	<string name="BusyResponse">
		Beschäftigt-Nachricht
	</string>

	<string name="LoadCameraPositionNoneSaved">
		Es wurde noch keine Kamerasicht gespeichert.
	</string>
	<string name="LoadCameraPositionOutsideDrawDistance">
		Kamerasicht kann nicht wiederhergestellt werden, da sich die Kameraposition außerhalb der Draw Distance befindet.
	</string>
	
	<string name="DrawDistanceSteppingGestureObsolete">
		Aufgrund von Änderungen im Code ist es nicht mehr notwendig, diese Geste zu benutzen. Progressives Draw-Distance-Stepping wurde aktiviert.
	</string>
	<string name="FSCmdLineDrawDistanceSet">
		Draw Distance wurde auf [DISTANCE]m gesetzt.
	</string>
	
	<string name="FSWithHavok">
		mit Havok-Unterstützung
	</string>
	<string name="FSWithOpensim">
		mit OpenSimulator-Unterstützung
	</string>

	<!-- Firestorm search -->
	<string name="not_found">
		„[TEXT]“ nicht gefunden.
	</string>
	<string name="no_results">
		Keine Treffer
	</string>
	<string name="searching">
		Suche läuft...
	</string>
	<string name="all_categories">
		Alle Kategorien
	</string>
	<string name="search_banned">
		Einige Begriffe der Suchabfrage wurden aufgrund von Einschränkungen, die in den Community Standards festgelegt wurden, von der Suche ausgeschlossen.
	</string>
	<string name="search_short">
		Die eingebenen Suchbegriffe waren zu kurz, so dass keine Suche durchgeführt wurde.
	</string>
	<string name="search_disabled">
		Die klassische Suche wurde in dieser Region deaktiviert.
	</string>
	<string name="render_quality_low">
		Niedrig
	</string>
	<string name="render_quality_mediumlow">
		Mittel-Niedrig
	</string>
	<string name="render_quality_medium">
		Mittel
	</string>
	<string name="render_quality_mediumhigh">
		Mittel-Hoch
	</string>
	<string name="render_quality_high">
		Hoch
	</string>
	<string name="render_quality_highultra">
		Hoch-Ultra
	</string>
	<string name="render_quality_ultra">
		Ultra
	</string>
	<string name="render_quality_unknown">
		Unbekannt; Bitte die Debugeinstellung RenderQualityPerformance prüfen!
	</string>
	<string name="qtool_busy">
		Bitte warten, das Ausrichtungstool ist aktiv.
	</string>
	<string name="qtool_still_busy">
		Bitte warten, das Ausrichtungstool ist weiterhin aktiv.
	</string>
	<string name="qtool_done">
		Die Ausrichtung ist beendet.
	</string>
	<string name="fsbridge_no_library">
		Firestorm konnte die LSL-Brücke nicht erstellen. Bitte die Bibliothek aktivieren und neu einloggen.
	</string>
	<string name="fsbridge_already_creating">
		LSL-Brücke wird bereits erstellt. Bitte einige Minuten vor einem erneuten Versuch warten.
	</string>
	<string name="fsbridge_creating">
		LSL-Brücke wird erstellt. Dies kann einen Moment dauern. Bitte warten...
	</string>
	<string name="fsbridge_failure_creation_bad_name">
		LSL-Brücke nicht erstellt. Der Name der Brücke ist inkorrekt. Bitte die Menü-Option „Avatar“ &gt; „Avatar-Befinden“ &gt; „LSL-Brücke neu erstellen“ verwenden, um die Brücke neu zu erstellen.
	</string>
	<string name="fsbridge_failure_creation_null">
		LSL-Brücke nicht erstellt. Die Brücke konnte nicht im Inventar gefunden werden. Bitte die Menü-Option „Avatar“ &gt; „Avatar-Befinden“ &gt; „LSL-Brücke neu erstellen“ verwenden, um die Brücke neu zu erstellen.
	</string>
	<string name="fsbridge_failure_attach_wrong_object">
		LSL-Brücke konnte nicht hinzugefügt werden. Die Version der Brücke ist falsch. Bitte die Menü-Option „Avatar“ &gt; „Avatar-Befinden“ &gt; „LSL-Brücke neu erstellen“ verwenden, um die Brücke neu zu erstellen.
	</string>
	<string name="fsbridge_failure_attach_wrong_location">
		LSL-Brücke konnte nicht hinzugefügt werden. Die Brücke wurde nicht am korrekten Ort im Inventar gefunden. Bitte die Menü-Option „Avatar“ &gt; „Avatar-Befinden“ &gt; „LSL-Brücke neu erstellen“ verwenden, um die Brücke neu zu erstellen.
	</string>
	<string name="fsbridge_failure_attach_point_in_use">
		LSL-Brücke konnte nicht hinzugefügt werden. Der Anhängepunkt war bereits durch ein anderes Objekt belegt. Bitte die Menü-Option „Avatar“ &gt; „Avatar-Befinden“ &gt; „LSL-Brücke neu erstellen“ verwenden, um die Brücke neu zu erstellen.
	</string>
	<string name="fsbridge_failure_not_found">
		Das Objekt für die LSL-Brücke konnte nicht gefunden werden. Mit der Erstellung kann nicht fortgefahren werden.
	</string>
	<string name="fsbridge_warning_unexpected_items">
		Die LSL-Brücke enthält unerwartete Objekte.
	</string>
	<string name="fsbridge_warning_not_finished">
		Die LSL-Brücke wurde noch nicht vollständig erstellt, sie muss eventuell über die Menü-Option „Avatar“ &gt; „Avatar-Befinden“ &gt; „LSL-Brücke neu erstellen“ neu erstellt werden, um genutzt werden zu können.
	</string>
	<string name="fsbridge_detached">
		LSL-Brücke abgenommen.
	</string>
	<string name="fsbridge_created">
		LSL-Brücke erstellt.
	</string>

	<string name="QP Draw Distance">
		Draw Distance
	</string>
	<string name="QP Max Particles">
		Max. Partikel
	</string>
	<string name="QP Avatar Physics LOD">
		Avatar-Physik LOD
	</string>
	<string name="QP LOD Factor">
		LOD-Faktor
	</string>
	<string name="QP Max Avatars">
		Max. Avatare
	</string>
	<string name="QP Tags Offset">
		Tag-Höhenabstand
	</string>
	<string name="QP Name Tags">
		Avatarnamen
	</string>
	<string name="QP LookAt Target">
		Kamerafokus
	</string>
	<string name="QP Color Under Cursor">
		Farbe unter Cursor
	</string>
	
	<!-- <FS:Ansariel> Posestand animation names -->
	<string name="PS_T_Pose">
		T-Pose
	</string>
	<string name="PS_Arms_Down_Legs_together">
		Arme unten, Beine zusammen
	</string>
	<string name="PS_Arms_down_sitting">
		Arme unten, sitzend
	</string>
	<string name="PS_Arms_downward_Legs_together">
		Arme abwärts, Beine zusammen
	</string>
	<string name="PS_Arms_downward_Legs_apart">
		Arme abwärts, Beine auseinander
	</string>
	<string name="PS_Arms_forward_Legs_apart">
		Arme nach vorn, Beine auseinander
	</string>
	<string name="PS_Arms_forward_Legs_together">
		Arme nach vorn, Beine zusammen
	</string>
	<string name="PS_Arms_straight_Legs_apart">
		Arme gerade, Beine auseinander
	</string>
	<string name="PS_Arms_straight_sitting">
		Arme gerade, sitzend
	</string>
	<string name="PS_Arms_upward_Legs_apart">
		Arme aufwärts, Beine auseinander
	</string>
	<string name="PS_Arms_upward_Legs_together">
		Arme aufwärts, Beine zusammen
	</string>

	<string name="QP_WL_Region_Default">
		Regionsstandard
	</string>
	<string name="QP_WL_Day_Cycle_Based">
		Tageszyklus-basiert
	</string>
	<string name="QP_WL_None">
		Keiner
	</string>

	<string name="GroupChatMuteNotice">
		Ignoriere Gruppenchat von [NAME].
	</string>
	
	<!-- <FS:Ansariel> Radar notifications -->
	<string name="camera_no_focus">
		Die Kamera kann nicht auf [AVATARNAME] fokussiert werden, da er/sie sich außerhalb der Draw Distance befindet.
	</string>
	<string name="entering_draw_distance">
		kommt in Draw Distance ([DISTANCE] m).
	</string>
	<string name="leaving_draw_distance">
		hat die Draw Distance verlassen.
	</string>
	<string name="entering_chat_range">
		kommt in Chat-Reichweite ([DISTANCE] m).
	</string>
	<string name="leaving_chat_range">
		hat die Chat-Reichweite verlassen.
	</string>
	<string name="entering_region">
		hat die Region betreten.
	</string>
	<string name="entering_region_distance">
		hat die Region betreten ([DISTANCE] m).
	</string>
	<string	name="leaving_region">
		hat die Region verlassen.
	</string>

	<string name="export_fail_no_mesh">
		Der Export von Mesh wird derzeit nicht unterstützt. Export abgebrochen.
	</string>
	<string name="TotalScriptCountChangeIncrease">
		Skriptanzahl in Region hat sich von [OLD_VALUE] auf [NEW_VALUE] erhöht ([DIFFERENCE]).
	</string>
	<string name="TotalScriptCountChangeDecrease">
		Skriptanzahl in Region hat sich von [OLD_VALUE] auf [NEW_VALUE] verringert ([DIFFERENCE]).
	</string>
	<string name="preproc_toggle_warning">
		Umschalten des Präprozessors wird erst vollständig wirksam, nachdem der Editor geschlossen und neu geöffnet wurde.
	</string>
=======
>>>>>>> f6282b17
</strings><|MERGE_RESOLUTION|>--- conflicted
+++ resolved
@@ -901,16 +901,14 @@
 	<string name="ST_NO_JOINT">
 		HAUPTVERZEICHNIS oder VERBINDUNG nicht gefunden.
 	</string>
-<<<<<<< HEAD
 	<string name="no_name_object">
 		(namenlos)
-=======
+	</string>
 	<string name="NearbyChatTitle">
 		Chat in der Nähe
 	</string>
 	<string name="NearbyChatLabel">
 		(Chat in der Nähe)
->>>>>>> f6282b17
 	</string>
 	<string name="whisper">
 		flüstert:
@@ -975,33 +973,27 @@
 	<string name="ControlYourCamera">
 		Kamerasteuerung übernehmen
 	</string>
-<<<<<<< HEAD
+	<string name="JoinAnExperience">
+		Einem Erlebnis beiwohnen
+	</string>
+	<string name="SilentlyManageEstateAccess">
+		Benachrichtigungen über Änderungen am Grundbesitzzugang stummschalten
+	</string>
+	<string name="OverrideYourAnimations">
+		Ihre Avatar-Animationen übersteuern
+	</string>
+	<string name="ScriptReturnObjects">
+		Objekte in deinem Auftrag zurückgeben
+	</string>
+	<string name="NotConnected">
+		Nicht verbunden
+	</string>
+	<string name="AgentNameSubst">
+		(Sie)
+	</string>
 	<string name="TeleportYourAgent">
 		Sie teleportieren
 	</string>
-	<string name="JoinAnExperience">
-		Einem Erlebnis beiwohnen
-	</string>
-	<string name="SilentlyManageEstateAccess">
-		Benachrichtigungen über Änderungen am Grundbesitzzugang stummschalten
-	</string>
-	<string name="OverrideYourAnimations">
-		Ihre Avatar-Animationen übersteuern
-	</string>
-	<string name="ScriptReturnObjects">
-		Objekte in deinem Auftrag zurückgeben
-	</string>
-=======
->>>>>>> f6282b17
-	<string name="NotConnected">
-		Nicht verbunden
-	</string>
-	<string name="AgentNameSubst">
-		(Sie)
-	</string>
-	<string name="TeleportYourAgent">
-		Sie teleportieren
-	</string>
 	<string name="SIM_ACCESS_PG">
 		Generell
 	</string>
@@ -1083,22 +1075,9 @@
 	<string name="dictionary_files">
 		Wörterbücher
 	</string>
-<<<<<<< HEAD
 	<string name="backup_files">
 		Objekt-Sicherungen
 	</string>
-	<string name="AvatarSetNotAway">
-		Nicht abwesend
-	</string>
-	<string name="AvatarSetAway">
-		Abwesend
-	</string>
-	<string name="AvatarSetNotBusy">
-		Nicht beschäftigt
-	</string>
-	<string name="AvatarSetBusy">
-		Beschäftigt
-	</string>
 	<string name="AvatarSetNotAutorespond">
 		Automatische Antwort AUS
 	</string>
@@ -1111,8 +1090,6 @@
 	<string name="AvatarSetAutorespondNonFriends">
 		Automatische Antwort an Nicht-Freunde
 	</string>
-=======
->>>>>>> f6282b17
 	<string name="shape">
 		Form
 	</string>
@@ -4028,11 +4005,7 @@
 		Generelle Region
 	</string>
 	<string name="LocationCtrlSeeAVsTooltip">
-<<<<<<< HEAD
 		Avatare innerhalb dieser Parzelle können nicht von Avataren außerhalb der Parzelle gesehen oder gehört werden.
-=======
-		Avatare in dieser Parzelle können von Avataren außerhalb dieser Parzelle weder gesehen noch gehört werden
->>>>>>> f6282b17
 	</string>
 	<string name="LocationCtrlPathfindingDirtyTooltip">
 		Bewegliche Objekte verhalten sich in dieser Region u. U. erst dann korrekt, wenn die Region neu geformt wird.
@@ -4109,7 +4082,6 @@
 	<string name="IM_unblock_only_groups_friends">
 		Wenn Sie diese Meldung sehen, müssen Sie unter „Einstellungen“ &gt; „Privatsphäre“ die Option „Nur IMs und Anrufe von Freunden oder Gruppen durchstellen“ deaktivieren.
 	</string>
-<<<<<<< HEAD
 	<string name="IM_announce_incoming">
 		Ankommende Instant Message von [NAME]
 	</string>
@@ -4121,13 +4093,6 @@
 	</string>
 	<string name="OfflineStatus">
 		offline
-=======
-	<string name="OnlineStatus">
-		Online
-	</string>
-	<string name="OfflineStatus">
-		Offline
->>>>>>> f6282b17
 	</string>
 	<string name="answered_call">
 		Ihr Anruf wurde entgegengenommen
@@ -5391,7 +5356,6 @@
 	<string name="logging_calls_enabled_log_empty">
 		Keine protokollierten Unterhaltungen verfügbar. Hier erscheint ein Protokolleintrag, wenn Sie eine Person kontaktieren oder von einer Person kontaktiert werden.
 	</string>
-<<<<<<< HEAD
 	
 <!-- Firestorm-specific translations -->
 	<string name="RlvEnabled">
@@ -5762,6 +5726,4 @@
 	<string name="preproc_toggle_warning">
 		Umschalten des Präprozessors wird erst vollständig wirksam, nachdem der Editor geschlossen und neu geöffnet wurde.
 	</string>
-=======
->>>>>>> f6282b17
 </strings>