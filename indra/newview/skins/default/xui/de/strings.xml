--- conflicted
+++ resolved
@@ -32,44 +32,31 @@
 		Grafikinitialisierung fehlgeschlagen. Bitte aktualisieren Sie Ihren Grafiktreiber.
 	</string>
 	<string name="AboutHeader">
-<<<<<<< HEAD
 		[APP_NAME] [VIEWER_VERSION_0].[VIEWER_VERSION_1].[VIEWER_VERSION_2] ([VIEWER_VERSION_3]) [BUILD_DATE] [BUILD_TIME] ([CHANNEL]) [BUILD_TYPE]
 [[VIEWER_RELEASE_NOTES_URL] [ReleaseNotes]]
 	</string>
 	<string name="AboutCompiler">
-		Kompiliert mit [COMPILER] version [COMPILER_VERSION]
-=======
-		[APP_NAME] [VIEWER_VERSION_0].[VIEWER_VERSION_1].[VIEWER_VERSION_2] ([VIEWER_VERSION_3]) [BUILD_DATE] [BUILD_TIME] ([CHANNEL])
-[[VIEWER_RELEASE_NOTES_URL] [ReleaseNotes]]
-	</string>
-	<string name="AboutCompiler">
 		Kompiliert mit [COMPILER], Version [COMPILER_VERSION]
->>>>>>> c97d191a
 	</string>
 	<string name="AboutPosition">
 		Sie befinden sich an [POSITION_LOCAL_0,number,1], [POSITION_LOCAL_1,number,1], [POSITION_LOCAL_2,number,1] in [REGION] auf &lt;nolink&gt;[HOSTNAME]&lt;/nolink&gt; ([HOSTIP])
 SLURL: &lt;nolink&gt;[SLURL]&lt;/nolink&gt;
-<<<<<<< HEAD
-(globalen Koordinaten [POSITION_0,number,1], [POSITION_1,number,1], [POSITION_2,number,1])
-=======
 (globale Koordinaten [POSITION_0,number,1], [POSITION_1,number,1], [POSITION_2,number,1])
->>>>>>> c97d191a
 [SERVER_VERSION]
 [SERVER_RELEASE_NOTES_URL]
 	</string>
 	<string name="AboutSystem">
 		CPU: [CPU]
 Speicher: [MEMORY_MB] MB
-<<<<<<< HEAD
-Betriebssystem: [OS_VERSION]
-Grafikkarten-Hersteller: [GRAPHICS_CARD_VENDOR]
+Betriebssystemversion: [OS_VERSION]
+Grafikkartenhersteller: [GRAPHICS_CARD_VENDOR]
 Grafikkarte: [GRAPHICS_CARD]
 	</string>
 	<string name="AboutDriver">
-		Windows Grafiktreiber-Version: [GRAPHICS_DRIVER_VERSION]
+		Windows-Grafiktreiberversion: [GRAPHICS_DRIVER_VERSION]
 	</string>
 	<string name="AboutLibs">
-		OpenGL Version: [OPENGL_VERSION]
+		OpenGL-Version: [OPENGL_VERSION]
 
 RestrainedLove API: [RLV_VERSION]
 libcurl-Version: [LIBCURL_VERSION]
@@ -92,34 +79,11 @@
 	</string>
 	<string name="AboutTraffic">
 		Paketverlust: [PACKETS_LOST,number,0]/[PACKETS_IN,number,0] ([PACKETS_PCT,number,1]%)
-=======
-Betriebssystemversion: [OS_VERSION]
-Grafikkartenhersteller: [GRAPHICS_CARD_VENDOR]
-Grafikkarte: [GRAPHICS_CARD]
-	</string>
-	<string name="AboutDriver">
-		Windows-Grafiktreiberversion: [GRAPHICS_DRIVER_VERSION]
-	</string>
-	<string name="AboutLibs">
-		OpenGL-Version: [OPENGL_VERSION]
-
-libcurl-Version: [LIBCURL_VERSION]
-J2C-Decoderversion: [J2C_VERSION]
-Audiotreiberversion: [AUDIO_DRIVER_VERSION]
-Qt-Webkit-Version: [QT_WEBKIT_VERSION]
-Voice-Server-Version: [VOICE_VERSION]
-	</string>
-	<string name="AboutTraffic">
-		Paketverlust: [PACKETS_LOST,number,0]/[PACKETS_IN,number,0] ([PACKETS_PCT,number,1] %)
->>>>>>> c97d191a
 	</string>
 	<string name="ErrorFetchingServerReleaseNotesURL">
 		Fehler beim Abrufen der URL für die Server-Versionshinweise.
 	</string>
-<<<<<<< HEAD
 	
-=======
->>>>>>> c97d191a
 	<string name="ProgressRestoring">
 		Wird wiederhergestellt...
 	</string>
@@ -1109,10 +1073,6 @@
 	<string name="AgentNameSubst">
 		(Sie)
 	</string>
-<<<<<<< HEAD
-	<string name="TeleportYourAgent">
-		Sie teleportieren
-	</string>
 	<string name="ManageEstateSilently">
 		Grundbesitz leise verwalten
 	</string>
@@ -1122,8 +1082,6 @@
 	<string name="SnapshotSavedToDisk">
 		Schnappschuss gespeichert: [FILENAME]
 	</string>
-=======
->>>>>>> c97d191a
 	<string name="JoinAnExperience">
 		Bei einem Erlebnis mitmachen
 	</string>
@@ -1475,11 +1433,7 @@
 	<string name="InventoryNoTexture">
 		Sie haben keine Kopie dieser Textur in Ihrem Inventar.
 	</string>
-<<<<<<< HEAD
-  <string name="InventoryInboxNoItems">
-=======
 	<string name="InventoryInboxNoItems">
->>>>>>> c97d191a
 		Einkäufe aus dem Marktplatz erscheinen hier. Sie können diese dann zur Verwendung in Ihr Inventar ziehen.
 	</string>
 	<string name="MarketplaceURL">
@@ -1512,22 +1466,6 @@
 		Ziehen Sie Ordner in dien Bereich und klicken Sie auf „In Marktplatz übertragen“, um sie im [[MARKETPLACE_DASHBOARD_URL] Marktplatz] zum Verkauf anzubieten.
 	</string>
 	<string name="InventoryOutboxInitializingTitle">
-<<<<<<< HEAD
-		Initialisiere Marktplatz.
-	</string>
-	<string name="InventoryOutboxInitializingTooltip">
-	</string>
-	<string name="InventoryOutboxInitializing">
-		Wir greifen auf Ihre Konto im [[MARKETPLACE_CREATE_STORE_URL] Marktplatz-Shop] zu.
-	</string>
-	<string name="InventoryOutboxErrorTitle">
-		Marktplatz-Fehler
-	</string>
-	<string name="InventoryOutboxErrorTooltip">
-	</string>
-	<string name="InventoryOutboxError">
-		Der [[MARKETPLACE_CREATE_STORE_URL] Marktplatz-Shop] hat Fehler zurückgeliefert.
-=======
 		Marktplatz wird initialisiert.
 	</string>
 	<string name="InventoryOutboxInitializing">
@@ -1538,7 +1476,6 @@
 	</string>
 	<string name="InventoryOutboxError">
 		Der [[MARKETPLACE_CREATE_STORE_URL] Marktplatz-Laden] gibt Fehler zurück.
->>>>>>> c97d191a
 	</string>
 	<string name="Marketplace Error None">
 		Keine Fehler
@@ -1979,6 +1916,9 @@
 	<string name="CompileQueueServiceUnavailable">
 		Kein Skriptkompilierungsdienst verfügbar
 	</string>
+	<string name="CompileQueueServiceUnavailable">
+		Kein Skriptkompilierungsdienst verfügbar
+	</string>
 	<string name="CompileQueueScriptNotFound">
 		Skript wurde auf Server nicht gefunden.
 	</string>
