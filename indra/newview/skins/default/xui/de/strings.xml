<?xml version="1.0" encoding="utf-8" standalone="yes"?>
<!-- This file contains strings that used to be hardcoded in the source.
     It is only for those strings which do not belong in a floater.
     For example, the strings used in avatar chat bubbles, and strings
     that are returned from one component and may appear in many places-->
<strings>
	<string name="SECOND_LIFE_GRID">
		Second Life-Grid:
	</string>
	<string name="SUPPORT_SITE">
		Second Life Support-Portal
	</string>
	<string name="StartupDetectingHardware">
		Hardware wird erfasst...
	</string>
	<string name="StartupLoading">
		[APP_NAME] wird geladen...
	</string>
	<string name="StartupClearingCache">
		Cache wird gelöscht...
	</string>
	<string name="StartupInitializingTextureCache">
		Textur-Cache wird initialisiert...
	</string>
	<string name="StartupInitializingVFS">
		VFS wird initialisiert...
	</string>
	<string name="StartupRequireDriverUpdate">
		Grafikinitialisierung fehlgeschlagen. Bitte aktualisieren Sie Ihren Grafiktreiber.
	</string>
	<string name="ProgressRestoring">
		Wird wiederhergestellt...
	</string>
	<string name="ProgressChangingResolution">
		Auflösung wird geändert...
	</string>
	<string name="Fullbright">
		Fullbright (Legacy)
	</string>
	<string name="LoginInProgress">
		Anmeldevorgang gestartet. [APP_NAME] reagiert möglicherweise nicht. Bitte warten.
	</string>
	<string name="LoginInProgressNoFrozen">
		Anmeldung erfolgt...
	</string>
	<string name="LoginAuthenticating">
		Authentifizierung
	</string>
	<string name="LoginMaintenance">
		Account wird aktualisiert...
	</string>
	<string name="LoginAttempt">
		Ein früherer Anmeldeversuch ist fehlgeschlagen. Anmeldung, Versuch [NUMBER]
	</string>
	<string name="LoginPrecaching">
		Welt wird geladen...
	</string>
	<string name="LoginInitializingBrowser">
		Integrierter Webbrowser wird initialisiert...
	</string>
	<string name="LoginInitializingMultimedia">
		Multimedia wird initialisiert...
	</string>
	<string name="LoginInitializingFonts">
		Schriftarten werden geladen...
	</string>
	<string name="LoginVerifyingCache">
		Cache-Dateien werden überprüft (dauert 60-90 Sekunden)...
	</string>
	<string name="LoginProcessingResponse">
		Antwort wird verarbeitet...
	</string>
	<string name="LoginInitializingWorld">
		Welt wird initialisiert...
	</string>
	<string name="LoginDecodingImages">
		Bilder werden entpackt...
	</string>
	<string name="LoginInitializingQuicktime">
		QuickTime wird initialisiert...
	</string>
	<string name="LoginQuicktimeNotFound">
		QuickTime nicht gefunden - Initialisierung nicht möglich.
	</string>
	<string name="LoginQuicktimeOK">
		QuickTime wurde initialisiert.
	</string>
	<string name="LoginRequestSeedCapGrant">
		Fähigkeiten der Region werden ermittelt...
	</string>
	<string name="LoginRetrySeedCapGrant">
		Fähigkeiten der Region werden ermittelt, Versuch [NUMBER]...
	</string>
	<string name="LoginWaitingForRegionHandshake">
		Region-Handshake...
	</string>
	<string name="LoginConnectingToRegion">
		Region-Verbindung...
	</string>
	<string name="LoginDownloadingClothing">
		Kleidung wird geladen...
	</string>
	<string name="InvalidCertificate">
		Der Server hat ein ungültiges oder korruptes Zertifikate zurückgegeben. Bitte kontaktieren Sie den Grid-Administrator.
	</string>
	<string name="CertInvalidHostname">
		Ein ungültiger Hostname wurde verwendet, um auf den Server zuzugreifen. Bitte überprüfen Sie Ihre SLURL oder den Grid-Hostnamen.
	</string>
	<string name="CertExpired">
		Das vom Grid ausgegebene Zertifikate ist abgelaufen.  Bitte überprüfen Sie Ihre Systemuhr oder kontaktieren Sie Ihren Grid-Administrator.
	</string>
	<string name="CertKeyUsage">
		Das vom Server ausgegebene Zertifikat konnte nicht für SSL verwendet werden.  Bitte kontaktieren Sie Ihren Grid-Administrator.
	</string>
	<string name="CertBasicConstraints">
		In der Zertifikatskette des Servers befanden sich zu viele Zertifikate.  Bitte kontaktieren Sie Ihren Grid-Administrator.
	</string>
	<string name="CertInvalidSignature">
		Die Zertifikatsunterschrift des Gridservers konnte nicht bestätigt werden.  Bitte kontaktieren Sie Ihren Grid-Administrator.
	</string>
	<string name="LoginFailedNoNetwork">
		Netzwerkfehler: Verbindung konnte nicht hergestellt werden. Bitte überprüfen Sie Ihre Netzwerkverbindung.
	</string>
	<string name="LoginFailed">
		Anmeldung fehlgeschlagen
	</string>
	<string name="Quit">
		Beenden
	</string>
	<string name="create_account_url">
		http://join.secondlife.com/index.php?lang=de-DE
	</string>
	<string name="LoginFailedViewerNotPermitted">
		Mit dem von Ihnen verwendeten Viewer ist der Zugriff auf Second Life nicht mehr möglich. Laden Sie von den folgenden Seite einen neuen Viewer herunter:
http://secondlife.com/download

Weitere Informationen finden Sie auf der folgenden FAQ-Seite: 
http://secondlife.com/viewer-access-faq
	</string>
	<string name="LoginIntermediateOptionalUpdateAvailable">
		Optionales Viewer-Update verfügbar: [VERSION]
	</string>
	<string name="LoginFailedRequiredUpdate">
		Erforderliches Viewer-Update: [VERSION]
	</string>
	<string name="LoginFailedAlreadyLoggedIn">
		Dieser Agent ist bereits angemeldet.
	</string>
	<string name="LoginFailedAuthenticationFailed">
		Wir bitten um Entschuldigung! Wir konnten Sie nicht anmelden.
Stellen Sie sicher, dass Sie die richtigen Informationen eingegeben haben:
    * Benutzername (wie robertschmidt12 oder warme.sonne)
    * Kennwort
Stellen Sie außerdem sicher, dass die Umschaltsperre deaktiviert ist.
	</string>
	<string name="LoginFailedPasswordChanged">
		Ihr Kennwort wurde aus Sicherheitsgründen geändert.
Gehen Sie zur Seite „Mein Account“ unter http://secondlife.com/password
und beantworten Sie die Sicherheitsfrage, um Ihr Kennwort zurückzusetzen.
Wir entschuldigen uns für eventuell enstandene Unannehmlichkeiten.
	</string>
	<string name="LoginFailedPasswordReset">
		Aufgrund von Systemänderungen müssen Sie Ihr Kennwort zurücksetzen.
Gehen Sie zur Seite „Mein Account“ unter http://secondlife.com/password
und beantworten Sie die Sicherheitsfrage, um Ihr Kennwort zurückzusetzen.
Wir entschuldigen uns für eventuell enstandene Unannehmlichkeiten.
	</string>
	<string name="LoginFailedEmployeesOnly">
		Second Life ist vorübergehend wegen Wartung geschlossen.
Nur Mitarbeiter können sich anmelden.
Aktuelle Informationen finden Sie unter www.secondlife.com/status.
	</string>
	<string name="LoginFailedPremiumOnly">
		Die Anmeldung bei Second Life ist vorübergehend eingeschränkt, um sicherzustellen, dass Einwohner, die sich bereits inworld aufhalten, das bestmögliche Erlebnis haben.

Benutzer mit kostenlosen Konten können sich während dieses Zeitraums nicht bei Second Life anmelden, damit die Kapazität Benutzern zur Verfügung steht, die ein gebührenpflichtiges Premium-Konto besitzen.
	</string>
	<string name="LoginFailedComputerProhibited">
		Der Zugriff auf Second Life ist von diesem Computer aus nicht möglich.
Wenn Sie der Ansicht sind, dass Sie diese Meldung fälschlicherweise erhalten haben, wenden Sie sich an
support@secondlife.com.
	</string>
	<string name="LoginFailedAcountSuspended">
		Ihr Konto ist erst ab
[TIME] Pacific Time wieder verfügbar.
	</string>
	<string name="LoginFailedAccountDisabled">
		Ihre Anfrage kann derzeit nicht bearbeitet werden.
Wenden Sie sich unter http://secondlife.com/support an den Second Life-Support.
Wenn Sie Ihr Kennwort nicht ändern können, rufen Sie die US-Nummer (866) 476-9763 an.
	</string>
	<string name="LoginFailedTransformError">
		Nicht übereinstimmende Daten bei der Anmeldung festgestellt.
Wenden Sie sich an support@secondlife.com.
	</string>
	<string name="LoginFailedAccountMaintenance">
		An Ihrem Konto werden gerade kleinere Wartungsarbeiten durchgeführt.
Ihr Konto ist erst ab
[TIME] Pacific Time wieder verfügbar.
Wenn Sie der Ansicht sind, dass Sie diese Meldung fälschlicherweise erhalten haben, wenden Sie sich an support@secondlife.com.
	</string>
	<string name="LoginFailedPendingLogoutFault">
		Abmeldeanforderung führte zu einem Simulatorfehler.
	</string>
	<string name="LoginFailedPendingLogout">
		Das System meldet Sie gerade ab.
Ihr Konto ist erst ab
[TIME] Pacific Time wieder verfügbar.
	</string>
	<string name="LoginFailedUnableToCreateSession">
		Es kann keine gültige Sitzung erstellt werden.
	</string>
	<string name="LoginFailedUnableToConnectToSimulator">
		Es kann keine Simulatorverbindung hergestellt werden.
	</string>
	<string name="LoginFailedRestrictedHours">
		Mit Ihrem Konto ist der Zugriff auf Second Life
nur zwischen [START] und [END] Pacific Time möglich.
Schauen Sie während dieses Zeitraums vorbei.
Wenn Sie der Ansicht sind, dass Sie diese Meldung fälschlicherweise erhalten haben, wenden Sie sich an support@secondlife.com.
	</string>
	<string name="LoginFailedIncorrectParameters">
		Falsche Parameter.
Wenn Sie der Ansicht sind, dass Sie diese Meldung fälschlicherweise erhalten haben, wenden Sie sich an support@secondlife.com.
	</string>
	<string name="LoginFailedFirstNameNotAlphanumeric">
		Vorname muss alphanumerisch sein.
Wenn Sie der Ansicht sind, dass Sie diese Meldung fälschlicherweise erhalten haben, wenden Sie sich an support@secondlife.com.
	</string>
	<string name="LoginFailedLastNameNotAlphanumeric">
		Nachname muss alphanumerisch sein.
Wenn Sie der Ansicht sind, dass Sie diese Meldung fälschlicherweise erhalten haben, wenden Sie sich an support@secondlife.com.
	</string>
	<string name="LogoutFailedRegionGoingOffline">
		Die Region wird gerade offline geschaltet.
Warten Sie kurz und versuchen Sie dann noch einmal, sich anzumelden.
	</string>
	<string name="LogoutFailedAgentNotInRegion">
		Agent nicht in Region.
Warten Sie kurz und versuchen Sie dann noch einmal, sich anzumelden.
	</string>
	<string name="LogoutFailedPendingLogin">
		Die Region war gerade dabei, eine andere Sitzung anzumelden.
Warten Sie kurz und versuchen Sie dann noch einmal, sich anzumelden.
	</string>
	<string name="LogoutFailedLoggingOut">
		Die Region war gerade dabei, die vorherige Sitzung abzumelden.
Warten Sie kurz und versuchen Sie dann noch einmal, sich anzumelden.
	</string>
	<string name="LogoutFailedStillLoggingOut">
		Die Region ist noch immer dabei, die vorherige Sitzung abzumelden.
Warten Sie kurz und versuchen Sie dann noch einmal, sich anzumelden.
	</string>
	<string name="LogoutSucceeded">
		Die Region hat soeben die letzte Sitzung abgemeldet.
Warten Sie kurz und versuchen Sie dann noch einmal, sich anzumelden.
	</string>
	<string name="LogoutFailedLogoutBegun">
		Die Region hat den Abmeldevorgang gestartet.
Warten Sie kurz und versuchen Sie dann noch einmal, sich anzumelden.
	</string>
	<string name="LoginFailedLoggingOutSession">
		Das System hat begonnen, Ihre letzte Sitzung abzumelden.
Warten Sie kurz und versuchen Sie dann noch einmal, sich anzumelden.
	</string>
	<string name="AgentLostConnection">
		In dieser Region kann es zu Problemen kommen.  Bitte überprüfen Sie Ihre Internetverbindung.
	</string>
	<string name="SavingSettings">
		Ihr Einstellungen werden gespeichert...
	</string>
	<string name="LoggingOut">
		Abmeldung erfolgt...
	</string>
	<string name="ShuttingDown">
		Programm wird beendet...
	</string>
	<string name="YouHaveBeenDisconnected">
		Die Verbindung zu der Region ist abgebrochen.
	</string>
	<string name="SentToInvalidRegion">
		Sie wurden in eine ungültige Region geschickt.
	</string>
	<string name="TestingDisconnect">
		Verbindungsabbruch wird getestet
	</string>
	<string name="TooltipPerson">
		Person
	</string>
	<string name="TooltipNoName">
		(namenlos)
	</string>
	<string name="TooltipOwner">
		Eigentümer:
	</string>
	<string name="TooltipPublic">
		Öffentlich
	</string>
	<string name="TooltipIsGroup">
		(Gruppe)
	</string>
	<string name="TooltipForSaleL$">
		Zum Verkauf: [AMOUNT] [CUR]
	</string>
	<string name="TooltipFlagGroupBuild">
		Gruppenbau
	</string>
	<string name="TooltipFlagNoBuild">
		Bauen aus
	</string>
	<string name="TooltipFlagNoEdit">
		Editieren aus
	</string>
	<string name="TooltipFlagNotSafe">
		Unsicher
	</string>
	<string name="TooltipFlagNoFly">
		Fliegen aus
	</string>
	<string name="TooltipFlagGroupScripts">
		Gruppenskripte
	</string>
	<string name="TooltipFlagNoScripts">
		Skripte aus
	</string>
	<string name="TooltipLand">
		Land:
	</string>
	<string name="TooltipMustSingleDrop">
		Sie können nur ein einzelnes Objekt hierher ziehen
	</string>
<<<<<<< HEAD
	<string name="TooltipPrice" value="[AMOUNT] [CUR]"/>
	<string name="TooltipFlagScript">
		Skript
=======
	<string name="TooltipPrice" value="[AMOUNT] L$"/>
	<string name="TooltipOutboxDragToWorld">
		Sie können Artikel nicht in Ihrer Händler-Outbox rezzen
>>>>>>> a519e34f
	</string>
	<string name="TooltipOutboxNoTransfer">
		Einer oder mehrere dieser Artikel können nicht verkauft oder übertragen werden.
	</string>
	<string name="TooltipOutboxNotInInventory">
		Nur Artikel direkt aus Ihrem Inventar können in Ihre Händler-Outbox gelegt werden
	</string>
	<string name="TooltipFlagPhysics">
		Physik
	</string>
	<string name="TooltipOutboxWorn">
		Artikel, die Sie tragen, können nicht in Ihre Händler-Outbox gelegt werden.
	</string>
	<string name="TooltipOutboxCallingCard">
		Sie können keine Visitenkarten in Ihre Händler-Outbox legen
	</string>
	<string name="TooltipFlagTouch">
		Berühren
	</string>
	<string name="TooltipOutboxFolderLevels">
		Tiefe der verschachtelten Ordner überschreitet 3
	</string>
	<string name="TooltipOutboxTooManyFolders">
		Anzahl von Unterordnern im obersten Ordner überschreitet 20
	</string>
	<string name="TooltipFlagL$">
		[CUR]
	</string>
	<string name="TooltipOutboxTooManyObjects">
		Anzahl von Artikeln im obersten Ordner überschreitet 200
	</string>
	<string name="TooltipDragOntoOwnChild">
		Sie können einen Ordner nicht in einen seiner untergeordneten Ordner verschieben
	</string>
	<string name="TooltipDragOntoSelf">
		Sie können einen Ordner nicht in sich selbst verschieben
	</string>
	<string name="TooltipFlagDropInventory">
		Inventar fallen lassen
	</string>
	<string name="TooltipFlagPhantom">
		Phantom
	</string>
	<string name="TooltipFlagTemporary">
		Temporär
	</string>
	<string name="TooltipPrimCount">
		Primitive: [COUNT]
	</string>
	<string name="TooltipPrimEquivalent">
		, Auswirkung auf Land: [PEWEIGHT] PE
	</string>
	<string name="TooltipPrimEquivalentLoading">
		, bestimme Auswirkung auf Land...
	</string>
	<string name="TooltipPrimEquivalentUnavailable">
		, Auswirkung auf Land nicht verfügbar
	</string>
	<string name="TooltipDistance">
		Entfernung: [DISTANCE] m
	</string>
	<string name="TooltipPosition">
		Position: [POSITION]
	</string>
	<string name="TooltipHttpUrl">
		Anklicken, um Webseite anzuzeigen
	</string>
	<string name="TooltipSLURL">
		Anklicken, um Informationen zu diesem Standort anzuzeigen
	</string>
	<string name="TooltipAgentUrl">
		Anklicken, um das Profil dieses Einwohners anzuzeigen
	</string>
	<string name="TooltipAgentInspect">
		Mehr über diesen Einwohner
	</string>
	<string name="TooltipAgentMute">
		Klicken, um diesen Einwohner stummzuschalten
	</string>
	<string name="TooltipAgentUnmute">
		Klicken, um diesen Einwohner freizuschalten
	</string>
	<string name="TooltipAgentIM">
		Klicken, um diesem Einwohner eine IM zu schicken.
	</string>
	<string name="TooltipAgentPay">
		Klicken, um diesen Einwohner zu bezahlen
	</string>
	<string name="TooltipAgentOfferTeleport">
		Klicken, um diesem Einwohner einen Teleport anzubieten.
	</string>
	<string name="TooltipAgentRequestFriend">
		Klicken, um diesem Einwohner ein Freundschaftsangebot zu schicken.
	</string>
	<string name="TooltipGroupUrl">
		Anklicken, um Beschreibung der Gruppe anzuzeigen
	</string>
	<string name="TooltipEventUrl">
		Anklicken, um Beschreibung der Veranstaltung anzuzeigen
	</string>
	<string name="TooltipClassifiedUrl">
		Anklicken, um diese Anzeige anzuzeigen
	</string>
	<string name="TooltipParcelUrl">
		Anklicken, um Beschreibung der Parzelle anzuzeigen
	</string>
	<string name="TooltipTeleportUrl">
		Anklicken, um zu diesem Standort zu teleportieren
	</string>
	<string name="TooltipObjectIMUrl">
		Anklicken, um Beschreibung des Objekts anzuzeigen
	</string>
	<string name="TooltipMapUrl">
		Klicken, um diese Position auf der Karte anzuzeigen
	</string>
	<string name="TooltipSLAPP">
		Anklicken, um Befehl secondlife:// auszuführen
	</string>
	<string name="CurrentURL" value=" CurrentURL: [CurrentURL]"/>
	<string name="SLurlLabelTeleport">
		Teleportieren nach
	</string>
	<string name="SLurlLabelShowOnMap">
		Karte anzeigen für
	</string>
	<string name="SLappAgentMute">
		Stummschalten
	</string>
	<string name="SLappAgentUnmute">
		Stummschaltung aufheben
	</string>
	<string name="SLappAgentIM">
		IM
	</string>
	<string name="SLappAgentPay">
		Bezahlen
	</string>
	<string name="SLappAgentOfferTeleport">
		Teleportangebot an
	</string>
	<string name="SLappAgentRequestFriend">
		Freundschaftsangebot
	</string>
	<string name="BUTTON_CLOSE_DARWIN">
		Schließen (⌘W)
	</string>
	<string name="BUTTON_CLOSE_WIN">
		Schließen (Strg+W)
	</string>
	<string name="BUTTON_CLOSE_CHROME">
		Schließen
	</string>
	<string name="BUTTON_RESTORE">
		Wiederherstellen
	</string>
	<string name="BUTTON_MINIMIZE">
		Minimieren
	</string>
	<string name="BUTTON_TEAR_OFF">
		Abnehmen
	</string>
	<string name="BUTTON_DOCK">
		Andocken
	</string>
	<string name="BUTTON_HELP">
		Hilfe anzeigen
	</string>
	<string name="Searching">
		Suchen...
	</string>
	<string name="NoneFound">
		Nicht gefunden.
	</string>
	<string name="RetrievingData">
		Laden...
	</string>
	<string name="ReleaseNotes">
		Versionshinweise
	</string>
	<string name="RELEASE_NOTES_BASE_URL">
		http://wiki.secondlife.com/wiki/Release_Notes/
	</string>
	<string name="LoadingData">
		Wird geladen...
	</string>
	<string name="ProtectedFolder">
		geschützt
	</string>
	<string name="AvatarNameNobody">
		(niemand)
	</string>
	<string name="AvatarNameWaiting">
		(wartet)
	</string>
	<string name="AvatarNameMultiple">
		(mehrere)
	</string>
	<string name="GroupNameNone">
		(keiner)
	</string>
	<string name="AvalineCaller">
		Avaline-Anfrufer [ORDER]
	</string>
	<string name="AssetErrorNone">
		Kein Fehler
	</string>
	<string name="AssetErrorRequestFailed">
		Asset-Anforderung: fehlgeschlagen
	</string>
	<string name="AssetErrorNonexistentFile">
		Asset-Anforderung: Datei existiert nicht
	</string>
	<string name="AssetErrorNotInDatabase">
		Asset-Anforderung: Asset in Datenbank nicht gefunden
	</string>
	<string name="AssetErrorEOF">
		Ende der Datei
	</string>
	<string name="AssetErrorCannotOpenFile">
		Datei kann nicht geöffnet werden
	</string>
	<string name="AssetErrorFileNotFound">
		Datei nicht gefunden
	</string>
	<string name="AssetErrorTCPTimeout">
		Zeitüberschreitung bei Dateiübertragung
	</string>
	<string name="AssetErrorCircuitGone">
		Verbindung verloren
	</string>
	<string name="AssetErrorPriceMismatch">
		Viewer und Server sind sich nicht über Preis einig
	</string>
	<string name="AssetErrorUnknownStatus">
		Status unbekannt
	</string>
	<string name="texture">
		Textur
	</string>
	<string name="sound">
		Sound
	</string>
	<string name="calling card">
		Visitenkarte
	</string>
	<string name="landmark">
		Landmarke
	</string>
	<string name="legacy script">
		Skript (veraltet)
	</string>
	<string name="clothing">
		Kleidung
	</string>
	<string name="object">
		Objekt
	</string>
	<string name="note card">
		Notizkarte
	</string>
	<string name="folder">
		Ordner
	</string>
	<string name="root">
		Hauptverzeichnis
	</string>
	<string name="lsl2 script">
		LSL2 Skript
	</string>
	<string name="lsl bytecode">
		LSL Bytecode
	</string>
	<string name="tga texture">
		tga-Textur
	</string>
	<string name="body part">
		Körperteil
	</string>
	<string name="snapshot">
		Foto
	</string>
	<string name="lost and found">
		Fundbüro
	</string>
	<string name="targa image">
		targa-Bild
	</string>
	<string name="trash">
		Papierkorb
	</string>
	<string name="jpeg image">
		jpeg-Bild
	</string>
	<string name="animation">
		Animation
	</string>
	<string name="gesture">
		Geste
	</string>
	<string name="simstate">
		simstate
	</string>
	<string name="favorite">
		Favoriten
	</string>
	<string name="symbolic link">
		Link
	</string>
	<string name="symbolic folder link">
		Link zu Ordner
	</string>
	<string name="mesh">
		mesh
	</string>
	<string name="AvatarEditingAppearance">
		(Aussehen wird bearbeitet)
	</string>
	<string name="AvatarAway">
		Abwesend
	</string>
	<string name="AvatarBusy">
		Beschäftigt
	</string>
	<string name="AvatarMuted">
		Ignoriert
	</string>
	<string name="anim_express_afraid">
		Ängstlich
	</string>
	<string name="anim_express_anger">
		Verärgert
	</string>
	<string name="anim_away">
		Abwesend
	</string>
	<string name="anim_backflip">
		Rückwärtssalto
	</string>
	<string name="anim_express_laugh">
		Lachkrampf
	</string>
	<string name="anim_express_toothsmile">
		Grinsen
	</string>
	<string name="anim_blowkiss">
		Kusshand
	</string>
	<string name="anim_express_bored">
		Gelangweilt
	</string>
	<string name="anim_bow">
		Verbeugen
	</string>
	<string name="anim_clap">
		Klatschen
	</string>
	<string name="anim_courtbow">
		Diener
	</string>
	<string name="anim_express_cry">
		Weinen
	</string>
	<string name="anim_dance1">
		Tanz 1
	</string>
	<string name="anim_dance2">
		Tanz 2
	</string>
	<string name="anim_dance3">
		Tanz 3
	</string>
	<string name="anim_dance4">
		Tanz 4
	</string>
	<string name="anim_dance5">
		Tanz 5
	</string>
	<string name="anim_dance6">
		Tanz 6
	</string>
	<string name="anim_dance7">
		Tanz 7
	</string>
	<string name="anim_dance8">
		Tanz 8
	</string>
	<string name="anim_express_disdain">
		Verachten
	</string>
	<string name="anim_drink">
		Trinken
	</string>
	<string name="anim_express_embarrased">
		Verlegen
	</string>
	<string name="anim_angry_fingerwag">
		Drohen
	</string>
	<string name="anim_fist_pump">
		Faust pumpen
	</string>
	<string name="anim_yoga_float">
		Yogaflieger
	</string>
	<string name="anim_express_frown">
		Stirnrunzeln
	</string>
	<string name="anim_impatient">
		Ungeduldig
	</string>
	<string name="anim_jumpforjoy">
		Freudensprung
	</string>
	<string name="anim_kissmybutt">
		LMA
	</string>
	<string name="anim_express_kiss">
		Küssen
	</string>
	<string name="anim_laugh_short">
		Lachen
	</string>
	<string name="anim_musclebeach">
		Posen
	</string>
	<string name="anim_no_unhappy">
		Nein (Bedauernd)
	</string>
	<string name="anim_no_head">
		Nein
	</string>
	<string name="anim_nyanya">
		Ällabätsch
	</string>
	<string name="anim_punch_onetwo">
		Eins-Zwei-Punch
	</string>
	<string name="anim_express_open_mouth">
		Mund offen
	</string>
	<string name="anim_peace">
		Friede
	</string>
	<string name="anim_point_you">
		Auf anderen zeigen
	</string>
	<string name="anim_point_me">
		Auf mich zeigen
	</string>
	<string name="anim_punch_l">
		Linker Haken
	</string>
	<string name="anim_punch_r">
		Rechter Haken
	</string>
	<string name="anim_rps_countdown">
		SSP zählen
	</string>
	<string name="anim_rps_paper">
		SSP Papier
	</string>
	<string name="anim_rps_rock">
		SSP Stein
	</string>
	<string name="anim_rps_scissors">
		SSP Schere
	</string>
	<string name="anim_express_repulsed">
		Angewidert
	</string>
	<string name="anim_kick_roundhouse_r">
		Rundkick
	</string>
	<string name="anim_express_sad">
		Traurig
	</string>
	<string name="anim_salute">
		Salutieren
	</string>
	<string name="anim_shout">
		Rufen
	</string>
	<string name="anim_express_shrug">
		Schulterzucken
	</string>
	<string name="anim_express_smile">
		Lächeln
	</string>
	<string name="anim_smoke_idle">
		Zigarette halten
	</string>
	<string name="anim_smoke_inhale">
		Rauchen
	</string>
	<string name="anim_smoke_throw_down">
		Zigarette wegwerfen
	</string>
	<string name="anim_express_surprise">
		Überraschung
	</string>
	<string name="anim_sword_strike_r">
		Schwerthieb
	</string>
	<string name="anim_angry_tantrum">
		Wutanfall
	</string>
	<string name="anim_express_tongue_out">
		Zunge rausstrecken
	</string>
	<string name="anim_hello">
		Winken
	</string>
	<string name="anim_whisper">
		Flüstern
	</string>
	<string name="anim_whistle">
		Pfeifen
	</string>
	<string name="anim_express_wink">
		Zwinkern
	</string>
	<string name="anim_wink_hollywood">
		Zwinkern (Hollywood)
	</string>
	<string name="anim_express_worry">
		Sorgenvoll
	</string>
	<string name="anim_yes_happy">
		Ja (Erfreut)
	</string>
	<string name="anim_yes_head">
		Ja
	</string>
	<string name="multiple_textures">
		Mehrfach
	</string>
	<string name="texture_loading">
		Wird geladen...
	</string>
	<string name="worldmap_offline">
		Offline
	</string>
	<string name="worldmap_item_tooltip_format">
		[PRICE] [CUR] für [AREA] m²
	</string>
	<string name="worldmap_results_none_found">
		Nicht gefunden.
	</string>
	<string name="worldmap_agent_position">
		Sie sind hier
	</string>
	<string name="minimap_distance">
		(Entfernung: [DISTANCE] m)
	</string>
	<string name="minimap_no_focus">
		Die Kamera konnte nicht auf den Einwohner fokussiert werden, da er sich außerhalb der Draw Distance befindet.
	</string>
	<string name="Ok">
		OK
	</string>
	<string name="Premature end of file">
		Unvollständige Datei
	</string>
	<string name="ST_NO_JOINT">
		HAUPTVERZEICHNIS oder VERBINDUNG nicht gefunden.
	</string>
	<string name="no_name_object">
		(namenlos)
	</string>
	<string name="whisper">
		flüstert:
	</string>
	<string name="shout">
		ruft:
	</string>
	<string name="ringing">
		Verbindung mit In-Welt-Voice-Chat...
	</string>
	<string name="connected">
		Verbunden
	</string>
	<string name="unavailable">
		Der aktuelle Standort unterstützt keine Voice-Kommunikation
	</string>
	<string name="hang_up">
		Verbindung mit In-Welt-Voice-Chat getrennt
	</string>
	<string name="reconnect_nearby">
		Sie werden nun wieder mit dem Chat in Ihrer Nähe verbunden
	</string>
	<string name="ScriptQuestionCautionChatGranted">
		Dem Objekt „[OBJECTNAME]“, ein Objekt von „[OWNERNAME]“, in [REGIONNAME] [REGIONPOS], wurde folgende Berechtigung erteilt: [PERMISSIONS].
	</string>
	<string name="ScriptQuestionCautionChatDenied">
		Dem Objekt „[OBJECTNAME]“, ein Objekt von „[OWNERNAME]“, in [REGIONNAME] [REGIONPOS], wurde folgende Berechtigung verweigert: [PERMISSIONS].
	</string>
	<string name="ScriptTakeMoney">
		Linden-Dollar ([CUR]) von Ihnen nehmen
	</string>
	<string name="ActOnControlInputs">
		Steuerung festlegen
	</string>
	<string name="RemapControlInputs">
		Steuerung neu zuweisen
	</string>
	<string name="AnimateYourAvatar">
		Avatar animieren
	</string>
	<string name="AttachToYourAvatar">
		An Avatar anhängen
	</string>
	<string name="ReleaseOwnership">
		Eigentum aufgeben und öffentlich machen
	</string>
	<string name="LinkAndDelink">
		Mit Objekten verknüpfen und davon trennen
	</string>
	<string name="AddAndRemoveJoints">
		Verbindungen zu anderen Objekten hinzufügen und entfernen
	</string>
	<string name="ChangePermissions">
		Berechtigungen ändern
	</string>
	<string name="TrackYourCamera">
		Kameraverfolgung
	</string>
	<string name="ControlYourCamera">
		Kamerasteuerung
	</string>
	<string name="NotConnected">
		Nicht verbunden
	</string>
	<string name="SIM_ACCESS_PG">
		Generell
	</string>
	<string name="SIM_ACCESS_MATURE">
		Moderat
	</string>
	<string name="SIM_ACCESS_ADULT">
		Adult
	</string>
	<string name="SIM_ACCESS_DOWN">
		Offline
	</string>
	<string name="SIM_ACCESS_MIN">
		Unbekannt
	</string>
	<string name="land_type_unknown">
		(unbekannt)
	</string>
	<string name="Estate / Full Region">
		Grundstück / Vollständige Region
	</string>
	<string name="Estate / Homestead">
		Grundbesitz/Homestead
	</string>
	<string name="Mainland / Homestead">
		Mainland/Homestead
	</string>
	<string name="Mainland / Full Region">
		Mainland / Vollständige Region
	</string>
	<string name="all_files">
		Alle Dateien
	</string>
	<string name="sound_files">
		Sounds
	</string>
	<string name="animation_files">
		Animationen
	</string>
	<string name="image_files">
		Bilder
	</string>
	<string name="save_file_verb">
		Speichern
	</string>
	<string name="load_file_verb">
		Laden
	</string>
	<string name="targa_image_files">
		Targa-Bilder
	</string>
	<string name="bitmap_image_files">
		Bitmap-Bilder
	</string>
	<string name="avi_movie_file">
		AVI-Filmdatei
	</string>
	<string name="xaf_animation_file">
		XAF Anim-Datei
	</string>
	<string name="xml_file">
		XML-Datei
	</string>
	<string name="raw_file">
		RAW-Datei
	</string>
	<string name="compressed_image_files">
		Komprimierte Bilder
	</string>
	<string name="load_files">
		Dateien laden
	</string>
	<string name="choose_the_directory">
		Verzeichnis auswählen
	</string>
	<string name="script_files">
		Skripts
	</string>
	<string name="AvatarSetNotAway">
		Nicht abwesend
	</string>
	<string name="AvatarSetAway">
		Abwesend
	</string>
	<string name="AvatarSetNotBusy">
		Nicht beschäftigt
	</string>
	<string name="AvatarSetBusy">
		Beschäftigt
	</string>
	<string name="AvatarSetNotAutorespond">
		Automatische Antwort AUS
	</string>
	<string name="AvatarSetAutorespond">
		Automatische Antwort
	</string>
	<string name="AvatarSetNotAutorespondNonFriends">
		Automatische Antwort an Nicht-Freunde AUS
	</string>
	<string name="AvatarSetAutorespondNonFriends">
		Automatische Antwort an Nicht-Freunde
	</string>
	<string name="shape">
		Form
	</string>
	<string name="skin">
		Haut
	</string>
	<string name="hair">
		Haare
	</string>
	<string name="eyes">
		Augen
	</string>
	<string name="shirt">
		Hemd
	</string>
	<string name="pants">
		Hose
	</string>
	<string name="shoes">
		Schuhe
	</string>
	<string name="socks">
		Socken
	</string>
	<string name="jacket">
		Jacke
	</string>
	<string name="gloves">
		Handschuhe
	</string>
	<string name="undershirt">
		Unterhemd
	</string>
	<string name="underpants">
		Unterhose
	</string>
	<string name="skirt">
		Rock
	</string>
	<string name="alpha">
		Alpha
	</string>
	<string name="tattoo">
		Tätowierung
	</string>
	<string name="physics">
		Physik
	</string>
	<string name="invalid">
		ungültig
	</string>
	<string name="none">
		keine
	</string>
	<string name="shirt_not_worn">
		Hemd nicht getragen
	</string>
	<string name="pants_not_worn">
		Hosen nicht getragen
	</string>
	<string name="shoes_not_worn">
		Schuhe nicht getragen
	</string>
	<string name="socks_not_worn">
		Socken nicht getragen
	</string>
	<string name="jacket_not_worn">
		Jacke nicht getragen
	</string>
	<string name="gloves_not_worn">
		Handschuhe nicht getragen
	</string>
	<string name="undershirt_not_worn">
		Unterhemd nicht getragen
	</string>
	<string name="underpants_not_worn">
		Unterhose nicht getragen
	</string>
	<string name="skirt_not_worn">
		Rock nicht getragen
	</string>
	<string name="alpha_not_worn">
		Alpha nicht getragen
	</string>
	<string name="tattoo_not_worn">
		Tätowierung nicht getragen
	</string>
	<string name="physics_not_worn">
		Physik nicht getragen
	</string>
	<string name="invalid_not_worn">
		ungültig
	</string>
	<string name="create_new_shape">
		Neue Form/Gestalt erstellen
	</string>
	<string name="create_new_skin">
		Neue Haut erstellen
	</string>
	<string name="create_new_hair">
		Neue Haare erstellen
	</string>
	<string name="create_new_eyes">
		Neue Augen erstellen
	</string>
	<string name="create_new_shirt">
		Neues Hemd erstellen
	</string>
	<string name="create_new_pants">
		Neue Hose erstellen
	</string>
	<string name="create_new_shoes">
		Neue Schuhe erstellen
	</string>
	<string name="create_new_socks">
		Neue Socken erstellen
	</string>
	<string name="create_new_jacket">
		Neue Jacke erstellen
	</string>
	<string name="create_new_gloves">
		Neue Handschuhe erstellen
	</string>
	<string name="create_new_undershirt">
		Neues Unterhemd erstellen
	</string>
	<string name="create_new_underpants">
		Neue Unterhose erstellen
	</string>
	<string name="create_new_skirt">
		Neuer Rock erstellen
	</string>
	<string name="create_new_alpha">
		Neue Alpha erstellen
	</string>
	<string name="create_new_tattoo">
		Neue Tätowierung erstellen
	</string>
	<string name="create_new_physics">
		Neue Physik erstellen
	</string>
	<string name="create_new_invalid">
		ungültig
	</string>
	<string name="NewWearable">
		Neue/r/s [WEARABLE_ITEM]
	</string>
	<string name="next">
		Weiter
	</string>
	<string name="ok">
		OK
	</string>
	<string name="GroupNotifyGroupNotice">
		Gruppenmitteilung
	</string>
	<string name="GroupNotifyGroupNotices">
		Gruppenmitteilungen
	</string>
	<string name="GroupNotifySentBy">
		Gesendet von
	</string>
	<string name="GroupNotifyAttached">
		Im Anhang:
	</string>
	<string name="GroupNotifyViewPastNotices">
		Alte Mitteilungen anzeigen oder hier Auswahl treffen, um keine Mitteilungen mehr zu erhalten.
	</string>
	<string name="GroupNotifyOpenAttachment">
		Anlage öffnen
	</string>
	<string name="GroupNotifySaveAttachment">
		Siehe Anhang
	</string>
	<string name="GroupNotifySender">
		Gesendet von [SENDER], [GROUPNAME]
	</string>
	<string name="TeleportOffer">
		Teleport-Angebot
	</string>
	<string name="StartUpNotifications">
		Sie haben neue Benachrichtigungen erhalten, während Sie abwesend waren.
	</string>
	<string name="OverflowInfoChannelString">
		Sie haben noch %d weitere Benachrichtigungen
	</string>
	<string name="BodyPartsRightArm">
		Rechter Arm
	</string>
	<string name="BodyPartsHead">
		Kopf
	</string>
	<string name="BodyPartsLeftArm">
		Linker Arm
	</string>
	<string name="BodyPartsLeftLeg">
		Linkes Bein
	</string>
	<string name="BodyPartsTorso">
		Oberkörper
	</string>
	<string name="BodyPartsRightLeg">
		Rechtes Bein
	</string>
	<string name="GraphicsQualityLow">
		Niedrig
	</string>
	<string name="GraphicsQualityMid">
		Mittel
	</string>
	<string name="GraphicsQualityHigh">
		Hoch
	</string>
	<string name="LeaveMouselook">
		ESC drücken, um zur Normalansicht zurückzukehren
	</string>
	<string name="InventoryNoMatchingItems">
		Sie haben nicht das Richtige gefunden? Versuchen Sie es mit der [secondlife:///app/search/all/[SEARCH_TERM] Suche].
	</string>
	<string name="PlacesNoMatchingItems">
		Sie haben nicht das Richtige gefunden? Versuchen Sie es mit der [secondlife:///app/search/places/[SEARCH_TERM] Suche].
	</string>
	<string name="FavoritesNoMatchingItems">
		Landmarke hier hin ziehen, um diese hinzuzufügen.
	</string>
	<string name="InventoryNoTexture">
		Sie haben keine Kopie dieser Textur in Ihrem Inventar.
	</string>
	<string name="InventoryInboxNoItems">
		Einkäufe aus dem Marktplatz erscheinen hier. Sie können diese dann zur Verwendung in Ihr Inventar ziehen.
	</string>
	<string name="MarketplaceURL">
		https://marketplace.[MARKETPLACE_DOMAIN_NAME]/
	</string>
	<string name="MarketplaceURL_CreateStore">
<<<<<<< HEAD
		http://community.secondlife.com/t5/Deutsche-Knowledge-Base/Verkaufen-von-Artikeln-im-Marktplatz/ta-p/1443499#Section_.3
	</string>
	<string name="MarketplaceURL_Dashboard">
		https://marketplace.[MARKETPLACE_DOMAIN_NAME]/merchants/store/dashboard
	</string>
	<string name="MarketplaceURL_Imports">
		https://marketplace.[MARKETPLACE_DOMAIN_NAME]/merchants/store/imports
	</string>
	<string name="MarketplaceURL_LearnMore">
		https://marketplace.[MARKETPLACE_DOMAIN_NAME]/learn_more
	</string>
	<string name="InventoryOutboxCreationErrorTitle">
		Ihre Händler-Outbox ist nicht richtig konfiguriert
=======
		http://community.secondlife.com/t5/English-Knowledge-Base/Selling-in-the-Marketplace/ta-p/700193#Section_.4
	</string>
	<string name="MarketplaceURL_Dashboard">
		https://marketplace.[MARKETPLACE_DOMAIN_NAME]/merchants/store/dashboard
>>>>>>> a519e34f
	</string>
	<string name="MarketplaceURL_Imports">
		https://marketplace.[MARKETPLACE_DOMAIN_NAME]/merchants/store/imports
	</string>
	<string name="MarketplaceURL_LearnMore">
		https://marketplace.[MARKETPLACE_DOMAIN_NAME]/learn_more
	</string>
	<string name="InventoryOutboxNotMerchantTitle">
<<<<<<< HEAD
		Jeder kann Artikel im Marktplatz verkaufen
	</string>
	<string name="InventoryOutboxNotMerchantTooltip">
		
=======
		Jeder kann Artikel im Marktplatz verkaufen.
>>>>>>> a519e34f
	</string>
	<string name="InventoryOutboxNotMerchantTooltip"/>
	<string name="InventoryOutboxNotMerchant">
<<<<<<< HEAD
		Falls Sie ein Händler werden möchten, müssen sie einen [[MARKETPLACE_CREATE_STORE_URL] Shop im Marktplatz erstellen].
	</string>
	<string name="InventoryOutboxNoItemsTitle">
		Die Outbox ist leer.
	</string>
	<string name="InventoryOutboxNoItemsTooltip">
		
=======
		Wenn Sie als Händler aktiv werden möchten, müssen Sie einen [[MARKETPLACE_CREATE_STORE_URL] Laden im Marktplatz erstellen].
	</string>
	<string name="InventoryOutboxNoItemsTitle">
		Ihre Outbox ist leer.
>>>>>>> a519e34f
	</string>
	<string name="InventoryOutboxNoItemsTooltip"/>
	<string name="InventoryOutboxNoItems">
<<<<<<< HEAD
		Ziehen Sie zu verkaufende Artikel oder Ordner in diesen Bereich. Wenn die Artikel in den Marktplatz übertragen werden sollen, klicken Sie auf die Schaltfläche „Zum Marktplatz senden“.
=======
		Ziehen Sie Ordner in dien Bereich und klicken Sie auf „In Marktplatz übertragen“, um sie im [[MARKETPLACE_DASHBOARD_URL] Marktplatz] zum Verkauf anzubieten.
>>>>>>> a519e34f
	</string>
	<string name="Marketplace Error None">
		Keine Fehler
	</string>
	<string name="Marketplace Error Not Merchant">
		Fehler: Bevor Sie Artikel in den Marktplatz übertragen können, müssen Sie sich als Händler registrieren (kostenlos).
	</string>
	<string name="Marketplace Error Empty Folder">
		Fehler: Dieser Ordner ist leer.
	</string>
	<string name="Marketplace Error Unassociated Products">
		Fehler: Dieser Artikel konnte nicht hochgeladen werden, da in Ihrem Händlerkonto zu viele Artikel nicht mit Produkten verknüpft sind. Um diesen Fehler zu beheben, melden Sie sich auf der Marktplatz-Website an und reduzieren Sie die Anzahl von Artikeln, die nicht mit Produkten verknüpft sind.
	</string>
	<string name="Marketplace Error Object Limit">
		Fehler: Dieser Artikel enthält zu viele Objekte. Beheben Sie diesen Fehler, indem Sie Objekte zusammen in Behältern verpacken, um die Objektanzahl auf unter 200 zu verringern.
	</string>
	<string name="Marketplace Error Folder Depth">
		Fehler: Dieser Artikel enthält zu viele verschachtelte Ordnerebenen. Organisieren Sie ihn neu, sodass maximal drei verschachtelte Ordnerebenen vorhanden sind.
	</string>
	<string name="Marketplace Error Unsellable Item">
		Fehler: Dieser Artikel kann nicht im Marktplatz verkauft werden.
	</string>
	<string name="Marketplace Error Internal Import">
		Fehler: Bei diesem Artikel ist ein Problem aufgetreten. Versuchen Sie es später erneut.
	</string>
	<string name="Open landmarks">
		Landmarken öffnen
	</string>
	<string name="no_transfer" value=" (kein Transferieren)"/>
	<string name="no_modify" value=" (kein Bearbeiten)"/>
	<string name="no_copy" value=" (kein Kopieren)"/>
	<string name="worn" value=" (getragen)"/>
	<string name="link" value=" (Link)"/>
	<string name="broken_link" value=" (unvollständiger_Link)"/>
	<string name="LoadingContents">
		Inhalte werden geladen...
	</string>
	<string name="NoContents">
		Keine Inhalte
	</string>
	<string name="WornOnAttachmentPoint" value=" (getragen am [ATTACHMENT_POINT])"/>
	<string name="ActiveGesture" value="[GESLABEL] (aktiviert)"/>
	<string name="PermYes">
		Ja
	</string>
	<string name="PermNo">
		Nein
	</string>
	<string name="Chat Message" value="Chat:"/>
	<string name="Sound" value=" Sound:"/>
	<string name="Wait" value=" --- Warten:"/>
	<string name="AnimFlagStop" value=" Animation stoppen:"/>
	<string name="AnimFlagStart" value=" Animation starten:"/>
	<string name="Wave" value=" Winken"/>
	<string name="GestureActionNone" value="Keine"/>
	<string name="HelloAvatar" value=" Hallo Avatar!"/>
	<string name="ViewAllGestures" value="  Alle anzeigen &gt;&gt;"/>
	<string name="GetMoreGestures" value="Mehr &gt;&gt;"/>
	<string name="Animations" value=" Animationen,"/>
	<string name="Calling Cards" value=" Visitenkarten,"/>
	<string name="Clothing" value=" Kleidung,"/>
	<string name="Gestures" value=" Gesten,"/>
	<string name="Landmarks" value=" Landmarken,"/>
	<string name="Notecards" value=" Notizkarten,"/>
	<string name="Objects" value=" Objekte,"/>
	<string name="Scripts" value=" Skripts,"/>
	<string name="Sounds" value=" Sounds,"/>
	<string name="Textures" value=" Texturen,"/>
	<string name="Snapshots" value=" Fotos,"/>
	<string name="No Filters" value="Keine"/>
	<string name="Since Logoff" value=" - Seit Abmeldung"/>
	<string name="InvFolder My Inventory">
		Mein Inventar
	</string>
	<string name="InvFolder Library">
		Bibliothek
	</string>
	<string name="InvFolder Textures">
		Texturen
	</string>
	<string name="InvFolder Sounds">
		Sounds
	</string>
	<string name="InvFolder Calling Cards">
		Visitenkarten
	</string>
	<string name="InvFolder Landmarks">
		Landmarken
	</string>
	<string name="InvFolder Scripts">
		Skripte
	</string>
	<string name="InvFolder Clothing">
		Kleidung
	</string>
	<string name="InvFolder Objects">
		Objekte
	</string>
	<string name="InvFolder Notecards">
		Notizkarten
	</string>
	<string name="InvFolder New Folder">
		Neuer Ordner
	</string>
	<string name="InvFolder Inventory">
		Inventar
	</string>
	<string name="InvFolder Uncompressed Images">
		Unkomprimierte Bilder
	</string>
	<string name="InvFolder Body Parts">
		Körperteile
	</string>
	<string name="InvFolder Trash">
		Papierkorb
	</string>
	<string name="InvFolder Photo Album">
		Fotoalbum
	</string>
	<string name="InvFolder Lost And Found">
		Fundbüro
	</string>
	<string name="InvFolder Uncompressed Sounds">
		Unkomprimierte Sounds
	</string>
	<string name="InvFolder Animations">
		Animationen
	</string>
	<string name="InvFolder Gestures">
		Gesten
	</string>
	<string name="InvFolder Favorites">
		Favoriten
	</string>
	<string name="InvFolder favorite">
		Favoriten
	</string>
	<string name="InvFolder Current Outfit">
		Aktuelles Outfit
	</string>
	<string name="InvFolder Initial Outfits">
		Ursprüngliche Outfits
	</string>
	<string name="InvFolder My Outfits">
		Outfits
	</string>
	<string name="InvFolder Accessories">
		Zubehör
	</string>
	<string name="InvFolder Meshes">
		Netze
	</string>
	<string name="InvFolder Received Items">
		Empfangene Objekte
	</string>
	<string name="InvFolder Merchant Outbox">
		Händler-Outbox
	</string>
	<string name="InvFolder Friends">
		Freunde
	</string>
	<string name="InvFolder All">
		Alle
	</string>
	<string name="no_attachments">
		Keine Anhänge getragen
	</string>
	<string name="Attachments remain">
		Anhänge (noch [COUNT] Positionen frei)
	</string>
	<string name="Buy">
		Kaufen
	</string>
	<string name="BuyforL$">
		Kaufen für [CUR]
	</string>
	<string name="Stone">
		Stein
	</string>
	<string name="Metal">
		Metall
	</string>
	<string name="Glass">
		Glas
	</string>
	<string name="Wood">
		Holz
	</string>
	<string name="Flesh">
		Fleisch
	</string>
	<string name="Plastic">
		Plastik
	</string>
	<string name="Rubber">
		Gummi
	</string>
	<string name="Light">
		Hell
	</string>
	<string name="KBShift">
		Umschalt-Taste
	</string>
	<string name="KBCtrl">
		Strg
	</string>
	<string name="Chest">
		Brust
	</string>
	<string name="Skull">
		Schädel
	</string>
	<string name="Left Shoulder">
		Linke Schulter
	</string>
	<string name="Right Shoulder">
		Rechte Schulter
	</string>
	<string name="Left Hand">
		Linke Hand
	</string>
	<string name="Right Hand">
		Rechte Hand
	</string>
	<string name="Left Foot">
		Linker Fuß
	</string>
	<string name="Right Foot">
		Rechter Fuß
	</string>
	<string name="Spine">
		Wirbelsäule
	</string>
	<string name="Pelvis">
		Becken
	</string>
	<string name="Mouth">
		Mund
	</string>
	<string name="Chin">
		Kinn
	</string>
	<string name="Left Ear">
		Linkes Ohr
	</string>
	<string name="Right Ear">
		Rechtes Ohr
	</string>
	<string name="Left Eyeball">
		Linker Augapfel
	</string>
	<string name="Right Eyeball">
		Rechter Augapfel
	</string>
	<string name="Nose">
		Nase
	</string>
	<string name="R Upper Arm">
		R Oberarm
	</string>
	<string name="R Forearm">
		R Unterarm
	</string>
	<string name="L Upper Arm">
		L Oberarm
	</string>
	<string name="L Forearm">
		L Unterarm
	</string>
	<string name="Right Hip">
		Rechte Hüfte
	</string>
	<string name="R Upper Leg">
		R Oberschenkel
	</string>
	<string name="R Lower Leg">
		R Unterschenkel
	</string>
	<string name="Left Hip">
		Linke Hüfte
	</string>
	<string name="L Upper Leg">
		L Oberschenkel
	</string>
	<string name="L Lower Leg">
		L Unterschenkel
	</string>
	<string name="Stomach">
		Bauch
	</string>
	<string name="Left Pec">
		Linke Brust
	</string>
	<string name="Right Pec">
		Rechte Brust
	</string>
	<string name="Bridge">
		Brücke
	</string>
	<string name="Neck">
		Hals
	</string>
	<string name="Avatar Center">
		Avatar-Mitte
	</string>
	<string name="Invalid Attachment">
		Ungültige Stelle für Anhang
	</string>
	<string name="YearsMonthsOld">
		[AGEYEARS] [AGEMONTHS]
	</string>
	<string name="YearsOld">
		[AGEYEARS] alt
	</string>
	<string name="MonthsOld">
		[AGEMONTHS] alt
	</string>
	<string name="WeeksOld">
		[AGEWEEKS] alt
	</string>
	<string name="DaysOld">
		[AGEDAYS] alt
	</string>
	<string name="TodayOld">
		Seit heute Mitglied
	</string>
	<string name="AgeYearsA">
		[COUNT] Jahr
	</string>
	<string name="AgeYearsB">
		[COUNT] Jahre
	</string>
	<string name="AgeYearsC">
		[COUNT] Jahre
	</string>
	<string name="AgeMonthsA">
		[COUNT] Monat
	</string>
	<string name="AgeMonthsB">
		[COUNT] Monate
	</string>
	<string name="AgeMonthsC">
		[COUNT] Monate
	</string>
	<string name="AgeWeeksA">
		[COUNT] Woche
	</string>
	<string name="AgeWeeksB">
		[COUNT] Wochen
	</string>
	<string name="AgeWeeksC">
		[COUNT] Wochen
	</string>
	<string name="AgeDaysA">
		[COUNT] Tag
	</string>
	<string name="AgeDaysB">
		[COUNT] Tage
	</string>
	<string name="AgeDaysC">
		[COUNT] Tage
	</string>
	<string name="GroupMembersA">
		[COUNT] Mitglied
	</string>
	<string name="GroupMembersB">
		[COUNT] Mitglieder
	</string>
	<string name="GroupMembersC">
		[COUNT] Mitglieder
	</string>
	<string name="AcctTypeResident">
		Einwohner
	</string>
	<string name="AcctTypeTrial">
		Test
	</string>
	<string name="AcctTypeCharterMember">
		Charta-Mitglied
	</string>
	<string name="AcctTypeEmployee">
		Linden Lab-Mitarbeiter
	</string>
	<string name="PaymentInfoUsed">
		Zahlungsinfo verwendet
	</string>
	<string name="PaymentInfoOnFile">
		Zahlungsinfo archiviert
	</string>
	<string name="NoPaymentInfoOnFile">
		Keine Zahlungsinfo archiviert
	</string>
	<string name="AgeVerified">
		Altersgeprüft
	</string>
	<string name="NotAgeVerified">
		Nicht altersgeprüft
	</string>
	<string name="Center 2">
		Mitte 2
	</string>
	<string name="Top Right">
		Oben rechts
	</string>
	<string name="Top">
		Oben
	</string>
	<string name="Top Left">
		Oben links
	</string>
	<string name="Center">
		Mitte
	</string>
	<string name="Bottom Left">
		Unten links
	</string>
	<string name="Bottom">
		Unten
	</string>
	<string name="Bottom Right">
		Unten rechts
	</string>
	<string name="CompileQueueDownloadedCompiling">
		Heruntergeladen, wird kompiliert
	</string>
	<string name="CompileQueueScriptNotFound">
		Skript wurde auf Server nicht gefunden.
	</string>
	<string name="CompileQueueProblemDownloading">
		Beim Herunterladen ist ein Problem aufgetreten
	</string>
	<string name="CompileQueueInsufficientPermDownload">
		Unzureichende Rechte zum Herunterladen eines Skripts.
	</string>
	<string name="CompileQueueInsufficientPermFor">
		Unzureichende Berechtigungen für
	</string>
	<string name="CompileQueueUnknownFailure">
		Unbekannter Fehler beim Herunterladen
	</string>
	<string name="CompileQueueTitle">
		SKRIPTE REKOMPILIEREN
	</string>
	<string name="CompileQueueStart">
		Rekompilieren
	</string>
	<string name="ResetQueueTitle">
		SKRIPTE ZURÜCKSETZEN
	</string>
	<string name="ResetQueueStart">
		Zurücksetzen
	</string>
	<string name="RunQueueTitle">
		SKRIPTE AUSFÜHREN
	</string>
	<string name="RunQueueStart">
		Skript ausführen
	</string>
	<string name="NotRunQueueTitle">
		SKRIPTE ANHALTEN
	</string>
	<string name="NotRunQueueStart">
		Skript anhalten
	</string>
	<string name="DeleteQueueTitle">
		SKRIPTE LÖSCHEN
	</string>
	<string name="DeleteQueueStart">
		Löschen
	</string>
	<string name="Compiling">
		Kompiliere [NAME]
	</string>
	<string name="CompileSuccessful">
		Kompilieren erfolgreich abgeschlossen!
	</string>
	<string name="CompileSuccessfulSaving">
		Kompilieren erfolgreich abgeschlossen, speichern...
	</string>
	<string name="SaveComplete">
		Speichervorgang abgeschlossen.
	</string>
	<string name="ObjectOutOfRange">
		Skript (Objekt außerhalb des Bereichs)
	</string>
	<string name="GodToolsObjectOwnedBy">
		Objekt [OBJECT], Besitzer [OWNER]
	</string>
	<string name="GroupsNone">
		keine
	</string>
	<string name="Group" value=" (Gruppe)"/>
	<string name="Unknown">
		(unbekannt)
	</string>
	<string name="SummaryForTheWeek" value="Zusammenfassung für diese Woche, beginnend am "/>
	<string name="NextStipendDay" value=". Der nächste Stipendium-Tag ist "/>
	<string name="GroupPlanningDate">
		[mthnum,datetime,utc]/[day,datetime,utc]/[year,datetime,utc]
	</string>
	<string name="GroupIndividualShare" value="                      Gruppenanteil       Einzelanteil"/>
	<string name="GroupColumn" value="Gruppe"/>
	<string name="Balance">
		Kontostand
	</string>
	<string name="Credits">
		Danksagung
	</string>
	<string name="Debits">
		Soll
	</string>
	<string name="Total">
		Gesamtbetrag
	</string>
	<string name="NoGroupDataFound">
		Für Gruppe wurden keine Gruppendaten gefunden
	</string>
	<string name="IMParentEstate">
		parent estate
	</string>
	<string name="IMMainland">
		Mainland
	</string>
	<string name="IMTeen">
		Teen
	</string>
	<string name="Anyone">
		jeder
	</string>
	<string name="RegionInfoError">
		Fehler
	</string>
	<string name="RegionInfoAllEstatesOwnedBy">
		alle Grundbesitze gehören [OWNER]
	</string>
	<string name="RegionInfoAllEstatesYouOwn">
		alle Grundbesitze, die Sie besitzen
	</string>
	<string name="RegionInfoAllEstatesYouManage">
		alle Grundbesitze, die Sie für [OWNER] verwalten
	</string>
	<string name="RegionInfoAllowedResidents">
		Zulässige Einwohner: ([ALLOWEDAGENTS], max [MAXACCESS])
	</string>
	<string name="RegionInfoAllowedGroups">
		Zulässige Gruppen: ([ALLOWEDGROUPS], max [MAXACCESS])
	</string>
	<string name="ScriptLimitsParcelScriptMemory">
		Parzellenskript-Speicher
	</string>
	<string name="ScriptLimitsParcelsOwned">
		Aufgeführte Parzellen: [PARCELS]
	</string>
	<string name="ScriptLimitsMemoryUsed">
		Verwendeter Speicher: [COUNT] KB von [MAX] KB; [AVAILABLE] KB verfügbar
	</string>
	<string name="ScriptLimitsMemoryUsedSimple">
		Verwendeter Speicher: [COUNT] KB
	</string>
	<string name="ScriptLimitsParcelScriptURLs">
		Parzelleskript-URLs
	</string>
	<string name="ScriptLimitsURLsUsed">
		Verwendete URLs: [COUNT] von [MAX]; [AVAILABLE] verfügbar
	</string>
	<string name="ScriptLimitsURLsUsedSimple">
		Verwendete URLs: [COUNT]
	</string>
	<string name="ScriptLimitsRequestError">
		Fehler bei Informationsabruf
	</string>
	<string name="ScriptLimitsRequestNoParcelSelected">
		Keine Parzellen wurden ausgewählt
	</string>
	<string name="ScriptLimitsRequestWrongRegion">
		Fehler: Skriptinformationen sind nur für Ihre aktuelle Region verfügbar
	</string>
	<string name="ScriptLimitsRequestWaiting">
		Informationen werden abgerufen...
	</string>
	<string name="ScriptLimitsRequestDontOwnParcel">
		Sie sind nicht berechtigt, diese Parzelle zu untersuchen.
	</string>
	<string name="SITTING_ON">
		sitzt auf
	</string>
	<string name="ATTACH_CHEST">
		Brust
	</string>
	<string name="ATTACH_HEAD">
		Kopf
	</string>
	<string name="ATTACH_LSHOULDER">
		Linke Schulter
	</string>
	<string name="ATTACH_RSHOULDER">
		Rechte Schulter
	</string>
	<string name="ATTACH_LHAND">
		Linke Hand
	</string>
	<string name="ATTACH_RHAND">
		Rechte Hand
	</string>
	<string name="ATTACH_LFOOT">
		Linker Fuß
	</string>
	<string name="ATTACH_RFOOT">
		Rechter Fuß
	</string>
	<string name="ATTACH_BACK">
		Hinten
	</string>
	<string name="ATTACH_PELVIS">
		Becken
	</string>
	<string name="ATTACH_MOUTH">
		Mund
	</string>
	<string name="ATTACH_CHIN">
		Kinn
	</string>
	<string name="ATTACH_LEAR">
		Linkes Ohr
	</string>
	<string name="ATTACH_REAR">
		Rechtes Ohr
	</string>
	<string name="ATTACH_LEYE">
		Linkes Auge
	</string>
	<string name="ATTACH_REYE">
		Rechtes Auge
	</string>
	<string name="ATTACH_NOSE">
		Nase
	</string>
	<string name="ATTACH_RUARM">
		Rechter Oberarm
	</string>
	<string name="ATTACH_RLARM">
		Rechter Unterarm
	</string>
	<string name="ATTACH_LUARM">
		Linker Oberarm
	</string>
	<string name="ATTACH_LLARM">
		Linker Unterarm
	</string>
	<string name="ATTACH_RHIP">
		Rechte Hüfte
	</string>
	<string name="ATTACH_RULEG">
		Rechter Oberschenkel
	</string>
	<string name="ATTACH_RLLEG">
		Rechter Unterschenkel
	</string>
	<string name="ATTACH_LHIP">
		Linke Hüfte
	</string>
	<string name="ATTACH_LULEG">
		Linker Oberschenkel
	</string>
	<string name="ATTACH_LLLEG">
		Linker Unterschenkel
	</string>
	<string name="ATTACH_BELLY">
		Bauch
	</string>
	<string name="ATTACH_RPEC">
		Rechts
	</string>
	<string name="ATTACH_LPEC">
		Linke Brust
	</string>
	<string name="ATTACH_HUD_CENTER_2">
		HUD Mitte 2
	</string>
	<string name="ATTACH_HUD_TOP_RIGHT">
		HUD oben rechts
	</string>
	<string name="ATTACH_HUD_TOP_CENTER">
		HUD oben Mitte
	</string>
	<string name="ATTACH_HUD_TOP_LEFT">
		HUD oben links
	</string>
	<string name="ATTACH_HUD_CENTER_1">
		HUD Mitte 1
	</string>
	<string name="ATTACH_HUD_BOTTOM_LEFT">
		HUD unten links
	</string>
	<string name="ATTACH_HUD_BOTTOM">
		HUD unten
	</string>
	<string name="ATTACH_HUD_BOTTOM_RIGHT">
		HUD unten rechts
	</string>
	<string name="CursorPos">
		Zeile [LINE], Spalte [COLUMN]
	</string>
	<string name="PanelDirCountFound">
		[COUNT] gefunden
	</string>
	<string name="PanelDirTimeStr">
		[hour12,datetime,slt]:[min,datetime,slt] [ampm,datetime,slt]
	</string>
	<string name="PanelDirEventsDateText">
		[mthnum,datetime,slt]/[day,datetime,slt]
	</string>
	<string name="PanelContentsTooltip">
		Objektinhalt
	</string>
	<string name="PanelContentsNewScript">
		Neues Skript
	</string>
	<string name="BusyModeResponseDefault">
		Der Einwohner/Die Einwohnerin ist „beschäftigt”, d.h. er/sie möchte im Moment nicht gestört werden.  Ihre Nachricht wird dem Einwohner/der Einwohnerin als IM angezeigt, und kann später beantwortet werden.
	</string>
	<string name="MuteByName">
		(Nach Namen)
	</string>
	<string name="MuteAgent">
		(Einwohner)
	</string>
	<string name="MuteObject">
		(Objekt)
	</string>
	<string name="MuteGroup">
		(Gruppe)
	</string>
	<string name="MuteExternal">
		(Extern)
	</string>
	<string name="RegionNoCovenant">
		Für diesen Grundbesitz liegt kein Vertrag vor.
	</string>
	<string name="RegionNoCovenantOtherOwner">
		Für diesen Grundbesitz liegt kein Vertrag vor. Das Land auf diesem Grundbesitz wird vom Grundbesitzer und nicht von Linden Lab verkauft.  Für Informationen zum Verkauf setzen Sie sich bitte mit dem Grundbesitzer in Verbindung.
	</string>
	<string name="covenant_last_modified" value="Zuletzt geändert: "/>
	<string name="none_text" value=" (keiner) "/>
	<string name="never_text" value=" (nie) "/>
	<string name="GroupOwned">
		In Gruppenbesitz
	</string>
	<string name="Public">
		Öffentlich
	</string>
	<string name="LocalSettings">
		Lokale Einstellungen
	</string>
	<string name="RegionSettings">
		Regionseinstellungen
	</string>
	<string name="ClassifiedClicksTxt">
		Klicks: [TELEPORT] teleportieren, [MAP] Karte, [PROFILE] Profil
	</string>
	<string name="ClassifiedUpdateAfterPublish">
		(wird nach Veröffentlichung aktualisiert)
	</string>
	<string name="NoPicksClassifiedsText">
		Sie haben keine Auswahl oder Anzeigen erstelllt. Klicken Sie auf die „Plus&quot;-Schaltfläche, um eine Auswahl oder Anzeige zu erstellen.
	</string>
	<string name="NoAvatarPicksClassifiedsText">
		Der Einwohner hat keine Auswahl oder Anzeigen
	</string>
	<string name="PicksClassifiedsLoadingText">
		Wird geladen...
	</string>
	<string name="NoPicksText">
		Du hast noch keine Auswahl erstellt.
	</string>
	<string name="NoAvatarPicksText">
		Der Einwohner hat keine Auswahl.
	</string>
	<string name="NoClassifiedsText">
		Du hast noch keine Anzeige erstellt.
	</string>
	<string name="NoAvatarClassifiedsText">
		Der Einwohner hat keine Anzeigen.
	</string>
	<string name="MultiPreviewTitle">
		Vorschau
	</string>
	<string name="MultiPropertiesTitle">
		Eigenschaften
	</string>
	<string name="InvOfferAnObjectNamed">
		Ein Objekt namens
	</string>
	<string name="InvOfferOwnedByGroup">
		im Besitz der Gruppe
	</string>
	<string name="InvOfferOwnedByUnknownGroup">
		im Besitz einer unbekannten Gruppe
	</string>
	<string name="InvOfferOwnedBy">
		im Besitz von
	</string>
	<string name="InvOfferOwnedByUnknownUser">
		im Besitz eines unbekannten Einwohners
	</string>
	<string name="InvOfferGaveYou">
		hat Ihnen folgendes übergeben
	</string>
	<string name="InvOfferDecline">
		Sie lehnen [DESC] von [NAME] ab.
	</string>
	<string name="GroupMoneyTotal">
		Gesamtbetrag
	</string>
	<string name="GroupMoneyBought">
		gekauft
	</string>
	<string name="GroupMoneyPaidYou">
		bezahlte Ihnen
	</string>
	<string name="GroupMoneyPaidInto">
		bezahlte an
	</string>
	<string name="GroupMoneyBoughtPassTo">
		kaufte Pass für
	</string>
	<string name="GroupMoneyPaidFeeForEvent">
		bezahlte Gebühr für Event
	</string>
	<string name="GroupMoneyPaidPrizeForEvent">
		bezahlte Preis für Event
	</string>
	<string name="GroupMoneyBalance">
		Kontostand
	</string>
	<string name="GroupMoneyCredits">
		Danksagung
	</string>
	<string name="GroupMoneyDebits">
		Soll
	</string>
	<string name="GroupMoneyDate">
		[weekday,datetime,utc] [mth,datetime,utc] [day,datetime,utc], [year,datetime,utc]
	</string>
	<string name="ViewerObjectContents">
		Inhalte
	</string>
	<string name="AcquiredItems">
		Erworbene Artikel
	</string>
	<string name="Cancel">
		Abbrechen
	</string>
	<string name="UploadingCosts">
		Das Hochladen von [NAME] kostet [AMOUNT] [CUR]
	</string>
	<string name="BuyingCosts">
		Die Kosten betragen: [AMOUNT] [CUR]
	</string>
	<string name="UnknownFileExtension">
		Unbekanntes Dateiformat .%s
Gültige Formate: .wav, .tga, .bmp, .jpg, .jpeg oder .bvh
	</string>
	<string name="MuteObject2">
		Ignorieren
	</string>
	<string name="MuteAvatar">
		Ignorieren
	</string>
	<string name="UnmuteObject">
		Freischalten
	</string>
	<string name="UnmuteAvatar">
		Freischalten
	</string>
	<string name="AddLandmarkNavBarMenu">
		Zu meinen Landmarken hinzufügen...
	</string>
	<string name="EditLandmarkNavBarMenu">
		Meine Landmarken bearbeiten...
	</string>
	<string name="accel-mac-control">
		⌃
	</string>
	<string name="accel-mac-command">
		⌘
	</string>
	<string name="accel-mac-option">
		⌥
	</string>
	<string name="accel-mac-shift">
		⇧
	</string>
	<string name="accel-win-control">
		Strg+
	</string>
	<string name="accel-win-alt">
		Alt+
	</string>
	<string name="accel-win-shift">
		Umschalt+
	</string>
	<string name="FileSaved">
		Datei wurde gespeichert
	</string>
	<string name="Receiving">
		Daten werden empfangen
	</string>
	<string name="AM">
		Uhr
	</string>
	<string name="PM">
		Uhr
	</string>
	<string name="PST">
		PST
	</string>
	<string name="PDT">
		PDT
	</string>
	<string name="Direction_Forward">
		Vorwärts
	</string>
	<string name="Direction_Left">
		Links
	</string>
	<string name="Direction_Right">
		Rechts
	</string>
	<string name="Direction_Back">
		Zurück
	</string>
	<string name="Direction_North">
		Norden
	</string>
	<string name="Direction_South">
		Süden
	</string>
	<string name="Direction_West">
		Westen
	</string>
	<string name="Direction_East">
		Osten
	</string>
	<string name="Direction_Up">
		Nach oben
	</string>
	<string name="Direction_Down">
		Nach unten
	</string>
	<string name="Any Category">
		Alle Kategorien
	</string>
	<string name="Shopping">
		Shopping
	</string>
	<string name="Land Rental">
		Land mieten
	</string>
	<string name="Property Rental">
		Immobilie mieten
	</string>
	<string name="Special Attraction">
		Attraktionen
	</string>
	<string name="New Products">
		Neue Produkte
	</string>
	<string name="Employment">
		Stellenangebote
	</string>
	<string name="Wanted">
		Gesucht
	</string>
	<string name="Service">
		Dienstleistungen
	</string>
	<string name="Personal">
		Sonstiges
	</string>
	<string name="None">
		Keiner
	</string>
	<string name="Linden Location">
		Lindenort
	</string>
	<string name="Adult">
		Adult
	</string>
	<string name="Arts&amp;Culture">
		Kunst &amp; Kultur
	</string>
	<string name="Business">
		Firmen
	</string>
	<string name="Educational">
		Bildung
	</string>
	<string name="Gaming">
		Spielen
	</string>
	<string name="Hangout">
		Treffpunkt
	</string>
	<string name="Newcomer Friendly">
		Anfängergerecht
	</string>
	<string name="Parks&amp;Nature">
		Parks und Natur
	</string>
	<string name="Residential">
		Wohngebiet
	</string>
	<string name="Stage">
		Phase
	</string>
	<string name="Other">
		Sonstige
	</string>
	<string name="Rental">
		Vermietung
	</string>
	<string name="Any">
		Alle
	</string>
	<string name="You">
		Sie
	</string>
	<string name=":">
		:
	</string>
	<string name=",">
		,
	</string>
	<string name="...">
		...
	</string>
	<string name="***">
		***
	</string>
	<string name="(">
		(
	</string>
	<string name=")">
		)
	</string>
	<string name=".">
		.
	</string>
	<string name="&apos;">
		&apos;
	</string>
	<string name="---">
		---
	</string>
	<string name="Multiple Media">
		Mehrere Medien
	</string>
	<string name="Play Media">
		Medien Abspielen/Pausieren
	</string>
	<string name="StreamtitleNowPlaying">
		Aktueller Titel:
	</string>

	<string name="MBCmdLineError">
		Beim Parsen der Befehlszeile wurde ein Fehler festgestellt.
Weitere Informationen: http://wiki.secondlife.com/wiki/Client_parameters (EN)
Fehler:
	</string>
	<string name="MBCmdLineUsg">
		[APP_NAME] Verwendung in Befehlszeile:
	</string>
	<string name="MBUnableToAccessFile">
		[APP_NAME] kann auf die erforderliche Datei nicht zugreifen.

Grund hierfür ist, dass Sie entweder mehrere Instanzen gleichzeitig ausführen oder dass Ihr System denkt, eine Datei sei geöffnet.
Falls diese Nachricht erneut angezeigt wird, starten Sie bitte Ihren Computer neu und probieren Sie es noch einmal.
Falls der Fehler dann weiterhin auftritt, müssen Sie [APP_NAME] von Ihrem System de-installieren und erneut installieren.
	</string>
	<string name="MBFatalError">
		Unbehebbarer Fehler
	</string>
	<string name="MBRequiresAltiVec">
		[APP_NAME] erfordert einen Prozessor mit AltiVec (G4 oder später).
	</string>
	<string name="MBAlreadyRunning">
		[APP_NAME] läuft bereits.
Bitte sehen Sie in Ihrer Menüleiste nach, dort sollte ein Symbol für das Programm angezeigt werden.
Falls diese Nachricht erneut angezeigt wird, starten Sie Ihren Computer bitte neu.
	</string>
	<string name="MBFrozenCrashed">
		[APP_NAME] scheint eingefroren zu sein oder ist abgestürzt.
Möchten Sie einen Absturz-Bericht einschicken?
	</string>
	<string name="MBAlert">
		Benachrichtigung
	</string>
	<string name="MBNoDirectX">
		[APP_NAME] kann DirectX 9.0b oder höher nicht feststellen.
[APP_NAME] verwendet DirectX, um nach Hardware und/oder veralteten Treibern zu suchen, die zu Problemen mit der Stabilität, Leistung und Abstürzen führen können.  Sie können [APP_NAME] auch so ausführen, wir empfehlen jedoch, dass DirectX 9.0b vorhanden ist und ausgeführt wird.

Möchten Sie fortfahren?
	</string>
	<string name="MBWarning">
		Hinweis
	</string>
	<string name="MBNoAutoUpdate">
		Für Linux ist zur Zeit noch kein automatisches Aktualisieren möglich.
Bitte laden Sie die aktuellste Version von www.secondlife.com herunter.
	</string>
	<string name="MBRegClassFailed">
		RegisterClass fehlgeschlagen
	</string>
	<string name="MBError">
		Fehler
	</string>
	<string name="MBFullScreenErr">
		Vollbildschirm mit [WIDTH] x [HEIGHT] kann nicht ausgeführt werden.
Ausführung erfolgt in Fenster.
	</string>
	<string name="MBDestroyWinFailed">
		Fehler beim Herunterfahren während Fenster geschlossen wurde (DestroyWindow() fehlgeschlagen)
	</string>
	<string name="MBShutdownErr">
		Fehler beim Herunterfahren
	</string>
	<string name="MBDevContextErr">
		Kann keinen Kontext für GL-Gerät erstellen
	</string>
	<string name="MBPixelFmtErr">
		Passendes Pixelformat wurde nicht gefunden
	</string>
	<string name="MBPixelFmtDescErr">
		Beschreibung für Pixelformat nicht verfügbar
	</string>
	<string name="MBTrueColorWindow">
		Um [APP_NAME] auszuführen, ist True Color (32-bit) erforderlich.
Klicken Sie öffnen Sie auf Ihrem Computer die Einstellungen für die Anzeige und stellen Sie den Bildschirm auf 32-bit Farbe ein.
	</string>
	<string name="MBAlpha">
		[APP_NAME] kann nicht ausgeführt werden, da kein 8-Bit-Alpha-Kanal verfügbar ist.  Dies geschieht normalerweise bei Problemen mit dem Treiber der Video-Karte.
Bitte vergewissern Sie sich, dass Sie die aktuellsten Treiber für Ihre Videokarte installiert haben.
Vergewissern Sie sich außerdem, dass Ihr Bildschirm auf True Color (32-Bit) eingestellt ist (Systemsteuerung &gt; Anzeige &gt; Einstellungen).
Falls diese Meldung weiterhin angezeigt wird, wenden Sie sich bitte an [SUPPORT_SITE].
	</string>
	<string name="MBPixelFmtSetErr">
		Pixel-Format kann nicht eingestellt werden.
	</string>
	<string name="MBGLContextErr">
		Kann keinen Kontext für GL-Gerät erstellen
	</string>
	<string name="MBGLContextActErr">
		Kann keinen Kontext für GL-Gerät aktivieren
	</string>
	<string name="MBVideoDrvErr">
		[APP_NAME] kann nicht ausgeführt werden, da die Treiber Ihrer Videokarte entweder nicht richtig installiert oder veraltet sind, oder die entsprechende Hardware nicht unterstützt wird. Bitte vergewissern Sie sich, dass Sie die aktuellsten Treiber für die Videokarte installiert haben. Falls Sie die aktuellsten Treiber bereits installiert haben, installieren Sie diese bitte erneut.

Falls diese Meldung weiterhin angezeigt wird, wenden Sie sich bitte an [SUPPORT_SITE].
	</string>
	<string name="5 O&apos;Clock Shadow">
		Bartschatten
	</string>
	<string name="All White">
		Ganz weiß
	</string>
	<string name="Anime Eyes">
		Anime-Augen
	</string>
	<string name="Arced">
		Gewölbt
	</string>
	<string name="Arm Length">
		Armlänge
	</string>
	<string name="Attached">
		Angewachsen
	</string>
	<string name="Attached Earlobes">
		Angewachsene Ohrläppchen
	</string>
	<string name="Back Fringe">
		Nackenfransen
	</string>
	<string name="Baggy">
		Tränensäcke
	</string>
	<string name="Bangs">
		Pony
	</string>
	<string name="Beady Eyes">
		Knopfaugen
	</string>
	<string name="Belly Size">
		Bauchgröße
	</string>
	<string name="Big">
		Groß
	</string>
	<string name="Big Butt">
		Großer Hintern
	</string>
	<string name="Big Hair Back">
		Volumen: Hinten
	</string>
	<string name="Big Hair Front">
		Volumen: Vorne
	</string>
	<string name="Big Hair Top">
		Volumen: Oben
	</string>
	<string name="Big Head">
		Groß
	</string>
	<string name="Big Pectorals">
		Große Brustmuskeln
	</string>
	<string name="Big Spikes">
		Große Stacheln
	</string>
	<string name="Black">
		Schwarz
	</string>
	<string name="Blonde">
		Blond
	</string>
	<string name="Blonde Hair">
		Blondes Haar
	</string>
	<string name="Blush">
		Rouge
	</string>
	<string name="Blush Color">
		Rougefarbe
	</string>
	<string name="Blush Opacity">
		Rouge Deckkraft
	</string>
	<string name="Body Definition">
		Körperkonturen
	</string>
	<string name="Body Fat">
		Körperfett
	</string>
	<string name="Body Freckles">
		Sommersprossen
	</string>
	<string name="Body Thick">
		breit
	</string>
	<string name="Body Thickness">
		Körperbreite
	</string>
	<string name="Body Thin">
		schmal
	</string>
	<string name="Bow Legged">
		o-beinig
	</string>
	<string name="Breast Buoyancy">
		Brust, Straffheit
	</string>
	<string name="Breast Cleavage">
		Dekolleté
	</string>
	<string name="Breast Size">
		Brustgröße
	</string>
	<string name="Bridge Width">
		Rückenbreite
	</string>
	<string name="Broad">
		Breit
	</string>
	<string name="Brow Size">
		Brauengröße
	</string>
	<string name="Bug Eyes">
		Glubschaugen
	</string>
	<string name="Bugged Eyes">
		Hervortretend
	</string>
	<string name="Bulbous">
		Knollennase
	</string>
	<string name="Bulbous Nose">
		Knollennase
	</string>
	<string name="Breast Physics Mass">
		Brust – Masse
	</string>
	<string name="Breast Physics Smoothing">
		Brust – Glättung
	</string>
	<string name="Breast Physics Gravity">
		Brust – Schwerkraft
	</string>
	<string name="Breast Physics Drag">
		Brust – Luftwiderstand
	</string>
	<string name="Breast Physics InOut Max Effect">
		Max. Effekt
	</string>
	<string name="Breast Physics InOut Spring">
		Federn
	</string>
	<string name="Breast Physics InOut Gain">
		Verstärkung
	</string>
	<string name="Breast Physics InOut Damping">
		Dämpfung
	</string>
	<string name="Breast Physics UpDown Max Effect">
		Max. Effekt
	</string>
	<string name="Breast Physics UpDown Spring">
		Federn
	</string>
	<string name="Breast Physics UpDown Gain">
		Verstärkung
	</string>
	<string name="Breast Physics UpDown Damping">
		Dämpfung
	</string>
	<string name="Breast Physics LeftRight Max Effect">
		Max. Effekt
	</string>
	<string name="Breast Physics LeftRight Spring">
		Federn
	</string>
	<string name="Breast Physics LeftRight Gain">
		Verstärkung
	</string>
	<string name="Breast Physics LeftRight Damping">
		Dämpfung
	</string>
	<string name="Belly Physics Mass">
		Bauch – Masse
	</string>
	<string name="Belly Physics Smoothing">
		Bauch – Glättung
	</string>
	<string name="Belly Physics Gravity">
		Bauch – Schwerkraft
	</string>
	<string name="Belly Physics Drag">
		Bauch – Luftwiderstand
	</string>
	<string name="Belly Physics UpDown Max Effect">
		Max. Effekt
	</string>
	<string name="Belly Physics UpDown Spring">
		Federn
	</string>
	<string name="Belly Physics UpDown Gain">
		Verstärkung
	</string>
	<string name="Belly Physics UpDown Damping">
		Dämpfung
	</string>
	<string name="Butt Physics Mass">
		Po – Masse
	</string>
	<string name="Butt Physics Smoothing">
		Po – Glättung
	</string>
	<string name="Butt Physics Gravity">
		Po – Schwerkraft
	</string>
	<string name="Butt Physics Drag">
		Po – Luftwiderstand
	</string>
	<string name="Butt Physics UpDown Max Effect">
		Max. Effekt
	</string>
	<string name="Butt Physics UpDown Spring">
		Federn
	</string>
	<string name="Butt Physics UpDown Gain">
		Verstärkung
	</string>
	<string name="Butt Physics UpDown Damping">
		Dämpfung
	</string>
	<string name="Butt Physics LeftRight Max Effect">
		Max. Effekt
	</string>
	<string name="Butt Physics LeftRight Spring">
		Federn
	</string>
	<string name="Butt Physics LeftRight Gain">
		Verstärkung
	</string>
	<string name="Butt Physics LeftRight Damping">
		Dämpfung
	</string>
	<string name="Bushy Eyebrows">
		Buschige Augenbrauen
	</string>
	<string name="Bushy Hair">
		Buschiges Haar
	</string>
	<string name="Butt Size">
		Hintern, Größe
	</string>
	<string name="Butt Gravity">
		Po – Schwerkraft
	</string>
	<string name="bustle skirt">
		Tournürenrock
	</string>
	<string name="no bustle">
		Ohne
	</string>
	<string name="more bustle">
		Mit
	</string>
	<string name="Chaplin">
		Chaplin
	</string>
	<string name="Cheek Bones">
		Wangenknochen
	</string>
	<string name="Chest Size">
		Brustgröße
	</string>
	<string name="Chin Angle">
		Kinnwinkel
	</string>
	<string name="Chin Cleft">
		Kinnspalte
	</string>
	<string name="Chin Curtains">
		Schifferfräse
	</string>
	<string name="Chin Depth">
		Kinnlänge
	</string>
	<string name="Chin Heavy">
		Kinn ausgeprägt
	</string>
	<string name="Chin In">
		Kinn zurück
	</string>
	<string name="Chin Out">
		Kinn nach vorne
	</string>
	<string name="Chin-Neck">
		Kinn-Hals
	</string>
	<string name="Clear">
		Transparent
	</string>
	<string name="Cleft">
		Spalte
	</string>
	<string name="Close Set Eyes">
		Eng stehende Augen
	</string>
	<string name="Closed">
		Geschlossen
	</string>
	<string name="Closed Back">
		Hinten geschlossen
	</string>
	<string name="Closed Front">
		Vorne geschlossen
	</string>
	<string name="Closed Left">
		Links geschlossen
	</string>
	<string name="Closed Right">
		Rechts geschlossen
	</string>
	<string name="Coin Purse">
		Klein
	</string>
	<string name="Collar Back">
		Kragen hinten
	</string>
	<string name="Collar Front">
		Kragen vorne
	</string>
	<string name="Corner Down">
		Nach unten
	</string>
	<string name="Corner Up">
		Nach oben
	</string>
	<string name="Creased">
		Schlupflid
	</string>
	<string name="Crooked Nose">
		Krumme Nase
	</string>
	<string name="Cuff Flare">
		Hosenaufschlag
	</string>
	<string name="Dark">
		Dunkel
	</string>
	<string name="Dark Green">
		Dunkelgrün
	</string>
	<string name="Darker">
		Dunkler
	</string>
	<string name="Deep">
		Tief
	</string>
	<string name="Default Heels">
		Standardabsätze
	</string>
	<string name="Dense">
		Dicht
	</string>
	<string name="Double Chin">
		Doppelkinn
	</string>
	<string name="Downturned">
		Nach unten
	</string>
	<string name="Duffle Bag">
		Groß
	</string>
	<string name="Ear Angle">
		Ohrenwinkel
	</string>
	<string name="Ear Size">
		Ohrengröße
	</string>
	<string name="Ear Tips">
		Ohrenspitzen
	</string>
	<string name="Egg Head">
		Eierkopf
	</string>
	<string name="Eye Bags">
		Augenränder
	</string>
	<string name="Eye Color">
		Augenfarbe
	</string>
	<string name="Eye Depth">
		Augentiefe
	</string>
	<string name="Eye Lightness">
		Helligkeit
	</string>
	<string name="Eye Opening">
		Öffnung
	</string>
	<string name="Eye Pop">
		Symmetrie
	</string>
	<string name="Eye Size">
		Augengröße
	</string>
	<string name="Eye Spacing">
		Augenstand
	</string>
	<string name="Eyebrow Arc">
		Brauenbogen
	</string>
	<string name="Eyebrow Density">
		Brauendichte
	</string>
	<string name="Eyebrow Height">
		Brauenhöhe
	</string>
	<string name="Eyebrow Points">
		Brauenenden
	</string>
	<string name="Eyebrow Size">
		Brauengröße
	</string>
	<string name="Eyelash Length">
		Wimpernlänge
	</string>
	<string name="Eyeliner">
		Eyeliner
	</string>
	<string name="Eyeliner Color">
		Farbe des Eyeliners
	</string>
	<string name="Eyes Bugged">
		Glubschaugen
	</string>
	<string name="Face Shear">
		Gesichtsverzerrung
	</string>
	<string name="Facial Definition">
		Gesichtskonturen
	</string>
	<string name="Far Set Eyes">
		Weit auseinander
	</string>
	<string name="Fat Lips">
		Volle Lippen
	</string>
	<string name="Female">
		weiblich
	</string>
	<string name="Fingerless">
		Ohne Finger
	</string>
	<string name="Fingers">
		Finger
	</string>
	<string name="Flared Cuffs">
		Ausgestellt
	</string>
	<string name="Flat">
		Flach
	</string>
	<string name="Flat Butt">
		Flacher Hintern
	</string>
	<string name="Flat Head">
		Flacher Kopf
	</string>
	<string name="Flat Toe">
		Flache Spitze
	</string>
	<string name="Foot Size">
		Fußgröße
	</string>
	<string name="Forehead Angle">
		Stirnwinkel
	</string>
	<string name="Forehead Heavy">
		Stirn ausgeprägt
	</string>
	<string name="Freckles">
		Sommersprossen
	</string>
	<string name="Front Fringe">
		Fransen, vorne
	</string>
	<string name="Full Back">
		Hinten volles Haar
	</string>
	<string name="Full Eyeliner">
		Starker Eyeliner
	</string>
	<string name="Full Front">
		Vorne volles Haar
	</string>
	<string name="Full Hair Sides">
		Seitlich volles Haar
	</string>
	<string name="Full Sides">
		Volle Seiten
	</string>
	<string name="Glossy">
		Glänzend
	</string>
	<string name="Glove Fingers">
		Handschuhfinger
	</string>
	<string name="Glove Length">
		Handschuhlänge
	</string>
	<string name="Hair">
		Haare
	</string>
	<string name="Hair Back">
		Haare: Hinten
	</string>
	<string name="Hair Front">
		Haare: Vorne
	</string>
	<string name="Hair Sides">
		Haare: Seiten
	</string>
	<string name="Hair Sweep">
		Haartolle
	</string>
	<string name="Hair Thickess">
		Haardicke
	</string>
	<string name="Hair Thickness">
		Haardicke
	</string>
	<string name="Hair Tilt">
		Haarneigung
	</string>
	<string name="Hair Tilted Left">
		Nach links
	</string>
	<string name="Hair Tilted Right">
		Nach rechts
	</string>
	<string name="Hair Volume">
		Haare: Volumen
	</string>
	<string name="Hand Size">
		Handgröße
	</string>
	<string name="Handlebars">
		Zwirbelbart
	</string>
	<string name="Head Length">
		Kopflänge
	</string>
	<string name="Head Shape">
		Kopfform
	</string>
	<string name="Head Size">
		Kopfgröße
	</string>
	<string name="Head Stretch">
		Kopfstreckung
	</string>
	<string name="Heel Height">
		Absatzhöhe
	</string>
	<string name="Heel Shape">
		Absatzform
	</string>
	<string name="Height">
		Größe
	</string>
	<string name="High">
		Hoch
	</string>
	<string name="High Heels">
		Hohe Absätze
	</string>
	<string name="High Jaw">
		Hoch
	</string>
	<string name="High Platforms">
		Hohe Plattformsohlen
	</string>
	<string name="High and Tight">
		Hoch und eng
	</string>
	<string name="Higher">
		Höhere
	</string>
	<string name="Hip Length">
		Länge der Hüfte
	</string>
	<string name="Hip Width">
		Breite der Hüfte
	</string>
	<string name="In">
		In
	</string>
	<string name="In Shdw Color">
		Farbe Innenseite
	</string>
	<string name="In Shdw Opacity">
		Deckkraft: innen
	</string>
	<string name="Inner Eye Corner">
		Ecke: Nasenseite
	</string>
	<string name="Inner Eye Shadow">
		Innenlid
	</string>
	<string name="Inner Shadow">
		Innenlid
	</string>
	<string name="Jacket Length">
		Jackenlänge
	</string>
	<string name="Jacket Wrinkles">
		Jackenfalten
	</string>
	<string name="Jaw Angle">
		Kinnansatz
	</string>
	<string name="Jaw Jut">
		Kinnposition
	</string>
	<string name="Jaw Shape">
		Kinnform
	</string>
	<string name="Join">
		Zusammen
	</string>
	<string name="Jowls">
		Hängebacken
	</string>
	<string name="Knee Angle">
		Kniewinkel
	</string>
	<string name="Knock Kneed">
		X-beinig
	</string>
	<string name="Large">
		Groß
	</string>
	<string name="Large Hands">
		Große Hände
	</string>
	<string name="Left Part">
		Linksscheitel
	</string>
	<string name="Leg Length">
		Beinlänge
	</string>
	<string name="Leg Muscles">
		Beinmuskeln
	</string>
	<string name="Less">
		Weniger
	</string>
	<string name="Less Body Fat">
		Weniger Speck
	</string>
	<string name="Less Curtains">
		Weniger
	</string>
	<string name="Less Freckles">
		Weniger
	</string>
	<string name="Less Full">
		Weniger
	</string>
	<string name="Less Gravity">
		Weniger
	</string>
	<string name="Less Love">
		Weniger
	</string>
	<string name="Less Muscles">
		Weniger
	</string>
	<string name="Less Muscular">
		Weniger
	</string>
	<string name="Less Rosy">
		Weniger
	</string>
	<string name="Less Round">
		Weniger
	</string>
	<string name="Less Saddle">
		Weniger
	</string>
	<string name="Less Square">
		Weniger
	</string>
	<string name="Less Volume">
		Weniger
	</string>
	<string name="Less soul">
		Weniger
	</string>
	<string name="Lighter">
		Heller
	</string>
	<string name="Lip Cleft">
		Amorbogen
	</string>
	<string name="Lip Cleft Depth">
		Tiefe: Amorbogen
	</string>
	<string name="Lip Fullness">
		Fülle
	</string>
	<string name="Lip Pinkness">
		Pinkton
	</string>
	<string name="Lip Ratio">
		Lippenproportionen
	</string>
	<string name="Lip Thickness">
		Lippendicke
	</string>
	<string name="Lip Width">
		Mundbreite
	</string>
	<string name="Lipgloss">
		Lipgloss
	</string>
	<string name="Lipstick">
		Lippenstift
	</string>
	<string name="Lipstick Color">
		Farbe
	</string>
	<string name="Long">
		Lang
	</string>
	<string name="Long Head">
		Langer Kopf
	</string>
	<string name="Long Hips">
		Lange Hüften
	</string>
	<string name="Long Legs">
		Lange Beine
	</string>
	<string name="Long Neck">
		Langer Hals
	</string>
	<string name="Long Pigtails">
		Lange Zöpfe
	</string>
	<string name="Long Ponytail">
		Langer Pferdeschwanz
	</string>
	<string name="Long Torso">
		Langer Oberkörper
	</string>
	<string name="Long arms">
		Lange Arme
	</string>
	<string name="Loose Pants">
		Weite Hosen
	</string>
	<string name="Loose Shirt">
		Weites Hemd
	</string>
	<string name="Loose Sleeves">
		Weite Ärmel
	</string>
	<string name="Love Handles">
		Fettpölsterchen
	</string>
	<string name="Low">
		Niedrig
	</string>
	<string name="Low Heels">
		Niedrig
	</string>
	<string name="Low Jaw">
		Niedrig
	</string>
	<string name="Low Platforms">
		Niedrig
	</string>
	<string name="Low and Loose">
		Weit
	</string>
	<string name="Lower">
		Absenken
	</string>
	<string name="Lower Bridge">
		Brücke, Unterer Teil
	</string>
	<string name="Lower Cheeks">
		Wangen, unterer Bereich
	</string>
	<string name="Male">
		Männlich
	</string>
	<string name="Middle Part">
		Mittelscheitel
	</string>
	<string name="More">
		Mehr
	</string>
	<string name="More Blush">
		Mehr
	</string>
	<string name="More Body Fat">
		Mehr Speck
	</string>
	<string name="More Curtains">
		Mehr
	</string>
	<string name="More Eyeshadow">
		Mehr
	</string>
	<string name="More Freckles">
		Mehr
	</string>
	<string name="More Full">
		Voller
	</string>
	<string name="More Gravity">
		Mehr
	</string>
	<string name="More Lipstick">
		Mehr
	</string>
	<string name="More Love">
		Mehr
	</string>
	<string name="More Lower Lip">
		Größer
	</string>
	<string name="More Muscles">
		Mehr
	</string>
	<string name="More Muscular">
		Mehr
	</string>
	<string name="More Rosy">
		Mehr
	</string>
	<string name="More Round">
		Runder
	</string>
	<string name="More Saddle">
		Mehr
	</string>
	<string name="More Sloped">
		Flach
	</string>
	<string name="More Square">
		Eckiger
	</string>
	<string name="More Upper Lip">
		Mehr
	</string>
	<string name="More Vertical">
		Steil
	</string>
	<string name="More Volume">
		Mehr
	</string>
	<string name="More soul">
		Mehr
	</string>
	<string name="Moustache">
		Schnauzer
	</string>
	<string name="Mouth Corner">
		Mundwinkel
	</string>
	<string name="Mouth Position">
		Mundposition
	</string>
	<string name="Mowhawk">
		Irokese
	</string>
	<string name="Muscular">
		Muskulös
	</string>
	<string name="Mutton Chops">
		Koteletten
	</string>
	<string name="Nail Polish">
		Nagellack
	</string>
	<string name="Nail Polish Color">
		Farbe
	</string>
	<string name="Narrow">
		Schmal
	</string>
	<string name="Narrow Back">
		Wenig
	</string>
	<string name="Narrow Front">
		Wenig
	</string>
	<string name="Narrow Lips">
		Schmale Lippen
	</string>
	<string name="Natural">
		Natürlich
	</string>
	<string name="Neck Length">
		Halslänge
	</string>
	<string name="Neck Thickness">
		Halsdicke
	</string>
	<string name="No Blush">
		Kein Rouge
	</string>
	<string name="No Eyeliner">
		Kein Eyeliner
	</string>
	<string name="No Eyeshadow">
		Kein Lidschatten
	</string>
	<string name="No Lipgloss">
		Kein Lipgloss
	</string>
	<string name="No Lipstick">
		Kein Lippenstift
	</string>
	<string name="No Part">
		Kein Scheitel
	</string>
	<string name="No Polish">
		Kein Nagellack
	</string>
	<string name="No Red">
		Nicht rot
	</string>
	<string name="No Spikes">
		Keine Stachel
	</string>
	<string name="No White">
		Kein Weiß
	</string>
	<string name="No Wrinkles">
		Keine Falten
	</string>
	<string name="Normal Lower">
		Normal unten
	</string>
	<string name="Normal Upper">
		Normal oben
	</string>
	<string name="Nose Left">
		Links
	</string>
	<string name="Nose Right">
		Rechts
	</string>
	<string name="Nose Size">
		Größe
	</string>
	<string name="Nose Thickness">
		Dicke
	</string>
	<string name="Nose Tip Angle">
		Nasenspitze
	</string>
	<string name="Nose Tip Shape">
		Nasenspitze
	</string>
	<string name="Nose Width">
		Nasenbreite
	</string>
	<string name="Nostril Division">
		Teilung
	</string>
	<string name="Nostril Width">
		Größe
	</string>
	<string name="Opaque">
		Deckend
	</string>
	<string name="Open">
		Öffnen
	</string>
	<string name="Open Back">
		Hinten offen
	</string>
	<string name="Open Front">
		Vorne offen
	</string>
	<string name="Open Left">
		Links offen
	</string>
	<string name="Open Right">
		Rechts offen
	</string>
	<string name="Orange">
		Orange
	</string>
	<string name="Out">
		Aus
	</string>
	<string name="Out Shdw Color">
		Farbe: Oben
	</string>
	<string name="Out Shdw Opacity">
		Deckkraft: Oben
	</string>
	<string name="Outer Eye Corner">
		Äußerer Augenwinkel
	</string>
	<string name="Outer Eye Shadow">
		Lidschatten: Oben
	</string>
	<string name="Outer Shadow">
		Lidschatten: Oben
	</string>
	<string name="Overbite">
		Überbiss
	</string>
	<string name="Package">
		Ausbeulung
	</string>
	<string name="Painted Nails">
		Lackierte Nägel
	</string>
	<string name="Pale">
		Blass
	</string>
	<string name="Pants Crotch">
		Schritt
	</string>
	<string name="Pants Fit">
		Passform
	</string>
	<string name="Pants Length">
		Hosenlänge
	</string>
	<string name="Pants Waist">
		Hüfte
	</string>
	<string name="Pants Wrinkles">
		Falten
	</string>
	<string name="Part">
		Scheitel
	</string>
	<string name="Part Bangs">
		Pony scheiteln
	</string>
	<string name="Pectorals">
		Brustmuskel
	</string>
	<string name="Pigment">
		Pigmentierung
	</string>
	<string name="Pigtails">
		Zöpfe
	</string>
	<string name="Pink">
		Pink
	</string>
	<string name="Pinker">
		Mehr Pink
	</string>
	<string name="Platform Height">
		Höhe
	</string>
	<string name="Platform Width">
		Breite
	</string>
	<string name="Pointy">
		Spitz
	</string>
	<string name="Pointy Heels">
		Pfennigabsätze
	</string>
	<string name="Ponytail">
		Pferdeschwanz
	</string>
	<string name="Poofy Skirt">
		Weit ausgestellt
	</string>
	<string name="Pop Left Eye">
		Linkes Auge größer
	</string>
	<string name="Pop Right Eye">
		Rechtes Auge größer
	</string>
	<string name="Puffy">
		Geschwollen
	</string>
	<string name="Puffy Eyelids">
		Geschwollene Lider
	</string>
	<string name="Rainbow Color">
		Regenbogenfarben
	</string>
	<string name="Red Hair">
		Rote Haare
	</string>
	<string name="Regular">
		Normal
	</string>
	<string name="Right Part">
		Scheitel rechts
	</string>
	<string name="Rosy Complexion">
		Rosiger Teint
	</string>
	<string name="Round">
		Rund
	</string>
	<string name="Ruddiness">
		Röte
	</string>
	<string name="Ruddy">
		Rötlich
	</string>
	<string name="Rumpled Hair">
		Zerzauste Haare
	</string>
	<string name="Saddle Bags">
		Hüftspeck
	</string>
	<string name="Scrawny Leg">
		Dürres Bein
	</string>
	<string name="Separate">
		Auseinander
	</string>
	<string name="Shallow">
		Flach
	</string>
	<string name="Shear Back">
		Hinterkopf rasiert
	</string>
	<string name="Shear Face">
		Gesicht verzerren
	</string>
	<string name="Shear Front">
		Vorne rasiert
	</string>
	<string name="Shear Left Up">
		Links
	</string>
	<string name="Shear Right Up">
		Rechts
	</string>
	<string name="Sheared Back">
		Hinterkopf rasiert
	</string>
	<string name="Sheared Front">
		Vorne rasiert
	</string>
	<string name="Shift Left">
		Nach links
	</string>
	<string name="Shift Mouth">
		Mund verschieben
	</string>
	<string name="Shift Right">
		Nach rechts
	</string>
	<string name="Shirt Bottom">
		Hemdlänge
	</string>
	<string name="Shirt Fit">
		Passform
	</string>
	<string name="Shirt Wrinkles">
		Falten
	</string>
	<string name="Shoe Height">
		Schuhart
	</string>
	<string name="Short">
		Klein
	</string>
	<string name="Short Arms">
		Kurze Arme
	</string>
	<string name="Short Legs">
		Kurze Beine
	</string>
	<string name="Short Neck">
		Kurzer Hals
	</string>
	<string name="Short Pigtails">
		Kurze Zöpfe
	</string>
	<string name="Short Ponytail">
		Kurzer Pferdeschwanz
	</string>
	<string name="Short Sideburns">
		Kurze Koteletten
	</string>
	<string name="Short Torso">
		Kurzer Oberkörper
	</string>
	<string name="Short hips">
		Kurze Hüften
	</string>
	<string name="Shoulders">
		Schultern
	</string>
	<string name="Side Fringe">
		Seitliche Fransen
	</string>
	<string name="Sideburns">
		Koteletten
	</string>
	<string name="Sides Hair">
		Seitliches Haar
	</string>
	<string name="Sides Hair Down">
		Lang
	</string>
	<string name="Sides Hair Up">
		Kurz
	</string>
	<string name="Skinny Neck">
		Dünner Hals
	</string>
	<string name="Skirt Fit">
		Passform
	</string>
	<string name="Skirt Length">
		Rocklänge
	</string>
	<string name="Slanted Forehead">
		Fliehende Stirn
	</string>
	<string name="Sleeve Length">
		Ärmellänge
	</string>
	<string name="Sleeve Looseness">
		Passform Ärmel
	</string>
	<string name="Slit Back">
		Schlitz: Hinten
	</string>
	<string name="Slit Front">
		Schlitz: Vorne
	</string>
	<string name="Slit Left">
		Schlitz: Links
	</string>
	<string name="Slit Right">
		Schlitz: Rechts
	</string>
	<string name="Small">
		Klein
	</string>
	<string name="Small Hands">
		Kleine Hände
	</string>
	<string name="Small Head">
		Klein
	</string>
	<string name="Smooth">
		Glätten
	</string>
	<string name="Smooth Hair">
		Glattes Haar
	</string>
	<string name="Socks Length">
		Strumpflänge
	</string>
	<string name="Soulpatch">
		Unterlippenbart
	</string>
	<string name="Sparse">
		Wenig
	</string>
	<string name="Spiked Hair">
		Stachelhaare
	</string>
	<string name="Square">
		Rechteck
	</string>
	<string name="Square Toe">
		Eckig
	</string>
	<string name="Squash Head">
		Gestaucht
	</string>
	<string name="Stretch Head">
		Gestreckt
	</string>
	<string name="Sunken">
		Eingefallen
	</string>
	<string name="Sunken Chest">
		Trichterbrust
	</string>
	<string name="Sunken Eyes">
		Eingesunkene Augen
	</string>
	<string name="Sweep Back">
		Nach hinten
	</string>
	<string name="Sweep Forward">
		Nach vorne
	</string>
	<string name="Tall">
		Groß
	</string>
	<string name="Taper Back">
		Ansatzbreite hinten
	</string>
	<string name="Taper Front">
		Ansatzbreite vorne
	</string>
	<string name="Thick Heels">
		Dicke Absätze
	</string>
	<string name="Thick Neck">
		Dicker Hals
	</string>
	<string name="Thick Toe">
		Dick
	</string>
	<string name="Thin">
		Dünn
	</string>
	<string name="Thin Eyebrows">
		Dünne Augenbrauen
	</string>
	<string name="Thin Lips">
		Dünne Lippen
	</string>
	<string name="Thin Nose">
		Dünne Nase
	</string>
	<string name="Tight Chin">
		Straffes Kinn
	</string>
	<string name="Tight Cuffs">
		Eng
	</string>
	<string name="Tight Pants">
		Enge Hosen
	</string>
	<string name="Tight Shirt">
		Enges Hemd
	</string>
	<string name="Tight Skirt">
		Enger Rock
	</string>
	<string name="Tight Sleeves">
		Enge Ärmel
	</string>
	<string name="Toe Shape">
		Spitze
	</string>
	<string name="Toe Thickness">
		Dicke
	</string>
	<string name="Torso Length">
		Länge des Oberkörpers
	</string>
	<string name="Torso Muscles">
		Muskeln
	</string>
	<string name="Torso Scrawny">
		Dürr
	</string>
	<string name="Unattached">
		Frei
	</string>
	<string name="Uncreased">
		Straffes Lid
	</string>
	<string name="Underbite">
		Unterbiss
	</string>
	<string name="Unnatural">
		Unnatürlich
	</string>
	<string name="Upper Bridge">
		Brücke, oberer Teil
	</string>
	<string name="Upper Cheeks">
		Obere Wangen
	</string>
	<string name="Upper Chin Cleft">
		Obere Kinnspalte
	</string>
	<string name="Upper Eyelid Fold">
		Obere Lidfalte
	</string>
	<string name="Upturned">
		Stupsnase
	</string>
	<string name="Very Red">
		Sehr rot
	</string>
	<string name="Waist Height">
		Bund
	</string>
	<string name="Well-Fed">
		Gut genährt
	</string>
	<string name="White Hair">
		Weiße Haare
	</string>
	<string name="Wide">
		Breit
	</string>
	<string name="Wide Back">
		Breit
	</string>
	<string name="Wide Front">
		Breit
	</string>
	<string name="Wide Lips">
		Breit
	</string>
	<string name="Wild">
		Wild
	</string>
	<string name="Wrinkles">
		Falten
	</string>
	<string name="LocationCtrlAddLandmarkTooltip">
		Zu meinen Landmarken hinzufügen
	</string>
	<string name="LocationCtrlEditLandmarkTooltip">
		Meine Landmarken bearbeiten
	</string>
	<string name="LocationCtrlInfoBtnTooltip">
		Weitere Informationen über die aktuelle Position
	</string>
	<string name="LocationCtrlComboBtnTooltip">
		Mein Reiseverlauf
	</string>
	<string name="LocationCtrlForSaleTooltip">
		Dieses Land kaufen
	</string>
	<string name="LocationCtrlVoiceTooltip">
		Voice hier nicht möglich
	</string>
	<string name="LocationCtrlFlyTooltip">
		Fliegen ist unzulässig
	</string>
	<string name="LocationCtrlPushTooltip">
		Kein Stoßen
	</string>
	<string name="LocationCtrlBuildTooltip">
		Bauen/Fallen lassen von Objekten ist verboten
	</string>
	<string name="LocationCtrlScriptsTooltip">
		Skripte sind unzulässig
	</string>
	<string name="LocationCtrlDamageTooltip">
		Gesundheit
	</string>
	<string name="LocationCtrlAdultIconTooltip">
		Adult-Region
	</string>
	<string name="LocationCtrlModerateIconTooltip">
		Moderate Region
	</string>
	<string name="LocationCtrlGeneralIconTooltip">
		Generelle Region
	</string>
	<string name="LocationCtrlSeeAVsTooltip">
		Avatare sichtbar; Chat außerhalb dieser Parzelle gestattet
	</string>
	<string name="UpdaterWindowTitle">
		[APP_NAME] Aktualisierung
	</string>
	<string name="UpdaterNowUpdating">
		[APP_NAME] wird aktualisiert...
	</string>
	<string name="UpdaterNowInstalling">
		[APP_NAME] wird installiert...
	</string>
	<string name="UpdaterUpdatingDescriptive">
		Ihr [APP_NAME]-Viewer wird aktualisiert.  Dies kann einen Moment dauern. Wir bitten um Ihr Verständnis.
	</string>
	<string name="UpdaterProgressBarTextWithEllipses">
		Aktualisierung wird heruntergeladen...
	</string>
	<string name="UpdaterProgressBarText">
		Aktualisierung wird heruntergeladen
	</string>
	<string name="UpdaterFailDownloadTitle">
		Herunterladen ist fehlgeschlagen
	</string>
	<string name="UpdaterFailUpdateDescriptive">
		Beim Aktualisieren von [APP_NAME] ist ein Fehler aufgetreten. Bitte laden Sie die aktuellste Version von www.secondlife.com herunter.
	</string>
	<string name="UpdaterFailInstallTitle">
		Aktualisierung konnte nicht installiert werden
	</string>
	<string name="UpdaterFailStartTitle">
		Viewer konnte nicht gestartet werden
	</string>
	<string name="ItemsComingInTooFastFrom">
		[APP_NAME]: Zuviele Objekte auf einmal von [FROM_NAME]. Automaitsche Vorschau ist für [TIME] Sekunden nicht verfügbar.
	</string>
	<string name="ItemsComingInTooFast">
		[APP_NAME]: Zuviele Objekte auf einmal. Automaitsche Vorschau ist für [TIME] Sekunden nicht verfügbar.
	</string>
	<string name="IM_logging_string">
		-- Instant-Message-Protokoll aktiviert --
	</string>
	<string name="IM_typing_start_string">
		[NAME] tippt...
	</string>
	<string name="Unnamed">
		(Nicht benannt)
	</string>
	<string name="IM_moderated_chat_label">
		(Moderiert: Stimmen in der Standardeinstellung stummgeschaltet)
	</string>
	<string name="IM_unavailable_text_label">
		Für diese Verbindung ist kein Text-Chat verfügbar.
	</string>
	<string name="IM_muted_text_label">
		Ihr Text-Chat wurde von einem Gruppenmoderator deaktiviert.
	</string>
	<string name="IM_default_text_label">
		Für Instant Message hier klicken.
	</string>
	<string name="IM_to_label">
		An
	</string>
	<string name="IM_moderator_label">
		(Moderator)
	</string>
	<string name="Saved_message">
		(Gespeichert am [LONG_TIMESTAMP])
	</string>
	<string name="IM_unblock_only_groups_friends">
<<<<<<< HEAD
		Um diese Message sehen zu können, muss &apos;Nur Freunde und Gruppen können mich anrufen oder mir eine IM schicken&apos; in Einstellungen/Privatspäre deaktiviert sein.
	</string>
	<string name="IM_announce_incoming">
		Ankommende Instant Message von [NAME]
=======
		Wenn Sie diese Meldung sehen, müssen Sie unter „Einstellungen“ &gt; „Privatsphäre“ die Option „Nur IMs und Anrufe von Freunden oder Gruppen durchstellen“ deaktivieren.
>>>>>>> a519e34f
	</string>
	<string name="answered_call">
		Ihr Anruf wurde entgegengenommen
	</string>
	<string name="you_started_call">
		Sie haben einen Voice-Anruf begonnen
	</string>
	<string name="you_joined_call">
		Sie sind dem Gespräch beigetreten
	</string>
	<string name="name_started_call">
		[NAME] hat einen Voice-Anruf begonnen
	</string>
	<string name="ringing-im">
		Verbindung wird hergestellt...
	</string>
	<string name="connected-im">
		Verbunden. Klicken Sie auf Anruf beenden, um die Verbindung zu trennen
	</string>
	<string name="hang_up-im">
		Anruf wurde beendet
	</string>
	<string name="answering-im">
		Wird verbunden...
	</string>
	<string name="conference-title">
		Ad-hoc-Konferenz
	</string>
	<string name="conference-title-incoming">
		Konferenz mit [AGENT_NAME]
	</string>
	<string name="inventory_item_offered-im">
		Inventarobjekt angeboten
	</string>
	<string name="share_alert">
		Objekte aus dem Inventar hier her ziehen
	</string>
	<string name="no_session_message">
		(IM-Session nicht vorhanden)
	</string>
	<string name="only_user_message">
		Sie sind der einzige Benutzer in dieser Sitzung.
	</string>
	<string name="offline_message">
		[NAME] ist offline.
	</string>
	<string name="invite_message">
		Klicken Sie auf [BUTTON NAME], um eine Verbindung zu diesem Voice-Chat herzustellen.
	</string>
	<string name="muted_message">
		Sie haben diesen Einwohner ignoriert. Wenn Sie eine Nachricht senden, wird dieser freigeschaltet.
	</string>
	<string name="generic">
		Fehler bei Anfrage, bitte versuchen Sie es später.
	</string>
	<string name="generic_request_error">
		Fehler bei Anfrage, bitte versuchen Sie es später.
	</string>
	<string name="insufficient_perms_error">
		Sie sind dazu nicht berechtigt.
	</string>
	<string name="session_does_not_exist_error">
		Die Sitzung ist abgelaufen
	</string>
	<string name="no_ability_error">
		Sie besitzen diese Fähigkeit nicht.
	</string>
	<string name="no_ability">
		Sie besitzen diese Fähigkeit nicht.
	</string>
	<string name="not_a_mod_error">
		Sie sind kein Sitzungsmoderator.
	</string>
	<string name="muted">
		Ein Gruppenmoderator hat Ihren Text-Chat deaktiviert.
	</string>
	<string name="muted_error">
		Ein Gruppenmoderator hat Ihren Text-Chat deaktiviert.
	</string>
	<string name="add_session_event">
		Es konnten keine Benutzer zur Chat-Sitzung mit [RECIPIENT] hinzugefügt werden.
	</string>
	<string name="message">
		Ihre Nachricht konnte nicht an die Chat-Sitzung mit [RECIPIENT] gesendet werden.
	</string>
	<string name="message_session_event">
		Ihre Nachricht konnte nicht an die Chat-Sitzung mit [RECIPIENT] gesendet werden.
	</string>
	<string name="mute">
		Fehler während Moderation.
	</string>
	<string name="removed">
		Sie wurden von der Gruppe ausgeschlossen.
	</string>
	<string name="removed_from_group">
		Sie wurden von der Gruppe ausgeschlossen.
	</string>
	<string name="close_on_no_ability">
		Sie haben nicht mehr die Berechtigung an der Chat-Sitzung teilzunehmen.
	</string>
	<string name="unread_chat_single">
		[SOURCES] hat etwas Neues gesagt
	</string>
	<string name="unread_chat_multiple">
		[SOURCES] haben etwas Neues gesagt
	</string>
	<string name="session_initialization_timed_out_error">
		Die Initialisierung der Sitzung ist fehlgeschlagen
	</string>
	<string name="Home position set.">
		Position für Zuhause festgelegt.
	</string>
	<string name="voice_morphing_url">
		http://secondlife.com/landing/voicemorphing
	</string>
	<string name="paid_you_ldollars">
		[NAME] hat Ihnen [REASON] [AMOUNT] [CUR] bezahlt.
	</string>
	<string name="paid_you_ldollars_no_reason">
		[NAME] hat Ihnen [AMOUNT] [CUR] bezahlt.
	</string>
	<string name="you_paid_ldollars">
		Sie haben [REASON] [AMOUNT] [CUR] an [NAME] bezahlt.
	</string>
	<string name="you_paid_ldollars_no_info">
		Sie haben [AMOUNT] [CUR] bezahlt.
	</string>
	<string name="you_paid_ldollars_no_reason">
		Sie haben [AMOUNT] [CUR] an [NAME] bezahlt.
	</string>
	<string name="you_paid_ldollars_no_name">
		Sie haben [REASON] [AMOUNT] [CUR] bezahlt.
	</string>
	<string name="you_paid_failure_ldollars">
		Sie haben [NAME] [AMOUNT] [CUR] [REASON] nicht bezahlt.
	</string>
	<string name="you_paid_failure_ldollars_no_info">
		Sie haben [AMOUNT] [CUR] nicht bezahlt.
	</string>
	<string name="you_paid_failure_ldollars_no_reason">
		Sie haben [NAME] [AMOUNT] [CUR] nicht bezahlt.
	</string>
	<string name="you_paid_failure_ldollars_no_name">
		Sie haben [AMOUNT] [CUR] [REASON] nicht bezahlt.
	</string>
	<string name="for item">
		für [ITEM]
	</string>
	<string name="for a parcel of land">
		für eine Landparzelle
	</string>
	<string name="for a land access pass">
		für einen Pass
	</string>
	<string name="for deeding land">
		für die Landübertragung
	</string>
	<string name="to create a group">
		für die Gründung einer Gruppe
	</string>
	<string name="to join a group">
		für den Beitritt zur Gruppe
	</string>
	<string name="to upload">
		fürs Hochladen
	</string>
	<string name="to publish a classified ad">
		um eine Anzeige aufzugeben
	</string>
	<string name="giving">
		[AMOUNT] [CUR] werden bezahlt
	</string>
	<string name="uploading_costs">
		Kosten für Hochladen [AMOUNT] [CUR]
	</string>
	<string name="this_costs">
		Kosten: [AMOUNT] [CUR]
	</string>
	<string name="buying_selected_land">
		Ausgewähltes Land wird für [AMOUNT] [CUR] gekauft.
	</string>
	<string name="this_object_costs">
		Dieses Objekt kostet  [AMOUNT] [CUR]
	</string>
	<string name="group_role_everyone">
		Jeder
	</string>
	<string name="group_role_officers">
		Offiziere
	</string>
	<string name="group_role_owners">
		Eigentümer
	</string>
	<string name="group_member_status_online">
		Online
	</string>
	<string name="uploading_abuse_report">
		Hochladen...

Missbrauchsbericht
	</string>
	<string name="New Shape">
		Neue Form/Gestalt
	</string>
	<string name="New Skin">
		Neue Haut
	</string>
	<string name="New Hair">
		Neues Haar
	</string>
	<string name="New Eyes">
		Neue Augen
	</string>
	<string name="New Shirt">
		Neues Hemd
	</string>
	<string name="New Pants">
		Neue Hose
	</string>
	<string name="New Shoes">
		Neue Schuhe
	</string>
	<string name="New Socks">
		Neue Socken
	</string>
	<string name="New Jacket">
		Neue Jacke
	</string>
	<string name="New Gloves">
		Neue Handschuhe
	</string>
	<string name="New Undershirt">
		Neues Unterhemd
	</string>
	<string name="New Underpants">
		Neue Unterhose
	</string>
	<string name="New Skirt">
		Neuer Rock
	</string>
	<string name="New Alpha">
		Neues Alpha
	</string>
	<string name="New Tattoo">
		Neue Tätowierung
	</string>
	<string name="New Physics">
		Neue Physik
	</string>
	<string name="Invalid Wearable">
		Ungültiges Objekt
	</string>
	<string name="New Gesture">
		Neue Geste
	</string>
	<string name="New Script">
		Neues Skript
	</string>
	<string name="New Note">
		Neue Notiz
	</string>
	<string name="New Folder">
		Neuer Ordner
	</string>
	<string name="Contents">
		Inhalt
	</string>
	<string name="Gesture">
		Gesten
	</string>
	<string name="Male Gestures">
		Männliche Gesten
	</string>
	<string name="Female Gestures">
		Weibliche Gesten
	</string>
	<string name="Other Gestures">
		Andere Gesten
	</string>
	<string name="Speech Gestures">
		Sprachgesten
	</string>
	<string name="Common Gestures">
		Häufig verwendete Gesten
	</string>
	<string name="Male - Excuse me">
		Männlich - Excuse me
	</string>
	<string name="Male - Get lost">
		Männlich - Get lost
	</string>
	<string name="Male - Blow kiss">
		Männlich - Kusshand
	</string>
	<string name="Male - Boo">
		Männlich - Buh
	</string>
	<string name="Male - Bored">
		Männlich - Gelangweilt
	</string>
	<string name="Male - Hey">
		Männlich - Hey
	</string>
	<string name="Male - Laugh">
		Männlich - Lachen
	</string>
	<string name="Male - Repulsed">
		Männlich - Angewidert
	</string>
	<string name="Male - Shrug">
		Männlich - Achselzucken
	</string>
	<string name="Male - Stick tougue out">
		Männlich - Zunge herausstrecken
	</string>
	<string name="Male - Wow">
		Männlich - Wow
	</string>
	<string name="Female - Chuckle">
		Weiblich - Kichern
	</string>
	<string name="Female - Cry">
		Weiblich - Weinen
	</string>
	<string name="Female - Embarrassed">
		Weiblich - Verlegen
	</string>
	<string name="Female - Excuse me">
		Weiblich - Räuspern
	</string>
	<string name="Female - Get lost">
		Weiblich - Get lost
	</string>
	<string name="Female - Blow kiss">
		Weiblich - Kusshand
	</string>
	<string name="Female - Boo">
		Weiblich  - Buh
	</string>
	<string name="Female - Bored">
		Weiblich - Gelangweilt
	</string>
	<string name="Female - Hey">
		Weiblich - Hey
	</string>
	<string name="Female - Hey baby">
		Weiblich - Hey Süße(r)
	</string>
	<string name="Female - Laugh">
		Weiblich - Lachen
	</string>
	<string name="Female - Looking good">
		Weiblich - Looking good
	</string>
	<string name="Female - Over here">
		Weiblich - Over here
	</string>
	<string name="Female - Please">
		Weiblich - Please
	</string>
	<string name="Female - Repulsed">
		Weiblich - Angewidert
	</string>
	<string name="Female - Shrug">
		Weiblich - Achselzucken
	</string>
	<string name="Female - Stick tougue out">
		Weiblich - Zunge herausstrecken
	</string>
	<string name="Female - Wow">
		Weiblich - Wow
	</string>
	<string name="/bow">
		/verbeugen
	</string>
	<string name="/clap">
		/klatschen
	</string>
	<string name="/count">
		/zählen
	</string>
	<string name="/extinguish">
		/löschen
	</string>
	<string name="/kmb">
		/lmaa
	</string>
	<string name="/muscle">
		/Muskel
	</string>
	<string name="/no">
		/nein
	</string>
	<string name="/no!">
		/nein!
	</string>
	<string name="/paper">
		/Papier
	</string>
	<string name="/pointme">
		/auf mich zeigen
	</string>
	<string name="/pointyou">
		/auf dich zeigen
	</string>
	<string name="/rock">
		/Stein
	</string>
	<string name="/scissor">
		/Schere
	</string>
	<string name="/smoke">
		/rauchen
	</string>
	<string name="/stretch">
		/dehnen
	</string>
	<string name="/whistle">
		/pfeifen
	</string>
	<string name="/yes">
		/ja
	</string>
	<string name="/yes!">
		/ja!
	</string>
	<string name="afk">
		afk
	</string>
	<string name="dance1">
		Tanzen1
	</string>
	<string name="dance2">
		Tanzen2
	</string>
	<string name="dance3">
		Tanzen3
	</string>
	<string name="dance4">
		Tanzen4
	</string>
	<string name="dance5">
		Tanzen5
	</string>
	<string name="dance6">
		Tanzen6
	</string>
	<string name="dance7">
		Tanzen7
	</string>
	<string name="dance8">
		Tanzen8
	</string>
	<string name="AvatarBirthDateFormat">
		[mthnum,datetime,slt]/[day,datetime,slt]/[year,datetime,slt]
	</string>
	<string name="DefaultMimeType">
		Keine/Keiner
	</string>
	<string name="texture_load_dimensions_error">
		Bilder, die größer sind als [WIDTH]*[HEIGHT] können nicht geladen werden
	</string>
	<string name="words_separator" value=","/>
	<string name="server_is_down">
		Trotz all unserer Bemühungen ist ein unerwarteter Fehler aufgetreten.

<<<<<<< HEAD
Bitte überprüfen Sie status.secondlifegrid.net um festzustellen, ob ein Problem besteht. Falls der Fehler weiterhin auftritt, überprüfen Sie bitte Ihre Netzwerk- und Firewalleinstellungen.
=======
	Bitte überprüfen Sie status.secondlifegrid.net, um herauszufinden, ob ein Problem besteht.
 Falls Sie weiterhin Problem haben, überprüfen Sie bitte Ihre Netzwerk- und Firewalleinstellungen.
>>>>>>> a519e34f
	</string>
	<string name="dateTimeWeekdaysNames">
		Sonntag:Montag:Dienstag:Mittwoch:Donnerstag:Freitag:Samstag
	</string>
	<string name="dateTimeWeekdaysShortNames">
		So:Mo:Di:Mi:Do:Fr:Sa
	</string>
	<string name="dateTimeMonthNames">
		Januar:Februar:März:April:Mai:Juni:Juli:August:September:Oktober:November:Dezember
	</string>
	<string name="dateTimeMonthShortNames">
		Jan:Feb:Mär:Apr:Mai:Jun:Jul:Aug:Sep:Okt:Nov:Dez
	</string>
	<string name="dateTimeDayFormat">
		[MDAY]
	</string>
	<string name="dateTimeAM">
		Uhr
	</string>
	<string name="dateTimePM">
		Uhr
	</string>
	<string name="LocalEstimateUSD">
		[AMOUNT] US$
	</string>
	<string name="Membership">
		Mitgliedschaft
	</string>
	<string name="Roles">
		Rollen
	</string>
	<string name="Group Identity">
		Gruppenidentität
	</string>
	<string name="Parcel Management">
		Parzellenverwaltung
	</string>
	<string name="Parcel Identity">
		Parzellenidentität
	</string>
	<string name="Parcel Settings">
		Parzelleneinstellungen
	</string>
	<string name="Parcel Powers">
		Parzellenfähigkeiten
	</string>
	<string name="Parcel Access">
		Parzellenzugang
	</string>
	<string name="Parcel Content">
		Parzelleninhalt
	</string>
	<string name="Object Management">
		Objektmanagement
	</string>
	<string name="Accounting">
		Kontoführung
	</string>
	<string name="Notices">
		Mitteilungen
	</string>
	<string name="Chat" value=" Chat:">
		Chat
	</string>
	<string name="DeleteItems">
		Ausgewählte Objekte löschen?
	</string>
	<string name="DeleteItem">
		Ausgewähltes Objekt löschen?
	</string>
	<string name="EmptyOutfitText">
		Keine Objekte in diesem Outfit
	</string>
	<string name="ExternalEditorNotSet">
		Wählen Sie über die Einstellung „ExternalEditor“ einen Editor aus
	</string>
	<string name="ExternalEditorNotFound">
		Angegebener externer Editor nicht gefunden.
Setzen Sie den Editorpfad in Anführungszeichen
(z. B. &quot;/pfad/editor&quot; &quot;%s&quot;).
	</string>
	<string name="ExternalEditorCommandParseError">
		Fehler beim Parsen des externen Editorbefehls.
	</string>
	<string name="ExternalEditorFailedToRun">
		Externer Editor konnte nicht ausgeführt werden.
	</string>
	<string name="TranslationFailed">
		Übersetzung fehlgeschlagen: [REASON]
	</string>
	<string name="TranslationResponseParseError">
		Fehler beim Parsen der Übersetzungsantwort.
	</string>
	<string name="Esc">
		Esc
	</string>
	<string name="Space">
		Space
	</string>
	<string name="Enter">
		Enter
	</string>
	<string name="Tab">
		Tab
	</string>
	<string name="Ins">
		Ins
	</string>
	<string name="Del">
		Del
	</string>
	<string name="Backsp">
		Backsp
	</string>
	<string name="Shift">
		Shift
	</string>
	<string name="Ctrl">
		Ctrl
	</string>
	<string name="Alt">
		Alt
	</string>
	<string name="CapsLock">
		CapsLock
	</string>
	<string name="Home">
		Zuhause
	</string>
	<string name="End">
		End
	</string>
	<string name="PgUp">
		PgUp
	</string>
	<string name="PgDn">
		PgDn
	</string>
	<string name="F1">
		F1
	</string>
	<string name="F2">
		F2
	</string>
	<string name="F3">
		F3
	</string>
	<string name="F4">
		F4
	</string>
	<string name="F5">
		F5
	</string>
	<string name="F6">
		F6
	</string>
	<string name="F7">
		F7
	</string>
	<string name="F8">
		F8
	</string>
	<string name="F9">
		F9
	</string>
	<string name="F10">
		F10
	</string>
	<string name="F11">
		F11
	</string>
	<string name="F12">
		F12
	</string>
	<string name="Add">
		Addieren
	</string>
	<string name="Subtract">
		Subtrahieren
	</string>
	<string name="Multiply">
		Multiplizieren
	</string>
	<string name="Divide">
		Dividieren
	</string>
	<string name="PAD_DIVIDE">
		PAD_DIVIDE
	</string>
	<string name="PAD_LEFT">
		PAD_LEFT
	</string>
	<string name="PAD_RIGHT">
		PAD_RIGHT
	</string>
	<string name="PAD_DOWN">
		PAD_DOWN
	</string>
	<string name="PAD_UP">
		PAD_UP
	</string>
	<string name="PAD_HOME">
		PAD_HOME
	</string>
	<string name="PAD_END">
		PAD_END
	</string>
	<string name="PAD_PGUP">
		PAD_PGUP
	</string>
	<string name="PAD_PGDN">
		PAD_PGDN
	</string>
	<string name="PAD_CENTER">
		PAD_CENTER
	</string>
	<string name="PAD_INS">
		PAD_INS
	</string>
	<string name="PAD_DEL">
		PAD_DEL
	</string>
	<string name="PAD_Enter">
		PAD_Enter
	</string>
	<string name="PAD_BUTTON0">
		PAD_BUTTON0
	</string>
	<string name="PAD_BUTTON1">
		PAD_BUTTON1
	</string>
	<string name="PAD_BUTTON2">
		PAD_BUTTON2
	</string>
	<string name="PAD_BUTTON3">
		PAD_BUTTON3
	</string>
	<string name="PAD_BUTTON4">
		PAD_BUTTON4
	</string>
	<string name="PAD_BUTTON5">
		PAD_BUTTON5
	</string>
	<string name="PAD_BUTTON6">
		PAD_BUTTON6
	</string>
	<string name="PAD_BUTTON7">
		PAD_BUTTON7
	</string>
	<string name="PAD_BUTTON8">
		PAD_BUTTON8
	</string>
	<string name="PAD_BUTTON9">
		PAD_BUTTON9
	</string>
	<string name="PAD_BUTTON10">
		PAD_BUTTON10
	</string>
	<string name="PAD_BUTTON11">
		PAD_BUTTON11
	</string>
	<string name="PAD_BUTTON12">
		PAD_BUTTON12
	</string>
	<string name="PAD_BUTTON13">
		PAD_BUTTON13
	</string>
	<string name="PAD_BUTTON14">
		PAD_BUTTON14
	</string>
	<string name="PAD_BUTTON15">
		PAD_BUTTON15
	</string>
	<string name="-">
		-
	</string>
	<string name="=">
		=
	</string>
	<string name="`">
		`
	</string>
	<string name=";">
		;
	</string>
	<string name="[">
		[
	</string>
	<string name="]">
		]
	</string>
	<string name="\">
		\
	</string>
	<string name="0">
		0
	</string>
	<string name="1">
		1
	</string>
	<string name="2">
		2
	</string>
	<string name="3">
		3
	</string>
	<string name="4">
		4
	</string>
	<string name="5">
		5
	</string>
	<string name="6">
		6
	</string>
	<string name="7">
		7
	</string>
	<string name="8">
		8
	</string>
	<string name="9">
		9
	</string>
	<string name="A">
		A
	</string>
	<string name="B">
		B
	</string>
	<string name="C">
		C
	</string>
	<string name="D">
		D
	</string>
	<string name="E">
		E
	</string>
	<string name="F">
		F
	</string>
	<string name="G">
		G
	</string>
	<string name="H">
		H
	</string>
	<string name="I">
		I
	</string>
	<string name="J">
		J
	</string>
	<string name="K">
		K
	</string>
	<string name="L">
		L
	</string>
	<string name="M">
		M
	</string>
	<string name="N">
		N
	</string>
	<string name="O">
		O
	</string>
	<string name="P">
		P
	</string>
	<string name="Q">
		Q
	</string>
	<string name="R">
		R
	</string>
	<string name="S">
		S
	</string>
	<string name="T">
		T
	</string>
	<string name="U">
		U
	</string>
	<string name="V">
		V
	</string>
	<string name="W">
		W
	</string>
	<string name="X">
		X
	</string>
	<string name="Y">
		Y
	</string>
	<string name="Z">
		Z
	</string>
	<string name="BeaconParticle">
		Partikel-Beacons werden angezeigt (blau)
	</string>
	<string name="BeaconPhysical">
		Beacons für physische Objekte werden angezeigt (grün)
	</string>
	<string name="BeaconScripted">
		Beacons für Skriptobjekte werden angezeigt (rot)
	</string>
	<string name="BeaconScriptedTouch">
		Beacons für Skriptobjekte mit Berührungsfunktion werden angezeigt (rot)
	</string>
	<string name="BeaconSound">
		Sound-Beacons werden angezeigt (gelb)
	</string>
	<string name="BeaconMedia">
		Medien-Beacons werden angezeigt (weiß)
	</string>
	<string name="ParticleHiding">
		Partikel werden ausgeblendet
	</string>
	<string name="Command_AboutLand_Label">
		Landinformationen
	</string>
	<string name="Command_Appearance_Label">
		Aussehen
	</string>
	<string name="Command_Avatar_Label">
		Avatar
	</string>
	<string name="Command_Build_Label">
		Bauen
	</string>
	<string name="Command_Chat_Label">
		Chat
	</string>
	<string name="Command_Compass_Label">
		Kompass
	</string>
	<string name="Command_Destinations_Label">
		Ziele
	</string>
	<string name="Command_Gestures_Label">
		Gesten
	</string>
	<string name="Command_HowTo_Label">
		Infos
	</string>
	<string name="Command_Inventory_Label">
		Inventar
	</string>
	<string name="Command_Map_Label">
		Karte
	</string>
	<string name="Command_Marketplace_Label">
		Marktplatz
	</string>
	<string name="Command_MiniMap_Label">
		Minikarte
	</string>
	<string name="Command_Move_Label">
		Gehen / Rennen / Fliegen
	</string>
	<string name="Command_Outbox_Label">
		Händler-Outbox
	</string>
	<string name="Command_People_Label">
		Leute
	</string>
	<string name="Command_Picks_Label">
		Auswahlen
	</string>
	<string name="Command_Places_Label">
		Orte
	</string>
	<string name="Command_Preferences_Label">
		Einstellungen
	</string>
	<string name="Command_Profile_Label">
		Profil
	</string>
	<string name="Command_Search_Label">
		Suchen
	</string>
	<string name="Command_Snapshot_Label">
		Foto
	</string>
	<string name="Command_Speak_Label">
		Sprechen
	</string>
	<string name="Command_View_Label">
		Kamerasteuerungen
	</string>
<!-- Ansariel: Renamed for FS (FIRE-5019)
	<string name="Command_Voice_Label">
		Voice-Einstellungen
	</string> -->
	<string name="Command_Voice_Label">
		Stimmen in der Nähe
	</string>
	<string name="Command_Quickprefs_Label">
		Schnelleinstellungen
	</string>
	<string name="Command_AO_Label">
		Animation Overrider
	</string>
	<string name="Command_Webbrowser_Label">
		Webbrowser
	</string>
	<string name="Command_Default_Chat_Bar_Label">
		Chatleiste
	</string>
	<string name="Command_Areasearch_Label">
		Umgebungssuche
	</string>
	<string name="Command_Settings_Debug_Label">
		Debug-Einstellungen
	</string>
	<string name="Command_Statistics_Label">
		Statistiken
	</string>
	<string name="Command_Region_Label">
		Region/Grundbesitz
	</string>
	<string name="Command_Fly_Label">
		Fliegen
	</string>
	<string name="Command_AboutLand_Tooltip">
		Informationen zu dem von Ihnen besuchten Land
	</string>
	<string name="Command_Appearance_Tooltip">
		Avatar ändern
	</string>
	<string name="Command_Avatar_Tooltip">
		Kompletten Avatar auswählen
	</string>
	<string name="Command_Build_Tooltip">
		Objekte bauen und Terrain umformen
	</string>
	<string name="Command_Chat_Tooltip">
		Mit Leuten in der Nähe chatten
	</string>
	<string name="Command_Compass_Tooltip">
		Kompass
	</string>
	<string name="Command_Destinations_Tooltip">
		Ziele von Interesse
	</string>
	<string name="Command_Gestures_Tooltip">
		Gesten für Ihren Avatar
	</string>
	<string name="Command_HowTo_Tooltip">
		Wie führe ich gängige Aufgaben aus?
	</string>
	<string name="Command_Inventory_Tooltip">
		Ihr Eigentum anzeigen und benutzen
	</string>
	<string name="Command_Map_Tooltip">
		Weltkarte
	</string>
	<string name="Command_Marketplace_Tooltip">
		Einkaufen gehen
	</string>
	<string name="Command_MiniMap_Tooltip">
		Leute in der Nähe anzeigen
	</string>
	<string name="Command_Move_Tooltip">
		Ihren Avatar bewegen
	</string>
	<string name="Command_Outbox_Tooltip">
		Artikel zum Verkauf in den Marktplatz übertragen
	</string>
	<string name="Command_People_Tooltip">
		Freunde, Gruppen und Leute in der Nähe
	</string>
	<string name="Command_Picks_Tooltip">
		Orte, die in Ihrem Profil als Favoriten angezeigt werden sollen
	</string>
	<string name="Command_Places_Tooltip">
		Von Ihnen gespeicherte Orte
	</string>
	<string name="Command_Preferences_Tooltip">
		Einstellungen
	</string>
	<string name="Command_Profile_Tooltip">
		Ihr Profil bearbeiten oder anzeigen
	</string>
	<string name="Command_Search_Tooltip">
		Orte, Veranstaltungen, Leute finden
	</string>
	<string name="Command_Snapshot_Tooltip">
		Foto aufnehmen
	</string>
	<string name="Command_Speak_Tooltip">
		Über Ihr Mikrofon mit Leuten in der Nähe sprechen
	</string>
	<string name="Command_View_Tooltip">
		Kamerawinkel ändern
	</string>
	<string name="Command_Voice_Tooltip">
		Lautstärkeregler für Anrufe und Leute in Ihrer Nähe in SL
	</string>
	<string name="Command_Quickprefs_Tooltip">
		Schnelleinstellungen zum Ändern oft benötigter Einstellungen
	</string>
	<string name="Command_AO_Tooltip">
		Animation Overrider
	</string>
	<string name="Command_Webbrowser_Tooltip">
		Öffnet den internen Webbrowser
	</string>
	<string name="Command_Default_Chat_Bar_Tooltip">
		Zeigt oder versteckt die Standard-Chatleiste
	</string>
	<string name="Command_Areasearch_Tooltip">
		Umgebungssuche nach Objekten
	</string>
	<string name="Command_Settings_Debug_Tooltip">
		Konfigurationseinstellungen des Viewers ändern
	</string>
	<string name="Command_Statistics_Tooltip">
		Viewer-Statistiken anzeigen
	</string>
	<string name="Command_Region_Tooltip">
		Öffnet die Regions- und Grundbesitzverwaltung
	</string>
	<string name="Command_Fly_Tooltip">
		Flugmodus ein-/ausschalten
	</string>
	<string name="Toolbar_Bottom_Tooltip">
		gegenwärtig in der unteren Symbolleiste
	</string>
	<string name="Toolbar_Left_Tooltip">
		gegenwärtig in der linken Symbolleiste
	</string>
	<string name="Toolbar_Right_Tooltip">
		gegenwärtig in der rechten Symbolleiste
	</string>
	<string name="Retain%">
		% zurückbehalten
	</string>
	<string name="Detail">
		Details
	</string>
	<string name="Better Detail">
		Bessere Details
	</string>
	<string name="Surface">
		Oberfläche
	</string>
	<string name="Solid">
		Fest
	</string>
	<string name="Wrap">
		Wickeln
	</string>
	<string name="Preview">
		Vorschau
	</string>
	<string name="Normal">
		Normal
	</string>
	<string name="snapshot_quality_very_low">
		Sehr niedrig
	</string>
	<string name="snapshot_quality_low">
		Niedrig
	</string>
	<string name="snapshot_quality_medium">
		Mittel
	</string>
	<string name="snapshot_quality_high">
		Hoch
	</string>
	<string name="snapshot_quality_very_high">
		Sehr hoch
	</string>
	<string name="RlvEnabled">
		RestrainedLove-Unterstützung ist beim nächsten Start eingeschaltet.
	</string>
	<string name="RlvDisabled">
		RestrainedLove-Unterstützung ist beim nächsten Start ausgeschaltet.
	</string>
	<string name="MediaFilterActionAllow">
		erlauben
	</string>
	<string name="MediaFilterActionDeny">
		verbieten
	</string>
	<string name="MediaFilterConditionAlways">
		Immer
	</string>
	<string name="MediaFilterConditionAlwaysLower">
		immer
	</string>
	<string name="MediaFilterConditionNever">
		Niemals
	</string>
	<string name="MediaFilterConditionNeverLower">
		niemals
	</string>
	<string name="MediaFilterMediaContentBlocked">
		Medien von der Domain [DOMAIN] wurden geblockt.
	</string>
	<string name="MediaFilterMediaContentDomainAlwaysAllowed">
		Medien von der Domain [DOMAIN] werden immer abgespielt.
	</string>
	<string name="MediaFilterMediaContentDomainAlwaysBlocked">
		Medien von der Domain [DOMAIN] werden niemals abgespielt.
	</string>
	<string name="MediaFilterMediaContentUrlAlwaysAllowed">
		Medien von der URL [MEDIAURL] werden immer abgespielt.
	</string>
	<string name="MediaFilterMediaContentUrlAlwaysBlocked">
		Medien von der URL [MEDIAURL] werden niemals abgespielt.
	</string>
	<string name="MediaFilterAudioContentBlocked">
		Musik von der Domain [DOMAIN] wurde geblockt.
	</string>
	<string name="MediaFilterAudioContentDomainAlwaysAllowed">
		Musik von der Domain [DOMAIN] wird immer abgespielt.
	</string>
	<string name="MediaFilterAudioContentDomainAlwaysBlocked">
		Musik von der Domain [DOMAIN] wird niemals abgespielt.
	</string>
	<string name="MediaFilterAudioContentUrlAlwaysAllowed">
		Musik von der URL [MEDIAURL] wird immer abgespielt.
	</string>
	<string name="MediaFilterAudioContentUrlAlwaysBlocked">
		Musik von der URL [MEDIAURL] wird niemals abgespielt.
	</string>
	<string name="MediaFilterSharedMediaContentBlocked">
		Geteilte Medien von der Domain [DOMAIN] wurden geblockt.
	</string>
	<string name="MediaFilterSharedMediaContentDomainAlwaysAllowed">
		Geteilte Medien von der Domain [DOMAIN] werden immer abgespielt.
	</string>
	<string name="MediaFilterSharedMediaContentDomainAlwaysBlocked">
		Geteilte Medien von der Domain [DOMAIN] werden niemals abgespielt.
	</string>
	<string name="MediaFilterSharedMediaContentUrlAlwaysAllowed">
		Geteilte Medien von der URL [MEDIAURL] werden immer abgespielt.
	</string>
	<string name="MediaFilterSharedMediaContentUrlAlwaysBlocked">
		Geteilte Medien von der URL [MEDIAURL] werden niemals abgespielt.
	</string>

	<!-- Settings sanity checks -->
	<string name="SanityCheckEquals">
		Die Einstellung &quot;[CONTROL_NAME]&quot; sollte den Wert [VALUE_1] haben.
	</string>
	<string name="SanityCheckNotEquals">
		Die Einstellung &quot;[CONTROL_NAME]&quot; sollte nicht den Wert [VALUE_1] haben.
	</string>
	<string name="SanityCheckLowerThan">
		Die Einstellung &quot;[CONTROL_NAME]&quot; sollte keinen Wert kleiner als [VALUE_1] haben.
	</string>
	<string name="SanityCheckGreaterThan">
		Die Einstellung &quot;[CONTROL_NAME]&quot; sollte keinen Wert größer als [VALUE_1] haben.
	</string>
	<string name="SanityCheckBetween">
		Die Einstellung &quot;[CONTROL_NAME]&quot; sollte einen Wert zwischen [VALUE_1] und [VALUE_2] haben.
	</string>
	<string name="SanityCheckNotBetween">
		Die Einstellung &quot;[CONTROL_NAME]&quot; sollte keinen Wert zwischen [VALUE_1] und [VALUE_2] haben.
	</string>

	<!-- Replacement for hardcoded UI strings -->
	<string name="UnknownRegion">
		(unbekannte Region)
	</string>
	<string name="UnknownPosition">
		(unbekannte Position)
	</string>
</strings><|MERGE_RESOLUTION|>--- conflicted
+++ resolved
@@ -329,15 +329,12 @@
 	<string name="TooltipMustSingleDrop">
 		Sie können nur ein einzelnes Objekt hierher ziehen
 	</string>
-<<<<<<< HEAD
 	<string name="TooltipPrice" value="[AMOUNT] [CUR]"/>
+	<string name="TooltipOutboxDragToWorld">
+		Sie können Artikel nicht in Ihrer Händler-Outbox rezzen
+	</string>
 	<string name="TooltipFlagScript">
 		Skript
-=======
-	<string name="TooltipPrice" value="[AMOUNT] L$"/>
-	<string name="TooltipOutboxDragToWorld">
-		Sie können Artikel nicht in Ihrer Händler-Outbox rezzen
->>>>>>> a519e34f
 	</string>
 	<string name="TooltipOutboxNoTransfer">
 		Einer oder mehrere dieser Artikel können nicht verkauft oder übertragen werden.
@@ -1307,8 +1304,7 @@
 		https://marketplace.[MARKETPLACE_DOMAIN_NAME]/
 	</string>
 	<string name="MarketplaceURL_CreateStore">
-<<<<<<< HEAD
-		http://community.secondlife.com/t5/Deutsche-Knowledge-Base/Verkaufen-von-Artikeln-im-Marktplatz/ta-p/1443499#Section_.3
+		http://community.secondlife.com/t5/English-Knowledge-Base/Selling-in-the-Marketplace/ta-p/700193#Section_.4
 	</string>
 	<string name="MarketplaceURL_Dashboard">
 		https://marketplace.[MARKETPLACE_DOMAIN_NAME]/merchants/store/dashboard
@@ -1319,55 +1315,19 @@
 	<string name="MarketplaceURL_LearnMore">
 		https://marketplace.[MARKETPLACE_DOMAIN_NAME]/learn_more
 	</string>
-	<string name="InventoryOutboxCreationErrorTitle">
-		Ihre Händler-Outbox ist nicht richtig konfiguriert
-=======
-		http://community.secondlife.com/t5/English-Knowledge-Base/Selling-in-the-Marketplace/ta-p/700193#Section_.4
-	</string>
-	<string name="MarketplaceURL_Dashboard">
-		https://marketplace.[MARKETPLACE_DOMAIN_NAME]/merchants/store/dashboard
->>>>>>> a519e34f
-	</string>
-	<string name="MarketplaceURL_Imports">
-		https://marketplace.[MARKETPLACE_DOMAIN_NAME]/merchants/store/imports
-	</string>
-	<string name="MarketplaceURL_LearnMore">
-		https://marketplace.[MARKETPLACE_DOMAIN_NAME]/learn_more
-	</string>
 	<string name="InventoryOutboxNotMerchantTitle">
-<<<<<<< HEAD
-		Jeder kann Artikel im Marktplatz verkaufen
-	</string>
-	<string name="InventoryOutboxNotMerchantTooltip">
-		
-=======
 		Jeder kann Artikel im Marktplatz verkaufen.
->>>>>>> a519e34f
 	</string>
 	<string name="InventoryOutboxNotMerchantTooltip"/>
 	<string name="InventoryOutboxNotMerchant">
-<<<<<<< HEAD
 		Falls Sie ein Händler werden möchten, müssen sie einen [[MARKETPLACE_CREATE_STORE_URL] Shop im Marktplatz erstellen].
-	</string>
-	<string name="InventoryOutboxNoItemsTitle">
-		Die Outbox ist leer.
-	</string>
-	<string name="InventoryOutboxNoItemsTooltip">
-		
-=======
-		Wenn Sie als Händler aktiv werden möchten, müssen Sie einen [[MARKETPLACE_CREATE_STORE_URL] Laden im Marktplatz erstellen].
 	</string>
 	<string name="InventoryOutboxNoItemsTitle">
 		Ihre Outbox ist leer.
->>>>>>> a519e34f
 	</string>
 	<string name="InventoryOutboxNoItemsTooltip"/>
 	<string name="InventoryOutboxNoItems">
-<<<<<<< HEAD
-		Ziehen Sie zu verkaufende Artikel oder Ordner in diesen Bereich. Wenn die Artikel in den Marktplatz übertragen werden sollen, klicken Sie auf die Schaltfläche „Zum Marktplatz senden“.
-=======
 		Ziehen Sie Ordner in dien Bereich und klicken Sie auf „In Marktplatz übertragen“, um sie im [[MARKETPLACE_DASHBOARD_URL] Marktplatz] zum Verkauf anzubieten.
->>>>>>> a519e34f
 	</string>
 	<string name="Marketplace Error None">
 		Keine Fehler
@@ -4059,14 +4019,10 @@
 		(Gespeichert am [LONG_TIMESTAMP])
 	</string>
 	<string name="IM_unblock_only_groups_friends">
-<<<<<<< HEAD
-		Um diese Message sehen zu können, muss &apos;Nur Freunde und Gruppen können mich anrufen oder mir eine IM schicken&apos; in Einstellungen/Privatspäre deaktiviert sein.
+		Wenn Sie diese Meldung sehen, müssen Sie unter „Einstellungen“ &gt; „Privatsphäre“ die Option „Nur IMs und Anrufe von Freunden oder Gruppen durchstellen“ deaktivieren.
 	</string>
 	<string name="IM_announce_incoming">
 		Ankommende Instant Message von [NAME]
-=======
-		Wenn Sie diese Meldung sehen, müssen Sie unter „Einstellungen“ &gt; „Privatsphäre“ die Option „Nur IMs und Anrufe von Freunden oder Gruppen durchstellen“ deaktivieren.
->>>>>>> a519e34f
 	</string>
 	<string name="answered_call">
 		Ihr Anruf wurde entgegengenommen
@@ -4533,12 +4489,7 @@
 	<string name="server_is_down">
 		Trotz all unserer Bemühungen ist ein unerwarteter Fehler aufgetreten.
 
-<<<<<<< HEAD
 Bitte überprüfen Sie status.secondlifegrid.net um festzustellen, ob ein Problem besteht. Falls der Fehler weiterhin auftritt, überprüfen Sie bitte Ihre Netzwerk- und Firewalleinstellungen.
-=======
-	Bitte überprüfen Sie status.secondlifegrid.net, um herauszufinden, ob ein Problem besteht.
- Falls Sie weiterhin Problem haben, überprüfen Sie bitte Ihre Netzwerk- und Firewalleinstellungen.
->>>>>>> a519e34f
 	</string>
 	<string name="dateTimeWeekdaysNames">
 		Sonntag:Montag:Dienstag:Mittwoch:Donnerstag:Freitag:Samstag
