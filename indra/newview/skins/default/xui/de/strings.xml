--- conflicted
+++ resolved
@@ -1,17 +1,9 @@
 <?xml version="1.0" encoding="utf-8" standalone="yes"?>
 <!-- This file contains strings that used to be hardcoded in the source.
-<<<<<<< HEAD
-     It is only for those strings which don&apos;t belong in a floater.
-     For example, the strings used in avatar chat bubbles, and strings 
-     that are returned from one component and may appear in many places-->
-<strings>
-	<!-- Login -->
-=======
      It is only for those strings which do not belong in a floater.
      For example, the strings used in avatar chat bubbles, and strings 
      that are returned from one component and may appear in many places-->
 <strings>
->>>>>>> fcaa1ad4
 	<string name="LoginInProgress">
 		Anmeldevorgang gestartet. [APP_NAME] reagiert möglicherweise nicht.  Bitte warten.
 	</string>
@@ -63,55 +55,24 @@
 	<string name="LoginDownloadingClothing">
 		Kleidung wird geladen...
 	</string>
-<<<<<<< HEAD
-	<string name="LoginFailedNoNetwork">
-		Netzwerk Fehler: Eine Verbindung konnte nicht hergestellt werden. Bitte überprüfen Sie Ihre Netzwerkverbindung.
-	</string>
-	<!-- Disconnection -->
 	<string name="AgentLostConnection">
 		In dieser Region kann es zu Problemen kommen. Bitte überprüfen Sie Ihre Internetverbindung.
 	</string>
-	<!-- Tooltip, llhoverview.cpp -->
 	<string name="TooltipPerson">
 		Person
 	</string>
-	<!-- Object under mouse pointer is an avatar -->
 	<string name="TooltipNoName">
 		(namenlos)
 	</string>
-	<!-- No name on an object -->
 	<string name="TooltipOwner">
 		Eigentümer:
 	</string>
-	<!-- Owner name follows -->
 	<string name="TooltipPublic">
 		Öffentlich
 	</string>
-	<!-- Public permissions on an object -->
 	<string name="TooltipIsGroup">
 		(Gruppe)
 	</string>
-	<!-- The name before this text is that of a group -->
-=======
-	<string name="AgentLostConnection">
-		In dieser Region kann es zu Problemen kommen. Bitte überprüfen Sie Ihre Internetverbindung.
-	</string>
-	<string name="TooltipPerson">
-		Person
-	</string>
-	<string name="TooltipNoName">
-		(namenlos)
-	</string>
-	<string name="TooltipOwner">
-		Eigentümer:
-	</string>
-	<string name="TooltipPublic">
-		Öffentlich
-	</string>
-	<string name="TooltipIsGroup">
-		(Gruppe)
-	</string>
->>>>>>> fcaa1ad4
 	<string name="TooltipFlagScript">
 		Skript
 	</string>
@@ -142,17 +103,9 @@
 	<string name="TooltipForSaleL$">
 		Zum Verkauf: [AMOUNT] L$
 	</string>
-<<<<<<< HEAD
-	<!-- L$ version -->
 	<string name="TooltipForSaleMsg">
 		Zum Verkauf: [MESSAGE]
 	</string>
-	<!-- Message (RetrievingData) -->
-=======
-	<string name="TooltipForSaleMsg">
-		Zum Verkauf: [MESSAGE]
-	</string>
->>>>>>> fcaa1ad4
 	<string name="TooltipFlagGroupBuild">
 		Gruppenbau
 	</string>
@@ -165,10 +118,6 @@
 	<string name="TooltipFlagNotSafe">
 		Unsicher
 	</string>
-<<<<<<< HEAD
-	<!-- damage area -->
-=======
->>>>>>> fcaa1ad4
 	<string name="TooltipFlagNoFly">
 		Fliegen aus
 	</string>
@@ -184,56 +133,27 @@
 	<string name="TooltipMustSingleDrop">
 		Sie können nur ein einzelnes Objekt hierher ziehen
 	</string>
-<<<<<<< HEAD
-	<!-- Indicates that an avatar&apos;s name or other similar datum is being retrieved. General usage. -->
-=======
->>>>>>> fcaa1ad4
 	<string name="RetrievingData">
 		Laden...
 	</string>
 	<string name="ReleaseNotes">
 		Versionshinweise
 	</string>
-<<<<<<< HEAD
-	<!-- Indicates something is being loaded. Maybe should be merged with RetrievingData -->
 	<string name="LoadingData">
 		Wird geladen...
 	</string>
-	<!-- namecache -->
-	<!-- Avatar name: text shown for LLUUID::null -->
 	<string name="AvatarNameNobody">
 		(niemand)
 	</string>
-	<!-- Avatar name: text shown while fetching name -->
 	<string name="AvatarNameWaiting">
 		(wartet)
 	</string>
-	<!-- Avatar name: text shown as an alternative to AvatarNameFetching, easter egg. -->
 	<string name="AvatarNameHippos">
 		(hippos)
 	</string>
-	<!-- Group name: text shown for LLUUID::null -->
 	<string name="GroupNameNone">
 		(keiner)
 	</string>
-	<!-- Asset errors. Used in llassetstorage.cpp, translation from error code to error message. -->
-=======
-	<string name="LoadingData">
-		Wird geladen...
-	</string>
-	<string name="AvatarNameNobody">
-		(niemand)
-	</string>
-	<string name="AvatarNameWaiting">
-		(wartet)
-	</string>
-	<string name="AvatarNameHippos">
-		(hippos)
-	</string>
-	<string name="GroupNameNone">
-		(keiner)
-	</string>
->>>>>>> fcaa1ad4
 	<string name="AssetErrorNone">
 		Kein Fehler
 	</string>
@@ -261,19 +181,12 @@
 	<string name="AssetErrorCircuitGone">
 		Verbindung verloren
 	</string>
-<<<<<<< HEAD
+	<string name="AssetErrorPriceMismatch">
+		Viewer und Server sind sich nicht über Preis einig
+	</string>
 	<string name="AssetErrorUnknownStatus">
 		Status unbekannt
 	</string>
-	<!-- llvoavatar. Displayed in the avatar&apos;s chat bubble -->
-=======
-	<string name="AssetErrorPriceMismatch">
-		Viewer und Server sind sich nicht über Preis einig
-	</string>
-	<string name="AssetErrorUnknownStatus">
-		Status unbekannt
-	</string>
->>>>>>> fcaa1ad4
 	<string name="AvatarEditingApparance">
 		(Aussehen wird bearbeitet)
 	</string>
@@ -286,10 +199,6 @@
 	<string name="AvatarMuted">
 		Stummgeschaltet
 	</string>
-<<<<<<< HEAD
-	<!-- animations -->
-=======
->>>>>>> fcaa1ad4
 	<string name="anim_express_afraid">
 		Ängstlich
 	</string>
@@ -503,18 +412,12 @@
 	<string name="worldmap_offline">
 		Offline
 	</string>
-<<<<<<< HEAD
-	<!-- Chat -->
-=======
->>>>>>> fcaa1ad4
 	<string name="whisper">
 		flüstert:
 	</string>
 	<string name="shout">
 		ruft:
 	</string>
-<<<<<<< HEAD
-=======
 	<string name="SIM_ACCESS_PG">
 		PG
 	</string>
@@ -584,5 +487,4 @@
 	<string name="choose_the_directory">
 		Verzeichnis auswählen
 	</string>
->>>>>>> fcaa1ad4
 </strings>