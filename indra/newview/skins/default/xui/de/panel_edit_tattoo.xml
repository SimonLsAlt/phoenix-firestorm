<?xml version="1.0" encoding="utf-8" standalone="yes"?>
<panel name="edit_tattoo_panel">
	<scroll_container name="avatar_tattoo_scroll">
		<panel name="avatar_tattoo_color_panel">
<<<<<<< HEAD
			<texture_picker label="Kopftattoo" name="Head Tattoo" tool_tip="Zum Auswählen eines Bildes hier klicken"/>
			<texture_picker label="Obere Tattoos" name="Upper Tattoo" tool_tip="Zum Auswählen eines Bildes hier klicken"/>
			<texture_picker label="Untere Tattoos" name="Lower Tattoo" tool_tip="Zum Auswählen eines Bildes hier klicken"/>
			<texture_picker label="Rock-Tattoo" name="Skirt Tattoo" tool_tip="Zum Auswählen eines Bildes hier klicken"/>
			<texture_picker label="Haar-Tattoo" name="Hair Tattoo" tool_tip="Zum Auswählen eines Bildes hier klicken"/>
			<texture_picker label="Augen-Tattoo" name="Eyes Tattoo" tool_tip="Zum Auswählen eines Bildes hier klicken"/>
			<texture_picker label="Linker Arm-Tattoo" name="Left Arm Tattoo" tool_tip="Zum Auswählen eines Bildes hier klicken"/>
			<texture_picker label="Linkes Bein-Tattoo" name="Left Leg Tattoo" tool_tip="Zum Auswählen eines Bildes hier klicken"/>
			<texture_picker label="Aux1-Tattoo" name="Aux1 Tattoo" tool_tip="Zum Auswählen eines Bildes hier klicken"/>
			<texture_picker label="Aux2-Tattoo" name="Aux2 Tattoo" tool_tip="Zum Auswählen eines Bildes hier klicken"/>
			<texture_picker label="Aux3-Tattoo" name="Aux3 Tattoo" tool_tip="Zum Auswählen eines Bildes hier klicken"/>
=======
			<texture_picker label="Kopf-Tattoo" name="Head Tattoo" tool_tip="Klicken, um ein Bild auszuwählen"/>
			<texture_picker label="Oberes Tattoo" name="Upper Tattoo" tool_tip="Klicken, um ein Bild auszuwählen"/>
			<texture_picker label="Unteres Tattoo" name="Lower Tattoo" tool_tip="Klicken, um ein Bild auszuwählen"/>
>>>>>>> 3191a5dd
			<color_swatch label="Farbe/Ton" name="Color/Tint" tool_tip="Klicken Sie hier, um die Farbauswahl zu öffnen"/>
		</panel>
	</scroll_container>
</panel><|MERGE_RESOLUTION|>--- conflicted
+++ resolved
@@ -2,23 +2,9 @@
 <panel name="edit_tattoo_panel">
 	<scroll_container name="avatar_tattoo_scroll">
 		<panel name="avatar_tattoo_color_panel">
-<<<<<<< HEAD
-			<texture_picker label="Kopftattoo" name="Head Tattoo" tool_tip="Zum Auswählen eines Bildes hier klicken"/>
-			<texture_picker label="Obere Tattoos" name="Upper Tattoo" tool_tip="Zum Auswählen eines Bildes hier klicken"/>
-			<texture_picker label="Untere Tattoos" name="Lower Tattoo" tool_tip="Zum Auswählen eines Bildes hier klicken"/>
-			<texture_picker label="Rock-Tattoo" name="Skirt Tattoo" tool_tip="Zum Auswählen eines Bildes hier klicken"/>
-			<texture_picker label="Haar-Tattoo" name="Hair Tattoo" tool_tip="Zum Auswählen eines Bildes hier klicken"/>
-			<texture_picker label="Augen-Tattoo" name="Eyes Tattoo" tool_tip="Zum Auswählen eines Bildes hier klicken"/>
-			<texture_picker label="Linker Arm-Tattoo" name="Left Arm Tattoo" tool_tip="Zum Auswählen eines Bildes hier klicken"/>
-			<texture_picker label="Linkes Bein-Tattoo" name="Left Leg Tattoo" tool_tip="Zum Auswählen eines Bildes hier klicken"/>
-			<texture_picker label="Aux1-Tattoo" name="Aux1 Tattoo" tool_tip="Zum Auswählen eines Bildes hier klicken"/>
-			<texture_picker label="Aux2-Tattoo" name="Aux2 Tattoo" tool_tip="Zum Auswählen eines Bildes hier klicken"/>
-			<texture_picker label="Aux3-Tattoo" name="Aux3 Tattoo" tool_tip="Zum Auswählen eines Bildes hier klicken"/>
-=======
 			<texture_picker label="Kopf-Tattoo" name="Head Tattoo" tool_tip="Klicken, um ein Bild auszuwählen"/>
 			<texture_picker label="Oberes Tattoo" name="Upper Tattoo" tool_tip="Klicken, um ein Bild auszuwählen"/>
 			<texture_picker label="Unteres Tattoo" name="Lower Tattoo" tool_tip="Klicken, um ein Bild auszuwählen"/>
->>>>>>> 3191a5dd
 			<color_swatch label="Farbe/Ton" name="Color/Tint" tool_tip="Klicken Sie hier, um die Farbauswahl zu öffnen"/>
 		</panel>
 	</scroll_container>
