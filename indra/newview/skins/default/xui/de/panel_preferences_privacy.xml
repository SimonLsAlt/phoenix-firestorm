--- conflicted
+++ resolved
@@ -1,50 +1,27 @@
-<?xml version="1.0" encoding="utf-8" standalone="yes"?>
-<panel label="Kommunikation" name="im">
-	<panel.string name="log_in_to_change">
-<<<<<<< HEAD
-		Zum Ändern anmelden
-	</panel.string>
-	<button label="Cache löschen" name="clear_cache"/>
-	<text name="cache_size_label_l">
-		(Positionen, Bilder, Internet, Suchverlauf)
-	</text>
-	<check_box label="Nur Freunden und Gruppen meinen Online-Status mitteilen" name="online_visibility"/>
-	<check_box label="Nur IMs und Anrufe von Freunden oder Gruppen durchstellen" name="voice_call_friends_only_check"/>
-	<check_box label="Nach Beendigung von Anrufen Mikrofon abschalten." name="auto_disengage_mic_check"/>
-	<check_box label="Cookies annehmen" name="cookies_enabled"/>
-	<check_box label="Medien automatisch wiedergeben" name="autoplay_enabled"/>
-	<check_box label="Medien auf Parzelle automatisch wiedergeben" name="parcel_autoplay_enabled"/>
-	<text name="Logs:">
-		Logs:
-	</text>
-	<check_box label="Protokoll von Chats &quot;in meiner Nähe&quot; auf meinem Computer speichern" name="log_nearby_chat"/>
-	<check_box label="IM-Protokolle auf meinem Computer speichern" name="log_instant_messages"/>
-	<check_box label="Zeitangabe hinzufügen" name="show_timestamps_check_im"/>
-	<text name="log_path_desc">
-		Speicherort für Protokolle
-=======
-		Anmelden, um Änderungen vorzunehmen
-	</panel.string>
-	<button label="Verlauf leeren" name="clear_cache"/>
-	<text name="cache_size_label_l">
-		(Standorte, Bilder, Web, Suchverlauf)
-	</text>
-	<check_box label="Nur Freunde und Gruppen wissen, dass ich online bin" name="online_visibility"/>
-	<check_box label="Nur Freunde und Gruppen können mich anrufen oder mir eine IM schicken" name="voice_call_friends_only_check"/>
-	<check_box label="Mikrofon ausschalten, wenn Anrufe beendet werden" name="auto_disengage_mic_check"/>
-	<check_box label="Cookies annehmen" name="cookies_enabled"/>
-	<check_box label="Automatisches Abspielen von Medien erlauben" name="autoplay_enabled"/>
-	<check_box label="Medien auf Parzellen automatisch abspielen" name="parcel_autoplay_enabled"/>
-	<text name="Logs:">
-		Protokolle:
-	</text>
-	<check_box label="Protokolle von Gesprächen in der Nähe auf meinem Computer speichern" name="log_nearby_chat"/>
-	<check_box label="IM Protokolle auf meinem Computer speichern" name="log_instant_messages"/>
-	<check_box label="Zeitstempel hinzufügen" name="show_timestamps_check_im"/>
-	<text name="log_path_desc">
-		Speicherort der Protokolldateien
->>>>>>> 109b79e9
-	</text>
-	<button label="Durchsuchen" label_selected="Durchsuchen" name="log_path_button"/>
-	<button label="Ignorierte Einwohner/Objekte" name="block_list"/>
-</panel>
+<?xml version="1.0" encoding="utf-8" standalone="yes"?>
+<panel label="Kommunikation" name="im">
+	<panel.string name="log_in_to_change">
+		Anmelden, um Änderungen vorzunehmen
+	</panel.string>
+	<button label="Verlauf leeren" name="clear_cache"/>
+	<text name="cache_size_label_l">
+		(Standorte, Bilder, Web, Suchverlauf)
+	</text>
+	<check_box label="Nur Freunde und Gruppen wissen, dass ich online bin" name="online_visibility"/>
+	<check_box label="Nur Freunde und Gruppen können mich anrufen oder mir eine IM schicken" name="voice_call_friends_only_check"/>
+	<check_box label="Mikrofon ausschalten, wenn Anrufe beendet werden" name="auto_disengage_mic_check"/>
+	<check_box label="Cookies annehmen" name="cookies_enabled"/>
+	<check_box label="Automatisches Abspielen von Medien erlauben" name="autoplay_enabled"/>
+	<check_box label="Medien auf Parzellen automatisch abspielen" name="parcel_autoplay_enabled"/>
+	<text name="Logs:">
+		Protokolle:
+	</text>
+	<check_box label="Protokolle von Gesprächen in der Nähe auf meinem Computer speichern" name="log_nearby_chat"/>
+	<check_box label="IM Protokolle auf meinem Computer speichern" name="log_instant_messages"/>
+	<check_box label="Zeitstempel hinzufügen" name="show_timestamps_check_im"/>
+	<text name="log_path_desc">
+		Speicherort der Protokolldateien
+	</text>
+	<button label="Durchsuchen" label_selected="Durchsuchen" name="log_path_button"/>
+	<button label="Ignorierte Einwohner/Objekte" name="block_list"/>
+</panel>