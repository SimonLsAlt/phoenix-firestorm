<?xml version="1.0" encoding="utf-8" standalone="yes"?>
<floater name="toolbox floater" short_title="Bau-Werkzeuge" title="">
	<floater.string name="grid_screen_text">
		Bildschirm
	</floater.string>
	<floater.string name="grid_local_text">
		Lokal
	</floater.string>
	<floater.string name="grid_world_text">
		Welt
	</floater.string>
	<floater.string name="grid_reference_text">
		Referenz
	</floater.string>
	<floater.string name="grid_attachment_text">
		Anhang
	</floater.string>
	<floater.string name="status_rotate">
		An den farbigen Bändern ziehen, um das Objekt zu drehen
	</floater.string>
	<floater.string name="status_scale">
		Klicken und ziehen, um die ausgewählte Seite zu dehnen
	</floater.string>
	<floater.string name="status_move">
		Maus verschiebt, Umschalt + Maus kopiert
	</floater.string>
	<floater.string name="status_modifyland">
		Klicken und halten, um das Land zu bearbeiten
	</floater.string>
	<floater.string name="status_camera">
		Klicken und ziehen, um Kamera zu bewegen
	</floater.string>
	<floater.string name="status_grab">
		Ziehen, um Objekte zu verschieben, Strg zum Heben, Strg + Umschalt zum Drehen
	</floater.string>
	<floater.string name="status_place">
		Inworld klicken, um zu bauen.
	</floater.string>
	<floater.string name="status_selectland">
		Klicken und ziehen, um Land auszuwählen
	</floater.string>
    <floater.string
     name="status_selectcount">
		[OBJ_COUNT] Objekte ausgewählt, Auswirkung auf Land [LAND_IMPACT]
    </floater.string>
    <floater.string
     name="status_remaining_capacity">
        Verbleibende Kapazität [LAND_CAPACITY].
    </floater.string>
	<floater.string
	  name="link_number">
		Link-Nummer:
	</floater.string>
	<floater.string
	  name="selected_faces">
		Fläche:
	</floater.string>
	<text name="grid_mode_label" tool_tip="Rasteropazität">
		Modus
	</text>
	<button label="" label_selected="" name="button focus" tool_tip="Fokus"/>
	<button label="" label_selected="" name="button move" tool_tip="Verschieben"/>
	<button label="" label_selected="" name="button edit" tool_tip="Bearbeiten"/>
	<button label="" label_selected="" name="button create" tool_tip="Erstellen"/>
	<button label="" label_selected="" name="button land" tool_tip="Land"/>
	<text name="text status">
		Zum Verschieben ziehen, zum Kopieren Umschalttaste-Ziehen
	</text>
	<radio_group name="focus_radio_group">
		<radio_item label="Zoom" name="radio zoom"/>
		<radio_item label="Orbit (Strg)" name="radio orbit"/>
		<radio_item label="Schwenken (Strg+Umschalt)" name="radio pan"/>
	</radio_group>
	<radio_group name="move_radio_group">
		<radio_item label="Verschieben" name="radio move"/>
		<radio_item label="Heben (Strg)" name="radio lift"/>
		<radio_item label="Drehen (Strg+Umschalt)" name="radio spin"/>
	</radio_group>
	<radio_group name="edit_radio_group">
		<radio_item label="Bewegen" name="radio position"/>
		<radio_item label="Drehen (Strg)" name="radio rotate"/>
		<radio_item label="Dehnen (Strg+Umsch)" name="radio stretch"/>
		<radio_item label="Fläche auswählen" name="radio select face"/>
		<radio_item label="Ausrichten" name="radio align"/>
	</radio_group>
<<<<<<< HEAD
	<check_box label="Teile bearbeiten" name="checkbox edit linked parts"/>
	<button name="prev_part_btn" tool_tip="Vorheriges verknüpftes Teil oder Fläche auswählen"/>
	<button name="next_part_btn" tool_tip="Nächstes verknüpftes Teil oder Fläche auswählen"/>
	<button label="Verkn." name="link_btn" width="50"/>
	<button label="Trennen" name="unlink_btn" width="55"/>
	<text name="RenderingCost" tool_tip="Zeigt die errechneten Wiedergabekosten für dieses Objekt">
		þ: [COUNT]
	</text>
	<check_box name="checkbox uniform" label="Beide Seiten dehnen"/>
	<check_box initial_value="true" label="Texturen dehnen" name="checkbox stretch textures"/>
	<check_box initial_value="true" label="An Raster ausrichten" name="checkbox snap to grid"/>
    <check_box initial_value="false" label="Achse an Wurzel edit." name="checkbox actual root"/>
	<check_box initial_value="true" label="Aktiviere Hervorhebung" name="checkbox show highlight"/>
=======
	<check_box label="Verknüpfte Teile bearbeiten" name="checkbox edit linked parts"/>
	<button label="Link" name="link_btn" width="30"/>
	<button label="Verknüpfung auflösen" name="unlink_btn" width="126"/>
	<check_box label="Beide Seiten dehnen" name="checkbox uniform"/>
>>>>>>> 3d59b774
	<check_box initial_value="true" label="Texturen dehnen" name="checkbox stretch textures" top_pad="-5"/>
	<check_box initial_value="true" label="Einrasten" name="checkbox snap to grid" top_pad="15"/>
	<combo_box name="combobox grid mode" tool_tip="Wählen Sie das gewünschte Rasterlineal zum Positionieren des Objekts aus." left_pad="20">
		<combo_box.item label="Welt" name="World"/>
		<combo_box.item label="Lokal" name="Local"/>
		<combo_box.item label="Referenz" name="Reference"/>
	</combo_box>
	<button label="Optionen..." label_selected="Optionen..." name="Options..." tool_tip="Mehr Raster-Optionen anzeigen" top="63"/>
	<button label="" label_selected="" name="ToolCube" tool_tip="Würfel"/>
	<button label="" label_selected="" name="ToolPrism" tool_tip="Prisma"/>
	<button label="" label_selected="" name="ToolPyramid" tool_tip="Pyramide"/>
	<button label="" label_selected="" name="ToolTetrahedron" tool_tip="Tetraeder"/>
	<button label="" label_selected="" name="ToolCylinder" tool_tip="Zylinder"/>
	<button label="" label_selected="" name="ToolHemiCylinder" tool_tip="Halbzylinder"/>
	<button label="" label_selected="" name="ToolCone" tool_tip="Kegel"/>
	<button label="" label_selected="" name="ToolHemiCone" tool_tip="Halbkegel"/>
	<button label="" label_selected="" name="ToolSphere" tool_tip="Kugel"/>
	<button label="" label_selected="" name="ToolHemiSphere" tool_tip="Halbkugel"/>
	<button label="" label_selected="" name="ToolTorus" tool_tip="Torus"/>
	<button label="" label_selected="" name="ToolTube" tool_tip="Rohr"/>
	<button label="" label_selected="" name="ToolRing" tool_tip="Ring"/>
	<button label="" label_selected="" name="ToolTree" tool_tip="Baum"/>
	<button label="" label_selected="" name="ToolGrass" tool_tip="Gras"/>
	<check_box label="Werkzeug beibehalten" name="checkbox sticky" left="150"/>
	<check_box label="Auswahl kopieren" name="checkbox copy selection"/>
	<check_box initial_value="true" label="Kopie zentrieren" name="checkbox copy centers"/>
	<check_box label="Kopie drehen" name="checkbox copy rotates"/>
	<radio_group name="land_radio_group">
		<radio_item label="Land auswählen" name="radio select land"/>
		<radio_item label="Einebnen" name="radio flatten"/>
		<radio_item label="Anheben" name="radio raise"/>
		<radio_item label="Absenken" name="radio lower"/>
		<radio_item label="Glätten" name="radio smooth"/>
		<radio_item label="Aufrauen" name="radio noise"/>
		<radio_item label="Zurücksetzen" name="radio revert"/>
	</radio_group>
	<text name="Bulldozer:">
		Planierraupe:
	</text>
	<text name="Dozer Size:">
		Größe
	</text>
	<text name="Strength:">
		Stärke
	</text>
	<button label="Übernehmen" label_selected="Übernehmen" name="button apply to selection" tool_tip="Ausgewähltes Land bearbeiten"/>
	<text name="selection_empty">
		Nichts ausgewählt.
	</text>
	<text name="remaining_capacity">
	  [CAPACITY_STRING] [secondlife:///app/openfloater/object_weights Mehr Infos]
	</text>
	<text name="selection_weight">
		Physikgewicht [PHYS_WEIGHT], Darstellungskosten [DISP_WEIGHT].
	</text>
	<tab_container name="Object Info Tabs">
		<panel label="Allgemein" name="General">
			<panel.string name="text deed continued">
				Übertragung
			</panel.string>
			<panel.string name="text deed">
				Übertragung
			</panel.string>
			<panel.string name="text modify info 1">
				Sie können dieses Objekt bearbeiten.
			</panel.string>
			<panel.string name="text modify info 2">
				Sie können diese Objekte bearbeiten.
			</panel.string>
			<panel.string name="text modify info 3">
				Sie können dieses Objekt nicht bearbeiten.
			</panel.string>
			<panel.string name="text modify info 4">
				Sie können diese Objekte nicht bearbeiten.
			</panel.string>
			<panel.string name="text modify info 5">
				Dieses Objekt kann nicht über eine Regionsgrenze hinweg geändert werden.
			</panel.string>
			<panel.string name="text modify info 6">
				Diese Objekte können nicht über eine Regionsgrenze hinweg geändert werden.
			</panel.string>
			<panel.string name="text modify warning">
				Ganzes Objekt wählen um Rechte festzulegen.
			</panel.string>
			<panel.string name="Cost Default">
				Preis: L$
			</panel.string>
			<panel.string name="Cost Total">
				Summe: L$
			</panel.string>
			<panel.string name="Cost Per Unit">
				Stückpreis: L$
			</panel.string>
			<panel.string name="Cost Mixed">
				Mischpreis
			</panel.string>
			<panel.string name="Sale Mixed">
				Mischverkauf
			</panel.string>
			<text name="Name:">
				Name:
			</text>
			<text name="Description:">
				Beschreibung:
			</text>
			<text name="Creator:">
				Ersteller:
			</text>
			<text name="Owner:">
				Eigentümer:
			</text>
			<text name="Last Owner:">
				Vorbesitzer:
			</text>
			<text name="Group:">
				Gruppe:
			</text>
			<name_box initial_value="Wird geladen..." name="Group Name Proxy"/>
			<button label="Festlegen..." label_selected="Festlegen..." name="button set group" tool_tip="Eine Gruppe auswählen, um die Berechtigungen des Objekts zu teilen."/>
			<check_box label="Teilen" name="checkbox share with group" tool_tip="Mit allen Mitgliedern der zugeordneten Gruppe, Ihre Berechtigungen dieses Objekt zu ändern teilen. Sie müssen Übereignen, um Rollenbeschränkungen zu aktivieren."/>
			<button label="Übertragung" label_selected="Übertragung" name="button deed" tool_tip="Eine Übertragung bedeutet, dass das Objekt mit den Berechtigungen „Nächster Eigentümer“ weitergegeben wird. Mit der Gruppe geteilte Objekte können von einem Gruppen-Officer übertragen werden."/>
			<text name="label click action">
				Bei Linksklick:
			</text>
			<combo_box name="clickaction">
				<combo_box.item label="Berühren (Standard)" name="Touch/grab(default)"/>
				<combo_box.item label="Auf Objekt sitzen" name="Sitonobject"/>
				<combo_box.item label="Objekt kaufen" name="Buyobject"/>
				<combo_box.item label="Objekt bezahlen" name="Payobject"/>
				<combo_box.item label="Öffnen" name="Open"/>
				<combo_box.item label="Zoom" name="Zoom"/>
				<combo_box.item label="Keine Aktion" name="None"/>
			</combo_box>
			<check_box label="Zum Verkauf:" name="checkbox for sale"/>
			<spinner label="Preis: L$" name="Edit Cost"/>
			<combo_box name="sale type">
				<combo_box.item label="Kopie" name="Copy"/>
				<combo_box.item label="Inhalt" name="Contents"/>
				<combo_box.item label="Original" name="Original"/>
			</combo_box>
			<button label="Anwenden" name="button mark for sale" tool_tip="Objekt(e) zum Verkauf anbieten/aktualisieren."/>
			<button label="UUIDs kopieren" name="btnCopyKeys" tool_tip="Kopiert den Schüssel das Wurzelprims in die Zwischenablage. Klicken bei gedrückter Umschalttaste kopiert alle Schüssel des Objekts." width="110"/>
			<check_box label="In Suche anzeigen" name="search_check" tool_tip="Dieses Objekt in Suchergebnissen anzeigen"/>
			<panel name="perms_build">
				<text name="perm_modify">
					Sie können dieses Objekt bearbeiten.
				</text>
				<text name="Anyone can:">
					Jeder:
				</text>
				<check_box label="Bewegen" name="checkbox allow everyone move"/>
				<check_box label="Kopieren" name="checkbox allow everyone copy"/>
				<check_box label="Exportieren" name="checkbox allow export"/>
				<text name="Next owner can:">
					Nächster Eigentümer:
				</text>
				<check_box label="Ändern" name="checkbox next owner can modify"/>
				<check_box label="Kopieren" name="checkbox next owner can copy"/>
				<check_box label="Transferieren" name="checkbox next owner can transfer" tool_tip="Nächster Eigentümer kann dieses Objekt weitergeben oder -verkaufen"/>
				<text name="B:">
					B:
				</text>
				<text name="O:">
					O:
				</text>
				<text name="G:">
					G:
				</text>
				<text name="E:">
					E:
				</text>
				<text name="N:">
					N:
				</text>
				<text name="F:">
					F:
				</text>
			</panel>
			<panel name="pathfinding_attrs_panel">
				<text name="pathfinding_attributes_label">
					Pathfinding-Attribute:
				</text>
				<text name="pathfinding_attributes_value">
				</text>
			</panel>
		</panel>
		<panel label="Objekt" name="Object">
			<panel.string name="Paste Position">
				Position einfügen
[VALUE]
			</panel.string>
			<panel.string name="Paste Size">
				Größe einfügen
[VALUE]
			</panel.string>
			<panel.string name="Paste Rotation">
				Rotation einfügen
[VALUE]
			</panel.string>
			<check_box label="Gesperrt" name="checkbox locked" tool_tip="Verhindert, dass das Objekt verschoben oder gelöscht wird. Oft beim Bauen nützlich, um unbeabsichtigte Bearbeitungen zu vermeiden."/>
			<check_box label="Physisch" name="Physical Checkbox Ctrl" tool_tip="Gestattet, dass das Objekt geschoben und von Schwerkraft beeinflusst wird"/>
			<check_box label="Temporär" name="Temporary Checkbox Ctrl" tool_tip="Bewirkt, dass das Objekt 1 Minute nach seiner Erstellung gelöscht wird."/>
			<check_box label="Phantom" name="Phantom Checkbox Ctrl" tool_tip="Verhindert, dass das Objekt mit anderen Objekten oder Avataren kollidiert"/>
			<text name="label position">
				Position (Meter)
			</text>
			<spinner label="X" name="Pos X"/>
			<button label="K" name="copypos" tool_tip="Position kopieren"/>
			<spinner label="Y" name="Pos Y"/>
			<button label="E" name="pastepos" tool_tip="Position einfügen"/>
			<spinner label="Z" name="Pos Z"/>
			<button label="e" name="pasteposclip"  tool_tip="Position aus Zwischenablage einfügen"/>
			<text name="label size">
				Größe (Meter)
			</text>
			<spinner label="X" name="Scale X"/>
			<button label="K" name="copysize" tool_tip="Größe kopieren"/>
			<spinner label="Y" name="Scale Y"/>
			<button label="E" name="pastesize" tool_tip="Größe einfügen"/>
			<spinner label="Z" name="Scale Z"/>
			<button label="e" name="pastesizeclip" tool_tip="Größe aus Zwischenablage einfügen"/>
			<text name="label rotation">
				Rotation (Grad)
			</text>
			<spinner label="X" name="Rot X"/>
			<button label="K" name="copyrot" tool_tip="Rotation kopieren"/>
			<spinner label="Y" name="Rot Y"/>
			<button label="E" name="pasterot" tool_tip="Rotation einfügen"/>
			<spinner label="Z" name="Rot Z"/>
			<button label="e" name="pasterotclip" tool_tip="Rotation aus Zwischenablage einfügen"/>
			<text name="edit_object">
				Objekt-Parameter:
			</text>
			<button label="Kop." name="copyparams" tool_tip="Objekt-Parameter in Zwischenablage kopieren"/>
			<button label="Einf." name="pasteparams" tool_tip="Objekt-Parameters aus Zwischenablage einfügen"/>
			<combo_box name="comboBaseType">
				<combo_box.item label="Quader" name="Box"/>
				<combo_box.item label="Zylinder" name="Cylinder"/>
				<combo_box.item label="Prisma" name="Prism"/>
				<combo_box.item label="Kugel" name="Sphere"/>
				<combo_box.item label="Torus" name="Torus"/>
				<combo_box.item label="Rohr" name="Tube"/>
				<combo_box.item label="Ring" name="Ring"/>
				<combo_box.item label="Geformt" name="Sculpted"/>
			</combo_box>
			<text name="text cut">
				Pfadschnitt (Anfang/Ende)
			</text>
			<spinner label="B" name="cut begin"/>
			<spinner label="E" name="cut end"/>
			<text name="text hollow">
				Hohl
			</text>
			<text name="text skew">
				Versatz
			</text>
			<spinner name="Scale 1"/>
			<spinner name="Skew"/>
			<text name="Hollow Shape">
				Hohlform
			</text>
			<combo_box name="hole">
				<combo_box.item label="Standard" name="Default"/>
				<combo_box.item label="Kreis" name="Circle"/>
				<combo_box.item label="Quadrat" name="Square"/>
				<combo_box.item label="Dreieck" name="Triangle"/>
			</combo_box>
			<text name="text twist">
				Torsion (Anfang/Ende)
			</text>
			<spinner label="B" name="Twist Begin"/>
			<spinner label="E" name="Twist End"/>
			<text name="scale_taper">
				Verjüngung
			</text>
			<text name="scale_hole">
				Lochgröße
			</text>
			<spinner label="X" name="Taper Scale X"/>
			<spinner label="Y" name="Taper Scale Y"/>
			<text name="text topshear">
				Verscherung
			</text>
			<spinner label="X" name="Shear X"/>
			<spinner label="Y" name="Shear Y"/>
			<text name="advanced_cut">
				Profilschnitt (Anfang/Ende)
			</text>
			<text name="advanced_dimple">
				Vertiefung (Anfang/Ende)
			</text>
			<text name="advanced_slice">
				Abschneiden (Anfang/Ende)
			</text>
			<spinner label="B" name="Path Limit Begin"/>
			<spinner label="E" name="Path Limit End"/>
			<text name="text taper2" tool_tip="Funktioniert nicht mit allen Prim-Typen">
				Verjüngung
			</text>
			<spinner label="X" name="Taper X"/>
			<spinner label="Y" name="Taper Y"/>
			<text name="text radius delta">
				Radius
			</text>
			<text name="text revolutions">
				Umdrehungen
			</text>
			<spinner name="Radius Offset"/>
			<texture_picker label="Textur für gestaltetes  Primitiv" name="sculpt texture control" tool_tip="Klicken Sie hier, um ein Bild auszuwählen"/>
			<check_box label="Spiegeln" name="sculpt mirror control" tool_tip="Geformtes Primitiv entlang der X-Achse spiegeln."/>
			<check_box label="Wenden" name="sculpt invert control" tool_tip="Dreht die Normalen des geformten Primitivs von innen nach außen."/>
			<text name="label sculpt type">
				Naht
			</text>
			<combo_box name="sculpt type control" tool_tip="Die Option &quot;keine&quot; wurde entfernt, da sie identisch mit &quot;Fläche&quot; ist.">
				<combo_box.item label="Kugel" name="Sphere"/>
				<combo_box.item label="Torus" name="Torus"/>
				<combo_box.item label="Fläche / Keine" name="Plane"/>
				<combo_box.item label="Zylinder" name="Cylinder"/>
			</combo_box>
			<text name="mesh_info_label">
				Mesh-Information:
			</text>
			<text name="lod_label" value="LOD"/>
			<text name="lod_num_tris" value="Anz. Dreiecke"/>
			<text name="mesh_lod_label">
				Hoch:
Medium:
Niedrig:
Niedrigste:
			</text>
			<combo_box name="LOD_show_combo">
				<combo_box.item label="Standard" name="Default"/>
				<combo_box.item label="Hoch" name="High"/>
				<combo_box.item label="Mittel" name="Medium"/>
				<combo_box.item label="Niedrig" name="Low"/>
				<combo_box.item label="Niedrigste" name="Lowest/Imposter"/>
			</combo_box>
			<text name="ObjectLODbehaviourLabel" value="Objekt-LOD-Verhalten:"/>
			<text name="object_radius" value="Objekt-Radius:"/>
			<text name="LOD_swap_factors_label" value="LOD-Faktoren"/>
			<text name="LOD_swap_defaults_label" value="Standard" tool_tip="Dieser Standard-LOD-Faktor wird von den meisten Viewern angewendet."/>
			<text name="LOD_swap_usr_label" value="Ihrer" tool_tip="Ihre aktuelle Einstellung basierend auf RenderVolumeLODFactor."/>
			<text name="LOD_swap_label" value="Wechsel" tool_tip="Ihre aktuelle Einstellung basierend auf RenderVolumeLODFactor."/>
			<string name="ll_lod_tooltip_msg">"Linden Lab Second-Life-Viewer-Standard ([FACTOR])"</string>
			<text name="LOD_swap_ll_default" value="LL"/>
			<string name="fs_lod_tooltip_msg">"Firestorm-Viewer-Standard ([FACTOR])"</string>
			<text name="LOD_swap_fs_default" value="FS"/>
			<text name="LOD_swap_usr_current" tool_tip="Ihr aktueller LOD-Faktor."/>
			<text name="LOD_swap_LOD_Change_label">
				Hoch ↔ Mit
Mit ↔ Ndrg
Ndrg ↔ Nst
			</text>
			<text name="LODSwapTableDscriptionsText" tool_tip="Best Practice: Hersteller sollten ein gutes LOD-Verhalten für die Standard-Einstellung auf allen Viewern sicherstellen.">
				Diese Tabelle zeigt die Grenzen für den LOD-Wechsel in Meter von der Kameraposition.
			</text>
		</panel>
		<panel label="Eigensch." name="Features">
			<panel.string name="None">
				Keine
			</panel.string>
			<panel.string name="Prim">
				Prim
			</panel.string>
			<panel.string name="Convex Hull">
				Konvexe Hülle
			</panel.string>
			<text name="select_single">
				Nur einen Baustein zum Bearbeiten auswählen.
			</text>
			<text name="edit_object">
				Objekteigenschaften bearbeiten:
			</text>
<<<<<<< HEAD
			<check_box label="Animiertes Mesh" name="Animated Mesh Checkbox Ctrl" tool_tip="Erlaubt geriggte Mesh-Objekte unabhängig zu animieren"/>
=======
			<check_box label="Animiertes Netz:" name="Animated Mesh Checkbox Ctrl" tool_tip="Ermöglicht die unabhängige Animation geriggter Netzobjekte"/>
>>>>>>> 3d59b774
			<check_box label="Flexibler Pfad" name="Flexible1D Checkbox Ctrl" tool_tip="Bewirkt, dass sich das Objekt um die Z-Achse biegen kann. (Nur Client-Seite)"/>
			<spinner label="Weichheit" name="FlexNumSections"/>
			<spinner label="Schwerkraft" name="FlexGravity"/>
			<spinner label="Ziehen" name="FlexFriction"/>
			<spinner label="Wind" name="FlexWind"/>
			<spinner label="Spannung" name="FlexTension"/>
			<spinner label="Kraft X" name="FlexForceX"/>
			<spinner label="Kraft Y" name="FlexForceY"/>
			<spinner label="Kraft Z" name="FlexForceZ"/>
			<check_box label="Licht" name="Light Checkbox Ctrl" tool_tip="Verursacht, dass Objekt Licht emittiert"/>
			<color_swatch label="" name="colorswatch" tool_tip="Klicken Sie hier, um die Farbauswahl zu öffnen"/>
			<texture_picker label="" name="light texture control" tool_tip="Klicken, um eine Bild auszuwählen (dieser Effekt funktioniert nur, wenn zeitversetzte Wiedergabe aktiviert ist)"/>
			<spinner label="Intensität" name="Light Intensity"/>
			<spinner label="FOV" name="Light FOV"/>
			<spinner label="Radius" name="Light Radius"/>
			<spinner label="Fokus" name="Light Focus"/>
			<spinner label="Abnehmend" name="Light Falloff"/>
			<spinner label="Ambiente" name="Light Ambiance"/>
			<text name="label physicsshapetype">
				Art der physischen Form:
			</text>
			<combo_box name="Physics Shape Type Combo Ctrl" tool_tip="Art der physischen Form auswählen"/>
			<button name="PhysicsViewToggle" tool_tip="Schaltet die Ansicht der physischen Form um"/>
			<combo_box name="material">
				<combo_box.item label="Stein" name="Stone"/>
				<combo_box.item label="Metall" name="Metal"/>
				<combo_box.item label="Glas" name="Glass"/>
				<combo_box.item label="Holz" name="Wood"/>
				<combo_box.item label="Fleisch" name="Flesh"/>
				<combo_box.item label="Plastik" name="Plastic"/>
				<combo_box.item label="Gummi" name="Rubber"/>
			</combo_box>
			<spinner label="Schwerkraft" name="Physics Gravity"/>
			<spinner label="Reibung" name="Physics Friction"/>
			<spinner label="Dichte in 100 kg/m^3" name="Physics Density"/>
			<spinner label="Restitution" name="Physics Restitution"/>
		</panel>
		<panel label="Textur" name="Texture"/>
		<panel label="Inhalt" name="Contents">
			<button label="Neues Skript" label_selected="Neues Skript" name="button new script" width="80"/>
			<button label="Berechtigungen" name="button permissions" width="95" left_pad="3"/>
			<button label="Aktualisieren" name="button refresh" width="92" left_pad="3"/>
			<button label="Skripte zurücks." name="button reset scripts" width="92"/>
		</panel>
	</tab_container>
	<panel name="land info panel">
		<text name="label_parcel_info">
			Parzelleninformation
		</text>
		<text name="label_area_price">
			Preis: [PRICE] L$ für [AREA] m²
		</text>
		<text name="label_area">
			Gebiet: [AREA] m².
		</text>
		<button label="Land-Info" label_selected="Land-Info" name="button about land"/>
		<check_box label="Eigentümer anzeigen" name="checkbox show owners" tool_tip="Die Parzellen farblich nach Eigentümtertyp anzeigen   Grün = Ihr Land  Blau = Das Land Ihrer Gruppe  Rot = Im Eigentum anderer  Geld = Zum Verkauf  Lila = Zur Auktion  Grau = Öffentlich"/>
		<text name="label_parcel_modify">
			Parzelle ändern
		</text>
		<button label="Unterteilen" label_selected="Unterteilen" name="button subdivide land"/>
		<button label="Zusammenlegen" label_selected="Zusammenlegen" name="button join land"/>
		<text name="label_parcel_trans">
			Land-Transaktionen
		</text>
		<button label="Land kaufen" label_selected="Land kaufen" name="button buy land"/>
		<button label="Land aufgeben" label_selected="Land aufgeben" name="button abandon land"/>
	</panel>
</floater><|MERGE_RESOLUTION|>--- conflicted
+++ resolved
@@ -83,7 +83,6 @@
 		<radio_item label="Fläche auswählen" name="radio select face"/>
 		<radio_item label="Ausrichten" name="radio align"/>
 	</radio_group>
-<<<<<<< HEAD
 	<check_box label="Teile bearbeiten" name="checkbox edit linked parts"/>
 	<button name="prev_part_btn" tool_tip="Vorheriges verknüpftes Teil oder Fläche auswählen"/>
 	<button name="next_part_btn" tool_tip="Nächstes verknüpftes Teil oder Fläche auswählen"/>
@@ -92,17 +91,10 @@
 	<text name="RenderingCost" tool_tip="Zeigt die errechneten Wiedergabekosten für dieses Objekt">
 		þ: [COUNT]
 	</text>
-	<check_box name="checkbox uniform" label="Beide Seiten dehnen"/>
 	<check_box initial_value="true" label="Texturen dehnen" name="checkbox stretch textures"/>
 	<check_box initial_value="true" label="An Raster ausrichten" name="checkbox snap to grid"/>
     <check_box initial_value="false" label="Achse an Wurzel edit." name="checkbox actual root"/>
 	<check_box initial_value="true" label="Aktiviere Hervorhebung" name="checkbox show highlight"/>
-=======
-	<check_box label="Verknüpfte Teile bearbeiten" name="checkbox edit linked parts"/>
-	<button label="Link" name="link_btn" width="30"/>
-	<button label="Verknüpfung auflösen" name="unlink_btn" width="126"/>
-	<check_box label="Beide Seiten dehnen" name="checkbox uniform"/>
->>>>>>> 3d59b774
 	<check_box initial_value="true" label="Texturen dehnen" name="checkbox stretch textures" top_pad="-5"/>
 	<check_box initial_value="true" label="Einrasten" name="checkbox snap to grid" top_pad="15"/>
 	<combo_box name="combobox grid mode" tool_tip="Wählen Sie das gewünschte Rasterlineal zum Positionieren des Objekts aus." left_pad="20">
@@ -477,11 +469,7 @@
 			<text name="edit_object">
 				Objekteigenschaften bearbeiten:
 			</text>
-<<<<<<< HEAD
-			<check_box label="Animiertes Mesh" name="Animated Mesh Checkbox Ctrl" tool_tip="Erlaubt geriggte Mesh-Objekte unabhängig zu animieren"/>
-=======
-			<check_box label="Animiertes Netz:" name="Animated Mesh Checkbox Ctrl" tool_tip="Ermöglicht die unabhängige Animation geriggter Netzobjekte"/>
->>>>>>> 3d59b774
+			<check_box label="Animiertes Netz" name="Animated Mesh Checkbox Ctrl" tool_tip="Ermöglicht die unabhängige Animation geriggter Netzobjekte"/>
 			<check_box label="Flexibler Pfad" name="Flexible1D Checkbox Ctrl" tool_tip="Bewirkt, dass sich das Objekt um die Z-Achse biegen kann. (Nur Client-Seite)"/>
 			<spinner label="Weichheit" name="FlexNumSections"/>
 			<spinner label="Schwerkraft" name="FlexGravity"/>
