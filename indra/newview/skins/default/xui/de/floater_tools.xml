<?xml version="1.0" encoding="utf-8" standalone="yes"?>
<floater name="toolbox floater" short_title="Bau-Werkzeuge" title="">
	<floater.string name="grid_screen_text">
		Bildschirm
	</floater.string>
	<floater.string name="grid_local_text">
		Lokal
	</floater.string>
	<floater.string name="grid_world_text">
		Welt
	</floater.string>
	<floater.string name="grid_reference_text">
		Referenz
	</floater.string>
	<floater.string name="grid_attachment_text">
		Anhang
	</floater.string>
	<floater.string name="status_rotate">
		An den farbigen Bändern ziehen, um das Objekt zu drehen
	</floater.string>
	<floater.string name="status_scale">
		Klicken und ziehen, um die ausgewählte Seite zu dehnen
	</floater.string>
	<floater.string name="status_move">
		Maus verschiebt, Umschalt + Maus kopiert
	</floater.string>
	<floater.string name="status_modifyland">
		Klicken und halten, um das Land zu bearbeiten
	</floater.string>
	<floater.string name="status_camera">
		Klicken und ziehen, um Kamera zu bewegen
	</floater.string>
	<floater.string name="status_grab">
		Ziehen, um Objekte zu verschieben, Strg zum Heben, Strg + Umschalt zum Drehen
	</floater.string>
	<floater.string name="status_place">
		Inworld klicken, um zu bauen.
	</floater.string>
	<floater.string name="status_selectland">
		Klicken und ziehen, um Land auszuwählen
	</floater.string>
    <floater.string
     name="status_selectcount">
		[OBJ_COUNT] Objekte ausgewählt, Auswirkung auf Land [LAND_IMPACT]
    </floater.string>
    <floater.string
     name="status_remaining_capacity">
        Verbleibende Kapazität [LAND_CAPACITY].
    </floater.string>
	<floater.string
	  name="link_number">
		Link-Nummer:
	</floater.string>
	<floater.string
	  name="selected_faces">
		Fläche:
	</floater.string>
	<text name="grid_mode_label" tool_tip="Rasteropazität">
		Modus
	</text>
	<button label="" label_selected="" name="button focus" tool_tip="Fokus"/>
	<button label="" label_selected="" name="button move" tool_tip="Verschieben"/>
	<button label="" label_selected="" name="button edit" tool_tip="Bearbeiten"/>
	<button label="" label_selected="" name="button create" tool_tip="Erstellen"/>
	<button label="" label_selected="" name="button land" tool_tip="Land"/>
	<text name="text status">
		Zum Verschieben ziehen, zum Kopieren Umschalttaste-Ziehen
	</text>
	<radio_group name="focus_radio_group">
		<radio_item label="Zoom" name="radio zoom"/>
		<radio_item label="Orbit (Strg)" name="radio orbit"/>
		<radio_item label="Schwenken (Strg+Umschalt)" name="radio pan"/>
	</radio_group>
	<radio_group name="move_radio_group">
		<radio_item label="Verschieben" name="radio move"/>
		<radio_item label="Heben (Strg)" name="radio lift"/>
		<radio_item label="Drehen (Strg+Umschalt)" name="radio spin"/>
	</radio_group>
	<radio_group name="edit_radio_group">
		<radio_item label="Bewegen" name="radio position"/>
		<radio_item label="Drehen (Strg)" name="radio rotate"/>
		<radio_item label="Dehnen (Strg+Umsch)" name="radio stretch"/>
		<radio_item label="Fläche auswählen" name="radio select face"/>
		<radio_item label="Ausrichten" name="radio align"/>
	</radio_group>
	<check_box label="Teile bearbeiten" name="checkbox edit linked parts"/>
	<button name="prev_part_btn" tool_tip="Vorheriges verknüpftes Teil oder Fläche auswählen"/>
	<button name="next_part_btn" tool_tip="Nächstes verknüpftes Teil oder Fläche auswählen"/>
	<button label="Verkn." name="link_btn" width="50"/>
	<button label="Trennen" name="unlink_btn" width="55"/>
	<text name="RenderingCost" tool_tip="Zeigt die errechneten Wiedergabekosten für dieses Objekt">
		þ: [COUNT]
	</text>
	<check_box label="Beide Seiten dehnen" name="checkbox uniform"/>
	<check_box label="Texturen dehnen" name="checkbox stretch textures"/>
	<check_box label="Einrasten" name="checkbox snap to grid"/>
    <check_box label="Achse an Wurzel edit." name="checkbox actual root"/>
	<check_box label="Aktiviere Hervorhebung" name="checkbox show highlight"/>
	<combo_box name="combobox grid mode" tool_tip="Wählen Sie das gewünschte Rasterlineal zum Positionieren des Objekts aus." left_pad="20">
		<combo_box.item label="Welt" name="World"/>
		<combo_box.item label="Lokal" name="Local"/>
		<combo_box.item label="Referenz" name="Reference"/>
	</combo_box>
	<button label="Optionen..." label_selected="Optionen..." name="Options..." tool_tip="Mehr Raster-Optionen anzeigen" top="63"/>
	<button label="" label_selected="" name="ToolCube" tool_tip="Würfel"/>
	<button label="" label_selected="" name="ToolPrism" tool_tip="Prisma"/>
	<button label="" label_selected="" name="ToolPyramid" tool_tip="Pyramide"/>
	<button label="" label_selected="" name="ToolTetrahedron" tool_tip="Tetraeder"/>
	<button label="" label_selected="" name="ToolCylinder" tool_tip="Zylinder"/>
	<button label="" label_selected="" name="ToolHemiCylinder" tool_tip="Halbzylinder"/>
	<button label="" label_selected="" name="ToolCone" tool_tip="Kegel"/>
	<button label="" label_selected="" name="ToolHemiCone" tool_tip="Halbkegel"/>
	<button label="" label_selected="" name="ToolSphere" tool_tip="Kugel"/>
	<button label="" label_selected="" name="ToolHemiSphere" tool_tip="Halbkugel"/>
	<button label="" label_selected="" name="ToolTorus" tool_tip="Torus"/>
	<button label="" label_selected="" name="ToolTube" tool_tip="Rohr"/>
	<button label="" label_selected="" name="ToolRing" tool_tip="Ring"/>
	<button label="" label_selected="" name="ToolTree" tool_tip="Baum"/>
	<button label="" label_selected="" name="ToolGrass" tool_tip="Gras"/>
	<check_box label="Werkzeug beibehalten" name="checkbox sticky" left="150"/>
	<check_box label="Auswahl kopieren" name="checkbox copy selection"/>
	<check_box initial_value="true" label="Kopie zentrieren" name="checkbox copy centers"/>
	<check_box label="Kopie drehen" name="checkbox copy rotates"/>
	<radio_group name="land_radio_group">
		<radio_item label="Land auswählen" name="radio select land"/>
		<radio_item label="Einebnen" name="radio flatten"/>
		<radio_item label="Anheben" name="radio raise"/>
		<radio_item label="Absenken" name="radio lower"/>
		<radio_item label="Glätten" name="radio smooth"/>
		<radio_item label="Aufrauen" name="radio noise"/>
		<radio_item label="Zurücksetzen" name="radio revert"/>
	</radio_group>
	<text name="Bulldozer:">
		Planierraupe:
	</text>
	<text name="Dozer Size:">
		Größe
	</text>
	<text name="Strength:">
		Stärke
	</text>
	<button label="Übernehmen" label_selected="Übernehmen" name="button apply to selection" tool_tip="Ausgewähltes Land bearbeiten"/>
	<text name="selection_empty">
		Nichts ausgewählt.
	</text>
	<text name="selection_faces">
		Flächen ausgewählt: [FACES_STRING]
	</text>
	<text name="more info label">
		[CAPACITY_STRING] [secondlife:///app/openfloater/object_weights Mehr Infos]
	</text>
	<text name="selection_weight">
		Physikgewicht [PHYS_WEIGHT], Darstellungskosten [DISP_WEIGHT].
	</text>
	<tab_container name="Object Info Tabs">
		<panel label="Allgemein" name="General">
			<panel.string name="text deed continued">
				Übertragung
			</panel.string>
			<panel.string name="text deed">
				Übertragung
			</panel.string>
			<panel.string name="text modify info 1">
				Sie können dieses Objekt bearbeiten.
			</panel.string>
			<panel.string name="text modify info 2">
				Sie können diese Objekte bearbeiten.
			</panel.string>
			<panel.string name="text modify info 3">
				Sie können dieses Objekt nicht bearbeiten.
			</panel.string>
			<panel.string name="text modify info 4">
				Sie können diese Objekte nicht bearbeiten.
			</panel.string>
			<panel.string name="text modify info 5">
				Dieses Objekt kann nicht über eine Regionsgrenze hinweg geändert werden.
			</panel.string>
			<panel.string name="text modify info 6">
				Diese Objekte können nicht über eine Regionsgrenze hinweg geändert werden.
			</panel.string>
			<panel.string name="text modify warning">
				Ganzes Objekt wählen um Rechte festzulegen.
			</panel.string>
			<panel.string name="Cost Default">
				Preis: L$
			</panel.string>
			<panel.string name="Cost Total">
				Summe: L$
			</panel.string>
			<panel.string name="Cost Per Unit">
				Stückpreis: L$
			</panel.string>
			<panel.string name="Cost Mixed">
				Mischpreis
			</panel.string>
			<panel.string name="Sale Mixed">
				Mischverkauf
			</panel.string>
			<text name="Name:">
				Name:
			</text>
			<line_editor name="Object Name" tool_tip="Der Name ist auf 63 Zeichen begrenzt. Längere formelle Namen werden gekürzt. Die Namen dürfen ausschließlich aus druckbaren Zeichen des (nicht erweiterten) ASCII-7-Zeichensatzes bestehen, mit Ausnahme des Senkrechtstrichs &quot;|&quot;."/>
			<text name="Description:">
				Beschreibung:
			</text>
			<line_editor name="Object Description" tool_tip="Bei Auswahl der Option „Schwebe-Tipps für alle Objekte“ in den Viewer-Einstellungen wird für alle Objekte das Popup mit der Objektbeschreibung unter dem Mauszeiger eingeblendet. Die formelle Beschreibung ist auf 127 Byte begrenzt, und alle längeren Zeichenketten werden gekürzt."/>
			<text name="Creator:">
				Ersteller:
			</text>
			<text name="Owner:">
				Eigentümer:
			</text>
			<text name="Last Owner:">
				Vorbesitzer:
			</text>
			<text name="Group:">
				Gruppe:
			</text>
			<name_box initial_value="Wird geladen..." name="Group Name Proxy"/>
			<button label="Festlegen..." label_selected="Festlegen..." name="button set group" tool_tip="Eine Gruppe auswählen, um die Berechtigungen des Objekts zu teilen."/>
			<check_box label="Teilen" name="checkbox share with group" tool_tip="Mit allen Mitgliedern der zugeordneten Gruppe, Ihre Berechtigungen dieses Objekt zu ändern teilen. Sie müssen Übereignen, um Rollenbeschränkungen zu aktivieren."/>
			<button label="Übertragung" label_selected="Übertragung" name="button deed" tool_tip="Eine Übertragung bedeutet, dass das Objekt mit den Berechtigungen „Nächster Eigentümer“ weitergegeben wird. Mit der Gruppe geteilte Objekte können von einem Gruppen-Officer übertragen werden."/>
			<text name="label click action">
				Bei Linksklick:
			</text>
			<combo_box name="clickaction" tool_tip="Eine Klickaktion ermöglicht Ihnen die Interaktion mit einem Objekt mithilfe eines einzelnen Linksklicks. Jede Klickaktion verfügt über einen speziellen Cursor, der die Aktion verdeutlicht. Für manche Klickaktionen müssen Anforderungen erfüllt sein, damit die Funktion gewährleistet ist. Für die Funktion Touch and Pay (Berühren und Bezahlen) sind Skripte erforderlich.">
				<combo_box.item label="Berühren (Standard)" name="Touch/grab(default)"/>
				<combo_box.item label="Auf Objekt sitzen" name="Sitonobject"/>
				<combo_box.item label="Objekt kaufen" name="Buyobject"/>
				<combo_box.item label="Objekt bezahlen" name="Payobject"/>
				<combo_box.item label="Öffnen" name="Open"/>
				<combo_box.item label="Zoom" name="Zoom"/>
				<combo_box.item label="Objekt ignorieren" name="Ignoreobject"/>
				<combo_box.item label="Keine" name="None"/>
			</combo_box>
			<check_box label="Zum Verkauf:" name="checkbox for sale" tool_tip="Ermöglicht, dass Einwohner dieses Objekt, seine Inhalte oder eine Kopie zum angegebenen Preis inworld erwerben."/>
			<spinner label="Preis: L$" name="Edit Cost" tool_tip="Objektkosten."/>
			<combo_box name="sale type" tool_tip="Wählen Sie aus, ob der Käufer eine Kopie, eine Kopie der Inhalte oder den Artikel selbst erhält.">
				<combo_box.item label="Kopie" name="Copy"/>
				<combo_box.item label="Inhalt" name="Contents"/>
				<combo_box.item label="Original" name="Original"/>
			</combo_box>
			<button label="Anwenden" name="button mark for sale" tool_tip="Objekt(e) zum Verkauf anbieten/aktualisieren."/>
			<button label="UUIDs kopieren" name="btnCopyKeys" tool_tip="Kopiert den Schüssel das Wurzelprims in die Zwischenablage. Klicken bei gedrückter Umschalttaste kopiert alle Schüssel des Objekts." width="110"/>
			<check_box label="In Suche anzeigen" name="search_check" tool_tip="Dieses Objekt in Suchergebnissen anzeigen"/>
			<panel name="perms_build">
				<text name="perm_modify">
					Sie können dieses Objekt bearbeiten.
				</text>
				<text name="Anyone can:">
					Jeder:
				</text>
				<check_box label="Bewegen" name="checkbox allow everyone move" tool_tip="Jeder Benutzer kann das Objekt bewegen."/>
				<check_box label="Kopieren" name="checkbox allow everyone copy" tool_tip="Jeder Benutzer kann eine Kopie des Objekts erhalten. Das Objekt sowie alle seine Inhalte müssen kopier- und übertragbar sein."/>
				<check_box label="Exportieren" name="checkbox allow export" tool_tip="Jeder Benutzer kann das Objekt exportieren."/>
				<text name="Next owner can:">
					Nächster Eigentümer:
				</text>
				<check_box label="Ändern" name="checkbox next owner can modify" tool_tip="Der nächste Eigentümer kann Eigenschaften wie den Artikelnamen oder den Maßstab dieses Objekts bearbeiten."/>
				<check_box label="Kopieren" name="checkbox next owner can copy" tool_tip="Der nächste Eigentümer kann unbegrenzt viele Kopien dieses Objekts erstellen. Die Kopien enthalten Informationen zum Ersteller und können niemals mehr Berechtigungen enthalten als der kopierte Artikel."/>
				<check_box label="Transferieren" name="checkbox next owner can transfer" tool_tip="Der nächste Eigentümer kann dieses Objekt weitergeben oder verkaufen."/>
				<text name="B:">
					B:
				</text>
				<text name="O:">
					O:
				</text>
				<text name="G:">
					G:
				</text>
				<text name="E:">
					E:
				</text>
				<text name="N:">
					N:
				</text>
				<text name="F:">
					F:
				</text>
			</panel>
			<panel name="pathfinding_attrs_panel">
				<text name="pathfinding_attributes_label">
					Pathfinding-Attribute:
				</text>
				<text name="pathfinding_attributes_value">
				</text>
			</panel>
		</panel>
		<panel label="Objekt" name="Object">
			<panel.string name="paste_position">
				Position einfügen
[VALUE]
			</panel.string>
			<panel.string name="paste_size">
				Größe einfügen
[VALUE]
			</panel.string>
			<panel.string name="paste_rotation">
				Rotation einfügen
[VALUE]
			</panel.string>
			<check_box label="Gesperrt" name="checkbox locked" tool_tip="Verhindert, dass das Objekt verschoben oder gelöscht wird. Oft beim Bauen nützlich, um unbeabsichtigte Bearbeitungen zu vermeiden."/>
			<check_box label="Physisch" name="Physical Checkbox Ctrl" tool_tip="Gestattet, dass das Objekt geschoben und von Schwerkraft beeinflusst wird"/>
			<check_box label="Temporär" name="Temporary Checkbox Ctrl" tool_tip="Bewirkt, dass das Objekt 1 Minute nach seiner Erstellung gelöscht wird."/>
			<check_box label="Phantom" name="Phantom Checkbox Ctrl" tool_tip="Verhindert, dass das Objekt mit anderen Objekten oder Avataren kollidiert"/>
			<text name="label position">
				Position (Meter)
			</text>
			<spinner label="X" name="Pos X"/>
			<button name="copy_pos_btn" label="K" tool_tip="Position kopieren"/>
			<spinner label="Y" name="Pos Y"/>
			<button name="paste_pos_btn" label="E" tool_tip="Position einfügen"/>
			<spinner label="Z" name="Pos Z"/>
			<button name="paste_pos_clip_btn" label="e" tool_tip="Position versuchen aus Zwischenablage einzufügen"/>
			<text name="label size">
				Größe (Meter)
			</text>
			<spinner label="X" name="Scale X"/>
			<button name="copy_size_btn" label="K" tool_tip="Größe kopieren"/>
			<spinner label="Y" name="Scale Y"/>
			<button name="paste_size_btn" label="E" tool_tip="Größe einfügen"/>
			<spinner label="Z" name="Scale Z"/>
			<button name="paste_size_clip_btn" label="e" tool_tip="Größe versuchen aus Zwischenablage einzufügen"/>
			<text name="label rotation">
				Rotation (Grad)
			</text>
			<spinner label="X" name="Rot X"/>
			<button name="copy_rot_btn" label="K" tool_tip="Rotation kopieren"/>
			<spinner label="Y" name="Rot Y"/>
			<button name="paste_rot_btn" label="E" tool_tip="Rotation einfügen"/>
			<spinner label="Z" name="Rot Z"/>
			<button name="paste_rot_clip_btn" label="e" tool_tip="Rotation versuchen aus Zwischenablage einzufügen"/>
			<button name="copy_params_btn" tool_tip="Objekt-Parameter in Zwischenablage kopieren"/>
			<button name="paste_params_btn" tool_tip="Objekt-Parameter aus Zwischenablage einfügen"/>
			<combo_box name="comboBaseType">
				<combo_box.item label="Quader" name="Box"/>
				<combo_box.item label="Zylinder" name="Cylinder"/>
				<combo_box.item label="Prisma" name="Prism"/>
				<combo_box.item label="Kugel" name="Sphere"/>
				<combo_box.item label="Torus" name="Torus"/>
				<combo_box.item label="Rohr" name="Tube"/>
				<combo_box.item label="Ring" name="Ring"/>
				<combo_box.item label="Geformt" name="Sculpted"/>
			</combo_box>
			<text name="text cut">
				Pfadschnitt (Anfang/Ende)
			</text>
			<spinner label="B" name="cut begin"/>
			<spinner label="E" name="cut end"/>
			<text name="text hollow">
				Hohl
			</text>
			<text name="text skew">
				Versatz
			</text>
			<spinner name="Scale 1"/>
			<spinner name="Skew"/>
			<text name="Hollow Shape">
				Hohlform
			</text>
			<combo_box name="hole">
				<combo_box.item label="Standard" name="Default"/>
				<combo_box.item label="Kreis" name="Circle"/>
				<combo_box.item label="Quadrat" name="Square"/>
				<combo_box.item label="Dreieck" name="Triangle"/>
			</combo_box>
			<text name="text twist">
				Torsion (Anfang/Ende)
			</text>
			<spinner label="B" name="Twist Begin"/>
			<spinner label="E" name="Twist End"/>
			<text name="scale_taper">
				Verjüngung
			</text>
			<text name="scale_hole">
				Lochgröße
			</text>
			<spinner label="X" name="Taper Scale X"/>
			<spinner label="Y" name="Taper Scale Y"/>
			<text name="text topshear">
				Verscherung
			</text>
			<spinner label="X" name="Shear X"/>
			<spinner label="Y" name="Shear Y"/>
			<text name="advanced_cut">
				Profilschnitt (Anfang/Ende)
			</text>
			<text name="advanced_dimple">
				Vertiefung (Anfang/Ende)
			</text>
			<text name="advanced_slice">
				Abschneiden (Anfang/Ende)
			</text>
			<spinner label="B" name="Path Limit Begin"/>
			<spinner label="E" name="Path Limit End"/>
			<text name="text taper2" tool_tip="Funktioniert nicht mit allen Prim-Typen">
				Verjüngung
			</text>
			<spinner label="X" name="Taper X"/>
			<spinner label="Y" name="Taper Y"/>
			<text name="text radius delta">
				Radius
			</text>
			<text name="text revolutions">
				Umdrehungen
			</text>
			<spinner name="Radius Offset"/>
			<texture_picker label="Textur für gestaltetes  Primitiv" name="sculpt texture control" tool_tip="Klicken Sie hier, um ein Bild auszuwählen"/>
			<check_box label="Spiegeln" name="sculpt mirror control" tool_tip="Geformtes Primitiv entlang der X-Achse spiegeln."/>
			<check_box label="Wenden" name="sculpt invert control" tool_tip="Dreht die Normalen des geformten Primitivs von innen nach außen."/>
			<text name="label sculpt type">
				Naht
			</text>
			<combo_box name="sculpt type control" tool_tip="Die Option &quot;keine&quot; wurde entfernt, da sie identisch mit &quot;Fläche&quot; ist.">
				<combo_box.item label="Kugel" name="Sphere"/>
				<combo_box.item label="Torus" name="Torus"/>
				<combo_box.item label="Fläche / Keine" name="Plane"/>
				<combo_box.item label="Zylinder" name="Cylinder"/>
			</combo_box>
			<text name="mesh_info_label">
				Mesh-Information:
			</text>
			<text name="lod_label" value="LOD"/>
			<text name="lod_num_tris" value="Anz. Dreiecke"/>
			<text name="mesh_lod_label">
				Hoch:
Medium:
Niedrig:
Niedrigste:
			</text>
			<combo_box name="LOD_show_combo">
				<combo_box.item label="Standard" name="Default"/>
				<combo_box.item label="Hoch" name="High"/>
				<combo_box.item label="Mittel" name="Medium"/>
				<combo_box.item label="Niedrig" name="Low"/>
				<combo_box.item label="Niedrigste" name="Lowest/Imposter"/>
			</combo_box>
			<text name="ObjectLODbehaviourLabel" value="Objekt-LOD-Verhalten:"/>
			<text name="object_radius" value="Objekt-Radius:"/>
			<text name="LOD_swap_factors_label" value="LOD-Faktoren"/>
			<text name="LOD_swap_defaults_label" value="Standard" tool_tip="Dieser Standard-LOD-Faktor wird von den meisten Viewern angewendet."/>
			<text name="LOD_swap_usr_label" value="Ihrer" tool_tip="Ihre aktuelle Einstellung basierend auf RenderVolumeLODFactor."/>
			<text name="LOD_swap_label" value="Wechsel" tool_tip="Ihre aktuelle Einstellung basierend auf RenderVolumeLODFactor."/>
			<string name="ll_lod_tooltip_msg">Linden Lab Second-Life-Viewer-Standard ([FACTOR])</string>
			<text name="LOD_swap_ll_default" value="LL"/>
			<string name="fs_lod_tooltip_msg">[APP_NAME]-Viewer-Standard ([FACTOR])</string>
			<text name="LOD_swap_usr_current" tool_tip="Ihr aktueller LOD-Faktor."/>
			<text name="LOD_swap_LOD_Change_label">
				Hoch ↔ Mit
Mit ↔ Ndrg
Ndrg ↔ Nst
			</text>
			<text name="LODSwapTableDscriptionsText" tool_tip="Best Practice: Hersteller sollten ein gutes LOD-Verhalten für die Standard-Einstellung auf allen Viewern sicherstellen.">
				Diese Tabelle zeigt die Grenzen für den LOD-Wechsel in Meter von der Kameraposition.
			</text>
		</panel>
		<panel label="Eigensch." name="Features">
			<panel.string name="None">
				Keine
			</panel.string>
			<panel.string name="Prim">
				Prim
			</panel.string>
			<panel.string name="Convex Hull">
				Konvexe Hülle
			</panel.string>
			<text name="select_single">
				Nur einen Baustein zum Bearbeiten auswählen.
			</text>
			<text name="edit_object">
				Objekteigenschaften bearbeiten:
			</text>
			<check_box label="Animiertes Netz" name="Animated Mesh Checkbox Ctrl" tool_tip="Ermöglicht die unabhängige Animation geriggter Netzobjekte"/>
			<check_box label="Flexibler Pfad" name="Flexible1D Checkbox Ctrl" tool_tip="Bewirkt, dass sich das Objekt um die Z-Achse biegen kann. (Nur Client-Seite)"/>
			<button name="copy_features_btn" tool_tip="Eigenschaften-Parameter in Zwischenablage kopieren"/>
			<button name="paste_features_btn" tool_tip="Eigenschaften-Parameter aus Zwischenablage einfügen"/>
			<spinner label="Weichheit" name="FlexNumSections"/>
			<spinner label="Schwerkraft" name="FlexGravity"/>
			<spinner label="Ziehen" name="FlexFriction"/>
			<spinner label="Wind" name="FlexWind"/>
			<spinner label="Spannung" name="FlexTension"/>
			<spinner label="Kraft X" name="FlexForceX"/>
			<spinner label="Kraft Y" name="FlexForceY"/>
			<spinner label="Kraft Z" name="FlexForceZ"/>
			<check_box label="Licht" name="Light Checkbox Ctrl" tool_tip="Verursacht, dass das Objekt Licht emittiert"/>
			<color_swatch label="" name="colorswatch" tool_tip="Klicken Sie hier, um die Farbauswahl zu öffnen"/>
			<texture_picker label="" name="light texture control" tool_tip="Klicken, um eine Bild auszuwählen (dieser Effekt funktioniert nur, wenn zeitversetzte Wiedergabe aktiviert ist)"/>
			<spinner label="Intensität" name="Light Intensity"/>
			<spinner label="FOV" name="Light FOV"/>
			<spinner label="Radius" name="Light Radius"/>
			<spinner label="Fokus" name="Light Focus"/>
			<spinner label="Abnehmend" name="Light Falloff"/>
			<spinner label="Ambiente" name="Light Ambiance"/>
<<<<<<< HEAD
			
=======
>>>>>>> 6fba1530
			<check_box label="Reflexionstest" name="Reflection Probe" tool_tip="Passt an, wie Objekte in diesem Einflussraum Reflexionen erfahren, falls Physikalisch-basiertes Rendering aktiviert ist." />
			<combo_box name="Probe Volume Type" tool_tip="Einflussraum für Test auswählen">
				<combo_box.item label="Kugel" name="Sphere" />
				<combo_box.item label="Quader" name="Box" />
			</combo_box>
			<check_box label="Dynamisch" name="Probe Dynamic" tool_tip="Falls aktiviert, sind Avatar in den Reflexionen innerhalb des Einflussraums enthalten." />
<<<<<<< HEAD
=======
			<text name="Probe Update Label">
				Test-Update:
			</text>
			<combo_box name="Probe Update Type" tool_tip="Definiert, wie der Reflexionstest aktualisiert wird. Statisch wird am langsamsten und ohne Avatare aktualisiert. Dynamisch wird regelmäßiger aktualisiert und Avatare sind im Test enthalten. Spiegel verwandelt dieses Objekt in einen planar-projizierten Spiegel, der in Echtzeit aktualisiert wird - Umgebung wird jedoch nicht berechnet.">
				<combo_box.item label="Statisch" name="Static" />
				<combo_box.item label="Dynamisch" name="Dynamic" />
				<combo_box.item label="Spiegel" name="Mirror" />
			</combo_box>
>>>>>>> 6fba1530
			<spinner label="Umgeb." name="Probe Ambiance" />
			<spinner label="Nahber." name="Probe Near Clip"/>
			<text name="label physicsshapetype">
				Art der physischen Form:
			</text>
			<combo_box name="Physics Shape Type Combo Ctrl" tool_tip="Art der physischen Form auswählen"/>
			<button name="PhysicsViewToggle" tool_tip="Schaltet die Ansicht der physischen Form um"/>
			<combo_box name="material">
				<combo_box.item label="Stein" name="Stone"/>
				<combo_box.item label="Metall" name="Metal"/>
				<combo_box.item label="Glas" name="Glass"/>
				<combo_box.item label="Holz" name="Wood"/>
				<combo_box.item label="Fleisch" name="Flesh"/>
				<combo_box.item label="Plastik" name="Plastic"/>
				<combo_box.item label="Gummi" name="Rubber"/>
			</combo_box>
			<spinner label="Schwerkraft" name="Physics Gravity"/>
			<spinner label="Reibung" name="Physics Friction"/>
			<spinner label="Dichte in 100 kg/m^3" name="Physics Density"/>
			<spinner label="Restitution" name="Physics Restitution"/>
		</panel>
		<panel label="Textur" name="Texture"/>
		<panel label="Inhalt" name="Contents">
			<button label="Neues Skript" label_selected="Neues Skript" name="button new script" width="80"/>
			<button label="Berechtigungen" name="button permissions" width="95" left_pad="3"/>
			<button label="Aktualisieren" name="button refresh" width="92" left_pad="3"/>
			<button label="Skripte zurücks." name="btn_reset_scripts" width="92"/>
		</panel>
	</tab_container>
	<panel name="land info panel">
		<text name="label_parcel_info">
			Parzelleninformation
		</text>
		<text name="label_area_price">
			Preis: [PRICE] L$ für [AREA] m²
		</text>
		<text name="label_area">
			Gebiet: [AREA] m².
		</text>
		<button label="Land-Info" label_selected="Land-Info" name="button about land"/>
		<check_box label="Eigentümer anzeigen" name="checkbox show owners" tool_tip="Die Parzellen farblich nach Eigentümtertyp anzeigen   Grün = Ihr Land  Blau = Das Land Ihrer Gruppe  Rot = Im Eigentum anderer  Geld = Zum Verkauf  Lila = Zur Auktion  Grau = Öffentlich"/>
		<text name="label_parcel_modify">
			Parzelle ändern
		</text>
		<button label="Unterteilen" label_selected="Unterteilen" name="button subdivide land"/>
		<button label="Zusammenlegen" label_selected="Zusammenlegen" name="button join land"/>
		<text name="label_parcel_trans">
			Land-Transaktionen
		</text>
		<button label="Land kaufen" label_selected="Land kaufen" name="button buy land"/>
		<button label="Land aufgeben" label_selected="Land aufgeben" name="button abandon land"/>
	</panel>
</floater><|MERGE_RESOLUTION|>--- conflicted
+++ resolved
@@ -491,18 +491,12 @@
 			<spinner label="Fokus" name="Light Focus"/>
 			<spinner label="Abnehmend" name="Light Falloff"/>
 			<spinner label="Ambiente" name="Light Ambiance"/>
-<<<<<<< HEAD
-			
-=======
->>>>>>> 6fba1530
 			<check_box label="Reflexionstest" name="Reflection Probe" tool_tip="Passt an, wie Objekte in diesem Einflussraum Reflexionen erfahren, falls Physikalisch-basiertes Rendering aktiviert ist." />
 			<combo_box name="Probe Volume Type" tool_tip="Einflussraum für Test auswählen">
 				<combo_box.item label="Kugel" name="Sphere" />
 				<combo_box.item label="Quader" name="Box" />
 			</combo_box>
 			<check_box label="Dynamisch" name="Probe Dynamic" tool_tip="Falls aktiviert, sind Avatar in den Reflexionen innerhalb des Einflussraums enthalten." />
-<<<<<<< HEAD
-=======
 			<text name="Probe Update Label">
 				Test-Update:
 			</text>
@@ -511,7 +505,6 @@
 				<combo_box.item label="Dynamisch" name="Dynamic" />
 				<combo_box.item label="Spiegel" name="Mirror" />
 			</combo_box>
->>>>>>> 6fba1530
 			<spinner label="Umgeb." name="Probe Ambiance" />
 			<spinner label="Nahber." name="Probe Near Clip"/>
 			<text name="label physicsshapetype">
