--- conflicted
+++ resolved
@@ -1,9 +1,9 @@
 <?xml version="1.0" encoding="utf-8" standalone="yes"?>
 <panel name="panel_facebook_status">
-	<string name="facebook_connected" value="Angemeldet bei Facebook als:" />
-	<string name="facebook_disconnected" value="Nicht bei Facebook angemeldet." />
+	<string name="facebook_connected" value="Sie sind mit Facebook verbunden als:"/>
+	<string name="facebook_disconnected" value="Nicht mit Facebook verbunden"/>
 	<text name="account_caption_label">
-		Nicht bei Facebook angemeldet.
+		Nicht mit Facebook verbunden.
 	</text>
 	<panel name="panel_buttons">
 		<button label="Verbinden..." name="connect_btn" />
@@ -13,11 +13,7 @@
 		</text>
 	</panel>
 	<text name="status_caption_label">
-<<<<<<< HEAD
-		Was haben Sie gerade im Sinn?
-=======
 		Was machen Sie gerade?
->>>>>>> 61486b9a
 	</text>
 	<button label="Posten" name="post_status_btn" />
 	<button label="Abbrechen" name="cancel_status_btn" />
