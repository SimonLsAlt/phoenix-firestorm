<?xml version="1.0" encoding="utf-8" standalone="yes"?>
<floater name="texture picker" title="TEXTUR AUSWÄHLEN">
	<floater.string name="choose_picture">
		Zum Auswählen eines Bildes hier klicken
	</floater.string>
	<floater.string name="pick title">
		Auswählen:
	</floater.string>
	<text name="Multiple">
		Mehrere Texturen
	</text>
<<<<<<< HEAD
	<combo_box name="mode_selection">
		<combo_box.item label="Inventar" name="inventory" value="0"/>
		<combo_box.item label="Lokal" name="local" value="1"/>
	</combo_box>
=======
	<radio_group name="mode_selection">
		<radio_item label="Inventar" name="inventory" value="0"/>
		<radio_item label="Lokal" name="local" value="1"/>
		<radio_item label="Backen" name="bake" value="2"/>
	</radio_group>
	<text name="unknown">
		Größe: [DIMENSIONS]
	</text>
>>>>>>> 7c0f3db1
	<button label="Standard" label_selected="Standard" name="Default"/>
	<button label="Leer" label_selected="Leer" name="Blank"/>
	<button label="Keine" label_selected="Keine" name="None"/>
	<button label="" label_selected="" name="Pipette"/>
	<text name="preview_disabled" value="Vorschau deaktiviert"/>
	<filter_editor label="Texturen filtern" name="inventory search editor"/>
	<check_box initial_value="false" label="Ordner anzeigen" name="show_folders_check"/>
	<button label="Hinzufügen" label_selected="Hinzufügen" name="l_add_btn"/>
	<button label="Entfernen" label_selected="Entfernen" name="l_rem_btn"/>
	<button label="Hochladen" label_selected="Hochladen" name="l_upl_btn"/>
	<scroll_list name="l_name_list">
		<column label="Name" name="unit_name"/>
		<column label="ID" name="unit_id_HIDDEN"/>
	</scroll_list>
	<combo_box name="l_bake_use_texture_combo_box" tool_tip="Back-Textur auswählen">
		<combo_box.item label="Keine" name="None"/>
		<combo_box.item label="BAKED_HEAD" name="BAKED_HEAD"/>
		<combo_box.item label="BAKED_UPPER" name="BAKED_UPPER"/>
		<combo_box.item label="BAKED_LOWER" name="BAKED_LOWER"/>
		<combo_box.item label="BAKED_EYES" name="BAKED_EYES"/>
		<combo_box.item label="BAKED_SKIRT" name="BAKED_SKIRT"/>
		<combo_box.item label="BAKED_HAIR" name="BAKED_HAIR"/>
		<combo_box.item label="BAKED_LEFTARM" name="BAKED_LEFTARM"/>
		<combo_box.item label="BAKED_LEFTLEG" name="BAKED_LEFTLEG"/>
		<combo_box.item label="BAKED_AUX1" name="BAKED_AUX1"/>
		<combo_box.item label="BAKED_AUX2" name="BAKED_AUX2"/>
		<combo_box.item label="BAKED_AUX3" name="BAKED_AUX3"/>
	</combo_box>
	<check_box initial_value="false" label="Basis-Mesh-Region verbergen" name="hide_base_mesh_region"/>
	<button label="OK" label_selected="OK" name="Select"/>
	<button label="Abbrechen" label_selected="Abbrechen" name="Cancel"/>
	<check_box initial_value="true" label="Jetzt übernehmen" name="apply_immediate_check"/>
</floater><|MERGE_RESOLUTION|>--- conflicted
+++ resolved
@@ -9,21 +9,10 @@
 	<text name="Multiple">
 		Mehrere Texturen
 	</text>
-<<<<<<< HEAD
 	<combo_box name="mode_selection">
 		<combo_box.item label="Inventar" name="inventory" value="0"/>
 		<combo_box.item label="Lokal" name="local" value="1"/>
 	</combo_box>
-=======
-	<radio_group name="mode_selection">
-		<radio_item label="Inventar" name="inventory" value="0"/>
-		<radio_item label="Lokal" name="local" value="1"/>
-		<radio_item label="Backen" name="bake" value="2"/>
-	</radio_group>
-	<text name="unknown">
-		Größe: [DIMENSIONS]
-	</text>
->>>>>>> 7c0f3db1
 	<button label="Standard" label_selected="Standard" name="Default"/>
 	<button label="Leer" label_selected="Leer" name="Blank"/>
 	<button label="Keine" label_selected="Keine" name="None"/>
