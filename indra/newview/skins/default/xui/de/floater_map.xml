--- conflicted
+++ resolved
@@ -4,11 +4,7 @@
 		[REGION](Doppelklicken, um Karte zu öffnen; Umschalt-Taste gedrückt halten und ziehen, um zu schwenken)
 	</floater.string>
 	<floater.string name="AltToolTipMsg">
-<<<<<<< HEAD
 		[REGION](Doppelklicken, um zu teleportieren; Umschalt-Taste gedrückt halten und ziehen, um zu schwenken)
-=======
-		[REGION](Doppelklicken, um zu teleportieren; Umschalttaste gedrückt halten und ziehen, um zu schwenken)
->>>>>>> 113f532e
 	</floater.string>
 	<floater.string name="mini_map_caption">
 		MINI-KARTE
