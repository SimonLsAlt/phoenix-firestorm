--- conflicted
+++ resolved
@@ -3217,11 +3217,7 @@
 mit den folgenden Einwohnern teilen:
 
 &lt;nolink&gt;[RESIDENTS]&lt;/nolink&gt;
-<<<<<<< HEAD
 		<usetemplate ignoretext="Bestätigen, bevor ich ein Objekt teile" name="okcancelignore" notext="Abbrechen" yestext="OK"/>
-=======
-		<usetemplate name="okcancelbuttons" notext="Abbrechen" yestext="OK"/>
->>>>>>> c97d191a
 	</notification>
 	<notification name="ShareFolderConfirmation">
 		Es kann nur jeweils ein Ordner geteilt werden.
@@ -3690,13 +3686,10 @@
 	<notification name="EjectComingSoon">
 		Sie nicht hier nicht mehr zugelassen und haben [EJECT_TIME] Sekunden Zeit, um zu gehen.
 	</notification>
-<<<<<<< HEAD
 	<notification name="NoEnterRegionMaybeFull">
 		Sie können die Region „[NAME]“ nicht betreten. 
 Sie ist voll oder startet in Kürze neu.
 	</notification>
-=======
->>>>>>> c97d191a
 	<notification name="SaveBackToInvDisabled">
 		Erneutes Speichern im Inventar ist deaktiviert.
 	</notification>
@@ -4084,18 +4077,6 @@
 	<notification name="CantDivideLandMultipleParcelsSelected">
 		Land kann nicht geteilt werden.
 Mehr als eine Parzelle ist ausgewählt.
-<<<<<<< HEAD
-Wählen Sie ein kleineres Stück Land aus.
-	</notification>
-	<notification name="CantDivideLandCantFindParcel">
-		Land kann nicht geteilt werden.
-Parzelle nicht auffindbar.
-Melden Sie das Problem über „Hilfe“ -&gt; „Fehler melden“.
-	</notification>
-	<notification name="CantDivideLandWholeParcelSelected">
-		Land kann nicht geteilt werden. Die gesamte Parzelle ist ausgewählt.
-Wählen Sie ein kleineres Stück Land aus.
-=======
 Wählen Sie eine kleinere Landfläche aus.
 	</notification>
 	<notification name="CantDivideLandCantFindParcel">
@@ -4106,7 +4087,6 @@
 	<notification name="CantDivideLandWholeParcelSelected">
 		Land kann nicht geteilt werden. Die gesamte Parzelle ist ausgewählt.
 Wählen Sie eine kleinere Landfläche aus.
->>>>>>> c97d191a
 	</notification>
 	<notification name="LandHasBeenDivided">
 		Land wurde geteilt.
@@ -4249,18 +4229,14 @@
 		Dateien können nicht verschoben werden. Vorheriger Pfad wurde wiederhergestellt.
 		<usetemplate ignoretext="Dateien können nicht verschoben werden. Vorheriger Pfad wurde wiederhergestellt." name="okignore" yestext="OK"/>
 	</notification>
-<<<<<<< HEAD
 	<notification name="DefaultObjectPermissions">
 		Es ist ein Problem beim Speichern der Standardberechtigungen aufgetreten. Ursache: [REASON]. Bitte versuchen Sie in ein paar Minuten noch einmal die Standardberechtigungen zu speichern.
 		<usetemplate name="okbutton" yestext="OK"/>
 	</notification>
-=======
->>>>>>> c97d191a
 	<notification name="ChatHistoryIsBusyAlert">
 		Chatverlaufsdatei ist noch mit vorheriger Operation beschäftigt. Versuchen Sie es in ein paar Minuten noch einmal oder chatten Sie mit einer anderen Person.
 		<usetemplate name="okbutton" yestext="OK"/>
 	</notification>
-<<<<<<< HEAD
 
   <notification name="FSWL" label="Windlight-Umgebungseinstellungen anpassen">
 „[PARCEL_NAME]“, im Besitz von [OWNER_NAME], möchte deine visuellen Windlight-Umgebungseinstellungen ändern.
@@ -4857,6 +4833,4 @@
 			<button name="Cancel" text="Abbrechen"/>
 		</form>
 	</notification>
-=======
->>>>>>> c97d191a
 </notifications>