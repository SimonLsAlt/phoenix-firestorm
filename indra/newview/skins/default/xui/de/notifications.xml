<?xml version="1.0" encoding="utf-8"?>
<notifications>
	<global name="skipnexttime">
		Nicht mehr anzeigen
	</global>
	<global name="skipnexttimesessiononly">
		Nicht mehr anzeigen 
(während der aktuellen Sitzung)
	</global>
	<global name="alwayschoose">
		Diese Option immer auswählen
	</global>
	<global name="implicitclosebutton">
		Schließen
	</global>
	<template name="okbutton">
		<form>
			<button name="OK_okbutton" text="$yestext"/>
		</form>
	</template>
	<template name="okignore">
		<form>
			<button name="OK_okignore" text="$yestext"/>
		</form>
	</template>
	<template name="okcancelbuttons">
		<form>
			<button name="OK_okcancelbuttons" text="$yestext"/>
			<button name="Cancel_okcancelbuttons" text="$notext"/>
		</form>
	</template>
	<template name="okcancelignore">
		<form>
			<button name="OK_okcancelignore" text="$yestext"/>
			<button name="Cancel_okcancelignore" text="$notext"/>
		</form>
	</template>
	<template name="okhelpbuttons">
		<form>
			<button name="OK_okhelpbuttons" text="$yestext"/>
			<button name="Help" text="$helptext"/>
		</form>
	</template>
	<template name="okhelpignore">
		<form>
			<button name="OK_okhelpignore" text="$yestext"/>
			<button name="Help_okhelpignore" text="$helptext"/>
		</form>
	</template>
	<template name="yesnocancelbuttons">
		<form>
			<button name="Yes" text="$yestext"/>
			<button name="No" text="$notext"/>
			<button name="Cancel_yesnocancelbuttons" text="$canceltext"/>
		</form>
	</template>
	<notification functor="GenericAcknowledge" label="Unbekannte Meldung" name="MissingAlert">
		Ihre Version von [APP_NAME] kann die gerade empfangene Benachrichtigung nicht anzeigen.  Bitte vergewissern Sie sich, dass Sie den aktuellsten Viewer installiert haben.

Fehlerdetails: The notification called &apos;[_NAME]&apos; was not found in notifications.xml.
		<usetemplate name="okbutton" yestext="OK"/>
	</notification>
	<notification name="FloaterNotFound">
		Floater-Fehler: Folgende Steuerelemente wurden nicht gefunden:

[CONTROLS]
		<usetemplate name="okbutton" yestext="OK"/>
	</notification>
	<notification name="TutorialNotFound">
		Derzeit ist kein Tutorial verfügbar.
		<usetemplate name="okbutton" yestext="OK"/>
	</notification>
	<notification name="GenericAlert">
		[MESSAGE]
	</notification>
	<notification name="GenericAlertYesCancel">
		[MESSAGE]
		<usetemplate name="okcancelbuttons" notext="Abbrechen" yestext="Ja"/>
	</notification>
	<notification name="GenericAlertOK">
		[MESSAGE]
		<usetemplate name="okbutton" yestext="OK"/>
	</notification>
	<notification name="BadInstallation">
		Installation von [APP_NAME] ist defekt. Bitte [https://www.firestormviewer.org/downloads laden Sie neue Kopie des Viewers herunter] und installieren Sie erneut.
		<usetemplate name="okbutton" yestext="OK"/>
	</notification>
	<notification name="LoginFailedNoNetwork">
		Verbindung nicht möglich zum [CURRENT_GRID].
    &apos;[DIAGNOSTIC]&apos;
Stellen Sie sicher, dass Ihre Internetverbindung funktioniert.
		<usetemplate name="okbutton" yestext="OK"/>
	</notification>
	<notification name="MessageTemplateNotFound">
		Meldungsvorlage [PATH] nicht gefunden.
		<usetemplate name="okbutton" yestext="OK"/>
	</notification>
	<notification name="WearableSave">
		Änderung an aktueller Kleidung/Körperteil speichern?
		<usetemplate canceltext="Abbrechen" name="yesnocancelbuttons" notext="Nicht speichern" yestext="Speichern"/>
	</notification>
	<notification name="ConfirmNoCopyToOutbox">
		Sie sind nicht berechtigt, einen oder mehrere dieser Artikel in die Händler-Outbox zu kopieren. Sie können sie verschieben oder zurücklassen.
		<usetemplate name="okcancelbuttons" notext="Artikel nicht verschieben" yestext="Artikel verschieben"/>
	</notification>
	<notification name="OutboxFolderCreated">
		Für jeden Artikel, den Sie in die oberste Ebene Ihrer Händler-Outbox übertragen haben, wurde ein neuer Ordner erstellt.
		<usetemplate ignoretext="Neuer Ordner in Händler-Outbox erstellt" name="okignore" yestext="OK"/>
	</notification>
	<notification name="OutboxImportComplete">
		Erfolg

Alle Ordner wurden erfolgreich an den Marktplatz übertragen.
		<usetemplate ignoretext="Alle Ordner an den Marktplatz übertragen" name="okignore" yestext="OK"/>
	</notification>
	<notification name="OutboxImportHadErrors">
		Einige Ordner wurden nicht übertragen

Beim Übertragen bestimmter Ordner an den Marktplatz ist ein Fehler aufgetreten. Diese Ordner befinden sich noch in Ihrer Händler-Outbox.

Weitere Informationen finden Sie im [[MARKETPLACE_IMPORTS_URL] Fehlerprotokoll].
		<usetemplate name="okbutton" yestext="OK"/>
	</notification>
	<notification name="OutboxImportFailed">
		Übertragung fehlgeschlagen mit Fehler „[ERROR_CODE]“

Aufgrund eines System- oder Netzwerkfehlers wurden keine Ordner an den Marktplatz übertragen. Versuchen Sie es später erneut.
		<usetemplate name="okbutton" yestext="OK"/>
	</notification>
	<notification name="OutboxInitFailed">
		Marktplatzinitialisierung fehlgeschlagen mit Fehler „[ERROR_CODE]“

Marktplatzinitialisierung aufgrund eines System- oder Netzwerkfehlers fehlgeschlagen. Versuchen Sie es später erneut.
		<usetemplate name="okbutton" yestext="OK"/>
	</notification>
	<notification name="StockPasteFailed">
		Kopieren oder Verschieben in Bestandsordner fehlgeschlagen mit Fehler:
        
        „[ERROR_CODE]“
		<usetemplate name="okbutton" yestext="OK"/>
	</notification>
	<notification name="MyOutfitsPasteFailed">
		Ein oder mehrere Objekte können nicht innerhalb von „Outfits“ verwendet werden.
		<usetemplate name="okbutton" yestext="OK"/>
	</notification>
	<notification name="MerchantPasteFailed">
		Kopieren oder Verschieben von Marktplatz-Auflistungen fehlgeschlagen mit Fehler:
        
        „[ERROR_CODE]“
		<usetemplate name="okbutton" yestext="OK"/>
	</notification>
	<notification name="MerchantTransactionFailed">
		Marktplatztransaktion fehlgeschlagen mit Fehler:
        
        [ERROR_REASON][ERROR_DESCRIPTION]
		<usetemplate name="okbutton" yestext="OK"/>
	</notification>
	<notification name="MerchantUnprocessableEntity">
		Wir konnten dieses Produkt nicht auflisten bzw. den Versionsordner nicht aktivieren. Dies liegt meist an fehlenden Informationen im Formular zur Beschreibung der Auflistung, kann aber auch auf eine falsche Ordnerstruktur zurückzuführen sein. Bearbeiten Sie die Auflistung oder überprüfen Sie den Auflistungsordner auf Fehler.
		<usetemplate name="okbutton" yestext="OK"/>
	</notification>
	<notification name="MerchantListingFailed">
		Auflistung in Marktplatz fehlgeschlagen mit Fehler:
        
        „[ERROR_CODE]“
		<usetemplate name="okbutton" yestext="OK"/>
	</notification>
	<notification name="MerchantFolderActivationFailed">
		Aktivierung dieses Versionsordners fehlgeschlagen mit Fehler:

        „[ERROR_CODE]“
		<usetemplate name="okbutton" yestext="OK"/>
	</notification>
	<notification name="MerchantForceValidateListing">
		Um Ihre Auflistung zu erstellen, haben wir die Hierarchie des Auflistungsinhalts korrigiert.
		<usetemplate ignoretext="Warnung anzeigen, wenn beim Erstellen einer Auflistung die Hierarchie des Inhalts korrigiert wird" name="okignore" yestext="OK"/>
	</notification>
	<notification name="ConfirmMerchantActiveChange">
		Diese Aktion ändert den aktiven Inhalt dieser Auflistung. Möchten Sie fortfahren?
		<usetemplate ignoretext="Vor Ändern einer aktiven Auflistung im Marktplatz bestätigen" name="okcancelignore" notext="Abbrechen" yestext="OK"/>
	</notification>
	<notification name="ConfirmMerchantMoveInventory">
		Objekte, die ins Marktplatz-Auflistungsfenster gezogen werden, werden verschoben, nicht kopiert. Möchten Sie fortfahren?
		<usetemplate ignoretext="Vor Verschieben eines Objekts aus dem Inventar in den Marktplatz bestätigen" name="okcancelignore" notext="Abbrechen" yestext="OK"/>
	</notification>
	<notification name="ConfirmListingCutOrDelete">
		Wenn Sie einen Auflistungsordner verschieben oder löschen, wird Ihre Marktplatz-Auflistung gelöscht. Um die Marktplatz-Auflistung beizubehalten, verschieben oder löschen Sie den Inhalt des Versionsordners, den Sie ändern möchten. Möchten Sie fortfahren?
		<usetemplate ignoretext="Bestätigen, bevor ich eine Auflistung aus dem Marktplatz entferne oder verschiebe" name="okcancelignore" notext="Abbrechen" yestext="OK"/>
	</notification>
	<notification name="ConfirmCopyToMarketplace">
		Sie haben keine Berechtigung, eines oder mehrere dieser Objekte in den Marktplatz zu kopieren. Sie können sie verschieben oder zurücklassen.
		<usetemplate canceltext="Abbrechen" ignoretext="Vor Kopieren einer Auswahl mit kopiergeschützten Objekten in den Marktplatz bestätigen" name="yesnocancelbuttons" notext="Artikel nicht verschieben" yestext="Artikel verschieben"/>
	</notification>
	<notification name="ConfirmMerchantUnlist">
		Diese Aktion entfernt diese Auflistung. Möchten Sie fortfahren?
		<usetemplate ignoretext="Vor Entfernen einer aktiven Auflistung aus dem Marktplatz bestätigen" name="okcancelignore" notext="Abbrechen" yestext="OK"/>
	</notification>
	<notification name="ConfirmMerchantClearVersion">
		Diese Aktion deaktiviert den Versionsordner der aktuellen Auflistung. Möchten Sie fortfahren?
		<usetemplate ignoretext="Vor Deaktivieren des Versionsordners einer Auflistung im Marktplatz bestätigen" name="okcancelignore" notext="Abbrechen" yestext="OK"/>
	</notification>
	<notification name="AlertMerchantListingNotUpdated">
		Diese Auflistung konnte nicht aktualisiert werden.
[[URL] Klicken Sie hier], um sie im Marktplatz zu bearbeiten.
		<usetemplate name="okbutton" yestext="OK"/>
	</notification>
	<notification name="AlertMerchantListingCannotWear">
		Sie können keine Kleidung oder Körperteile tragen, die im Marktplatz-Auflistungsordner enthalten sind
	</notification>
	<notification name="AlertMerchantListingInvalidID">
		Auflistungs-ID ungültig.
	</notification>
	<notification name="AlertMerchantListingActivateRequired">
		In dieser Auflistung gibt es mehrere oder keine Versionsordner. Sie müssen später einen auswählen und aktivieren.
		<usetemplate ignoretext="Benachrichtung zur Versionsordneraktivierung, wenn ich eine Auflistung mit mehreren Versionsordnern erstelle" name="okignore" yestext="OK"/>
	</notification>
	<notification name="AlertMerchantStockFolderSplit">
		Wir haben Bestandsobjekte unterschiedlicher Typen in separate Bestandsordner gelegt, damit wir Ihren Ordner auflisten können.
		<usetemplate ignoretext="Benachrichtigen,wenn Bestandsordner vor dem Auflisten aufgeteilt wird" name="okignore" yestext="OK"/>
	</notification>
	<notification name="AlertMerchantStockFolderEmpty">
		Wir haben Ihre Auflistung entfernt, da der Bestandsordner leer ist. Um diese Auflistung wieder zu listen, müssen Sie weitere Einheiten zum Bestandsordner hinzufügen.
		<usetemplate ignoretext="Benachrichtigen, wenn Auflistung aufgrund eines leeren Bestandsordners nicht aufgelistet wird" name="okignore" yestext="OK"/>
	</notification>
	<notification name="AlertMerchantVersionFolderEmpty">
		Wir haben Ihre Auflistung entfernt, da der Versionsordner leer ist. Um diese Auflistung erneut zu listen, müssen Sie Artikel zum Versionsordner hinzufügen.
		<usetemplate ignoretext="Benachrichtigen, wenn Auflistung aufgrund eines leeren Versionsordners nicht aufgelistet wird" name="okignore" yestext="OK"/>
	</notification>
	<notification name="WriteAnimationFail">
		Fehler beim Schreiben von Animationsdaten.  Bitte versuchen Sie es erneut.
	</notification>
	<notification name="UploadAuctionSnapshotFail">
		Eine Auktions-Screenshot konnte aus folgendem Grund nicht hochgeladen werden: [REASON]
	</notification>
	<notification name="UnableToViewContentsMoreThanOne">
		Es kann nur jeweils der Inhalt von einem Objekt angezeigt werden.
Wählen Sie ein einzelnes Objekt aus und versuchen Sie es erneut.
	</notification>
	<notification name="SaveClothingBodyChanges">
		Änderung an Kleidung/Körperteilen speichern?
		<usetemplate canceltext="Abbrechen" name="yesnocancelbuttons" notext="Nicht speichern" yestext="Alles speichern"/>
	</notification>
	<notification name="FriendsAndGroupsOnly">
		Personen, die nicht auf Ihrer Freundesliste stehen, werden nicht informiert, dass Sie ihre Anrufe und Instant Messages ignorieren.
		<usetemplate name="okbutton" yestext="OK"/>
	</notification>
	<notification name="FavoritesOnLogin">
		Hinweis: Bei Aktivierung dieser Option sehen alle Personen, die diesen Computer benutzen, Ihre Lieblingsorte.
		<usetemplate name="okbutton" yestext="OK"/>
	</notification>
	<notification name="AllowMultipleViewers">
		Das Starten mehrerer [APP_NAME] Viewer wird nicht unterstützt. Dies kann zu Kollisionen des Textur-Caches, Fehlern sowie verschlechterter Grafik und Leistung führen.
		<usetemplate name="okbutton" yestext="OK"/>
	</notification>
	<notification name="GrantModifyRights">
		Wenn Sie einem anderen Einwohner Änderungsrechte gewähren, dann kann dieser JEDES Objekt, das Sie inworld besitzen, ändern, löschen oder an sich nehmen. Seien Sie daher beim Gewähren dieser Rechte sehr vorsichtig!
Möchten Sie [NAME] Änderungsrechte gewähren?
		<usetemplate name="okcancelbuttons" notext="Nein" yestext="Ja"/>
	</notification>
	<notification name="GrantModifyRightsMultiple">
		Wenn Sie einem anderen Einwohner, die Erlaubnis zum Bearbeiten erteilen, dann kann dieser JEDES Objekt, das Sie inworld besitzen, verändern. Seien Sie SEHR vorsichtig, wenn Sie diese Erlaubnis gewähren!
Möchten Sie den ausgewählten Einwohnern Änderungsrechte gewähren?
		<usetemplate name="okcancelbuttons" notext="Nein" yestext="Ja"/>
	</notification>
	<notification name="RevokeModifyRights">
		Möchten Sie [NAME] die Änderungsrechte entziehen?
		<usetemplate name="okcancelbuttons" notext="Nein" yestext="Ja"/>
	</notification>
	<notification name="RevokeModifyRightsMultiple">
		Möchten Sie den ausgewählten Einwohnern die Änderungsrechte entziehen?
		<usetemplate name="okcancelbuttons" notext="Nein" yestext="Ja"/>
	</notification>
	<notification name="GroupNameLengthWarning">
		Ein Gruppenname muss zwischen [MIN_LEN] und [MAX_LEN] Zeichen lang sein.
		<usetemplate name="okbutton" yestext="OK"/>
	</notification>
	<notification name="UnableToCreateGroup">
		Gruppe konnte nicht erstellt werden.
[MESSAGE]
		<usetemplate name="okbutton" yestext="OK"/>
	</notification>
	<notification name="PanelGroupApply">
		[NEEDS_APPLY_MESSAGE]
[WANT_APPLY_MESSAGE]
		<usetemplate canceltext="Abbrechen" name="yesnocancelbuttons" notext="Änderungen verwerfen" yestext="Änderungen übernehmen"/>
	</notification>
	<notification name="MustSpecifyGroupNoticeSubject">
		Geben Sie einen Betreff für die Gruppenmitteilung ein.
		<usetemplate name="okbutton" yestext="OK"/>
	</notification>
	<notification name="AddGroupOwnerWarning">
		Sie sind im Begriff, Gruppenmitgliedern die Rolle [ROLE_NAME] zuzuweisen.
Diese Rolle kann Mitgliedern nicht mehr entzogen werden.
Sie müssen die Rolle selbst niederlegen.
Möchten Sie fortfahren?
		<usetemplate ignoretext="Bestätigen, bevor ich einen neuen Gruppeneigentümer hinzufüge" name="okcancelignore" notext="Nein" yestext="Ja"/>
	</notification>
	<notification name="AssignDangerousActionWarning">
		Sie sind im Begriff, der Rolle „[ROLE_NAME]“ die Fähigkeit „[ACTION_NAME]“ zuzuweisen.

 *ACHTUNG*
 Mitglieder in einer Rolle mit dieser Fähigkeit können sich selbst -
 und allen anderen Mitgliedern – Rollen zuweisen, die mehr Rechte
 beinhalten als sie derzeit haben, und damit nahezu
 Eigentümerrechte erreichen. Überlegen Sie sich, wem Sie diese Fähigkeit
 verleihen.

Der Rolle „[ROLE_NAME]“ diese Fähigkeit zuweisen?
		<usetemplate name="okcancelbuttons" notext="Nein" yestext="Ja"/>
	</notification>
	<notification name="AssignDangerousAbilityWarning">
		Sie sind im Begriff, der Rolle „[ROLE_NAME]“ die Fähigkeit „[ACTION_NAME]“ zuzuweisen.

 *ACHTUNG*
 Mitglieder in einer Rolle mit dieser Fähigkeit können sich selbst -
 und allen anderen Mitgliedern – alle Fähigkeiten zuweisen und
 damit fast Eigentümerrechte erreichen.

Der Rolle „[ROLE_NAME]“ diese Fähigkeit zuweisen?
		<usetemplate name="okcancelbuttons" notext="Nein" yestext="Ja"/>
	</notification>
	<notification name="AssignBanAbilityWarning">
		Sie sind im Begriff, der Rolle „[ROLE_NAME]“ die Fähigkeit „[ACTION_NAME]“ zuzuweisen.

 *ACHTUNG*
Jedem Mitglied in einer Rolle mit dieser Fähigkeit werden auch die Fähigkeiten „[ACTION_NAME_2]“ und „[ACTION_NAME_3]“ zugewiesen.
		<usetemplate name="okbutton" yestext="OK"/>
	</notification>
	<notification name="RemoveBanAbilityWarning">
		Sie sind im Begriff, die Fähigkeit „[ACTION_NAME]“ aus der Rolle „[ROLE_NAME]“ zu entfernen.

 *ACHTUNG*
Durch Entfernen dieser Fähigkeit werden die Fähigkeiten „[ACTION_NAME_2]“ und „[ACTION_NAME_3]“ NICHT entfernt.
 
Wenn diese Rolle nicht mehr diese Fähigkeiten haben soll, deaktivieren Sie sie bitte umgehend.
		<usetemplate name="okbutton" yestext="OK"/>
	</notification>
	<notification name="EjectGroupMemberWarning">
		Sie sind dabei, [AVATAR_NAME] aus der Gruppe hinauszuwerfen.
		<usetemplate ignoretext="Hinauswerfen eines einzelnen Gruppenmitglieds bestätigen" name="okcancelignore" notext="Abbrechen" yestext="Hinauswerfen"/>
	</notification>
	<notification name="EjectGroupMembersWarning">
		Sie sind dabei, [COUNT] Mitglieder aus der Gruppe hinauszuwerfen.
		<usetemplate ignoretext="Hinauswerfen mehrerer Gruppenmitglieder bestätigen" name="okcancelignore" notext="Abbrechen" yestext="Hinauswerfen"/>
	</notification>
	<notification name="BanGroupMemberWarning">
		Sie sind dabei, [AVATAR_NAME] aus der Gruppe zu verbannen.
		<usetemplate ignoretext="Verbannen eines Gruppenmitglieds bestätigen" name="okcancelignore" notext="Abbrechen" yestext="Verbannen"/>
	</notification>
	<notification name="BanGroupMembersWarning">
		Sie sind dabei, [COUNT] Mitglieder aus der Gruppe zu verbannen.
		<usetemplate ignoretext="Verbannen mehrerer Gruppenmitglieder bestätigen" name="okcancelignore" notext="Abbrechen" yestext="Verbannen"/>
	</notification>
	<notification name="GroupBanUserOnBanlist">
		Manchen Einwohnern wurde keine Einladung gesendet, weil sie aus der Gruppe ausgeschlossen sind.
	</notification>
	<notification name="AttachmentDrop">
		Sie möchten Ihren Anhang wirklich fallen lassen?
Möchten Sie fortfahren?
		<usetemplate ignoretext="Bestätigen, bevor Anhänge fallen gelassen werden" name="okcancelignore" notext="Nein" yestext="Ja"/>
	</notification>
	<notification name="JoinGroupCanAfford">
		Der Beitritt zu dieser Gruppe kostet [COST] L$.
Fortfahren?
		<usetemplate name="okcancelbuttons" notext="Abbrechen" yestext="Beitreten"/>
	</notification>
	<notification name="JoinGroupNoCost">
		Sie treten der Gruppe &lt;nolink&gt;[NAME]&lt;/nolink&gt; bei.
Fortfahren?
		<usetemplate name="okcancelbuttons" notext="Abbrechen" yestext="Beitreten"/>
	</notification>
	<notification name="JoinGroupCannotAfford">
		Der Beitritt zu dieser Gruppe kostet [COST] L$.
Sie haben nicht genug L$, um dieser Gruppe beizutreten.
	</notification>
	<notification name="CreateGroupCost">
		Die Erstellung dieser Gruppe kostet [COST] L$.
Gruppen müssen mehr als ein Mitglied haben oder sie werden gelöscht.
Bitte laden Sie innerhalb von 48 Stunden Mitglieder in Ihre Gruppe ein.
		<usetemplate canceltext="Abbrechen" name="okcancelbuttons" notext="Abbrechen" yestext="Gruppe für [COST] L$ erstellen"/>
	</notification>
	<notification name="JoinGroupInaccessible">
		Diese Gruppe ist für Sie nicht verfügbar.
		<usetemplate name="okbutton" yestext="OK"/>
	</notification>
	<notification name="JoinGroupError">
		Fehler bei der Verarbeitung Ihrer Anfrage zur Gruppenmitgliedschaft.
		<usetemplate name="okbutton" yestext="OK"/>
	</notification>
	<notification name="JoinGroupErrorReason">
		Beitritt zur Gruppe nicht möglich: [reason]
		<usetemplate name="okbutton" yestext="OK"/>
	</notification>
	<notification name="JoinGroupTrialUser">
		Leider können Testbenutzer keinen Gruppen beitreten.
		<usetemplate name="okbutton" yestext="OK"/>
	</notification>
	<notification name="JoinGroupMaxGroups">
		Sie können „&lt;nolink&gt;[group_name]&lt;/nolink&gt;“ nicht beitreten: 
Sie sind bereits Mitglied in [group_count] Gruppen, die maximale zulässige Anzahl beträgt [max_groups]
		<usetemplate name="okbutton" yestext="OK"/>
	</notification>
	<notification name="JoinGroupClosedEnrollment">
		Sie können „&lt;nolink&gt;[group_name]&lt;/nolink&gt;“ nicht beitreten: 
Die Gruppe steht für freie Registrierungen nicht mehr zur Verfügung.
		<usetemplate name="okbutton" yestext="OK"/>
	</notification>
	<notification name="JoinGroupInsufficientFunds">
		Die erforderliche L$ [membership_fee] Mitgliedschaftsgebühr kann nicht übertragen werden.
		<usetemplate name="okbutton" yestext="OK"/>
	</notification>
	<notification name="LandBuyPass">
		Sie können dieses Land („[PARCEL_NAME]“) für [COST] L$
[TIME] Stunden lang betreten.  Pass kaufen?
		<usetemplate name="okcancelbuttons" notext="Abbrechen" yestext="OK"/>
	</notification>
	<notification name="SalePriceRestriction">
		Der Verkaufspreis muss beim allgemeinen Verkauf über 0 L$ liegen.
Wählen Sie eine bestimmte Person aus, wenn Sie für 0 L$ verkaufen.
	</notification>
	<notification name="ConfirmLandSaleChange">
		Die ausgewählten [LAND_SIZE] m² Land werden zum Verkauf freigegeben.
Der Verkaufspreis beträgt [SALE_PRICE] L$. Der Verkauf an [NAME] wird zu diesem Preis freigegeben.
		<usetemplate name="okcancelbuttons" notext="Abbrechen" yestext="OK"/>
	</notification>
	<notification name="ConfirmLandSaleToAnyoneChange">
		ACHTUNG: Wenn Sie auf An jeden verkaufen klicken, kann jeder in [CURRENT_GRID] Ihr Land kaufen, auch Einwohner in anderen Regionen.

Die ausgewählten [LAND_SIZE] m² Land werden zum Verkauf freigegeben.
Der Verkaufspreis beträgt [SALE_PRICE] L$. Der Verkauf an [NAME] wird zu diesem Preis freigegeben.
		<usetemplate name="okcancelbuttons" notext="Abbrechen" yestext="OK"/>
	</notification>
	<notification name="ReturnObjectsDeededToGroup">
		Möchten Sie alle Ihre Objekte auf dieser Parzelle, die gemeinsam mit der Gruppe „&lt;nolink&gt;[NAME]&lt;/nolink&gt;“ verwendet werden, zurück in das Inventar ihrer vorherigen Eigentümer transferieren? 

*WARNUNG* Hierdurch werden alle nicht transferierbaren Objekte gelöscht, die der Gruppe übertragen wurden. 

Objekte: [N]
		<usetemplate name="okcancelbuttons" notext="Abbrechen" yestext="OK"/>
	</notification>
	<notification name="ReturnObjectsOwnedByUser">
		Möchten Sie alle Objekte auf dieser Parzelle, die dem Einwohner „[NAME]“ gehören, in das jeweilige Inventar ihrer Eigentümer transferieren?

Objekte: [N]
		<usetemplate name="okcancelbuttons" notext="Abbrechen" yestext="OK"/>
	</notification>
	<notification name="ReturnObjectsOwnedBySelf">
		Möchten Sie alle Objekte auf dieser Parzelle, die Ihnen gehören, zurück in Ihr Inventar transferieren?

Objekte: [N]
		<usetemplate name="okcancelbuttons" notext="Abbrechen" yestext="OK"/>
	</notification>
	<notification name="ReturnObjectsNotOwnedBySelf">
		Möchten Sie alle Objekte auf dieser Parzelle, die NICHT Ihnen gehören, in das Inventar ihrer Eigentümer transferieren?
Transferierbare Objekte, die an eine Gruppe übertragen wurden, werden ihren vorherigen Eigentümern zurückgegeben.

*WARNUNG* Alle nicht transferierbaren Objekte, die der Gruppe übertragen wurden, werden dabei gelöscht!

Objekte: [N]
		<usetemplate name="okcancelbuttons" notext="Abbrechen" yestext="OK"/>
	</notification>
	<notification name="ReturnObjectsNotOwnedByUser">
		Möchten Sie alle Objekte auf dieser Parzelle, die NICHT [NAME] gehören, in das Inventar ihrer Eigentümer transferieren?
Transferierbare Objekte, die an eine Gruppe übertragen wurden, werden ihren vorherigen Eigentümern zurückgegeben.

*WARNUNG* Alle nicht transferierbaren Objekte, die der Gruppe übertragen wurden, werden dabei gelöscht!

Objekte: [N]
		<usetemplate name="okcancelbuttons" notext="Abbrechen" yestext="OK"/>
	</notification>
	<notification name="ReturnAllTopObjects">
		Möchten Sie alle aufgeführten Objekte ihren Eigentümern zurückgeben? Dadurch werden ALLE Skriptobjekte in der Region zurückgegeben.
		<usetemplate name="okcancelbuttons" notext="Abbrechen" yestext="OK"/>
	</notification>
	<notification name="DisableAllTopObjects">
		Möchten Sie alle Objekte in dieser Region deaktivieren?
		<usetemplate name="okcancelbuttons" notext="Abbrechen" yestext="OK"/>
	</notification>
	<notification name="ReturnObjectsNotOwnedByGroup">
		Möchten Sie die Objekte auf dieser Parzelle, die NICHT gemeinsam mit der Gruppe „&lt;nolink&gt;[NAME]&lt;/nolink&gt;“ verwendet werden, an ihre Eigentümer zurückgeben? 

Objekte: [N]
		<usetemplate name="okcancelbuttons" notext="Abbrechen" yestext="OK"/>
	</notification>
	<notification name="UnableToDisableOutsideScripts">
		Skriptdeaktivierung nicht möglich.
Für die gesamte Region ist Schaden aktiviert.
Damit Waffen funktionieren, müssen Skripts erlaubt sein.
	</notification>
	<notification name="MultipleFacesSelected">
		Mehrere Flächen wurden ausgewählt.
Wenn Sie fortfahren werden auf mehrere Flächen des Objekts unterschiedlichen Medien-Instanzen eingefügt.
Um Medien nur auf einer Fläche einzufügen, wählen Sie „Oberfläche auswählen&quot; und klicken Sie auf die gewünschte Fläche des Objektes. Klicken Sie dann auf „Hinzufügen&quot;.
		<usetemplate ignoretext="Die Medien werden auf mehrere ausgewählte Seiten übertragen" name="okcancelignore" notext="Abbrechen" yestext="OK"/>
	</notification>
	<notification name="MustBeInParcel">
		Sie müssen auf einer Landparzelle stehen, um ihren Landepunkt festzulegen.
	</notification>
	<notification name="PromptRecipientEmail">
		Bitte geben Sie für den/die Empfänger eine gültige Email-Adresse ein.
	</notification>
	<notification name="PromptSelfEmail">
		Geben Sie Ihre E-Mail-Adresse ein.
	</notification>
	<notification name="PromptMissingSubjMsg">
		Foto mit Standardbetreff bzw. -nachricht als E-Mail versenden?
		<usetemplate name="okcancelbuttons" notext="Abbrechen" yestext="OK"/>
	</notification>
	<notification name="ErrorProcessingSnapshot">
		Fehler beim Verarbeiten der Fotodaten
	</notification>
	<notification name="ErrorEncodingSnapshot">
		Fehler beim Erstellen des Fotos!
	</notification>
	<notification name="ErrorPhotoCannotAfford">
		Es kostet L$[COST], um ein Foto in Ihrem Inventar zu speichern. Sie können entweder L$ kaufen oder das Foto auf Ihrem Computer speichern.
	</notification>
	<notification name="ErrorCannotAffordUpload">
		Es kostet L$[COST], um diesen Gegenstand hochzuladen.
	</notification>
	<notification name="ErrorTextureCannotAfford">
		Es kostet L$[COST], um eine Textur in Ihrem Inventar zu speichern. Sie können entweder L$ kaufen oder das Foto auf Ihrem Computer speichern.
	</notification>
	<notification name="ErrorUploadingPostcard">
		Ein Foto konnte aus folgendem Grund nicht gesendet werden: [REASON]
	</notification>
	<notification name="ErrorUploadingReportScreenshot">
		Ein Report-Screenshot konnte aus folgendem Grund nicht hochgeladen werden: [REASON]
	</notification>
	<notification name="MustAgreeToLogIn">
		Bevor Sie sich in [CURRENT_GRID] anmelden können, müssen Sie den Allgemeinen Geschäftsbedingungen, Datenschutzbestimmungen und Servicebedingungen zustimmen.
	</notification>
	<notification name="CouldNotBuyCurrency">
[TITLE]
[MESSAGE]
		<usetemplate name="okbutton" yestext="OK"/>
	</notification>
	<notification name="CouldNotBuyCurrencyOS">
[TITLE]
[MESSAGE]
		<usetemplate name="okcancelbuttons" notext="Nein" yestext="OK"/>
	</notification>
	<notification name="CouldNotPutOnOutfit">
		Outfit konnte nicht angezogen werden.
Der Outfit-Ordner enthält keine Kleidung, Körperteile oder Anhänge.
	</notification>
	<notification name="CannotWearTrash">
		Kleider oder Körperteile im Papierkorb können nicht getragen werden
	</notification>
	<notification name="MaxAttachmentsOnOutfit">
		Objekt konnte nicht angehängt werden.
Überschreitet die maximale Anzahl an Objekten [MAX_ATTACHMENTS], die angehängt werden können. Bitte nehmen Sie zunächst ein anderes Objekt ab.
	</notification>
	<notification name="CannotWearInfoNotComplete">
		Sie können das Objekt nicht anziehen, weil es noch nicht geladen wurde. Warten Sie kurz und versuchen Sie es dann noch einmal.
	</notification>
	<notification name="MustEnterPasswordToLogIn">
		Bitte geben Sie zur Anmeldung Ihr Kennwort ein.
	</notification>
	<notification name="MustHaveAccountToLogIn">
		Sie haben ein Feld leer gelassen.
Sie müssen den Benutzernamen Ihres Avatars eingeben.

Sie benötigen ein Konto, um [CURRENT_GRID] betreten zu können. Möchten Sie jetzt ein Konto erstellen?
		<url name="url">
			[create_account_url]
		</url>
		<usetemplate name="okcancelbuttons" notext="Erneut versuchen" yestext="Neues Benutzerkonto anlegen"/>
	</notification>
	<notification name="InvalidCredentialFormat">
		Sie müssen entweder den Benutzernamen oder den Vor- und Nachnamen Ihres Avatars in das Feld „Benutzername“ eingeben und die Anmeldung dann erneut versuchen.
	</notification>
	<notification name="InvalidGrid">
		„[GRID]“ ist keine gültige Grid-ID.
	</notification>
	<notification name="InvalidLocationSLURL">
		Ihre Startposition gibt kein gültiges Grid an.
	</notification>
	<notification name="DeleteClassified">
		Anzeige „[NAME]“ löschen?
Gebühren werden nicht rückerstattet.
		<usetemplate name="okcancelbuttons" notext="Abbrechen" yestext="OK"/>
	</notification>
	<notification name="DeleteMedia">
		Sie haben sich entschieden, die Medien auf dieser Seite zu löschen.
Sind Sie sicher, dass Sie fortfahren wollen?
		<usetemplate ignoretext="Bestätigen, bevor ich Medien von einem Objekt entferne." name="okcancelignore" notext="Nein" yestext="Ja"/>
	</notification>
	<notification name="ClassifiedSave">
		Änderung an Anzeige [NAME] speichern?
		<usetemplate canceltext="Abbrechen" name="yesnocancelbuttons" notext="Nicht speichern" yestext="Speichern"/>
	</notification>
	<notification name="ClassifiedInsufficientFunds">
		Sie haben nicht genügend Geld, um eine Anzeige zu erstellen.
		<usetemplate name="okbutton" yestext="OK"/>
	</notification>
	<notification name="ProfileDeleteClassified">
		Anzeige &lt;nolink&gt;[CLASSIFIED]&lt;/nolink&gt; löschen?
		<usetemplate name="okcancelbuttons" notext="Abbrechen" yestext="OK"/>
	</notification>
	<notification name="ProfileDeletePick">
		Auswahl &lt;nolink&gt;[PICK]&lt;/nolink&gt; löschen?
		<usetemplate name="okcancelbuttons" notext="Abbrechen" yestext="OK"/>
	</notification>
	<notification name="ProfileUnpublishedClassified">
		Sie haben unveröffentlichte Anzeigen. Diese gehen verloren, falls Sie das Fenster jetzt schließen.
		<usetemplate name="okcancelbuttons" notext="Abbrechen" yestext="OK"/>
	</notification>
	<notification name="ProfileUnsavedChanges">
		Sie haben ungespeicherte Änderungen.
		<usetemplate canceltext="Abbrechen" name="yesnocancelbuttons" notext="Verwerfen" yestext="Speichern"/>
	</notification>
	<notification name="DeleteOutfits">
		Das/Die ausgewählte(n) Outfit(s) löschen?
		<usetemplate name="okcancelbuttons" notext="Abbrechen" yestext="OK"/>
	</notification>
	<notification name="DeleteOutfitsWithName">
		Outfit „[NAME]“ löschen?
		<usetemplate name="okcancelbuttons" notext="Abbrechen" yestext="OK"/>
	</notification>
	<notification name="PromptGoToEventsPage">
		Zur [CURRENT_GRID] Events-Webseite?
		<url name="url">
			http://secondlife.com/events/?lang=de-DE
		</url>
		<usetemplate name="okcancelbuttons" notext="Abbrechen" yestext="OK"/>
	</notification>
	<notification name="SelectProposalToView">
		Wählen Sie ein Angebot zur Ansicht.
	</notification>
	<notification name="SelectHistoryItemToView">
		Wählen Sie ein Element zur Ansicht.
	</notification>
	<notification name="CacheWillClear">
		Der Cache wird nach einem Neustart von [APP_NAME] geleert.
	</notification>
	<notification name="DisableJavascriptBreaksSearch">
		Wenn Sie Javascript deaktivieren wird die Suchfunktion nicht korrekt funktionieren und Sie werden sie nicht benutzen können.
	</notification>
	<notification name="CacheWillBeMoved">
		Der Cache wird nach einem Neustart von [APP_NAME] verschoben.
Hinweis: Der Cache wird dabei gelöscht/geleert.
	</notification>
	<notification name="SoundCacheWillBeMoved">
		Der Sound-Cache wird nach einem Neustart von [APP_NAME] verschoben.
	</notification>
	<notification name="ChangeConnectionPort">
		Die Port-Einstellungen werden nach einem Neustart von [APP_NAME] wirksam.
	</notification>
	<notification name="ChangeDeferredDebugSetting">
		Die Einstellung tritt nach Neustart von [APP_NAME] in Kraft.
	</notification>
	<notification name="ChangeSkin">
		Das neue Oberflächendesign wird nach einem Neustart von [APP_NAME] angezeigt.
Möchten Sie den Viewer schließen und anschließend manuell neu starten, um die Änderung wirksam werden zu lassen?
		<usetemplate name="okcancelbuttons" notext="Später" yestext="Jetzt beenden"/>
	</notification>
	<notification name="ChangeLanguage">
		Die Sprachänderung tritt nach Neustart von [APP_NAME] in Kraft.
	</notification>
	<notification name="GoToAuctionPage">
		Zur [CURRENT_GRID]-Webseite, um Auktionen anzuzeigen oder ein Gebot abzugeben?
		<url name="url">
			http://secondlife.com/auctions/auction-detail.php?id=[AUCTION_ID]
		</url>
		<usetemplate name="okcancelbuttons" notext="Abbrechen" yestext="OK"/>
	</notification>
	<notification name="SaveChanges">
		Änderungen speichern?
		<usetemplate canceltext="Abbrechen" name="yesnocancelbuttons" notext="Nicht speichern" yestext="Speichern"/>
	</notification>
	<notification name="DeleteNotecard">
		Notizkarte wirklich löschen?
		<usetemplate name="okcancelignore" notext="Abbrechen" yestext="OK" ignoretext="Bestätigen, wenn eine Notizkarte gelöscht wird"/>
	</notification>
	<notification name="LoadPreviousReportScreenshot">
		Möchten Sie den vorherigen Screenshot für den Report verwenden?
		<usetemplate name="okcancelbuttons" notext="Abbrechen" yestext="OK"/>
	</notification>
	<notification name="GestureSaveFailedTooManySteps">
		Speichern der Geste fehlgeschlagen.
Die Geste besteht aus zu vielen Schritten.
Löschen Sie einige Schritte und versuchen Sie es erneut.
	</notification>
	<notification name="GestureSaveFailedTryAgain">
		Speichern der Geste fehlgeschlagen.  Warten Sie kurz und versuchen Sie es dann noch einmal.
	</notification>
	<notification name="GestureSaveFailedObjectNotFound">
		Geste konnte nicht gespeichert werden, da das Objekt oder das zugehörige Objektinventar nicht gefunden wurden.
Das Objekt ist möglicherweise außer Reichweite oder wurde gelöscht.
	</notification>
	<notification name="GestureSaveFailedReason">
		Eine Geste konnte aus folgendem Grund nicht gespeichert werden: [REASON].  Speichern Sie die Geste bitte später.
	</notification>
	<notification name="SaveNotecardFailObjectNotFound">
		Notizkarte konnte nicht gespeichert werden, da das Objekt oder das zugehörige Objektinventar nicht gefunden wurden.
Das Objekt ist möglicherweise außer Reichweite oder wurde gelöscht.
	</notification>
	<notification name="SaveNotecardFailReason">
		Eine Notizkarte konnte aus folgendem Grund nicht gespeichert werden: [REASON].  Speichern Sie die Notizkarte bitte später.
	</notification>
	<notification name="ScriptCannotUndo">
		Es konnten nicht alle Änderungen in Ihrer Skriptversion rückgängig gemacht werden.
Möchten Sie die letzte gespeicherte Version vom Server laden?
(**Warnung** Dieser Vorgang kann nicht rückgängig gemacht werden.)
		<usetemplate name="okcancelbuttons" notext="Abbrechen" yestext="OK"/>
	</notification>
	<notification name="SaveScriptFailObjectNotFound">
		Skript konnte nicht gespeichert werden, weil das zugehörige Objekt nicht gefunden wurde.
Das Objekt ist möglicherweise außer Reichweite oder wurde gelöscht.
	</notification>
	<notification name="StartRegionEmpty">
		Ihre Startregion ist nicht definiert.
Geben Sie den Namen der Region im Feld „Startposition“ ein oder wählen Sie „Mein letzter Standort“ oder „Mein Zuhause“ als Startposition aus.
		<usetemplate name="okbutton" yestext="OK"/>
	</notification>
	<notification name="CouldNotStartStopScript">
		Skript konnte nicht gestartet oder beendet werden, weil das zugehörige Objekt nicht gefunden wurde.
Das Objekt ist möglicherweise außer Reichweite oder wurde gelöscht.
	</notification>
	<notification name="CannotDownloadFile">
		Dateidownload nicht möglich
	</notification>
	<notification name="MediaFileDownloadUnsupported">
		Sie haben einen Datei-Download angefordert, der in [APP_NAME] nicht unterstützt wird.
		<usetemplate ignoretext="Warnung anzeigen, wenn ein Datei-Download nicht unterstützt wird" name="okignore" yestext="OK"/>
	</notification>
	<notification name="CannotWriteFile">
		Datei [[FILE]] kann nicht geschrieben werden
	</notification>
	<notification name="UnsupportedHardware">
		Ihr Computer entspricht leider nicht den Mindestanforderungen von [APP_NAME]. Dies kann zur Folge haben, dass das Programm nicht sehr gut ausgeführt wird. Bei nicht unterstützten Systemkonfigurationen kann Ihnen unser [SUPPORT_SITE] leider nicht helfen.

[MINSPECS]

Weitere Informationen finden Sie auf [_URL].
		<url name="url" option="0">
			https://wiki.firestormviewer.org/fs_system_requirements
		</url>
		<usetemplate ignoretext="Meine Hardware wird nicht unterstützt" name="okcancelignore" notext="Nein" yestext="Ja"/>
	</notification>
	<notification name="RunLauncher">
		Bitte starten Sie die ausführbare Viewer-Datei nicht direkt. Aktualisieren Sie alle bestehenden Verknüpfungen, um stattdessen den LS_Launcher zu starten.
	</notification>
	<notification name="OldGPUDriver">
		Wahrscheinlich gibt es einen neueren Treiber für Ihren Grafikchip. Durch Aktualisieren der Grafiktreiber lässt sich die Leistung u. U. beträchtlich verbessern.

    Unter [URL] nach aktualisierten Treibern suchen?
		<url name="url">
			[URL]
		</url>
		<usetemplate ignoretext="Mein Grafiktreiber ist veraltet" name="okcancelignore" notext="Nein" yestext="Ja"/>
	</notification>
	<notification name="UnknownGPU">
		Ihr System verwendet eine Grafikkarte, die [APP_NAME] nicht erkennt.
Dies passiert dann, wenn die neue Hardware noch nicht mit [APP_NAME] getestet wurde.  Wahrscheinlich wird das Programm richtig ausgeführt, aber Sie müssen eventuell ein paar Grafikeinstellungen vornehmen.
(Ich &gt; Einstellungen &gt; Grafik).
		<form name="form">
			<ignore name="ignore" text="Meine Grafikkarte konnte nicht identifiziert werden."/>
		</form>
	</notification>
	<notification name="DisplaySettingsNoShaders">
		[APP_NAME] ist bei der Initialisierung der Grafiktreiber abgestürzt.
Die Grafikqualität wird auf Niedrig gesetzt, um einige typische Treiberfehler zu vermeiden. Einige Grafikfunktionen werden ausgeschaltet.
Wir empfehlen die Aktualisierung Ihrer Grafikkartentreiber.
Sie können die Grafikqualität unter Einstellungen &gt; Grafik wieder erhöhen.
	</notification>
	<notification name="RegionNoTerraforming">
		Die Region [REGION] erlaubt kein Terraforming.
	</notification>
	<notification name="ParcelNoTerraforming">
		Sie sind nicht zum Terraformen der Parzelle „[PARCEL]“ berechtigt.
	</notification>
	<notification name="CannotCopyWarning">
		Sie sind nicht berechtigt, die folgenden Objekte zu kopieren: 
&lt;nolink&gt;[ITEMS]&lt;/nolink&gt;
Wenn Sie diese weitergeben, werden sie aus Ihrem Inventar entfernt. Möchten Sie diese Objekte wirklich weggeben?
		<usetemplate name="okcancelbuttons" notext="Nein" yestext="Ja"/>
	</notification>
	<notification name="CannotGiveItem">
		Inventarobjekt kann nicht übergeben werden.
	</notification>
	<notification name="TransactionCancelled">
		Transaktion abgebrochen.
	</notification>
	<notification name="TooManyItems">
		Es können maximal 42 Objekte auf einmal in das Inventar transferiert werden.
	</notification>
	<notification name="NoItems">
		Sie sind nicht berechtigt, die ausgewählten Objekte zu kopieren.
	</notification>
	<notification name="CannotCopyCountItems">
		Sie sind nicht berechtigt, [COUNT] der ausgewählten Objekte zu kopieren. Diese Objekte werden aus Ihrem Inventar gelöscht.
Möchten Sie diese Objekte weggeben?
		<usetemplate name="okcancelbuttons" notext="Nein" yestext="Ja"/>
	</notification>
	<notification name="CannotGiveCategory">
		Sie sind nicht berechtigt, den ausgewählten Ordner zu kopieren.
	</notification>
	<notification name="FreezeAvatar">
		Diesen Avatar einfrieren?
Der Avatar wird außer Gefecht gesetzt und kann sich nicht mehr bewegen, chatten oder mit der Welt interagieren.
		<usetemplate canceltext="Abbrechen" name="yesnocancelbuttons" notext="Auftauen" yestext="Einfrieren"/>
	</notification>
	<notification name="FreezeAvatarFullname">
		[AVATAR_NAME] einfrieren?
Der Avatar wird außer Gefecht gesetzt und kann sich nicht mehr bewegen, chatten oder mit der Welt interagieren.
		<usetemplate canceltext="Abbrechen" name="yesnocancelbuttons" notext="Auftauen" yestext="Einfrieren"/>
	</notification>
	<notification name="EjectAvatarFullname">
		[AVATAR_NAME] von Ihrem Land werfen?
		<usetemplate canceltext="Abbrechen" name="yesnocancelbuttons" notext="Ausschließen und Verbannen" yestext="Ausschließen"/>
	</notification>
	<notification name="EjectAvatarNoBan">
		Diesen Avatar aus Ihrem Land werfen?
		<usetemplate name="okcancelbuttons" notext="Abbrechen" yestext="Hinauswerfen"/>
	</notification>
	<notification name="EjectAvatarFullnameNoBan">
		[AVATAR_NAME] aus Ihrem Land werfen?
		<usetemplate name="okcancelbuttons" notext="Abbrechen" yestext="Hinauswerfen"/>
	</notification>
	<notification name="EjectAvatarFromGroup">
		Sie haben [AVATAR_NAME] aus der Gruppe „&lt;nolink&gt;[GROUP_NAME]&lt;/nolink&gt;“ entfernt.
	</notification>
	<notification name="AcquireErrorTooManyObjects">
		FEHLER: Zu viele Objekte ausgewählt.
	</notification>
	<notification name="AcquireErrorObjectSpan">
		FEHLER: Die Objekte überspannen mehrere Regionen.
Verschieben Sie alle betreffenden Objekte in dieselbe Region.
	</notification>
	<notification name="PromptGoToCurrencyPage">
		[EXTRA]

[_URL] für Informationen zum Kauf von L$ öffnen?
		<url name="url">
			http://secondlife.com/app/currency/?lang=de-DE
		</url>
		<usetemplate name="okcancelbuttons" notext="Abbrechen" yestext="OK"/>
	</notification>
	<notification name="MuteLimitReached">
		Sie können keinen weiteren Eintrag zur Blockierliste hinzufügen, weil der Höchstwert ([MUTE_LIMIT] Einträge) erreicht ist.
	</notification>
	<notification name="UnableToLinkObjects">
		Verknüpfung dieser [COUNT] Objekte nicht möglich.
Sie können maximal [MAX] Objekte verknüpfen.
	</notification>
	<notification name="CannotLinkIncompleteSet">
		Sie können nur vollständige Objektsätze verknüpfen und Sie müssen mehr als ein Objekt auswählen.
	</notification>
	<notification name="CannotLinkModify">
		Verknüpfung nicht möglich, da Sie nicht alle Objekte bearbeiten dürfen.

Stellen Sie sicher, dass kein Objekt gesperrt ist und alle Objekte Ihnen gehören.
	</notification>
	<notification name="CannotLinkPermanent">
		Objekte können nicht über Regionsgrenzen hinweg verknüpft werden.
	</notification>
	<notification name="CannotLinkAcrossRegions">
		Objekte können nicht über Regionsgrenzen hinweg verknüpft werden.
	</notification>
	<notification name="CannotLinkDifferentOwners">
		Verknüpfung nicht möglich, da nicht alle Objekte denselben Eigentümer haben.

Stellen Sie sicher, dass alle ausgewählten Objekte Ihnen gehören.
	</notification>
	<notification name="NoFileExtension">
		Kein Dateityp für Datei: „[FILE]“

Vergewissern Sie sich, dass die Datei den richtigen Dateityp hat.
	</notification>
	<notification name="InvalidFileExtension">
		Ungültige Datei-Endung [EXTENSION]
Erwartet wurde [VALIDS]
		<usetemplate name="okbutton" yestext="OK"/>
	</notification>
	<notification name="CannotUploadSoundFile">
		Sounddatei konnte nicht hochgeladen werden:
[FILE]
	</notification>
	<notification name="SoundFileNotRIFF">
		Die Datei ist anscheinend keine RIFF WAVE-Datei:
[FILE]
	</notification>
	<notification name="SoundFileNotPCM">
		Die Datei ist anscheinend keine PCM WAVE-Audiodatei:
[FILE]
	</notification>
	<notification name="SoundFileInvalidChannelCount">
		Die Datei hat eine ungültige Anzahl Tonkanäle (muss Mono oder Stereo sein):
[FILE]
	</notification>
	<notification name="SoundFileInvalidSampleRate">
		Die Sample-Rate dieser Datei wird nicht unterstützt (muss 44,1 K sein):
[FILE]
	</notification>
	<notification name="SoundFileInvalidWordSize">
		Die Word-Größe dieser Datei wird nicht unterstützt (muss 8 oder 16 Bit sein):
[FILE]
	</notification>
	<notification name="SoundFileInvalidHeader">
		„Daten“-Chunk in WAV-Header nicht gefunden:
[FILE]
	</notification>
	<notification name="SoundFileInvalidChunkSize">
		Falsche Chunk-Größe in WAV-Datei:
[FILE]
	</notification>
	<notification name="SoundFileInvalidTooLong">
		Audiodatei ist zu lang (max. [MAX_LENGTH] Sekunden):
[FILE]
	</notification>
	<notification name="ProblemWithFile">
		Problem mit Datei [FILE]:

[REASON]
	</notification>
	<notification name="CannotOpenTemporarySoundFile">
		Temporäre komprimierte Sounddatei konnte nicht geöffnet werden: [FILE]
	</notification>
	<notification name="UnknownVorbisEncodeFailure">
		Unbekannter Vorbis-Kodierungsfehler in: [FILE]
	</notification>
	<notification name="CannotEncodeFile">
		Datei konnte nicht kodiert werden: [FILE]
	</notification>
	<notification name="CorruptedProtectedDataStore">
		Wir können Ihren Benutzernamen und Ihr Kennwort nicht automatisch ausfüllen.  Dies kann passieren, wenn Sie die Netzwerkeinstellungen ändern.
		<usetemplate name="okbutton" yestext="OK"/>
	</notification>
	<notification name="CorruptResourceFile">
		Ressourcendatei beschädigt: [FILE]
	</notification>
	<notification name="UnknownResourceFileVersion">
		Unbekannte Linden-Ressourcenversion in Datei: [FILE]
	</notification>
	<notification name="UnableToCreateOutputFile">
		Ausgabedatei konnte nicht erstellt werden: [FILE]
	</notification>
	<notification name="DoNotSupportBulkAnimationUpload">
		Der Mehrfach-Upload von BVH-Animationsdateien wird zurzeit von [APP_NAME] nicht unterstützt.
	</notification>
	<notification name="CannotUploadReason">
		Datei [FILE] kann aus folgendem Grund nicht hochgeladen werden: [REASON]
Bitte versuchen Sie es erneut.
	</notification>
	<notification name="LandmarkCreated">
		„[LANDMARK_NAME]“ wurde zum Ordner „[FOLDER_NAME]“ hinzugefügt.
	</notification>
	<notification name="LandmarkAlreadyExists">
		Sie besitzen für diesen Standort bereits eine Landmarke.
		<usetemplate name="okbutton" yestext="OK"/>
	</notification>
	<notification name="CannotCreateLandmarkNotOwner">
		Sie können hier keine Landmarke erstellen, da der Landeigentümer dies verboten hat.
	</notification>
	<notification label="Ordner erstellen" name="CreateLandmarkFolder">
		Namen für den Ordner eingeben:
		<form name="form">
			<button name="OK" text="OK"/>
			<button name="Cancel" text="Abbrechen"/>
		</form>
	</notification>
	<notification name="CannotRecompileSelectObjectsNoScripts">
		„Rekompilieren“ nicht möglich.
Objekt mit Skript wählen.
	</notification>
	<notification name="CannotRecompileSelectObjectsNoPermission">
		„Rekompilieren“ nicht möglich.

Wählen Sie Objekte mit Skripts, die Sie bearbeiten dürfen.
	</notification>
	<notification name="CannotResetSelectObjectsNoScripts">
		„Zurücksetzen“ nicht möglich.

Wählen Sie Objekte mit Skripten.
	</notification>
	<notification name="CannotdeleteSelectObjectsNoScripts">
		„Löschen“ nicht möglich.

Wählen Sie Objekte mit Skripten.
	</notification>
	<notification name="CannotResetSelectObjectsNoPermission">
		„Zurücksetzen“ nicht möglich.

Wählen Sie Objekte mit Skripten, die Sie bearbeiten dürfen.
	</notification>
	<notification name="CannotOpenScriptObjectNoMod">
		Das Skript im Objekt kann nicht geöffnet werden, da keine Änderungs-Berechtigungen vorliegen.
	</notification>
	<notification name="CannotSetRunningSelectObjectsNoScripts">
		„Ausführen“ von Skripten nicht möglich.

Wählen Sie Objekte mit Skripten.
	</notification>
	<notification name="CannotSetRunningNotSelectObjectsNoScripts">
		„Deaktivieren“ von Skripten nicht möglich.

Wählen Sie Objekte mit Skripten.
	</notification>
	<notification name="NoFrontmostFloater">
		Kein vorderster Floater zum Speichern.
	</notification>
	<notification name="SeachFilteredOnShortWords">
		Ihre Suchanfrage wurde geändert.
Zu kurze Begriffe wurden entfernt.

Ihre Suchanfrage: [FINALQUERY]
	</notification>
	<notification name="SeachFilteredOnShortWordsEmpty">
		Ihre Suchbegriffe sind zu kurz.
Es wurde keine Suche durchgeführt.
	</notification>
	<notification name="CouldNotTeleportReason">
		Teleport ist fehlgeschlagen.
[REASON]
	</notification>
	<notification name="invalid_tport">
		Teleport-Anfragen sind auf 6 pro Minute beschränkt. Falls Sie Probleme beim Teleportieren haben, warten Sie eine Minute und versuchen es erneut. Falls das Problem weiterhin besteht, melden Sie sich neu an.
	</notification>
	<notification name="invalid_region_handoff">
		Bei der Bearbeitung Ihres Regionswechsels ist ein Problem aufgetreten. Sie müssen eventuell neu anmelden, um die Region wechseln zu können.
Falls diese Meldung weiterhin angezeigt wird, wenden Sie sich bitte an [SUPPORT_SITE].
	</notification>
	<notification name="blocked_tport">
		Teleportieren ist zurzeit leider nicht möglich. Versuchen Sie es später noch einmal.
Wenn der Teleport dann immer noch nicht funktioniert, melden Sie sich bitte ab und wieder an.
	</notification>
	<notification name="nolandmark_tport">
		Das System konnte das Landmarken-Ziel nicht finden.
	</notification>
	<notification name="timeout_tport">
		Das System konnte keine Teleport-Verbindung herstellen.
Versuchen Sie es später noch einmal.
	</notification>
	<notification name="noaccess_tport">
		Sie haben leider keinen Zugang zu diesem Teleport-Ziel.
	</notification>
	<notification name="missing_attach_tport">
		Ihre Anhänge sind noch nicht eingetroffen. Warten Sie kurz oder melden Sie sich ab und wieder an, bevor Sie einen neuen Teleport-Versuch unternehmen.
	</notification>
	<notification name="too_many_uploads_tport">
		Die Asset-Warteschlange in dieser Region ist zurzeit überlastet.
Ihre Teleport-Anfrage kann nicht sofort bearbeitet werden. Versuchen Sie es in einigen Minuten erneut oder besuchen Sie eine weniger überfüllte Region.
	</notification>
	<notification name="expired_tport">
		Das System konnte Ihre Teleport-Anfrage nicht rechtzeitig bearbeiten. Versuchen Sie es in einigen Minuten erneut.
	</notification>
	<notification name="expired_region_handoff">
		Das System konnte Ihre Anfrage zum Regionswechsel nicht rechtzeitig bearbeiten. Versuchen Sie es in einigen Minuten erneut.
	</notification>
	<notification name="preexisting_tport">
		Das System konnte Ihre Teleport-Anfrage nicht ausführen. Versuchen Sie es in einigen Minuten erneut.
	</notification>
	<notification name="no_host">
		Teleport-Ziel wurde nicht gefunden. Das Ziel ist entweder im Moment nicht verfügbar oder existiert nicht mehr. Versuchen Sie es in einigen Minuten erneut.
	</notification>
	<notification name="no_inventory_host">
		Das Inventarsystem ist zurzeit nicht verfügbar.
	</notification>
	<notification name="CannotSetLandOwnerNothingSelected">
		Landeigentümer kann nicht festgelegt werden:
Keine Parzelle ausgewählt.
	</notification>
	<notification name="CannotSetLandOwnerMultipleRegions">
		Eine erzwungene Landübertragung ist nicht möglich, da die Auswahl mehrere Regionen umfasst. Wählen Sie ein kleineres Gebiet und versuchen Sie es erneut.
	</notification>
	<notification name="ForceOwnerAuctionWarning">
		Diese Parzelle steht zur Auktion. Wenn Sie eine Eigentumsübertragung erzwingen, wird die Auktion abgesagt. Wenn die Auktion bereits begonnen hatte, dann werden Sie sich hiermit keine Freunde machen!
Eigentumsübertragung erzwingen?
		<usetemplate name="okcancelbuttons" notext="Abbrechen" yestext="OK"/>
	</notification>
	<notification name="CannotContentifyNothingSelected">
		Inhaltsidentifizierung nicht möglich:
Keine Parzelle ausgewählt.
	</notification>
	<notification name="CannotContentifyNoRegion">
		Inhaltsidentifizierung nicht möglich:
Keine Region ausgewählt.
	</notification>
	<notification name="CannotReleaseLandNothingSelected">
		Land kann nicht aufgegeben werden:
Keine Parzelle ausgewählt.
	</notification>
	<notification name="CannotReleaseLandNoRegion">
		Land kann nicht aufgegeben werden:
Region nicht gefunden.
	</notification>
	<notification name="CannotBuyLandNothingSelected">
		Land kann nicht gekauft werden:
Keine Parzelle ausgewählt.
	</notification>
	<notification name="CannotBuyLandNoRegion">
		Land kann nicht gekauft werden:
Kann die Region nicht finden, in der sich dieses Land befindet.
	</notification>
	<notification name="CannotCloseFloaterBuyLand">
		Das Fenster Land kaufen kann nicht geschlossen werden, bevor [APP_NAME] den Preis für diese Transaktion eingeschätzt hat.
	</notification>
	<notification name="CannotDeedLandNothingSelected">
		Land kann nicht übertragen werden:
Keine Parzelle ausgewählt.
	</notification>
	<notification name="CannotDeedLandNoGroup">
		Land kann nicht übertragen werden:
Keine Gruppe ausgewählt.
	</notification>
	<notification name="CannotDeedLandNoRegion">
		Land kann nicht übertragen werden:
Kann die Region nicht finden, in der sich dieses Land befindet.
	</notification>
	<notification name="CannotDeedLandMultipleSelected">
		Land kann nicht übertragen werden:
Mehrere Parzellen ausgewählt.

Wählen Sie eine einzelne Parzelle.
	</notification>
	<notification name="CannotDeedLandWaitingForServer">
		Land kann nicht übertragen werden:
Warte auf Server für Eigentümerinformationen.

Bitte versuchen Sie es erneut.
	</notification>
	<notification name="CannotDeedLandNoTransfer">
		Land kann nicht übertragen werden:
Die Region [REGION] erlaubt keine Landübertragung.
	</notification>
	<notification name="CannotReleaseLandWatingForServer">
		Land kann nicht aufgegeben werden:
Server muss Parzelleninformation aktualisieren.

Versuchen Sie es in einigen Sekunden erneut.
	</notification>
	<notification name="CannotReleaseLandSelected">
		Land kann nicht aufgegeben werden:
Die ausgewählten Parzellen gehören Ihnen nicht.

Wählen Sie eine einzelne Parzelle.
	</notification>
	<notification name="CannotReleaseLandDontOwn">
		Land kann nicht aufgegeben werden:
Ihnen fehlt die Berechtigung zur Freigabe dieser Parzelle.
Parzellen, die Ihnen gehören, werden grün dargestellt.
	</notification>
	<notification name="CannotReleaseLandRegionNotFound">
		Land kann nicht aufgegeben werden:
Kann die Region nicht finden, in der sich dieses Land befindet.
	</notification>
	<notification name="CannotReleaseLandNoTransfer">
		Land kann nicht aufgegeben werden:
Die Region [REGION] erlaubt keine Landübertragung.
	</notification>
	<notification name="CannotReleaseLandPartialSelection">
		Land kann nicht aufgegeben werden:
Zum Freigeben müssen Sie eine ganze Parzelle auswählen.

Wählen Sie eine ganze Parzelle oder teilen Sie Ihre Parzelle.
	</notification>
	<notification name="ReleaseLandWarning">
		Sie sind im Begriff, [AREA] qm Land aufzugeben.
Wenn Sie diese Parzelle aufgeben, wird sie ohne L$-Erstattung von Ihrem Landbesitz entfernt.

Dieses Land aufgeben?
		<usetemplate name="okcancelbuttons" notext="Abbrechen" yestext="OK"/>
	</notification>
	<notification name="CannotDivideLandNothingSelected">
		Land kann nicht aufgeteilt werden:

Keine Parzellen ausgewählt.
	</notification>
	<notification name="CannotDivideLandPartialSelection">
		Land kann nicht aufgeteilt werden:

Sie haben eine ganze Parzelle ausgewählt.
Wählen Sie einen Parzellenabschnitt aus.
	</notification>
	<notification name="LandDivideWarning">
		Wenn Sie dieses Land teilen, wird diese Parzelle in zwei geteilt, jede mit ihren eigenen Einstellungen. Einige dieser Einstellungen werden aufgrund dieses Vorgangs zurückgesetzt.

Land teilen?
		<usetemplate name="okcancelbuttons" notext="Abbrechen" yestext="OK"/>
	</notification>
	<notification name="CannotDivideLandNoRegion">
		Land kann nicht aufgeteilt werden:
Kann die Region nicht finden, in der sich dieses Land befindet.
	</notification>
	<notification name="CannotJoinLandNoRegion">
		Land kann nicht zusammengelegt werden:
Kann die Region nicht finden, in der sich dieses Land befindet.
	</notification>
	<notification name="CannotJoinLandNothingSelected">
		Land kann nicht zusammengelegt werden:
Keine Parzellen ausgewählt.
	</notification>
	<notification name="CannotJoinLandEntireParcelSelected">
		Land kann nicht zusammengelegt werden:
Sie haben nur eine Parzelle ausgewählt.

Wählen Sie Land auf beiden Parzellen aus.
	</notification>
	<notification name="CannotJoinLandSelection">
		Land kann nicht zusammengelegt werden:
Sie müssen mehrere Parzellen auswählen.

Wählen Sie Land auf beiden Parzellen aus.
	</notification>
	<notification name="JoinLandWarning">
		Beim Zusammenlegen entsteht aus den vom Auswahlrechteck
erfassten Parzellen eine große Parzelle.
Sie müssen der neuen Parzelle einen Namen geben und ihre Optionen festlegen.

Land zusammenlegen?
		<usetemplate name="okcancelbuttons" notext="Abbrechen" yestext="OK"/>
	</notification>
	<notification name="ConfirmNotecardSave">
		Um das Objekt kopieren oder anzeigen zu können, müssen Sie zuerst diese Notizkarte speichern. Notizkarte speichern?
		<usetemplate name="okcancelbuttons" notext="Abbrechen" yestext="OK"/>
	</notification>
	<notification name="ConfirmItemCopy">
		Dieses Objekt in Ihr Inventar kopieren?
		<usetemplate name="okcancelbuttons" notext="Abbrechen" yestext="Kopieren"/>
	</notification>
	<notification name="ResolutionSwitchFail">
		Auflösung konnte nicht auf [RESX] x [RESY] gesetzt werden
	</notification>
	<notification name="ErrorUndefinedGrasses">
		Fehler: Nicht definierte Gräser: [SPECIES]
	</notification>
	<notification name="ErrorUndefinedTrees">
		Fehler: Nicht definierte Bäume: [SPECIES]
	</notification>
	<notification name="CannotSaveWearableOutOfSpace">
		„[NAME]“ konnte nicht in Kleidungsdatei gespeichert werden.  Geben Sie Speicherplatz auf dem Computer frei und speichern Sie das Kleidungsstück erneut.
	</notification>
	<notification name="CannotSaveToAssetStore">
		[NAME] kann nicht in Zentral-Asset-Speicher geladen werden.
Dies ist ein temporärer Fehler. Bitte passen Sie das Kleidungsstück in einigen Minuten noch einmal an und speichern Sie es erneut.
	</notification>
	<notification name="YouHaveBeenLoggedOut">
		Es tut uns leid! Sie wurden von [CURRENT_GRID] abgemeldet.

[MESSAGE]
		<usetemplate name="okcancelbuttons" notext="Beenden" yestext="IM &amp; Chat anzeigen"/>
	</notification>
	<notification name="InventoryUnusable">
		Es gab ein Problem mit Ihrem Inventar. Bitte versuchen Sie zunächst, sich erneut anzumelden. Falls Sie diese Nachricht erneut erhalten, kontaktieren Sie den Support, um die Ursache des Problems zu korrigieren.
	</notification>
	<notification name="OnlyOfficerCanBuyLand">
		Landkauf für Gruppe nicht möglich:
Sie sind nicht berechtigt, Land für die aktive Gruppe zu kaufen.
	</notification>
	<notification label="Freund hinzufügen" name="AddFriendWithMessage">
		Freunde können sich gegenseitig die Berechtigung erteilen, sich auf der Karte zu sehen und den Online-Status anzuzeigen.

[NAME] Freundschaft anbieten?
		<form name="form">
			<input name="message">
				Wollen wir Freunde sein?
			</input>
			<button name="Offer" text="OK"/>
			<button name="Cancel" text="Abbrechen"/>
		</form>
	</notification>
	<notification label="Automatische Ersetzungsliste hinzufügen" name="AddAutoReplaceList">
		Name für neue Liste:
		<form name="form">
			<button name="SetName" text="OK"/>
			<button name="Cancel" text="Abbrechen"/>
		</form>
	</notification>
	<notification label="Automatische Ersetzungsliste umbenennen" name="RenameAutoReplaceList">
		Der Name „[DUPNAME]“ wird bereits verwendet.
 Geben Sie einen neuen eindeutigen Namen ein:
		<form name="form">
			<button name="ReplaceList" text="Aktuelle Liste ersetzen"/>
			<button name="SetName" text="Neuen Namen verwenden"/>
		</form>
	</notification>
	<notification name="InvalidAutoReplaceEntry">
		Das Schlüsselwort muss ein einziges Wort sein; die Ersetzungszeichenfolge darf nicht leer sein.
	</notification>
	<notification name="InvalidAutoReplaceList">
		Diese Ersetzungsliste ist nicht gültig.
	</notification>
	<notification name="SpellingDictImportRequired">
		Sie müssen eine Datei, einen Namen und eine Sprache angeben.
	</notification>
	<notification name="SpellingDictIsSecondary">
		Das Wörterbuch [DIC_NAME] scheint keine „aff“-Datei zu haben und ist deshalb ein sekundäres Wörterbuch.
Es kann als zusätzliches Wörterbuch verwendet werden, aber nicht als Hauptwörterbuch.

Weitere Informationen finden Sie unter https://wiki.secondlife.com/wiki/Adding_Spelling_Dictionaries.
	</notification>
	<notification name="SpellingDictImportFailed">
		Kopieren nicht möglich:
[FROM_NAME]
nach
[TO_NAME]
	</notification>
	<notification label="Outfit speichern" name="SaveOutfitAs">
		Mein aktuelles Outfit als neues Outfit speichern:
		<form name="form">
			<input name="message">
				[DESC] (neu)
			</input>
			<button name="OK" text="OK"/>
			<button name="Cancel" text="Abbrechen"/>
		</form>
	</notification>
	<notification label="Kleidungstyp speichern" name="SaveWearableAs">
		Objekt in meinem Inventar speichern als:
		<form name="form">
			<input name="message">
				[DESC] (neu)
			</input>
			<button name="OK" text="OK"/>
			<button name="Cancel" text="Abbrechen"/>
		</form>
	</notification>
	<notification label="Outfit neu benennen" name="RenameOutfit">
		Neuer Outfit-Name:
		<form name="form">
			<input name="new_name">
				[NAME]
			</input>
			<button name="OK" text="OK"/>
			<button name="Cancel" text="Abbrechen"/>
		</form>
	</notification>
	<notification label="Geste umbenennen" name="RenameGesture">
		Neuer Gesten-Name:
		<form name="form">
			<button name="OK" text="OK"/>
			<button name="Cancel" text="Abbrechen"/>
		</form>
	</notification>
	<notification label="Landmarke umbenennen" name="RenameLandmark">
		Neuer Name für [NAME]
		<form name="form">
			<button name="OK" text="OK"/>
			<button name="Cancel" text="Abbrechen"/>
		</form>
	</notification>
	<notification label="Gegenstand umbenennen" name="RenameItem">
		Neuer Name für [NAME]
		<form name="form">
			<button name="OK" text="OK"/>
			<button name="Cancel" text="Abbrechen"/>
		</form>
	</notification>
	<notification name="RemoveFromFriends">
		Möchten Sie &lt;nolink&gt;[NAME]&lt;/nolink&gt; aus Ihrer Freundesliste entfernen?
		<usetemplate name="okcancelbuttons" notext="Abbrechen" yestext="OK"/>
	</notification>
	<notification name="RemoveMultipleFromFriends">
		Möchten Sie mehrere Freunde aus Ihrer Freundesliste entfernen?
		<usetemplate name="okcancelbuttons" notext="Abbrechen" yestext="OK"/>
	</notification>
	<notification name="GodDeleteAllScriptedPublicObjectsByUser">
		Möchten Sie alle geskripteten Objekte von
** [AVATAR_NAME] **
auf allen anderen Ländern in diesem Sim löschen?
		<usetemplate name="okcancelbuttons" notext="Abbrechen" yestext="OK"/>
	</notification>
	<notification name="GodDeleteAllScriptedObjectsByUser">
		Möchten Sie ALLE geskripteten Objekte von
** [AVATAR_NAME] **
auf ALLEN LÄNDERN in diesem Sim LÖSCHEN?
		<usetemplate name="okcancelbuttons" notext="Abbrechen" yestext="OK"/>
	</notification>
	<notification name="GodDeleteAllObjectsByUser">
		Möchten Sie ALLE Objekte (einschließlich geskriptete) von
** [AVATAR_NAME] **
auf ALLEN LÄNDERN in diesem Sim LÖSCHEN?
		<usetemplate name="okcancelbuttons" notext="Abbrechen" yestext="OK"/>
	</notification>
	<notification name="BlankClassifiedName">
		Geben Sie einen Namen für die Anzeige ein.
	</notification>
	<notification name="MinClassifiedPrice">
		Der Mindestbetrag für die Listung ist [MIN_PRICE] L$.

Geben sie einen höheren Betrag ein.
	</notification>
	<notification name="ConfirmItemDeleteHasLinks">
		Auf mindestens eines der Objekte wird über Verknüpfungen Bezug genommen. Wenn Sie dieses Objekt löschen, funktionieren die Verknüpfungen nicht mehr.  Wir empfehlen daher, diese Verknüpfungen zuerst zu löschen.

Möchten Sie diese Objekte wirklich löschen?
		<usetemplate name="okcancelbuttons" notext="Abbrechen" yestext="OK"/>
	</notification>
	<notification name="ConfirmObjectDeleteLock">
		Mindestens ein ausgewähltes Objekt ist gesperrt.

Möchten Sie diese Objekte löschen?
		<usetemplate name="okcancelbuttons" notext="Abbrechen" yestext="OK"/>
	</notification>
	<notification name="ConfirmObjectDeleteNoCopy">
		Mindestens ein ausgewähltes Objekt kann nicht kopiert werden.

Möchten Sie diese Objekte löschen?
		<usetemplate name="okcancelbuttons" notext="Abbrechen" yestext="OK"/>
	</notification>
	<notification name="ConfirmObjectDeleteNoOwn">
		Mindestens eines der ausgewählten Objekte gehört nicht Ihnen.

Möchten Sie diese Objekte wirklich löschen?
		<usetemplate name="okcancelbuttons" notext="Abbrechen" yestext="OK"/>
	</notification>
	<notification name="ConfirmObjectDeleteLockNoCopy">
		Mindestens ein Objekt ist gesperrt.
Mindestens ein Objekt kann nicht kopiert werden.

Möchten Sie diese Objekte löschen?
		<usetemplate name="okcancelbuttons" notext="Abbrechen" yestext="OK"/>
	</notification>
	<notification name="ConfirmObjectDeleteLockNoOwn">
		Mindestens ein Objekt ist gesperrt.
Mindestens ein Objekt gehört nicht Ihnen.

Möchten Sie diese Objekte wirklich löschen?
		<usetemplate name="okcancelbuttons" notext="Abbrechen" yestext="OK"/>
	</notification>
	<notification name="ConfirmObjectDeleteNoCopyNoOwn">
		Mindestens ein Objekt kann nicht kopiert werden.
Mindestens ein Objekt gehört nicht Ihnen.

Möchten Sie diese Objekte wirklich löschen?
		<usetemplate name="okcancelbuttons" notext="Abbrechen" yestext="OK"/>
	</notification>
	<notification name="ConfirmObjectDeleteLockNoCopyNoOwn">
		Mindestens ein Objekt ist gesperrt.
Mindestens ein Objekt kann nicht kopiert werden.
Mindestens ein Objekt gehört nicht Ihnen.

Möchten Sie diese Objekte wirklich löschen?
		<usetemplate name="okcancelbuttons" notext="Abbrechen" yestext="OK"/>
	</notification>
	<notification name="ConfirmObjectTakeLock">
		Mindestens ein Objekt ist gesperrt.

Möchten Sie diese Objekte nehmen?
		<usetemplate name="okcancelbuttons" notext="Abbrechen" yestext="OK"/>
	</notification>
	<notification name="ConfirmObjectTakeNoOwn">
		Nicht alle Objekte, die Sie aufgenommen haben, gehören Ihnen.
Wenn Sie fortfahren, werden die Rechte für den nächsten Eigentümer angewandt und Sie können die Objekte möglicherweise nicht bearbeiten oder kopieren.

Möchten Sie diese Objekte nehmen?
		<usetemplate name="okcancelbuttons" notext="Abbrechen" yestext="OK"/>
	</notification>
	<notification name="ConfirmObjectTakeLockNoOwn">
		Mindestens ein Objekt ist gesperrt.
Nicht alle Objekte, die Sie aufgenommen haben, gehören Ihnen.
Wenn Sie fortfahren, werden die Rechte für den nächsten Eigentümer abgefragt und Sie können die Objekte möglicherweise nicht bearbeiten oder kopieren.
Die aktuelle Auswahl können Sie jedoch aufnehmen.

Möchten Sie diese Objekte nehmen?
		<usetemplate name="okcancelbuttons" notext="Abbrechen" yestext="OK"/>
	</notification>
	<notification name="CantBuyLandAcrossMultipleRegions">
		Landkauf nicht möglich, da die Auswahl mehrere Regionen umfasst.

Wählen Sie ein kleineres Gebiet und versuchen Sie es erneut.
	</notification>
	<notification name="DeedLandToGroup">
		Die Schenkung dieser Parzelle setzt voraus, dass die Gruppe über ausreichende Landnutzungsrechte verfügt. 
Dem Eigentümer wird der Kaufpreis für das Land nicht zurückerstattet. Bei einem Verkauf der übertragenen Parzelle wird der Erlös zu gleichen Teilen unter den Gruppenmitgliedern aufgeteilt. 

Der Gruppe „&lt;nolink&gt;[GROUP_NAME]&lt;/nolink&gt;“ diese [AREA] m² Land schenken?
		<usetemplate name="okcancelbuttons" notext="Abbrechen" yestext="OK"/>
	</notification>
	<notification name="DeedLandToGroupWithContribution">
		Die Schenkung dieser Parzelle setzt voraus, dass die Gruppe über ausreichende Landnutzungsrechte verfügt. 
Die Schenkung beinhaltet eine Landübertragung an die Gruppe von &quot;[NAME]&quot;. 
Dem Eigentümer wird der Kaufpreis für das Land nicht zurückerstattet. Bei einem Verkauf der übertragenen Parzelle wird der Erlös zu gleichen Teilen unter den Gruppenmitgliedern aufgeteilt. 

Der Gruppe „&lt;nolink&gt;[GROUP_NAME]&lt;/nolink&gt;“ diese [AREA] m² Land schenken?
		<usetemplate name="okcancelbuttons" notext="Abbrechen" yestext="OK"/>
	</notification>
	<notification name="DisplaySetToSafe">
		Es wurden sichere Anzeige-Einstellungen gewählt, da die Option -safe verwendet wurde.
	</notification>
	<notification name="DisplaySetToRecommendedGPUChange">
		Die Anzeigeeinstellungen wurden auf die empfohlenen Werte gesetzt, da Ihre Grafikkarte geändert wurde
von „[LAST_GPU]“
in „[THIS_GPU]“
	</notification>
	<notification name="DisplaySetToRecommendedFeatureChange">
		Aufgrund einer Änderung des Rendersubsystems wurden die Anzeigeeinstellungen auf die empfohlenen Werte gesetzt.
	</notification>
	<notification name="ErrorMessage">
		[ERROR_MESSAGE]
		<usetemplate name="okbutton" yestext="OK"/>
	</notification>
	<notification name="AvatarMovedDesired">
		Ihr gewünschter Zielort ist zurzeit nicht verfügbar.
Sie wurden zur nächstgelegenen Region teleportiert.
	</notification>
	<notification name="AvatarMovedLast">
		Ihr angeforderter Standort ist zurzeit nicht verfügbar.
Sie wurden zur nächstgelegenen Region teleportiert.
	</notification>
	<notification name="AvatarMovedHome">
		Ihr Zuhause ist zurzeit nicht verfügbar.
Sie wurden zur nächstgelegenen Region teleportiert.
Sie müssen eventuell ein neues Zuhause festlegen.
	</notification>
	<notification name="ClothingLoading">
		Ihre Kleidung wird noch heruntergeladen.
Sie können [APP_NAME] normal verwenden. Andere Benutzer können Sie korrekt dargestellt sehen.
		<form name="form">
			<ignore name="ignore" text="Das Herunterladen der Kleidung dauert lange"/>
		</form>
	</notification>
	<notification name="AgentComplexityWithVisibility">
		Ihre [https://community.secondlife.com/t5/English-Knowledge-Base/Avatar-Rendering-Complexity/ta-p/2967838 Avatarkomplexität] ist [AGENT_COMPLEXITY].
[OVERLIMIT_MSG]
		<usetemplate ignoretext="Warnen, falls Avatarkomplexität zu hoch ist" name="notifyignore"/>
	</notification>
	<notification name="AgentComplexity">
		Ihre [https://community.secondlife.com/t5/English-Knowledge-Base/Avatar-Rendering-Complexity/ta-p/2967838 Avatarkomplexität] ist [AGENT_COMPLEXITY].
		<usetemplate ignoretext="Warnung anzeigen, wenn sich die Komplexität meines Avatars ändert" name="notifyignore"/>
	</notification>
	<notification name="HUDComplexityWarning">
		[HUD_REASON]. Dieses wirkt sich wahrscheinlich negativ auf die Leistung aus.
		<usetemplate ignoretext="Warnung anzeigen, wenn die Komplexität meines HUD zu hoch ist" name="notifyignore"/>
	</notification>
	<notification name="FirstRun">
		Installation von [APP_NAME] vollständig abgeschlossen.

Falls Sie [CURRENT_GRID] zum ersten Mal verwenden, müssen Sie zuerst ein Konto erstellen, bevor Sie sich anmelden können.
		<usetemplate name="okcancelbuttons" notext="Weiter" yestext="Konto erstellen..."/>
	</notification>
	<notification name="LoginPacketNeverReceived">
		Es gibt Probleme mit der Verbindung. Möglicherweise besteht ein Problem mit Ihrer Internetverbindung oder dem [CURRENT_GRID].

Überprüfen Sie Ihre Internetverbindung und versuchen Sie es dann erneut, oder klicken Sie auf Hilfe, um zu [SUPPORT_SITE] zu gelangen, oder klicken Sie auf Teleportieren, um nach Hause zu teleportieren.
		<url name="url">
			https://www.firestormviewer.org/support/
		</url>
		<form name="form">
			<button name="OK" text="OK"/>
			<button name="Help" text="Hilfe"/>
			<button name="Teleport" text="Teleportieren"/>
		</form>
	</notification>
	<notification name="LoginPacketNeverReceivedNoTP">
		Es gibt Probleme mit der Verbindung. Möglicherweise besteht ein Problem mit Ihrer Internetverbindung oder dem [CURRENT_GRID].

Überprüfen Sie Ihre Internetverbindung und versuchen Sie es dann erneut, oder klicken Sie auf Hilfe, um zu [SUPPORT_SITE] zu gelangen.
		<url name="url">
			https://www.firestormviewer.org/support/
		</url>
		<form name="form">
			<button name="OK" text="OK"/>
			<button name="Help" text="Hilfe"/>
		</form>
	</notification>
	<notification name="WelcomeChooseSex">
		Ihr Avatar erscheint jeden Moment.

Benutzen Sie die Pfeiltasten, um sich fortzubewegen.
Drücken Sie F1 für Hilfe oder für weitere Informationen über [CURRENT_GRID].
Bitte wählen Sie einen männlichen oder weiblichen Avatar.
Sie können sich später noch umentscheiden.
		<usetemplate name="okcancelbuttons" notext="Weiblich" yestext="Männlich"/>
	</notification>
	<notification name="CantTeleportToGrid">
		Konnte nicht zu [SLURL] teleportieren, da dieser Standort sich auf einem anderen Grid ([GRID]) befindet. Sie befinden sich im Moment auf dem Grid ([CURRENT_GRID]).  Bitte schließen Sie Ihren Viewer und versuchen Sie es erneut.
		<usetemplate name="okbutton" yestext="OK"/>
	</notification>
	<notification name="GeneralCertificateErrorShort">
		Keine Verbindung zum Server möglich.
[REASON]
		<usetemplate name="okbutton" yestext="OK"/>
	</notification>
	<notification name="GeneralCertificateError">
		Eine Verbindung zum Server konnte nicht hergestellt werden.
[REASON]

SubjektName: [SUBJECT_NAME_STRING]
Herausgeber: [ISSUER_NAME_STRING]
Gültig ab: [VALID_FROM]
Gültig bis: [VALID_TO]
MD5 Fingerabdruck: [SHA1_DIGEST]
SHA1 Fingerabdruck: [MD5_DIGEST]
Verwendung: [KEYUSAGE]
Erweiterte Verwendung: [EXTENDEDKEYUSAGE]
Identifikation: [SUBJECTKEYIDENTIFIER]
		<usetemplate name="okbutton" yestext="OK"/>
	</notification>
	<notification name="TrustCertificateError">
		Die Zertifizierungsautorität für diesen Server ist unbekannt.

Zertifikatsinformation:
SubjektName: [SUBJECT_NAME_STRING]
Herausgeber: [ISSUER_NAME_STRING]
Gültig ab: [VALID_FROM]
Gültig bis: [VALID_TO]
MD5 Fingerabdruck: [SHA1_DIGEST]
SHA1 Fingerabdruck: [MD5_DIGEST]
Verwendung: [KEYUSAGE]
Erweiterte Verwendung: [EXTENDEDKEYUSAGE]
Identifikation: [SUBJECTKEYIDENTIFIER]

Möchten Sie dieser Autorität vertrauen?
		<usetemplate name="okcancelbuttons" notext="Abbrechen" yestext="Vertrauen"/>
	</notification>
	<notification name="NotEnoughCurrency">
		[NAME] [PRICE] L$  Sie haben nicht genügend L$, um diese Aktion auszuführen.
	</notification>
	<notification name="GrantedModifyRights">
		[NAME] hat Ihnen die Erlaubnis erteilt, ihre/seine Objekte zu bearbeiten.
	</notification>
	<notification name="RevokedModifyRights">
		Ihnen wurden die Änderungsrechte für die Objekte von [NAME] entzogen.
	</notification>
	<notification name="FlushMapVisibilityCaches">
		Der Kartencache dieser Region wird geleert.
Diese Aktion ist nur beim Debugging sinnvoll.
(Auf dem Produktionssystem warten Sie einfach 5 Minuten. Die Karten werden nach erneuter Anmeldung automatisch aktualisiert.)
		<usetemplate name="okcancelbuttons" notext="Abbrechen" yestext="OK"/>
	</notification>
	<notification name="BuyOneObjectOnly">
		Sie können jeweils nur ein Objekt kaufen.  Wählen Sie ein einzelnes Objekt aus und versuchen Sie es erneut.
	</notification>
	<notification name="OnlyCopyContentsOfSingleItem">
		Es kann nur jeweils der Inhalt von einem Objekt kopiert werden.
Wählen Sie ein einzelnes Objekt aus und versuchen Sie es erneut.
		<usetemplate name="okcancelbuttons" notext="Abbrechen" yestext="OK"/>
	</notification>
	<notification name="KickUsersFromRegion">
		Alle Einwohner in dieser Region nach Hause teleportieren?
		<usetemplate name="okcancelbuttons" notext="Abbrechen" yestext="OK"/>
	</notification>
	<notification name="ChangeObjectBonusFactor">
		Wenn Sie den Objektbonus heruntersetzen, nachdem in einer Region Bauwerke errichtet wurden, können Objekte möglicherweise zurückgegeben oder gelöscht werden. Möchten Sie den Objektbonus wirklich ändern?
		<usetemplate ignoretext="Änderung des Objektbonusfaktors bestätigen" name="okcancelignore" notext="Abbrechen" yestext="OK"/>
	</notification>
	<notification name="EstateObjectReturn">
		Möchten Sie wirklich alle Objekte zurückgeben, die [USER_NAME] gehören?
		<usetemplate name="okcancelbuttons" notext="Abbrechen" yestext="OK"/>
	</notification>
	<notification name="InvalidTerrainBitDepth">
		Die Regionstexturen konnten nicht festgelegt werden:
Die Terraintextur [TEXTURE_NUM] hat eine ungültige Bit-Tiefe [TEXTURE_BIT_DEPTH].

Ersetzen Sie die Textur [TEXTURE_NUM] mit einer PNG-Bilddatei von maximal [MAX_SIZE]x[MAX_SIZE] und klicken Sie dann erneut auf „Übernehmen“.
	</notification>
	<notification name="InvalidTerrainAlphaNotFullyLoaded">
		Die Regionstexturen konnten nicht festgelegt werden:
Die Terraintextur [TEXTURE_NUM] wurde nicht vollständig geladen, aber verwendet vermutlich Transparenz aufgrund einer Bit-Tiefe von [TEXTURE_BIT_DEPTH]. Transparenz wird derzeit nicht für Terraintexturen unterstützt.

Falls Textur [TEXTURE_NUM] opak ist, warten Sie bitte, bis die Textur vollständig geladen ist und klicken dann erneut auf „Übernehmen“.

Alpha wird aktuell nur für Terrain-Materialien (PBR metallische Unebenheit) unterstützt, wenn alphaMode="MASK" und doubleSided=false.
	</notification>
	<notification name="InvalidTerrainAlpha">
		Die Regionstexturen konnten nicht festgelegt werden:
Die Terraintextur [TEXTURE_NUM] verwendet Transparenz. Transparenz wird derzeit nicht für Terraintexturen unterstützt.

Ersetzen Sie die Textur [TEXTURE_NUM] mit einer opaken RGB-Bilddatei und klicken dann erneut auf „Übernehmen“.

Falls Textur [TEXTURE_NUM] opak ist, warten Sie bitte, bis die Textur vollständig geladen ist und klicken dann erneut auf „Übernehmen“.

Alpha wird aktuell nur für Terrain-Materialien (PBR metallische Unebenheit) unterstützt, wenn alphaMode="MASK" und doubleSided=false.

Couldn&apos;t set region textures:
Terrain texture [TEXTURE_NUM] contains transparency. Transparency is not currently supported for terrain textures.

Replace texture [TEXTURE_NUM] with an opaque RGB image, then click &quot;Apply&quot; again.

Alpha is only supported for terrain materials (PBR Metallic Roughness), when alphaMode="MASK" and doubleSided=false.
	</notification>
	<notification name="InvalidTerrainSize">
		Die Regionstexturen konnten nicht festgelegt werden:
Die Terraintextur [TEXTURE_NUM] ist mit [TEXTURE_SIZE_X]x[TEXTURE_SIZE_Y] zu groß.

Ersetzen Sie die Textur [TEXTURE_NUM] mit einer PNG-Bilddatei von maximal [MAX_SIZE]x[MAX_SIZE] und klicken Sie dann erneut auf „Übernehmen“.
	</notification>
	<notification name="InvalidTerrainMaterialNotLoaded">
		Die Regionsmaterialien konnten nicht festgelegt werden:
Terrain-Material [MATERIAL_NUM] ist nicht geladen.

Warten Sie bitte, bis das Material geladen ist oder ersetzen Sie Material [MATERIAL_NUM] mit einem gültigen Material.
	</notification>
	<notification name="InvalidTerrainMaterialLoadFailed">
		Die Regionsmaterialien konnten nicht festgelegt werden:
Terrain-Material [MATERIAL_NUM] konnte nicht geladen werden.

Ersetzen Sie Material [MATERIAL_NUM] mit einem gültigen Material.
	</notification>
	<notification name="InvalidTerrainMaterialDoubleSided">
		Die Regionsmaterialien konnten nicht festgelegt werden:
Terrain-Material [MATERIAL_NUM] ist doppelseitig. Doppelseitige Materialien werden derzeit für PBR-Terrain nicht unterstützt.

Ersetzen Sie Material [MATERIAL_NUM] mit einem Material mit doubleSided=false.
	</notification>
	<notification name="InvalidTerrainMaterialAlphaMode">
		Die Regionsmaterialien konnten nicht festgelegt werden:
Terrain-Material [MATERIAL_NUM] verwendeten den nicht-unterstützten alphaMode=„[MATERIAL_ALPHA_MODE]“.

Ersetzen Sie Material [MATERIAL_NUM] mit einem Material mit alphaMode="OPAQUE" oder alphaMode="MASK".
	</notification>
	<notification name="RawUploadStarted">
		Hochladen gestartet. Je nach Verbindungsgeschwindigkeit kann der Vorgang bis zu 2 Minuten dauern.
	</notification>
	<notification name="ConfirmBakeTerrain">
		Möchten Sie das aktuelle Terrain formen, es zum Mittelpunkt der oberen und unteren Terraingrenzen und zum Standard des „Zurücksetzen“-Tools machen?
		<usetemplate name="okcancelbuttons" notext="Abbrechen" yestext="OK"/>
	</notification>
	<notification name="ConfirmTextureHeights">
		Sie sind dabei, für Höhenbereiche untere Werte anzugeben, die größer sind als die oberen Werte. Fortfahren?
		<usetemplate canceltext="Nicht mehr fragen" name="yesnocancelbuttons" notext="Abbrechen" yestext="OK"/>
	</notification>
	<notification name="MaxAllowedAgentOnRegion">
		Es sind maximal [MAX_AGENTS] zulässige Einwohner erlaubt.
	</notification>
	<notification name="MaxBannedAgentsOnRegion">
		Es sind maximal [MAX_BANNED] verbannte Einwohner erlaubt.
	</notification>
	<notification name="MaxAgentOnRegionBatch">
		Fehler beim Versuch, [NUM_ADDED] Agenten hinzuzufügen:
Überschreitet den Grenzwert [MAX_AGENTS] [LIST_TYPE] um [NUM_EXCESS].
	</notification>
	<notification name="MaxAllowedGroupsOnRegion">
		Es sind maximal [MAX_GROUPS] zulässige Gruppen erlaubt.
		<usetemplate name="okcancelbuttons" notext="Abbrechen" yestext="Formen"/>
	</notification>
	<notification name="MaxManagersOnRegion">
		Es sind maximal [MAX_MANAGER]  verbannte Einwohner erlaub.
	</notification>
	<notification name="OwnerCanNotBeDenied">
		Der Eigentümer des Grundbesitzes kann nicht zur Liste der „Verbannten Einwohner“ hinzugefügt werden.
	</notification>
	<notification name="ProblemAddingEstateManagerBanned">
		Verbannter Einwohner kann nicht zur Grundbesitzverwalterliste hinzugefügt werden.
	</notification>
	<notification name="ProblemBanningEstateManager">
		Grundbesitzverwalter [AGENT] kann nicht zur Bannliste hinzugefügt werden.
	</notification>
	<notification name="GroupIsAlreadyInList">
		&lt;nolink&gt;[GROUP]&lt;/nolink&gt; befindet sich bereits auf der Liste der zulässigen Gruppen.
	</notification>
	<notification name="AgentIsAlreadyInList">
		[AGENT] befindet sich bereits auf Ihrer [LIST_TYPE]-Liste.
	</notification>
	<notification name="AgentsAreAlreadyInList">
		[AGENT] befinden sich bereits auf Ihrer [LIST_TYPE]-Liste.
	</notification>
	<notification name="AgentWasAddedToList">
		[AGENT] wurde der [LIST_TYPE]-Liste von [ESTATE] hinzugefügt.
	</notification>
	<notification name="AgentsWereAddedToList">
		[AGENT] wurden zur [LIST_TYPE]-Liste von [ESTATE] hinzugefügt.
	</notification>
	<notification name="AgentWasRemovedFromList">
		[AGENT] wurde von der [LIST_TYPE]-Liste von [ESTATE] entfernt.
	</notification>
	<notification name="AgentsWereRemovedFromList">
		[AGENT] wurden von der [LIST_TYPE]-Liste von [ESTATE] entfernt.
	</notification>
	<notification name="CanNotChangeAppearanceUntilLoaded">
		Das Aussehen lässt sich erst ändern, wenn Kleider und Form/Gestalt geladen sind.
	</notification>
	<notification name="ClassifiedMustBeAlphanumeric">
		Der Name der Anzeige muss mit einem Buchstaben von A bis Z oder einer Ziffer beginnen.  Satzzeichen sind nicht erlaubt.
	</notification>
	<notification name="CantSetBuyObject">
		„Objekt kaufen“ nicht möglich, da das Objekt nicht zum Verkauf freigegeben ist.
Geben Sie das Objekt zum Verkauf frei und versuchen Sie es erneut.
	</notification>
	<notification name="FinishedRawDownload">
		Raw-Terrain-Datei wurde heruntergeladen nach:
[DOWNLOAD_PATH].
	</notification>
	<notification name="RequiredUpdate">
		Für die Anmeldung ist Version [VERSION] erforderlich. 
Bitte laden Sie die Datei unter https://secondlife.com/support/downloads/ herunter.
		<usetemplate name="okbutton" yestext="OK"/>
	</notification>
	<notification name="PauseForUpdate">
		Für die Anmeldung ist Version [VERSION] erforderlich. 
Klicken Sie zum Herunterladen und Installieren auf OK.
		<usetemplate name="okbutton" yestext="OK"/>
	</notification>
	<notification name="OptionalUpdateReady">
		Version [VERSION] wurde heruntergeladen und ist bereit zur Installation. 
Klicken Sie zur Installation auf OK.
		<usetemplate name="okbutton" yestext="OK"/>
	</notification>
	<notification name="PromptOptionalUpdate">
		Version [VERSION] wurde heruntergeladen und ist bereit zur Installation. 
Fortfahren?
		<usetemplate canceltext="Nicht jetzt" name="yesnocancelbuttons" notext="Überspringen" yestext="Installieren"/>
	</notification>
	<notification name="LoginFailedUnknown">
		Die Anmeldung ist aus nicht bekannten Gründen leider fehlgeschlagen. Falls diese Meldung weiterhin angezeigt wird, besuchen Sie bitte die [SUPPORT_SITE].
		<usetemplate name="okbutton" yestext="Beenden"/>
	</notification>
	<notification name="DeedObjectToGroup">
		Bei Übertragung dieses Objekts erhält die Gruppe:
* An das Objekt bezahlte L$
		<usetemplate ignoretext="Bestätigen, bevor ich ein Objekt an eine Gruppe übertrage" name="okcancelignore" notext="Abbrechen" yestext="Übertragung"/>
	</notification>
	<notification name="WebLaunchExternalTarget">
		Möchten Sie Ihren Internetbrowser öffnen, um diesen Inhalt anzuzeigen?
		<usetemplate ignoretext="Meinen Browser starten, um eine Webseite anzuzeigen" name="okcancelignore" notext="Abbrechen" yestext="OK"/>
	</notification>
	<notification name="WebLaunchJoinNow">
		Möchten Sie Ihre [http://secondlife.com/account/ Startseite] aufrufen, um Ihr Konto zu verwalten?
		<usetemplate ignoretext="Meinen Browser starten, um mein Konto zu verwalten" name="okcancelignore" notext="Abbrechen" yestext="OK"/>
	</notification>
	<notification name="WebLaunchSecurityIssues">
		Informieren Sie sich im [CURRENT_GRID] Wiki, wie man Sicherheitsprobleme richtig meldet.
		<usetemplate ignoretext="Meinen Browser starten, um anzuzeigen, wie ein Sicherheitsproblem gemeldet werden soll" name="okcancelignore" notext="Abbrechen" yestext="OK"/>
	</notification>
	<notification name="WebLaunchQAWiki">
		Besuchen Sie das [CURRENT_GRID] QA-Wiki.
		<usetemplate ignoretext="Meinen Browser starten, um das QA-Wiki anzuzeigen" name="okcancelignore" notext="Abbrechen" yestext="OK"/>
	</notification>
	<notification name="WebLaunchPublicIssue">
		Im [CURRENT_GRID] Allgemeine-Fragen-Tracker können Sie Fehler und andere Probleme melden.
		<usetemplate ignoretext="Meinen Browser starten, um die Datenbank für Fehler und Verbesserungsvorschläge anzuzeigen" name="okcancelignore" notext="Abbrechen" yestext="Gehe zu Seite"/>
	</notification>
	<notification name="WebLaunchSupportWiki">
		Im offiziellen Linden-Blog finden Sie die neuesten Nachrichten und Informationen.
		<usetemplate ignoretext="Meinen Browser starten, um das Blog anzuzeigen" name="okcancelignore" notext="Abbrechen" yestext="OK"/>
	</notification>
	<notification name="WebLaunchLSLGuide">
		Möchten Sie den Scripting Guide öffnen?
		<usetemplate ignoretext="Meinen Browser starten, um den Scripting Guide anzuzeigen" name="okcancelignore" notext="Abbrechen" yestext="OK"/>
	</notification>
	<notification name="WebLaunchLSLWiki">
		Möchten Sie das LSL-Portal besuchen?
		<usetemplate ignoretext="Meinen Browser starten, um das LSL-Portal anzuzeigen" name="okcancelignore" notext="Abbrechen" yestext="Gehe zu Seite"/>
	</notification>
	<notification name="ReturnToOwner">
		Möchten Sie die ausgewählten Objekte an ihre Eigentümer zurückgeben? Transferierbare übertragene Objekte werden ihren früheren Eigentümern zurückgegeben.

*WARNUNG* Nicht transferierbare übertragene Objekte werden dabei gelöscht!
		<usetemplate ignoretext="Bestätigen, bevor Objekte an Ihre Eigentümer zurückgegeben werden" name="okcancelignore" notext="Abbrechen" yestext="OK"/>
	</notification>
	<notification name="GroupLeaveConfirmMember">
		Möchten Sie die Gruppe &lt;nolink&gt;[GROUP]&lt;/nolink&gt; verlassen?
Ein erneutes Beitreten kostet aktuell [COST] L$.
		<usetemplate name="okcancelbuttons" notext="Abbrechen" yestext="Verlassen"/>
	</notification>
	<notification name="GroupLeaveConfirmMemberNoFee">
		Möchten Sie die Gruppe &lt;nolink&gt;[GROUP]&lt;/nolink&gt; verlassen?
Ein erneutes Beitreten ist aktuell kostenlos.
		<usetemplate name="okcancelbuttons" notext="Abbrechen" yestext="Verlassen"/>
	</notification>
	<notification name="OwnerCannotLeaveGroup">
		Sie können die Gruppe nicht verlassen, da Sie der letzte Besitzer der Gruppe sind. Weisen Sie die Besitzerrolle zuerst einem anderen Mitglied zu.
		<usetemplate name="okbutton" yestext="OK"/>
	</notification>
	<notification name="GroupDepartError">
		Sie können die Gruppe nicht verlassen,
		<usetemplate name="okbutton" yestext="OK"/>
	</notification>
	<notification name="ConfirmKick">
		Möchten Sie WIRKLICH alle Benutzer aus dem Grid werfen?
		<usetemplate name="okcancelbuttons" notext="Abbrechen" yestext="Alle Benutzer hinauswerfen"/>
	</notification>
	<notification name="MuteLinden">
		Lindens können nicht ignoriert werden.
		<usetemplate name="okbutton" yestext="OK"/>
	</notification>
	<notification name="CannotStartAuctionAlreadyForSale">
		Eine Parzelle, die bereits zum Verkauf freigegeben ist, kann nicht versteigert werden.  Deaktivieren Sie den Landverkauf, wenn Sie das Land zur Versteigerung freigeben möchten.
	</notification>
	<notification label="Objekt nach Name ignorieren ist fehlgeschlagen" name="MuteByNameFailed">
		Dieser Name wird bereits ignoriert.
		<usetemplate name="okbutton" yestext="OK"/>
	</notification>
	<notification name="RemoveItemWarn">
		Diese Aktion ist zwar erlaubt, aber beim Löschen von Inhalten wird das Objekt beschädigt. Möchten Sie dieses Element löschen?
		<usetemplate name="okcancelbuttons" notext="Abbrechen" yestext="OK"/>
	</notification>
	<notification name="CantOfferCallingCard">
		Sie können gerade keine Visitenkarte übergeben. Warten Sie kurz und versuchen Sie es dann noch einmal.
		<usetemplate name="okbutton" yestext="OK"/>
	</notification>
	<notification name="CantOfferFriendship">
		Sie können gerade keine Freundschaft anbieten. Warten Sie kurz und versuchen Sie es dann noch einmal.
		<usetemplate name="okbutton" yestext="OK"/>
	</notification>
	<notification name="DoNotDisturbModeSet">
		Nicht-stören-Modus ist aktiviert:  Sie erhalten keine Benachrichtigung über eingehende Kommunikation.

- Andere Einwohner erhalten Ihre Nicht-stören-Antwort (festgelegt in Einstellungen &gt; Privatsphäre &gt; Automatische Antwort).
- Voice-Anrufe werden abgelehnt.
		<usetemplate ignoretext="Ich ändere meinen Status zu „Nicht stören“" name="okignore" yestext="OK"/>
	</notification>
	<notification name="AutorespondModeSet">
		Automatische Antwort eingeschaltet.
Sender von eingehenden Instant Messages erhalten jetzt die konfigurierte automatische Antwort.
		<usetemplate ignoretext="Wenn der Onlinestatus auf automatische Antwort gesetzt wird." name="okignore" yestext="OK"/>
	</notification>
	<notification name="AutorespondNonFriendsModeSet">
		Automatische Antwort für Nicht-Freunde eingeschaltet.
Eingehende Instant Messages von Personen, die sich nicht auf der Freundesliste befinden, werden jetzt mit der konfigurierten automatische Nachricht beantwortet.
		<usetemplate ignoretext="Wenn die automatische Antwort für Nicht-Freunde eingeschaltet wird." name="okignore" yestext="OK"/>
	</notification>
	<notification name="RejectTeleportOffersModeSet">
		Abweisen von Teleport-Angeboten und -Anforderungen ist eingeschaltet.
Eingehende Teleport-Angebote und Teleport-Anforderungen werden jetzt mit der konfigurierten Antwort abgewiesen. Sie erhalten hierüber keine Benachrichtigung.
		<usetemplate ignoretext="Wenn Abweisen von Teleport-Angeboten und -Anforderungen eingeschaltet wird." name="okignore" yestext="OK"/>
	</notification>
	<notification name="RejectTeleportOffersModeWarning">
		Sie können aktuell keinen Teleport anfordern, da „Teleport-Angebote und -Anfragen abweisen“ aktiviert ist.
Falls Sie wünschen, können Sie diesen im Menü unter „Unterhalten“ &gt; „Online-Status“ deaktivieren.
		<usetemplate name="okbutton" yestext="OK"/>
	</notification>
	<notification name="RejectFriendshipRequestsModeSet">
		Abweisen aller eingehenden Freundschaftsanfragen ist eingeschaltet.
Eingehende Freundschaftsanfragen werden jetzt mit der konfigurierten Antwort abgewiesen. Sie erhalten hierüber keine Benachrichtigung.
		<usetemplate ignoretext="Wenn Abweisen aller Freundschaftsanfragen eingeschaltet wird." name="okignore" yestext="OK"/>
	</notification>
	<notification name="RejectAllGroupInvitesModeSet">
		Abweisen aller Gruppeneinladungen ist eingeschaltet.
Eingehende Gruppeneinladungen werden jetzt automatisch abgewiesen. Sie erhalten hierüber keine Benachrichtigung.
		<usetemplate ignoretext="Wenn Abweisen aller Gruppeneinladungen eingeschaltet wird." name="okignore" yestext="OK"/>
	</notification>
	<notification name="JoinedTooManyGroupsMember">
		Sie haben die maximale Anzahl an Gruppen erreicht. Bitte verlassen Sie eine andere Gruppe, um dieser beitreten zu können oder lehnen Sie das Angebot ab.
[NAME] hat Sie eingeladen, einer Gruppe beizutreten.
		<usetemplate name="okcancelbuttons" notext="Ablehnen" yestext="Beitreten"/>
	</notification>
	<notification name="JoinedTooManyGroups">
		Sie haben die maximale Anzahl an Gruppen erreicht. Bitte verlassen Sie eine Gruppe bevor Sie einer neuen beitreten oder eine neue Gruppe bilden.
		<usetemplate name="okbutton" yestext="OK"/>
	</notification>
	<notification name="GroupLimitInfo">
		Einwohner mit Basic-Mitgliedschaft können bis zu [MAX_BASIC] Gruppen beitreten.
Premium-Mitgliedschaften erlauben bis zu [MAX_PREMIUM]. [https://secondlife.com/my/account/membership.php? Mehr Informationen oder Upgrade]
		<usetemplate name="okbutton" yestext="Schließen"/>
	</notification>
	<notification name="GroupLimitInfoPlus">
		Einwohner mit Basic-Mitgliedschaft können bis zu [MAX_BASIC] Gruppen beitreten.
Premium-Mitgliedschaften erlauben bis zu [MAX_PREMIUM]. Premium-Plus-Mitgliedschaften 
erlauben bis zu [MAX_PREMIUM_PLUS]. [https://secondlife.com/my/account/membership.php? Mehr Informationen oder Upgrade]
		<usetemplate name="okbutton" yestext="Schließen"/>
	</notification>
	<notification name="KickUser">
		Beim Hinauswerfen dieses Benutzers welche Meldung anzeigen?
		<form name="form">
			<input name="message">
				Sie wurden von einem Administrator abgemeldet.
			</input>
			<button name="OK" text="OK"/>
			<button name="Cancel" text="Abbrechen"/>
		</form>
	</notification>
	<notification name="KickAllUsers">
		Beim Hinauswerfen aller Personen vom Grid welche Meldung anzeigen?
		<form name="form">
			<input name="message">
				Sie wurden von einem Administrator abgemeldet.
			</input>
			<button name="OK" text="OK"/>
			<button name="Cancel" text="Abbrechen"/>
		</form>
	</notification>
	<notification name="FreezeUser">
		Beim Einfrieren dieses Benutzers welche Meldung anzeigen?
		<form name="form">
			<input name="message">
				Sie wurden eingefroren. Bewegen oder Chatten ist nicht mehr möglich. Ein Administrator wird sich über IM an Sie wenden
			</input>
			<button name="OK" text="OK"/>
			<button name="Cancel" text="Abbrechen"/>
		</form>
	</notification>
	<notification name="UnFreezeUser">
		Beim Auftauen dieses Benutzers welche Meldung anzeigen?
		<form name="form">
			<input name="message">
				Sie sind nicht mehr eingefroren.
			</input>
			<button name="OK" text="OK"/>
			<button name="Cancel" text="Abbrechen"/>
		</form>
	</notification>
	<notification name="SetDisplayNameSuccess">
		Hallo [DISPLAY_NAME],

wir bitten Sie um Geduld, während Ihr Name im System geändert wird. Es kann einige Tage dauern, bis Ihr [http://wiki.secondlife.com/wiki/Setting_your_display_name neuer Name] in Objekten, Skripts, Suchen usw. erscheint.
	</notification>
	<notification name="SetDisplayNameBlocked">
		Ihr Anzeigename kann leider nicht geändert werden. Wenn Sie der Ansicht sind, dass Sie diese Meldung fälschlicherweise erhalten haben, wenden Sie sich bitte an den Support des entsprechenden Grids.
	</notification>
	<notification name="SetDisplayNameFailedLength">
		Dieser Name ist leider zu lang. Anzeigenamen können maximal [LENGTH] Zeichen enthalten.

Wählen Sie einen kürzeren Namen.
	</notification>
	<notification name="SetDisplayNameFailedGeneric">
		Ihr Anzeigename konnte leider nicht festgelegt werden. Versuchen Sie es später erneut.
	</notification>
	<notification name="SetDisplayNameMismatch">
		Die eingegebenen Anzeigenamen stimmen nicht überein. Wiederholen Sie die Eingabe.
	</notification>
	<notification name="AgentDisplayNameUpdateThresholdExceeded">
		Sie müssen leider noch ein bisschen warten, bevor Sie Ihren Anzeigenamen ändern können.

Weitere Informationen finden Sie unter http://wiki.secondlife.com/wiki/Setting_your_display_name.

Versuchen Sie es später erneut.
	</notification>
	<notification name="AgentDisplayNameSetBlocked">
		Der angeforderte Name enthält ein unzulässiges Wort und konnte deshalb nicht festgelegt werden.
 
 Versuchen Sie einen anderen Namen.
	</notification>
	<notification name="AgentDisplayNameSetInvalidUnicode">
		Der gewünschte Anzeigename enthält ungültige Zeichen.
	</notification>
	<notification name="AgentDisplayNameSetOnlyPunctuation">
		Ihr Anzeigenamen muss Buchstaben enthalten und kann nicht ausschließlich aus Satzzeichen bestehen.
	</notification>
	<notification name="DisplayNameUpdate">
		[OLD_NAME] ([SLID]) hat einen neuen Namen: [NEW_NAME].
	</notification>
	<notification name="DisplayNameUpdateRemoveAlias">
		[OLD_NAME] ([SLID]) hat einen neuen Namen: [NEW_NAME].
Dieser Avatar hat ein Alias gesetzt, das [NEW_NAME] ersetzen wird.
Soll dieses entfernt werden?
		<form name="form">
			<button name="Yes" text="Ja"/>
			<button name="No" text="Nein"/>
		</form>
	</notification> 
	<notification name="OfferTeleport">
		Teleport an Ihre Position mit der folgenden Meldung anbieten?
		<form name="form">
			<input name="message">
				Triff mich in [REGION]
			</input>
			<button name="OK" text="OK"/>
			<button name="Cancel" text="Abbrechen"/>
		</form>
	</notification>
	<notification name="TeleportRequestPrompt">
		Teleport zu [NAME] mit folgender Nachricht anfordern:
		<form name="form">
			<button name="OK" text="OK"/>
			<button name="Cancel" text="Abbrechen"/>
		</form>
	</notification>
	<notification name="TooManyTeleportOffers">
		Sie haben versucht, [OFFERS] Teleport-Angebote zu machen,
womit Sie die Höchstgrenze von [LIMIT] überschreiten.
		<usetemplate name="okbutton" yestext="OK"/>
	</notification>
	<notification name="OfferTeleportFromGod">
		Einwohner zu Ihrem Standort einladen?
		<form name="form">
			<input name="message">
				Triff mich in [REGION]
			</input>
			<button name="OK" text="OK"/>
			<button name="Cancel" text="Abbrechen"/>
		</form>
	</notification>
	<notification name="TeleportFromLandmark">
		Sind Sie sicher, dass Sie zu &lt;nolink&gt;[LOCATION]&lt;/nolink&gt; teleportieren möchten?
		<usetemplate ignoretext="Bestätigen, dass ich zu einer Landmarke teleportieren möchte" name="okcancelignore" notext="Abbrechen" yestext="Teleportieren"/>
	</notification>
	<notification name="TeleportViaSLAPP">
		Möchten Sie wirklich zu &lt;nolink&gt;[LOCATION]&lt;/nolink&gt; teleportieren?
		<usetemplate ignoretext="Bestätigen, dass ich via SLAPP teleportieren möchte" name="okcancelignore" notext="Abbrechen" yestext="Teleportieren"/>
	</notification>
	<notification name="TeleportToPick">
		Nach [PICK] teleportieren?
		<usetemplate ignoretext="Bestätigen, dass ich zu einer Position in Auswahl teleportieren möchte" name="okcancelignore" notext="Abbrechen" yestext="Teleportieren"/>
	</notification>
	<notification name="TeleportToClassified">
		Zu [CLASSIFIED] teleportieren?
		<usetemplate ignoretext="Bestätigen, dass ich zu einer Position in Anzeigen teleportieren möchte." name="okcancelignore" notext="Abbrechen" yestext="Teleportieren"/>
	</notification>
	<notification name="TeleportToHistoryEntry">
		Nach [HISTORY_ENTRY] teleportieren?
		<usetemplate ignoretext="Bestätigen, dass ich zu einem Standort aus der Teleportliste teleportieren möchte" name="okcancelignore" notext="Abbrechen" yestext="Teleportieren"/>
	</notification>
	<notification label="Nachricht an alle auf diesem Grundbesitz" name="MessageEstate">
		Geben Sie eine kurze Nachricht ein, die an jede Person auf Ihrem Grundbesitz gesendet wird.
		<form name="form">
			<input name="message"/>
			<button name="OK" text="OK"/>
			<button name="Cancel" text="Abbrechen"/>
		</form>
	</notification>
	<notification label="Linden-Grundbesitz ändern" name="ChangeLindenEstate">
		Sie sind im Begriff, einen Grundbesitz in Linden-Besitz (Mainland, Teen-Raster, Orientierung usw.) zu verändern.

Dies ist ÄUSSERST GEFÄHRLICH, da es grundlegende Auswirkungen auf das Benutzererlebnis hat.  Auf dem Mainland werden tausende Regionen geändert, was den Spaceserver stark belastet.

Fortfahren?
		<usetemplate name="okcancelbuttons" notext="Abbrechen" yestext="OK"/>
	</notification>
	<notification label="Zugang zu Linden-Grundbesitz ändern" name="ChangeLindenAccess">
		Sie sind im Begriff, die Zugangsliste für einen Grundbesitz in Linden-Besitz (Mainland, Teen-Raster, Orientierung usw.) zu verändern.

Dies ist GEFÄHRLICH und sollte nur erfolgen, um Objekte/L$ per Hack in und aus dem Raster zu entfernen.
Tausende Regionen werden verändert und der Spaceserver wird dadurch stark belastet.
		<usetemplate name="okcancelbuttons" notext="Abbrechen" yestext="OK"/>
	</notification>
	<notification label="Grundbesitz wählen" name="EstateAllowedAgentAdd">
		Nur für diesen Grundbesitz oder für alle [ALL_ESTATES] zur Erlaubnisliste hinzufügen?
		<usetemplate canceltext="Abbrechen" name="yesnocancelbuttons" notext="Alle Grundbesitze" yestext="Dieser Grundbesitz"/>
	</notification>
	<notification label="Grundbesitz wählen" name="EstateAllowedAgentRemove">
		Nur für diesen Grundbesitz oder für alle [ALL_ESTATES] von Erlaubnisliste entfernen?
		<usetemplate canceltext="Abbrechen" name="yesnocancelbuttons" notext="Alle Grundbesitze" yestext="Diesen Grundbesitz"/>
	</notification>
	<notification label="Grundbesitz wählen" name="EstateAllowedGroupAdd">
		Nur für diesen Grundbesitz oder für alle [ALL_ESTATES] zur Gruppen-Erlaubnisliste hinzufügen?
		<usetemplate canceltext="Abbrechen" name="yesnocancelbuttons" notext="Alle Grundbesitze" yestext="Diesen Grundbesitz"/>
	</notification>
	<notification label="Grundbesitz wählen" name="EstateAllowedGroupRemove">
		Nur für diesen Grundbesitz oder für alle [ALL_ESTATES] von Gruppen-Erlaubnisliste entfernen?
		<usetemplate canceltext="Abbrechen" name="yesnocancelbuttons" notext="Alle Grundbesitze" yestext="Diesen Grundbesitz"/>
	</notification>
	<notification label="Grundbesitz wählen" name="EstateBannedAgentAdd">
		Zugang nur für diesen Grundbesitz oder für [ALL_ESTATES] verweigern?
		<usetemplate canceltext="Abbrechen" name="yesnocancelbuttons" notext="Alle Grundbesitze" yestext="Diesen Grundbesitz"/>
	</notification>
	<notification label="Grundbesitz wählen" name="EstateBannedAgentRemove">
		Den Einwohner nur für diesen Grundbesitz oder für [ALL_ESTATES] von der Bannliste entfernen?
		<usetemplate canceltext="Abbrechen" name="yesnocancelbuttons" notext="Alle Grundbesitze" yestext="Diesen Grundbesitz"/>
	</notification>
	<notification label="Grundbesitz wählen" name="EstateManagerAdd">
		Verwalter nur für diesen Grundbesitz oder für [ALL_ESTATES] festlegen?
		<usetemplate canceltext="Abbrechen" name="yesnocancelbuttons" notext="Alle Grundbesitze" yestext="Diesen Grundbesitz"/>
	</notification>
	<notification label="Grundbesitz wählen" name="EstateManagerRemove">
		Verwalter nur für diesen Grundbesitz oder für [ALL_ESTATES] entfernen?
		<usetemplate canceltext="Abbrechen" name="yesnocancelbuttons" notext="Alle Grundbesitze" yestext="Diesen Grundbesitz"/>
	</notification>
	<notification label="Grundbesitz auswählen" name="EstateAllowedExperienceAdd">
		Nur für diesen Grundbesitz oder für [ALL_ESTATES] zur Erlaubnisliste hinzufügen?
		<usetemplate canceltext="Abbrechen" name="yesnocancelbuttons" notext="Alle Grundbesitze" yestext="Dieser Grundbesitz"/>
	</notification>
	<notification label="Grundbesitz auswählen" name="EstateAllowedExperienceRemove">
		Nur für diesen Grundbesitz oder für [ALL_ESTATES] aus der Erlaubnisliste entfernen?
		<usetemplate canceltext="Abbrechen" name="yesnocancelbuttons" notext="Alle Grundbesitze" yestext="Dieser Grundbesitz"/>
	</notification>
	<notification label="Grundbesitz auswählen" name="EstateBlockedExperienceAdd">
		Nur für diesen Grundbesitz oder für [ALL_ESTATES] zur Blockierliste hinzufügen?
		<usetemplate canceltext="Abbrechen" name="yesnocancelbuttons" notext="Alle Grundbesitze" yestext="Dieser Grundbesitz"/>
	</notification>
	<notification label="Grundbesitz auswählen" name="EstateBlockedExperienceRemove">
		Nur für diesen Grundbesitz oder für [ALL_ESTATES] aus der Blockierliste entfernen?
		<usetemplate canceltext="Abbrechen" name="yesnocancelbuttons" notext="Alle Grundbesitze" yestext="Dieser Grundbesitz"/>
	</notification>
	<notification label="Grundbesitz auswählen" name="EstateTrustedExperienceAdd">
		Nur für diesen Grundbesitz oder für [ALL_ESTATES] zur Schlüsselliste hinzufügen?
		<usetemplate canceltext="Abbrechen" name="yesnocancelbuttons" notext="Alle Grundbesitze" yestext="Dieser Grundbesitz"/>
	</notification>
	<notification label="Grundbesitz auswählen" name="EstateTrustedExperienceRemove">
		Nur für diesen Grundbesitz oder für [ALL_ESTATES] aus der Schlüsselliste entfernen?
		<usetemplate canceltext="Abbrechen" name="yesnocancelbuttons" notext="Alle Grundbesitze" yestext="Dieser Grundbesitz"/>
	</notification>
	<notification label="Rauswurf bestätigen" name="EstateKickUser">
		Einwohner [EVIL_USER] von diesem Grundbesitz werfen?
		<usetemplate name="okcancelbuttons" notext="Abbrechen" yestext="OK"/>
	</notification>
	<notification label="Rauswurf bestätigen" name="EstateKickMultiple">
		Die folgenden Einwohner von diesem Grundbesitz werfen?

[RESIDENTS]
		<usetemplate name="okcancelbuttons" notext="Abbrechen" yestext="OK"/>
	</notification>
	
	<notification label="Nach Hause teleportieren bestätigen" name="EstateTeleportHomeUser">
		[AVATAR_NAME] nach Hause teleportieren?
		<usetemplate name="okcancelbuttons" notext="Abbrechen" yestext="OK"/>
	</notification>
	<notification label="Nach Hause teleportieren bestätigen" name="EstateTeleportHomeMultiple">
		Die folgenden Einwohnern nach Hause teleportieren?

[RESIDENTS]
		<usetemplate name="okcancelbuttons" notext="Abbrechen" yestext="OK"/>
	</notification>
	<notification label="Verbannen bestätigen" name="EstateBanUser">
		Zugang für [EVIL_USER] nur für diesen Grundbesitz oder für [ALL_ESTATES] verweigern?
		<usetemplate name="yesnocancelbuttons" canceltext="Abbrechen" notext="Alle Grundbesitze" yestext="Diesen Grundbesitz"/>
	</notification>
	<notification label="Verbannen bestätigen" name="EstateBanUserMultiple">
		Zugang für folgende Einwohner nur für diesen Grundbesitz oder für [ALL_ESTATES] verweigern?

[RESIDENTS]
		<usetemplate name="yesnocancelbuttons" canceltext="Abbrechen" notext="Alle Grundbesitze" yestext="Diesen Grundbesitz"/>
	</notification>
	<notification name="EstateChangeCovenant">
		Möchten Sie den Grundbesitzvertrag wirklich ändern?
		<usetemplate name="okcancelbuttons" notext="Abbrechen" yestext="OK"/>
	</notification>
	<notification name="EstateParcelAccessOverride">
		Durch Deaktivieren dieser Option können Einstellungen der Parzellenbesitzer zum Schutz vor Belästigungen, zur Aufrechterhaltung der Privatsphäre oder zum Schutz von Minderjährigen vor nicht altersgemäßen Inhalten aufgehoben werden. Bitte sprechen Sie mit den Parzellenbesitzern, falls erforderlich.
		<usetemplate name="okbutton" yestext="OK"/>
	</notification>
	<notification name="EstateParcelEnvironmentOverride">
		Durch Deaktivieren dieser Option werden jegliche benutzerdefinierten Umgebungen entfernt, die von den Parzelleneigentümern zu ihren Parzellen hinzugefügt wurden. Bitte sprechen Sie mit den Parzellenbesitzern, falls erforderlich. 
Fortfahren?
		<usetemplate name="okcancelbuttons" notext="Abbrechen" yestext="OK"/>
	</notification>
	<notification name="RegionEntryAccessBlocked">
		Die Region, die Sie besuchen möchten, besitzt eine Alterseinstufung, die Ihre aktuellen Einstellungen überschreiten. Sie können Ihre Einstellungen unter „Avatar“ &gt; „Einstellungen“ &gt; „Allgemein“ ändern.
		
Vollständige Informationen zu Alterseinstufungen finden Sie [https://community.secondlife.com/knowledgebase/deutsche-knowledge-base/inhaltseinstufungen-r90/ hier].
		<usetemplate name="okbutton" yestext="OK"/>
	</notification>
	<notification name="SLM_UPDATE_FOLDER">
		[MESSAGE]
	</notification>
	<notification name="RegionEntryAccessBlocked_AdultsOnlyContent">
		Die Region, die Sie besuchen möchten, enthält [REGIONMATURITY]-Inhalte, die nur für Erwachsene zugänglich sind.
		<url name="url">
			http://wiki.secondlife.com/wiki/Linden_Lab_Official:Maturity_ratings:_an_overview/de
		</url>
		<usetemplate ignoretext="Regionswechsel: Die Region, die Sie besuchen möchten, enthält Inhalte, die nur für Erwachsene zugänglich sind." name="okcancelignore" notext="Schließen" yestext="Zur Knowledge Base gehen"/>
	</notification>
	<notification name="RegionEntryAccessBlocked_Notify">
		Die Region, die Sie besuchen möchten, enthält [REGIONMATURITY]-Inhalte, doch aufgrund Ihrer aktuellen Einstellungen werden [REGIONMATURITY]-Inhalte nicht dargestellt.
	</notification>
	<notification name="RegionEntryAccessBlocked_NotifyAdultsOnly">
		Die Region, die Sie besuchen möchten, enthält [REGIONMATURITY]-Inhalte, die nur für Erwachsene zugänglich sind.
	</notification>
	<notification name="RegionEntryAccessBlocked_Change">
		Die Region, die Sie besuchen möchten, enthält [REGIONMATURITY]-Inhalte, doch aufgrund Ihrer aktuellen Einstellungen werden [REGIONMATURITY]-Inhalte nicht dargestellt. Sie können Ihre Einstellungen ändern oder diesen Vorgang abbrechen. Nachdem Sie Ihre Einstellungen geändert haben, können Sie erneut versuchen, die Region zu betreten.
		<form name="form">
			<button name="OK" text="Einstellungen ändern"/>
			<button name="Cancel" text="Abbrechen"/>
			<ignore name="ignore" text="Regionswechsel: Die Region, die Sie besuchen möchten, enthält Inhalte, die aufgrund Ihrer Einstellungen nicht dargestellt werden können."/>
		</form>
	</notification>
	<notification name="RegionEntryAccessBlocked_PreferencesOutOfSync">
		Wir haben technische Probleme mit Ihrem Teleport, da Ihre Einstellungen nicht mit dem Server synchronisiert sind.
		<usetemplate name="okbutton" yestext="OK"/>
	</notification>
	<notification name="TeleportEntryAccessBlocked">
		Die Region, die Sie besuchen möchten, besitzt eine Alterseinstufung, die Ihre aktuellen Einstellungen überschreiten. Sie können Ihre Einstellungen unter „Avatar“ &gt; „Einstellungen“ &gt; „Allgemein“ ändern.

Vollständige Informationen zu Alterseinstufungen finden Sie [https://community.secondlife.com/knowledgebase/deutsche-knowledge-base/inhaltseinstufungen-r90/ hier].
		<usetemplate name="okbutton" yestext="OK"/>
	</notification>
	<notification name="TeleportEntryAccessBlocked_AdultsOnlyContent">
		Die Region, die Sie besuchen möchten, enthält [REGIONMATURITY]-Inhalte, die nur für Erwachsene zugänglich sind.
		<url name="url">
			http://wiki.secondlife.com/wiki/Linden_Lab_Official:Maturity_ratings:_an_overview/de
		</url>
		<usetemplate ignoretext="Teleport: Die Region, die Sie besuchen möchten, enthält Inhalte, die nur für Erwachsene zugänglich sind." name="okcancelignore" notext="Schließen" yestext="Zur Knowledge Base gehen"/>
	</notification>
	<notification name="TeleportEntryAccessBlocked_Notify">
		Die Region, die Sie besuchen möchten, enthält [REGIONMATURITY]-Inhalte, doch aufgrund Ihrer aktuellen Einstellungen werden [REGIONMATURITY]-Inhalte nicht dargestellt.
	</notification>
	<notification name="TeleportEntryAccessBlocked_NotifyAdultsOnly">
		Die Region, die Sie besuchen möchten, enthält [REGIONMATURITY]-Inhalte, die nur für Erwachsene zugänglich sind.
	</notification>
	<notification name="TeleportEntryAccessBlocked_ChangeAndReTeleport">
		Die Region, die Sie besuchen möchten, enthält [REGIONMATURITY]-Inhalte, doch aufgrund Ihrer aktuellen Einstellungen werden [REGIONMATURITY]-Inhalte nicht dargestellt. Sie können Ihre Einstellungen ändern und den Teleport fortsetzen oder Sie können den Teleport abbrechen.
		<form name="form">
			<button name="OK" text="Ändern und fortfahren"/>
			<button name="Cancel" text="Abbrechen"/>
			<ignore name="ignore" text="Teleport (kann neu gestartet werden): Die Region, die Sie besuchen möchten, enthält Inhalte, die aufgrund Ihrer Einstellungen nicht dargestellt werden können."/>
		</form>
	</notification>
	<notification name="TeleportEntryAccessBlocked_Change">
		Die Region, die Sie besuchen möchten, enthält [REGIONMATURITY]-Inhalte, doch aufgrund Ihrer aktuellen Einstellungen werden [REGIONMATURITY]-Inhalte nicht dargestellt. Sie können Ihre Einstellungen ändern oder den Teleport abbrechen. Nachdem Sie Ihre Einstellungen geändert haben, können Sie den Teleport erneut versuchen.
		<form name="form">
			<button name="OK" text="Einstellungen ändern"/>
			<button name="Cancel" text="Abbrechen"/>
			<ignore name="ignore" text="Teleport (kann nicht neu gestartet werden): Die Region, die Sie besuchen möchten, enthält Inhalte, die aufgrund Ihrer Einstellungen nicht dargestellt werden können."/>
		</form>
	</notification>
	<notification name="TeleportEntryAccessBlocked_PreferencesOutOfSync">
		Wir haben technische Probleme mit Ihrem Teleport, da Ihre Einstellungen nicht mit dem Server synchronisiert sind.
		<usetemplate name="okbutton" yestext="OK"/>
	</notification>
	<notification name="RegionTPSpecialUsageBlocked">
		Betreten der Region nicht gestattet. „[REGION_NAME]“ ist eine Region für Geschicklichkeitsspiele. Der Zugang ist Einwohnern vorbehalten, die bestimmte Kriterien erfüllen. Weitere Details finden Sie unter [http://wiki.secondlife.com/wiki/Linden_Lab_Official:Skill_Gaming_in_Second_Life Skill Gaming FAQ].
		<usetemplate name="okbutton" yestext="OK"/>
	</notification>
	<notification name="PreferredMaturityChanged">
		Sie erhalten keine Benachrichtigungen mehr, wenn Sie eine Region der Inhaltseinstufung „[RATING]“ besuchen. Sie können Ihre Inhaltseinstellungen von der Menüleiste aus ändern („Avatar“ &gt; „Einstellungen“ &gt; „Allgemein“).
		<usetemplate name="okbutton" yestext="OK"/>
	</notification>
	<notification name="MaturityChangeError">
		Wir konnten Ihre Einstellungen zur Anzeige von [PREFERRED_MATURITY]-Inhalten leider nicht ändern. Ihre Einstellungen wurden auf [ACTUAL_MATURITY]-Inhalte zurückgesetzt. Sie können erneut versuchen, Ihre Inhaltseinstellungen von der Menüleiste aus zu ändern („Avatar“ &gt; „Einstellungen“ &gt; „Allgemein“).
		<usetemplate name="okbutton" yestext="OK"/>
	</notification>
	<notification name="LandClaimAccessBlocked">
		Die Alterseinstufung des Landes, das Sie in Besitz nehmen möchten, überschreitet Ihre aktuellen Einstellungen. Sie können Ihre Einstellungen unter „Avatar“ &gt; „Einstellungen“ &gt; „Allgemein“ ändern.

Vollständige Informationen zu Alterseinstufungen finden Sie [https://community.secondlife.com/knowledgebase/deutsche-knowledge-base/inhaltseinstufungen-r90/ hier].
		<usetemplate name="okbutton" yestext="OK"/>
	</notification>
	<notification name="LandClaimAccessBlocked_AdultsOnlyContent">
		Nur Erwachsene können dieses Land in Besitz nehmen.
		<url name="url">
			http://wiki.secondlife.com/wiki/Linden_Lab_Official:Maturity_ratings:_an_overview/de
		</url>
		<usetemplate ignoretext="Nur Erwachsene können dieses Land in Besitz nehmen." name="okcancelignore" notext="Schließen" yestext="Zur Knowledge Base gehen"/>
	</notification>
	<notification name="LandClaimAccessBlocked_Notify">
		Das Land, das Sie Sie in Besitz nehmen möchten, enthält [REGIONMATURITY]-Inhalte, doch aufgrund Ihrer aktuellen Einstellungen werden [REGIONMATURITY]-Inhalte nicht dargestellt.
	</notification>
	<notification name="LandClaimAccessBlocked_NotifyAdultsOnly">
		Das Land, das Sie in Besitz nehmen möchten, enthält [REGIONMATURITY]-Inhalte, die nur für Erwachsene zugänglich sind.
	</notification>
	<notification name="LandClaimAccessBlocked_Change">
		Das Land, das Sie in Besitz nehmen möchten, enthält [REGIONMATURITY]-Inhalte, doch aufgrund Ihrer aktuellen Einstellungen werden [REGIONMATURITY]-Inhalte nicht dargestellt. Sie können Ihre Einstellungen ändern und anschließend erneut versuchen, das Land in Besitz zu nehmen.
		<form name="form">
			<button name="OK" text="Einstellungen ändern"/>
			<button name="Cancel" text="Abbrechen"/>
			<ignore name="ignore" text="Das Land, das Sie in Besitz nehmen möchten, enthält Inhalte, die aufgrund Ihrer Einstellungen nicht dargestellt werden können."/>
		</form>
	</notification>
	<notification name="LandBuyAccessBlocked">
		Die Alterseinstufung des Landes, das Sie kaufen möchten, überschreitet Ihre aktuellen Einstellungen. Sie können Ihre Einstellungen unter „Avatar“ &gt; „Einstellungen“ &gt; „Allgemein“ ändern.

Vollständige Informationen zu Alterseinstufungen finden Sie [https://community.secondlife.com/knowledgebase/deutsche-knowledge-base/inhaltseinstufungen-r90/ hier].
		<usetemplate name="okbutton" yestext="OK"/>
	</notification>
	<notification name="LandBuyAccessBlocked_AdultsOnlyContent">
		Nur Erwachsene können dieses Land kaufen.
		<url name="url">
			http://wiki.secondlife.com/wiki/Linden_Lab_Official:Maturity_ratings:_an_overview/de
		</url>
		<usetemplate ignoretext="Nur Erwachsene können dieses Land kaufen." name="okcancelignore" notext="Schließen" yestext="Zur Knowledge Base gehen"/>
	</notification>
	<notification name="LandBuyAccessBlocked_Notify">
		Das Land, das Sie kaufen möchten, enthält [REGIONMATURITY]-Inhalte, doch aufgrund Ihrer aktuellen Einstellungen werden [REGIONMATURITY]-Inhalte nicht dargestellt.
	</notification>
	<notification name="LandBuyAccessBlocked_NotifyAdultsOnly">
		Das Land, das Sie kaufen möchten, enthält Inhalte der Einstufung „[REGIONMATURITY]“, die nur für Erwachsene zugänglich sind.
	</notification>
	<notification name="LandBuyAccessBlocked_Change">
		Das Land, das Sie kaufen möchten, enthält [REGIONMATURITY]-Inhalte, doch aufgrund Ihrer aktuellen Einstellungen werden [REGIONMATURITY]-Inhalte nicht dargestellt. Sie können Ihre Einstellungen ändern und anschließend erneut versuchen, das Land zu kaufen.
		<form name="form">
			<button name="OK" text="Einstellungen ändern"/>
			<button name="Cancel" text="Abbrechen"/>
			<ignore name="ignore" text="Das Land, das Sie kaufen möchten, enthält Inhalte, die aufgrund Ihrer Einstellungen nicht dargestellt werden können."/>
		</form>
	</notification>
	<notification name="TooManyPrimsSelected">
		Zu viele Primitive wurden ausgewählt. Bitte wählen Sie höchstens [MAX_PRIM_COUNT] Primitive aus und versuchen Sie es erneut.
		<usetemplate name="okbutton" yestext="OK"/>
	</notification>
	<notification name="TooManyScriptsSelected">
		Zu viele Skripts in den Objekten ausgewählt. Bitte wählen Sie weniger Objekte aus und versuchen Sie es erneut.
		<usetemplate name="okbutton" yestext="OK"/>
	</notification>
	<notification name="ProblemImportingEstateCovenant">
		Problem beim Import des Grundbesitzvertrags.
		<usetemplate name="okbutton" yestext="OK"/>
	</notification>
	<notification name="ProblemAddingEstateManager">
		Es gibt Probleme beim Hinzufügen eines neuen Grundbesitzverwalters. Bei mindestens einem Grundbesitz ist die Verwalterliste voll.
	</notification>
	<notification name="ProblemAddingEstateBanManager">
		Grundbesitzer oder Grundstücksverwalter kann nicht auf die Bannliste gesetzt werden.
	</notification>
	<notification name="ProblemAddingEstateGeneric">
		Problem beim Hinzufügen zu dieser Grundbesitzliste. Bei mindestens einem Grundbesitz ist die Liste voll.
	</notification>
	<notification name="UnableToLoadNotecardAsset">
		Notizkarten-Asset konnte nicht geladen werden.
		<usetemplate name="okbutton" yestext="OK"/>
	</notification>
	<notification name="NotAllowedToViewNotecard">
		Unzureichende Rechte, um die mit der angeforderten Asset-ID verbundene Notizkarte anzuzeigen.
		<usetemplate name="okbutton" yestext="OK"/>
	</notification>
	<notification name="MissingNotecardAssetID">
		Asset-ID für Notizkarte fehlt in Datenbank.
		<usetemplate name="okbutton" yestext="OK"/>
	</notification>
	<notification name="PublishClassified">
		Hinweis: Anzeigengebühren werden nicht zurückerstattet.

Anzeige für [AMOUNT] L$ veröffentlichen?
		<usetemplate name="okcancelbuttons" notext="Abbrechen" yestext="OK"/>
	</notification>
	<notification name="SetClassifiedMature">
		Enthält diese Anzeige moderate Inhalte?
		<usetemplate canceltext="Abbrechen" name="yesnocancelbuttons" notext="Nein" yestext="Ja"/>
	</notification>
	<notification name="SetGroupMature">
		Beschäftigt sich diese Gruppe mit moderaten Inhalten?
		<usetemplate canceltext="Abbrechen" name="yesnocancelbuttons" notext="Nein" yestext="Ja"/>
	</notification>
	<notification label="Neustart bestätigen" name="ConfirmRestart">
		Möchten Sie diese Region neu starten?
		<usetemplate name="okcancelbuttons" notext="Abbrechen" yestext="OK"/>
	</notification>
	<notification label="Nachricht an alle in dieser Region" name="MessageRegion">
		Geben Sie eine kurze Nachricht ein, die an jede Person in dieser Region gesendet wird.
		<form name="form">
			<input name="message"/>
			<button name="OK" text="OK"/>
			<button name="Cancel" text="Abbrechen"/>
		</form>
	</notification>
	<notification label="Alterseinstufung der Region ändern" name="RegionMaturityChange">
		Die Inhaltseinstufung dieser Region wurde geändert.
Es kann eine Weile dauern, bis diese Änderung auf der Karte angezeigt wird.
		<usetemplate name="okbutton" yestext="OK"/>
	</notification>
	<notification label="Falsche Voice-Version" name="VoiceVersionMismatch">
		Diese Version von [APP_NAME] ist mit der Voice-Chat-Funktion in dieser Region nicht kompatibel. Damit Voice-Chat funktioniert, müssen Sie [APP_NAME] aktualisieren.
	</notification>
	<notification label="Objekte können nicht gekauft werden" name="BuyObjectOneOwner">
		Objekte können nicht von mehreren Eigentümern gleichzeitig gekauft werden.
Wählen Sie ein einzelnes Objekt aus und versuchen Sie es erneut.
	</notification>
	<notification label="Inhalte können nicht gekauft werden" name="BuyContentsOneOnly">
		Inhalte können jeweils nur für ein Objekt gekauft werden.
Wählen Sie ein einzelnes Objekt aus und versuchen Sie es erneut.
	</notification>
	<notification label="Inhalte können nicht gekauft werden" name="BuyContentsOneOwner">
		Objekte können nicht von mehreren Eigentümern gleichzeitig gekauft werden.
Wählen Sie ein einzelnes Objekt aus und versuchen Sie es erneut.
	</notification>
	<notification name="BuyOriginal">
		Von [OWNER] Originalobjekt für [PRICE] L$ kaufen?
Sie werden der Eigentümer dieses Objekts.
Sie können das Objekt:
 Bearbeiten: [MODIFYPERM]
 Kopieren: [COPYPERM]
 Verkaufen oder weggeben: [RESELLPERM]
		<usetemplate name="okcancelbuttons" notext="Abbrechen" yestext="OK"/>
	</notification>
	<notification name="BuyOriginalNoOwner">
		Originalobjekt für [PRICE] L$ kaufen?
Sie werden der Eigentümer dieses Objekts.
Sie können das Objekt:
 Bearbeiten: [MODIFYPERM]
 Kopieren: [COPYPERM]
 Verkaufen oder weggeben: [RESELLPERM]
		<usetemplate name="okcancelbuttons" notext="Abbrechen" yestext="OK"/>
	</notification>
	<notification name="BuyCopy">
		Von [OWNER] Kopie für [PRICE] L$ kaufen?
Das Objekt wird in Ihr Inventar kopiert.
Sie können das Objekt:
 Bearbeiten: [MODIFYPERM]
 Kopieren: [COPYPERM]
 Verkaufen oder weggeben: [RESELLPERM]
		<usetemplate name="okcancelbuttons" notext="Abbrechen" yestext="OK"/>
	</notification>
	<notification name="BuyCopyNoOwner">
		Kopie für [PRICE] L$ kaufen?
Das Objekt wird in Ihr Inventar kopiert.
Sie können das Objekt:
 Bearbeiten: [MODIFYPERM]
 Kopieren: [COPYPERM]
 Verkaufen oder weggeben: [RESELLPERM]
		<usetemplate name="okcancelbuttons" notext="Abbrechen" yestext="OK"/>
	</notification>
	<notification name="BuyContents">
		Von [OWNER] Inhalte für [PRICE] L$ kaufen?
Die Inhalte werden in Ihr Inventar kopiert.
		<usetemplate name="okcancelbuttons" notext="Abbrechen" yestext="OK"/>
	</notification>
	<notification name="BuyContentsNoOwner">
		Inhalte für [PRICE] L$ kaufen?
Die Inhalte werden in Ihr Inventar kopiert.
		<usetemplate name="okcancelbuttons" notext="Abbrechen" yestext="OK"/>
	</notification>
	<notification name="ConfirmPurchase">
		Transaktion:
[ACTION]

Möchten Sie diesen Kauf fortsetzen?
		<usetemplate name="okcancelbuttons" notext="Abbrechen" yestext="OK"/>
	</notification>
	<notification name="ConfirmPurchasePassword">
		Transaktion:
[ACTION]

Möchten Sie diesen Kauf fortsetzen?
Geben Sie Ihr Kennwort erneut ein und klicken Sie auf OK.
		<form name="form">
			<input name="message"/>
			<button name="ConfirmPurchase" text="OK"/>
			<button name="Cancel" text="Abbrechen"/>
		</form>
	</notification>
	<notification name="SetPickLocation">
		Hinweis:
Sie haben die Position dieser Auswahl aktualisiert, aber die anderen Daten behalten ihre ursprünglichen Werte.
		<usetemplate name="okbutton" yestext="OK"/>
	</notification>
	<notification name="ApplyInventoryToObject">
		Sie wenden „kein Kopieren“ auf einen Gegenstand im Inventar an.
Dieser Gegegstand wird in das Objekt-Inventar verschoben und nicht kopiert.

Gegenstand verschieben?
		<usetemplate ignoretext="Warnhinweis anzeigen, bevor ich „kein Kopieren“-Gegenstände auf ein Objekt anwende." name="okcancelignore" notext="Abbrechen" yestext="OK"/>
	</notification>
	<notification name="MoveInventoryFromObject">
		Sie haben „nicht kopierfähige“ Inventarobjekte ausgewählt.
Diese Objekte werden nicht kopiert, sondern in Ihr Inventar verschoben.

Inventarobjekt(e) verschieben?
		<usetemplate ignoretext="Warnhinweis anzeigen, bevor ich nicht kopierbare Artikel aus einem Objekt verschiebe" name="okcancelignore" notext="Abbrechen" yestext="OK"/>
	</notification>
	<notification name="MoveInventoryFromScriptedObject">
		Sie haben „nicht kopierfähige“ Inventarobjekte ausgewählt.  Diese Objekte werden nicht kopiert, sondern in Ihr Inventar verschoben.
Da es sich um ein geskriptetes Objekt handelt, geht die Skriptfunktion beim Verschieben in das Inventar möglicherweise verloren.

Inventarobjekt(e) verschieben?
		<usetemplate ignoretext="Warnhinweis anzeigen, bevor ich nicht-kopierbare Artikel verschiebe, die ein geskriptetes Objekt beschädigen können" name="okcancelignore" notext="Abbrechen" yestext="OK"/>
	</notification>
	<notification name="ClickActionNotPayable">
		Achtung: Die Klickaktion „Objekt bezahlen“ wurde eingestellt. Diese funktioniert jedoch nicht, wenn ein Skript mit einer Geldtransaktion () hinzugefügt wird.
		<form name="form">
			<ignore name="ignore" text="Ich habe die Aktion „Objekt bezahlen&quot; eingestellt, während ich ein Objekt gebaut habe, dass kein Geld()-Skript enthält."/>
		</form>
	</notification>
	<notification name="PayConfirmation">
		Bestätigen Sie, dass Sie L$ [AMOUNT] an [TARGET] zahlen möchten.
		<usetemplate name="okcancelbuttons" notext="Abbrechen" yestext="Bezahlen"/>
	</notification>
	<notification name="PayObjectFailed">
		Zahlung fehlgeschlagen: Objekt nicht gefunden.
		<usetemplate name="okbutton" yestext="OK"/>
	</notification>
	<notification name="PaymentBlockedButtonMismatch">
		Zahlung gestoppt: Der bezahlte Preis stimmt nicht mit den für dieses Objekt definierten Zahlungsschaltflächen überein.
		<usetemplate name="okbutton" yestext="OK"/>
	</notification>
	<notification name="OpenObjectCannotCopy">
		Sie haben keine Berechtigung zum Kopieren von Elementen in diesem Objekt.
	</notification>
	<notification name="WebLaunchAccountHistory">
		Möchten Sie Ihre [http://secondlife.com/account/ Startseite] aufrufen, um Ihre Konto-Statistik anzuzeigen?
		<usetemplate ignoretext="Meinen Browser starten, um meine Konto-Statistik anzuzeigen" name="okcancelignore" notext="Abbrechen" yestext="Gehe zu Seite"/>
	</notification>
	<notification name="ConfirmAddingChatParticipants">
		Wenn Sie eine Person zu einer vorhandenen Unterhaltung hinzufügen, wird eine neue Unterhaltung erstellt.  Alle Teilnehmer erhalten neue Unterhaltungsbenachrichtigungen.
		<usetemplate ignoretext="Hinzufügen von Chat-Teilnehmern bestätigen" name="okcancelignore" notext="Abbrechen" yestext="OK"/>
	</notification>
	<notification name="ConfirmQuit">
		Wirklich beenden?
		<usetemplate ignoretext="Bestätigen, bevor Sitzung beendet wird" name="okcancelignore" notext="Nicht beenden" yestext="Beenden"/>
	</notification>
	<notification name="ConfirmRestoreToybox">
		Durch diese Aktion werden Ihre Standardschaltflächen und -symbolleisten wiederhergestellt.

Diese Aktion kann nicht rückgängig gemacht werden.
		<usetemplate name="okcancelbuttons" notext="Abbrechen" yestext="OK"/>
	</notification>
	<notification name="ConfirmClearAllToybox">
		Durch diese Aktion werden alle Schaltflächen zurück in die Toolbox gestellt; die Symbolleisten sind leer.

Diese Aktion kann nicht rückgängig gemacht werden.
		<usetemplate name="okcancelbuttons" notext="Abbrechen" yestext="OK"/>
	</notification>
	<notification name="DeleteItems">
		[QUESTION]
		<form name="form">
			<ignore name="ignore" text="Vor dem Löschen von Objekten bestätigen"/>
			<button name="Yes" text="OK"/>
			<button name="No" text="Abbrechen"/>
		</form>
	</notification>
	<notification name="DeleteFilteredItems">
		Ihr Inventar wird zur Zeit gefiltert, und nicht alle Objekte, die gelöscht werden sollen, sind momentan sichtbar. 

Möchten Sie diese Objekte wirklich löschen?
		<usetemplate ignoretext="Vor dem Löschen gefilterter Objekte bestätigen" name="okcancelignore" notext="Abbrechen" yestext="OK"/>
	</notification>
	<notification name="DeleteWornItems">
		Einige Objekte, die Sie löschen möchten, werden gerade von Ihrem Avatar getragen.
Sollen diese Objekte von Ihrem Avatar entfernt werden?
		<usetemplate name="okcancelbuttons" notext="Abbrechen" yestext="Objekte entfernen und löschen"/>
	</notification>
	<notification name="CantDeleteRequiredClothing">
		Einige Objekte, die Sie löschen möchten, sind notwendige Körperteile (Haut, Körperform, Haar, Augen).
Sie müssen diese vor dem Löschen ersetzen.
		<usetemplate name="okbutton" yestext="OK"/>
	</notification>
	<notification name="DeleteThumbnail">
		Soll die Abbildung für dieses Objekt gelöscht werden?

Diese Aktion kann nicht rückgängig gemacht werden.
		<usetemplate ignoretext="Vor dem Löschen von Abbildungen bestätigen" name="okcancelignore" notext="Abbrechen" yestext="Löschen"/>
	</notification>
	<notification name="ThumbnailDimantionsLimit">
		Es sind nur quadratische Bilder zwischen 64 und 256 Pixel pro Seite erlaubt.
		<usetemplate name="okbutton" yestext="OK"/>
	</notification>
	<notification name="ThumbnailSelectionTooLarge">
		Sie können nur bis zu 50 Abbildungen gleichzeitig ändern.
		<usetemplate name="okbutton" yestext="OK"/>
	</notification>
	<notification name="ConfirmUnlink">
		Soll das ausgewählte Objekt wirklich getrennt werden?
		<usetemplate name="okcancelbuttons" notext="Abbrechen" yestext="Trennen"/>
	</notification>
	<notification name="HelpReportAbuseConfirm">
		Vielen Dank, dass Sie uns über dieses Problem informiert haben. 
Wir untersuchen Ihre Meldung, um zu bestimmen, ob ein Missbrauch vorliegt, und werden dann die entsprechende Maßnahme ergreifen.
		<usetemplate name="okbutton" yestext="OK"/>
	</notification>
	<notification name="HelpReportAbuseSelectCategory">
		Wählen Sie eine Missbrauchskategorie aus.
Die Angabe einer Kategorie hilft uns bei der Bearbeitung des Berichts.
	</notification>
	<notification name="HelpReportAbuseAbuserNameEmpty">
		Geben Sie den Namen des Täters ein.
Eine genaue Angabe hilft uns, Fälle von Missbrauch zu ahnden.
	</notification>
	<notification name="HelpReportAbuseAbuserLocationEmpty">
		Bitte geben Sie den Ort an, an dem der Missbrauch stattgefunden hat.
Eine genaue Angabe hilft uns, Fälle von Missbrauch zu ahnden.
	</notification>
	<notification name="HelpReportAbuseSummaryEmpty">
		Bitte geben Sie eine Zusammenfassung des Vorfalls ein.
Eine genaue Zusammenfassung hilft uns, Fälle von Missbrauch zu ahnden.
	</notification>
	<notification name="HelpReportAbuseDetailsEmpty">
		Bitte geben Sie eine ausführliche Beschreibung des Vorfalls ein.
Eine möglichst genaue Beschreibung mit Namen und Einzelheiten hilft uns, Fälle von Missbrauch zu ahnden.
	</notification>
	<notification name="HelpReportAbuseContainsCopyright">
		Sehr geehrte(r) Einwohner(in),

Sie melden eine Urheberrechtsverletzung. Sind Sie wirklich sicher, dass Sie eine Verletzung des Urheberrechts melden möchten?

1. Missbrauch melden. Wenn Sie der Meinung sind, ein Einwohner nutzt das Berechtigungssystem von [CURRENT_GRID] auf unerlaubte Weise zu seinem Vorteil aus, indem er zum Beispiel einen CopyBot oder ähnliche Kopiertools verwendet und damit eine Urheberrechtsverletzung begeht, können Sie diesen Missbrauch melden. Das Missbrauchsteam untersucht gemeldete Verstöße gegen die  [CURRENT_GRID] [http://secondlife.com/corporate/tos.php Servicebedingungen] oder [http://secondlife.com/corporate/cs.php Community-Standards] und verhängt entsprechende Maßnahmen. Das Missbrauchsteam ist jedoch nicht dafür zuständig, Inhalte aus der  [CURRENT_GRID]-Welt zu entfernen und reagiert auch nicht auf entsprechende Anfragen.

2. Der DMCA oder das Entfernen von Inhalten. Sie können das Entfernen von Inhalten aus  [CURRENT_GRID] beantragen. Dazu MÜSSEN Sie eine Urheberrechtsverletzung gemäß den in unserer DMCA-Richtlinie unter  [http://secondlife.com/corporate/dmca.php] dargelegten Anweisungen einreichen.

Wenn Sie mit der Missbrauchmeldung jetzt fortfahren möchten, schließen Sie bitte dieses Fenster und senden Sie Ihren Bericht ein.  Möglicherweise müssen Sie Kategorie „CopyBot oder Berechtigungs-Exploit“ auswählen.

Vielen Dank,

Linden Lab
	</notification>
	<notification name="FailedRequirementsCheck">
		Die folgenden erforderlichen Komponenten fehlen in [FLOATER]:
[COMPONENTS]
	</notification>
	<notification label="Vorhandenen Anhang ersetzen" name="ReplaceAttachment">
		An dieser Körperstelle ist bereits ein Objekt angebracht.
Möchten Sie es mit dem ausgewählten Objekt ersetzen?
		<form name="form">
			<ignore name="ignore" save_option="true" text="Einen bestehenden Anhang mit dem ausgewählten Artikel ersetzen"/>
			<button ignore="Automatisch ersetzen" name="Yes" text="OK"/>
			<button ignore="Nie ersetzen" name="No" text="Abbrechen"/>
		</form>
	</notification>
	<notification name="TooManyWearables">
		Sie können keinen Ordner tragen, der mehr als [AMOUNT] Elemente enthält.  Sie können diesen Höchstwert unter „Erweitert“ &gt; „Debug-Einstellungen anzeigen“ &gt; „WearFolderLimit“ ändern.
	</notification>
	<notification label="Warnung für Nicht-stören-Modus" name="DoNotDisturbModePay">
		Sie haben den Nicht-stören-Modus aktiviert. Sie erhalten keine Artikel, die im Gegenzug für diese Zahlung angeboten werden.

Möchten Sie den Nicht-stören-Modus deaktivieren, bevor Sie diese Transaktion abschließen?
		<form name="form">
			<ignore name="ignore" text="Ich bin im Begriff eine Person oder ein Objekt zu bezahlen, während ich im Nicht-stören-Modus bin."/>
			<button ignore="„Nicht stören“-Modus immer verlassen" name="Yes" text="OK"/>
			<button ignore="„Nicht stören“-Modus nie verlassen" name="No" text="Abbrechen"/>
		</form>
	</notification>
	<notification name="ConfirmDeleteProtectedCategory">
		Der Ordner „[FOLDERNAME]“ ist ein Systemordner. Das Löschen von Systemordnern kann zu instabiler Leistung führen.  Möchten Sie fortfahren?
		<usetemplate ignoretext="Bestätigen, bevor ich einen Systemordner lösche." name="okcancelignore" notext="Abbrechen" yestext="OK"/>
	</notification>
	<notification name="PurgeSelectedItems">
		[COUNT] Objekt(e) wird/werden dauerhaft gelöscht. Möchten Sie das/die ausgewählte(n) Objekt(e) wirklich dauerhaft aus dem Papierkorb löschen?
		<usetemplate name="okcancelbuttons" notext="Abbrechen" yestext="OK"/>
	</notification>
	<notification name="ConfirmEmptyTrash">
		[COUNT] Objekte und Ordner werden dauerhaft gelöscht. Sind Sie sicher, dass Sie den Inhalt Ihres Papierkorbs dauerhaft löschen möchten?
		<usetemplate ignoretext="Bestätigen, bevor der Ordner Papierkorb im Inventar geleert wird" name="okcancelbuttons" notext="Abbrechen" yestext="OK"/>
	</notification>
	<notification name="TrashIsFull">
		Ihr Papierkorb läuft über. Dies kann zu Anmeldeproblemen führen.
		<usetemplate name="okcancelbuttons" notext="Papierkorb später leeren" yestext="Papierkorb ansehen"/>
	</notification>
	<notification name="InventoryLimitReachedAISAlert">
		Es gibt Probleme mit Ihrem Inventar. Bitte kontaktieren Sie den Support.
	</notification>
	<notification name="InventoryLimitReachedAIS">
		Es gibt Probleme mit Ihrem Inventar. Bitte kontaktieren Sie den Support Ihres Grids.
	</notification>
	<notification name="ConfirmClearBrowserCache">
		Sind Sie sicher, dass Sie Ihren Reise-, Internet- und Suchverlauf löschen möchten?
		<usetemplate name="okcancelbuttons" notext="Abbrechen" yestext="OK"/>
	</notification>
	<notification name="ConfirmClearCache">
		Möchten Sie Ihren Viewer-Cache wirklich leeren?
		<usetemplate name="okcancelbuttons" notext="Abbrechen" yestext="OK"/>
	</notification>
	<notification name="ConfirmClearInventoryCache">
		Möchten Sie Ihren Inventar-Cache wirklich leeren?
		<usetemplate name="okcancelbuttons" notext="Abbrechen" yestext="OK"/>
	</notification>
	<notification name="ConfirmClearWebBrowserCache">
		Möchten Sie Ihren Webbrowser-Cache wirklich leeren (Benötigt Neustart)?
		<usetemplate name="okcancelbuttons" notext="Abbrechen" yestext="OK"/>
	</notification>
	<notification name="ConfirmClearCookies">
		Sind Sie sicher, dass Sie Ihre Cookies löschen möchten?
		<usetemplate name="okcancelbuttons" notext="Abbrechen" yestext="Ja"/>
	</notification>
	<notification name="ConfirmClearMediaUrlList">
		Die Liste mit gespeicherten URLs wirklich löschen?
		<usetemplate name="okcancelbuttons" notext="Abbrechen" yestext="Ja"/>
	</notification>
	<notification name="ConfirmEmptyLostAndFound">
		Sind Sie sicher, dass Sie den Inhalt Ihres Ordners Fundbüro löschen möchten?
		<usetemplate ignoretext="Bestätigen, bevor der Ordner Fundbüro im Inventar geleert wird" name="okcancelignore" notext="Nein" yestext="Ja"/>
	</notification>
	<notification icon="alertmodal.tga" name="ConfirmReplaceLink">
		Sie sind dabei ein Körperteil vom Typ „[TYPE]“ mit einem anderen Gegenstand zu ersetzen, der nicht vom selben Typ ist.
Sind Sie sicher, dass Sie fortfahren möchten?
		<usetemplate ignoretext="Bestätigen bevor eine Verknüpfung ersetzt wird" name="okcancelignore" notext="Nein" yestext="Ja"/>
	</notification>
	<notification name="CopySLURL">
		Die folgende SLurl wurde in die Zwischenablage kopiert:
 [SLURL]

Von einer Webseite zu diesem Formular linken, um anderen leichten Zugang zu dieser Position zu ermöglichen. Oder versuchen Sie es selbst: kopieren Sie die SLurl in die Adressleiste eines Webbrowsers.
		<form name="form">
			<ignore name="ignore" text="Slurl wurde in meine Zwischenablage kopiert"/>
		</form>
	</notification>
	<notification name="WLSavePresetAlert">
		Die gespeicherte Voreinstellung überschreiben?
		<usetemplate name="okcancelbuttons" notext="Nein" yestext="Ja"/>
	</notification>
	<notification name="WLNoEditDefault">
		Standardvoreinstellungen können nicht bearbeitet oder gelöscht werden.
	</notification>
	<notification name="WLMissingSky">
		Diese Tageszyklusdatei verweist auf eine fehlende Himmel-Datei: [SKY].
	</notification>
	<notification name="WLRegionApplyFail">
		Die Einstellungen konnten nicht auf die Region angewendet werden. Grund: [FAIL_REASON]
	</notification>
	<notification name="WLLocalTextureDayBlock">
		Eine lokale Textur wird im Pfad [TRACK], Frame #[FRAMENO] ([FRAME]%) im Feld [FIELD] verwendet. 
Die Einstellungen können nicht mit lokalen Texturen gespeichert werden.
	</notification>
	<notification name="WLLocalTextureFixedBlock">
		Im Feld [FIELD] wird eine lokale Textur verwendet. 
Die Einstellungen können nicht mit lokalen Texturen gespeichert werden.
	</notification>
	<notification name="EnvCannotDeleteLastDayCycleKey">
		Der letzte Schlüssel in diesem Tageszyklus kann nicht gelöscht werden, da ein Tageszyklus nicht leer sein kann.  Statt den letzten verbleibenden Schlüssel zu löschen, versuchen Sie stattdessen, ihn zu modifizieren und dann einen neuen zu erstellen.
		<usetemplate name="okbutton" yestext="OK"/>
	</notification>
	<notification name="DayCycleTooManyKeyframes">
		Sie können diesem Tageszyklus keine Keyframes mehr hinzufügen.  Die Höchstzahl an Keyframes für Tageszyklen mit Umfang [SCOPE] beträgt [MAX].
		<usetemplate name="okbutton" yestext="OK"/>
	</notification>
	<notification name="EnvUpdateRate">
		Sie können die Umgebungseinstellungen der Region nur alle [WAIT] Sekunden aktualisieren.  Warten Sie mindestens so lange und versuchen Sie es dann erneut.
		<usetemplate name="okbutton" yestext="OK"/>
	</notification>
	<notification name="PPSaveEffectAlert">
		Post-Processing-Effekt bereits vorhanden. Möchten Sie ihn überschreiben?
		<usetemplate name="okcancelbuttons" notext="Nein" yestext="Ja"/>
	</notification>
	<notification name="ChatterBoxSessionStartError">
		Neue Chat-Sitzung mit [RECIPIENT] konnte nicht gestartet werden.
[REASON]
		<usetemplate name="okbutton" yestext="OK"/>
	</notification>
	<notification name="ChatterBoxSessionEventError">
		[EVENT]
[REASON]
		<usetemplate name="okbutton" yestext="OK"/>
	</notification>
	<notification name="ForceCloseChatterBoxSession">
		Ihre Chat-Sitzung mit [NAME] muss beendet werden.
[REASON]
		<usetemplate name="okbutton" yestext="OK"/>
	</notification>
	<notification name="Cannot_Purchase_an_Attachment">
		Sie können kein Objekt kaufen, während es angehängt ist.
	</notification>
	<notification label="Info zur Abfrage der Abbucherlaubnis" name="DebitPermissionDetails">
		Wenn Sie dieser Anfrage zustimmen, erhält das Skript die Erlaubnis, regelmäßig Linden-Dollar (L$) von Ihrem Konto abzubuchen. Diese Erlaubnis kann nur zurückgezogen werden, wenn der Eigentümer das Objekt löscht oder die Skripts in dem Objekt zurücksetzt.
		<usetemplate name="okbutton" yestext="OK"/>
	</notification>
	<notification name="AutoWearNewClothing">
		Möchten Sie das neu erstellte Kleidungsstück automatisch anziehen?
		<usetemplate ignoretext="Die Kleidung, die während dem Bearbeiten meines Aussehens erstellt wird, sofort anziehen" name="okcancelignore" notext="Nein" yestext="Ja"/>
	</notification>
	<notification name="NotAgeVerified">
		Der Ort, den Sie besuchen möchten, ist nur für Bewohner zugänglich, die mindestens 18 Jahre alt sind.
		<usetemplate ignoretext="Ich bin nicht alt genug, um beschränkte Bereiche zu besuchen." name="okignore" yestext="OK"/>
	</notification>
	<notification name="NotAgeVerified_Notify">
		Ort auf Einwohner beschränkt, die mindestens 18 Jahre alt sind.
	</notification>
	<notification name="Cannot enter parcel: no payment info on file">
		Um diesen Bereich besuchen zu können, müssen Ihre Zahlungsinformationen gespeichert sein.  Möchten Sie diese Einstellung auf der [CURRENT_GRID]-Webseite einrichten?

[_URL]
		<url name="url" option="0">
			https://secondlife.com/account/index.php?lang=de
		</url>
		<usetemplate ignoretext="Meine Zahlungsinformation ist nicht gespeichert" name="okcancelignore" notext="Nein" yestext="Ja"/>
	</notification>
	<notification name="MissingString">
		Der String „[STRING_NAME]“ fehlt in strings.xml
	</notification>
	<notification name="SystemMessageTip">
		[MESSAGE]
	</notification>
	<notification name="IMSystemMessageTip">
		[MESSAGE]
	</notification>
	<notification name="Cancelled">
		Abgebrochen
	</notification>
	<notification name="CancelledAttach">
		Anhängen abgebrochen
	</notification>
	<notification name="ReplacedMissingWearable">
		Fehlende(s) Kleidung/Körperteil mit Standard ersetzt.
	</notification>
	<notification name="GroupNotice">
		[SENDER], [GROUP]
Betreff: [SUBJECT], Nachricht: [MESSAGE]
	</notification>
	<notification name="FriendOnlineOffline">
		[NAME] ist [STATUS].
	</notification>
	<notification name="AddSelfFriend">
		Obwohl Sie ein sehr netter Mensch sind, können Sie sich nicht selbst als Freund hinzufügen.
	</notification>
	<notification name="AddSelfRenderExceptions">
		Sie können sich nicht selbst der Rendering-Ausnahmeliste hinzufügen.
	</notification>
	<notification name="UploadingAuctionSnapshot">
		In-Welt- und Website-Fotos werden hochgeladen...
(Dauert ca. 5 Minuten.)
	</notification>
	<notification name="UploadPayment">
		Sie haben für das Hochladen [AMOUNT] L$ bezahlt.
	</notification>
	<notification name="UploadWebSnapshotDone">
		Das Website-Foto wurde hochgeladen.
	</notification>
	<notification name="UploadSnapshotDone">
		In-Welt-Foto hochgeladen
	</notification>
	<notification name="TerrainDownloaded">
		Terrain.raw heruntergeladen
	</notification>
	<notification name="GestureMissing">
		Geste [NAME] fehlt in Datenbank.
	</notification>
	<notification name="UnableToLoadGesture">
		Geste [NAME] konnte nicht geladen werden.
	</notification>
	<notification name="LandmarkMissing">
		Landmarke fehlt in Datenbank.
	</notification>
	<notification name="UnableToLoadLandmark">
		Landmarke konnte nicht geladen werden.  Bitte versuchen Sie es erneut.
	</notification>
	<notification name="CapsKeyOn">
		Die Umschalttaste ist aktiv.
Dies kann die Eingabe Ihres Passworts beeinflussen.
	</notification>
	<notification name="NotecardMissing">
		Notizkarte fehlt in Datenbank.
	</notification>
	<notification name="NotecardNoPermissions">
		Ihnen fehlt die Berechtigung zur Anzeige dieser Notizkarte.
	</notification>
	<notification name="MaterialMissing">
		Material wurde nicht in der Datenbank gefunden.
	</notification>
	<notification name="MaterialNoPermissions">
		Ihnen fehlt die Berechtigung zur Anzeige dieses Materials.
	</notification>
	<notification name="RezItemNoPermissions">
		Keine Berechtigung zum Rezzen von Objekten.
	</notification>
	<notification name="IMAcrossParentEstates">
		Senden von IMs über übergeordnete Grundbesitze hinweg nicht möglich.
	</notification>
	<notification name="TransferInventoryAcrossParentEstates">
		Inventarübertragung über übergeordnete Grundbesitze hinweg nicht möglich.
	</notification>
	<notification name="UnableToLoadNotecard">
		Notizkarten-Asset konnte nicht geladen werden.
	</notification>
	<notification name="UnableToLoadMaterial">
		Material konnte nicht geladen werden.
Bitte erneut versuchen.
	</notification>
	<notification name="MissingMaterialCaps">
		Nicht mit einer Region verbunden, die Material unterstützt.
	</notification>
	<notification name="CantSelectReflectionProbe">
		Sie haben einen Reflexionstest platziert, aber „Reflexionstests auswählen“ ist deaktiviert. Um Reflexionstests auswählen zu können, aktivieren Sie im Menü Bauen &gt; Optionen &gt; Reflexionstests auswählen.
		<usetemplate ignoretext="Warnen, falls „Reflexionstests auswählen“ deaktiviert ist." name="okignore" yestext="OK"/>
	</notification>
	<notification name="ScriptMissing">
		Skript fehlt in Datenbank.
	</notification>
	<notification name="ScriptNoPermissions">
		Unzureichende Rechte zur Anzeige des Skripts.
	</notification>
	<notification name="UnableToLoadScript">
		Skript konnte nicht geladen werden.  Bitte versuchen Sie es erneut.
	</notification>
	<notification name="IncompleteInventory">
		Die von Ihnen angebotenen Inhalte sind noch nicht vollständig lokal verfügbar. Warten Sie kurz und wiederholen Sie dann das Angebot.
	</notification>
	<notification name="CannotModifyProtectedCategories">
		Geschützte Kategorien können nicht geändert werden.
	</notification>
	<notification name="CannotRemoveProtectedCategories">
		Geschützte Kategorien können nicht entfernt werden.
	</notification>
	<notification name="OfferedCard">
		Sie haben [NAME] Ihre Vistenkarte angeboten.
	</notification>
	<notification name="UnableToBuyWhileDownloading">
		Kauf nicht möglich. Objektdaten werden noch geladen.
Bitte versuchen Sie es erneut.
	</notification>
	<notification name="UnableToLinkWhileDownloading">
		Verknüpfung nicht möglich. Objektdaten werden noch geladen.
Bitte versuchen Sie es erneut.
	</notification>
	<notification name="CannotBuyObjectsFromDifferentOwners">
		Sie können nur von einem Eigentümer auf einmal Objekte kaufen.
Wählen Sie ein einzelnes Objekt aus.
	</notification>
	<notification name="ObjectNotForSale">
		Dieses Objekt wird nicht verkauft.
	</notification>
	<notification name="EnteringGodMode">
		Gott-Modus aktiviert, Level [LEVEL]
	</notification>
	<notification name="LeavingGodMode">
		Gott-Modus wird nun de-aktiviert, Level [LEVEL]
	</notification>
	<notification name="CopyFailed">
		Ihnen fehlt die Berechtigung zum Kopieren.
	</notification>
	<notification name="InventoryAccepted">
		[NAME] hat Ihr Inventarangebot erhalten.
	</notification>
	<notification name="InventoryDeclined">
		[NAME] hat Ihr Inventarangebot abgelehnt.
	</notification>
	<notification name="ObjectMessage">
		[NAME]: [MESSAGE]
	</notification>
	<notification name="CallingCardAccepted">
		Ihre Visitenkarte wurde akzeptiert.
	</notification>
	<notification name="CallingCardDeclined">
		Ihre Visitenkarte wurde abgelehnt.
	</notification>
	<notification name="TeleportToLandmark">
		Um zu Orten wie „[NAME]“ zu teleportieren, klicken Sie zuerst auf die Schaltfläche „Orte“
    und dann im eingeblendeten Fenster auf die Registerkarte „Landmarken“. Klicken Sie auf
    die gewünschte Landmarke und dann unten im Fenster auf „Teleportieren“.
    (Sie können auch auf die Landmarke doppelklicken bzw. sie mit der rechten Maustaste ankklicken und dann
    „Teleportieren“ wählen.)
	</notification>
	<notification name="TeleportToPerson">
		Um eine private Unterhaltung zu beginnen, klicken Sie mit der rechten Maustaste auf den gewünschten Avatar und wählen Sie im Menü „IM“ aus.
	</notification>
	<notification name="CantSelectLandFromMultipleRegions">
		Land kann nicht über Servergrenzen hinweg ausgewählt werden.
Wählen Sie eine kleinere Landfläche.
	</notification>
	<notification name="SearchWordBanned">
		Einige Begriffe in Ihrer Suchanfrage wurden ausgeschlossen, aufgrund von in den Community Standards definierten Inhaltsbeschränkungen.
	</notification>
	<notification name="NoContentToSearch">
		Bitte wählen Sie mindestens eine Inhaltsart für die Suche aus (Generell, Moderat oder Adult).
	</notification>
	<notification name="SystemMessage">
		[MESSAGE]
	</notification>
	<notification name="FacebookConnect">
		[MESSAGE]
	</notification>
	<notification name="FlickrConnect">
		[MESSAGE]
	</notification>
	<notification name="TwitterConnect">
		[MESSAGE]
	</notification>
	<notification name="PaymentReceived">
		[MESSAGE]
	</notification>
	<notification name="PaymentSent">
		[MESSAGE]
	</notification>
	<notification name="PaymentFailure">
		[MESSAGE]
	</notification>
	<notification name="EventNotification">
		Event-Benachrichtigung:

[NAME]
[DATE]
		<form name="form">
			<button name="Details" text="Details"/>
			<button name="Cancel" text="Abbrechen"/>
		</form>
	</notification>
	<notification name="TransferObjectsHighlighted">
		Alle Objekte auf dieser Parzelle, die an den Käufer der Parzelle übertragen werden, sind jetzt markiert.

* Übertragene Bäume und Gräser sind nicht markiert.
		<form name="form">
			<button name="Done" text="Fertig"/>
		</form>
	</notification>
	<notification name="DeactivatedGesturesTrigger">
		Gesten mit demselben Trigger wurden deaktiviert:
[NAMES]
	</notification>
	<notification name="NoQuickTime">
		AppleQuickTime ist auf Ihrem System anscheinend nicht installiert.
Laden Sie QuickTime von der [http://www.apple.com/quicktime QuickTime-Webseite]  herunter, um auf Parzellen, die diese Funktion unterstützen, Streaming-Inhalte wiederzugeben.
	</notification>
	<notification name="NoPlugin">
		Es wurde kein Medien-Plugin gefunden, das &quot;[MIME_TYPE]&quot; ausführen kann.  Medien dieses Dateityps sind nicht verfügbar.
	</notification>
	<notification name="MediaPluginFailed">
		Bei folgendem Plugin ist ein Fehler aufgetreten:
    [PLUGIN]

Bitte installieren Sie das Plugin erneut. Falls weiterhin Problem auftreten, kontaktieren Sie bitte den Hersteller.
		<form name="form">
			<ignore name="ignore" text="Ein Plugin kann nicht ausgeführt werden"/>
		</form>
	</notification>
	<notification name="OwnedObjectsReturned">
		Ihre Objekte auf der ausgewählten Parzelle wurden in Ihr Inventar transferiert.
	</notification>
	<notification name="OtherObjectsReturned">
		Alle Objekte auf der ausgewählten Parzelle, die Einwohner „[NAME]“ gehören, wurden an ihren Eigentümer zurückgegeben.
	</notification>
	<notification name="OtherObjectsReturned2">
		Alle Objekte auf der ausgewählten Parzelle, die Einwohner &apos;[NAME]&apos; gehören, wurden an ihren Eigentümern zurückgegeben.
	</notification>
	<notification name="GroupObjectsReturned">
		Die mit der Gruppe &lt;nolink&gt;[GROUPNAME]&lt;/nolink&gt; gemeinsam verwendeten Objekte auf dieser Parzelle wurden zurück in das Inventar ihrer Eigentümer transferiert.
Transferierbare, an die Gruppe übertragene Objekte wurden an ihre früheren Eigentümer zurückgegeben.
Nicht transferierbare, an die Gruppe übertragene Objekte wurden gelöscht.
	</notification>
	<notification name="UnOwnedObjectsReturned">
		Alle Objekte auf der ausgewählten Parzelle, die NICHT Ihnen gehören, wurden ihren Eigentümern zurückgegeben.
	</notification>
	<notification name="ServerObjectMessage">
		Nachricht von [NAME]:
&lt;nolink&gt;[MSG]&lt;/nolink&gt;
	</notification>
	<notification name="NotSafe">
		Auf diesem Land ist Schaden aktiviert.
Verletzungen sind möglich. Wenn Sie sterben, werden Sie zu Ihrem Heimatstandort teleportiert.
	</notification>
	<notification name="NoFly">
		In diesem Bereich ist das Fliegen deaktiviert.
Fliegen ist hier nicht möglich.
	</notification>
	<notification name="PushRestricted">
		In diesem Bereich ist Stoßen nicht erlaubt. Sie können keine anderen Personen stoßen, außer Ihnen gehört das Land.
	</notification>
	<notification name="NoVoice">
		In diesem Bereich ist Voice deaktiviert. Sie werden niemanden sprechen hören.
	</notification>
	<notification name="NoBuild">
		In diesem Bereich ist das Bauen deaktiviert. Sie können keine Objekte bauen oder rezzen.
	</notification>
	<notification name="PathfindingDirty">
		Diese Region weist ausstehende Pathfinding-Änderungen auf. Wenn Sie Baurechte besitzen, können Sie die Region durch Klicken auf die Schaltfläche „Region neu formen“ neu formen.
		<usetemplate
			name="okcancelbuttons"
			yestext="Region neu formen"
			notext="Schließen"/>
	</notification>
	<notification name="PathfindingDirtyRebake">
		Diese Region weist ausstehende Pathfinding-Änderungen auf.  Wenn Sie Baurechte besitzen, können Sie die Region durch Klicken auf die Schaltfläche „Region neu formen“ neu formen.
		<usetemplate name="okbutton" yestext="Region neu formen"/>
	</notification>
	<notification name="DynamicPathfindingDisabled">
		Dynamisches Pathfinding ist in dieser Region nicht aktiviert. Geskriptete Objekte, die Pathfinding-LSL-Aufrufe verwenden, funktionieren in dieser Region u. U. nicht wie erwartet.
	</notification>
	<notification name="PathfindingCannotRebakeNavmesh">
		Es ist ein Fehler aufgetreten. Möglicherweise ist ein Netzwerk- oder Serverproblem aufgetreten oder Sie haben nicht die erforderlichen Baurechte. Dieses Problem lässt sich manchmal durch Ab- und Anmelden lösen.
		<usetemplate name="okbutton" yestext="OK"/>
	</notification>
	<notification name="SeeAvatars">
		Diese Parzelle verbirgt Avatare und Text-Chat vor einer anderen Parzelle.   Sie können Einwohner außerhalb dieser Parzelle weder sehen noch von ihnen gesehen werden.  Regulärer Text-Chat auf Kanal 0 ist ebenfalls blockiert.
	</notification>
	<notification name="ScriptsStopped">
		Ein Administrator hat die Skriptausführung in dieser Region vorübergehend deaktiviert.
	</notification>
	<notification name="ScriptsNotRunning">
		In dieser Region werden keine Skipts ausgeführt.
	</notification>
	<notification name="NoOutsideScripts">
		Auf diesem Land sind externe Skripts deaktiviert

Hier funktionieren nur Skripts, die dem Landeigentümer gehören.
	</notification>
	<notification name="ClaimPublicLand">
		Öffentliches Land kann nur in der Region in Besitz genommen werden, in der Sie sich befinden.
	</notification>
	<notification name="RegionTPAccessBlocked">
		Die Region, die Sie besuchen möchten, besitzt eine Alterseinstufung, die Ihre aktuellen Einstellungen überschreiten. Sie können Ihre Einstellungen unter „Avatar“ &gt; „Einstellungen“ &gt; „Allgemein“ ändern.

Vollständige Informationen zu Alterseinstufungen finden Sie [https://community.secondlife.com/knowledgebase/deutsche-knowledge-base/inhaltseinstufungen-r90/ hier].
	</notification>
	<notification name="RegionAboutToShutdown">
		Die Region, die Sie gerade betreten möchte, fährt gerade herunter.
	</notification>
	<notification name="URBannedFromRegion">
		Sie dürfen diese Region nicht betreten.
	</notification>
	<notification name="NoTeenGridAccess">
		Ihr Konto kann keine Verbindung zu dieser Teen Grid-Region herstellen.
	</notification>
	<notification name="ImproperPaymentStatus">
		Die für den Zutritt zu dieser Region erforderlichen Zahlungsinformationen liegen nicht vor.
	</notification>
	<notification name="MustGetAgeRegion">
		Sie müssen mindestens 18 Jahre alt sein, um diese Region betreten zu können.
	</notification>
	<notification name="MustGetAgeParcel">
		Sie müssen mindestens 18 Jahre alt sein, um diese Parzelle betreten zu können.
	</notification>
	<notification name="NoDestRegion">
		Keine Zielregion gefunden.
	</notification>
	<notification name="NotAllowedInDest">
		Der Zutritt wurde Ihnen verweigert.
	</notification>
	<notification name="RegionParcelBan">
		Diese Parzelle ist abgesperrt und kann nicht überquert werden. Versuchen Sie einen anderen Weg.
	</notification>
	<notification name="TelehubRedirect">
		Sie wurden zu einem Telehub umgeleitet.
	</notification>
	<notification name="CouldntTPCloser">
		Ein Teleport näher am Ziel ist leider nicht möglich.
	</notification>
	<notification name="TPCancelled">
		Teleport abgebrochen.
	</notification>
	<notification name="FullRegionTryAgain">
		Die Region, die Sie betreten möchten, ist im Moment voll.
Versuchen Sie es in einigen Minuten erneut.
	</notification>
	<notification name="GeneralFailure">
		Allgemeiner Fehler.
	</notification>
	<notification name="RoutedWrongRegion">
		In falsche Region umgeleitet.  Bitte versuchen Sie es erneut.
	</notification>
	<notification name="NoValidAgentID">
		Keine gültige Agent ID.
	</notification>
	<notification name="NoValidSession">
		Keine gültige Sitzungs-ID.
	</notification>
	<notification name="NoValidCircuit">
		Kein gültiger Verbindungscode.
	</notification>
	<notification name="NoPendingConnection">
		Verbindung kann nicht hergestellt werden.
	</notification>
	<notification name="InternalUsherError">
		Interner Fehler beim Versuch, Verbindung mit Agent Usher herzustellen.
	</notification>
	<notification name="NoGoodTPDestination">
		In dieser Region konnte kein gültiges Teleportziel gefunden werden.
	</notification>
	<notification name="InternalErrorRegionResolver">
		Interner Fehler bei Teleport.
	</notification>
	<notification name="NoValidLanding">
		Ein gültiger Landpunkt konnte nicht gefunden werden.
	</notification>
	<notification name="NoValidParcel">
		Es konnte keine gültige Parzelle gefunden werden.
	</notification>
	<notification name="ObjectGiveItem">
		Ein Objekt namens &lt;nolink&gt;[OBJECTFROMNAME]&lt;/nolink&gt;, das [NAME_SLURL] gehört, hat Ihnen folgende/n/s [OBJECTTYPE] übergeben:
&lt;nolink&gt;[ITEM_SLURL]&lt;/nolink&gt;
		<form name="form">
			<button name="Keep" text="Behalten"/>
			<button name="Discard" text="Verwerfen"/>
			<button name="Mute" text="Eigentümer blockieren"/>
		</form>
	</notification>
	<notification name="OwnObjectGiveItem">
		Ihr Objekt namens &lt;nolink&gt;[OBJECTFROMNAME]&lt;/nolink&gt; hat Ihnen folgende/n/s [OBJECTTYPE] übergeben:
&lt;nolink&gt;[ITEM_SLURL]&lt;/nolink&gt;
		<form name="form">
			<button name="Keep" text="Behalten"/>
			<button name="Discard" text="Verwerfen"/>
		</form>
	</notification>
	<notification name="UserGiveItem">
		[NAME_SLURL] hat Ihnen folgende/n/s [OBJECTTYPE] übergeben:
[ITEM_SLURL]
		<form name="form">
			<button name="Show" text="Anzeigen"/>
			<button name="Keep" text="Annehmen"/>
			<button name="Discard" text="Verwerfen"/>
			<button name="Mute" text="Blockieren"/>
		</form>
	</notification>
	<notification name="UserGiveItemLegacy">
		[NAME_SLURL] hat Ihnen folgende/n/s [OBJECTTYPE] übergeben:
[ITEM_SLURL]
		<form name="form">
			<button name="Show" text="Anzeigen"/>
			<button name="Accept" text="Annehmen"/>
			<button name="Discard" text="Verwerfen"/>
			<button name="ShowSilent" text="(Anzeigen)"/>
			<button name="AcceptSilent" text="(Annehmen)"/>
			<button name="DiscardSilent" text="(Verwerfen)"/>
			<button name="Mute" text="Blockieren"/>
		</form>
	</notification>
	<notification name="GodMessage">
		[NAME]

[MESSAGE]
	</notification>
	<notification name="JoinGroup">
		[MESSAGE]
		<form name="form">
			<button name="Join" text="Beitreten"/>
			<button name="Decline" text="Ablehnen"/>
			<button name="Info" text="Info"/>
		</form>
	</notification>
	<notification name="TeleportOffered">
		[NAME_SLURL] hat Ihnen den Teleport an seinen/ihren Standort angeboten:

[MESSAGE]
&lt;icon&gt;[MATURITY_ICON]&lt;/icon&gt; – [MATURITY_STR]
		<form name="form">
			<button name="Teleport" text="Teleportieren"/>
			<button name="Cancel" text="Abbrechen"/>
		</form>
	</notification>
	<notification name="TeleportOffered_MaturityExceeded">
		[NAME_SLURL] hat Ihnen den Teleport an seinen/ihren Standort angeboten:

[MESSAGE]
&lt;icon&gt;[MATURITY_ICON]&lt;/icon&gt; – [MATURITY_STR]

Diese Region enthält [REGION_CONTENT_MATURITY]-Inhalte, doch aufgrund Ihrer aktuellen Einstellungen werden [REGION_CONTENT_MATURITY]-Inhalte nicht dargestellt. Sie können Ihre Einstellungen ändern und den Teleport fortsetzen oder Sie können den Teleport abbrechen.
		<form name="form">
			<button name="Teleport" text="Ändern und fortfahren"/>
			<button name="Cancel" text="Abbrechen"/>
		</form>
	</notification>
	<notification name="TeleportOffered_MaturityBlocked">
		[NAME_SLURL] hat Ihnen den Teleport an seinen/ihren Standort angeboten:

[MESSAGE]
&lt;icon&gt;[MATURITY_ICON]&lt;/icon&gt; – [MATURITY_STR]

Diese Region enthält jedoch Inhalte, die nur für Erwachsene zugänglich sind.
	</notification>
	<notification name="TeleportOffered_SLUrl">
		[NAME_SLURL] hat Ihnen den Teleport an seinen/ihren Standort ([POS_SLURL]) angeboten:

[MESSAGE]
&lt;icon&gt;[MATURITY_ICON]&lt;/icon&gt; – [MATURITY_STR]
		<form name="form">
			<button name="Teleport" text="Teleportieren"/>
			<button name="Cancel" text="Abbrechen"/>
		</form>
	</notification>
	<notification name="TeleportOffered_MaturityExceeded_SLUrl">
		[NAME_SLURL] hat Ihnen den Teleport an seinen/ihren Standort ([POS_SLURL]) angeboten:

[MESSAGE]
&lt;icon&gt;[MATURITY_ICON]&lt;/icon&gt; – [MATURITY_STR]

Diese Region enthält [REGION_CONTENT_MATURITY]-Inhalte, doch aufgrund Ihrer aktuellen Einstellungen werden [REGION_CONTENT_MATURITY]-Inhalte nicht dargestellt. Sie können Ihre Einstellungen ändern und den Teleport fortsetzen oder Sie können den Teleport abbrechen.
		<form name="form">
			<button name="Teleport" text="Ändern und fortfahren"/>
			<button name="Cancel" text="Abbrechen"/>
		</form>
	</notification>
	<notification name="TeleportOffered_MaturityBlocked_SLUrl">
		[NAME_SLURL] hat Ihnen den Teleport an seinen/ihren Standort ([POS_SLURL]) angeboten:

[MESSAGE]
&lt;icon&gt;[MATURITY_ICON]&lt;/icon&gt; – [MATURITY_STR]

Diese Region enthält jedoch Inhalte, die nur für Erwachsene zugänglich sind.
	</notification>
	<notification name="TeleportOfferSent">
		Ein Teleportangebot wurde an [TO_NAME] geschickt
	</notification>
	<notification name="TeleportRequest">
		[NAME_SLURL] fordert einen Teleport zu Ihrer Position an.
[MESSAGE]

Teleport anbieten?
		<form name="form">
			<button name="Yes" text="Ja"/>
			<button name="No" text="Nein"/>
		</form>
	</notification>
	<notification name="GotoURL">
		[MESSAGE]
[URL]
		<form name="form">
			<button name="Later" text="Später"/>
			<button name="GoNow..." text="Jetzt gehen..."/>
		</form>
	</notification>
	<notification name="OfferFriendship">
		[NAME_SLURL] bietet Ihnen die Freundschaft an.

[MESSAGE]

(Standardmäßig können Sie gegenseitig ihren Online-Status sehen.)
		<form name="form">
			<button name="Accept" text="Akzeptieren"/>
			<button name="Decline" text="Ablehnen"/>
		</form>
	</notification>
	<notification name="FriendshipOffered">
		Sie haben [TO_NAME] die Freundschaft angeboten.
	</notification>
	<notification name="OfferFriendshipNoMessage">
		[NAME_SLURL] bietet die Freundschaft an.

(Standardmäßig können Sie gegenseitig ihren Online-Status sehen.)
		<form name="form">
			<button name="Accept" text="Akzeptieren"/>
			<button name="Decline" text="Ablehnen"/>
		</form>
	</notification>
	<notification name="FriendshipAccepted">
		&lt;nolink&gt;[NAME]&lt;/nolink&gt; hat Ihr Freundschaftsangebot akzeptiert.
	</notification>
	<notification name="FriendshipDeclined">
		&lt;nolink&gt;[NAME]&lt;/nolink&gt; hat Ihr Freundschaftsangebot abgelehnt.
	</notification>
	<notification name="FriendshipAcceptedByMe">
		Ihr Freundschaftsangebot wurde angenommen.
	</notification>
	<notification name="FriendshipDeclinedByMe">
		Ihr Freundschaftsangebot wurde abgelehnt.
	</notification>
	<notification name="OfferCallingCard">
		[NAME] bietet Ihnen eine Visitenkarte an.
In Ihrem Inventar wird ein Lesezeichen erstellt, damit Sie diesem Einwohner schnell IMs senden können.
		<form name="form">
			<button name="Accept" text="Akzeptieren"/>
			<button name="Decline" text="Ablehnen"/>
		</form>
	</notification>
	<notification name="RegionRestartMinutes">
    Die Region „[NAME]“ wird in [MINUTES] Minuten neu gestartet.
    Wenn Sie in dieser Region bleiben, werden Sie abgemeldet.
  </notification>
	<notification name="RegionRestartSeconds">
    Die Region „[NAME]“ wird in [SECONDS] Sekunden neu gestartet.
    Wenn Sie in dieser Region bleiben, werden Sie abgemeldet.
  </notification>
	<notification name="RegionRestartMinutesToast">
    Die Region „[NAME]“ wird in [MINUTES] Minuten neu gestartet.
    Wenn Sie in dieser Region bleiben, werden Sie abgemeldet.
  </notification>
	<notification name="RegionRestartSecondsToast">
    Die Region „[NAME]“ wird in [SECONDS] Sekunden neu gestartet.
    Wenn Sie in dieser Region bleiben, werden Sie abgemeldet.
  </notification>
	<notification name="LoadWebPage">
		Webseite [URL] laden?

[MESSAGE]

Von Objekt: &lt;nolink&gt;[OBJECTNAME]&lt;/nolink&gt;, Eigentümer: [NAME_SLURL]
		<form name="form">
			<button name="Gotopage" text="Zur Seite"/>
			<button name="Cancel" text="Abbrechen"/>
		</form>
	</notification>
	<notification name="FailedToFindWearableUnnamed">
		[TYPE] nicht in Datenbank.
	</notification>
	<notification name="FailedToFindWearable">
		[TYPE] namens [DESC] nicht in Datenbank.
	</notification>
	<notification name="InvalidWearable">
		Dieser Artikel verwendet eine Funktion, die Ihr Viewer nicht unterstützt. Bitte aktualisieren Sie Ihre Version von [APP_NAME], um dieses Objekt anziehen zu können.
	</notification>
	<notification name="ScriptQuestion">
		Das Objekt „&lt;nolink&gt;[OBJECTNAME]&lt;/nolink&gt;“, das „[NAME]“ gehört, stellt folgende Anfrage:

[QUESTIONS]
Ist das OK?
		<form name="form">
			<button name="Yes" text="Ja"/>
			<button name="No" text="Nein"/>
			<button name="Mute" text="Ignorieren"/>
		</form>
	</notification>
	<notification name="ExperienceAcquireFailed">
		Fehler beim Erwerb eines neuen Erlebnisses:
    [ERROR_MESSAGE]
		<usetemplate name="okbutton" yestext="OK"/>
	</notification>
	<notification name="NotInGroupExperienceProfileMessage">
		Eine änderung der Erlebnisgruppe wurde ignoriert, weil der Eigentümer nicht Mitglied der ausgewählten Gruppe ist.
	</notification>
	<notification name="UneditableExperienceProfileMessage">
		Das nicht bearbeitbare Feld „[field]“ wurde beim Aktualisieren des Erlebnisprofils ignoriert.
	</notification>
	<notification name="RestrictedToOwnerExperienceProfileMessage">
		änderungen des Felds „[field]“ ignoriert; Feld kann nur vom Eigentümer des Erlebnisses eingestellt werden.
	</notification>
	<notification name="MaturityRatingExceedsOwnerExperienceProfileMessage">
		Sie können die Inhaltseinstufung eines Erlebnisses nicht auf eine höhere Stufe setzen als die des Eigentümers.
	</notification>
	<notification name="RestrictedTermExperienceProfileMessage">
		Die folgenden Elemente verhinderten die Aktualisierung des Namens und/oder der Beschreibung im Erlebnisprofil: [extra_info]
	</notification>
	<notification name="TeleportedHomeExperienceRemoved">
		Sie wurden aus der Region [region_name] teleportiert, weil Sie das Erlebnis secondlife:///app/experience/[public_id]/profile entfernt haben und nicht mehr berechtigt sind, sich in dieser Region aufzuhalten.
		<form name="form">
			<ignore name="ignore" text="Wegen Entfernen eines Erlebnisses aus Region hinausgeworfen"/>
		</form>
	</notification>
	<notification name="TrustedExperienceEntry">
		Sie durften die Region [region_name] betreten, weil Sie am Schlüsselerlebnis secondlife:///app/experience/[public_id]/profile teilgenommen haben. Wenn Sie dieses Erlebnis entfernen, werden Sie u. U. aus der Region hinausgeworfen.
		<form name="form">
			<ignore name="ignore" text="Betreten der Region durch ein Erlebnis gestattet"/>
		</form>
	</notification>
	<notification name="TrustedExperiencesAvailable">
		Sie haben keinen Zugang zu diesem Ziel. Sie erhalten u. U. Zugang zur Region, wenn Sie unten ein Erlebnis akzeptieren:

[EXPERIENCE_LIST]

Möglicherweise sind noch weitere Schlüsselerlebnisse verfügbar.
	</notification>
	<notification name="ExperienceEvent">
		Ein Objekt erhielt vom Erlebnis secondlife:///app/experience/[public_id]/profile die Erlaubnis zum Durchführen der folgenden Aktion: [EventType].
    Eigentümer: secondlife:///app/agent/[OwnerID]/inspect
    Objektname: [ObjectName]
    Parzellenname: [ParcelName]
	</notification>
	<notification name="ExperienceEventAttachment">
		Ein Anhang erhielt vom Erlebnis secondlife:///app/experience/[public_id]/profile die Erlaubnis zum Durchführen der folgenden Aktion: [EventType].
    Eigentümer: secondlife:///app/agent/[OwnerID]/inspect
	</notification>
	<notification name="ScriptQuestionExperience">
		„&lt;nolink&gt;[OBJECTNAME]&lt;/nolink&gt;“, ein Objekt, das „[NAME]“ gehört, lädt Sie zur Teilnahme an diesem Erlebnis mit [GRID_WIDE] ein:

[EXPERIENCE]

Nach Erteilung der Genehmigung wird diese Nachricht für dieses Erlebnis nicht erneut angezeigt, es sei denn, Sie widerrufen die Genehmigung im Erlebnisprofil.

Mit diesem Erlebnis verknüpfte Skripts können in Regionen, in denen dieses Erlebnis aktiv ist, Folgendes tun: 

[QUESTIONS]Sind Sie damit einverstanden?
		<form name="form">
			<button name="BlockExperience" text="Erlebnis blockieren"/>
			<button name="Mute" text="Objekt blockieren"/>
			<button name="Yes" text="Ja"/>
			<button name="No" text="Nein"/>
		</form>
	</notification>
	<notification name="ScriptQuestionCaution">
		Warnung: Das Objekt „&lt;nolink&gt;[OBJECTNAME]&lt;/nolink&gt;“ wünscht Zugriff auf Ihr Linden-Dollar-Konto. Wenn Sie dies erlauben, kann es jederzeit Geld vom Konto abheben oder es komplett leeren ohne eine weitere Warnung.
  
Bevor Sie den Zugriff erlauben, sollten Sie wissen, um was für ein Objekt es sich handelt, warum es den Zugriff benötigt und ob Sie dem Ersteller vertrauen. Falls Sie unsicher sind, klicken Sie auf Verweigern.
		<form name="form">
			<button name="Grant" text="Vollen Zugriff erlauben"/>
			<button name="Deny" text="Verweigern"/>
		</form>
	</notification>
	<notification name="ScriptDialog">
		„&lt;nolink&gt;[TITLE]&lt;/nolink&gt;“ von [NAME]
[MESSAGE]
		<form name="form">
			<button name="Client_Side_Mute" text="Blockieren"/>
			<button name="Client_Side_Ignore" text="Ignorieren"/>
		</form>
	</notification>
	<notification name="ScriptDialogGroup">
		&lt;nolink&gt;[GROUPNAME]&lt;/nolink&gt;s &quot;&lt;nolink&gt;[TITLE]&lt;/nolink&gt;&quot; 
[MESSAGE]
		<form name="form">
			<button name="Client_Side_Mute" text="Blockieren"/>
			<button name="Client_Side_Ignore" text="Ignorieren"/>
		</form>
	</notification>
	<notification name="BuyLindenDollarSuccess">
		Vielen Dank für Ihre Zahlung.

Ihr L$-Kontostand wird aktualisiert, sobald die Bearbeitung abgeschlossen ist. Falls die Bearbeitung länger als 20 min dauert, ist es möglich, dass Ihre Transaktion abgebrochen wird. In diesem Fall wird der Kaufbetrag in US$ auf Ihrem Konto gutgeschrieben.

Der Zahlungsstatus kann auf Ihrer [http://secondlife.com/account/ Startseite] unter Transaktionsübersicht überprüft werden.
	</notification>
	<notification name="FirstOverrideKeys">
		Ihre Bewegungstasten werden jetzt von einem Objekt gesteuert.
Probieren Sie die Pfeil- oder WASD-Tasten aus.
Manche Objekte (wie Waffen) müssen per Mouselook gesteuert werden.
Drücken Sie dazu „M“.
	</notification>
	<notification name="FirstSandbox">
		Dies ist ein Sandkasten. Hier können Einwohner lernen, wie Objekte gebaut werden. 

Objekte, die Sie hier bauen, werden gelöscht, nachdem Sie den Sandkasten verlassen. Vergessen Sie nicht, Ihr Werk mit einem Rechtsklick und der Auswahl „Nehmen“ in Ihrem Inventar zu speichern.
	</notification>
	<notification name="MaxListSelectMessage">
		Sie können maximal [MAX_SELECT] Objekte
von der Liste auswählen.
	</notification>
	<notification name="VoiceInviteP2P">
		[NAME] lädt Sie zu einem Voice-Chat ein.
Klicken Sie auf  &apos;Akzeptieren &apos;, um dem Gespräch beizutreten, oder auf  &apos;Ablehnen &apos;, um die Einladung auszuschlagen. Klicken Sie auf Ignorieren, um diesen Anrufer zu ignorieren.
		<form name="form">
			<button name="Accept" text="Akzeptieren"/>
			<button name="Decline" text="Ablehnen"/>
			<button name="Mute" text="Ignorieren"/>
		</form>
	</notification>
	<notification name="AutoUnmuteByIM">
		[NAME] hat eine Instant Message erhalten und wird nicht länger ignoriert.
	</notification>
	<notification name="AutoUnmuteByMoney">
		[NAME] hat Geld erhalten und wird nicht länger ignoriert.
	</notification>
	<notification name="AutoUnmuteByInventory">
		[NAME] wurde ein Inventarobjekt angeboten und wird nicht länger ignoriert.
	</notification>
	<notification name="VoiceInviteGroup">
		[NAME] ist einem Voice-Chat mit der Gruppe &lt;nolink&gt;[GROUP]&lt;/nolink&gt; beigetreten.
Klicken Sie auf „Annehmen“, um die Einladung zu akzeptieren, oder auf „Ablehnen“, um die Einladung nicht zu akzeptieren. Klicken Sie auf „Ignorieren“, um diesen Anrufer zu ignorieren.
		<form name="form">
			<button name="Accept" text="Akzeptieren"/>
			<button name="Decline" text="Ablehnen"/>
			<button name="Mute" text="Ignorieren"/>
		</form>
	</notification>
	<notification name="VoiceInviteAdHoc">
		[NAME] ist einem Voice-Chat mit Konferenzschaltung beigetreten.
Klicken Sie auf  &apos;Akzeptieren &apos;, um dem Gespräch beizutreten, oder auf  &apos;Ablehnen &apos;, um die Einladung auszuschlagen. Klicken Sie auf Ignorieren, um diesen Anrufer zu ignorieren.
		<form name="form">
			<button name="Accept" text="Akzeptieren"/>
			<button name="Decline" text="Ablehnen"/>
			<button name="Mute" text="Ignorieren"/>
		</form>
	</notification>
	<notification name="InviteAdHoc">
		[NAME] lädt Sie zu einem Konferenz-Chat ein.
Klicken Sie auf  &apos;Akzeptieren &apos;, um dem Chat beizutreten, oder auf  &apos;Ablehnen &apos;, um die Einladung auszuschlagen. Klicken Sie auf Ignorieren, um diesen Anrufer zu ignorieren.
		<form name="form">
			<button name="Accept" text="Akzeptieren"/>
			<button name="Decline" text="Ablehnen"/>
			<button name="Mute" text="Ignorieren"/>
		</form>
	</notification>
	<notification name="VoiceChannelFull">
		Der Voice-Chat, dem Sie beitreten möchten, [VOICE_CHANNEL_NAME], hat seine maximale Teilnehmerzahl erreicht. Bitte versuchen Sie es erneut.
	</notification>
	<notification name="ProximalVoiceChannelFull">
		Es tut uns Leid.  Dieses Gebiet hat seine maximale Kapazität für Voice-Gespräche erreicht.  Bitte versuchen Sie es in einem anderen Gebiet.
	</notification>
	<notification name="VoiceChannelDisconnected">
		Die Verbindung zu [VOICE_CHANNEL_NAME] wurde abgebrochen.  Sie werden nun wieder mit dem Chat in Ihrer Nähe verbunden.
	</notification>
	<notification name="VoiceChannelDisconnectedP2P">
		[VOICE_CHANNEL_NAME] hat den Anruf beendet.  Sie werden nun wieder mit dem Chat in Ihrer Nähe verbunden.
	</notification>
	<notification name="P2PCallDeclined">
		[VOICE_CHANNEL_NAME] hat ihren Anruf abgelehnt.  Sie werden nun wieder mit dem Chat in Ihrer Nähe verbunden.
	</notification>
	<notification name="P2PCallNoAnswer">
		[VOICE_CHANNEL_NAME] kann Ihren Anruf nicht entgegennehmen.  Sie werden nun wieder mit dem Chat in Ihrer Nähe verbunden.
	</notification>
	<notification name="VoiceChannelJoinFailed">
		Verbindung zu [VOICE_CHANNEL_NAME] nicht möglich. Bitte versuchen Sie es später.  Sie werden nun wieder mit dem Chat in Ihrer Nähe verbunden.
	</notification>
	<notification name="VoiceEffectsExpired">
		Ein oder mehrere Ihrer Voice-Morph-Abos sind abgelaufen. 
[[URL] Klicken Sie hier], um Ihr Abo zu erneuern. 

Wenn Sie Premium-Mitglied sind, [[PREMIUM_URL] klicken Sie hier], um Ihren Voice-Morphing-Vorteil zu nutzen.
	</notification>
	<notification name="VoiceEffectsExpiredInUse">
		Das aktive Voice-Morph-Abo ist abgelaufen. Ihre normalen Voice-Einstellungen werden angewendet. 
[[URL] Klicken Sie hier], um Ihr Abo zu erneuern. 

Wenn Sie Premium-Mitglied sind, [[PREMIUM_URL] klicken Sie hier], um Ihren Voice-Morphing-Vorteil zu nutzen.
	</notification>
	<notification name="VoiceEffectsWillExpire">
		Ein oder mehrere Ihrer Voice-Morph-Abos laufen in weniger als [INTERVAL] Tagen ab. 
[[URL] Klicken Sie hier], um Ihr Abo zu erneuern. 

Wenn Sie Premium-Mitglied sind, [[PREMIUM_URL] klicken Sie hier], um Ihren Voice-Morphing-Vorteil zu nutzen.
	</notification>
	<notification name="VoiceEffectsNew">
		Neue Voice-Morph-Effekte sind erhältlich!
	</notification>
	<notification name="VoiceEffectsNotSupported">
		Voice-Morph-Effekte werden von diesem Viewer nicht unterstützt.
Für weitere Informationen zu anderen Voice-Morphing-Tools, lesen Sie bitte [[FAQ_URL] diesen Artikel].
<<<<<<< HEAD
		<usetemplate name="okignore" yestext="OK"/>
=======
		<usetemplate ignoretext="Warnen, falls Voice-Morphing nicht unterstützt wird" name="okignore" yestext="OK"/>
>>>>>>> b35e4d26
	</notification>
	<notification name="Cannot enter parcel: not a group member">
		Nur Mitglieder einer bestimmten Gruppe dürfen diesen Bereich betreten.
	</notification>
	<notification name="Cannot enter parcel: banned">
		Zugang zur Parzelle verweigert. Sie wurden verbannt.
	</notification>
	<notification name="Cannot enter parcel: not on access list">
		Zugang zur Parzelle verweigert. Sie stehen nicht auf der Zugangsliste.
	</notification>
	<notification name="VoiceNotAllowed">
		Sie sind nicht berechtigt, einem Voice-Chat in [VOICE_CHANNEL_NAME] beizutreten.
	</notification>
	<notification name="VoiceCallGenericError">
		Fehler beim Versuch, eine Voice-Chat-Verbindung zu [VOICE_CHANNEL_NAME] herzustellen.  Bitte versuchen Sie es erneut.
	</notification>
	<notification name="UnsupportedCommandSLURL">
		Die SLurl, auf die Sie geklickt haben, wird nicht unterstützt.
	</notification>
	<notification name="BlockedSLURL">
		Ein untrusted Browser hat eine SLurl geschickt, diese wurde sicherheitshalber gesperrt.
	</notification>
	<notification name="ThrottledSLURL">
		Innerhalb kurzer Zeit wurden von einem untrusted Browser mehrere SLurls erhalten.
Diese werden für ein paar Sekunden sicherheitshalber gesperrt.
	</notification>
	<notification name="IMToast">
		[MESSAGE]
		<form name="form">
			<button name="respondbutton" text="Antworten"/>
		</form>
	</notification>
	<notification name="ConfirmCloseAll">
		Möchten Sie wirklich alle IMs schließen?
		<usetemplate ignoretext="Bestätigen, bevor ich alle IMs schließe." name="okcancelignore" notext="Abbrechen" yestext="OK"/>
	</notification>
	<notification name="AttachmentSaved">
		Der Anhang wurde gespeichert.
	</notification>
	<notification name="AppearanceToXMLSaved">
		Erscheinungsbild als XML in [PATH] gespeichert
	</notification>
	<notification name="AppearanceToXMLFailed">
		Fehler beim Speichern des Erscheinungsbilds als XML.
	</notification>
	<notification name="SnapshotToComputerFailed">
		Fehler beim Speichern des Bildes unter [PATH]: Zu wenig Speicherplatz auf dem Medium. [NEED_MEMORY]KB werden benötigt, es stehen jedoch nur [FREE_MEMORY]KB zur Verfügung.
	</notification>
	<notification name="SnapshotToLocalDirNotExist">
		Fehler beim Speichern des Bildes unter [PATH]: Verzeichnis existiert nicht.
	</notification>
	<notification name="PresetNotSaved">
		Fehler beim Speichern der Voreinstellung [NAME].
	</notification>
	<notification name="DefaultPresetNotSaved">
		Die Standard-Voreinstellung kann nicht überschrieben werden.
	</notification>
	<notification name="PresetAlreadyExists">
		„[NAME]“ wird bereits verwendet. Sie können diese
Voreinstellung überschreiben oder einen anderen Namen wählen
		<usetemplate name="okbutton" yestext="OK"/>
	</notification>
	<notification name="PresetNotDeleted">
		Fehler beim Löschen der Voreinstellung [NAME].
	</notification>
	<notification name="UnableToFindHelpTopic">
		Hilfethema für dieses Element wurde nicht gefunden.
	</notification>
	<notification name="ObjectMediaFailure">
		Serverfehler: Medienaktualisierung oder Fehler
„[ERROR]“
		<usetemplate name="okbutton" yestext="OK"/>
	</notification>
	<notification name="TextChatIsMutedByModerator">
		Sie wurden vom Moderator stummgeschaltet.
		<usetemplate name="okbutton" yestext="OK"/>
	</notification>
	<notification name="VoiceIsMutedByModerator">
		Sie wurden vom Moderator stummgeschaltet.
		<usetemplate name="okbutton" yestext="OK"/>
	</notification>
	<notification name="FailedToGetBenefits">
		Leider konnten wir für diese Sitzung keine Informationen zu den Leistungen erhalten. Dies sollte in einer normalen Produktionsumgebung nicht passieren. Kontaktiere bitte den Support. Diese Sitzung wird nicht normal laufen, und wir empfehlen, die Sitzung neu zu starten.
		<usetemplate name="okbutton" yestext="OK"/>
	</notification>
	<notification name="BulkUploadCostConfirmation">
		Dadurch werden [COUNT] Artikel zu einem Gesamtpreis von [COST] $ hochgeladen. Möchtest du mit dem Hochladen fortfahren?
		<usetemplate name="okcancelignore" notext="Abbrechen" yestext="Hochladen" ignoretext="Mehrfach-Uploads bestätigen"/>
	</notification>
	<notification name="NotEnoughMoneyForBulkUpload">
Ihr aktueller Kontostand von [BALANCE] L$ reicht nicht aus, um [COUNT] Gegenstände für insgesamt [COST] L$ hochzuladen.
		<usetemplate name="okbutton" yestext="OK"/>
	</notification>
	<notification name="BulkUploadNoCompatibleFiles">
		Ausgewählte Dateien können nicht per Bulk-Upload hochgeladen werden.
		<usetemplate name="okbutton" yestext="OK"/>
	</notification>
	<notification name="BulkUploadIncompatibleFiles">
		Einige der ausgewählten Dateien können nicht per Bulk-Upload hochgeladen werden.
		<usetemplate name="okbutton" yestext="OK"/>
	</notification>
	<notification name="UploadCostConfirmation">
		Das Hochladen kostet [PRICE] L$. Möchten Sie fortfahren?
		<usetemplate name="okcancelbuttons" notext="Abbrechen" yestext="Hochladen"/>
	</notification>
	<notification name="ConfirmClearTeleportHistory">
		Möchten Sie die gesamte Teleport-Liste aller besuchten Orte löschen? Diese Aktion kann nicht rückgängig gemacht werden!
		<usetemplate name="okcancelbuttons" notext="Abbrechen" yestext="OK"/>
	</notification>
	<notification name="BottomTrayButtonCanNotBeShown">
		Die ausgewählte Schaltfläche kann zur Zeit nicht angezeigt werden.
Die Schaltfläche wird angezeigt, wenn genügend Platz vorhanden ist.
	</notification>
	<notification name="ShareNotification">
		Wählen Sie Einwohner aus, für die Sie das Objekt freigeben möchten.
	</notification>
	<notification name="MeshUploadErrorDetails">
		[LABEL] konnte nicht hochgeladen werden: [MESSAGE]

[DETAILS] Siehe Firestorm.log für Details.
	</notification>
	<notification name="MeshUploadError">
		[LABEL] konnte nicht hochgeladen werden: [MESSAGE]

Siehe Firestorm.log für Details.
	</notification>
	<notification name="MeshUploadPermError">
		Fehler beim Anfordern der Berechtigungen zum Hochladen des Netzes
	</notification>
	<notification name="RegionCapabilityRequestError">
		Regionsfähigkeit „[CAPABILITY]“ konnte nicht abgerufen werden.
	</notification>
	<notification name="ShareItemsConfirmation">
		Möchten Sie wirklich die folgenden Artikel:

&lt;nolink&gt;[ITEMS]&lt;/nolink&gt;

mit den folgenden Einwohnern teilen:

&lt;nolink&gt;[RESIDENTS]&lt;/nolink&gt;
		<usetemplate ignoretext="Bestätigen, bevor ich ein Objekt teile" name="okcancelignore" notext="Abbrechen" yestext="OK"/>
	</notification>
	<notification name="ShareFolderConfirmation">
		Es kann nur jeweils ein Ordner geteilt werden.

Möchten Sie wirklich die folgenden Artikel:

&lt;nolink&gt;[ITEMS]&lt;/nolink&gt;

mit den folgenden Einwohnern teilen:

&lt;nolink&gt;[RESIDENTS]&lt;/nolink&gt;
		<usetemplate name="okcancelbuttons" notext="Abbrechen" yestext="OK"/>
	</notification>
	<notification name="ItemsShared">
		Objekte wurden erfolgreich freigegeben.
	</notification>
	<notification name="DeedToGroupFail">
		Übertragung an Gruppe ist fehlgeschlagen.
	</notification>
	<notification name="ReleaseLandThrottled">
		Die Parzelle [PARCEL_NAME] kann zurzeit nicht aufgegeben werden.
	</notification>
	<notification name="ReleasedLandWithReclaim">
		Die [AREA] m² große Parzelle „[PARCEL_NAME]“ wurde freigegeben.

Sie haben [RECLAIM_PERIOD] Stunden, um die Parzelle für 0 L$ zurückzufordern, bevor sie zum Verkauf an alle freigegeben wird.
	</notification>
	<notification name="ReleasedLandNoReclaim">
		Die [AREA] m² große Parzelle „[PARCEL_NAME]“ wurde freigegeben.

Sie steht jetzt zum Verkauf an alle zur Verfügung.
	</notification>
	<notification name="AvatarRezNotification">
		(Seit [EXISTENCE] Sekunden inworld )
Avatar &apos;[NAME]&apos; wurde in [TIME] Sekunden gerezzt.
	</notification>
	<notification name="AvatarRezSelfBakedDoneNotification">
		(Seit [EXISTENCE] Sekunden inworld )
Ihr Outfit wurde in [TIME] Sekunden gebacken.
	</notification>
	<notification name="AvatarRezSelfBakedUpdateNotification">
		(Seit [EXISTENCE] Sekunden inworld )
Nach [TIME] Sekunden wurde eine Aktualisierung Ihres Aussehens gesendet.
[STATUS]
	</notification>
	<notification name="AvatarRezSelfBakeForceUpdateNotification">
		Der Viewer hat erkannt, dass Sie möglicherweise als Wolke dargestellt werden und versucht, das Problem automatisch zu korrigieren.
	</notification>
	<notification name="AvatarRezCloudNotification">
		(Seit [EXISTENCE] Sekunden inworld )
Avatar &apos;[NAME]&apos; wird als Wolke angezeigt.
	</notification>
	<notification name="AvatarRezArrivedNotification">
		(Seit [EXISTENCE] Sekunden inworld )
Avatar &apos;[NAME]&apos; wird angezeigt.
	</notification>
	<notification name="AvatarRezLeftCloudNotification">
		(Seit [EXISTENCE] Sekunden inworld )
Avatar &apos;[NAME]&apos; hat nach [TIME] Sekunden als Wolke die Welt verlassen.
	</notification>
	<notification name="AvatarRezEnteredAppearanceNotification">
		(Seit [EXISTENCE] Sekunden inworld )
Avatar &apos;[NAME]&apos; befindet sich im Modus „Aussehen bearbeiten&quot;.
	</notification>
	<notification name="AvatarRezLeftAppearanceNotification">
		(Seit [EXISTENCE] Sekunden inworld )
Avatar &apos;[NAME]&apos; hat Modus „Aussehen bearbeiten&quot; verlassen.
	</notification>
	<notification name="NoConnect">
		Es gibt Probleme mit der Verbindung mit [PROTOCOL] &lt;nolink&gt;[HOSTID]&lt;/nolink&gt;.
Bitte überprüfen Sie Ihre Netzwerk- und Firewalleinstellungen.
		<usetemplate name="okbutton" yestext="OK"/>
	</notification>
	<notification name="NoVoiceConnect">
		Wir können uns nicht mit dem Voice-Server verbinden: 

&lt;nolink&gt;[HOSTID]&lt;/nolink&gt;

Folgende Ports müssen für Voice freigegeben werden:
:TCP: 80, 443
:UDP: 3478, 3479, 5060, 5062, 6250, 12000-32000

Bitte prüfen Sie Ihre Netzwerk- und Firewall-Konfiguration.
Deaktivieren Sie alle SIP ALG-Funktionen in Ihrem Router. 

Voice-Kommunikation ist leider nicht verfügbar.
https://wiki.firestormviewer.org/fs_voice
		<usetemplate name="okignore" yestext="OK" ignoretext="Warnen, wenn keine Verbindung zum Voice-Server hergestellt werden kann."/>
	</notification>
	<notification name="NoVoiceConnect-GIAB">
		Verbindung mit Voice-Server ist leider nicht möglich:

Voice-Kommunikation ist leider nicht verfügbar.
Bitte überprüfen Sie Ihr Netzwerk- und Firewall-Setup.
[https://wiki.firestormviewer.org/fs_voice]
		<usetemplate name="okignore" yestext="OK"/>
	</notification>
	<notification name="AvatarRezLeftNotification">
		(Seit [EXISTENCE] Sekunden inworld )
Avatar „[NAME]“ hat als vollständig gerezzter Avatar die Welt verlassen.
	</notification>
	<notification name="AvatarRezSelfBakedTextureUploadNotification">
		( [EXISTENCE] Sekunden am Leben)
Sie haben eine [RESOLUTION]-gebackene Textur für „[BODYREGION]“ nach [TIME] Sekunden hochgeladen.
	</notification>
	<notification name="AvatarRezSelfBakedTextureUpdateNotification">
		( [EXISTENCE] Sekunden am Leben)
Sie haben lokal eine [RESOLUTION]-gebackene Textur für „[BODYREGION]“ nach [TIME] Sekunden aktualisiert.
	</notification>
	<notification name="CannotUploadTexture">
		Textur konnte nicht hochgeladen werden: „[NAME]“
[REASON]
	</notification>
	<notification name="CannotLoad">
	[WHAT] konnte nicht geladen werden.
[REASON]
	</notification>
	<notification name="CannotUploadMaterial">
		Es ist ein Problem beim Hochladen der Datei aufgetreten.
	</notification>
	<notification label="Material speichern" name="SaveMaterialAs">
		Material benennen:
		<form name="form">
			<button name="OK" text="OK"/>
			<button name="Cancel" text="Abbrechen"/>
		</form>
	</notification>
	<notification name="InvalidMaterialName">
		Bitte geben Sie einen Namen ein!
	</notification>
	<notification name="UsavedMaterialChanges">
		Es existieren ungespeicherte Änderungen.
		<form name="form">
			<button name="discard" text="Änderungen verwerfen"/>
			<button name="keep" text="Bearbeiten fortsetzen"/>
		</form>
	</notification>
	<notification name="LivePreviewUnavailable">
		Wir können keine Vorschau dieser Textur anzeigen, da sie nicht kopier- und/oder übertragungsfähig ist.
		<usetemplate ignoretext="Hinweis anzeigen, wenn bei nicht kopier- und/oder übertragungsfähigen Texturen keine Live-Vorschau möglich ist" name="okignore" yestext="OK"/>
	</notification>
	<notification name="LivePreviewUnavailablePBR">
		Wir können keine Vorschau dieses Materials anzeigen, da es nicht kopier- und/oder übertragungsfähig ist.
		<usetemplate ignoretext="Hinweis anzeigen, wenn bei nicht kopier- und/oder übertragungsfähigen Materialien keine Live-Vorschau möglich ist" name="okignore" yestext="OK"/>
	</notification>
	<notification name="FacePasteFailed">
		Einfügen fehlgeschlagen. [REASON]
		<usetemplate name="okbutton" yestext="OK"/>
	</notification>
	<notification name="FailedToApplyTextureNoCopyToMultiple">
		Textur konnte nicht angewandt werden. Sie können eine Textur ohne Kopier-Berechtigung nicht auf mehrere Objekte anwenden.
		<usetemplate name="okbutton" yestext="OK"/>
	</notification>
	<notification name="FailedToApplyGLTFNoCopyToMultiple">
		GLTF-Textur konnte nicht angewandt werden. Sie können ein Material ohne Kopier-Berechtigung nicht auf mehrere Objekte anwenden.
		<usetemplate name="okbutton" yestext="OK"/>
	</notification>
	<notification name="FacePasteTexturePermissions">
		Sie haben eine Texture mit eingeschränkten Berechtigungen hinzugefügt. Das Objekt wird die Berechtigungen der Textur erben.
		<usetemplate ignoretext="Einfügen: Sie haben eine Texture mit eingeschränkten Berechtigungen hinzugefügt." name="notifyignore"/>
		<usetemplate name="okbutton" yestext="OK"/>
	</notification>
	<notification name="ConfirmLeaveCall">
		Möchten Sie dieses Gespräch wirklich verlassen ?
		<usetemplate ignoretext="Bestätigen, bevor ich den Anruf verlasse." name="okcancelignore" notext="Nein" yestext="Ja"/>
	</notification>
	<notification name="ConfirmMuteAll">
		Die von Ihnen ausgewählten Einstellungen werden alle Teilnehmer eines Gruppengespräches stummschalten.
Dies bedeutet, dass alle Einwohner, die später dem Gespräch beitreten,
auch dann stummgeschaltet werden, wenn Sie den Anruf verlassen haben.

Alle stummschalten?
		<usetemplate ignoretext="Bestätigen, bevor alle Teilnehmer in einem Gruppengespräch stummgeschaltet werden." name="okcancelignore" notext="Abbrechen" yestext="OK"/>
	</notification>
	<notification label="Chat" name="HintChat">
		Um mitzureden, geben Sie Text in das Chat-Feld unten ein.
	</notification>
	<notification label="Stehen" name="HintSit">
		Um aufzustehen, klicken Sie auf die Schaltfläche „Stehen“.
	</notification>
	<notification label="Sprechen" name="HintSpeak">
		Auf Schaltfläche „Sprechen“ klicken, um das Mikrofon ein- und auszuschalten.

Auf den Pfeil nach oben klicken, um die Sprachsteuerung zu sehen.

Durch Ausblenden der Schaltfläche „Sprechen“ wird die Sprechfunktion deaktiviert.
	</notification>
	<notification label="Welt erkunden" name="HintDestinationGuide">
		Im Reiseführer finden Sie Tausende von interessanten Orten. Wählen Sie einfach einen Ort aus und klicken Sie auf „Teleportieren“.
	</notification>
	<notification label="Seitenleiste" name="HintSidePanel">
		In der Seitenleiste können Sie schnell auf Ihr Inventar, Ihre Outfits, Ihre Profile u. ä. zugreifen.
	</notification>
	<notification label="Bewegen" name="HintMove">
		Um zu gehen oder zu rennen, öffnen Sie das Bedienfeld „Bewegen“ und klicken Sie auf die Pfeile. Sie können auch die Pfeiltasten auf Ihrer Tastatur verwenden.
	</notification>
	<notification label="" name="HintMoveClick">
		1. Zum Gehen klicken: Auf beliebige Stelle am Boden klicken, um zu dieser Stelle zu gehen.

2. Zum Drehen der Anzeige klicken und ziehen: Auf beliebige Stelle in der Welt klicken und ziehen, um Ihre Ansicht zu ändern.
	</notification>
	<notification label="Anzeigename" name="HintDisplayName">
		Hier können Sie Ihren anpassbaren Anzeigenamen festlegen. Der Anzeigename unterscheidet sich von Ihrem eindeutigen Benutzernamen, der nicht geändert werden kann. In den Einstellungen können Sie festlegen, welcher Name von anderen Einwohnern angezeigt wird.
	</notification>
	<notification label="Ansicht" name="HintView">
		Um die Kameraansicht zu ändern, verwenden Sie die Schwenk- und Kreissteuerungen. Um die Ansicht zurückzusetzen, drücken Sie die Esc-Taste oder laufen Sie einfach.
	</notification>
	<notification label="Inventar" name="HintInventory">
		In Ihrem Inventar befinden sich verschiedene Objekte. Die neuesten Objekte finden Sie in der Registerkarte „Aktuell“.
	</notification>
	<notification label="Sie haben Linden-Dollar!" name="HintLindenDollar">
		Hier wird Ihr aktueller L$-Kontostand angezeigt. Klicken Sie auf „L$ kaufen“, um mehr Linden-Dollar zu kaufen.
	</notification>
	<notification name="LowMemory">
		Nicht genügend Arbeitsspeicher. Einige SL-Funktionen werden deaktiviert, um einen Absturz zu verhindern. Schließen Sie andere Anwendungen. Starten Sie SL neu, falls dieser Fehler erneut auftritt.
	</notification>
	<notification name="ForceQuitDueToLowMemory">
		SL wird wegen Speichermangel in 30 Sekunden beendet.
	</notification>
	<notification name="SOCKS_NOT_PERMITTED">
		SOCKS 5-Proxy „[HOST]:[PORT]“ hat Verbindungsverbindung abgewiesen, da laut Regelsatz nicht zulässig.
		<usetemplate name="okbutton" yestext="OK"/>
	</notification>
	<notification name="SOCKS_CONNECT_ERROR">
		SOCKS 5-Proxy „[HOST]:[PORT]“ hat den Verbindungsversuch abgewiesen. Der TCP-Kanal konnte nicht geöffnet werden.
		<usetemplate name="okbutton" yestext="OK"/>
	</notification>
	<notification name="SOCKS_NOT_ACCEPTABLE">
		SOCKS 5-Proxy „[HOST]:[PORT]“ hat das ausgewählte Authentifizierungssystem abgewiesen.
		<usetemplate name="okbutton" yestext="OK"/>
	</notification>
	<notification name="SOCKS_AUTH_FAIL">
		SOCKS 5-Proxy „[HOST]:[PORT]“ hat gemeldet, dass Ihre Angaben ungültig sind.
		<usetemplate name="okbutton" yestext="OK"/>
	</notification>
	<notification name="SOCKS_UDP_FWD_NOT_GRANTED">
		SOCKS 5-Proxy „[HOST]:[PORT]“ hat die Anforderung UDP ASSOCIATE abgewiesen.
		<usetemplate name="okbutton" yestext="OK"/>
	</notification>
	<notification name="SOCKS_HOST_CONNECT_FAILED">
		Keine Verbindung möglich zum SOCKS 5-Proxy-Server „[HOST]:[PORT]“.
		<usetemplate name="okbutton" yestext="OK"/>
	</notification>
	<notification name="SOCKS_UNKNOWN_STATUS">
		Unbekannter Proxy-Fehler bei Server „[HOST]:[PORT]“.
		<usetemplate name="okbutton" yestext="OK"/>
	</notification>
	<notification name="SOCKS_INVALID_HOST">
		SOCKS-Proxy-Address oder Port „[HOST]:[PORT]“ ungültig.
		<usetemplate name="okbutton" yestext="OK"/>
	</notification>
	<notification name="SOCKS_BAD_CREDS">
		SOCKS 5-Benutzername oder -Kennwort ungültig.
		<usetemplate name="okbutton" yestext="OK"/>
	</notification>
	<notification name="PROXY_INVALID_HTTP_HOST">
		HTTP-Proxy-Address oder Port „[HOST]:[PORT]“ ungültig.
		<usetemplate name="okbutton" yestext="OK"/>
	</notification>
	<notification name="PROXY_INVALID_SOCKS_HOST">
		SOCKS-Proxy-Address oder Port „[HOST]:[PORT]“ ungültig.
		<usetemplate name="okbutton" yestext="OK"/>
	</notification>
	<notification name="ChangeProxySettings">
		Proxy-Einstellungen treten nach Neustart von [APP_NAME] in Kraft.
		<usetemplate name="okbutton" yestext="OK"/>
	</notification>
	<notification name="AuthRequest">
		Für die Site „&lt;nolink&gt;[HOST_NAME]&lt;/nolink&gt;“ in der Domäne „[REALM]“ ist ein Benutzername und Kennwort erforderlich.
		<form name="form">
			<input name="username" text="Benutzername"/>
			<input name="password" text="Kennwort"/>
			<button name="ok" text="Senden"/>
			<button name="cancel" text="Abbrechen"/>
		</form>
	</notification>
	<notification label="" name="ModeChange">
		Die Änderung des Modus wird nach einem Neustart wirksam.

Modus ändern und beenden?
		<usetemplate name="okcancelbuttons" notext="Abbrechen" yestext="OK"/>
	</notification>
	<notification label="" name="NoClassifieds">
		Die Erstellung und Bearbeitung von Anzeigen ist nur im Modus „Erweitert“ möglich. Möchten Sie das Programm beenden und den Modus wechseln? Die Modusauswahl ist auf dem Anmeldebildschirm zu finden.
		<usetemplate name="okcancelbuttons" notext="Nicht beenden" yestext="Beenden"/>
	</notification>
	<notification label="" name="NoGroupInfo">
		Die Erstellung und Bearbeitung von Gruppen ist nur im Modus „Erweitert“ möglich. Möchten Sie das Programm beenden und den Modus wechseln? Die Modusauswahl ist auf dem Anmeldebildschirm zu finden.
		<usetemplate name="okcancelbuttons" notext="Nicht beenden" yestext="Beenden"/>
	</notification>
	<notification label="" name="NoPlaceInfo">
		Die Anzeige des Ortsprofils ist nur im Modus „Erweitert“ möglich. Möchten Sie das Programm beenden und den Modus wechseln? Die Modusauswahl ist auf dem Anmeldebildschirm zu finden.
		<usetemplate name="okcancelbuttons" notext="Nicht beenden" yestext="Beenden"/>
	</notification>
	<notification label="" name="NoPicks">
		Die Erstellung und Bearbeitung von Auswahlen ist nur im Modus „Erweitert“ möglich. Möchten Sie das Programm beenden und den Modus wechseln? Die Modusauswahl ist auf dem Anmeldebildschirm zu finden.
		<usetemplate name="okcancelbuttons" notext="Nicht beenden" yestext="Beenden"/>
	</notification>
	<notification label="" name="NoWorldMap">
		Die Anzeige der Weltkarte ist nur im Modus „Erweitert“ möglich. Möchten Sie das Programm beenden und den Modus wechseln? Die Modusauswahl ist auf dem Anmeldebildschirm zu finden.
		<usetemplate name="okcancelbuttons" notext="Nicht beenden" yestext="Beenden"/>
	</notification>
	<notification label="" name="NoVoiceCall">
		Voice-Anrufe sind nur im Modus „Erweitert“ möglich. Möchten Sie sich abmelden und den Modus wechseln?
		<usetemplate name="okcancelbuttons" notext="Nicht beenden" yestext="Beenden"/>
	</notification>
	<notification label="" name="NoAvatarShare">
		Die Freigabe ist nur im Modus „Erweitert“ möglich. Möchten Sie sich abmelden und den Modus wechseln?
		<usetemplate name="okcancelbuttons" notext="Nicht beenden" yestext="Beenden"/>
	</notification>
	<notification label="" name="NoAvatarPay">
		Die Bezahlung anderer Einwohner ist nur im Modus „Erweitert“ möglich. Möchten Sie sich abmelden und den Modus wechseln?
		<usetemplate name="okcancelbuttons" notext="Nicht beenden" yestext="Beenden"/>
	</notification>
	<notification label="" name="NoInventory">
		Die Inventaranzeige ist nur im Modus „Erweitert“ möglich. Möchten Sie sich abmelden und den Modus wechseln?
		<usetemplate name="okcancelbuttons" notext="Nicht beenden" yestext="Beenden"/>
	</notification>
	<notification label="" name="NoAppearance">
		Das Fenster zum Bearbeiten des Aussehens ist nur im Modus „Erweitert“ verfügbar. Möchten Sie sich abmelden und den Modus wechseln?
		<usetemplate name="okcancelbuttons" notext="Nicht beenden" yestext="Beenden"/>
	</notification>
	<notification label="" name="NoSearch">
		Die Suche ist nur im Modus „Erweitert“ möglich. Möchten Sie sich abmelden und den Modus wechseln?
		<usetemplate name="okcancelbuttons" notext="Nicht beenden" yestext="Beenden"/>
	</notification>
	<notification label="" name="ConfirmHideUI">
		Durch diese Aktion werden alle Menüelemente und Schaltflächen ausgeblendet. Um sie wieder anzuzeigen, klicken Sie erneut auf [SHORTCUT].
		<usetemplate ignoretext="Vor Ausblenden der UI bestätigen" name="okcancelignore" notext="Abbrechen" yestext="OK"/>
	</notification>
	<notification name="PathfindingLinksets_WarnOnPhantom">
		Bei einigen ausgewählten Linksets wird die Phantom-Markierung umgeschaltet.

Möchten Sie fortfahren?
		<usetemplate ignoretext="Bei einigen ausgewählten Linksets wird die Phantom-Markierung umgeschaltet." name="okcancelignore" notext="Abbrechen" yestext="OK"/>
	</notification>
	<notification name="PathfindingLinksets_MismatchOnRestricted">
		Einige der ausgewählten Linksets können aufgrund von Berechtigungseinschränkungen nicht auf „[REQUESTED_TYPE]“ gesetzt werden.  Diese Linksets werden stattdessen auf „[RESTRICTED_TYPE]“ gesetzt.

Möchten Sie fortfahren?
 		<usetemplate ignoretext="Einige der ausgewählten Linksets können aufgrund von Berechtigungseinschränkungen nicht gesetzt werden." name="okcancelignore" notext="Abbrechen" yestext="OK"/>
 	</notification>
	<notification name="PathfindingLinksets_MismatchOnVolume">
 		Einige der ausgewählten Linksets können nicht auf „[REQUESTED_TYPE]“ gesetzt werden, da die Form nicht konvex ist.

Möchten Sie fortfahren?
 		<usetemplate ignoretext="Einige der ausgewählten Linksets können nicht gesetzt werden, da die Form nicht konvex ist." name="okcancelignore" notext="Abbrechen" yestext="OK"/>
	</notification>
	<notification name="PathfindingLinksets_WarnOnPhantom_MismatchOnRestricted">
		Bei einigen ausgewählten Linksets wird die Phantom-Markierung umgeschaltet.

Einige der ausgewählten Linksets können aufgrund von Berechtigungseinschränkungen nicht auf „[REQUESTED_TYPE]“ gesetzt werden.  Diese Linksets werden stattdessen auf „[RESTRICTED_TYPE]“ gesetzt.

Möchten Sie fortfahren?
		<usetemplate ignoretext="Bei einigen ausgewählten Linksets wird die Phantom-Markierung umgeschaltet und andere können aufgrund von Berechtigungseinschränkungen nicht gesetzt werden." name="okcancelignore" notext="Abbrechen" yestext="OK"/>
	</notification>
	<notification name="PathfindingLinksets_WarnOnPhantom_MismatchOnVolume">
		Bei einigen ausgewählten Linksets wird die Phantom-Markierung umgeschaltet.

Einige der ausgewählten Linksets können nicht auf „[REQUESTED_TYPE]“ gesetzt werden, da die Form nicht konvex ist.

Möchten Sie fortfahren?
		<usetemplate ignoretext="Bei einigen ausgewählten Linksets wird die Phantom-Markierung umgeschaltet und andere können nicht gesetzt werden, da die Form nicht konvex ist." name="okcancelignore" notext="Abbrechen" yestext="OK"/>
	</notification>
	<notification name="PathfindingLinksets_MismatchOnRestricted_MismatchOnVolume">
		Einige der ausgewählten Linksets können aufgrund von Berechtigungseinschränkungen nicht auf „[REQUESTED_TYPE]“ gesetzt werden.  Diese Linksets werden stattdessen auf „[RESTRICTED_TYPE]“ gesetzt.

Einige der ausgewählten Linksets können nicht auf „[REQUESTED_TYPE]“ gesetzt werden, da die Form nicht konvex ist. Die Nutzungsarten dieser Linksets bleiben unverändert.

Möchten Sie fortfahren?
 		<usetemplate ignoretext="Einige der ausgewählten Linksets können nicht gesetzt werden, da die Berechtigungen eingeschränkt sind und die Form nicht konvex ist." name="okcancelignore" notext="Abbrechen" yestext="OK"/>
	</notification>
	<notification name="PathfindingLinksets_WarnOnPhantom_MismatchOnRestricted_MismatchOnVolume">
		Bei einigen ausgewählten Linksets wird die Phantom-Markierung umgeschaltet.

Einige der ausgewählten Linksets können aufgrund von Berechtigungseinschränkungen nicht auf „[REQUESTED_TYPE]“ gesetzt werden.  Diese Linksets werden stattdessen auf „[RESTRICTED_TYPE]“ gesetzt.

Einige der ausgewählten Linksets können nicht auf „[REQUESTED_TYPE]“ gesetzt werden, da die Form nicht konvex ist. Die Nutzungsarten dieser Linksets bleiben unverändert.

Möchten Sie fortfahren?
		<usetemplate ignoretext="Bei einigen ausgewählten Linksets wird die Phantom-Markierung umgeschaltet und andere können nicht gesetzt werden, da die Berechtigungen für das Linkset eingeschränkt sind und die Form nicht konvex ist." name="okcancelignore" notext="Abbrechen" yestext="OK"/>
 	</notification>
	<notification name="PathfindingLinksets_ChangeToFlexiblePath">
		Das ausgewählte Objekt wirkt sich auf das Navmesh aus. Wenn Sie es in einen flexiblen Pfad ändern, wird es aus dem Navmesh entfernt.
		<usetemplate ignoretext="Das ausgewählte Objekt wirkt sich auf das Navmesh aus. Wenn Sie es in einen flexiblen Pfad ändern, wird es aus dem Navmesh entfernt." name="okcancelignore" notext="Abbrechen" yestext="OK"/>
	</notification>
	<global name="UnsupportedShaderRequirements">
		Ihr Computer entspricht nicht den Hardwareanforderungen von [APP_NAME]. [APP_NAME] setzt OpenGL 2.0-Shader-Unterstützung oder höher voraus. Falls Ihre Grafikkarte diese Funktion unterstützt, installieren Sie die neuesten Treiber sowie die aktuellen Service Packs und Patches für Ihr Betriebssystem.

Sollte das Problem fortbestehen, finden Sie weitere Hilfestellung unter [SUPPORT_SITE].
	</global>
	<global name="UnsupportedGLRequirements">
		Ihr Computer entspricht nicht den Hardwareanforderungen von [APP_NAME]. [APP_NAME] setzt eine OpenGL-Grafikkarte mit Multitextur-Unterstützung voraus. Falls Ihre Grafikkarte diese Funktion unterstützt, installieren Sie die neuesten Treiber sowie die aktuellen Service Packs und Patches für Ihr Betriebssystem.

Sollte das Problem fortbestehen, finden Sie weitere Hilfestellung unter [SUPPORT_SITE].
	</global>
	<global name="UnsupportedIntelDriver">
		Der installierte Intel-Grafikkartentreiber für [GPUNAME], Version [VERSION], ist erheblich veraltet und dafür bekannt, eine Vielzahl von Programmabstürzen zu verursachen. Es wird dringend geraten, auf eine aktuelle Treiberversion zu aktualisieren.

Möchten Sie die Treiber-Webseite von Intel besuchen?
	</global>
	<global name="UnsupportedCPUAmount">
		796
	</global>
	<global name="UnsupportedRAMAmount">
		510
	</global>
	<global name="UnsupportedCPU">
		- Ihr Prozessor entspricht nicht den Mindestanforderungen.
	</global>
	<global name="UnsupportedGPU">
		- Ihre Grafikkarte entspricht nicht den Mindestanforderungen.
	</global>
	<global name="UnsupportedRAM">
		- Ihr Arbeitsspeicher entspricht nicht den Mindestanforderungen.
	</global>
	<global name="You can only set your &apos;Home Location&apos; on your land or at a mainland Infohub.">
		Wenn Sie ein Stück Land besitzen, können Sie dies als Ihr Zuhause festlegen.
Ansonsten können Sie auf der Karte nachsehen und dort Ort suchen, die als „Infohub“ gekennzeichnet sind.
	</global>
	<global name="You died and have been teleported to your home location">
		Sie sind gestorben und wurden zu Ihrem Zuhause teleportiert.
	</global>
	<notification name="LocalBitmapsUpdateFileNotFound">
		[FNAME] wurde nicht gefunden und konnte deshalb nicht aktualisiert werden.
Zukünftige Aktualisierungen dieser Datei werden deaktiviert.
	</notification>
	<notification name="NoTransNoSaveToContents">
		&lt;nolink&gt;„[OBJ_NAME]“&lt;/nolink&gt; kann nicht als Inhalt des Objekts gespeichert werden, da Sie keine Berechtigung zur Übertragung des Gegenstands besitzen.
	</notification>
	<notification name="LocalBitmapsUpdateFailedFinal">
		[FNAME] konnte auch nach [NRETRIES] Versuchen nicht geöffnet oder decodiert werden und gilt als beschädigt.
Zukünftige Aktualisierungen dieser Datei werden deaktiviert.
	</notification>
	<notification name="LocalBitmapsVerifyFail">
		Versuch, eine ungültige oder nicht lesbare Bilddatei ([FNAME]) hinzuzufügen, die nicht geöffnet oder decodiert werden konnte.
Versuch abgebrochen.
	</notification>
	<notification name="LocalGLTFVerifyFail">
		Versuch, eine ungültige oder nicht lesbare GFLTF-Materialdatei ([FNAME]) hinzuzufügen, die nicht geöffnet oder decodiert werden konnte.
Versuch abgebrochen.
	</notification>
	<notification name="PathfindingReturnMultipleItems">
		Sie sind dabei, [NUM_ITEMS] Objekte zurückzugeben. Möchten Sie diesen Vorgang wirklich fortsetzen?
		<usetemplate ignoretext="Möchten Sie wirklich mehrere Objekte zurückgeben?" name="okcancelignore" notext="Nein" yestext="Ja"/>
	</notification>
	<notification name="PathfindingDeleteMultipleItems">
		Sie sind dabei, [NUM_ITEMS] Objekte zu löschen. Möchten Sie diesen Vorgang wirklich fortsetzen?
		<usetemplate ignoretext="Möchten Sie wirklich mehrere Objekte löschen?" name="okcancelignore" notext="Nein" yestext="Ja"/>
	</notification>
	<notification name="AvatarFrozen">
		[AV_FREEZER] hat Sie eingefroren. Sie können sich nicht bewegen oder mit der Welt interagieren.
	</notification>
	<notification name="AvatarFrozenDuration">
		[AV_FREEZER] hat Sie [AV_FREEZE_TIME] Sekunden lang eingefroren. Sie können sich nicht bewegen oder mit der Welt interagieren.
	</notification>
	<notification name="YouFrozeAvatar">
		Avatar eingefroren.
	</notification>
	<notification name="AvatarHasUnFrozenYou">
		[AV_FREEZER] hat Sie aufgetaut.
	</notification>
	<notification name="AvatarUnFrozen">
		Avatar aufgetaut.
	</notification>
	<notification name="AvatarFreezeFailure">
		Einfrieren fehlgeschlagen, da Sie keine Berechtigung für diese Parzelle haben.
	</notification>
	<notification name="AvatarFreezeThaw">
		Sie sind nicht mehr eingefroren und können sich frei bewegen.
	</notification>
	<notification name="AvatarCantFreeze">
		Dieser Benutzer kann nicht eingefroren werden.
	</notification>
	<notification name="NowOwnObject">
		Sie sind jetzt Eigentümer des Objekts [OBJECT_NAME]
	</notification>
	<notification name="CantRezOnLand">
		Objekt kann nicht an [OBJECT_POS] gerezzt werden, da der Landeigentümer dies nicht zulässt.  Machen Sie den Landeigentümer mit dem Landwerkzeug ausfindig.
	</notification>
	<notification name="RezFailTooManyRequests">
		Objekt kann nicht gerezzt werden, da zu viele Anforderungen vorliegen.
	</notification>
	<notification name="SitFailCantMove">
		Sie können sich nicht hinsetzen, da Sie zur Zeit unbeweglich sind.
	</notification>
	<notification name="SitFailNotAllowedOnLand">
		Sie können sich nicht hinsetzen, da Sie auf diesem Land keine Berechtigung dazu haben.
	</notification>
	<notification name="SitFailNotSameRegion">
		Kommen Sie näher heran.  Sitzen auf Objekt nicht möglich, da
es sich nicht in der gleichen Region befindet wie Sie.
	</notification>
	<notification name="NoNewObjectRegionFull">
		Neues Objekt kann nicht erstellt werden. Die Region ist voll.
	</notification>
	<notification name="FailedToPlaceObject">
		Objekt konnte nicht an festgelegtem Ort platziert werden.  Versuchen Sie es erneut.
	</notification>
	<notification name="NoOwnNoGardening">
		Auf Land, das Sie nicht besitzen, können Sie keine Bäume und Gräser erstellen.
	</notification>
	<notification name="NoCopyPermsNoObject">
		Kopieren fehlgeschlagen, da Sie nicht über die Berechtigung zum Kopieren des Objekts &lt;nolink&gt;„[OBJ_NAME]“&lt;/nolink&gt; verfügen.
	</notification>
	<notification name="NoTransPermsNoObject">
		Kopieren fehlgeschlagen, da das Objekt &lt;nolink&gt;„[OBJ_NAME]“&lt;/nolink&gt; nicht an Sie übertragen werden kann.
	</notification>
	<notification name="AddToNavMeshNoCopy">
		Kopieren fehlgeschlagen, da das Objekt &lt;nolink&gt;„[OBJ_NAME]“&lt;/nolink&gt; zum Navmesh beiträgt.
	</notification>
	<notification name="DupeWithNoRootsSelected">
		Ohne ausgewählte Hauptobjekte duplizieren.
	</notification>
	<notification name="CantDupeCuzRegionIsFull">
		Objekte können nicht dupliziert werden, da die Region voll ist.
	</notification>
	<notification name="CantDupeCuzParcelNotFound">
		Objekte können nicht dupliziert werden, da die Parzelle, in der sie sich befinden, nicht auffindbar ist.
	</notification>
	<notification name="CantCreateCuzParcelFull">
		Objekt kann nicht erstellt werden, da 
die Parzelle voll ist.
	</notification>
	<notification name="RezAttemptFailed">
		Versuch zum Rezzen eines Objekts fehlgeschlagen.
	</notification>
	<notification name="ToxicInvRezAttemptFailed">
		Objekt, das in dieser Region zu Problemen geführt hat, kann nicht erstellt werden.
	</notification>
	<notification name="InvItemIsBlacklisted">
		Dieses Inventarobjekt ist auf der schwarzen Liste.
	</notification>
	<notification name="NoCanRezObjects">
		Sie können gegenwärtig keine Objekte erstellen.
	</notification>
	<notification name="LandSearchBlocked">
		Landsuche blockiert.
Sie haben zu viele Landsuchen in zu kurzer Zeit durchgeführt.
Warten Sie kurz und versuchen Sie es noch einmal.
	</notification>
	<notification name="NotEnoughResourcesToAttach">
		Nicht genügend Skriptressourcen verfügbar, um Objekt anzuhängen.
	</notification>
	<notification name="YouDiedAndGotTPHome">
		Sie sind gestorben und wurden nach Hause teleportiert
	</notification>
	<notification name="EjectComingSoon">
		Sie nicht hier nicht mehr zugelassen und haben [EJECT_TIME] Sekunden Zeit, um zu gehen.
	</notification>
	<notification name="NoEnterRegionMaybeFull">
		Sie können die Region „[NAME]“ nicht betreten. 
Sie ist voll oder startet in Kürze neu.
	</notification>
	<notification name="SaveBackToInvDisabled">
		Erneutes Speichern im Inventar ist deaktiviert.
	</notification>
	<notification name="NoExistNoSaveToContents">
		&lt;nolink&gt;„[OBJ_NAME]“&lt;/nolink&gt; kann nicht im Objektinhalt gespeichert werden, da das Objekt, aus dem es gerezzt wurde, nicht mehr existiert.
	</notification>
	<notification name="NoModNoSaveToContents">
		&lt;nolink&gt;„[OBJ_NAME]“&lt;/nolink&gt; kann nicht in Objektinhalt gespeichert werden, da Sie nicht die Berechtigung zum Modifizieren des Objekts „[DEST_NAME]“ besitzen.
	</notification>
	<notification name="NoSaveBackToInvDisabled">
		&lt;nolink&gt;„[OBJ_NAME]“&lt;/nolink&gt; kann nicht erneut im Inventar gespeichert werden – dieser Vorgang wurde deaktiviert.
	</notification>
	<notification name="NoCopyNoSelCopy">
		Sie können Ihre Auswahl nicht kopieren, da Sie nicht über die Berechtigung zum Kopieren des Objekts &lt;nolink&gt;„[OBJ_NAME]“&lt;/nolink&gt; verfügen.
	</notification>
	<notification name="NoTransNoSelCopy">
		Sie können Ihre Auswahl nicht kopieren, da das Objekt &lt;nolink&gt;„[OBJ_NAME]“&lt;/nolink&gt; nicht übertragbar ist.
	</notification>
	<notification name="NoTransNoCopy">
		Sie können Ihre Auswahl nicht kopieren, da das Objekt &lt;nolink&gt;„[OBJ_NAME]“&lt;/nolink&gt; nicht übertragbar ist.
	</notification>
	<notification name="NoPermsNoRemoval">
		Entfernen des Objekts &lt;nolink&gt;„[OBJ_NAME]“&lt;/nolink&gt; aus dem Simulator wird vom Berechtigungssystem nicht gestattet.
	</notification>
	<notification name="NoModNoSaveSelection">
		Sie können Ihre Auswahl nicht speichern, da Sie nicht über die Berechtigung zum Modifizieren des Objekts &lt;nolink&gt;„[OBJ_NAME]“&lt;/nolink&gt; verfügen.
	</notification>
	<notification name="NoCopyNoSaveSelection">
		Ihre Auswahl kann nicht gespeichert werden, da das Objekt &lt;nolink&gt;„[OBJ_NAME]“&lt;/nolink&gt; nicht kopiert werden kann.
	</notification>
	<notification name="NoModNoTaking">
		Sie können Ihre Auswahl nicht in Empfang nehmen, da Sie nicht über die Berechtigung zum Modifizieren des Objekts &lt;nolink&gt;„[OBJ_NAME]“&lt;/nolink&gt; verfügen.
	</notification>
	<notification name="RezDestInternalError">
		Interner Fehler: Unbekannter Zielttyp.
	</notification>
	<notification name="DeleteFailObjNotFound">
		Löschen fehlgeschlagen, da Objekt nicht gefunden wurde
	</notification>
	<notification name="SorryCantEjectUser">
		Dieser Benutzer kann nicht hinausgeworfen werden.
	</notification>
	<notification name="RegionSezNotAHome">
		Diese Region gestattet nicht, dass Sie hier Ihr Zuhause festlegen.
	</notification>
	<notification name="HomeLocationLimits">
		Ihr Zuhause kann sich nur auf Ihrem eigenen Land oder in einem Infohub auf dem Mainland befinden.
	</notification>
	<notification name="HomePositionSet">
		Position für Zuhause festgelegt.
	</notification>
	<notification name="AvatarEjected">
		Avatar hinausgeworfen.
	</notification>
	<notification name="AvatarEjectFailed">
		Hinauswerfen fehlgeschlagen, da Sie keine Admin-Berechtigung für diese Parzelle haben.
	</notification>
	<notification name="CMOParcelFull">
		Objekt „[O]“ kann nicht nach
[P] in Region [R] verschoben werden, da die Parzelle voll ist.
	</notification>
	<notification name="CMOParcelPerms">
		Objekt „[O]“ kann nicht nach
[P] in Region [R] verschoben werden, da Ihre Objekte auf dieser Parzelle nicht gestattet sind.
	</notification>
	<notification name="CMOParcelResources">
		Objekt „[O]“ kann nicht nach
[P] in Region [R] verschoben werden, da nicht genügend Ressourcen für dieses Objekt auf dieser Parzelle vorhanden sind.
	</notification>
	<notification name="NoParcelPermsNoObject">
		Kopiervorgang fehlgeschlagen, da Sie keinen Zugriff auf diese Parzelle haben.
	</notification>
	<notification name="CMORegionVersion">
		Objekt „[O]“ kann nicht nach
[P] in Region [R] verschoben werden, da die andere Region eine ältere Version verwendet, die das Empfangen dieses Objekts per Regionswechsel nicht unterstützt.
	</notification>
	<notification name="CMONavMesh">
		Objekt „[O]“ kann nicht nach
[P] in Region [R] verschoben werden, da Sie das Navmesh nicht regionsübergreifend modifizieren können.
	</notification>
	<notification name="CMOWTF">
		Objekt „[O]“ kann nicht nach
[P] in Region [R] verschoben werden, da ein unbekannter Fehler vorliegt. ([F])
	</notification>
	<notification name="NoPermModifyObject">
		Ihnen fehlt die Berechtigung zum Modifizieren dieses Objekts.
	</notification>
	<notification name="TooMuchObjectInventorySelected">
		Zu viele Objekte mit umfangreichem Inventar ausgewählt. Bitte wählen Sie weniger Objekte aus und versuchen Sie es erneut.
		<usetemplate name="okbutton" yestext="OK"/>
	</notification>
	<notification name="CantEnablePhysObjContributesToNav">
		Physik kann nicht für ein Objekt aktiviert werden, das zum Navmesh beiträgt.
	</notification>
	<notification name="CantEnablePhysKeyframedObj">
		Physik für Keyframe-Objekte kann nicht aktiviert werden.
	</notification>
	<notification name="CantEnablePhysNotEnoughLandResources">
		Physik für Objekte kann nicht aktiviert werden – nicht genügend Landressourcen.
	</notification>
	<notification name="CantEnablePhysCostTooGreat">
		Physik für Objekt mit Physikressourcenkosten höher als [MAX_OBJECTS] kann nicht aktiviert werden.
	</notification>
	<notification name="PhantomWithConcavePiece">
		Dieses Objekt kann kein konkaves Teil enthalten, da es ein Phantom ist und zum Navmesh beiträgt.
	</notification>
	<notification name="UnableAddItem">
		Objekt konnte nicht hinzugefügt werden.
	</notification>
	<notification name="UnableEditItem">
		Kein Bearbeiten möglich.
	</notification>
	<notification name="NoPermToEdit">
		Bearbeiten nicht gestattet.
	</notification>
	<notification name="NoPermToCopyInventory">
		Kopieren dieses Inventars nicht gestattet.
	</notification>
	<notification name="CantSaveItemDoesntExist">
		Kein Speichern in Objektinhalt möglich: Objekt nicht mehr vorhanden.
	</notification>
	<notification name="CantSaveItemAlreadyExists">
		Kein Speichern in Objektinhalt möglich: Artikel mit diesem Namen ist bereits im Inventar vorhanden.
	</notification>
	<notification name="CantSaveModifyAttachment">
		Kein Speichern in Objektinhalt möglich: Dadurch würden die Anhängeberechtigungen geändert.
	</notification>
	<notification name="AttachmentHasTooMuchInventory">
		Ihre Anhänge enthalten zu viele Inventarobjekte. Sie können keine weiteren hinzufügen.
	</notification>
	<notification name="IllegalAttachment">
		Der Anhang hat einen nicht vorhandenen Punkt auf dem Avatar angefordert. Der Anhang wurde stattdessen auf der Brust angebracht.
	</notification>
	<notification name="TooManyScripts">
		Zu viele Skripts.
	</notification>
	<notification name="UnableAddScript">
		Skript konnte nicht hinzugefügt werden.
	</notification>
	<notification name="AssetServerTimeoutObjReturn">
		Asset-Server hat nicht rechtzeitig reagiert. Objekt wurde zur Region zurückübertragen.
	</notification>
	<notification name="RegionDisablePhysicsShapes">
		In dieser Region sind keine Physikformen aktiviert.
	</notification>
	<notification name="NoModNavmeshAcrossRegions">
		Sie können das Navmesh nicht regionsübergreifend modifizieren.
	</notification>
	<notification name="NoSetPhysicsPropertiesOnObjectType">
		Für diesen Objekttyp können keine Physikeigenschaften gesetzt werden.
	</notification>
	<notification name="NoSetRootPrimWithNoShape">
		Hauptprim kann nicht auf formlos eingestellt werden.
	</notification>
	<notification name="NoRegionSupportPhysMats">
		In dieser Region sind keine Physikmaterialien aktiviert.
	</notification>
	<notification name="OnlyRootPrimPhysMats">
		Nur bei Hauptprims können die Physikmaterialien angepasst werden.
	</notification>
	<notification name="NoSupportCharacterPhysMats">
		Die Anwendung von Physikmaterialien auf Personen wird noch nicht unterstützt.
	</notification>
	<notification name="InvalidPhysMatProperty">
		Eine oder mehrere der angegebenen Eigenschaften für Physikmaterialien waren ungültig.
	</notification>
	<notification name="NoPermsAlterStitchingMeshObj">
		Sie können den Nahttyp eines Mesh-Objekts nicht ändern.
	</notification>
	<notification name="NoPermsAlterShapeMeshObj">
		Sie können die Form eines Mesh-Objekts nicht ändern.
	</notification>
	<notification name="FullRegionCantEnter">
		Sie können diese Region nicht betreten, da die Region voll ist.
	</notification>
	<notification name="LinkFailedOwnersDiffer">
		Verknüpfungsfehler – Eigentümer sind unterschiedlich
	</notification>
	<notification name="LinkFailedNoModNavmeshAcrossRegions">
		Verknüpfungsfehler – Navmesh kann nicht regionsübergreifend modifiziert werden.
	</notification>
	<notification name="LinkFailedNoPermToEdit">
		Verknüpfungsfehler, da Sie keine Berechtigung zum Bearbeiten haben.
	</notification>
	<notification name="LinkFailedTooManyPrims">
		Verknüpfungsfehler – zu viele Primitive
	</notification>
	<notification name="LinkFailedCantLinkNoCopyNoTrans">
		Verknüpfungsfehler – nichtkopierfähige Objekte können nicht mit nichtübertragungsfähigen Objekten verknüpft werden
	</notification>
	<notification name="LinkFailedNothingLinkable">
		Verknüpfungsfehler – nichts zum Verknüpfen vorhanden.
	</notification>
	<notification name="LinkFailedTooManyPathfindingChars">
		Verknüpfungsfehler – zu viele Pathfinding-Figuren
	</notification>
	<notification name="LinkFailedInsufficientLand">
		Verknüpfungsfehler – nicht genügend Landressourcen
	</notification>
	<notification name="LinkFailedTooMuchPhysics">
		Objekt verwendet zu viele Physikressourcen – seine Dynamik wurde deaktiviert.
	</notification>
	<notification name="EstateManagerFailedllTeleportHome">
		Das Objekt „[OBJECT_NAME]“ auf [SLURL] kann Grundstücksverwalter nicht nach Hause teleportieren.
	</notification>
	<notification name="TeleportedHomeByObjectOnParcel">
		Sie wurden vom Objekt „[OBJECT_NAME]“ auf der Parzelle „[PARCEL_NAME]“ nach Hause teleportiert
	</notification>
	<notification name="TeleportedHomeByObject">
		Sie wurden von Objekt „[OBJECT_NAME]“ nach Hause teleportiert.
	</notification>
	<notification name="TeleportedByAttachment">
		Sie wurden von einem Anhang an [ITEM_ID] teleportiert
		<usetemplate ignoretext="Teleport: Sie wurden von einem Anhang teleportiert." name="notifyignore"/> 
	</notification>
	<notification name="TeleportedByObjectOnParcel">
		Sie wurden von Objekt „[OBJECT_NAME]“ auf der Parzelle „[PARCEL_NAME]“ teleportiert
		<usetemplate ignoretext="Teleport: Sie wurden von einem Objekt in einer Parzelle teleportiert" name="notifyignore"/>
	</notification>
	<notification name="TeleportedByObjectOwnedBy">
		Sie wurden von Objekt „[OBJECT_NAME]“, das [OWNER_ID] gehört, teleportiert
	</notification>
	<notification name="TeleportedByObjectUnknownUser">
		Sie wurden von Objekt „[OBJECT_NAME]“, das einem unbekannten Benutzer gehört, teleportiert.
	</notification>
	<notification name="StandDeniedByObject">
		„[OBJECT_NAME]“ lässt zur Zeit nicht zu, dass Sie stehen.
	</notification>
	<notification name="ResitDeniedByObject">
		„[OBJECT_NAME]“ lässt zur Zeit nicht zu, dass Sie sich woanders hinsetzen.
	</notification>
	<notification name="CantCreateObjectRegionFull">
		Angefordertes Objekt kann nicht erstellt werden. Die Region ist voll.
	</notification>
	<notification name="CantCreateAnimatedObjectTooLarge">
		Das gewünschte animierte Objekt kann nicht erstellt werden, da es das Limit für geriggte Dreiecke überschreitet.
	</notification>
	<notification name="CantAttackMultipleObjOneSpot">
		Sie können nicht mehrere Objekte an ein und derselben Stelle anhängen.
	</notification>
	<notification name="CantCreateMultipleObjAtLoc">
		Sie können hier nicht mehrere Objekte erstellen.
	</notification>
	<notification name="UnableToCreateObjTimeOut">
		Angefordertes Objekt kann nicht erstellt werden. Objekt fehlt in Datenbank.
	</notification>
	<notification name="UnableToCreateObjUnknown">
		Angefordertes Objekt kann nicht erstellt werden. Zeitüberschreitung bei Anforderung. Versuchen Sie es erneut.
	</notification>
	<notification name="UnableToCreateObjMissingFromDB">
		Angefordertes Objekt kann nicht erstellt werden. Versuchen Sie es erneut.
	</notification>
	<notification name="RezFailureTookTooLong">
		Fehler beim Rezzen; Laden des angeforderten Objekts hat zu lang gedauert.
	</notification>
	<notification name="FailedToPlaceObjAtLoc">
		Objekt konnte nicht an angegebenem Ort platziert werden.  Versuchen Sie es erneut.
	</notification>
	<notification name="CantCreatePlantsOnLand">
		Auf diesem Land können keine Pflanzen erstellt werden.
	</notification>
	<notification name="CantRestoreObjectNoWorldPos">
		Objekt kann nicht wiederhergestellt werden. Keine Weltposition gefunden.
	</notification>
	<notification name="CantRezObjectInvalidMeshData">
		Objekt kann nicht gerezzt werden, da seine Meshdaten ungültig sind.
	</notification>
	<notification name="CantRezObjectTooManyScripts">
		Objekt kann nicht gerezzt werden, da die Region bereits zu viele Skripts aufweist.
	</notification>
	<notification name="CantCreateObjectNoAccess">
		Ihr Zugangsberechtigungen gestatten nicht das Erstellen von Objekten an dieser Stelle.
	</notification>
	<notification name="CantCreateObject">
		Sie können gegenwärtig keine Objekte erstellen.
	</notification>
	<notification name="InvalidObjectParams">
		Ungültige Objektparameter
	</notification>
	<notification name="CantDuplicateObjectNoAcess">
		Ihre Zugangsberechtigungen gestatten nicht das Duplizieren von Objekten an dieser Stelle.
	</notification>
	<notification name="CantChangeShape">
		Sie können diese Form nicht ändern.
	</notification>
	<notification name="NoPermsTooManyAttachedAnimatedObjects">
		Durch den Vorgang würde die Anzahl der angehängten animierten Objekte das zulässige Limit überschreiten.
	</notification>
	<notification name="NoPermsLinkAnimatedObjectTooLarge">
		Diese Objekte können nicht verknüpft werden, da das hieraus resultierende animierte Objekt das Limit für geriggte Dreiecke überschreiten würde.
	</notification>
	<notification name="NoPermsSetFlagAnimatedObjectTooLarge">
		Dieses Objekt kann nicht in ein animiertes Objekt umgewandelt werden, da es das Limit für geriggte Dreiecke überschreiten würde.
	</notification>
	<notification name="CantChangeAnimatedObjectStateInsufficientLand">
		Der Status der animierten Objekte für dieses Objekt kann nicht geändert werden, da hierdurch die Parzellenlimits überschritten würden.
	</notification>
	<notification name="ErrorNoMeshData">
		Serverfehler: Dieser Vorgang kann nicht abgeschlossen werden, da die Netzdaten nicht geladen sind.
	</notification>
	<notification name="NoAccessToClaimObjects">
		Ihr Zugangsberechtigungen gestatten nicht das Beanspruchen von Objekten an dieser Stelle.
	</notification>
	<notification name="DeedFailedNoPermToDeedForGroup">
		Übertragung fehlgeschlagen, da Sie keine Berechtigung zum Übertragen von Objekten für Ihre Gruppe haben.
	</notification>
	<notification name="NoPrivsToBuyObject">
		Ihr Zugangsberechtigungen gestatten nicht das Kaufen von Objekten an dieser Stelle.
	</notification>
	<notification name="CantAttachObjectAvatarSittingOnIt">
		Objekt kann nicht angehängt werden, da ein Avatar darauf sitzt.
	</notification>
	<notification name="WhyAreYouTryingToWearShrubbery">
		Bäume und Gräser können nicht als Anhänge getragen werden.
	</notification>
	<notification name="CantAttachGroupOwnedObjs">
		Objekte im Gruppenbesitz können nicht angehängt werden.
	</notification>
	<notification name="CantAttachObjectsNotOwned">
		Objekte, die Ihnen nicht gehören, können nicht angehängt werden.
	</notification>
	<notification name="CantAttachNavmeshObjects">
		Objekte, die zum Navmesh beitragen, können nicht angehängt werden.
	</notification>
	<notification name="CantAttachObjectNoMovePermissions">
		Objekt kann nicht angehängt werden, weil Sie es nicht verschieben dürfen.
	</notification>
	<notification name="CantAttachNotEnoughScriptResources">
		Nicht genügend Skriptressourcen verfügbar, um Objekt anzuhängen.
	</notification>
	<notification name="CantAttachObjectBeingRemoved">
		Objekten kann nicht hinzugefügt werden, da es bereits entfernt wird.
	</notification>
	<notification name="CantDropItemTrialUser">
		Ablegen von Objekten hier nicht möglich; versuchen Sie es mit dem kostenlosen Testbereich.
	</notification>
	<notification name="CantDropMeshAttachment">
		Sie können keine Mesh-Anhänge ablegen. In Inventar zurückführen und inworld rezzen.
	</notification>
	<notification name="CantDropAttachmentNoPermission">
		Anhang konnte nicht abgelegt werden: Ihnen fehlt die Berechtigung zum Ablegen an dieser Stelle.
	</notification>
	<notification name="CantDropAttachmentInsufficientLandResources">
		Anhang konnte nicht abgelegt werden: nicht genügend Landressourcen verfügbar.
	</notification>
	<notification name="CantDropAttachmentInsufficientResources">
		Anhänge konnten nicht abgelegt werden: nicht genügend Ressourcen.
	</notification>
	<notification name="CantDropObjectFullParcel">
		Objekt kann nicht hier abgelegt werden.  Die Parzelle ist voll.
	</notification>
	<notification name="CantTouchObjectBannedFromParcel">
		Dieses Objekt kann nicht berührt/angefasst werden, da Sie von der Landparzelle verbannt sind.
	</notification>
	<notification name="PlzNarrowDeleteParams">
		Grenzen Sie Ihre Löschparameter ein.
	</notification>
	<notification name="UnableToUploadAsset">
		Asset kann nicht hochgeladen werden.
	</notification>
	<notification name="CantTeleportCouldNotFindUser">
		Keinen Benutzer zum Teleportieren nach Hause gefunden
	</notification>
	<notification name="GodlikeRequestFailed">
		Anforderdung nach übernatürlichen Kräften fehlgeschlagen
	</notification>
	<notification name="GenericRequestFailed">
		generische Anforderdung fehlgeschlagen
	</notification>
	<notification name="CantUploadPostcard">
		Postkarte kann nicht hochgeladen werden.  Versuchen Sie es später erneut.
	</notification>
	<notification name="CantFetchInventoryForGroupNotice">
		Inventardetails für Gruppenmitteilung kann nicht abgerufen werden.
	</notification>
	<notification name="CantSendGroupNoticeNotPermitted">
		Gruppenmitteilung kann nicht gesendet werden – Vorgang nicht gestattet.
	</notification>
	<notification name="CantSendGroupNoticeCantConstructInventory">
		Gruppenmitteilung kann nicht gesendet werden – Bauen von Inventar nicht möglich.
	</notification>
	<notification name="CantParceInventoryInNotice">
		Inventar in Mitteilung kann nicht geparst werden.
	</notification>
	<notification name="TerrainUploadFailed">
		Fehler beim Hochladen von Terrain.
	</notification>
	<notification name="TerrainFileWritten">
		Terraindatei geschrieben.
	</notification>
	<notification name="TerrainFileWrittenStartingDownload">
		Terraindatei geschrieben, Download beginnt...
	</notification>
	<notification name="TerrainBaked">
		Terrain geformt.
	</notification>
	<notification name="TenObjectsDisabledPlzRefresh">
		Nur die ersten 10 ausgewählten Objekte wurden deaktiviert. Aktualisieren Sie die Anzeige und wählen Sie ggf. weitere Objekte aus.
	</notification>
	<notification name="UpdateViewerBuyParcel">
		Um diese Parzelle zu kaufen, müssen Sie Ihren Viewer aktualisieren.
	</notification>
	<notification name="CantBuyParcelNotForSale">
		Kein Kauf möglich; die ausgewählte Parzelle steht nicht zum Verkauf.
	</notification>
	<notification name="CantBuySalePriceOrLandAreaChanged">
		Kein Kauf möglich, da sich der Verkaufspreis oder die Fläche geändert haben.
	</notification>
	<notification name="CantBuyParcelNotAuthorized">
		Sie sind nicht der autorisierte Käufer dieser Parzelle.
	</notification>
	<notification name="CantBuyParcelAwaitingPurchaseAuth">
		Sie können diese Parzelle nicht kaufen, da sie bereits auf Kaufauthorisierung wartet.
	</notification>
	<notification name="CantBuildOverflowParcel">
		Sie können hier keine Objekte bauen, denn dies würde den Rahmen der Parzelle sprengen.
	</notification>
	<notification name="SelectedMultipleOwnedLand">
		Sie haben Land mit unterschiedlichen Besitzern ausgewählt. Wählen Sie ein kleineres Gebiet aus und versuchen Sie es erneut.
	</notification>
	<notification name="CantJoinTooFewLeasedParcels">
		Auswahl enthält nicht genügend gemietete Parzellen zum Zusammenlegen.
	</notification>
	<notification name="CantDivideLandMultipleParcelsSelected">
		Land kann nicht geteilt werden.
Mehr als eine Parzelle ist ausgewählt.
Wählen Sie eine kleinere Landfläche aus.
	</notification>
	<notification name="CantDivideLandCantFindParcel">
		Land kann nicht geteilt werden.
Parzelle kann nicht gefunden werden.
Bitte melden Sie das Problem über „Hilfe“ -&gt; „Problem melden“.
	</notification>
	<notification name="CantDivideLandWholeParcelSelected">
		Land kann nicht geteilt werden. Die gesamte Parzelle ist ausgewählt.
Wählen Sie eine kleinere Landfläche aus.
	</notification>
	<notification name="LandHasBeenDivided">
		Land wurde geteilt.
	</notification>
	<notification name="PassPurchased">
		Sie haben einen Pass gekauft.
	</notification>
	<notification name="RegionDisallowsClassifieds">
		Region lässt keine Werbung zu.
	</notification>
	<notification name="LandPassExpireSoon">
		Ihr Pass für dieses Land läuft demnächst ab.
	</notification>
	<notification name="CantSitNoSuitableSurface">
		Keine geeignete Oberfläche zum Sitzen; probieren Sie es an einer anderen Stelle.
	</notification>
	<notification name="CantSitNoRoom">
		Kein Platz zum Hinsetzen; probieren Sie es an einer anderen Stelle.
	</notification>
	<notification name="ClaimObjectFailedNoPermission">
		Objektbeanspruchung fehlgeschlagen, da Sie keine Berechtigung haben.
	</notification>
	<notification name="ClaimObjectFailedNoMoney">
		Objektbeanspruchung fehlgeschlagen, da Sie nicht genügend L$ haben.
	</notification>
	<notification name="CantDeedGroupLand">
		Land in Gruppenbesitz kann nicht übertragen werden.
	</notification>
	<notification name="BuyObjectFailedNoMoney">
		Objektkauf fehlgeschlagen, da Sie nicht genügend L$ haben.
	</notification>
	<notification name="BuyInventoryFailedNoMoney">
		Inventarkauf fehlgeschlagen, da Sie nicht genügend L$ haben.
	</notification>
	<notification name="BuyPassFailedNoMoney">
		Sie haben nicht genügend L$, um einen Pass für dieses Land zu kaufen.
	</notification>
	<notification name="CantBuyPassTryAgain">
		Passkauf momentan nicht möglich.  Versuchen Sie es später erneut.
	</notification>
	<notification name="CantCreateObjectParcelFull">
		Objekt kann nicht erstellt werden, da die Parzelle voll ist.
	</notification>
	<notification name="FailedPlacingObject">
		Objekt konnte nicht an festgelegtem Ort platziert werden.  Versuchen Sie es erneut.
	</notification>
	<notification name="CantCreateLandmarkForEvent">
		Landmarke für dieses Ereignis kann nicht erstellt werden.
	</notification>
	<notification name="GodBeatsFreeze">
		Ihre übernatürlichen Kräfte heben das Einfrieren auf!
	</notification>
	<notification name="SpecialPowersRequestFailedLogged">
		Anforderung nach Superpower fehlgeschlagen. Diese Anforderung wurde protokolliert.
	</notification>
	<notification name="ExpireExplanation">
		Das System kann Ihre Anfrage momentan nicht verarbeiten. Zeitüberschreitung bei Anforderung.
	</notification>
	<notification name="DieExplanation">
		Das System kann Ihre Anfrage nicht verarbeiten.
	</notification>
	<notification name="AddPrimitiveFailure">
		Sie haben nicht genügend Geld, um Primitive zu erstellen.
	</notification>
	<notification name="RezObjectFailure">
		Sie haben nicht genügend Geld, um Objekt zu erstellen.
	</notification>
	<notification name="ResetHomePositionNotLegal">
		Zuhause-Position neu festlegen, da Zuhause nicht zulässig war.
	</notification>
	<notification name="CantInviteRegionFull">
		Sie können gegenwärtig niemanden an Ihren Standort einladen, da die Region voll ist. Versuchen Sie es später erneut.
	</notification>
	<notification name="CantSetHomeAtRegion">
		Diese Region gestattet nicht, dass Sie hier Ihr Zuhause festlegen.
	</notification>
	<notification name="ListValidHomeLocations">
		Ihr Zuhause kann sich nur auf Ihrem eigenen Land oder in einem Infohub auf dem Mainland befinden.
	</notification>
	<notification name="SetHomePosition">
		Position für Zuhause festgelegt.
	</notification>
	<notification name="CantDerezInventoryError">
		Aufgrund eines Inventarfehlers kann das Rezzen dieses Objekts nicht aufgehoben werden.
	</notification>
	<notification name="CantCreateRequestedInv">
		Angefordertes Inventar kann nicht erstellt werden.
	</notification>
	<notification name="CantCreateRequestedInvFolder">
		Angeforderter Inventarordner kann nicht erstellt werden.
	</notification>
	<notification name="CantCreateInventory">
		Dieses Inventar kann nicht erstellt werden.
	</notification>
	<notification name="CantCreateLandmark">
		Landmarke kann nicht erstellt werden.
	</notification>
	<notification name="CantCreateOutfit">
		Im Moment kann kein Outfit erstellt werden. Versuchen Sie es gleich noch einmal.
	</notification>
	<notification name="InventoryNotForSale">
		Inventar steht nicht zum Verkauf.
	</notification>
	<notification name="CantFindInvItem">
		Inventarobjekt kann nicht gefunden werden.
	</notification>
	<notification name="CantFindObject">
		Objekt kann nicht gefunden werden.
	</notification>
	<notification name="CantTransfterMoneyRegionDisabled">
		Geldüberweisungen an Objekte sind in dieser Region gegenwärtig deaktiviert.
	</notification>
	<notification name="DroppedMoneyTransferRequest">
		Zahlung konnte aufgrund der Systembelastung nicht durchgeführt werden.
	</notification>
	<notification name="CantPayNoAgent">
		Nicht ersichtlich, wer bezahlt werden muss.
	</notification>
	<notification name="CantDonateToPublicObjects">
		Sie können öffentlichen Objekten keine L$ geben.
	</notification>
	<notification name="InventoryCreationInWorldObjectFailed">
		Inventarerstellung für Inworld-Objekt fehlgeschlagen.
	</notification>
	<notification name="UserBalanceOrLandUsageError">
		Aufgrund eines internen Fehlers konnte Ihr Viewer nicht ordnungsgemäß aktualisiert werden.  Der in Ihrem Viewer angezeigte L$-Kontostand oder Parzellenbesitz stimmt möglicherweise nicht mit dem aktuellen Stand auf den Servern überein.
	</notification>
	<notification name="LargePrimAgentIntersect">
		Große Prims, die sich mit anderen Einwohnern überschneiden, können nicht erstellt werden. Bitte erneut versuchen, wenn sich die anderen Einwohner fort bewegt haben.
	</notification>
	<notification name="RLVaChangeStrings">
		Änderungen werden erst nach einem Neustart von [APP_NAME] aktiv.
	</notification>
	<notification name="RLVaListRequested" label="Änderung einer Restriktion wurde von [NAME_LABEL] angefragt">
		[NAME_SLURL] hat das Senden einer Liste aller aktuell aktiven RLV-Restriktionen angefragt.
		<form name="form">
			<button name="Allow" text="Erlauben"/>
			<button name="Always Allow" text="Immer erlauben"/>
			<button name="Deny" text="Verbieten"/>
			<ignore name="ignore" text="Bestätigen, bevor eine Liste meiner aktuell aktiven RLV-Restriktionen an jemanden übertragen werden."/>
		</form>
	</notification>
	<notification name="InventoryValidationFailed" label="Inventar-Validierungsfehler">
		Eine Beschädigung Ihrers Inventars wurde erkannt.
Bitte kontaktieren Sie [HELP] mit der folgenden Liste an Fehlern.
Diese können anhand von http://opensimulator.org/wiki/inventory die erkannten Fehler korrigieren.

[ERRORS]
		<usetemplate ignoretext="Warnen, wenn Fehler bei der Inventar-Validierung festgestellt wurden" name="okignore" yestext="OK"/>
	</notification>
	<notification name="PreferenceChatClearLog">
		Dadurch werden die Protokolle vorheriger Unterhaltungen und alle Backups dieser Datei gelöscht.
		<usetemplate ignoretext="Löschen des Protokolls vorheriger Unterhaltungen bestätigen." name="okcancelignore" notext="Abbrechen" yestext="OK"/>
	</notification>
	<notification name="PreferenceControlsDefaults">
		Möchten Sie die Standard-Tastenbelegung wiederherstellen?
		<usetemplate canceltext="Abbrechen" name="yesnocancelbuttons" notext="Aktueller Modus" yestext="Alle Modi"/>
	</notification>
	<notification name="PreferenceChatDeleteTranscripts">
		Dadurch werden die Transkripte aller vorherigen Unterhaltungen gelöscht. Die Liste vergangener Unterhaltungen ist davon nicht betroffen. Alle Dateien mit den Suffixen .txt und txt.backup im Order [FOLDER] werden gelöscht.
		<usetemplate ignoretext="Um Bestätigung bitten, bevor ich Transkripte lösche." name="okcancelignore" notext="Abbrechen" yestext="OK"/>
	</notification>
	<notification name="PreferenceChatPathChanged">
		Dateien können nicht verschoben werden. Vorheriger Pfad wurde wiederhergestellt.
		<usetemplate ignoretext="Dateien können nicht verschoben werden. Vorheriger Pfad wurde wiederhergestellt." name="okignore" yestext="OK"/>
	</notification>
	<notification name="DefaultObjectPermissions">
		Problem beim Speichern der standardmäßigen Objektberechtigungen: [REASON].  Versuchen Sie später, die Standardberechtigungen einzustellen.
		<usetemplate name="okbutton" yestext="OK"/>
	</notification>
	<notification name="ChatHistoryIsBusyAlert">
		Chatverlaufsdatei ist noch mit vorheriger Operation beschäftigt. Versuchen Sie es in ein paar Minuten noch einmal oder chatten Sie mit einer anderen Person.
		<usetemplate name="okbutton" yestext="OK"/>
	</notification>
	<notification name="OutfitPhotoLoadError">
		[REASON]
		<usetemplate name="okbutton" yestext="OK"/>
	</notification>
	<notification name="AddPaymentMethod">
		Wählen Sie einen L$-Betrag auf der folgenden
Seite und klicken Sie auf Kaufen. Sie haben die
Möglichkeit an der Kasse eine Zahlungsmethode
zu hinterlegen.
		<form name="form">
			<button name="Continue" text="Fortfahren"/>
			<button name="Cancel" text="Abbrechen"/>
		</form>
	</notification>
	<notification name="FailedToFindSettings">
		Die Einstellungen für [NAME] konnten nicht aus der Datenbank geladen werden.
	</notification>
	<notification name="FailedToLoadSettingsApply">
		Diese Einstellungen können nicht auf die Umgebung angewendet werden.
	</notification>
	<notification name="FailedToBuildSettingsDay">
		Diese Einstellungen können nicht auf die Umgebung angewendet werden.
	</notification>
	<notification name="NoEnvironmentSettings">
		Diese Region unterstützt keine Umgebungseinstellungen.
	</notification>
	<notification label="Einstellung speichern" name="SaveSettingAs">
		Aktuelle Umgebungseinstellungen speichern unter:
		<form name="form">
			<input name="message">
				[DESC] (neu)
			</input>
			<button name="OK" text="OK"/>
			<button name="Cancel" text="Abbrechen"/>
		</form>
	</notification>
	<notification name="WLImportFail">
		Alte Windlight-Einstellungen [NAME] konnten nicht aus 
[FILE] geladen werden. 

[REASONS]
	</notification>
	<notification name="WLParcelApplyFail">
		Die Umgebung für diese Parzelle kann nicht eingestellt werden. 
Bitte eine Parzelle eingeben oder auswählen, für die Sie die Änderungsrechte besitzen.
	</notification>
	<notification name="SettingsUnsuported">
		Einstellungen werden von dieser Region nicht unterstützt. 
Bitte wechseln sie zu einer Region mit aktivierten Einstellungsmöglichkeiten und versuchen Sie es erneut.
	</notification>
	<notification name="SettingsConfirmLoss">
		Sie werden die Änderungen an diesem [TYPE] mit der Bezeichnung &quot;[NAME]&quot; verlieren. 
Möchten Sie diesen Vorgang wirklich fortsetzen?
		<usetemplate ignoretext="Sind Sie sicher, dass Sie die Änderungen verlieren möchten?" name="okcancelignore" notext="Nein" yestext="Ja"/>
	</notification>
	<notification name="SettingsConfirmReset">
		Sie sind dabei, alle angewendeten Einstellungen zu entfernen. 
Möchten Sie diesen Vorgang wirklich fortsetzen?
		<usetemplate name="okcancelbuttons" notext="Nein" yestext="Ja"/>
	</notification>
	<notification name="PersonalSettingsConfirmReset">
		Sie sind dabei, alle angewendeten persönlichen Beleuchtungseinstellungen zu entfernen. 
Möchten Sie diesen Vorgang wirklich fortsetzen?
		<usetemplate name="okcancelbuttons" notext="Nein" yestext="Ja"/>
	</notification>
	<notification name="SettingsMakeNoTrans">
		Sie versuchen, nicht transferierbare Einstellungen in diesen Tageszyklus zu importieren. Wenn Sie fortfahren, verlieren die von Ihnen bearbeiteten Einstellungen ebenfalls ihre Transferierbarkeit. 

Diese Änderung kann nicht rückgängig gemacht werden. 

Möchten Sie diesen Vorgang wirklich fortsetzen?
		<usetemplate ignoretext="Sind Sie sicher, dass Sie die Transferierbarkeit der Einstellungen aufgeben möchten?" name="okcancelignore" notext="Nein" yestext="Ja"/>
	</notification>
	<notification name="NoEditFromLibrary">
		Sie können Einstellungen aus der Bibliothek nicht direkt bearbeiten. 
Bitte kopieren Sie diese in Ihr Inventar und versuchen Sie es erneut.
	</notification>
	<notification name="EnvironmentApplyFailed">
		Bei diesen Einstellungen wurde ein Problem festgestellt. Sie können momentan nicht gespeichert oder angewendet werden.
	</notification>
	<notification name="TrackLoadFailed">
		Pfad konnte nicht in [TRACK] geladen werden.
	</notification>
	<notification name="TrackLoadMismatch">
		Der Pfad konnte nicht aus [TRACK1] in [TRACK2] geladen werden.
	</notification>
	<notification name="CompressionTestResults">
		Test-Ergebnis für gzip-Level 6 Komprimierung für [FILE] mit einer Größe von [SIZE] KB:
Packen: [PACK_TIME]s [PSIZE]KB
Entpacken: [UNPACK_TIME]s [USIZE]KB
		<tag>fail</tag>
	</notification>
	<notification label="Eingabe MFA-Token" name="PromptMFAToken">
		[MESSAGE]
		<form name="form">
			<button name="continue" text="Fortsetzen"/>
			<button name="cancel" text="Abbrechen"/>
		</form>
	</notification>
	<notification label="Eingabe MFA-Token" name="PromptMFATokenWithSave">
		[MESSAGE]
		<form name="form">
			<ignore name="ignore" text="Diesen Computer für 30 Tage merken."/>
			<button name="continue" text="Fortsetzen"/>
			<button name="cancel" text="Abbrechen"/>
		</form>
	</notification>
	<notification label="Unterordner erstellen" name="CreateSubfolder">
		Name des neuen Ordners:
		<form name="form">
			<button default="true" name="OK" text="OK"/>
			<button name="Cancel" text="Abbrechen"/>
		</form>
	</notification>
	<notification name="SameFolderRequired">
		Ausgewählte Objekte müssen sich im selben Ordner befinden.
		<usetemplate name="okbutton" yestext="OK"/>
	</notification>
	<notification name="RiggedMeshAttachedToHUD">
		Ein Object „[NAME]“, angehängt am HUD-Punkt „[POINT]“, enthält geriggtes Mesh.

Geriggte Mesh-Objekte sind dafür gemacht, um am Avatar angehängt zu werden. Weder Sie selbst noch andere werden dieses sehen.

Falls Sie dieses Objekt sehen möchten, nehmen Sie es ab und hängen es an einem Avatar-Punkt an.
		<usetemplate ignoretext="Warnen, falls geriggtes Mesh an einem HUD-Punkt angehängt ist." name="okignore" yestext="OK"/>
	</notification>
	<notification name="IncorrectFormat">
		Datei „[NAME]“ konnte nicht hochgeladen werden: Inkorrektes Bildformat.
	</notification>

	<notification name="ConfirmOverwriteOutfit">
		Diese Aktion wird die Objekte im ausgewählten Outfit mit denen ersetzen, die Sie gerade tragen.
		<usetemplate ignoretext="Bestätigen, bevor ein Outfit überschrieben wird" name="okcancelignore" notext="Abbrechen" yestext="Speichern"/>
	</notification>
	<notification name="ClearInventoryThumbnailsWarning">
		Sie sind dabei, die Abbildungen der aufgelisteten Inventar-Objekte zu entfernen. Diese Änderung kann nicht rückgängig gemacht werden.

Möchten Sie fortfahren?
		<usetemplate name="okcancelbuttons" notext="Nein" yestext="Ja"/>
	</notification>

	<notification name="WriteInventoryThumbnailsWarning">
		Sie sind dabei, die Abbildungen für einige oder alle der aufgelisteten Inventar-Objekte zu überschreiben. Diese Änderung kann nicht rückgängig gemacht werden.

Möchten Sie fortfahren?
		<usetemplate name="okcancelbuttons" notext="Nein" yestext="Ja"/>
	</notification>

	<notification name="ReflectionProbeApplied">
		WARNUNG: Sie haben aus Ihrem Objekt einen Reflexionstest erzeugt. Dieser verändert implizit das Objekt, um dessen Einflusskörper nachzuahmen. Diese Änderungen sind nicht umkehrbar. Möchten Sie fortfahren?
		<usetemplate ignoretext="Hinweis zum Reflexionstest" name="okcancelignore" yestext="OK" notext="Abbrechen"/>
	</notification>
	<notification name="AutoAdjustHDRSky">
		Sie bearbeiten einen Himmel, der automatisch zu HDR konvertiert wurde. Um HDR und Tone Mapping zu entfernen, setzen Sie „Umgebung Reflexionstest (HDR)“ auf 0.
		<usetemplate ignoretext="Warnung für HDR-Himmel-Anpassung" name="okignore" yestext="OK"/>
	</notification>
	<notification name="GLTFOpenSelection">
		Sie müssen ein Objekt auswählen, das als Ankerpunkt für den GLTF-Gegenstand fungiert, den Sie vorschauen möchten.
		<usetemplate name="okbutton" yestext="OK"/>
	</notification>
	<notification name="GLTFLoadFailed">
		GLTF-Datei konnte nicht geladen werden. Bitte prüfen Sie die Log-Datei für Details.
		<usetemplate name="okbutton" yestext="OK"/>
	</notification>
	<notification name="GLTFSaveFailed">
		GLTF-Datei konnte nicht gespeichert werden. Bitte prüfen Sie die Log-Datei für Details.
		<usetemplate name="okbutton" yestext="OK"/>
	</notification>
	<notification name="GLTFSaveSelection">
		Sie müssen ein Objekt auswählen, das mit einem GLTF-Gegenstand verknüpft ist.
		<usetemplate name="okbutton" yestext="OK"/>
	</notification>
	<notification name="GLTFUploadSelection">
		Sie müssen ein Objekt auswählen, das nur mit einem lokalen GLTF-Gegenstand verknüpft ist.
		<usetemplate name="okbutton" yestext="OK"/>
	</notification>
	<notification name="GLTFUploadInProgress">
		Upload wird gerade durchgeführt. Bitte versuchen Sie es später erneut.
		<usetemplate name="okbutton" yestext="OK"/>
	</notification>

	<notification name="NoValidEnvSettingFound">
		Keine gültige Einstellung für die Umgebung ausgewählt.
		
Bitte beachten Sie, dass „Gemeinsame Umgebung“ und „Tageszyklus-basiert“ nicht ausgewählt werden können!
	</notification>

<!-- ## Zi: Animation Overrider -->
  <notification name="NewAOSet">
Bitte einen Namen für das neue Animationsset eingeben:
(Der Name darf ausschließlich ASCII-Zeichen ausgenommen „:“ und „|“ enhalten.)
    <form name="form">
      <input name="message">
Neues Animationsset
      </input>
      <button
       name="OK"
       text="OK"/>
      <button
       name="Cancel"
       text="Abbrechen"/>
    </form>
  </notification>

  <notification name="NewAOCantContainNonASCII">
Ein neues Animationsset mit Namen „[AO_SET_NAME]“ konnte nicht angelegt werden.
Der Name darf ausschließlich ASCII-Zeichen ausgenommen „:“ und „|“ enhalten.
    <usetemplate
     name="okbutton"
     yestext="OK"/>
  </notification>

  <notification name="RenameAOMustBeASCII">
Das Animationsset konnte nicht zu „[AO_SET_NAME]“ umbenannt werden.
Der Name darf ausschließlich ASCII-Zeichen ausgenommen „:“ und „|“ enhalten.
    <usetemplate
     name="okbutton"
     yestext="OK"/>
  </notification>

<notification name="RemoveAOSet">
Animationsset „[AO_SET_NAME]“ aus Liste löschen?
    <usetemplate
     name="okcancelbuttons"
     notext="Abbrechen"
     yestext="Löschen"/>
  </notification>

  <notification name="AOForeignItemsFound">
Es wurden Objekte im Animation Overrider gefunden, die nicht zur Konfiguration gehören. Bitte prüfe den &quot;Fundbüro&quot;-Ordner nach Objekten, die aus der Konfiguration des Animation Overrider entfernt wurden.
  </notification>

  <notification name="AOImportSetAlreadyExists">
Ein Animationsset mit diesem Namen existiert bereits.
  </notification>

  <notification name="AOImportPermissionDenied">
Keine Berechtigung zum Lesen der Notizkarte.
  </notification>

  <notification name="AOImportCreateSetFailed">
Fehler beim Erstellen des Importsets.
  </notification>

  <notification name="AOImportDownloadFailed">
Notizkarte konnte nicht geladen werden.
  </notification>

  <notification name="AOImportNoText">
Notizkarte ist leer or nicht lesbar.
  </notification>

  <notification name="AOImportNoFolder">
Ordner zum Laden der Animationen konnte nicht gefunden werden.
  </notification>

  <notification name="AOImportNoStatePrefix">
Zeile [LINE] der Notizkarte besitzt keinen gültigen "["-Status-Präfix.
  </notification>

  <notification name="AOImportNoValidDelimiter">
Zeile [LINE] der Notizkarte besitzt keinen gültigen "["-Status-Suffix.
  </notification>

  <notification name="AOImportStateNameNotFound">
Status [NAME] existiert nicht.
  </notification>

  <notification name="AOImportAnimationNotFound">
Animation [NAME] konnte nicht gefunden werden. Bitte sicherstellen, dass sie sich im selben Ordner wie die Notizkarte befindet.
  </notification>

  <notification name="AOImportInvalid">
Notizkarte enthält keine verwendbaren Daten. Import wird abgebrochen.
  </notification>

  <notification name="AOImportRetryCreateSet">
Import-Ordner für Animationsset [NAME] konnte nicht erstellt werden. Wiederhole...
  </notification>

  <notification name="AOImportAbortCreateSet">
Import-Ordner für Animationsset [NAME] konnte nicht erstellt werden. Import wird abgebrochen.
  </notification>

  <notification name="AOImportLinkFailed">
Erstellung der Verknüpfung zur Animation [NAME] ist fehlgeschlagen!
  </notification>

<!-- ## Zi: Animation Overrider -->

<notification name="SendSysinfoToIM">
Dieses wird die folgenden Informationen an die aktuelle IM-Sitzung senden:

[SYSINFO]
    <usetemplate name="okcancelbuttons" yestext="Senden" notext="Abbrechen" />
  </notification>

<!-- fsdata -->
  <notification name="BlockLoginInfo">
    [REASON]
    <usetemplate
     name="okbutton"
     yestext="OK"/>
  </notification>
  <notification name="TestversionExpired">
    Diese Testversion von [APP_NAME] is abgelaufen und kann nicht weiter verwendet werden.
    <usetemplate
     name="okbutton"
     yestext="OK"/>
  </notification>

  <notification name="FireStormReqInfo">
[NAME] hat die eine Anfrage geschickt, Informationen über Ihre [APP_NAME]-Konfiguration zu übermitteln.
(Dies sind dieselben Informationen, die unter Hilfe->Info über [APP_NAME] zu finden sind.)
[REASON]
Möchten Sie diese Informationen übermitteln?
    <form name="form">
      <button name="Yes" text="Ja"/>
      <button name="No" text="Nein"/>
    </form>
  </notification>

	<notification name="PhantomOn">
		Phantom-Modus eingeschaltet.
	</notification>
	<notification name="PhantomOff">
		Phantom-Modus ausgeschaltet.
	</notification>
	<notification name="MovelockEnabled">
		Movelock aktiviert. Verwenden Sie Avatar &gt; Bewegung &gt; Movelock zum deaktivieren.
	</notification>
	<notification name="MovelockDisabled">
		Movelock deaktiviert.
	</notification>
	<notification name="MovelockEnabling">
		Aktiviere Movelock...
	</notification>
	<notification name="MovelockDisabling">
		Deaktiviere Movelock...
	</notification>
	<notification name="FlightAssistEnabled">
		Flug-Assistent ist aktiviert.
	</notification>
	<notification label="Alle Einstellungen zurücksetzen" name="FirestormClearSettingsPrompt">
		Ein Zurücksetzen aller Einstellungen kann bei Problemen hilfreich sein, allerdings müssen Sie anschließend jegliche Anpassungen erneut vornehmen.

Sind Sie sicher, dass Sie alle Einstellungen zurücksetzen möchten?
		<usetemplate name="okcancelbuttons" notext="Abbrechen" yestext="OK"/>
	</notification>
	<notification name="SettingsWillClear">
		Einstellungen werden nach einem Neustart von [APP_NAME] zurückgesetzt.
	</notification>

  <!-- ## Zi: Particle Editor -->
  <notification name="ParticleScriptFindFolderFailed">
Ordner für neues Skript konnte im Inventar nicht gefunden werden.
  </notification>

  <notification name="ParticleScriptCreationFailed">
Neues Skript für dieses Partikelsystem konnte nicht erstellt werden.
  </notification>

  <notification name="ParticleScriptNotFound">
Neu-erstelltes Skript für dieses Partikelsystem konnte nicht gefunden werden.
  </notification>

  <notification name="ParticleScriptCreateTempFileFailed">
Temporäre Datei für Skript-Upload konnte nicht erstellt werden.
   <form name="form">
      <ignore name="ignore"
       text="Ein Partikelskript wurde in die Zwischenablage kopiert."/>
    </form>
  </notification>

  <notification name="ParticleScriptInjected">
Partikelskript erfolgreich injiziert.
   <form name="form">
      <ignore name="ignore"
       text="Ein Partikelskript wurde in ein Objekt injiziert."/>
    </form>
  </notification>

  <notification name="ParticleScriptCapsFailed">
Skript-Injizierung in Objekt fehlgeschlagen. Region unterstützt diese Funktion nicht.
  </notification>

  <notification name="ParticleScriptCopiedToClipboard">
Das LSL-Skript zur Generierung dieses Partikelsystems wurde in die Zwischenablage kopiert. Es kann jetzt zur weiteren Verwendung in ein Skript kopiert werden.
   <form name="form">
      <ignore name="ignore"
       text="Ein Partikelskript wurde in die Zwischenablage kopiert."/>
    </form>
  </notification>
  <!-- ## Zi: Particle Editor -->

  <!-- ## Zi: Debug Settings Editor -->
  <notification name="DebugSettingsWarning">
Achtung! Für die Verwendung der Debug-Einstellungen wird kein Support geleistet. Änderungen an den Debug-Einstellungen können erhebliche Auswirkungen auf die Verwendung des Viewers haben und können den Verlust von Daten, Funktionalität oder sogar des Zugangs zum Dienst zur Folge haben. Bitte keine Werte ändern, wenn nicht exakt bekannt ist, was die entsprechende Änderung bewirkt!
   <form name="form">
      <ignore name="ignore"
       text="Warnhinweis für Debug-Einstellungen"/>
    </form>
  </notification>

  <notification name="ControlNameCopiedToClipboard">
Der Name der Debug-Einstellung wurde in die Zwischenablage kopiert. Er kann jetzt zur weiteren Verwendung an anderer Stelle eingefügt werden.
   <form name="form">
      <ignore name="ignore"
       text="Der Namen einer Debug-Einstellung wurde in die Zwischenablage kopiert"/>
    </form>
  </notification>
  
  <notification name="SanityCheck">
[APP_NAME] hat ein mögliches Problem mit einer Einstellung erkannt:

[SANITY_MESSAGE]

Grund: [SANITY_COMMENT]

Aktueller Wert: [CURRENT_VALUE]
   <form name="form">
      <button
       index="0"
       name="OK"
       text="Beheben"/>
      <button
       index="1"
       name="Cancel"
       text="Beibehalten"/>
      <ignore name="ignore"
       text="Eine Einstellung hat die Prüfung auf einen sinnvollen Wert nicht bestanden."/>
    </form>
  </notification>  
  <!-- ## Zi: Debug Settings Editor -->

	<notification name="DefaultLabelMissing">
		<usetemplate ignoretext="Ein LSL-Skript enthält eine switch-Anweisung ohne „default“-Fall." name="notifyignore"/>
			Das Verhalten der switch-Anweisung ohne einen „default“-Fall war bislang inkorrekt und wurde korrigiert.
Siehe FIRE-17710 für Details.
	</notification>

	<notification name="TeleportToAvatarNotPossible">
		Teleportieren zum Avatar nicht möglich, da die exakte Position unbekannt ist.
	</notification>

	<notification name="ZoomToAvatarNotPossible">
		Zoomen auf Avatar nicht möglich, da er sich außerhalb der Reichweite befindet.
	</notification>

	<notification name="TrackAvatarNotPossible">
		Verfolgen des Avatars nicht möglich, da er sich außerhalb der Radar-Reichweite befindet.
	</notification>

	<notification name="CacheEmpty">
		Der Viewercache ist momentan leer. Während des Downloads von neuen Inhalten kann es daher zu niedrigeren Frameraten und langsamerem Laden des Inventars kommen.
	</notification>

	<notification name="EnableMediaFilter"> 
Das Abspielen von Medien oder Musik kann deine Identität an Webseiten außerhalb von [CURRENT_GRID] verraten. Durch das Einschalten des Filters kann ausgewählt werden, welche Webseiten Medien abspielen dürfen, wodurch eine bessere Kontrolle über die Privatspähre ermöglicht wird.

Medienfilter aktivieren?
(Diese Einstellung kann später unter Einstellungen &gt; Sound &amp; Medien geändert werden.)
		<form name="form">
			<button name="Enable" text="Aktivieren"/>
			<button name="Disable" text="Deaktivieren"/>
		</form>
	</notification>

	<notification name="MediaAlert"> 
Diese Parzelle enthält Medien von:

Domain: [MEDIADOMAIN]
URL: [MEDIAURL]
		<form name="form">
			<button name="Allow" text="Erlauben"/>
			<button name="Deny" text="Verbieten"/>
		</form>
	</notification>

	<notification name="MediaAlert2"> 
Auswahl merken und [LCONDITION] Medien von dieser Quelle erlauben?

Domain: [MEDIADOMAIN]
URL: [MEDIAURL]
		<form name="form">
			<button name="Do Now" text="Jetzt [ACTION]"/>
			<button name="RememberDomain" text="[CONDITION] diese Domain erlauben"/>
			<button name="RememberURL" text="[CONDITION] diese URL erlauben"/>
		</form>
	</notification>

	<notification name="MediaAlertSingle"> 
Diese Parzelle enthält Medien von:

Domain: [MEDIADOMAIN]
URL: [MEDIAURL]
		<form name="form">
			<button name="Allow" text="Erlauben"/>
			<button name="Deny" text="Verbieten"/>
			<button name="BlacklistDomain" text="Blacklist"/>
			<button name="WhitelistDomain" text="Whitelist"/>
		</form>
	</notification>

	<notification name="AudioAlert">
Diese Parzelle enthält Musik von:

Domain: [AUDIODOMAIN]
URL: [AUDIOURL]
		<form name="form">
			<button name="Allow" text="Erlauben"/>
			<button name="Deny" text="Verbieten"/>
		</form>
	</notification>

	<notification name="AudioAlert2"> 
Auswahl merken und [LCONDITION] Musik von dieser Quelle erlauben?

Domain: [AUDIODOMAIN]
URL: [AUDIOURL]
		<form name="form">
			<button name="Do Now" text="Jetzt [ACTION]"/>
			<button name="RememberDomain" text="[CONDITION] diese Domain erlauben"/>
			<button name="RememberURL" text="[CONDITION] diese URL erlauben"/>
		</form>
	</notification>

	<notification name="AudioAlertSingle"> 
Auswahl merken und [LCONDITION] Musik von dieser Quelle erlauben?

Domain: [AUDIODOMAIN]
URL: [AUDIOURL]
		<form name="form">
			<button name="Allow" text="Erlauben"/>
			<button name="Deny" text="Verbieten"/>
			<button name="BlacklistDomain" text="Blacklist"/>
			<button name="WhitelistDomain" text="Whitelist"/>
		</form>
	</notification>

	<notification name="FirstJoinSupportGroup2">
Willkommen in der Phoenix/Firestorm Viewer Support-Gruppe!

Um den Support zu vereinfachen wird empfohlen, die aktuelle Version Ihres Viewers der Gruppe mitzuteilen. Diese Information beinhaltet Viewer-Version, Viewer-Skin, Betriebssystem und RLVa-Status. Sie können daher entscheiden, ob Sie die Version Ihres Viewers jeder Nachricht in diesem Gruppenchat voranstellen möchten. Unser Support-Team kann Ihnen eine sinnvollere Hilfestellung geben, wenn es direkt weiß, welche Viewer-Version Sie benutzen.

Diese Funktion kann jederzeit über die Checkbox innerhalb des Gruppenchat-Fensters aktiviert bzw. deaktiviert werden.

Soll die automatische Anzeige der Viewer-Version aktiviert werden?

		<form name="form">
			<button name="OK_okcancelignore" text="Ja"/>
			<button name="Cancel_okcancelignore" text="Nein"/>
			<ignore name="ignore" text="Wenn dem Phoenix/Firestorm Support-Gruppenchat beigetreten wird."/>
		</form>
	</notification>

	<notification name="ConfirmScriptModify">
Sollen die Skripte in den ausgewählten Objekten wirklich modifiziert werden?
		<usetemplate
			name="okcancelignore"
			ignoretext="Bestätigen, bevor ich Skripte in einer Auswahl modifiziere."
			notext="Abbrechen"
			yestext="OK"/>
	</notification>

<!-- <FS:Zi> Add float LSL color entry widgets -->
	<notification name="LSLColorCopiedToClipboard">
Der LSL-Farbcode wurde in die Zwischenablage kopiert. Er kann jetzt in LSL-Skripte eingefügt und genutzt werden.
		<form name="form">
			<ignore name="ignore" text="Ein LSL-Farbcode wurde in die Zwischenablage kopiert."/>
		</form>
	</notification>
<!-- <FS:Zi> Add float LSL color entry widgets -->

	<notification name="FSBWTooHigh">
Es wird empfohlen die Bandbreite nicht höher als 1500 kbit/s zu setzen! Bei einer höheren Bandbreite kann es zu Problemen kommen und die Leistung wird dadurch nicht verbessert.
	</notification>

<!-- <FS:AW>  opensim search support-->
	<notification name="ConfirmClearDebugSearchURL">
Soll die Debug-Such-URL wirklich gelöscht werden?
		<usetemplate name="okcancelignore" ignoretext="Bestätigen, wenn eine Debug-Such-URL gelöscht wird" notext="Abbrechen" yestext="OK"/>
	</notification>
	<notification name="ConfirmPickDebugSearchURL">
Soll die aktuelle Such-URL wirklich als Debug-Such-URL gesetzt werden?
		<usetemplate name="okcancelignore" ignoretext="Bestätigen, wenn eine Debug-Such-URL gesetzt wird" notext="Abbrechen" yestext="OK"/>
	</notification>
<!-- </FS:AW>  opensim search support-->
<!-- <FS:AW  grid management-->
	<notification name="ConfirmRemoveGrid">
Soll [REMOVE_GRID] wirklich aus der Grid-Liste entfernt werden?
		<usetemplate name="okcancelignore" ignoretext="Bestätigen, wenn Grids entfernt werden" notext="Abbrechen" yestext="OK"/>
	</notification>
	<notification name="CanNotRemoveConnectedGrid">
[REMOVE_GRID] kann nicht aus der Grid-Liste entfernt solange eine Verbindung besteht.
		<usetemplate name="okcancelignore" ignoretext="Warnung beim Versuch, ein verbundenes Grid zu entfernen." notext="Abbrechen" yestext="OK"/>
	</notification>
<!-- </FS:AW  grid management-->

	<notification name="FirstUseFlyOverride">
Warnung: Bitte verwende die Funktion zur Aufhebung der Flugbeschränkung verantwortungsvoll! Die Verwendung ohne die Zustimmung des Landeigentümers kann dazu führen, dass du von dem entsprechenden Land verbannt wirst.
	</notification>

	<notification name="ServerVersionChanged">
Die betretene Region verwendet eine andere Simulator-Version.
Aktueller Simulator: [NEWVERSION]
Vorheriger Simulator: [OLDVERSION]
	</notification>

	<notification name="RegExFail">
Fehler im Regulären Ausdruck:
[EWHAT]
	</notification>

	<notification name="NoHavok">
Einige Funktionen wie [FEATURE] sind nicht in dieser Version von [APP_NAME] enthalten. Falls Sie [FEATURE] nutzen möchten, laden Sie sich bitte eine Version von [APP_NAME] mit Havok-Unterstützung hier herunter:
[DOWNLOAD_URL]
		<form name="form">
			<ignore name="ignore" text="Kein-Havok-Warnung"/>
		</form>
	</notification>

	<notification name="StreamListExportSuccess">
Stream-Liste erfolgreich als XML nach [FILENAME] exportiert.
	</notification>

	<notification name="StreamListImportSuccess">
Stream-Liste erfolgreich aus XML importiert.
	</notification>
	
	<notification name="StreamMetadata">
♫ Aktueller Titel:
  [TITLE]
  [ARTIST]♫
	</notification>
	<notification name="StreamMetadataNoArtist">
♫ Aktueller Titel:
  [TITLE]♫
	</notification>

	<notification name="RadarAlert">
		[NAME] [MESSAGE]
	</notification>

	<notification name="BackupFinished">
Einstellungen wurden gesichert.
	</notification>

	<notification name="BackupPathEmpty">
Sicherungspfad ist nicht gesetzt. Bitte zunächst einen Ort festlegen, an dem die Einstellungen gesichert sind und von wo sie wiederhergestellt werden sollen.
	</notification>

	<notification name="BackupPathDoesNotExistOrCreateFailed">
Der Sicherungspfad konnte nicht gefunden oder erstellt werden.
	</notification>

	<notification name="BackupPathDoesNotExist">
Der Sicherungspfad konnte nicht gefunden werden.
	</notification>

	<notification name="SettingsConfirmBackup">
		Möchten Sie wirklich eine Sicherung in diesem Verzeichnis erstellen?

[DIRECTORY]

Bestehende Sicherungen in diesem Verzeichnis werden überschrieben!
		<usetemplate name="okcancelbuttons" notext="Abbrechen" yestext="Sicherung erstellen"/>
	</notification>

	<notification name="SettingsRestoreNeedsLogout">
Das Wiederherstellen von Einstellungen erfordert einen Neustart des Viewers. Sollen die Einstellungen jetzt wiederhergestellt und der Viewer beendet werden?
		<usetemplate name="okcancelbuttons" notext="Abbrechen" yestext="Wiederherstellen und beenden"/>
	</notification>

	<notification name="RestoreFinished">
Wiederherstellen abgeschlossen! Bitte den Viewer neu starten!
		<usetemplate name="okbutton" yestext="Beenden"/>
	</notification>
	<notification name="ConfirmRestoreQuickPrefsDefaults">
Diese Aktion setzt die Schnelleinstellungen direkt auf die Standardkonfiguration zurück.

Diese Aktion kann nicht rückgängig gemacht werden.
		<usetemplate ignoretext="Bestätigen, wenn Schnelleinstellungen zurückgesetzt werden sollen" name="okcancelignore" notext="Abbrechen" yestext="OK"/>
	</notification>
	<notification name="QuickPrefsDuplicateControl">
		Einstellung wurde bereits hinzugefügt. Bitte eine andere Einstellung wählen.
		<usetemplate name="okbutton" yestext="OK"/>
	</notification>

	<notification name="ExportFinished">
Export nach [FILENAME] beendet.
	</notification>

	<notification name="ExportCollada">
Export unerwartet fehlgeschlagen. Siehe Log-Datei für weitergehende Details.
	</notification>

	<notification name="ExportColladaSuccess">
[OBJECT] erfolgreich als [FILENAME] gespeichert.
	</notification>

	<notification name="ExportColladaFailure">
Export von [OBJECT] nach [FILENAME] fehlgeschlagen.
	</notification>

	<notification name="ImportSuccess">
Erfolgreich [COUNT] [OBJECT] importiert.
	</notification>

	<notification name="AntiSpamBlocked">
AntiSpam: [SOURCE] wurde wegen Spam vom Typ [QUEUE] ([COUNT] mal in [PERIOD] Sekunden) blockiert.
	</notification>

	<notification name="AntiSpamImNewLineFloodBlocked">
AntiSpam: [SOURCE] wurde wegen Senden einer Instant Message mit mehr als [COUNT] Zeilen blockiert.
	</notification>

	<notification name="AntiSpamChatNewLineFloodBlocked">
AntiSpam: [SOURCE] wurde wegen Senden einer Chatnachricht mit mehr als [COUNT] Zeilen blockiert.
	</notification>

	<notification name="MeshMaxConcurrentReqTooHigh">
Der Wert, der für das gleichzeitige Laden von Mesh-Objekten gesetzt wurde ([VALUE]; Debug-Einstellung [DEBUGNAME]), ist höher als das Maximum von [MAX]. Er wurde auf den Standardwert [DEFAULT] zurückgesetzt.
	</notification>

	<notification name="SkinDefaultsChangeSettings">
		[MESSAGE]
		<form name="form">
			<ignore name="ignore" text="Eine Einstellung wurde auf den Standardwert für das gewählte Oberflächendesign zurückgesetzt."/>
		</form>
	</notification>
	
	<notification name="AddNewContactSet">
		Neues Kontakt-Set mit folgendem Namen erstellen:
		<form name="form">
			<input name="message">
				Neues Kontakt-Set
			</input>
			<button name="Create" text="Erstellen"/>
			<button name="Cancel" text="Abbrechen"/>
		</form>
	</notification>
	<notification name="RemoveContactSet">
		Soll Kontakt-Set „[SET_NAME]“ wirklich gelöscht werden? Diese Aktion kann nicht rückgängig gemacht werden!
		<usetemplate name="okcancelignore" notext="Abbrechen" yestext="Ok" ignoretext="Bestätigen, wenn ein Kontakt-Set gelöscht wird."/>
	</notification>
	<notification name="RemoveContactFromSet">
		Soll [TARGET] wirklich aus Kontakt-Set „[SET_NAME]“ entfernt werden?
		<usetemplate name="okcancelignore" notext="Abbrechen" yestext="Ok" ignoretext="Bestätigen, wenn jemand aus einem Kontakt-Set entfernt wird."/>
	</notification>
	<notification name="RemoveContactsFromSet">
		Sollen wirklich diese [TARGET] Avatare aus Kontakt-Set „[SET_NAME]“ entfernt werden?
		<usetemplate name="okcancelignore" notext="Abbrechen" yestext="Ok" ignoretext="Bestätigen, wenn mehrere Avatare aus einem Kontakt-Set entfernt werden."/>
	</notification>
	<notification name="AddToContactSetSingleSuccess">
		[NAME] wurde zu Kontakt-Set „[SET]“ hinzugefügt.
	</notification>
	<notification name="AddToContactSetMultipleSuccess">
		[COUNT] Avatare wurden zu Kontakt-Set „[SET]“ hinzugefügt.
	</notification>
	<notification name="SetAvatarPseudonym">
		Alias für [AVATAR] eingeben:
		<form name="form">
			<button name="Create" text="Erstellen"/>
			<button name="Cancel" text="Abbrechen"/>
		</form>
	</notification>
	<notification name="RenameContactSetFailure">
		Kontakt-Set „[SET]“ konnte nicht in „[NEW_NAME]“ umbenannt werden, da entweder bereits ein Kontakt-Set mit demselben Namen existiert oder der neue Name ungültig ist.
	</notification>

	<notification name="ShapeImportGenericFail">
		Es gab ein Problem beim importieren von [FILENAME]. Siehe Log-Datei für weitergehende Details.
	</notification>
	<notification name="ShapeImportVersionFail">
		Import der Avatarform fehlgeschlagen. Sind Sie sicher, dass [FILENAME] eine korrekte Avatar-Datei ist?
	</notification>

	<notification name="AddToMediaList">
		Domänennamen zum Hinzufügen zur [LIST] eingeben:
		<form name="form">
			<button name="Add" text="Hinzufügen"/>
			<button name="Cancel" text="Abbrechen"/>
		</form>
	</notification>
	<notification name="CantRestoreToWorldNoCopy">
		Die Option „Wiederherstellen an letzter Position“ ist nicht erlaubt für nicht-kopierbare Objekte, um einem möglichen Verlust vorzubeugen.
	</notification>
	<notification name="ConfirmRemoveCredential">
		Gespeichertes Login für &lt;nolink&gt;[NAME]&lt;/nolink&gt; löschen?
		<form name="form">
			<button name="OK" text="OK"/>
			<button name="Cancel" text="Abbrechen"/>
		</form>
	</notification>
<!-- <FS:TS> FIRE-5453: Flickr upload support (from Exodus) -->
	<notification name="ExodusFlickrVerificationExplanation">
Um die Flickr-Uploadfunktion nutzen zu können, muss [APP_NAME] Zugriff auf deinen Account gewährt werden. Beim Fortfahren wird die Flickr-Website im Webbrowser geöffnet, wo du dich einloggen und den Zugriff durch [APP_NAME] autorisieren musst. Der daraufhin angezeigte Code muss in [APP_NAME] eingetragen werden.

Soll [APP_NAME] autorisiert werden, Fotos unter deinem Flickr-Konto zu posten?
		<usetemplate name="okcancelbuttons" notext="Nein" yestext="Ja"/>
	</notification>

	<notification name="ExodusFlickrVerificationPrompt">
Bitte den Flickr-Zugriff im Webbrowser autorisieren und den angezeigen Code eingeben:
		<form name="form">
			<button name="OK" text="OK"/>
			<button name="Cancel" text="Abbrechen"/>
		</form>
	</notification>

	<notification name="ExodusFlickrVerificationFailed">
Flickr-Verifikation fehlgeschlagen. Bitte erneut versuchen sowie den eingegebenen Code überprüfen.
		<usetemplate name="okbutton" yestext="OK"/>
	</notification>

	<notification name="ExodusFlickrUploadComplete">
Das Foto kann jetzt [http://www.flickr.com/photos/upload/edit/?ids=[ID] hier] betrachtet werden.
	</notification>
<!-- </FS:TS> FIRE-5453 -->
	<notification name="RegionTrackerAdd">
Welche Bezeichnung soll für die Region
„[REGION]“ verwendet werden?
		<form name="form">
			<button name="OK" text="OK"/>
			<button name="Cancel" text="Abbrechen"/>
		</form>
	</notification>
	<notification name="SnoozeDuration">
		Zeitspanne in Sekunden, für die der Gruppenchat temporär unterdrückt werden soll:
		<form name="form">
			<button name="OK" text="OK"/>
			<button name="Cancel" text="Abbrechen"/>
		</form>
	</notification>
	<notification name="SnoozeDurationInvalidInput">
		Bitte geben Sie einen gültigen Wert für die Zeitspanne ein!
		<usetemplate name="okbutton" yestext="OK"/>
	</notification>
	<notification name="PickLimitReached">
		Neue Auswahl kann nicht erstellt werden, da bereits die maximale Anzahl an Auswahlen erstellt wurde.
		<usetemplate name="okbutton" yestext="OK"/>
	</notification>
	<notification name="GlobalOnlineStatusToggle">
		Abhängig von der Serverauslastung kann es einen Moment dauern, bis das Umschalten der Sichtbarkeit des Online-Status effektiv wird.
		<usetemplate ignoretext="Weise mich darauf hin, dass das Umschalten der Sichtbarkeit des Online-Status etwas dauern kann." name="okignore" yestext="OK"/>
	</notification>
	<notification name="RenderVolumeLODFactorWarning">
		ACHTUNG: Die Detailstufe (LOD) ist auf einen hohen Wert eingestellt.

Für den normalen Gebrauch ist ein Wert zwischen 1 und 3 ausreichend.
Ziehen Sie in Erwägung Objekte zu ersetzen, die bei einem entsprechenden Wert deformiert aussehen.

LOD-Faktor >3: Verschlechtert Performance. Nur für Fotoaufnahmen ratsam.
LOD-Faktor >4: Nur in Ausnahmefällen verwenden. Wird beim Neustart zurückgesetzt.
LOD-Faktor >8: Hat keinen echten Effekt. Kann Fehler verursachen.
		<usetemplate name="okbutton" yestext="OK"/>
	</notification>
	<notification name="OverrideVRAMWarning">
		WARNUNG: Das Übersteuern der VRAM-Erkennung kann Instabilitäten verursachen.

Die meisten Benutzer sollten diese Einstellung deaktiviert und dem Viewer sowie Betriebssystem den korrekten Wert ermitteln lassen.

Diese Einstellung ist für den Fall gedacht, wenn die VRAM-Erkennung inkorrekte Ergebnisse liefert. Bitte mit Vorsicht verwenden und im Zweifel Hilfe beim Support erfragen.
		<usetemplate name="okbutton" yestext="OK"/>
	</notification>
	<notification name="CurrencyURIOverrideReceived">
Diese Region hat sich dazu entschieden, das Währungsportal eines Drittanbieters zu nutzen.
Bitte beachten Sie, dass es sich bei Käufen von Währung innerhalb des Firestorm Viewers um Transaktionen zwischen Ihnen (dem Nutzer) und den Anbietern oder Verkäufern der Währung handelt.
Weder Firestorm Viewer, Phoenix Firestorm Viewer Project Inc. noch dessen Team können für jegliche Kosten oder Schäden haftbar gemacht werden, die direkt oder indirekt aus solchen Transaktionen entstehen.
Falls Sie diesen Nutzungsbestimmungen nicht zustimmen, sollten keinerlei finanzielle Transaktionen im Rahmen der Nutzung dieses Viewers durchgeführt werden.
		<usetemplate ignoretext="Warnen, wenn eine Region die URL zum Währungsportal ändert" name="okignore" yestext="OK"/>
	</notification>
	<notification name="EnableHiDPI">
		HiDPI kann negative Effekte aufweisen und die Leistung beeinträchtigen.
	</notification>
	<notification name="CantCreateInventoryName">
		Dieses Inventar kann nicht erstellt werden: [NAME]
	</notification>
	<notification name="WindlightBulkImportFinished">
		Mehrfach-Import von Windlight abgeschlossen.
	</notification>
	<notification name="WarnForceLoginURL">
		URL der Startseite des Anmeldebildschirms wird für Testzwecke übersteuert.

URL auf Standard zurücksetzen?
		<usetemplate name="okcancelbuttons" notext="Nächstes Mal erinnern" yestext="Zurücksetzen"/>
	</notification>
	<notification name="WarnScriptedCamera">
		Zurücksetzen der Kamera könnte durch folgende Objekte verhindert werden:

[SOURCES]
	</notification>
	<notification label="Ordner-Gruppierung aufheben" name="UngroupFolder">
		Gruppierung durch den Ordner „[FOLDER_NAME]“ aufheben?
		<usetemplate name="okcancelbuttons" notext="Abbrechen" yestext="Okay"/>
	</notification>
	<notification name="ImageEmptyAlphaLayer" label="Textur enthält leeren Alpha-Kanal">
		Die Textur, die Sie hochladen möchten, enthält einen leeren oder fast-leeren Alpha-Kanal (Transparenz-Informationen). Dies ist fast immer nicht gewünscht und der Kanel sollte daher entfernt werden. Das Hinzufügen eines Alpha-Kanals kann zu Textur-Flackern bei übereinanderliegenden Texturen bei unterschiedlichem Kamerawinkel führen. Zudem verringert sich dadurch die Darstellungsgeschwindigkeit. Sofern diese Textur nicht unbedingt einen (fast-)leeren Alpgha-Kanal benötigt, sollte dieser möglichst entfernt werden.
	</notification>
</notifications><|MERGE_RESOLUTION|>--- conflicted
+++ resolved
@@ -3627,11 +3627,7 @@
 	<notification name="VoiceEffectsNotSupported">
 		Voice-Morph-Effekte werden von diesem Viewer nicht unterstützt.
 Für weitere Informationen zu anderen Voice-Morphing-Tools, lesen Sie bitte [[FAQ_URL] diesen Artikel].
-<<<<<<< HEAD
-		<usetemplate name="okignore" yestext="OK"/>
-=======
 		<usetemplate ignoretext="Warnen, falls Voice-Morphing nicht unterstützt wird" name="okignore" yestext="OK"/>
->>>>>>> b35e4d26
 	</notification>
 	<notification name="Cannot enter parcel: not a group member">
 		Nur Mitglieder einer bestimmten Gruppe dürfen diesen Bereich betreten.
