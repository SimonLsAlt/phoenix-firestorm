--- conflicted
+++ resolved
@@ -4836,18 +4836,10 @@
 		Der Pfad konnte nicht aus [TRACK1] in [TRACK2] geladen werden.
 	</notification>
 	<notification name="CompressionTestResults">
-<<<<<<< HEAD
 		Test-Ergebnis für gzip-Level 6 Komprimierung für [FILE] mit einer Größe von [SIZE] KB:
 Packen: [PACK_TIME]s [PSIZE]KB
 Entpacken: [UNPACK_TIME]s [USIZE]KB
 	</notification>
-=======
-		Test-Ergebnis für gip-Level 6 Datei-Komprimierung für [FILE] mit Größe [SIZE] KB:
-Packen: [PACK_TIME]s [PSIZE]KB
-Entpacken: [UNPACK_TIME]s [USIZE]KB
-    <tag>fail</tag>
-  </notification>
->>>>>>> 617c01e2
 	<notification name="NoValidEnvSettingFound">
 		Keine gültige Einstellung für die Umgebung ausgewählt.
 		
