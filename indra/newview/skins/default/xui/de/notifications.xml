<?xml version="1.0" encoding="utf-8"?>
<notifications>
	<global name="skipnexttime">
		Nicht mehr anzeigen
	</global>
	<global name="alwayschoose">
		Diese Option immer auswählen
	</global>
	<global name="implicitclosebutton">
		Schließen
	</global>
	<template name="okbutton">
		<form>
			<button name="OK_okbutton" text="$yestext"/>
		</form>
	</template>
	<template name="okignore">
		<form>
			<button name="OK_okignore" text="$yestext"/>
		</form>
	</template>
	<template name="okcancelbuttons">
		<form>
			<button name="OK_okcancelbuttons" text="$yestext"/>
			<button name="Cancel_okcancelbuttons" text="$notext"/>
		</form>
	</template>
	<template name="okcancelignore">
		<form>
			<button name="OK_okcancelignore" text="$yestext"/>
			<button name="Cancel_okcancelignore" text="$notext"/>
		</form>
	</template>
	<template name="okhelpbuttons">
		<form>
			<button name="OK_okhelpbuttons" text="$yestext"/>
			<button name="Help" text="$helptext"/>
		</form>
	</template>
	<template name="okhelpignore">
		<form>
			<button name="OK_okhelpignore" text="$yestext"/>
			<button name="Help_okhelpignore" text="$helptext"/>
		</form>
	</template>
	<template name="yesnocancelbuttons">
		<form>
			<button name="Yes" text="$yestext"/>
			<button name="No" text="$notext"/>
			<button name="Cancel_yesnocancelbuttons" text="$canceltext"/>
		</form>
	</template>
	<notification functor="GenericAcknowledge" label="Unbekannte Meldung" name="MissingAlert">
		Ihre Version von [APP_NAME] kann die gerade empfangene Benachrichtigung nicht anzeigen.  Bitte vergewissern Sie sich, dass Sie den aktuellsten Viewer installiert haben.

Fehlerdetails: The notification called &apos;[_NAME]&apos; was not found in notifications.xml.
		<usetemplate name="okbutton" yestext="OK"/>
	</notification>
	<notification name="FloaterNotFound">
		Floater-Fehler: Folgende Steuerelemente wurden nicht gefunden:

[CONTROLS]
		<usetemplate name="okbutton" yestext="OK"/>
	</notification>
	<notification name="TutorialNotFound">
		Derzeit ist kein Tutorial verfügbar.
		<usetemplate name="okbutton" yestext="OK"/>
	</notification>
	<notification name="GenericAlert">
		[MESSAGE]
	</notification>
	<notification name="GenericAlertYesCancel">
		[MESSAGE]
		<usetemplate name="okcancelbuttons" notext="Abbrechen" yestext="Ja"/>
	</notification>
	<notification name="GenericAlertOK">
		[MESSAGE]
		<usetemplate name="okbutton" yestext="OK"/>
	</notification>
	<notification name="BadInstallation">
		Beim Aktualisieren von [APP_NAME] ist ein Fehler aufgetreten.  Bitte [http://get.secondlife.com laden Sie die aktuellste Version des Viewers herunter].
		<usetemplate name="okbutton" yestext="OK"/>
	</notification>
	<notification name="LoginFailedNoNetwork">
		Verbindung nicht möglich zum [SECOND_LIFE_GRID].
    &apos;[DIAGNOSTIC]&apos;
Stellen Sie sicher, dass Ihre Internetverbindung funktioniert.
		<usetemplate name="okbutton" yestext="OK"/>
	</notification>
	<notification name="MessageTemplateNotFound">
		Meldungsvorlage [PATH] nicht gefunden.
		<usetemplate name="okbutton" yestext="OK"/>
	</notification>
	<notification name="WearableSave">
		Änderung an aktueller Kleidung/Körperteil speichern?
		<usetemplate canceltext="Abbrechen" name="yesnocancelbuttons" notext="Nicht speichern" yestext="Speichern"/>
	</notification>
	<notification name="ConfirmNoCopyToOutbox">
		Sie sind nicht berechtigt, einen oder mehrere dieser Artikel in die Händler-Outbox zu kopieren. Sie können sie verschieben oder zurücklassen.
		<usetemplate name="okcancelbuttons" notext="Artikel nicht verschieben" yestext="Artikel verschieben"/>
	</notification>
	<notification name="OutboxFolderCreated">
		Für jeden Artikel, den Sie in die oberste Ebene Ihrer Händler-Outbox übertragen haben, wurde ein neuer Ordner erstellt.
		<usetemplate ignoretext="Neuer Ordner in Händler-Outbox erstellt" name="okignore" yestext="OK"/>
	</notification>
	<notification name="OutboxImportComplete">
		Erfolg

Alle Ordner wurden erfolgreich an den Marktplatz übertragen.
		<usetemplate ignoretext="Alle Ordner an den Marktplatz übertragen" name="okignore" yestext="OK"/>
	</notification>
	<notification name="OutboxImportHadErrors">
		Einige Ordner wurden nicht übertragen

Beim Übertragen bestimmter Ordner an den Marktplatz ist ein Fehler aufgetreten. Diese Ordner befinden sich noch in Ihrer Händler-Outbox.

Weitere Informationen finden Sie im [[MARKETPLACE_IMPORTS_URL] Fehlerprotokoll].
		<usetemplate name="okbutton" yestext="OK"/>
	</notification>
	<notification name="OutboxImportFailed">
		Übertragung fehlgeschlagen mit Fehler „[ERROR_CODE]“

Aufgrund eines System- oder Netzwerkfehlers wurden keine Ordner an den Marktplatz übertragen. Versuchen Sie es später erneut.
		<usetemplate name="okbutton" yestext="OK"/>
	</notification>
	<notification name="OutboxInitFailed">
		Marktplatzinitialisierung fehlgeschlagen mit Fehler „[ERROR_CODE]“

Marktplatzinitialisierung aufgrund eines System- oder Netzwerkfehlers fehlgeschlagen. Versuchen Sie es später erneut.
		<usetemplate name="okbutton" yestext="OK"/>
	</notification>
	<notification name="StockPasteFailed">
		Kopieren oder Verschieben in Bestandsordner fehlgeschlagen mit Fehler:
        
        „[ERROR_CODE]“
		<usetemplate name="okbutton" yestext="OK"/>
	</notification>
	<notification name="MerchantPasteFailed">
		Kopieren oder Verschieben von Marktplatz-Auflistungen fehlgeschlagen mit Fehler:
        
        „[ERROR_CODE]“
		<usetemplate name="okbutton" yestext="OK"/>
	</notification>
	<notification name="MerchantTransactionFailed">
		Marktplatztransaktion fehlgeschlagen mit Fehler:
        
        [ERROR_REASON][ERROR_DESCRIPTION]
		<usetemplate name="okbutton" yestext="OK"/>
	</notification>
	<notification name="MerchantUnprocessableEntity">
		Wir konnten dieses Produkt nicht auflisten bzw. den Versionsordner nicht aktivieren. Dies liegt meist an fehlenden Informationen im Formular zur Beschreibung der Auflistung, kann aber auch auf eine falsche Ordnerstruktur zurückzuführen sein. Bearbeiten Sie die Auflistung oder überprüfen Sie den Auflistungsordner auf Fehler.
		<usetemplate name="okbutton" yestext="OK"/>
	</notification>
	<notification name="MerchantListingFailed">
		Auflistung in Marktplatz fehlgeschlagen mit Fehler:
        
        „[ERROR_CODE]“
		<usetemplate name="okbutton" yestext="OK"/>
	</notification>
	<notification name="MerchantFolderActivationFailed">
		Aktivierung dieses Versionsordners fehlgeschlagen mit Fehler:

        „[ERROR_CODE]“
		<usetemplate name="okbutton" yestext="OK"/>
	</notification>
	<notification name="MerchantForceValidateListing">
		Um Ihre Auflistung zu erstellen, haben wir die Hierarchie des Auflistungsinhalts korrigiert.
		<usetemplate ignoretext="Warnung anzeigen, wenn beim Erstellen einer Auflistung die Hierarchie des Inhalts korrigiert wird" name="okignore" yestext="OK"/>
	</notification>
	<notification name="ConfirmMerchantActiveChange">
		Diese Aktion ändert den aktiven Inhalt dieser Auflistung. Möchten Sie fortfahren?
		<usetemplate ignoretext="Vor Ändern einer aktiven Auflistung im Marktplatz bestätigen" name="okcancelignore" notext="Abbrechen" yestext="OK"/>
	</notification>
	<notification name="ConfirmMerchantMoveInventory">
		Objekte, die ins Marktplatz-Auflistungsfenster gezogen werden, werden verschoben, nicht kopiert. Möchten Sie fortfahren?
		<usetemplate ignoretext="Vor Verschieben eines Objekts aus dem Inventar in den Marktplatz bestätigen" name="okcancelignore" notext="Abbrechen" yestext="OK"/>
	</notification>
	<notification name="ConfirmListingCutOrDelete">
		Wenn Sie einen Auflistungsordner verschieben oder löschen, wird Ihre Marktplatz-Auflistung gelöscht. Um die Marktplatz-Auflistung beizubehalten, verschieben oder löschen Sie den Inhalt des Versionsordners, den Sie ändern möchten. Möchten Sie fortfahren?
		<usetemplate ignoretext="Bestätigen, bevor ich eine Auflistung aus dem Marktplatz entferne oder verschiebe" name="okcancelignore" notext="Abbrechen" yestext="OK"/>
	</notification>
	<notification name="ConfirmCopyToMarketplace">
		Sie haben keine Berechtigung, eines oder mehrere dieser Objekte in den Marktplatz zu kopieren. Sie können sie verschieben oder zurücklassen.
		<usetemplate canceltext="Abbrechen" ignoretext="Vor Kopieren einer Auswahl mit kopiergeschützten Objekten in den Marktplatz bestätigen" name="yesnocancelbuttons" notext="Artikel nicht verschieben" yestext="Artikel verschieben"/>
	</notification>
	<notification name="ConfirmMerchantUnlist">
		Diese Aktion entfernt diese Auflistung. Möchten Sie fortfahren?
		<usetemplate ignoretext="Vor Entfernen einer aktiven Auflistung aus dem Marktplatz bestätigen" name="okcancelignore" notext="Abbrechen" yestext="OK"/>
	</notification>
	<notification name="ConfirmMerchantClearVersion">
		Diese Aktion deaktiviert den Versionsordner der aktuellen Auflistung. Möchten Sie fortfahren?
		<usetemplate ignoretext="Vor Deaktivieren des Versionsordners einer Auflistung im Marktplatz bestätigen" name="okcancelignore" notext="Abbrechen" yestext="OK"/>
	</notification>
	<notification name="AlertMerchantListingNotUpdated">
		Diese Auflistung konnte nicht aktualisiert werden.
[[URL] Klicken Sie hier], um sie im Marktplatz zu bearbeiten.
		<usetemplate name="okbutton" yestext="OK"/>
	</notification>
	<notification name="AlertMerchantListingCannotWear">
		Sie können keine Kleidung oder Körperteile tragen, die im Marktplatz-Auflistungsordner enthalten sind
	</notification>
	<notification name="AlertMerchantListingInvalidID">
		Auflistungs-ID ungültig.
	</notification>
	<notification name="AlertMerchantListingActivateRequired">
		In dieser Auflistung gibt es mehrere oder keine Versionsordner. Sie müssen später einen auswählen und aktivieren.
		<usetemplate ignoretext="Benachrichtung zur Versionsordneraktivierung, wenn ich eine Auflistung mit mehreren Versionsordnern erstelle" name="okignore" yestext="OK"/>
	</notification>
	<notification name="AlertMerchantStockFolderSplit">
		Wir haben Bestandsobjekte unterschiedlicher Typen in separate Bestandsordner gelegt, damit wir Ihren Ordner auflisten können.
		<usetemplate ignoretext="Benachrichtigen,wenn Bestandsordner vor dem Auflisten aufgeteilt wird" name="okignore" yestext="OK"/>
	</notification>
	<notification name="AlertMerchantStockFolderEmpty">
		Wir haben Ihre Auflistung entfernt, da der Bestandsordner leer ist. Um diese Auflistung wieder zu listen, müssen Sie weitere Einheiten zum Bestandsordner hinzufügen.
		<usetemplate ignoretext="Benachrichtigen, wenn Auflistung aufgrund eines leeren Bestandsordners nicht aufgelistet wird" name="okignore" yestext="OK"/>
	</notification>
	<notification name="AlertMerchantVersionFolderEmpty">
		Wir haben Ihre Auflistung entfernt, da der Versionsordner leer ist. Um diese Auflistung erneut zu listen, müssen Sie Artikel zum Versionsordner hinzufügen.
		<usetemplate ignoretext="Benachrichtigen, wenn Auflistung aufgrund eines leeren Versionsordners nicht aufgelistet wird" name="okignore" yestext="OK"/>
	</notification>
	<notification name="WriteAnimationFail">
		Fehler beim Schreiben von Animationsdaten.  Bitte versuchen Sie es erneut.
	</notification>
	<notification name="UploadAuctionSnapshotFail">
		Eine Auktions-Screenshot konnte aus folgendem Grund nicht hochgeladen werden: [REASON]
	</notification>
	<notification name="UnableToViewContentsMoreThanOne">
		Es kann nur jeweils der Inhalt von einem Objekt angezeigt werden.
Wählen Sie ein einzelnes Objekt aus und versuchen Sie es erneut.
	</notification>
	<notification name="SaveClothingBodyChanges">
		Änderung an Kleidung/Körperteilen speichern?
		<usetemplate canceltext="Abbrechen" name="yesnocancelbuttons" notext="Nicht speichern" yestext="Alles speichern"/>
	</notification>
	<notification name="FriendsAndGroupsOnly">
		Personen, die nicht auf Ihrer Freundesliste stehen, werden nicht informiert, dass Sie ihre Anrufe und Instant Messages ignorieren.
		<usetemplate name="okbutton" yestext="OK"/>
	</notification>
	<notification name="FavoritesOnLogin">
		Hinweis: Bei Aktivierung dieser Option sehen alle Personen, die diesen Computer benutzen, Ihre Lieblingsorte.
		<usetemplate name="okbutton" yestext="OK"/>
	</notification>
	<notification name="GrantModifyRights">
		Wenn Sie einem anderen Einwohner Änderungsrechte gewähren, dann kann dieser JEDES Objekt, das Sie inworld besitzen, ändern, löschen oder an sich nehmen. Seien Sie daher beim Gewähren dieser Rechte sehr vorsichtig!
Möchten Sie [NAME] Änderungsrechte gewähren?
		<usetemplate name="okcancelbuttons" notext="Nein" yestext="Ja"/>
	</notification>
	<notification name="GrantModifyRightsMultiple">
		Wenn Sie einem anderen Einwohner, die Erlaubnis zum Bearbeiten erteilen, dann kann dieser JEDES Objekt, das Sie inworld besitzen, verändern. Seien Sie SEHR vorsichtig, wenn Sie diese Erlaubnis gewähren!
Möchten Sie den ausgewählten Einwohnern Änderungsrechte gewähren?
		<usetemplate name="okcancelbuttons" notext="Nein" yestext="Ja"/>
	</notification>
	<notification name="RevokeModifyRights">
		Möchten Sie [NAME] die Änderungsrechte entziehen?
		<usetemplate name="okcancelbuttons" notext="Nein" yestext="Ja"/>
	</notification>
	<notification name="RevokeModifyRightsMultiple">
		Möchten Sie den ausgewählten Einwohnern die Änderungsrechte entziehen?
		<usetemplate name="okcancelbuttons" notext="Nein" yestext="Ja"/>
	</notification>
	<notification name="UnableToCreateGroup">
		Gruppe konnte nicht erstellt werden.
[MESSAGE]
		<usetemplate name="okbutton" yestext="OK"/>
	</notification>
	<notification name="PanelGroupApply">
		[NEEDS_APPLY_MESSAGE]
[WANT_APPLY_MESSAGE]
		<usetemplate canceltext="Abbrechen" name="yesnocancelbuttons" notext="Änderungen verwerfen" yestext="Änderungen übernehmen"/>
	</notification>
	<notification name="MustSpecifyGroupNoticeSubject">
		Geben Sie einen Betreff für die Gruppenmitteilung ein.
		<usetemplate name="okbutton" yestext="OK"/>
	</notification>
	<notification name="AddGroupOwnerWarning">
		Sie sind im Begriff, Gruppenmitgliedern die Rolle [ROLE_NAME] zuzuweisen.
Diese Rolle kann Mitgliedern nicht mehr entzogen werden.
Sie müssen die Rolle selbst niederlegen.
Möchten Sie fortfahren?
		<usetemplate ignoretext="Bestätigen, bevor ich einen neuen Gruppeneigentümer hinzufüge" name="okcancelignore" notext="Nein" yestext="Ja"/>
	</notification>
	<notification name="AssignDangerousActionWarning">
		Sie sind im Begriff, der Rolle „[ROLE_NAME]“ die Fähigkeit „[ACTION_NAME]“ zuzuweisen.

 *ACHTUNG*
 Mitglieder in einer Rolle mit dieser Fähigkeit können sich selbst -
 und allen anderen Mitgliedern – Rollen zuweisen, die mehr Rechte
 beinhalten als sie derzeit haben, und damit nahezu
 Eigentümerrechte erreichen. Überlegen Sie sich, wem Sie diese Fähigkeit
 verleihen.

Der Rolle „[ROLE_NAME]“ diese Fähigkeit zuweisen?
		<usetemplate name="okcancelbuttons" notext="Nein" yestext="Ja"/>
	</notification>
	<notification name="AssignDangerousAbilityWarning">
		Sie sind im Begriff, der Rolle „[ROLE_NAME]“ die Fähigkeit „[ACTION_NAME]“ zuzuweisen.

 *ACHTUNG*
 Mitglieder in einer Rolle mit dieser Fähigkeit können sich selbst -
 und allen anderen Mitgliedern – alle Fähigkeiten zuweisen und
 damit fast Eigentümerrechte erreichen.

Der Rolle „[ROLE_NAME]“ diese Fähigkeit zuweisen?
		<usetemplate name="okcancelbuttons" notext="Nein" yestext="Ja"/>
	</notification>
	<notification name="AssignBanAbilityWarning">
		Sie sind im Begriff, der Rolle „[ROLE_NAME]“ die Fähigkeit „[ACTION_NAME]“ zuzuweisen.

 *ACHTUNG*
Jedem Mitglied in einer Rolle mit dieser Fähigkeit werden auch die Fähigkeiten „[ACTION_NAME_2]“ und „[ACTION_NAME_3]“ zugewiesen.
		<usetemplate name="okbutton" yestext="OK"/>
	</notification>
	<notification name="RemoveBanAbilityWarning">
		Sie sind im Begriff, die Fähigkeit „[ACTION_NAME]“ aus der Rolle „[ROLE_NAME]“ zu entfernen.

 *ACHTUNG*
Durch Entfernen dieser Fähigkeit werden die Fähigkeiten „[ACTION_NAME_2]“ und „[ACTION_NAME_3]“ NICHT entfernt.
 
Wenn diese Rolle nicht mehr diese Fähigkeiten haben soll, deaktivieren Sie sie bitte umgehend.
		<usetemplate name="okbutton" yestext="OK"/>
	</notification>
	<notification name="EjectGroupMemberWarning">
		Sie sind dabei, [AVATAR_NAME] aus der Gruppe hinauszuwerfen.
		<usetemplate ignoretext="Hinauswerfen eines einzelnen Gruppenmitglieds bestätigen" name="okcancelignore" notext="Abbrechen" yestext="Hinauswerfen"/>
	</notification>
	<notification name="EjectGroupMembersWarning">
		Sie sind dabei, [COUNT] Mitglieder aus der Gruppe hinauszuwerfen.
		<usetemplate ignoretext="Hinauswerfen mehrerer Gruppenmitglieder bestätigen" name="okcancelignore" notext="Abbrechen" yestext="Hinauswerfen"/>
	</notification>
	<notification name="BanGroupMemberWarning">
		Sie sind dabei, [AVATAR_NAME] aus der Gruppe zu verbannen.
		<usetemplate ignoretext="Verbannen eines Gruppenmitglieds bestätigen" name="okcancelignore" notext="Abbrechen" yestext="Verbannen"/>
	</notification>
	<notification name="BanGroupMembersWarning">
		Sie sind dabei, [COUNT] Mitglieder aus der Gruppe zu verbannen.
		<usetemplate ignoretext="Verbannen mehrerer Gruppenmitglieder bestätigen" name="okcancelignore" notext="Abbrechen" yestext="Verbannen"/>
	</notification>
	<notification name="GroupBanUserOnBanlist">
		Manchen Einwohnern wurde keine Einladung gesendet, weil sie aus der Gruppe ausgeschlossen sind.
	</notification>
	<notification name="AttachmentDrop">
		Sie möchten Ihren Anhang wirklich fallen lassen?
Möchten Sie fortfahren?
		<usetemplate ignoretext="Bestätigen, bevor Anhänge fallen gelassen werden" name="okcancelignore" notext="Nein" yestext="Ja"/>
	</notification>
	<notification name="JoinGroupCanAfford">
		Der Beitritt zu dieser Gruppe kostet [COST] L$.
Fortfahren?
		<usetemplate name="okcancelbuttons" notext="Abbrechen" yestext="Beitreten"/>
	</notification>
	<notification name="JoinGroupNoCost">
		Sie treten der Gruppe [NAME] bei.
Fortfahren?
		<usetemplate name="okcancelbuttons" notext="Abbrechen" yestext="Beitreten"/>
	</notification>
	<notification name="JoinGroupCannotAfford">
		Der Beitritt zu dieser Gruppe kostet [COST] L$.
Sie haben nicht genug L$, um dieser Gruppe beizutreten.
	</notification>
	<notification name="CreateGroupCost">
		Die Gründung dieser Gruppe kostet [COST] L$.
Gruppen müssen mehr als ein Mitglied haben oder sie werden gelöscht.
Bitte laden Sie innerhalb von 48 Stunden Mitglieder in Ihre Gruppe ein.
		<usetemplate canceltext="Abbrechen" name="okcancelbuttons" notext="Abbrechen" yestext="Gruppe für [COST] L$ erstellen"/>
	</notification>
	<notification name="LandBuyPass">
		Sie können dieses Land („[PARCEL_NAME]“) für [COST] L$
[TIME] Stunden lang betreten.  Pass kaufen?
		<usetemplate name="okcancelbuttons" notext="Abbrechen" yestext="OK"/>
	</notification>
	<notification name="SalePriceRestriction">
		Der Verkaufspreis muss beim allgemeinen Verkauf über 0 L$ liegen.
Wählen Sie eine bestimmte Person aus, wenn Sie für 0 L$ verkaufen.
	</notification>
	<notification name="ConfirmLandSaleChange">
		Die ausgewählten [LAND_SIZE] m² Land werden zum Verkauf freigegeben.
Der Verkaufspreis beträgt [SALE_PRICE] L$. Der Verkauf an [NAME] wird zu diesem Preis freigegeben.
		<usetemplate name="okcancelbuttons" notext="Abbrechen" yestext="OK"/>
	</notification>
	<notification name="ConfirmLandSaleToAnyoneChange">
		ACHTUNG: Wenn Sie auf An jeden verkaufen klicken, kann jeder in [CURRENT_GRID] Ihr Land kaufen, auch Einwohner in anderen Regionen.

Die ausgewählten [LAND_SIZE] m² Land werden zum Verkauf freigegeben.
Der Verkaufspreis beträgt [SALE_PRICE] L$. Der Verkauf an [NAME] wird zu diesem Preis freigegeben.
		<usetemplate name="okcancelbuttons" notext="Abbrechen" yestext="OK"/>
	</notification>
	<notification name="ReturnObjectsDeededToGroup">
		Möchten Sie alle Ihre Objekte auf dieser Parzelle, die der Gruppe „[NAME]“ gehören, zurück in das jeweilige Inventar ihrer vorherigen Eigentümer transferieren?

*WARNUNG* Alle nicht transferierbaren Objekte, die der Gruppe übertragen wurden, werden dabei gelöscht!

Objekte: [N]
		<usetemplate name="okcancelbuttons" notext="Abbrechen" yestext="OK"/>
	</notification>
	<notification name="ReturnObjectsOwnedByUser">
		Möchten Sie alle Objekte auf dieser Parzelle, die dem Einwohner „[NAME]“ gehören, in das jeweilige Inventar ihrer Eigentümer transferieren?

Objekte: [N]
		<usetemplate name="okcancelbuttons" notext="Abbrechen" yestext="OK"/>
	</notification>
	<notification name="ReturnObjectsOwnedBySelf">
		Möchten Sie alle Objekte auf dieser Parzelle, die Ihnen gehören, zurück in Ihr Inventar transferieren?

Objekte: [N]
		<usetemplate name="okcancelbuttons" notext="Abbrechen" yestext="OK"/>
	</notification>
	<notification name="ReturnObjectsNotOwnedBySelf">
		Möchten Sie alle Objekte auf dieser Parzelle, die NICHT Ihnen gehören, in das Inventar ihrer Eigentümer transferieren?
Transferierbare Objekte, die an eine Gruppe übertragen wurden, werden ihren vorherigen Eigentümern zurückgegeben.

*WARNUNG* Alle nicht transferierbaren Objekte, die der Gruppe übertragen wurden, werden dabei gelöscht!

Objekte: [N]
		<usetemplate name="okcancelbuttons" notext="Abbrechen" yestext="OK"/>
	</notification>
	<notification name="ReturnObjectsNotOwnedByUser">
		Möchten Sie alle Objekte auf dieser Parzelle, die NICHT [NAME] gehören, in das Inventar ihrer Eigentümer transferieren?
Transferierbare Objekte, die an eine Gruppe übertragen wurden, werden ihren vorherigen Eigentümern zurückgegeben.

*WARNUNG* Alle nicht transferierbaren Objekte, die der Gruppe übertragen wurden, werden dabei gelöscht!

Objekte: [N]
		<usetemplate name="okcancelbuttons" notext="Abbrechen" yestext="OK"/>
	</notification>
	<notification name="ReturnAllTopObjects">
		Möchten Sie alle aufgeführten Objekte ihren Eigentümern zurückgeben? Dadurch werden ALLE Skriptobjekte in der Region zurückgegeben.
		<usetemplate name="okcancelbuttons" notext="Abbrechen" yestext="OK"/>
	</notification>
	<notification name="DisableAllTopObjects">
		Möchten Sie alle Objekte in dieser Region deaktivieren?
		<usetemplate name="okcancelbuttons" notext="Abbrechen" yestext="OK"/>
	</notification>
	<notification name="ReturnObjectsNotOwnedByGroup">
		Objekte auf dieser Parzelle, die von der Gruppe [NAME] nicht gemeinsam genutzt werden, an ihre Eigentümer zurückgeben?

Objekte: [N]
		<usetemplate name="okcancelbuttons" notext="Abbrechen" yestext="OK"/>
	</notification>
	<notification name="UnableToDisableOutsideScripts">
		Skriptdeaktivierung nicht möglich.
Für die gesamte Region ist Schaden aktiviert.
Damit Waffen funktionieren, müssen Skripts erlaubt sein.
	</notification>
	<notification name="MultipleFacesSelected">
		Mehrere Flächen wurden ausgewählt.
Wenn Sie fortfahren werden auf mehrere Flächen des Objekts unterschiedlichen Medien-Instanzen eingefügt.
Um Medien nur auf einer Fläche einzufügen, wählen Sie „Oberfläche auswählen&quot; und klicken Sie auf die gewünschte Fläche des Objektes. Klicken Sie dann auf „Hinzufügen&quot;.
		<usetemplate ignoretext="Die Medien werden auf mehrere ausgewählte Seiten übertragen" name="okcancelignore" notext="Abbrechen" yestext="OK"/>
	</notification>
	<notification name="MustBeInParcel">
		Sie müssen auf einer Landparzelle stehen, um ihren Landepunkt festzulegen.
	</notification>
	<notification name="PromptRecipientEmail">
		Bitte geben Sie für den/die Empfänger eine gültige Email-Adresse ein.
	</notification>
	<notification name="PromptSelfEmail">
		Geben Sie Ihre E-Mail-Adresse ein.
	</notification>
	<notification name="PromptMissingSubjMsg">
		Foto mit Standardbetreff bzw. -nachricht als E-Mail versenden?
		<usetemplate name="okcancelbuttons" notext="Abbrechen" yestext="OK"/>
	</notification>
	<notification name="ErrorProcessingSnapshot">
		Fehler beim Verarbeiten der Fotodaten
	</notification>
	<notification name="ErrorEncodingSnapshot">
		Fehler beim Erstellen des Fotos!
	</notification>
	<notification name="ErrorPhotoCannotAfford">
		Es kostet L$[COST], um ein Foto in Ihrem Inventar zu speichern. Sie können entweder L$ kaufen oder das Foto auf Ihrem Computer speichern.
	</notification>
	<notification name="ErrorTextureCannotAfford">
		Es kostet L$[COST], um eine Textur in Ihrem Inventar zu speichern. Sie können entweder L$ kaufen oder das Foto auf Ihrem Computer speichern.
	</notification>
	<notification name="ErrorUploadingPostcard">
		Ein Foto konnte aus folgendem Grund nicht gesendet werden: [REASON]
	</notification>
	<notification name="ErrorUploadingReportScreenshot">
		Ein Report-Screenshot konnte aus folgendem Grund nicht hochgeladen werden: [REASON]
	</notification>
	<notification name="MustAgreeToLogIn">
		Bevor Sie sich in [CURRENT_GRID] anmelden können, müssen Sie den Nutzungsbedingungen zustimmen.
	</notification>
	<notification name="CouldNotPutOnOutfit">
		Outfit konnte nicht angezogen werden.
Der Outfit-Ordner enthält keine Kleidung, Körperteile oder Anhänge.
	</notification>
	<notification name="CannotWearTrash">
		Kleider oder Körperteile im Papierkorb können nicht getragen werden
	</notification>
	<notification name="MaxAttachmentsOnOutfit">
		Objekt konnte nicht angehängt werden.
Überschreitet die maximale Anzahl an Objekten [MAX_ATTACHMENTS], die angehängt werden können. Bitte nehmen Sie zunächst ein anderes Objekt ab.
	</notification>
	<notification name="CannotWearInfoNotComplete">
		Sie können das Objekt nicht anziehen, weil es noch nicht geladen wurde. Warten Sie kurz und versuchen Sie es dann noch einmal.
	</notification>
	<notification name="MustEnterPasswordToLogIn">
		Bitte geben Sie zur Anmeldung Ihr Kennwort ein.
	</notification>
	<notification name="MustHaveAccountToLogIn">
		Sie haben ein Feld leer gelassen.
Sie müssen den Benutzernamen Ihres Avatars eingeben.

Sie benötigen ein Konto, um [CURRENT_GRID] betreten zu können. Möchten Sie jetzt ein Konto erstellen?
		<url name="url">
			[create_account_url]
		</url>
		<usetemplate name="okcancelbuttons" notext="Erneut versuchen" yestext="Neues Benutzerkonto anlegen"/>
	</notification>
	<notification name="InvalidCredentialFormat">
		Sie müssen entweder den Benutzernamen oder den Vor- und Nachnamen Ihres Avatars in das Feld „Benutzername“ eingeben und die Anmeldung dann erneut versuchen.
	</notification>
	<notification name="InvalidGrid">
		„[GRID]“ ist keine gültige Grid-ID.
	</notification>
	<notification name="InvalidLocationSLURL">
		Ihre Startposition gibt kein gültiges Grid an.
	</notification>
	<notification name="DeleteClassified">
		Anzeige „[NAME]“ löschen?
Gebühren werden nicht rückerstattet.
		<usetemplate name="okcancelbuttons" notext="Abbrechen" yestext="OK"/>
	</notification>
	<notification name="DeleteMedia">
		Sie haben sich entschieden, die Medien auf dieser Seite zu löschen.
Sind Sie sicher, dass Sie fortfahren wollen?
		<usetemplate ignoretext="Bestätigen, bevor ich Medien von einem Objekt entferne." name="okcancelignore" notext="Nein" yestext="Ja"/>
	</notification>
	<notification name="ClassifiedSave">
		Änderung an Anzeige [NAME] speichern?
		<usetemplate canceltext="Abbrechen" name="yesnocancelbuttons" notext="Nicht speichern" yestext="Speichern"/>
	</notification>
	<notification name="ClassifiedInsufficientFunds">
		Sie haben nicht genügend Geld, um eine Anzeige zu erstellen.
		<usetemplate name="okbutton" yestext="OK"/>
	</notification>
	<notification name="DeleteAvatarPick">
		Auswahl &lt;nolink&gt;[PICK]&lt;/nolink&gt; löschen?
		<usetemplate name="okcancelbuttons" notext="Abbrechen" yestext="OK"/>
	</notification>
	<notification name="DeleteOutfits">
		Das/Die ausgewählte(n) Outfit(s) löschen?
		<usetemplate name="okcancelbuttons" notext="Abbrechen" yestext="OK"/>
	</notification>
	<notification name="DeleteOutfitsWithName">
		Outfit „[NAME]“ löschen?
		<usetemplate name="okcancelbuttons" notext="Abbrechen" yestext="OK"/>
	</notification>
	<notification name="PromptGoToEventsPage">
		Zur [CURRENT_GRID] Events-Webseite?
		<url name="url">
			http://secondlife.com/events/?lang=de-DE
		</url>
		<usetemplate name="okcancelbuttons" notext="Abbrechen" yestext="OK"/>
	</notification>
	<notification name="SelectProposalToView">
		Wählen Sie ein Angebot zur Ansicht.
	</notification>
	<notification name="SelectHistoryItemToView">
		Wählen Sie ein Element zur Ansicht.
	</notification>
	<notification name="CacheWillClear">
		Der Cache wird nach einem Neustart von [APP_NAME] geleert.
	</notification>
	<notification name="CacheWillBeMoved">
		Der Cache wird nach einem Neustart von [APP_NAME] verschoben.
Hinweis: Der Cache wird dabei gelöscht/geleert.
	</notification>
	<notification name="SoundCacheWillBeMoved">
		Der Sound-Cache wird nach einem Neustart von [APP_NAME] verschoben.
	</notification>
	<notification name="ChangeConnectionPort">
		Die Port-Einstellungen werden nach einem Neustart von [APP_NAME] wirksam.
	</notification>
	<notification name="ChangeDeferredDebugSetting">
		Die Einstellung tritt nach Neustart von [APP_NAME] in Kraft.
	</notification>
	<notification name="ChangeSkin">
		Das neue Oberflächendesign wird nach einem Neustart von [APP_NAME] angezeigt.
		<usetemplate name="okcancelbuttons" notext="OK" yestext="Neustart"/>
	</notification>
	<notification name="ChangeLanguage">
		Die Sprachänderung tritt nach Neustart von [APP_NAME] in Kraft.
	</notification>
	<notification name="GoToAuctionPage">
		Zur [CURRENT_GRID]-Webseite, um Auktionen anzuzeigen oder ein Gebot abzugeben?
		<url name="url">
			http://secondlife.com/auctions/auction-detail.php?id=[AUCTION_ID]
		</url>
		<usetemplate name="okcancelbuttons" notext="Abbrechen" yestext="OK"/>
	</notification>
	<notification name="SaveChanges">
		Änderungen speichern?
		<usetemplate canceltext="Abbrechen" name="yesnocancelbuttons" notext="Nicht speichern" yestext="Speichern"/>
	</notification>
	<notification name="DeleteNotecard">
		Notizkarte wirklich löschen?
		<usetemplate name="okcancelignore" notext="Abbrechen" yestext="OK" ignoretext="Bestätigen, wenn eine Notizkarte gelöscht wird"/>
	</notification>
	<notification name="LoadPreviousReportScreenshot">
		Möchten Sie den vorherigen Screenshot für den Report verwenden?
		<usetemplate name="okcancelbuttons" notext="Abbrechen" yestext="OK"/>
	</notification>
	<notification name="GestureSaveFailedTooManySteps">
		Speichern der Geste fehlgeschlagen.
Die Geste besteht aus zu vielen Schritten.
Löschen Sie einige Schritte und versuchen Sie es erneut.
	</notification>
	<notification name="GestureSaveFailedTryAgain">
		Speichern der Geste fehlgeschlagen.  Warten Sie kurz und versuchen Sie es dann noch einmal.
	</notification>
	<notification name="GestureSaveFailedObjectNotFound">
		Geste konnte nicht gespeichert werden, da das Objekt oder das zugehörige Objektinventar nicht gefunden wurden.
Das Objekt ist möglicherweise außer Reichweite oder wurde gelöscht.
	</notification>
	<notification name="GestureSaveFailedReason">
		Eine Geste konnte aus folgendem Grund nicht gespeichert werden: [REASON].  Speichern Sie die Geste bitte später.
	</notification>
	<notification name="SaveNotecardFailObjectNotFound">
		Notizkarte konnte nicht gespeichert werden, da das Objekt oder das zugehörige Objektinventar nicht gefunden wurden.
Das Objekt ist möglicherweise außer Reichweite oder wurde gelöscht.
	</notification>
	<notification name="SaveNotecardFailReason">
		Eine Notizkarte konnte aus folgendem Grund nicht gespeichert werden: [REASON].  Speichern Sie die Notizkarte bitte später.
	</notification>
	<notification name="ScriptCannotUndo">
		Es konnten nicht alle Änderungen in Ihrer Skriptversion rückgängig gemacht werden.
Möchten Sie die letzte gespeicherte Version vom Server laden?
(**Warnung** Dieser Vorgang kann nicht rückgängig gemacht werden.)
		<usetemplate name="okcancelbuttons" notext="Abbrechen" yestext="OK"/>
	</notification>
	<notification name="SaveScriptFailObjectNotFound">
		Skript konnte nicht gespeichert werden, weil das zugehörige Objekt nicht gefunden wurde.
Das Objekt ist möglicherweise außer Reichweite oder wurde gelöscht.
	</notification>
	<notification name="StartRegionEmpty">
		Ihre Startregion ist nicht definiert.
Geben Sie den Namen der Region im Feld „Startposition“ ein oder wählen Sie „Mein letzter Standort“ oder „Mein Zuhause“ als Startposition aus.
		<usetemplate name="okbutton" yestext="OK"/>
	</notification>
	<notification name="CouldNotStartStopScript">
		Skript konnte nicht gestartet oder beendet werden, weil das zugehörige Objekt nicht gefunden wurde.
Das Objekt ist möglicherweise außer Reichweite oder wurde gelöscht.
	</notification>
	<notification name="CannotDownloadFile">
		Dateidownload nicht möglich
	</notification>
	<notification name="MediaFileDownloadUnsupported">
		Sie haben einen Datei-Download angefordert, der in [SECOND_LIFE] nicht unterstützt wird.
		<usetemplate ignoretext="Warnung anzeigen, wenn ein Datei-Download nicht unterstützt wird" name="okignore" yestext="OK"/>
	</notification>
	<notification name="CannotWriteFile">
		Datei [[FILE]] kann nicht geschrieben werden
	</notification>
	<notification name="UnsupportedHardware">
		Ihr Computer entspricht leider nicht den Mindestanforderungen von [APP_NAME]. Dies kann zur Folge haben, dass das Programm nicht sehr gut ausgeführt wird. Bei nicht unterstützten Systemkonfigurationen kann Ihnen unser [SUPPORT_SITE] leider nicht helfen.

Weitere Informationen finden Sie auf [_URL].
		<url name="url" option="0">
			http://secondlife.com/support/sysreqs.php?lang=de
		</url>
		<usetemplate ignoretext="Meine Hardware wird nicht unterstützt" name="okcancelignore" notext="Nein" yestext="Ja"/>
	</notification>
	<notification name="OldGPUDriver">
		Wahrscheinlich gibt es einen neueren Treiber für Ihren Grafikchip. Durch Aktualisieren der Grafiktreiber lässt sich die Leistung u. U. beträchtlich verbessern.

    Unter [URL] nach aktualisierten Treibern suchen?
		<url name="url">
			[URL]
		</url>
		<usetemplate ignoretext="Mein Grafiktreiber ist veraltet" name="okcancelignore" notext="Nein" yestext="Ja"/>
	</notification>
	<notification name="UnknownGPU">
		Ihr System verwendet eine Grafikkarte, die [APP_NAME] nicht erkennt.
Dies passiert dann, wenn die neue Hardware noch nicht mit [APP_NAME] getestet wurde.  Wahrscheinlich wird das Programm richtig ausgeführt, aber Sie müssen eventuell ein paar Grafikeinstellungen vornehmen.
(Ich &gt; Einstellungen &gt; Grafik).
		<form name="form">
			<ignore name="ignore" text="Meine Grafikkarte konnte nicht identifiziert werden."/>
		</form>
	</notification>
	<notification name="DisplaySettingsNoShaders">
		[APP_NAME] ist bei der Initialisierung der Grafiktreiber abgestürzt.
Die Grafikqualität wird auf Niedrig gesetzt, um einige typische Treiberfehler zu vermeiden. Einige Grafikfunktionen werden ausgeschaltet.
Wir empfehlen die Aktualisierung Ihrer Grafikkartentreiber.
Sie können die Grafikqualität unter Einstellungen &gt; Grafik wieder erhöhen.
	</notification>
	<notification name="RegionNoTerraforming">
		Die Region [REGION] erlaubt kein Terraforming.
	</notification>
	<notification name="ParcelNoTerraforming">
		Sie sind nicht zum Terraformen der Parzelle „[PARCEL]“ berechtigt.
	</notification>
	<notification name="CannotCopyWarning">
		Sie sind nicht berechtigt, die folgenden Objekte zu kopieren:
[ITEMS]
Wenn Sie diese weitergeben, werden sie aus Ihrem Inventar entfernt. Möchten Sie diese Objekte wirklich weggeben?
		<usetemplate name="okcancelbuttons" notext="Nein" yestext="Ja"/>
	</notification>
	<notification name="CannotGiveItem">
		Inventarobjekt kann nicht übergeben werden.
	</notification>
	<notification name="TransactionCancelled">
		Transaktion abgebrochen.
	</notification>
	<notification name="TooManyItems">
		Es können maximal 42 Objekte auf einmal in das Inventar transferiert werden.
	</notification>
	<notification name="NoItems">
		Sie sind nicht berechtigt, die ausgewählten Objekte zu kopieren.
	</notification>
	<notification name="CannotCopyCountItems">
		Sie sind nicht berechtigt, [COUNT] der ausgewählten Objekte zu kopieren. Diese Objekte werden aus Ihrem Inventar gelöscht.
Möchten Sie diese Objekte weggeben?
		<usetemplate name="okcancelbuttons" notext="Nein" yestext="Ja"/>
	</notification>
	<notification name="CannotGiveCategory">
		Sie sind nicht berechtigt, den ausgewählten Ordner zu kopieren.
	</notification>
	<notification name="FreezeAvatar">
		Diesen Avatar einfrieren?
Der Avatar wird außer Gefecht gesetzt und kann sich nicht mehr bewegen, chatten oder mit der Welt interagieren.
		<usetemplate canceltext="Abbrechen" name="yesnocancelbuttons" notext="Auftauen" yestext="Einfrieren"/>
	</notification>
	<notification name="FreezeAvatarFullname">
		[AVATAR_NAME] einfrieren?
Der Avatar wird außer Gefecht gesetzt und kann sich nicht mehr bewegen, chatten oder mit der Welt interagieren.
		<usetemplate canceltext="Abbrechen" name="yesnocancelbuttons" notext="Auftauen" yestext="Einfrieren"/>
	</notification>
	<notification name="EjectAvatarFullname">
		[AVATAR_NAME] von Ihrem Land werfen?
		<usetemplate canceltext="Abbrechen" name="yesnocancelbuttons" notext="Ausschließen und Verbannen" yestext="Ausschließen"/>
	</notification>
	<notification name="EjectAvatarNoBan">
		Diesen Avatar aus Ihrem Land werfen?
		<usetemplate name="okcancelbuttons" notext="Abbrechen" yestext="Hinauswerfen"/>
	</notification>
	<notification name="EjectAvatarFullnameNoBan">
		[AVATAR_NAME] aus Ihrem Land werfen?
		<usetemplate name="okcancelbuttons" notext="Abbrechen" yestext="Hinauswerfen"/>
	</notification>
	<notification name="EjectAvatarFromGroup">
		Sie haben [AVATAR_NAME] aus der Gruppe [GROUP_NAME] geworfen.
	</notification>
	<notification name="AcquireErrorTooManyObjects">
		FEHLER: Zu viele Objekte ausgewählt.
	</notification>
	<notification name="AcquireErrorObjectSpan">
		FEHLER: Die Objekte überspannen mehrere Regionen.
Verschieben Sie alle betreffenden Objekte in dieselbe Region.
	</notification>
	<notification name="PromptGoToCurrencyPage">
		[EXTRA]

[_URL] für Informationen zum Kauf von L$ öffnen?
		<url name="url">
			http://secondlife.com/app/currency/?lang=de-DE
		</url>
		<usetemplate name="okcancelbuttons" notext="Abbrechen" yestext="OK"/>
	</notification>
	<notification name="MuteLimitReached">
		Sie können keinen weiteren Eintrag zur Blockierliste hinzufügen, weil der Höchstwert ([MUTE_LIMIT] Einträge) erreicht ist.
	</notification>
	<notification name="UnableToLinkObjects">
		Verknüpfung dieser [COUNT] Objekte nicht möglich.
Sie können maximal [MAX] Objekte verknüpfen.
	</notification>
	<notification name="CannotLinkIncompleteSet">
		Sie können nur vollständige Objektsätze verknüpfen und Sie müssen mehr als ein Objekt auswählen.
	</notification>
	<notification name="CannotLinkModify">
		Verknüpfung nicht möglich, da Sie nicht alle Objekte bearbeiten dürfen.

Stellen Sie sicher, dass kein Objekt gesperrt ist und alle Objekte Ihnen gehören.
	</notification>
	<notification name="CannotLinkPermanent">
		Objekte können nicht über Regionsgrenzen hinweg verknüpft werden.
	</notification>
	<notification name="CannotLinkAcrossRegions">
		Objekte können nicht über Regionsgrenzen hinweg verknüpft werden.
	</notification>
	<notification name="CannotLinkDifferentOwners">
		Verknüpfung nicht möglich, da nicht alle Objekte denselben Eigentümer haben.

Stellen Sie sicher, dass alle ausgewählten Objekte Ihnen gehören.
	</notification>
	<notification name="NoFileExtension">
		Kein Dateityp für Datei: „[FILE]“

Vergewissern Sie sich, dass die Datei den richtigen Dateityp hat.
	</notification>
	<notification name="InvalidFileExtension">
		Ungültige Datei-Endung [EXTENSION]
Erwartet wurde [VALIDS]
		<usetemplate name="okbutton" yestext="OK"/>
	</notification>
	<notification name="CannotUploadSoundFile">
		Sounddatei konnte nicht hochgeladen werden:
[FILE]
	</notification>
	<notification name="SoundFileNotRIFF">
		Die Datei ist anscheinend keine RIFF WAVE-Datei:
[FILE]
	</notification>
	<notification name="SoundFileNotPCM">
		Die Datei ist anscheinend keine PCM WAVE-Audiodatei:
[FILE]
	</notification>
	<notification name="SoundFileInvalidChannelCount">
		Die Datei hat eine ungültige Anzahl Tonkanäle (muss Mono oder Stereo sein):
[FILE]
	</notification>
	<notification name="SoundFileInvalidSampleRate">
		Die Sample-Rate dieser Datei wird nicht unterstützt (muss 44,1 K sein):
[FILE]
	</notification>
	<notification name="SoundFileInvalidWordSize">
		Die Word-Größe dieser Datei wird nicht unterstützt (muss 8 oder 16 Bit sein):
[FILE]
	</notification>
	<notification name="SoundFileInvalidHeader">
		„Daten“-Chunk in WAV-Header nicht gefunden:
[FILE]
	</notification>
	<notification name="SoundFileInvalidChunkSize">
		Falsche Chunk-Größe in WAV-Datei:
[FILE]
	</notification>
	<notification name="SoundFileInvalidTooLong">
		Audiodatei ist zu lang (max. [MAX_LENGTH] Sekunden):
[FILE]
	</notification>
	<notification name="ProblemWithFile">
		Problem mit Datei [FILE]:

[REASON]
	</notification>
	<notification name="CannotOpenTemporarySoundFile">
		Temporäre komprimierte Sounddatei konnte nicht geöffnet werden: [FILE]
	</notification>
	<notification name="UnknownVorbisEncodeFailure">
		Unbekannter Vorbis-Kodierungsfehler in: [FILE]
	</notification>
	<notification name="CannotEncodeFile">
		Datei konnte nicht kodiert werden: [FILE]
	</notification>
	<notification name="CorruptedProtectedDataStore">
		Wir können Ihren Benutzernamen und Ihr Kennwort nicht automatisch ausfüllen.  Dies kann passieren, wenn Sie die Netzwerkeinstellungen ändern.
		<usetemplate name="okbutton" yestext="OK"/>
	</notification>
	<notification name="CorruptResourceFile">
		Ressourcendatei beschädigt: [FILE]
	</notification>
	<notification name="UnknownResourceFileVersion">
		Unbekannte Linden-Ressourcenversion in Datei: [FILE]
	</notification>
	<notification name="UnableToCreateOutputFile">
		Ausgabedatei konnte nicht erstellt werden: [FILE]
	</notification>
	<notification name="DoNotSupportBulkAnimationUpload">
		Der Mehrfach-Upload von BVH-Animationsdateien wird zurzeit von [APP_NAME] nicht unterstützt.
	</notification>
	<notification name="CannotUploadReason">
		Datei [FILE] kann aus folgendem Grund nicht hochgeladen werden: [REASON]
Bitte versuchen Sie es erneut.
	</notification>
	<notification name="LandmarkCreated">
		„[LANDMARK_NAME]“ wurde zum Ordner „[FOLDER_NAME]“ hinzugefügt.
	</notification>
	<notification name="LandmarkAlreadyExists">
		Sie besitzen für diesen Standort bereits eine Landmarke.
		<usetemplate name="okbutton" yestext="OK"/>
	</notification>
	<notification name="CannotCreateLandmarkNotOwner">
		Sie können hier keine Landmarke erstellen, da der Landeigentümer dies verboten hat.
	</notification>
	<notification name="CannotRecompileSelectObjectsNoScripts">
		„Rekompilieren“ nicht möglich.
Objekt mit Skript wählen.
	</notification>
	<notification name="CannotRecompileSelectObjectsNoPermission">
		„Rekompilieren“ nicht möglich.

Wählen Sie Objekte mit Skripts, die Sie bearbeiten dürfen.
	</notification>
	<notification name="CannotResetSelectObjectsNoScripts">
		„Zurücksetzen“ nicht möglich.

Wählen Sie Objekte mit Skripten.
	</notification>
	<notification name="CannotdeleteSelectObjectsNoScripts">
		„Löschen“ nicht möglich.

Wählen Sie Objekte mit Skripten.
	</notification>
	<notification name="CannotResetSelectObjectsNoPermission">
		„Zurücksetzen“ nicht möglich.

Wählen Sie Objekte mit Skripten, die Sie bearbeiten dürfen.
	</notification>
	<notification name="CannotOpenScriptObjectNoMod">
		Das Skript im Objekt kann nicht geöffnet werden, da keine Änderungs-Berechtigungen vorliegen.
	</notification>
	<notification name="CannotSetRunningSelectObjectsNoScripts">
		„Ausführen“ von Skripten nicht möglich.

Wählen Sie Objekte mit Skripten.
	</notification>
	<notification name="CannotSetRunningNotSelectObjectsNoScripts">
		„Deaktivieren“ von Skripten nicht möglich.

Wählen Sie Objekte mit Skripten.
	</notification>
	<notification name="NoFrontmostFloater">
		Kein vorderster Floater zum Speichern.
	</notification>
	<notification name="SeachFilteredOnShortWords">
		Ihre Suchanfrage wurde geändert.
Zu kurze Begriffe wurden entfernt.

Ihre Suchanfrage: [FINALQUERY]
	</notification>
	<notification name="SeachFilteredOnShortWordsEmpty">
		Ihre Suchbegriffe sind zu kurz.
Es wurde keine Suche durchgeführt.
	</notification>
	<notification name="CouldNotTeleportReason">
		Teleport ist fehlgeschlagen.
[REASON]
	</notification>
	<notification name="invalid_tport">
		Bei der Bearbeitung Ihrer Teleport-Anfrage ist ein Problem aufgetreten. Sie müssen sich zum Teleportieren eventuell neu anmelden.
Falls diese Meldung weiterhin angezeigt wird, wenden Sie sich bitte an [SUPPORT_SITE].
	</notification>
	<notification name="invalid_region_handoff">
		Bei der Bearbeitung Ihres Regionswechsels ist ein Problem aufgetreten. Sie müssen eventuell neu anmelden, um die Region wechseln zu können.
Falls diese Meldung weiterhin angezeigt wird, wenden Sie sich bitte an [SUPPORT_SITE].
	</notification>
	<notification name="blocked_tport">
		Teleportieren ist zurzeit leider nicht möglich. Versuchen Sie es später noch einmal.
Wenn der Teleport dann immer noch nicht funktioniert, melden Sie sich bitte ab und wieder an.
	</notification>
	<notification name="nolandmark_tport">
		Das System konnte das Landmarken-Ziel nicht finden.
	</notification>
	<notification name="timeout_tport">
		Das System konnte keine Teleport-Verbindung herstellen.
Versuchen Sie es später noch einmal.
	</notification>
	<notification name="noaccess_tport">
		Sie haben leider keinen Zugang zu diesem Teleport-Ziel.
	</notification>
	<notification name="missing_attach_tport">
		Ihre Anhänge sind noch nicht eingetroffen. Warten Sie kurz oder melden Sie sich ab und wieder an, bevor Sie einen neuen Teleport-Versuch unternehmen.
	</notification>
	<notification name="too_many_uploads_tport">
		Die Asset-Warteschlange in dieser Region ist zurzeit überlastet.
Ihre Teleport-Anfrage kann nicht sofort bearbeitet werden. Versuchen Sie es in einigen Minuten erneut oder besuchen Sie eine weniger überfüllte Region.
	</notification>
	<notification name="expired_tport">
		Das System konnte Ihre Teleport-Anfrage nicht rechtzeitig bearbeiten. Versuchen Sie es in einigen Minuten erneut.
	</notification>
	<notification name="expired_region_handoff">
		Das System konnte Ihre Anfrage zum Regionswechsel nicht rechtzeitig bearbeiten. Versuchen Sie es in einigen Minuten erneut.
	</notification>
	<notification name="no_host">
		Teleport-Ziel wurde nicht gefunden. Das Ziel ist entweder im Moment nicht verfügbar oder existiert nicht mehr. Versuchen Sie es in einigen Minuten erneut.
	</notification>
	<notification name="no_inventory_host">
		Das Inventarsystem ist zurzeit nicht verfügbar.
	</notification>
	<notification name="CannotSetLandOwnerNothingSelected">
		Landeigentümer kann nicht festgelegt werden:
Keine Parzelle ausgewählt.
	</notification>
	<notification name="CannotSetLandOwnerMultipleRegions">
		Eine erzwungene Landübertragung ist nicht möglich, da die Auswahl mehrere Regionen umfasst. Wählen Sie ein kleineres Gebiet und versuchen Sie es erneut.
	</notification>
	<notification name="ForceOwnerAuctionWarning">
		Diese Parzelle steht zur Auktion. Wenn Sie eine Eigentumsübertragung erzwingen, wird die Auktion abgesagt. Wenn die Auktion bereits begonnen hatte, dann werden Sie sich hiermit keine Freunde machen!
Eigentumsübertragung erzwingen?
		<usetemplate name="okcancelbuttons" notext="Abbrechen" yestext="OK"/>
	</notification>
	<notification name="CannotContentifyNothingSelected">
		Inhaltsidentifizierung nicht möglich:
Keine Parzelle ausgewählt.
	</notification>
	<notification name="CannotContentifyNoRegion">
		Inhaltsidentifizierung nicht möglich:
Keine Region ausgewählt.
	</notification>
	<notification name="CannotReleaseLandNothingSelected">
		Land kann nicht aufgegeben werden:
Keine Parzelle ausgewählt.
	</notification>
	<notification name="CannotReleaseLandNoRegion">
		Land kann nicht aufgegeben werden:
Region nicht gefunden.
	</notification>
	<notification name="CannotBuyLandNothingSelected">
		Land kann nicht gekauft werden:
Keine Parzelle ausgewählt.
	</notification>
	<notification name="CannotBuyLandNoRegion">
		Land kann nicht gekauft werden:
Kann die Region nicht finden, in der sich dieses Land befindet.
	</notification>
	<notification name="CannotCloseFloaterBuyLand">
		Das Fenster Land kaufen kann nicht geschlossen werden, bevor [APP_NAME] den Preis für diese Transaktion eingeschätzt hat.
	</notification>
	<notification name="CannotDeedLandNothingSelected">
		Land kann nicht übertragen werden:
Keine Parzelle ausgewählt.
	</notification>
	<notification name="CannotDeedLandNoGroup">
		Land kann nicht übertragen werden:
Keine Gruppe ausgewählt.
	</notification>
	<notification name="CannotDeedLandNoRegion">
		Land kann nicht übertragen werden:
Kann die Region nicht finden, in der sich dieses Land befindet.
	</notification>
	<notification name="CannotDeedLandMultipleSelected">
		Land kann nicht übertragen werden:
Mehrere Parzellen ausgewählt.

Wählen Sie eine einzelne Parzelle.
	</notification>
	<notification name="CannotDeedLandWaitingForServer">
		Land kann nicht übertragen werden:
Warte auf Server für Eigentümerinformationen.

Bitte versuchen Sie es erneut.
	</notification>
	<notification name="CannotDeedLandNoTransfer">
		Land kann nicht übertragen werden:
Die Region [REGION] erlaubt keine Landübertragung.
	</notification>
	<notification name="CannotReleaseLandWatingForServer">
		Land kann nicht aufgegeben werden:
Server muss Parzelleninformation aktualisieren.

Versuchen Sie es in einigen Sekunden erneut.
	</notification>
	<notification name="CannotReleaseLandSelected">
		Land kann nicht aufgegeben werden:
Die ausgewählten Parzellen gehören Ihnen nicht.

Wählen Sie eine einzelne Parzelle.
	</notification>
	<notification name="CannotReleaseLandDontOwn">
		Land kann nicht aufgegeben werden:
Ihnen fehlt die Berechtigung zur Freigabe dieser Parzelle.
Parzellen, die Ihnen gehören, werden grün dargestellt.
	</notification>
	<notification name="CannotReleaseLandRegionNotFound">
		Land kann nicht aufgegeben werden:
Kann die Region nicht finden, in der sich dieses Land befindet.
	</notification>
	<notification name="CannotReleaseLandNoTransfer">
		Land kann nicht aufgegeben werden:
Die Region [REGION] erlaubt keine Landübertragung.
	</notification>
	<notification name="CannotReleaseLandPartialSelection">
		Land kann nicht aufgegeben werden:
Zum Freigeben müssen Sie eine ganze Parzelle auswählen.

Wählen Sie eine ganze Parzelle oder teilen Sie Ihre Parzelle.
	</notification>
	<notification name="ReleaseLandWarning">
		Sie sind im Begriff, [AREA] qm Land aufzugeben.
Wenn Sie diese Parzelle aufgeben, wird sie ohne L$-Erstattung von Ihrem Landbesitz entfernt.

Dieses Land aufgeben?
		<usetemplate name="okcancelbuttons" notext="Abbrechen" yestext="OK"/>
	</notification>
	<notification name="CannotDivideLandNothingSelected">
		Land kann nicht aufgeteilt werden:

Keine Parzellen ausgewählt.
	</notification>
	<notification name="CannotDivideLandPartialSelection">
		Land kann nicht aufgeteilt werden:

Sie haben eine ganze Parzelle ausgewählt.
Wählen Sie einen Parzellenabschnitt aus.
	</notification>
	<notification name="LandDivideWarning">
		Wenn Sie dieses Land teilen, wird diese Parzelle in zwei geteilt, jede mit ihren eigenen Einstellungen. Einige dieser Einstellungen werden aufgrund dieses Vorgangs zurückgesetzt.

Land teilen?
		<usetemplate name="okcancelbuttons" notext="Abbrechen" yestext="OK"/>
	</notification>
	<notification name="CannotDivideLandNoRegion">
		Land kann nicht aufgeteilt werden:
Kann die Region nicht finden, in der sich dieses Land befindet.
	</notification>
	<notification name="CannotJoinLandNoRegion">
		Land kann nicht zusammengelegt werden:
Kann die Region nicht finden, in der sich dieses Land befindet.
	</notification>
	<notification name="CannotJoinLandNothingSelected">
		Land kann nicht zusammengelegt werden:
Keine Parzellen ausgewählt.
	</notification>
	<notification name="CannotJoinLandEntireParcelSelected">
		Land kann nicht zusammengelegt werden:
Sie haben nur eine Parzelle ausgewählt.

Wählen Sie Land auf beiden Parzellen aus.
	</notification>
	<notification name="CannotJoinLandSelection">
		Land kann nicht zusammengelegt werden:
Sie müssen mehrere Parzellen auswählen.

Wählen Sie Land auf beiden Parzellen aus.
	</notification>
	<notification name="JoinLandWarning">
		Beim Zusammenlegen entsteht aus den vom Auswahlrechteck
erfassten Parzellen eine große Parzelle.
Sie müssen der neuen Parzelle einen Namen geben und ihre Optionen festlegen.

Land zusammenlegen?
		<usetemplate name="okcancelbuttons" notext="Abbrechen" yestext="OK"/>
	</notification>
	<notification name="ConfirmNotecardSave">
		Um das Objekt kopieren oder anzeigen zu können, müssen Sie zuerst diese Notizkarte speichern. Notizkarte speichern?
		<usetemplate name="okcancelbuttons" notext="Abbrechen" yestext="OK"/>
	</notification>
	<notification name="ConfirmItemCopy">
		Dieses Objekt in Ihr Inventar kopieren?
		<usetemplate name="okcancelbuttons" notext="Abbrechen" yestext="Kopieren"/>
	</notification>
	<notification name="ResolutionSwitchFail">
		Auflösung konnte nicht auf [RESX] x [RESY] gesetzt werden
	</notification>
	<notification name="ErrorUndefinedGrasses">
		Fehler: Nicht definierte Gräser: [SPECIES]
	</notification>
	<notification name="ErrorUndefinedTrees">
		Fehler: Nicht definierte Bäume: [SPECIES]
	</notification>
	<notification name="CannotSaveWearableOutOfSpace">
		„[NAME]“ konnte nicht in Kleidungsdatei gespeichert werden.  Geben Sie Speicherplatz auf dem Computer frei und speichern Sie das Kleidungsstück erneut.
	</notification>
	<notification name="CannotSaveToAssetStore">
		[NAME] kann nicht in Zentral-Asset-Speicher geladen werden.
Dies ist ein temporärer Fehler. Bitte passen Sie das Kleidungsstück in einigen Minuten noch einmal an und speichern Sie es erneut.
	</notification>
	<notification name="YouHaveBeenLoggedOut">
		Es tut uns leid! Sie wurden von [CURRENT_GRID] abgemeldet.

[MESSAGE]
		<usetemplate name="okcancelbuttons" notext="Beenden" yestext="IM &amp; Chat anzeigen"/>
	</notification>
	<notification name="OnlyOfficerCanBuyLand">
		Landkauf für Gruppe nicht möglich:
Sie sind nicht berechtigt, Land für die aktive Gruppe zu kaufen.
	</notification>
	<notification label="Freund hinzufügen" name="AddFriendWithMessage">
		Freunde können sich gegenseitig die Berechtigung erteilen, sich auf der Karte zu sehen und den Online-Status anzuzeigen.

[NAME] Freundschaft anbieten?
		<form name="form">
			<input name="message">
				Wollen wir Freunde sein?
			</input>
			<button name="Offer" text="OK"/>
			<button name="Cancel" text="Abbrechen"/>
		</form>
	</notification>
	<notification label="Automatische Ersetzungsliste hinzufügen" name="AddAutoReplaceList">
		Name für neue Liste:
		<form name="form">
			<button name="SetName" text="OK"/>
		</form>
	</notification>
	<notification label="Automatische Ersetzungsliste umbenennen" name="RenameAutoReplaceList">
		Der Name „[DUPNAME]“ wird bereits verwendet.
 Geben Sie einen neuen eindeutigen Namen ein:
		<form name="form">
			<button name="ReplaceList" text="Aktuelle Liste ersetzen"/>
			<button name="SetName" text="Neuen Namen verwenden"/>
		</form>
	</notification>
	<notification name="InvalidAutoReplaceEntry">
		Das Schlüsselwort muss ein einziges Wort sein; die Ersetzungszeichenfolge darf nicht leer sein.
	</notification>
	<notification name="InvalidAutoReplaceList">
		Diese Ersetzungsliste ist nicht gültig.
	</notification>
	<notification name="SpellingDictImportRequired">
		Sie müssen eine Datei, einen Namen und eine Sprache angeben.
	</notification>
	<notification name="SpellingDictIsSecondary">
		Das Wörterbuch [DIC_NAME] scheint keine „aff“-Datei zu haben und ist deshalb ein sekundäres Wörterbuch.
Es kann als zusätzliches Wörterbuch verwendet werden, aber nicht als Hauptwörterbuch.

Weitere Informationen finden Sie unter https://wiki.secondlife.com/wiki/Adding_Spelling_Dictionaries.
	</notification>
	<notification name="SpellingDictImportFailed">
		Kopieren nicht möglich:
[FROM_NAME]
nach
[TO_NAME]
	</notification>
	<notification label="Outfit speichern" name="SaveOutfitAs">
		Mein aktuelles Outfit als neues Outfit speichern:
		<form name="form">
			<input name="message">
				[DESC] (neu)
			</input>
			<button name="OK" text="OK"/>
			<button name="Cancel" text="Abbrechen"/>
		</form>
	</notification>
	<notification label="Kleidungstyp speichern" name="SaveWearableAs">
		Objekt in meinem Inventar speichern als:
		<form name="form">
			<input name="message">
				[DESC] (neu)
			</input>
			<button name="OK" text="OK"/>
			<button name="Cancel" text="Abbrechen"/>
		</form>
	</notification>
	<notification label="Outfit neu benennen" name="RenameOutfit">
		Neuer Outfit-Name:
		<form name="form">
			<input name="new_name">
				[NAME]
			</input>
			<button name="OK" text="OK"/>
			<button name="Cancel" text="Abbrechen"/>
		</form>
	</notification>
	<notification name="RemoveFromFriends">
		Möchten Sie &lt;nolink&gt;[NAME]&lt;/nolink&gt; aus Ihrer Freundesliste entfernen?
		<usetemplate name="okcancelbuttons" notext="Abbrechen" yestext="OK"/>
	</notification>
	<notification name="RemoveMultipleFromFriends">
		Möchten Sie mehrere Freunde aus Ihrer Freundesliste entfernen?
		<usetemplate name="okcancelbuttons" notext="Abbrechen" yestext="OK"/>
	</notification>
	<notification name="GodDeleteAllScriptedPublicObjectsByUser">
		Möchten Sie alle geskripteten Objekte von
** [AVATAR_NAME] **
auf allen anderen Ländern in diesem Sim löschen?
		<usetemplate name="okcancelbuttons" notext="Abbrechen" yestext="OK"/>
	</notification>
	<notification name="GodDeleteAllScriptedObjectsByUser">
		Möchten Sie ALLE geskripteten Objekte von
** [AVATAR_NAME] **
auf ALLEN LÄNDERN in diesem Sim LÖSCHEN?
		<usetemplate name="okcancelbuttons" notext="Abbrechen" yestext="OK"/>
	</notification>
	<notification name="GodDeleteAllObjectsByUser">
		Möchten Sie ALLE Objekte (einschließlich geskriptete) von
** [AVATAR_NAME] **
auf ALLEN LÄNDERN in diesem Sim LÖSCHEN?
		<usetemplate name="okcancelbuttons" notext="Abbrechen" yestext="OK"/>
	</notification>
	<notification name="BlankClassifiedName">
		Geben Sie einen Namen für die Anzeige ein.
	</notification>
	<notification name="MinClassifiedPrice">
		Der Mindestbetrag für die Listung ist [MIN_PRICE] L$.

Geben sie einen höheren Betrag ein.
	</notification>
	<notification name="ConfirmItemDeleteHasLinks">
		Auf mindestens eines der Objekte wird über Verknüpfungen Bezug genommen. Wenn Sie dieses Objekt löschen, funktionieren die Verknüpfungen nicht mehr.  Wir empfehlen daher, diese Verknüpfungen zuerst zu löschen.

Möchten Sie diese Objekte wirklich löschen?
		<usetemplate name="okcancelbuttons" notext="Abbrechen" yestext="OK"/>
	</notification>
	<notification name="ConfirmObjectDeleteLock">
		Mindestens ein ausgewähltes Objekt ist gesperrt.

Möchten Sie diese Objekte löschen?
		<usetemplate name="okcancelbuttons" notext="Abbrechen" yestext="OK"/>
	</notification>
	<notification name="ConfirmObjectDeleteNoCopy">
		Mindestens ein ausgewähltes Objekt kann nicht kopiert werden.

Möchten Sie diese Objekte löschen?
		<usetemplate name="okcancelbuttons" notext="Abbrechen" yestext="OK"/>
	</notification>
	<notification name="ConfirmObjectDeleteNoOwn">
		Mindestens eines der ausgewählten Objekte gehört nicht Ihnen.

Möchten Sie diese Objekte wirklich löschen?
		<usetemplate name="okcancelbuttons" notext="Abbrechen" yestext="OK"/>
	</notification>
	<notification name="ConfirmObjectDeleteLockNoCopy">
		Mindestens ein Objekt ist gesperrt.
Mindestens ein Objekt kann nicht kopiert werden.

Möchten Sie diese Objekte löschen?
		<usetemplate name="okcancelbuttons" notext="Abbrechen" yestext="OK"/>
	</notification>
	<notification name="ConfirmObjectDeleteLockNoOwn">
		Mindestens ein Objekt ist gesperrt.
Mindestens ein Objekt gehört nicht Ihnen.

Möchten Sie diese Objekte wirklich löschen?
		<usetemplate name="okcancelbuttons" notext="Abbrechen" yestext="OK"/>
	</notification>
	<notification name="ConfirmObjectDeleteNoCopyNoOwn">
		Mindestens ein Objekt kann nicht kopiert werden.
Mindestens ein Objekt gehört nicht Ihnen.

Möchten Sie diese Objekte wirklich löschen?
		<usetemplate name="okcancelbuttons" notext="Abbrechen" yestext="OK"/>
	</notification>
	<notification name="ConfirmObjectDeleteLockNoCopyNoOwn">
		Mindestens ein Objekt ist gesperrt.
Mindestens ein Objekt kann nicht kopiert werden.
Mindestens ein Objekt gehört nicht Ihnen.

Möchten Sie diese Objekte wirklich löschen?
		<usetemplate name="okcancelbuttons" notext="Abbrechen" yestext="OK"/>
	</notification>
	<notification name="ConfirmObjectTakeLock">
		Mindestens ein Objekt ist gesperrt.

Möchten Sie diese Objekte nehmen?
		<usetemplate name="okcancelbuttons" notext="Abbrechen" yestext="OK"/>
	</notification>
	<notification name="ConfirmObjectTakeNoOwn">
		Nicht alle Objekte, die Sie aufgenommen haben, gehören Ihnen.
Wenn Sie fortfahren, werden die Rechte für den nächsten Eigentümer angewandt und Sie können die Objekte möglicherweise nicht bearbeiten oder kopieren.

Möchten Sie diese Objekte nehmen?
		<usetemplate name="okcancelbuttons" notext="Abbrechen" yestext="OK"/>
	</notification>
	<notification name="ConfirmObjectTakeLockNoOwn">
		Mindestens ein Objekt ist gesperrt.
Nicht alle Objekte, die Sie aufgenommen haben, gehören Ihnen.
Wenn Sie fortfahren, werden die Rechte für den nächsten Eigentümer abgefragt und Sie können die Objekte möglicherweise nicht bearbeiten oder kopieren.
Die aktuelle Auswahl können Sie jedoch aufnehmen.

Möchten Sie diese Objekte nehmen?
		<usetemplate name="okcancelbuttons" notext="Abbrechen" yestext="OK"/>
	</notification>
	<notification name="CantBuyLandAcrossMultipleRegions">
		Landkauf nicht möglich, da die Auswahl mehrere Regionen umfasst.

Wählen Sie ein kleineres Gebiet und versuchen Sie es erneut.
	</notification>
	<notification name="DeedLandToGroup">
		Die Schenkung dieser Parzelle setzt voraus, dass die Gruppe über ausreichende Landnutzungsrechte verfügt.
Dem Eigentümer wird der Kaufpreis für das Land nicht rückerstattet. Bei Verkauf der übertragenen Parzelle wird der Erlös zwischen den Gruppenmitgliedern aufgeteilt.

Der Gruppe „[GROUP_NAME]“
 [AREA] m² Land schenken?
		<usetemplate name="okcancelbuttons" notext="Abbrechen" yestext="OK"/>
	</notification>
	<notification name="DeedLandToGroupWithContribution">
		Die Schenkung dieser Parzelle setzt voraus, dass die Gruppe über ausreichende Landnutzungsrechte verfügt.
Die Schenkung beinhaltet eine Landübertragung an die Gruppe von „[NAME]“.
Dem Eigentümer wird der Kaufpreis für das Land nicht rückerstattet. Bei Verkauf der übertragenen Parzelle wird der Erlös zwischen den Gruppenmitgliedern aufgeteilt.

Der Gruppe „[GROUP_NAME]“ [AREA] m² an Land schenken?
		<usetemplate name="okcancelbuttons" notext="Abbrechen" yestext="OK"/>
	</notification>
	<notification name="DisplaySetToSafe">
		Es wurden sichere Anzeige-Einstellungen gewählt, da die Option -safe verwendet wurde.
	</notification>
	<notification name="DisplaySetToRecommendedGPUChange">
		Die Anzeigeeinstellungen wurden auf die empfohlenen Werte gesetzt, da Ihre Grafikkarte geändert wurde
von „[LAST_GPU]“
in „[THIS_GPU]“
	</notification>
	<notification name="DisplaySetToRecommendedFeatureChange">
		Aufgrund einer Änderung des Rendersubsystems wurden die Anzeigeeinstellungen auf die empfohlenen Werte gesetzt.
	</notification>
	<notification name="ErrorMessage">
		[ERROR_MESSAGE]
		<usetemplate name="okbutton" yestext="OK"/>
	</notification>
	<notification name="AvatarMovedDesired">
		Ihr gewünschter Zielort ist zurzeit nicht verfügbar.
Sie wurden zur nächstgelegenen Region teleportiert.
	</notification>
	<notification name="AvatarMovedLast">
		Ihr angeforderter Standort ist zurzeit nicht verfügbar.
Sie wurden zur nächstgelegenen Region teleportiert.
	</notification>
	<notification name="AvatarMovedHome">
		Ihr Zuhause ist zurzeit nicht verfügbar.
Sie wurden zur nächstgelegenen Region teleportiert.
Sie müssen eventuell ein neues Zuhause festlegen.
	</notification>
	<notification name="ClothingLoading">
		Ihre Kleidung wird noch heruntergeladen.
Sie können [APP_NAME] normal verwenden. Andere Benutzer können Sie korrekt dargestellt sehen.
		<form name="form">
			<ignore name="ignore" text="Das Herunterladen der Kleidung dauert lange"/>
		</form>
	</notification>
	<notification name="AgentComplexityWithVisibility">
		Ihre [https://community.secondlife.com/t5/English-Knowledge-Base/Avatar-Rendering-Complexity/ta-p/2967838 Avatarkomplexität] ist [AGENT_COMPLEXITY].
[OVERLIMIT_MSG]
		<usetemplate ignoretext="Warnen, falls Avatarkomplexität zu hoch ist" name="notifyignore"/>
	</notification>
	<notification name="AgentComplexity">
		Ihre [https://community.secondlife.com/t5/English-Knowledge-Base/Avatar-Rendering-Complexity/ta-p/2967838 Avatarkomplexität] ist [AGENT_COMPLEXITY].
		<usetemplate ignoretext="Warnung anzeigen, wenn sich die Komplexität meines Avatars ändert" name="notifyignore"/>
	</notification>
	<notification name="HUDComplexityWarning">
		[HUD_REASON]. Dieses wirkt sich wahrscheinlich negativ auf die Leistung aus.
		<usetemplate ignoretext="Warnung anzeigen, wenn die Komplexität meines HUD zu hoch ist" name="notifyignore"/>
	</notification>
	<notification name="FirstRun">
		Installation von [APP_NAME] vollständig abgeschlossen.

Falls Sie [CURRENT_GRID] zum ersten Mal verwenden, müssen Sie zuerst ein Konto erstellen, bevor Sie sich anmelden können.
		<usetemplate name="okcancelbuttons" notext="Weiter" yestext="Konto erstellen..."/>
	</notification>
	<notification name="LoginPacketNeverReceived">
		Es gibt Probleme mit der Verbindung. Möglicherweise besteht ein Problem mit Ihrer Internetverbindung oder dem [SECOND_LIFE_GRID].

Überprüfen Sie Ihre Internetverbindung und versuchen Sie es dann erneut, oder klicken Sie auf Hilfe, um zu [SUPPORT_SITE] zu gelangen, oder klicken Sie auf Teleportieren, um nach Hause zu teleportieren.
		<url name="url">
			http://de.secondlife.com/support/
		</url>
		<form name="form">
			<button name="OK" text="OK"/>
			<button name="Help" text="Hilfe"/>
			<button name="Teleport" text="Teleportieren"/>
		</form>
	</notification>
	<notification name="WelcomeChooseSex">
		Ihr Avatar erscheint jeden Moment.

Benutzen Sie die Pfeiltasten, um sich fortzubewegen.
Drücken Sie F1 für Hilfe oder für weitere Informationen über [CURRENT_GRID].
Bitte wählen Sie einen männlichen oder weiblichen Avatar.
Sie können sich später noch umentscheiden.
		<usetemplate name="okcancelbuttons" notext="Weiblich" yestext="Männlich"/>
	</notification>
	<notification name="CantTeleportToGrid">
		Konnte nicht zu [SLURL] teleportieren, da dieser Standort sich auf einem anderen Grid ([GRID]) befindet. Sie befinden sich im Moment auf dem Grid ([CURRENT_GRID]).  Bitte schließen Sie Ihren Viewer und versuchen Sie es erneut.
		<usetemplate name="okbutton" yestext="OK"/>
	</notification>
	<notification name="GeneralCertificateError">
		Eine Verbindung zum Server konnte nicht hergestellt werden.
[REASON]

SubjektName: [SUBJECT_NAME_STRING]
Herausgeber: [ISSUER_NAME_STRING]
Gültig ab: [VALID_FROM]
Gültig bis: [VALID_TO]
MD5 Fingerabdruck: [SHA1_DIGEST]
SHA1 Fingerabdruck: [MD5_DIGEST]
Verwendung: [KEYUSAGE]
Erweiterte Verwendung: [EXTENDEDKEYUSAGE]
Identifikation: [SUBJECTKEYIDENTIFIER]
		<usetemplate name="okbutton" yestext="OK"/>
	</notification>
	<notification name="TrustCertificateError">
		Die Zertifizierungsautorität für diesen Server ist unbekannt.

Zertifikatsinformation:
SubjektName: [SUBJECT_NAME_STRING]
Herausgeber: [ISSUER_NAME_STRING]
Gültig ab: [VALID_FROM]
Gültig bis: [VALID_TO]
MD5 Fingerabdruck: [SHA1_DIGEST]
SHA1 Fingerabdruck: [MD5_DIGEST]
Verwendung: [KEYUSAGE]
Erweiterte Verwendung: [EXTENDEDKEYUSAGE]
Identifikation: [SUBJECTKEYIDENTIFIER]

Möchten Sie dieser Autorität vertrauen?
		<usetemplate name="okcancelbuttons" notext="Abbrechen" yestext="Vertrauen"/>
	</notification>
	<notification name="NotEnoughCurrency">
		[NAME] [PRICE] L$  Sie haben nicht genügend L$, um diese Aktion auszuführen.
	</notification>
	<notification name="GrantedModifyRights">
		[NAME] hat Ihnen die Erlaubnis erteilt, ihre/seine Objekte zu bearbeiten.
	</notification>
	<notification name="RevokedModifyRights">
		Ihnen wurden die Änderungsrechte für die Objekte von [NAME] entzogen.
	</notification>
	<notification name="FlushMapVisibilityCaches">
		Der Kartencache dieser Region wird geleert.
Diese Aktion ist nur beim Debugging sinnvoll.
(Auf dem Produktionssystem warten Sie einfach 5 Minuten. Die Karten werden nach erneuter Anmeldung automatisch aktualisiert.)
		<usetemplate name="okcancelbuttons" notext="Abbrechen" yestext="OK"/>
	</notification>
	<notification name="BuyOneObjectOnly">
		Sie können jeweils nur ein Objekt kaufen.  Wählen Sie ein einzelnes Objekt aus und versuchen Sie es erneut.
	</notification>
	<notification name="OnlyCopyContentsOfSingleItem">
		Es kann nur jeweils der Inhalt von einem Objekt kopiert werden.
Wählen Sie ein einzelnes Objekt aus und versuchen Sie es erneut.
		<usetemplate name="okcancelbuttons" notext="Abbrechen" yestext="OK"/>
	</notification>
	<notification name="KickUsersFromRegion">
		Alle Einwohner in dieser Region nach Hause teleportieren?
		<usetemplate name="okcancelbuttons" notext="Abbrechen" yestext="OK"/>
	</notification>
	<notification name="ChangeObjectBonusFactor">
		Wenn Sie den Objektbonus heruntersetzen, nachdem in einer Region Bauwerke errichtet wurden, können Objekte möglicherweise zurückgegeben oder gelöscht werden. Möchten Sie den Objektbonus wirklich ändern?
		<usetemplate ignoretext="Änderung des Objektbonusfaktors bestätigen" name="okcancelignore" notext="Abbrechen" yestext="OK"/>
	</notification>
	<notification name="EstateObjectReturn">
		Möchten Sie wirklich alle Objekte zurückgeben, die [USER_NAME] gehören?
		<usetemplate name="okcancelbuttons" notext="Abbrechen" yestext="OK"/>
	</notification>
	<notification name="InvalidTerrainBitDepth">
		Die Regionstexturen konnten nicht festgelegt werden:
Die Terraintextur [TEXTURE_NUM] hat eine ungültige Bit-Tiefe [TEXTURE_BIT_DEPTH].

Ersetzen Sie die Textur [TEXTURE_NUM] mit einer Bilddatei von maximal 1024x1024 und 24 Bit und klicken Sie dann erneut auf „Übernehmen“.
	</notification>
	<notification name="InvalidTerrainSize">
		Die Regionstexturen konnten nicht festgelegt werden:
Die Terraintextur [TEXTURE_NUM] ist mit [TEXTURE_SIZE_X]x[TEXTURE_SIZE_Y] zu groß.

Ersetzen Sie die Textur [TEXTURE_NUM] mit einer Bilddatei von maximal 1024x1024 und 24 Bit und klicken Sie dann erneut auf „Übernehmen“.
	</notification>
	<notification name="RawUploadStarted">
		Hochladen gestartet. Je nach Verbindungsgeschwindigkeit kann der Vorgang bis zu 2 Minuten dauern.
	</notification>
	<notification name="ConfirmBakeTerrain">
		Möchten Sie das aktuelle Terrain formen, es zum Mittelpunkt der oberen und unteren Terraingrenzen und zum Standard des „Zurücksetzen“-Tools machen?
		<usetemplate name="okcancelbuttons" notext="Abbrechen" yestext="OK"/>
	</notification>
	<notification name="ConfirmTextureHeights">
		Sie sind dabei, für Höhenbereiche untere Werte anzugeben, die größer sind als die oberen Werte. Fortfahren?
		<usetemplate canceltext="Nicht mehr fragen" name="yesnocancelbuttons" notext="Abbrechen" yestext="OK"/>
	</notification>
	<notification name="MaxAllowedAgentOnRegion">
		Es sind maximal [MAX_AGENTS] zulässige Einwohner erlaubt.
	</notification>
	<notification name="MaxBannedAgentsOnRegion">
		Es sind maximal [MAX_BANNED] verbannte Einwohner erlaubt.
	</notification>
	<notification name="MaxAgentOnRegionBatch">
		Fehler beim Versuch, [NUM_ADDED] Agenten hinzuzufügen:
Überschreitet den Grenzwert [MAX_AGENTS] [LIST_TYPE] um [NUM_EXCESS].
	</notification>
	<notification name="MaxAllowedGroupsOnRegion">
		Es sind maximal [MAX_GROUPS] zulässige Gruppen erlaubt.
		<usetemplate name="okcancelbuttons" notext="Abbrechen" yestext="Formen"/>
	</notification>
	<notification name="MaxManagersOnRegion">
		Es sind maximal [MAX_MANAGER]  verbannte Einwohner erlaub.
	</notification>
	<notification name="OwnerCanNotBeDenied">
		Der Eigentümer des Grundbesitzes kann nicht zur Liste der „Verbannten Einwohner“ hinzugefügt werden.
	</notification>
	<notification name="ProblemAddingEstateManagerBanned">
		Verbannter Einwohner kann nicht zur Grundbesitzverwalterliste hinzugefügt werden.
	</notification>
	<notification name="CanNotChangeAppearanceUntilLoaded">
		Das Aussehen lässt sich erst ändern, wenn Kleider und Form/Gestalt geladen sind.
	</notification>
	<notification name="ClassifiedMustBeAlphanumeric">
		Der Name der Anzeige muss mit einem Buchstaben von A bis Z oder einer Ziffer beginnen.  Satzzeichen sind nicht erlaubt.
	</notification>
	<notification name="CantSetBuyObject">
		„Objekt kaufen“ nicht möglich, da das Objekt nicht zum Verkauf freigegeben ist.
Geben Sie das Objekt zum Verkauf frei und versuchen Sie es erneut.
	</notification>
	<notification name="FinishedRawDownload">
		Raw-Terrain-Datei wurde heruntergeladen nach:
[DOWNLOAD_PATH].
	</notification>
	<notification name="DownloadWindowsMandatory">
		Eine neue Version von [SUPPORT_SITE] ist verfügbar.
[MESSAGE]
Sie müssen das Update herunterladen, um [APP_NAME] weiter verwenden zu können.
		<usetemplate name="okcancelbuttons" notext="Beenden" yestext="Herunterladen"/>
	</notification>
	<notification name="DownloadWindows">
		Eine neue Version von [APP_NAME] ist verfügbar.
[MESSAGE]
Dieses Update ist nicht erforderlich, für bessere Leistung und Stabilität sollte es jedoch installiert werden.
		<usetemplate name="okcancelbuttons" notext="Weiter" yestext="Herunterladen"/>
	</notification>
	<notification name="DownloadWindowsReleaseForDownload">
		Eine neue Version von [APP_NAME] ist verfügbar.
[MESSAGE]
Dieses Update ist nicht erforderlich, für bessere Leistung und Stabilität sollte es jedoch installiert werden.
		<usetemplate name="okcancelbuttons" notext="Weiter" yestext="Herunterladen"/>
	</notification>
	<notification name="DownloadLinuxMandatory">
		Eine neue Version von [SUPPORT_SITE] ist verfügbar.
[MESSAGE]
Sie müssen das Update herunterladen, um [APP_NAME] weiter verwenden zu können.
		<usetemplate name="okcancelbuttons" notext="Beenden" yestext="Herunterladen"/>
	</notification>
	<notification name="DownloadLinux">
		Eine neue Version von [APP_NAME] ist verfügbar.
[MESSAGE]
Dieses Update ist nicht erforderlich, für bessere Leistung und Stabilität sollte es jedoch installiert werden.
		<usetemplate name="okcancelbuttons" notext="Weiter" yestext="Herunterladen"/>
	</notification>
	<notification name="DownloadLinuxReleaseForDownload">
		Eine neue Version von [APP_NAME] ist verfügbar.
[MESSAGE]
Dieses Update ist nicht erforderlich, für bessere Leistung und Stabilität sollte es jedoch installiert werden.
		<usetemplate name="okcancelbuttons" notext="Weiter" yestext="Herunterladen"/>
	</notification>
	<notification name="DownloadMacMandatory">
		Eine neue Version von [SUPPORT_SITE] ist verfügbar.
[MESSAGE]
Sie müssen das Update herunterladen, um [APP_NAME] weiter verwenden zu können.

In Ihren Anwendungsordner herunterladen?
		<usetemplate name="okcancelbuttons" notext="Beenden" yestext="Herunterladen"/>
	</notification>
	<notification name="DownloadMac">
		Eine neue Version von [APP_NAME] ist verfügbar.
[MESSAGE]
Dieses Update ist nicht erforderlich, für bessere Leistung und Stabilität sollte es jedoch installiert werden.

In Ihren Anwendungsordner herunterladen?
		<usetemplate name="okcancelbuttons" notext="Weiter" yestext="Herunterladen"/>
	</notification>
	<notification name="DownloadMacReleaseForDownload">
		Eine neue Version von [APP_NAME] ist verfügbar.
[MESSAGE]
Dieses Update ist nicht erforderlich, für bessere Leistung und Stabilität sollte es jedoch installiert werden.

In Ihren Anwendungsordner herunterladen?
		<usetemplate name="okcancelbuttons" notext="Weiter" yestext="Herunterladen"/>
	</notification>
	<notification name="FailedUpdateInstall">
		Beim Installieren des Viewer-Updates ist ein Fehler aufgetreten.
Laden Sie den neuesten Viewer von http://secondlife.com/download herunter und installieren Sie ihn.
		<usetemplate name="okbutton" yestext="OK"/>
	</notification>
	<notification name="FailedRequiredUpdateInstall">
		Ein erforderliches Update konnte nicht installiert werden. 
Sie können sich erst anmelden, wenn [APP_NAME] aktualisiert wurde.

Laden Sie den neuesten Viewer von http://secondlife.com/download herunter und installieren Sie ihn.
		<usetemplate name="okbutton" yestext="Beenden"/>
	</notification>
	<notification name="UpdaterServiceNotRunning">
		Für Ihre SecondLife-Installation ist ein Update erforderlich.

Sie können dieses Update von http://www.secondlife.com/downloads herunterladen oder jetzt installieren.
		<usetemplate name="okcancelbuttons" notext="Second Life beenden" yestext="Jetzt herunterladen und installieren"/>
	</notification>
	<notification name="DownloadBackgroundTip">
		Für Ihre [APP_NAME]-Installation wurde ein Update heruntergeladen.
Version [VERSION] [[INFO_URL] Informationen zu diesem Update]
		<usetemplate name="okcancelbuttons" notext="Später..." yestext="Jetzt installieren und [APP_NAME] neu starten"/>
	</notification>
	<notification name="DownloadBackgroundDialog">
		Für Ihre [APP_NAME]-Installation wurde ein Update heruntergeladen.
Version [VERSION] [[INFO_URL] Informationen zu diesem Update]
		<usetemplate name="okcancelbuttons" notext="Später..." yestext="Jetzt installieren und [APP_NAME] neu starten"/>
	</notification>
	<notification name="RequiredUpdateDownloadedVerboseDialog">
		Ein erforderliches Softwareupdate wurde heruntergeladen.
Version [VERSION] [[INFO_URL] Infos zu diesem Update]

Zur Installation des Updates muss [APP_NAME] neu gestartet werden.
		<usetemplate name="okbutton" yestext="OK"/>
	</notification>
	<notification name="RequiredUpdateDownloadedDialog">
		Zur Installation des Updates muss [APP_NAME] neu gestartet werden.
[[INFO_URL] Infos zu diesem Update]
		<usetemplate name="okbutton" yestext="OK"/>
	</notification>
	<notification name="OtherChannelDownloadBackgroundTip">
		Für Ihre [APP_NAME]-Installation wurde ein Update heruntergeladen.
Version [VERSION] 
Dieser experimentelle Viewer wurde durch einen [NEW_CHANNEL] Viewer ersetzt;
weitere Details zu diesem Update finden Sie [[INFO_URL] hier].
		<usetemplate name="okcancelbuttons" notext="Später..." yestext="Jetzt installieren und [APP_NAME] neu starten"/>
	</notification>
	<notification name="OtherChannelDownloadBackgroundDialog">
		Für Ihre [APP_NAME]-Installation wurde ein Update heruntergeladen.
Version [VERSION]
Dieser experimentelle Viewer wurde durch einen [NEW_CHANNEL] Viewer ersetzt;
weitere Infos zu diesem Update finden Sie [[INFO_URL] hier].
		<usetemplate name="okcancelbuttons" notext="Später..." yestext="Jetzt installieren und [APP_NAME] neu starten"/>
	</notification>
	<notification name="OtherChannelRequiredUpdateDownloadedVerboseDialog">
		Ein erforderliches Softwareupdate wurde heruntergeladen.
Version [VERSION]
Dieser experimentelle Viewer wurde durch einen [NEW_CHANNEL] Viewer ersetzt;
weitere Infos zu diesem Update finden Sie [[INFO_URL] hier].

Zur Installation des Updates muss [APP_NAME] neu gestartet werden.
		<usetemplate name="okbutton" yestext="OK"/>
	</notification>
	<notification name="OtherChannelRequiredUpdateDownloadedDialog">
		Zur Installation des Updates muss [APP_NAME] neu gestartet werden.
Dieser experimentelle Viewer wurde durch einen [NEW_CHANNEL] Viewer ersetzt;
weitere Infos zu diesem Update finden Sie [[INFO_URL] hier].
		<usetemplate name="okbutton" yestext="OK"/>
	</notification>
	<notification name="UpdateDownloadInProgress">
		Ein Update ist verfügbar.
Es wird im Hintergrund heruntergeladen. Wenn der Download fertig ist, werden Sie aufgefordert, den Viewer neu zu starten, damit die Installation abgeschlossen werden kann.
		<usetemplate name="okbutton" yestext="OK"/>
	</notification>
	<notification name="UpdateDownloadComplete">
		Ein Update wurde heruntergeladen. Es wird beim Neustart installiert.
		<usetemplate name="okbutton" yestext="OK"/>
	</notification>
	<notification name="UpdateCheckError">
		Beim Suchen nach einem Update ist ein Fehler aufgetreten.
Versuchen Sie es später erneut.
		<usetemplate name="okbutton" yestext="OK"/>
	</notification>
	<notification name="UpdateViewerUpToDate">
		Ihr Viewer ist auf dem neuesten Stand.
Wenn Sie die neuesten Features und Fixes ausprobieren möchten, gehen Sie zur Seite „Alternate Viewers“. http://wiki.secondlife.com/wiki/Linden_Lab_Official:Alternate_Viewers.
		<usetemplate name="okbutton" yestext="OK"/>
	</notification>
	<notification name="DeedObjectToGroup">
		Bei Übertragung dieses Objekts erhält die Gruppe:
* An das Objekt bezahlte L$
		<usetemplate ignoretext="Bestätigen, bevor ich ein Objekt an eine Gruppe übertrage" name="okcancelignore" notext="Abbrechen" yestext="Übertragung"/>
	</notification>
	<notification name="WebLaunchExternalTarget">
		Möchten Sie Ihren Internetbrowser öffnen, um diesen Inhalt anzuzeigen?
		<usetemplate ignoretext="Meinen Browser starten, um eine Webseite anzuzeigen" name="okcancelignore" notext="Abbrechen" yestext="OK"/>
	</notification>
	<notification name="SystemUIScaleFactorChanged">
		Der UI-Größenfaktor des Systems hat sich seit der letzten Ausführung geändert. Möchten Sie die Seite mit den UI-Größeneinstellungen öffnen?
		<usetemplate name="okcancelbuttons" notext="Abbrechen" yestext="OK"/>
	</notification>
	<notification name="WebLaunchJoinNow">
		Möchten Sie Ihre [http://secondlife.com/account/ Startseite] aufrufen, um Ihr Konto zu verwalten?
		<usetemplate ignoretext="Meinen Browser starten, um mein Konto zu verwalten" name="okcancelignore" notext="Abbrechen" yestext="OK"/>
	</notification>
	<notification name="WebLaunchSecurityIssues">
		Informieren Sie sich im [CURRENT_GRID] Wiki, wie man Sicherheitsprobleme richtig meldet.
		<usetemplate ignoretext="Meinen Browser starten, um anzuzeigen, wie ein Sicherheitsproblem gemeldet werden soll" name="okcancelignore" notext="Abbrechen" yestext="OK"/>
	</notification>
	<notification name="WebLaunchQAWiki">
		Besuchen Sie das [CURRENT_GRID] QA-Wiki.
		<usetemplate ignoretext="Meinen Browser starten, um das QA-Wiki anzuzeigen" name="okcancelignore" notext="Abbrechen" yestext="OK"/>
	</notification>
	<notification name="WebLaunchPublicIssue">
		Im [CURRENT_GRID] Allgemeine-Fragen-Tracker können Sie Fehler und andere Probleme melden.
		<usetemplate ignoretext="Meinen Browser starten, um die Datenbank für Fehler und Verbesserungsvorschläge anzuzeigen" name="okcancelignore" notext="Abbrechen" yestext="Gehe zu Seite"/>
	</notification>
	<notification name="WebLaunchSupportWiki">
		Im offiziellen Linden-Blog finden Sie die neuesten Nachrichten und Informationen.
		<usetemplate ignoretext="Meinen Browser starten, um das Blog anzuzeigen" name="okcancelignore" notext="Abbrechen" yestext="OK"/>
	</notification>
	<notification name="WebLaunchLSLGuide">
		Möchten Sie den Scripting Guide öffnen?
		<usetemplate ignoretext="Meinen Browser starten, um den Scripting Guide anzuzeigen" name="okcancelignore" notext="Abbrechen" yestext="OK"/>
	</notification>
	<notification name="WebLaunchLSLWiki">
		Möchten Sie das LSL-Portal besuchen?
		<usetemplate ignoretext="Meinen Browser starten, um das LSL-Portal anzuzeigen" name="okcancelignore" notext="Abbrechen" yestext="Gehe zu Seite"/>
	</notification>
	<notification name="ReturnToOwner">
		Möchten Sie die ausgewählten Objekte an ihre Eigentümer zurückgeben? Transferierbare übertragene Objekte werden ihren früheren Eigentümern zurückgegeben.

*WARNUNG* Nicht transferierbare übertragene Objekte werden dabei gelöscht!
		<usetemplate ignoretext="Bestätigen, bevor Objekte an Ihre Eigentümer zurückgegeben werden" name="okcancelignore" notext="Abbrechen" yestext="OK"/>
	</notification>
	<notification name="GroupLeaveConfirmMember">
		Sie sind gegenwärtig Mitglied der Gruppe &lt;nolink&gt;[GROUP]&lt;/nolink&gt;.
Diese Gruppe verlassen?
		<usetemplate name="okcancelbuttons" notext="Abbrechen" yestext="OK"/>
	</notification>
	<notification name="GroupDepart">
		Sie haben die Gruppe „[group_name]“ verlassen.
		<usetemplate name="okbutton" yestext="OK"/>
	</notification>
	<notification name="GroupLeaveConfirmMemberWithFee">
		Sie sind gegenwärtig Mitglied der Gruppe &lt;nolink&gt;[GROUP]&lt;/nolink&gt;. Erneutes Beitreten kostet [AMOUNT] L$.
Diese Gruppe verlassen?
		<usetemplate name="okcancelbuttons" notext="Abbrechen" yestext="OK"/>
	</notification>
	<notification name="OwnerCannotLeaveGroup">
		Sie können die Gruppe nicht verlassen, da Sie der letzte Besitzer der Gruppe sind. Weisen Sie die Besitzerrolle zuerst einem anderen Mitglied zu.
		<usetemplate name="okbutton" yestext="OK"/>
	</notification>
	<notification name="GroupDepartError">
		Sie können die Gruppe nicht verlassen,
		<usetemplate name="okbutton" yestext="OK"/>
	</notification>
	<notification name="ConfirmKick">
		Möchten Sie WIRKLICH alle Benutzer aus dem Grid werfen?
		<usetemplate name="okcancelbuttons" notext="Abbrechen" yestext="Alle Benutzer hinauswerfen"/>
	</notification>
	<notification name="MuteLinden">
		Lindens können nicht ignoriert werden.
		<usetemplate name="okbutton" yestext="OK"/>
	</notification>
	<notification name="CannotStartAuctionAlreadyForSale">
		Eine Parzelle, die bereits zum Verkauf freigegeben ist, kann nicht versteigert werden.  Deaktivieren Sie den Landverkauf, wenn Sie das Land zur Versteigerung freigeben möchten.
	</notification>
	<notification label="Objekt nach Name ignorieren ist fehlgeschlagen" name="MuteByNameFailed">
		Dieser Name wird bereits ignoriert.
		<usetemplate name="okbutton" yestext="OK"/>
	</notification>
	<notification name="RemoveItemWarn">
		Diese Aktion ist zwar erlaubt, aber beim Löschen von Inhalten wird das Objekt beschädigt. Möchten Sie dieses Element löschen?
		<usetemplate name="okcancelbuttons" notext="Abbrechen" yestext="OK"/>
	</notification>
	<notification name="CantOfferCallingCard">
		Sie können gerade keine Visitenkarte übergeben. Warten Sie kurz und versuchen Sie es dann noch einmal.
		<usetemplate name="okbutton" yestext="OK"/>
	</notification>
	<notification name="CantOfferFriendship">
		Sie können gerade keine Freundschaft anbieten. Warten Sie kurz und versuchen Sie es dann noch einmal.
		<usetemplate name="okbutton" yestext="OK"/>
	</notification>
	<notification name="DoNotDisturbModeSet">
		Nicht-stören-Modus ist aktiviert:  Sie erhalten keine Benachrichtigung über eingehende Kommunikation.

<<<<<<< HEAD
- Andere Einwohner erhalten Ihre Nicht-stören-Antwort (festgelegt in Einstellungen &gt; Privatsphäre &gt; Automatische Antwort).
=======
- Andere Einwohner erhalten Ihre Nicht-stören-Antwort (festgelegt in Einstellungen &gt; Allgemein).
>>>>>>> d7bc803a
- Voice-Anrufe werden abgelehnt.
		<usetemplate ignoretext="Ich ändere meinen Status zu „Nicht stören“" name="okignore" yestext="OK"/>
	</notification>
	<notification name="AutorespondModeSet">
		Automatische Antwort eingeschaltet.
Sender von eingehenden Instant Messages erhalten jetzt die konfigurierte automatische Antwort.
		<usetemplate ignoretext="Wenn der Onlinestatus auf automatische Antwort gesetzt wird." name="okignore" yestext="OK"/>
	</notification>
	<notification name="AutorespondNonFriendsModeSet">
		Automatische Antwort für Nicht-Freunde eingeschaltet.
Eingehende Instant Messages von Personen, die sich nicht auf der Freundesliste befinden, werden jetzt mit der konfigurierten automatische Nachricht beantwortet.
		<usetemplate ignoretext="Wenn die automatische Antwort für Nicht-Freunde eingeschaltet wird." name="okignore" yestext="OK"/>
	</notification>
	<notification name="RejectTeleportOffersModeSet">
		Abweisen von Teleport-Angeboten und -Anforderungen ist eingeschaltet.
Eingehende Teleport-Angebote und Teleport-Anforderungen werden jetzt mit der konfigurierten Antwort abgewiesen. Sie erhalten hierüber keine Benachrichtigung.
		<usetemplate ignoretext="Wenn Abweisen von Teleport-Angeboten und -Anforderungen eingeschaltet wird." name="okignore" yestext="OK"/>
	</notification>
	<notification name="RejectTeleportOffersModeWarning">
		Sie können aktuell keinen Teleport anfordern, da „Teleport-Angebote und -Anfragen abweisen“ aktiviert ist.
Falls Sie wünschen, können Sie diesen im Menü unter „Unterhalten“ &gt; „Online-Status“ deaktivieren.
		<usetemplate name="okbutton" yestext="OK"/>
	</notification>
	<notification name="RejectFriendshipRequestsModeSet">
		Abweisen aller eingehenden Freundschaftsanfragen ist eingeschaltet.
Eingehende Freundschaftsanfragen werden jetzt mit der konfigurierten Antwort abgewiesen. Sie erhalten hierüber keine Benachrichtigung.
		<usetemplate ignoretext="Wenn Abweisen aller Freundschaftsanfragen eingeschaltet wird." name="okignore" yestext="OK"/>
	</notification>
	<notification name="RejectAllGroupInvitesModeSet">
		Abweisen aller Gruppeneinladungen ist eingeschaltet.
Eingehende Gruppeneinladungen werden jetzt automatisch abgewiesen. Sie erhalten hierüber keine Benachrichtigung.
		<usetemplate ignoretext="Wenn Abweisen aller Gruppeneinladungen eingeschaltet wird." name="okignore" yestext="OK"/>
	</notification>
	<notification name="JoinedTooManyGroupsMember">
		Sie haben die maximale Anzahl an Gruppen erreicht. Bitte verlassen Sie eine andere Gruppe, um dieser beitreten zu können oder lehnen Sie das Angebot ab.
[NAME] hat Sie eingeladen, einer Gruppe beizutreten.
		<usetemplate name="okcancelbuttons" notext="Ablehnen" yestext="Beitreten"/>
	</notification>
	<notification name="JoinedTooManyGroups">
		Sie haben die maximale Anzahl an Gruppen erreicht. Bitte verlassen Sie eine Gruppe bevor Sie einer neuen beitreten oder eine neue Gruppe bilden.
		<usetemplate name="okbutton" yestext="OK"/>
	</notification>
	<notification name="GroupLimitInfo">
		Die Gruppenbegrenzung für Basiskonten ist [MAX_BASIC]; für 
[https://secondlife.com/premium/ Premium-]Konten ist sie [MAX_PREMIUM].
Wenn Sie ein Downgrade Ihres Kontos durchgeführt haben, müssen Sie das Gruppenlimit unter [MAX_BASIC] bringen, bevor sich weitere Personen registrieren können.

[https://secondlife.com/my/account/membership.php Noch heute upgraden!]
		<usetemplate name="okbutton" yestext="Schließen"/>
	</notification>
	<notification name="KickUser">
		Beim Hinauswerfen dieses Benutzers welche Meldung anzeigen?
		<form name="form">
			<input name="message">
				Sie wurden von einem Administrator abgemeldet.
			</input>
			<button name="OK" text="OK"/>
			<button name="Cancel" text="Abbrechen"/>
		</form>
	</notification>
	<notification name="KickAllUsers">
		Beim Hinauswerfen aller Personen vom Grid welche Meldung anzeigen?
		<form name="form">
			<input name="message">
				Sie wurden von einem Administrator abgemeldet.
			</input>
			<button name="OK" text="OK"/>
			<button name="Cancel" text="Abbrechen"/>
		</form>
	</notification>
	<notification name="FreezeUser">
		Beim Einfrieren dieses Benutzers welche Meldung anzeigen?
		<form name="form">
			<input name="message">
				Sie wurden eingefroren. Bewegen oder Chatten ist nicht mehr möglich. Ein Administrator wird sich über IM an Sie wenden
			</input>
			<button name="OK" text="OK"/>
			<button name="Cancel" text="Abbrechen"/>
		</form>
	</notification>
	<notification name="UnFreezeUser">
		Beim Auftauen dieses Benutzers welche Meldung anzeigen?
		<form name="form">
			<input name="message">
				Sie sind nicht mehr eingefroren.
			</input>
			<button name="OK" text="OK"/>
			<button name="Cancel" text="Abbrechen"/>
		</form>
	</notification>
	<notification name="SetDisplayNameSuccess">
		Hallo [DISPLAY_NAME],

wir bitten Sie um Geduld, während Ihr Name im System geändert wird. Es kann einige Tage dauern, bis Ihr [http://wiki.secondlife.com/wiki/Setting_your_display_name neuer Name] in Objekten, Skripts, Suchen usw. erscheint.
	</notification>
	<notification name="SetDisplayNameBlocked">
		Ihr Anzeigename kann leider nicht geändert werden. Wenn Sie der Ansicht sind, dass Sie diese Meldung fälschlicherweise erhalten haben, wenden Sie sich bitte an unseren Support.
	</notification>
	<notification name="SetDisplayNameFailedLength">
		Dieser Name ist leider zu lang. Anzeigenamen können maximal [LENGTH] Zeichen enthalten.

Wählen Sie einen kürzeren Namen.
	</notification>
	<notification name="SetDisplayNameFailedGeneric">
		Ihr Anzeigename konnte leider nicht festgelegt werden. Versuchen Sie es später erneut.
	</notification>
	<notification name="SetDisplayNameMismatch">
		Die eingegebenen Anzeigenamen stimmen nicht überein. Wiederholen Sie die Eingabe.
	</notification>
	<notification name="AgentDisplayNameUpdateThresholdExceeded">
		Sie müssen leider noch ein bisschen warten, bevor Sie Ihren Anzeigenamen ändern können.

Weitere Informationen finden Sie unter http://wiki.secondlife.com/wiki/Setting_your_display_name.

Versuchen Sie es später erneut.
	</notification>
	<notification name="AgentDisplayNameSetBlocked">
		Der angeforderte Name enthält ein unzulässiges Wort und konnte deshalb nicht festgelegt werden.
 
 Versuchen Sie einen anderen Namen.
	</notification>
	<notification name="AgentDisplayNameSetInvalidUnicode">
		Der gewünschte Anzeigename enthält ungültige Zeichen.
	</notification>
	<notification name="AgentDisplayNameSetOnlyPunctuation">
		Ihr Anzeigenamen muss Buchstaben enthalten und kann nicht ausschließlich aus Satzzeichen bestehen.
	</notification>
	<notification name="DisplayNameUpdate">
		[OLD_NAME] ([SLID]) hat einen neuen Namen: [NEW_NAME].
	</notification>
	<notification name="DisplayNameUpdateRemoveAlias">
		[OLD_NAME] ([SLID]) hat einen neuen Namen: [NEW_NAME].
Dieser Avatar hat ein Alias gesetzt, das [NEW_NAME] ersetzen wird.
Soll dieses entfernt werden?
		<form name="form">
			<button name="Yes" text="Ja"/>
			<button name="No" text="Nein"/>
		</form>
	</notification> 
	<notification name="OfferTeleport">
		Teleport an Ihre Position mit der folgenden Meldung anbieten?
		<form name="form">
			<input name="message">
				Triff mich in [REGION]
			</input>
			<button name="OK" text="OK"/>
			<button name="Cancel" text="Abbrechen"/>
		</form>
	</notification>
	<notification name="TeleportRequestPrompt">
		Teleport zu [NAME] mit folgender Nachricht anfordern:
		<form name="form">
			<button name="OK" text="OK"/>
			<button name="Cancel" text="Abbrechen"/>
		</form>
	</notification>
	<notification name="TooManyTeleportOffers">
		Sie haben versucht, [OFFERS] Teleport-Angebote zu machen,
womit Sie die Höchstgrenze von [LIMIT] überschreiten.
		<usetemplate name="okbutton" yestext="OK"/>
	</notification>
	<notification name="OfferTeleportFromGod">
		Einwohner zu Ihrem Standort einladen?
		<form name="form">
			<input name="message">
				Triff mich in [REGION]
			</input>
			<button name="OK" text="OK"/>
			<button name="Cancel" text="Abbrechen"/>
		</form>
	</notification>
	<notification name="TeleportFromLandmark">
		Sind Sie sicher, dass Sie zu &lt;nolink&gt;[LOCATION]&lt;/nolink&gt; teleportieren möchten?
		<usetemplate ignoretext="Bestätigen, dass ich zu einer Landmarke teleportieren möchte" name="okcancelignore" notext="Abbrechen" yestext="Teleportieren"/>
	</notification>
	<notification name="TeleportViaSLAPP">
		Möchten Sie wirklich zu &lt;nolink&gt;[LOCATION]&lt;/nolink&gt; teleportieren?
		<usetemplate ignoretext="Bestätigen, dass ich via SLAPP teleportieren möchte" name="okcancelignore" notext="Abbrechen" yestext="Teleportieren"/>
	</notification>
	<notification name="TeleportToPick">
		Nach [PICK] teleportieren?
		<usetemplate ignoretext="Bestätigen, dass ich zu einer Position in Auswahl teleportieren möchte" name="okcancelignore" notext="Abbrechen" yestext="Teleportieren"/>
	</notification>
	<notification name="TeleportToClassified">
		Zu [CLASSIFIED] teleportieren?
		<usetemplate ignoretext="Bestätigen, dass ich zu einer Position in Anzeigen teleportieren möchte." name="okcancelignore" notext="Abbrechen" yestext="Teleportieren"/>
	</notification>
	<notification name="TeleportToHistoryEntry">
		Nach [HISTORY_ENTRY] teleportieren?
		<usetemplate ignoretext="Bestätigen, dass ich zu einem Standort aus der Teleportliste teleportieren möchte" name="okcancelignore" notext="Abbrechen" yestext="Teleportieren"/>
	</notification>
	<notification label="Nachricht an alle auf diesem Grundbesitz" name="MessageEstate">
		Geben Sie eine kurze Nachricht ein, die an jede Person auf Ihrem Grundbesitz gesendet wird.
		<form name="form">
			<input name="message"/>
			<button name="OK" text="OK"/>
			<button name="Cancel" text="Abbrechen"/>
		</form>
	</notification>
	<notification label="Linden-Grundbesitz ändern" name="ChangeLindenEstate">
		Sie sind im Begriff, einen Grundbesitz in Linden-Besitz (Mainland, Teen-Raster, Orientierung usw.) zu verändern.

Dies ist ÄUSSERST GEFÄHRLICH, da es grundlegende Auswirkungen auf das Benutzererlebnis hat.  Auf dem Mainland werden tausende Regionen geändert, was den Spaceserver stark belastet.

Fortfahren?
		<usetemplate name="okcancelbuttons" notext="Abbrechen" yestext="OK"/>
	</notification>
	<notification label="Zugang zu Linden-Grundbesitz ändern" name="ChangeLindenAccess">
		Sie sind im Begriff, die Zugangsliste für einen Grundbesitz in Linden-Besitz (Mainland, Teen-Raster, Orientierung usw.) zu verändern.

Dies ist GEFÄHRLICH und sollte nur erfolgen, um Objekte/L$ per Hack in und aus dem Raster zu entfernen.
Tausende Regionen werden verändert und der Spaceserver wird dadurch stark belastet.
		<usetemplate name="okcancelbuttons" notext="Abbrechen" yestext="OK"/>
	</notification>
	<notification label="Grundbesitz wählen" name="EstateAllowedAgentAdd">
		Nur für diesen Grundbesitz oder für alle [ALL_ESTATES] zur Erlaubnisliste hinzufügen?
		<usetemplate canceltext="Abbrechen" name="yesnocancelbuttons" notext="Alle Grundbesitze" yestext="Dieser Grundbesitz"/>
	</notification>
	<notification label="Grundbesitz wählen" name="EstateAllowedAgentRemove">
		Nur für diesen Grundbesitz oder für alle [ALL_ESTATES] von Erlaubnisliste entfernen?
		<usetemplate canceltext="Abbrechen" name="yesnocancelbuttons" notext="Alle Grundbesitze" yestext="Diesen Grundbesitz"/>
	</notification>
	<notification label="Grundbesitz wählen" name="EstateAllowedGroupAdd">
		Nur für diesen Grundbesitz oder für alle [ALL_ESTATES] zur Gruppen-Erlaubnisliste hinzufügen?
		<usetemplate canceltext="Abbrechen" name="yesnocancelbuttons" notext="Alle Grundbesitze" yestext="Diesen Grundbesitz"/>
	</notification>
	<notification label="Grundbesitz wählen" name="EstateAllowedGroupRemove">
		Nur für diesen Grundbesitz oder für alle [ALL_ESTATES] von Gruppen-Erlaubnisliste entfernen?
		<usetemplate canceltext="Abbrechen" name="yesnocancelbuttons" notext="Alle Grundbesitze" yestext="Diesen Grundbesitz"/>
	</notification>
	<notification label="Grundbesitz wählen" name="EstateBannedAgentAdd">
		Zugang nur für diesen Grundbesitz oder für [ALL_ESTATES] verweigern?
		<usetemplate canceltext="Abbrechen" name="yesnocancelbuttons" notext="Alle Grundbesitze" yestext="Diesen Grundbesitz"/>
	</notification>
	<notification label="Grundbesitz wählen" name="EstateBannedAgentRemove">
		Einwohner nur für diesen Grundbesitz oder für alle [ALL_ESTATES] von der Bannliste entfernen?
		<usetemplate canceltext="Abbrechen" name="yesnocancelbuttons" notext="Alle Grundbesitze" yestext="Diesen Grundbesitz"/>
	</notification>
	<notification label="Grundbesitz wählen" name="EstateManagerAdd">
		Verwalter nur für diesen Grundbesitz oder für [ALL_ESTATES] festlegen?
		<usetemplate canceltext="Abbrechen" name="yesnocancelbuttons" notext="Alle Grundbesitze" yestext="Diesen Grundbesitz"/>
	</notification>
	<notification label="Grundbesitz wählen" name="EstateManagerRemove">
		Verwalter nur für diesen Grundbesitz oder für [ALL_ESTATES] entfernen?
		<usetemplate canceltext="Abbrechen" name="yesnocancelbuttons" notext="Alle Grundbesitze" yestext="Diesen Grundbesitz"/>
	</notification>
	<notification label="Grundbesitz auswählen" name="EstateAllowedExperienceAdd">
		Nur für diesen Grundbesitz oder für [ALL_ESTATES] zur Erlaubnisliste hinzufügen?
		<usetemplate canceltext="Abbrechen" name="yesnocancelbuttons" notext="Alle Grundbesitze" yestext="Dieser Grundbesitz"/>
	</notification>
	<notification label="Grundbesitz auswählen" name="EstateAllowedExperienceRemove">
		Nur für diesen Grundbesitz oder für [ALL_ESTATES] aus der Erlaubnisliste entfernen?
		<usetemplate canceltext="Abbrechen" name="yesnocancelbuttons" notext="Alle Grundbesitze" yestext="Dieser Grundbesitz"/>
	</notification>
	<notification label="Grundbesitz auswählen" name="EstateBlockedExperienceAdd">
		Nur für diesen Grundbesitz oder für [ALL_ESTATES] zur Blockierliste hinzufügen?
		<usetemplate canceltext="Abbrechen" name="yesnocancelbuttons" notext="Alle Grundbesitze" yestext="Dieser Grundbesitz"/>
	</notification>
	<notification label="Grundbesitz auswählen" name="EstateBlockedExperienceRemove">
		Nur für diesen Grundbesitz oder für [ALL_ESTATES] aus der Blockierliste entfernen?
		<usetemplate canceltext="Abbrechen" name="yesnocancelbuttons" notext="Alle Grundbesitze" yestext="Dieser Grundbesitz"/>
	</notification>
	<notification label="Grundbesitz auswählen" name="EstateTrustedExperienceAdd">
		Nur für diesen Grundbesitz oder für [ALL_ESTATES] zur Schlüsselliste hinzufügen?
		<usetemplate canceltext="Abbrechen" name="yesnocancelbuttons" notext="Alle Grundbesitze" yestext="Dieser Grundbesitz"/>
	</notification>
	<notification label="Grundbesitz auswählen" name="EstateTrustedExperienceRemove">
		Nur für diesen Grundbesitz oder für [ALL_ESTATES] aus der Schlüsselliste entfernen?
		<usetemplate canceltext="Abbrechen" name="yesnocancelbuttons" notext="Alle Grundbesitze" yestext="Dieser Grundbesitz"/>
	</notification>
	<notification label="Rauswurf bestätigen" name="EstateKickUser">
		Einwohner [EVIL_USER] von diesem Grundbesitz werfen?
		<usetemplate name="okcancelbuttons" notext="Abbrechen" yestext="OK"/>
	</notification>
	<notification label="Rauswurf bestätigen" name="EstateKickMultiple">
		Die folgenden Einwohner von diesem Grundbesitz werfen?

[RESIDENTS]
		<usetemplate name="okcancelbuttons" notext="Abbrechen" yestext="OK"/>
	</notification>
	
	<notification label="Nach Hause teleportieren bestätigen" name="EstateTeleportHomeUser">
		[AVATAR_NAME] nach Hause teleportieren?
		<usetemplate name="okcancelbuttons" notext="Abbrechen" yestext="OK"/>
	</notification>
	<notification label="Nach Hause teleportieren bestätigen" name="EstateTeleportHomeMultiple">
		Die folgenden Einwohnern nach Hause teleportieren?

[RESIDENTS]
		<usetemplate name="okcancelbuttons" notext="Abbrechen" yestext="OK"/>
	</notification>
	<notification label="Verbannen bestätigen" name="EstateBanUser">
		Zugang für [EVIL_USER] nur für diesen Grundbesitz oder für [ALL_ESTATES] verweigern?
		<usetemplate name="yesnocancelbuttons" canceltext="Abbrechen" notext="Alle Grundbesitze" yestext="Diesen Grundbesitz"/>
	</notification>
	<notification label="Verbannen bestätigen" name="EstateBanUserMultiple">
		Zugang für folgende Einwohner nur für diesen Grundbesitz oder für [ALL_ESTATES] verweigern?

[RESIDENTS]
		<usetemplate name="yesnocancelbuttons" canceltext="Abbrechen" notext="Alle Grundbesitze" yestext="Diesen Grundbesitz"/>
	</notification>
	<notification name="EstateChangeCovenant">
		Möchten Sie den Grundbesitzvertrag wirklich ändern?
		<usetemplate name="okcancelbuttons" notext="Abbrechen" yestext="OK"/>
	</notification>
	<notification name="RegionEntryAccessBlocked">
		Die Region, die Sie besuchen möchten, enthält Inhalte, die Ihre aktuellen Einstellungen überschreiten. Sie können Ihre Einstellungen unter „Avatar“ &gt; „Einstellungen“ &gt; „Allgemein“ ändern.
		<usetemplate name="okbutton" yestext="OK"/>
	</notification>
	<notification name="SLM_UPDATE_FOLDER">
		[MESSAGE]
	</notification>
	<notification name="RegionEntryAccessBlocked_AdultsOnlyContent">
		Die Region, die Sie besuchen möchten, enthält [REGIONMATURITY]-Inhalte, die nur für Erwachsene zugänglich sind.
		<url name="url">
			http://wiki.secondlife.com/wiki/Linden_Lab_Official:Maturity_ratings:_an_overview/de
		</url>
		<usetemplate ignoretext="Regionswechsel: Die Region, die Sie besuchen möchten, enthält Inhalte, die nur für Erwachsene zugänglich sind." name="okcancelignore" notext="Schließen" yestext="Zur Knowledge Base gehen"/>
	</notification>
	<notification name="RegionEntryAccessBlocked_Notify">
		Die Region, die Sie besuchen möchten, enthält [REGIONMATURITY]-Inhalte, doch aufgrund Ihrer aktuellen Einstellungen werden [REGIONMATURITY]-Inhalte nicht dargestellt.
	</notification>
	<notification name="RegionEntryAccessBlocked_NotifyAdultsOnly">
		Die Region, die Sie besuchen möchten, enthält [REGIONMATURITY]-Inhalte, die nur für Erwachsene zugänglich sind.
	</notification>
	<notification name="RegionEntryAccessBlocked_Change">
		Die Region, die Sie besuchen möchten, enthält [REGIONMATURITY]-Inhalte, doch aufgrund Ihrer aktuellen Einstellungen werden [REGIONMATURITY]-Inhalte nicht dargestellt. Sie können Ihre Einstellungen ändern oder diesen Vorgang abbrechen. Nachdem Sie Ihre Einstellungen geändert haben, können Sie erneut versuchen, die Region zu betreten.
		<form name="form">
			<button name="OK" text="Einstellungen ändern"/>
			<button name="Cancel" text="Abbrechen"/>
			<ignore name="ignore" text="Regionswechsel: Die Region, die Sie besuchen möchten, enthält Inhalte, die aufgrund Ihrer Einstellungen nicht dargestellt werden können."/>
		</form>
	</notification>
	<notification name="RegionEntryAccessBlocked_PreferencesOutOfSync">
		Wir haben technische Probleme mit Ihrem Teleport, da Ihre Einstellungen nicht mit dem Server synchronisiert sind.
		<usetemplate name="okbutton" yestext="OK"/>
	</notification>
	<notification name="TeleportEntryAccessBlocked">
		Die Region, die Sie besuchen möchten, enthält Inhalte, die Ihre aktuellen Einstellungen überschreiten. Sie können Ihre Einstellungen unter „Avatar“ &gt; „Einstellungen“ &gt; „Allgemein“ ändern.
		<usetemplate name="okbutton" yestext="OK"/>
	</notification>
	<notification name="TeleportEntryAccessBlocked_AdultsOnlyContent">
		Die Region, die Sie besuchen möchten, enthält [REGIONMATURITY]-Inhalte, die nur für Erwachsene zugänglich sind.
		<url name="url">
			http://wiki.secondlife.com/wiki/Linden_Lab_Official:Maturity_ratings:_an_overview/de
		</url>
		<usetemplate ignoretext="Teleport: Die Region, die Sie besuchen möchten, enthält Inhalte, die nur für Erwachsene zugänglich sind." name="okcancelignore" notext="Schließen" yestext="Zur Knowledge Base gehen"/>
	</notification>
	<notification name="TeleportEntryAccessBlocked_Notify">
		Die Region, die Sie besuchen möchten, enthält [REGIONMATURITY]-Inhalte, doch aufgrund Ihrer aktuellen Einstellungen werden [REGIONMATURITY]-Inhalte nicht dargestellt.
	</notification>
	<notification name="TeleportEntryAccessBlocked_NotifyAdultsOnly">
		Die Region, die Sie besuchen möchten, enthält [REGIONMATURITY]-Inhalte, die nur für Erwachsene zugänglich sind.
	</notification>
	<notification name="TeleportEntryAccessBlocked_ChangeAndReTeleport">
		Die Region, die Sie besuchen möchten, enthält [REGIONMATURITY]-Inhalte, doch aufgrund Ihrer aktuellen Einstellungen werden [REGIONMATURITY]-Inhalte nicht dargestellt. Sie können Ihre Einstellungen ändern und den Teleport fortsetzen oder Sie können den Teleport abbrechen.
		<form name="form">
			<button name="OK" text="Ändern und fortfahren"/>
			<button name="Cancel" text="Abbrechen"/>
			<ignore name="ignore" text="Teleport (kann neu gestartet werden): Die Region, die Sie besuchen möchten, enthält Inhalte, die aufgrund Ihrer Einstellungen nicht dargestellt werden können."/>
		</form>
	</notification>
	<notification name="TeleportEntryAccessBlocked_Change">
		Die Region, die Sie besuchen möchten, enthält [REGIONMATURITY]-Inhalte, doch aufgrund Ihrer aktuellen Einstellungen werden [REGIONMATURITY]-Inhalte nicht dargestellt. Sie können Ihre Einstellungen ändern oder den Teleport abbrechen. Nachdem Sie Ihre Einstellungen geändert haben, können Sie den Teleport erneut versuchen.
		<form name="form">
			<button name="OK" text="Einstellungen ändern"/>
			<button name="Cancel" text="Abbrechen"/>
			<ignore name="ignore" text="Teleport (kann nicht neu gestartet werden): Die Region, die Sie besuchen möchten, enthält Inhalte, die aufgrund Ihrer Einstellungen nicht dargestellt werden können."/>
		</form>
	</notification>
	<notification name="TeleportEntryAccessBlocked_PreferencesOutOfSync">
		Wir haben technische Probleme mit Ihrem Teleport, da Ihre Einstellungen nicht mit dem Server synchronisiert sind.
		<usetemplate name="okbutton" yestext="OK"/>
	</notification>
	<notification name="RegionTPSpecialUsageBlocked">
		Betreten der Region nicht gestattet. „[REGION_NAME]“ ist eine Region für Geschicklichkeitsspiele. Der Zugang ist Einwohnern vorbehalten, die bestimmte Kriterien erfüllen. Weitere Details finden Sie unter [http://wiki.secondlife.com/wiki/Linden_Lab_Official:Skill_Gaming_in_Second_Life Skill Gaming FAQ].
		<usetemplate name="okbutton" yestext="OK"/>
	</notification>
	<notification name="PreferredMaturityChanged">
		Sie erhalten keine Benachrichtigungen mehr, wenn Sie eine Region der Inhaltseinstufung „[RATING]“ besuchen. Sie können Ihre Inhaltseinstellungen von der Menüleiste aus ändern („Avatar“ &gt; „Einstellungen“ &gt; „Allgemein“).
		<usetemplate name="okbutton" yestext="OK"/>
	</notification>
	<notification name="MaturityChangeError">
		Wir konnten Ihre Einstellungen zur Anzeige von [PREFERRED_MATURITY]-Inhalten leider nicht ändern. Ihre Einstellungen wurden auf [ACTUAL_MATURITY]-Inhalte zurückgesetzt. Sie können erneut versuchen, Ihre Inhaltseinstellungen von der Menüleiste aus zu ändern („Avatar“ &gt; „Einstellungen“ &gt; „Allgemein“).
		<usetemplate name="okbutton" yestext="OK"/>
	</notification>
	<notification name="LandClaimAccessBlocked">
		Die Inhaltseinstufung des Landes, das Sie in Besitz nehmen möchten, überschreitet Ihre aktuellen Einstellungen. Sie können Ihre Einstellungen unter „Avatar“ &gt; „Einstellungen“ &gt; „Allgemein“ ändern.
		<usetemplate name="okbutton" yestext="OK"/>
	</notification>
	<notification name="LandClaimAccessBlocked_AdultsOnlyContent">
		Nur Erwachsene können dieses Land in Besitz nehmen.
		<url name="url">
			http://wiki.secondlife.com/wiki/Linden_Lab_Official:Maturity_ratings:_an_overview/de
		</url>
		<usetemplate ignoretext="Nur Erwachsene können dieses Land in Besitz nehmen." name="okcancelignore" notext="Schließen" yestext="Zur Knowledge Base gehen"/>
	</notification>
	<notification name="LandClaimAccessBlocked_Notify">
		Das Land, das Sie Sie in Besitz nehmen möchten, enthält [REGIONMATURITY]-Inhalte, doch aufgrund Ihrer aktuellen Einstellungen werden [REGIONMATURITY]-Inhalte nicht dargestellt.
	</notification>
	<notification name="LandClaimAccessBlocked_NotifyAdultsOnly">
		Das Land, das Sie in Besitz nehmen möchten, enthält [REGIONMATURITY]-Inhalte, die nur für Erwachsene zugänglich sind.
	</notification>
	<notification name="LandClaimAccessBlocked_Change">
		Das Land, das Sie in Besitz nehmen möchten, enthält [REGIONMATURITY]-Inhalte, doch aufgrund Ihrer aktuellen Einstellungen werden [REGIONMATURITY]-Inhalte nicht dargestellt. Sie können Ihre Einstellungen ändern und anschließend erneut versuchen, das Land in Besitz zu nehmen.
		<form name="form">
			<button name="OK" text="Einstellungen ändern"/>
			<button name="Cancel" text="Abbrechen"/>
			<ignore name="ignore" text="Das Land, das Sie in Besitz nehmen möchten, enthält Inhalte, die aufgrund Ihrer Einstellungen nicht dargestellt werden können."/>
		</form>
	</notification>
	<notification name="LandBuyAccessBlocked">
		Die Inhaltseinstufung des Landes, das Sie kaufen möchten, überschreitet Ihre aktuellen Einstellungen. Sie können Ihre Einstellungen unter „Avatar“ &gt; „Einstellungen“ &gt; „Allgemein“ ändern.
		<usetemplate name="okbutton" yestext="OK"/>
	</notification>
	<notification name="LandBuyAccessBlocked_AdultsOnlyContent">
		Nur Erwachsene können dieses Land kaufen.
		<url name="url">
			http://wiki.secondlife.com/wiki/Linden_Lab_Official:Maturity_ratings:_an_overview/de
		</url>
		<usetemplate ignoretext="Nur Erwachsene können dieses Land kaufen." name="okcancelignore" notext="Schließen" yestext="Zur Knowledge Base gehen"/>
	</notification>
	<notification name="LandBuyAccessBlocked_Notify">
		Das Land, das Sie kaufen möchten, enthält [REGIONMATURITY]-Inhalte, doch aufgrund Ihrer aktuellen Einstellungen werden [REGIONMATURITY]-Inhalte nicht dargestellt.
	</notification>
	<notification name="LandBuyAccessBlocked_NotifyAdultsOnly">
		Das Land, das Sie kaufen möchten, enthält Inhalte der Einstufung „[REGIONMATURITY]“, die nur für Erwachsene zugänglich sind.
	</notification>
	<notification name="LandBuyAccessBlocked_Change">
		Das Land, das Sie kaufen möchten, enthält [REGIONMATURITY]-Inhalte, doch aufgrund Ihrer aktuellen Einstellungen werden [REGIONMATURITY]-Inhalte nicht dargestellt. Sie können Ihre Einstellungen ändern und anschließend erneut versuchen, das Land zu kaufen.
		<form name="form">
			<button name="OK" text="Einstellungen ändern"/>
			<button name="Cancel" text="Abbrechen"/>
			<ignore name="ignore" text="Das Land, das Sie kaufen möchten, enthält Inhalte, die aufgrund Ihrer Einstellungen nicht dargestellt werden können."/>
		</form>
	</notification>
	<notification name="TooManyPrimsSelected">
		Zu viele Primitive wurden ausgewählt. Bitte wählen Sie höchstens [MAX_PRIM_COUNT] Primitive aus und versuchen Sie es erneut.
		<usetemplate name="okbutton" yestext="OK"/>
	</notification>
	<notification name="TooManyScriptsSelected">
		Zu viele Skripts in den Objekten ausgewählt. Bitte wählen Sie weniger Objekte aus und versuchen Sie es erneut.
		<usetemplate name="okbutton" yestext="OK"/>
	</notification>
	<notification name="ProblemImportingEstateCovenant">
		Problem beim Import des Grundbesitzvertrags.
		<usetemplate name="okbutton" yestext="OK"/>
	</notification>
	<notification name="ProblemAddingEstateManager">
		Es gibt Probleme beim Hinzufügen eines neuen Grundbesitzverwalters. Bei mindestens einem Grundbesitz ist die Verwalterliste voll.
	</notification>
	<notification name="ProblemAddingEstateBanManager">
		Grundbesitzer oder Grundstücksverwalter kann nicht auf die Bannliste gesetzt werden.
	</notification>
	<notification name="ProblemAddingEstateGeneric">
		Problem beim Hinzufügen zu dieser Grundbesitzliste. Bei mindestens einem Grundbesitz ist die Liste voll.
	</notification>
	<notification name="UnableToLoadNotecardAsset">
		Notizkarten-Asset konnte nicht geladen werden.
		<usetemplate name="okbutton" yestext="OK"/>
	</notification>
	<notification name="NotAllowedToViewNotecard">
		Unzureichende Rechte, um die mit der angeforderten Asset-ID verbundene Notizkarte anzuzeigen.
		<usetemplate name="okbutton" yestext="OK"/>
	</notification>
	<notification name="MissingNotecardAssetID">
		Asset-ID für Notizkarte fehlt in Datenbank.
		<usetemplate name="okbutton" yestext="OK"/>
	</notification>
	<notification name="PublishClassified">
		Hinweis: Anzeigengebühren werden nicht zurückerstattet.

Anzeige für [AMOUNT] L$ veröffentlichen?
		<usetemplate name="okcancelbuttons" notext="Abbrechen" yestext="OK"/>
	</notification>
	<notification name="SetClassifiedMature">
		Enthält diese Anzeige moderate Inhalte?
		<usetemplate canceltext="Abbrechen" name="yesnocancelbuttons" notext="Nein" yestext="Ja"/>
	</notification>
	<notification name="SetGroupMature">
		Beschäftigt sich diese Gruppe mit moderaten Inhalten?
		<usetemplate canceltext="Abbrechen" name="yesnocancelbuttons" notext="Nein" yestext="Ja"/>
	</notification>
	<notification label="Neustart bestätigen" name="ConfirmRestart">
		Möchten Sie diese Region neu starten?
		<usetemplate name="okcancelbuttons" notext="Abbrechen" yestext="OK"/>
	</notification>
	<notification label="Nachricht an alle in dieser Region" name="MessageRegion">
		Geben Sie eine kurze Nachricht ein, die an jede Person in dieser Region gesendet wird.
		<form name="form">
			<input name="message"/>
			<button name="OK" text="OK"/>
			<button name="Cancel" text="Abbrechen"/>
		</form>
	</notification>
	<notification label="Alterseinstufung der Region ändern" name="RegionMaturityChange">
		Die Inhaltseinstufung dieser Region wurde geändert.
Es kann eine Weile dauern, bis diese Änderung auf der Karte angezeigt wird.
		<usetemplate name="okbutton" yestext="OK"/>
	</notification>
	<notification label="Falsche Voice-Version" name="VoiceVersionMismatch">
		Diese Version von [APP_NAME] ist mit der Voice-Chat-Funktion in dieser Region nicht kompatibel. Damit Voice-Chat funktioniert, müssen Sie [APP_NAME] aktualisieren.
	</notification>
	<notification label="Objekte können nicht gekauft werden" name="BuyObjectOneOwner">
		Objekte können nicht von mehreren Eigentümern gleichzeitig gekauft werden.
Wählen Sie ein einzelnes Objekt aus und versuchen Sie es erneut.
	</notification>
	<notification label="Inhalte können nicht gekauft werden" name="BuyContentsOneOnly">
		Inhalte können jeweils nur für ein Objekt gekauft werden.
Wählen Sie ein einzelnes Objekt aus und versuchen Sie es erneut.
	</notification>
	<notification label="Inhalte können nicht gekauft werden" name="BuyContentsOneOwner">
		Objekte können nicht von mehreren Eigentümern gleichzeitig gekauft werden.
Wählen Sie ein einzelnes Objekt aus und versuchen Sie es erneut.
	</notification>
	<notification name="BuyOriginal">
		Von [OWNER] Originalobjekt für [PRICE] L$ kaufen?
Sie werden der Eigentümer dieses Objekts.
Sie können das Objekt:
 Bearbeiten: [MODIFYPERM]
 Kopieren: [COPYPERM]
 Verkaufen oder weggeben: [RESELLPERM]
		<usetemplate name="okcancelbuttons" notext="Abbrechen" yestext="OK"/>
	</notification>
	<notification name="BuyOriginalNoOwner">
		Originalobjekt für [PRICE] L$ kaufen?
Sie werden der Eigentümer dieses Objekts.
Sie können das Objekt:
 Bearbeiten: [MODIFYPERM]
 Kopieren: [COPYPERM]
 Verkaufen oder weggeben: [RESELLPERM]
		<usetemplate name="okcancelbuttons" notext="Abbrechen" yestext="OK"/>
	</notification>
	<notification name="BuyCopy">
		Von [OWNER] Kopie für [PRICE] L$ kaufen?
Das Objekt wird in Ihr Inventar kopiert.
Sie können das Objekt:
 Bearbeiten: [MODIFYPERM]
 Kopieren: [COPYPERM]
 Verkaufen oder weggeben: [RESELLPERM]
		<usetemplate name="okcancelbuttons" notext="Abbrechen" yestext="OK"/>
	</notification>
	<notification name="BuyCopyNoOwner">
		Kopie für [PRICE] L$ kaufen?
Das Objekt wird in Ihr Inventar kopiert.
Sie können das Objekt:
 Bearbeiten: [MODIFYPERM]
 Kopieren: [COPYPERM]
 Verkaufen oder weggeben: [RESELLPERM]
		<usetemplate name="okcancelbuttons" notext="Abbrechen" yestext="OK"/>
	</notification>
	<notification name="BuyContents">
		Von [OWNER] Inhalte für [PRICE] L$ kaufen?
Die Inhalte werden in Ihr Inventar kopiert.
		<usetemplate name="okcancelbuttons" notext="Abbrechen" yestext="OK"/>
	</notification>
	<notification name="BuyContentsNoOwner">
		Inhalte für [PRICE] L$ kaufen?
Die Inhalte werden in Ihr Inventar kopiert.
		<usetemplate name="okcancelbuttons" notext="Abbrechen" yestext="OK"/>
	</notification>
	<notification name="ConfirmPurchase">
		Transaktion:
[ACTION]

Möchten Sie diesen Kauf fortsetzen?
		<usetemplate name="okcancelbuttons" notext="Abbrechen" yestext="OK"/>
	</notification>
	<notification name="ConfirmPurchasePassword">
		Transaktion:
[ACTION]

Möchten Sie diesen Kauf fortsetzen?
Geben Sie Ihr Kennwort erneut ein und klicken Sie auf OK.
		<form name="form">
			<input name="message"/>
			<button name="ConfirmPurchase" text="OK"/>
			<button name="Cancel" text="Abbrechen"/>
		</form>
	</notification>
	<notification name="SetPickLocation">
		Hinweis:
Sie haben die Position dieser Auswahl aktualisiert, aber die anderen Daten behalten ihre ursprünglichen Werte.
		<usetemplate name="okbutton" yestext="OK"/>
	</notification>
	<notification name="MoveInventoryFromObject">
		Sie haben „nicht kopierfähige“ Inventarobjekte ausgewählt.
Diese Objekte werden nicht kopiert, sondern in Ihr Inventar verschoben.

Inventarobjekt(e) verschieben?
		<usetemplate ignoretext="Warnhinweis anzeigen, bevor ich nicht kopierbare Artikel aus einem Objekt verschiebe" name="okcancelignore" notext="Abbrechen" yestext="OK"/>
	</notification>
	<notification name="MoveInventoryFromScriptedObject">
		Sie haben „nicht kopierfähige“ Inventarobjekte ausgewählt.  Diese Objekte werden nicht kopiert, sondern in Ihr Inventar verschoben.
Da es sich um ein geskriptetes Objekt handelt, geht die Skriptfunktion beim Verschieben in das Inventar möglicherweise verloren.

Inventarobjekt(e) verschieben?
		<usetemplate ignoretext="Warnhinweis anzeigen, bevor ich nicht-kopierbare Artikel verschiebe, die ein geskriptetes Objekt beschädigen können" name="okcancelignore" notext="Abbrechen" yestext="OK"/>
	</notification>
	<notification name="ClickActionNotPayable">
		Achtung: Die Klickaktion „Objekt bezahlen“ wurde eingestellt. Diese funktioniert jedoch nicht, wenn ein Skript mit einer Geldtransaktion () hinzugefügt wird.
		<form name="form">
			<ignore name="ignore" text="Ich habe die Aktion „Objekt bezahlen&quot; eingestellt, während ich ein Objekt gebaut habe, dass kein Geld()-Skript enthält."/>
		</form>
	</notification>
	<notification name="PayConfirmation">
		Bestätigen Sie, dass Sie L$ [AMOUNT] an [TARGET] zahlen möchten.
		<usetemplate name="okcancelbuttons" notext="Abbrechen" yestext="Bezahlen"/>
	</notification>
	<notification name="PayObjectFailed">
		Zahlung fehlgeschlagen: Objekt nicht gefunden.
		<usetemplate name="okbutton" yestext="OK"/>
	</notification>
	<notification name="PaymentBlockedButtonMismatch">
		Zahlung gestoppt: Der bezahlte Preis stimmt nicht mit den für dieses Objekt definierten Zahlungsschaltflächen überein.
		<usetemplate name="okbutton" yestext="OK"/>
	</notification>
	<notification name="OpenObjectCannotCopy">
		Sie haben keine Berechtigung zum Kopieren von Elementen in diesem Objekt.
	</notification>
	<notification name="WebLaunchAccountHistory">
		Möchten Sie Ihre [http://secondlife.com/account/ Startseite] aufrufen, um Ihre Konto-Statistik anzuzeigen?
		<usetemplate ignoretext="Meinen Browser starten, um meine Konto-Statistik anzuzeigen" name="okcancelignore" notext="Abbrechen" yestext="Gehe zu Seite"/>
	</notification>
	<notification name="ConfirmAddingChatParticipants">
		Wenn Sie eine Person zu einer vorhandenen Unterhaltung hinzufügen, wird eine neue Unterhaltung erstellt.  Alle Teilnehmer erhalten neue Unterhaltungsbenachrichtigungen.
		<usetemplate ignoretext="Hinzufügen von Chat-Teilnehmern bestätigen" name="okcancelignore" notext="Abbrechen" yestext="OK"/>
	</notification>
	<notification name="ConfirmQuit">
		Wirklich beenden?
		<usetemplate ignoretext="Bestätigen, bevor Sitzung beendet wird" name="okcancelignore" notext="Nicht beenden" yestext="Beenden"/>
	</notification>
	<notification name="ConfirmRestoreToybox">
		Durch diese Aktion werden Ihre Standardschaltflächen und -symbolleisten wiederhergestellt.

Diese Aktion kann nicht rückgängig gemacht werden.
		<usetemplate name="okcancelbuttons" notext="Abbrechen" yestext="OK"/>
	</notification>
	<notification name="ConfirmClearAllToybox">
		Durch diese Aktion werden alle Schaltflächen zurück in die Toolbox gestellt; die Symbolleisten sind leer.
    
Diese Aktion kann nicht rückgängig gemacht werden.
		<usetemplate name="okcancelbuttons" notext="Abbrechen" yestext="OK"/>
	</notification>
	<notification name="DeleteItems">
		[QUESTION]
		<usetemplate ignoretext="Vor dem Löschen von Objekten bestätigen" name="okcancelignore" notext="Abbrechen" yestext="OK"/>
	</notification>
	<notification name="ConfirmUnlink">
		Soll das ausgewählte Objekt wirklich getrennt werden?
		<usetemplate name="okcancelbuttons" notext="Abbrechen" yestext="Trennen"/>
	</notification>
	<notification name="HelpReportAbuseConfirm">
		Vielen Dank, dass Sie uns über dieses Problem informiert haben. 
Wir untersuchen Ihre Meldung, um zu bestimmen, ob ein Missbrauch vorliegt, und werden dann die entsprechende Maßnahme ergreifen.
		<usetemplate name="okbutton" yestext="OK"/>
	</notification>
	<notification name="HelpReportAbuseSelectCategory">
		Wählen Sie eine Missbrauchskategorie aus.
Die Angabe einer Kategorie hilft uns bei der Bearbeitung des Berichts.
	</notification>
	<notification name="HelpReportAbuseAbuserNameEmpty">
		Geben Sie den Namen des Täters ein.
Eine genaue Angabe hilft uns, Fälle von Missbrauch zu ahnden.
	</notification>
	<notification name="HelpReportAbuseAbuserLocationEmpty">
		Bitte geben Sie den Ort an, an dem der Missbrauch stattgefunden hat.
Eine genaue Angabe hilft uns, Fälle von Missbrauch zu ahnden.
	</notification>
	<notification name="HelpReportAbuseSummaryEmpty">
		Bitte geben Sie eine Zusammenfassung des Vorfalls ein.
Eine genaue Zusammenfassung hilft uns, Fälle von Missbrauch zu ahnden.
	</notification>
	<notification name="HelpReportAbuseDetailsEmpty">
		Bitte geben Sie eine ausführliche Beschreibung des Vorfalls ein.
Eine möglichst genaue Beschreibung mit Namen und Einzelheiten hilft uns, Fälle von Missbrauch zu ahnden.
	</notification>
	<notification name="HelpReportAbuseContainsCopyright">
		Sehr geehrte(r) Einwohner(in),

Sie melden eine Urheberrechtsverletzung. Sind Sie wirklich sicher, dass Sie eine Verletzung des Urheberrechts melden möchten?

1. Missbrauch melden. Wenn Sie der Meinung sind, ein Einwohner nutzt das Berechtigungssystem von [CURRENT_GRID] auf unerlaubte Weise zu seinem Vorteil aus, indem er zum Beispiel einen CopyBot oder ähnliche Kopiertools verwendet und damit eine Urheberrechtsverletzung begeht, können Sie diesen Missbrauch melden. Das Missbrauchsteam untersucht gemeldete Verstöße gegen die  [CURRENT_GRID] [http://secondlife.com/corporate/tos.php Servicebedingungen] oder [http://secondlife.com/corporate/cs.php Community-Standards] und verhängt entsprechende Maßnahmen. Das Missbrauchsteam ist jedoch nicht dafür zuständig, Inhalte aus der  [CURRENT_GRID]-Welt zu entfernen und reagiert auch nicht auf entsprechende Anfragen.

2. Der DMCA oder das Entfernen von Inhalten. Sie können das Entfernen von Inhalten aus  [CURRENT_GRID] beantragen. Dazu MÜSSEN Sie eine Urheberrechtsverletzung gemäß den in unserer DMCA-Richtlinie unter  [http://secondlife.com/corporate/dmca.php] dargelegten Anweisungen einreichen.

Wenn Sie mit der Missbrauchmeldung jetzt fortfahren möchten, schließen Sie bitte dieses Fenster und senden Sie Ihren Bericht ein.  Möglicherweise müssen Sie Kategorie „CopyBot oder Berechtigungs-Exploit“ auswählen.

Vielen Dank,

Linden Lab
	</notification>
	<notification name="FailedRequirementsCheck">
		Die folgenden erforderlichen Komponenten fehlen in [FLOATER]:
[COMPONENTS]
	</notification>
	<notification label="Vorhandenen Anhang ersetzen" name="ReplaceAttachment">
		An dieser Körperstelle ist bereits ein Objekt angebracht.
Möchten Sie es mit dem ausgewählten Objekt ersetzen?
		<form name="form">
			<ignore name="ignore" save_option="true" text="Einen bestehenden Anhang mit dem ausgewählten Artikel ersetzen"/>
			<button ignore="Automatisch ersetzen" name="Yes" text="OK"/>
			<button ignore="Nie ersetzen" name="No" text="Abbrechen"/>
		</form>
	</notification>
	<notification name="TooManyWearables">
		Sie können keinen Ordner tragen, der mehr als [AMOUNT] Elemente enthält.  Sie können diesen Höchstwert unter „Erweitert“ &gt; „Debug-Einstellungen anzeigen“ &gt; „WearFolderLimit“ ändern.
	</notification>
	<notification label="Warnung für Nicht-stören-Modus" name="DoNotDisturbModePay">
		Sie haben den Nicht-stören-Modus aktiviert. Sie erhalten keine Artikel, die im Gegenzug für diese Zahlung angeboten werden.

Möchten Sie den Nicht-stören-Modus deaktivieren, bevor Sie diese Transaktion abschließen?
		<form name="form">
			<ignore name="ignore" text="Ich bin im Begriff eine Person oder ein Objekt zu bezahlen, während ich im Nicht-stören-Modus bin."/>
			<button ignore="„Nicht stören“-Modus immer verlassen" name="Yes" text="OK"/>
			<button ignore="„Nicht stören“-Modus nie verlassen" name="No" text="Abbrechen"/>
		</form>
	</notification>
	<notification name="ConfirmDeleteProtectedCategory">
		Der Ordner „[FOLDERNAME]“ ist ein Systemordner. Das Löschen von Systemordnern kann zu instabiler Leistung führen.  Möchten Sie fortfahren?
		<usetemplate ignoretext="Bestätigen, bevor ich einen Systemordner lösche." name="okcancelignore" notext="Abbrechen" yestext="OK"/>
	</notification>
	<notification name="ConfirmEmptyTrash">
		Sind Sie sicher, dass Sie den Inhalt Ihres Papierkorbs löschen möchten?
		<usetemplate ignoretext="Bestätigen, bevor der Ordner Papierkorb im Inventar geleert wird" name="okcancelignore" notext="Abbrechen" yestext="OK"/>
	</notification>
	<notification name="TrashIsFull">
		Ihr Papierkorb läuft über. Dies kann zu Anmeldeproblemen führen.
		<usetemplate name="okcancelbuttons" notext="Papierkorb später leeren" yestext="Papierkorb jetzt leeren"/>
	</notification>
	<notification name="ConfirmClearBrowserCache">
		Sind Sie sicher, dass Sie Ihren Reise-, Internet- und Suchverlauf löschen möchten?
		<usetemplate name="okcancelbuttons" notext="Abbrechen" yestext="OK"/>
	</notification>
	<notification name="ConfirmClearCache">
		Möchten Sie Ihren Viewer-Cache wirklich leeren?
		<usetemplate name="okcancelbuttons" notext="Abbrechen" yestext="OK"/>
	</notification>
	<notification name="ConfirmClearInventoryCache">
		Möchten Sie Ihren Inventar-Cache wirklich leeren?
		<usetemplate name="okcancelbuttons" notext="Abbrechen" yestext="OK"/>
	</notification>
	<notification name="ConfirmClearWebBrowserCache">
		Möchten Sie Ihren Webbrowser-Cache wirklich leeren (Benötigt Neustart)?
		<usetemplate name="okcancelbuttons" notext="Abbrechen" yestext="OK"/>
	</notification>
	<notification name="ConfirmClearCookies">
		Sind Sie sicher, dass Sie Ihre Cookies löschen möchten?
		<usetemplate name="okcancelbuttons" notext="Abbrechen" yestext="Ja"/>
	</notification>
	<notification name="ConfirmClearMediaUrlList">
		Die Liste mit gespeicherten URLs wirklich löschen?
		<usetemplate name="okcancelbuttons" notext="Abbrechen" yestext="Ja"/>
	</notification>
	<notification name="ConfirmEmptyLostAndFound">
		Sind Sie sicher, dass Sie den Inhalt Ihres Ordners Fundbüro löschen möchten?
		<usetemplate ignoretext="Bestätigen, bevor der Ordner Fundbüro im Inventar geleert wird" name="okcancelignore" notext="Nein" yestext="Ja"/>
	</notification>
	<notification name="CopySLURL">
		Die folgende SLurl wurde in die Zwischenablage kopiert:
 [SLURL]

Von einer Webseite zu diesem Formular linken, um anderen leichten Zugang zu dieser Position zu ermöglichen. Oder versuchen Sie es selbst: kopieren Sie die SLurl in die Adressleiste eines Webbrowsers.
		<form name="form">
			<ignore name="ignore" text="Slurl wurde in meine Zwischenablage kopiert"/>
		</form>
	</notification>
	<notification name="WLSavePresetAlert">
		Die gespeicherte Voreinstellung überschreiben?
		<usetemplate name="okcancelbuttons" notext="Nein" yestext="Ja"/>
	</notification>
	<notification name="WLNoEditDefault">
		Standardvoreinstellungen können nicht bearbeitet oder gelöscht werden.
	</notification>
	<notification name="WLMissingSky">
		Diese Tageszyklusdatei verweist auf eine fehlende Himmel-Datei: [SKY].
	</notification>
	<notification name="WLRegionApplyFail">
		Die Einstellungen konnten nicht auf die Region angewendet werden.  Verlassen Sie die Region und kehren Sie zurück, um das Problem zu beheben.  Angegebener Grund: [FAIL_REASON]
	</notification>
	<notification name="EnvCannotDeleteLastDayCycleKey">
		Der letzte Schlüssel in diesem Tageszyklus kann nicht gelöscht werden, da ein Tageszyklus nicht leer sein kann.  Statt den letzten verbleibenden Schlüssel zu löschen, versuchen Sie stattdessen, ihn zu modifizieren und dann einen neuen zu erstellen.
		<usetemplate name="okbutton" yestext="OK"/>
	</notification>
	<notification name="DayCycleTooManyKeyframes">
		Sie können diesem Tageszyklus keine Keyframes mehr hinzufügen.  Die Höchstzahl an Keyframes für Tageszyklen mit Umfang [SCOPE] beträgt [MAX].
		<usetemplate name="okbutton" yestext="OK"/>
	</notification>
	<notification name="EnvUpdateRate">
		Sie können die Umgebungseinstellungen der Region nur alle [WAIT] Sekunden aktualisieren.  Warten Sie mindestens so lange und versuchen Sie es dann erneut.
		<usetemplate name="okbutton" yestext="OK"/>
	</notification>
	<notification name="PPSaveEffectAlert">
		Post-Processing-Effekt bereits vorhanden. Möchten Sie ihn überschreiben?
		<usetemplate name="okcancelbuttons" notext="Nein" yestext="Ja"/>
	</notification>
	<notification name="ChatterBoxSessionStartError">
		Neue Chat-Sitzung mit [RECIPIENT] konnte nicht gestartet werden.
[REASON]
		<usetemplate name="okbutton" yestext="OK"/>
	</notification>
	<notification name="ChatterBoxSessionEventError">
		[EVENT]
[REASON]
		<usetemplate name="okbutton" yestext="OK"/>
	</notification>
	<notification name="ForceCloseChatterBoxSession">
		Ihre Chat-Sitzung mit [NAME] muss beendet werden.
[REASON]
		<usetemplate name="okbutton" yestext="OK"/>
	</notification>
	<notification name="Cannot_Purchase_an_Attachment">
		Sie können kein Objekt kaufen, während es angehängt ist.
	</notification>
	<notification label="Info zur Abfrage der Abbucherlaubnis" name="DebitPermissionDetails">
		Wenn Sie dieser Anfrage zustimmen, erhält das Skript die Erlaubnis, regelmäßig Linden-Dollar (L$) von Ihrem Konto abzubuchen. Diese Erlaubnis kann nur zurückgezogen werden, wenn der Eigentümer das Objekt löscht oder die Skripts in dem Objekt zurücksetzt.
		<usetemplate name="okbutton" yestext="OK"/>
	</notification>
	<notification name="AutoWearNewClothing">
		Möchten Sie das neu erstellte Kleidungsstück automatisch anziehen?
		<usetemplate ignoretext="Die Kleidung, die während dem Bearbeiten meines Aussehens erstellt wird, sofort anziehen" name="okcancelignore" notext="Nein" yestext="Ja"/>
	</notification>
	<notification name="NotAgeVerified">
		Der Ort, den Sie besuchen möchten, ist nur für Bewohner zugänglich, die mindestens 18 Jahre alt sind.
		<usetemplate ignoretext="Ich bin nicht alt genug, um beschränkte Bereiche zu besuchen." name="okignore" yestext="OK"/>
	</notification>
	<notification name="NotAgeVerified_Notify">
		Ort auf Einwohner beschränkt, die mindestens 18 Jahre alt sind.
	</notification>
	<notification name="Cannot enter parcel: no payment info on file">
		Um diesen Bereich besuchen zu können, müssen Ihre Zahlungsinformationen gespeichert sein.  Möchten Sie diese Einstellung auf der [CURRENT_GRID]-Webseite einrichten?

[_URL]
		<url name="url" option="0">
			https://secondlife.com/account/index.php?lang=de
		</url>
		<usetemplate ignoretext="Meine Zahlungsinformation ist nicht gespeichert" name="okcancelignore" notext="Nein" yestext="Ja"/>
	</notification>
	<notification name="MissingString">
		Der String „[STRING_NAME]“ fehlt in strings.xml
	</notification>
	<notification name="SystemMessageTip">
		[MESSAGE]
	</notification>
	<notification name="IMSystemMessageTip">
		[MESSAGE]
	</notification>
	<notification name="Cancelled">
		Abgebrochen
	</notification>
	<notification name="CancelledAttach">
		Anhängen abgebrochen
	</notification>
	<notification name="ReplacedMissingWearable">
		Fehlende(s) Kleidung/Körperteil mit Standard ersetzt.
	</notification>
	<notification name="GroupNotice">
		[SENDER], [GROUP]
Betreff: [SUBJECT], Nachricht: [MESSAGE]
	</notification>
	<notification name="FriendOnlineOffline">
		[NAME] ist [STATUS].
	</notification>
	<notification name="AddSelfFriend">
		Obwohl Sie ein sehr netter Mensch sind, können Sie sich nicht selbst als Freund hinzufügen.
	</notification>
	<notification name="UploadingAuctionSnapshot">
		In-Welt- und Website-Fotos werden hochgeladen...
(Dauert ca. 5 Minuten.)
	</notification>
	<notification name="UploadPayment">
		Sie haben für das Hochladen [AMOUNT] L$ bezahlt.
	</notification>
	<notification name="UploadWebSnapshotDone">
		Das Website-Foto wurde hochgeladen.
	</notification>
	<notification name="UploadSnapshotDone">
		In-Welt-Foto hochgeladen
	</notification>
	<notification name="TerrainDownloaded">
		Terrain.raw heruntergeladen
	</notification>
	<notification name="GestureMissing">
		Geste [NAME] fehlt in Datenbank.
	</notification>
	<notification name="UnableToLoadGesture">
		Geste [NAME] konnte nicht geladen werden.
	</notification>
	<notification name="LandmarkMissing">
		Landmarke fehlt in Datenbank.
	</notification>
	<notification name="UnableToLoadLandmark">
		Landmarke konnte nicht geladen werden.  Bitte versuchen Sie es erneut.
	</notification>
	<notification name="CapsKeyOn">
		Die Umschalttaste ist aktiv.
Dies kann die Eingabe Ihres Passworts beeinflussen.
	</notification>
	<notification name="NotecardMissing">
		Notizkarte fehlt in Datenbank.
	</notification>
	<notification name="NotecardNoPermissions">
		Ihnen fehlt die Berechtigung zur Anzeige dieser Notizkarte.
	</notification>
	<notification name="RezItemNoPermissions">
		Keine Berechtigung zum Rezzen von Objekten.
	</notification>
	<notification name="IMAcrossParentEstates">
		Senden von IMs über übergeordnete Grundbesitze hinweg nicht möglich.
	</notification>
	<notification name="TransferInventoryAcrossParentEstates">
		Inventarübertragung über übergeordnete Grundbesitze hinweg nicht möglich.
	</notification>
	<notification name="UnableToLoadNotecard">
		Notizkarten-Asset konnte nicht geladen werden.
	</notification>
	<notification name="ScriptMissing">
		Skript fehlt in Datenbank.
	</notification>
	<notification name="ScriptNoPermissions">
		Unzureichende Rechte zur Anzeige des Skripts.
	</notification>
	<notification name="UnableToLoadScript">
		Skript konnte nicht geladen werden.  Bitte versuchen Sie es erneut.
	</notification>
	<notification name="IncompleteInventory">
		Die von Ihnen angebotenen Inhalte sind noch nicht vollständig lokal verfügbar. Warten Sie kurz und wiederholen Sie dann das Angebot.
	</notification>
	<notification name="CannotModifyProtectedCategories">
		Geschützte Kategorien können nicht geändert werden.
	</notification>
	<notification name="CannotRemoveProtectedCategories">
		Geschützte Kategorien können nicht entfernt werden.
	</notification>
	<notification name="OfferedCard">
		Sie haben [NAME] Ihre Vistenkarte angeboten.
	</notification>
	<notification name="UnableToBuyWhileDownloading">
		Kauf nicht möglich. Objektdaten werden noch geladen.
Bitte versuchen Sie es erneut.
	</notification>
	<notification name="UnableToLinkWhileDownloading">
		Verknüpfung nicht möglich. Objektdaten werden noch geladen.
Bitte versuchen Sie es erneut.
	</notification>
	<notification name="CannotBuyObjectsFromDifferentOwners">
		Sie können nur von einem Eigentümer auf einmal Objekte kaufen.
Wählen Sie ein einzelnes Objekt aus.
	</notification>
	<notification name="ObjectNotForSale">
		Dieses Objekt wird nicht verkauft.
	</notification>
	<notification name="EnteringGodMode">
		Gott-Modus aktiviert, Level [LEVEL]
	</notification>
	<notification name="LeavingGodMode">
		Gott-Modus wird nun de-aktiviert, Level [LEVEL]
	</notification>
	<notification name="CopyFailed">
		Ihnen fehlt die Berechtigung zum Kopieren.
	</notification>
	<notification name="InventoryAccepted">
		[NAME] hat Ihr Inventarangebot erhalten.
	</notification>
	<notification name="InventoryDeclined">
		[NAME] hat Ihr Inventarangebot abgelehnt.
	</notification>
	<notification name="ObjectMessage">
		[NAME]: [MESSAGE]
	</notification>
	<notification name="CallingCardAccepted">
		Ihre Visitenkarte wurde akzeptiert.
	</notification>
	<notification name="CallingCardDeclined">
		Ihre Visitenkarte wurde abgelehnt.
	</notification>
	<notification name="TeleportToLandmark">
		Um zu Orten wie „[NAME]“ zu teleportieren, klicken Sie zuerst auf die Schaltfläche „Orte“
    und dann im eingeblendeten Fenster auf die Registerkarte „Landmarken“. Klicken Sie auf
    die gewünschte Landmarke und dann unten im Fenster auf „Teleportieren“.
    (Sie können auch auf die Landmarke doppelklicken bzw. sie mit der rechten Maustaste ankklicken und dann
    „Teleportieren“ wählen.)
	</notification>
	<notification name="TeleportToPerson">
		Um eine private Unterhaltung zu beginnen, klicken Sie mit der rechten Maustaste auf den gewünschten Avatar und wählen Sie im Menü „IM“ aus.
	</notification>
	<notification name="CantSelectLandFromMultipleRegions">
		Land kann nicht über Servergrenzen hinweg ausgewählt werden.
Wählen Sie eine kleinere Landfläche.
	</notification>
	<notification name="SearchWordBanned">
		Einige Begriffe in Ihrer Suchanfrage wurden ausgeschlossen, aufgrund von in den Community Standards definierten Inhaltsbeschränkungen.
	</notification>
	<notification name="NoContentToSearch">
		Bitte wählen Sie mindestens eine Inhaltsart für die Suche aus (Generell, Moderat oder Adult).
	</notification>
	<notification name="SystemMessage">
		[MESSAGE]
	</notification>
	<notification name="FacebookConnect">
		[MESSAGE]
	</notification>
	<notification name="FlickrConnect">
		[MESSAGE]
	</notification>
	<notification name="TwitterConnect">
		[MESSAGE]
	</notification>
	<notification name="PaymentReceived">
		[MESSAGE]
	</notification>
	<notification name="PaymentSent">
		[MESSAGE]
	</notification>
	<notification name="PaymentFailure">
		[MESSAGE]
	</notification>
	<notification name="EventNotification">
		Event-Benachrichtigung:

[NAME]
[DATE]
		<form name="form">
			<button name="Details" text="Details"/>
			<button name="Cancel" text="Abbrechen"/>
		</form>
	</notification>
	<notification name="TransferObjectsHighlighted">
		Alle Objekte auf dieser Parzelle, die an den Käufer der Parzelle übertragen werden, sind jetzt markiert.

* Übertragene Bäume und Gräser sind nicht markiert.
		<form name="form">
			<button name="Done" text="Fertig"/>
		</form>
	</notification>
	<notification name="DeactivatedGesturesTrigger">
		Gesten mit demselben Trigger wurden deaktiviert:
[NAMES]
	</notification>
	<notification name="NoQuickTime">
		AppleQuickTime ist auf Ihrem System anscheinend nicht installiert.
Laden Sie QuickTime von der [http://www.apple.com/quicktime QuickTime-Webseite]  herunter, um auf Parzellen, die diese Funktion unterstützen, Streaming-Inhalte wiederzugeben.
	</notification>
	<notification name="NoPlugin">
		Es wurde kein Medien-Plugin gefunden, das &quot;[MIME_TYPE]&quot; ausführen kann.  Medien dieses Dateityps sind nicht verfügbar.
	</notification>
	<notification name="MediaPluginFailed">
		Bei folgendem Plugin ist ein Fehler aufgetreten:
    [PLUGIN]

Bitte installieren Sie das Plugin erneut. Falls weiterhin Problem auftreten, kontaktieren Sie bitte den Hersteller.
		<form name="form">
			<ignore name="ignore" text="Ein Plugin kann nicht ausgeführt werden"/>
		</form>
	</notification>
	<notification name="OwnedObjectsReturned">
		Ihre Objekte auf der ausgewählten Parzelle wurden in Ihr Inventar transferiert.
	</notification>
	<notification name="OtherObjectsReturned">
		Alle Objekte auf der ausgewählten Parzelle, die Einwohner „[NAME]“ gehören, wurden an ihren Eigentümer zurückgegeben.
	</notification>
	<notification name="OtherObjectsReturned2">
		Alle Objekte auf der ausgewählten Parzelle, die Einwohner &apos;[NAME]&apos; gehören, wurden an ihren Eigentümern zurückgegeben.
	</notification>
	<notification name="GroupObjectsReturned">
		Die mit der Gruppe [GROUPNAME] gemeinsam genutzten Objekte auf dieser Parzelle wurden in das Inventar ihrer Eigentümer transferiert.
Transferierbare übertragene Objekte wurden an ihre früheren Eigentümer zurückgegeben.
Nicht transferierbare an die Gruppe übertragene Objekte wurden gelöscht.
	</notification>
	<notification name="UnOwnedObjectsReturned">
		Alle Objekte auf der ausgewählten Parzelle, die NICHT Ihnen gehören, wurden ihren Eigentümern zurückgegeben.
	</notification>
	<notification name="ServerObjectMessage">
		Nachricht von [NAME]:
&lt;nolink&gt;[MSG]&lt;/nolink&gt;
	</notification>
	<notification name="NotSafe">
		Auf diesem Land ist Schaden aktiviert.
Verletzungen sind möglich. Wenn Sie sterben, werden Sie zu Ihrem Heimatstandort teleportiert.
	</notification>
	<notification name="NoFly">
		In diesem Bereich ist das Fliegen deaktiviert.
Fliegen ist hier nicht möglich.
	</notification>
	<notification name="PushRestricted">
		In diesem Bereich ist Stoßen nicht erlaubt. Sie können keine anderen Personen stoßen, außer Ihnen gehört das Land.
	</notification>
	<notification name="NoVoice">
		In diesem Bereich ist Voice deaktiviert. Sie werden niemanden sprechen hören.
	</notification>
	<notification name="NoBuild">
		In diesem Bereich ist das Bauen deaktiviert. Sie können keine Objekte bauen oder rezzen.
	</notification>
	<notification name="PathfindingDirty">
		Diese Region weist ausstehende Pathfinding-Änderungen auf. Wenn Sie Baurechte besitzen, können Sie die Region durch Klicken auf die Schaltfläche „Region neu formen“ neu formen.
		<usetemplate
			name="okcancelbuttons"
			yestext="Region neu formen"
			notext="Schließen"/>
	</notification>
	<notification name="PathfindingDirtyRebake">
		Diese Region weist ausstehende Pathfinding-Änderungen auf.  Wenn Sie Baurechte besitzen, können Sie die Region durch Klicken auf die Schaltfläche „Region neu formen“ neu formen.
		<usetemplate name="okbutton" yestext="Region neu formen"/>
	</notification>
	<notification name="DynamicPathfindingDisabled">
		Dynamisches Pathfinding ist in dieser Region nicht aktiviert. Geskriptete Objekte, die Pathfinding-LSL-Aufrufe verwenden, funktionieren in dieser Region u. U. nicht wie erwartet.
	</notification>
	<notification name="PathfindingCannotRebakeNavmesh">
		Es ist ein Fehler aufgetreten. Möglicherweise ist ein Netzwerk- oder Serverproblem aufgetreten oder Sie haben nicht die erforderlichen Baurechte. Dieses Problem lässt sich manchmal durch Ab- und Anmelden lösen.
		<usetemplate name="okbutton" yestext="OK"/>
	</notification>
	<notification name="SeeAvatars">
		Diese Parzelle verbirgt Avatare und Text-Chat vor einer anderen Parzelle.   Sie können Einwohner außerhalb dieser Parzelle weder sehen noch von ihnen gesehen werden.  Regulärer Text-Chat auf Kanal 0 ist ebenfalls blockiert.
	</notification>
	<notification name="ScriptsStopped">
		Ein Administrator hat die Skriptausführung in dieser Region vorübergehend deaktiviert.
	</notification>
	<notification name="ScriptsNotRunning">
		In dieser Region werden keine Skipts ausgeführt.
	</notification>
	<notification name="NoOutsideScripts">
		Auf diesem Land sind externe Skripts deaktiviert

Hier funktionieren nur Skripts, die dem Landeigentümer gehören.
	</notification>
	<notification name="ClaimPublicLand">
		Öffentliches Land kann nur in der Region in Besitz genommen werden, in der Sie sich befinden.
	</notification>
	<notification name="RegionTPAccessBlocked">
		Die Region, die Sie besuchen möchten, enthält Inhalte, die Ihre aktuellen Einstellungen überschreiten. Sie können Ihre Einstellungen unter „Avatar“ &gt; „Einstellungen“ &gt; „Allgemein“ ändern.
	</notification>
	<notification name="RegionAboutToShutdown">
		Die Region, die Sie gerade betreten möchte, fährt gerade herunter.
	</notification>
	<notification name="URBannedFromRegion">
		Sie dürfen diese Region nicht betreten.
	</notification>
	<notification name="NoTeenGridAccess">
		Ihr Konto kann keine Verbindung zu dieser Teen Grid-Region herstellen.
	</notification>
	<notification name="ImproperPaymentStatus">
		Die für den Zutritt zu dieser Region erforderlichen Zahlungsinformationen liegen nicht vor.
	</notification>
	<notification name="MustGetAgeRegion">
		Sie müssen mindestens 18 Jahre alt sein, um diese Region betreten zu können.
	</notification>
	<notification name="MustGetAgeParcel">
		Sie müssen mindestens 18 Jahre alt sein, um diese Parzelle betreten zu können.
	</notification>
	<notification name="NoDestRegion">
		Keine Zielregion gefunden.
	</notification>
	<notification name="NotAllowedInDest">
		Der Zutritt wurde Ihnen verweigert.
	</notification>
	<notification name="RegionParcelBan">
		Diese Parzelle ist abgesperrt und kann nicht überquert werden. Versuchen Sie einen anderen Weg.
	</notification>
	<notification name="TelehubRedirect">
		Sie wurden zu einem Telehub umgeleitet.
	</notification>
	<notification name="CouldntTPCloser">
		Ein Teleport näher am Ziel ist leider nicht möglich.
	</notification>
	<notification name="TPCancelled">
		Teleport abgebrochen.
	</notification>
	<notification name="FullRegionTryAgain">
		Die Region, die Sie betreten möchten, ist im Moment voll.
Versuchen Sie es in einigen Minuten erneut.
	</notification>
	<notification name="GeneralFailure">
		Allgemeiner Fehler.
	</notification>
	<notification name="RoutedWrongRegion">
		In falsche Region umgeleitet.  Bitte versuchen Sie es erneut.
	</notification>
	<notification name="NoValidAgentID">
		Keine gültige Agent ID.
	</notification>
	<notification name="NoValidSession">
		Keine gültige Sitzungs-ID.
	</notification>
	<notification name="NoValidCircuit">
		Kein gültiger Verbindungscode.
	</notification>
	<notification name="NoPendingConnection">
		Verbindung kann nicht hergestellt werden.
	</notification>
	<notification name="InternalUsherError">
		Interner Fehler beim Versuch, Verbindung mit Agent Usher herzustellen.
	</notification>
	<notification name="NoGoodTPDestination">
		In dieser Region konnte kein gültiges Teleportziel gefunden werden.
	</notification>
	<notification name="InternalErrorRegionResolver">
		Interner Fehler bei Teleport.
	</notification>
	<notification name="NoValidLanding">
		Ein gültiger Landpunkt konnte nicht gefunden werden.
	</notification>
	<notification name="NoValidParcel">
		Es konnte keine gültige Parzelle gefunden werden.
	</notification>
	<notification name="ObjectGiveItem">
		Ein Objekt namens &lt;nolink&gt;[OBJECTFROMNAME]&lt;/nolink&gt;, das [NAME_SLURL] gehört, hat Ihnen folgende/n/s [OBJECTTYPE] übergeben:
&lt;nolink&gt;[ITEM_SLURL]&lt;/nolink&gt;
		<form name="form">
			<button name="Keep" text="Behalten"/>
			<button name="Discard" text="Verwerfen"/>
			<button name="Mute" text="Eigentümer blockieren"/>
		</form>
	</notification>
	<notification name="OwnObjectGiveItem">
		Ein Objekt namens &lt;nolink&gt;[OBJECTFROMNAME]&lt;/nolink&gt; hat Ihnen folgende/n/s [OBJECTTYPE] übergeben:
&lt;nolink&gt;[ITEM_SLURL]&lt;/nolink&gt;
		<form name="form">
			<button name="Keep" text="Behalten"/>
			<button name="Discard" text="Verwerfen"/>
		</form>
	</notification>
	<notification name="UserGiveItem">
		[NAME_SLURL] hat Ihnen folgende/n/s [OBJECTTYPE] übergeben:
[ITEM_SLURL]
		<form name="form">
			<button name="Show" text="Anzeigen"/>
			<button name="Keep" text="Annehmen"/>
			<button name="Discard" text="Verwerfen"/>
			<button name="Mute" text="Blockieren"/>
		</form>
	</notification>
	<notification name="UserGiveItemLegacy">
		[NAME_SLURL] hat Ihnen folgende/n/s [OBJECTTYPE] übergeben:
[ITEM_SLURL]
		<form name="form">
			<button name="Show" text="Anzeigen"/>
			<button name="Accept" text="Annehmen"/>
			<button name="Discard" text="Verwerfen"/>
			<button name="ShowSilent" text="(Anzeigen)"/>
			<button name="AcceptSilent" text="(Annehmen)"/>
			<button name="DiscardSilent" text="(Verwerfen)"/>
			<button name="Mute" text="Blockieren"/>
		</form>
	</notification>
	<notification name="GodMessage">
		[NAME]

[MESSAGE]
	</notification>
	<notification name="JoinGroup">
		[MESSAGE]
		<form name="form">
			<button name="Join" text="Beitreten"/>
			<button name="Decline" text="Ablehnen"/>
			<button name="Info" text="Info"/>
		</form>
	</notification>
	<notification name="TeleportOffered">
		[NAME_SLURL] hat Ihnen den Teleport an seinen/ihren Standort angeboten:

[MESSAGE]
&lt;icon&gt;[MATURITY_ICON]&lt;/icon&gt; – [MATURITY_STR]
		<form name="form">
			<button name="Teleport" text="Teleportieren"/>
			<button name="Cancel" text="Abbrechen"/>
		</form>
	</notification>
	<notification name="TeleportOffered_MaturityExceeded">
		[NAME_SLURL] hat Ihnen den Teleport an seinen/ihren Standort angeboten:

[MESSAGE]
&lt;icon&gt;[MATURITY_ICON]&lt;/icon&gt; – [MATURITY_STR]

Diese Region enthält [REGION_CONTENT_MATURITY]-Inhalte, doch aufgrund Ihrer aktuellen Einstellungen werden [REGION_CONTENT_MATURITY]-Inhalte nicht dargestellt. Sie können Ihre Einstellungen ändern und den Teleport fortsetzen oder Sie können den Teleport abbrechen.
		<form name="form">
			<button name="Teleport" text="Ändern und fortfahren"/>
			<button name="Cancel" text="Abbrechen"/>
		</form>
	</notification>
	<notification name="TeleportOffered_MaturityBlocked">
		[NAME_SLURL] hat Ihnen den Teleport an seinen/ihren Standort angeboten:

[MESSAGE]
&lt;icon&gt;[MATURITY_ICON]&lt;/icon&gt; – [MATURITY_STR]

Diese Region enthält jedoch Inhalte, die nur für Erwachsene zugänglich sind.
	</notification>
	<notification name="TeleportOffered_SLUrl">
		[NAME_SLURL] hat Ihnen den Teleport an seinen/ihren Standort ([POS_SLURL]) angeboten:

[MESSAGE]
&lt;icon&gt;[MATURITY_ICON]&lt;/icon&gt; – [MATURITY_STR]
		<form name="form">
			<button name="Teleport" text="Teleportieren"/>
			<button name="Cancel" text="Abbrechen"/>
		</form>
	</notification>
	<notification name="TeleportOffered_MaturityExceeded_SLUrl">
		[NAME_SLURL] hat Ihnen den Teleport an seinen/ihren Standort ([POS_SLURL]) angeboten:

[MESSAGE]
&lt;icon&gt;[MATURITY_ICON]&lt;/icon&gt; – [MATURITY_STR]

Diese Region enthält [REGION_CONTENT_MATURITY]-Inhalte, doch aufgrund Ihrer aktuellen Einstellungen werden [REGION_CONTENT_MATURITY]-Inhalte nicht dargestellt. Sie können Ihre Einstellungen ändern und den Teleport fortsetzen oder Sie können den Teleport abbrechen.
		<form name="form">
			<button name="Teleport" text="Ändern und fortfahren"/>
			<button name="Cancel" text="Abbrechen"/>
		</form>
	</notification>
	<notification name="TeleportOffered_MaturityBlocked_SLUrl">
		[NAME_SLURL] hat Ihnen den Teleport an seinen/ihren Standort ([POS_SLURL]) angeboten:

[MESSAGE]
&lt;icon&gt;[MATURITY_ICON]&lt;/icon&gt; – [MATURITY_STR]

Diese Region enthält jedoch Inhalte, die nur für Erwachsene zugänglich sind.
	</notification>
	<notification name="TeleportOfferSent">
		Ein Teleportangebot wurde an [TO_NAME] geschickt
	</notification>
	<notification name="TeleportRequest">
		[NAME_SLURL] fordert einen Teleport zu Ihrer Position an.
[MESSAGE]

Teleport anbieten?
		<form name="form">
			<button name="Yes" text="Ja"/>
			<button name="No" text="Nein"/>
		</form>
	</notification>
	<notification name="GotoURL">
		[MESSAGE]
[URL]
		<form name="form">
			<button name="Later" text="Später"/>
			<button name="GoNow..." text="Jetzt gehen..."/>
		</form>
	</notification>
	<notification name="OfferFriendship">
		[NAME_SLURL] bietet Ihnen die Freundschaft an.

[MESSAGE]

(Standardmäßig können Sie gegenseitig ihren Online-Status sehen.)
		<form name="form">
			<button name="Accept" text="Akzeptieren"/>
			<button name="Decline" text="Ablehnen"/>
		</form>
	</notification>
	<notification name="FriendshipOffered">
		Sie haben [TO_NAME] die Freundschaft angeboten.
	</notification>
	<notification name="OfferFriendshipNoMessage">
		[NAME_SLURL] bietet die Freundschaft an.

(Standardmäßig können Sie gegenseitig ihren Online-Status sehen.)
		<form name="form">
			<button name="Accept" text="Akzeptieren"/>
			<button name="Decline" text="Ablehnen"/>
		</form>
	</notification>
	<notification name="FriendshipAccepted">
		&lt;nolink&gt;[NAME]&lt;/nolink&gt; hat Ihr Freundschaftsangebot akzeptiert.
	</notification>
	<notification name="FriendshipDeclined">
		&lt;nolink&gt;[NAME]&lt;/nolink&gt; hat Ihr Freundschaftsangebot abgelehnt.
	</notification>
	<notification name="FriendshipAcceptedByMe">
		Ihr Freundschaftsangebot wurde angeommen.
	</notification>
	<notification name="FriendshipDeclinedByMe">
		Ihr Freundschaftsangebot wurde abgelehnt.
	</notification>
	<notification name="OfferCallingCard">
		[NAME] bietet Ihnen eine Visitenkarte an.
In Ihrem Inventar wird ein Lesezeichen erstellt, damit Sie diesem Einwohner schnell IMs senden können.
		<form name="form">
			<button name="Accept" text="Akzeptieren"/>
			<button name="Decline" text="Ablehnen"/>
		</form>
	</notification>
	<notification name="RegionRestartMinutes">
    Die Region „[NAME]“ wird in [MINUTES] Minuten neu gestartet.
    Wenn Sie in dieser Region bleiben, werden Sie abgemeldet.
  </notification>
	<notification name="RegionRestartSeconds">
    Die Region „[NAME]“ wird in [SECONDS] Sekunden neu gestartet.
    Wenn Sie in dieser Region bleiben, werden Sie abgemeldet.
  </notification>
	<notification name="RegionRestartMinutesToast">
    Die Region „[NAME]“ wird in [MINUTES] Minuten neu gestartet.
    Wenn Sie in dieser Region bleiben, werden Sie abgemeldet.
  </notification>
	<notification name="RegionRestartSecondsToast">
    Die Region „[NAME]“ wird in [SECONDS] Sekunden neu gestartet.
    Wenn Sie in dieser Region bleiben, werden Sie abgemeldet.
  </notification>
	<notification name="LoadWebPage">
		Webseite [URL] laden?

[MESSAGE]

Von Objekt: &lt;nolink&gt;[OBJECTNAME]&lt;/nolink&gt;, Eigentümer: [NAME_SLURL]
		<form name="form">
			<button name="Gotopage" text="Zur Seite"/>
			<button name="Cancel" text="Abbrechen"/>
		</form>
	</notification>
	<notification name="FailedToFindWearableUnnamed">
		[TYPE] nicht in Datenbank.
	</notification>
	<notification name="FailedToFindWearable">
		[TYPE] namens [DESC] nicht in Datenbank.
	</notification>
	<notification name="InvalidWearable">
		Dieser Artikel verwendet eine Funktion, die Ihr Viewer nicht unterstützt. Bitte aktualisieren Sie Ihre Version von [APP_NAME], um dieses Objekt anziehen zu können.
	</notification>
	<notification name="ScriptQuestion">
		Das Objekt „&lt;nolink&gt;[OBJECTNAME]&lt;/nolink&gt;“, das „[NAME]“ gehört, stellt folgende Anfrage:

[QUESTIONS]
Ist das OK?
		<form name="form">
			<button name="Yes" text="Ja"/>
			<button name="No" text="Nein"/>
			<button name="Mute" text="Ignorieren"/>
		</form>
	</notification>
	<notification name="ExperienceAcquireFailed">
		Fehler beim Erwerb eines neuen Erlebnisses:
    [ERROR_MESSAGE]
		<usetemplate name="okbutton" yestext="OK"/>
	</notification>
	<notification name="NotInGroupExperienceProfileMessage">
		Eine änderung der Erlebnisgruppe wurde ignoriert, weil der Eigentümer nicht Mitglied der ausgewählten Gruppe ist.
	</notification>
	<notification name="UneditableExperienceProfileMessage">
		Das nicht bearbeitbare Feld „[field]“ wurde beim Aktualisieren des Erlebnisprofils ignoriert.
	</notification>
	<notification name="RestrictedToOwnerExperienceProfileMessage">
		änderungen des Felds „[field]“ ignoriert; Feld kann nur vom Eigentümer des Erlebnisses eingestellt werden.
	</notification>
	<notification name="MaturityRatingExceedsOwnerExperienceProfileMessage">
		Sie können die Inhaltseinstufung eines Erlebnisses nicht auf eine höhere Stufe setzen als die des Eigentümers.
	</notification>
	<notification name="RestrictedTermExperienceProfileMessage">
		Die folgenden Elemente verhinderten die Aktualisierung des Namens und/oder der Beschreibung im Erlebnisprofil: [extra_info]
	</notification>
	<notification name="TeleportedHomeExperienceRemoved">
		Sie wurden aus der Region [region_name] teleportiert, weil Sie das Erlebnis secondlife:///app/experience/[public_id]/profile entfernt haben und nicht mehr berechtigt sind, sich in dieser Region aufzuhalten.
		<form name="form">
			<ignore name="ignore" text="Wegen Entfernen eines Erlebnisses aus Region hinausgeworfen"/>
		</form>
	</notification>
	<notification name="TrustedExperienceEntry">
		Sie durften die Region [region_name] betreten, weil Sie am Schlüsselerlebnis secondlife:///app/experience/[public_id]/profile teilgenommen haben. Wenn Sie dieses Erlebnis entfernen, werden Sie u. U. aus der Region hinausgeworfen.
		<form name="form">
			<ignore name="ignore" text="Betreten der Region durch ein Erlebnis gestattet"/>
		</form>
	</notification>
	<notification name="TrustedExperiencesAvailable">
		Sie haben keinen Zugang zu diesem Ziel. Sie erhalten u. U. Zugang zur Region, wenn Sie unten ein Erlebnis akzeptieren:

[EXPERIENCE_LIST]

Möglicherweise sind noch weitere Schlüsselerlebnisse verfügbar.
	</notification>
	<notification name="ExperienceEvent">
		Ein Objekt erhielt vom Erlebnis secondlife:///app/experience/[public_id]/profile die Erlaubnis zum Durchführen der folgenden Aktion: [EventType].
    Eigentümer: secondlife:///app/agent/[OwnerID]/inspect
    Objektname: [ObjectName]
    Parzellenname: [ParcelName]
	</notification>
	<notification name="ExperienceEventAttachment">
		Ein Anhang erhielt vom Erlebnis secondlife:///app/experience/[public_id]/profile die Erlaubnis zum Durchführen der folgenden Aktion: [EventType].
    Eigentümer: secondlife:///app/agent/[OwnerID]/inspect
	</notification>
	<notification name="ScriptQuestionExperience">
		„&lt;nolink&gt;[OBJECTNAME]&lt;/nolink&gt;“, ein Objekt, das „[NAME]“ gehört, lädt Sie zur Teilnahme an diesem Erlebnis mit [GRID_WIDE] ein:

[EXPERIENCE]

Nach Erteilung der Genehmigung wird diese Nachricht für dieses Erlebnis nicht erneut angezeigt, es sei denn, Sie widerrufen die Genehmigung im Erlebnisprofil.

Mit diesem Erlebnis verknüpfte Skripts können in Regionen, in denen dieses Erlebnis aktiv ist, Folgendes tun: 

[QUESTIONS]Sind Sie damit einverstanden?
		<form name="form">
			<button name="BlockExperience" text="Erlebnis blockieren"/>
			<button name="Mute" text="Objekt blockieren"/>
			<button name="Yes" text="Ja"/>
			<button name="No" text="Nein"/>
		</form>
	</notification>
	<notification name="ScriptQuestionCaution">
		Warnung: Das Objekt „&lt;nolink&gt;[OBJECTNAME]&lt;/nolink&gt;“ wünscht Zugriff auf Ihr Linden-Dollar-Konto. Wenn Sie dies erlauben, kann es jederzeit Geld vom Konto abheben oder es komplett leeren ohne eine weitere Warnung.
  
Bevor Sie den Zugriff erlauben, sollten Sie wissen, um was für ein Objekt es sich handelt, warum es den Zugriff benötigt und ob Sie dem Ersteller vertrauen. Falls Sie unsicher sind, klicken Sie auf Verweigern.
		<form name="form">
			<button name="Grant" text="Vollen Zugriff erlauben"/>
			<button name="Deny" text="Verweigern"/>
		</form>
	</notification>
	<notification name="UnknownScriptQuestion">
		Die Runtime-Skript-Berechtigung, die von „&lt;nolink&gt;[OBJECTNAME]&lt;/nolink&gt;“ (Besitzer: „[NAME]“) angefordert wurde, wird vom Viewer nicht erkannt und kann nicht gewährt werden.

Um diese Berechtigung zu gewähren, laden Sie die neueste Version des Viewers von [DOWNLOADURL] herunter.
		<form name="form">
			<button name="Deny" text="OK"/>
			<button name="Mute" text="Blockieren"/>
		</form>
	</notification>
	<notification name="ScriptDialog">
		„&lt;nolink&gt;[TITLE]&lt;/nolink&gt;“ von [NAME]
[MESSAGE]
		<form name="form">
			<button name="Client_Side_Mute" text="Blockieren"/>
			<button name="Client_Side_Ignore" text="Ignorieren"/>
		</form>
	</notification>
	<notification name="ScriptDialogGroup">
		„&lt;nolink&gt;[TITLE]&lt;/nolink&gt;“ von [GROUPNAME]
[MESSAGE]
		<form name="form">
			<button name="Client_Side_Mute" text="Blockieren"/>
			<button name="Client_Side_Ignore" text="Ignorieren"/>
		</form>
	</notification>
	<notification name="BuyLindenDollarSuccess">
		Vielen Dank für Ihre Zahlung.

Ihr L$-Kontostand wird aktualisiert, sobald die Bearbeitung abgeschlossen ist. Falls die Bearbeitung länger als 20 min dauert, ist es möglich, dass Ihre Transaktion abgebrochen wird. In diesem Fall wird der Kaufbetrag in US$ auf Ihrem Konto gutgeschrieben.

Der Zahlungsstatus kann auf Ihrer [http://secondlife.com/account/ Startseite] unter Transaktionsübersicht überprüft werden.
	</notification>
	<notification name="FirstOverrideKeys">
		Ihre Bewegungstasten werden jetzt von einem Objekt gesteuert.
Probieren Sie die Pfeil- oder WASD-Tasten aus.
Manche Objekte (wie Waffen) müssen per Mouselook gesteuert werden.
Drücken Sie dazu „M“.
	</notification>
	<notification name="FirstSandbox">
		Dies ist ein Sandkasten. Hier können Einwohner lernen, wie Objekte gebaut werden. 

Objekte, die Sie hier bauen, werden gelöscht, nachdem Sie den Sandkasten verlassen. Vergessen Sie nicht, Ihr Werk mit einem Rechtsklick und der Auswahl „Nehmen“ in Ihrem Inventar zu speichern.
	</notification>
	<notification name="MaxListSelectMessage">
		Sie können maximal [MAX_SELECT] Objekte
von der Liste auswählen.
	</notification>
	<notification name="VoiceInviteP2P">
		[NAME] lädt Sie zu einem Voice-Chat ein.
Klicken Sie auf  &apos;Akzeptieren &apos;, um dem Gespräch beizutreten, oder auf  &apos;Ablehnen &apos;, um die Einladung auszuschlagen. Klicken Sie auf Ignorieren, um diesen Anrufer zu ignorieren.
		<form name="form">
			<button name="Accept" text="Akzeptieren"/>
			<button name="Decline" text="Ablehnen"/>
			<button name="Mute" text="Ignorieren"/>
		</form>
	</notification>
	<notification name="AutoUnmuteByIM">
		[NAME] hat eine Instant Message erhalten und wird nicht länger ignoriert.
	</notification>
	<notification name="AutoUnmuteByMoney">
		[NAME] hat Geld erhalten und wird nicht länger ignoriert.
	</notification>
	<notification name="AutoUnmuteByInventory">
		[NAME] wurde ein Inventarobjekt angeboten und wird nicht länger ignoriert.
	</notification>
	<notification name="VoiceInviteGroup">
		[NAME] ist einem Voice-Chat mit der Gruppe [GROUP] beigetreten.
Klicken Sie auf  &apos;Akzeptieren &apos;, um dem Gespräch beizutreten, oder auf  &apos;Ablehnen &apos;, um die Einladung auszuschlagen. Klicken Sie auf Ignorieren, um diesen Anrufer zu ignorieren.
		<form name="form">
			<button name="Accept" text="Akzeptieren"/>
			<button name="Decline" text="Ablehnen"/>
			<button name="Mute" text="Ignorieren"/>
		</form>
	</notification>
	<notification name="VoiceInviteAdHoc">
		[NAME] ist einem Voice-Chat mit Konferenzschaltung beigetreten.
Klicken Sie auf  &apos;Akzeptieren &apos;, um dem Gespräch beizutreten, oder auf  &apos;Ablehnen &apos;, um die Einladung auszuschlagen. Klicken Sie auf Ignorieren, um diesen Anrufer zu ignorieren.
		<form name="form">
			<button name="Accept" text="Akzeptieren"/>
			<button name="Decline" text="Ablehnen"/>
			<button name="Mute" text="Ignorieren"/>
		</form>
	</notification>
	<notification name="InviteAdHoc">
		[NAME] lädt Sie zu einem Konferenz-Chat ein.
Klicken Sie auf  &apos;Akzeptieren &apos;, um dem Chat beizutreten, oder auf  &apos;Ablehnen &apos;, um die Einladung auszuschlagen. Klicken Sie auf Ignorieren, um diesen Anrufer zu ignorieren.
		<form name="form">
			<button name="Accept" text="Akzeptieren"/>
			<button name="Decline" text="Ablehnen"/>
			<button name="Mute" text="Ignorieren"/>
		</form>
	</notification>
	<notification name="VoiceChannelFull">
		Der Voice-Chat, dem Sie beitreten möchten, [VOICE_CHANNEL_NAME], hat seine maximale Teilnehmerzahl erreicht. Bitte versuchen Sie es erneut.
	</notification>
	<notification name="ProximalVoiceChannelFull">
		Es tut uns Leid.  Dieses Gebiet hat seine maximale Kapazität für Voice-Gespräche erreicht.  Bitte versuchen Sie es in einem anderen Gebiet.
	</notification>
	<notification name="VoiceChannelDisconnected">
		Die Verbindung zu [VOICE_CHANNEL_NAME] wurde abgebrochen.  Sie werden nun wieder mit dem Chat in Ihrer Nähe verbunden.
	</notification>
	<notification name="VoiceChannelDisconnectedP2P">
		[VOICE_CHANNEL_NAME] hat den Anruf beendet.  Sie werden nun wieder mit dem Chat in Ihrer Nähe verbunden.
	</notification>
	<notification name="P2PCallDeclined">
		[VOICE_CHANNEL_NAME] hat ihren Anruf abgelehnt.  Sie werden nun wieder mit dem Chat in Ihrer Nähe verbunden.
	</notification>
	<notification name="P2PCallNoAnswer">
		[VOICE_CHANNEL_NAME] kann Ihren Anruf nicht entgegennehmen.  Sie werden nun wieder mit dem Chat in Ihrer Nähe verbunden.
	</notification>
	<notification name="VoiceChannelJoinFailed">
		Verbindung zu [VOICE_CHANNEL_NAME] nicht möglich. Bitte versuchen Sie es später.  Sie werden nun wieder mit dem Chat in Ihrer Nähe verbunden.
	</notification>
	<notification name="VoiceLoginRetry">
		Wir erstellen einen Voice-Kanal für Sie. Bitte warten Sie einen Moment.
	</notification>
	<notification name="VoiceEffectsExpired">
		Ein oder mehrere Ihrer Voice-Morph-Abos ist/sind abgelaufen.
[[URL] Hier klicken], um Ihr Abo zu erneuern.
	</notification>
	<notification name="VoiceEffectsExpiredInUse">
		Das aktive Voice-Morph-Abo ist abgelaufen. Ihre normalen Voice-Einstellungen werden angewendet.
[[URL] Hier klicken], um Ihr Abo zu erneuern.
	</notification>
	<notification name="VoiceEffectsWillExpire">
		Ein oder mehrere Ihrer Voice-Morph-Abos werden in weniger als [INTERVAL] Tagen ablaufen.
[[URL] Hier klicken], um Ihr Abo zu erneuern.
	</notification>
	<notification name="VoiceEffectsNew">
		Neue Voice-Morph-Effekte sind erhältlich!
	</notification>
	<notification name="Cannot enter parcel: not a group member">
		Nur Mitglieder einer bestimmten Gruppe dürfen diesen Bereich betreten.
	</notification>
	<notification name="Cannot enter parcel: banned">
		Zugang zur Parzelle verweigert. Sie wurden verbannt.
	</notification>
	<notification name="Cannot enter parcel: not on access list">
		Zugang zur Parzelle verweigert. Sie stehen nicht auf der Zugangsliste.
	</notification>
	<notification name="VoiceNotAllowed">
		Sie sind nicht berechtigt, einem Voice-Chat in [VOICE_CHANNEL_NAME] beizutreten.
	</notification>
	<notification name="VoiceCallGenericError">
		Fehler beim Versuch, eine Voice-Chat-Verbindung zu [VOICE_CHANNEL_NAME] herzustellen.  Bitte versuchen Sie es erneut.
	</notification>
	<notification name="UnsupportedCommandSLURL">
		Die SLurl, auf die Sie geklickt haben, wird nicht unterstützt.
	</notification>
	<notification name="BlockedSLURL">
		Ein untrusted Browser hat eine SLurl geschickt, diese wurde sicherheitshalber gesperrt.
	</notification>
	<notification name="ThrottledSLURL">
		Innerhalb kurzer Zeit wurden von einem untrusted Browser mehrere SLurls erhalten.
Diese werden für ein paar Sekunden sicherheitshalber gesperrt.
	</notification>
	<notification name="IMToast">
		[MESSAGE]
		<form name="form">
			<button name="respondbutton" text="Antworten"/>
		</form>
	</notification>
	<notification name="ConfirmCloseAll">
		Möchten Sie wirklich alle IMs schließen?
		<usetemplate ignoretext="Bestätigen, bevor ich alle IMs schließe." name="okcancelignore" notext="Abbrechen" yestext="OK"/>
	</notification>
	<notification name="AttachmentSaved">
		Der Anhang wurde gespeichert.
	</notification>
	<notification name="AppearanceToXMLSaved">
		Erscheinungsbild als XML in [PATH] gespeichert
	</notification>
	<notification name="AppearanceToXMLFailed">
		Fehler beim Speichern des Erscheinungsbilds als XML.
	</notification>
	<notification name="PresetNotSaved">
		Fehler beim Speichern der Voreinstellung [NAME].
	</notification>
	<notification name="PresetNotDeleted">
		Fehler beim Löschen der Voreinstellung [NAME].
	</notification>
	<notification name="UnableToFindHelpTopic">
		Hilfethema für dieses Element wurde nicht gefunden.
	</notification>
	<notification name="ObjectMediaFailure">
		Serverfehler: Medienaktualisierung oder Fehler
&apos;[ERROR]&apos;
		<usetemplate name="okbutton" yestext="OK"/>
	</notification>
	<notification name="TextChatIsMutedByModerator">
		Sie wurden vom Moderator stummgeschaltet.
		<usetemplate name="okbutton" yestext="OK"/>
	</notification>
	<notification name="VoiceIsMutedByModerator">
		Sie wurden vom Moderator stummgeschaltet.
		<usetemplate name="okbutton" yestext="OK"/>
	</notification>
	<notification name="UploadCostConfirmation">
		Das Hochladen kostet [PRICE] L$. Möchten Sie fortfahren?
		<usetemplate name="okcancelbuttons" notext="Abbrechen" yestext="Hochladen"/>
	</notification>
	<notification name="ConfirmClearTeleportHistory">
		Möchten Sie Ihre Teleport-Liste löschen?
		<usetemplate name="okcancelbuttons" notext="Abbrechen" yestext="OK"/>
	</notification>
	<notification name="BottomTrayButtonCanNotBeShown">
		Die ausgewählte Schaltfläche kann zur Zeit nicht angezeigt werden.
Die Schaltfläche wird angezeigt, wenn genügend Platz vorhanden ist.
	</notification>
	<notification name="ShareNotification">
		Wählen Sie Einwohner aus, für die Sie das Objekt freigeben möchten.
	</notification>
	<notification name="MeshUploadError">
		[LABEL] konnte nicht hochgeladen werden: [MESSAGE] [IDENTIFIER] 

[DETAILS] Siehe Firestorm.log für Details.
	</notification>
	<notification name="MeshUploadPermError">
		Fehler beim Anfordern der Berechtigungen zum Hochladen des Netzes
	</notification>
	<notification name="RegionCapabilityRequestError">
		Regionsfähigkeit „[CAPABILITY]“ konnte nicht abgerufen werden.
	</notification>
	<notification name="ShareItemsConfirmation">
		Möchten Sie wirklich die folgenden Artikel:

&lt;nolink&gt;[ITEMS]&lt;/nolink&gt;

mit den folgenden Einwohnern teilen:

&lt;nolink&gt;[RESIDENTS]&lt;/nolink&gt;
		<usetemplate ignoretext="Bestätigen, bevor ich ein Objekt teile" name="okcancelignore" notext="Abbrechen" yestext="OK"/>
	</notification>
	<notification name="ShareFolderConfirmation">
		Es kann nur jeweils ein Ordner geteilt werden.

Möchten Sie wirklich die folgenden Artikel:

&lt;nolink&gt;[ITEMS]&lt;/nolink&gt;

mit den folgenden Einwohnern teilen:

&lt;nolink&gt;[RESIDENTS]&lt;/nolink&gt;
		<usetemplate name="okcancelbuttons" notext="Abbrechen" yestext="OK"/>
	</notification>
	<notification name="ItemsShared">
		Objekte wurden erfolgreich freigegeben.
	</notification>
	<notification name="DeedToGroupFail">
		Übertragung an Gruppe ist fehlgeschlagen.
	</notification>
	<notification name="ReleaseLandThrottled">
		Die Parzelle [PARCEL_NAME] kann zurzeit nicht aufgegeben werden.
	</notification>
	<notification name="ReleasedLandWithReclaim">
		Die [AREA] m² große Parzelle „[PARCEL_NAME]“ wurde freigegeben.

Sie haben [RECLAIM_PERIOD] Stunden, um die Parzelle für 0 L$ zurückzufordern, bevor sie zum Verkauf an alle freigegeben wird.
	</notification>
	<notification name="ReleasedLandNoReclaim">
		Die [AREA] m² große Parzelle „[PARCEL_NAME]“ wurde freigegeben.

Sie steht jetzt zum Verkauf an alle zur Verfügung.
	</notification>
	<notification name="AvatarRezNotification">
		(Seit [EXISTENCE] Sekunden inworld )
Avatar &apos;[NAME]&apos; wurde in [TIME] Sekunden gerezzt.
	</notification>
	<notification name="AvatarRezSelfBakedDoneNotification">
		(Seit [EXISTENCE] Sekunden inworld )
Ihr Outfit wurde in [TIME] Sekunden gebacken.
	</notification>
	<notification name="AvatarRezSelfBakedUpdateNotification">
		(Seit [EXISTENCE] Sekunden inworld )
Nach [TIME] Sekunden wurde eine Aktualisierung Ihres Aussehens gesendet.
[STATUS]
	</notification>
	<notification name="AvatarRezCloudNotification">
		(Seit [EXISTENCE] Sekunden inworld )
Avatar &apos;[NAME]&apos; wird als Wolke angezeigt.
	</notification>
	<notification name="AvatarRezArrivedNotification">
		(Seit [EXISTENCE] Sekunden inworld )
Avatar &apos;[NAME]&apos; wird angezeigt.
	</notification>
	<notification name="AvatarRezLeftCloudNotification">
		(Seit [EXISTENCE] Sekunden inworld )
Avatar &apos;[NAME]&apos; hat nach [TIME] Sekunden als Wolke die Welt verlassen.
	</notification>
	<notification name="AvatarRezEnteredAppearanceNotification">
		(Seit [EXISTENCE] Sekunden inworld )
Avatar &apos;[NAME]&apos; befindet sich im Modus „Aussehen bearbeiten&quot;.
	</notification>
	<notification name="AvatarRezLeftAppearanceNotification">
		(Seit [EXISTENCE] Sekunden inworld )
Avatar &apos;[NAME]&apos; hat Modus „Aussehen bearbeiten&quot; verlassen.
	</notification>
	<notification name="NoConnect">
		Es gibt Probleme mit der Verbindung mit [PROTOCOL] &lt;nolink&gt;[HOSTID]&lt;/nolink&gt;.
Bitte überprüfen Sie Ihre Netzwerk- und Firewalleinstellungen.
		<usetemplate name="okbutton" yestext="OK"/>
	</notification>
	<notification name="NoVoiceConnect">
		Verbindung mit Voice-Server ist leider nicht möglich:

&lt;nolink&gt;[HOSTID]&lt;/nolink&gt;

Voice-Kommunikation ist leider nicht verfügbar.
Bitte überprüfen Sie Ihr Netzwerk- und Firewall-Setup.
		<usetemplate name="okignore" yestext="OK" ignoretext="Warnen, wenn keine Verbindung zum Voice-Server hergestellt werden kann."/>
	</notification>
	<notification name="AvatarRezLeftNotification">
		(Seit [EXISTENCE] Sekunden inworld )
Avatar &apos;[NAME]&apos; hat als vollständig gerezzter Avatar die Welt verlassen.
	</notification>
	<notification name="AvatarRezSelfBakedTextureUploadNotification">
		( [EXISTENCE] Sekunden am Leben)
Sie haben eine [RESOLUTION]-gebackene Textur für „[BODYREGION]“ nach [TIME] Sekunden hochgeladen.
	</notification>
	<notification name="AvatarRezSelfBakedTextureUpdateNotification">
		( [EXISTENCE] Sekunden am Leben)
Sie haben lokal eine [RESOLUTION]-gebackene Textur für „[BODYREGION]“ nach [TIME] Sekunden aktualisiert.
	</notification>
	<notification name="CannotUploadTexture">
		Textur kann nicht hochgeladen werden.
[REASON]
	</notification>
	<notification name="CannotUploadTexture">
		Texture konnte nicht hochgeladen werden.
[REASON]
	</notification>
	<notification name="LivePreviewUnavailable">
		Wir können keine Vorschau dieser Textur anzeigen, da sie nicht kopier- und/oder übertragungsfähig ist.
		<usetemplate ignoretext="Hinweis anzeigen, wenn bei nicht kopier- und/oder übertragungsfähigen Texturen keine Live-Vorschau möglich ist" name="okignore" yestext="OK"/>
	</notification>
	<notification name="ConfirmLeaveCall">
		Möchten Sie dieses Gespräch wirklich verlassen ?
		<usetemplate ignoretext="Bestätigen, bevor ich den Anruf verlasse." name="okcancelignore" notext="Nein" yestext="Ja"/>
	</notification>
	<notification name="ConfirmMuteAll">
		Die von Ihnen ausgewählten Einstellungen werden alle Teilnehmer eines Gruppengespräches stummschalten.
Dies bedeutet, dass alle Einwohner, die später dem Gespräch beitreten,
auch dann stummgeschaltet werden, wenn Sie den Anruf verlassen haben.

Alle stummschalten?
		<usetemplate ignoretext="Bestätigen, bevor alle Teilnehmer in einem Gruppengespräch stummgeschaltet werden." name="okcancelignore" notext="Abbrechen" yestext="OK"/>
	</notification>
	<notification label="Chat" name="HintChat">
		Um mitzureden, geben Sie Text in das Chat-Feld unten ein.
	</notification>
	<notification label="Stehen" name="HintSit">
		Um aufzustehen, klicken Sie auf die Schaltfläche „Stehen“.
	</notification>
	<notification label="Sprechen" name="HintSpeak">
		Auf Schaltfläche „Sprechen“ klicken, um das Mikrofon ein- und auszuschalten.

Auf den Pfeil nach oben klicken, um die Sprachsteuerung zu sehen.

Durch Ausblenden der Schaltfläche „Sprechen“ wird die Sprechfunktion deaktiviert.
	</notification>
	<notification label="Welt erkunden" name="HintDestinationGuide">
		Im Reiseführer finden Sie Tausende von interessanten Orten. Wählen Sie einfach einen Ort aus und klicken Sie auf „Teleportieren“.
	</notification>
	<notification label="Seitenleiste" name="HintSidePanel">
		In der Seitenleiste können Sie schnell auf Ihr Inventar, Ihre Outfits, Ihre Profile u. ä. zugreifen.
	</notification>
	<notification label="Bewegen" name="HintMove">
		Um zu gehen oder zu rennen, öffnen Sie das Bedienfeld „Bewegen“ und klicken Sie auf die Pfeile. Sie können auch die Pfeiltasten auf Ihrer Tastatur verwenden.
	</notification>
	<notification label="" name="HintMoveClick">
		1. Zum Gehen klicken: Auf beliebige Stelle am Boden klicken, um zu dieser Stelle zu gehen.

2. Zum Drehen der Anzeige klicken und ziehen: Auf beliebige Stelle in der Welt klicken und ziehen, um Ihre Ansicht zu ändern.
	</notification>
	<notification label="Anzeigename" name="HintDisplayName">
		Hier können Sie Ihren anpassbaren Anzeigenamen festlegen. Der Anzeigename unterscheidet sich von Ihrem eindeutigen Benutzernamen, der nicht geändert werden kann. In den Einstellungen können Sie festlegen, welcher Name von anderen Einwohnern angezeigt wird.
	</notification>
	<notification label="Ansicht" name="HintView">
		Um die Kameraansicht zu ändern, verwenden Sie die Schwenk- und Kreissteuerungen. Um die Ansicht zurückzusetzen, drücken Sie die Esc-Taste oder laufen Sie einfach.
	</notification>
	<notification label="Inventar" name="HintInventory">
		In Ihrem Inventar befinden sich verschiedene Objekte. Die neuesten Objekte finden Sie in der Registerkarte „Aktuell“.
	</notification>
	<notification label="Sie haben Linden-Dollar!" name="HintLindenDollar">
		Hier wird Ihr aktueller L$-Kontostand angezeigt. Klicken Sie auf „L$ kaufen“, um mehr Linden-Dollar zu kaufen.
	</notification>
	<notification name="LowMemory">
		Nicht genügend Arbeitsspeicher. Einige SL-Funktionen werden deaktiviert, um einen Absturz zu verhindern. Schließen Sie andere Anwendungen. Starten Sie SL neu, falls dieser Fehler erneut auftritt.
	</notification>
	<notification name="ForceQuitDueToLowMemory">
		SL wird wegen Speichermangel in 30 Sekunden beendet.
	</notification>
	<notification name="SOCKS_NOT_PERMITTED">
		SOCKS 5-Proxy „[HOST]:[PORT]“ hat Verbindungsverbindung abgewiesen, da laut Regelsatz nicht zulässig.
		<usetemplate name="okbutton" yestext="OK"/>
	</notification>
	<notification name="SOCKS_CONNECT_ERROR">
		SOCKS 5-Proxy „[HOST]:[PORT]“ hat den Verbindungsversuch abgewiesen. Der TCP-Kanal konnte nicht geöffnet werden.
		<usetemplate name="okbutton" yestext="OK"/>
	</notification>
	<notification name="SOCKS_NOT_ACCEPTABLE">
		SOCKS 5-Proxy „[HOST]:[PORT]“ hat das ausgewählte Authentifizierungssystem abgewiesen.
		<usetemplate name="okbutton" yestext="OK"/>
	</notification>
	<notification name="SOCKS_AUTH_FAIL">
		SOCKS 5-Proxy „[HOST]:[PORT]“ hat gemeldet, dass Ihre Angaben ungültig sind.
		<usetemplate name="okbutton" yestext="OK"/>
	</notification>
	<notification name="SOCKS_UDP_FWD_NOT_GRANTED">
		SOCKS 5-Proxy „[HOST]:[PORT]“ hat die Anforderung UDP ASSOCIATE abgewiesen.
		<usetemplate name="okbutton" yestext="OK"/>
	</notification>
	<notification name="SOCKS_HOST_CONNECT_FAILED">
		Keine Verbindung möglich zum SOCKS 5-Proxy-Server „[HOST]:[PORT]“.
		<usetemplate name="okbutton" yestext="OK"/>
	</notification>
	<notification name="SOCKS_UNKNOWN_STATUS">
		Unbekannter Proxy-Fehler bei Server „[HOST]:[PORT]“.
		<usetemplate name="okbutton" yestext="OK"/>
	</notification>
	<notification name="SOCKS_INVALID_HOST">
		SOCKS-Proxy-Address oder Port „[HOST]:[PORT]“ ungültig.
		<usetemplate name="okbutton" yestext="OK"/>
	</notification>
	<notification name="SOCKS_BAD_CREDS">
		SOCKS 5-Benutzername oder -Kennwort ungültig.
		<usetemplate name="okbutton" yestext="OK"/>
	</notification>
	<notification name="PROXY_INVALID_HTTP_HOST">
		HTTP-Proxy-Address oder Port „[HOST]:[PORT]“ ungültig.
		<usetemplate name="okbutton" yestext="OK"/>
	</notification>
	<notification name="PROXY_INVALID_SOCKS_HOST">
		SOCKS-Proxy-Address oder Port „[HOST]:[PORT]“ ungültig.
		<usetemplate name="okbutton" yestext="OK"/>
	</notification>
	<notification name="ChangeProxySettings">
		Proxy-Einstellungen treten nach Neustart von [APP_NAME] in Kraft.
		<usetemplate name="okbutton" yestext="OK"/>
	</notification>
	<notification name="AuthRequest">
		Für die Site „&lt;nolink&gt;[HOST_NAME]&lt;/nolink&gt;“ in der Domäne „[REALM]“ ist ein Benutzername und Kennwort erforderlich.
		<form name="form">
			<input name="username" text="Benutzername"/>
			<input name="password" text="Kennwort"/>
			<button name="ok" text="Senden"/>
			<button name="cancel" text="Abbrechen"/>
		</form>
	</notification>
	<notification label="" name="ModeChange">
		Die Änderung des Modus wird nach einem Neustart wirksam.

Modus ändern und beenden?
		<usetemplate name="okcancelbuttons" notext="Abbrechen" yestext="OK"/>
	</notification>
	<notification label="" name="NoClassifieds">
		Die Erstellung und Bearbeitung von Anzeigen ist nur im Modus „Erweitert“ möglich. Möchten Sie das Programm beenden und den Modus wechseln? Die Modusauswahl ist auf dem Anmeldebildschirm zu finden.
		<usetemplate name="okcancelbuttons" notext="Nicht beenden" yestext="Beenden"/>
	</notification>
	<notification label="" name="NoGroupInfo">
		Die Erstellung und Bearbeitung von Gruppen ist nur im Modus „Erweitert“ möglich. Möchten Sie das Programm beenden und den Modus wechseln? Die Modusauswahl ist auf dem Anmeldebildschirm zu finden.
		<usetemplate name="okcancelbuttons" notext="Nicht beenden" yestext="Beenden"/>
	</notification>
	<notification label="" name="NoPlaceInfo">
		Die Anzeige des Ortsprofils ist nur im Modus „Erweitert“ möglich. Möchten Sie das Programm beenden und den Modus wechseln? Die Modusauswahl ist auf dem Anmeldebildschirm zu finden.
		<usetemplate name="okcancelbuttons" notext="Nicht beenden" yestext="Beenden"/>
	</notification>
	<notification label="" name="NoPicks">
		Die Erstellung und Bearbeitung von Auswahlen ist nur im Modus „Erweitert“ möglich. Möchten Sie das Programm beenden und den Modus wechseln? Die Modusauswahl ist auf dem Anmeldebildschirm zu finden.
		<usetemplate name="okcancelbuttons" notext="Nicht beenden" yestext="Beenden"/>
	</notification>
	<notification label="" name="NoWorldMap">
		Die Anzeige der Weltkarte ist nur im Modus „Erweitert“ möglich. Möchten Sie das Programm beenden und den Modus wechseln? Die Modusauswahl ist auf dem Anmeldebildschirm zu finden.
		<usetemplate name="okcancelbuttons" notext="Nicht beenden" yestext="Beenden"/>
	</notification>
	<notification label="" name="NoVoiceCall">
		Voice-Anrufe sind nur im Modus „Erweitert“ möglich. Möchten Sie sich abmelden und den Modus wechseln?
		<usetemplate name="okcancelbuttons" notext="Nicht beenden" yestext="Beenden"/>
	</notification>
	<notification label="" name="NoAvatarShare">
		Die Freigabe ist nur im Modus „Erweitert“ möglich. Möchten Sie sich abmelden und den Modus wechseln?
		<usetemplate name="okcancelbuttons" notext="Nicht beenden" yestext="Beenden"/>
	</notification>
	<notification label="" name="NoAvatarPay">
		Die Bezahlung anderer Einwohner ist nur im Modus „Erweitert“ möglich. Möchten Sie sich abmelden und den Modus wechseln?
		<usetemplate name="okcancelbuttons" notext="Nicht beenden" yestext="Beenden"/>
	</notification>
	<notification label="" name="NoInventory">
		Die Inventaranzeige ist nur im Modus „Erweitert“ möglich. Möchten Sie sich abmelden und den Modus wechseln?
		<usetemplate name="okcancelbuttons" notext="Nicht beenden" yestext="Beenden"/>
	</notification>
	<notification label="" name="NoAppearance">
		Das Fenster zum Bearbeiten des Aussehens ist nur im Modus „Erweitert“ verfügbar. Möchten Sie sich abmelden und den Modus wechseln?
		<usetemplate name="okcancelbuttons" notext="Nicht beenden" yestext="Beenden"/>
	</notification>
	<notification label="" name="NoSearch">
		Die Suche ist nur im Modus „Erweitert“ möglich. Möchten Sie sich abmelden und den Modus wechseln?
		<usetemplate name="okcancelbuttons" notext="Nicht beenden" yestext="Beenden"/>
	</notification>
	<notification label="" name="ConfirmHideUI">
		Durch diese Aktion werden alle Menüelemente und Schaltflächen ausgeblendet. Um sie wieder anzuzeigen, klicken Sie erneut auf [SHORTCUT].
		<usetemplate ignoretext="Vor Ausblenden der UI bestätigen" name="okcancelignore" notext="Abbrechen" yestext="OK"/>
	</notification>
	<notification name="PathfindingLinksets_WarnOnPhantom">
		Bei einigen ausgewählten Linksets wird die Phantom-Markierung umgeschaltet.

Möchten Sie fortfahren?
		<usetemplate ignoretext="Bei einigen ausgewählten Linksets wird die Phantom-Markierung umgeschaltet." name="okcancelignore" notext="Abbrechen" yestext="OK"/>
	</notification>
	<notification name="PathfindingLinksets_MismatchOnRestricted">
		Einige der ausgewählten Linksets können aufgrund von Berechtigungseinschränkungen nicht auf „[REQUESTED_TYPE]“ gesetzt werden.  Diese Linksets werden stattdessen auf „[RESTRICTED_TYPE]“ gesetzt.

Möchten Sie fortfahren?
 		<usetemplate ignoretext="Einige der ausgewählten Linksets können aufgrund von Berechtigungseinschränkungen nicht gesetzt werden." name="okcancelignore" notext="Abbrechen" yestext="OK"/>
 	</notification>
	<notification name="PathfindingLinksets_MismatchOnVolume">
 		Einige der ausgewählten Linksets können nicht auf „[REQUESTED_TYPE]“ gesetzt werden, da die Form nicht konvex ist.

Möchten Sie fortfahren?
 		<usetemplate ignoretext="Einige der ausgewählten Linksets können nicht gesetzt werden, da die Form nicht konvex ist." name="okcancelignore" notext="Abbrechen" yestext="OK"/>
	</notification>
	<notification name="PathfindingLinksets_WarnOnPhantom_MismatchOnRestricted">
		Bei einigen ausgewählten Linksets wird die Phantom-Markierung umgeschaltet.

Einige der ausgewählten Linksets können aufgrund von Berechtigungseinschränkungen nicht auf „[REQUESTED_TYPE]“ gesetzt werden.  Diese Linksets werden stattdessen auf „[RESTRICTED_TYPE]“ gesetzt.

Möchten Sie fortfahren?
		<usetemplate ignoretext="Bei einigen ausgewählten Linksets wird die Phantom-Markierung umgeschaltet und andere können aufgrund von Berechtigungseinschränkungen nicht gesetzt werden." name="okcancelignore" notext="Abbrechen" yestext="OK"/>
	</notification>
	<notification name="PathfindingLinksets_WarnOnPhantom_MismatchOnVolume">
		Bei einigen ausgewählten Linksets wird die Phantom-Markierung umgeschaltet.

Einige der ausgewählten Linksets können nicht auf „[REQUESTED_TYPE]“ gesetzt werden, da die Form nicht konvex ist.

Möchten Sie fortfahren?
		<usetemplate ignoretext="Bei einigen ausgewählten Linksets wird die Phantom-Markierung umgeschaltet und andere können nicht gesetzt werden, da die Form nicht konvex ist." name="okcancelignore" notext="Abbrechen" yestext="OK"/>
	</notification>
	<notification name="PathfindingLinksets_MismatchOnRestricted_MismatchOnVolume">
		Einige der ausgewählten Linksets können aufgrund von Berechtigungseinschränkungen nicht auf „[REQUESTED_TYPE]“ gesetzt werden.  Diese Linksets werden stattdessen auf „[RESTRICTED_TYPE]“ gesetzt.

Einige der ausgewählten Linksets können nicht auf „[REQUESTED_TYPE]“ gesetzt werden, da die Form nicht konvex ist. Die Nutzungsarten dieser Linksets bleiben unverändert.

Möchten Sie fortfahren?
 		<usetemplate ignoretext="Einige der ausgewählten Linksets können nicht gesetzt werden, da die Berechtigungen eingeschränkt sind und die Form nicht konvex ist." name="okcancelignore" notext="Abbrechen" yestext="OK"/>
	</notification>
	<notification name="PathfindingLinksets_WarnOnPhantom_MismatchOnRestricted_MismatchOnVolume">
		Bei einigen ausgewählten Linksets wird die Phantom-Markierung umgeschaltet.

Einige der ausgewählten Linksets können aufgrund von Berechtigungseinschränkungen nicht auf „[REQUESTED_TYPE]“ gesetzt werden.  Diese Linksets werden stattdessen auf „[RESTRICTED_TYPE]“ gesetzt.

Einige der ausgewählten Linksets können nicht auf „[REQUESTED_TYPE]“ gesetzt werden, da die Form nicht konvex ist. Die Nutzungsarten dieser Linksets bleiben unverändert.

Möchten Sie fortfahren?
		<usetemplate ignoretext="Bei einigen ausgewählten Linksets wird die Phantom-Markierung umgeschaltet und andere können nicht gesetzt werden, da die Berechtigungen für das Linkset eingeschränkt sind und die Form nicht konvex ist." name="okcancelignore" notext="Abbrechen" yestext="OK"/>
 	</notification>
	<notification name="PathfindingLinksets_ChangeToFlexiblePath">
		Das ausgewählte Objekt wirkt sich auf das Navmesh aus. Wenn Sie es in einen flexiblen Pfad ändern, wird es aus dem Navmesh entfernt.
		<usetemplate ignoretext="Das ausgewählte Objekt wirkt sich auf das Navmesh aus. Wenn Sie es in einen flexiblen Pfad ändern, wird es aus dem Navmesh entfernt." name="okcancelignore" notext="Abbrechen" yestext="OK"/>
	</notification>
	<global name="UnsupportedGLRequirements">
		Ihr Computer entspricht nicht den Hardwareanforderungen von [APP_NAME]. [APP_NAME] setzt eine OpenGL-Grafikkarte mit Multitextur-Unterstützung voraus. Falls Ihre Grafikkarte diese Funktion unterstützt, installieren Sie die neuesten Treiber sowie die aktuellen Service Packs und Patches für Ihr Betriebssystem.

Sollte das Problem fortbestehen, finden Sie weitere Hilfestellung unter [SUPPORT_SITE].
	</global>
	<global name="UnsupportedCPUAmount">
		796
	</global>
	<global name="UnsupportedRAMAmount">
		510
	</global>
	<global name="UnsupportedGPU">
		- Ihre Grafikkarte entspricht nicht den Mindestanforderungen.
	</global>
	<global name="UnsupportedRAM">
		- Ihr Arbeitsspeicher entspricht nicht den Mindestanforderungen.
	</global>
	<global name="You can only set your &apos;Home Location&apos; on your land or at a mainland Infohub.">
		Wenn Sie ein Stück Land besitzen, können Sie dies als Ihr Zuhause festlegen.
Ansonsten können Sie auf der Karte nachsehen und dort Ort suchen, die als „Infohub“ gekennzeichnet sind.
	</global>
	<global name="You died and have been teleported to your home location">
		Sie sind gestorben und wurden zu Ihrem Zuhause teleportiert.
	</global>
	<notification name="LocalBitmapsUpdateFileNotFound">
		[FNAME] wurde nicht gefunden und konnte deshalb nicht aktualisiert werden.
Zukünftige Aktualisierungen dieser Datei werden deaktiviert.
	</notification>
	<notification name="LocalBitmapsUpdateFailedFinal">
		[FNAME] konnte auch nach [NRETRIES] Versuchen nicht geöffnet oder decodiert werden und gilt als beschädigt.
Zukünftige Aktualisierungen dieser Datei werden deaktiviert.
	</notification>
	<notification name="LocalBitmapsVerifyFail">
		Versuch, eine ungültige oder nicht lesbare Bilddatei ([FNAME]) hinzuzufügen, die nicht geöffnet oder decodiert werden konnte.
Versuch abgebrochen.
	</notification>
	<notification name="PathfindingReturnMultipleItems">
		Sie sind dabei, [NUM_ITEMS] Objekte zurückzugeben. Möchten Sie diesen Vorgang wirklich fortsetzen?
		<usetemplate ignoretext="Möchten Sie wirklich mehrere Objekte zurückgeben?" name="okcancelignore" notext="Nein" yestext="Ja"/>
	</notification>
	<notification name="PathfindingDeleteMultipleItems">
		Sie sind dabei, [NUM_ITEMS] Objekte zu löschen. Möchten Sie diesen Vorgang wirklich fortsetzen?
		<usetemplate ignoretext="Möchten Sie wirklich mehrere Objekte löschen?" name="okcancelignore" notext="Nein" yestext="Ja"/>
	</notification>
	<notification name="AvatarFrozen">
		[AV_FREEZER] hat Sie eingefroren. Sie können sich nicht bewegen oder mit der Welt interagieren.
	</notification>
	<notification name="AvatarFrozenDuration">
		[AV_FREEZER] hat Sie [AV_FREEZE_TIME] Sekunden lang eingefroren. Sie können sich nicht bewegen oder mit der Welt interagieren.
	</notification>
	<notification name="YouFrozeAvatar">
		Avatar eingefroren.
	</notification>
	<notification name="AvatarHasUnFrozenYou">
		[AV_FREEZER] hat Sie aufgetaut.
	</notification>
	<notification name="AvatarUnFrozen">
		Avatar aufgetaut.
	</notification>
	<notification name="AvatarFreezeFailure">
		Einfrieren fehlgeschlagen, da Sie keine Berechtigung für diese Parzelle haben.
	</notification>
	<notification name="AvatarFreezeThaw">
		Sie sind nicht mehr eingefroren und können sich frei bewegen.
	</notification>
	<notification name="AvatarCantFreeze">
		Dieser Benutzer kann nicht eingefroren werden.
	</notification>
	<notification name="NowOwnObject">
		Sie sind jetzt Eigentümer des Objekts [OBJECT_NAME]
	</notification>
	<notification name="CantRezOnLand">
		Objekt kann nicht an [OBJECT_POS] gerezzt werden, da der Landeigentümer dies nicht zulässt.  Machen Sie den Landeigentümer mit dem Landwerkzeug ausfindig.
	</notification>
	<notification name="RezFailTooManyRequests">
		Objekt kann nicht gerezzt werden, da zu viele Anforderungen vorliegen.
	</notification>
	<notification name="SitFailCantMove">
		Sie können sich nicht hinsetzen, da Sie zur Zeit unbeweglich sind.
	</notification>
	<notification name="SitFailNotAllowedOnLand">
		Sie können sich nicht hinsetzen, da Sie auf diesem Land keine Berechtigung dazu haben.
	</notification>
	<notification name="SitFailNotSameRegion">
		Kommen Sie näher heran.  Sitzen auf Objekt nicht möglich, da
es sich nicht in der gleichen Region befindet wie Sie.
	</notification>
	<notification name="NoNewObjectRegionFull">
		Neues Objekt kann nicht erstellt werden. Die Region ist voll.
	</notification>
	<notification name="FailedToPlaceObject">
		Objekt konnte nicht an festgelegtem Ort platziert werden.  Versuchen Sie es erneut.
	</notification>
	<notification name="NoOwnNoGardening">
		Auf Land, das Sie nicht besitzen, können Sie keine Bäume und Gräser erstellen.
	</notification>
	<notification name="NoCopyPermsNoObject">
		Kopieren fehlgeschlagen, da Sie keine Berechtigung zum Kopieren des Objekts „OBJ_NAME]“ besitzen.
	</notification>
	<notification name="NoTransPermsNoObject">
		Kopieren fehlgeschlagen, weil Objekt „[OBJ_NAME]“ nicht an Sie übertragen werden kann.
	</notification>
	<notification name="AddToNavMeshNoCopy">
		Kopieren fehlgeschlagen, weil Objekt „[OBJ_NAME]“ zum Navmesh beiträgt.
	</notification>
	<notification name="DupeWithNoRootsSelected">
		Ohne ausgewählte Hauptobjekte duplizieren.
	</notification>
	<notification name="CantDupeCuzRegionIsFull">
		Objekte können nicht dupliziert werden, da die Region voll ist.
	</notification>
	<notification name="CantDupeCuzParcelNotFound">
		Objekte können nicht dupliziert werden, da die Parzelle, in der sie sich befinden, nicht auffindbar ist.
	</notification>
	<notification name="CantCreateCuzParcelFull">
		Objekt kann nicht erstellt werden, da 
die Parzelle voll ist.
	</notification>
	<notification name="RezAttemptFailed">
		Versuch zum Rezzen eines Objekts fehlgeschlagen.
	</notification>
	<notification name="ToxicInvRezAttemptFailed">
		Objekt, das in dieser Region zu Problemen geführt hat, kann nicht erstellt werden.
	</notification>
	<notification name="InvItemIsBlacklisted">
		Dieses Inventarobjekt ist auf der schwarzen Liste.
	</notification>
	<notification name="NoCanRezObjects">
		Sie können gegenwärtig keine Objekte erstellen.
	</notification>
	<notification name="LandSearchBlocked">
		Landsuche blockiert.
Sie haben zu viele Landsuchen in zu kurzer Zeit durchgeführt.
Warten Sie kurz und versuchen Sie es noch einmal.
	</notification>
	<notification name="NotEnoughResourcesToAttach">
		Nicht genügend Skriptressourcen verfügbar, um Objekt anzuhängen.
	</notification>
	<notification name="YouDiedAndGotTPHome">
		Sie sind gestorben und wurden nach Hause teleportiert
	</notification>
	<notification name="EjectComingSoon">
		Sie nicht hier nicht mehr zugelassen und haben [EJECT_TIME] Sekunden Zeit, um zu gehen.
	</notification>
	<notification name="NoEnterRegionMaybeFull">
		Sie können die Region „[NAME]“ nicht betreten. 
Sie ist voll oder startet in Kürze neu.
	</notification>
	<notification name="SaveBackToInvDisabled">
		Erneutes Speichern im Inventar ist deaktiviert.
	</notification>
	<notification name="NoExistNoSaveToContents">
		„[OBJ_NAME]“ kann nicht im Objektinhalt gespeichert werden, da das Objekt, aus dem es gerezzt wurde, nicht mehr existiert.
	</notification>
	<notification name="NoModNoSaveToContents">
		„[OBJ_NAME]“ kann nicht in Objektinhalt gespeichert werden, da Sie nicht die Berechtigung zum Modifizieren des Objekts „[DEST_NAME]“ besitzen.
	</notification>
	<notification name="NoSaveBackToInvDisabled">
		„[OBJ_NAME]“ kann nicht erneut im Inventar gespeichert werden – dieser Vorgang wurde deaktiviert.
	</notification>
	<notification name="NoCopyNoSelCopy">
		Sie können Ihre Auswahl nicht kopieren, da Sie nicht die Berechtigung zum Kopieren des Objekts „[OBJ_NAME]“ haben.
	</notification>
	<notification name="NoTransNoSelCopy">
		Sie können Ihre Auswahl nicht kopieren, da das Objekt „[OBJ_NAME]“ nicht übertragbar ist.
	</notification>
	<notification name="NoTransNoCopy">
		Sie können Ihre Auswahl nicht kopieren, da das Objekt „[OBJ_NAME]“ nicht übertragbar ist.
	</notification>
	<notification name="NoPermsNoRemoval">
		Entfernen des Objekts „[OBJ_NAME]“ aus dem Simulator wird vom Berechtigungssystem nicht gestattet.
	</notification>
	<notification name="NoModNoSaveSelection">
		Sie können Ihre Auswahl nicht speichern, da Sie keine Berechtigung zum Modifizieren des Objekts „[OBJ_NAME]“ besitzen.
	</notification>
	<notification name="NoCopyNoSaveSelection">
		Ihre Auswahl kann nicht gespeichert werden, da das Objekt „[OBJ_NAME]“ nicht kopiert werden kann.
	</notification>
	<notification name="NoModNoTaking">
		Sie können Ihre Auswahl nicht in Empfang nehmen, da Sie nicht die Berechtigung zum Modifizieren des Objekts „[OBJ_NAME]“ haben.
	</notification>
	<notification name="RezDestInternalError">
		Interner Fehler: Unbekannter Zielttyp.
	</notification>
	<notification name="DeleteFailObjNotFound">
		Löschen fehlgeschlagen, da Objekt nicht gefunden wurde
	</notification>
	<notification name="SorryCantEjectUser">
		Dieser Benutzer kann nicht hinausgeworfen werden.
	</notification>
	<notification name="RegionSezNotAHome">
		Diese Region gestattet nicht, dass Sie hier Ihr Zuhause festlegen.
	</notification>
	<notification name="HomeLocationLimits">
		Ihr Zuhause kann sich nur auf Ihrem eigenen Land oder in einem Infohub auf dem Mainland befinden.
	</notification>
	<notification name="HomePositionSet">
		Position für Zuhause festgelegt.
	</notification>
	<notification name="AvatarEjected">
		Avatar hinausgeworfen.
	</notification>
	<notification name="AvatarEjectFailed">
		Hinauswerfen fehlgeschlagen, da Sie keine Admin-Berechtigung für diese Parzelle haben.
	</notification>
	<notification name="CMOParcelFull">
		Objekt „[O]“ kann nicht nach
[P] in Region [R] verschoben werden, da die Parzelle voll ist.
	</notification>
	<notification name="CMOParcelPerms">
		Objekt „[O]“ kann nicht nach
[P] in Region [R] verschoben werden, da Ihre Objekte auf dieser Parzelle nicht gestattet sind.
	</notification>
	<notification name="CMOParcelResources">
		Objekt „[O]“ kann nicht nach
[P] in Region [R] verschoben werden, da nicht genügend Ressourcen für dieses Objekt auf dieser Parzelle vorhanden sind.
	</notification>
	<notification name="NoParcelPermsNoObject">
		Kopiervorgang fehlgeschlagen, da Sie keinen Zugriff auf diese Parzelle haben.
	</notification>
	<notification name="CMORegionVersion">
		Objekt „[O]“ kann nicht nach
<<<<<<< HEAD
[P] in Region [R] verschoben werden, da die andere Region eine ältere Version verwendet, die das Empfangen dieses Objekts per Regionswechsel nicht unterstützt.
=======
    [P] in Region [R] verschoben werden, da die andere Region eine ältere Version verwendet, die das Empfangen dieses Objekts per Regionswechsel nicht unterstützt.
>>>>>>> d7bc803a
	</notification>
	<notification name="CMONavMesh">
		Objekt „[O]“ kann nicht nach
[P] in Region [R] verschoben werden, da Sie das Navmesh nicht regionsübergreifend modifizieren können.
	</notification>
	<notification name="CMOWTF">
		Objekt „[O]“ kann nicht nach
<<<<<<< HEAD
[P] in Region [R] verschoben werden, da ein unbekannter Fehler vorliegt. ([FAILURE_TYPE])
=======
[P] in Region [R] verschoben werden, da ein unbekannter Fehler vorliegt. ([F])
>>>>>>> d7bc803a
	</notification>
	<notification name="NoPermModifyObject">
		Ihnen fehlt die Berechtigung zum Modifizieren dieses Objekts.
	</notification>
	<notification name="TooMuchObjectInventorySelected">
		Zu viele Objekte mit umfangreichem Inventar ausgewählt. Bitte wählen Sie weniger Objekte aus und versuchen Sie es erneut.
		<usetemplate name="okbutton" yestext="OK"/>
	</notification>
	<notification name="CantEnablePhysObjContributesToNav">
		Physik kann nicht für ein Objekt aktiviert werden, das zum Navmesh beiträgt.
	</notification>
	<notification name="CantEnablePhysKeyframedObj">
		Physik für Keyframe-Objekte kann nicht aktiviert werden.
	</notification>
	<notification name="CantEnablePhysNotEnoughLandResources">
		Physik für Objekte kann nicht aktiviert werden – nicht genügend Landressourcen.
	</notification>
	<notification name="CantEnablePhysCostTooGreat">
		Physik für Objekt mit Physikressourcenkosten höher als [MAX_OBJECTS] kann nicht aktiviert werden.
	</notification>
	<notification name="PhantomWithConcavePiece">
		Dieses Objekt kann kein konkaves Teil enthalten, da es ein Phantom ist und zum Navmesh beiträgt.
	</notification>
	<notification name="UnableAddItem">
		Objekt konnte nicht hinzugefügt werden.
	</notification>
	<notification name="UnableEditItem">
		Kein Bearbeiten möglich.
	</notification>
	<notification name="NoPermToEdit">
		Bearbeiten nicht gestattet.
	</notification>
	<notification name="NoPermToCopyInventory">
		Kopieren dieses Inventars nicht gestattet.
	</notification>
	<notification name="CantSaveItemDoesntExist">
		Kein Speichern in Objektinhalt möglich: Objekt nicht mehr vorhanden.
	</notification>
	<notification name="CantSaveItemAlreadyExists">
		Kein Speichern in Objektinhalt möglich: Artikel mit diesem Namen ist bereits im Inventar vorhanden.
	</notification>
	<notification name="CantSaveModifyAttachment">
		Kein Speichern in Objektinhalt möglich: Dadurch würden die Anhängeberechtigungen geändert.
	</notification>
	<notification name="AttachmentHasTooMuchInventory">
		Ihre Anhänge enthalten zu viele Inventarobjekte. Sie können keine weiteren hinzufügen.
	</notification>
	<notification name="IllegalAttachment">
		Der Anhang hat einen nicht vorhandenen Punkt auf dem Avatar angefordert. Der Anhang wurde stattdessen auf der Brust angebracht.
	</notification>
	<notification name="TooManyScripts">
		Zu viele Skripts.
	</notification>
	<notification name="UnableAddScript">
		Skript konnte nicht hinzugefügt werden.
	</notification>
	<notification name="AssetServerTimeoutObjReturn">
		Asset-Server hat nicht rechtzeitig reagiert.  Objekt wurde zum Sim zurückübertragen.
	</notification>
	<notification name="RegionDisablePhysicsShapes">
		In dieser Region sind keine Physikformen aktiviert.
	</notification>
	<notification name="NoModNavmeshAcrossRegions">
		Sie können das Navmesh nicht regionsübergreifend modifizieren.
	</notification>
	<notification name="NoSetPhysicsPropertiesOnObjectType">
		Für diesen Objekttyp können keine Physikeigenschaften gesetzt werden.
	</notification>
	<notification name="NoSetRootPrimWithNoShape">
		Hauptprim kann nicht auf formlos eingestellt werden.
	</notification>
	<notification name="NoRegionSupportPhysMats">
		In dieser Region sind keine Physikmaterialien aktiviert.
	</notification>
	<notification name="OnlyRootPrimPhysMats">
		Nur bei Hauptprims können die Physikmaterialien angepasst werden.
	</notification>
	<notification name="NoSupportCharacterPhysMats">
		Die Anwendung von Physikmaterialien auf Personen wird noch nicht unterstützt.
	</notification>
	<notification name="InvalidPhysMatProperty">
		Eine oder mehrere der angegebenen Eigenschaften für Physikmaterialien waren ungültig.
	</notification>
	<notification name="NoPermsAlterStitchingMeshObj">
		Sie können den Nahttyp eines Mesh-Objekts nicht ändern.
	</notification>
	<notification name="NoPermsAlterShapeMeshObj">
		Sie können die Form eines Mesh-Objekts nicht ändern.
	</notification>
	<notification name="FullRegionCantEnter">
		Sie können diese Region nicht betreten, \nda die Region voll ist.
	</notification>
	<notification name="LinkFailedOwnersDiffer">
		Verknüpfungsfehler – Eigentümer sind unterschiedlich
	</notification>
	<notification name="LinkFailedNoModNavmeshAcrossRegions">
		Verknüpfungsfehler – Navmesh kann nicht regionsübergreifend modifiziert werden.
	</notification>
	<notification name="LinkFailedNoPermToEdit">
		Verknüpfungsfehler, da Sie keine Berechtigung zum Bearbeiten haben.
	</notification>
	<notification name="LinkFailedTooManyPrims">
		Verknüpfungsfehler – zu viele Primitive
	</notification>
	<notification name="LinkFailedCantLinkNoCopyNoTrans">
		Verknüpfungsfehler – nichtkopierfähige Objekte können nicht mit nichtübertragungsfähigen Objekten verknüpft werden
	</notification>
	<notification name="LinkFailedNothingLinkable">
		Verknüpfungsfehler – nichts zum Verknüpfen vorhanden.
	</notification>
	<notification name="LinkFailedTooManyPathfindingChars">
		Verknüpfungsfehler – zu viele Pathfinding-Figuren
	</notification>
	<notification name="LinkFailedInsufficientLand">
		Verknüpfungsfehler – nicht genügend Landressourcen
	</notification>
	<notification name="LinkFailedTooMuchPhysics">
		Objekt verwendet zu viele Physikressourcen – seine Dynamik wurde deaktiviert.
	</notification>
	<notification name="EstateManagerFailedllTeleportHome">
		Das Objekt „[OBJECT_NAME]“ auf [SLURL] kann Grundstücksverwalter nicht nach Hause teleportieren.
	</notification>
	<notification name="TeleportedHomeByObjectOnParcel">
		Sie wurden vom Objekt „[OBJECT_NAME]“ auf der Parzelle „[PARCEL_NAME]“ nach Hause teleportiert
	</notification>
	<notification name="TeleportedHomeByObject">
		Sie wurden von Objekt „[OBJECT_NAME]“ nach Hause teleportiert.
	</notification>
	<notification name="TeleportedByAttachment">
		Sie wurden von einem Anhang an [ITEM_ID] teleportiert
		<usetemplate ignoretext="Teleport: Sie wurden von einem Anhang teleportiert." name="notifyignore"/> 
	</notification>
	<notification name="TeleportedByObjectOnParcel">
		Sie wurden von Objekt „[OBJECT_NAME]“ auf der Parzelle „[PARCEL_NAME]“ teleportiert
		<usetemplate ignoretext="Teleport: Sie wurden von einem Objekt in einer Parzelle teleportiert" name="notifyignore"/>
	</notification>
	<notification name="TeleportedByObjectOwnedBy">
		Sie wurden von Objekt „[OBJECT_NAME]“, das [OWNER_ID] gehört, teleportiert
	</notification>
	<notification name="TeleportedByObjectUnknownUser">
		Sie wurden von Objekt „[OBJECT_NAME]“, das einem unbekannten Benutzer gehört, teleportiert.
	</notification>
	<notification name="StandDeniedByObject">
		„[OBJECT_NAME]“ lässt zur Zeit nicht zu, dass Sie stehen.
	</notification>
	<notification name="ResitDeniedByObject">
		„[OBJECT_NAME]“ lässt zur Zeit nicht zu, dass Sie sich woanders hinsetzen.
	</notification>
	<notification name="CantCreateObjectRegionFull">
		Angefordertes Objekt kann nicht erstellt werden. Die Region ist voll.
	</notification>
	<notification name="CantAttackMultipleObjOneSpot">
		Sie können nicht mehrere Objekte an ein und derselben Stelle anhängen.
	</notification>
	<notification name="CantCreateMultipleObjAtLoc">
		Sie können hier nicht mehrere Objekte erstellen.
	</notification>
	<notification name="UnableToCreateObjTimeOut">
		Angefordertes Objekt kann nicht erstellt werden. Objekt fehlt in Datenbank.
	</notification>
	<notification name="UnableToCreateObjUnknown">
		Angefordertes Objekt kann nicht erstellt werden. Zeitüberschreitung bei Anforderung. Versuchen Sie es erneut.
	</notification>
	<notification name="UnableToCreateObjMissingFromDB">
		Angefordertes Objekt kann nicht erstellt werden. Versuchen Sie es erneut.
	</notification>
	<notification name="RezFailureTookTooLong">
		Fehler beim Rezzen; Laden des angeforderten Objekts hat zu lang gedauert.
	</notification>
	<notification name="FailedToPlaceObjAtLoc">
		Objekt konnte nicht an angegebenem Ort platziert werden.  Versuchen Sie es erneut.
	</notification>
	<notification name="CantCreatePlantsOnLand">
		Auf diesem Land können keine Pflanzen erstellt werden.
	</notification>
	<notification name="CantRestoreObjectNoWorldPos">
		Objekt kann nicht wiederhergestellt werden. Keine Weltposition gefunden.
	</notification>
	<notification name="CantRezObjectInvalidMeshData">
		Objekt kann nicht gerezzt werden, da seine Meshdaten ungültig sind.
	</notification>
	<notification name="CantRezObjectTooManyScripts">
		Objekt kann nicht gerezzt werden, da die Region bereits zu viele Skripts aufweist.
	</notification>
	<notification name="CantCreateObjectNoAccess">
		Ihr Zugangsberechtigungen gestatten nicht das Erstellen von Objekten an dieser Stelle.
	</notification>
	<notification name="CantCreateObject">
		Sie können gegenwärtig keine Objekte erstellen.
	</notification>
	<notification name="InvalidObjectParams">
		Ungültige Objektparameter
	</notification>
	<notification name="CantDuplicateObjectNoAcess">
		Ihre Zugangsberechtigungen gestatten nicht das Duplizieren von Objekten an dieser Stelle.
	</notification>
	<notification name="CantChangeShape">
		Sie können diese Form nicht ändern.
	</notification>
	<notification name="NoAccessToClaimObjects">
		Ihr Zugangsberechtigungen gestatten nicht das Beanspruchen von Objekten an dieser Stelle.
	</notification>
	<notification name="DeedFailedNoPermToDeedForGroup">
		Übertragung fehlgeschlagen, da Sie keine Berechtigung zum Übertragen von Objekten für Ihre Gruppe haben.
	</notification>
	<notification name="NoPrivsToBuyObject">
		Ihr Zugangsberechtigungen gestatten nicht das Kaufen von Objekten an dieser Stelle.
	</notification>
	<notification name="CantAttachObjectAvatarSittingOnIt">
		Objekt kann nicht angehängt werden, da ein Avatar darauf sitzt.
	</notification>
	<notification name="WhyAreYouTryingToWearShrubbery">
		Bäume und Gräser können nicht als Anhänge getragen werden.
	</notification>
	<notification name="CantAttachGroupOwnedObjs">
		Objekte im Gruppenbesitz können nicht angehängt werden.
	</notification>
	<notification name="CantAttachObjectsNotOwned">
		Objekte, die Ihnen nicht gehören, können nicht angehängt werden.
	</notification>
	<notification name="CantAttachNavmeshObjects">
		Objekte, die zum Navmesh beitragen, können nicht angehängt werden.
	</notification>
	<notification name="CantAttachObjectNoMovePermissions">
		Objekt kann nicht angehängt werden, weil Sie es nicht verschieben dürfen.
	</notification>
	<notification name="CantAttachNotEnoughScriptResources">
		Nicht genügend Skriptressourcen verfügbar, um Objekt anzuhängen.
	</notification>
	<notification name="CantAttachObjectBeingRemoved">
		Objekten kann nicht hinzugefügt werden, da es bereits entfernt wird.
	</notification>
	<notification name="CantDropItemTrialUser">
		Ablegen von Objekten hier nicht möglich; versuchen Sie es mit dem kostenlosen Testbereich.
	</notification>
	<notification name="CantDropMeshAttachment">
		Sie können keine Mesh-Anhänge ablegen. In Inventar zurückführen und inworld rezzen.
	</notification>
	<notification name="CantDropAttachmentNoPermission">
		Anhang konnte nicht abgelegt werden: Ihnen fehlt die Berechtigung zum Ablegen an dieser Stelle.
	</notification>
	<notification name="CantDropAttachmentInsufficientLandResources">
		Anhang konnte nicht abgelegt werden: nicht genügend Landressourcen verfügbar.
	</notification>
	<notification name="CantDropAttachmentInsufficientResources">
		Anhänge konnten nicht abgelegt werden: nicht genügend Ressourcen.
	</notification>
	<notification name="CantDropObjectFullParcel">
		Objekt kann nicht hier abgelegt werden.  Die Parzelle ist voll.
	</notification>
	<notification name="CantTouchObjectBannedFromParcel">
		Dieses Objekt kann nicht berührt/angefasst werden, da Sie von der Landparzelle verbannt sind.
	</notification>
	<notification name="PlzNarrowDeleteParams">
		Grenzen Sie Ihre Löschparameter ein.
	</notification>
	<notification name="UnableToUploadAsset">
		Asset kann nicht hochgeladen werden.
	</notification>
	<notification name="CantTeleportCouldNotFindUser">
		Keinen Benutzer zum Teleportieren nach Hause gefunden
	</notification>
	<notification name="GodlikeRequestFailed">
		Anforderdung nach übernatürlichen Kräften fehlgeschlagen
	</notification>
	<notification name="GenericRequestFailed">
		generische Anforderdung fehlgeschlagen
	</notification>
	<notification name="CantUploadPostcard">
		Postkarte kann nicht hochgeladen werden.  Versuchen Sie es später erneut.
	</notification>
	<notification name="CantFetchInventoryForGroupNotice">
		Inventardetails für Gruppenmitteilung kann nicht abgerufen werden.
	</notification>
	<notification name="CantSendGroupNoticeNotPermitted">
		Gruppenmitteilung kann nicht gesendet werden – Vorgang nicht gestattet.
	</notification>
	<notification name="CantSendGroupNoticeCantConstructInventory">
		Gruppenmitteilung kann nicht gesendet werden – Bauen von Inventar nicht möglich.
	</notification>
	<notification name="CantParceInventoryInNotice">
		Inventar in Mitteilung kann nicht geparst werden.
	</notification>
	<notification name="TerrainUploadFailed">
		Fehler beim Hochladen von Terrain.
	</notification>
	<notification name="TerrainFileWritten">
		Terraindatei geschrieben.
	</notification>
	<notification name="TerrainFileWrittenStartingDownload">
		Terraindatei geschrieben, Download beginnt...
	</notification>
	<notification name="TerrainBaked">
		Terrain geformt.
	</notification>
	<notification name="TenObjectsDisabledPlzRefresh">
		Nur die ersten 10 ausgewählten Objekte wurden deaktiviert. Aktualisieren Sie die Anzeige und wählen Sie ggf. weitere Objekte aus.
	</notification>
	<notification name="UpdateViewerBuyParcel">
		Um diese Parzelle zu kaufen, müssen Sie Ihren Viewer aktualisieren.
	</notification>
	<notification name="CantBuyParcelNotForSale">
		Kein Kauf möglich; die ausgewählte Parzelle steht nicht zum Verkauf.
	</notification>
	<notification name="CantBuySalePriceOrLandAreaChanged">
		Kein Kauf möglich, da sich der Verkaufspreis oder die Fläche geändert haben.
	</notification>
	<notification name="CantBuyParcelNotAuthorized">
		Sie sind nicht der autorisierte Käufer dieser Parzelle.
	</notification>
	<notification name="CantBuyParcelAwaitingPurchaseAuth">
		Sie können diese Parzelle nicht kaufen, da sie bereits auf Kaufauthorisierung wartet.
	</notification>
	<notification name="CantBuildOverflowParcel">
		Sie können hier keine Objekte bauen, denn dies würde den Rahmen der Parzelle sprengen.
	</notification>
	<notification name="SelectedMultipleOwnedLand">
		Sie haben Land mit unterschiedlichen Besitzern ausgewählt. Wählen Sie ein kleineres Gebiet aus und versuchen Sie es erneut.
	</notification>
	<notification name="CantJoinTooFewLeasedParcels">
		Auswahl enthält nicht genügend gemietete Parzellen zum Zusammenlegen.
	</notification>
	<notification name="CantDivideLandMultipleParcelsSelected">
		Land kann nicht geteilt werden.
Mehr als eine Parzelle ist ausgewählt.
Wählen Sie eine kleinere Landfläche aus.
	</notification>
	<notification name="CantDivideLandCantFindParcel">
		Land kann nicht geteilt werden.
Parzelle kann nicht gefunden werden.
Bitte melden Sie den Fehler über „Hilfe“ -&gt; „Fehler melden“.
	</notification>
	<notification name="CantDivideLandWholeParcelSelected">
		Land kann nicht geteilt werden. Die gesamte Parzelle ist ausgewählt.
Wählen Sie eine kleinere Landfläche aus.
	</notification>
	<notification name="LandHasBeenDivided">
		Land wurde geteilt.
	</notification>
	<notification name="PassPurchased">
		Sie haben einen Pass gekauft.
	</notification>
	<notification name="RegionDisallowsClassifieds">
		Region lässt keine Werbung zu.
	</notification>
	<notification name="LandPassExpireSoon">
		Ihr Pass für dieses Land läuft demnächst ab.
	</notification>
	<notification name="CantSitNoSuitableSurface">
		Keine geeignete Oberfläche zum Sitzen; probieren Sie es an einer anderen Stelle.
	</notification>
	<notification name="CantSitNoRoom">
		Kein Platz zum Hinsetzen; probieren Sie es an einer anderen Stelle.
	</notification>
	<notification name="ClaimObjectFailedNoPermission">
		Objektbeanspruchung fehlgeschlagen, da Sie keine Berechtigung haben.
	</notification>
	<notification name="ClaimObjectFailedNoMoney">
		Objektbeanspruchung fehlgeschlagen, da Sie nicht genügend L$ haben.
	</notification>
	<notification name="CantDeedGroupLand">
		Land in Gruppenbesitz kann nicht übertragen werden.
	</notification>
	<notification name="BuyObjectFailedNoMoney">
		Objektkauf fehlgeschlagen, da Sie nicht genügend L$ haben.
	</notification>
	<notification name="BuyInventoryFailedNoMoney">
		Inventarkauf fehlgeschlagen, da Sie nicht genügend L$ haben.
	</notification>
	<notification name="BuyPassFailedNoMoney">
		Sie haben nicht genügend L$, um einen Pass für dieses Land zu kaufen.
	</notification>
	<notification name="CantBuyPassTryAgain">
		Passkauf momentan nicht möglich.  Versuchen Sie es später erneut.
	</notification>
	<notification name="CantCreateObjectParcelFull">
		Objekt kann nicht erstellt werden, \nda die Parzelle voll ist.
	</notification>
	<notification name="FailedPlacingObject">
		Objekt konnte nicht an festgelegtem Ort platziert werden.  Versuchen Sie es erneut.
	</notification>
	<notification name="CantCreateLandmarkForEvent">
		Landmarke für dieses Ereignis kann nicht erstellt werden.
	</notification>
	<notification name="GodBeatsFreeze">
		Ihre übernatürlichen Kräfte heben das Einfrieren auf!
	</notification>
	<notification name="SpecialPowersRequestFailedLogged">
		Anforderung nach Superpower fehlgeschlagen. Diese Anforderung wurde protokolliert.
	</notification>
	<notification name="ExpireExplanation">
		Das System kann Ihre Anfrage momentan nicht verarbeiten. Zeitüberschreitung bei Anforderung.
	</notification>
	<notification name="DieExplanation">
		Das System kann Ihre Anfrage nicht verarbeiten.
	</notification>
	<notification name="AddPrimitiveFailure">
		Sie haben nicht genügend Geld, um Primitive zu erstellen.
	</notification>
	<notification name="RezObjectFailure">
		Sie haben nicht genügend Geld, um Objekt zu erstellen.
	</notification>
	<notification name="ResetHomePositionNotLegal">
		Zuhause-Position neu festlegen, da Zuhause nicht zulässig war.
	</notification>
	<notification name="CantInviteRegionFull">
		Sie können gegenwärtig niemanden an Ihren Standort einladen, da die Region voll ist. Versuchen Sie es später erneut.
	</notification>
	<notification name="CantSetHomeAtRegion">
		Diese Region gestattet nicht, dass Sie hier Ihr Zuhause festlegen.
	</notification>
	<notification name="ListValidHomeLocations">
		Ihr Zuhause kann sich nur auf Ihrem eigenen Land oder in einem Infohub auf dem Mainland befinden.
	</notification>
	<notification name="SetHomePosition">
		Position für Zuhause festgelegt.
	</notification>
	<notification name="CantDerezInventoryError">
		Aufgrund eines Inventarfehlers kann das Rezzen dieses Objekts nicht aufgehoben werden.
	</notification>
	<notification name="CantCreateRequestedInv">
		Angefordertes Inventar kann nicht erstellt werden.
	</notification>
	<notification name="CantCreateRequestedInvFolder">
		Angeforderter Inventarordner kann nicht erstellt werden.
	</notification>
	<notification name="CantCreateInventory">
		Dieses Inventar kann nicht erstellt werden.
	</notification>
	<notification name="CantCreateLandmark">
		Landmarke kann nicht erstellt werden.
	</notification>
	<notification name="CantCreateOutfit">
		Im Moment kann kein Outfit erstellt werden. Versuchen Sie es gleich noch einmal.
	</notification>
	<notification name="InventoryNotForSale">
		Inventar steht nicht zum Verkauf.
	</notification>
	<notification name="CantFindInvItem">
		Inventarobjekt kann nicht gefunden werden.
	</notification>
	<notification name="CantFindObject">
		Objekt kann nicht gefunden werden.
	</notification>
	<notification name="CantTransfterMoneyRegionDisabled">
		Geldüberweisungen an Objekte sind in dieser Region gegenwärtig deaktiviert.
	</notification>
	<notification name="DroppedMoneyTransferRequest">
		Zahlung konnte aufgrund der Systembelastung nicht durchgeführt werden.
	</notification>
	<notification name="CantPayNoAgent">
		Nicht ersichtlich, wer bezahlt werden muss.
	</notification>
	<notification name="CantDonateToPublicObjects">
		Sie können öffentlichen Objekten keine L$ geben.
	</notification>
	<notification name="InventoryCreationInWorldObjectFailed">
		Inventarerstellung für Inworld-Objekt fehlgeschlagen.
	</notification>
	<notification name="UserBalanceOrLandUsageError">
		Aufgrund eines internen Fehlers konnte Ihr Viewer nicht ordnungsgemäß aktualisiert werden.  Der in Ihrem Viewer angezeigte L$-Kontostand oder Parzellenbesitz stimmt möglicherweise nicht mit dem aktuellen Stand auf den Servern überein.
	</notification>
	<notification name="LargePrimAgentIntersect">
		Große Prims, die sich mit anderen Spielern überschneiden, können nicht erstellt werden.  Bitte erneut versuchen, wenn sich die anderen Spieler bewegt haben.
	</notification>
	<notification name="RLVaChangeStrings">
		Änderungen werden erst nach einem Neustart von [APP_NAME] aktiv.
	</notification>
	<notification name="RLVaListRequested" label="Änderung einer Restriktion wurde von [NAME_LABEL] angefragt">
		[NAME_SLURL] hat das Senden einer Liste aller aktuell aktiven RLV-Restriktionen angefragt.
		<form name="form">
			<button name="Allow" text="Erlauben"/>
			<button name="Deny" text="Verbieten"/>
		</form>
	</notification>
	<notification name="PreferenceChatClearLog">
		Dadurch werden die Protokolle vorheriger Unterhaltungen und alle Backups dieser Datei gelöscht.
		<usetemplate ignoretext="Löschen des Protokolls vorheriger Unterhaltungen bestätigen." name="okcancelignore" notext="Abbrechen" yestext="OK"/>
	</notification>
	<notification name="PreferenceChatDeleteTranscripts">
		Dadurch werden die Transkripte aller vorherigen Unterhaltungen gelöscht. Die Liste vergangener Unterhaltungen ist davon nicht betroffen. Alle Dateien mit den Suffixen .txt und txt.backup im Order [FOLDER] werden gelöscht.
		<usetemplate ignoretext="Um Bestätigung bitten, bevor ich Transkripte lösche." name="okcancelignore" notext="Abbrechen" yestext="OK"/>
	</notification>
	<notification name="PreferenceChatPathChanged">
		Dateien können nicht verschoben werden. Vorheriger Pfad wurde wiederhergestellt.
		<usetemplate ignoretext="Dateien können nicht verschoben werden. Vorheriger Pfad wurde wiederhergestellt." name="okignore" yestext="OK"/>
	</notification>
	<notification name="DefaultObjectPermissions">
		Problem beim Speichern der standardmäßigen Objektberechtigungen: [REASON].  Versuchen Sie später, die Standardberechtigungen einzustellen.
		<usetemplate name="okbutton" yestext="OK"/>
	</notification>
	<notification name="ChatHistoryIsBusyAlert">
		Chatverlaufsdatei ist noch mit vorheriger Operation beschäftigt. Versuchen Sie es in ein paar Minuten noch einmal oder chatten Sie mit einer anderen Person.
		<usetemplate name="okbutton" yestext="OK"/>
	</notification>
	<notification name="OutfitPhotoLoadError">
		[REASON]
		<usetemplate name="okbutton" yestext="OK"/>
	</notification>

  <notification name="FSWL" label="Windlight-Umgebungseinstellungen anpassen">
„[PARCEL_NAME]“, im Besitz von [OWNER_NAME], möchte deine visuellen Windlight-Umgebungseinstellungen ändern.
    <form name="form">
      <button name="Allow" text="Zulassen"/>
      <button name="Ignore" text="Ignorieren"/>
    </form>
  </notification>
  
  <notification name="FSWLClear" label="Windlight-Umgebungseinstellungen zurücksetzen">
Windlight-Umgebungseinstellungen für „[PARCEL_NAME]“ auf Regionsstandard zurücksetzen?
    <usetemplate name="okcancelbuttons" notext="Abbrechen" yestext="Ja"/>
  </notification>
	
<!-- ## Zi: Animation Overrider -->
  <notification name="NewAOSet">
Bitte einen Namen für das neue Animationsset eingeben:
(Der Name darf ausschließlich ASCII-Zeichen ausgenommen „:“ und „|“ enhalten.)
    <form name="form">
      <input name="message">
Neues Animationsset
      </input>
      <button
       name="OK"
       text="OK"/>
      <button
       name="Cancel"
       text="Abbrechen"/>
    </form>
  </notification>

  <notification name="NewAOCantContainNonASCII">
Ein neues Animationsset mit Namen "[AO_SET_NAME]" konnte nicht angelegt werden.
Der Name darf ausschließlich ASCII-Zeichen ausgenommen „:“ und „|“ enhalten.
    <usetemplate
     name="okbutton"
     yestext="OK"/>
  </notification>

  <notification name="RenameAOMustBeASCII">
Das Animationsset konnte nicht zu "[AO_SET_NAME]" umbenannt werden.
Der Name darf ausschließlich ASCII-Zeichen ausgenommen „:“ und „|“ enhalten.
    <usetemplate
     name="okbutton"
     yestext="OK"/>
  </notification>

<notification name="RemoveAOSet">
Animationsset "[AO_SET_NAME]" aus Liste löschen?
    <usetemplate
     name="okcancelbuttons"
     notext="Abbrechen"
     yestext="Löschen"/>
  </notification>

  <notification name="AOForeignItemsFound">
Es wurden Objekte im Animation Overrider gefunden, die nicht zur Konfiguration gehören. Bitte prüfe den &quot;Fundbüro&quot;-Ordner nach Objekten, die aus der Konfiguration des Animation Overrider entfernt wurden.
  </notification>

  <notification name="AOImportSetAlreadyExists">
Ein Animationsset mit diesem Namen existiert bereits.
  </notification>

  <notification name="AOImportPermissionDenied">
Keine Berechtigung zum Lesen der Notizkarte.
  </notification>

  <notification name="AOImportCreateSetFailed">
Fehler beim Erstellen des Importsets.
  </notification>

  <notification name="AOImportDownloadFailed">
Notizkarte konnte nicht geladen werden.
  </notification>

  <notification name="AOImportNoText">
Notizkarte ist leer or nicht lesbar.
  </notification>

  <notification name="AOImportNoFolder">
Ordner zum Laden der Animationen konnte nicht gefunden werden.
  </notification>

  <notification name="AOImportNoStatePrefix">
Zeile [LINE] der Notizkarte besitzt keinen gültigen "["-Status-Präfix.
  </notification>

  <notification name="AOImportNoValidDelimiter">
Zeile [LINE] der Notizkarte besitzt keinen gültigen "["-Status-Suffix.
  </notification>

  <notification name="AOImportStateNameNotFound">
Status [NAME] existiert nicht.
  </notification>

  <notification name="AOImportAnimationNotFound">
Animation [NAME] konnte nicht gefunden werden. Bitte sicherstellen, dass sie sich im selben Ordner wie die Notizkarte befindet.
  </notification>

  <notification name="AOImportInvalid">
Notizkarte enthält keine verwendbaren Daten. Import wird abgebrochen.
  </notification>

  <notification name="AOImportRetryCreateSet">
Import-Ordner für Animationsset [NAME] konnte nicht erstellt werden. Wiederhole...
  </notification>

  <notification name="AOImportAbortCreateSet">
Import-Ordner für Animationsset [NAME] konnte nicht erstellt werden. Import wird abgebrochen.
  </notification>

  <notification name="AOImportLinkFailed">
Erstellung der Verknüpfung zur Animation [NAME] ist fehlgeschlagen!
  </notification>

<!-- ## Zi: Animation Overrider -->

<notification name="SendSysinfoToIM">
Dieses wird die folgenden Informationen an die aktuelle IM-Sitzung senden:

[SYSINFO]
    <usetemplate name="okcancelbuttons" yestext="Senden" notext="Abbrechen" />
  </notification>

<!-- fsdata -->
  <notification name="BlockLoginInfo">
    [REASON]
    <usetemplate
     name="okbutton"
     yestext="OK"/>
  </notification>
  <notification name="TestversionExpired">
    Diese Testversion von [APP_NAME] is abgelaufen und kann nicht weiter verwendet werden.
    <usetemplate
     name="okbutton"
     yestext="OK"/>
  </notification>

  <notification name="FireStormReqInfo">
[NAME] hat die eine Anfrage geschickt, Informationen über Ihre [APP_NAME]-Konfiguration zu übermitteln.
(Dies sind dieselben Informationen, die unter Hilfe->Info über [APP_NAME] zu finden sind.)
[REASON]
Möchten Sie diese Informationen übermitteln?
    <form name="form">
      <button name="Yes" text="Ja"/>
      <button name="No" text="Nein"/>
    </form>
  </notification>

  <!-- Firestorm Phantom -->

  <notification name="PhantomOn">
Phantom-Modus eingeschaltet.
  </notification>

  <notification name="PhantomOff">
Phantom-Modus ausgeschaltet.
  </notification>

<!-- Firestorm Phantom -->

  <!-- ## Zi: Particle Editor -->
  <notification name="ParticleScriptFindFolderFailed">
Ordner für neues Skript konnte im Inventar nicht gefunden werden.
  </notification>

  <notification name="ParticleScriptCreationFailed">
Neues Skript für dieses Partikelsystem konnte nicht erstellt werden.
  </notification>

  <notification name="ParticleScriptNotFound">
Neu-erstelltes Skript für dieses Partikelsystem konnte nicht gefunden werden.
  </notification>

  <notification name="ParticleScriptCreateTempFileFailed">
Temporäre Datei für Skript-Upload konnte nicht erstellt werden.
   <form name="form">
      <ignore name="ignore"
       text="Ein Partikelskript wurde in die Zwischenablage kopiert."/>
    </form>
  </notification>

  <notification name="ParticleScriptInjected">
Partikelskript erfolgreich injiziert.
   <form name="form">
      <ignore name="ignore"
       text="Ein Partikelskript wurde in ein Objekt injiziert."/>
    </form>
  </notification>

  <notification name="ParticleScriptCapsFailed">
Skript-Injizierung in Objekt fehlgeschlagen. Region unterstützt diese Funktion nicht.
  </notification>

  <notification name="ParticleScriptCopiedToClipboard">
Das LSL-Skript zur Generierung dieses Partikelsystems wurde in die Zwischenablage kopiert. Es kann jetzt zur weiteren Verwendung in ein Skript kopiert werden.
   <form name="form">
      <ignore name="ignore"
       text="Ein Partikelskript wurde in die Zwischenablage kopiert."/>
    </form>
  </notification>
  <!-- ## Zi: Particle Editor -->

  <!-- ## Zi: Debug Settings Editor -->
  <notification name="DebugSettingsWarning">
Achtung! Für die Verwendung der Debug-Einstellungen wird kein Support geleistet. Änderungen an den Debug-Einstellungen können erhebliche Auswirkungen auf die Verwendung des Viewers haben und können den Verlust von Daten, Funktionalität oder sogar des Zugangs zum Dienst zur Folge haben. Bitte keine Werte ändern, wenn nicht exakt bekannt ist, was die entsprechende Änderung bewirkt!
   <form name="form">
      <ignore name="ignore"
       text="Warnhinweis für Debug-Einstellungen"/>
    </form>
  </notification>

  <notification name="ControlNameCopiedToClipboard">
Der Name der Debug-Einstellung wurde in die Zwischenablage kopiert. Er kann jetzt zur weiteren Verwendung an anderer Stelle eingefügt werden.
   <form name="form">
      <ignore name="ignore"
       text="Der Namen einer Debug-Einstellung wurde in die Zwischenablage kopiert"/>
    </form>
  </notification>
  
  <notification name="SanityCheck">
[APP_NAME] hat ein mögliches Problem mit einer Einstellung erkannt:

[SANITY_MESSAGE]

Grund: [SANITY_COMMENT]

Aktueller Wert: [CURRENT_VALUE]
   <form name="form">
      <ignore name="ignore"
       text="Eine Einstellung hat die Prüfung auf einen sinnvollen Wert nicht bestanden."/>
    </form>
  </notification>  
  <!-- ## Zi: Debug Settings Editor -->

  <notification name="TeleportToAvatarNotPossible">
Teleportieren zum Avatar nicht möglich, da die exakte Position unbekannt ist.
  </notification>

  <notification name="ZoomToAvatarNotPossible">
Zoomen auf Avatar nicht möglich, da er sich außerhalb der Reichweite befindet.
  </notification>

  <notification name="TrackAvatarNotPossible">
Verfolgen des Avatars nicht möglich, da er sich außerhalb der Radar-Reichweite befindet.
  </notification>
  
   <notification name="CacheEmpty">
Der Viewercache ist momentan leer. Während des Downloads von neuen Inhalten kann es daher zu niedrigeren Frameraten und langsamerem Laden des Inventars kommen.
  </notification>

	<notification name="EnableMediaFilter"> 
Das Abspielen von Medien oder Musik kann deine Identität an Webseiten außerhalb von Second Life verraten. Durch das Einschalten des Filters kann ausgewählt werden, welche Webseiten Medien abspielen dürfen, wodurch eine bessere Kontrolle über die Privatspähre ermöglicht wird.

Medienfilter aktivieren?
(Diese Einstellung kann später unter Einstellungen &gt; Sound &amp; Medien geändert werden.)
		<form name="form">
			<button name="Enable" text="Aktivieren"/>
			<button name="Disable" text="Deaktivieren"/>
		</form>
	</notification>

	<notification name="MediaAlert"> 
Diese Parzelle enthält Medien von:

Domain: [MEDIADOMAIN]
URL: [MEDIAURL]
		<form name="form">
			<button name="Allow" text="Erlauben"/>
			<button name="Deny" text="Verbieten"/>
		</form>
	</notification>

	<notification name="MediaAlert2"> 
Auswahl merken und [LCONDITION] Medien von dieser Quelle erlauben?

Domain: [MEDIADOMAIN]
URL: [MEDIAURL]
		<form name="form">
			<button name="Do Now" text="Jetzt [ACTION]"/>
			<button name="RememberDomain" text="[CONDITION] diese Domain erlauben"/>
			<button name="RememberURL" text="[CONDITION] diese URL erlauben"/>
		</form>
	</notification>

	<notification name="MediaAlertSingle"> 
Diese Parzelle enthält Medien von:

Domain: [MEDIADOMAIN]
URL: [MEDIAURL]
		<form name="form">
			<button name="Allow" text="Erlauben"/>
			<button name="Deny" text="Verbieten"/>
			<button name="BlacklistDomain" text="Blacklist"/>
			<button name="WhitelistDomain" text="Whitelist"/>
		</form>
	</notification>

	<notification name="AudioAlert">
Diese Parzelle enthält Musik von:

Domain: [AUDIODOMAIN]
URL: [AUDIOURL]
		<form name="form">
			<button name="Allow" text="Erlauben"/>
			<button name="Deny" text="Verbieten"/>
		</form>
	</notification>

	<notification name="AudioAlert2"> 
Auswahl merken und [LCONDITION] Musik von dieser Quelle erlauben?

Domain: [AUDIODOMAIN]
URL: [AUDIOURL]
		<form name="form">
			<button name="Do Now" text="Jetzt [ACTION]"/>
			<button name="RememberDomain" text="[CONDITION] diese Domain erlauben"/>
			<button name="RememberURL" text="[CONDITION] diese URL erlauben"/>
		</form>
	</notification>

	<notification name="AudioAlertSingle"> 
Auswahl merken und [LCONDITION] Musik von dieser Quelle erlauben?

Domain: [AUDIODOMAIN]
URL: [AUDIOURL]
		<form name="form">
			<button name="Allow" text="Erlauben"/>
			<button name="Deny" text="Verbieten"/>
			<button name="BlacklistDomain" text="Blacklist"/>
			<button name="WhitelistDomain" text="Whitelist"/>
		</form>
	</notification>

	<notification name="FirstJoinSupportGroup">
Willkommen in der Phoenix/Firestorm Viewer Support-Gruppe!

Um den Support zu vereinfachen wird empfohlen, die aktuelle Version deines Viewers der Gruppe mitzuteilen. Du kannst daher entscheiden, ob du die Version deines Viewers jeder Nachrichtig in diesem Gruppenchat voranstellen möchtest. Unser Support-Team kann dir eine sinnvollere Hilfestellung geben, wenn es direkt weiß, welche Viewer-Version du benutzt.

Diese Funktion kann jederzeit über die Checkbox innerhalb des Gruppenchat-Fensters aktiviert bzw. deaktiviert werden.

Soll die automatische Anzeige der Viewer-Version aktiviert werden?
		<form name="form">
			<button name="OK_okcancelignore" text="Ja"/>
			<button name="Cancel_okcancelignore" text="Nein"/>
			<ignore name="ignore" text="Wenn dem Phoenix/Firestorm Support-Gruppenchat beigetreten wird."/>
		</form>
	</notification>

	<notification name="ConfirmScriptModify">
Sollen die Skripte in den ausgewählten Objekten wirklich modifiziert werden?
		<usetemplate
			name="okcancelignore"
			ignoretext="Bestätigen, bevor ich Skripte in einer Auswahl modifiziere."
			notext="Abbrechen"
			yestext="OK"/>
	</notification>

<!-- <FS:Zi> Add float LSL color entry widgets -->
	<notification name="LSLColorCopiedToClipboard">
Der LSL-Farbcode wurde in die Zwischenablage kopiert. Er kann jetzt in LSL-Skripte eingefügt und genutzt werden.
		<form name="form">
			<ignore name="ignore" text="Ein LSL-Farbcode wurde in die Zwischenablage kopiert."/>
		</form>
	</notification>
<!-- <FS:Zi> Add float LSL color entry widgets -->

	<notification name="FSBWTooHigh">
Es wird empfohlen die Bandbreite nicht höher als 1500 kbit/s zu setzen! Bei einer höheren Bandbreite kann es zu Problemen kommen und die Leistung wird dadurch nicht verbessert.
	</notification>

<!-- <FS:AW>  opensim search support-->
	<notification name="ConfirmClearDebugSearchURL">
Soll die Debug-Such-URL wirklich gelöscht werden?
		<usetemplate name="okcancelignore" ignoretext="Bestätigen, wenn eine Debug-Such-URL gelöscht wird" notext="Abbrechen" yestext="OK"/>
	</notification>
	<notification name="ConfirmPickDebugSearchURL">
Soll die aktuelle Such-URL wirklich als Debug-Such-URL gesetzt werden?
		<usetemplate name="okcancelignore" ignoretext="Bestätigen, wenn eine Debug-Such-URL gesetzt wird" notext="Abbrechen" yestext="OK"/>
	</notification>
<!-- </FS:AW>  opensim search support-->
<!-- <FS:AW  grid management-->
	<notification name="ConfirmRemoveGrid">
Soll [REMOVE_GRID] wirklich aus der Grid-Liste entfernt werden?
		<usetemplate name="okcancelignore" ignoretext="Bestätigen, wenn Grids entfernt werden" notext="Abbrechen" yestext="OK"/>
	</notification>
	<notification name="CanNotRemoveConnectedGrid">
[REMOVE_GRID] kann nicht aus der Grid-Liste entfernt solange eine Verbindung besteht.
		<usetemplate name="okcancelignore" ignoretext="Warnung beim Versuch, ein verbundenes Grid zu entfernen." notext="Abbrechen" yestext="OK"/>
	</notification>
<!-- </FS:AW  grid management-->

	<notification name="FirstUseFlyOverride">
Warnung: Bitte verwende die Funktion zur Aufhebung der Flugbeschränkung verantwortungsvoll! Die Verwendung ohne die Zustimmung des Landeigentümers kann dazu führen, dass du von dem entsprechenden Land verbannt wirst.
	</notification>

	<notification name="ServerVersionChanged">
Die betretene Region verwendet eine andere Simulator-Version.
Aktueller Simulator: [NEWVERSION]
Vorheriger Simulator: [OLDVERSION]
	</notification>

	<notification name="CannotSaveSnapshot">
Foto konnte nicht gespeichert werden.
	</notification>

	<notification name="RegExFail">
Fehler im Regulären Ausdruck:
[EWHAT]
	</notification>

	<notification name="NoHavok">
Einige Funktionen wie [FEATURE] sind nicht in [APP_NAME] für OpenSimulator enthalten. Falls Sie [FEATURE] nutzen möchten, laden Sie sich bitte [APP_NAME] für Second Life hier herunter:
[DOWNLOAD_URL]
		<form name="form">
			<ignore name="ignore" text="Kein-Havok-Warnung"/>
		</form>
	</notification>

	<notification name="StreamListExportSuccess">
Stream-Liste erfolgreich als XML nach [FILENAME] exportiert.
	</notification>

	<notification name="StreamListImportSuccess">
Stream-Liste erfolgreich aus XML importiert.
	</notification>
	
	<notification name="StreamMetadata">
♫ Aktueller Titel:
  [TITLE]
  [ARTIST]♫
	</notification>
	<notification name="StreamMetadataNoArtist">
♫ Aktueller Titel:
  [TITLE]♫
	</notification>

	<notification name="RadarAlert">
		[NAME] [MESSAGE]
	</notification>

	<notification name="BackupFinished">
Einstellungen wurden gesichert.
	</notification>

	<notification name="BackupFinished">
Sicherungspfad ist nicht gesetzt. Bitte zunächst einen Ort festlegen, an dem die Einstellungen gesichert sind und von wo sie wiederhergestellt werden sollen.
	</notification>

	<notification name="BackupPathDoesNotExistOrCreateFailed">
Der Sicherungspfad konnte nicht gefunden oder erstellt werden.
	</notification>

	<notification name="BackupPathDoesNotExist">
Der Sicherungspfad konnte nicht gefunden werden.
	</notification>

	<notification name="SettingsRestoreNeedsLogout">
Das Wiederherstellen von Einstellungen erfordert einen Neustart des Viewers. Sollen die Einstellungen jetzt wiederhergestellt und der Viewer beendet werden?
		<usetemplate name="okcancelbuttons" notext="Abbrechen" yestext="Wiederherstellen und beenden"/>
	</notification>

	<notification name="RestoreFinished">
Wiederherstellen abgeschlossen! Bitte den Viewer neu starten!
		<usetemplate name="okbutton" yestext="Beenden"/>
	</notification>
	<notification name="ConfirmRestoreQuickPrefsDefaults">
Diese Aktion setzt die Schnelleinstellungen direkt auf die Standardkonfiguration zurück.

Diese Aktion kann nicht rückgängig gemacht werden.
		<usetemplate ignoretext="Bestätigen, wenn Schnelleinstellungen zurückgesetzt werden sollen" name="okcancelignore" notext="Abbrechen" yestext="OK"/>
	</notification>
	<notification name="QuickPrefsDuplicateControl">
		Einstellung wurde bereits hinzugefügt. Bitte eine andere Einstellung wählen.
		<usetemplate name="okbutton" yestext="OK"/>
	</notification>

	<notification name="ExportFinished">
Export nach [FILENAME] beendet.
	</notification>

	<notification name="ExportCollada">
Export unerwartet fehlgeschlagen. Siehe Log-Datei für weitergehende Details.
	</notification>

	<notification name="ExportColladaSuccess">
[OBJECT] erfolreich als [FILENAME] gespeichert.
	</notification>

	<notification name="ExportColladaSuccess">
Export von [OBJECT] nach [FILENAME] fehlgeschlagen.
	</notification>

	<notification name="ImportSuccess">
Erfolgreich [COUNT] [OBJECT] importiert.
	</notification>

	<notification name="AntiSpamBlocked">
AntiSpam: [SOURCE] wurde wegen Spam vom Typ [QUEUE] ([COUNT] mal in [PERIOD] Sekunden) blockiert.
	</notification>

	<notification name="AntiSpamImNewLineFloodBlocked">
AntiSpam: [SOURCE] wurde wegen Senden einer Instant Message mit mehr als [COUNT] Zeilen blockiert.
	</notification>

	<notification name="AntiSpamChatNewLineFloodBlocked">
AntiSpam: [SOURCE] wurde wegen Senden einer Chatnachricht mit mehr als [COUNT] Zeilen blockiert.
	</notification>

	<notification name="MeshMaxConcurrentReqTooHigh">
Der Wert, der für das gleichzeitige Laden von Mesh-Objekten gesetzt wurde ([VALUE]; Debug-Einstellung [DEBUGNAME]), ist höher als das Maximum von [MAX]. Er wurde auf den Standardwert [DEFAULT] zurückgesetzt.
	</notification>

	<notification name="SkinDefaultsChangeSettings">
		[MESSAGE]
		<form name="form">
			<ignore name="ignore" text="Eine Einstellung wurde auf den Standardwert für das gewählte Oberflächendesign zurückgesetzt."/>
		</form>
	</notification>
	
	<notification name="AddNewContactSet">
		Neues Kontakt-Set mit folgendem Namen erstellen:
		<form name="form">
			<input name="message">
				Neues Kontakt-Set
			</input>
			<button name="Create" text="Erstellen"/>
			<button name="Cancel" text="Abbrechen"/>
		</form>
	</notification>
	<notification name="RemoveContactSet">
		Soll Kontakt-Set „[SET_NAME]“ wirklich gelöscht werden? Diese Aktion kann nicht rückgängig gemacht werden!
		<usetemplate name="okcancelignore" notext="Abbrechen" yestext="Ok" ignoretext="Bestätigen, wenn ein Kontakt-Set gelöscht wird."/>
	</notification>
	<notification name="RemoveContactFromSet">
		Soll [TARGET] wirklich aus Kontakt-Set „[SET_NAME]“ entfernt werden?
		<usetemplate name="okcancelignore" notext="Abbrechen" yestext="Ok" ignoretext="Bestätigen, wenn jemand aus einem Kontakt-Set entfernt wird."/>
	</notification>
	<notification name="RemoveContactsFromSet">
		Sollen wirklich diese [TARGET] Avatare aus Kontakt-Set „[SET_NAME]“ entfernt werden?
		<usetemplate name="okcancelignore" notext="Abbrechen" yestext="Ok" ignoretext="Bestätigen, wenn mehrere Avatare aus einem Kontakt-Set entfernt werden."/>
	</notification>
	<notification name="AddToContactSetSingleSuccess">
		[NAME] wurde zu Kontakt-Set „[SET]“ hinzugefügt.
	</notification>
	<notification name="AddToContactSetMultipleSuccess">
		[COUNT] Avatare wurden zu Kontakt-Set „[SET]“ hinzugefügt.
	</notification>
	<notification name="SetAvatarPseudonym">
		Alias für [AVATAR] eingeben:
		<form name="form">
			<button name="Create" text="Erstellen"/>
			<button name="Cancel" text="Abbrechen"/>
		</form>
	</notification>
	<notification name="RenameContactSetFailure">
		Kontakt-Set „[SET]“ konnte nicht in „[NEW_NAME]“ umbenannt werden, da entweder bereits ein Kontakt-Set mit demselben Namen existiert oder der neue Name ungültig ist.
	</notification>

	<notification name="ShapeImportGenericFail">
		Es gab ein Problem beim importieren von [FILENAME]. Siehe Log-Datei für weitergehende Details.
	</notification>
	<notification name="ShapeImportVersionFail">
		Import der Avatarform fehlgeschlagen. Sind Sie sicher, dass [FILENAME] eine korrekte Avatar-Datei ist?
	</notification>

	<notification name="AddToMediaList">
		Domänennamen zum Hinzufügen zur [LIST] eingeben:
		<form name="form">
			<button name="Add" text="Hinzufügen"/>
			<button name="Cancel" text="Abbrechen"/>
		</form>
	</notification>
	<notification name="CantRestoreToWorldNoCopy">
		Die Option „Wiederherstellen an letzter Position“ ist nicht erlaubt für nicht-kopierbare Objekte, um einem möglichen Verlust vorzubeugen.
	</notification>
	<notification name="ConfirmRemoveCredential">
		Gespeichertes Login für &lt;nolink&gt;[NAME]&lt;/nolink&gt; löschen?
		<form name="form">
			<button name="OK" text="OK"/>
			<button name="Cancel" text="Abbrechen"/>
		</form>
	</notification>
<!-- <FS:TS> FIRE-5453: Flickr upload support (from Exodus) -->
	<notification name="ExodusFlickrVerificationExplanation">
Um die Flickr-Uploadfunktion nutzen zu können, muss [APP_NAME] Zugriff auf deinen Account gewährt werden. Beim Fortfahren wird die Flickr-Website im Webbrowser geöffnet, wo du dich einloggen und den Zugriff durch [APP_NAME] autorisieren musst. Der daraufhin angezeigte Code muss in [APP_NAME] eingetragen werden.

Soll [APP_NAME] autorisiert werden, Fotos unter deinem Flickr-Konto zu posten?
		<usetemplate name="okcancelbuttons" notext="Nein" yestext="Ja"/>
	</notification>

	<notification name="ExodusFlickrVerificationPrompt">
Bitte den Flickr-Zugriff im Webbrowser autorisieren und den angezeigen Code eingeben:
		<form name="form">
			<button name="OK" text="OK"/>
			<button name="Cancel" text="Abbrechen"/>
		</form>
	</notification>

	<notification name="ExodusFlickrVerificationFailed">
Flickr-Verifikation fehlgeschlagen. Bitte erneut versuchen sowie den eingegebenen Code überprüfen.
		<usetemplate name="okbutton" yestext="OK"/>
	</notification>

	<notification name="ExodusFlickrUploadComplete">
Das Foto kann jetzt [http://www.flickr.com/photos/upload/edit/?ids=[ID] hier] betrachtet werden.
	</notification>
<!-- </FS:TS> FIRE-5453 -->
	<notification name="RegionTrackerAdd">
Welche Bezeichnung soll für die Region
„[REGION]“ verwendet werden?
		<form name="form">
			<button name="OK" text="OK"/>
			<button name="Cancel" text="Abbrechen"/>
		</form>
	</notification>
	<notification name="SnoozeDuration">
		Zeitspanne in Sekunden, für die der Gruppenchat temporär unterdrückt werden soll:
		<form name="form">
			<button name="OK" text="OK"/>
			<button name="Cancel" text="Abbrechen"/>
		</form>
	</notification>
	<notification name="SnoozeDurationInvalidInput">
		Bitte geben Sie einen gültigen Wert für die Zeitspanne ein!
		<usetemplate name="okbutton" yestext="OK"/>
	</notification>
	<notification name="PickLimitReached">
		Neue Auswahl kann nicht erstellt werden, da bereits die maximale Anzahl an Auswahlen erstellt wurde.
		<usetemplate name="okbutton" yestext="OK"/>
	</notification>
	<notification name="GlobalOnlineStatusToggle">
		Abhängig von der Serverauslastung kann es einen Moment dauern, bis das Umschalten der Sichtbarkeit des Online-Status effektiv wird.
		<usetemplate ignoretext="Weise mich darauf hin, dass das Umschalten der Sichtbarkeit des Online-Status etwas dauern kann." name="okignore" yestext="OK"/>
	</notification>
</notifications><|MERGE_RESOLUTION|>--- conflicted
+++ resolved
@@ -1818,11 +1818,7 @@
 	<notification name="DoNotDisturbModeSet">
 		Nicht-stören-Modus ist aktiviert:  Sie erhalten keine Benachrichtigung über eingehende Kommunikation.
 
-<<<<<<< HEAD
 - Andere Einwohner erhalten Ihre Nicht-stören-Antwort (festgelegt in Einstellungen &gt; Privatsphäre &gt; Automatische Antwort).
-=======
-- Andere Einwohner erhalten Ihre Nicht-stören-Antwort (festgelegt in Einstellungen &gt; Allgemein).
->>>>>>> d7bc803a
 - Voice-Anrufe werden abgelehnt.
 		<usetemplate ignoretext="Ich ändere meinen Status zu „Nicht stören“" name="okignore" yestext="OK"/>
 	</notification>
@@ -4107,11 +4103,7 @@
 	</notification>
 	<notification name="CMORegionVersion">
 		Objekt „[O]“ kann nicht nach
-<<<<<<< HEAD
 [P] in Region [R] verschoben werden, da die andere Region eine ältere Version verwendet, die das Empfangen dieses Objekts per Regionswechsel nicht unterstützt.
-=======
-    [P] in Region [R] verschoben werden, da die andere Region eine ältere Version verwendet, die das Empfangen dieses Objekts per Regionswechsel nicht unterstützt.
->>>>>>> d7bc803a
 	</notification>
 	<notification name="CMONavMesh">
 		Objekt „[O]“ kann nicht nach
@@ -4119,11 +4111,7 @@
 	</notification>
 	<notification name="CMOWTF">
 		Objekt „[O]“ kann nicht nach
-<<<<<<< HEAD
-[P] in Region [R] verschoben werden, da ein unbekannter Fehler vorliegt. ([FAILURE_TYPE])
-=======
 [P] in Region [R] verschoben werden, da ein unbekannter Fehler vorliegt. ([F])
->>>>>>> d7bc803a
 	</notification>
 	<notification name="NoPermModifyObject">
 		Ihnen fehlt die Berechtigung zum Modifizieren dieses Objekts.
