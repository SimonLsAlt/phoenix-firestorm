--- conflicted
+++ resolved
@@ -1802,14 +1802,6 @@
 Ein erneutes Beitreten ist aktuell kostenlos.
 		<usetemplate name="okcancelbuttons" notext="Abbrechen" yestext="Verlassen"/>
 	</notification>
-<<<<<<< HEAD
-=======
-	<notification name="GroupLeaveConfirmMemberWithFee">
-		Sie sind gegenwärtig Mitglied der Gruppe „&lt;nolink&gt;[GROUP]&lt;/nolink&gt;“. Erneutes Beitreten kostet [AMOUNT] L$.
-Diese Gruppe verlassen?
-		<usetemplate name="okcancelbuttons" notext="Abbrechen" yestext="OK"/>
-	</notification>
->>>>>>> 31dd2fb6
 	<notification name="OwnerCannotLeaveGroup">
 		Sie können die Gruppe nicht verlassen, da Sie der letzte Besitzer der Gruppe sind. Weisen Sie die Besitzerrolle zuerst einem anderen Mitglied zu.
 		<usetemplate name="okbutton" yestext="OK"/>
@@ -2135,7 +2127,6 @@
 	
 	<notification label="Nach Hause teleportieren bestätigen" name="EstateTeleportHomeUser">
 		[AVATAR_NAME] nach Hause teleportieren?
-<<<<<<< HEAD
 		<usetemplate name="okcancelbuttons" notext="Abbrechen" yestext="OK"/>
 	</notification>
 	<notification label="Nach Hause teleportieren bestätigen" name="EstateTeleportHomeMultiple">
@@ -2144,16 +2135,6 @@
 [RESIDENTS]
 		<usetemplate name="okcancelbuttons" notext="Abbrechen" yestext="OK"/>
 	</notification>
-=======
-		<usetemplate name="okcancelbuttons" notext="Abbrechen" yestext="OK"/>
-	</notification>
-	<notification label="Nach Hause teleportieren bestätigen" name="EstateTeleportHomeMultiple">
-		Die folgenden Einwohnern nach Hause teleportieren?
-
-[RESIDENTS]
-		<usetemplate name="okcancelbuttons" notext="Abbrechen" yestext="OK"/>
-	</notification>
->>>>>>> 31dd2fb6
 	<notification label="Verbannen bestätigen" name="EstateBanUser">
 		Zugang für [EVIL_USER] nur für diesen Grundbesitz oder für [ALL_ESTATES] verweigern?
 		<usetemplate name="yesnocancelbuttons" canceltext="Abbrechen" notext="Alle Grundbesitze" yestext="Diesen Grundbesitz"/>
@@ -2545,7 +2526,6 @@
 Möchten Sie diese Objekte wirklich löschen?
 		<usetemplate ignoretext="Vor dem Löschen gefilterter Objekte bestätigen" name="okcancelignore" notext="Abbrechen" yestext="OK"/>
 	</notification>
-<<<<<<< HEAD
 	<notification name="DeleteWornItems">
 		Einige Objekte, die Sie löschen möchten, werden gerade von Ihrem Avatar getragen.
 Sollen diese Objekte von Ihrem Avatar entfernt werden?
@@ -2556,8 +2536,6 @@
 Sie müssen diese vor dem Löschen ersetzen.
 		<usetemplate name="okbutton" yestext="OK"/>
 	</notification>
-=======
->>>>>>> 31dd2fb6
 	<notification name="DeleteThumbnail">
 		Soll die Abbildung für dieses Objekt gelöscht werden?
 
@@ -3251,10 +3229,6 @@
 &lt;icon&gt;[MATURITY_ICON]&lt;/icon&gt; – [MATURITY_STR]
 
 Diese Region enthält jedoch Inhalte, die nur für Erwachsene zugänglich sind.
-<<<<<<< HEAD
-	</notification>
-	<notification name="TeleportOffered_SLUrl">
-=======
 	</notification>
 	<notification name="TeleportOffered_SLUrl">
 		[NAME_SLURL] hat Ihnen den Teleport an seinen/ihren Standort ([POS_SLURL]) angeboten:
@@ -3267,22 +3241,10 @@
 		</form>
 	</notification>
 	<notification name="TeleportOffered_MaturityExceeded_SLUrl">
->>>>>>> 31dd2fb6
 		[NAME_SLURL] hat Ihnen den Teleport an seinen/ihren Standort ([POS_SLURL]) angeboten:
 
 [MESSAGE]
 &lt;icon&gt;[MATURITY_ICON]&lt;/icon&gt; – [MATURITY_STR]
-<<<<<<< HEAD
-		<form name="form">
-			<button name="Teleport" text="Teleportieren"/>
-			<button name="Cancel" text="Abbrechen"/>
-		</form>
-	</notification>
-	<notification name="TeleportOffered_MaturityExceeded_SLUrl">
-		[NAME_SLURL] hat Ihnen den Teleport an seinen/ihren Standort ([POS_SLURL]) angeboten:
-
-[MESSAGE]
-&lt;icon&gt;[MATURITY_ICON]&lt;/icon&gt; – [MATURITY_STR]
 
 Diese Region enthält [REGION_CONTENT_MATURITY]-Inhalte, doch aufgrund Ihrer aktuellen Einstellungen werden [REGION_CONTENT_MATURITY]-Inhalte nicht dargestellt. Sie können Ihre Einstellungen ändern und den Teleport fortsetzen oder Sie können den Teleport abbrechen.
 		<form name="form">
@@ -3290,15 +3252,6 @@
 			<button name="Cancel" text="Abbrechen"/>
 		</form>
 	</notification>
-=======
-
-Diese Region enthält [REGION_CONTENT_MATURITY]-Inhalte, doch aufgrund Ihrer aktuellen Einstellungen werden [REGION_CONTENT_MATURITY]-Inhalte nicht dargestellt. Sie können Ihre Einstellungen ändern und den Teleport fortsetzen oder Sie können den Teleport abbrechen.
-		<form name="form">
-			<button name="Teleport" text="Ändern und fortfahren"/>
-			<button name="Cancel" text="Abbrechen"/>
-		</form>
-	</notification>
->>>>>>> 31dd2fb6
 	<notification name="TeleportOffered_MaturityBlocked_SLUrl">
 		[NAME_SLURL] hat Ihnen den Teleport an seinen/ihren Standort ([POS_SLURL]) angeboten:
 
@@ -5752,8 +5705,6 @@
 LOD-Faktor >8: Hat keinen echten Effekt. Kann Fehler verursachen.
 		<usetemplate name="okbutton" yestext="OK"/>
 	</notification>
-<<<<<<< HEAD
-=======
 	<notification name="OverrideVRAMWarning">
 		WARNUNG: Das Übersteuern der VRAM-Erkennung kann Instabilitäten verursachen.
 
@@ -5762,7 +5713,6 @@
 Diese Einstellung ist für den Fall gedacht, wenn die VRAM-Erkennung inkorrekte Ergebnisse liefert. Bitte mit Vorsicht verwenden und im Zweifel Hilfe beim Support erfragen.
 		<usetemplate name="okbutton" yestext="OK"/>
 	</notification>
->>>>>>> 31dd2fb6
 	<notification name="CurrencyURIOverrideReceived">
 Diese Region hat sich dazu entschieden, das Währungsportal eines Drittanbieters zu nutzen.
 Bitte beachten Sie, dass es sich bei Käufen von Währung innerhalb des Firestorm Viewers um Transaktionen zwischen Ihnen (dem Nutzer) und den Anbietern oder Verkäufern der Währung handelt.
