<?xml version="1.0" encoding="utf-8"?>
<notifications>
	<global name="skipnexttime">
		Nicht mehr anzeigen
	</global>
	<global name="alwayschoose">
		Diese Option immer auswählen
	</global>
	<global name="implicitclosebutton">
		Schließen
	</global>
	<template name="okbutton">
		<form>
			<button name="OK_okbutton" text="$yestext"/>
		</form>
	</template>
	<template name="okignore">
		<form>
			<button name="OK_okignore" text="$yestext"/>
		</form>
	</template>
	<template name="okcancelbuttons">
		<form>
			<button name="OK_okcancelbuttons" text="$yestext"/>
			<button name="Cancel_okcancelbuttons" text="$notext"/>
		</form>
	</template>
	<template name="okcancelignore">
		<form>
			<button name="OK_okcancelignore" text="$yestext"/>
			<button name="Cancel_okcancelignore" text="$notext"/>
		</form>
	</template>
	<template name="okhelpbuttons">
		<form>
			<button name="OK_okhelpbuttons" text="$yestext"/>
			<button name="Help" text="$helptext"/>
		</form>
	</template>
	<template name="okhelpignore">
		<form>
			<button name="OK_okhelpignore" text="$yestext"/>
			<button name="Help_okhelpignore" text="$helptext"/>
		</form>
	</template>
	<template name="yesnocancelbuttons">
		<form>
			<button name="Yes" text="$yestext"/>
			<button name="No" text="$notext"/>
			<button name="Cancel_yesnocancelbuttons" text="$canceltext"/>
		</form>
	</template>
	<notification functor="GenericAcknowledge" label="Unbekannte Meldung" name="MissingAlert">
		Ihre Version von [APP_NAME] kann die gerade empfangene Benachrichtigung nicht anzeigen.  Bitte vergewissern Sie sich, dass Sie den aktuellsten Viewer installiert haben.

Fehlerdetails: The notification called &apos;[_NAME]&apos; was not found in notifications.xml.
		<usetemplate name="okbutton" yestext="OK"/>
	</notification>
	<notification name="FloaterNotFound">
		Floater-Fehler: Folgende Steuerelemente wurden nicht gefunden:

[CONTROLS]
		<usetemplate name="okbutton" yestext="OK"/>
	</notification>
	<notification name="TutorialNotFound">
		Derzeit ist kein Tutorial verfügbar.
		<usetemplate name="okbutton" yestext="OK"/>
	</notification>
	<notification name="GenericAlert">
		[MESSAGE]
	</notification>
	<notification name="GenericAlertYesCancel">
		[MESSAGE]
		<usetemplate name="okcancelbuttons" notext="Abbrechen" yestext="Ja"/>
	</notification>
	<notification name="BadInstallation">
		Beim Aktualisieren von [APP_NAME] ist ein Fehler aufgetreten.  Bitte [http://get.secondlife.com laden Sie die aktuellste Version des Viewers herunter].
		<usetemplate name="okbutton" yestext="OK"/>
	</notification>
	<notification name="LoginFailedNoNetwork">
		Verbindung nicht möglich zum [SECOND_LIFE_GRID].
    &apos;[DIAGNOSTIC]&apos;
Stellen Sie sicher, dass Ihre Internetverbindung funktioniert.
		<usetemplate name="okbutton" yestext="OK"/>
	</notification>
	<notification name="MessageTemplateNotFound">
		Meldungsvorlage [PATH] nicht gefunden.
		<usetemplate name="okbutton" yestext="OK"/>
	</notification>
	<notification name="WearableSave">
		Änderung an aktueller Kleidung/Körperteil speichern?
		<usetemplate canceltext="Abbrechen" name="yesnocancelbuttons" notext="Nicht speichern" yestext="Speichern"/>
	</notification>
	<notification name="ConfirmNoCopyToOutbox">
		Sie sind nicht berechtigt, einen oder mehrere dieser Artikel in die Händler-Outbox zu kopieren. Sie können sie verschieben oder zurücklassen.
		<usetemplate name="okcancelbuttons" notext="Artikel nicht verschieben" yestext="Artikel verschieben"/>
	</notification>
	<notification name="OutboxFolderCreated">
		Für jeden Artikel, den Sie in die oberste Ebene Ihrer Händler-Outbox übertragen haben, wurde ein neuer Ordner erstellt.
		<usetemplate ignoretext="Neuer Ordner in Händler-Outbox erstellt" name="okignore" yestext="OK"/>
	</notification>
	<notification name="OutboxImportComplete">
		Erfolg

Alle Ordner wurden erfolgreich an den Marktplatz übertragen.
		<usetemplate ignoretext="Alle Ordner an den Marktplatz übertragen" name="okignore" yestext="OK"/>
	</notification>
	<notification name="OutboxImportHadErrors">
		Einige Ordner wurden nicht übertragen

Beim Übertragen bestimmter Ordner an den Marktplatz ist ein Fehler aufgetreten. Diese Ordner befinden sich noch in Ihrer Händler-Outbox.

Weitere Informationen finden Sie im [[MARKETPLACE_IMPORTS_URL] Fehlerprotokoll].
		<usetemplate name="okbutton" yestext="OK"/>
	</notification>
	<notification name="OutboxImportFailed">
		Übertragung fehlgeschlagen

Aufgrund eines System- oder Netzwerkfehlers wurden keine Ordner an den Marktplatz übertragen. Versuchen Sie es später erneut.
		<usetemplate name="okbutton" yestext="OK"/>
	</notification>
	<notification name="OutboxInitFailed">
		Marktplatzinitialisierung fehlgeschlagen

Marktplatzinitialisierung aufgrund eines System- oder Netzwerkfehlers fehlgeschlagen. Versuchen Sie es später erneut.
		<usetemplate name="okbutton" yestext="OK"/>
	</notification>
	<notification name="CompileQueueSaveText">
		Der Text für ein Skript konnte aus folgendem Grund nicht hochgeladen werden: [REASON]. Bitte versuchen Sie es erneut.
	</notification>
	<notification name="CompileQueueSaveBytecode">
		Eine kompiliertes Skript konnte aus folgendem Grund nicht hochgeladen werden: [REASON]. Bitte versuchen Sie es erneut.
	</notification>
	<notification name="WriteAnimationFail">
		Fehler beim Schreiben von Animationsdaten.  Bitte versuchen Sie es erneut.
	</notification>
	<notification name="UploadAuctionSnapshotFail">
		Eine Auktions-Screenshot konnte aus folgendem Grund nicht hochgeladen werden: [REASON]
	</notification>
	<notification name="UnableToViewContentsMoreThanOne">
		Es kann nur jeweils der Inhalt von einem Objekt angezeigt werden.
Wählen Sie ein einzelnes Objekt aus und versuchen Sie es erneut.
	</notification>
	<notification name="SaveClothingBodyChanges">
		Änderung an Kleidung/Körperteilen speichern?
		<usetemplate canceltext="Abbrechen" name="yesnocancelbuttons" notext="Nicht speichern" yestext="Alles speichern"/>
	</notification>
	<notification name="FriendsAndGroupsOnly">
		Leute, die nicht auf Ihrer Freundesliste stehen, werden nicht wissen, dass Sie deren Anrufe oder Sofortnachrichten ignoriert haben.
		<usetemplate name="okbutton" yestext="Ja"/>
	</notification>
	<notification name="FavoritesOnLogin">
		Hinweis: Bei Aktivierung dieser Option sehen alle Personen, die diesen Computer benutzen, Ihre Lieblingsorte.
		<usetemplate name="okbutton" yestext="OK"/>
	</notification>
	<notification name="GrowlNotInstalled">
		WARNUNG: Wenn diese Funktion aktiviert wird, ohne dass Growl installiert ist, kann dieses zu kleinen Rucklern führen, wenn sich Freunde ein- oder ausloggen.
Für weitere Informationen siehe http://wiki.phoenixviewer.com/fs_growl
Soll diese Funktion dennoch aktiviert werden?
		<usetemplate name="okcancelbuttons" notext="Nein" yestext="Ja"/>
	</notification>
	<notification name="GrantModifyRights">
		Wenn Sie einem anderen Einwohner Änderungsrechte gewähren, dann kann dieser JEDES Objekt, das Sie inworld besitzen, ändern, löschen oder an sich nehmen. Seien Sie daher beim Gewähren dieser Rechte sehr vorsichtig!
Möchten Sie [NAME] Änderungsrechte gewähren?
		<usetemplate name="okcancelbuttons" notext="Nein" yestext="Ja"/>
	</notification>
	<notification name="GrantModifyRightsMultiple">
		Wenn Sie einem anderen Einwohner, die Erlaubnis zum Bearbeiten erteilen, dann kann dieser JEDES Objekt, das Sie inworld besitzen, verändern. Seien Sie SEHR vorsichtig, wenn Sie diese Erlaubnis gewähren!
Möchten Sie den ausgewählten Einwohnern Änderungsrechte gewähren?
		<usetemplate name="okcancelbuttons" notext="Nein" yestext="Ja"/>
	</notification>
	<notification name="RevokeModifyRights">
		Möchten Sie [NAME] die Änderungsrechte entziehen?
		<usetemplate name="okcancelbuttons" notext="Nein" yestext="Ja"/>
	</notification>
	<notification name="RevokeModifyRightsMultiple">
		Möchten Sie den ausgewählten Einwohnern die Änderungsrechte entziehen?
		<usetemplate name="okcancelbuttons" notext="Nein" yestext="Ja"/>
	</notification>
	<notification name="UnableToCreateGroup">
		Gruppe konnte nicht erstellt werden.
[MESSAGE]
		<usetemplate name="okbutton" yestext="OK"/>
	</notification>
	<notification name="PanelGroupApply">
		[NEEDS_APPLY_MESSAGE]
[WANT_APPLY_MESSAGE]
		<usetemplate canceltext="Abbrechen" name="yesnocancelbuttons" notext="Änderungen verwerfen" yestext="Änderungen übernehmen"/>
	</notification>
	<notification name="MustSpecifyGroupNoticeSubject">
		Geben Sie einen Betreff für die Gruppenmitteilung ein.
		<usetemplate name="okbutton" yestext="OK"/>
	</notification>
	<notification name="AddGroupOwnerWarning">
		Sie sind im Begriff, Gruppenmitgliedern die Rolle [ROLE_NAME] zuzuweisen.
Diese Rolle kann Mitgliedern nicht mehr entzogen werden.
Sie müssen die Rolle selbst niederlegen.
Möchten Sie fortfahren?
		<usetemplate ignoretext="Bestätigen, bevor ich einen neuen Gruppeneigentümer hinzufüge" name="okcancelignore" notext="Nein" yestext="Ja"/>
	</notification>
	<notification name="AssignDangerousActionWarning">
		Sie sind im Begriff, der Rolle „[ROLE_NAME]“ die Fähigkeit „[ACTION_NAME]“ zuzuweisen.

 *ACHTUNG*
 Mitglieder in einer Rolle mit dieser Fähigkeit können sich selbst -
 und allen anderen Mitgliedern – Rollen zuweisen, die mehr Rechte
 beinhalten als sie derzeit haben, und damit nahezu
 Eigentümerrechte erreichen. Überlegen Sie sich, wem Sie diese Fähigkeit
 verleihen.

Der Rolle „[ROLE_NAME]“ diese Fähigkeit zuweisen?
		<usetemplate name="okcancelbuttons" notext="Nein" yestext="Ja"/>
	</notification>
	<notification name="AssignDangerousAbilityWarning">
		Sie sind im Begriff, der Rolle „[ROLE_NAME]“ die Fähigkeit „[ACTION_NAME]“ zuzuweisen.

 *ACHTUNG*
 Mitglieder in einer Rolle mit dieser Fähigkeit können sich selbst -
 und allen anderen Mitgliedern – alle Fähigkeiten zuweisen und
 damit fast Eigentümerrechte erreichen.

Der Rolle „[ROLE_NAME]“ diese Fähigkeit zuweisen?
		<usetemplate name="okcancelbuttons" notext="Nein" yestext="Ja"/>
	</notification>
	<notification name="AttachmentDrop">
		Sie möchten Ihren Anhang wirklich fallen lassen?
Möchten Sie fortfahren?
		<usetemplate ignoretext="Bestätigen, bevor Anhänge fallen gelassen werden" name="okcancelignore" notext="Nein" yestext="Ja"/>
	</notification>
	<notification name="JoinGroupCanAfford">
		Der Beitritt zu dieser Gruppe kostet [COST] L$.
Fortfahren?
		<usetemplate name="okcancelbuttons" notext="Abbrechen" yestext="Beitreten"/>
	</notification>
	<notification name="JoinGroupNoCost">
		Sie treten der Gruppe [NAME] bei.
Fortfahren?
		<usetemplate name="okcancelbuttons" notext="Abbrechen" yestext="Beitreten"/>
	</notification>
	<notification name="JoinGroupCannotAfford">
		Der Beitritt zu dieser Gruppe kostet [COST] L$.
Sie haben nicht genug L$, um dieser Gruppe beizutreten.
	</notification>
	<notification name="CreateGroupCost">
		Die Gründung dieser Gruppe kostet [COST] L$.
Gruppen müssen mehr als ein Mitglied haben oder sie werden gelöscht.
Bitte laden Sie innerhalb von 48 Stunden Mitglieder in Ihre Gruppe ein.
		<usetemplate canceltext="Abbrechen" name="okcancelbuttons" notext="Abbrechen" yestext="Gruppe für [COST] L$ erstellen"/>
	</notification>
	<notification name="LandBuyPass">
		Sie können dieses Land („[PARCEL_NAME]“) für [COST] L$
[TIME] Stunden lang betreten.  Pass kaufen?
		<usetemplate name="okcancelbuttons" notext="Abbrechen" yestext="OK"/>
	</notification>
	<notification name="SalePriceRestriction">
		Der Verkaufspreis muss beim allgemeinen Verkauf über 0 L$ liegen.
Wählen Sie eine bestimmte Person aus, wenn Sie für 0 L$ verkaufen.
	</notification>
	<notification name="ConfirmLandSaleChange">
		Die ausgewählten [LAND_SIZE] m² Land werden zum Verkauf freigegeben.
Der Verkaufspreis beträgt [SALE_PRICE] L$. Der Verkauf an [NAME] wird zu diesem Preis freigegeben.
		<usetemplate name="okcancelbuttons" notext="Abbrechen" yestext="OK"/>
	</notification>
	<notification name="ConfirmLandSaleToAnyoneChange">
		ACHTUNG: Wenn Sie auf An jeden verkaufen klicken, kann jeder in [CURRENT_GRID] Ihr Land kaufen, auch Einwohner in anderen Regionen.

Die ausgewählten [LAND_SIZE] m² Land werden zum Verkauf freigegeben.
Der Verkaufspreis beträgt [SALE_PRICE] L$. Der Verkauf an [NAME] wird zu diesem Preis freigegeben.
		<usetemplate name="okcancelbuttons" notext="Abbrechen" yestext="OK"/>
	</notification>
	<notification name="ReturnObjectsDeededToGroup">
		Möchten Sie alle Ihre Objekte auf dieser Parzelle, die der Gruppe „[NAME]“ gehören, zurück in das jeweilige Inventar ihrer vorherigen Eigentümer transferieren?

*WARNUNG* Alle nicht transferierbaren Objekte, die der Gruppe übertragen wurden, werden dabei gelöscht!

Objekte: [N]
		<usetemplate name="okcancelbuttons" notext="Abbrechen" yestext="OK"/>
	</notification>
	<notification name="ReturnObjectsOwnedByUser">
		Möchten Sie alle Objekte auf dieser Parzelle, die dem Einwohner „[NAME]“ gehören, in das jeweilige Inventar ihrer Eigentümer transferieren?

Objekte: [N]
		<usetemplate name="okcancelbuttons" notext="Abbrechen" yestext="OK"/>
	</notification>
	<notification name="ReturnObjectsOwnedBySelf">
		Möchten Sie alle Objekte auf dieser Parzelle, die Ihnen gehören, zurück in Ihr Inventar transferieren?

Objekte: [N]
		<usetemplate name="okcancelbuttons" notext="Abbrechen" yestext="OK"/>
	</notification>
	<notification name="ReturnObjectsNotOwnedBySelf">
		Möchten Sie alle Objekte auf dieser Parzelle, die NICHT Ihnen gehören, in das Inventar ihrer Eigentümer transferieren?
Transferierbare Objekte, die an eine Gruppe übertragen wurden, werden ihren vorherigen Eigentümern zurückgegeben.

*WARNUNG* Alle nicht transferierbaren Objekte, die der Gruppe übertragen wurden, werden dabei gelöscht!

Objekte: [N]
		<usetemplate name="okcancelbuttons" notext="Abbrechen" yestext="OK"/>
	</notification>
	<notification name="ReturnObjectsNotOwnedByUser">
		Möchten Sie alle Objekte auf dieser Parzelle, die NICHT [NAME] gehören, in das Inventar ihrer Eigentümer transferieren?
Transferierbare Objekte, die an eine Gruppe übertragen wurden, werden ihren vorherigen Eigentümern zurückgegeben.

*WARNUNG* Alle nicht transferierbaren Objekte, die der Gruppe übertragen wurden, werden dabei gelöscht!

Objekte: [N]
		<usetemplate name="okcancelbuttons" notext="Abbrechen" yestext="OK"/>
	</notification>
	<notification name="ReturnAllTopObjects">
		Möchten Sie alle aufgeführten Objekte ihren Eigentümern zurückgeben?
		<usetemplate name="okcancelbuttons" notext="Abbrechen" yestext="OK"/>
	</notification>
	<notification name="DisableAllTopObjects">
		Möchten Sie alle Objekte in dieser Region deaktivieren?
		<usetemplate name="okcancelbuttons" notext="Abbrechen" yestext="OK"/>
	</notification>
	<notification name="ReturnObjectsNotOwnedByGroup">
		Objekte auf dieser Parzelle, die von der Gruppe [NAME] nicht gemeinsam genutzt werden, an ihre Eigentümer zurückgeben?

Objekte: [N]
		<usetemplate name="okcancelbuttons" notext="Abbrechen" yestext="OK"/>
	</notification>
	<notification name="UnableToDisableOutsideScripts">
		Skriptdeaktivierung nicht möglich.
Für die gesamte Region ist Schaden aktiviert.
Damit Waffen funktionieren, müssen Skripts erlaubt sein.
	</notification>
	<notification name="MultipleFacesSelected">
		Mehrere Flächen wurden ausgewählt.
Wenn Sie fortfahren werden auf mehrere Flächen des Objekts unterschiedlichen Medien-Instanzen eingefügt.
Um Medien nur auf einer Fläche einzufügen, wählen Sie „Oberfläche auswählen&quot; und klicken Sie auf die gewünschte Fläche des Objektes. Klicken Sie dann auf „Hinzufügen&quot;.
		<usetemplate ignoretext="Die Medien werden auf mehrere ausgewählte Seiten übertragen" name="okcancelignore" notext="Abbrechen" yestext="OK"/>
	</notification>
	<notification name="MustBeInParcel">
		Sie müssen auf einer Landparzelle stehen, um ihren Landepunkt festzulegen.
	</notification>
	<notification name="PromptRecipientEmail">
		Bitte geben Sie für den/die Empfänger eine gültige Email-Adresse ein.
	</notification>
	<notification name="PromptSelfEmail">
		Geben Sie Ihre E-Mail-Adresse ein.
	</notification>
	<notification name="PromptMissingSubjMsg">
		Foto mit Standardbetreff bzw. -nachricht als E-Mail versenden?
		<usetemplate name="okcancelbuttons" notext="Abbrechen" yestext="OK"/>
	</notification>
	<notification name="ErrorProcessingSnapshot">
		Fehler beim Verarbeiten der Fotodaten
	</notification>
	<notification name="ErrorEncodingSnapshot">
		Fehler beim Erstellen des Fotos!
	</notification>
	<notification name="ErrorUploadingPostcard">
		Ein Foto konnte aus folgendem Grund nicht gesendet werden: [REASON]
	</notification>
	<notification name="ErrorUploadingReportScreenshot">
		Ein Report-Screenshot konnte aus folgendem Grund nicht hochgeladen werden: [REASON]
	</notification>
	<notification name="MustAgreeToLogIn">
		Bevor Sie sich in [CURRENT_GRID] anmelden können, müssen Sie den Nutzungsbedingungen zustimmen.
	</notification>
	<notification name="CouldNotPutOnOutfit">
		Outfit konnte nicht angezogen werden.
Der Outfit-Ordner enthält keine Kleidung, Körperteile oder Anhänge.
	</notification>
	<notification name="CannotWearTrash">
		Kleider oder Körperteile im Papierkorb können nicht getragen werden
	</notification>
	<notification name="MaxAttachmentsOnOutfit">
		Objekt konnte nicht angehängt werden.
Überschreitet die maximale Anzahl an Objekten [MAX_ATTACHMENTS], die angehängt werden können. Bitte nehmen Sie zunächst ein anderes Objekt ab.
	</notification>
	<notification name="CannotWearInfoNotComplete">
		Sie können das Objekt nicht anziehen, weil es noch nicht geladen wurde. Warten Sie kurz und versuchen Sie es dann noch einmal.
	</notification>
	<notification name="MustHaveAccountToLogIn">
		Sie haben ein Feld leer gelassen.
Sie müssen den Benutzernamen Ihres Avatars eingeben.

Sie benötigen ein Konto, um [CURRENT_GRID] betreten zu können. Möchten Sie jetzt ein Konto erstellen?
		<url name="url">
			[create_account_url]
		</url>
		<usetemplate name="okcancelbuttons" notext="Erneut versuchen" yestext="Neues Benutzerkonto anlegen"/>
	</notification>
	<notification name="InvalidCredentialFormat">
		Sie müssen entweder den Benutzernamen oder den Vor- und Nachnamen Ihres Avatars in das Feld „Benutzername“ eingeben und die Anmeldung dann erneut versuchen.
	</notification>
	<notification name="InvalidGrid">
		„[GRID]“ ist keine gültige Grid-ID.
	</notification>
	<notification name="InvalidLocationSLURL">
		Ihre Startposition gibt kein gültiges Grid an.
	</notification>
	<notification name="DeleteClassified">
		Anzeige „[NAME]“ löschen?
Gebühren werden nicht rückerstattet.
		<usetemplate name="okcancelbuttons" notext="Abbrechen" yestext="OK"/>
	</notification>
	<notification name="DeleteMedia">
		Sie haben sich entschieden, die Medien auf dieser Seite zu löschen.
Sind Sie sicher, dass Sie fortfahren wollen?
		<usetemplate ignoretext="Bestätigen, bevor ich Medien von einem Objekt entferne." name="okcancelignore" notext="Nein" yestext="Ja"/>
	</notification>
	<notification name="ClassifiedSave">
		Änderung an Anzeige [NAME] speichern?
		<usetemplate canceltext="Abbrechen" name="yesnocancelbuttons" notext="Nicht speichern" yestext="Speichern"/>
	</notification>
	<notification name="ClassifiedInsufficientFunds">
		Sie haben nicht genügend Geld, um eine Anzeige zu erstellen.
		<usetemplate name="okbutton" yestext="OK"/>
	</notification>
	<notification name="DeleteAvatarPick">
		Auswahl &lt;nolink&gt;[PICK]&lt;/nolink&gt; löschen?
		<usetemplate name="okcancelbuttons" notext="Abbrechen" yestext="OK"/>
	</notification>
	<notification name="DeleteOutfits">
		Das/Die ausgewählte(n) Outfit(s) löschen?
		<usetemplate name="okcancelbuttons" notext="Abbrechen" yestext="OK"/>
	</notification>
	<notification name="PromptGoToEventsPage">
		Zur [CURRENT_GRID] Events-Webseite?
		<url name="url">
			http://secondlife.com/events/?lang=de-DE
		</url>
		<usetemplate name="okcancelbuttons" notext="Abbrechen" yestext="OK"/>
	</notification>
	<notification name="SelectProposalToView">
		Wählen Sie ein Angebot zur Ansicht.
	</notification>
	<notification name="SelectHistoryItemToView">
		Wählen Sie ein Element zur Ansicht.
	</notification>
	<notification name="CacheWillClear">
		Der Cache wird nach einem Neustart von [APP_NAME] geleert.
	</notification>
	<notification name="CacheWillBeMoved">
		Der Cache wird nach einem Neustart von [APP_NAME] verschoben.
Hinweis: Der Cache wird dabei gelöscht/geleert.
	</notification>
	<notification name="ChangeConnectionPort">
		Die Port-Einstellungen werden nach einem Neustart von [APP_NAME] wirksam.
	</notification>
	<notification name="ChangeSkin">
		Das neue Oberflächendesign wird nach einem Neustart von [APP_NAME] angezeigt.
		<form name="form">
			<ignore name="ignore" text="Ein anderes Oberflächendesign wurde ausgewählt."/>
		</form>
	</notification>
	<notification name="ChangeLanguage">
		Die Sprachänderung tritt nach Neustart von [APP_NAME] in Kraft.
	</notification>
	<notification name="GoToAuctionPage">
		Zur [CURRENT_GRID]-Webseite, um Auktionen anzuzeigen oder ein Gebot abzugeben?
		<url name="url">
			http://secondlife.com/auctions/auction-detail.php?id=[AUCTION_ID]
		</url>
		<usetemplate name="okcancelbuttons" notext="Abbrechen" yestext="OK"/>
	</notification>
	<notification name="SaveChanges">
		Änderungen speichern?
		<usetemplate canceltext="Abbrechen" name="yesnocancelbuttons" notext="Nicht speichern" yestext="Speichern"/>
	</notification>
	<notification name="GestureSaveFailedTooManySteps">
		Speichern der Geste fehlgeschlagen.
Die Geste besteht aus zu vielen Schritten.
Löschen Sie einige Schritte und versuchen Sie es erneut.
	</notification>
	<notification name="GestureSaveFailedTryAgain">
		Speichern der Geste fehlgeschlagen.  Warten Sie kurz und versuchen Sie es dann noch einmal.
	</notification>
	<notification name="GestureSaveFailedObjectNotFound">
		Geste konnte nicht gespeichert werden, da das Objekt oder das zugehörige Objektinventar nicht gefunden wurden.
Das Objekt ist möglicherweise außer Reichweite oder wurde gelöscht.
	</notification>
	<notification name="GestureSaveFailedReason">
		Eine Geste konnte aus folgendem Grund nicht gespeichert werden: [REASON].  Speichern Sie die Geste bitte später.
	</notification>
	<notification name="SaveNotecardFailObjectNotFound">
		Notizkarte konnte nicht gespeichert werden, da das Objekt oder das zugehörige Objektinventar nicht gefunden wurden.
Das Objekt ist möglicherweise außer Reichweite oder wurde gelöscht.
	</notification>
	<notification name="SaveNotecardFailReason">
		Eine Notizkarte konnte aus folgendem Grund nicht gespeichert werden: [REASON].  Speichern Sie die Notizkarte bitte später.
	</notification>
	<notification name="ScriptCannotUndo">
		Es konnten nicht alle Änderungen in Ihrer Skriptversion rückgängig gemacht werden.
Möchten Sie die letzte gespeicherte Version vom Server laden?
(**Warnung** Dieser Vorgang kann nicht rückgängig gemacht werden.)
		<usetemplate name="okcancelbuttons" notext="Abbrechen" yestext="OK"/>
	</notification>
	<notification name="SaveScriptFailReason">
		Ein Skript konnte aus folgendem Grund nicht gespeichert werden: [REASON].  Speichern Sie das Skript bitte später.
	</notification>
	<notification name="SaveScriptFailObjectNotFound">
		Skript konnte nicht gespeichert werden, weil das zugehörige Objekt nicht gefunden wurde.
Das Objekt ist möglicherweise außer Reichweite oder wurde gelöscht.
	</notification>
	<notification name="SaveBytecodeFailReason">
		Ein kompiliertes Skript konnte aus folgendem Grund nicht gespeichert werden: [REASON].  Speichern Sie das Skript bitte später.
	</notification>
	<notification name="StartRegionEmpty">
		Ihre Startregion ist nicht definiert.
Geben Sie den Namen der Region im Feld „Startposition“ ein oder wählen Sie „Mein letzter Standort“ oder „Mein Zuhause“ als Startposition aus.
		<usetemplate name="okbutton" yestext="OK"/>
	</notification>
	<notification name="CouldNotStartStopScript">
		Skript konnte nicht gestartet oder beendet werden, weil das zugehörige Objekt nicht gefunden wurde.
Das Objekt ist möglicherweise außer Reichweite oder wurde gelöscht.
	</notification>
	<notification name="CannotDownloadFile">
		Dateidownload nicht möglich
	</notification>
	<notification name="CannotWriteFile">
		Datei [[FILE]] kann nicht geschrieben werden
	</notification>
	<notification name="UnsupportedHardware">
		Ihr Computer entspricht leider nicht den Mindestanforderungen von [APP_NAME]. Dies kann zur Folge haben, dass das Programm nicht sehr gut ausgeführt wird. Bei nicht unterstützten Systemkonfigurationen kann Ihnen unser [SUPPORT_SITE] leider nicht helfen.

Weitere Informationen finden Sie auf [_URL].
		<url name="url" option="0">
			http://secondlife.com/support/sysreqs.php?lang=de
		</url>
		<usetemplate ignoretext="Meine Hardware wird nicht unterstützt" name="okcancelignore" notext="Nein" yestext="Ja"/>
	</notification>
	<notification name="IntelOldDriver">
		Wahrscheinlich gibt es einen neueren Treiber für Ihren Grafikchip. Durch Aktualisieren der Grafiktreiber lässt sich die Leistung u. U. beträchtlich verbessern.

    Unter [_URL] nach aktualisierten Treibern suchen?
		<url name="url">
			http://www.intel.com/p/de_DE/support/detect/graphics
		</url>
		<usetemplate ignoretext="Mein Grafiktreiber ist veraltet" name="okcancelignore" notext="Nein" yestext="Ja"/>
	</notification>
	<notification name="UnknownGPU">
		Ihr System verwendet eine Grafikkarte, die [APP_NAME] nicht erkennt.
Dies passiert dann, wenn die neue Hardware noch nicht mit [APP_NAME] getestet wurde.  Wahrscheinlich wird das Programm richtig ausgeführt, aber Sie müssen eventuell ein paar Grafikeinstellungen vornehmen.
(Ich &gt; Einstellungen &gt; Grafik).
		<form name="form">
			<ignore name="ignore" text="Meine Grafikkarte konnte nicht identifiziert werden."/>
		</form>
	</notification>
	<notification name="DisplaySettingsNoShaders">
		[APP_NAME] ist bei der Initialisierung der Grafiktreiber abgestürzt.
Die Grafikqualität wird auf Niedrig gesetzt, um einige typische Treiberfehler zu vermeiden. Einige Grafikfunktionen werden ausgeschaltet.
Wir empfehlen die Aktualisierung Ihrer Grafikkartentreiber.
Sie können die Grafikqualität unter Einstellungen &gt; Grafik wieder erhöhen.
	</notification>
	<notification name="RegionNoTerraforming">
		Die Region [REGION] erlaubt kein Terraforming.
	</notification>
	<notification name="CannotCopyWarning">
		Sie sind nicht berechtigt, die folgenden Objekte zu kopieren:
[ITEMS]
Wenn Sie diese weitergeben, werden sie aus Ihrem Inventar entfernt. Möchten Sie diese Objekte wirklich weggeben?
		<usetemplate name="okcancelbuttons" notext="Nein" yestext="Ja"/>
	</notification>
	<notification name="CannotGiveItem">
		Inventarobjekt kann nicht übergeben werden.
	</notification>
	<notification name="TransactionCancelled">
		Transaktion abgebrochen.
	</notification>
	<notification name="TooManyItems">
		Es können maximal 42 Objekte auf einmal in das Inventar transferiert werden.
	</notification>
	<notification name="NoItems">
		Sie sind nicht berechtigt, die ausgewählten Objekte zu kopieren.
	</notification>
	<notification name="CannotCopyCountItems">
		Sie sind nicht berechtigt, [COUNT] der ausgewählten Objekte zu kopieren. Diese Objekte werden aus Ihrem Inventar gelöscht.
Möchten Sie diese Objekte weggeben?
		<usetemplate name="okcancelbuttons" notext="Nein" yestext="Ja"/>
	</notification>
	<notification name="CannotGiveCategory">
		Sie sind nicht berechtigt, den ausgewählten Ordner zu kopieren.
	</notification>
	<notification name="FreezeAvatar">
		Diesen Avatar einfrieren?
Der Avatar wird außer Gefecht gesetzt und kann sich nicht mehr bewegen, chatten oder mit der Welt interagieren.
		<usetemplate canceltext="Abbrechen" name="yesnocancelbuttons" notext="Auftauen" yestext="Einfrieren"/>
	</notification>
	<notification name="FreezeAvatarFullname">
		[AVATAR_NAME] einfrieren?
Der Avatar wird außer Gefecht gesetzt und kann sich nicht mehr bewegen, chatten oder mit der Welt interagieren.
		<usetemplate canceltext="Abbrechen" name="yesnocancelbuttons" notext="Auftauen" yestext="Einfrieren"/>
	</notification>
	<notification name="EjectAvatarFullname">
		[AVATAR_NAME] von Ihrem Land werfen?
		<usetemplate canceltext="Abbrechen" name="yesnocancelbuttons" notext="Ausschließen und Verbannen" yestext="Ausschließen"/>
	</notification>
	<notification name="EjectAvatarNoBan">
		Diesen Avatar aus Ihrem Land werfen?
		<usetemplate name="okcancelbuttons" notext="Abbrechen" yestext="Hinauswerfen"/>
	</notification>
	<notification name="EjectAvatarFullnameNoBan">
		[AVATAR_NAME] aus Ihrem Land werfen?
		<usetemplate name="okcancelbuttons" notext="Abbrechen" yestext="Hinauswerfen"/>
	</notification>
	<notification name="EjectAvatarFromGroup">
		Sie haben [AVATAR_NAME] aus der Gruppe [GROUP_NAME] geworfen.
	</notification>
	<notification name="AcquireErrorTooManyObjects">
		FEHLER: Zu viele Objekte ausgewählt.
	</notification>
	<notification name="AcquireErrorObjectSpan">
		FEHLER: Die Objekte überspannen mehrere Regionen.
Verschieben Sie alle betreffenden Objekte in dieselbe Region.
	</notification>
	<notification name="PromptGoToCurrencyPage">
		[EXTRA]

[_URL] für Informationen zum Kauf von L$ öffnen?
		<url name="url">
			http://secondlife.com/app/currency/?lang=de-DE
		</url>
		<usetemplate name="okcancelbuttons" notext="Abbrechen" yestext="OK"/>
	</notification>
	<notification name="UnableToLinkObjects">
		Verknüpfung dieser [COUNT] Objekte nicht möglich.
Sie können maximal [MAX] Objekte verknüpfen.
	</notification>
	<notification name="CannotLinkIncompleteSet">
		Sie können nur vollständige Objektsätze verknüpfen und Sie müssen mehr als ein Objekt auswählen.
	</notification>
	<notification name="CannotLinkModify">
		Verknüpfung nicht möglich, da Sie nicht alle Objekte bearbeiten dürfen.

Stellen Sie sicher, dass kein Objekt gesperrt ist und alle Objekte Ihnen gehören.
	</notification>
	<notification name="CannotLinkPermanent">
		Objekte können nicht über Regionsgrenzen hinweg verknüpft werden.
	</notification>
	<notification name="CannotLinkDifferentOwners">
		Verknüpfung nicht möglich, da nicht alle Objekte denselben Eigentümer haben.

Stellen Sie sicher, dass alle ausgewählten Objekte Ihnen gehören.
	</notification>
	<notification name="NoFileExtension">
		Kein Dateityp für Datei: „[FILE]“

Vergewissern Sie sich, dass die Datei den richtigen Dateityp hat.
	</notification>
	<notification name="InvalidFileExtension">
		Ungültige Datei-Endung [EXTENSION]
Erwartet wurde [VALIDS]
		<usetemplate name="okbutton" yestext="OK"/>
	</notification>
	<notification name="CannotUploadSoundFile">
		Sounddatei konnte nicht hochgeladen werden:
[FILE]
	</notification>
	<notification name="SoundFileNotRIFF">
		Die Datei ist anscheinend keine RIFF WAVE-Datei:
[FILE]
	</notification>
	<notification name="SoundFileNotPCM">
		Die Datei ist anscheinend keine PCM WAVE-Audiodatei:
[FILE]
	</notification>
	<notification name="SoundFileInvalidChannelCount">
		Die Datei hat eine ungültige Anzahl Tonkanäle (muss Mono oder Stereo sein):
[FILE]
	</notification>
	<notification name="SoundFileInvalidSampleRate">
		Die Sample-Rate dieser Datei wird nicht unterstützt (muss 44,1 K sein):
[FILE]
	</notification>
	<notification name="SoundFileInvalidWordSize">
		Die Word-Größe dieser Datei wird nicht unterstützt (muss 8 oder 16 Bit sein):
[FILE]
	</notification>
	<notification name="SoundFileInvalidHeader">
		„Daten“-Chunk in WAV-Header nicht gefunden:
[FILE]
	</notification>
	<notification name="SoundFileInvalidChunkSize">
		Falsche Chunk-Größe in WAV-Datei:
[FILE]
	</notification>
	<notification name="SoundFileInvalidTooLong">
		Audiodatei ist zu lang (max. 10 Sekunden):
[FILE]
	</notification>
	<notification name="ProblemWithFile">
		Problem mit Datei [FILE]:

[ERROR]
	</notification>
	<notification name="CannotOpenTemporarySoundFile">
		Temporäre komprimierte Sounddatei konnte nicht geöffnet werden: [FILE]
	</notification>
	<notification name="UnknownVorbisEncodeFailure">
		Unbekannter Vorbis-Kodierungsfehler in: [FILE]
	</notification>
	<notification name="CannotEncodeFile">
		Datei konnte nicht kodiert werden: [FILE]
	</notification>
	<notification name="CorruptedProtectedDataStore">
		Wir können Ihren Benutzernamen und Ihr Kennwort nicht automatisch ausfüllen.  Dies kann passieren, wenn Sie die Netzwerkeinstellungen ändern.
		<usetemplate name="okbutton" yestext="OK"/>
	</notification>
	<notification name="CorruptResourceFile">
		Ressourcendatei beschädigt: [FILE]
	</notification>
	<notification name="UnknownResourceFileVersion">
		Unbekannte Linden-Ressourcenversion in Datei: [FILE]
	</notification>
	<notification name="UnableToCreateOutputFile">
		Ausgabedatei konnte nicht erstellt werden: [FILE]
	</notification>
	<notification name="DoNotSupportBulkAnimationUpload">
		Der Mehrfach-Upload von BVH-Animationsdateien wird zurzeit von [APP_NAME] nicht unterstützt.
	</notification>
	<notification name="CannotUploadReason">
		Datei [FILE] kann aus folgendem Grund nicht hochgeladen werden: [REASON]
Bitte versuchen Sie es erneut.
	</notification>
	<notification name="LandmarkCreated">
		„[LANDMARK_NAME]“ wurde zum Ordner „[FOLDER_NAME]“ hinzugefügt.
	</notification>
	<notification name="LandmarkAlreadyExists">
		Sie besitzen für diesen Standort bereits eine Landmarke.
		<usetemplate name="okbutton" yestext="OK"/>
	</notification>
	<notification name="CannotCreateLandmarkNotOwner">
		Sie können hier keine Landmarke erstellen, da der Landeigentümer dies verboten hat.
	</notification>
	<notification name="CannotRecompileSelectObjectsNoScripts">
		„Rekompilieren“ nicht möglich.
Objekt mit Skript wählen.
	</notification>
	<notification name="CannotRecompileSelectObjectsNoPermission">
		„Rekompilieren“ nicht möglich.

Wählen Sie Objekte mit Skripts, die Sie bearbeiten dürfen.
	</notification>
	<notification name="CannotResetSelectObjectsNoScripts">
		„Zurücksetzen“ nicht möglich.

Wählen Sie Objekte mit Skripten.
	</notification>
	<notification name="CannotdeleteSelectObjectsNoScripts">
		„Löschen“ nicht möglich.

Wählen Sie Objekte mit Skripten.
	</notification>
	<notification name="CannotResetSelectObjectsNoPermission">
		„Zurücksetzen“ nicht möglich.

Wählen Sie Objekte mit Skripten, die Sie bearbeiten dürfen.
	</notification>
	<notification name="CannotOpenScriptObjectNoMod">
		Das Skript im Objekt kann nicht geöffnet werden, da keine Änderungs-Berechtigungen vorliegen.
	</notification>
	<notification name="CannotSetRunningSelectObjectsNoScripts">
		„Ausführen“ von Skripten nicht möglich.

Wählen Sie Objekte mit Skripten.
	</notification>
	<notification name="CannotSetRunningNotSelectObjectsNoScripts">
		„Deaktivieren“ von Skripten nicht möglich.

Wählen Sie Objekte mit Skripten.
	</notification>
	<notification name="NoFrontmostFloater">
		Kein vorderster Floater zum Speichern.
	</notification>
	<notification name="SeachFilteredOnShortWords">
		Ihre Suchanfrage wurde geändert.
Zu kurze Begriffe wurden entfernt.

Ihre Suchanfrage: [FINALQUERY]
	</notification>
	<notification name="SeachFilteredOnShortWordsEmpty">
		Ihre Suchbegriffe sind zu kurz.
Es wurde keine Suche durchgeführt.
	</notification>
	<notification name="CouldNotTeleportReason">
		Teleport ist fehlgeschlagen.
[REASON]
	</notification>
	<notification name="invalid_tport">
		Bei der Bearbeitung Ihrer Teleport-Anfrage ist ein Problem aufgetreten. Sie müssen sich zum Teleportieren eventuell neu anmelden.
Falls diese Meldung weiterhin angezeigt wird, wenden Sie sich bitte an [SUPPORT_SITE].
	</notification>
	<notification name="invalid_region_handoff">
		Bei der Bearbeitung Ihres Regionswechsels ist ein Problem aufgetreten. Sie müssen eventuell neu anmelden, um die Region wechseln zu können.
Falls diese Meldung weiterhin angezeigt wird, wenden Sie sich bitte an [SUPPORT_SITE].
	</notification>
	<notification name="blocked_tport">
		Teleportieren ist zurzeit leider nicht möglich. Versuchen Sie es später noch einmal.
Wenn der Teleport dann immer noch nicht funktioniert, melden Sie sich bitte ab und wieder an.
	</notification>
	<notification name="nolandmark_tport">
		Das System konnte das Landmarken-Ziel nicht finden.
	</notification>
	<notification name="timeout_tport">
		Das System konnte keine Teleport-Verbindung herstellen.
Versuchen Sie es später noch einmal.
	</notification>
	<notification name="noaccess_tport">
		Sie haben leider keinen Zugang zu diesem Teleport-Ziel.
	</notification>
	<notification name="missing_attach_tport">
		Ihre Anhänge sind noch nicht eingetroffen. Warten Sie kurz oder melden Sie sich ab und wieder an, bevor Sie einen neuen Teleport-Versuch unternehmen.
	</notification>
	<notification name="too_many_uploads_tport">
		Die Asset-Warteschlange in dieser Region ist zurzeit überlastet.
Ihre Teleport-Anfrage kann nicht sofort bearbeitet werden. Versuchen Sie es in einigen Minuten erneut oder besuchen Sie eine weniger überfüllte Region.
	</notification>
	<notification name="expired_tport">
		Das System konnte Ihre Teleport-Anfrage nicht rechtzeitig bearbeiten. Versuchen Sie es in einigen Minuten erneut.
	</notification>
	<notification name="expired_region_handoff">
		Das System konnte Ihre Anfrage zum Regionswechsel nicht rechtzeitig bearbeiten. Versuchen Sie es in einigen Minuten erneut.
	</notification>
	<notification name="no_host">
		Teleport-Ziel wurde nicht gefunden. Das Ziel ist entweder im Moment nicht verfügbar oder existiert nicht mehr. Versuchen Sie es in einigen Minuten erneut.
	</notification>
	<notification name="no_inventory_host">
		Das Inventarsystem ist zurzeit nicht verfügbar.
	</notification>
	<notification name="CannotSetLandOwnerNothingSelected">
		Landeigentümer kann nicht festgelegt werden:
Keine Parzelle ausgewählt.
	</notification>
	<notification name="CannotSetLandOwnerMultipleRegions">
		Eine erzwungene Landübertragung ist nicht möglich, da die Auswahl mehrere Regionen umfasst. Wählen Sie ein kleineres Gebiet und versuchen Sie es erneut.
	</notification>
	<notification name="ForceOwnerAuctionWarning">
		Diese Parzelle steht zur Auktion. Wenn Sie eine Eigentumsübertragung erzwingen, wird die Auktion abgesagt. Wenn die Auktion bereits begonnen hatte, dann werden Sie sich hiermit keine Freunde machen!
Eigentumsübertragung erzwingen?
		<usetemplate name="okcancelbuttons" notext="Abbrechen" yestext="OK"/>
	</notification>
	<notification name="CannotContentifyNothingSelected">
		Inhaltsidentifizierung nicht möglich:
Keine Parzelle ausgewählt.
	</notification>
	<notification name="CannotContentifyNoRegion">
		Inhaltsidentifizierung nicht möglich:
Keine Region ausgewählt.
	</notification>
	<notification name="CannotReleaseLandNothingSelected">
		Land kann nicht aufgegeben werden:
Keine Parzelle ausgewählt.
	</notification>
	<notification name="CannotReleaseLandNoRegion">
		Land kann nicht aufgegeben werden:
Region nicht gefunden.
	</notification>
	<notification name="CannotBuyLandNothingSelected">
		Land kann nicht gekauft werden:
Keine Parzelle ausgewählt.
	</notification>
	<notification name="CannotBuyLandNoRegion">
		Land kann nicht gekauft werden:
Kann die Region nicht finden, in der sich dieses Land befindet.
	</notification>
	<notification name="CannotCloseFloaterBuyLand">
		Das Fenster Land kaufen kann nicht geschlossen werden, bevor [APP_NAME] den Preis für diese Transaktion eingeschätzt hat.
	</notification>
	<notification name="CannotDeedLandNothingSelected">
		Land kann nicht übertragen werden:
Keine Parzelle ausgewählt.
	</notification>
	<notification name="CannotDeedLandNoGroup">
		Land kann nicht übertragen werden:
Keine Gruppe ausgewählt.
	</notification>
	<notification name="CannotDeedLandNoRegion">
		Land kann nicht übertragen werden:
Kann die Region nicht finden, in der sich dieses Land befindet.
	</notification>
	<notification name="CannotDeedLandMultipleSelected">
		Land kann nicht übertragen werden:
Mehrere Parzellen ausgewählt.

Wählen Sie eine einzelne Parzelle.
	</notification>
	<notification name="CannotDeedLandWaitingForServer">
		Land kann nicht übertragen werden:
Warte auf Server für Eigentümerinformationen.

Bitte versuchen Sie es erneut.
	</notification>
	<notification name="CannotDeedLandNoTransfer">
		Land kann nicht übertragen werden:
Die Region [REGION] erlaubt keine Landübertragung.
	</notification>
	<notification name="CannotReleaseLandWatingForServer">
		Land kann nicht aufgegeben werden:
Server muss Parzelleninformation aktualisieren.

Versuchen Sie es in einigen Sekunden erneut.
	</notification>
	<notification name="CannotReleaseLandSelected">
		Land kann nicht aufgegeben werden:
Die ausgewählten Parzellen gehören Ihnen nicht.

Wählen Sie eine einzelne Parzelle.
	</notification>
	<notification name="CannotReleaseLandDontOwn">
		Land kann nicht aufgegeben werden:
Ihnen fehlt die Berechtigung zur Freigabe dieser Parzelle.
Parzellen, die Ihnen gehören, werden grün dargestellt.
	</notification>
	<notification name="CannotReleaseLandRegionNotFound">
		Land kann nicht aufgegeben werden:
Kann die Region nicht finden, in der sich dieses Land befindet.
	</notification>
	<notification name="CannotReleaseLandNoTransfer">
		Land kann nicht aufgegeben werden:
Die Region [REGION] erlaubt keine Landübertragung.
	</notification>
	<notification name="CannotReleaseLandPartialSelection">
		Land kann nicht aufgegeben werden:
Zum Freigeben müssen Sie eine ganze Parzelle auswählen.

Wählen Sie eine ganze Parzelle oder teilen Sie Ihre Parzelle.
	</notification>
	<notification name="ReleaseLandWarning">
		Sie sind im Begriff, [AREA] qm Land aufzugeben.
Wenn Sie diese Parzelle aufgeben, wird sie ohne L$-Erstattung von Ihrem Landbesitz entfernt.

Dieses Land aufgeben?
		<usetemplate name="okcancelbuttons" notext="Abbrechen" yestext="OK"/>
	</notification>
	<notification name="CannotDivideLandNothingSelected">
		Land kann nicht aufgeteilt werden:

Keine Parzellen ausgewählt.
	</notification>
	<notification name="CannotDivideLandPartialSelection">
		Land kann nicht aufgeteilt werden:

Sie haben eine ganze Parzelle ausgewählt.
Wählen Sie einen Parzellenabschnitt aus.
	</notification>
	<notification name="LandDivideWarning">
		Wenn Sie dieses Land teilen, wird diese Parzelle in zwei geteilt, jede mit ihren eigenen Einstellungen. Einige dieser Einstellungen werden aufgrund dieses Vorgangs zurückgesetzt.

Land teilen?
		<usetemplate name="okcancelbuttons" notext="Abbrechen" yestext="OK"/>
	</notification>
	<notification name="CannotDivideLandNoRegion">
		Land kann nicht aufgeteilt werden:
Kann die Region nicht finden, in der sich dieses Land befindet.
	</notification>
	<notification name="CannotJoinLandNoRegion">
		Land kann nicht zusammengelegt werden:
Kann die Region nicht finden, in der sich dieses Land befindet.
	</notification>
	<notification name="CannotJoinLandNothingSelected">
		Land kann nicht zusammengelegt werden:
Keine Parzellen ausgewählt.
	</notification>
	<notification name="CannotJoinLandEntireParcelSelected">
		Land kann nicht zusammengelegt werden:
Sie haben nur eine Parzelle ausgewählt.

Wählen Sie Land auf beiden Parzellen aus.
	</notification>
	<notification name="CannotJoinLandSelection">
		Land kann nicht zusammengelegt werden:
Sie müssen mehrere Parzellen auswählen.

Wählen Sie Land auf beiden Parzellen aus.
	</notification>
	<notification name="JoinLandWarning">
		Beim Zusammenlegen entsteht aus den vom Auswahlrechteck
erfassten Parzellen eine große Parzelle.
Sie müssen der neuen Parzelle einen Namen geben und ihre Optionen festlegen.

Land zusammenlegen?
		<usetemplate name="okcancelbuttons" notext="Abbrechen" yestext="OK"/>
	</notification>
	<notification name="ConfirmNotecardSave">
		Um das Objekt kopieren oder anzeigen zu können, müssen Sie zuerst diese Notizkarte speichern. Notizkarte speichern?
		<usetemplate name="okcancelbuttons" notext="Abbrechen" yestext="OK"/>
	</notification>
	<notification name="ConfirmItemCopy">
		Dieses Objekt in Ihr Inventar kopieren?
		<usetemplate name="okcancelbuttons" notext="Abbrechen" yestext="Kopieren"/>
	</notification>
	<notification name="ResolutionSwitchFail">
		Auflösung konnte nicht auf [RESX] x [RESY] gesetzt werden
	</notification>
	<notification name="ErrorUndefinedGrasses">
		Fehler: Nicht definierte Gräser: [SPECIES]
	</notification>
	<notification name="ErrorUndefinedTrees">
		Fehler: Nicht definierte Bäume: [SPECIES]
	</notification>
	<notification name="CannotSaveWearableOutOfSpace">
		„[NAME]“ konnte nicht in Kleidungsdatei gespeichert werden.  Geben Sie Speicherplatz auf dem Computer frei und speichern Sie das Kleidungsstück erneut.
	</notification>
	<notification name="CannotSaveToAssetStore">
		[NAME] kann nicht in Zentral-Asset-Speicher geladen werden.
Dies ist ein temporärer Fehler. Bitte passen Sie das Kleidungsstück in einigen Minuten noch einmal an und speichern Sie es erneut.
	</notification>
	<notification name="YouHaveBeenLoggedOut">
		Es tut uns leid! Sie wurden von [CURRENT_GRID] abgemeldet.
            [MESSAGE]
		<usetemplate name="okcancelbuttons" notext="Beenden" yestext="IM &amp; Chat anzeigen"/>
	</notification>
	<notification name="OnlyOfficerCanBuyLand">
		Landkauf für Gruppe nicht möglich:
Sie sind nicht berechtigt, Land für die aktive Gruppe zu kaufen.
	</notification>
	<notification label="Freund hinzufügen" name="AddFriendWithMessage">
		Freunde können sich gegenseitig die Berechtigung erteilen, sich auf der Karte zu sehen und den Online-Status anzuzeigen.

[NAME] Freundschaft anbieten?
		<form name="form">
			<input name="message">
				Wollen wir Freunde sein?
			</input>
			<button name="Offer" text="OK"/>
			<button name="Cancel" text="Abbrechen"/>
		</form>
	</notification>
	<notification label="Automatische Ersetzungsliste hinzufügen" name="AddAutoReplaceList">
		Name für neue Liste:
		<form name="form">
			<button name="SetName" text="OK"/>
		</form>
	</notification>
	<notification label="Automatische Ersetzungsliste umbenennen" name="RenameAutoReplaceList">
		Der Name „[DUPNAME]“ wird bereits verwendet.
 Geben Sie einen neuen eindeutigen Namen ein:
		<form name="form">
			<button name="ReplaceList" text="Aktuelle Liste ersetzen"/>
			<button name="SetName" text="Neuen Namen verwenden"/>
		</form>
	</notification>
	<notification name="InvalidAutoReplaceEntry">
		Das Schlüsselwort muss ein einziges Wort sein; die Ersetzungszeichenfolge darf nicht leer sein.
	</notification>
	<notification name="InvalidAutoReplaceList">
		Diese Ersetzungsliste ist nicht gültig.
	</notification>
	<notification name="SpellingDictImportRequired">
		Sie müssen eine Datei, einen Namen und eine Sprache angeben.
	</notification>
	<notification name="SpellingDictIsSecondary">
		Das Wörterbuch [DIC_NAME] scheint keine „aff“-Datei zu haben und ist deshalb ein sekundäres Wörterbuch.
Es kann als zusätzliches Wörterbuch verwendet werden, aber nicht als Hauptwörterbuch.

Weitere Informationen finden Sie unter https://wiki.secondlife.com/wiki/Adding_Spelling_Dictionaries.
	</notification>
	<notification name="SpellingDictImportFailed">
		Kopieren nicht möglich:
[FROM_NAME]
nach
[TO_NAME]
	</notification>
	<notification label="Outfit speichern" name="SaveOutfitAs">
		Mein aktuelles Outfit als neues Outfit speichern:
		<form name="form">
			<input name="message">
				[DESC] (neu)
			</input>
			<button name="OK" text="OK"/>
			<button name="Cancel" text="Abbrechen"/>
		</form>
	</notification>
	<notification label="Kleidungstyp speichern" name="SaveWearableAs">
		Objekt in meinem Inventar speichern als:
		<form name="form">
			<input name="message">
				[DESC] (neu)
			</input>
			<button name="OK" text="OK"/>
			<button name="Cancel" text="Abbrechen"/>
		</form>
	</notification>
	<notification label="Outfit neu benennen" name="RenameOutfit">
		Neuer Outfit-Name:
		<form name="form">
			<input name="new_name">
				[NAME]
			</input>
			<button name="OK" text="OK"/>
			<button name="Cancel" text="Abbrechen"/>
		</form>
	</notification>
	<notification name="RemoveFromFriends">
		Möchten Sie &lt;nolink&gt;[NAME]&lt;/nolink&gt; aus Ihrer Freundesliste entfernen?
		<usetemplate name="okcancelbuttons" notext="Abbrechen" yestext="OK"/>
	</notification>
	<notification name="RemoveMultipleFromFriends">
		Möchten Sie mehrere Freunde aus Ihrer Freundesliste entfernen?
		<usetemplate name="okcancelbuttons" notext="Abbrechen" yestext="OK"/>
	</notification>
	<notification name="GodDeleteAllScriptedPublicObjectsByUser">
		Möchten Sie alle geskripteten Objekte von
** [AVATAR_NAME] **
auf allen anderen Ländern in diesem Sim löschen?
		<usetemplate name="okcancelbuttons" notext="Abbrechen" yestext="OK"/>
	</notification>
	<notification name="GodDeleteAllScriptedObjectsByUser">
		Möchten Sie ALLE geskripteten Objekte von
** [AVATAR_NAME] **
auf ALLEN LÄNDERN in diesem Sim LÖSCHEN?
		<usetemplate name="okcancelbuttons" notext="Abbrechen" yestext="OK"/>
	</notification>
	<notification name="GodDeleteAllObjectsByUser">
		Möchten Sie ALLE Objekte (einschließlich geskriptete) von
** [AVATAR_NAME] **
auf ALLEN LÄNDERN in diesem Sim LÖSCHEN?
		<usetemplate name="okcancelbuttons" notext="Abbrechen" yestext="OK"/>
	</notification>
	<notification name="BlankClassifiedName">
		Geben Sie einen Namen für die Anzeige ein.
	</notification>
	<notification name="MinClassifiedPrice">
		Der Mindestbetrag für die Listung ist [MIN_PRICE] L$.

Geben sie einen höheren Betrag ein.
	</notification>
	<notification name="ConfirmItemDeleteHasLinks">
		Mindestens eines Ihrer ausgewählten Objekte verfügt über verknüpfte Objekte.  Wenn Sie dieses Objekt löschen, funktionieren die Verknüpfungen nicht mehr.  Wir empfehlen Ihnen daher, diese Verknüpfungen zuerst zu löschen.

Möchten Sie diese Objekte wirklich löschen?
		<usetemplate name="okcancelbuttons" notext="Abbrechen" yestext="OK"/>
	</notification>
	<notification name="ConfirmObjectDeleteLock">
		Mindestens ein ausgewähltes Objekt ist gesperrt.

Möchten Sie diese Objekte löschen?
		<usetemplate name="okcancelbuttons" notext="Abbrechen" yestext="OK"/>
	</notification>
	<notification name="ConfirmObjectDeleteNoCopy">
		Mindestens ein ausgewähltes Objekt kann nicht kopiert werden.

Möchten Sie diese Objekte löschen?
		<usetemplate name="okcancelbuttons" notext="Abbrechen" yestext="OK"/>
	</notification>
	<notification name="ConfirmObjectDeleteNoOwn">
		Mindestens eines der ausgewählten Objekt gehört nicht Ihnen.

Möchten Sie diese Objekte löschen?
		<usetemplate name="okcancelbuttons" notext="Abbrechen" yestext="OK"/>
	</notification>
	<notification name="ConfirmObjectDeleteLockNoCopy">
		Mindestens ein Objekt ist gesperrt.
Mindestens ein Objekt kann nicht kopiert werden.

Möchten Sie diese Objekte löschen?
		<usetemplate name="okcancelbuttons" notext="Abbrechen" yestext="OK"/>
	</notification>
	<notification name="ConfirmObjectDeleteLockNoOwn">
		Mindestens ein Objekt ist gesperrt.
Mindestens ein Objekt gehört nicht Ihnen.

Möchten Sie diese Objekte löschen?
		<usetemplate name="okcancelbuttons" notext="Abbrechen" yestext="OK"/>
	</notification>
	<notification name="ConfirmObjectDeleteNoCopyNoOwn">
		Mindestens ein Objekt kann nicht kopiert werden.
Mindestens ein Objekt gehört nicht Ihnen.

Möchten Sie diese Objekte löschen?
		<usetemplate name="okcancelbuttons" notext="Abbrechen" yestext="OK"/>
	</notification>
	<notification name="ConfirmObjectDeleteLockNoCopyNoOwn">
		Mindestens ein Objekt ist gesperrt.
Mindestens ein Objekt kann nicht kopiert werden.
Mindestens ein Objekt gehört nicht Ihnen.

Möchten Sie diese Objekte löschen?
		<usetemplate name="okcancelbuttons" notext="Abbrechen" yestext="OK"/>
	</notification>
	<notification name="ConfirmObjectTakeLock">
		Mindestens ein Objekt ist gesperrt.

Möchten Sie diese Objekte nehmen?
		<usetemplate name="okcancelbuttons" notext="Abbrechen" yestext="OK"/>
	</notification>
	<notification name="ConfirmObjectTakeNoOwn">
		Nicht alle Objekte, die Sie aufgenommen haben, gehören Ihnen.
Wenn Sie fortfahren, werden die Rechte für den nächsten Eigentümer angewandt und Sie können die Objekte möglicherweise nicht bearbeiten oder kopieren.

Möchten Sie diese Objekte nehmen?
		<usetemplate name="okcancelbuttons" notext="Abbrechen" yestext="OK"/>
	</notification>
	<notification name="ConfirmObjectTakeLockNoOwn">
		Mindestens ein Objekt ist gesperrt.
Nicht alle Objekte, die Sie aufgenommen haben, gehören Ihnen.
Wenn Sie fortfahren, werden die Rechte für den nächsten Eigentümer abgefragt und Sie können die Objekte möglicherweise nicht bearbeiten oder kopieren.
Die aktuelle Auswahl können Sie jedoch aufnehmen.

Möchten Sie diese Objekte nehmen?
		<usetemplate name="okcancelbuttons" notext="Abbrechen" yestext="OK"/>
	</notification>
	<notification name="CantBuyLandAcrossMultipleRegions">
		Landkauf nicht möglich, da die Auswahl mehrere Regionen umfasst.

Wählen Sie ein kleineres Gebiet und versuchen Sie es erneut.
	</notification>
	<notification name="DeedLandToGroup">
		Die Schenkung dieser Parzelle setzt voraus, dass die Gruppe über ausreichende Landnutzungsrechte verfügt.
Dem Eigentümer wird der Kaufpreis für das Land nicht rückerstattet. Bei Verkauf der übertragenen Parzelle wird der Erlös zwischen den Gruppenmitgliedern aufgeteilt.

Der Gruppe „[GROUP_NAME]“
 [AREA] m² Land schenken?
		<usetemplate name="okcancelbuttons" notext="Abbrechen" yestext="OK"/>
	</notification>
	<notification name="DeedLandToGroupWithContribution">
		Die Schenkung dieser Parzelle setzt voraus, dass die Gruppe über ausreichende Landnutzungsrechte verfügt.
Die Schenkung beinhaltet eine Landübertragung an die Gruppe von „[NAME]“.
Dem Eigentümer wird der Kaufpreis für das Land nicht rückerstattet. Bei Verkauf der übertragenen Parzelle wird der Erlös zwischen den Gruppenmitgliedern aufgeteilt.

Der Gruppe „[GROUP_NAME]“ [AREA] m² an Land schenken?
		<usetemplate name="okcancelbuttons" notext="Abbrechen" yestext="OK"/>
	</notification>
	<notification name="DisplaySetToSafe">
		Es wurden sichere Anzeige-Einstellungen gewählt, da die Option -safe verwendet wurde.
	</notification>
	<notification name="DisplaySetToRecommendedGPUChange">
		Die Anzeigeeinstellungen wurden auf die empfohlenen Werte gesetzt, da Ihre Grafikkarte geändert wurde
von „[LAST_GPU]“
in „[THIS_GPU]“
	</notification>
	<notification name="DisplaySetToRecommendedFeatureChange">
		Aufgrund einer Änderung des Rendersubsystems wurden die Anzeigeeinstellungen auf die empfohlenen Werte gesetzt.
	</notification>
	<notification name="ErrorMessage">
		[ERROR_MESSAGE]
		<usetemplate name="okbutton" yestext="OK"/>
	</notification>
	<notification name="AvatarMovedDesired">
		Ihr gewünschter Zielort ist zurzeit nicht verfügbar.
Sie wurden zur nächstgelegenen Region teleportiert.
	</notification>
	<notification name="AvatarMovedLast">
		Ihr angeforderter Standort ist zurzeit nicht verfügbar.
Sie wurden zur nächstgelegenen Region teleportiert.
	</notification>
	<notification name="AvatarMovedHome">
		Ihr Zuhause ist zurzeit nicht verfügbar.
Sie wurden zur nächstgelegenen Region teleportiert.
Sie müssen eventuell ein neues Zuhause festlegen.
	</notification>
	<notification name="ClothingLoading">
		Ihre Kleidung wird noch heruntergeladen.
Sie können [APP_NAME] normal verwenden. Andere Benutzer können Sie korrekt dargestellt sehen.
		<form name="form">
			<ignore name="ignore" text="Das Herunterladen der Kleidung dauert lange"/>
		</form>
	</notification>
	<notification name="FirstRun">
		Installation von [APP_NAME] vollständig abgeschlossen.

<<<<<<< HEAD
Falls Sie [CURRENT_GRID] zum ersten Mal verwenden, müssen Sie zuerst ein Konto erstellen, bevor Sie sich anmelden können.
Zurück zu [http://join.secondlife.com secondlife.com], um ein neues Konto zu erstellen?
		<usetemplate name="okcancelbuttons" notext="Weiter" yestext="Konto erstellen..."/>
=======
Falls Sie [SECOND_LIFE] zum ersten Mal verwenden, müssen Sie zuerst ein Konto erstellen, bevor Sie sich anmelden können.
		<usetemplate name="okcancelbuttons" notext="Weiter" yestext="Neues Konto..."/>
>>>>>>> 981190cf
	</notification>
	<notification name="LoginPacketNeverReceived">
		Es gibt Probleme mit der Verbindung. Möglicherweise besteht ein Problem mit Ihrer Internetverbindung oder dem [SECOND_LIFE_GRID].

Überprüfen Sie Ihre Internetverbindung und versuchen Sie es dann erneut, oder klicken Sie auf Hilfe, um zu [SUPPORT_SITE] zu gelangen, oder klicken Sie auf Teleportieren, um nach Hause zu teleportieren.
		<url name="url">
			http://de.secondlife.com/support/
		</url>
		<form name="form">
			<button name="OK" text="OK"/>
			<button name="Help" text="Hilfe"/>
			<button name="Teleport" text="Teleportieren"/>
		</form>
	</notification>
	<notification name="WelcomeChooseSex">
		Ihr Avatar erscheint jeden Moment.

Benutzen Sie die Pfeiltasten, um sich fortzubewegen.
Drücken Sie F1 für Hilfe oder für weitere Informationen über [CURRENT_GRID].
Bitte wählen Sie einen männlichen oder weiblichen Avatar.
Sie können sich später noch umentscheiden.
		<usetemplate name="okcancelbuttons" notext="Weiblich" yestext="Männlich"/>
	</notification>
	<notification name="CantTeleportToGrid">
		Konnte nicht zu [SLURL] teleportieren, da dieser Standort sich auf einem anderen Grid ([GRID]) befindet. Sie befinden sich im Moment auf dem Grid ([CURRENT_GRID]).  Bitte schließen Sie Ihren Viewer und versuchen Sie es erneut.
		<usetemplate name="okbutton" yestext="OK"/>
	</notification>
	<notification name="GeneralCertificateError">
		Eine Verbindung zum Server konnte nicht hergestellt werden.
[REASON]

SubjektName: [SUBJECT_NAME_STRING]
Herausgeber: [ISSUER_NAME_STRING]
Gültig ab: [VALID_FROM]
Gültig bis: [VALID_TO]
MD5 Fingerabdruck: [SHA1_DIGEST]
SHA1 Fingerabdruck: [MD5_DIGEST]
Verwendung: [KEYUSAGE]
Erweiterte Verwendung: [EXTENDEDKEYUSAGE]
Identifikation: [SUBJECTKEYIDENTIFIER]
		<usetemplate name="okbutton" yestext="OK"/>
	</notification>
	<notification name="TrustCertificateError">
		Die Zertifizierungsautorität für diesen Server ist unbekannt.

Zertifikatsinformation:
SubjektName: [SUBJECT_NAME_STRING]
Herausgeber: [ISSUER_NAME_STRING]
Gültig ab: [VALID_FROM]
Gültig bis: [VALID_TO]
MD5 Fingerabdruck: [SHA1_DIGEST]
SHA1 Fingerabdruck: [MD5_DIGEST]
Verwendung: [KEYUSAGE]
Erweiterte Verwendung: [EXTENDEDKEYUSAGE]
Identifikation: [SUBJECTKEYIDENTIFIER]

Möchten Sie dieser Autorität vertrauen?
		<usetemplate name="okcancelbuttons" notext="Abbrechen" yestext="Vertrauen"/>
	</notification>
	<notification name="NotEnoughCurrency">
		[NAME] [PRICE] L$  Sie haben nicht genügend L$, um diese Aktion auszuführen.
	</notification>
	<notification name="GrantedModifyRights">
		[NAME] hat Ihnen die Erlaubnis erteilt, ihre/seine Objekte zu bearbeiten.
	</notification>
	<notification name="RevokedModifyRights">
		Ihnen wurden die Änderungsrechte für die Objekte von [NAME] entzogen.
	</notification>
	<notification name="FlushMapVisibilityCaches">
		Der Kartencache dieser Region wird geleert.
Diese Aktion ist nur beim Debugging sinnvoll.
(Auf dem Produktionssystem warten Sie einfach 5 Minuten. Die Karten werden nach erneuter Anmeldung automatisch aktualisiert.)
		<usetemplate name="okcancelbuttons" notext="Abbrechen" yestext="OK"/>
	</notification>
	<notification name="BuyOneObjectOnly">
		Sie können jeweils nur ein Objekt kaufen.  Wählen Sie ein einzelnes Objekt aus und versuchen Sie es erneut.
	</notification>
	<notification name="OnlyCopyContentsOfSingleItem">
		Es kann nur jeweils der Inhalt von einem Objekt kopiert werden.
Wählen Sie ein einzelnes Objekt aus und versuchen Sie es erneut.
		<usetemplate name="okcancelbuttons" notext="Abbrechen" yestext="OK"/>
	</notification>
	<notification name="KickUsersFromRegion">
		Alle Einwohner in dieser Region nach Hause teleportieren?
		<usetemplate name="okcancelbuttons" notext="Abbrechen" yestext="OK"/>
	</notification>
	<notification name="EstateObjectReturn">
		Möchten Sie wirklich alle Objekte zurückgeben, die [USER_NAME] gehören?
		<usetemplate name="okcancelbuttons" notext="Abbrechen" yestext="OK"/>
	</notification>
	<notification name="InvalidTerrainBitDepth">
		Die Regionstexturen konnten nicht festgelegt werden:
Die Terraintextur [TEXTURE_NUM] hat eine ungültige Bit-Tiefe [TEXTURE_BIT_DEPTH].

Ersetzen Sie die Textur [TEXTURE_NUM] mit einer Bilddatei von maximal 1024x1024 und 24 Bit und klicken Sie dann erneut auf „Übernehmen“.
	</notification>
	<notification name="InvalidTerrainSize">
		Die Regionstexturen konnten nicht festgelegt werden:
Die Terraintextur [TEXTURE_NUM] ist mit [TEXTURE_SIZE_X]x[TEXTURE_SIZE_Y] zu groß.

Ersetzen Sie die Textur [TEXTURE_NUM] mit einer Bilddatei von maximal 1024x1024 und 24 Bit und klicken Sie dann erneut auf „Übernehmen“.
	</notification>
	<notification name="RawUploadStarted">
		Hochladen gestartet. Je nach Verbindungsgeschwindigkeit kann der Vorgang bis zu 2 Minuten dauern.
	</notification>
	<notification name="ConfirmBakeTerrain">
		Möchten Sie das aktuelle Terrain formen, es zum Mittelpunkt der oberen und unteren Terraingrenzen und zum Standard des „Zurücksetzen“-Tools machen?
		<usetemplate name="okcancelbuttons" notext="Abbrechen" yestext="OK"/>
	</notification>
	<notification name="MaxAllowedAgentOnRegion">
		Es sind maximal [MAX_AGENTS] zulässige Einwohner erlaubt.
	</notification>
	<notification name="MaxBannedAgentsOnRegion">
		Es sind maximal [MAX_BANNED] verbannte Einwohner erlaubt.
	</notification>
	<notification name="MaxAgentOnRegionBatch">
		Fehler beim Versuch, [NUM_ADDED] Agenten hinzuzufügen:
Überschreitet den Grenzwert [MAX_AGENTS] [LIST_TYPE] um [NUM_EXCESS].
	</notification>
	<notification name="MaxAllowedGroupsOnRegion">
		Es sind maximal [MAX_GROUPS] zulässige Gruppen erlaubt.
		<usetemplate name="okcancelbuttons" notext="Abbrechen" yestext="Formen"/>
	</notification>
	<notification name="MaxManagersOnRegion">
		Es sind maximal [MAX_MANAGER]  verbannte Einwohner erlaub.
	</notification>
	<notification name="OwnerCanNotBeDenied">
		Der Eigentümer des Grundbesitzes kann nicht zur Liste der „Verbannten Einwohner“ hinzugefügt werden.
	</notification>
	<notification name="CanNotChangeAppearanceUntilLoaded">
		Das Aussehen lässt sich erst ändern, wenn Kleider und Form/Gestalt geladen sind.
	</notification>
	<notification name="ClassifiedMustBeAlphanumeric">
		Der Name der Anzeige muss mit einem Buchstaben von A bis Z oder einer Ziffer beginnen.  Satzzeichen sind nicht erlaubt.
	</notification>
	<notification name="CantSetBuyObject">
		„Objekt kaufen“ nicht möglich, da das Objekt nicht zum Verkauf freigegeben ist.
Geben Sie das Objekt zum Verkauf frei und versuchen Sie es erneut.
	</notification>
	<notification name="FinishedRawDownload">
		Raw-Terrain-Datei wurde heruntergeladen nach:
[DOWNLOAD_PATH].
	</notification>
	<notification name="DownloadWindowsMandatory">
		Eine neue Version von [SUPPORT_SITE] ist verfügbar.
[MESSAGE]
Sie müssen das Update herunterladen, um [APP_NAME] weiter verwenden zu können.
		<usetemplate name="okcancelbuttons" notext="Beenden" yestext="Herunterladen"/>
	</notification>
	<notification name="DownloadWindows">
		Eine neue Version von [APP_NAME] ist verfügbar.
[MESSAGE]
Dieses Update ist nicht erforderlich, für bessere Leistung und Stabilität sollte es jedoch installiert werden.
		<usetemplate name="okcancelbuttons" notext="Weiter" yestext="Herunterladen"/>
	</notification>
	<notification name="DownloadWindowsReleaseForDownload">
		Eine neue Version von [APP_NAME] ist verfügbar.
[MESSAGE]
Dieses Update ist nicht erforderlich, für bessere Leistung und Stabilität sollte es jedoch installiert werden.
		<usetemplate name="okcancelbuttons" notext="Weiter" yestext="Herunterladen"/>
	</notification>
	<notification name="DownloadLinuxMandatory">
		Eine neue Version von [SUPPORT_SITE] ist verfügbar.
[MESSAGE]
Sie müssen das Update herunterladen, um [APP_NAME] weiter verwenden zu können.
		<usetemplate name="okcancelbuttons" notext="Beenden" yestext="Herunterladen"/>
	</notification>
	<notification name="DownloadLinux">
		Eine neue Version von [APP_NAME] ist verfügbar.
[MESSAGE]
Dieses Update ist nicht erforderlich, für bessere Leistung und Stabilität sollte es jedoch installiert werden.
		<usetemplate name="okcancelbuttons" notext="Weiter" yestext="Herunterladen"/>
	</notification>
	<notification name="DownloadLinuxReleaseForDownload">
		Eine neue Version von [APP_NAME] ist verfügbar.
[MESSAGE]
Dieses Update ist nicht erforderlich, für bessere Leistung und Stabilität sollte es jedoch installiert werden.
		<usetemplate name="okcancelbuttons" notext="Weiter" yestext="Herunterladen"/>
	</notification>
	<notification name="DownloadMacMandatory">
		Eine neue Version von [SUPPORT_SITE] ist verfügbar.
[MESSAGE]
Sie müssen das Update herunterladen, um [APP_NAME] weiter verwenden zu können.

In Ihren Anwendungsordner herunterladen?
		<usetemplate name="okcancelbuttons" notext="Beenden" yestext="Herunterladen"/>
	</notification>
	<notification name="DownloadMac">
		Eine neue Version von [APP_NAME] ist verfügbar.
[MESSAGE]
Dieses Update ist nicht erforderlich, für bessere Leistung und Stabilität sollte es jedoch installiert werden.

In Ihren Anwendungsordner herunterladen?
		<usetemplate name="okcancelbuttons" notext="Weiter" yestext="Herunterladen"/>
	</notification>
	<notification name="DownloadMacReleaseForDownload">
		Eine neue Version von [APP_NAME] ist verfügbar.
[MESSAGE]
Dieses Update ist nicht erforderlich, für bessere Leistung und Stabilität sollte es jedoch installiert werden.

In Ihren Anwendungsordner herunterladen?
		<usetemplate name="okcancelbuttons" notext="Weiter" yestext="Herunterladen"/>
	</notification>
	<notification name="FailedUpdateInstall">
		Beim Installieren des Viewer-Updates ist ein Fehler aufgetreten.
Laden Sie den neuesten Viewer von http://secondlife.com/download herunter und installieren Sie ihn.
		<usetemplate name="okbutton" yestext="OK"/>
	</notification>
	<notification name="FailedRequiredUpdateInstall">
		Ein erforderliches Update konnte nicht installiert werden. 
Sie können sich erst anmelden, wenn [APP_NAME] aktualisiert wurde.

Laden Sie den neuesten Viewer von http://secondlife.com/download herunter und installieren Sie ihn.
		<usetemplate name="okbutton" yestext="Beenden"/>
	</notification>
	<notification name="UpdaterServiceNotRunning">
		Für Ihre SecondLife-Installation ist ein Update erforderlich.

Sie können dieses Update von http://www.secondlife.com/downloads herunterladen oder jetzt installieren.
		<usetemplate name="okcancelbuttons" notext="Second Life beenden" yestext="Jetzt herunterladen und installieren"/>
	</notification>
	<notification name="DownloadBackgroundTip">
		Für Ihre [APP_NAME]-Installation wurde ein Update heruntergeladen.
Version [VERSION] [[RELEASE_NOTES_FULL_URL] Informationen zu diesem Update]
		<usetemplate name="okcancelbuttons" notext="Später..." yestext="Jetzt installieren und [APP_NAME] neu starten"/>
	</notification>
	<notification name="DownloadBackgroundDialog">
		Für Ihre [APP_NAME]-Installation wurde ein Update heruntergeladen.
Version [VERSION] [[RELEASE_NOTES_FULL_URL] Informationen zu diesem Update]
		<usetemplate name="okcancelbuttons" notext="Später..." yestext="Jetzt installieren und [APP_NAME] neu starten"/>
	</notification>
	<notification name="RequiredUpdateDownloadedVerboseDialog">
		Ein erforderliches Softwareupdate wurde heruntergeladen.
Version [VERSION]

Zur Installation des Updates muss [APP_NAME] neu gestartet werden.
		<usetemplate name="okbutton" yestext="OK"/>
	</notification>
	<notification name="RequiredUpdateDownloadedDialog">
		Zur Installation des Updates muss [APP_NAME] neu gestartet werden.
		<usetemplate name="okbutton" yestext="OK"/>
	</notification>
	<notification name="DeedObjectToGroup">
		Bei Übertragung dieses Objekts erhält die Gruppe:
* An das Objekt bezahlte L$
		<usetemplate ignoretext="Bestätigen, bevor ich ein Objekt an eine Gruppe übertrage" name="okcancelignore" notext="Abbrechen" yestext="Übertragung"/>
	</notification>
	<notification name="WebLaunchExternalTarget">
		Möchten Sie Ihren Internetbrowser öffnen, um diesen Inhalt anzuzeigen?
		<usetemplate ignoretext="Meinen Browser starten, um eine Webseite anzuzeigen" name="okcancelignore" notext="Abbrechen" yestext="OK"/>
	</notification>
	<notification name="WebLaunchJoinNow">
		Möchten Sie Ihre [http://secondlife.com/account/ Startseite] aufrufen, um Ihr Konto zu verwalten?
		<usetemplate ignoretext="Meinen Browser starten, um mein Konto zu verwalten" name="okcancelignore" notext="Abbrechen" yestext="OK"/>
	</notification>
	<notification name="WebLaunchSecurityIssues">
		Informieren Sie sich im [CURRENT_GRID] Wiki, wie man Sicherheitsprobleme richtig meldet.
		<usetemplate ignoretext="Meinen Browser starten, um anzuzeigen, wie ein Sicherheitsproblem gemeldet werden soll" name="okcancelignore" notext="Abbrechen" yestext="OK"/>
	</notification>
	<notification name="WebLaunchQAWiki">
		Besuchen Sie das [CURRENT_GRID] QA-Wiki.
		<usetemplate ignoretext="Meinen Browser starten, um das QA-Wiki anzuzeigen" name="okcancelignore" notext="Abbrechen" yestext="OK"/>
	</notification>
	<notification name="WebLaunchPublicIssue">
		Im [CURRENT_GRID] Allgemeine-Fragen-Tracker können Sie Fehler und andere Probleme melden.
		<usetemplate ignoretext="Meinen Browser starten, um die Datenbank für Fehler und Verbesserungsvorschläge anzuzeigen" name="okcancelignore" notext="Abbrechen" yestext="Gehe zu Seite"/>
	</notification>
	<notification name="WebLaunchSupportWiki">
		Im offiziellen Linden-Blog finden Sie die neuesten Nachrichten und Informationen.
		<usetemplate ignoretext="Meinen Browser starten, um das Blog anzuzeigen" name="okcancelignore" notext="Abbrechen" yestext="OK"/>
	</notification>
	<notification name="WebLaunchLSLGuide">
		Möchten Sie den Scripting Guide öffnen?
		<usetemplate ignoretext="Meinen Browser starten, um den Scripting Guide anzuzeigen" name="okcancelignore" notext="Abbrechen" yestext="OK"/>
	</notification>
	<notification name="WebLaunchLSLWiki">
		Möchten Sie das LSL-Portal besuchen?
		<usetemplate ignoretext="Meinen Browser starten, um das LSL-Portal anzuzeigen" name="okcancelignore" notext="Abbrechen" yestext="Gehe zu Seite"/>
	</notification>
	<notification name="ReturnToOwner">
		Möchten Sie die ausgewählten Objekte an ihre Eigentümer zurückgeben? Transferierbare übertragene Objekte werden ihren früheren Eigentümern zurückgegeben.

*WARNUNG* Nicht transferierbare übertragene Objekte werden dabei gelöscht!
		<usetemplate ignoretext="Bestätigen, bevor Objekte an Ihre Eigentümer zurückgegeben werden" name="okcancelignore" notext="Abbrechen" yestext="OK"/>
	</notification>
	<notification name="GroupLeaveConfirmMember">
		Sie sind gegenwärtig Mitglied der Gruppe &lt;nolink&gt;[GROUP]&lt;/nolink&gt;.
Diese Gruppe verlassen?
		<usetemplate name="okcancelbuttons" notext="Abbrechen" yestext="OK"/>
	</notification>
	<notification name="ConfirmKick">
		Möchten Sie WIRKLICH alle Benutzer aus dem Grid werfen?
		<usetemplate name="okcancelbuttons" notext="Abbrechen" yestext="Alle Benutzer hinauswerfen"/>
	</notification>
	<notification name="MuteLinden">
		Lindens können nicht ignoriert werden.
		<usetemplate name="okbutton" yestext="OK"/>
	</notification>
	<notification name="CannotStartAuctionAlreadyForSale">
		Eine Parzelle, die bereits zum Verkauf freigegeben ist, kann nicht versteigert werden.  Deaktivieren Sie den Landverkauf, wenn Sie das Land zur Versteigerung freigeben möchten.
	</notification>
	<notification label="Objekt nach Name ignorieren ist fehlgeschlagen" name="MuteByNameFailed">
		Dieser Name wird bereits ignoriert.
		<usetemplate name="okbutton" yestext="OK"/>
	</notification>
	<notification name="RemoveItemWarn">
		Diese Aktion ist zwar erlaubt, aber beim Löschen von Inhalten wird das Objekt beschädigt. Möchten Sie dieses Element löschen?
		<usetemplate name="okcancelbuttons" notext="Abbrechen" yestext="OK"/>
	</notification>
	<notification name="CantOfferCallingCard">
		Sie können gerade keine Visitenkarte übergeben. Warten Sie kurz und versuchen Sie es dann noch einmal.
		<usetemplate name="okbutton" yestext="OK"/>
	</notification>
	<notification name="CantOfferFriendship">
		Sie können gerade keine Freundschaft anbieten. Warten Sie kurz und versuchen Sie es dann noch einmal.
		<usetemplate name="okbutton" yestext="OK"/>
	</notification>
	<notification name="BusyModeSet">
		Beschäftigt-Modus ist aktiviert.
Chat und Instant Messages werden ausgeblendet. Instant Messages (Sofortnachrichten) erhalten Ihre Beschäftigt-Antwort. Alle Teleport-Angebote werden abgelehnt. Alle Inventar-Angebote werden in Ihren Papierkorb geschoben.
		<usetemplate ignoretext="Ich ändere meinen Status zu Beschäftigt" name="okignore" yestext="OK"/>
	</notification>
	<notification name="AutorespondModeSet">
		Automatische Antwort eingeschaltet.
Sender von eingehenden Instant Messages erhalten jetzt die konfigurierte automatische Antwort.
		<usetemplate ignoretext="Wenn der Onlinestatus auf automatische Antwort gesetzt wird." name="okignore" yestext="OK"/>
	</notification>
	<notification name="AutorespondNonFriendsModeSet">
		Automatische Antwort für Nicht-Freunde eingeschaltet.
Eingehende Instant Messages von Personen, die sich nicht auf der Freundesliste befinden, erhalten jetzt die konfigurierte automatische Antwort.
		<usetemplate ignoretext="Wenn die automatische Antwort für Nicht-Freunde eingeschaltet wird." name="okignore" yestext="OK"/>
	</notification>
	<notification name="JoinedTooManyGroupsMember">
		Sie haben die maximale Anzahl an Gruppen erreicht. Bitte verlassen Sie eine andere Gruppe, um dieser beitreten zu können oder lehnen Sie das Angebot ab.
[NAME] hat Sie eingeladen, einer Gruppe beizutreten.
		<usetemplate name="okcancelbuttons" notext="Ablehnen" yestext="Beitreten"/>
	</notification>
	<notification name="JoinedTooManyGroups">
		Sie haben die maximale Anzahl an Gruppen erreicht. Bitte verlassen Sie eine Gruppe bevor Sie einer neuen beitreten oder eine neue Gruppe bilden.
		<usetemplate name="okbutton" yestext="OK"/>
	</notification>
	<notification name="KickUser">
		Beim Hinauswerfen dieses Benutzers welche Meldung anzeigen?
		<form name="form">
			<input name="message">
				Sie wurden von einem Administrator abgemeldet.
			</input>
			<button name="OK" text="OK"/>
			<button name="Cancel" text="Abbrechen"/>
		</form>
	</notification>
	<notification name="KickAllUsers">
		Beim Hinauswerfen aller Personen vom Grid welche Meldung anzeigen?
		<form name="form">
			<input name="message">
				Sie wurden von einem Administrator abgemeldet.
			</input>
			<button name="OK" text="OK"/>
			<button name="Cancel" text="Abbrechen"/>
		</form>
	</notification>
	<notification name="FreezeUser">
		Beim Einfrieren dieses Benutzers welche Meldung anzeigen?
		<form name="form">
			<input name="message">
				Sie wurden eingefroren. Bewegen oder Chatten ist nicht mehr möglich. Ein Administrator wird sich über IM an Sie wenden
			</input>
			<button name="OK" text="OK"/>
			<button name="Cancel" text="Abbrechen"/>
		</form>
	</notification>
	<notification name="UnFreezeUser">
		Beim Auftauen dieses Benutzers welche Meldung anzeigen?
		<form name="form">
			<input name="message">
				Sie sind nicht mehr eingefroren.
			</input>
			<button name="OK" text="OK"/>
			<button name="Cancel" text="Abbrechen"/>
		</form>
	</notification>
	<notification name="SetDisplayNameSuccess">
		Hallo [DISPLAY_NAME],

wir bitten Sie um Geduld, während Ihr Name im System geändert wird. Es kann einige Tage dauern, bis Ihr [http://wiki.secondlife.com/wiki/Setting_your_display_name neuer Name] in Objekten, Skripts, Suchen usw. erscheint.
	</notification>
	<notification name="SetDisplayNameBlocked">
		Ihr Anzeigename kann leider nicht geändert werden. Wenn Sie der Ansicht sind, dass Sie diese Meldung fälschlicherweise erhalten haben, wenden Sie sich bitte an unseren Support.
	</notification>
	<notification name="SetDisplayNameFailedLength">
		Dieser Name ist leider zu lang. Anzeigenamen können maximal [LENGTH] Zeichen enthalten.

Wählen Sie einen kürzeren Namen.
	</notification>
	<notification name="SetDisplayNameFailedGeneric">
		Ihr Anzeigename konnte leider nicht festgelegt werden. Versuchen Sie es später erneut.
	</notification>
	<notification name="SetDisplayNameMismatch">
		Die eingegebenen Anzeigenamen stimmen nicht überein. Wiederholen Sie die Eingabe.
	</notification>
	<notification name="AgentDisplayNameUpdateThresholdExceeded">
		Sie müssen leider noch ein bisschen warten, bevor Sie Ihren Anzeigenamen ändern können.

Weitere Informationen finden Sie unter http://wiki.secondlife.com/wiki/Setting_your_display_name.

Versuchen Sie es später erneut.
	</notification>
	<notification name="AgentDisplayNameSetBlocked">
		Der angeforderte Name enthält ein unzulässiges Wort und konnte deshalb nicht festgelegt werden.
 
 Versuchen Sie einen anderen Namen.
	</notification>
	<notification name="AgentDisplayNameSetInvalidUnicode">
		Der gewünschte Anzeigename enthält ungültige Zeichen.
	</notification>
	<notification name="AgentDisplayNameSetOnlyPunctuation">
		Ihr Anzeigenamen muss Buchstaben enthalten und kann nicht ausschließlich aus Satzzeichen bestehen.
	</notification>
	<notification name="DisplayNameUpdate">
		[OLD_NAME] ([SLID]) hat einen neuen Namen: [NEW_NAME].
	</notification>
	<notification name="DisplayNameUpdateRemoveAlias">
		[OLD_NAME] ([SLID]) hat einen neuen Namen: [NEW_NAME].
Dieser Avatar hat ein Alias gesetzt, das [NEW_NAME] ersetzen wird.
Soll dieses entfernt werden?
		<form name="form">
			<button name="Yes" text="Ja"/>
			<button name="No" text="Nein"/>
		</form>
	</notification> 
	<notification name="OfferTeleport">
		Teleport an Ihre Position mit der folgenden Meldung anbieten?
		<form name="form">
			<input name="message">
				Triff mich in [REGION]
			</input>
			<button name="OK" text="OK"/>
			<button name="Cancel" text="Abbrechen"/>
		</form>
	</notification>
	<notification name="TooManyTeleportOffers">
		Sie haben versucht, [OFFERS] Teleport-Angebote zu machen,
womit Sie die Höchstgrenze von [LIMIT] überschreiten.
		<usetemplate name="okbutton" yestext="OK"/>
	</notification>
	<notification name="OfferTeleportFromGod">
		Einwohner zu Ihrem Standort einladen?
		<form name="form">
			<input name="message">
				Triff mich in [REGION]
			</input>
			<button name="OK" text="OK"/>
			<button name="Cancel" text="Abbrechen"/>
		</form>
	</notification>
	<notification name="TeleportFromLandmark">
		Sind Sie sicher, dass Sie zu &lt;nolink&gt;[LOCATION]&lt;/nolink&gt; teleportieren möchten?
		<usetemplate ignoretext="Bestätigen, dass ich zu einer Landmarke teleportieren möchte" name="okcancelignore" notext="Abbrechen" yestext="Teleportieren"/>
	</notification>
	<notification name="TeleportToPick">
		Nach [PICK] teleportieren?
		<usetemplate ignoretext="Bestätigen, dass ich zu einer Position in Auswahl teleportieren möchte" name="okcancelignore" notext="Abbrechen" yestext="Teleportieren"/>
	</notification>
	<notification name="TeleportToClassified">
		Zu [CLASSIFIED] teleportieren?
		<usetemplate ignoretext="Bestätigen, dass ich zu einer Position in Anzeigen teleportieren möchte." name="okcancelignore" notext="Abbrechen" yestext="Teleportieren"/>
	</notification>
	<notification name="TeleportToHistoryEntry">
		Nach [HISTORY_ENTRY] teleportieren?
		<usetemplate ignoretext="Bestätigen, dass ich zu einem Standort aus der Teleportliste teleportieren möchte" name="okcancelignore" notext="Abbrechen" yestext="Teleportieren"/>
	</notification>
	<notification label="Nachricht an alle auf diesem Grundbesitz" name="MessageEstate">
		Geben Sie eine kurze Nachricht ein, die an jede Person auf Ihrem Grundbesitz gesendet wird.
		<form name="form">
			<input name="message"/>
			<button name="OK" text="OK"/>
			<button name="Cancel" text="Abbrechen"/>
		</form>
	</notification>
	<notification label="Linden-Grundbesitz ändern" name="ChangeLindenEstate">
		Sie sind im Begriff, einen Grundbesitz in Linden-Besitz (Mainland, Teen-Raster, Orientierung usw.) zu verändern.

Dies ist ÄUSSERST GEFÄHRLICH, da es grundlegende Auswirkungen auf das Benutzererlebnis hat.  Auf dem Mainland werden tausende Regionen geändert, was den Spaceserver stark belastet.

Fortfahren?
		<usetemplate name="okcancelbuttons" notext="Abbrechen" yestext="OK"/>
	</notification>
	<notification label="Zugang zu Linden-Grundbesitz ändern" name="ChangeLindenAccess">
		Sie sind im Begriff, die Zugangsliste für einen Grundbesitz in Linden-Besitz (Mainland, Teen-Raster, Orientierung usw.) zu verändern.

Dies ist GEFÄHRLICH und sollte nur erfolgen, um Objekte/L$ per Hack in und aus dem Raster zu entfernen.
Tausende Regionen werden verändert und der Spaceserver wird dadurch stark belastet.
		<usetemplate name="okcancelbuttons" notext="Abbrechen" yestext="OK"/>
	</notification>
	<notification label="Grundbesitz wählen" name="EstateAllowedAgentAdd">
		Nur für diesen Grundbesitz oder für alle [ALL_ESTATES] zur Erlaubnisliste hinzufügen?
		<usetemplate canceltext="Abbrechen" name="yesnocancelbuttons" notext="Alle Grundbesitze" yestext="Dieser Grundbesitz"/>
	</notification>
	<notification label="Grundbesitz wählen" name="EstateAllowedAgentRemove">
		Nur für diesen Grundbesitz oder für alle [ALL_ESTATES] von Erlaubnisliste entfernen?
		<usetemplate canceltext="Abbrechen" name="yesnocancelbuttons" notext="Alle Grundbesitze" yestext="Diesen Grundbesitz"/>
	</notification>
	<notification label="Grundbesitz wählen" name="EstateAllowedGroupAdd">
		Nur für diesen Grundbesitz oder für alle [ALL_ESTATES] zur Gruppen-Erlaubnisliste hinzufügen?
		<usetemplate canceltext="Abbrechen" name="yesnocancelbuttons" notext="Alle Grundbesitze" yestext="Diesen Grundbesitz"/>
	</notification>
	<notification label="Grundbesitz wählen" name="EstateAllowedGroupRemove">
		Nur für diesen Grundbesitz oder für alle [ALL_ESTATES] von Gruppen-Erlaubnisliste entfernen?
		<usetemplate canceltext="Abbrechen" name="yesnocancelbuttons" notext="Alle Grundbesitze" yestext="Diesen Grundbesitz"/>
	</notification>
	<notification label="Grundbesitz wählen" name="EstateBannedAgentAdd">
		Zugang nur für diesen Grundbesitz oder für [ALL_ESTATES] verweigern?
		<usetemplate canceltext="Abbrechen" name="yesnocancelbuttons" notext="Alle Grundbesitze" yestext="Diesen Grundbesitz"/>
	</notification>
	<notification label="Grundbesitz wählen" name="EstateBannedAgentRemove">
		Einwohner nur für diesen Grundbesitz oder für alle [ALL_ESTATES] von der Bannliste entfernen?
		<usetemplate canceltext="Abbrechen" name="yesnocancelbuttons" notext="Alle Grundbesitze" yestext="Diesen Grundbesitz"/>
	</notification>
	<notification label="Grundbesitz wählen" name="EstateManagerAdd">
		Verwalter nur für diesen Grundbesitz oder für [ALL_ESTATES] festlegen?
		<usetemplate canceltext="Abbrechen" name="yesnocancelbuttons" notext="Alle Grundbesitze" yestext="Diesen Grundbesitz"/>
	</notification>
	<notification label="Grundbesitz wählen" name="EstateManagerRemove">
		Verwalter nur für diesen Grundbesitz oder für [ALL_ESTATES] entfernen?
		<usetemplate canceltext="Abbrechen" name="yesnocancelbuttons" notext="Alle Grundbesitze" yestext="Diesen Grundbesitz"/>
	</notification>
	<notification label="Rauswurf bestätigen" name="EstateKickUser">
		Benutzer [EVIL_USER] von diesem Grundbesitz werfen?
		<usetemplate name="okcancelbuttons" notext="Abbrechen" yestext="OK"/>
	</notification>
	<notification name="EstateChangeCovenant">
		Möchten Sie den Grundbesitzvertrag wirklich ändern?
		<usetemplate name="okcancelbuttons" notext="Abbrechen" yestext="OK"/>
	</notification>
	<notification name="RegionEntryAccessBlocked">
		Die Region, die Sie besuchen möchten, enthält Inhalte, die Ihre aktuellen Einstellungen überschreiten. Sie können Ihre Einstellungen unter „Avatar“ &gt; „Einstellungen“ &gt; „Allgemein“ ändern.
		<usetemplate name="okbutton" yestext="OK"/>
	</notification>
	<notification name="RegionEntryAccessBlocked_AdultsOnlyContent">
		Die Region, die Sie besuchen möchten, enthält [REGIONMATURITY]-Inhalte, die nur für Erwachsene zugänglich sind.
		<url name="url">
			http://wiki.secondlife.com/wiki/Linden_Lab_Official:Maturity_ratings:_an_overview/de
		</url>
		<usetemplate ignoretext="Regionswechsel: Die Region, die Sie besuchen möchten, enthält Inhalte, die nur für Erwachsene zugänglich sind." name="okcancelignore" notext="Schließen" yestext="Zur Knowledge Base gehen"/>
	</notification>
	<notification name="RegionEntryAccessBlocked_Notify">
		Die Region, die Sie besuchen möchten, enthält [REGIONMATURITY]-Inhalte, doch aufgrund Ihrer aktuellen Einstellungen werden [REGIONMATURITY]-Inhalte nicht dargestellt.
	</notification>
	<notification name="RegionEntryAccessBlocked_NotifyAdultsOnly">
		Die Region, die Sie besuchen möchten, enthält [REGIONMATURITY]-Inhalte, die nur für Erwachsene zugänglich sind.
	</notification>
	<notification name="RegionEntryAccessBlocked_Change">
		Die Region, die Sie besuchen möchten, enthält [REGIONMATURITY]-Inhalte, doch aufgrund Ihrer aktuellen Einstellungen werden [REGIONMATURITY]-Inhalte nicht dargestellt. Sie können Ihre Einstellungen ändern oder diesen Vorgang abbrechen. Nachdem Sie Ihre Einstellungen geändert haben, können Sie erneut versuchen, die Region zu betreten.
		<form name="form">
			<button name="OK" text="Einstellungen ändern"/>
			<button name="Cancel" text="Abbrechen"/>
			<ignore name="ignore" text="Regionswechsel: Die Region, die Sie besuchen möchten, enthält Inhalte, die aufgrund Ihrer Einstellungen nicht dargestellt werden können."/>
		</form>
	</notification>
	<notification name="RegionEntryAccessBlocked_PreferencesOutOfSync">
		Wir haben technische Probleme mit Ihrem Teleport, da Ihre Einstellungen nicht mit dem Server synchronisiert sind.
		<usetemplate name="okbutton" yestext="OK"/>
	</notification>
	<notification name="TeleportEntryAccessBlocked">
		Die Region, die Sie besuchen möchten, enthält Inhalte, die Ihre aktuellen Einstellungen überschreiten. Sie können Ihre Einstellungen unter „Avatar“ &gt; „Einstellungen“ &gt; „Allgemein“ ändern.
		<usetemplate name="okbutton" yestext="OK"/>
	</notification>
	<notification name="TeleportEntryAccessBlocked_AdultsOnlyContent">
		Die Region, die Sie besuchen möchten, enthält [REGIONMATURITY]-Inhalte, die nur für Erwachsene zugänglich sind.
		<url name="url">
			http://wiki.secondlife.com/wiki/Linden_Lab_Official:Maturity_ratings:_an_overview/de
		</url>
		<usetemplate ignoretext="Teleport: Die Region, die Sie besuchen möchten, enthält Inhalte, die nur für Erwachsene zugänglich sind." name="okcancelignore" notext="Schließen" yestext="Zur Knowledge Base gehen"/>
	</notification>
	<notification name="TeleportEntryAccessBlocked_Notify">
		Die Region, die Sie besuchen möchten, enthält [REGIONMATURITY]-Inhalte, doch aufgrund Ihrer aktuellen Einstellungen werden [REGIONMATURITY]-Inhalte nicht dargestellt.
	</notification>
	<notification name="TeleportEntryAccessBlocked_NotifyAdultsOnly">
		Die Region, die Sie besuchen möchten, enthält [REGIONMATURITY]-Inhalte, die nur für Erwachsene zugänglich sind.
	</notification>
	<notification name="TeleportEntryAccessBlocked_ChangeAndReTeleport">
		Die Region, die Sie besuchen möchten, enthält [REGIONMATURITY]-Inhalte, doch aufgrund Ihrer aktuellen Einstellungen werden [REGIONMATURITY]-Inhalte nicht dargestellt. Sie können Ihre Einstellungen ändern und den Teleport fortsetzen oder Sie können den Teleport abbrechen.
		<form name="form">
			<button name="OK" text="Ändern und fortfahren"/>
			<button name="Cancel" text="Abbrechen"/>
			<ignore name="ignore" text="Teleport (kann neu gestartet werden): Die Region, die Sie besuchen möchten, enthält Inhalte, die aufgrund Ihrer Einstellungen nicht dargestellt werden können."/>
		</form>
	</notification>
	<notification name="TeleportEntryAccessBlocked_Change">
		Die Region, die Sie besuchen möchten, enthält [REGIONMATURITY]-Inhalte, doch aufgrund Ihrer aktuellen Einstellungen werden [REGIONMATURITY]-Inhalte nicht dargestellt. Sie können Ihre Einstellungen ändern oder den Teleport abbrechen. Nachdem Sie Ihre Einstellungen geändert haben, können Sie den Teleport erneut versuchen.
		<form name="form">
			<button name="OK" text="Einstellungen ändern"/>
			<button name="Cancel" text="Abbrechen"/>
			<ignore name="ignore" text="Teleport (kann nicht neu gestartet werden): Die Region, die Sie besuchen möchten, enthält Inhalte, die aufgrund Ihrer Einstellungen nicht dargestellt werden können."/>
		</form>
	</notification>
	<notification name="TeleportEntryAccessBlocked_PreferencesOutOfSync">
		Wir haben technische Probleme mit Ihrem Teleport, da Ihre Einstellungen nicht mit dem Server synchronisiert sind.
		<usetemplate name="okbutton" yestext="OK"/>
	</notification>
	<notification name="PreferredMaturityChanged">
		Sie erhalten keine Benachrichtigungen mehr, wenn Sie eine Region der Inhaltseinstufung „[RATING]“ besuchen. Sie können Ihre Inhaltseinstellungen von der Menüleiste aus ändern („Avatar“ &gt; „Einstellungen“ &gt; „Allgemein“).
		<usetemplate name="okbutton" yestext="OK"/>
	</notification>
	<notification name="MaturityChangeError">
		Wir konnten Ihre Einstellungen zur Anzeige von [PREFERRED_MATURITY]-Inhalten leider nicht ändern. Ihre Einstellungen wurden auf [ACTUAL_MATURITY]-Inhalte zurückgesetzt. Sie können erneut versuchen, Ihre Inhaltseinstellungen von der Menüleiste aus zu ändern („Avatar“ &gt; „Einstellungen“ &gt; „Allgemein“).
		<usetemplate name="okbutton" yestext="OK"/>
	</notification>
	<notification name="LandClaimAccessBlocked">
		Die Inhaltseinstufung des Landes, das Sie in Besitz nehmen möchten, überschreitet Ihre aktuellen Einstellungen. Sie können Ihre Einstellungen unter „Avatar“ &gt; „Einstellungen“ &gt; „Allgemein“ ändern.
		<usetemplate name="okbutton" yestext="OK"/>
	</notification>
	<notification name="LandClaimAccessBlocked_AdultsOnlyContent">
		Nur Erwachsene können dieses Land in Besitz nehmen.
		<url name="url">
			http://wiki.secondlife.com/wiki/Linden_Lab_Official:Maturity_ratings:_an_overview/de
		</url>
		<usetemplate ignoretext="Nur Erwachsene können dieses Land in Besitz nehmen." name="okcancelignore" notext="Schließen" yestext="Zur Knowledge Base gehen"/>
	</notification>
	<notification name="LandClaimAccessBlocked_Notify">
		Das Land, das Sie Sie in Besitz nehmen möchten, enthält [REGIONMATURITY]-Inhalte, doch aufgrund Ihrer aktuellen Einstellungen werden [REGIONMATURITY]-Inhalte nicht dargestellt.
	</notification>
	<notification name="LandClaimAccessBlocked_NotifyAdultsOnly">
		Das Land, das Sie in Besitz nehmen möchten, enthält [REGIONMATURITY]-Inhalte, die nur für Erwachsene zugänglich sind.
	</notification>
	<notification name="LandClaimAccessBlocked_Change">
		Das Land, das Sie in Besitz nehmen möchten, enthält [REGIONMATURITY]-Inhalte, doch aufgrund Ihrer aktuellen Einstellungen werden [REGIONMATURITY]-Inhalte nicht dargestellt. Sie können Ihre Einstellungen ändern und anschließend erneut versuchen, das Land in Besitz zu nehmen.
		<form name="form">
			<button name="OK" text="Einstellungen ändern"/>
			<button name="Cancel" text="Abbrechen"/>
			<ignore name="ignore" text="Das Land, das Sie in Besitz nehmen möchten, enthält Inhalte, die aufgrund Ihrer Einstellungen nicht dargestellt werden können."/>
		</form>
	</notification>
	<notification name="LandBuyAccessBlocked">
		Die Inhaltseinstufung des Landes, das Sie kaufen möchten, überschreitet Ihre aktuellen Einstellungen. Sie können Ihre Einstellungen unter „Avatar“ &gt; „Einstellungen“ &gt; „Allgemein“ ändern.
		<usetemplate name="okbutton" yestext="OK"/>
	</notification>
	<notification name="LandBuyAccessBlocked_AdultsOnlyContent">
		Nur Erwachsene können dieses Land kaufen.
		<url name="url">
			http://wiki.secondlife.com/wiki/Linden_Lab_Official:Maturity_ratings:_an_overview/de
		</url>
		<usetemplate ignoretext="Nur Erwachsene können dieses Land kaufen." name="okcancelignore" notext="Schließen" yestext="Zur Knowledge Base gehen"/>
	</notification>
	<notification name="LandBuyAccessBlocked_Notify">
		Das Land, das Sie kaufen möchten, enthält [REGIONMATURITY]-Inhalte, doch aufgrund Ihrer aktuellen Einstellungen werden [REGIONMATURITY]-Inhalte nicht dargestellt.
	</notification>
	<notification name="LandBuyAccessBlocked_NotifyAdultsOnly">
		Das Land, das Sie kaufen möchten, enthält Inhalte der Einstufung „[REGIONMATURITY]“, die nur für Erwachsene zugänglich sind.
	</notification>
	<notification name="LandBuyAccessBlocked_Change">
		Das Land, das Sie kaufen möchten, enthält [REGIONMATURITY]-Inhalte, doch aufgrund Ihrer aktuellen Einstellungen werden [REGIONMATURITY]-Inhalte nicht dargestellt. Sie können Ihre Einstellungen ändern und anschließend erneut versuchen, das Land zu kaufen.
		<form name="form">
			<button name="OK" text="Einstellungen ändern"/>
			<button name="Cancel" text="Abbrechen"/>
			<ignore name="ignore" text="Das Land, das Sie kaufen möchten, enthält Inhalte, die aufgrund Ihrer Einstellungen nicht dargestellt werden können."/>
		</form>
	</notification>
	<notification name="TooManyPrimsSelected">
		Zu viele Prims wurden ausgewählt.  Bitte wählen Sie höchstens [MAX_PRIM_COUNT] Prims aus und versuchen Sie es erneut.
		<usetemplate name="okbutton" yestext="OK"/>
	</notification>
	<notification name="ProblemImportingEstateCovenant">
		Problem beim Import des Grundbesitzvertrags.
		<usetemplate name="okbutton" yestext="OK"/>
	</notification>
	<notification name="ProblemAddingEstateManager">
		Es gibt Probleme beim Hinzufügen eines neuen Grundbesitzverwalters.  Bei mindestens einem Grundbesitz ist die Verwalterliste voll.
	</notification>
	<notification name="ProblemAddingEstateGeneric">
		Problem beim Hinzufügen zu dieser Grundbesitzliste.  Bei mindestens einem Grundbesitz ist die Liste voll.
	</notification>
	<notification name="UnableToLoadNotecardAsset">
		Notizkarten-Asset konnte nicht geladen werden.
		<usetemplate name="okbutton" yestext="OK"/>
	</notification>
	<notification name="NotAllowedToViewNotecard">
		Unzureichende Rechte, um die mit der angeforderten Asset-ID verbundene Notizkarte anzuzeigen.
		<usetemplate name="okbutton" yestext="OK"/>
	</notification>
	<notification name="MissingNotecardAssetID">
		Asset-ID für Notizkarte fehlt in Datenbank.
		<usetemplate name="okbutton" yestext="OK"/>
	</notification>
	<notification name="PublishClassified">
		Hinweis: Anzeigengebühren werden nicht zurückerstattet.

Anzeige für [AMOUNT] L$ veröffentlichen?
		<usetemplate name="okcancelbuttons" notext="Abbrechen" yestext="OK"/>
	</notification>
	<notification name="SetClassifiedMature">
		Enthält diese Anzeige moderate Inhalte?
		<usetemplate canceltext="Abbrechen" name="yesnocancelbuttons" notext="Nein" yestext="Ja"/>
	</notification>
	<notification name="SetGroupMature">
		Beschäftigt sich diese Gruppe mit moderaten Inhalten?
		<usetemplate canceltext="Abbrechen" name="yesnocancelbuttons" notext="Nein" yestext="Ja"/>
	</notification>
	<notification label="Neustart bestätigen" name="ConfirmRestart">
		Möchten Sie diese Region neu starten?
		<usetemplate name="okcancelbuttons" notext="Abbrechen" yestext="OK"/>
	</notification>
	<notification label="Nachricht an alle in dieser Region" name="MessageRegion">
		Geben Sie eine kurze Nachricht ein, die an jede Person in dieser Region gesendet wird.
		<form name="form">
			<input name="message"/>
			<button name="OK" text="OK"/>
			<button name="Cancel" text="Abbrechen"/>
		</form>
	</notification>
	<notification label="Alterseinstufung der Region ändern" name="RegionMaturityChange">
		Die Inhaltseinstufung dieser Region wurde geändert.
Es kann eine Weile dauern, bis diese Änderung auf der Karte angezeigt wird.
		<usetemplate name="okbutton" yestext="OK"/>
	</notification>
	<notification label="Falsche Voice-Version" name="VoiceVersionMismatch">
		Diese Version von [APP_NAME] ist mit der Voice-Chat-Funktion in dieser Region nicht kompatibel. Damit Voice-Chat funktioniert, müssen Sie [APP_NAME] aktualisieren.
	</notification>
	<notification label="Objekte können nicht gekauft werden" name="BuyObjectOneOwner">
		Objekte können nicht von mehreren Eigentümern gleichzeitig gekauft werden.
Wählen Sie ein einzelnes Objekt aus und versuchen Sie es erneut.
	</notification>
	<notification label="Inhalte können nicht gekauft werden" name="BuyContentsOneOnly">
		Inhalte können jeweils nur für ein Objekt gekauft werden.
Wählen Sie ein einzelnes Objekt aus und versuchen Sie es erneut.
	</notification>
	<notification label="Inhalte können nicht gekauft werden" name="BuyContentsOneOwner">
		Objekte können nicht von mehreren Eigentümern gleichzeitig gekauft werden.
Wählen Sie ein einzelnes Objekt aus und versuchen Sie es erneut.
	</notification>
	<notification name="BuyOriginal">
		Von [OWNER] Originalobjekt für [PRICE] L$ kaufen?
Sie werden der Eigentümer dieses Objekts.
Sie können das Objekt:
 Bearbeiten: [MODIFYPERM]
 Kopieren: [COPYPERM]
 Verkaufen oder weggeben: [RESELLPERM]
		<usetemplate name="okcancelbuttons" notext="Abbrechen" yestext="OK"/>
	</notification>
	<notification name="BuyOriginalNoOwner">
		Originalobjekt für [PRICE] L$ kaufen?
Sie werden der Eigentümer dieses Objekts.
Sie können das Objekt:
 Bearbeiten: [MODIFYPERM]
 Kopieren: [COPYPERM]
 Verkaufen oder weggeben: [RESELLPERM]
		<usetemplate name="okcancelbuttons" notext="Abbrechen" yestext="OK"/>
	</notification>
	<notification name="BuyCopy">
		Von [OWNER] Kopie für [PRICE] L$ kaufen?
Das Objekt wird in Ihr Inventar kopiert.
Sie können das Objekt:
 Bearbeiten: [MODIFYPERM]
 Kopieren: [COPYPERM]
 Verkaufen oder weggeben: [RESELLPERM]
		<usetemplate name="okcancelbuttons" notext="Abbrechen" yestext="OK"/>
	</notification>
	<notification name="BuyCopyNoOwner">
		Kopie für [PRICE] L$ kaufen?
Das Objekt wird in Ihr Inventar kopiert.
Sie können das Objekt:
 Bearbeiten: [MODIFYPERM]
 Kopieren: [COPYPERM]
 Verkaufen oder weggeben: [RESELLPERM]
		<usetemplate name="okcancelbuttons" notext="Abbrechen" yestext="OK"/>
	</notification>
	<notification name="BuyContents">
		Von [OWNER] Inhalte für [PRICE] L$ kaufen?
Die Inhalte werden in Ihr Inventar kopiert.
		<usetemplate name="okcancelbuttons" notext="Abbrechen" yestext="OK"/>
	</notification>
	<notification name="BuyContentsNoOwner">
		Inhalte für [PRICE] L$ kaufen?
Die Inhalte werden in Ihr Inventar kopiert.
		<usetemplate name="okcancelbuttons" notext="Abbrechen" yestext="OK"/>
	</notification>
	<notification name="ConfirmPurchase">
		Transaktion:
[ACTION]

Möchten Sie diesen Kauf fortsetzen?
		<usetemplate name="okcancelbuttons" notext="Abbrechen" yestext="OK"/>
	</notification>
	<notification name="ConfirmPurchasePassword">
		Transaktion:
[ACTION]

Möchten Sie diesen Kauf fortsetzen?
Geben Sie Ihr Kennwort erneut ein und klicken Sie auf OK.
		<form name="form">
			<input name="message"/>
			<button name="ConfirmPurchase" text="OK"/>
			<button name="Cancel" text="Abbrechen"/>
		</form>
	</notification>
	<notification name="SetPickLocation">
		Hinweis:
Sie haben die Position dieser Auswahl aktualisiert, aber die anderen Daten behalten ihre ursprünglichen Werte.
		<usetemplate name="okbutton" yestext="OK"/>
	</notification>
	<notification name="MoveInventoryFromObject">
		Sie haben „nicht kopierfähige“ Inventarobjekte ausgewählt.
Diese Objekte werden nicht kopiert, sondern in Ihr Inventar verschoben.

Inventarobjekt(e) verschieben?
		<usetemplate ignoretext="Warnhinweis anzeigen, bevor ich nicht kopierbare Artikel aus einem Objekt verschiebe" name="okcancelignore" notext="Abbrechen" yestext="OK"/>
	</notification>
	<notification name="MoveInventoryFromScriptedObject">
		Sie haben „nicht kopierfähige“ Inventarobjekte ausgewählt.  Diese Objekte werden nicht kopiert, sondern in Ihr Inventar verschoben.
Da es sich um ein geskriptetes Objekt handelt, geht die Skriptfunktion beim Verschieben in das Inventar möglicherweise verloren.

Inventarobjekt(e) verschieben?
		<usetemplate ignoretext="Warnhinweis anzeigen, bevor ich nicht-kopierbare Artikel verschiebe, die ein geskriptetes Objekt beschädigen können" name="okcancelignore" notext="Abbrechen" yestext="OK"/>
	</notification>
	<notification name="ClickActionNotPayable">
		Achtung: Die Klickaktion „Objekt bezahlen&quot; wurde eingestellt. Diese funktioniert jedoch nicht, wenn ein Skript mit einer Geldtransaktion () hinzugefügt wird.
		<form name="form">
			<ignore name="ignore" text="Ich habe die Aktion „Objekt bezahlen&quot; eingestellt, während ich ein Objekt gebaut habe, dass kein Geld()-Skript enthält."/>
		</form>
	</notification>
	<notification name="OpenObjectCannotCopy">
		Sie haben keine Berechtigung zum Kopieren von Elementen in diesem Objekt.
	</notification>
	<notification name="WebLaunchAccountHistory">
		Möchten Sie Ihre [http://secondlife.com/account/ Startseite] aufrufen, um Ihre Konto-Statistik anzuzeigen?
		<usetemplate ignoretext="Meinen Browser starten, um meine Konto-Statistik anzuzeigen" name="okcancelignore" notext="Abbrechen" yestext="Gehe zu Seite"/>
	</notification>
	<notification name="ConfirmQuit">
		Wirklich beenden?
		<usetemplate ignoretext="Bestätigen, bevor Sitzung beendet wird" name="okcancelignore" notext="Nicht beenden" yestext="Beenden"/>
	</notification>
	<notification name="ConfirmRestoreToybox">
		Durch diese Aktion werden Ihre Standardschaltflächen und -symbolleisten wiederhergestellt.

Diese Aktion kann nicht rückgängig gemacht werden.
		<usetemplate name="okcancelbuttons" notext="Abbrechen" yestext="OK"/>
	</notification>
	<notification name="ConfirmClearAllToybox">
		Durch diese Aktion werden alle Schaltflächen zurück in die Toolbox gestellt; die Symbolleisten sind leer.
    
Diese Aktion kann nicht rückgängig gemacht werden.
		<usetemplate name="okcancelbuttons" notext="Abbrechen" yestext="OK"/>
	</notification>
	<notification name="DeleteItems">
		[QUESTION]
		<usetemplate ignoretext="Vor dem Löschen von Objekten bestätigen" name="okcancelignore" notext="Abbrechen" yestext="OK"/>
	</notification>
	<notification name="HelpReportAbuseEmailLL">
		Mit dieser Funktion können Sie Verstöße gegen die [http://secondlife.com/corporate/tos.php Servicebedingungen (EN)] und [http://secondlife.com/corporate/cs.php Community-Standards] melden.

Alle gemeldeten Verstöße werden bearbeitet.
	</notification>
	<notification name="HelpReportAbuseSelectCategory">
		Wählen Sie eine Missbrauchskategorie aus.
Die Angabe einer Kategorie hilft uns bei der Bearbeitung des Berichts.
	</notification>
	<notification name="HelpReportAbuseAbuserNameEmpty">
		Geben Sie den Namen des Täters ein.
Eine genaue Angabe hilft uns, Fälle von Missbrauch zu ahnden.
	</notification>
	<notification name="HelpReportAbuseAbuserLocationEmpty">
		Bitte geben Sie den Ort an, an dem der Missbrauch stattgefunden hat.
Eine genaue Angabe hilft uns, Fälle von Missbrauch zu ahnden.
	</notification>
	<notification name="HelpReportAbuseSummaryEmpty">
		Bitte geben Sie eine Zusammenfassung des Vorfalls ein.
Eine genaue Zusammenfassung hilft uns, Fälle von Missbrauch zu ahnden.
	</notification>
	<notification name="HelpReportAbuseDetailsEmpty">
		Bitte geben Sie eine ausführliche Beschreibung des Vorfalls ein.
Eine möglichst genaue Beschreibung mit Namen und Einzelheiten hilft uns, Fälle von Missbrauch zu ahnden.
	</notification>
	<notification name="HelpReportAbuseContainsCopyright">
		Sehr geehrte(r) Einwohner(in),

Sie melden eine Urheberrechtsverletzung. Sind Sie wirklich sicher, dass Sie eine Verletzung des Urheberrechts melden möchten?

1. Missbrauch melden. Wenn Sie der Meinung sind, ein Einwohner nutzt das Berechtigungssystem von [CURRENT_GRID] auf unerlaubte Weise zu seinem Vorteil aus, indem er zum Beispiel einen CopyBot oder ähnliche Kopiertools verwendet und damit eine Urheberrechtsverletzung begeht, können Sie diesen Missbrauch melden. Das Missbrauchsteam untersucht gemeldete Verstöße gegen die  [CURRENT_GRID] [http://secondlife.com/corporate/tos.php Servicebedingungen] oder [http://secondlife.com/corporate/cs.php Community-Standards] und verhängt entsprechende Maßnahmen. Das Missbrauchsteam ist jedoch nicht dafür zuständig, Inhalte aus der  [CURRENT_GRID]-Welt zu entfernen und reagiert auch nicht auf entsprechende Anfragen.

2. Der DMCA oder das Entfernen von Inhalten. Sie können das Entfernen von Inhalten aus  [CURRENT_GRID] beantragen. Dazu MÜSSEN Sie eine Urheberrechtsverletzung gemäß den in unserer DMCA-Richtlinie unter  [http://secondlife.com/corporate/dmca.php] dargelegten Anweisungen einreichen.

Wenn Sie mit der Missbrauchmeldung jetzt fortfahren möchten, schließen Sie bitte dieses Fenster und senden Sie Ihren Bericht ein.  Möglicherweise müssen Sie Kategorie „CopyBot oder Berechtigungs-Exploit“ auswählen.

Vielen Dank,

Linden Lab
	</notification>
	<notification name="FailedRequirementsCheck">
		Die folgenden erforderlichen Komponenten fehlen in [FLOATER]:
[COMPONENTS]
	</notification>
	<notification label="Vorhandenen Anhang ersetzen" name="ReplaceAttachment">
		An dieser Körperstelle ist bereits ein Objekt angebracht.
Möchten Sie es mit dem ausgewählten Objekt ersetzen?
		<form name="form">
			<ignore name="ignore" save_option="true" text="Einen bestehenden Anhang mit dem ausgewählten Artikel ersetzen"/>
			<button ignore="Automatisch ersetzen" name="Yes" text="OK"/>
			<button ignore="Nie ersetzen" name="No" text="Abbrechen"/>
		</form>
	</notification>
	<notification label="Beschäftigt-Modus-Warnung" name="BusyModePay">
		Sie sind im Beschäftigt-Modus, sodass Sie im Austausch für diese Zahlung keine Objekte erhalten können.

Möchten Sie den Bechäftigt-Modus verlassen, bevor Sie diese Transaktion abschließen?
		<form name="form">
			<ignore name="ignore" save_option="true" text="Ich bin im Begriff eine Person oder ein Objekt zu bezahlen, während ich im Modus Beschäftigt bin."/>
			<button ignore="Beschäftigt-Modus immer deaktivieren" name="Yes" text="OK"/>
			<button ignore="Beschäftigt-Modus aktiviert lassen" name="No" text="Abbrechen"/>
		</form>
	</notification>
	<notification name="ConfirmDeleteProtectedCategory">
		Der Ordner „[FOLDERNAME]“ ist ein Systemordner. Das Löschen von Systemordnern kann zu instabiler Leistung führen.  Möchten Sie fortfahren?
		<usetemplate ignoretext="Bestätigen, bevor ich einen Systemordner lösche." name="okcancelignore" notext="Abbrechen" yestext="OK"/>
	</notification>
	<notification name="ConfirmEmptyTrash">
		Sind Sie sicher, dass Sie den Inhalt Ihres Papierkorbs löschen möchten?
		<usetemplate ignoretext="Bestätigen, bevor der Ordner Papierkorb im Inventar geleert wird" name="okcancelignore" notext="Abbrechen" yestext="OK"/>
	</notification>
	<notification name="ConfirmClearBrowserCache">
		Sind Sie sicher, dass Sie Ihren Reise-, Internet- und Suchverlauf löschen möchten?
		<usetemplate name="okcancelbuttons" notext="Abbrechen" yestext="OK"/>
	</notification>
	<notification name="ConfirmClearCache">
		Möchten Sie Ihren Viewer-Cache wirklich leeren?
		<usetemplate name="okcancelbuttons" notext="Abbrechen" yestext="OK"/>
	</notification>
	<notification name="ConfirmClearCookies">
		Sind Sie sicher, dass Sie Ihre Cookies löschen möchten?
		<usetemplate name="okcancelbuttons" notext="Abbrechen" yestext="Ja"/>
	</notification>
	<notification name="ConfirmClearMediaUrlList">
		Die Liste mit gespeicherten URLs wirklich löschen?
		<usetemplate name="okcancelbuttons" notext="Abbrechen" yestext="Ja"/>
	</notification>
	<notification name="ConfirmEmptyLostAndFound">
		Sind Sie sicher, dass Sie den Inhalt Ihres Ordners Fundbüro löschen möchten?
		<usetemplate ignoretext="Bestätigen, bevor der Ordner Fundbüro im Inventar geleert wird" name="okcancelignore" notext="Nein" yestext="Ja"/>
	</notification>
	<notification name="CopySLURL">
		Die folgende SLurl wurde in die Zwischenablage kopiert:
 [SLURL]

Von einer Webseite zu diesem Formular linken, um anderen leichten Zugang zu dieser Position zu ermöglichen. Oder versuchen Sie es selbst: kopieren Sie die SLurl in die Adressleiste eines Webbrowsers.
		<form name="form">
			<ignore name="ignore" text="Slurl wurde in meine Zwischenablage kopiert"/>
		</form>
	</notification>
	<notification name="WLSavePresetAlert">
		Die gespeicherte Voreinstellung überschreiben?
		<usetemplate name="okcancelbuttons" notext="Nein" yestext="Ja"/>
	</notification>
	<notification name="WLNoEditDefault">
		Standardvoreinstellungen können nicht bearbeitet oder gelöscht werden.
	</notification>
	<notification name="WLMissingSky">
		Diese Tageszyklusdatei verweist auf eine fehlende Himmel-Datei: [SKY].
	</notification>
	<notification name="WLRegionApplyFail">
		Die Einstellungen konnten nicht auf die Region angewendet werden.  Verlassen Sie die Region und kehren Sie zurück, um das Problem zu beheben.  Angegebener Grund: [FAIL_REASON]
	</notification>
	<notification name="EnvCannotDeleteLastDayCycleKey">
		Der letzte Schlüssel in diesem Tageszyklus kann nicht gelöscht werden, da ein Tageszyklus nicht leer sein kann.  Statt den letzten verbleibenden Schlüssel zu löschen, versuchen Sie stattdessen, ihn zu modifizieren und dann einen neuen zu erstellen.
		<usetemplate name="okbutton" yestext="OK"/>
	</notification>
	<notification name="DayCycleTooManyKeyframes">
		Sie können diesem Tageszyklus keine Keyframes mehr hinzufügen.  Die Höchstzahl an Keyframes für Tageszyklen mit Umfang [SCOPE] beträgt [MAX].
		<usetemplate name="okbutton" yestext="OK"/>
	</notification>
	<notification name="EnvUpdateRate">
		Sie können die Umgebungseinstellungen der Region nur alle [WAIT] Sekunden aktualisieren.  Warten Sie mindestens so lange und versuchen Sie es dann erneut.
		<usetemplate name="okbutton" yestext="OK"/>
	</notification>
	<notification name="PPSaveEffectAlert">
		Post-Processing-Effekt bereits vorhanden. Möchten Sie ihn überschreiben?
		<usetemplate name="okcancelbuttons" notext="Nein" yestext="Ja"/>
	</notification>
	<notification name="ChatterBoxSessionStartError">
		Neue Chat-Sitzung mit [RECIPIENT] konnte nicht gestartet werden.
[REASON]
		<usetemplate name="okbutton" yestext="OK"/>
	</notification>
	<notification name="ChatterBoxSessionEventError">
		[EVENT]
[REASON]
		<usetemplate name="okbutton" yestext="OK"/>
	</notification>
	<notification name="ForceCloseChatterBoxSession">
		Ihre Chat-Sitzung mit [NAME] muss beendet werden.
[REASON]
		<usetemplate name="okbutton" yestext="OK"/>
	</notification>
	<notification name="Cannot_Purchase_an_Attachment">
		Sie können kein Objekt kaufen, während es angehängt ist.
	</notification>
	<notification label="Info zur Abfrage der Abbucherlaubnis" name="DebitPermissionDetails">
		Wenn Sie dieser Anfrage zustimmen, erhält das Skript die Erlaubnis, regelmäßig Linden-Dollar (L$) von Ihrem Konto abzubuchen. Diese Erlaubnis kann nur zurückgezogen werden, wenn der Eigentümer das Objekt löscht oder die Skripts in dem Objekt zurücksetzt.
		<usetemplate name="okbutton" yestext="OK"/>
	</notification>
	<notification name="AutoWearNewClothing">
		Möchten Sie das neu erstellte Kleidungsstück automatisch anziehen?
		<usetemplate ignoretext="Die Kleidung, die während dem Bearbeiten meines Aussehens erstellt wird, sofort anziehen" name="okcancelignore" notext="Nein" yestext="Ja"/>
	</notification>
	<notification name="NotAgeVerified">
		Der Ort, den Sie besuchen möchten, ist nur für Bewohner zugänglich, die mindestens 18 Jahre alt sind.
		<usetemplate ignoretext="Ich bin nicht alt genug, um beschränkte Bereiche zu besuchen." name="okignore" yestext="OK"/>
	</notification>
	<notification name="NotAgeVerified_Notify">
		Ort auf Einwohner beschränkt, die mindestens 18 Jahre alt sind.
	</notification>
	<notification name="Cannot enter parcel: no payment info on file">
		Um diesen Bereich besuchen zu können, müssen Ihre Zahlungsinformationen gespeichert sein.  Möchten Sie diese Einstellung auf der [CURRENT_GRID]-Webseite einrichten?

[_URL]
		<url name="url" option="0">
			https://secondlife.com/account/index.php?lang=de
		</url>
		<usetemplate ignoretext="Meine Zahlungsinformation ist nicht gespeichert" name="okcancelignore" notext="Nein" yestext="Ja"/>
	</notification>
	<notification name="MissingString">
		Der String „[STRING_NAME]“ fehlt in strings.xml
	</notification>
	<notification name="SystemMessageTip">
		[MESSAGE]
	</notification>
	<notification name="IMSystemMessageTip">
		[MESSAGE]
	</notification>
	<notification name="Cancelled">
		Abgebrochen
	</notification>
	<notification name="CancelledSit">
		Sitzen beendet
	</notification>
	<notification name="CancelledAttach">
		Anhängen abgebrochen
	</notification>
	<notification name="ReplacedMissingWearable">
		Fehlende(s) Kleidung/Körperteil mit Standard ersetzt.
	</notification>
	<notification name="GroupNotice">
		Betreff: [SUBJECT], Nachricht: [MESSAGE]
	</notification>
	<notification name="FriendOnline">
		[NAME] ist online.
	</notification>
	<notification name="FriendOffline">
		[NAME] ist offline.
	</notification>
	<notification name="AddSelfFriend">
		Obwohl Sie ein sehr netter Mensch sind, können Sie sich nicht selbst als Freund hinzufügen.
	</notification>
	<notification name="UploadingAuctionSnapshot">
		In-Welt- und Website-Fotos werden hochgeladen...
(Dauert ca. 5 Minuten.)
	</notification>
	<notification name="UploadPayment">
		Sie haben für das Hochladen [AMOUNT] L$ bezahlt.
	</notification>
	<notification name="UploadWebSnapshotDone">
		Das Website-Foto wurde hochgeladen.
	</notification>
	<notification name="UploadSnapshotDone">
		In-Welt-Foto hochgeladen
	</notification>
	<notification name="TerrainDownloaded">
		Terrain.raw heruntergeladen
	</notification>
	<notification name="GestureMissing">
		Geste [NAME] fehlt in Datenbank.
	</notification>
	<notification name="UnableToLoadGesture">
		Geste [NAME] konnte nicht geladen werden.
	</notification>
	<notification name="LandmarkMissing">
		Landmarke fehlt in Datenbank.
	</notification>
	<notification name="UnableToLoadLandmark">
		Landmarke konnte nicht geladen werden.  Bitte versuchen Sie es erneut.
	</notification>
	<notification name="CapsKeyOn">
		Die Umschalttaste ist aktiv.
Dies kann die Eingabe Ihres Passworts beeinflussen.
	</notification>
	<notification name="NotecardMissing">
		Notizkarte fehlt in Datenbank.
	</notification>
	<notification name="NotecardNoPermissions">
		Ihnen fehlt die Berechtigung zur Anzeige dieser Notizkarte.
	</notification>
	<notification name="RezItemNoPermissions">
		Keine Berechtigung zum Rezzen von Objekten.
	</notification>
	<notification name="IMAcrossParentEstates">
		Senden von IMs über übergeordnete Grundbesitze hinweg nicht möglich.
	</notification>
	<notification name="TransferInventoryAcrossParentEstates">
		Inventarübertragung über übergeordnete Grundbesitze hinweg nicht möglich.
	</notification>
	<notification name="UnableToLoadNotecard">
		Notizkarten-Asset konnte nicht geladen werden.
	</notification>
	<notification name="ScriptMissing">
		Skript fehlt in Datenbank.
	</notification>
	<notification name="ScriptNoPermissions">
		Unzureichende Rechte zur Anzeige des Skripts.
	</notification>
	<notification name="UnableToLoadScript">
		Skript konnte nicht geladen werden.  Bitte versuchen Sie es erneut.
	</notification>
	<notification name="IncompleteInventory">
		Die von Ihnen angebotenen Inhalte sind noch nicht vollständig lokal verfügbar. Warten Sie kurz und wiederholen Sie dann das Angebot.
	</notification>
	<notification name="CannotModifyProtectedCategories">
		Geschützte Kategorien können nicht geändert werden.
	</notification>
	<notification name="CannotRemoveProtectedCategories">
		Geschützte Kategorien können nicht entfernt werden.
	</notification>
	<notification name="UnableToBuyWhileDownloading">
		Kauf nicht möglich. Objektdaten werden noch geladen.
Bitte versuchen Sie es erneut.
	</notification>
	<notification name="UnableToLinkWhileDownloading">
		Verknüpfung nicht möglich. Objektdaten werden noch geladen.
Bitte versuchen Sie es erneut.
	</notification>
	<notification name="CannotBuyObjectsFromDifferentOwners">
		Sie können nur von einem Eigentümer auf einmal Objekte kaufen.
Wählen Sie ein einzelnes Objekt aus.
	</notification>
	<notification name="ObjectNotForSale">
		Dieses Objekt wird nicht verkauft.
	</notification>
	<notification name="EnteringGodMode">
		Gott-Modus aktiviert, Level [LEVEL]
	</notification>
	<notification name="LeavingGodMode">
		Gott-Modus wird nun de-aktiviert, Level [LEVEL]
	</notification>
	<notification name="CopyFailed">
		Ihnen fehlt die Berechtigung zum Kopieren.
	</notification>
	<notification name="InventoryAccepted">
		[NAME] hat Ihr Inventarangebot erhalten.
	</notification>
	<notification name="InventoryDeclined">
		[NAME] hat Ihr Inventarangebot abgelehnt.
	</notification>
	<notification name="ObjectMessage">
		[NAME]: [MESSAGE]
	</notification>
	<notification name="CallingCardAccepted">
		Ihre Visitenkarte wurde akzeptiert.
	</notification>
	<notification name="CallingCardDeclined">
		Ihre Visitenkarte wurde abgelehnt.
	</notification>
	<notification name="TeleportToLandmark">
		Um zu Orten wie „[NAME]“ zu teleportieren, klicken Sie zuerst auf die Schaltfläche „Orte“
    und dann im eingeblendeten Fenster auf die Registerkarte „Landmarken“. Klicken Sie auf
    die gewünschte Landmarke und dann unten im Fenster auf „Teleportieren“.
    (Sie können auch auf die Landmarke doppelklicken bzw. sie mit der rechten Maustaste ankklicken und dann
    „Teleportieren“ wählen.)
	</notification>
	<notification name="TeleportToPerson">
		Um Einwohner wie „[NAME]“ zu kontaktieren, klicken Sie auf die Schaltfläche „Leute“, wählen Sie eingeblendeten Fenster einen Einwohner aus
    und klicken Sie unten im Fenster auf „IM“.
    (Sie können auch auf den Namen doppelklicken bzw. ihn mit der rechten Maustaste anklicken und dann „IM“ wählen.)
	</notification>
	<notification name="CantSelectLandFromMultipleRegions">
		Land kann nicht über Servergrenzen hinweg ausgewählt werden.
Wählen Sie eine kleinere Landfläche.
	</notification>
	<notification name="SearchWordBanned">
		Einige Begriffe in Ihrer Suchanfrage wurden ausgeschlossen, aufgrund von in den Community Standards definierten Inhaltsbeschränkungen.
	</notification>
	<notification name="NoContentToSearch">
		Bitte wählen Sie mindestens eine Inhaltsart für die Suche aus (Generell, Moderat oder Adult).
	</notification>
	<notification name="SystemMessage">
		[MESSAGE]
	</notification>
	<notification name="PaymentReceived">
		[MESSAGE]
	</notification>
	<notification name="PaymentSent">
		[MESSAGE]
	</notification>
	<notification name="PaymentFailure">
		[MESSAGE]
	</notification>
	<notification name="EventNotification">
		Event-Benachrichtigung:

[NAME]
[DATE]
		<form name="form">
			<button name="Details" text="Details"/>
			<button name="Cancel" text="Abbrechen"/>
		</form>
	</notification>
	<notification name="TransferObjectsHighlighted">
		Alle Objekte auf dieser Parzelle, die an den Käufer der Parzelle übertragen werden, sind jetzt markiert.

* Übertragene Bäume und Gräser sind nicht markiert.
		<form name="form">
			<button name="Done" text="Fertig"/>
		</form>
	</notification>
	<notification name="DeactivatedGesturesTrigger">
		Gesten mit demselben Trigger wurden deaktiviert:
[NAMES]
	</notification>
	<notification name="NoQuickTime">
		AppleQuickTime ist auf Ihrem System anscheinend nicht installiert.
Laden Sie QuickTime von der [http://www.apple.com/quicktime QuickTime-Webseite]  herunter, um auf Parzellen, die diese Funktion unterstützen, Streaming-Inhalte wiederzugeben.
	</notification>
	<notification name="NoPlugin">
		Es wurde kein Medien-Plugin gefunden, das &quot;[MIME_TYPE]&quot; ausführen kann.  Medien dieses Dateityps sind nicht verfügbar.
	</notification>
	<notification name="MediaPluginFailed">
		Bei folgendem Plugin ist ein Fehler aufgetreten:
    [PLUGIN]

Bitte installieren Sie das Plugin erneut. Falls weiterhin Problem auftreten, kontaktieren Sie bitte den Hersteller.
		<form name="form">
			<ignore name="ignore" text="Ein Plugin kann nicht ausgeführt werden"/>
		</form>
	</notification>
	<notification name="OwnedObjectsReturned">
		Ihre Objekte auf der ausgewählten Parzelle wurden in Ihr Inventar transferiert.
	</notification>
	<notification name="OtherObjectsReturned">
		Alle Objekte auf der ausgewählten Parzelle, die Einwohner „[NAME]“ gehören, wurden an ihren Eigentümer zurückgegeben.
	</notification>
	<notification name="OtherObjectsReturned2">
		Alle Objekte auf der ausgewählten Parzelle, die Einwohner &apos;[NAME]&apos; gehören, wurden an ihren Eigentümern zurückgegeben.
	</notification>
	<notification name="GroupObjectsReturned">
		Die mit der Gruppe [GROUPNAME] gemeinsam genutzten Objekte auf dieser Parzelle wurden in das Inventar ihrer Eigentümer transferiert.
Transferierbare übertragene Objekte wurden an ihre früheren Eigentümer zurückgegeben.
Nicht transferierbare an die Gruppe übertragene Objekte wurden gelöscht.
	</notification>
	<notification name="UnOwnedObjectsReturned">
		Alle Objekte auf der ausgewählten Parzelle, die NICHT Ihnen gehören, wurden ihren Eigentümern zurückgegeben.
	</notification>
	<notification name="ServerObjectMessage">
		Nachricht von [NAME]:
&lt;nolink&gt;[MSG]&lt;/nolink&gt;
	</notification>
	<notification name="NotSafe">
		Auf diesem Land ist Schaden aktiviert.
Verletzungen sind möglich. Wenn Sie sterben, werden Sie zu Ihrem Heimatstandort teleportiert.
	</notification>
	<notification name="NoFly">
		In diesem Bereich ist das Fliegen deaktiviert.
Fliegen ist hier nicht möglich.
	</notification>
	<notification name="PushRestricted">
		In diesem Bereich ist Stoßen nicht erlaubt. Sie können keine anderen Personen stoßen, außer Ihnen gehört das Land.
	</notification>
	<notification name="NoVoice">
		In diesem Bereich ist Voice deaktiviert. Sie werden niemanden sprechen hören.
	</notification>
	<notification name="NoBuild">
		In diesem Bereich ist das Bauen deaktiviert. Sie können keine Objekte bauen oder rezzen.
	</notification>
	<notification name="PathfindingDirty">
		Diese Region weist ausstehende Pathfinding-Änderungen auf. Wenn Sie Baurechte besitzen, können Sie die Region durch Klicken auf die Schaltfläche „Region neu formen“ neu formen.
		<usetemplate
			name="okcancelbuttons"
			yestext="Region neu formen"
			notext="Schließen"/>
	</notification>
	<notification name="DynamicPathfindingDisabled">
		Dynamisches Pathfinding ist in dieser Region nicht aktiviert. Geskriptete Objekte, die Pathfinding-LSL-Aufrufe verwenden, funktionieren in dieser Region u. U. nicht wie erwartet.
	</notification>
	<notification name="PathfindingRebakeNavmesh">
		Wenn Sie bestimmte Objekte in dieser Region ändern, verhalten sich andere bewegliche Objekte u. U. inkorrekt. Um dieses Problem zu beheben, muss die Region neu geformt werden. Um weitere Informationen zu erhalten, klicken Sie auf „Hilfe“.
		<url name="url">
			http://wiki.secondlife.com/wiki/Pathfinding_Tools_in_the_Second_Life_Viewer
		</url>
		<usetemplate helptext="Hilfe" ignoretext="Wenn Sie bestimmte Objekte in dieser Region ändern, verhalten sich andere bewegliche Objekte u. U. inkorrekt." name="okhelpignore" yestext="OK"/>
	</notification>
	<notification name="PathfindingCannotRebakeNavmesh">
		Es ist ein Fehler aufgetreten. Möglicherweise ist ein Netzwerk- oder Serverproblem aufgetreten oder Sie haben nicht die erforderlichen Baurechte. Dieses Problem lässt sich manchmal durch Ab- und Anmelden lösen.
		<usetemplate name="okbutton" yestext="OK"/>
	</notification>
	<notification name="SeeAvatars">
		Diese Parzelle verbirgt Avatare und Text-Chat vor einer anderen Parzelle.   Sie können Einwohner außerhalb dieser Parzelle weder sehen noch von ihnen gesehen werden.  Regulärer Text-Chat auf Kanal 0 ist ebenfalls blockiert.
	</notification>
	<notification name="ScriptsStopped">
		Ein Administrator hat die Skriptausführung in dieser Region vorübergehend deaktiviert.
	</notification>
	<notification name="ScriptsNotRunning">
		In dieser Region werden keine Skipts ausgeführt.
	</notification>
	<notification name="NoOutsideScripts">
		Auf diesem Land sind externe Skripts deaktiviert

Hier funktionieren nur Skripts, die dem Landeigentümer gehören.
	</notification>
	<notification name="ClaimPublicLand">
		Öffentliches Land kann nur in der Region in Besitz genommen werden, in der Sie sich befinden.
	</notification>
	<notification name="RegionTPAccessBlocked">
		Die Region, die Sie besuchen möchten, enthält Inhalte, die Ihre aktuellen Einstellungen überschreiten. Sie können Ihre Einstellungen unter „Avatar“ &gt; „Einstellungen“ &gt; „Allgemein“ ändern.
	</notification>
	<notification name="URBannedFromRegion">
		Sie dürfen diese Region nicht betreten.
	</notification>
	<notification name="NoTeenGridAccess">
		Ihr Konto kann keine Verbindung zu dieser Teen Grid-Region herstellen.
	</notification>
	<notification name="ImproperPaymentStatus">
		Die für den Zutritt zu dieser Region erforderlichen Zahlungsinformationen liegen nicht vor.
	</notification>
	<notification name="MustGetAgeRegion">
		Sie müssen mindestens 18 Jahre alt sein, um diese Region betreten zu können.
	</notification>
	<notification name="MustGetAgeParcel">
		Sie müssen mindestens 18 Jahre alt sein, um diese Parzelle betreten zu können.
	</notification>
	<notification name="NoDestRegion">
		Keine Zielregion gefunden.
	</notification>
	<notification name="NotAllowedInDest">
		Der Zutritt wurde Ihnen verweigert.
	</notification>
	<notification name="RegionParcelBan">
		Diese Parzelle ist abgesperrt und kann nicht überquert werden. Versuchen Sie einen anderen Weg.
	</notification>
	<notification name="TelehubRedirect">
		Sie wurden zu einem Telehub umgeleitet.
	</notification>
	<notification name="CouldntTPCloser">
		Ein Teleport näher am Ziel ist leider nicht möglich.
	</notification>
	<notification name="TPCancelled">
		Teleport abgebrochen.
	</notification>
	<notification name="FullRegionTryAgain">
		Die Region, die Sie betreten möchten, ist im Moment voll.
Versuchen Sie es in einigen Minuten erneut.
	</notification>
	<notification name="GeneralFailure">
		Allgemeiner Fehler.
	</notification>
	<notification name="RoutedWrongRegion">
		In falsche Region umgeleitet.  Bitte versuchen Sie es erneut.
	</notification>
	<notification name="NoValidAgentID">
		Keine gültige Agent ID.
	</notification>
	<notification name="NoValidSession">
		Keine gültige Sitzungs-ID.
	</notification>
	<notification name="NoValidCircuit">
		Kein gültiger Verbindungscode.
	</notification>
	<notification name="NoValidTimestamp">
		Kein gültiger Zeitstempel.
	</notification>
	<notification name="NoPendingConnection">
		Verbindung kann nicht hergestellt werden.
	</notification>
	<notification name="InternalUsherError">
		Interner Fehler beim Versuch, Verbindung mit Agent Usher herzustellen.
	</notification>
	<notification name="NoGoodTPDestination">
		In dieser Region konnte kein gültiges Teleportziel gefunden werden.
	</notification>
	<notification name="InternalErrorRegionResolver">
		Interner Fehler bei Teleport.
	</notification>
	<notification name="NoValidLanding">
		Ein gültiger Landpunkt konnte nicht gefunden werden.
	</notification>
	<notification name="NoValidParcel">
		Es konnte keine gültige Parzelle gefunden werden.
	</notification>
	<notification name="ObjectGiveItem">
		Ein Objekt namens &lt;nolink&gt;[OBJECTFROMNAME]&lt;/nolink&gt;, das [NAME_SLURL] gehört, hat Ihnen folgende/n/s [OBJECTTYPE] übergeben:
&lt;nolink&gt;[ITEM_SLURL]&lt;/nolink&gt;
		<form name="form">
			<button name="Keep" text="Behalten"/>
			<button name="Discard" text="Verwerfen"/>
			<button name="Mute" text="Eigentümer blockieren"/>
		</form>
	</notification>
	<notification name="OwnObjectGiveItem">
		Ein Objekt namens &lt;nolink&gt;[OBJECTFROMNAME]&lt;/nolink&gt; hat Ihnen folgende/n/s [OBJECTTYPE] übergeben:
&lt;nolink&gt;[ITEM_SLURL]&lt;/nolink&gt;
		<form name="form">
			<button name="Keep" text="Behalten"/>
			<button name="Discard" text="Verwerfen"/>
		</form>
	</notification>
	<notification name="UserGiveItem">
		[NAME_SLURL] hat Ihnen folgendes [OBJECTTYPE] übergeben:
[ITEM_SLURL]
		<form name="form">
			<button name="Show" text="Annehmen"/>
			<button name="Discard" text="Verwerfen"/>
			<button name="Mute" text="Blockieren"/>
		</form>
	</notification>
	<notification name="GodMessage">
		[NAME]

[MESSAGE]
	</notification>
	<notification name="JoinGroup">
		[MESSAGE]
		<form name="form">
			<button name="Join" text="Beitreten"/>
			<button name="Decline" text="Ablehnen"/>
			<button name="Info" text="Info"/>
		</form>
	</notification>
	<notification name="TeleportOffered">
		[NAME_SLURL] hat Ihnen den Teleport an seinen/ihren Standort angeboten:

„[MESSAGE]“
&lt;icon&gt;[MATURITY_ICON]&lt;/icon&gt; - [MATURITY_STR]
		<form name="form">
			<button name="Teleport" text="Teleportieren"/>
			<button name="Cancel" text="Abbrechen"/>
		</form>
	</notification>
	<notification name="TeleportOffered_MaturityExceeded">
		[NAME_SLURL] hat Ihnen den Teleport an seinen/ihren Standort angeboten:

„[MESSAGE]“
&lt;icon&gt;[MATURITY_ICON]&lt;/icon&gt; – [MATURITY_STR]

Diese Region enthält [REGION_CONTENT_MATURITY]-Inhalte, doch aufgrund Ihrer aktuellen Einstellungen werden [REGION_CONTENT_MATURITY]-Inhalte nicht dargestellt. Sie können Ihre Einstellungen ändern und den Teleport fortsetzen oder Sie können den Teleport abbrechen.
		<form name="form">
			<button name="Teleport" text="Ändern und fortfahren"/>
			<button name="Cancel" text="Abbrechen"/>
		</form>
	</notification>
	<notification name="TeleportOffered_MaturityBlocked">
		[NAME_SLURL] hat Ihnen den Teleport an seinen/ihren Standort angeboten:

„[MESSAGE]“
&lt;icon&gt;[MATURITY_ICON]&lt;/icon&gt; - [MATURITY_STR]

Diese Region enthält jedoch Inhalte, die nur für Erwachsene zugänglich sind.
	</notification>
	<notification name="TeleportOfferSent">
		Ein Teleportangebot wurde an [TO_NAME] geschickt
	</notification>
	<notification name="GotoURL">
		[MESSAGE]
[URL]
		<form name="form">
			<button name="Later" text="Später"/>
			<button name="GoNow..." text="Jetzt gehen..."/>
		</form>
	</notification>
	<notification name="OfferFriendship">
		[NAME_SLURL] bietet Ihnen die Freundschaft an.

[MESSAGE]

(Standardmäßig können Sie gegenseitig ihren Online-Status sehen.)
		<form name="form">
			<button name="Accept" text="Akzeptieren"/>
			<button name="Decline" text="Ablehnen"/>
		</form>
	</notification>
	<notification name="FriendshipOffered">
		Sie haben [TO_NAME] die Freundschaft angeboten.
	</notification>
	<notification name="OfferFriendshipNoMessage">
		[NAME_SLURL] bietet die Freundschaft an.

(Standardmäßig können Sie gegenseitig ihren Online-Status sehen.)
		<form name="form">
			<button name="Accept" text="Akzeptieren"/>
			<button name="Decline" text="Ablehnen"/>
		</form>
	</notification>
	<notification name="FriendshipAccepted">
		&lt;nolink&gt;[NAME]&lt;/nolink&gt; hat Ihr Freundschaftsangebot akzeptiert.
	</notification>
	<notification name="FriendshipDeclined">
		&lt;nolink&gt;[NAME]&lt;/nolink&gt; hat Ihr Freundschaftsangebot abgelehnt.
	</notification>
	<notification name="FriendshipAcceptedByMe">
		Ihr Freundschaftsangebot wurde angeommen.
	</notification>
	<notification name="FriendshipDeclinedByMe">
		Ihr Freundschaftsangebot wurde abgelehnt.
	</notification>
	<notification name="OfferCallingCard">
		[NAME] bietet Ihnen eine Visitenkarte an.
In Ihrem Inventar wird ein Lesezeichen erstellt, damit Sie diesem Einwohner schnell IMs senden können.
		<form name="form">
			<button name="Accept" text="Akzeptieren"/>
			<button name="Decline" text="Ablehnen"/>
		</form>
	</notification>
	<notification name="RegionRestartMinutes">
    Diese Region wird in [MINUTES] Minuten neu gestartet.
    Wenn Sie in dieser Region bleiben, werden Sie abgemeldet.
  </notification>
	<notification name="RegionRestartSeconds">
    Diese Region wird in [SECONDS] Sekunden neu gestartet.
    Wenn Sie in dieser Region bleiben, werden Sie abgemeldet.
  </notification>
	<notification name="LoadWebPage">
		Webseite [URL] laden?

[MESSAGE]

Von Objekt: &lt;nolink&gt;[OBJECTNAME]&lt;/nolink&gt;, Eigentümer: [NAME]?
		<form name="form">
			<button name="Gotopage" text="Zur Seite"/>
			<button name="Cancel" text="Abbrechen"/>
		</form>
	</notification>
	<notification name="FailedToFindWearableUnnamed">
		[TYPE] nicht in Datenbank.
	</notification>
	<notification name="FailedToFindWearable">
		[TYPE] namens [DESC] nicht in Datenbank.
	</notification>
	<notification name="InvalidWearable">
		Dieser Artikel verwendet eine Funktion, die Ihr Viewer nicht unterstützt. Bitte aktualisieren Sie Ihre Version von [APP_NAME], um dieses Objekt anziehen zu können.
	</notification>
	<notification name="ScriptQuestion">
		Das Objekt „&lt;nolink&gt;[OBJECTNAME]&lt;/nolink&gt;“, das „[NAME]“ gehört, stellt folgende Anfrage:

[QUESTIONS]
Ist das OK?
		<form name="form">
			<button name="Yes" text="Ja"/>
			<button name="No" text="Nein"/>
			<button name="Mute" text="Ignorieren"/>
		</form>
	</notification>
	<notification name="ScriptQuestionCaution">
		Warnung: Das Objekt „&lt;nolink&gt;[OBJECTNAME]&lt;/nolink&gt;“ wünscht Zugriff auf Ihr Linden-Dollar-Konto. Wenn Sie dies erlauben, kann es jederzeit Geld vom Konto abheben oder es komplett leeren ohne eine weitere Warnung.
  
Bevor Sie den Zugriff erlauben, sollten Sie wissen, um was für ein Objekt es sich handelt, warum es den Zugriff benötigt und ob Sie dem Ersteller vertrauen. Falls Sie unsicher sind, klicken Sie auf Verweigern.
		<form name="form">
			<button name="Grant" text="Vollen Zugriff erlauben"/>
			<button name="Deny" text="Verweigern"/>
		</form>
	</notification>
	<notification name="ScriptDialog">
		„&lt;nolink&gt;[TITLE]&lt;/nolink&gt;“ von [NAME]
[MESSAGE]
		<form name="form">
			<button name="Client_Side_Mute" text="Blockieren"/>
			<button name="Client_Side_Ignore" text="Ignorieren"/>
		</form>
	</notification>
	<notification name="ScriptDialogGroup">
		„&lt;nolink&gt;[TITLE]&lt;/nolink&gt;“ von [GROUPNAME]
[MESSAGE]
		<form name="form">
			<button name="Client_Side_Mute" text="Blockieren"/>
			<button name="Client_Side_Ignore" text="Ignorieren"/>
		</form>
	</notification>
	<notification name="BuyLindenDollarSuccess">
		Vielen Dank für Ihre Zahlung.

Ihr L$-Kontostand wird aktualisiert, sobald die Bearbeitung abgeschlossen ist. Falls die Bearbeitung länger als 20 min dauert, ist es möglich, dass Ihre Transaktion abgebrochen wird. In diesem Fall wird der Kaufbetrag in US$ auf Ihrem Konto gutgeschrieben.

Der Zahlungsstatus kann auf Ihrer [http://secondlife.com/account/ Startseite] unter Transaktionsübersicht überprüft werden.
	</notification>
	<notification name="FirstOverrideKeys">
		Ihre Bewegungstasten werden jetzt von einem Objekt gesteuert.
Probieren Sie die Pfeil- oder WASD-Tasten aus.
Manche Objekte (wie Waffen) müssen per Mouselook gesteuert werden.
Drücken Sie dazu „M“.
	</notification>
	<notification name="FirstSandbox">
		Dies ist ein Sandkasten. Hier können Einwohner lernen, wie Objekte gebaut werden. 

Objekte, die Sie hier bauen, werden gelöscht, nachdem Sie den Sandkasten verlassen. Vergessen Sie nicht, Ihr Werk mit einem Rechtsklick und der Auswahl „Nehmen“ in Ihrem Inventar zu speichern.
	</notification>
	<notification name="MaxListSelectMessage">
		Sie können maximal [MAX_SELECT] Objekte
von der Liste auswählen.
	</notification>
	<notification name="VoiceInviteP2P">
		[NAME] lädt Sie zu einem Voice-Chat ein.
Klicken Sie auf  &apos;Akzeptieren &apos;, um dem Gespräch beizutreten, oder auf  &apos;Ablehnen &apos;, um die Einladung auszuschlagen. Klicken Sie auf Ignorieren, um diesen Anrufer zu ignorieren.
		<form name="form">
			<button name="Accept" text="Akzeptieren"/>
			<button name="Decline" text="Ablehnen"/>
			<button name="Mute" text="Ignorieren"/>
		</form>
	</notification>
	<notification name="AutoUnmuteByIM">
		[NAME] hat eine Instant Message erhalten und wird nicht länger ignoriert.
	</notification>
	<notification name="AutoUnmuteByMoney">
		[NAME] hat Geld erhalten und wird nicht länger ignoriert.
	</notification>
	<notification name="AutoUnmuteByInventory">
		[NAME] wurde ein Inventarobjekt angeboten und wird nicht länger ignoriert.
	</notification>
	<notification name="VoiceInviteGroup">
		[NAME] ist einem Voice-Chat mit der Gruppe [GROUP] beigetreten.
Klicken Sie auf  &apos;Akzeptieren &apos;, um dem Gespräch beizutreten, oder auf  &apos;Ablehnen &apos;, um die Einladung auszuschlagen. Klicken Sie auf Ignorieren, um diesen Anrufer zu ignorieren.
		<form name="form">
			<button name="Accept" text="Akzeptieren"/>
			<button name="Decline" text="Ablehnen"/>
			<button name="Mute" text="Ignorieren"/>
		</form>
	</notification>
	<notification name="VoiceInviteAdHoc">
		[NAME] ist einem Voice-Chat mit Konferenzschaltung beigetreten.
Klicken Sie auf  &apos;Akzeptieren &apos;, um dem Gespräch beizutreten, oder auf  &apos;Ablehnen &apos;, um die Einladung auszuschlagen. Klicken Sie auf Ignorieren, um diesen Anrufer zu ignorieren.
		<form name="form">
			<button name="Accept" text="Akzeptieren"/>
			<button name="Decline" text="Ablehnen"/>
			<button name="Mute" text="Ignorieren"/>
		</form>
	</notification>
	<notification name="InviteAdHoc">
		[NAME] lädt Sie zu einem Konferenz-Chat ein.
Klicken Sie auf  &apos;Akzeptieren &apos;, um dem Chat beizutreten, oder auf  &apos;Ablehnen &apos;, um die Einladung auszuschlagen. Klicken Sie auf Ignorieren, um diesen Anrufer zu ignorieren.
		<form name="form">
			<button name="Accept" text="Akzeptieren"/>
			<button name="Decline" text="Ablehnen"/>
			<button name="Mute" text="Ignorieren"/>
		</form>
	</notification>
	<notification name="VoiceChannelFull">
		Der Voice-Chat, dem Sie beitreten möchten, [VOICE_CHANNEL_NAME], hat seine maximale Teilnehmerzahl erreicht. Bitte versuchen Sie es erneut.
	</notification>
	<notification name="ProximalVoiceChannelFull">
		Es tut uns Leid.  Dieses Gebiet hat seine maximale Kapazität für Voice-Gespräche erreicht.  Bitte versuchen Sie es in einem anderen Gebiet.
	</notification>
	<notification name="VoiceChannelDisconnected">
		Die Verbindung zu [VOICE_CHANNEL_NAME] wurde abgebrochen.  Sie werden nun wieder mit dem Chat in Ihrer Nähe verbunden.
	</notification>
	<notification name="VoiceChannelDisconnectedP2P">
		[VOICE_CHANNEL_NAME] hat den Anruf beendet.  Sie werden nun wieder mit dem Chat in Ihrer Nähe verbunden.
	</notification>
	<notification name="P2PCallDeclined">
		[VOICE_CHANNEL_NAME] hat ihren Anruf abgelehnt.  Sie werden nun wieder mit dem Chat in Ihrer Nähe verbunden.
	</notification>
	<notification name="P2PCallNoAnswer">
		[VOICE_CHANNEL_NAME] kann Ihren Anruf nicht entgegennehmen.  Sie werden nun wieder mit dem Chat in Ihrer Nähe verbunden.
	</notification>
	<notification name="VoiceChannelJoinFailed">
		Verbindung zu [VOICE_CHANNEL_NAME] nicht möglich. Bitte versuchen Sie es später.  Sie werden nun wieder mit dem Chat in Ihrer Nähe verbunden.
	</notification>
	<notification name="VoiceLoginRetry">
		Wir erstellen einen Voice-Kanal für Sie. Bitte warten Sie einen Moment.
	</notification>
	<notification name="VoiceEffectsExpired">
		Ein oder mehrere Ihrer Voice-Morph-Abos ist/sind abgelaufen.
[[URL] Hier klicken], um Ihr Abo zu erneuern.
	</notification>
	<notification name="VoiceEffectsExpiredInUse">
		Das aktive Voice-Morph-Abo ist abgelaufen. Ihre normalen Voice-Einstellungen werden angewendet.
[[URL] Hier klicken], um Ihr Abo zu erneuern.
	</notification>
	<notification name="VoiceEffectsWillExpire">
		Ein oder mehrere Ihrer Voice-Morph-Abos werden in weniger als [INTERVAL] Tagen ablaufen.
[[URL] Hier klicken], um Ihr Abo zu erneuern.
	</notification>
	<notification name="VoiceEffectsNew">
		Neue Voice-Morph-Effekte sind erhältlich!
	</notification>
	<notification name="Cannot enter parcel: not a group member">
		Nur Mitglieder einer bestimmten Gruppe dürfen diesen Bereich betreten.
	</notification>
	<notification name="Cannot enter parcel: banned">
		Zugang zur Parzelle verweigert. Sie wurden verbannt.
	</notification>
	<notification name="Cannot enter parcel: not on access list">
		Zugang zur Parzelle verweigert. Sie stehen nicht auf der Zugangsliste.
	</notification>
	<notification name="VoiceNotAllowed">
		Sie sind nicht berechtigt, einem Voice-Chat in [VOICE_CHANNEL_NAME] beizutreten.
	</notification>
	<notification name="VoiceCallGenericError">
		Fehler beim Versuch, eine Voice-Chat-Verbindung zu [VOICE_CHANNEL_NAME] herzustellen.  Bitte versuchen Sie es erneut.
	</notification>
	<notification name="UnsupportedCommandSLURL">
		Die SLurl, auf die Sie geklickt haben, wird nicht unterstützt.
	</notification>
	<notification name="BlockedSLURL">
		Ein untrusted Browser hat eine SLurl geschickt, diese wurde sicherheitshalber gesperrt.
	</notification>
	<notification name="ThrottledSLURL">
		Innerhalb kurzer Zeit wurden von einem untrusted Browser mehrere SLurls erhalten.
Diese werden für ein paar Sekunden sicherheitshalber gesperrt.
	</notification>
	<notification name="IMToast">
		[MESSAGE]
		<form name="form">
			<button name="respondbutton" text="Antworten"/>
		</form>
	</notification>
	<notification name="ConfirmCloseAll">
		Möchten Sie wirklich alle IMs schließen?
		<usetemplate ignoretext="Bestätigen, bevor ich alle IMs schließe." name="okcancelignore" notext="Abbrechen" yestext="OK"/>
	</notification>
	<notification name="AttachmentSaved">
		Der Anhang wurde gespeichert.
	</notification>
	<notification name="UnableToFindHelpTopic">
		Hilfethema für dieses Element wurde nicht gefunden.
	</notification>
	<notification name="ObjectMediaFailure">
		Serverfehler: Medienaktualisierung oder Fehler
&apos;[ERROR]&apos;
		<usetemplate name="okbutton" yestext="OK"/>
	</notification>
	<notification name="TextChatIsMutedByModerator">
		Sie wurden vom Moderator stummgeschaltet.
		<usetemplate name="okbutton" yestext="OK"/>
	</notification>
	<notification name="VoiceIsMutedByModerator">
		Sie wurden vom Moderator stummgeschaltet.
		<usetemplate name="okbutton" yestext="OK"/>
	</notification>
	<notification name="UploadCostConfirmation">
		Das Hochladen kostet [PRICE] L$. Möchten Sie fortfahren?
		<usetemplate name="okcancelbuttons" notext="Abbrechen" yestext="Hochladen"/>
	</notification>
	<notification name="ConfirmClearTeleportHistory">
		Möchten Sie Ihre Teleport-Liste löschen?
		<usetemplate name="okcancelbuttons" notext="Abbrechen" yestext="OK"/>
	</notification>
	<notification name="BottomTrayButtonCanNotBeShown">
		Die ausgewählte Schaltfläche kann zur Zeit nicht angezeigt werden.
Die Schaltfläche wird angezeigt, wenn genügend Platz vorhanden ist.
	</notification>
	<notification name="ShareNotification">
		Wählen Sie Einwohner aus, für die Sie das Objekt freigeben möchten.
	</notification>
	<notification name="MeshUploadError">
		[LABEL] konnte nicht hochgeladen werden: [MESSAGE] [IDENTIFIER] 

Details finden Sie in der Protokolldatei.
	</notification>
	<notification name="MeshUploadPermError">
		Fehler beim Anfordern der Berechtigungen zum Hochladen des Netzes
	</notification>
	<notification name="RegionCapabilityRequestError">
		Regionsfähigkeit „[CAPABILITY]“ konnte nicht abgerufen werden.
	</notification>
	<notification name="ShareItemsConfirmation">
		Möchten Sie wirklich die folgenden Objekte:

&lt;nolink&gt;[ITEMS]&lt;/nolink&gt;

für folgende Einwohner freigeben:

[RESIDENTS]
		<usetemplate ignoretext="Bestätigen, bevor ich ein Objekt teile" name="okcancelignore" notext="Abbrechen" yestext="OK"/>
	</notification>
	<notification name="ShareFolderConfirmation">
		Es kann nur jeweils ein Ordner geteilt werden.

Möchten Sie wirklich die folgenden Artikel:

&lt;nolink&gt;[ITEMS]&lt;/nolink&gt;

mit den folgenden Einwohnern teilen:

[RESIDENTS]
		<usetemplate name="okcancelbuttons" notext="Abbrechen" yestext="OK"/>
	</notification>
	<notification name="ItemsShared">
		Objekte wurden erfolgreich freigegeben.
	</notification>
	<notification name="DeedToGroupFail">
		Übertragung an Gruppe ist fehlgeschlagen.
	</notification>
	<notification name="ReleaseLandThrottled">
		Die Parzelle [PARCEL_NAME] kann zurzeit nicht aufgegeben werden.
	</notification>
	<notification name="ReleasedLandWithReclaim">
		Die [AREA] m² große Parzelle „[PARCEL_NAME]“ wurde freigegeben.

Sie haben [RECLAIM_PERIOD] Stunden, um die Parzelle für 0 L$ zurückzufordern, bevor sie zum Verkauf an alle freigegeben wird.
	</notification>
	<notification name="ReleasedLandNoReclaim">
		Die [AREA] m² große Parzelle „[PARCEL_NAME]“ wurde freigegeben.

Sie steht jetzt zum Verkauf an alle zur Verfügung.
	</notification>
	<notification name="AvatarRezNotification">
		(Seit [EXISTENCE] Sekunden inworld )
Avatar &apos;[NAME]&apos; wurde in [TIME] Sekunden gerezzt.
	</notification>
	<notification name="AvatarRezSelfBakedDoneNotification">
		(Seit [EXISTENCE] Sekunden inworld )
Ihr Outfit wurde in [TIME] Sekunden gebacken.
	</notification>
	<notification name="AvatarRezSelfBakedUpdateNotification">
		(Seit [EXISTENCE] Sekunden inworld )
Nach [TIME] Sekunden wurde eine Aktualisierung Ihres Aussehens gesendet.
[STATUS]
	</notification>
	<notification name="AvatarRezCloudNotification">
		(Seit [EXISTENCE] Sekunden inworld )
Avatar &apos;[NAME]&apos; wird als Wolke angezeigt.
	</notification>
	<notification name="AvatarRezArrivedNotification">
		(Seit [EXISTENCE] Sekunden inworld )
Avatar &apos;[NAME]&apos; wird angezeigt.
	</notification>
	<notification name="AvatarRezLeftCloudNotification">
		(Seit [EXISTENCE] Sekunden inworld )
Avatar &apos;[NAME]&apos; hat nach [TIME] Sekunden als Wolke die Welt verlassen.
	</notification>
	<notification name="AvatarRezEnteredAppearanceNotification">
		(Seit [EXISTENCE] Sekunden inworld )
Avatar &apos;[NAME]&apos; befindet sich im Modus „Aussehen bearbeiten&quot;.
	</notification>
	<notification name="AvatarRezLeftAppearanceNotification">
		(Seit [EXISTENCE] Sekunden inworld )
Avatar &apos;[NAME]&apos; hat Modus „Aussehen bearbeiten&quot; verlassen.
	</notification>
	<notification name="NoConnect">
		Es gibt Probleme mit der Verbindung mit [PROTOCOL] [HOSTID].
Bitte überprüfen Sie Ihre Netzwerk- und Firewalleinstellungen.
		<usetemplate name="okbutton" yestext="OK"/>
	</notification>
	<notification name="NoVoiceConnect">
		Verbindung mit Voice-Server ist leider nicht möglich:

[HOSTID]

Voice-Kommunikation ist leider nicht verfügbar.
Bitte überprüfen Sie Ihr Netzwerk- und Firewall-Setup.
		<usetemplate name="okbutton" yestext="OK"/>
	</notification>
	<notification name="AvatarRezLeftNotification">
		(Seit [EXISTENCE] Sekunden inworld )
Avatar &apos;[NAME]&apos; hat als vollständig gerezzter Avatar die Welt verlassen.
	</notification>
	<notification name="AvatarRezSelfBakedTextureUploadNotification">
		( [EXISTENCE] Sekunden am Leben)
Sie haben eine [RESOLUTION]-gebackene Textur für „[BODYREGION]“ nach [TIME] Sekunden hochgeladen.
	</notification>
	<notification name="AvatarRezSelfBakedTextureUpdateNotification">
		( [EXISTENCE] Sekunden am Leben)
Sie haben lokal eine [RESOLUTION]-gebackene Textur für „[BODYREGION]“ nach [TIME] Sekunden aktualisiert.
	</notification>
	<notification name="LivePreviewUnavailable">
		Wir können keine Vorschau dieser Textur anzeigen, da sie nicht kopier- und/oder übertragungsfähig ist.
		<usetemplate ignoretext="Hinweis anzeigen, wenn bei nicht kopier- und/oder übertragungsfähigen Texturen keine Live-Vorschau möglich ist" name="okignore" yestext="OK"/>
	</notification>
	<notification name="ConfirmLeaveCall">
		Möchten Sie dieses Gespräch wirklich verlassen ?
		<usetemplate ignoretext="Bestätigen, bevor ich den Anruf verlasse." name="okcancelignore" notext="Nein" yestext="Ja"/>
	</notification>
	<notification name="ConfirmMuteAll">
		Die von Ihnen ausgewählten Einstellungen werden alle Teilnehmer eines Gruppengespräches stummschalten.
Dies bedeutet, dass alle Einwohner, die später dem Gespräch beitreten,
auch dann stummgeschaltet werden, wenn Sie den Anruf verlassen haben.

Alle stummschalten?
		<usetemplate ignoretext="Bestätigen, bevor alle Teilnehmer in einem Gruppengespräch stummgeschaltet werden." name="okcancelignore" notext="Abbrechen" yestext="OK"/>
	</notification>
	<notification label="Chat" name="HintChat">
		Um mitzureden, geben Sie Text in das Chat-Feld unten ein.
	</notification>
	<notification label="Stehen" name="HintSit">
		Um aufzustehen, klicken Sie auf die Schaltfläche „Stehen“.
	</notification>
	<notification label="Sprechen" name="HintSpeak">
		Auf Schaltfläche „Sprechen“ klicken, um das Mikrofon ein- und auszuschalten.

Auf den Pfeil nach oben klicken, um die Sprachsteuerung zu sehen.

Durch Ausblenden der Schaltfläche „Sprechen“ wird die Sprechfunktion deaktiviert.
	</notification>
	<notification label="Welt erkunden" name="HintDestinationGuide">
		Im Reiseführer finden Sie Tausende von interessanten Orten. Wählen Sie einfach einen Ort aus und klicken Sie auf „Teleportieren“.
	</notification>
	<notification label="Seitenleiste" name="HintSidePanel">
		In der Seitenleiste können Sie schnell auf Ihr Inventar, Ihre Outfits, Ihre Profile u. ä. zugreifen.
	</notification>
	<notification label="Bewegen" name="HintMove">
		Um zu gehen oder zu rennen, öffnen Sie das Bedienfeld „Bewegen“ und klicken Sie auf die Pfeile. Sie können auch die Pfeiltasten auf Ihrer Tastatur verwenden.
	</notification>
	<notification label="" name="HintMoveClick">
		1. Zum Gehen klicken: Auf beliebige Stelle am Boden klicken, um zu dieser Stelle zu gehen.

2. Zum Drehen der Anzeige klicken und ziehen: Auf beliebige Stelle in der Welt klicken und ziehen, um Ihre Ansicht zu ändern.
	</notification>
	<notification label="Anzeigename" name="HintDisplayName">
		Hier können Sie Ihren anpassbaren Anzeigenamen festlegen. Der Anzeigename unterscheidet sich von Ihrem eindeutigen Benutzernamen, der nicht geändert werden kann. In den Einstellungen können Sie festlegen, welcher Name von anderen Einwohnern angezeigt wird.
	</notification>
	<notification label="Ansicht" name="HintView">
		Um die Kameraansicht zu ändern, verwenden Sie die Schwenk- und Kreissteuerungen. Um die Ansicht zurückzusetzen, drücken Sie die Esc-Taste oder laufen Sie einfach.
	</notification>
	<notification label="Inventar" name="HintInventory">
		In Ihrem Inventar befinden sich verschiedene Objekte. Die neuesten Objekte finden Sie in der Registerkarte „Aktuell“.
	</notification>
	<notification label="Sie haben Linden-Dollar!" name="HintLindenDollar">
		Hier wird Ihr aktueller L$-Kontostand angezeigt. Klicken Sie auf „L$ kaufen“, um mehr Linden-Dollar zu kaufen.
	</notification>
	<notification name="LowMemory">
		Nicht genügend Arbeitsspeicher. Einige SL-Funktionen werden deaktiviert, um einen Absturz zu verhindern. Schließen Sie andere Anwendungen. Starten Sie SL neu, falls dieser Fehler erneut auftritt.
	</notification>
	<notification name="ForceQuitDueToLowMemory">
		SL wird wegen Speichermangel in 30 Sekunden beendet.
	</notification>
	<notification name="PopupAttempt">
		Ein Popup konnte nicht geöffnet werden.
		<form name="form">
			<ignore name="ignore" text="Alle Popups aktivieren"/>
			<button name="open" text="Popup-Fenster öffnen"/>
		</form>
	</notification>
	<notification name="SOCKS_NOT_PERMITTED">
		SOCKS 5-Proxy „[HOST]:[PORT]“ hat Verbindungsverbindung abgewiesen, da laut Regelsatz nicht zulässig.
		<usetemplate name="okbutton" yestext="OK"/>
	</notification>
	<notification name="SOCKS_CONNECT_ERROR">
		SOCKS 5-Proxy „[HOST]:[PORT]“ hat den Verbindungsversuch abgewiesen. Der TCP-Kanal konnte nicht geöffnet werden.
		<usetemplate name="okbutton" yestext="OK"/>
	</notification>
	<notification name="SOCKS_NOT_ACCEPTABLE">
		SOCKS 5-Proxy „[HOST]:[PORT]“ hat das ausgewählte Authentifizierungssystem abgewiesen.
		<usetemplate name="okbutton" yestext="OK"/>
	</notification>
	<notification name="SOCKS_AUTH_FAIL">
		SOCKS 5-Proxy „[HOST]:[PORT]“ hat gemeldet, dass Ihre Angaben ungültig sind.
		<usetemplate name="okbutton" yestext="OK"/>
	</notification>
	<notification name="SOCKS_UDP_FWD_NOT_GRANTED">
		SOCKS 5-Proxy „[HOST]:[PORT]“ hat die Anforderung UDP ASSOCIATE abgewiesen.
		<usetemplate name="okbutton" yestext="OK"/>
	</notification>
	<notification name="SOCKS_HOST_CONNECT_FAILED">
		Keine Verbindung möglich zum SOCKS 5-Proxy-Server „[HOST]:[PORT]“.
		<usetemplate name="okbutton" yestext="OK"/>
	</notification>
	<notification name="SOCKS_UNKNOWN_STATUS">
		Unbekannter Proxy-Fehler bei Server „[HOST]:[PORT]“.
		<usetemplate name="okbutton" yestext="OK"/>
	</notification>
	<notification name="SOCKS_INVALID_HOST">
		SOCKS-Proxy-Address oder Port „[HOST]:[PORT]“ ungültig.
		<usetemplate name="okbutton" yestext="OK"/>
	</notification>
	<notification name="SOCKS_BAD_CREDS">
		SOCKS 5-Benutzername oder -Kennwort ungültig.
		<usetemplate name="okbutton" yestext="OK"/>
	</notification>
	<notification name="PROXY_INVALID_HTTP_HOST">
		HTTP-Proxy-Address oder Port „[HOST]:[PORT]“ ungültig.
		<usetemplate name="okbutton" yestext="OK"/>
	</notification>
	<notification name="PROXY_INVALID_SOCKS_HOST">
		SOCKS-Proxy-Address oder Port „[HOST]:[PORT]“ ungültig.
		<usetemplate name="okbutton" yestext="OK"/>
	</notification>
	<notification name="ChangeProxySettings">
		Proxy-Einstellungen treten nach Neustart von [APP_NAME] in Kraft.
		<usetemplate name="okbutton" yestext="OK"/>
	</notification>
	<notification name="AuthRequest">
		Für die Site „&lt;nolink&gt;[HOST_NAME]&lt;/nolink&gt;“ in der Domäne „[REALM]“ ist ein Benutzername und Kennwort erforderlich.
		<form name="form">
			<input name="username" text="Benutzername"/>
			<input name="password" text="Kennwort"/>
			<button name="ok" text="Senden"/>
			<button name="cancel" text="Abbrechen"/>
		</form>
	</notification>
	<notification label="" name="ModeChange">
		Die Änderung des Modus wird nach einem Neustart von Firestorm wirksam.
		<usetemplate name="okcancelbuttons" notext="Nicht beenden" yestext="Beenden"/>
	</notification>
	<notification label="" name="NoClassifieds">
		Die Erstellung und Bearbeitung von Anzeigen ist nur im Modus „Erweitert“ möglich. Möchten Sie das Programm beenden und den Modus wechseln? Die Modusauswahl ist auf dem Anmeldebildschirm zu finden.
		<usetemplate name="okcancelbuttons" notext="Nicht beenden" yestext="Beenden"/>
	</notification>
	<notification label="" name="NoGroupInfo">
		Die Erstellung und Bearbeitung von Gruppen ist nur im Modus „Erweitert“ möglich. Möchten Sie das Programm beenden und den Modus wechseln? Die Modusauswahl ist auf dem Anmeldebildschirm zu finden.
		<usetemplate name="okcancelbuttons" notext="Nicht beenden" yestext="Beenden"/>
	</notification>
	<notification label="" name="NoPlaceInfo">
		Die Anzeige des Ortsprofils ist nur im Modus „Erweitert“ möglich. Möchten Sie das Programm beenden und den Modus wechseln? Die Modusauswahl ist auf dem Anmeldebildschirm zu finden.
		<usetemplate name="okcancelbuttons" notext="Nicht beenden" yestext="Beenden"/>
	</notification>
	<notification label="" name="NoPicks">
		Die Erstellung und Bearbeitung von Auswahlen ist nur im Modus „Erweitert“ möglich. Möchten Sie das Programm beenden und den Modus wechseln? Die Modusauswahl ist auf dem Anmeldebildschirm zu finden.
		<usetemplate name="okcancelbuttons" notext="Nicht beenden" yestext="Beenden"/>
	</notification>
	<notification label="" name="NoWorldMap">
		Die Anzeige der Weltkarte ist nur im Modus „Erweitert“ möglich. Möchten Sie das Programm beenden und den Modus wechseln? Die Modusauswahl ist auf dem Anmeldebildschirm zu finden.
		<usetemplate name="okcancelbuttons" notext="Nicht beenden" yestext="Beenden"/>
	</notification>
	<notification label="" name="NoVoiceCall">
		Voice-Anrufe sind nur im Modus „Erweitert“ möglich. Möchten Sie sich abmelden und den Modus wechseln?
		<usetemplate name="okcancelbuttons" notext="Nicht beenden" yestext="Beenden"/>
	</notification>
	<notification label="" name="NoAvatarShare">
		Die Freigabe ist nur im Modus „Erweitert“ möglich. Möchten Sie sich abmelden und den Modus wechseln?
		<usetemplate name="okcancelbuttons" notext="Nicht beenden" yestext="Beenden"/>
	</notification>
	<notification label="" name="NoAvatarPay">
		Die Bezahlung anderer Einwohner ist nur im Modus „Erweitert“ möglich. Möchten Sie sich abmelden und den Modus wechseln?
		<usetemplate name="okcancelbuttons" notext="Nicht beenden" yestext="Beenden"/>
	</notification>
	<notification label="" name="NoInventory">
		Die Inventaranzeige ist nur im Modus „Erweitert“ möglich. Möchten Sie sich abmelden und den Modus wechseln?
		<usetemplate name="okcancelbuttons" notext="Nicht beenden" yestext="Beenden"/>
	</notification>
	<notification label="" name="NoAppearance">
		Das Fenster zum Bearbeiten des Aussehens ist nur im Modus „Erweitert“ verfügbar. Möchten Sie sich abmelden und den Modus wechseln?
		<usetemplate name="okcancelbuttons" notext="Nicht beenden" yestext="Beenden"/>
	</notification>
	<notification label="" name="NoSearch">
		Die Suche ist nur im Modus „Erweitert“ möglich. Möchten Sie sich abmelden und den Modus wechseln?
		<usetemplate name="okcancelbuttons" notext="Nicht beenden" yestext="Beenden"/>
	</notification>
	<notification label="" name="ConfirmHideUI">
		Durch diese Aktion werden alle Menüelemente und Schaltflächen ausgeblendet. Um sie wieder anzuzeigen, klicken Sie erneut auf [SHORTCUT].
		<usetemplate ignoretext="Vor Ausblenden der UI bestätigen" name="okcancelignore" notext="Abbrechen" yestext="OK"/>
	</notification>
	<notification name="PathfindingLinksets_WarnOnPhantom">
		Bei einigen ausgewählten Linksets wird die Phantom-Markierung umgeschaltet.

Möchten Sie fortfahren?
		<usetemplate ignoretext="Bei einigen ausgewählten Linksets wird die Phantom-Markierung umgeschaltet." name="okcancelignore" notext="Abbrechen" yestext="OK"/>
	</notification>
	<notification name="PathfindingLinksets_MismatchOnRestricted">
		Einige der ausgewählten Linksets können aufgrund von Berechtigungseinschränkungen nicht auf „[REQUESTED_TYPE]“ gesetzt werden.  Diese Linksets werden stattdessen auf „[RESTRICTED_TYPE]“ gesetzt.

Möchten Sie fortfahren?
 		<usetemplate ignoretext="Einige der ausgewählten Linksets können aufgrund von Berechtigungseinschränkungen nicht gesetzt werden." name="okcancelignore" notext="Abbrechen" yestext="OK"/>
 	</notification>
	<notification name="PathfindingLinksets_MismatchOnVolume">
 		Einige der ausgewählten Linksets können nicht auf „[REQUESTED_TYPE]“ gesetzt werden, da die Form nicht konvex ist.

Möchten Sie fortfahren?
 		<usetemplate ignoretext="Einige der ausgewählten Linksets können nicht gesetzt werden, da die Form nicht konvex ist." name="okcancelignore" notext="Abbrechen" yestext="OK"/>
	</notification>
	<notification name="PathfindingLinksets_WarnOnPhantom_MismatchOnRestricted">
		Bei einigen ausgewählten Linksets wird die Phantom-Markierung umgeschaltet.

Einige der ausgewählten Linksets können aufgrund von Berechtigungseinschränkungen nicht auf „[REQUESTED_TYPE]“ gesetzt werden.  Diese Linksets werden stattdessen auf „[RESTRICTED_TYPE]“ gesetzt.

Möchten Sie fortfahren?
		<usetemplate ignoretext="Bei einigen ausgewählten Linksets wird die Phantom-Markierung umgeschaltet und andere können aufgrund von Berechtigungseinschränkungen nicht gesetzt werden." name="okcancelignore" notext="Abbrechen" yestext="OK"/>
	</notification>
	<notification name="PathfindingLinksets_WarnOnPhantom_MismatchOnVolume">
		Bei einigen ausgewählten Linksets wird die Phantom-Markierung umgeschaltet.

Einige der ausgewählten Linksets können nicht auf „[REQUESTED_TYPE]“ gesetzt werden, da die Form nicht konvex ist.

Möchten Sie fortfahren?
		<usetemplate ignoretext="Bei einigen ausgewählten Linksets wird die Phantom-Markierung umgeschaltet und andere können nicht gesetzt werden, da die Form nicht konvex ist." name="okcancelignore" notext="Abbrechen" yestext="OK"/>
	</notification>
	<notification name="PathfindingLinksets_MismatchOnRestricted_MismatchOnVolume">
		Einige der ausgewählten Linksets können aufgrund von Berechtigungseinschränkungen nicht auf „[REQUESTED_TYPE]“ gesetzt werden.  Diese Linksets werden stattdessen auf „[RESTRICTED_TYPE]“ gesetzt.

Einige der ausgewählten Linksets können nicht auf „[REQUESTED_TYPE]“ gesetzt werden, da die Form nicht konvex ist. Die Nutzungsarten dieser Linksets bleiben unverändert.

Möchten Sie fortfahren?
 		<usetemplate ignoretext="Einige der ausgewählten Linksets können nicht gesetzt werden, da die Berechtigungen eingeschränkt sind und die Form nicht konvex ist." name="okcancelignore" notext="Abbrechen" yestext="OK"/>
 	</notification>
	<notification name="PathfindingLinksets_WarnOnPhantom_MismatchOnRestricted_MismatchOnVolume">
		Bei einigen ausgewählten Linksets wird die Phantom-Markierung umgeschaltet.

Einige der ausgewählten Linksets können aufgrund von Berechtigungseinschränkungen nicht auf „[REQUESTED_TYPE]“ gesetzt werden.  Diese Linksets werden stattdessen auf „[RESTRICTED_TYPE]“ gesetzt.

Einige der ausgewählten Linksets können nicht auf „[REQUESTED_TYPE]“ gesetzt werden, da die Form nicht konvex ist. Die Nutzungsarten dieser Linksets bleiben unverändert.

Möchten Sie fortfahren?
		<usetemplate ignoretext="Bei einigen ausgewählten Linksets wird die Phantom-Markierung umgeschaltet und andere können nicht gesetzt werden, da die Berechtigungen für das Linkset eingeschränkt sind und die Form nicht konvex ist." name="okcancelignore" notext="Abbrechen" yestext="OK"/>
	</notification>
	<notification name="PathfindingLinksets_ChangeToFlexiblePath">
		Das ausgewählte Objekt wirkt sich auf das Navmesh aus. Wenn Sie es in einen flexiblen Pfad ändern, wird es aus dem Navmesh entfernt.
		<usetemplate ignoretext="Das ausgewählte Objekt wirkt sich auf das Navmesh aus. Wenn Sie es in einen flexiblen Pfad ändern, wird es aus dem Navmesh entfernt." name="okcancelignore" notext="Abbrechen" yestext="OK"/>
	</notification>
	<global name="UnsupportedGLRequirements">
		Ihr Computer entspricht nicht den Hardwareanforderungen von [APP_NAME]. [APP_NAME] setzt eine OpenGL-Grafikkarte mit Multitextur-Unterstützung voraus. Falls Ihre Grafikkarte diese Funktion unterstützt, installieren Sie die neuesten Treiber sowie die aktuellen Service Packs und Patches für Ihr Betriebssystem.

Sollte das Problem fortbestehen, finden Sie weitere Hilfestellung unter [SUPPORT_SITE].
	</global>
	<global name="UnsupportedCPUAmount">
		796
	</global>
	<global name="UnsupportedRAMAmount">
		510
	</global>
	<global name="UnsupportedGPU">
		- Ihre Grafikkarte entspricht nicht den Mindestanforderungen.
	</global>
	<global name="UnsupportedRAM">
		- Ihr Arbeitsspeicher entspricht nicht den Mindestanforderungen.
	</global>
	<global name="You can only set your &apos;Home Location&apos; on your land or at a mainland Infohub.">
		Wenn Sie ein Stück Land besitzen, können Sie dies als Ihr Zuhause festlegen.
Ansonsten können Sie auf der Karte nachsehen und dort Ort suchen, die als „Infohub“ gekennzeichnet sind.
	</global>
	<global name="You died and have been teleported to your home location">
		Sie sind gestorben und wurden zu Ihrem Zuhause teleportiert.
	</global>
	<notification name="LocalBitmapsUpdateFileNotFound">
		[FNAME] wurde nicht gefunden und konnte deshalb nicht aktualisiert werden.
Zukünftige Aktualisierungen dieser Datei werden deaktiviert.
	</notification>
	<notification name="LocalBitmapsUpdateFailedFinal">
		[FNAME] konnte auch nach [NRETRIES] Versuchen nicht geöffnet oder decodiert werden und gilt als beschädigt.
Zukünftige Aktualisierungen dieser Datei werden deaktiviert.
	</notification>
	<notification name="LocalBitmapsVerifyFail">
		Versuch, eine ungültige oder nicht lesbare Bilddatei ([FNAME]) hinzuzufügen, die nicht geöffnet oder decodiert werden konnte.
Versuch abgebrochen.
	</notification>
	
  <notification name="PhoenixWL">
&apos;[PARCEL_NAME]&apos;, im Besitz von &apos;[OWNER_NAME]&apos;, möchte deine visuellen Windlight-Umgebungseinstellungen ändern.
    <form name="form">
      <button name="Allow" text="Zulassen"/>
      <button name="Ignore" text="Ignorieren"/>
    </form>
  </notification>
  
  <notification name="PhoenixWLClear">
Windlight-Einstellungen für &apos;[PARCEL_NAME]&apos; auf Regionsstandard zurücksetzen?
    <usetemplate name="okcancelbuttons" notext="Abbrechen" yestext="Ja"/>
  </notification>
	
<!-- ## Zi: Animation Overrider -->
  <notification name="NewAOSet">
Bitte einen Namen für das neue Animationsset eingeben:
(Der Name darf kein ":" oder "|" enthalten)
    <form name="form">
      <input name="message">
Neues Animationsset
      </input>
      <button
       name="OK"
       text="OK"/>
      <button
       name="Cancel"
       text="Abbrechen"/>
    </form>
  </notification>

  <notification name="NewAOCantContainColon">
Ein neues Animationsset mit Namen "[AO_SET_NAME]" konnte nicht angelegt werden.
Der Name darf kein ":" oder "|" enhalten.
    <usetemplate
     name="okbutton"
     yestext="OK"/>
  </notification>

  <notification name="RenameAOCantContainColon">
Das Animationsset konnte nicht zu "[AO_SET_NAME]" umbenannt werden.
Der Name darf kein ":" oder "|" enhalten.
    <usetemplate
     name="okbutton"
     yestext="OK"/>
  </notification>

<notification name="RemoveAOSet">
Animationsset "[AO_SET_NAME]" aus Liste löschen?
    <usetemplate
     name="okcancelbuttons"
     notext="Abbrechen"
     yestext="Löschen"/>
  </notification>

  <notification name="AOForeignItemsFound">
Es wurden Objekte im Animation Overrider gefunden, die nicht zur Konfiguration gehören. Bitte prüfe den &quot;Fundbüro&quot;-Ordner nach Objekten, die aus der Konfiguration des Animation Overrider entfernt wurden.
  </notification>

  <notification name="AOImportSetAlreadyExists">
Ein Animationsset mit diesem Namen existiert bereits.
  </notification>

  <notification name="AOImportPermissionDenied">
Keine Berechtigung zum Lesen der Notizkarte.
  </notification>

  <notification name="AOImportCreateSetFailed">
Fehler beim Erstellen des Importsets.
  </notification>

  <notification name="AOImportDownloadFailed">
Notizkarte konnte nicht geladen werden.
  </notification>

  <notification name="AOImportNoText">
Notizkarte ist leer or nicht lesbar.
  </notification>

  <notification name="AOImportNoFolder">
Ordner zum Laden der Animationen konnte nicht gefunden werden.
  </notification>

  <notification name="AOImportNoStatePrefix">
Zeile [LINE] der Notizkarte besitzt keinen gültigen "["-Status-Präfix.
  </notification>

  <notification name="AOImportNoValidDelimiter">
Zeile [LINE] der Notizkarte besitzt keinen gültigen "["-Status-Suffix.
  </notification>

  <notification name="AOImportStateNameNotFound">
Status [NAME] existiert nicht.
  </notification>

  <notification name="AOImportAnimationNotFound">
Animation [NAME] konnte nicht gefunden werden. Bitte sicherstellen, dass sie sich im selben Ordner wie die Notizkarte befindet.
  </notification>

  <notification name="AOImportInvalid">
Notizkarte enthält keine verwendbaren Daten. Import wird abgebrochen.
  </notification>

  <notification name="AOImportRetryCreateSet">
Import-Ordner für Animationsset [NAME] konnte nicht erstellt werden. Wiederhole...
  </notification>

  <notification name="AOImportAbortCreateSet">
Import-Ordner für Animationsset [NAME] konnte nicht erstellt werden. Import wird abgebrochen.
  </notification>

  <notification name="AOImportLinkFailed">
Erstellung der Verknüpfung zur Animation [NAME] ist fehlgeschlagen!
  </notification>

<!-- ## Zi: Animation Overrider -->

<notification name="SendSysinfoToIM">
Dieses wird die folgenden Informationen an die aktuelle IM-Sitzung senden:

[SYSINFO]
    <usetemplate name="okcancelbuttons" yestext="Senden" notext="Abbrechen" />
  </notification>

<!-- fsdata -->
  <notification name="BlockLoginInfo">
    [REASON]
    <usetemplate
     name="okbutton"
     yestext="OK"/>
  </notification>

  <notification name="FireStormReqInfo">
[NAME] hat die eine Anfrage geschickt, Informationen über deine Firestorm-Konfiguration zu übermitteln.
(Dies sind dieselben Informationen, die unter Hilfe->INFO ÜBER Firestorm zu finden sind.)
[REASON]
Möchtest du diese Informationen übermitteln?
    <form name="form">
      <button name="Yes" text="Ja"/>
      <button name="No" text="Nein"/>
    </form>
  </notification>

  <!-- Firestorm Phantom -->

  <notification name="PhantomOn">
Phantom-Modus eingeschaltet.
  </notification>

  <notification name="PhantomOff">
Phantom-Modus ausgeschaltet.
  </notification>

<!-- Firestorm Phantom -->

  <!-- ## Zi: Particle Editor -->
  <notification name="ParticleScriptFindFolderFailed">
Ordner für neues Skript konnte im Inventar nicht gefunden werden.
  </notification>

  <notification name="ParticleScriptCreationFailed">
Neues Skript für dieses Partikelsystem konnte nicht erstellt werden.
  </notification>

  <notification name="ParticleScriptNotFound">
Neu-erstelltes Skript für dieses Partikelsystem konnte nicht gefunden werden.
  </notification>

  <notification name="ParticleScriptCreateTempFileFailed">
Temporäre Datei für Skript-Upload konnte nicht erstellt werden.
   <form name="form">
      <ignore name="ignore"
       text="Ein Partikelskript wurde in die Zwischenablage kopiert."/>
    </form>
  </notification>

  <notification name="ParticleScriptInjected">
Partikelskript erfolgreich injiziert.
   <form name="form">
      <ignore name="ignore"
       text="Ein Partikelskript wurde in ein Objekt injiziert."/>
    </form>
  </notification>

  <notification name="ParticleScriptCapsFailed">
Skript-Injizierung in Objekt fehlgeschlagen. Region unterstützt diese Funktion nicht.
  </notification>

  <notification name="ParticleScriptCopiedToClipboard">
Das LSL-Skript zur Generierung dieses Partikelsystems wurde in die Zwischenablage kopiert. Es kann jetzt zur weiteren Verwendung in ein Skript kopiert werden.
   <form name="form">
      <ignore name="ignore"
       text="Ein Partikelskript wurde in die Zwischenablage kopiert."/>
    </form>
  </notification>
  <!-- ## Zi: Particle Editor -->

  <!-- ## Zi: Debug Settings Editor -->
  <notification name="DebugSettingsWarning">
Achtung! Für die Verwendung der Debug-Einstellungen wird kein Support geleistet. Änderungen an den Debug-Einstellungen können erhebliche Auswirkungen auf die Verwendung des Viewers haben und können den Verlust von Daten, Funktionalität oder sogar des Zugangs zum Dienst zur Folge haben. Bitte keine Werte ändern, wenn nicht exakt bekannt ist, was die entsprechende Änderung bewirkt!
   <form name="form">
      <ignore name="ignore"
       text="Warnhinweis für Debug-Einstellungen"/>
    </form>
  </notification>

  <notification name="ControlNameCopiedToClipboard">
Der Name der Debug-Einstellung wurde in die Zwischenablage kopiert. Er kann jetzt zur weiteren Verwendung an anderer Stelle eingefügt werden.
   <form name="form">
      <ignore name="ignore"
       text="Der Namen einer Debug-Einstellung wurde in die Zwischenablage kopiert"/>
    </form>
  </notification>
  
  <notification name="SanityCheck">
[APP_NAME] hat ein mögliches Problem mit einer Einstellung erkannt:

[SANITY_MESSAGE]

Grund: [SANITY_COMMENT]

Aktueller Wert: [CURRENT_VALUE]
   <form name="form">
      <ignore name="ignore"
       text="Eine Einstellung hat die Prüfung auf einen sinnvollen Wert nicht bestanden."/>
    </form>
  </notification>  
  <!-- ## Zi: Debug Settings Editor -->

  <notification name="TeleportToAvatarNotPossible">
Teleportieren zum Avatar nicht möglich, da die exakte Position unbekannt ist.
  </notification>

  <notification name="ZoomToAvatarNotPossible">
Zoomen auf Avatar nicht möglich, da er sich außerhalb der Reichweite befindet.
  </notification>

  <notification name="TrackAvatarNotPossible">
Verfolgen des Avatars nicht möglich, da er sich außerhalb der Reichweite befindet.
  </notification>
  
   <notification name="CacheEmpty">
Der Viewercache ist momentan leer. Während des Downloads von neuen Inhalten kann es daher zu niedrigeren Frameraten und langsamerem Laden des Inventars kommen.
  </notification>

	<notification name="EnableMediaFilter"> 
Das Abspielen von Medien oder Musik kann deine Identität an Webseiten außerhalb von Second Life verraten. Durch das Einschalten des Filters kann ausgewählt werden, welche Webseiten Medien abspielen dürfen, wodurch eine bessere Kontrolle über die Privatspähre ermöglicht wird.

Medienfilter aktivieren?
(Diese Einstellung kann später unter Einstellungen &gt; Sound &amp; Medien geändert werden.)
		<form name="form">
			<button name="Enable" text="Aktivieren"/>
			<button name="Disable" text="Deaktivieren"/>
		</form>
	</notification>

	<notification name="MediaAlert"> 
Diese Parzelle enthält Medien von:

Domain: [MEDIADOMAIN]
URL: [MEDIAURL]
		<form name="form">
			<button name="Allow" text="Erlauben"/>
			<button name="Deny" text="Verbieten"/>
		</form>
	</notification>

	<notification name="MediaAlert2"> 
Auswahl merken und [LCONDITION] Medien von dieser Quelle erlauben?

Domain: [MEDIADOMAIN]
URL: [MEDIAURL]
		<form name="form">
			<button name="Do Now" text="Jetzt [ACTION]"/>
			<button name="RememberDomain" text="[CONDITION] diese Domain erlauben"/>
			<button name="RememberURL" text="[CONDITION] diese URL erlauben"/>
		</form>
	</notification>

	<notification name="AudioAlert">
Diese Parzelle enthält Musik von:

Domain: [AUDIODOMAIN]
URL: [AUDIOURL]
		<form name="form">
			<button name="Allow" text="Erlauben"/>
			<button name="Deny" text="Verbieten"/>
		</form>
	</notification>

	<notification name="AudioAlert2"> 
Auswahl merken und [LCONDITION] Musik von dieser Quelle erlauben?

Domain: [AUDIODOMAIN]
URL: [AUDIOURL]
		<form name="form">
			<button name="Do Now" text="Jetzt [ACTION]"/>
			<button name="RememberDomain" text="[CONDITION] diese Domain erlauben"/>
			<button name="RememberURL" text="[CONDITION] diese URL erlauben"/>
		</form>
	</notification>

	<notification name="MOAPAlert">
Ein Objekt enthält Geteilte Medien von:

Domain: [MOAPDOMAIN]
URL: [MOAPURL]
		<form name="form">
			<button name="Allow" text="Erlauben"/>
			<button name="Deny" text="Verbieten"/>
		</form>
	</notification>

	<notification name="MOAPAlert2">
Auswahl merken und [LCONDITION] Geteilte Medien von dieser Quelle erlauben?

Domain: [MOAPDOMAIN]
URL: [MOAPURL]
		<form name="form">
			<button name="Do Now" text="Jetzt [ACTION]"/>
			<button name="RememberDomain" text="[CONDITION] diese Domain erlauben"/>
			<button name="RememberURL" text="[CONDITION] diese URL erlauben"/>
		</form>
	</notification>

	<notification name="FirstJoinSupportGroup">
Willkommen in der Phoenix/Firestorm Viewer Support-Gruppe!

Um den Support zu vereinfachen wird empfohlen, die aktuelle Version deines Viewers der Gruppe mitzuteilen. Du kannst daher entscheiden, ob du die Version deines Viewers jeder Nachrichtig in diesem Gruppenchat voranstellen möchtest. Unser Support-Team kann dir eine sinnvollere Hilfestellung geben, wenn es direkt weiß, welche Viewer-Version du benutzt.

Diese Funktion kann jederzeit über die Checkbox innerhalb des Gruppenchat-Fensters aktiviert bzw. deaktiviert werden.

Soll die automatische Anzeige der Viewer-Version aktiviert werden?
		<form name="form">
			<button name="OK_okcancelignore" text="Ja"/>
			<button name="Cancel_okcancelignore" text="Nein"/>
			<ignore name="ignore" text="Wenn dem Phoenix/Firestorm Support-Gruppenchat beigetreten wird."/>
		</form>
	</notification>

	<notification name="ConfirmScriptModify">
Sollen die Skripte in den ausgewählten Objekten wirklich modifiziert werden?
		<usetemplate
			name="okcancelignore"
			ignoretext="Bestätigen, bevor ich Skripte in einer Auswahl modifiziere."
			notext="Abbrechen"
			yestext="OK"/>
	</notification>
	
	<notification name="LocalBitmapsUpdateFileNotFound">
[FNAME] konnte nicht aktualisiert werden, da die Datei nicht mehr gefunden wurde.
Zukünftige Aktualisierungen für diese Datei wurden deaktiviert.
	</notification>

	<notification name="LocalBitmapsUpdateFailedFinal">
[FNAME] konnte in [NRETRIES] Versuchen nicht geöffnet oder dekodiert werden und wird daher als defekt erachtet.
Zukünftige Aktualisierungen für diese Datei wurden deaktiviert.
	</notification>

	<notification name="LocalBitmapsVerifyFail">
Es wurde versucht eine ungültige oder unlesbare Grafikdatei [FNAME] hinzuzufügen, die nicht geöffnet oder dekodiert werden konnte.
Hinzufügen wurde abgebrochen.
	</notification>
	<notification name="PathfindingReturnMultipleItems">
		Sie sind dabei, [NUM_ITEMS] Objekte zurückzugeben. Möchten Sie diesen Vorgang wirklich fortsetzen?
		<usetemplate ignoretext="Möchten Sie wirklich mehrere Objekte zurückgeben?" name="okcancelignore" notext="Nein" yestext="Ja"/>
	</notification>
	<notification name="PathfindingDeleteMultipleItems">
		Sie sind dabei, [NUM_ITEMS] Objekte zu löschen. Möchten Sie diesen Vorgang wirklich fortsetzen?
		<usetemplate ignoretext="Möchten Sie wirklich mehrere Objekte löschen?" name="okcancelignore" notext="Nein" yestext="Ja"/>
	</notification>

  <!-- <FS:Zi> Add float LSL color entry widgets -->
  <notification name="LSLColorCopiedToClipboard">
Der LSL-Farbcode wurde in die Zwischenablage kopiert. Er kann jetzt in LSL-Skripte eingefügt und genutzt werden.
   <form name="form">
      <ignore name="ignore" text="Ein LSL-Farbcode wurde in die Zwischenablage kopiert."/>
    </form>
  </notification>
  <!-- <FS:Zi> Add float LSL color entry widgets -->

	<notification name="FSBWTooHigh">
Es wird empfohlen die Bandbreite nicht höher als 1500 kbit/s zu setzen! Bei einer höheren Bandbreite kann es zu Problemen kommen und die Leistung wird dadurch nicht verbessert.
	</notification>

<!-- <FS:AW>  opensim search support-->
	<notification name="ConfirmClearDebugSearchURL">
Soll die Debug-Such-URL wirklich gelöscht werden?
		<usetemplate name="okcancelignore" ignoretext="Bestätigen, wenn eine Debug-Such-URL gelöscht wird" notext="Abbrechen" yestext="OK"/>
	</notification>
	<notification name="ConfirmPickDebugSearchURL">
Soll die aktuelle Such-URL wirklich als Debug-Such-URL gesetzt werden?
		<usetemplate name="okcancelignore" ignoretext="Bestätigen, wenn eine Debug-Such-URL gesetzt wird" notext="Abbrechen" yestext="OK"/>
	</notification>
<!-- </FS:AW>  opensim search support-->
<!-- <FS:AW  grid management-->
	<notification name="ConfirmRemoveGrid">
Soll [REMOVE_GRID] wirklich aus der Grid-Liste entfernt werden?
		<usetemplate name="okcancelignore" ignoretext="Bestätigen, wenn Grids entfernt werden" notext="Abbrechen" yestext="OK"/>
	</notification>
	<notification name="CanNotRemoveConnectedGrid">
[REMOVE_GRID] kann nicht aus der Grid-Liste entfernt solange eine Verbindung besteht.
		<usetemplate name="okcancelignore" ignoretext="Warnung beim Versuch, ein verbundenes Grid zu entfernen." notext="Abbrechen" yestext="OK"/>
	</notification>
<!-- </FS:AW  grid management-->

  <!-- <FS:TS> FIRE-5453: Flickr upload support (from Exodus) -->
  <notification name="ExodusFlickrVerificationExplanation">
Um die Flickr-Uploadfunktion nutzen zu können, muss [APP_NAME] Zugriff auf deinen Account gewährt werden. Beim Fortfahren wird die Flickr-Website im Webbrowser geöffnet, wo du dich einloggen und den Zugriff durch [APP_NAME] autorisieren musst. Der daraufhin angezeigte Code muss in [APP_NAME] eingetragen werden.

Soll [APP_NAME] autorisiert werden, Fotos unter deinem Flickr-Konto zu posten?
    <usetemplate
     name="okcancelbuttons"
     notext="Nein"
     yestext="Ja"/>
  </notification>

  <notification name="ExodusFlickrVerificationPrompt">
Bitte den Flickr-Zugriff im Webbrowser autorisieren und den angezeigen Code eingeben:
    <form name="form">
      <button
       name="OK"
       text="OK"/>
      <button
       name="Cancel"
       text="Abbrechen"/>
    </form>
  </notification>

  <notification name="ExodusFlickrVerificationFailed">
Flickr-Verifikation fehlgeschlagen. Bitte erneut versuchen sowie den eingegebenen Code überprüfen.
    <usetemplate
     name="okbutton"
     yestext="OK"/>
  </notification>

  <notification name="ExodusFlickrUploadComplete">
Das Foto kann jetzt [http://www.flickr.com/photos/upload/edit/?ids=[ID] hier] betrachtet werden.
  </notification>
  <!-- </FS:TS> FIRE-5453 -->

  <notification name="FirstUseFlyOverride">
Warnung: Bitte verwende die Funktion zur Aufhebung der Flugbeschränkung verantwortungsvoll! Die Verwendung ohne die Zustimmung des Landeigentümers kann dazu führen, dass du von dem entsprechenden Land verbannt wirst.
  </notification>

  <notification name="ServerVersionChanged">
Die betretene Region verwendet eine andere Simulator-Version.
Aktueller Simulator: [NEWVERSION]
Vorheriger Simulator: [OLDVERSION]
  </notification>

  <notification name="VintageLoginInfo">
Wussten Sie schon, dass Sie die klassische Benutzeroberläche im Stil des Phoenix Viewers verwenden können? Wählen Sie den Phoenix-Modus in der „Modus“-Auswahlbox neben dem Anmelden-Button aus.
	<usetemplate name="okbutton" yestext="OK"/>
  </notification>

  <notification name="CannotSaveSnapshot">
Foto konnte nicht gespeichert werden.
  </notification>

  <notification name="RegExFail">
Fehler im Regulären Ausdruck:
[EWHAT]
  </notification>

  <notification name="NoHavok">
Einige Funktionen wie [FEATURE] sind nicht in [APP_NAME] für OpenSimulator enthalten. Falls Sie [FEATURE] nutzen möchten, laden Sie sich bitte [APP_NAME] für Second Life hier herunter:
[DOWNLOAD_URL]
    <form name="form">
      <ignore name="ignore" text="Kein-Havok-Warnung"/>
    </form>
  </notification>

</notifications><|MERGE_RESOLUTION|>--- conflicted
+++ resolved
@@ -1253,14 +1253,8 @@
 	<notification name="FirstRun">
 		Installation von [APP_NAME] vollständig abgeschlossen.
 
-<<<<<<< HEAD
 Falls Sie [CURRENT_GRID] zum ersten Mal verwenden, müssen Sie zuerst ein Konto erstellen, bevor Sie sich anmelden können.
-Zurück zu [http://join.secondlife.com secondlife.com], um ein neues Konto zu erstellen?
 		<usetemplate name="okcancelbuttons" notext="Weiter" yestext="Konto erstellen..."/>
-=======
-Falls Sie [SECOND_LIFE] zum ersten Mal verwenden, müssen Sie zuerst ein Konto erstellen, bevor Sie sich anmelden können.
-		<usetemplate name="okcancelbuttons" notext="Weiter" yestext="Neues Konto..."/>
->>>>>>> 981190cf
 	</notification>
 	<notification name="LoginPacketNeverReceived">
 		Es gibt Probleme mit der Verbindung. Möglicherweise besteht ein Problem mit Ihrer Internetverbindung oder dem [SECOND_LIFE_GRID].
