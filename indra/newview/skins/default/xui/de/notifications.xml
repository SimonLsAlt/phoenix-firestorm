<?xml version="1.0" encoding="utf-8"?>
<notifications>
	<global name="skipnexttime">
		Nicht mehr anzeigen
	</global>
	<global name="skipnexttimesessiononly">
		Nicht mehr anzeigen 
(während der aktuellen Sitzung)
	</global>
	<global name="alwayschoose">
		Diese Option immer auswählen
	</global>
	<global name="implicitclosebutton">
		Schließen
	</global>
	<template name="okbutton">
		<form>
			<button name="OK_okbutton" text="$yestext"/>
		</form>
	</template>
	<template name="okignore">
		<form>
			<button name="OK_okignore" text="$yestext"/>
		</form>
	</template>
	<template name="okcancelbuttons">
		<form>
			<button name="OK_okcancelbuttons" text="$yestext"/>
			<button name="Cancel_okcancelbuttons" text="$notext"/>
		</form>
	</template>
	<template name="okcancelignore">
		<form>
			<button name="OK_okcancelignore" text="$yestext"/>
			<button name="Cancel_okcancelignore" text="$notext"/>
		</form>
	</template>
	<template name="okhelpbuttons">
		<form>
			<button name="OK_okhelpbuttons" text="$yestext"/>
			<button name="Help" text="$helptext"/>
		</form>
	</template>
	<template name="okhelpignore">
		<form>
			<button name="OK_okhelpignore" text="$yestext"/>
			<button name="Help_okhelpignore" text="$helptext"/>
		</form>
	</template>
	<template name="yesnocancelbuttons">
		<form>
			<button name="Yes" text="$yestext"/>
			<button name="No" text="$notext"/>
			<button name="Cancel_yesnocancelbuttons" text="$canceltext"/>
		</form>
	</template>
	<notification functor="GenericAcknowledge" label="Unbekannte Meldung" name="MissingAlert">
		Ihre Version von [APP_NAME] kann die gerade empfangene Benachrichtigung nicht anzeigen.  Bitte vergewissern Sie sich, dass Sie den aktuellsten Viewer installiert haben.

Fehlerdetails: The notification called &apos;[_NAME]&apos; was not found in notifications.xml.
		<usetemplate name="okbutton" yestext="OK"/>
	</notification>
	<notification name="FloaterNotFound">
		Floater-Fehler: Folgende Steuerelemente wurden nicht gefunden:

[CONTROLS]
		<usetemplate name="okbutton" yestext="OK"/>
	</notification>
	<notification name="TutorialNotFound">
		Derzeit ist kein Tutorial verfügbar.
		<usetemplate name="okbutton" yestext="OK"/>
	</notification>
	<notification name="GenericAlert">
		[MESSAGE]
	</notification>
	<notification name="GenericAlertYesCancel">
		[MESSAGE]
		<usetemplate name="okcancelbuttons" notext="Abbrechen" yestext="Ja"/>
	</notification>
	<notification name="GenericAlertOK">
		[MESSAGE]
		<usetemplate name="okbutton" yestext="OK"/>
	</notification>
	<notification name="BadInstallation">
		Installation von [APP_NAME] ist defekt. Bitte [https://www.firestormviewer.org/downloads laden Sie neue Kopie des Viewers herunter] und installieren Sie erneut.
		<usetemplate name="okbutton" yestext="OK"/>
	</notification>
	<notification name="LoginFailedNoNetwork">
		Verbindung nicht möglich zum [CURRENT_GRID].
    &apos;[DIAGNOSTIC]&apos;
Stellen Sie sicher, dass Ihre Internetverbindung funktioniert.
		<usetemplate name="okbutton" yestext="OK"/>
	</notification>
	<notification name="MessageTemplateNotFound">
		Meldungsvorlage [PATH] nicht gefunden.
		<usetemplate name="okbutton" yestext="OK"/>
	</notification>
	<notification name="WearableSave">
		Änderung an aktueller Kleidung/Körperteil speichern?
		<usetemplate canceltext="Abbrechen" name="yesnocancelbuttons" notext="Nicht speichern" yestext="Speichern"/>
	</notification>
	<notification name="ConfirmNoCopyToOutbox">
		Sie sind nicht berechtigt, einen oder mehrere dieser Artikel in die Händler-Outbox zu kopieren. Sie können sie verschieben oder zurücklassen.
		<usetemplate name="okcancelbuttons" notext="Artikel nicht verschieben" yestext="Artikel verschieben"/>
	</notification>
	<notification name="OutboxFolderCreated">
		Für jeden Artikel, den Sie in die oberste Ebene Ihrer Händler-Outbox übertragen haben, wurde ein neuer Ordner erstellt.
		<usetemplate ignoretext="Neuer Ordner in Händler-Outbox erstellt" name="okignore" yestext="OK"/>
	</notification>
	<notification name="OutboxImportComplete">
		Erfolg

Alle Ordner wurden erfolgreich an den Marktplatz übertragen.
		<usetemplate ignoretext="Alle Ordner an den Marktplatz übertragen" name="okignore" yestext="OK"/>
	</notification>
	<notification name="OutboxImportHadErrors">
		Einige Ordner wurden nicht übertragen

Beim Übertragen bestimmter Ordner an den Marktplatz ist ein Fehler aufgetreten. Diese Ordner befinden sich noch in Ihrer Händler-Outbox.

Weitere Informationen finden Sie im [[MARKETPLACE_IMPORTS_URL] Fehlerprotokoll].
		<usetemplate name="okbutton" yestext="OK"/>
	</notification>
	<notification name="OutboxImportFailed">
		Übertragung fehlgeschlagen mit Fehler „[ERROR_CODE]“

Aufgrund eines System- oder Netzwerkfehlers wurden keine Ordner an den Marktplatz übertragen. Versuchen Sie es später erneut.
		<usetemplate name="okbutton" yestext="OK"/>
	</notification>
	<notification name="OutboxInitFailed">
		Marktplatzinitialisierung fehlgeschlagen mit Fehler „[ERROR_CODE]“

Marktplatzinitialisierung aufgrund eines System- oder Netzwerkfehlers fehlgeschlagen. Versuchen Sie es später erneut.
		<usetemplate name="okbutton" yestext="OK"/>
	</notification>
	<notification name="StockPasteFailed">
		Kopieren oder Verschieben in Bestandsordner fehlgeschlagen mit Fehler:
        
        „[ERROR_CODE]“
		<usetemplate name="okbutton" yestext="OK"/>
	</notification>
	<notification name="MyOutfitsPasteFailed">
		Ein oder mehrere Objekte können nicht innerhalb von „Outfits“ verwendet werden.
		<usetemplate name="okbutton" yestext="OK"/>
	</notification>
	<notification name="MerchantPasteFailed">
		Kopieren oder Verschieben von Marktplatz-Auflistungen fehlgeschlagen mit Fehler:
        
        „[ERROR_CODE]“
		<usetemplate name="okbutton" yestext="OK"/>
	</notification>
	<notification name="MerchantTransactionFailed">
		Marktplatztransaktion fehlgeschlagen mit Fehler:
        
        [ERROR_REASON][ERROR_DESCRIPTION]
		<usetemplate name="okbutton" yestext="OK"/>
	</notification>
	<notification name="MerchantUnprocessableEntity">
		Wir konnten dieses Produkt nicht auflisten bzw. den Versionsordner nicht aktivieren. Dies liegt meist an fehlenden Informationen im Formular zur Beschreibung der Auflistung, kann aber auch auf eine falsche Ordnerstruktur zurückzuführen sein. Bearbeiten Sie die Auflistung oder überprüfen Sie den Auflistungsordner auf Fehler.
		<usetemplate name="okbutton" yestext="OK"/>
	</notification>
	<notification name="MerchantListingFailed">
		Auflistung in Marktplatz fehlgeschlagen mit Fehler:
        
        „[ERROR_CODE]“
		<usetemplate name="okbutton" yestext="OK"/>
	</notification>
	<notification name="MerchantFolderActivationFailed">
		Aktivierung dieses Versionsordners fehlgeschlagen mit Fehler:

        „[ERROR_CODE]“
		<usetemplate name="okbutton" yestext="OK"/>
	</notification>
	<notification name="MerchantForceValidateListing">
		Um Ihre Auflistung zu erstellen, haben wir die Hierarchie des Auflistungsinhalts korrigiert.
		<usetemplate ignoretext="Warnung anzeigen, wenn beim Erstellen einer Auflistung die Hierarchie des Inhalts korrigiert wird" name="okignore" yestext="OK"/>
	</notification>
	<notification name="ConfirmMerchantActiveChange">
		Diese Aktion ändert den aktiven Inhalt dieser Auflistung. Möchten Sie fortfahren?
		<usetemplate ignoretext="Vor Ändern einer aktiven Auflistung im Marktplatz bestätigen" name="okcancelignore" notext="Abbrechen" yestext="OK"/>
	</notification>
	<notification name="ConfirmMerchantMoveInventory">
		Objekte, die ins Marktplatz-Auflistungsfenster gezogen werden, werden verschoben, nicht kopiert. Möchten Sie fortfahren?
		<usetemplate ignoretext="Vor Verschieben eines Objekts aus dem Inventar in den Marktplatz bestätigen" name="okcancelignore" notext="Abbrechen" yestext="OK"/>
	</notification>
	<notification name="ConfirmListingCutOrDelete">
		Wenn Sie einen Auflistungsordner verschieben oder löschen, wird Ihre Marktplatz-Auflistung gelöscht. Um die Marktplatz-Auflistung beizubehalten, verschieben oder löschen Sie den Inhalt des Versionsordners, den Sie ändern möchten. Möchten Sie fortfahren?
		<usetemplate ignoretext="Bestätigen, bevor ich eine Auflistung aus dem Marktplatz entferne oder verschiebe" name="okcancelignore" notext="Abbrechen" yestext="OK"/>
	</notification>
	<notification name="ConfirmCopyToMarketplace">
		Sie haben keine Berechtigung, eines oder mehrere dieser Objekte in den Marktplatz zu kopieren. Sie können sie verschieben oder zurücklassen.
		<usetemplate canceltext="Abbrechen" ignoretext="Vor Kopieren einer Auswahl mit kopiergeschützten Objekten in den Marktplatz bestätigen" name="yesnocancelbuttons" notext="Artikel nicht verschieben" yestext="Artikel verschieben"/>
	</notification>
	<notification name="ConfirmMerchantUnlist">
		Diese Aktion entfernt diese Auflistung. Möchten Sie fortfahren?
		<usetemplate ignoretext="Vor Entfernen einer aktiven Auflistung aus dem Marktplatz bestätigen" name="okcancelignore" notext="Abbrechen" yestext="OK"/>
	</notification>
	<notification name="ConfirmMerchantClearVersion">
		Diese Aktion deaktiviert den Versionsordner der aktuellen Auflistung. Möchten Sie fortfahren?
		<usetemplate ignoretext="Vor Deaktivieren des Versionsordners einer Auflistung im Marktplatz bestätigen" name="okcancelignore" notext="Abbrechen" yestext="OK"/>
	</notification>
	<notification name="AlertMerchantListingNotUpdated">
		Diese Auflistung konnte nicht aktualisiert werden.
[[URL] Klicken Sie hier], um sie im Marktplatz zu bearbeiten.
		<usetemplate name="okbutton" yestext="OK"/>
	</notification>
	<notification name="AlertMerchantListingCannotWear">
		Sie können keine Kleidung oder Körperteile tragen, die im Marktplatz-Auflistungsordner enthalten sind
	</notification>
	<notification name="AlertMerchantListingInvalidID">
		Auflistungs-ID ungültig.
	</notification>
	<notification name="AlertMerchantListingActivateRequired">
		In dieser Auflistung gibt es mehrere oder keine Versionsordner. Sie müssen später einen auswählen und aktivieren.
		<usetemplate ignoretext="Benachrichtung zur Versionsordneraktivierung, wenn ich eine Auflistung mit mehreren Versionsordnern erstelle" name="okignore" yestext="OK"/>
	</notification>
	<notification name="AlertMerchantStockFolderSplit">
		Wir haben Bestandsobjekte unterschiedlicher Typen in separate Bestandsordner gelegt, damit wir Ihren Ordner auflisten können.
		<usetemplate ignoretext="Benachrichtigen,wenn Bestandsordner vor dem Auflisten aufgeteilt wird" name="okignore" yestext="OK"/>
	</notification>
	<notification name="AlertMerchantStockFolderEmpty">
		Wir haben Ihre Auflistung entfernt, da der Bestandsordner leer ist. Um diese Auflistung wieder zu listen, müssen Sie weitere Einheiten zum Bestandsordner hinzufügen.
		<usetemplate ignoretext="Benachrichtigen, wenn Auflistung aufgrund eines leeren Bestandsordners nicht aufgelistet wird" name="okignore" yestext="OK"/>
	</notification>
	<notification name="AlertMerchantVersionFolderEmpty">
		Wir haben Ihre Auflistung entfernt, da der Versionsordner leer ist. Um diese Auflistung erneut zu listen, müssen Sie Artikel zum Versionsordner hinzufügen.
		<usetemplate ignoretext="Benachrichtigen, wenn Auflistung aufgrund eines leeren Versionsordners nicht aufgelistet wird" name="okignore" yestext="OK"/>
	</notification>
	<notification name="WriteAnimationFail">
		Fehler beim Schreiben von Animationsdaten.  Bitte versuchen Sie es erneut.
	</notification>
	<notification name="UploadAuctionSnapshotFail">
		Eine Auktions-Screenshot konnte aus folgendem Grund nicht hochgeladen werden: [REASON]
	</notification>
	<notification name="UnableToViewContentsMoreThanOne">
		Es kann nur jeweils der Inhalt von einem Objekt angezeigt werden.
Wählen Sie ein einzelnes Objekt aus und versuchen Sie es erneut.
	</notification>
	<notification name="SaveClothingBodyChanges">
		Änderung an Kleidung/Körperteilen speichern?
		<usetemplate canceltext="Abbrechen" name="yesnocancelbuttons" notext="Nicht speichern" yestext="Alles speichern"/>
	</notification>
	<notification name="FriendsAndGroupsOnly">
		Personen, die nicht auf Ihrer Freundesliste stehen, werden nicht informiert, dass Sie ihre Anrufe und Instant Messages ignorieren.
		<usetemplate name="okbutton" yestext="OK"/>
	</notification>
	<notification name="FavoritesOnLogin">
		Hinweis: Bei Aktivierung dieser Option sehen alle Personen, die diesen Computer benutzen, Ihre Lieblingsorte.
		<usetemplate name="okbutton" yestext="OK"/>
	</notification>
	<notification name="AllowMultipleViewers">
		Das Starten mehrerer [APP_NAME] Viewer wird nicht unterstützt. Dies kann zu Kollisionen des Textur-Caches, Fehlern sowie verschlechterter Grafik und Leistung führen.
		<usetemplate name="okbutton" yestext="OK"/>
	</notification>
	<notification name="GrantModifyRights">
		Wenn Sie einem anderen Einwohner Änderungsrechte gewähren, dann kann dieser JEDES Objekt, das Sie inworld besitzen, ändern, löschen oder an sich nehmen. Seien Sie daher beim Gewähren dieser Rechte sehr vorsichtig!
Möchten Sie [NAME] Änderungsrechte gewähren?
		<usetemplate name="okcancelbuttons" notext="Nein" yestext="Ja"/>
	</notification>
	<notification name="GrantModifyRightsMultiple">
		Wenn Sie einem anderen Einwohner, die Erlaubnis zum Bearbeiten erteilen, dann kann dieser JEDES Objekt, das Sie inworld besitzen, verändern. Seien Sie SEHR vorsichtig, wenn Sie diese Erlaubnis gewähren!
Möchten Sie den ausgewählten Einwohnern Änderungsrechte gewähren?
		<usetemplate name="okcancelbuttons" notext="Nein" yestext="Ja"/>
	</notification>
	<notification name="RevokeModifyRights">
		Möchten Sie [NAME] die Änderungsrechte entziehen?
		<usetemplate name="okcancelbuttons" notext="Nein" yestext="Ja"/>
	</notification>
	<notification name="RevokeModifyRightsMultiple">
		Möchten Sie den ausgewählten Einwohnern die Änderungsrechte entziehen?
		<usetemplate name="okcancelbuttons" notext="Nein" yestext="Ja"/>
	</notification>
	<notification name="GroupNameLengthWarning">
		Ein Gruppenname muss zwischen [MIN_LEN] und [MAX_LEN] Zeichen lang sein.
		<usetemplate name="okbutton" yestext="OK"/>
	</notification>
	<notification name="UnableToCreateGroup">
		Gruppe konnte nicht erstellt werden.
[MESSAGE]
		<usetemplate name="okbutton" yestext="OK"/>
	</notification>
	<notification name="PanelGroupApply">
		[NEEDS_APPLY_MESSAGE]
[WANT_APPLY_MESSAGE]
		<usetemplate canceltext="Abbrechen" name="yesnocancelbuttons" notext="Änderungen verwerfen" yestext="Änderungen übernehmen"/>
	</notification>
	<notification name="MustSpecifyGroupNoticeSubject">
		Geben Sie einen Betreff für die Gruppenmitteilung ein.
		<usetemplate name="okbutton" yestext="OK"/>
	</notification>
	<notification name="AddGroupOwnerWarning">
		Sie sind im Begriff, Gruppenmitgliedern die Rolle [ROLE_NAME] zuzuweisen.
Diese Rolle kann Mitgliedern nicht mehr entzogen werden.
Sie müssen die Rolle selbst niederlegen.
Möchten Sie fortfahren?
		<usetemplate ignoretext="Bestätigen, bevor ich einen neuen Gruppeneigentümer hinzufüge" name="okcancelignore" notext="Nein" yestext="Ja"/>
	</notification>
	<notification name="AssignDangerousActionWarning">
		Sie sind im Begriff, der Rolle „[ROLE_NAME]“ die Fähigkeit „[ACTION_NAME]“ zuzuweisen.

 *ACHTUNG*
 Mitglieder in einer Rolle mit dieser Fähigkeit können sich selbst -
 und allen anderen Mitgliedern – Rollen zuweisen, die mehr Rechte
 beinhalten als sie derzeit haben, und damit nahezu
 Eigentümerrechte erreichen. Überlegen Sie sich, wem Sie diese Fähigkeit
 verleihen.

Der Rolle „[ROLE_NAME]“ diese Fähigkeit zuweisen?
		<usetemplate name="okcancelbuttons" notext="Nein" yestext="Ja"/>
	</notification>
	<notification name="AssignDangerousAbilityWarning">
		Sie sind im Begriff, der Rolle „[ROLE_NAME]“ die Fähigkeit „[ACTION_NAME]“ zuzuweisen.

 *ACHTUNG*
 Mitglieder in einer Rolle mit dieser Fähigkeit können sich selbst -
 und allen anderen Mitgliedern – alle Fähigkeiten zuweisen und
 damit fast Eigentümerrechte erreichen.

Der Rolle „[ROLE_NAME]“ diese Fähigkeit zuweisen?
		<usetemplate name="okcancelbuttons" notext="Nein" yestext="Ja"/>
	</notification>
	<notification name="AssignBanAbilityWarning">
		Sie sind im Begriff, der Rolle „[ROLE_NAME]“ die Fähigkeit „[ACTION_NAME]“ zuzuweisen.

 *ACHTUNG*
Jedem Mitglied in einer Rolle mit dieser Fähigkeit werden auch die Fähigkeiten „[ACTION_NAME_2]“ und „[ACTION_NAME_3]“ zugewiesen.
		<usetemplate name="okbutton" yestext="OK"/>
	</notification>
	<notification name="RemoveBanAbilityWarning">
		Sie sind im Begriff, die Fähigkeit „[ACTION_NAME]“ aus der Rolle „[ROLE_NAME]“ zu entfernen.

 *ACHTUNG*
Durch Entfernen dieser Fähigkeit werden die Fähigkeiten „[ACTION_NAME_2]“ und „[ACTION_NAME_3]“ NICHT entfernt.
 
Wenn diese Rolle nicht mehr diese Fähigkeiten haben soll, deaktivieren Sie sie bitte umgehend.
		<usetemplate name="okbutton" yestext="OK"/>
	</notification>
	<notification name="EjectGroupMemberWarning">
		Sie sind dabei, [AVATAR_NAME] aus der Gruppe hinauszuwerfen.
		<usetemplate ignoretext="Hinauswerfen eines einzelnen Gruppenmitglieds bestätigen" name="okcancelignore" notext="Abbrechen" yestext="Hinauswerfen"/>
	</notification>
	<notification name="EjectGroupMembersWarning">
		Sie sind dabei, [COUNT] Mitglieder aus der Gruppe hinauszuwerfen.
		<usetemplate ignoretext="Hinauswerfen mehrerer Gruppenmitglieder bestätigen" name="okcancelignore" notext="Abbrechen" yestext="Hinauswerfen"/>
	</notification>
	<notification name="BanGroupMemberWarning">
		Sie sind dabei, [AVATAR_NAME] aus der Gruppe zu verbannen.
		<usetemplate ignoretext="Verbannen eines Gruppenmitglieds bestätigen" name="okcancelignore" notext="Abbrechen" yestext="Verbannen"/>
	</notification>
	<notification name="BanGroupMembersWarning">
		Sie sind dabei, [COUNT] Mitglieder aus der Gruppe zu verbannen.
		<usetemplate ignoretext="Verbannen mehrerer Gruppenmitglieder bestätigen" name="okcancelignore" notext="Abbrechen" yestext="Verbannen"/>
	</notification>
	<notification name="GroupBanUserOnBanlist">
		Manchen Einwohnern wurde keine Einladung gesendet, weil sie aus der Gruppe ausgeschlossen sind.
	</notification>
	<notification name="AttachmentDrop">
		Sie möchten Ihren Anhang wirklich fallen lassen?
Möchten Sie fortfahren?
		<usetemplate ignoretext="Bestätigen, bevor Anhänge fallen gelassen werden" name="okcancelignore" notext="Nein" yestext="Ja"/>
	</notification>
	<notification name="JoinGroupCanAfford">
		Der Beitritt zu dieser Gruppe kostet [COST] L$.
Fortfahren?
		<usetemplate name="okcancelbuttons" notext="Abbrechen" yestext="Beitreten"/>
	</notification>
	<notification name="JoinGroupNoCost">
		Sie treten der Gruppe &lt;nolink&gt;[NAME]&lt;/nolink&gt; bei.
Fortfahren?
		<usetemplate name="okcancelbuttons" notext="Abbrechen" yestext="Beitreten"/>
	</notification>
	<notification name="JoinGroupCannotAfford">
		Der Beitritt zu dieser Gruppe kostet [COST] L$.
Sie haben nicht genug L$, um dieser Gruppe beizutreten.
	</notification>
	<notification name="CreateGroupCost">
		Die Erstellung dieser Gruppe kostet [COST] L$.
Gruppen müssen mehr als ein Mitglied haben oder sie werden gelöscht.
Bitte laden Sie innerhalb von 48 Stunden Mitglieder in Ihre Gruppe ein.
		<usetemplate canceltext="Abbrechen" name="okcancelbuttons" notext="Abbrechen" yestext="Gruppe für [COST] L$ erstellen"/>
	</notification>
	<notification name="JoinGroupInaccessible">
		Diese Gruppe ist für Sie nicht verfügbar.
		<usetemplate name="okbutton" yestext="OK"/>
	</notification>
	<notification name="JoinGroupError">
		Fehler bei der Verarbeitung Ihrer Anfrage zur Gruppenmitgliedschaft.
		<usetemplate name="okbutton" yestext="OK"/>
	</notification>
	<notification name="JoinGroupErrorReason">
		Beitritt zur Gruppe nicht möglich: [reason]
		<usetemplate name="okbutton" yestext="OK"/>
	</notification>
	<notification name="JoinGroupTrialUser">
		Leider können Testbenutzer keinen Gruppen beitreten.
		<usetemplate name="okbutton" yestext="OK"/>
	</notification>
	<notification name="JoinGroupMaxGroups">
		Sie können „&lt;nolink&gt;[group_name]&lt;/nolink&gt;“ nicht beitreten: 
Sie sind bereits Mitglied in [group_count] Gruppen, die maximale zulässige Anzahl beträgt [max_groups]
		<usetemplate name="okbutton" yestext="OK"/>
	</notification>
	<notification name="JoinGroupClosedEnrollment">
		Sie können „&lt;nolink&gt;[group_name]&lt;/nolink&gt;“ nicht beitreten: 
Die Gruppe steht für freie Registrierungen nicht mehr zur Verfügung.
		<usetemplate name="okbutton" yestext="OK"/>
	</notification>
	<notification name="JoinGroupInsufficientFunds">
		Die erforderliche L$ [membership_fee] Mitgliedschaftsgebühr kann nicht übertragen werden.
		<usetemplate name="okbutton" yestext="OK"/>
	</notification>
	<notification name="LandBuyPass">
		Sie können dieses Land („[PARCEL_NAME]“) für [COST] L$
[TIME] Stunden lang betreten.  Pass kaufen?
		<usetemplate name="okcancelbuttons" notext="Abbrechen" yestext="OK"/>
	</notification>
	<notification name="SalePriceRestriction">
		Der Verkaufspreis muss beim allgemeinen Verkauf über 0 L$ liegen.
Wählen Sie eine bestimmte Person aus, wenn Sie für 0 L$ verkaufen.
	</notification>
	<notification name="ConfirmLandSaleChange">
		Die ausgewählten [LAND_SIZE] m² Land werden zum Verkauf freigegeben.
Der Verkaufspreis beträgt [SALE_PRICE] L$. Der Verkauf an [NAME] wird zu diesem Preis freigegeben.
		<usetemplate name="okcancelbuttons" notext="Abbrechen" yestext="OK"/>
	</notification>
	<notification name="ConfirmLandSaleToAnyoneChange">
		ACHTUNG: Wenn Sie auf An jeden verkaufen klicken, kann jeder in [CURRENT_GRID] Ihr Land kaufen, auch Einwohner in anderen Regionen.

Die ausgewählten [LAND_SIZE] m² Land werden zum Verkauf freigegeben.
Der Verkaufspreis beträgt [SALE_PRICE] L$. Der Verkauf an [NAME] wird zu diesem Preis freigegeben.
		<usetemplate name="okcancelbuttons" notext="Abbrechen" yestext="OK"/>
	</notification>
	<notification name="ReturnObjectsDeededToGroup">
		Möchten Sie alle Ihre Objekte auf dieser Parzelle, die gemeinsam mit der Gruppe „&lt;nolink&gt;[NAME]&lt;/nolink&gt;“ verwendet werden, zurück in das Inventar ihrer vorherigen Eigentümer transferieren? 

*WARNUNG* Hierdurch werden alle nicht transferierbaren Objekte gelöscht, die der Gruppe übertragen wurden. 

Objekte: [N]
		<usetemplate name="okcancelbuttons" notext="Abbrechen" yestext="OK"/>
	</notification>
	<notification name="ReturnObjectsOwnedByUser">
		Möchten Sie alle Objekte auf dieser Parzelle, die dem Einwohner „[NAME]“ gehören, in das jeweilige Inventar ihrer Eigentümer transferieren?

Objekte: [N]
		<usetemplate name="okcancelbuttons" notext="Abbrechen" yestext="OK"/>
	</notification>
	<notification name="ReturnObjectsOwnedBySelf">
		Möchten Sie alle Objekte auf dieser Parzelle, die Ihnen gehören, zurück in Ihr Inventar transferieren?

Objekte: [N]
		<usetemplate name="okcancelbuttons" notext="Abbrechen" yestext="OK"/>
	</notification>
	<notification name="ReturnObjectsNotOwnedBySelf">
		Möchten Sie alle Objekte auf dieser Parzelle, die NICHT Ihnen gehören, in das Inventar ihrer Eigentümer transferieren?
Transferierbare Objekte, die an eine Gruppe übertragen wurden, werden ihren vorherigen Eigentümern zurückgegeben.

*WARNUNG* Alle nicht transferierbaren Objekte, die der Gruppe übertragen wurden, werden dabei gelöscht!

Objekte: [N]
		<usetemplate name="okcancelbuttons" notext="Abbrechen" yestext="OK"/>
	</notification>
	<notification name="ReturnObjectsNotOwnedByUser">
		Möchten Sie alle Objekte auf dieser Parzelle, die NICHT [NAME] gehören, in das Inventar ihrer Eigentümer transferieren?
Transferierbare Objekte, die an eine Gruppe übertragen wurden, werden ihren vorherigen Eigentümern zurückgegeben.

*WARNUNG* Alle nicht transferierbaren Objekte, die der Gruppe übertragen wurden, werden dabei gelöscht!

Objekte: [N]
		<usetemplate name="okcancelbuttons" notext="Abbrechen" yestext="OK"/>
	</notification>
	<notification name="ReturnAllTopObjects">
		Möchten Sie alle aufgeführten Objekte ihren Eigentümern zurückgeben? Dadurch werden ALLE Skriptobjekte in der Region zurückgegeben.
		<usetemplate name="okcancelbuttons" notext="Abbrechen" yestext="OK"/>
	</notification>
	<notification name="DisableAllTopObjects">
		Möchten Sie alle Objekte in dieser Region deaktivieren?
		<usetemplate name="okcancelbuttons" notext="Abbrechen" yestext="OK"/>
	</notification>
	<notification name="ReturnObjectsNotOwnedByGroup">
		Möchten Sie die Objekte auf dieser Parzelle, die NICHT gemeinsam mit der Gruppe „&lt;nolink&gt;[NAME]&lt;/nolink&gt;“ verwendet werden, an ihre Eigentümer zurückgeben? 

Objekte: [N]
		<usetemplate name="okcancelbuttons" notext="Abbrechen" yestext="OK"/>
	</notification>
	<notification name="UnableToDisableOutsideScripts">
		Skriptdeaktivierung nicht möglich.
Für die gesamte Region ist Schaden aktiviert.
Damit Waffen funktionieren, müssen Skripts erlaubt sein.
	</notification>
	<notification name="MultipleFacesSelected">
		Mehrere Flächen wurden ausgewählt.
Wenn Sie fortfahren werden auf mehrere Flächen des Objekts unterschiedlichen Medien-Instanzen eingefügt.
Um Medien nur auf einer Fläche einzufügen, wählen Sie „Oberfläche auswählen&quot; und klicken Sie auf die gewünschte Fläche des Objektes. Klicken Sie dann auf „Hinzufügen&quot;.
		<usetemplate ignoretext="Die Medien werden auf mehrere ausgewählte Seiten übertragen" name="okcancelignore" notext="Abbrechen" yestext="OK"/>
	</notification>
	<notification name="MustBeInParcel">
		Sie müssen auf einer Landparzelle stehen, um ihren Landepunkt festzulegen.
	</notification>
	<notification name="PromptRecipientEmail">
		Bitte geben Sie für den/die Empfänger eine gültige Email-Adresse ein.
	</notification>
	<notification name="PromptSelfEmail">
		Geben Sie Ihre E-Mail-Adresse ein.
	</notification>
	<notification name="PromptMissingSubjMsg">
		Foto mit Standardbetreff bzw. -nachricht als E-Mail versenden?
		<usetemplate name="okcancelbuttons" notext="Abbrechen" yestext="OK"/>
	</notification>
	<notification name="ErrorProcessingSnapshot">
		Fehler beim Verarbeiten der Fotodaten
	</notification>
	<notification name="ErrorEncodingSnapshot">
		Fehler beim Erstellen des Fotos!
	</notification>
	<notification name="ErrorPhotoCannotAfford">
		Es kostet L$[COST], um ein Foto in Ihrem Inventar zu speichern. Sie können entweder L$ kaufen oder das Foto auf Ihrem Computer speichern.
	</notification>
	<notification name="ErrorCannotAffordUpload">
		Es kostet L$[COST], um diesen Gegenstand hochzuladen.
	</notification>
	<notification name="ErrorTextureCannotAfford">
		Es kostet L$[COST], um eine Textur in Ihrem Inventar zu speichern. Sie können entweder L$ kaufen oder das Foto auf Ihrem Computer speichern.
	</notification>
	<notification name="ErrorUploadingPostcard">
		Ein Foto konnte aus folgendem Grund nicht gesendet werden: [REASON]
	</notification>
	<notification name="ErrorUploadingReportScreenshot">
		Ein Report-Screenshot konnte aus folgendem Grund nicht hochgeladen werden: [REASON]
	</notification>
	<notification name="MustAgreeToLogIn">
		Bevor Sie sich in [CURRENT_GRID] anmelden können, müssen Sie den Allgemeinen Geschäftsbedingungen, Datenschutzbestimmungen und Servicebedingungen zustimmen.
	</notification>
	<notification name="CouldNotBuyCurrency">
[TITLE]
[MESSAGE]
		<usetemplate name="okbutton" yestext="OK"/>
	</notification>
	<notification name="CouldNotBuyCurrencyOS">
[TITLE]
[MESSAGE]
		<usetemplate name="okcancelbuttons" notext="Nein" yestext="OK"/>
	</notification>
	<notification name="CouldNotPutOnOutfit">
		Outfit konnte nicht angezogen werden.
Der Outfit-Ordner enthält keine Kleidung, Körperteile oder Anhänge.
	</notification>
	<notification name="CannotWearTrash">
		Kleider oder Körperteile im Papierkorb können nicht getragen werden
	</notification>
	<notification name="MaxAttachmentsOnOutfit">
		Objekt konnte nicht angehängt werden.
Überschreitet die maximale Anzahl an Objekten [MAX_ATTACHMENTS], die angehängt werden können. Bitte nehmen Sie zunächst ein anderes Objekt ab.
	</notification>
	<notification name="CannotWearInfoNotComplete">
		Sie können das Objekt nicht anziehen, weil es noch nicht geladen wurde. Warten Sie kurz und versuchen Sie es dann noch einmal.
	</notification>
	<notification name="MustEnterPasswordToLogIn">
		Bitte geben Sie zur Anmeldung Ihr Kennwort ein.
	</notification>
	<notification name="MustHaveAccountToLogIn">
		Sie haben ein Feld leer gelassen.
Sie müssen den Benutzernamen Ihres Avatars eingeben.

Sie benötigen ein Konto, um [CURRENT_GRID] betreten zu können. Möchten Sie jetzt ein Konto erstellen?
		<url name="url">
			[create_account_url]
		</url>
		<usetemplate name="okcancelbuttons" notext="Erneut versuchen" yestext="Neues Benutzerkonto anlegen"/>
	</notification>
	<notification name="InvalidCredentialFormat">
		Sie müssen entweder den Benutzernamen oder den Vor- und Nachnamen Ihres Avatars in das Feld „Benutzername“ eingeben und die Anmeldung dann erneut versuchen.
	</notification>
	<notification name="InvalidGrid">
		„[GRID]“ ist keine gültige Grid-ID.
	</notification>
	<notification name="InvalidLocationSLURL">
		Ihre Startposition gibt kein gültiges Grid an.
	</notification>
	<notification name="DeleteClassified">
		Anzeige „[NAME]“ löschen?
Gebühren werden nicht rückerstattet.
		<usetemplate name="okcancelbuttons" notext="Abbrechen" yestext="OK"/>
	</notification>
	<notification name="DeleteMedia">
		Sie haben sich entschieden, die Medien auf dieser Seite zu löschen.
Sind Sie sicher, dass Sie fortfahren wollen?
		<usetemplate ignoretext="Bestätigen, bevor ich Medien von einem Objekt entferne." name="okcancelignore" notext="Nein" yestext="Ja"/>
	</notification>
	<notification name="ClassifiedSave">
		Änderung an Anzeige [NAME] speichern?
		<usetemplate canceltext="Abbrechen" name="yesnocancelbuttons" notext="Nicht speichern" yestext="Speichern"/>
	</notification>
	<notification name="ClassifiedInsufficientFunds">
		Sie haben nicht genügend Geld, um eine Anzeige zu erstellen.
		<usetemplate name="okbutton" yestext="OK"/>
	</notification>
	<notification name="ProfileDeleteClassified">
		Anzeige &lt;nolink&gt;[CLASSIFIED]&lt;/nolink&gt; löschen?
		<usetemplate name="okcancelbuttons" notext="Abbrechen" yestext="OK"/>
	</notification>
	<notification name="ProfileDeletePick">
		Auswahl &lt;nolink&gt;[PICK]&lt;/nolink&gt; löschen?
		<usetemplate name="okcancelbuttons" notext="Abbrechen" yestext="OK"/>
	</notification>
	<notification name="ProfileUnpublishedClassified">
		Sie haben unveröffentlichte Anzeigen. Diese gehen verloren, falls Sie das Fenster jetzt schließen.
		<usetemplate name="okcancelbuttons" notext="Abbrechen" yestext="OK"/>
	</notification>
	<notification name="ProfileUnsavedChanges">
		Sie haben ungespeicherte Änderungen.
		<usetemplate canceltext="Abbrechen" name="yesnocancelbuttons" notext="Verwerfen" yestext="Speichern"/>
	</notification>
	<notification name="DeleteOutfits">
		Das/Die ausgewählte(n) Outfit(s) löschen?
		<usetemplate name="okcancelbuttons" notext="Abbrechen" yestext="OK"/>
	</notification>
	<notification name="DeleteOutfitsWithName">
		Outfit „[NAME]“ löschen?
		<usetemplate name="okcancelbuttons" notext="Abbrechen" yestext="OK"/>
	</notification>
	<notification name="PromptGoToEventsPage">
		Zur [CURRENT_GRID] Events-Webseite?
		<url name="url">
			http://secondlife.com/events/?lang=de-DE
		</url>
		<usetemplate name="okcancelbuttons" notext="Abbrechen" yestext="OK"/>
	</notification>
	<notification name="SelectProposalToView">
		Wählen Sie ein Angebot zur Ansicht.
	</notification>
	<notification name="SelectHistoryItemToView">
		Wählen Sie ein Element zur Ansicht.
	</notification>
	<notification name="CacheWillClear">
		Der Cache wird nach einem Neustart von [APP_NAME] geleert.
	</notification>
	<notification name="DisableJavascriptBreaksSearch">
		Wenn Sie Javascript deaktivieren wird die Suchfunktion nicht korrekt funktionieren und Sie werden sie nicht benutzen können.
	</notification>
	<notification name="CacheWillBeMoved">
		Der Cache wird nach einem Neustart von [APP_NAME] verschoben.
Hinweis: Der Cache wird dabei gelöscht/geleert.
	</notification>
	<notification name="SoundCacheWillBeMoved">
		Der Sound-Cache wird nach einem Neustart von [APP_NAME] verschoben.
	</notification>
	<notification name="ChangeConnectionPort">
		Die Port-Einstellungen werden nach einem Neustart von [APP_NAME] wirksam.
	</notification>
	<notification name="ChangeDeferredDebugSetting">
		Die Einstellung tritt nach Neustart von [APP_NAME] in Kraft.
	</notification>
	<notification name="ChangeSkin">
		Das neue Oberflächendesign wird nach einem Neustart von [APP_NAME] angezeigt.
Möchten Sie den Viewer schließen und anschließend manuell neu starten, um die Änderung wirksam werden zu lassen?
		<usetemplate name="okcancelbuttons" notext="Später" yestext="Jetzt beenden"/>
	</notification>
	<notification name="ChangeLanguage">
		Die Sprachänderung tritt nach Neustart von [APP_NAME] in Kraft.
	</notification>
	<notification name="GoToAuctionPage">
		Zur [CURRENT_GRID]-Webseite, um Auktionen anzuzeigen oder ein Gebot abzugeben?
		<url name="url">
			http://secondlife.com/auctions/auction-detail.php?id=[AUCTION_ID]
		</url>
		<usetemplate name="okcancelbuttons" notext="Abbrechen" yestext="OK"/>
	</notification>
	<notification name="SaveChanges">
		Änderungen speichern?
		<usetemplate canceltext="Abbrechen" name="yesnocancelbuttons" notext="Nicht speichern" yestext="Speichern"/>
	</notification>
	<notification name="DeleteNotecard">
		Notizkarte wirklich löschen?
		<usetemplate name="okcancelignore" notext="Abbrechen" yestext="OK" ignoretext="Bestätigen, wenn eine Notizkarte gelöscht wird"/>
	</notification>
	<notification name="LoadPreviousReportScreenshot">
		Möchten Sie den vorherigen Screenshot für den Report verwenden?
		<usetemplate name="okcancelbuttons" notext="Abbrechen" yestext="OK"/>
	</notification>
	<notification name="GestureSaveFailedTooManySteps">
		Speichern der Geste fehlgeschlagen.
Die Geste besteht aus zu vielen Schritten.
Löschen Sie einige Schritte und versuchen Sie es erneut.
	</notification>
	<notification name="GestureSaveFailedTryAgain">
		Speichern der Geste fehlgeschlagen.  Warten Sie kurz und versuchen Sie es dann noch einmal.
	</notification>
	<notification name="GestureSaveFailedObjectNotFound">
		Geste konnte nicht gespeichert werden, da das Objekt oder das zugehörige Objektinventar nicht gefunden wurden.
Das Objekt ist möglicherweise außer Reichweite oder wurde gelöscht.
	</notification>
	<notification name="GestureSaveFailedReason">
		Eine Geste konnte aus folgendem Grund nicht gespeichert werden: [REASON].  Speichern Sie die Geste bitte später.
	</notification>
	<notification name="SaveNotecardFailObjectNotFound">
		Notizkarte konnte nicht gespeichert werden, da das Objekt oder das zugehörige Objektinventar nicht gefunden wurden.
Das Objekt ist möglicherweise außer Reichweite oder wurde gelöscht.
	</notification>
	<notification name="SaveNotecardFailReason">
		Eine Notizkarte konnte aus folgendem Grund nicht gespeichert werden: [REASON].  Speichern Sie die Notizkarte bitte später.
	</notification>
	<notification name="ScriptCannotUndo">
		Es konnten nicht alle Änderungen in Ihrer Skriptversion rückgängig gemacht werden.
Möchten Sie die letzte gespeicherte Version vom Server laden?
(**Warnung** Dieser Vorgang kann nicht rückgängig gemacht werden.)
		<usetemplate name="okcancelbuttons" notext="Abbrechen" yestext="OK"/>
	</notification>
	<notification name="SaveScriptFailObjectNotFound">
		Skript konnte nicht gespeichert werden, weil das zugehörige Objekt nicht gefunden wurde.
Das Objekt ist möglicherweise außer Reichweite oder wurde gelöscht.
	</notification>
	<notification name="StartRegionEmpty">
		Ihre Startregion ist nicht definiert.
Geben Sie den Namen der Region im Feld „Startposition“ ein oder wählen Sie „Mein letzter Standort“ oder „Mein Zuhause“ als Startposition aus.
		<usetemplate name="okbutton" yestext="OK"/>
	</notification>
	<notification name="CouldNotStartStopScript">
		Skript konnte nicht gestartet oder beendet werden, weil das zugehörige Objekt nicht gefunden wurde.
Das Objekt ist möglicherweise außer Reichweite oder wurde gelöscht.
	</notification>
	<notification name="CannotDownloadFile">
		Dateidownload nicht möglich
	</notification>
	<notification name="MediaFileDownloadUnsupported">
		Sie haben einen Datei-Download angefordert, der in [APP_NAME] nicht unterstützt wird.
		<usetemplate ignoretext="Warnung anzeigen, wenn ein Datei-Download nicht unterstützt wird" name="okignore" yestext="OK"/>
	</notification>
	<notification name="CannotWriteFile">
		Datei [[FILE]] kann nicht geschrieben werden
	</notification>
	<notification name="UnsupportedHardware">
		Ihr Computer entspricht leider nicht den Mindestanforderungen von [APP_NAME]. Dies kann zur Folge haben, dass das Programm nicht sehr gut ausgeführt wird. Bei nicht unterstützten Systemkonfigurationen kann Ihnen unser [SUPPORT_SITE] leider nicht helfen.

[MINSPECS]

Weitere Informationen finden Sie auf [_URL].
		<url name="url" option="0">
			https://wiki.firestormviewer.org/fs_system_requirements
		</url>
		<usetemplate ignoretext="Meine Hardware wird nicht unterstützt" name="okcancelignore" notext="Nein" yestext="Ja"/>
	</notification>
	<notification name="RunLauncher">
		Bitte starten Sie die ausführbare Viewer-Datei nicht direkt. Aktualisieren Sie alle bestehenden Verknüpfungen, um stattdessen den LS_Launcher zu starten.
	</notification>
	<notification name="OldGPUDriver">
		Wahrscheinlich gibt es einen neueren Treiber für Ihren Grafikchip. Durch Aktualisieren der Grafiktreiber lässt sich die Leistung u. U. beträchtlich verbessern.

    Unter [URL] nach aktualisierten Treibern suchen?
		<url name="url">
			[URL]
		</url>
		<usetemplate ignoretext="Mein Grafiktreiber ist veraltet" name="okcancelignore" notext="Nein" yestext="Ja"/>
	</notification>
	<notification name="UnknownGPU">
		Ihr System verwendet eine Grafikkarte, die [APP_NAME] nicht erkennt.
Dies passiert dann, wenn die neue Hardware noch nicht mit [APP_NAME] getestet wurde.  Wahrscheinlich wird das Programm richtig ausgeführt, aber Sie müssen eventuell ein paar Grafikeinstellungen vornehmen.
(Ich &gt; Einstellungen &gt; Grafik).
		<form name="form">
			<ignore name="ignore" text="Meine Grafikkarte konnte nicht identifiziert werden."/>
		</form>
	</notification>
	<notification name="DisplaySettingsNoShaders">
		[APP_NAME] ist bei der Initialisierung der Grafiktreiber abgestürzt.
Die Grafikqualität wird auf Niedrig gesetzt, um einige typische Treiberfehler zu vermeiden. Einige Grafikfunktionen werden ausgeschaltet.
Wir empfehlen die Aktualisierung Ihrer Grafikkartentreiber.
Sie können die Grafikqualität unter Einstellungen &gt; Grafik wieder erhöhen.
	</notification>
	<notification name="RegionNoTerraforming">
		Die Region [REGION] erlaubt kein Terraforming.
	</notification>
	<notification name="ParcelNoTerraforming">
		Sie sind nicht zum Terraformen der Parzelle „[PARCEL]“ berechtigt.
	</notification>
	<notification name="CannotCopyWarning">
		Sie sind nicht berechtigt, die folgenden Objekte zu kopieren: 
&lt;nolink&gt;[ITEMS]&lt;/nolink&gt;
Wenn Sie diese weitergeben, werden sie aus Ihrem Inventar entfernt. Möchten Sie diese Objekte wirklich weggeben?
		<usetemplate name="okcancelbuttons" notext="Nein" yestext="Ja"/>
	</notification>
	<notification name="CannotGiveItem">
		Inventarobjekt kann nicht übergeben werden.
	</notification>
	<notification name="TransactionCancelled">
		Transaktion abgebrochen.
	</notification>
	<notification name="TooManyItems">
		Es können maximal 42 Objekte auf einmal in das Inventar transferiert werden.
	</notification>
	<notification name="NoItems">
		Sie sind nicht berechtigt, die ausgewählten Objekte zu kopieren.
	</notification>
	<notification name="CannotCopyCountItems">
		Sie sind nicht berechtigt, [COUNT] der ausgewählten Objekte zu kopieren. Diese Objekte werden aus Ihrem Inventar gelöscht.
Möchten Sie diese Objekte weggeben?
		<usetemplate name="okcancelbuttons" notext="Nein" yestext="Ja"/>
	</notification>
	<notification name="CannotGiveCategory">
		Sie sind nicht berechtigt, den ausgewählten Ordner zu kopieren.
	</notification>
	<notification name="FreezeAvatar">
		Diesen Avatar einfrieren?
Der Avatar wird außer Gefecht gesetzt und kann sich nicht mehr bewegen, chatten oder mit der Welt interagieren.
		<usetemplate canceltext="Abbrechen" name="yesnocancelbuttons" notext="Auftauen" yestext="Einfrieren"/>
	</notification>
	<notification name="FreezeAvatarFullname">
		[AVATAR_NAME] einfrieren?
Der Avatar wird außer Gefecht gesetzt und kann sich nicht mehr bewegen, chatten oder mit der Welt interagieren.
		<usetemplate canceltext="Abbrechen" name="yesnocancelbuttons" notext="Auftauen" yestext="Einfrieren"/>
	</notification>
	<notification name="EjectAvatarFullname">
		[AVATAR_NAME] von Ihrem Land werfen?
		<usetemplate canceltext="Abbrechen" name="yesnocancelbuttons" notext="Ausschließen und Verbannen" yestext="Ausschließen"/>
	</notification>
	<notification name="EjectAvatarNoBan">
		Diesen Avatar aus Ihrem Land werfen?
		<usetemplate name="okcancelbuttons" notext="Abbrechen" yestext="Hinauswerfen"/>
	</notification>
	<notification name="EjectAvatarFullnameNoBan">
		[AVATAR_NAME] aus Ihrem Land werfen?
		<usetemplate name="okcancelbuttons" notext="Abbrechen" yestext="Hinauswerfen"/>
	</notification>
	<notification name="EjectAvatarFromGroup">
		Sie haben [AVATAR_NAME] aus der Gruppe „&lt;nolink&gt;[GROUP_NAME]&lt;/nolink&gt;“ entfernt.
	</notification>
	<notification name="AcquireErrorTooManyObjects">
		FEHLER: Zu viele Objekte ausgewählt.
	</notification>
	<notification name="AcquireErrorObjectSpan">
		FEHLER: Die Objekte überspannen mehrere Regionen.
Verschieben Sie alle betreffenden Objekte in dieselbe Region.
	</notification>
	<notification name="PromptGoToCurrencyPage">
		[EXTRA]

[_URL] für Informationen zum Kauf von L$ öffnen?
		<url name="url">
			http://secondlife.com/app/currency/?lang=de-DE
		</url>
		<usetemplate name="okcancelbuttons" notext="Abbrechen" yestext="OK"/>
	</notification>
	<notification name="MuteLimitReached">
		Sie können keinen weiteren Eintrag zur Blockierliste hinzufügen, weil der Höchstwert ([MUTE_LIMIT] Einträge) erreicht ist.
	</notification>
	<notification name="UnableToLinkObjects">
		Verknüpfung dieser [COUNT] Objekte nicht möglich.
Sie können maximal [MAX] Objekte verknüpfen.
	</notification>
	<notification name="CannotLinkIncompleteSet">
		Sie können nur vollständige Objektsätze verknüpfen und Sie müssen mehr als ein Objekt auswählen.
	</notification>
	<notification name="CannotLinkModify">
		Verknüpfung nicht möglich, da Sie nicht alle Objekte bearbeiten dürfen.

Stellen Sie sicher, dass kein Objekt gesperrt ist und alle Objekte Ihnen gehören.
	</notification>
	<notification name="CannotLinkPermanent">
		Objekte können nicht über Regionsgrenzen hinweg verknüpft werden.
	</notification>
	<notification name="CannotLinkAcrossRegions">
		Objekte können nicht über Regionsgrenzen hinweg verknüpft werden.
	</notification>
	<notification name="CannotLinkDifferentOwners">
		Verknüpfung nicht möglich, da nicht alle Objekte denselben Eigentümer haben.

Stellen Sie sicher, dass alle ausgewählten Objekte Ihnen gehören.
	</notification>
	<notification name="NoFileExtension">
		Kein Dateityp für Datei: „[FILE]“

Vergewissern Sie sich, dass die Datei den richtigen Dateityp hat.
	</notification>
	<notification name="InvalidFileExtension">
		Ungültige Datei-Endung [EXTENSION]
Erwartet wurde [VALIDS]
		<usetemplate name="okbutton" yestext="OK"/>
	</notification>
	<notification name="CannotUploadSoundFile">
		Sounddatei konnte nicht hochgeladen werden:
[FILE]
	</notification>
	<notification name="SoundFileNotRIFF">
		Die Datei ist anscheinend keine RIFF WAVE-Datei:
[FILE]
	</notification>
	<notification name="SoundFileNotPCM">
		Die Datei ist anscheinend keine PCM WAVE-Audiodatei:
[FILE]
	</notification>
	<notification name="SoundFileInvalidChannelCount">
		Die Datei hat eine ungültige Anzahl Tonkanäle (muss Mono oder Stereo sein):
[FILE]
	</notification>
	<notification name="SoundFileInvalidSampleRate">
		Die Sample-Rate dieser Datei wird nicht unterstützt (muss 44,1 K sein):
[FILE]
	</notification>
	<notification name="SoundFileInvalidWordSize">
		Die Word-Größe dieser Datei wird nicht unterstützt (muss 8 oder 16 Bit sein):
[FILE]
	</notification>
	<notification name="SoundFileInvalidHeader">
		„Daten“-Chunk in WAV-Header nicht gefunden:
[FILE]
	</notification>
	<notification name="SoundFileInvalidChunkSize">
		Falsche Chunk-Größe in WAV-Datei:
[FILE]
	</notification>
	<notification name="SoundFileInvalidTooLong">
		Audiodatei ist zu lang (max. [MAX_LENGTH] Sekunden):
[FILE]
	</notification>
	<notification name="ProblemWithFile">
		Problem mit Datei [FILE]:

[REASON]
	</notification>
	<notification name="CannotOpenTemporarySoundFile">
		Temporäre komprimierte Sounddatei konnte nicht geöffnet werden: [FILE]
	</notification>
	<notification name="UnknownVorbisEncodeFailure">
		Unbekannter Vorbis-Kodierungsfehler in: [FILE]
	</notification>
	<notification name="CannotEncodeFile">
		Datei konnte nicht kodiert werden: [FILE]
	</notification>
	<notification name="CorruptedProtectedDataStore">
		Wir können Ihren Benutzernamen und Ihr Kennwort nicht automatisch ausfüllen.  Dies kann passieren, wenn Sie die Netzwerkeinstellungen ändern.
		<usetemplate name="okbutton" yestext="OK"/>
	</notification>
	<notification name="CorruptResourceFile">
		Ressourcendatei beschädigt: [FILE]
	</notification>
	<notification name="UnknownResourceFileVersion">
		Unbekannte Linden-Ressourcenversion in Datei: [FILE]
	</notification>
	<notification name="UnableToCreateOutputFile">
		Ausgabedatei konnte nicht erstellt werden: [FILE]
	</notification>
	<notification name="DoNotSupportBulkAnimationUpload">
		Der Mehrfach-Upload von BVH-Animationsdateien wird zurzeit von [APP_NAME] nicht unterstützt.
	</notification>
	<notification name="CannotUploadReason">
		Datei [FILE] kann aus folgendem Grund nicht hochgeladen werden: [REASON]
Bitte versuchen Sie es erneut.
	</notification>
	<notification name="CannotUploadSnapshotEmailTooBig">
		Schnappschuss [FILE] kann aus folgendem Grund nicht hochgeladen werden: [REASON]

Die Datei ist möglicherweise zu groß. Versuchen Sie, die Auflösung oder Qualität zu verringern, oder versuchen Sie es erneut.
	</notification>
	<notification name="CannotUploadSnapshotWebTooBig">
		Schnappschuss nicht hochgeladen werden.

Die Datei ist möglicherweise zu groß. Versuchen Sie, die Auflösung zu verringern oder versuchen Sie es erneut.
	</notification>
	<notification name="LandmarkCreated">
		„[LANDMARK_NAME]“ wurde zum Ordner „[FOLDER_NAME]“ hinzugefügt.
	</notification>
	<notification name="LandmarkAlreadyExists">
		Sie besitzen für diesen Standort bereits eine Landmarke.
		<usetemplate name="okbutton" yestext="OK"/>
	</notification>
	<notification name="CannotCreateLandmarkNotOwner">
		Sie können hier keine Landmarke erstellen, da der Landeigentümer dies verboten hat.
	</notification>
	<notification label="Ordner erstellen" name="CreateLandmarkFolder">
		Namen für den Ordner eingeben:
		<form name="form">
			<button name="OK" text="OK"/>
			<button name="Cancel" text="Abbrechen"/>
		</form>
	</notification>
	<notification name="CannotRecompileSelectObjectsNoScripts">
		„Rekompilieren“ nicht möglich.
Objekt mit Skript wählen.
	</notification>
	<notification name="CannotRecompileSelectObjectsNoPermission">
		„Rekompilieren“ nicht möglich.

Wählen Sie Objekte mit Skripts, die Sie bearbeiten dürfen.
	</notification>
	<notification name="CannotResetSelectObjectsNoScripts">
		„Zurücksetzen“ nicht möglich.

Wählen Sie Objekte mit Skripten.
	</notification>
	<notification name="CannotdeleteSelectObjectsNoScripts">
		„Löschen“ nicht möglich.

Wählen Sie Objekte mit Skripten.
	</notification>
	<notification name="CannotResetSelectObjectsNoPermission">
		„Zurücksetzen“ nicht möglich.

Wählen Sie Objekte mit Skripten, die Sie bearbeiten dürfen.
	</notification>
	<notification name="CannotOpenScriptObjectNoMod">
		Das Skript im Objekt kann nicht geöffnet werden, da keine Änderungs-Berechtigungen vorliegen.
	</notification>
	<notification name="CannotSetRunningSelectObjectsNoScripts">
		„Ausführen“ von Skripten nicht möglich.

Wählen Sie Objekte mit Skripten.
	</notification>
	<notification name="CannotSetRunningNotSelectObjectsNoScripts">
		„Deaktivieren“ von Skripten nicht möglich.

Wählen Sie Objekte mit Skripten.
	</notification>
	<notification name="NoFrontmostFloater">
		Kein vorderster Floater zum Speichern.
	</notification>
	<notification name="SeachFilteredOnShortWords">
		Ihre Suchanfrage wurde geändert.
Zu kurze Begriffe wurden entfernt.

Ihre Suchanfrage: [FINALQUERY]
	</notification>
	<notification name="SeachFilteredOnShortWordsEmpty">
		Ihre Suchbegriffe sind zu kurz.
Es wurde keine Suche durchgeführt.
	</notification>
	<notification name="CouldNotTeleportReason">
		Teleport ist fehlgeschlagen.
[REASON]
	</notification>
	<notification name="invalid_tport">
		Teleport-Anfragen sind auf 6 pro Minute beschränkt. Falls Sie Probleme beim Teleportieren haben, warten Sie eine Minute und versuchen es erneut. Falls das Problem weiterhin besteht, melden Sie sich neu an.
	</notification>
	<notification name="invalid_region_handoff">
		Bei der Bearbeitung Ihres Regionswechsels ist ein Problem aufgetreten. Sie müssen eventuell neu anmelden, um die Region wechseln zu können.
Falls diese Meldung weiterhin angezeigt wird, wenden Sie sich bitte an [SUPPORT_SITE].
	</notification>
	<notification name="blocked_tport">
		Teleportieren ist zurzeit leider nicht möglich. Versuchen Sie es später noch einmal.
Wenn der Teleport dann immer noch nicht funktioniert, melden Sie sich bitte ab und wieder an.
	</notification>
	<notification name="nolandmark_tport">
		Das System konnte das Landmarken-Ziel nicht finden.
	</notification>
	<notification name="timeout_tport">
		Das System konnte keine Teleport-Verbindung herstellen.
Versuchen Sie es später noch einmal.
	</notification>
	<notification name="noaccess_tport">
		Sie haben leider keinen Zugang zu diesem Teleport-Ziel.
	</notification>
	<notification name="missing_attach_tport">
		Ihre Anhänge sind noch nicht eingetroffen. Warten Sie kurz oder melden Sie sich ab und wieder an, bevor Sie einen neuen Teleport-Versuch unternehmen.
	</notification>
	<notification name="too_many_uploads_tport">
		Die Asset-Warteschlange in dieser Region ist zurzeit überlastet.
Ihre Teleport-Anfrage kann nicht sofort bearbeitet werden. Versuchen Sie es in einigen Minuten erneut oder besuchen Sie eine weniger überfüllte Region.
	</notification>
	<notification name="expired_tport">
		Das System konnte Ihre Teleport-Anfrage nicht rechtzeitig bearbeiten. Versuchen Sie es in einigen Minuten erneut.
	</notification>
	<notification name="expired_region_handoff">
		Das System konnte Ihre Anfrage zum Regionswechsel nicht rechtzeitig bearbeiten. Versuchen Sie es in einigen Minuten erneut.
	</notification>
	<notification name="preexisting_tport">
		Das System konnte Ihre Teleport-Anfrage nicht ausführen. Versuchen Sie es in einigen Minuten erneut.
	</notification>
	<notification name="no_host">
		Teleport-Ziel wurde nicht gefunden. Das Ziel ist entweder im Moment nicht verfügbar oder existiert nicht mehr. Versuchen Sie es in einigen Minuten erneut.
	</notification>
	<notification name="no_inventory_host">
		Das Inventarsystem ist zurzeit nicht verfügbar.
	</notification>
	<notification name="CannotSetLandOwnerNothingSelected">
		Landeigentümer kann nicht festgelegt werden:
Keine Parzelle ausgewählt.
	</notification>
	<notification name="CannotSetLandOwnerMultipleRegions">
		Eine erzwungene Landübertragung ist nicht möglich, da die Auswahl mehrere Regionen umfasst. Wählen Sie ein kleineres Gebiet und versuchen Sie es erneut.
	</notification>
	<notification name="ForceOwnerAuctionWarning">
		Diese Parzelle steht zur Auktion. Wenn Sie eine Eigentumsübertragung erzwingen, wird die Auktion abgesagt. Wenn die Auktion bereits begonnen hatte, dann werden Sie sich hiermit keine Freunde machen!
Eigentumsübertragung erzwingen?
		<usetemplate name="okcancelbuttons" notext="Abbrechen" yestext="OK"/>
	</notification>
	<notification name="CannotContentifyNothingSelected">
		Inhaltsidentifizierung nicht möglich:
Keine Parzelle ausgewählt.
	</notification>
	<notification name="CannotContentifyNoRegion">
		Inhaltsidentifizierung nicht möglich:
Keine Region ausgewählt.
	</notification>
	<notification name="CannotReleaseLandNothingSelected">
		Land kann nicht aufgegeben werden:
Keine Parzelle ausgewählt.
	</notification>
	<notification name="CannotReleaseLandNoRegion">
		Land kann nicht aufgegeben werden:
Region nicht gefunden.
	</notification>
	<notification name="CannotBuyLandNothingSelected">
		Land kann nicht gekauft werden:
Keine Parzelle ausgewählt.
	</notification>
	<notification name="CannotBuyLandNoRegion">
		Land kann nicht gekauft werden:
Kann die Region nicht finden, in der sich dieses Land befindet.
	</notification>
	<notification name="CannotCloseFloaterBuyLand">
		Das Fenster Land kaufen kann nicht geschlossen werden, bevor [APP_NAME] den Preis für diese Transaktion eingeschätzt hat.
	</notification>
	<notification name="CannotDeedLandNothingSelected">
		Land kann nicht übertragen werden:
Keine Parzelle ausgewählt.
	</notification>
	<notification name="CannotDeedLandNoGroup">
		Land kann nicht übertragen werden:
Keine Gruppe ausgewählt.
	</notification>
	<notification name="CannotDeedLandNoRegion">
		Land kann nicht übertragen werden:
Kann die Region nicht finden, in der sich dieses Land befindet.
	</notification>
	<notification name="CannotDeedLandMultipleSelected">
		Land kann nicht übertragen werden:
Mehrere Parzellen ausgewählt.

Wählen Sie eine einzelne Parzelle.
	</notification>
	<notification name="CannotDeedLandWaitingForServer">
		Land kann nicht übertragen werden:
Warte auf Server für Eigentümerinformationen.

Bitte versuchen Sie es erneut.
	</notification>
	<notification name="CannotDeedLandNoTransfer">
		Land kann nicht übertragen werden:
Die Region [REGION] erlaubt keine Landübertragung.
	</notification>
	<notification name="CannotReleaseLandWatingForServer">
		Land kann nicht aufgegeben werden:
Server muss Parzelleninformation aktualisieren.

Versuchen Sie es in einigen Sekunden erneut.
	</notification>
	<notification name="CannotReleaseLandSelected">
		Land kann nicht aufgegeben werden:
Die ausgewählten Parzellen gehören Ihnen nicht.

Wählen Sie eine einzelne Parzelle.
	</notification>
	<notification name="CannotReleaseLandDontOwn">
		Land kann nicht aufgegeben werden:
Ihnen fehlt die Berechtigung zur Freigabe dieser Parzelle.
Parzellen, die Ihnen gehören, werden grün dargestellt.
	</notification>
	<notification name="CannotReleaseLandRegionNotFound">
		Land kann nicht aufgegeben werden:
Kann die Region nicht finden, in der sich dieses Land befindet.
	</notification>
	<notification name="CannotReleaseLandNoTransfer">
		Land kann nicht aufgegeben werden:
Die Region [REGION] erlaubt keine Landübertragung.
	</notification>
	<notification name="CannotReleaseLandPartialSelection">
		Land kann nicht aufgegeben werden:
Zum Freigeben müssen Sie eine ganze Parzelle auswählen.

Wählen Sie eine ganze Parzelle oder teilen Sie Ihre Parzelle.
	</notification>
	<notification name="ReleaseLandWarning">
		Sie sind im Begriff, [AREA] qm Land aufzugeben.
Wenn Sie diese Parzelle aufgeben, wird sie ohne L$-Erstattung von Ihrem Landbesitz entfernt.

Dieses Land aufgeben?
		<usetemplate name="okcancelbuttons" notext="Abbrechen" yestext="OK"/>
	</notification>
	<notification name="CannotDivideLandNothingSelected">
		Land kann nicht aufgeteilt werden:

Keine Parzellen ausgewählt.
	</notification>
	<notification name="CannotDivideLandPartialSelection">
		Land kann nicht aufgeteilt werden:

Sie haben eine ganze Parzelle ausgewählt.
Wählen Sie einen Parzellenabschnitt aus.
	</notification>
	<notification name="LandDivideWarning">
		Wenn Sie dieses Land teilen, wird diese Parzelle in zwei geteilt, jede mit ihren eigenen Einstellungen. Einige dieser Einstellungen werden aufgrund dieses Vorgangs zurückgesetzt.

Land teilen?
		<usetemplate name="okcancelbuttons" notext="Abbrechen" yestext="OK"/>
	</notification>
	<notification name="CannotDivideLandNoRegion">
		Land kann nicht aufgeteilt werden:
Kann die Region nicht finden, in der sich dieses Land befindet.
	</notification>
	<notification name="CannotJoinLandNoRegion">
		Land kann nicht zusammengelegt werden:
Kann die Region nicht finden, in der sich dieses Land befindet.
	</notification>
	<notification name="CannotJoinLandNothingSelected">
		Land kann nicht zusammengelegt werden:
Keine Parzellen ausgewählt.
	</notification>
	<notification name="CannotJoinLandEntireParcelSelected">
		Land kann nicht zusammengelegt werden:
Sie haben nur eine Parzelle ausgewählt.

Wählen Sie Land auf beiden Parzellen aus.
	</notification>
	<notification name="CannotJoinLandSelection">
		Land kann nicht zusammengelegt werden:
Sie müssen mehrere Parzellen auswählen.

Wählen Sie Land auf beiden Parzellen aus.
	</notification>
	<notification name="JoinLandWarning">
		Beim Zusammenlegen entsteht aus den vom Auswahlrechteck
erfassten Parzellen eine große Parzelle.
Sie müssen der neuen Parzelle einen Namen geben und ihre Optionen festlegen.

Land zusammenlegen?
		<usetemplate name="okcancelbuttons" notext="Abbrechen" yestext="OK"/>
	</notification>
	<notification name="ConfirmNotecardSave">
		Um das Objekt kopieren oder anzeigen zu können, müssen Sie zuerst diese Notizkarte speichern. Notizkarte speichern?
		<usetemplate name="okcancelbuttons" notext="Abbrechen" yestext="OK"/>
	</notification>
	<notification name="ConfirmItemCopy">
		Dieses Objekt in Ihr Inventar kopieren?
		<usetemplate name="okcancelbuttons" notext="Abbrechen" yestext="Kopieren"/>
	</notification>
	<notification name="ResolutionSwitchFail">
		Auflösung konnte nicht auf [RESX] x [RESY] gesetzt werden
	</notification>
	<notification name="ErrorUndefinedGrasses">
		Fehler: Nicht definierte Gräser: [SPECIES]
	</notification>
	<notification name="ErrorUndefinedTrees">
		Fehler: Nicht definierte Bäume: [SPECIES]
	</notification>
	<notification name="CannotSaveWearableOutOfSpace">
		„[NAME]“ konnte nicht in Kleidungsdatei gespeichert werden.  Geben Sie Speicherplatz auf dem Computer frei und speichern Sie das Kleidungsstück erneut.
	</notification>
	<notification name="CannotSaveToAssetStore">
		[NAME] kann nicht in Zentral-Asset-Speicher geladen werden.
Dies ist ein temporärer Fehler. Bitte passen Sie das Kleidungsstück in einigen Minuten noch einmal an und speichern Sie es erneut.
	</notification>
	<notification name="OutOfDiskSpace">
		Kein Festplattenspeicher mehr verfügbar. Bitte bereinigen Sie die Festplatte von nicht mehr benötigten Dateien oder löschen Sie den Cache.
	</notification>
	<notification name="YouHaveBeenLoggedOut">
		Es tut uns leid! Sie wurden von [CURRENT_GRID] abgemeldet.

[MESSAGE]
		<usetemplate name="okcancelbuttons" notext="Beenden" yestext="IM &amp; Chat anzeigen"/>
	</notification>
	<notification name="InventoryUnusable">
		Es gab ein Problem mit Ihrem Inventar. Bitte versuchen Sie zunächst, sich erneut anzumelden. Falls Sie diese Nachricht erneut erhalten, kontaktieren Sie den Support, um die Ursache des Problems zu korrigieren.
	</notification>
	<notification name="OnlyOfficerCanBuyLand">
		Landkauf für Gruppe nicht möglich:
Sie sind nicht berechtigt, Land für die aktive Gruppe zu kaufen.
	</notification>
	<notification label="Freund hinzufügen" name="AddFriendWithMessage">
		Freunde können sich gegenseitig die Berechtigung erteilen, sich auf der Karte zu sehen und den Online-Status anzuzeigen.

[NAME] Freundschaft anbieten?
		<form name="form">
			<input name="message">
				Wollen wir Freunde sein?
			</input>
			<button name="Offer" text="OK"/>
			<button name="Cancel" text="Abbrechen"/>
		</form>
	</notification>
	<notification label="Automatische Ersetzungsliste hinzufügen" name="AddAutoReplaceList">
		Name für neue Liste:
		<form name="form">
			<button name="SetName" text="OK"/>
			<button name="Cancel" text="Abbrechen"/>
		</form>
	</notification>
	<notification label="Automatische Ersetzungsliste umbenennen" name="RenameAutoReplaceList">
		Der Name „[DUPNAME]“ wird bereits verwendet.
 Geben Sie einen neuen eindeutigen Namen ein:
		<form name="form">
			<button name="ReplaceList" text="Aktuelle Liste ersetzen"/>
			<button name="SetName" text="Neuen Namen verwenden"/>
		</form>
	</notification>
	<notification name="InvalidAutoReplaceEntry">
		Das Schlüsselwort muss ein einziges Wort sein; die Ersetzungszeichenfolge darf nicht leer sein.
	</notification>
	<notification name="InvalidAutoReplaceList">
		Diese Ersetzungsliste ist nicht gültig.
	</notification>
	<notification name="SpellingDictImportRequired">
		Sie müssen eine Datei, einen Namen und eine Sprache angeben.
	</notification>
	<notification name="SpellingDictIsSecondary">
		Das Wörterbuch [DIC_NAME] scheint keine „aff“-Datei zu haben und ist deshalb ein sekundäres Wörterbuch.
Es kann als zusätzliches Wörterbuch verwendet werden, aber nicht als Hauptwörterbuch.

Weitere Informationen finden Sie unter https://wiki.secondlife.com/wiki/Adding_Spelling_Dictionaries.
	</notification>
	<notification name="SpellingDictImportFailed">
		Kopieren nicht möglich:
[FROM_NAME]
nach
[TO_NAME]
	</notification>
	<notification label="Outfit speichern" name="SaveOutfitAs">
		Mein aktuelles Outfit als neues Outfit speichern:
		<form name="form">
			<input name="message">
				[DESC] (neu)
			</input>
			<button name="OK" text="OK"/>
			<button name="Cancel" text="Abbrechen"/>
		</form>
	</notification>
	<notification label="Kleidungstyp speichern" name="SaveWearableAs">
		Objekt in meinem Inventar speichern als:
		<form name="form">
			<input name="message">
				[DESC] (neu)
			</input>
			<button name="OK" text="OK"/>
			<button name="Cancel" text="Abbrechen"/>
		</form>
	</notification>
	<notification label="Outfit neu benennen" name="RenameOutfit">
		Neuer Outfit-Name:
		<form name="form">
			<input name="new_name">
				[NAME]
			</input>
			<button name="OK" text="OK"/>
			<button name="Cancel" text="Abbrechen"/>
		</form>
	</notification>
	<notification label="Geste umbenennen" name="RenameGesture">
		Neuer Gesten-Name:
		<form name="form">
			<button name="OK" text="OK"/>
			<button name="Cancel" text="Abbrechen"/>
		</form>
	</notification>
	<notification label="Landmarke umbenennen" name="RenameLandmark">
		Neuer Name für [NAME]
		<form name="form">
			<button name="OK" text="OK"/>
			<button name="Cancel" text="Abbrechen"/>
		</form>
	</notification>
	<notification label="Gegenstand umbenennen" name="RenameItem">
		Neuer Name für [NAME]
		<form name="form">
			<button name="OK" text="OK"/>
			<button name="Cancel" text="Abbrechen"/>
		</form>
	</notification>
	<notification name="RemoveFromFriends">
		Möchten Sie &lt;nolink&gt;[NAME]&lt;/nolink&gt; aus Ihrer Freundesliste entfernen?
		<usetemplate name="okcancelbuttons" notext="Abbrechen" yestext="OK"/>
	</notification>
	<notification name="RemoveMultipleFromFriends">
		Möchten Sie mehrere Freunde aus Ihrer Freundesliste entfernen?
		<usetemplate name="okcancelbuttons" notext="Abbrechen" yestext="OK"/>
	</notification>
	<notification name="GodDeleteAllScriptedPublicObjectsByUser">
		Möchten Sie alle geskripteten Objekte von
** [AVATAR_NAME] **
auf allen anderen Ländern in diesem Sim löschen?
		<usetemplate name="okcancelbuttons" notext="Abbrechen" yestext="OK"/>
	</notification>
	<notification name="GodDeleteAllScriptedObjectsByUser">
		Möchten Sie ALLE geskripteten Objekte von
** [AVATAR_NAME] **
auf ALLEN LÄNDERN in diesem Sim LÖSCHEN?
		<usetemplate name="okcancelbuttons" notext="Abbrechen" yestext="OK"/>
	</notification>
	<notification name="GodDeleteAllObjectsByUser">
		Möchten Sie ALLE Objekte (einschließlich geskriptete) von
** [AVATAR_NAME] **
auf ALLEN LÄNDERN in diesem Sim LÖSCHEN?
		<usetemplate name="okcancelbuttons" notext="Abbrechen" yestext="OK"/>
	</notification>
	<notification name="BlankClassifiedName">
		Geben Sie einen Namen für die Anzeige ein.
	</notification>
	<notification name="MinClassifiedPrice">
		Der Mindestbetrag für die Listung ist [MIN_PRICE] L$.

Geben sie einen höheren Betrag ein.
	</notification>
	<notification name="ConfirmItemDeleteHasLinks">
		Auf mindestens eines der Objekte wird über Verknüpfungen Bezug genommen. Wenn Sie dieses Objekt löschen, funktionieren die Verknüpfungen nicht mehr.  Wir empfehlen daher, diese Verknüpfungen zuerst zu löschen.

Möchten Sie diese Objekte wirklich löschen?
		<usetemplate name="okcancelbuttons" notext="Abbrechen" yestext="OK"/>
	</notification>
	<notification name="ConfirmObjectDeleteLock">
		Mindestens ein ausgewähltes Objekt ist gesperrt.

Möchten Sie diese Objekte löschen?
		<usetemplate name="okcancelbuttons" notext="Abbrechen" yestext="OK"/>
	</notification>
	<notification name="ConfirmObjectDeleteNoCopy">
		Mindestens ein ausgewähltes Objekt kann nicht kopiert werden.

Möchten Sie diese Objekte löschen?
		<usetemplate name="okcancelbuttons" notext="Abbrechen" yestext="OK"/>
	</notification>
	<notification name="ConfirmObjectDeleteNoOwn">
		Mindestens eines der ausgewählten Objekte gehört nicht Ihnen.

Möchten Sie diese Objekte wirklich löschen?
		<usetemplate name="okcancelbuttons" notext="Abbrechen" yestext="OK"/>
	</notification>
	<notification name="ConfirmObjectDeleteLockNoCopy">
		Mindestens ein Objekt ist gesperrt.
Mindestens ein Objekt kann nicht kopiert werden.

Möchten Sie diese Objekte löschen?
		<usetemplate name="okcancelbuttons" notext="Abbrechen" yestext="OK"/>
	</notification>
	<notification name="ConfirmObjectDeleteLockNoOwn">
		Mindestens ein Objekt ist gesperrt.
Mindestens ein Objekt gehört nicht Ihnen.

Möchten Sie diese Objekte wirklich löschen?
		<usetemplate name="okcancelbuttons" notext="Abbrechen" yestext="OK"/>
	</notification>
	<notification name="ConfirmObjectDeleteNoCopyNoOwn">
		Mindestens ein Objekt kann nicht kopiert werden.
Mindestens ein Objekt gehört nicht Ihnen.

Möchten Sie diese Objekte wirklich löschen?
		<usetemplate name="okcancelbuttons" notext="Abbrechen" yestext="OK"/>
	</notification>
	<notification name="ConfirmObjectDeleteLockNoCopyNoOwn">
		Mindestens ein Objekt ist gesperrt.
Mindestens ein Objekt kann nicht kopiert werden.
Mindestens ein Objekt gehört nicht Ihnen.

Möchten Sie diese Objekte wirklich löschen?
		<usetemplate name="okcancelbuttons" notext="Abbrechen" yestext="OK"/>
	</notification>
	<notification name="ConfirmObjectTakeLock">
		Mindestens ein Objekt ist gesperrt.

Möchten Sie diese Objekte nehmen?
		<usetemplate name="okcancelbuttons" notext="Abbrechen" yestext="OK"/>
	</notification>
	<notification name="ConfirmObjectTakeNoOwn">
		Nicht alle Objekte, die Sie aufgenommen haben, gehören Ihnen.
Wenn Sie fortfahren, werden die Rechte für den nächsten Eigentümer angewandt und Sie können die Objekte möglicherweise nicht bearbeiten oder kopieren.

Möchten Sie diese Objekte nehmen?
		<usetemplate name="okcancelbuttons" notext="Abbrechen" yestext="OK"/>
	</notification>
	<notification name="ConfirmObjectTakeLockNoOwn">
		Mindestens ein Objekt ist gesperrt.
Nicht alle Objekte, die Sie aufgenommen haben, gehören Ihnen.
Wenn Sie fortfahren, werden die Rechte für den nächsten Eigentümer abgefragt und Sie können die Objekte möglicherweise nicht bearbeiten oder kopieren.
Die aktuelle Auswahl können Sie jedoch aufnehmen.

Möchten Sie diese Objekte nehmen?
		<usetemplate name="okcancelbuttons" notext="Abbrechen" yestext="OK"/>
	</notification>
	<notification name="CantBuyLandAcrossMultipleRegions">
		Landkauf nicht möglich, da die Auswahl mehrere Regionen umfasst.

Wählen Sie ein kleineres Gebiet und versuchen Sie es erneut.
	</notification>
	<notification name="DeedLandToGroup">
		Die Schenkung dieser Parzelle setzt voraus, dass die Gruppe über ausreichende Landnutzungsrechte verfügt. 
Dem Eigentümer wird der Kaufpreis für das Land nicht zurückerstattet. Bei einem Verkauf der übertragenen Parzelle wird der Erlös zu gleichen Teilen unter den Gruppenmitgliedern aufgeteilt. 

Der Gruppe „&lt;nolink&gt;[GROUP_NAME]&lt;/nolink&gt;“ diese [AREA] m² Land schenken?
		<usetemplate name="okcancelbuttons" notext="Abbrechen" yestext="OK"/>
	</notification>
	<notification name="DeedLandToGroupWithContribution">
		Die Schenkung dieser Parzelle setzt voraus, dass die Gruppe über ausreichende Landnutzungsrechte verfügt. 
Die Schenkung beinhaltet eine Landübertragung an die Gruppe von &quot;[NAME]&quot;. 
Dem Eigentümer wird der Kaufpreis für das Land nicht zurückerstattet. Bei einem Verkauf der übertragenen Parzelle wird der Erlös zu gleichen Teilen unter den Gruppenmitgliedern aufgeteilt. 

Der Gruppe „&lt;nolink&gt;[GROUP_NAME]&lt;/nolink&gt;“ diese [AREA] m² Land schenken?
		<usetemplate name="okcancelbuttons" notext="Abbrechen" yestext="OK"/>
	</notification>
	<notification name="DisplaySetToSafe">
		Es wurden sichere Anzeige-Einstellungen gewählt, da die Option -safe verwendet wurde.
	</notification>
	<notification name="DisplaySetToRecommendedGPUChange">
		Die Anzeigeeinstellungen wurden auf die empfohlenen Werte gesetzt, da Ihre Grafikkarte geändert wurde
von „[LAST_GPU]“
in „[THIS_GPU]“
	</notification>
	<notification name="DisplaySetToRecommendedFeatureChange">
		Aufgrund einer Änderung des Rendersubsystems wurden die Anzeigeeinstellungen auf die empfohlenen Werte gesetzt.
	</notification>
	<notification name="ErrorMessage">
		[ERROR_MESSAGE]
		<usetemplate name="okbutton" yestext="OK"/>
	</notification>
	<notification name="AvatarMovedDesired">
		Ihr gewünschter Zielort ist zurzeit nicht verfügbar.
Sie wurden zur nächstgelegenen Region teleportiert.
	</notification>
	<notification name="AvatarMovedLast">
		Ihr angeforderter Standort ist zurzeit nicht verfügbar.
Sie wurden zur nächstgelegenen Region teleportiert.
	</notification>
	<notification name="AvatarMovedHome">
		Ihr Zuhause ist zurzeit nicht verfügbar.
Sie wurden zur nächstgelegenen Region teleportiert.
Sie müssen eventuell ein neues Zuhause festlegen.
	</notification>
	<notification name="ClothingLoading">
		Ihre Kleidung wird noch heruntergeladen.
Sie können [APP_NAME] normal verwenden. Andere Benutzer können Sie korrekt dargestellt sehen.
		<form name="form">
			<ignore name="ignore" text="Das Herunterladen der Kleidung dauert lange"/>
		</form>
	</notification>
	<notification name="AgentComplexityWithVisibility">
		Ihre [https://community.secondlife.com/t5/English-Knowledge-Base/Avatar-Rendering-Complexity/ta-p/2967838 Avatarkomplexität] ist [AGENT_COMPLEXITY].
[OVERLIMIT_MSG]
		<usetemplate ignoretext="Warnen, falls Avatarkomplexität zu hoch ist" name="notifyignore"/>
	</notification>
	<notification name="AgentComplexity">
		Ihre [https://community.secondlife.com/t5/English-Knowledge-Base/Avatar-Rendering-Complexity/ta-p/2967838 Avatarkomplexität] ist [AGENT_COMPLEXITY].
		<usetemplate ignoretext="Warnung anzeigen, wenn sich die Komplexität meines Avatars ändert" name="notifyignore"/>
	</notification>
	<notification name="HUDComplexityWarning">
		[HUD_REASON]. Dieses wirkt sich wahrscheinlich negativ auf die Leistung aus.
		<usetemplate ignoretext="Warnung anzeigen, wenn die Komplexität meines HUD zu hoch ist" name="notifyignore"/>
	</notification>
	<notification name="FirstRun">
		Installation von [APP_NAME] vollständig abgeschlossen.

Falls Sie [CURRENT_GRID] zum ersten Mal verwenden, müssen Sie zuerst ein Konto erstellen, bevor Sie sich anmelden können.
		<usetemplate name="okcancelbuttons" notext="Weiter" yestext="Konto erstellen..."/>
	</notification>
	<notification name="LoginPacketNeverReceived">
		Es gibt Probleme mit der Verbindung. Möglicherweise besteht ein Problem mit Ihrer Internetverbindung oder dem [CURRENT_GRID].

Überprüfen Sie Ihre Internetverbindung und versuchen Sie es dann erneut, oder klicken Sie auf Hilfe, um zu [SUPPORT_SITE] zu gelangen, oder klicken Sie auf Teleportieren, um nach Hause zu teleportieren.
		<url name="url">
			https://www.firestormviewer.org/support/
		</url>
		<form name="form">
			<button name="OK" text="OK"/>
			<button name="Help" text="Hilfe"/>
			<button name="Teleport" text="Teleportieren"/>
		</form>
	</notification>
	<notification name="LoginPacketNeverReceivedNoTP">
		Es gibt Probleme mit der Verbindung. Möglicherweise besteht ein Problem mit Ihrer Internetverbindung oder dem [CURRENT_GRID].

Überprüfen Sie Ihre Internetverbindung und versuchen Sie es dann erneut, oder klicken Sie auf Hilfe, um zu [SUPPORT_SITE] zu gelangen.
		<url name="url">
			https://www.firestormviewer.org/support/
		</url>
		<form name="form">
			<button name="OK" text="OK"/>
			<button name="Help" text="Hilfe"/>
		</form>
	</notification>
	<notification name="WelcomeChooseSex">
		Ihr Avatar erscheint jeden Moment.

Benutzen Sie die Pfeiltasten, um sich fortzubewegen.
Drücken Sie F1 für Hilfe oder für weitere Informationen über [CURRENT_GRID].
Bitte wählen Sie einen männlichen oder weiblichen Avatar.
Sie können sich später noch umentscheiden.
		<usetemplate name="okcancelbuttons" notext="Weiblich" yestext="Männlich"/>
	</notification>
	<notification name="CantTeleportToGrid">
		Konnte nicht zu [SLURL] teleportieren, da dieser Standort sich auf einem anderen Grid ([GRID]) befindet. Sie befinden sich im Moment auf dem Grid ([CURRENT_GRID]).  Bitte schließen Sie Ihren Viewer und versuchen Sie es erneut.
		<usetemplate name="okbutton" yestext="OK"/>
	</notification>
	<notification name="GeneralCertificateErrorShort">
		Keine Verbindung zum Server möglich.
[REASON]
		<usetemplate name="okbutton" yestext="OK"/>
	</notification>
	<notification name="GeneralCertificateError">
		Eine Verbindung zum Server konnte nicht hergestellt werden.
[REASON]

SubjektName: [SUBJECT_NAME_STRING]
Herausgeber: [ISSUER_NAME_STRING]
Gültig ab: [VALID_FROM]
Gültig bis: [VALID_TO]
MD5 Fingerabdruck: [SHA1_DIGEST]
SHA1 Fingerabdruck: [MD5_DIGEST]
Verwendung: [KEYUSAGE]
Erweiterte Verwendung: [EXTENDEDKEYUSAGE]
Identifikation: [SUBJECTKEYIDENTIFIER]
		<usetemplate name="okbutton" yestext="OK"/>
	</notification>
	<notification name="TrustCertificateError">
		Die Zertifizierungsautorität für diesen Server ist unbekannt.

Zertifikatsinformation:
SubjektName: [SUBJECT_NAME_STRING]
Herausgeber: [ISSUER_NAME_STRING]
Gültig ab: [VALID_FROM]
Gültig bis: [VALID_TO]
MD5 Fingerabdruck: [SHA1_DIGEST]
SHA1 Fingerabdruck: [MD5_DIGEST]
Verwendung: [KEYUSAGE]
Erweiterte Verwendung: [EXTENDEDKEYUSAGE]
Identifikation: [SUBJECTKEYIDENTIFIER]

Möchten Sie dieser Autorität vertrauen?
		<usetemplate name="okcancelbuttons" notext="Abbrechen" yestext="Vertrauen"/>
	</notification>
	<notification name="NotEnoughCurrency">
		[NAME] [PRICE] L$  Sie haben nicht genügend L$, um diese Aktion auszuführen.
	</notification>
	<notification name="GrantedModifyRights">
		[NAME] hat Ihnen die Erlaubnis erteilt, ihre/seine Objekte zu bearbeiten.
	</notification>
	<notification name="RevokedModifyRights">
		Ihnen wurden die Änderungsrechte für die Objekte von [NAME] entzogen.
	</notification>
	<notification name="FlushMapVisibilityCaches">
		Der Kartencache dieser Region wird geleert.
Diese Aktion ist nur beim Debugging sinnvoll.
(Auf dem Produktionssystem warten Sie einfach 5 Minuten. Die Karten werden nach erneuter Anmeldung automatisch aktualisiert.)
		<usetemplate name="okcancelbuttons" notext="Abbrechen" yestext="OK"/>
	</notification>
	<notification name="BuyOneObjectOnly">
		Sie können jeweils nur ein Objekt kaufen.  Wählen Sie ein einzelnes Objekt aus und versuchen Sie es erneut.
	</notification>
	<notification name="OnlyCopyContentsOfSingleItem">
		Es kann nur jeweils der Inhalt von einem Objekt kopiert werden.
Wählen Sie ein einzelnes Objekt aus und versuchen Sie es erneut.
		<usetemplate name="okcancelbuttons" notext="Abbrechen" yestext="OK"/>
	</notification>
	<notification name="KickUsersFromRegion">
		Alle Einwohner in dieser Region nach Hause teleportieren?
		<usetemplate name="okcancelbuttons" notext="Abbrechen" yestext="OK"/>
	</notification>
	<notification name="ChangeObjectBonusFactor">
		Wenn Sie den Objektbonus heruntersetzen, nachdem in einer Region Bauwerke errichtet wurden, können Objekte möglicherweise zurückgegeben oder gelöscht werden. Möchten Sie den Objektbonus wirklich ändern?
		<usetemplate ignoretext="Änderung des Objektbonusfaktors bestätigen" name="okcancelignore" notext="Abbrechen" yestext="OK"/>
	</notification>
	<notification name="EstateObjectReturn">
		Möchten Sie wirklich alle Objekte zurückgeben, die [USER_NAME] gehören?
		<usetemplate name="okcancelbuttons" notext="Abbrechen" yestext="OK"/>
	</notification>
	<notification name="InvalidTerrainBitDepth">
		Die Regionstexturen konnten nicht festgelegt werden:
Die Terraintextur [TEXTURE_NUM] hat eine ungültige Bit-Tiefe [TEXTURE_BIT_DEPTH].

Ersetzen Sie die Textur [TEXTURE_NUM] mit einer PNG-Bilddatei von maximal [MAX_SIZE]x[MAX_SIZE] und klicken Sie dann erneut auf „Übernehmen“.
	</notification>
	<notification name="InvalidTerrainAlphaNotFullyLoaded">
		Die Regionstexturen konnten nicht festgelegt werden:
Die Terraintextur [TEXTURE_NUM] wurde nicht vollständig geladen, aber verwendet vermutlich Transparenz aufgrund einer Bit-Tiefe von [TEXTURE_BIT_DEPTH]. Transparenz wird derzeit nicht für Terraintexturen unterstützt.

Falls Textur [TEXTURE_NUM] opak ist, warten Sie bitte, bis die Textur vollständig geladen ist und klicken dann erneut auf „Übernehmen“.

Alpha wird aktuell nur für Terrain-Materialien (PBR metallische Unebenheit) unterstützt, wenn alphaMode="MASK" und doubleSided=false.
	</notification>
	<notification name="InvalidTerrainAlpha">
		Die Regionstexturen konnten nicht festgelegt werden:
Die Terraintextur [TEXTURE_NUM] verwendet Transparenz. Transparenz wird derzeit nicht für Terraintexturen unterstützt.

Ersetzen Sie die Textur [TEXTURE_NUM] mit einer opaken RGB-Bilddatei und klicken dann erneut auf „Übernehmen“.

Falls Textur [TEXTURE_NUM] opak ist, warten Sie bitte, bis die Textur vollständig geladen ist und klicken dann erneut auf „Übernehmen“.

Alpha wird aktuell nur für Terrain-Materialien (PBR metallische Unebenheit) unterstützt, wenn alphaMode="MASK" und doubleSided=false.

Couldn&apos;t set region textures:
Terrain texture [TEXTURE_NUM] contains transparency. Transparency is not currently supported for terrain textures.

Replace texture [TEXTURE_NUM] with an opaque RGB image, then click &quot;Apply&quot; again.

Alpha is only supported for terrain materials (PBR Metallic Roughness), when alphaMode="MASK" and doubleSided=false.
	</notification>
	<notification name="InvalidTerrainSize">
		Die Regionstexturen konnten nicht festgelegt werden:
Die Terraintextur [TEXTURE_NUM] ist mit [TEXTURE_SIZE_X]x[TEXTURE_SIZE_Y] zu groß.

Ersetzen Sie die Textur [TEXTURE_NUM] mit einer PNG-Bilddatei von maximal [MAX_SIZE]x[MAX_SIZE] und klicken Sie dann erneut auf „Übernehmen“.
	</notification>
	<notification name="InvalidTerrainMaterialNotLoaded">
		Die Regionsmaterialien konnten nicht festgelegt werden:
Terrain-Material [MATERIAL_NUM] ist nicht geladen.

Warten Sie bitte, bis das Material geladen ist oder ersetzen Sie Material [MATERIAL_NUM] mit einem gültigen Material.
	</notification>
	<notification name="InvalidTerrainMaterialLoadFailed">
		Die Regionsmaterialien konnten nicht festgelegt werden:
Terrain-Material [MATERIAL_NUM] konnte nicht geladen werden.

Ersetzen Sie Material [MATERIAL_NUM] mit einem gültigen Material.
	</notification>
	<notification name="InvalidTerrainMaterialDoubleSided">
		Die Regionsmaterialien konnten nicht festgelegt werden:
Terrain-Material [MATERIAL_NUM] ist doppelseitig. Doppelseitige Materialien werden derzeit für PBR-Terrain nicht unterstützt.

Ersetzen Sie Material [MATERIAL_NUM] mit einem Material mit doubleSided=false.
	</notification>
	<notification name="InvalidTerrainMaterialAlphaMode">
		Die Regionsmaterialien konnten nicht festgelegt werden:
Terrain-Material [MATERIAL_NUM] verwendeten den nicht-unterstützten alphaMode=„[MATERIAL_ALPHA_MODE]“.

Ersetzen Sie Material [MATERIAL_NUM] mit einem Material mit alphaMode="OPAQUE" oder alphaMode="MASK".
	</notification>
	<notification name="RawUploadStarted">
		Hochladen gestartet. Je nach Verbindungsgeschwindigkeit kann der Vorgang bis zu 2 Minuten dauern.
	</notification>
	<notification name="ConfirmBakeTerrain">
		Möchten Sie das aktuelle Terrain formen, es zum Mittelpunkt der oberen und unteren Terraingrenzen und zum Standard des „Zurücksetzen“-Tools machen?
		<usetemplate name="okcancelbuttons" notext="Abbrechen" yestext="OK"/>
	</notification>
	<notification name="ConfirmTextureHeights">
		Sie sind dabei, für Höhenbereiche untere Werte anzugeben, die größer sind als die oberen Werte. Fortfahren?
		<usetemplate canceltext="Nicht mehr fragen" name="yesnocancelbuttons" notext="Abbrechen" yestext="OK"/>
	</notification>
	<notification name="MaxAllowedAgentOnRegion">
		Es sind maximal [MAX_AGENTS] zulässige Einwohner erlaubt.
	</notification>
	<notification name="MaxBannedAgentsOnRegion">
		Es sind maximal [MAX_BANNED] verbannte Einwohner erlaubt.
	</notification>
	<notification name="MaxAgentOnRegionBatch">
		Fehler beim Versuch, [NUM_ADDED] Agenten hinzuzufügen:
Überschreitet den Grenzwert [MAX_AGENTS] [LIST_TYPE] um [NUM_EXCESS].
	</notification>
	<notification name="MaxAllowedGroupsOnRegion">
		Es sind maximal [MAX_GROUPS] zulässige Gruppen erlaubt.
		<usetemplate name="okcancelbuttons" notext="Abbrechen" yestext="Formen"/>
	</notification>
	<notification name="MaxManagersOnRegion">
		Es sind maximal [MAX_MANAGER]  verbannte Einwohner erlaub.
	</notification>
	<notification name="OwnerCanNotBeDenied">
		Der Eigentümer des Grundbesitzes kann nicht zur Liste der „Verbannten Einwohner“ hinzugefügt werden.
	</notification>
	<notification name="ProblemAddingEstateManagerBanned">
		Verbannter Einwohner kann nicht zur Grundbesitzverwalterliste hinzugefügt werden.
	</notification>
	<notification name="ProblemBanningEstateManager">
		Grundbesitzverwalter [AGENT] kann nicht zur Bannliste hinzugefügt werden.
	</notification>
	<notification name="GroupIsAlreadyInList">
		&lt;nolink&gt;[GROUP]&lt;/nolink&gt; befindet sich bereits auf der Liste der zulässigen Gruppen.
	</notification>
	<notification name="AgentIsAlreadyInList">
		[AGENT] befindet sich bereits auf Ihrer [LIST_TYPE]-Liste.
	</notification>
	<notification name="AgentsAreAlreadyInList">
		[AGENT] befinden sich bereits auf Ihrer [LIST_TYPE]-Liste.
	</notification>
	<notification name="AgentWasAddedToList">
		[AGENT] wurde der [LIST_TYPE]-Liste von [ESTATE] hinzugefügt.
	</notification>
	<notification name="AgentsWereAddedToList">
		[AGENT] wurden zur [LIST_TYPE]-Liste von [ESTATE] hinzugefügt.
	</notification>
	<notification name="AgentWasRemovedFromList">
		[AGENT] wurde von der [LIST_TYPE]-Liste von [ESTATE] entfernt.
	</notification>
	<notification name="AgentsWereRemovedFromList">
		[AGENT] wurden von der [LIST_TYPE]-Liste von [ESTATE] entfernt.
	</notification>
	<notification name="CanNotChangeAppearanceUntilLoaded">
		Das Aussehen lässt sich erst ändern, wenn Kleider und Form/Gestalt geladen sind.
	</notification>
	<notification name="UsavedWearableChanges">
		Es gibt noch ungespeicherte Änderungen.
		<usetemplate ignoretext="Bestätigen bevor ungespeicherte Änderungen am Aussehen verworfen werden." name="okcancelignore" notext="Weiter bearbeiten" yestext="Verwerfen"/>
	</notification>
	<notification name="ClassifiedMustBeAlphanumeric">
		Der Name der Anzeige muss mit einem Buchstaben von A bis Z oder einer Ziffer beginnen.  Satzzeichen sind nicht erlaubt.
	</notification>
	<notification name="CantSetBuyObject">
		„Objekt kaufen“ nicht möglich, da das Objekt nicht zum Verkauf freigegeben ist.
Geben Sie das Objekt zum Verkauf frei und versuchen Sie es erneut.
	</notification>
	<notification name="FinishedRawDownload">
		Raw-Terrain-Datei wurde heruntergeladen nach:
[DOWNLOAD_PATH].
	</notification>
	<notification name="RequiredUpdate">
		Für die Anmeldung ist Version [VERSION] erforderlich. 
Bitte laden Sie die Datei unter https://secondlife.com/support/downloads/ herunter.
		<usetemplate name="okbutton" yestext="OK"/>
	</notification>
	<notification name="PauseForUpdate">
		Für die Anmeldung ist Version [VERSION] erforderlich. 
Klicken Sie zum Herunterladen und Installieren auf OK.
		<usetemplate name="okbutton" yestext="OK"/>
	</notification>
	<notification name="OptionalUpdateReady">
		Version [VERSION] wurde heruntergeladen und ist bereit zur Installation. 
Klicken Sie zur Installation auf OK.
		<usetemplate name="okbutton" yestext="OK"/>
	</notification>
	<notification name="PromptOptionalUpdate">
		Version [VERSION] wurde heruntergeladen und ist bereit zur Installation. 
Fortfahren?
		<usetemplate canceltext="Nicht jetzt" name="yesnocancelbuttons" notext="Überspringen" yestext="Installieren"/>
	</notification>
	<notification name="LoginFailedUnknown">
		Die Anmeldung ist aus nicht bekannten Gründen leider fehlgeschlagen. Falls diese Meldung weiterhin angezeigt wird, besuchen Sie bitte die [SUPPORT_SITE].
		<usetemplate name="okbutton" yestext="Beenden"/>
	</notification>
	<notification name="DeedObjectToGroup">
		Bei Übertragung dieses Objekts erhält die Gruppe:
* An das Objekt bezahlte L$
		<usetemplate ignoretext="Bestätigen, bevor ich ein Objekt an eine Gruppe übertrage" name="okcancelignore" notext="Abbrechen" yestext="Übertragung"/>
	</notification>
	<notification name="WebLaunchExternalTarget">
		Möchten Sie Ihren Internetbrowser öffnen, um diesen Inhalt anzuzeigen?
		<usetemplate ignoretext="Meinen Browser starten, um eine Webseite anzuzeigen" name="okcancelignore" notext="Abbrechen" yestext="OK"/>
	</notification>
	<notification name="WebLaunchJoinNow">
		Möchten Sie Ihre [http://secondlife.com/account/ Startseite] aufrufen, um Ihr Konto zu verwalten?
		<usetemplate ignoretext="Meinen Browser starten, um mein Konto zu verwalten" name="okcancelignore" notext="Abbrechen" yestext="OK"/>
	</notification>
	<notification name="WebLaunchSecurityIssues">
		Informieren Sie sich im [CURRENT_GRID] Wiki, wie man Sicherheitsprobleme richtig meldet.
		<usetemplate ignoretext="Meinen Browser starten, um anzuzeigen, wie ein Sicherheitsproblem gemeldet werden soll" name="okcancelignore" notext="Abbrechen" yestext="OK"/>
	</notification>
	<notification name="WebLaunchQAWiki">
		Besuchen Sie das [CURRENT_GRID] QA-Wiki.
		<usetemplate ignoretext="Meinen Browser starten, um das QA-Wiki anzuzeigen" name="okcancelignore" notext="Abbrechen" yestext="OK"/>
	</notification>
	<notification name="WebLaunchPublicIssue">
		Im [CURRENT_GRID] Allgemeine-Fragen-Tracker können Sie Fehler und andere Probleme melden.
		<usetemplate ignoretext="Meinen Browser starten, um die Datenbank für Fehler und Verbesserungsvorschläge anzuzeigen" name="okcancelignore" notext="Abbrechen" yestext="Gehe zu Seite"/>
	</notification>
	<notification name="WebLaunchSupportWiki">
		Im offiziellen Linden-Blog finden Sie die neuesten Nachrichten und Informationen.
		<usetemplate ignoretext="Meinen Browser starten, um das Blog anzuzeigen" name="okcancelignore" notext="Abbrechen" yestext="OK"/>
	</notification>
	<notification name="WebLaunchLSLGuide">
		Möchten Sie den Scripting Guide öffnen?
		<usetemplate ignoretext="Meinen Browser starten, um den Scripting Guide anzuzeigen" name="okcancelignore" notext="Abbrechen" yestext="OK"/>
	</notification>
	<notification name="WebLaunchLSLWiki">
		Möchten Sie das LSL-Portal besuchen?
		<usetemplate ignoretext="Meinen Browser starten, um das LSL-Portal anzuzeigen" name="okcancelignore" notext="Abbrechen" yestext="Gehe zu Seite"/>
	</notification>
	<notification name="ReturnToOwner">
		Möchten Sie die ausgewählten Objekte an ihre Eigentümer zurückgeben? Transferierbare übertragene Objekte werden ihren früheren Eigentümern zurückgegeben.

*WARNUNG* Nicht transferierbare übertragene Objekte werden dabei gelöscht!
		<usetemplate ignoretext="Bestätigen, bevor Objekte an Ihre Eigentümer zurückgegeben werden" name="okcancelignore" notext="Abbrechen" yestext="OK"/>
	</notification>
	<notification name="GroupLeaveConfirmMember">
		Möchten Sie die Gruppe &lt;nolink&gt;[GROUP]&lt;/nolink&gt; verlassen?
Ein erneutes Beitreten kostet aktuell [COST] L$.
		<usetemplate name="okcancelbuttons" notext="Abbrechen" yestext="Verlassen"/>
	</notification>
	<notification name="GroupLeaveConfirmMemberNoFee">
		Möchten Sie die Gruppe &lt;nolink&gt;[GROUP]&lt;/nolink&gt; verlassen?
Ein erneutes Beitreten ist aktuell kostenlos.
		<usetemplate name="okcancelbuttons" notext="Abbrechen" yestext="Verlassen"/>
	</notification>
	<notification name="OwnerCannotLeaveGroup">
		Sie können die Gruppe nicht verlassen, da Sie der letzte Besitzer der Gruppe sind. Weisen Sie die Besitzerrolle zuerst einem anderen Mitglied zu.
		<usetemplate name="okbutton" yestext="OK"/>
	</notification>
	<notification name="GroupDepartError">
		Sie können die Gruppe nicht verlassen,
		<usetemplate name="okbutton" yestext="OK"/>
	</notification>
	<notification name="ConfirmKick">
		Möchten Sie WIRKLICH alle Benutzer aus dem Grid werfen?
		<usetemplate name="okcancelbuttons" notext="Abbrechen" yestext="Alle Benutzer hinauswerfen"/>
	</notification>
	<notification name="MuteLinden">
		Lindens können nicht ignoriert werden.
		<usetemplate name="okbutton" yestext="OK"/>
	</notification>
	<notification name="CannotStartAuctionAlreadyForSale">
		Eine Parzelle, die bereits zum Verkauf freigegeben ist, kann nicht versteigert werden.  Deaktivieren Sie den Landverkauf, wenn Sie das Land zur Versteigerung freigeben möchten.
	</notification>
	<notification label="Objekt nach Name ignorieren ist fehlgeschlagen" name="MuteByNameFailed">
		Dieser Name wird bereits ignoriert.
		<usetemplate name="okbutton" yestext="OK"/>
	</notification>
	<notification name="RemoveItemWarn">
		Diese Aktion ist zwar erlaubt, aber beim Löschen von Inhalten wird das Objekt beschädigt. Möchten Sie dieses Element löschen?
		<usetemplate name="okcancelbuttons" notext="Abbrechen" yestext="OK"/>
	</notification>
	<notification name="CantOfferCallingCard">
		Sie können gerade keine Visitenkarte übergeben. Warten Sie kurz und versuchen Sie es dann noch einmal.
		<usetemplate name="okbutton" yestext="OK"/>
	</notification>
	<notification name="CantOfferFriendship">
		Sie können gerade keine Freundschaft anbieten. Warten Sie kurz und versuchen Sie es dann noch einmal.
		<usetemplate name="okbutton" yestext="OK"/>
	</notification>
	<notification name="DoNotDisturbModeSet">
		Nicht-stören-Modus ist aktiviert:  Sie erhalten keine Benachrichtigung über eingehende Kommunikation.

- Andere Einwohner erhalten Ihre Nicht-stören-Antwort (festgelegt in Einstellungen &gt; Privatsphäre &gt; Automatische Antwort).
- Voice-Anrufe werden abgelehnt.
		<usetemplate ignoretext="Ich ändere meinen Status zu „Nicht stören“" name="okignore" yestext="OK"/>
	</notification>
	<notification name="AutorespondModeSet">
		Automatische Antwort eingeschaltet.
Sender von eingehenden Instant Messages erhalten jetzt die konfigurierte automatische Antwort.
		<usetemplate ignoretext="Wenn der Onlinestatus auf automatische Antwort gesetzt wird." name="okignore" yestext="OK"/>
	</notification>
	<notification name="AutorespondNonFriendsModeSet">
		Automatische Antwort für Nicht-Freunde eingeschaltet.
Eingehende Instant Messages von Personen, die sich nicht auf der Freundesliste befinden, werden jetzt mit der konfigurierten automatische Nachricht beantwortet.
		<usetemplate ignoretext="Wenn die automatische Antwort für Nicht-Freunde eingeschaltet wird." name="okignore" yestext="OK"/>
	</notification>
	<notification name="RejectTeleportOffersModeSet">
		Abweisen von Teleport-Angeboten und -Anforderungen ist eingeschaltet.
Eingehende Teleport-Angebote und Teleport-Anforderungen werden jetzt mit der konfigurierten Antwort abgewiesen. Sie erhalten hierüber keine Benachrichtigung.
		<usetemplate ignoretext="Wenn Abweisen von Teleport-Angeboten und -Anforderungen eingeschaltet wird." name="okignore" yestext="OK"/>
	</notification>
	<notification name="RejectTeleportOffersModeWarning">
		Sie können aktuell keinen Teleport anfordern, da „Teleport-Angebote und -Anfragen abweisen“ aktiviert ist.
Falls Sie wünschen, können Sie diesen im Menü unter „Unterhalten“ &gt; „Online-Status“ deaktivieren.
		<usetemplate name="okbutton" yestext="OK"/>
	</notification>
	<notification name="RejectFriendshipRequestsModeSet">
		Abweisen aller eingehenden Freundschaftsanfragen ist eingeschaltet.
Eingehende Freundschaftsanfragen werden jetzt mit der konfigurierten Antwort abgewiesen. Sie erhalten hierüber keine Benachrichtigung.
		<usetemplate ignoretext="Wenn Abweisen aller Freundschaftsanfragen eingeschaltet wird." name="okignore" yestext="OK"/>
	</notification>
	<notification name="RejectAllGroupInvitesModeSet">
		Abweisen aller Gruppeneinladungen ist eingeschaltet.
Eingehende Gruppeneinladungen werden jetzt automatisch abgewiesen. Sie erhalten hierüber keine Benachrichtigung.
		<usetemplate ignoretext="Wenn Abweisen aller Gruppeneinladungen eingeschaltet wird." name="okignore" yestext="OK"/>
	</notification>
	<notification name="JoinedTooManyGroupsMember">
		Sie haben die maximale Anzahl an Gruppen erreicht. Bitte verlassen Sie eine andere Gruppe, um dieser beitreten zu können oder lehnen Sie das Angebot ab.
[NAME] hat Sie eingeladen, einer Gruppe beizutreten.
		<usetemplate name="okcancelbuttons" notext="Ablehnen" yestext="Beitreten"/>
	</notification>
	<notification name="JoinedTooManyGroups">
		Sie haben die maximale Anzahl an Gruppen erreicht. Bitte verlassen Sie eine Gruppe bevor Sie einer neuen beitreten oder eine neue Gruppe bilden.
		<usetemplate name="okbutton" yestext="OK"/>
	</notification>
	<notification name="GroupLimitInfo">
		Einwohner mit Basic-Mitgliedschaft können bis zu [MAX_BASIC] Gruppen beitreten.
Premium-Mitgliedschaften erlauben bis zu [MAX_PREMIUM]. [https://secondlife.com/my/account/membership.php? Mehr Informationen oder Upgrade]
		<usetemplate name="okbutton" yestext="Schließen"/>
	</notification>
	<notification name="GroupLimitInfoPlus">
		Einwohner mit Basic-Mitgliedschaft können bis zu [MAX_BASIC] Gruppen beitreten.
Premium-Mitgliedschaften erlauben bis zu [MAX_PREMIUM]. Premium-Plus-Mitgliedschaften 
erlauben bis zu [MAX_PREMIUM_PLUS]. [https://secondlife.com/my/account/membership.php? Mehr Informationen oder Upgrade]
		<usetemplate name="okbutton" yestext="Schließen"/>
	</notification>
	<notification name="KickUser">
		Beim Hinauswerfen dieses Benutzers welche Meldung anzeigen?
		<form name="form">
			<input name="message">
				Sie wurden von einem Administrator abgemeldet.
			</input>
			<button name="OK" text="OK"/>
			<button name="Cancel" text="Abbrechen"/>
		</form>
	</notification>
	<notification name="KickAllUsers">
		Beim Hinauswerfen aller Personen vom Grid welche Meldung anzeigen?
		<form name="form">
			<input name="message">
				Sie wurden von einem Administrator abgemeldet.
			</input>
			<button name="OK" text="OK"/>
			<button name="Cancel" text="Abbrechen"/>
		</form>
	</notification>
	<notification name="FreezeUser">
		Beim Einfrieren dieses Benutzers welche Meldung anzeigen?
		<form name="form">
			<input name="message">
				Sie wurden eingefroren. Bewegen oder Chatten ist nicht mehr möglich. Ein Administrator wird sich über IM an Sie wenden
			</input>
			<button name="OK" text="OK"/>
			<button name="Cancel" text="Abbrechen"/>
		</form>
	</notification>
	<notification name="UnFreezeUser">
		Beim Auftauen dieses Benutzers welche Meldung anzeigen?
		<form name="form">
			<input name="message">
				Sie sind nicht mehr eingefroren.
			</input>
			<button name="OK" text="OK"/>
			<button name="Cancel" text="Abbrechen"/>
		</form>
	</notification>
	<notification name="SetDisplayNameSuccess">
		Hallo [DISPLAY_NAME],

wir bitten Sie um Geduld, während Ihr Name im System geändert wird. Es kann einige Tage dauern, bis Ihr [http://wiki.secondlife.com/wiki/Setting_your_display_name neuer Name] in Objekten, Skripts, Suchen usw. erscheint.
	</notification>
	<notification name="SetDisplayNameBlocked">
		Ihr Anzeigename kann leider nicht geändert werden. Wenn Sie der Ansicht sind, dass Sie diese Meldung fälschlicherweise erhalten haben, wenden Sie sich bitte an den Support des entsprechenden Grids.
	</notification>
	<notification name="SetDisplayNameFailedLength">
		Dieser Name ist leider zu lang. Anzeigenamen können maximal [LENGTH] Zeichen enthalten.

Wählen Sie einen kürzeren Namen.
	</notification>
	<notification name="SetDisplayNameFailedGeneric">
		Ihr Anzeigename konnte leider nicht festgelegt werden. Versuchen Sie es später erneut.
	</notification>
	<notification name="SetDisplayNameMismatch">
		Die eingegebenen Anzeigenamen stimmen nicht überein. Wiederholen Sie die Eingabe.
	</notification>
	<notification name="AgentDisplayNameUpdateThresholdExceeded">
		Sie müssen leider noch ein bisschen warten, bevor Sie Ihren Anzeigenamen ändern können.

Weitere Informationen finden Sie unter http://wiki.secondlife.com/wiki/Setting_your_display_name.

Versuchen Sie es später erneut.
	</notification>
	<notification name="AgentDisplayNameSetBlocked">
		Der angeforderte Name enthält ein unzulässiges Wort und konnte deshalb nicht festgelegt werden.
 
 Versuchen Sie einen anderen Namen.
	</notification>
	<notification name="AgentDisplayNameSetInvalidUnicode">
		Der gewünschte Anzeigename enthält ungültige Zeichen.
	</notification>
	<notification name="AgentDisplayNameSetOnlyPunctuation">
		Ihr Anzeigenamen muss Buchstaben enthalten und kann nicht ausschließlich aus Satzzeichen bestehen.
	</notification>
	<notification name="DisplayNameUpdate">
		[OLD_NAME] ([SLID]) hat einen neuen Namen: [NEW_NAME].
	</notification>
	<notification name="DisplayNameUpdateRemoveAlias">
		[OLD_NAME] ([SLID]) hat einen neuen Namen: [NEW_NAME].
Dieser Avatar hat ein Alias gesetzt, das [NEW_NAME] ersetzen wird.
Soll dieses entfernt werden?
		<form name="form">
			<button name="Yes" text="Ja"/>
			<button name="No" text="Nein"/>
		</form>
	</notification> 
	<notification name="OfferTeleport">
		Teleport an Ihre Position mit der folgenden Meldung anbieten?
		<form name="form">
			<input name="message">
				Triff mich in [REGION]
			</input>
			<button name="OK" text="OK"/>
			<button name="Cancel" text="Abbrechen"/>
		</form>
	</notification>
	<notification name="TeleportRequestPrompt">
		Teleport zu [NAME] mit folgender Nachricht anfordern:
		<form name="form">
			<button name="OK" text="OK"/>
			<button name="Cancel" text="Abbrechen"/>
		</form>
	</notification>
	<notification name="TooManyTeleportOffers">
		Sie haben versucht, [OFFERS] Teleport-Angebote zu machen,
womit Sie die Höchstgrenze von [LIMIT] überschreiten.
		<usetemplate name="okbutton" yestext="OK"/>
	</notification>
	<notification name="OfferTeleportFromGod">
		Einwohner zu Ihrem Standort einladen?
		<form name="form">
			<input name="message">
				Triff mich in [REGION]
			</input>
			<button name="OK" text="OK"/>
			<button name="Cancel" text="Abbrechen"/>
		</form>
	</notification>
	<notification name="TeleportFromLandmark">
		Sind Sie sicher, dass Sie zu &lt;nolink&gt;[LOCATION]&lt;/nolink&gt; teleportieren möchten?
		<usetemplate ignoretext="Bestätigen, dass ich zu einer Landmarke teleportieren möchte" name="okcancelignore" notext="Abbrechen" yestext="Teleportieren"/>
	</notification>
	<notification name="TeleportViaSLAPP">
		Möchten Sie wirklich zu &lt;nolink&gt;[LOCATION]&lt;/nolink&gt; teleportieren?
		<usetemplate ignoretext="Bestätigen, dass ich via SLAPP teleportieren möchte" name="okcancelignore" notext="Abbrechen" yestext="Teleportieren"/>
	</notification>
	<notification name="TeleportToPick">
		Nach [PICK] teleportieren?
		<usetemplate ignoretext="Bestätigen, dass ich zu einer Position in Auswahl teleportieren möchte" name="okcancelignore" notext="Abbrechen" yestext="Teleportieren"/>
	</notification>
	<notification name="TeleportToClassified">
		Zu [CLASSIFIED] teleportieren?
		<usetemplate ignoretext="Bestätigen, dass ich zu einer Position in Anzeigen teleportieren möchte." name="okcancelignore" notext="Abbrechen" yestext="Teleportieren"/>
	</notification>
	<notification name="TeleportToHistoryEntry">
		Nach [HISTORY_ENTRY] teleportieren?
		<usetemplate ignoretext="Bestätigen, dass ich zu einem Standort aus der Teleportliste teleportieren möchte" name="okcancelignore" notext="Abbrechen" yestext="Teleportieren"/>
	</notification>
	<notification label="Nachricht an alle auf diesem Grundbesitz" name="MessageEstate">
		Geben Sie eine kurze Nachricht ein, die an jede Person auf Ihrem Grundbesitz gesendet wird.
		<form name="form">
			<input name="message"/>
			<button name="OK" text="OK"/>
			<button name="Cancel" text="Abbrechen"/>
		</form>
	</notification>
	<notification label="Linden-Grundbesitz ändern" name="ChangeLindenEstate">
		Sie sind im Begriff, einen Grundbesitz in Linden-Besitz (Mainland, Teen-Raster, Orientierung usw.) zu verändern.

Dies ist ÄUSSERST GEFÄHRLICH, da es grundlegende Auswirkungen auf das Benutzererlebnis hat.  Auf dem Mainland werden tausende Regionen geändert, was den Spaceserver stark belastet.

Fortfahren?
		<usetemplate name="okcancelbuttons" notext="Abbrechen" yestext="OK"/>
	</notification>
	<notification label="Zugang zu Linden-Grundbesitz ändern" name="ChangeLindenAccess">
		Sie sind im Begriff, die Zugangsliste für einen Grundbesitz in Linden-Besitz (Mainland, Teen-Raster, Orientierung usw.) zu verändern.

Dies ist GEFÄHRLICH und sollte nur erfolgen, um Objekte/L$ per Hack in und aus dem Raster zu entfernen.
Tausende Regionen werden verändert und der Spaceserver wird dadurch stark belastet.
		<usetemplate name="okcancelbuttons" notext="Abbrechen" yestext="OK"/>
	</notification>
	<notification label="Grundbesitz wählen" name="EstateAllowedAgentAdd">
		Nur für diesen Grundbesitz oder für alle [ALL_ESTATES] zur Erlaubnisliste hinzufügen?
		<usetemplate canceltext="Abbrechen" name="yesnocancelbuttons" notext="Alle Grundbesitze" yestext="Dieser Grundbesitz"/>
	</notification>
	<notification label="Grundbesitz wählen" name="EstateAllowedAgentRemove">
		Nur für diesen Grundbesitz oder für alle [ALL_ESTATES] von Erlaubnisliste entfernen?
		<usetemplate canceltext="Abbrechen" name="yesnocancelbuttons" notext="Alle Grundbesitze" yestext="Diesen Grundbesitz"/>
	</notification>
	<notification label="Grundbesitz wählen" name="EstateAllowedGroupAdd">
		Nur für diesen Grundbesitz oder für alle [ALL_ESTATES] zur Gruppen-Erlaubnisliste hinzufügen?
		<usetemplate canceltext="Abbrechen" name="yesnocancelbuttons" notext="Alle Grundbesitze" yestext="Diesen Grundbesitz"/>
	</notification>
	<notification label="Grundbesitz wählen" name="EstateAllowedGroupRemove">
		Nur für diesen Grundbesitz oder für alle [ALL_ESTATES] von Gruppen-Erlaubnisliste entfernen?
		<usetemplate canceltext="Abbrechen" name="yesnocancelbuttons" notext="Alle Grundbesitze" yestext="Diesen Grundbesitz"/>
	</notification>
	<notification label="Grundbesitz wählen" name="EstateBannedAgentAdd">
		Zugang nur für diesen Grundbesitz oder für [ALL_ESTATES] verweigern?
		<usetemplate canceltext="Abbrechen" name="yesnocancelbuttons" notext="Alle Grundbesitze" yestext="Diesen Grundbesitz"/>
	</notification>
	<notification label="Grundbesitz wählen" name="EstateBannedAgentRemove">
		Den Einwohner nur für diesen Grundbesitz oder für [ALL_ESTATES] von der Bannliste entfernen?
		<usetemplate canceltext="Abbrechen" name="yesnocancelbuttons" notext="Alle Grundbesitze" yestext="Diesen Grundbesitz"/>
	</notification>
	<notification label="Grundbesitz wählen" name="EstateManagerAdd">
		Verwalter nur für diesen Grundbesitz oder für [ALL_ESTATES] festlegen?
		<usetemplate canceltext="Abbrechen" name="yesnocancelbuttons" notext="Alle Grundbesitze" yestext="Diesen Grundbesitz"/>
	</notification>
	<notification label="Grundbesitz wählen" name="EstateManagerRemove">
		Verwalter nur für diesen Grundbesitz oder für [ALL_ESTATES] entfernen?
		<usetemplate canceltext="Abbrechen" name="yesnocancelbuttons" notext="Alle Grundbesitze" yestext="Diesen Grundbesitz"/>
	</notification>
	<notification label="Grundbesitz auswählen" name="EstateAllowedExperienceAdd">
		Nur für diesen Grundbesitz oder für [ALL_ESTATES] zur Erlaubnisliste hinzufügen?
		<usetemplate canceltext="Abbrechen" name="yesnocancelbuttons" notext="Alle Grundbesitze" yestext="Dieser Grundbesitz"/>
	</notification>
	<notification label="Grundbesitz auswählen" name="EstateAllowedExperienceRemove">
		Nur für diesen Grundbesitz oder für [ALL_ESTATES] aus der Erlaubnisliste entfernen?
		<usetemplate canceltext="Abbrechen" name="yesnocancelbuttons" notext="Alle Grundbesitze" yestext="Dieser Grundbesitz"/>
	</notification>
	<notification label="Grundbesitz auswählen" name="EstateBlockedExperienceAdd">
		Nur für diesen Grundbesitz oder für [ALL_ESTATES] zur Blockierliste hinzufügen?
		<usetemplate canceltext="Abbrechen" name="yesnocancelbuttons" notext="Alle Grundbesitze" yestext="Dieser Grundbesitz"/>
	</notification>
	<notification label="Grundbesitz auswählen" name="EstateBlockedExperienceRemove">
		Nur für diesen Grundbesitz oder für [ALL_ESTATES] aus der Blockierliste entfernen?
		<usetemplate canceltext="Abbrechen" name="yesnocancelbuttons" notext="Alle Grundbesitze" yestext="Dieser Grundbesitz"/>
	</notification>
	<notification label="Grundbesitz auswählen" name="EstateTrustedExperienceAdd">
		Nur für diesen Grundbesitz oder für [ALL_ESTATES] zur Schlüsselliste hinzufügen?
		<usetemplate canceltext="Abbrechen" name="yesnocancelbuttons" notext="Alle Grundbesitze" yestext="Dieser Grundbesitz"/>
	</notification>
	<notification label="Grundbesitz auswählen" name="EstateTrustedExperienceRemove">
		Nur für diesen Grundbesitz oder für [ALL_ESTATES] aus der Schlüsselliste entfernen?
		<usetemplate canceltext="Abbrechen" name="yesnocancelbuttons" notext="Alle Grundbesitze" yestext="Dieser Grundbesitz"/>
	</notification>
	<notification label="Rauswurf bestätigen" name="EstateKickUser">
		Einwohner [EVIL_USER] von diesem Grundbesitz werfen?
		<usetemplate name="okcancelbuttons" notext="Abbrechen" yestext="OK"/>
	</notification>
	<notification label="Rauswurf bestätigen" name="EstateKickMultiple">
		Die folgenden Einwohner von diesem Grundbesitz werfen?

[RESIDENTS]
		<usetemplate name="okcancelbuttons" notext="Abbrechen" yestext="OK"/>
	</notification>
	
	<notification label="Nach Hause teleportieren bestätigen" name="EstateTeleportHomeUser">
		[AVATAR_NAME] nach Hause teleportieren?
		<usetemplate name="okcancelbuttons" notext="Abbrechen" yestext="OK"/>
	</notification>
	<notification label="Nach Hause teleportieren bestätigen" name="EstateTeleportHomeMultiple">
		Die folgenden Einwohnern nach Hause teleportieren?

[RESIDENTS]
		<usetemplate name="okcancelbuttons" notext="Abbrechen" yestext="OK"/>
	</notification>
	<notification label="Verbannen bestätigen" name="EstateBanUser">
		Zugang für [EVIL_USER] nur für diesen Grundbesitz oder für [ALL_ESTATES] verweigern?
		<usetemplate name="yesnocancelbuttons" canceltext="Abbrechen" notext="Alle Grundbesitze" yestext="Diesen Grundbesitz"/>
	</notification>
	<notification label="Verbannen bestätigen" name="EstateBanUserMultiple">
		Zugang für folgende Einwohner nur für diesen Grundbesitz oder für [ALL_ESTATES] verweigern?

[RESIDENTS]
		<usetemplate name="yesnocancelbuttons" canceltext="Abbrechen" notext="Alle Grundbesitze" yestext="Diesen Grundbesitz"/>
	</notification>
	<notification name="EstateChangeCovenant">
		Möchten Sie den Grundbesitzvertrag wirklich ändern?
		<usetemplate name="okcancelbuttons" notext="Abbrechen" yestext="OK"/>
	</notification>
	<notification name="EstateParcelAccessOverride">
		Durch Deaktivieren dieser Option können Einstellungen der Parzellenbesitzer zum Schutz vor Belästigungen, zur Aufrechterhaltung der Privatsphäre oder zum Schutz von Minderjährigen vor nicht altersgemäßen Inhalten aufgehoben werden. Bitte sprechen Sie mit den Parzellenbesitzern, falls erforderlich.
		<usetemplate name="okbutton" yestext="OK"/>
	</notification>
	<notification name="EstateParcelEnvironmentOverride">
		Durch Deaktivieren dieser Option werden jegliche benutzerdefinierten Umgebungen entfernt, die von den Parzelleneigentümern zu ihren Parzellen hinzugefügt wurden. Bitte sprechen Sie mit den Parzellenbesitzern, falls erforderlich. 
Fortfahren?
		<usetemplate name="okcancelbuttons" notext="Abbrechen" yestext="OK"/>
	</notification>
	<notification name="RegionEntryAccessBlocked">
		Die Region, die Sie besuchen möchten, besitzt eine Alterseinstufung, die Ihre aktuellen Einstellungen überschreiten. Sie können Ihre Einstellungen unter „Avatar“ &gt; „Einstellungen“ &gt; „Allgemein“ ändern.
		
Vollständige Informationen zu Alterseinstufungen finden Sie [https://community.secondlife.com/knowledgebase/deutsche-knowledge-base/inhaltseinstufungen-r90/ hier].
		<usetemplate name="okbutton" yestext="OK"/>
	</notification>
	<notification name="SLM_UPDATE_FOLDER">
		[MESSAGE]
	</notification>
	<notification name="RegionEntryAccessBlocked_AdultsOnlyContent">
		Die Region, die Sie besuchen möchten, enthält [REGIONMATURITY]-Inhalte, die nur für Erwachsene zugänglich sind.
		<url name="url">
			http://wiki.secondlife.com/wiki/Linden_Lab_Official:Maturity_ratings:_an_overview/de
		</url>
		<usetemplate ignoretext="Regionswechsel: Die Region, die Sie besuchen möchten, enthält Inhalte, die nur für Erwachsene zugänglich sind." name="okcancelignore" notext="Schließen" yestext="Zur Knowledge Base gehen"/>
	</notification>
	<notification name="RegionEntryAccessBlocked_Notify">
		Die Region, die Sie besuchen möchten, enthält [REGIONMATURITY]-Inhalte, doch aufgrund Ihrer aktuellen Einstellungen werden [REGIONMATURITY]-Inhalte nicht dargestellt.
	</notification>
	<notification name="RegionEntryAccessBlocked_NotifyAdultsOnly">
		Die Region, die Sie besuchen möchten, enthält [REGIONMATURITY]-Inhalte, die nur für Erwachsene zugänglich sind.
	</notification>
	<notification name="RegionEntryAccessBlocked_Change">
		Die Region, die Sie besuchen möchten, enthält [REGIONMATURITY]-Inhalte, doch aufgrund Ihrer aktuellen Einstellungen werden [REGIONMATURITY]-Inhalte nicht dargestellt. Sie können Ihre Einstellungen ändern oder diesen Vorgang abbrechen. Nachdem Sie Ihre Einstellungen geändert haben, können Sie erneut versuchen, die Region zu betreten.
		<form name="form">
			<button name="OK" text="Einstellungen ändern"/>
			<button name="Cancel" text="Abbrechen"/>
			<ignore name="ignore" text="Regionswechsel: Die Region, die Sie besuchen möchten, enthält Inhalte, die aufgrund Ihrer Einstellungen nicht dargestellt werden können."/>
		</form>
	</notification>
	<notification name="RegionEntryAccessBlocked_PreferencesOutOfSync">
		Wir haben technische Probleme mit Ihrem Teleport, da Ihre Einstellungen nicht mit dem Server synchronisiert sind.
		<usetemplate name="okbutton" yestext="OK"/>
	</notification>
	<notification name="TeleportEntryAccessBlocked">
		Die Region, die Sie besuchen möchten, besitzt eine Alterseinstufung, die Ihre aktuellen Einstellungen überschreiten. Sie können Ihre Einstellungen unter „Avatar“ &gt; „Einstellungen“ &gt; „Allgemein“ ändern.

Vollständige Informationen zu Alterseinstufungen finden Sie [https://community.secondlife.com/knowledgebase/deutsche-knowledge-base/inhaltseinstufungen-r90/ hier].
		<usetemplate name="okbutton" yestext="OK"/>
	</notification>
	<notification name="TeleportEntryAccessBlocked_AdultsOnlyContent">
		Die Region, die Sie besuchen möchten, enthält [REGIONMATURITY]-Inhalte, die nur für Erwachsene zugänglich sind.
		<url name="url">
			http://wiki.secondlife.com/wiki/Linden_Lab_Official:Maturity_ratings:_an_overview/de
		</url>
		<usetemplate ignoretext="Teleport: Die Region, die Sie besuchen möchten, enthält Inhalte, die nur für Erwachsene zugänglich sind." name="okcancelignore" notext="Schließen" yestext="Zur Knowledge Base gehen"/>
	</notification>
	<notification name="TeleportEntryAccessBlocked_Notify">
		Die Region, die Sie besuchen möchten, enthält [REGIONMATURITY]-Inhalte, doch aufgrund Ihrer aktuellen Einstellungen werden [REGIONMATURITY]-Inhalte nicht dargestellt.
	</notification>
	<notification name="TeleportEntryAccessBlocked_NotifyAdultsOnly">
		Die Region, die Sie besuchen möchten, enthält [REGIONMATURITY]-Inhalte, die nur für Erwachsene zugänglich sind.
	</notification>
	<notification name="TeleportEntryAccessBlocked_ChangeAndReTeleport">
		Die Region, die Sie besuchen möchten, enthält [REGIONMATURITY]-Inhalte, doch aufgrund Ihrer aktuellen Einstellungen werden [REGIONMATURITY]-Inhalte nicht dargestellt. Sie können Ihre Einstellungen ändern und den Teleport fortsetzen oder Sie können den Teleport abbrechen.
		<form name="form">
			<button name="OK" text="Ändern und fortfahren"/>
			<button name="Cancel" text="Abbrechen"/>
			<ignore name="ignore" text="Teleport (kann neu gestartet werden): Die Region, die Sie besuchen möchten, enthält Inhalte, die aufgrund Ihrer Einstellungen nicht dargestellt werden können."/>
		</form>
	</notification>
	<notification name="TeleportEntryAccessBlocked_Change">
		Die Region, die Sie besuchen möchten, enthält [REGIONMATURITY]-Inhalte, doch aufgrund Ihrer aktuellen Einstellungen werden [REGIONMATURITY]-Inhalte nicht dargestellt. Sie können Ihre Einstellungen ändern oder den Teleport abbrechen. Nachdem Sie Ihre Einstellungen geändert haben, können Sie den Teleport erneut versuchen.
		<form name="form">
			<button name="OK" text="Einstellungen ändern"/>
			<button name="Cancel" text="Abbrechen"/>
			<ignore name="ignore" text="Teleport (kann nicht neu gestartet werden): Die Region, die Sie besuchen möchten, enthält Inhalte, die aufgrund Ihrer Einstellungen nicht dargestellt werden können."/>
		</form>
	</notification>
	<notification name="TeleportEntryAccessBlocked_PreferencesOutOfSync">
		Wir haben technische Probleme mit Ihrem Teleport, da Ihre Einstellungen nicht mit dem Server synchronisiert sind.
		<usetemplate name="okbutton" yestext="OK"/>
	</notification>
	<notification name="RegionTPSpecialUsageBlocked">
		Betreten der Region nicht gestattet. „[REGION_NAME]“ ist eine Region für Geschicklichkeitsspiele. Der Zugang ist Einwohnern vorbehalten, die bestimmte Kriterien erfüllen. Weitere Details finden Sie unter [http://wiki.secondlife.com/wiki/Linden_Lab_Official:Skill_Gaming_in_Second_Life Skill Gaming FAQ].
		<usetemplate name="okbutton" yestext="OK"/>
	</notification>
	<notification name="PreferredMaturityChanged">
		Sie erhalten keine Benachrichtigungen mehr, wenn Sie eine Region der Inhaltseinstufung „[RATING]“ besuchen. Sie können Ihre Inhaltseinstellungen von der Menüleiste aus ändern („Avatar“ &gt; „Einstellungen“ &gt; „Allgemein“).
		<usetemplate name="okbutton" yestext="OK"/>
	</notification>
	<notification name="MaturityChangeError">
		Wir konnten Ihre Einstellungen zur Anzeige von [PREFERRED_MATURITY]-Inhalten leider nicht ändern. Ihre Einstellungen wurden auf [ACTUAL_MATURITY]-Inhalte zurückgesetzt. Sie können erneut versuchen, Ihre Inhaltseinstellungen von der Menüleiste aus zu ändern („Avatar“ &gt; „Einstellungen“ &gt; „Allgemein“).
		<usetemplate name="okbutton" yestext="OK"/>
	</notification>
	<notification name="LandClaimAccessBlocked">
		Die Alterseinstufung des Landes, das Sie in Besitz nehmen möchten, überschreitet Ihre aktuellen Einstellungen. Sie können Ihre Einstellungen unter „Avatar“ &gt; „Einstellungen“ &gt; „Allgemein“ ändern.

Vollständige Informationen zu Alterseinstufungen finden Sie [https://community.secondlife.com/knowledgebase/deutsche-knowledge-base/inhaltseinstufungen-r90/ hier].
		<usetemplate name="okbutton" yestext="OK"/>
	</notification>
	<notification name="LandClaimAccessBlocked_AdultsOnlyContent">
		Nur Erwachsene können dieses Land in Besitz nehmen.
		<url name="url">
			http://wiki.secondlife.com/wiki/Linden_Lab_Official:Maturity_ratings:_an_overview/de
		</url>
		<usetemplate ignoretext="Nur Erwachsene können dieses Land in Besitz nehmen." name="okcancelignore" notext="Schließen" yestext="Zur Knowledge Base gehen"/>
	</notification>
	<notification name="LandClaimAccessBlocked_Notify">
		Das Land, das Sie Sie in Besitz nehmen möchten, enthält [REGIONMATURITY]-Inhalte, doch aufgrund Ihrer aktuellen Einstellungen werden [REGIONMATURITY]-Inhalte nicht dargestellt.
	</notification>
	<notification name="LandClaimAccessBlocked_NotifyAdultsOnly">
		Das Land, das Sie in Besitz nehmen möchten, enthält [REGIONMATURITY]-Inhalte, die nur für Erwachsene zugänglich sind.
	</notification>
	<notification name="LandClaimAccessBlocked_Change">
		Das Land, das Sie in Besitz nehmen möchten, enthält [REGIONMATURITY]-Inhalte, doch aufgrund Ihrer aktuellen Einstellungen werden [REGIONMATURITY]-Inhalte nicht dargestellt. Sie können Ihre Einstellungen ändern und anschließend erneut versuchen, das Land in Besitz zu nehmen.
		<form name="form">
			<button name="OK" text="Einstellungen ändern"/>
			<button name="Cancel" text="Abbrechen"/>
			<ignore name="ignore" text="Das Land, das Sie in Besitz nehmen möchten, enthält Inhalte, die aufgrund Ihrer Einstellungen nicht dargestellt werden können."/>
		</form>
	</notification>
	<notification name="LandBuyAccessBlocked">
		Die Alterseinstufung des Landes, das Sie kaufen möchten, überschreitet Ihre aktuellen Einstellungen. Sie können Ihre Einstellungen unter „Avatar“ &gt; „Einstellungen“ &gt; „Allgemein“ ändern.

Vollständige Informationen zu Alterseinstufungen finden Sie [https://community.secondlife.com/knowledgebase/deutsche-knowledge-base/inhaltseinstufungen-r90/ hier].
		<usetemplate name="okbutton" yestext="OK"/>
	</notification>
	<notification name="LandBuyAccessBlocked_AdultsOnlyContent">
		Nur Erwachsene können dieses Land kaufen.
		<url name="url">
			http://wiki.secondlife.com/wiki/Linden_Lab_Official:Maturity_ratings:_an_overview/de
		</url>
		<usetemplate ignoretext="Nur Erwachsene können dieses Land kaufen." name="okcancelignore" notext="Schließen" yestext="Zur Knowledge Base gehen"/>
	</notification>
	<notification name="LandBuyAccessBlocked_Notify">
		Das Land, das Sie kaufen möchten, enthält [REGIONMATURITY]-Inhalte, doch aufgrund Ihrer aktuellen Einstellungen werden [REGIONMATURITY]-Inhalte nicht dargestellt.
	</notification>
	<notification name="LandBuyAccessBlocked_NotifyAdultsOnly">
		Das Land, das Sie kaufen möchten, enthält Inhalte der Einstufung „[REGIONMATURITY]“, die nur für Erwachsene zugänglich sind.
	</notification>
	<notification name="LandBuyAccessBlocked_Change">
		Das Land, das Sie kaufen möchten, enthält [REGIONMATURITY]-Inhalte, doch aufgrund Ihrer aktuellen Einstellungen werden [REGIONMATURITY]-Inhalte nicht dargestellt. Sie können Ihre Einstellungen ändern und anschließend erneut versuchen, das Land zu kaufen.
		<form name="form">
			<button name="OK" text="Einstellungen ändern"/>
			<button name="Cancel" text="Abbrechen"/>
			<ignore name="ignore" text="Das Land, das Sie kaufen möchten, enthält Inhalte, die aufgrund Ihrer Einstellungen nicht dargestellt werden können."/>
		</form>
	</notification>
	<notification name="TooManyPrimsSelected">
		Zu viele Primitive wurden ausgewählt. Bitte wählen Sie höchstens [MAX_PRIM_COUNT] Primitive aus und versuchen Sie es erneut.
		<usetemplate name="okbutton" yestext="OK"/>
	</notification>
	<notification name="TooManyScriptsSelected">
		Zu viele Skripts in den Objekten ausgewählt. Bitte wählen Sie weniger Objekte aus und versuchen Sie es erneut.
		<usetemplate name="okbutton" yestext="OK"/>
	</notification>
	<notification name="ProblemImportingEstateCovenant">
		Problem beim Import des Grundbesitzvertrags.
		<usetemplate name="okbutton" yestext="OK"/>
	</notification>
	<notification name="ProblemAddingEstateManager">
		Es gibt Probleme beim Hinzufügen eines neuen Grundbesitzverwalters. Bei mindestens einem Grundbesitz ist die Verwalterliste voll.
	</notification>
	<notification name="ProblemAddingEstateBanManager">
		Grundbesitzer oder Grundstücksverwalter kann nicht auf die Bannliste gesetzt werden.
	</notification>
	<notification name="ProblemAddingEstateGeneric">
		Problem beim Hinzufügen zu dieser Grundbesitzliste. Bei mindestens einem Grundbesitz ist die Liste voll.
	</notification>
	<notification name="UnableToLoadNotecardAsset">
		Notizkarten-Asset konnte nicht geladen werden.
		<usetemplate name="okbutton" yestext="OK"/>
	</notification>
	<notification name="NotAllowedToViewNotecard">
		Unzureichende Rechte, um die mit der angeforderten Asset-ID verbundene Notizkarte anzuzeigen.
		<usetemplate name="okbutton" yestext="OK"/>
	</notification>
	<notification name="MissingNotecardAssetID">
		Asset-ID für Notizkarte fehlt in Datenbank.
		<usetemplate name="okbutton" yestext="OK"/>
	</notification>
	<notification name="PublishClassified">
		Hinweis: Anzeigengebühren werden nicht zurückerstattet.

Anzeige für [AMOUNT] L$ veröffentlichen?
		<usetemplate name="okcancelbuttons" notext="Abbrechen" yestext="OK"/>
	</notification>
	<notification name="SetClassifiedMature">
		Enthält diese Anzeige moderate Inhalte?
		<usetemplate canceltext="Abbrechen" name="yesnocancelbuttons" notext="Nein" yestext="Ja"/>
	</notification>
	<notification name="SetGroupMature">
		Beschäftigt sich diese Gruppe mit moderaten Inhalten?
		<usetemplate canceltext="Abbrechen" name="yesnocancelbuttons" notext="Nein" yestext="Ja"/>
	</notification>
	<notification label="Neustart bestätigen" name="ConfirmRestart">
		Möchten Sie diese Region neu starten?
		<usetemplate name="okcancelbuttons" notext="Abbrechen" yestext="OK"/>
	</notification>
	<notification label="Nachricht an alle in dieser Region" name="MessageRegion">
		Geben Sie eine kurze Nachricht ein, die an jede Person in dieser Region gesendet wird.
		<form name="form">
			<input name="message"/>
			<button name="OK" text="OK"/>
			<button name="Cancel" text="Abbrechen"/>
		</form>
	</notification>
	<notification label="Alterseinstufung der Region ändern" name="RegionMaturityChange">
		Die Inhaltseinstufung dieser Region wurde geändert.
Es kann eine Weile dauern, bis diese Änderung auf der Karte angezeigt wird.
		<usetemplate name="okbutton" yestext="OK"/>
	</notification>
	<notification label="Falsche Voice-Version" name="VoiceVersionMismatch">
		Diese Version von [APP_NAME] ist mit der Voice-Chat-Funktion in dieser Region nicht kompatibel. Damit Voice-Chat funktioniert, müssen Sie [APP_NAME] aktualisieren.
	</notification>
	<notification label="Objekte können nicht gekauft werden" name="BuyObjectOneOwner">
		Objekte können nicht von mehreren Eigentümern gleichzeitig gekauft werden.
Wählen Sie ein einzelnes Objekt aus und versuchen Sie es erneut.
	</notification>
	<notification label="Inhalte können nicht gekauft werden" name="BuyContentsOneOnly">
		Inhalte können jeweils nur für ein Objekt gekauft werden.
Wählen Sie ein einzelnes Objekt aus und versuchen Sie es erneut.
	</notification>
	<notification label="Inhalte können nicht gekauft werden" name="BuyContentsOneOwner">
		Objekte können nicht von mehreren Eigentümern gleichzeitig gekauft werden.
Wählen Sie ein einzelnes Objekt aus und versuchen Sie es erneut.
	</notification>
	<notification name="BuyOriginal">
		Von [OWNER] Originalobjekt für [PRICE] L$ kaufen?
Sie werden der Eigentümer dieses Objekts.
Sie können das Objekt:
 Bearbeiten: [MODIFYPERM]
 Kopieren: [COPYPERM]
 Verkaufen oder weggeben: [RESELLPERM]
		<usetemplate name="okcancelbuttons" notext="Abbrechen" yestext="OK"/>
	</notification>
	<notification name="BuyOriginalNoOwner">
		Originalobjekt für [PRICE] L$ kaufen?
Sie werden der Eigentümer dieses Objekts.
Sie können das Objekt:
 Bearbeiten: [MODIFYPERM]
 Kopieren: [COPYPERM]
 Verkaufen oder weggeben: [RESELLPERM]
		<usetemplate name="okcancelbuttons" notext="Abbrechen" yestext="OK"/>
	</notification>
	<notification name="BuyCopy">
		Von [OWNER] Kopie für [PRICE] L$ kaufen?
Das Objekt wird in Ihr Inventar kopiert.
Sie können das Objekt:
 Bearbeiten: [MODIFYPERM]
 Kopieren: [COPYPERM]
 Verkaufen oder weggeben: [RESELLPERM]
		<usetemplate name="okcancelbuttons" notext="Abbrechen" yestext="OK"/>
	</notification>
	<notification name="BuyCopyNoOwner">
		Kopie für [PRICE] L$ kaufen?
Das Objekt wird in Ihr Inventar kopiert.
Sie können das Objekt:
 Bearbeiten: [MODIFYPERM]
 Kopieren: [COPYPERM]
 Verkaufen oder weggeben: [RESELLPERM]
		<usetemplate name="okcancelbuttons" notext="Abbrechen" yestext="OK"/>
	</notification>
	<notification name="BuyContents">
		Von [OWNER] Inhalte für [PRICE] L$ kaufen?
Die Inhalte werden in Ihr Inventar kopiert.
		<usetemplate name="okcancelbuttons" notext="Abbrechen" yestext="OK"/>
	</notification>
	<notification name="BuyContentsNoOwner">
		Inhalte für [PRICE] L$ kaufen?
Die Inhalte werden in Ihr Inventar kopiert.
		<usetemplate name="okcancelbuttons" notext="Abbrechen" yestext="OK"/>
	</notification>
	<notification name="ConfirmPurchase">
		Transaktion:
[ACTION]

Möchten Sie diesen Kauf fortsetzen?
		<usetemplate name="okcancelbuttons" notext="Abbrechen" yestext="OK"/>
	</notification>
	<notification name="ConfirmPurchasePassword">
		Transaktion:
[ACTION]

Möchten Sie diesen Kauf fortsetzen?
Geben Sie Ihr Kennwort erneut ein und klicken Sie auf OK.
		<form name="form">
			<input name="message"/>
			<button name="ConfirmPurchase" text="OK"/>
			<button name="Cancel" text="Abbrechen"/>
		</form>
	</notification>
	<notification name="SetPickLocation">
		Hinweis:
Sie haben die Position dieser Auswahl aktualisiert, aber die anderen Daten behalten ihre ursprünglichen Werte.
		<usetemplate name="okbutton" yestext="OK"/>
	</notification>
	<notification name="ApplyInventoryToObject">
		Sie wenden „kein Kopieren“ auf einen Gegenstand im Inventar an.
Dieser Gegegstand wird in das Objekt-Inventar verschoben und nicht kopiert.

Gegenstand verschieben?
		<usetemplate ignoretext="Warnhinweis anzeigen, bevor ich „kein Kopieren“-Gegenstände auf ein Objekt anwende." name="okcancelignore" notext="Abbrechen" yestext="OK"/>
	</notification>
	<notification name="MoveInventoryFromObject">
		Sie haben „nicht kopierfähige“ Inventarobjekte ausgewählt.
Diese Objekte werden nicht kopiert, sondern in Ihr Inventar verschoben.

Inventarobjekt(e) verschieben?
		<usetemplate ignoretext="Warnhinweis anzeigen, bevor ich nicht kopierbare Artikel aus einem Objekt verschiebe" name="okcancelignore" notext="Abbrechen" yestext="OK"/>
	</notification>
	<notification name="MoveInventoryFromScriptedObject">
		Sie haben „nicht kopierfähige“ Inventarobjekte ausgewählt.  Diese Objekte werden nicht kopiert, sondern in Ihr Inventar verschoben.
Da es sich um ein geskriptetes Objekt handelt, geht die Skriptfunktion beim Verschieben in das Inventar möglicherweise verloren.

Inventarobjekt(e) verschieben?
		<usetemplate ignoretext="Warnhinweis anzeigen, bevor ich nicht-kopierbare Artikel verschiebe, die ein geskriptetes Objekt beschädigen können" name="okcancelignore" notext="Abbrechen" yestext="OK"/>
	</notification>
	<notification name="ClickActionNotPayable">
		Achtung: Die Klickaktion „Objekt bezahlen“ wurde eingestellt. Diese funktioniert jedoch nicht, wenn ein Skript mit einer Geldtransaktion () hinzugefügt wird.
		<form name="form">
			<ignore name="ignore" text="Ich habe die Aktion „Objekt bezahlen&quot; eingestellt, während ich ein Objekt gebaut habe, dass kein Geld()-Skript enthält."/>
		</form>
	</notification>
	<notification name="PayConfirmation">
		Bestätigen Sie, dass Sie L$ [AMOUNT] an [TARGET] zahlen möchten.
		<usetemplate name="okcancelbuttons" notext="Abbrechen" yestext="Bezahlen"/>
	</notification>
	<notification name="PayObjectFailed">
		Zahlung fehlgeschlagen: Objekt nicht gefunden.
		<usetemplate name="okbutton" yestext="OK"/>
	</notification>
	<notification name="PaymentBlockedButtonMismatch">
		Zahlung gestoppt: Der bezahlte Preis stimmt nicht mit den für dieses Objekt definierten Zahlungsschaltflächen überein.
		<usetemplate name="okbutton" yestext="OK"/>
	</notification>
	<notification name="OpenObjectCannotCopy">
		Sie haben keine Berechtigung zum Kopieren von Elementen in diesem Objekt.
	</notification>
	<notification name="WebLaunchAccountHistory">
		Möchten Sie Ihre [http://secondlife.com/account/ Startseite] aufrufen, um Ihre Konto-Statistik anzuzeigen?
		<usetemplate ignoretext="Meinen Browser starten, um meine Konto-Statistik anzuzeigen" name="okcancelignore" notext="Abbrechen" yestext="Gehe zu Seite"/>
	</notification>
	<notification name="ConfirmAddingChatParticipants">
		Wenn Sie eine Person zu einer vorhandenen Unterhaltung hinzufügen, wird eine neue Unterhaltung erstellt.  Alle Teilnehmer erhalten neue Unterhaltungsbenachrichtigungen.
		<usetemplate ignoretext="Hinzufügen von Chat-Teilnehmern bestätigen" name="okcancelignore" notext="Abbrechen" yestext="OK"/>
	</notification>
	<notification name="ConfirmQuit">
		Wirklich beenden?
		<usetemplate ignoretext="Bestätigen, bevor Sitzung beendet wird" name="okcancelignore" notext="Nicht beenden" yestext="Beenden"/>
	</notification>
	<notification name="ConfirmRestoreToybox">
		Durch diese Aktion werden Ihre Standardschaltflächen und -symbolleisten wiederhergestellt.

Diese Aktion kann nicht rückgängig gemacht werden.
		<usetemplate name="okcancelbuttons" notext="Abbrechen" yestext="OK"/>
	</notification>
	<notification name="ConfirmClearAllToybox">
		Durch diese Aktion werden alle Schaltflächen zurück in die Toolbox gestellt; die Symbolleisten sind leer.

Diese Aktion kann nicht rückgängig gemacht werden.
		<usetemplate name="okcancelbuttons" notext="Abbrechen" yestext="OK"/>
	</notification>
	<notification name="DeleteItems">
		[QUESTION]
		<form name="form">
			<ignore name="ignore" text="Vor dem Löschen von Objekten bestätigen"/>
			<button name="Yes" text="OK"/>
			<button name="No" text="Abbrechen"/>
		</form>
	</notification>
	<notification name="DeleteFilteredItems">
		Ihr Inventar wird zur Zeit gefiltert, und nicht alle Objekte, die gelöscht werden sollen, sind momentan sichtbar. 

Möchten Sie diese Objekte wirklich löschen?
		<usetemplate ignoretext="Vor dem Löschen gefilterter Objekte bestätigen" name="okcancelignore" notext="Abbrechen" yestext="OK"/>
	</notification>
	<notification name="DeleteWornItems">
		Einige Objekte, die Sie löschen möchten, werden gerade von Ihrem Avatar getragen.
Sollen diese Objekte von Ihrem Avatar entfernt werden?
		<usetemplate name="okcancelbuttons" notext="Abbrechen" yestext="Objekte entfernen und löschen"/>
	</notification>
	<notification name="CantDeleteRequiredClothing">
		Einige Objekte, die Sie löschen möchten, sind notwendige Körperteile (Haut, Körperform, Haar, Augen).
Sie müssen diese vor dem Löschen ersetzen.
		<usetemplate name="okbutton" yestext="OK"/>
	</notification>
	<notification name="DeleteThumbnail">
		Soll die Abbildung für dieses Objekt gelöscht werden?

Diese Aktion kann nicht rückgängig gemacht werden.
		<usetemplate ignoretext="Vor dem Löschen von Abbildungen bestätigen" name="okcancelignore" notext="Abbrechen" yestext="Löschen"/>
	</notification>
	<notification name="ThumbnailDimantionsLimit">
		Es sind nur quadratische Bilder zwischen 64 und 256 Pixel pro Seite erlaubt.
		<usetemplate name="okbutton" yestext="OK"/>
	</notification>
	<notification name="ThumbnailSelectionTooLarge">
		Sie können nur bis zu 50 Abbildungen gleichzeitig ändern.
		<usetemplate name="okbutton" yestext="OK"/>
	</notification>
	<notification name="ConfirmUnlink">
		Soll das ausgewählte Objekt wirklich getrennt werden?
		<usetemplate name="okcancelbuttons" notext="Abbrechen" yestext="Trennen"/>
	</notification>
	<notification name="HelpReportAbuseConfirm">
		Vielen Dank, dass Sie uns über dieses Problem informiert haben. 
Wir untersuchen Ihre Meldung, um zu bestimmen, ob ein Missbrauch vorliegt, und werden dann die entsprechende Maßnahme ergreifen.
		<usetemplate name="okbutton" yestext="OK"/>
	</notification>
	<notification name="HelpReportAbuseSelectCategory">
		Wählen Sie eine Missbrauchskategorie aus.
Die Angabe einer Kategorie hilft uns bei der Bearbeitung des Berichts.
	</notification>
	<notification name="HelpReportAbuseAbuserNameEmpty">
		Geben Sie den Namen des Täters ein.
Eine genaue Angabe hilft uns, Fälle von Missbrauch zu ahnden.
	</notification>
	<notification name="HelpReportAbuseAbuserLocationEmpty">
		Bitte geben Sie den Ort an, an dem der Missbrauch stattgefunden hat.
Eine genaue Angabe hilft uns, Fälle von Missbrauch zu ahnden.
	</notification>
	<notification name="HelpReportAbuseSummaryEmpty">
		Bitte geben Sie eine Zusammenfassung des Vorfalls ein.
Eine genaue Zusammenfassung hilft uns, Fälle von Missbrauch zu ahnden.
	</notification>
	<notification name="HelpReportAbuseDetailsEmpty">
		Bitte geben Sie eine ausführliche Beschreibung des Vorfalls ein.
Eine möglichst genaue Beschreibung mit Namen und Einzelheiten hilft uns, Fälle von Missbrauch zu ahnden.
	</notification>
	<notification name="HelpReportAbuseContainsCopyright">
		Sehr geehrte(r) Einwohner(in),

Sie melden eine Urheberrechtsverletzung. Sind Sie wirklich sicher, dass Sie eine Verletzung des Urheberrechts melden möchten?

1. Missbrauch melden. Wenn Sie der Meinung sind, ein Einwohner nutzt das Berechtigungssystem von [CURRENT_GRID] auf unerlaubte Weise zu seinem Vorteil aus, indem er zum Beispiel einen CopyBot oder ähnliche Kopiertools verwendet und damit eine Urheberrechtsverletzung begeht, können Sie diesen Missbrauch melden. Das Missbrauchsteam untersucht gemeldete Verstöße gegen die  [CURRENT_GRID] [http://secondlife.com/corporate/tos.php Servicebedingungen] oder [http://secondlife.com/corporate/cs.php Community-Standards] und verhängt entsprechende Maßnahmen. Das Missbrauchsteam ist jedoch nicht dafür zuständig, Inhalte aus der  [CURRENT_GRID]-Welt zu entfernen und reagiert auch nicht auf entsprechende Anfragen.

2. Der DMCA oder das Entfernen von Inhalten. Sie können das Entfernen von Inhalten aus  [CURRENT_GRID] beantragen. Dazu MÜSSEN Sie eine Urheberrechtsverletzung gemäß den in unserer DMCA-Richtlinie unter  [http://secondlife.com/corporate/dmca.php] dargelegten Anweisungen einreichen.

Wenn Sie mit der Missbrauchmeldung jetzt fortfahren möchten, schließen Sie bitte dieses Fenster und senden Sie Ihren Bericht ein.  Möglicherweise müssen Sie Kategorie „CopyBot oder Berechtigungs-Exploit“ auswählen.

Vielen Dank,

Linden Lab
	</notification>
	<notification name="FailedRequirementsCheck">
		Die folgenden erforderlichen Komponenten fehlen in [FLOATER]:
[COMPONENTS]
	</notification>
	<notification label="Vorhandenen Anhang ersetzen" name="ReplaceAttachment">
		An dieser Körperstelle ist bereits ein Objekt angebracht.
Möchten Sie es mit dem ausgewählten Objekt ersetzen?
		<form name="form">
			<ignore name="ignore" save_option="true" text="Einen bestehenden Anhang mit dem ausgewählten Artikel ersetzen"/>
			<button ignore="Automatisch ersetzen" name="Yes" text="OK"/>
			<button ignore="Nie ersetzen" name="No" text="Abbrechen"/>
		</form>
	</notification>
	<notification name="TooManyWearables">
		Sie können keinen Ordner tragen, der mehr als [AMOUNT] Elemente enthält.  Sie können diesen Höchstwert unter „Erweitert“ &gt; „Debug-Einstellungen anzeigen“ &gt; „WearFolderLimit“ ändern.
	</notification>
	<notification label="Warnung für Nicht-stören-Modus" name="DoNotDisturbModePay">
		Sie haben den Nicht-stören-Modus aktiviert. Sie erhalten keine Artikel, die im Gegenzug für diese Zahlung angeboten werden.

Möchten Sie den Nicht-stören-Modus deaktivieren, bevor Sie diese Transaktion abschließen?
		<form name="form">
			<ignore name="ignore" text="Ich bin im Begriff eine Person oder ein Objekt zu bezahlen, während ich im Nicht-stören-Modus bin."/>
			<button ignore="„Nicht stören“-Modus immer verlassen" name="Yes" text="OK"/>
			<button ignore="„Nicht stören“-Modus nie verlassen" name="No" text="Abbrechen"/>
		</form>
	</notification>
	<notification name="ConfirmDeleteProtectedCategory">
		Der Ordner „[FOLDERNAME]“ ist ein Systemordner. Das Löschen von Systemordnern kann zu instabiler Leistung führen.  Möchten Sie fortfahren?
		<usetemplate ignoretext="Bestätigen, bevor ich einen Systemordner lösche." name="okcancelignore" notext="Abbrechen" yestext="OK"/>
	</notification>
	<notification name="PurgeSelectedItems">
		[COUNT] Objekt(e) wird/werden dauerhaft gelöscht. Möchten Sie das/die ausgewählte(n) Objekt(e) wirklich dauerhaft aus dem Papierkorb löschen?
		<usetemplate name="okcancelbuttons" notext="Abbrechen" yestext="OK"/>
	</notification>
	<notification name="ConfirmEmptyTrash">
		[COUNT] Objekte und Ordner werden dauerhaft gelöscht. Sind Sie sicher, dass Sie den Inhalt Ihres Papierkorbs dauerhaft löschen möchten?
		<usetemplate ignoretext="Bestätigen, bevor der Ordner Papierkorb im Inventar geleert wird" name="okcancelbuttons" notext="Abbrechen" yestext="OK"/>
	</notification>
	<notification name="TrashIsFull">
		Ihr Papierkorb läuft über. Dies kann zu Anmeldeproblemen führen.
		<usetemplate name="okcancelbuttons" notext="Papierkorb später leeren" yestext="Papierkorb ansehen"/>
	</notification>
	<notification name="InventoryLimitReachedAISAlert">
		Es gibt Probleme mit Ihrem Inventar. Bitte kontaktieren Sie den Support.
	</notification>
	<notification name="InventoryLimitReachedAIS">
		Es gibt Probleme mit Ihrem Inventar. Bitte kontaktieren Sie den Support Ihres Grids.
	</notification>
	<notification name="ConfirmClearBrowserCache">
		Sind Sie sicher, dass Sie Ihren Reise-, Internet- und Suchverlauf löschen möchten?
		<usetemplate name="okcancelbuttons" notext="Abbrechen" yestext="OK"/>
	</notification>
	<notification name="ConfirmClearCache">
		Möchten Sie Ihren Viewer-Cache wirklich leeren?
		<usetemplate name="okcancelbuttons" notext="Abbrechen" yestext="OK"/>
	</notification>
	<notification name="ConfirmClearInventoryCache">
		Möchten Sie Ihren Inventar-Cache wirklich leeren?
		<usetemplate name="okcancelbuttons" notext="Abbrechen" yestext="OK"/>
	</notification>
	<notification name="ConfirmClearWebBrowserCache">
		Möchten Sie Ihren Webbrowser-Cache wirklich leeren (Benötigt Neustart)?
		<usetemplate name="okcancelbuttons" notext="Abbrechen" yestext="OK"/>
	</notification>
	<notification name="ConfirmClearCookies">
		Sind Sie sicher, dass Sie Ihre Cookies löschen möchten?
		<usetemplate name="okcancelbuttons" notext="Abbrechen" yestext="Ja"/>
	</notification>
	<notification name="ConfirmClearMediaUrlList">
		Die Liste mit gespeicherten URLs wirklich löschen?
		<usetemplate name="okcancelbuttons" notext="Abbrechen" yestext="Ja"/>
	</notification>
	<notification name="ConfirmEmptyLostAndFound">
		Sind Sie sicher, dass Sie den Inhalt Ihres Ordners Fundbüro löschen möchten?
		<usetemplate ignoretext="Bestätigen, bevor der Ordner Fundbüro im Inventar geleert wird" name="okcancelignore" notext="Nein" yestext="Ja"/>
	</notification>
	<notification icon="alertmodal.tga" name="ConfirmReplaceLink">
		Sie sind dabei ein Körperteil vom Typ „[TYPE]“ mit einem anderen Gegenstand zu ersetzen, der nicht vom selben Typ ist.
Sind Sie sicher, dass Sie fortfahren möchten?
		<usetemplate ignoretext="Bestätigen bevor eine Verknüpfung ersetzt wird" name="okcancelignore" notext="Nein" yestext="Ja"/>
	</notification>
	<notification name="CopySLURL">
		Die folgende SLurl wurde in die Zwischenablage kopiert:
 [SLURL]

Von einer Webseite zu diesem Formular linken, um anderen leichten Zugang zu dieser Position zu ermöglichen. Oder versuchen Sie es selbst: kopieren Sie die SLurl in die Adressleiste eines Webbrowsers.
		<form name="form">
			<ignore name="ignore" text="Slurl wurde in meine Zwischenablage kopiert"/>
		</form>
	</notification>
	<notification name="WLSavePresetAlert">
		Die gespeicherte Voreinstellung überschreiben?
		<usetemplate name="okcancelbuttons" notext="Nein" yestext="Ja"/>
	</notification>
	<notification name="WLNoEditDefault">
		Standardvoreinstellungen können nicht bearbeitet oder gelöscht werden.
	</notification>
	<notification name="WLMissingSky">
		Diese Tageszyklusdatei verweist auf eine fehlende Himmel-Datei: [SKY].
	</notification>
	<notification name="WLRegionApplyFail">
		Die Einstellungen konnten nicht auf die Region angewendet werden. Grund: [FAIL_REASON]
	</notification>
	<notification name="WLLocalTextureDayBlock">
		Eine lokale Textur wird im Pfad [TRACK], Frame #[FRAMENO] ([FRAME]%) im Feld [FIELD] verwendet. 
Die Einstellungen können nicht mit lokalen Texturen gespeichert werden.
	</notification>
	<notification name="WLLocalTextureFixedBlock">
		Im Feld [FIELD] wird eine lokale Textur verwendet. 
Die Einstellungen können nicht mit lokalen Texturen gespeichert werden.
	</notification>
	<notification name="EnvCannotDeleteLastDayCycleKey">
		Der letzte Schlüssel in diesem Tageszyklus kann nicht gelöscht werden, da ein Tageszyklus nicht leer sein kann.  Statt den letzten verbleibenden Schlüssel zu löschen, versuchen Sie stattdessen, ihn zu modifizieren und dann einen neuen zu erstellen.
		<usetemplate name="okbutton" yestext="OK"/>
	</notification>
	<notification name="DayCycleTooManyKeyframes">
		Sie können diesem Tageszyklus keine Keyframes mehr hinzufügen.  Die Höchstzahl an Keyframes für Tageszyklen mit Umfang [SCOPE] beträgt [MAX].
		<usetemplate name="okbutton" yestext="OK"/>
	</notification>
	<notification name="EnvUpdateRate">
		Sie können die Umgebungseinstellungen der Region nur alle [WAIT] Sekunden aktualisieren.  Warten Sie mindestens so lange und versuchen Sie es dann erneut.
		<usetemplate name="okbutton" yestext="OK"/>
	</notification>
	<notification name="PPSaveEffectAlert">
		Post-Processing-Effekt bereits vorhanden. Möchten Sie ihn überschreiben?
		<usetemplate name="okcancelbuttons" notext="Nein" yestext="Ja"/>
	</notification>
	<notification name="ChatterBoxSessionStartError">
		Neue Chat-Sitzung mit [RECIPIENT] konnte nicht gestartet werden.
[REASON]
		<usetemplate name="okbutton" yestext="OK"/>
	</notification>
	<notification name="ChatterBoxSessionEventError">
		[EVENT]
[REASON]
		<usetemplate name="okbutton" yestext="OK"/>
	</notification>
	<notification name="ForceCloseChatterBoxSession">
		Ihre Chat-Sitzung mit [NAME] muss beendet werden.
[REASON]
		<usetemplate name="okbutton" yestext="OK"/>
	</notification>
	<notification name="Cannot_Purchase_an_Attachment">
		Sie können kein Objekt kaufen, während es angehängt ist.
	</notification>
	<notification label="Info zur Abfrage der Abbucherlaubnis" name="DebitPermissionDetails">
		Wenn Sie dieser Anfrage zustimmen, erhält das Skript die Erlaubnis, regelmäßig Linden-Dollar (L$) von Ihrem Konto abzubuchen. Diese Erlaubnis kann nur zurückgezogen werden, wenn der Eigentümer das Objekt löscht oder die Skripts in dem Objekt zurücksetzt.
		<usetemplate name="okbutton" yestext="OK"/>
	</notification>
	<notification name="AutoWearNewClothing">
		Möchten Sie das neu erstellte Kleidungsstück automatisch anziehen?
		<usetemplate ignoretext="Die Kleidung, die während dem Bearbeiten meines Aussehens erstellt wird, sofort anziehen" name="okcancelignore" notext="Nein" yestext="Ja"/>
	</notification>
	<notification name="NotAgeVerified">
		Der Ort, den Sie besuchen möchten, ist nur für Bewohner zugänglich, die mindestens 18 Jahre alt sind.
		<usetemplate ignoretext="Ich bin nicht alt genug, um beschränkte Bereiche zu besuchen." name="okignore" yestext="OK"/>
	</notification>
	<notification name="NotAgeVerified_Notify">
		Ort auf Einwohner beschränkt, die mindestens 18 Jahre alt sind.
	</notification>
	<notification name="Cannot enter parcel: no payment info on file">
		Um diesen Bereich besuchen zu können, müssen Ihre Zahlungsinformationen gespeichert sein.  Möchten Sie diese Einstellung auf der [CURRENT_GRID]-Webseite einrichten?

[_URL]
		<url name="url" option="0">
			https://secondlife.com/account/index.php?lang=de
		</url>
		<usetemplate ignoretext="Meine Zahlungsinformation ist nicht gespeichert" name="okcancelignore" notext="Nein" yestext="Ja"/>
	</notification>
	<notification name="MissingString">
		Der String „[STRING_NAME]“ fehlt in strings.xml
	</notification>
	<notification name="SystemMessageTip">
		[MESSAGE]
	</notification>
	<notification name="IMSystemMessageTip">
		[MESSAGE]
	</notification>
	<notification name="Cancelled">
		Abgebrochen
	</notification>
	<notification name="CancelledAttach">
		Anhängen abgebrochen
	</notification>
	<notification name="ReplacedMissingWearable">
		Fehlende(s) Kleidung/Körperteil mit Standard ersetzt.
	</notification>
	<notification name="GroupNotice">
		[SENDER], [GROUP]
Betreff: [SUBJECT], Nachricht: [MESSAGE]
	</notification>
	<notification name="FriendOnlineOffline">
		[NAME] ist [STATUS].
	</notification>
	<notification name="AddSelfFriend">
		Obwohl Sie ein sehr netter Mensch sind, können Sie sich nicht selbst als Freund hinzufügen.
	</notification>
	<notification name="AddSelfRenderExceptions">
		Sie können sich nicht selbst der Rendering-Ausnahmeliste hinzufügen.
	</notification>
	<notification name="UploadingAuctionSnapshot">
		In-Welt- und Website-Fotos werden hochgeladen...
(Dauert ca. 5 Minuten.)
	</notification>
	<notification name="UploadPayment">
		Sie haben für das Hochladen [AMOUNT] L$ bezahlt.
	</notification>
	<notification name="UploadWebSnapshotDone">
		Das Website-Foto wurde hochgeladen.
	</notification>
	<notification name="UploadSnapshotDone">
		In-Welt-Foto hochgeladen
	</notification>
	<notification name="TerrainDownloaded">
		Terrain.raw heruntergeladen
	</notification>
	<notification name="GestureMissing">
		Geste [NAME] fehlt in Datenbank.
	</notification>
	<notification name="UnableToLoadGesture">
		Geste [NAME] konnte nicht geladen werden.
	</notification>
	<notification name="LandmarkMissing">
		Landmarke fehlt in Datenbank.
	</notification>
	<notification name="UnableToLoadLandmark">
		Landmarke konnte nicht geladen werden.  Bitte versuchen Sie es erneut.
	</notification>
	<notification name="CapsKeyOn">
		Die Umschalttaste ist aktiv.
Dies kann die Eingabe Ihres Passworts beeinflussen.
	</notification>
	<notification name="NotecardMissing">
		Notizkarte fehlt in Datenbank.
	</notification>
	<notification name="NotecardNoPermissions">
		Ihnen fehlt die Berechtigung zur Anzeige dieser Notizkarte.
	</notification>
	<notification name="MaterialMissing">
		Material wurde nicht in der Datenbank gefunden.
	</notification>
	<notification name="MaterialNoPermissions">
		Ihnen fehlt die Berechtigung zur Anzeige dieses Materials.
	</notification>
	<notification name="RezItemNoPermissions">
		Keine Berechtigung zum Rezzen von Objekten.
	</notification>
	<notification name="IMAcrossParentEstates">
		Senden von IMs über übergeordnete Grundbesitze hinweg nicht möglich.
	</notification>
	<notification name="TransferInventoryAcrossParentEstates">
		Inventarübertragung über übergeordnete Grundbesitze hinweg nicht möglich.
	</notification>
	<notification name="UnableToLoadNotecard">
		Notizkarten-Asset konnte nicht geladen werden.
	</notification>
	<notification name="UnableToLoadMaterial">
		Material konnte nicht geladen werden.
Bitte erneut versuchen.
	</notification>
	<notification name="MissingMaterialCaps">
		Nicht mit einer Region verbunden, die Material unterstützt.
	</notification>
	<notification name="CantSelectReflectionProbe">
		Sie haben einen Reflexionstest platziert, aber „Reflexionstests auswählen“ ist deaktiviert. Um Reflexionstests auswählen zu können, aktivieren Sie im Menü Bauen &gt; Optionen &gt; Reflexionstests auswählen.
		<usetemplate ignoretext="Warnen, falls „Reflexionstests auswählen“ deaktiviert ist." name="okignore" yestext="OK"/>
	</notification>
	<notification name="ScriptMissing">
		Skript fehlt in Datenbank.
	</notification>
	<notification name="ScriptNoPermissions">
		Unzureichende Rechte zur Anzeige des Skripts.
	</notification>
	<notification name="UnableToLoadScript">
		Skript konnte nicht geladen werden.  Bitte versuchen Sie es erneut.
	</notification>
	<notification name="IncompleteInventory">
		Die von Ihnen angebotenen Inhalte sind noch nicht vollständig lokal verfügbar. Warten Sie kurz und wiederholen Sie dann das Angebot.
	</notification>
	<notification name="CannotModifyProtectedCategories">
		Geschützte Kategorien können nicht geändert werden.
	</notification>
	<notification name="CannotRemoveProtectedCategories">
		Geschützte Kategorien können nicht entfernt werden.
	</notification>
	<notification name="OfferedCard">
		Sie haben [NAME] Ihre Vistenkarte angeboten.
	</notification>
	<notification name="UnableToBuyWhileDownloading">
		Kauf nicht möglich. Objektdaten werden noch geladen.
Bitte versuchen Sie es erneut.
	</notification>
	<notification name="UnableToLinkWhileDownloading">
		Verknüpfung nicht möglich. Objektdaten werden noch geladen.
Bitte versuchen Sie es erneut.
	</notification>
	<notification name="CannotBuyObjectsFromDifferentOwners">
		Sie können nur von einem Eigentümer auf einmal Objekte kaufen.
Wählen Sie ein einzelnes Objekt aus.
	</notification>
	<notification name="ObjectNotForSale">
		Dieses Objekt wird nicht verkauft.
	</notification>
	<notification name="EnteringGodMode">
		Gott-Modus aktiviert, Level [LEVEL]
	</notification>
	<notification name="LeavingGodMode">
		Gott-Modus wird nun de-aktiviert, Level [LEVEL]
	</notification>
	<notification name="CopyFailed">
		Ihnen fehlt die Berechtigung zum Kopieren.
	</notification>
	<notification name="InventoryAccepted">
		[NAME] hat Ihr Inventarangebot erhalten.
	</notification>
	<notification name="InventoryDeclined">
		[NAME] hat Ihr Inventarangebot abgelehnt.
	</notification>
	<notification name="ObjectMessage">
		[NAME]: [MESSAGE]
	</notification>
	<notification name="CallingCardAccepted">
		Ihre Visitenkarte wurde akzeptiert.
	</notification>
	<notification name="CallingCardDeclined">
		Ihre Visitenkarte wurde abgelehnt.
	</notification>
	<notification name="TeleportToLandmark">
		Um zu Orten wie „[NAME]“ zu teleportieren, klicken Sie zuerst auf die Schaltfläche „Orte“
    und dann im eingeblendeten Fenster auf die Registerkarte „Landmarken“. Klicken Sie auf
    die gewünschte Landmarke und dann unten im Fenster auf „Teleportieren“.
    (Sie können auch auf die Landmarke doppelklicken bzw. sie mit der rechten Maustaste ankklicken und dann
    „Teleportieren“ wählen.)
	</notification>
	<notification name="TeleportToPerson">
		Um eine private Unterhaltung zu beginnen, klicken Sie mit der rechten Maustaste auf den gewünschten Avatar und wählen Sie im Menü „IM“ aus.
	</notification>
	<notification name="CantSelectLandFromMultipleRegions">
		Land kann nicht über Servergrenzen hinweg ausgewählt werden.
Wählen Sie eine kleinere Landfläche.
	</notification>
	<notification name="SearchWordBanned">
		Einige Begriffe in Ihrer Suchanfrage wurden ausgeschlossen, aufgrund von in den Community Standards definierten Inhaltsbeschränkungen.
	</notification>
	<notification name="NoContentToSearch">
		Bitte wählen Sie mindestens eine Inhaltsart für die Suche aus (Generell, Moderat oder Adult).
	</notification>
	<notification name="SystemMessage">
		[MESSAGE]
	</notification>
	<notification name="FacebookConnect">
		[MESSAGE]
	</notification>
	<notification name="FlickrConnect">
		[MESSAGE]
	</notification>
	<notification name="TwitterConnect">
		[MESSAGE]
	</notification>
	<notification name="PaymentReceived">
		[MESSAGE]
	</notification>
	<notification name="PaymentSent">
		[MESSAGE]
	</notification>
	<notification name="PaymentFailure">
		[MESSAGE]
	</notification>
	<notification name="EventNotification">
		Event-Benachrichtigung:

[NAME]
[DATE]
		<form name="form">
			<button name="Details" text="Details"/>
			<button name="Cancel" text="Abbrechen"/>
		</form>
	</notification>
	<notification name="TransferObjectsHighlighted">
		Alle Objekte auf dieser Parzelle, die an den Käufer der Parzelle übertragen werden, sind jetzt markiert.

* Übertragene Bäume und Gräser sind nicht markiert.
		<form name="form">
			<button name="Done" text="Fertig"/>
		</form>
	</notification>
	<notification name="DeactivatedGesturesTrigger">
		Gesten mit demselben Trigger wurden deaktiviert:
[NAMES]
	</notification>
	<notification name="NoQuickTime">
		AppleQuickTime ist auf Ihrem System anscheinend nicht installiert.
Laden Sie QuickTime von der [http://www.apple.com/quicktime QuickTime-Webseite]  herunter, um auf Parzellen, die diese Funktion unterstützen, Streaming-Inhalte wiederzugeben.
	</notification>
	<notification name="NoPlugin">
		Es wurde kein Medien-Plugin gefunden, das &quot;[MIME_TYPE]&quot; ausführen kann.  Medien dieses Dateityps sind nicht verfügbar.
	</notification>
	<notification name="MediaPluginFailed">
		Bei folgendem Plugin ist ein Fehler aufgetreten:
    [PLUGIN]

Bitte installieren Sie das Plugin erneut. Falls weiterhin Problem auftreten, kontaktieren Sie bitte den Hersteller.
		<form name="form">
			<ignore name="ignore" text="Ein Plugin kann nicht ausgeführt werden"/>
		</form>
	</notification>
	<notification name="OwnedObjectsReturned">
		Ihre Objekte auf der ausgewählten Parzelle wurden in Ihr Inventar transferiert.
	</notification>
	<notification name="OtherObjectsReturned">
		Alle Objekte auf der ausgewählten Parzelle, die Einwohner „[NAME]“ gehören, wurden an ihren Eigentümer zurückgegeben.
	</notification>
	<notification name="OtherObjectsReturned2">
		Alle Objekte auf der ausgewählten Parzelle, die Einwohner &apos;[NAME]&apos; gehören, wurden an ihren Eigentümern zurückgegeben.
	</notification>
	<notification name="GroupObjectsReturned">
		Die mit der Gruppe &lt;nolink&gt;[GROUPNAME]&lt;/nolink&gt; gemeinsam verwendeten Objekte auf dieser Parzelle wurden zurück in das Inventar ihrer Eigentümer transferiert.
Transferierbare, an die Gruppe übertragene Objekte wurden an ihre früheren Eigentümer zurückgegeben.
Nicht transferierbare, an die Gruppe übertragene Objekte wurden gelöscht.
	</notification>
	<notification name="UnOwnedObjectsReturned">
		Alle Objekte auf der ausgewählten Parzelle, die NICHT Ihnen gehören, wurden ihren Eigentümern zurückgegeben.
	</notification>
	<notification name="ServerObjectMessage">
		Nachricht von [NAME]:
&lt;nolink&gt;[MSG]&lt;/nolink&gt;
	</notification>
	<notification name="NotSafe">
		Auf diesem Land ist Schaden aktiviert.
Verletzungen sind möglich. Wenn Sie sterben, werden Sie zu Ihrem Heimatstandort teleportiert.
	</notification>
	<notification name="NoFly">
		In diesem Bereich ist das Fliegen deaktiviert.
Fliegen ist hier nicht möglich.
	</notification>
	<notification name="PushRestricted">
		In diesem Bereich ist Stoßen nicht erlaubt. Sie können keine anderen Personen stoßen, außer Ihnen gehört das Land.
	</notification>
	<notification name="NoVoice">
		In diesem Bereich ist Voice deaktiviert. Sie werden niemanden sprechen hören.
	</notification>
	<notification name="NoBuild">
		In diesem Bereich ist das Bauen deaktiviert. Sie können keine Objekte bauen oder rezzen.
	</notification>
	<notification name="PathfindingDirty">
		Diese Region weist ausstehende Pathfinding-Änderungen auf. Wenn Sie Baurechte besitzen, können Sie die Region durch Klicken auf die Schaltfläche „Region neu formen“ neu formen.
		<usetemplate
			name="okcancelbuttons"
			yestext="Region neu formen"
			notext="Schließen"/>
	</notification>
	<notification name="PathfindingDirtyRebake">
		Diese Region weist ausstehende Pathfinding-Änderungen auf.  Wenn Sie Baurechte besitzen, können Sie die Region durch Klicken auf die Schaltfläche „Region neu formen“ neu formen.
		<usetemplate name="okbutton" yestext="Region neu formen"/>
	</notification>
	<notification name="DynamicPathfindingDisabled">
		Dynamisches Pathfinding ist in dieser Region nicht aktiviert. Geskriptete Objekte, die Pathfinding-LSL-Aufrufe verwenden, funktionieren in dieser Region u. U. nicht wie erwartet.
	</notification>
	<notification name="PathfindingCannotRebakeNavmesh">
		Es ist ein Fehler aufgetreten. Möglicherweise ist ein Netzwerk- oder Serverproblem aufgetreten oder Sie haben nicht die erforderlichen Baurechte. Dieses Problem lässt sich manchmal durch Ab- und Anmelden lösen.
		<usetemplate name="okbutton" yestext="OK"/>
	</notification>
	<notification name="SeeAvatars">
		Diese Parzelle verbirgt Avatare und Text-Chat vor einer anderen Parzelle.   Sie können Einwohner außerhalb dieser Parzelle weder sehen noch von ihnen gesehen werden.  Regulärer Text-Chat auf Kanal 0 ist ebenfalls blockiert.
	</notification>
	<notification name="ScriptsStopped">
		Ein Administrator hat die Skriptausführung in dieser Region vorübergehend deaktiviert.
	</notification>
	<notification name="ScriptsNotRunning">
		In dieser Region werden keine Skipts ausgeführt.
	</notification>
	<notification name="NoOutsideScripts">
		Auf diesem Land sind externe Skripts deaktiviert

Hier funktionieren nur Skripts, die dem Landeigentümer gehören.
	</notification>
	<notification name="ClaimPublicLand">
		Öffentliches Land kann nur in der Region in Besitz genommen werden, in der Sie sich befinden.
	</notification>
	<notification name="RegionTPAccessBlocked">
		Die Region, die Sie besuchen möchten, besitzt eine Alterseinstufung, die Ihre aktuellen Einstellungen überschreiten. Sie können Ihre Einstellungen unter „Avatar“ &gt; „Einstellungen“ &gt; „Allgemein“ ändern.

Vollständige Informationen zu Alterseinstufungen finden Sie [https://community.secondlife.com/knowledgebase/deutsche-knowledge-base/inhaltseinstufungen-r90/ hier].
	</notification>
	<notification name="RegionAboutToShutdown">
		Die Region, die Sie gerade betreten möchte, fährt gerade herunter.
	</notification>
	<notification name="URBannedFromRegion">
		Sie dürfen diese Region nicht betreten.
	</notification>
	<notification name="NoTeenGridAccess">
		Ihr Konto kann keine Verbindung zu dieser Teen Grid-Region herstellen.
	</notification>
	<notification name="ImproperPaymentStatus">
		Die für den Zutritt zu dieser Region erforderlichen Zahlungsinformationen liegen nicht vor.
	</notification>
	<notification name="MustGetAgeRegion">
		Sie müssen mindestens 18 Jahre alt sein, um diese Region betreten zu können.
	</notification>
	<notification name="MustGetAgeParcel">
		Sie müssen mindestens 18 Jahre alt sein, um diese Parzelle betreten zu können.
	</notification>
	<notification name="NoDestRegion">
		Keine Zielregion gefunden.
	</notification>
	<notification name="NotAllowedInDest">
		Der Zutritt wurde Ihnen verweigert.
	</notification>
	<notification name="RegionParcelBan">
		Diese Parzelle ist abgesperrt und kann nicht überquert werden. Versuchen Sie einen anderen Weg.
	</notification>
	<notification name="TelehubRedirect">
		Sie wurden zu einem Telehub umgeleitet.
	</notification>
	<notification name="CouldntTPCloser">
		Ein Teleport näher am Ziel ist leider nicht möglich.
	</notification>
	<notification name="TPCancelled">
		Teleport abgebrochen.
	</notification>
	<notification name="FullRegionTryAgain">
		Die Region, die Sie betreten möchten, ist im Moment voll.
Versuchen Sie es in einigen Minuten erneut.
	</notification>
	<notification name="GeneralFailure">
		Allgemeiner Fehler.
	</notification>
	<notification name="RoutedWrongRegion">
		In falsche Region umgeleitet.  Bitte versuchen Sie es erneut.
	</notification>
	<notification name="NoValidAgentID">
		Keine gültige Agent ID.
	</notification>
	<notification name="NoValidSession">
		Keine gültige Sitzungs-ID.
	</notification>
	<notification name="NoValidCircuit">
		Kein gültiger Verbindungscode.
	</notification>
	<notification name="NoPendingConnection">
		Verbindung kann nicht hergestellt werden.
	</notification>
	<notification name="InternalUsherError">
		Interner Fehler beim Versuch, Verbindung mit Agent Usher herzustellen.
	</notification>
	<notification name="NoGoodTPDestination">
		In dieser Region konnte kein gültiges Teleportziel gefunden werden.
	</notification>
	<notification name="InternalErrorRegionResolver">
		Interner Fehler bei Teleport.
	</notification>
	<notification name="NoValidLanding">
		Ein gültiger Landpunkt konnte nicht gefunden werden.
	</notification>
	<notification name="NoValidParcel">
		Es konnte keine gültige Parzelle gefunden werden.
	</notification>
	<notification name="ObjectGiveItem">
		Ein Objekt namens &lt;nolink&gt;[OBJECTFROMNAME]&lt;/nolink&gt;, das [NAME_SLURL] gehört, hat Ihnen folgende/n/s [OBJECTTYPE] übergeben:
&lt;nolink&gt;[ITEM_SLURL]&lt;/nolink&gt;
		<form name="form">
			<button name="Keep" text="Behalten"/>
			<button name="Discard" text="Verwerfen"/>
			<button name="Mute" text="Eigentümer blockieren"/>
		</form>
	</notification>
	<notification name="OwnObjectGiveItem">
		Ihr Objekt namens &lt;nolink&gt;[OBJECTFROMNAME]&lt;/nolink&gt; hat Ihnen folgende/n/s [OBJECTTYPE] übergeben:
&lt;nolink&gt;[ITEM_SLURL]&lt;/nolink&gt;
		<form name="form">
			<button name="Keep" text="Behalten"/>
			<button name="Discard" text="Verwerfen"/>
		</form>
	</notification>
	<notification name="UserGiveItem">
		[NAME_SLURL] hat Ihnen folgende/n/s [OBJECTTYPE] übergeben:
[ITEM_SLURL]
		<form name="form">
			<button name="Show" text="Anzeigen"/>
			<button name="Keep" text="Annehmen"/>
			<button name="Discard" text="Verwerfen"/>
			<button name="Mute" text="Blockieren"/>
		</form>
	</notification>
	<notification name="UserGiveItemLegacy">
		[NAME_SLURL] hat Ihnen folgende/n/s [OBJECTTYPE] übergeben:
[ITEM_SLURL]
		<form name="form">
			<button name="Show" text="Anzeigen"/>
			<button name="Accept" text="Annehmen"/>
			<button name="Discard" text="Verwerfen"/>
			<button name="ShowSilent" text="(Anzeigen)"/>
			<button name="AcceptSilent" text="(Annehmen)"/>
			<button name="DiscardSilent" text="(Verwerfen)"/>
			<button name="Mute" text="Blockieren"/>
		</form>
	</notification>
	<notification name="GodMessage">
		[NAME]

[MESSAGE]
	</notification>
	<notification name="JoinGroup">
		[MESSAGE]
		<form name="form">
			<button name="Join" text="Beitreten"/>
			<button name="Decline" text="Ablehnen"/>
			<button name="Info" text="Info"/>
		</form>
	</notification>
	<notification name="TeleportOffered">
		[NAME_SLURL] hat Ihnen den Teleport an seinen/ihren Standort angeboten:

[MESSAGE]
&lt;icon&gt;[MATURITY_ICON]&lt;/icon&gt; – [MATURITY_STR]
		<form name="form">
			<button name="Teleport" text="Teleportieren"/>
			<button name="Cancel" text="Abbrechen"/>
		</form>
	</notification>
	<notification name="TeleportOffered_MaturityExceeded">
		[NAME_SLURL] hat Ihnen den Teleport an seinen/ihren Standort angeboten:

[MESSAGE]
&lt;icon&gt;[MATURITY_ICON]&lt;/icon&gt; – [MATURITY_STR]

Diese Region enthält [REGION_CONTENT_MATURITY]-Inhalte, doch aufgrund Ihrer aktuellen Einstellungen werden [REGION_CONTENT_MATURITY]-Inhalte nicht dargestellt. Sie können Ihre Einstellungen ändern und den Teleport fortsetzen oder Sie können den Teleport abbrechen.
		<form name="form">
			<button name="Teleport" text="Ändern und fortfahren"/>
			<button name="Cancel" text="Abbrechen"/>
		</form>
	</notification>
	<notification name="TeleportOffered_MaturityBlocked">
		[NAME_SLURL] hat Ihnen den Teleport an seinen/ihren Standort angeboten:

[MESSAGE]
&lt;icon&gt;[MATURITY_ICON]&lt;/icon&gt; – [MATURITY_STR]

Diese Region enthält jedoch Inhalte, die nur für Erwachsene zugänglich sind.
	</notification>
	<notification name="TeleportOffered_SLUrl">
		[NAME_SLURL] hat Ihnen den Teleport an seinen/ihren Standort ([POS_SLURL]) angeboten:

[MESSAGE]
&lt;icon&gt;[MATURITY_ICON]&lt;/icon&gt; – [MATURITY_STR]
		<form name="form">
			<button name="Teleport" text="Teleportieren"/>
			<button name="Cancel" text="Abbrechen"/>
		</form>
	</notification>
	<notification name="TeleportOffered_MaturityExceeded_SLUrl">
		[NAME_SLURL] hat Ihnen den Teleport an seinen/ihren Standort ([POS_SLURL]) angeboten:

[MESSAGE]
&lt;icon&gt;[MATURITY_ICON]&lt;/icon&gt; – [MATURITY_STR]

Diese Region enthält [REGION_CONTENT_MATURITY]-Inhalte, doch aufgrund Ihrer aktuellen Einstellungen werden [REGION_CONTENT_MATURITY]-Inhalte nicht dargestellt. Sie können Ihre Einstellungen ändern und den Teleport fortsetzen oder Sie können den Teleport abbrechen.
		<form name="form">
			<button name="Teleport" text="Ändern und fortfahren"/>
			<button name="Cancel" text="Abbrechen"/>
		</form>
	</notification>
	<notification name="TeleportOffered_MaturityBlocked_SLUrl">
		[NAME_SLURL] hat Ihnen den Teleport an seinen/ihren Standort ([POS_SLURL]) angeboten:

[MESSAGE]
&lt;icon&gt;[MATURITY_ICON]&lt;/icon&gt; – [MATURITY_STR]

Diese Region enthält jedoch Inhalte, die nur für Erwachsene zugänglich sind.
	</notification>
	<notification name="TeleportOfferSent">
		Ein Teleportangebot wurde an [TO_NAME] geschickt
	</notification>
	<notification name="TeleportRequest">
		[NAME_SLURL] fordert einen Teleport zu Ihrer Position an.
[MESSAGE]

Teleport anbieten?
		<form name="form">
			<button name="Yes" text="Ja"/>
			<button name="No" text="Nein"/>
		</form>
	</notification>
	<notification name="GotoURL">
		[MESSAGE]
[URL]
		<form name="form">
			<button name="Later" text="Später"/>
			<button name="GoNow..." text="Jetzt gehen..."/>
		</form>
	</notification>
	<notification name="OfferFriendship">
		[NAME_SLURL] bietet Ihnen die Freundschaft an.

[MESSAGE]

(Standardmäßig können Sie gegenseitig ihren Online-Status sehen.)
		<form name="form">
			<button name="Accept" text="Akzeptieren"/>
			<button name="Decline" text="Ablehnen"/>
		</form>
	</notification>
	<notification name="FriendshipOffered">
		Sie haben [TO_NAME] die Freundschaft angeboten.
	</notification>
	<notification name="OfferFriendshipNoMessage">
		[NAME_SLURL] bietet die Freundschaft an.

(Standardmäßig können Sie gegenseitig ihren Online-Status sehen.)
		<form name="form">
			<button name="Accept" text="Akzeptieren"/>
			<button name="Decline" text="Ablehnen"/>
		</form>
	</notification>
	<notification name="FriendshipAccepted">
		&lt;nolink&gt;[NAME]&lt;/nolink&gt; hat Ihr Freundschaftsangebot akzeptiert.
	</notification>
	<notification name="FriendshipDeclined">
		&lt;nolink&gt;[NAME]&lt;/nolink&gt; hat Ihr Freundschaftsangebot abgelehnt.
	</notification>
	<notification name="FriendshipAcceptedByMe">
		Ihr Freundschaftsangebot wurde angenommen.
	</notification>
	<notification name="FriendshipDeclinedByMe">
		Ihr Freundschaftsangebot wurde abgelehnt.
	</notification>
	<notification name="OfferCallingCard">
		[NAME] bietet Ihnen eine Visitenkarte an.
In Ihrem Inventar wird ein Lesezeichen erstellt, damit Sie diesem Einwohner schnell IMs senden können.
		<form name="form">
			<button name="Accept" text="Akzeptieren"/>
			<button name="Decline" text="Ablehnen"/>
		</form>
	</notification>
	<notification name="RegionRestartMinutes">
    Die Region „[NAME]“ wird in [MINUTES] Minuten neu gestartet.
    Wenn Sie in dieser Region bleiben, werden Sie abgemeldet.
  </notification>
	<notification name="RegionRestartSeconds">
    Die Region „[NAME]“ wird in [SECONDS] Sekunden neu gestartet.
    Wenn Sie in dieser Region bleiben, werden Sie abgemeldet.
  </notification>
	<notification name="RegionRestartMinutesToast">
    Die Region „[NAME]“ wird in [MINUTES] Minuten neu gestartet.
    Wenn Sie in dieser Region bleiben, werden Sie abgemeldet.
  </notification>
	<notification name="RegionRestartSecondsToast">
    Die Region „[NAME]“ wird in [SECONDS] Sekunden neu gestartet.
    Wenn Sie in dieser Region bleiben, werden Sie abgemeldet.
  </notification>
	<notification name="LoadWebPage">
		Webseite [URL] laden?

[MESSAGE]

Von Objekt: &lt;nolink&gt;[OBJECTNAME]&lt;/nolink&gt;, Eigentümer: [NAME_SLURL]
		<form name="form">
			<button name="Gotopage" text="Zur Seite"/>
			<button name="Cancel" text="Abbrechen"/>
		</form>
	</notification>
	<notification name="FailedToFindWearableUnnamed">
		[TYPE] nicht in Datenbank.
	</notification>
	<notification name="FailedToFindWearable">
		[TYPE] namens [DESC] nicht in Datenbank.
	</notification>
	<notification name="InvalidWearable">
		Dieser Artikel verwendet eine Funktion, die Ihr Viewer nicht unterstützt. Bitte aktualisieren Sie Ihre Version von [APP_NAME], um dieses Objekt anziehen zu können.
	</notification>
	<notification name="ScriptQuestion">
		Das Objekt „&lt;nolink&gt;[OBJECTNAME]&lt;/nolink&gt;“, das „[NAME]“ gehört, stellt folgende Anfrage:

[QUESTIONS]
Ist das OK?
		<form name="form">
			<button name="Yes" text="Ja"/>
			<button name="No" text="Nein"/>
			<button name="Mute" text="Ignorieren"/>
		</form>
	</notification>
	<notification name="ExperienceAcquireFailed">
		Fehler beim Erwerb eines neuen Erlebnisses:
    [ERROR_MESSAGE]
		<usetemplate name="okbutton" yestext="OK"/>
	</notification>
	<notification name="NotInGroupExperienceProfileMessage">
		Eine änderung der Erlebnisgruppe wurde ignoriert, weil der Eigentümer nicht Mitglied der ausgewählten Gruppe ist.
	</notification>
	<notification name="UneditableExperienceProfileMessage">
		Das nicht bearbeitbare Feld „[field]“ wurde beim Aktualisieren des Erlebnisprofils ignoriert.
	</notification>
	<notification name="RestrictedToOwnerExperienceProfileMessage">
		änderungen des Felds „[field]“ ignoriert; Feld kann nur vom Eigentümer des Erlebnisses eingestellt werden.
	</notification>
	<notification name="MaturityRatingExceedsOwnerExperienceProfileMessage">
		Sie können die Inhaltseinstufung eines Erlebnisses nicht auf eine höhere Stufe setzen als die des Eigentümers.
	</notification>
	<notification name="RestrictedTermExperienceProfileMessage">
		Die folgenden Elemente verhinderten die Aktualisierung des Namens und/oder der Beschreibung im Erlebnisprofil: [extra_info]
	</notification>
	<notification name="TeleportedHomeExperienceRemoved">
		Sie wurden aus der Region [region_name] teleportiert, weil Sie das Erlebnis secondlife:///app/experience/[public_id]/profile entfernt haben und nicht mehr berechtigt sind, sich in dieser Region aufzuhalten.
		<form name="form">
			<ignore name="ignore" text="Wegen Entfernen eines Erlebnisses aus Region hinausgeworfen"/>
		</form>
	</notification>
	<notification name="TrustedExperienceEntry">
		Sie durften die Region [region_name] betreten, weil Sie am Schlüsselerlebnis secondlife:///app/experience/[public_id]/profile teilgenommen haben. Wenn Sie dieses Erlebnis entfernen, werden Sie u. U. aus der Region hinausgeworfen.
		<form name="form">
			<ignore name="ignore" text="Betreten der Region durch ein Erlebnis gestattet"/>
		</form>
	</notification>
	<notification name="TrustedExperiencesAvailable">
		Sie haben keinen Zugang zu diesem Ziel. Sie erhalten u. U. Zugang zur Region, wenn Sie unten ein Erlebnis akzeptieren:

[EXPERIENCE_LIST]

Möglicherweise sind noch weitere Schlüsselerlebnisse verfügbar.
	</notification>
	<notification name="ExperienceEvent">
		Ein Objekt erhielt vom Erlebnis secondlife:///app/experience/[public_id]/profile die Erlaubnis zum Durchführen der folgenden Aktion: [EventType].
    Eigentümer: secondlife:///app/agent/[OwnerID]/inspect
    Objektname: [ObjectName]
    Parzellenname: [ParcelName]
	</notification>
	<notification name="ExperienceEventAttachment">
		Ein Anhang erhielt vom Erlebnis secondlife:///app/experience/[public_id]/profile die Erlaubnis zum Durchführen der folgenden Aktion: [EventType].
    Eigentümer: secondlife:///app/agent/[OwnerID]/inspect
	</notification>
	<notification name="ScriptQuestionExperience">
		„&lt;nolink&gt;[OBJECTNAME]&lt;/nolink&gt;“, ein Objekt, das „[NAME]“ gehört, lädt Sie zur Teilnahme an diesem Erlebnis mit [GRID_WIDE] ein:

[EXPERIENCE]

Nach Erteilung der Genehmigung wird diese Nachricht für dieses Erlebnis nicht erneut angezeigt, es sei denn, Sie widerrufen die Genehmigung im Erlebnisprofil.

Mit diesem Erlebnis verknüpfte Skripts können in Regionen, in denen dieses Erlebnis aktiv ist, Folgendes tun: 

[QUESTIONS]Sind Sie damit einverstanden?
		<form name="form">
			<button name="BlockExperience" text="Erlebnis blockieren"/>
			<button name="Mute" text="Objekt blockieren"/>
			<button name="Yes" text="Ja"/>
			<button name="No" text="Nein"/>
		</form>
	</notification>
	<notification name="ScriptQuestionCaution">
		Warnung: Das Objekt „&lt;nolink&gt;[OBJECTNAME]&lt;/nolink&gt;“ wünscht Zugriff auf Ihr Linden-Dollar-Konto. Wenn Sie dies erlauben, kann es jederzeit Geld vom Konto abheben oder es komplett leeren ohne eine weitere Warnung.
  
Bevor Sie den Zugriff erlauben, sollten Sie wissen, um was für ein Objekt es sich handelt, warum es den Zugriff benötigt und ob Sie dem Ersteller vertrauen. Falls Sie unsicher sind, klicken Sie auf Verweigern.
		<form name="form">
			<button name="Grant" text="Vollen Zugriff erlauben"/>
			<button name="Deny" text="Verweigern"/>
		</form>
	</notification>
	<notification name="ScriptDialog">
		„&lt;nolink&gt;[TITLE]&lt;/nolink&gt;“ von [NAME]
[MESSAGE]
		<form name="form">
			<button name="Client_Side_Mute" text="Blockieren"/>
			<button name="Client_Side_Ignore" text="Ignorieren"/>
		</form>
	</notification>
	<notification name="ScriptDialogGroup">
		&lt;nolink&gt;[GROUPNAME]&lt;/nolink&gt;s &quot;&lt;nolink&gt;[TITLE]&lt;/nolink&gt;&quot; 
[MESSAGE]
		<form name="form">
			<button name="Client_Side_Mute" text="Blockieren"/>
			<button name="Client_Side_Ignore" text="Ignorieren"/>
		</form>
	</notification>
	<notification name="BuyLindenDollarSuccess">
		Vielen Dank für Ihre Zahlung.

Ihr L$-Kontostand wird aktualisiert, sobald die Bearbeitung abgeschlossen ist. Falls die Bearbeitung länger als 20 min dauert, ist es möglich, dass Ihre Transaktion abgebrochen wird. In diesem Fall wird der Kaufbetrag in US$ auf Ihrem Konto gutgeschrieben.

Der Zahlungsstatus kann auf Ihrer [http://secondlife.com/account/ Startseite] unter Transaktionsübersicht überprüft werden.
	</notification>
	<notification name="FirstOverrideKeys">
		Ihre Bewegungstasten werden jetzt von einem Objekt gesteuert.
Probieren Sie die Pfeil- oder WASD-Tasten aus.
Manche Objekte (wie Waffen) müssen per Mouselook gesteuert werden.
Drücken Sie dazu „M“.
	</notification>
	<notification name="FirstSandbox">
		Dies ist ein Sandkasten. Hier können Einwohner lernen, wie Objekte gebaut werden. 

Objekte, die Sie hier bauen, werden gelöscht, nachdem Sie den Sandkasten verlassen. Vergessen Sie nicht, Ihr Werk mit einem Rechtsklick und der Auswahl „Nehmen“ in Ihrem Inventar zu speichern.
	</notification>
	<notification name="MaxListSelectMessage">
		Sie können maximal [MAX_SELECT] Objekte
von der Liste auswählen.
	</notification>
	<notification name="VoiceInviteP2P">
		[NAME] lädt Sie zu einem Voice-Chat ein.
Klicken Sie auf  &apos;Akzeptieren &apos;, um dem Gespräch beizutreten, oder auf  &apos;Ablehnen &apos;, um die Einladung auszuschlagen. Klicken Sie auf Ignorieren, um diesen Anrufer zu ignorieren.
		<form name="form">
			<button name="Accept" text="Akzeptieren"/>
			<button name="Decline" text="Ablehnen"/>
			<button name="Mute" text="Ignorieren"/>
		</form>
	</notification>
	<notification name="AutoUnmuteByIM">
		[NAME] hat eine Instant Message erhalten und wird nicht länger ignoriert.
	</notification>
	<notification name="AutoUnmuteByMoney">
		[NAME] hat Geld erhalten und wird nicht länger ignoriert.
	</notification>
	<notification name="AutoUnmuteByInventory">
		[NAME] wurde ein Inventarobjekt angeboten und wird nicht länger ignoriert.
	</notification>
	<notification name="VoiceInviteGroup">
		[NAME] ist einem Voice-Chat mit der Gruppe &lt;nolink&gt;[GROUP]&lt;/nolink&gt; beigetreten.
Klicken Sie auf „Annehmen“, um die Einladung zu akzeptieren, oder auf „Ablehnen“, um die Einladung nicht zu akzeptieren. Klicken Sie auf „Ignorieren“, um diesen Anrufer zu ignorieren.
		<form name="form">
			<button name="Accept" text="Akzeptieren"/>
			<button name="Decline" text="Ablehnen"/>
			<button name="Mute" text="Ignorieren"/>
		</form>
	</notification>
	<notification name="VoiceInviteAdHoc">
		[NAME] ist einem Voice-Chat mit Konferenzschaltung beigetreten.
Klicken Sie auf  &apos;Akzeptieren &apos;, um dem Gespräch beizutreten, oder auf  &apos;Ablehnen &apos;, um die Einladung auszuschlagen. Klicken Sie auf Ignorieren, um diesen Anrufer zu ignorieren.
		<form name="form">
			<button name="Accept" text="Akzeptieren"/>
			<button name="Decline" text="Ablehnen"/>
			<button name="Mute" text="Ignorieren"/>
		</form>
	</notification>
	<notification name="InviteAdHoc">
		[NAME] lädt Sie zu einem Konferenz-Chat ein.
Klicken Sie auf  &apos;Akzeptieren &apos;, um dem Chat beizutreten, oder auf  &apos;Ablehnen &apos;, um die Einladung auszuschlagen. Klicken Sie auf Ignorieren, um diesen Anrufer zu ignorieren.
		<form name="form">
			<button name="Accept" text="Akzeptieren"/>
			<button name="Decline" text="Ablehnen"/>
			<button name="Mute" text="Ignorieren"/>
		</form>
	</notification>
	<notification name="VoiceChannelFull">
		Der Voice-Chat, dem Sie beitreten möchten, [VOICE_CHANNEL_NAME], hat seine maximale Teilnehmerzahl erreicht. Bitte versuchen Sie es erneut.
	</notification>
	<notification name="ProximalVoiceChannelFull">
		Es tut uns Leid.  Dieses Gebiet hat seine maximale Kapazität für Voice-Gespräche erreicht.  Bitte versuchen Sie es in einem anderen Gebiet.
	</notification>
	<notification name="VoiceChannelDisconnected">
		Die Verbindung zu [VOICE_CHANNEL_NAME] wurde abgebrochen.  Sie werden nun wieder mit dem Chat in Ihrer Nähe verbunden.
	</notification>
	<notification name="VoiceChannelDisconnectedP2P">
		[VOICE_CHANNEL_NAME] hat den Anruf beendet.  Sie werden nun wieder mit dem Chat in Ihrer Nähe verbunden.
	</notification>
	<notification name="P2PCallDeclined">
		[VOICE_CHANNEL_NAME] hat ihren Anruf abgelehnt.  Sie werden nun wieder mit dem Chat in Ihrer Nähe verbunden.
	</notification>
	<notification name="P2PCallNoAnswer">
		[VOICE_CHANNEL_NAME] kann Ihren Anruf nicht entgegennehmen.  Sie werden nun wieder mit dem Chat in Ihrer Nähe verbunden.
	</notification>
	<notification name="VoiceChannelJoinFailed">
		Verbindung zu [VOICE_CHANNEL_NAME] nicht möglich. Bitte versuchen Sie es später.  Sie werden nun wieder mit dem Chat in Ihrer Nähe verbunden.
	</notification>
	<notification name="VoiceEffectsExpired">
		Ein oder mehrere Ihrer Voice-Morph-Abos sind abgelaufen. 
[[URL] Klicken Sie hier], um Ihr Abo zu erneuern. 

Wenn Sie Premium-Mitglied sind, [[PREMIUM_URL] klicken Sie hier], um Ihren Voice-Morphing-Vorteil zu nutzen.
	</notification>
	<notification name="VoiceEffectsExpiredInUse">
		Das aktive Voice-Morph-Abo ist abgelaufen. Ihre normalen Voice-Einstellungen werden angewendet. 
[[URL] Klicken Sie hier], um Ihr Abo zu erneuern. 

<<<<<<< HEAD
Wenn Sie Premium-Mitglied sind, [[PREMIUM_URL] klicken Sie hier], um Ihren Voice-Morphing-Vorteil zu nutzen.
	</notification>
	<notification name="VoiceEffectsWillExpire">
		Ein oder mehrere Ihrer Voice-Morph-Abos laufen in weniger als [INTERVAL] Tagen ab. 
[[URL] Klicken Sie hier], um Ihr Abo zu erneuern. 

Wenn Sie Premium-Mitglied sind, [[PREMIUM_URL] klicken Sie hier], um Ihren Voice-Morphing-Vorteil zu nutzen.
	</notification>
	<notification name="VoiceEffectsNew">
		Neue Voice-Morph-Effekte sind erhältlich!
	</notification>
	<notification name="VoiceEffectsNotSupported">
		Voice-Morph-Effekte werden von diesem Viewer nicht unterstützt.
Für weitere Informationen zu anderen Voice-Morphing-Tools, lesen Sie bitte [[FAQ_URL] diesen Artikel].
		<usetemplate ignoretext="Warnen, falls Voice-Morphing nicht unterstützt wird" name="okignore" yestext="OK"/>
	</notification>
	<notification name="Cannot enter parcel: not a group member">
		Nur Mitglieder einer bestimmten Gruppe dürfen diesen Bereich betreten.
	</notification>
	<notification name="Cannot enter parcel: banned">
		Zugang zur Parzelle verweigert. Sie wurden verbannt.
	</notification>
	<notification name="Cannot enter parcel: not on access list">
		Zugang zur Parzelle verweigert. Sie stehen nicht auf der Zugangsliste.
	</notification>
	<notification name="VoiceNotAllowed">
		Sie sind nicht berechtigt, einem Voice-Chat in [VOICE_CHANNEL_NAME] beizutreten.
	</notification>
	<notification name="VoiceCallGenericError">
		Fehler beim Versuch, eine Voice-Chat-Verbindung zu [VOICE_CHANNEL_NAME] herzustellen.  Bitte versuchen Sie es erneut.
	</notification>
	<notification name="UnsupportedCommandSLURL">
		Die SLurl, auf die Sie geklickt haben, wird nicht unterstützt.
	</notification>
	<notification name="BlockedSLURL">
		Ein untrusted Browser hat eine SLurl geschickt, diese wurde sicherheitshalber gesperrt.
	</notification>
	<notification name="ThrottledSLURL">
		Innerhalb kurzer Zeit wurden von einem untrusted Browser mehrere SLurls erhalten.
Diese werden für ein paar Sekunden sicherheitshalber gesperrt.
	</notification>
=======
Wenn Sie Premium-Mitglied sind, [[PREMIUM_URL] klicken Sie hier], um Ihren Voice-Morphing-Vorteil zu nutzen.</notification>
	<notification name="VoiceEffectsNew">Neue Voice-Morph-Effekte sind erhältlich!</notification>
	<notification name="Cannot enter parcel: not a group member">Nur Mitglieder einer bestimmten Gruppe dürfen diesen Bereich betreten.</notification>
	<notification name="Cannot enter parcel: banned">Zugang zur Parzelle verweigert. Sie wurden verbannt.</notification>
	<notification name="Cannot enter parcel: not on access list">Zugang zur Parzelle verweigert. Sie stehen nicht auf der Zugangsliste.</notification>
	<notification name="VoiceNotAllowed">Sie sind nicht berechtigt, einem Voice-Chat in [VOICE_CHANNEL_NAME] beizutreten.</notification>
	<notification name="VoiceCallGenericError">Fehler beim Versuch, eine Voice-Chat-Verbindung zu [VOICE_CHANNEL_NAME] herzustellen.  Bitte versuchen Sie es erneut.</notification>
	<notification name="UnsupportedCommandSLURL">Die SLurl, auf die Sie geklickt haben, wird nicht unterstützt.</notification>
	<notification name="BlockedSLURL">Ein untrusted Browser hat eine SLurl geschickt, diese wurde sicherheitshalber gesperrt.</notification>
	<notification name="ThrottledSLURL">Innerhalb kurzer Zeit wurden von einem untrusted Browser mehrere SLurls erhalten.
Diese werden für ein paar Sekunden sicherheitshalber gesperrt.</notification>
>>>>>>> 5c16ae13
	<notification name="IMToast">
		[MESSAGE]
		<form name="form">
			<button name="respondbutton" text="Antworten"/>
		</form>
	</notification>
	<notification name="ConfirmCloseAll">
		Möchten Sie wirklich alle IMs schließen?
		<usetemplate ignoretext="Bestätigen, bevor ich alle IMs schließe." name="okcancelignore" notext="Abbrechen" yestext="OK"/>
	</notification>
	<notification name="AttachmentSaved">
		Der Anhang wurde gespeichert.
	</notification>
	<notification name="AppearanceToXMLSaved">
		Erscheinungsbild als XML in [PATH] gespeichert
	</notification>
	<notification name="AppearanceToXMLFailed">
		Fehler beim Speichern des Erscheinungsbilds als XML.
	</notification>
	<notification name="SnapshotToComputerFailed">
		Fehler beim Speichern des Bildes unter [PATH]: Zu wenig Speicherplatz auf dem Medium. [NEED_MEMORY]KB werden benötigt, es stehen jedoch nur [FREE_MEMORY]KB zur Verfügung.
	</notification>
	<notification name="SnapshotToLocalDirNotExist">
		Fehler beim Speichern des Bildes unter [PATH]: Verzeichnis existiert nicht.
	</notification>
	<notification name="PresetNotSaved">
		Fehler beim Speichern der Voreinstellung [NAME].
	</notification>
	<notification name="DefaultPresetNotSaved">
		Die Standard-Voreinstellung kann nicht überschrieben werden.
	</notification>
	<notification name="PresetAlreadyExists">
		„[NAME]“ wird bereits verwendet. Sie können diese
Voreinstellung überschreiben oder einen anderen Namen wählen
		<usetemplate name="okbutton" yestext="OK"/>
	</notification>
	<notification name="PresetNotDeleted">
		Fehler beim Löschen der Voreinstellung [NAME].
	</notification>
	<notification name="UnableToFindHelpTopic">
		Hilfethema für dieses Element wurde nicht gefunden.
	</notification>
	<notification name="ObjectMediaFailure">
		Serverfehler: Medienaktualisierung oder Fehler
„[ERROR]“
		<usetemplate name="okbutton" yestext="OK"/>
	</notification>
	<notification name="TextChatIsMutedByModerator">
		Sie wurden vom Moderator stummgeschaltet.
		<usetemplate name="okbutton" yestext="OK"/>
	</notification>
	<notification name="VoiceIsMutedByModerator">
		Sie wurden vom Moderator stummgeschaltet.
		<usetemplate name="okbutton" yestext="OK"/>
	</notification>
	<notification name="FailedToGetBenefits">
		Leider konnten wir für diese Sitzung keine Informationen zu den Leistungen erhalten. Dies sollte in einer normalen Produktionsumgebung nicht passieren. Kontaktiere bitte den Support. Diese Sitzung wird nicht normal laufen, und wir empfehlen, die Sitzung neu zu starten.
		<usetemplate name="okbutton" yestext="OK"/>
	</notification>
	<notification name="NotEnoughMoneyForBulkUpload">
		Ihr aktueller Kontostand von [BALANCE] L$ reicht nicht aus, um [COUNT] Gegenstände für insgesamt [COST] L$ hochzuladen.
		<usetemplate name="okbutton" yestext="OK"/>
	</notification>
	<notification name="BulkUploadNoCompatibleFiles">
		Ausgewählte Dateien können nicht per Bulk-Upload hochgeladen werden.
		<usetemplate name="okbutton" yestext="OK"/>
	</notification>
	<notification name="BulkUploadIncompatibleFiles">
		Einige der ausgewählten Dateien können nicht per Bulk-Upload hochgeladen werden.
		<usetemplate name="okbutton" yestext="OK"/>
	</notification>
	<notification name="UploadCostConfirmation">
		Das Hochladen kostet [PRICE] L$. Möchten Sie fortfahren?
		<usetemplate name="okcancelbuttons" notext="Abbrechen" yestext="Hochladen"/>
	</notification>
	<notification name="ConfirmClearTeleportHistory">
		Möchten Sie die gesamte Teleport-Liste aller besuchten Orte löschen? Diese Aktion kann nicht rückgängig gemacht werden!
		<usetemplate name="okcancelbuttons" notext="Abbrechen" yestext="OK"/>
	</notification>
	<notification name="BottomTrayButtonCanNotBeShown">
		Die ausgewählte Schaltfläche kann zur Zeit nicht angezeigt werden.
Die Schaltfläche wird angezeigt, wenn genügend Platz vorhanden ist.
	</notification>
	<notification name="ShareNotification">
		Wählen Sie Einwohner aus, für die Sie das Objekt freigeben möchten.
	</notification>
	<notification name="MeshUploadErrorDetails">
		[LABEL] konnte nicht hochgeladen werden: [MESSAGE]

[DETAILS] Siehe Firestorm.log für Details.
	</notification>
	<notification name="MeshUploadError">
		[LABEL] konnte nicht hochgeladen werden: [MESSAGE]

Siehe Firestorm.log für Details.
	</notification>
	<notification name="MeshUploadPermError">
		Fehler beim Anfordern der Berechtigungen zum Hochladen des Netzes
	</notification>
	<notification name="RegionCapabilityRequestError">
		Regionsfähigkeit „[CAPABILITY]“ konnte nicht abgerufen werden.
	</notification>
	<notification name="ShareItemsConfirmation">
		Möchten Sie wirklich die folgenden Artikel:

&lt;nolink&gt;[ITEMS]&lt;/nolink&gt;

mit den folgenden Einwohnern teilen:

&lt;nolink&gt;[RESIDENTS]&lt;/nolink&gt;
		<usetemplate ignoretext="Bestätigen, bevor ich ein Objekt teile" name="okcancelignore" notext="Abbrechen" yestext="OK"/>
	</notification>
	<notification name="ShareFolderConfirmation">
		Es kann nur jeweils ein Ordner geteilt werden.

Möchten Sie wirklich die folgenden Artikel:

&lt;nolink&gt;[ITEMS]&lt;/nolink&gt;

mit den folgenden Einwohnern teilen:

&lt;nolink&gt;[RESIDENTS]&lt;/nolink&gt;
		<usetemplate name="okcancelbuttons" notext="Abbrechen" yestext="OK"/>
	</notification>
	<notification name="ItemsShared">
		Objekte wurden erfolgreich freigegeben.
	</notification>
	<notification name="DeedToGroupFail">
		Übertragung an Gruppe ist fehlgeschlagen.
	</notification>
	<notification name="ReleaseLandThrottled">
		Die Parzelle [PARCEL_NAME] kann zurzeit nicht aufgegeben werden.
	</notification>
	<notification name="ReleasedLandWithReclaim">
		Die [AREA] m² große Parzelle „[PARCEL_NAME]“ wurde freigegeben.

Sie haben [RECLAIM_PERIOD] Stunden, um die Parzelle für 0 L$ zurückzufordern, bevor sie zum Verkauf an alle freigegeben wird.
	</notification>
	<notification name="ReleasedLandNoReclaim">
		Die [AREA] m² große Parzelle „[PARCEL_NAME]“ wurde freigegeben.

Sie steht jetzt zum Verkauf an alle zur Verfügung.
	</notification>
	<notification name="AvatarRezNotification">
		(Seit [EXISTENCE] Sekunden inworld )
Avatar &apos;[NAME]&apos; wurde in [TIME] Sekunden gerezzt.
	</notification>
	<notification name="AvatarRezSelfBakedDoneNotification">
		(Seit [EXISTENCE] Sekunden inworld )
Ihr Outfit wurde in [TIME] Sekunden gebacken.
	</notification>
	<notification name="AvatarRezSelfBakedUpdateNotification">
		(Seit [EXISTENCE] Sekunden inworld )
Nach [TIME] Sekunden wurde eine Aktualisierung Ihres Aussehens gesendet.
[STATUS]
	</notification>
	<notification name="AvatarRezSelfBakeForceUpdateNotification">
		Der Viewer hat erkannt, dass Sie möglicherweise als Wolke dargestellt werden und versucht, das Problem automatisch zu korrigieren.
	</notification>
	<notification name="AvatarRezCloudNotification">
		(Seit [EXISTENCE] Sekunden inworld )
Avatar &apos;[NAME]&apos; wird als Wolke angezeigt.
	</notification>
	<notification name="AvatarRezArrivedNotification">
		(Seit [EXISTENCE] Sekunden inworld )
Avatar &apos;[NAME]&apos; wird angezeigt.
	</notification>
	<notification name="AvatarRezLeftCloudNotification">
		(Seit [EXISTENCE] Sekunden inworld )
Avatar &apos;[NAME]&apos; hat nach [TIME] Sekunden als Wolke die Welt verlassen.
	</notification>
	<notification name="AvatarRezEnteredAppearanceNotification">
		(Seit [EXISTENCE] Sekunden inworld )
Avatar &apos;[NAME]&apos; befindet sich im Modus „Aussehen bearbeiten&quot;.
	</notification>
	<notification name="AvatarRezLeftAppearanceNotification">
		(Seit [EXISTENCE] Sekunden inworld )
Avatar &apos;[NAME]&apos; hat Modus „Aussehen bearbeiten&quot; verlassen.
	</notification>
	<notification name="NoConnect">
		Es gibt Probleme mit der Verbindung mit [PROTOCOL] &lt;nolink&gt;[HOSTID]&lt;/nolink&gt;.
Bitte überprüfen Sie Ihre Netzwerk- und Firewalleinstellungen.
		<usetemplate name="okbutton" yestext="OK"/>
	</notification>
	<notification name="NoVoiceConnect">
		Wir können uns nicht mit dem Voice-Server verbinden: 

&lt;nolink&gt;[HOSTID]&lt;/nolink&gt;

Folgende Ports müssen für Voice freigegeben werden:
:TCP: 80, 443
:UDP: 3478, 3479, 5060, 5062, 6250, 12000-32000

Bitte prüfen Sie Ihre Netzwerk- und Firewall-Konfiguration.
Deaktivieren Sie alle SIP ALG-Funktionen in Ihrem Router. 

Voice-Kommunikation ist leider nicht verfügbar.
https://wiki.firestormviewer.org/fs_voice
		<usetemplate name="okignore" yestext="OK" ignoretext="Warnen, wenn keine Verbindung zum Voice-Server hergestellt werden kann."/>
	</notification>
	<notification name="NoVoiceConnect-GIAB">
		Verbindung mit Voice-Server ist leider nicht möglich:

Voice-Kommunikation ist leider nicht verfügbar.
Bitte überprüfen Sie Ihr Netzwerk- und Firewall-Setup.
[https://wiki.firestormviewer.org/fs_voice]
		<usetemplate name="okignore" yestext="OK"/>
	</notification>
	<notification name="AvatarRezLeftNotification">
		(Seit [EXISTENCE] Sekunden inworld )
Avatar „[NAME]“ hat als vollständig gerezzter Avatar die Welt verlassen.
	</notification>
	<notification name="AvatarRezSelfBakedTextureUploadNotification">
		( [EXISTENCE] Sekunden am Leben)
Sie haben eine [RESOLUTION]-gebackene Textur für „[BODYREGION]“ nach [TIME] Sekunden hochgeladen.
	</notification>
	<notification name="AvatarRezSelfBakedTextureUpdateNotification">
		( [EXISTENCE] Sekunden am Leben)
Sie haben lokal eine [RESOLUTION]-gebackene Textur für „[BODYREGION]“ nach [TIME] Sekunden aktualisiert.
	</notification>
	<notification name="CannotUploadTexture">
		Textur konnte nicht hochgeladen werden: „[NAME]“
[REASON]
	</notification>
	<notification name="CannotLoad">
	[WHAT] konnte nicht geladen werden.
[REASON]
	</notification>
	<notification name="CannotUploadMaterial">
		Es ist ein Problem beim Hochladen der Datei aufgetreten.
	</notification>
	<notification label="Material speichern" name="SaveMaterialAs">
		Material benennen:
		<form name="form">
			<button name="OK" text="OK"/>
			<button name="Cancel" text="Abbrechen"/>
		</form>
	</notification>
	<notification name="InvalidMaterialName">
		Bitte geben Sie einen Namen ein!
	</notification>
	<notification name="UsavedMaterialChanges">
		Es existieren ungespeicherte Änderungen.
		<form name="form">
			<button name="discard" text="Änderungen verwerfen"/>
			<button name="keep" text="Bearbeiten fortsetzen"/>
		</form>
	</notification>
	<notification name="LivePreviewUnavailable">
		Wir können keine Vorschau dieser Textur anzeigen, da sie nicht kopier- und/oder übertragungsfähig ist.
		<usetemplate ignoretext="Hinweis anzeigen, wenn bei nicht kopier- und/oder übertragungsfähigen Texturen keine Live-Vorschau möglich ist" name="okignore" yestext="OK"/>
	</notification>
	<notification name="LivePreviewUnavailablePBR">
		Wir können keine Vorschau dieses Materials anzeigen, da es nicht kopier- und/oder übertragungsfähig ist.
		<usetemplate ignoretext="Hinweis anzeigen, wenn bei nicht kopier- und/oder übertragungsfähigen Materialien keine Live-Vorschau möglich ist" name="okignore" yestext="OK"/>
	</notification>
	<notification name="FacePasteFailed">
		Einfügen fehlgeschlagen. [REASON]
		<usetemplate name="okbutton" yestext="OK"/>
	</notification>
	<notification name="FailedToApplyTextureNoCopyToMultiple">
		Textur konnte nicht angewandt werden. Sie können eine Textur ohne Kopier-Berechtigung nicht auf mehrere Objekte anwenden.
		<usetemplate name="okbutton" yestext="OK"/>
	</notification>
	<notification name="FailedToApplyGLTFNoCopyToMultiple">
		GLTF-Textur konnte nicht angewandt werden. Sie können ein Material ohne Kopier-Berechtigung nicht auf mehrere Objekte anwenden.
		<usetemplate name="okbutton" yestext="OK"/>
	</notification>
	<notification name="FacePasteTexturePermissions">
		Sie haben eine Texture mit eingeschränkten Berechtigungen hinzugefügt. Das Objekt wird die Berechtigungen der Textur erben.
		<usetemplate ignoretext="Einfügen: Sie haben eine Texture mit eingeschränkten Berechtigungen hinzugefügt." name="notifyignore"/>
		<usetemplate name="okbutton" yestext="OK"/>
	</notification>
	<notification name="ConfirmLeaveCall">
		Möchten Sie dieses Gespräch wirklich verlassen ?
		<usetemplate ignoretext="Bestätigen, bevor ich den Anruf verlasse." name="okcancelignore" notext="Nein" yestext="Ja"/>
	</notification>
	<notification name="ConfirmMuteAll">
		Die von Ihnen ausgewählten Einstellungen werden alle Teilnehmer eines Gruppengespräches stummschalten.
Dies bedeutet, dass alle Einwohner, die später dem Gespräch beitreten,
auch dann stummgeschaltet werden, wenn Sie den Anruf verlassen haben.

Alle stummschalten?
		<usetemplate ignoretext="Bestätigen, bevor alle Teilnehmer in einem Gruppengespräch stummgeschaltet werden." name="okcancelignore" notext="Abbrechen" yestext="OK"/>
	</notification>
	<notification label="Chat" name="HintChat">
		Um mitzureden, geben Sie Text in das Chat-Feld unten ein.
	</notification>
	<notification label="Stehen" name="HintSit">
		Um aufzustehen, klicken Sie auf die Schaltfläche „Stehen“.
	</notification>
	<notification label="Sprechen" name="HintSpeak">
		Auf Schaltfläche „Sprechen“ klicken, um das Mikrofon ein- und auszuschalten.

Auf den Pfeil nach oben klicken, um die Sprachsteuerung zu sehen.

Durch Ausblenden der Schaltfläche „Sprechen“ wird die Sprechfunktion deaktiviert.
	</notification>
	<notification label="Welt erkunden" name="HintDestinationGuide">
		Im Reiseführer finden Sie Tausende von interessanten Orten. Wählen Sie einfach einen Ort aus und klicken Sie auf „Teleportieren“.
	</notification>
	<notification label="Seitenleiste" name="HintSidePanel">
		In der Seitenleiste können Sie schnell auf Ihr Inventar, Ihre Outfits, Ihre Profile u. ä. zugreifen.
	</notification>
	<notification label="Bewegen" name="HintMove">
		Um zu gehen oder zu rennen, öffnen Sie das Bedienfeld „Bewegen“ und klicken Sie auf die Pfeile. Sie können auch die Pfeiltasten auf Ihrer Tastatur verwenden.
	</notification>
	<notification label="" name="HintMoveClick">
		1. Zum Gehen klicken: Auf beliebige Stelle am Boden klicken, um zu dieser Stelle zu gehen.

2. Zum Drehen der Anzeige klicken und ziehen: Auf beliebige Stelle in der Welt klicken und ziehen, um Ihre Ansicht zu ändern.
	</notification>
	<notification label="Anzeigename" name="HintDisplayName">
		Hier können Sie Ihren anpassbaren Anzeigenamen festlegen. Der Anzeigename unterscheidet sich von Ihrem eindeutigen Benutzernamen, der nicht geändert werden kann. In den Einstellungen können Sie festlegen, welcher Name von anderen Einwohnern angezeigt wird.
	</notification>
	<notification label="Ansicht" name="HintView">
		Um die Kameraansicht zu ändern, verwenden Sie die Schwenk- und Kreissteuerungen. Um die Ansicht zurückzusetzen, drücken Sie die Esc-Taste oder laufen Sie einfach.
	</notification>
	<notification label="Inventar" name="HintInventory">
		In Ihrem Inventar befinden sich verschiedene Objekte. Die neuesten Objekte finden Sie in der Registerkarte „Aktuell“.
	</notification>
	<notification label="Sie haben Linden-Dollar!" name="HintLindenDollar">
		Hier wird Ihr aktueller L$-Kontostand angezeigt. Klicken Sie auf „L$ kaufen“, um mehr Linden-Dollar zu kaufen.
	</notification>
	<notification name="LowMemory">
		Nicht genügend Arbeitsspeicher. Einige SL-Funktionen werden deaktiviert, um einen Absturz zu verhindern. Schließen Sie andere Anwendungen. Starten Sie SL neu, falls dieser Fehler erneut auftritt.
	</notification>
	<notification name="ForceQuitDueToLowMemory">
		SL wird wegen Speichermangel in 30 Sekunden beendet.
	</notification>
	<notification name="SOCKS_NOT_PERMITTED">
		SOCKS 5-Proxy „[HOST]:[PORT]“ hat Verbindungsverbindung abgewiesen, da laut Regelsatz nicht zulässig.
		<usetemplate name="okbutton" yestext="OK"/>
	</notification>
	<notification name="SOCKS_CONNECT_ERROR">
		SOCKS 5-Proxy „[HOST]:[PORT]“ hat den Verbindungsversuch abgewiesen. Der TCP-Kanal konnte nicht geöffnet werden.
		<usetemplate name="okbutton" yestext="OK"/>
	</notification>
	<notification name="SOCKS_NOT_ACCEPTABLE">
		SOCKS 5-Proxy „[HOST]:[PORT]“ hat das ausgewählte Authentifizierungssystem abgewiesen.
		<usetemplate name="okbutton" yestext="OK"/>
	</notification>
	<notification name="SOCKS_AUTH_FAIL">
		SOCKS 5-Proxy „[HOST]:[PORT]“ hat gemeldet, dass Ihre Angaben ungültig sind.
		<usetemplate name="okbutton" yestext="OK"/>
	</notification>
	<notification name="SOCKS_UDP_FWD_NOT_GRANTED">
		SOCKS 5-Proxy „[HOST]:[PORT]“ hat die Anforderung UDP ASSOCIATE abgewiesen.
		<usetemplate name="okbutton" yestext="OK"/>
	</notification>
	<notification name="SOCKS_HOST_CONNECT_FAILED">
		Keine Verbindung möglich zum SOCKS 5-Proxy-Server „[HOST]:[PORT]“.
		<usetemplate name="okbutton" yestext="OK"/>
	</notification>
	<notification name="SOCKS_UNKNOWN_STATUS">
		Unbekannter Proxy-Fehler bei Server „[HOST]:[PORT]“.
		<usetemplate name="okbutton" yestext="OK"/>
	</notification>
	<notification name="SOCKS_INVALID_HOST">
		SOCKS-Proxy-Address oder Port „[HOST]:[PORT]“ ungültig.
		<usetemplate name="okbutton" yestext="OK"/>
	</notification>
	<notification name="SOCKS_BAD_CREDS">
		SOCKS 5-Benutzername oder -Kennwort ungültig.
		<usetemplate name="okbutton" yestext="OK"/>
	</notification>
	<notification name="PROXY_INVALID_HTTP_HOST">
		HTTP-Proxy-Address oder Port „[HOST]:[PORT]“ ungültig.
		<usetemplate name="okbutton" yestext="OK"/>
	</notification>
	<notification name="PROXY_INVALID_SOCKS_HOST">
		SOCKS-Proxy-Address oder Port „[HOST]:[PORT]“ ungültig.
		<usetemplate name="okbutton" yestext="OK"/>
	</notification>
	<notification name="ChangeProxySettings">
		Proxy-Einstellungen treten nach Neustart von [APP_NAME] in Kraft.
		<usetemplate name="okbutton" yestext="OK"/>
	</notification>
	<notification name="AuthRequest">
		Für die Site „&lt;nolink&gt;[HOST_NAME]&lt;/nolink&gt;“ in der Domäne „[REALM]“ ist ein Benutzername und Kennwort erforderlich.
		<form name="form">
			<input name="username" text="Benutzername"/>
			<input name="password" text="Kennwort"/>
			<button name="ok" text="Senden"/>
			<button name="cancel" text="Abbrechen"/>
		</form>
	</notification>
	<notification label="" name="ModeChange">
		Die Änderung des Modus wird nach einem Neustart wirksam.

Modus ändern und beenden?
		<usetemplate name="okcancelbuttons" notext="Abbrechen" yestext="OK"/>
	</notification>
	<notification label="" name="NoClassifieds">
		Die Erstellung und Bearbeitung von Anzeigen ist nur im Modus „Erweitert“ möglich. Möchten Sie das Programm beenden und den Modus wechseln? Die Modusauswahl ist auf dem Anmeldebildschirm zu finden.
		<usetemplate name="okcancelbuttons" notext="Nicht beenden" yestext="Beenden"/>
	</notification>
	<notification label="" name="NoGroupInfo">
		Die Erstellung und Bearbeitung von Gruppen ist nur im Modus „Erweitert“ möglich. Möchten Sie das Programm beenden und den Modus wechseln? Die Modusauswahl ist auf dem Anmeldebildschirm zu finden.
		<usetemplate name="okcancelbuttons" notext="Nicht beenden" yestext="Beenden"/>
	</notification>
	<notification label="" name="NoPlaceInfo">
		Die Anzeige des Ortsprofils ist nur im Modus „Erweitert“ möglich. Möchten Sie das Programm beenden und den Modus wechseln? Die Modusauswahl ist auf dem Anmeldebildschirm zu finden.
		<usetemplate name="okcancelbuttons" notext="Nicht beenden" yestext="Beenden"/>
	</notification>
	<notification label="" name="NoPicks">
		Die Erstellung und Bearbeitung von Auswahlen ist nur im Modus „Erweitert“ möglich. Möchten Sie das Programm beenden und den Modus wechseln? Die Modusauswahl ist auf dem Anmeldebildschirm zu finden.
		<usetemplate name="okcancelbuttons" notext="Nicht beenden" yestext="Beenden"/>
	</notification>
	<notification label="" name="NoWorldMap">
		Die Anzeige der Weltkarte ist nur im Modus „Erweitert“ möglich. Möchten Sie das Programm beenden und den Modus wechseln? Die Modusauswahl ist auf dem Anmeldebildschirm zu finden.
		<usetemplate name="okcancelbuttons" notext="Nicht beenden" yestext="Beenden"/>
	</notification>
	<notification label="" name="NoVoiceCall">
		Voice-Anrufe sind nur im Modus „Erweitert“ möglich. Möchten Sie sich abmelden und den Modus wechseln?
		<usetemplate name="okcancelbuttons" notext="Nicht beenden" yestext="Beenden"/>
	</notification>
	<notification label="" name="NoAvatarShare">
		Die Freigabe ist nur im Modus „Erweitert“ möglich. Möchten Sie sich abmelden und den Modus wechseln?
		<usetemplate name="okcancelbuttons" notext="Nicht beenden" yestext="Beenden"/>
	</notification>
	<notification label="" name="NoAvatarPay">
		Die Bezahlung anderer Einwohner ist nur im Modus „Erweitert“ möglich. Möchten Sie sich abmelden und den Modus wechseln?
		<usetemplate name="okcancelbuttons" notext="Nicht beenden" yestext="Beenden"/>
	</notification>
	<notification label="" name="NoInventory">
		Die Inventaranzeige ist nur im Modus „Erweitert“ möglich. Möchten Sie sich abmelden und den Modus wechseln?
		<usetemplate name="okcancelbuttons" notext="Nicht beenden" yestext="Beenden"/>
	</notification>
	<notification label="" name="NoAppearance">
		Das Fenster zum Bearbeiten des Aussehens ist nur im Modus „Erweitert“ verfügbar. Möchten Sie sich abmelden und den Modus wechseln?
		<usetemplate name="okcancelbuttons" notext="Nicht beenden" yestext="Beenden"/>
	</notification>
	<notification label="" name="NoSearch">
		Die Suche ist nur im Modus „Erweitert“ möglich. Möchten Sie sich abmelden und den Modus wechseln?
		<usetemplate name="okcancelbuttons" notext="Nicht beenden" yestext="Beenden"/>
	</notification>
	<notification label="" name="ConfirmHideUI">
		Durch diese Aktion werden alle Menüelemente und Schaltflächen ausgeblendet. Um sie wieder anzuzeigen, klicken Sie erneut auf [SHORTCUT].
		<usetemplate ignoretext="Vor Ausblenden der UI bestätigen" name="okcancelignore" notext="Abbrechen" yestext="OK"/>
	</notification>
	<notification name="PathfindingLinksets_WarnOnPhantom">
		Bei einigen ausgewählten Linksets wird die Phantom-Markierung umgeschaltet.

Möchten Sie fortfahren?
		<usetemplate ignoretext="Bei einigen ausgewählten Linksets wird die Phantom-Markierung umgeschaltet." name="okcancelignore" notext="Abbrechen" yestext="OK"/>
	</notification>
	<notification name="PathfindingLinksets_MismatchOnRestricted">
		Einige der ausgewählten Linksets können aufgrund von Berechtigungseinschränkungen nicht auf „[REQUESTED_TYPE]“ gesetzt werden.  Diese Linksets werden stattdessen auf „[RESTRICTED_TYPE]“ gesetzt.

Möchten Sie fortfahren?
 		<usetemplate ignoretext="Einige der ausgewählten Linksets können aufgrund von Berechtigungseinschränkungen nicht gesetzt werden." name="okcancelignore" notext="Abbrechen" yestext="OK"/>
 	</notification>
	<notification name="PathfindingLinksets_MismatchOnVolume">
 		Einige der ausgewählten Linksets können nicht auf „[REQUESTED_TYPE]“ gesetzt werden, da die Form nicht konvex ist.

Möchten Sie fortfahren?
 		<usetemplate ignoretext="Einige der ausgewählten Linksets können nicht gesetzt werden, da die Form nicht konvex ist." name="okcancelignore" notext="Abbrechen" yestext="OK"/>
	</notification>
	<notification name="PathfindingLinksets_WarnOnPhantom_MismatchOnRestricted">
		Bei einigen ausgewählten Linksets wird die Phantom-Markierung umgeschaltet.

Einige der ausgewählten Linksets können aufgrund von Berechtigungseinschränkungen nicht auf „[REQUESTED_TYPE]“ gesetzt werden.  Diese Linksets werden stattdessen auf „[RESTRICTED_TYPE]“ gesetzt.

Möchten Sie fortfahren?
		<usetemplate ignoretext="Bei einigen ausgewählten Linksets wird die Phantom-Markierung umgeschaltet und andere können aufgrund von Berechtigungseinschränkungen nicht gesetzt werden." name="okcancelignore" notext="Abbrechen" yestext="OK"/>
	</notification>
	<notification name="PathfindingLinksets_WarnOnPhantom_MismatchOnVolume">
		Bei einigen ausgewählten Linksets wird die Phantom-Markierung umgeschaltet.

Einige der ausgewählten Linksets können nicht auf „[REQUESTED_TYPE]“ gesetzt werden, da die Form nicht konvex ist.

Möchten Sie fortfahren?
		<usetemplate ignoretext="Bei einigen ausgewählten Linksets wird die Phantom-Markierung umgeschaltet und andere können nicht gesetzt werden, da die Form nicht konvex ist." name="okcancelignore" notext="Abbrechen" yestext="OK"/>
	</notification>
	<notification name="PathfindingLinksets_MismatchOnRestricted_MismatchOnVolume">
		Einige der ausgewählten Linksets können aufgrund von Berechtigungseinschränkungen nicht auf „[REQUESTED_TYPE]“ gesetzt werden.  Diese Linksets werden stattdessen auf „[RESTRICTED_TYPE]“ gesetzt.

Einige der ausgewählten Linksets können nicht auf „[REQUESTED_TYPE]“ gesetzt werden, da die Form nicht konvex ist. Die Nutzungsarten dieser Linksets bleiben unverändert.

Möchten Sie fortfahren?
 		<usetemplate ignoretext="Einige der ausgewählten Linksets können nicht gesetzt werden, da die Berechtigungen eingeschränkt sind und die Form nicht konvex ist." name="okcancelignore" notext="Abbrechen" yestext="OK"/>
	</notification>
	<notification name="PathfindingLinksets_WarnOnPhantom_MismatchOnRestricted_MismatchOnVolume">
		Bei einigen ausgewählten Linksets wird die Phantom-Markierung umgeschaltet.

Einige der ausgewählten Linksets können aufgrund von Berechtigungseinschränkungen nicht auf „[REQUESTED_TYPE]“ gesetzt werden.  Diese Linksets werden stattdessen auf „[RESTRICTED_TYPE]“ gesetzt.

Einige der ausgewählten Linksets können nicht auf „[REQUESTED_TYPE]“ gesetzt werden, da die Form nicht konvex ist. Die Nutzungsarten dieser Linksets bleiben unverändert.

Möchten Sie fortfahren?
		<usetemplate ignoretext="Bei einigen ausgewählten Linksets wird die Phantom-Markierung umgeschaltet und andere können nicht gesetzt werden, da die Berechtigungen für das Linkset eingeschränkt sind und die Form nicht konvex ist." name="okcancelignore" notext="Abbrechen" yestext="OK"/>
 	</notification>
	<notification name="PathfindingLinksets_ChangeToFlexiblePath">
		Das ausgewählte Objekt wirkt sich auf das Navmesh aus. Wenn Sie es in einen flexiblen Pfad ändern, wird es aus dem Navmesh entfernt.
		<usetemplate ignoretext="Das ausgewählte Objekt wirkt sich auf das Navmesh aus. Wenn Sie es in einen flexiblen Pfad ändern, wird es aus dem Navmesh entfernt." name="okcancelignore" notext="Abbrechen" yestext="OK"/>
	</notification>
	<global name="UnsupportedShaderRequirements">
		Ihr Computer entspricht nicht den Hardwareanforderungen von [APP_NAME]. [APP_NAME] setzt OpenGL 2.0-Shader-Unterstützung oder höher voraus. Falls Ihre Grafikkarte diese Funktion unterstützt, installieren Sie die neuesten Treiber sowie die aktuellen Service Packs und Patches für Ihr Betriebssystem.

Sollte das Problem fortbestehen, finden Sie weitere Hilfestellung unter [SUPPORT_SITE].
	</global>
	<global name="UnsupportedGLRequirements">
		Ihr Computer entspricht nicht den Hardwareanforderungen von [APP_NAME]. [APP_NAME] setzt eine OpenGL-Grafikkarte mit Multitextur-Unterstützung voraus. Falls Ihre Grafikkarte diese Funktion unterstützt, installieren Sie die neuesten Treiber sowie die aktuellen Service Packs und Patches für Ihr Betriebssystem.

Sollte das Problem fortbestehen, finden Sie weitere Hilfestellung unter [SUPPORT_SITE].
	</global>
	<global name="UnsupportedIntelDriver">
		Der installierte Intel-Grafikkartentreiber für [GPUNAME], Version [VERSION], ist erheblich veraltet und dafür bekannt, eine Vielzahl von Programmabstürzen zu verursachen. Es wird dringend geraten, auf eine aktuelle Treiberversion zu aktualisieren.

Möchten Sie die Treiber-Webseite von Intel besuchen?
	</global>
	<global name="UnsupportedCPUAmount">
		796
	</global>
	<global name="UnsupportedRAMAmount">
		510
	</global>
	<global name="UnsupportedCPU">
		- Ihr Prozessor entspricht nicht den Mindestanforderungen.
	</global>
	<global name="UnsupportedGPU">
		- Ihre Grafikkarte entspricht nicht den Mindestanforderungen.
	</global>
	<global name="UnsupportedRAM">
		- Ihr Arbeitsspeicher entspricht nicht den Mindestanforderungen.
	</global>
	<global name="You can only set your &apos;Home Location&apos; on your land or at a mainland Infohub.">
		Wenn Sie ein Stück Land besitzen, können Sie dies als Ihr Zuhause festlegen.
Ansonsten können Sie auf der Karte nachsehen und dort Ort suchen, die als „Infohub“ gekennzeichnet sind.
	</global>
	<global name="You died and have been teleported to your home location">
		Sie sind gestorben und wurden zu Ihrem Zuhause teleportiert.
	</global>
	<notification name="LocalBitmapsUpdateFileNotFound">
		[FNAME] wurde nicht gefunden und konnte deshalb nicht aktualisiert werden.
Zukünftige Aktualisierungen dieser Datei werden deaktiviert.
	</notification>
	<notification name="NoTransNoSaveToContents">
		&lt;nolink&gt;„[OBJ_NAME]“&lt;/nolink&gt; kann nicht als Inhalt des Objekts gespeichert werden, da Sie keine Berechtigung zur Übertragung des Gegenstands besitzen.
	</notification>
	<notification name="LocalBitmapsUpdateFailedFinal">
		[FNAME] konnte auch nach [NRETRIES] Versuchen nicht geöffnet oder decodiert werden und gilt als beschädigt.
Zukünftige Aktualisierungen dieser Datei werden deaktiviert.
	</notification>
	<notification name="LocalBitmapsVerifyFail">
		Versuch, eine ungültige oder nicht lesbare Bilddatei ([FNAME]) hinzuzufügen, die nicht geöffnet oder decodiert werden konnte.
Versuch abgebrochen.
	</notification>
	<notification name="LocalGLTFVerifyFail">
		Versuch, eine ungültige oder nicht lesbare GFLTF-Materialdatei ([FNAME]) hinzuzufügen, die nicht geöffnet oder decodiert werden konnte.
Versuch abgebrochen.
	</notification>
	<notification name="PathfindingReturnMultipleItems">
		Sie sind dabei, [NUM_ITEMS] Objekte zurückzugeben. Möchten Sie diesen Vorgang wirklich fortsetzen?
		<usetemplate ignoretext="Möchten Sie wirklich mehrere Objekte zurückgeben?" name="okcancelignore" notext="Nein" yestext="Ja"/>
	</notification>
	<notification name="PathfindingDeleteMultipleItems">
		Sie sind dabei, [NUM_ITEMS] Objekte zu löschen. Möchten Sie diesen Vorgang wirklich fortsetzen?
		<usetemplate ignoretext="Möchten Sie wirklich mehrere Objekte löschen?" name="okcancelignore" notext="Nein" yestext="Ja"/>
	</notification>
	<notification name="AvatarFrozen">
		[AV_FREEZER] hat Sie eingefroren. Sie können sich nicht bewegen oder mit der Welt interagieren.
	</notification>
	<notification name="AvatarFrozenDuration">
		[AV_FREEZER] hat Sie [AV_FREEZE_TIME] Sekunden lang eingefroren. Sie können sich nicht bewegen oder mit der Welt interagieren.
	</notification>
	<notification name="YouFrozeAvatar">
		Avatar eingefroren.
	</notification>
	<notification name="AvatarHasUnFrozenYou">
		[AV_FREEZER] hat Sie aufgetaut.
	</notification>
	<notification name="AvatarUnFrozen">
		Avatar aufgetaut.
	</notification>
	<notification name="AvatarFreezeFailure">
		Einfrieren fehlgeschlagen, da Sie keine Berechtigung für diese Parzelle haben.
	</notification>
	<notification name="AvatarFreezeThaw">
		Sie sind nicht mehr eingefroren und können sich frei bewegen.
	</notification>
	<notification name="AvatarCantFreeze">
		Dieser Benutzer kann nicht eingefroren werden.
	</notification>
	<notification name="NowOwnObject">
		Sie sind jetzt Eigentümer des Objekts [OBJECT_NAME]
	</notification>
	<notification name="CantRezOnLand">
		Objekt kann nicht an [OBJECT_POS] gerezzt werden, da der Landeigentümer dies nicht zulässt.  Machen Sie den Landeigentümer mit dem Landwerkzeug ausfindig.
	</notification>
	<notification name="RezFailTooManyRequests">
		Objekt kann nicht gerezzt werden, da zu viele Anforderungen vorliegen.
	</notification>
	<notification name="SitFailCantMove">
		Sie können sich nicht hinsetzen, da Sie zur Zeit unbeweglich sind.
	</notification>
	<notification name="SitFailNotAllowedOnLand">
		Sie können sich nicht hinsetzen, da Sie auf diesem Land keine Berechtigung dazu haben.
	</notification>
	<notification name="SitFailNotSameRegion">
		Kommen Sie näher heran.  Sitzen auf Objekt nicht möglich, da
es sich nicht in der gleichen Region befindet wie Sie.
	</notification>
	<notification name="NoNewObjectRegionFull">
		Neues Objekt kann nicht erstellt werden. Die Region ist voll.
	</notification>
	<notification name="FailedToPlaceObject">
		Objekt konnte nicht an festgelegtem Ort platziert werden.  Versuchen Sie es erneut.
	</notification>
	<notification name="NoOwnNoGardening">
		Auf Land, das Sie nicht besitzen, können Sie keine Bäume und Gräser erstellen.
	</notification>
	<notification name="NoCopyPermsNoObject">
		Kopieren fehlgeschlagen, da Sie nicht über die Berechtigung zum Kopieren des Objekts &lt;nolink&gt;„[OBJ_NAME]“&lt;/nolink&gt; verfügen.
	</notification>
	<notification name="NoTransPermsNoObject">
		Kopieren fehlgeschlagen, da das Objekt &lt;nolink&gt;„[OBJ_NAME]“&lt;/nolink&gt; nicht an Sie übertragen werden kann.
	</notification>
	<notification name="AddToNavMeshNoCopy">
		Kopieren fehlgeschlagen, da das Objekt &lt;nolink&gt;„[OBJ_NAME]“&lt;/nolink&gt; zum Navmesh beiträgt.
	</notification>
	<notification name="DupeWithNoRootsSelected">
		Ohne ausgewählte Hauptobjekte duplizieren.
	</notification>
	<notification name="CantDupeCuzRegionIsFull">
		Objekte können nicht dupliziert werden, da die Region voll ist.
	</notification>
	<notification name="CantDupeCuzParcelNotFound">
		Objekte können nicht dupliziert werden, da die Parzelle, in der sie sich befinden, nicht auffindbar ist.
	</notification>
	<notification name="CantCreateCuzParcelFull">
		Objekt kann nicht erstellt werden, da 
die Parzelle voll ist.
	</notification>
	<notification name="RezAttemptFailed">
		Versuch zum Rezzen eines Objekts fehlgeschlagen.
	</notification>
	<notification name="ToxicInvRezAttemptFailed">
		Objekt, das in dieser Region zu Problemen geführt hat, kann nicht erstellt werden.
	</notification>
	<notification name="InvItemIsBlacklisted">
		Dieses Inventarobjekt ist auf der schwarzen Liste.
	</notification>
	<notification name="NoCanRezObjects">
		Sie können gegenwärtig keine Objekte erstellen.
	</notification>
	<notification name="LandSearchBlocked">
		Landsuche blockiert.
Sie haben zu viele Landsuchen in zu kurzer Zeit durchgeführt.
Warten Sie kurz und versuchen Sie es noch einmal.
	</notification>
	<notification name="NotEnoughResourcesToAttach">
		Nicht genügend Skriptressourcen verfügbar, um Objekt anzuhängen.
	</notification>
	<notification name="YouDiedAndGotTPHome">
		Sie sind gestorben und wurden nach Hause teleportiert
	</notification>
	<notification name="EjectComingSoon">
		Sie nicht hier nicht mehr zugelassen und haben [EJECT_TIME] Sekunden Zeit, um zu gehen.
	</notification>
	<notification name="NoEnterRegionMaybeFull">
		Sie können die Region „[NAME]“ nicht betreten. 
Sie ist voll oder startet in Kürze neu.
	</notification>
	<notification name="SaveBackToInvDisabled">
		Erneutes Speichern im Inventar ist deaktiviert.
	</notification>
	<notification name="NoExistNoSaveToContents">
		&lt;nolink&gt;„[OBJ_NAME]“&lt;/nolink&gt; kann nicht im Objektinhalt gespeichert werden, da das Objekt, aus dem es gerezzt wurde, nicht mehr existiert.
	</notification>
	<notification name="NoModNoSaveToContents">
		&lt;nolink&gt;„[OBJ_NAME]“&lt;/nolink&gt; kann nicht in Objektinhalt gespeichert werden, da Sie nicht die Berechtigung zum Modifizieren des Objekts „[DEST_NAME]“ besitzen.
	</notification>
	<notification name="NoSaveBackToInvDisabled">
		&lt;nolink&gt;„[OBJ_NAME]“&lt;/nolink&gt; kann nicht erneut im Inventar gespeichert werden – dieser Vorgang wurde deaktiviert.
	</notification>
	<notification name="NoCopyNoSelCopy">
		Sie können Ihre Auswahl nicht kopieren, da Sie nicht über die Berechtigung zum Kopieren des Objekts &lt;nolink&gt;„[OBJ_NAME]“&lt;/nolink&gt; verfügen.
	</notification>
	<notification name="NoTransNoSelCopy">
		Sie können Ihre Auswahl nicht kopieren, da das Objekt &lt;nolink&gt;„[OBJ_NAME]“&lt;/nolink&gt; nicht übertragbar ist.
	</notification>
	<notification name="NoTransNoCopy">
		Sie können Ihre Auswahl nicht kopieren, da das Objekt &lt;nolink&gt;„[OBJ_NAME]“&lt;/nolink&gt; nicht übertragbar ist.
	</notification>
	<notification name="NoPermsNoRemoval">
		Entfernen des Objekts &lt;nolink&gt;„[OBJ_NAME]“&lt;/nolink&gt; aus dem Simulator wird vom Berechtigungssystem nicht gestattet.
	</notification>
	<notification name="NoModNoSaveSelection">
		Sie können Ihre Auswahl nicht speichern, da Sie nicht über die Berechtigung zum Modifizieren des Objekts &lt;nolink&gt;„[OBJ_NAME]“&lt;/nolink&gt; verfügen.
	</notification>
	<notification name="NoCopyNoSaveSelection">
		Ihre Auswahl kann nicht gespeichert werden, da das Objekt &lt;nolink&gt;„[OBJ_NAME]“&lt;/nolink&gt; nicht kopiert werden kann.
	</notification>
	<notification name="NoModNoTaking">
		Sie können Ihre Auswahl nicht in Empfang nehmen, da Sie nicht über die Berechtigung zum Modifizieren des Objekts &lt;nolink&gt;„[OBJ_NAME]“&lt;/nolink&gt; verfügen.
	</notification>
	<notification name="RezDestInternalError">
		Interner Fehler: Unbekannter Zielttyp.
	</notification>
	<notification name="DeleteFailObjNotFound">
		Löschen fehlgeschlagen, da Objekt nicht gefunden wurde
	</notification>
	<notification name="SorryCantEjectUser">
		Dieser Benutzer kann nicht hinausgeworfen werden.
	</notification>
	<notification name="RegionSezNotAHome">
		Diese Region gestattet nicht, dass Sie hier Ihr Zuhause festlegen.
	</notification>
	<notification name="HomeLocationLimits">
		Ihr Zuhause kann sich nur auf Ihrem eigenen Land oder in einem Infohub auf dem Mainland befinden.
	</notification>
	<notification name="HomePositionSet">
		Position für Zuhause festgelegt.
	</notification>
	<notification name="AvatarEjected">
		Avatar hinausgeworfen.
	</notification>
	<notification name="AvatarEjectFailed">
		Hinauswerfen fehlgeschlagen, da Sie keine Admin-Berechtigung für diese Parzelle haben.
	</notification>
	<notification name="CMOParcelFull">
		Objekt „[O]“ kann nicht nach
[P] in Region [R] verschoben werden, da die Parzelle voll ist.
	</notification>
	<notification name="CMOParcelPerms">
		Objekt „[O]“ kann nicht nach
[P] in Region [R] verschoben werden, da Ihre Objekte auf dieser Parzelle nicht gestattet sind.
	</notification>
	<notification name="CMOParcelResources">
		Objekt „[O]“ kann nicht nach
[P] in Region [R] verschoben werden, da nicht genügend Ressourcen für dieses Objekt auf dieser Parzelle vorhanden sind.
	</notification>
	<notification name="NoParcelPermsNoObject">
		Kopiervorgang fehlgeschlagen, da Sie keinen Zugriff auf diese Parzelle haben.
	</notification>
	<notification name="CMORegionVersion">
		Objekt „[O]“ kann nicht nach
[P] in Region [R] verschoben werden, da die andere Region eine ältere Version verwendet, die das Empfangen dieses Objekts per Regionswechsel nicht unterstützt.
	</notification>
	<notification name="CMONavMesh">
		Objekt „[O]“ kann nicht nach
[P] in Region [R] verschoben werden, da Sie das Navmesh nicht regionsübergreifend modifizieren können.
	</notification>
	<notification name="CMOWTF">
		Objekt „[O]“ kann nicht nach
[P] in Region [R] verschoben werden, da ein unbekannter Fehler vorliegt. ([F])
	</notification>
	<notification name="NoPermModifyObject">
		Ihnen fehlt die Berechtigung zum Modifizieren dieses Objekts.
	</notification>
	<notification name="TooMuchObjectInventorySelected">
		Zu viele Objekte mit umfangreichem Inventar ausgewählt. Bitte wählen Sie weniger Objekte aus und versuchen Sie es erneut.
		<usetemplate name="okbutton" yestext="OK"/>
	</notification>
	<notification name="CantEnablePhysObjContributesToNav">
		Physik kann nicht für ein Objekt aktiviert werden, das zum Navmesh beiträgt.
	</notification>
	<notification name="CantEnablePhysKeyframedObj">
		Physik für Keyframe-Objekte kann nicht aktiviert werden.
	</notification>
	<notification name="CantEnablePhysNotEnoughLandResources">
		Physik für Objekte kann nicht aktiviert werden – nicht genügend Landressourcen.
	</notification>
	<notification name="CantEnablePhysCostTooGreat">
		Physik für Objekt mit Physikressourcenkosten höher als [MAX_OBJECTS] kann nicht aktiviert werden.
	</notification>
	<notification name="PhantomWithConcavePiece">
		Dieses Objekt kann kein konkaves Teil enthalten, da es ein Phantom ist und zum Navmesh beiträgt.
	</notification>
	<notification name="UnableAddItem">
		Objekt konnte nicht hinzugefügt werden.
	</notification>
	<notification name="UnableEditItem">
		Kein Bearbeiten möglich.
	</notification>
	<notification name="NoPermToEdit">
		Bearbeiten nicht gestattet.
	</notification>
	<notification name="NoPermToCopyInventory">
		Kopieren dieses Inventars nicht gestattet.
	</notification>
	<notification name="CantSaveItemDoesntExist">
		Kein Speichern in Objektinhalt möglich: Objekt nicht mehr vorhanden.
	</notification>
	<notification name="CantSaveItemAlreadyExists">
		Kein Speichern in Objektinhalt möglich: Artikel mit diesem Namen ist bereits im Inventar vorhanden.
	</notification>
	<notification name="CantSaveModifyAttachment">
		Kein Speichern in Objektinhalt möglich: Dadurch würden die Anhängeberechtigungen geändert.
	</notification>
	<notification name="AttachmentHasTooMuchInventory">
		Ihre Anhänge enthalten zu viele Inventarobjekte. Sie können keine weiteren hinzufügen.
	</notification>
	<notification name="IllegalAttachment">
		Der Anhang hat einen nicht vorhandenen Punkt auf dem Avatar angefordert. Der Anhang wurde stattdessen auf der Brust angebracht.
	</notification>
	<notification name="TooManyScripts">
		Zu viele Skripts.
	</notification>
	<notification name="UnableAddScript">
		Skript konnte nicht hinzugefügt werden.
	</notification>
	<notification name="AssetServerTimeoutObjReturn">
		Asset-Server hat nicht rechtzeitig reagiert. Objekt wurde zur Region zurückübertragen.
	</notification>
	<notification name="RegionDisablePhysicsShapes">
		In dieser Region sind keine Physikformen aktiviert.
	</notification>
	<notification name="NoModNavmeshAcrossRegions">
		Sie können das Navmesh nicht regionsübergreifend modifizieren.
	</notification>
	<notification name="NoSetPhysicsPropertiesOnObjectType">
		Für diesen Objekttyp können keine Physikeigenschaften gesetzt werden.
	</notification>
	<notification name="NoSetRootPrimWithNoShape">
		Hauptprim kann nicht auf formlos eingestellt werden.
	</notification>
	<notification name="NoRegionSupportPhysMats">
		In dieser Region sind keine Physikmaterialien aktiviert.
	</notification>
	<notification name="OnlyRootPrimPhysMats">
		Nur bei Hauptprims können die Physikmaterialien angepasst werden.
	</notification>
	<notification name="NoSupportCharacterPhysMats">
		Die Anwendung von Physikmaterialien auf Personen wird noch nicht unterstützt.
	</notification>
	<notification name="InvalidPhysMatProperty">
		Eine oder mehrere der angegebenen Eigenschaften für Physikmaterialien waren ungültig.
	</notification>
	<notification name="NoPermsAlterStitchingMeshObj">
		Sie können den Nahttyp eines Mesh-Objekts nicht ändern.
	</notification>
	<notification name="NoPermsAlterShapeMeshObj">
		Sie können die Form eines Mesh-Objekts nicht ändern.
	</notification>
	<notification name="FullRegionCantEnter">
		Sie können diese Region nicht betreten, da die Region voll ist.
	</notification>
	<notification name="LinkFailedOwnersDiffer">
		Verknüpfungsfehler – Eigentümer sind unterschiedlich
	</notification>
	<notification name="LinkFailedNoModNavmeshAcrossRegions">
		Verknüpfungsfehler – Navmesh kann nicht regionsübergreifend modifiziert werden.
	</notification>
	<notification name="LinkFailedNoPermToEdit">
		Verknüpfungsfehler, da Sie keine Berechtigung zum Bearbeiten haben.
	</notification>
	<notification name="LinkFailedTooManyPrims">
		Verknüpfungsfehler – zu viele Primitive
	</notification>
	<notification name="LinkFailedCantLinkNoCopyNoTrans">
		Verknüpfungsfehler – nichtkopierfähige Objekte können nicht mit nichtübertragungsfähigen Objekten verknüpft werden
	</notification>
	<notification name="LinkFailedNothingLinkable">
		Verknüpfungsfehler – nichts zum Verknüpfen vorhanden.
	</notification>
	<notification name="LinkFailedTooManyPathfindingChars">
		Verknüpfungsfehler – zu viele Pathfinding-Figuren
	</notification>
	<notification name="LinkFailedInsufficientLand">
		Verknüpfungsfehler – nicht genügend Landressourcen
	</notification>
	<notification name="LinkFailedTooMuchPhysics">
		Objekt verwendet zu viele Physikressourcen – seine Dynamik wurde deaktiviert.
	</notification>
	<notification name="EstateManagerFailedllTeleportHome">
		Das Objekt „[OBJECT_NAME]“ auf [SLURL] kann Grundstücksverwalter nicht nach Hause teleportieren.
	</notification>
	<notification name="TeleportedHomeByObjectOnParcel">
		Sie wurden vom Objekt „[OBJECT_NAME]“ auf der Parzelle „[PARCEL_NAME]“ nach Hause teleportiert
	</notification>
	<notification name="TeleportedHomeByObject">
		Sie wurden von Objekt „[OBJECT_NAME]“ nach Hause teleportiert.
	</notification>
	<notification name="TeleportedByAttachment">
		Sie wurden von einem Anhang an [ITEM_ID] teleportiert
		<usetemplate ignoretext="Teleport: Sie wurden von einem Anhang teleportiert." name="notifyignore"/> 
	</notification>
	<notification name="TeleportedByObjectOnParcel">
		Sie wurden von Objekt „[OBJECT_NAME]“ auf der Parzelle „[PARCEL_NAME]“ teleportiert
		<usetemplate ignoretext="Teleport: Sie wurden von einem Objekt in einer Parzelle teleportiert" name="notifyignore"/>
	</notification>
	<notification name="TeleportedByObjectOwnedBy">
		Sie wurden von Objekt „[OBJECT_NAME]“, das [OWNER_ID] gehört, teleportiert
	</notification>
	<notification name="TeleportedByObjectUnknownUser">
		Sie wurden von Objekt „[OBJECT_NAME]“, das einem unbekannten Benutzer gehört, teleportiert.
	</notification>
	<notification name="StandDeniedByObject">
		„[OBJECT_NAME]“ lässt zur Zeit nicht zu, dass Sie stehen.
	</notification>
	<notification name="ResitDeniedByObject">
		„[OBJECT_NAME]“ lässt zur Zeit nicht zu, dass Sie sich woanders hinsetzen.
	</notification>
	<notification name="CantCreateObjectRegionFull">
		Angefordertes Objekt kann nicht erstellt werden. Die Region ist voll.
	</notification>
	<notification name="CantCreateAnimatedObjectTooLarge">
		Das gewünschte animierte Objekt kann nicht erstellt werden, da es das Limit für geriggte Dreiecke überschreitet.
	</notification>
	<notification name="CantAttackMultipleObjOneSpot">
		Sie können nicht mehrere Objekte an ein und derselben Stelle anhängen.
	</notification>
	<notification name="CantCreateMultipleObjAtLoc">
		Sie können hier nicht mehrere Objekte erstellen.
	</notification>
	<notification name="UnableToCreateObjTimeOut">
		Angefordertes Objekt kann nicht erstellt werden. Objekt fehlt in Datenbank.
	</notification>
	<notification name="UnableToCreateObjUnknown">
		Angefordertes Objekt kann nicht erstellt werden. Zeitüberschreitung bei Anforderung. Versuchen Sie es erneut.
	</notification>
	<notification name="UnableToCreateObjMissingFromDB">
		Angefordertes Objekt kann nicht erstellt werden. Versuchen Sie es erneut.
	</notification>
	<notification name="RezFailureTookTooLong">
		Fehler beim Rezzen; Laden des angeforderten Objekts hat zu lang gedauert.
	</notification>
	<notification name="FailedToPlaceObjAtLoc">
		Objekt konnte nicht an angegebenem Ort platziert werden.  Versuchen Sie es erneut.
	</notification>
	<notification name="CantCreatePlantsOnLand">
		Auf diesem Land können keine Pflanzen erstellt werden.
	</notification>
	<notification name="CantRestoreObjectNoWorldPos">
		Objekt kann nicht wiederhergestellt werden. Keine Weltposition gefunden.
	</notification>
	<notification name="CantRezObjectInvalidMeshData">
		Objekt kann nicht gerezzt werden, da seine Meshdaten ungültig sind.
	</notification>
	<notification name="CantRezObjectTooManyScripts">
		Objekt kann nicht gerezzt werden, da die Region bereits zu viele Skripts aufweist.
	</notification>
	<notification name="CantCreateObjectNoAccess">
		Ihr Zugangsberechtigungen gestatten nicht das Erstellen von Objekten an dieser Stelle.
	</notification>
	<notification name="CantCreateObject">
		Sie können gegenwärtig keine Objekte erstellen.
	</notification>
	<notification name="InvalidObjectParams">
		Ungültige Objektparameter
	</notification>
	<notification name="CantDuplicateObjectNoAcess">
		Ihre Zugangsberechtigungen gestatten nicht das Duplizieren von Objekten an dieser Stelle.
	</notification>
	<notification name="CantChangeShape">
		Sie können diese Form nicht ändern.
	</notification>
	<notification name="NoPermsTooManyAttachedAnimatedObjects">
		Durch den Vorgang würde die Anzahl der angehängten animierten Objekte das zulässige Limit überschreiten.
	</notification>
	<notification name="NoPermsLinkAnimatedObjectTooLarge">
		Diese Objekte können nicht verknüpft werden, da das hieraus resultierende animierte Objekt das Limit für geriggte Dreiecke überschreiten würde.
	</notification>
	<notification name="NoPermsSetFlagAnimatedObjectTooLarge">
		Dieses Objekt kann nicht in ein animiertes Objekt umgewandelt werden, da es das Limit für geriggte Dreiecke überschreiten würde.
	</notification>
	<notification name="CantChangeAnimatedObjectStateInsufficientLand">
		Der Status der animierten Objekte für dieses Objekt kann nicht geändert werden, da hierdurch die Parzellenlimits überschritten würden.
	</notification>
	<notification name="ErrorNoMeshData">
		Serverfehler: Dieser Vorgang kann nicht abgeschlossen werden, da die Netzdaten nicht geladen sind.
	</notification>
	<notification name="NoAccessToClaimObjects">
		Ihr Zugangsberechtigungen gestatten nicht das Beanspruchen von Objekten an dieser Stelle.
	</notification>
	<notification name="DeedFailedNoPermToDeedForGroup">
		Übertragung fehlgeschlagen, da Sie keine Berechtigung zum Übertragen von Objekten für Ihre Gruppe haben.
	</notification>
	<notification name="NoPrivsToBuyObject">
		Ihr Zugangsberechtigungen gestatten nicht das Kaufen von Objekten an dieser Stelle.
	</notification>
	<notification name="CantAttachObjectAvatarSittingOnIt">
		Objekt kann nicht angehängt werden, da ein Avatar darauf sitzt.
	</notification>
	<notification name="WhyAreYouTryingToWearShrubbery">
		Bäume und Gräser können nicht als Anhänge getragen werden.
	</notification>
	<notification name="CantAttachGroupOwnedObjs">
		Objekte im Gruppenbesitz können nicht angehängt werden.
	</notification>
	<notification name="CantAttachObjectsNotOwned">
		Objekte, die Ihnen nicht gehören, können nicht angehängt werden.
	</notification>
	<notification name="CantAttachNavmeshObjects">
		Objekte, die zum Navmesh beitragen, können nicht angehängt werden.
	</notification>
	<notification name="CantAttachObjectNoMovePermissions">
		Objekt kann nicht angehängt werden, weil Sie es nicht verschieben dürfen.
	</notification>
	<notification name="CantAttachNotEnoughScriptResources">
		Nicht genügend Skriptressourcen verfügbar, um Objekt anzuhängen.
	</notification>
	<notification name="CantAttachObjectBeingRemoved">
		Objekten kann nicht hinzugefügt werden, da es bereits entfernt wird.
	</notification>
	<notification name="CantDropItemTrialUser">
		Ablegen von Objekten hier nicht möglich; versuchen Sie es mit dem kostenlosen Testbereich.
	</notification>
	<notification name="CantDropMeshAttachment">
		Sie können keine Mesh-Anhänge ablegen. In Inventar zurückführen und inworld rezzen.
	</notification>
	<notification name="CantDropAttachmentNoPermission">
		Anhang konnte nicht abgelegt werden: Ihnen fehlt die Berechtigung zum Ablegen an dieser Stelle.
	</notification>
	<notification name="CantDropAttachmentInsufficientLandResources">
		Anhang konnte nicht abgelegt werden: nicht genügend Landressourcen verfügbar.
	</notification>
	<notification name="CantDropAttachmentInsufficientResources">
		Anhänge konnten nicht abgelegt werden: nicht genügend Ressourcen.
	</notification>
	<notification name="CantDropObjectFullParcel">
		Objekt kann nicht hier abgelegt werden.  Die Parzelle ist voll.
	</notification>
	<notification name="CantTouchObjectBannedFromParcel">
		Dieses Objekt kann nicht berührt/angefasst werden, da Sie von der Landparzelle verbannt sind.
	</notification>
	<notification name="PlzNarrowDeleteParams">
		Grenzen Sie Ihre Löschparameter ein.
	</notification>
	<notification name="UnableToUploadAsset">
		Asset kann nicht hochgeladen werden.
	</notification>
	<notification name="CantTeleportCouldNotFindUser">
		Keinen Benutzer zum Teleportieren nach Hause gefunden
	</notification>
	<notification name="GodlikeRequestFailed">
		Anforderdung nach übernatürlichen Kräften fehlgeschlagen
	</notification>
	<notification name="GenericRequestFailed">
		generische Anforderdung fehlgeschlagen
	</notification>
	<notification name="CantUploadPostcard">
		Postkarte kann nicht hochgeladen werden.  Versuchen Sie es später erneut.
	</notification>
	<notification name="CantFetchInventoryForGroupNotice">
		Inventardetails für Gruppenmitteilung kann nicht abgerufen werden.
	</notification>
	<notification name="CantSendGroupNoticeNotPermitted">
		Gruppenmitteilung kann nicht gesendet werden – Vorgang nicht gestattet.
	</notification>
	<notification name="CantSendGroupNoticeCantConstructInventory">
		Gruppenmitteilung kann nicht gesendet werden – Bauen von Inventar nicht möglich.
	</notification>
	<notification name="CantParceInventoryInNotice">
		Inventar in Mitteilung kann nicht geparst werden.
	</notification>
	<notification name="TerrainUploadFailed">
		Fehler beim Hochladen von Terrain.
	</notification>
	<notification name="TerrainFileWritten">
		Terraindatei geschrieben.
	</notification>
	<notification name="TerrainFileWrittenStartingDownload">
		Terraindatei geschrieben, Download beginnt...
	</notification>
	<notification name="TerrainBaked">
		Terrain geformt.
	</notification>
	<notification name="TenObjectsDisabledPlzRefresh">
		Nur die ersten 10 ausgewählten Objekte wurden deaktiviert. Aktualisieren Sie die Anzeige und wählen Sie ggf. weitere Objekte aus.
	</notification>
	<notification name="UpdateViewerBuyParcel">
		Um diese Parzelle zu kaufen, müssen Sie Ihren Viewer aktualisieren.
	</notification>
	<notification name="CantBuyParcelNotForSale">
		Kein Kauf möglich; die ausgewählte Parzelle steht nicht zum Verkauf.
	</notification>
	<notification name="CantBuySalePriceOrLandAreaChanged">
		Kein Kauf möglich, da sich der Verkaufspreis oder die Fläche geändert haben.
	</notification>
	<notification name="CantBuyParcelNotAuthorized">
		Sie sind nicht der autorisierte Käufer dieser Parzelle.
	</notification>
	<notification name="CantBuyParcelAwaitingPurchaseAuth">
		Sie können diese Parzelle nicht kaufen, da sie bereits auf Kaufauthorisierung wartet.
	</notification>
	<notification name="CantBuildOverflowParcel">
		Sie können hier keine Objekte bauen, denn dies würde den Rahmen der Parzelle sprengen.
	</notification>
	<notification name="SelectedMultipleOwnedLand">
		Sie haben Land mit unterschiedlichen Besitzern ausgewählt. Wählen Sie ein kleineres Gebiet aus und versuchen Sie es erneut.
	</notification>
	<notification name="CantJoinTooFewLeasedParcels">
		Auswahl enthält nicht genügend gemietete Parzellen zum Zusammenlegen.
	</notification>
	<notification name="CantDivideLandMultipleParcelsSelected">
		Land kann nicht geteilt werden.
Mehr als eine Parzelle ist ausgewählt.
Wählen Sie eine kleinere Landfläche aus.
	</notification>
	<notification name="CantDivideLandCantFindParcel">
		Land kann nicht geteilt werden.
Parzelle kann nicht gefunden werden.
Bitte melden Sie das Problem über „Hilfe“ -&gt; „Problem melden“.
	</notification>
	<notification name="CantDivideLandWholeParcelSelected">
		Land kann nicht geteilt werden. Die gesamte Parzelle ist ausgewählt.
Wählen Sie eine kleinere Landfläche aus.
	</notification>
	<notification name="LandHasBeenDivided">
		Land wurde geteilt.
	</notification>
	<notification name="PassPurchased">
		Sie haben einen Pass gekauft.
	</notification>
	<notification name="RegionDisallowsClassifieds">
		Region lässt keine Werbung zu.
	</notification>
	<notification name="LandPassExpireSoon">
		Ihr Pass für dieses Land läuft demnächst ab.
	</notification>
	<notification name="CantSitNoSuitableSurface">
		Keine geeignete Oberfläche zum Sitzen; probieren Sie es an einer anderen Stelle.
	</notification>
	<notification name="CantSitNoRoom">
		Kein Platz zum Hinsetzen; probieren Sie es an einer anderen Stelle.
	</notification>
	<notification name="ClaimObjectFailedNoPermission">
		Objektbeanspruchung fehlgeschlagen, da Sie keine Berechtigung haben.
	</notification>
	<notification name="ClaimObjectFailedNoMoney">
		Objektbeanspruchung fehlgeschlagen, da Sie nicht genügend L$ haben.
	</notification>
	<notification name="CantDeedGroupLand">
		Land in Gruppenbesitz kann nicht übertragen werden.
	</notification>
	<notification name="BuyObjectFailedNoMoney">
		Objektkauf fehlgeschlagen, da Sie nicht genügend L$ haben.
	</notification>
	<notification name="BuyInventoryFailedNoMoney">
		Inventarkauf fehlgeschlagen, da Sie nicht genügend L$ haben.
	</notification>
	<notification name="BuyPassFailedNoMoney">
		Sie haben nicht genügend L$, um einen Pass für dieses Land zu kaufen.
	</notification>
	<notification name="CantBuyPassTryAgain">
		Passkauf momentan nicht möglich.  Versuchen Sie es später erneut.
	</notification>
	<notification name="CantCreateObjectParcelFull">
		Objekt kann nicht erstellt werden, da die Parzelle voll ist.
	</notification>
	<notification name="FailedPlacingObject">
		Objekt konnte nicht an festgelegtem Ort platziert werden.  Versuchen Sie es erneut.
	</notification>
	<notification name="CantCreateLandmarkForEvent">
		Landmarke für dieses Ereignis kann nicht erstellt werden.
	</notification>
	<notification name="GodBeatsFreeze">
		Ihre übernatürlichen Kräfte heben das Einfrieren auf!
	</notification>
	<notification name="SpecialPowersRequestFailedLogged">
		Anforderung nach Superpower fehlgeschlagen. Diese Anforderung wurde protokolliert.
	</notification>
	<notification name="ExpireExplanation">
		Das System kann Ihre Anfrage momentan nicht verarbeiten. Zeitüberschreitung bei Anforderung.
	</notification>
	<notification name="DieExplanation">
		Das System kann Ihre Anfrage nicht verarbeiten.
	</notification>
	<notification name="AddPrimitiveFailure">
		Sie haben nicht genügend Geld, um Primitive zu erstellen.
	</notification>
	<notification name="RezObjectFailure">
		Sie haben nicht genügend Geld, um Objekt zu erstellen.
	</notification>
	<notification name="ResetHomePositionNotLegal">
		Zuhause-Position neu festlegen, da Zuhause nicht zulässig war.
	</notification>
	<notification name="CantInviteRegionFull">
		Sie können gegenwärtig niemanden an Ihren Standort einladen, da die Region voll ist. Versuchen Sie es später erneut.
	</notification>
	<notification name="CantSetHomeAtRegion">
		Diese Region gestattet nicht, dass Sie hier Ihr Zuhause festlegen.
	</notification>
	<notification name="ListValidHomeLocations">
		Ihr Zuhause kann sich nur auf Ihrem eigenen Land oder in einem Infohub auf dem Mainland befinden.
	</notification>
	<notification name="SetHomePosition">
		Position für Zuhause festgelegt.
	</notification>
	<notification name="CantDerezInventoryError">
		Aufgrund eines Inventarfehlers kann das Rezzen dieses Objekts nicht aufgehoben werden.
	</notification>
	<notification name="CantCreateRequestedInv">
		Angefordertes Inventar kann nicht erstellt werden.
	</notification>
	<notification name="CantCreateRequestedInvFolder">
		Angeforderter Inventarordner kann nicht erstellt werden.
	</notification>
	<notification name="CantCreateInventory">
		Dieses Inventar kann nicht erstellt werden.
	</notification>
	<notification name="CantCreateLandmark">
		Landmarke kann nicht erstellt werden.
	</notification>
	<notification name="CantCreateOutfit">
		Im Moment kann kein Outfit erstellt werden. Versuchen Sie es gleich noch einmal.
	</notification>
	<notification name="InventoryNotForSale">
		Inventar steht nicht zum Verkauf.
	</notification>
	<notification name="CantFindInvItem">
		Inventarobjekt kann nicht gefunden werden.
	</notification>
	<notification name="CantFindObject">
		Objekt kann nicht gefunden werden.
	</notification>
	<notification name="CantTransfterMoneyRegionDisabled">
		Geldüberweisungen an Objekte sind in dieser Region gegenwärtig deaktiviert.
	</notification>
	<notification name="DroppedMoneyTransferRequest">
		Zahlung konnte aufgrund der Systembelastung nicht durchgeführt werden.
	</notification>
	<notification name="CantPayNoAgent">
		Nicht ersichtlich, wer bezahlt werden muss.
	</notification>
	<notification name="CantDonateToPublicObjects">
		Sie können öffentlichen Objekten keine L$ geben.
	</notification>
	<notification name="InventoryCreationInWorldObjectFailed">
		Inventarerstellung für Inworld-Objekt fehlgeschlagen.
	</notification>
	<notification name="UserBalanceOrLandUsageError">
		Aufgrund eines internen Fehlers konnte Ihr Viewer nicht ordnungsgemäß aktualisiert werden.  Der in Ihrem Viewer angezeigte L$-Kontostand oder Parzellenbesitz stimmt möglicherweise nicht mit dem aktuellen Stand auf den Servern überein.
	</notification>
	<notification name="LargePrimAgentIntersect">
		Große Prims, die sich mit anderen Einwohnern überschneiden, können nicht erstellt werden. Bitte erneut versuchen, wenn sich die anderen Einwohner fort bewegt haben.
	</notification>
	<notification name="RLVaChangeStrings">
		Änderungen werden erst nach einem Neustart von [APP_NAME] aktiv.
	</notification>
	<notification name="RLVaListRequested" label="Änderung einer Restriktion wurde von [NAME_LABEL] angefragt">
		[NAME_SLURL] hat das Senden einer Liste aller aktuell aktiven RLV-Restriktionen angefragt.
		<form name="form">
			<button name="Allow" text="Erlauben"/>
			<button name="Always Allow" text="Immer erlauben"/>
			<button name="Deny" text="Verbieten"/>
			<ignore name="ignore" text="Bestätigen, bevor eine Liste meiner aktuell aktiven RLV-Restriktionen an jemanden übertragen werden."/>
		</form>
	</notification>
	<notification name="InventoryValidationFailed" label="Inventar-Validierungsfehler">
		Eine Beschädigung Ihrers Inventars wurde erkannt.
Bitte kontaktieren Sie [HELP] mit der folgenden Liste an Fehlern.
Diese können anhand von http://opensimulator.org/wiki/inventory die erkannten Fehler korrigieren.

[ERRORS]
		<usetemplate ignoretext="Warnen, wenn Fehler bei der Inventar-Validierung festgestellt wurden" name="okignore" yestext="OK"/>
	</notification>
	<notification name="PreferenceChatClearLog">
		Dadurch werden die Protokolle vorheriger Unterhaltungen und alle Backups dieser Datei gelöscht.
		<usetemplate ignoretext="Löschen des Protokolls vorheriger Unterhaltungen bestätigen." name="okcancelignore" notext="Abbrechen" yestext="OK"/>
	</notification>
	<notification name="PreferenceControlsDefaults">
		Möchten Sie die Standard-Tastenbelegung wiederherstellen?
		<usetemplate canceltext="Abbrechen" name="yesnocancelbuttons" notext="Aktueller Modus" yestext="Alle Modi"/>
	</notification>
	<notification name="PreferenceChatDeleteTranscripts">
		Dadurch werden die Transkripte aller vorherigen Unterhaltungen gelöscht. Die Liste vergangener Unterhaltungen ist davon nicht betroffen. Alle Dateien mit den Suffixen .txt und txt.backup im Order [FOLDER] werden gelöscht.
		<usetemplate ignoretext="Um Bestätigung bitten, bevor ich Transkripte lösche." name="okcancelignore" notext="Abbrechen" yestext="OK"/>
	</notification>
	<notification name="PreferenceChatPathChanged">
		Dateien können nicht verschoben werden. Vorheriger Pfad wurde wiederhergestellt.
		<usetemplate ignoretext="Dateien können nicht verschoben werden. Vorheriger Pfad wurde wiederhergestellt." name="okignore" yestext="OK"/>
	</notification>
	<notification name="DefaultObjectPermissions">
		Problem beim Speichern der standardmäßigen Objektberechtigungen: [REASON].  Versuchen Sie später, die Standardberechtigungen einzustellen.
		<usetemplate name="okbutton" yestext="OK"/>
	</notification>
	<notification name="ChatHistoryIsBusyAlert">
		Chatverlaufsdatei ist noch mit vorheriger Operation beschäftigt. Versuchen Sie es in ein paar Minuten noch einmal oder chatten Sie mit einer anderen Person.
		<usetemplate name="okbutton" yestext="OK"/>
	</notification>
	<notification name="OutfitPhotoLoadError">
		[REASON]
		<usetemplate name="okbutton" yestext="OK"/>
	</notification>
	<notification name="AddPaymentMethod">
		Wählen Sie einen L$-Betrag auf der folgenden
Seite und klicken Sie auf Kaufen. Sie haben die
Möglichkeit an der Kasse eine Zahlungsmethode
zu hinterlegen.
		<form name="form">
			<button name="Continue" text="Fortfahren"/>
			<button name="Cancel" text="Abbrechen"/>
		</form>
	</notification>
	<notification name="FailedToFindSettings">
		Die Einstellungen für [NAME] konnten nicht aus der Datenbank geladen werden.
	</notification>
	<notification name="FailedToLoadSettingsApply">
		Diese Einstellungen können nicht auf die Umgebung angewendet werden.
	</notification>
	<notification name="FailedToBuildSettingsDay">
		Diese Einstellungen können nicht auf die Umgebung angewendet werden.
	</notification>
	<notification name="NoEnvironmentSettings">
		Diese Region unterstützt keine Umgebungseinstellungen.
	</notification>
	<notification label="Einstellung speichern" name="SaveSettingAs">
		Aktuelle Umgebungseinstellungen speichern unter:
		<form name="form">
			<input name="message">
				[DESC] (neu)
			</input>
			<button name="OK" text="OK"/>
			<button name="Cancel" text="Abbrechen"/>
		</form>
	</notification>
	<notification name="WLImportFail">
		Alte Windlight-Einstellungen [NAME] konnten nicht aus 
[FILE] geladen werden. 

[REASONS]
	</notification>
	<notification name="WLParcelApplyFail">
		Die Umgebung für diese Parzelle kann nicht eingestellt werden. 
Bitte eine Parzelle eingeben oder auswählen, für die Sie die Änderungsrechte besitzen.
	</notification>
	<notification name="SettingsUnsuported">
		Einstellungen werden von dieser Region nicht unterstützt. 
Bitte wechseln sie zu einer Region mit aktivierten Einstellungsmöglichkeiten und versuchen Sie es erneut.
	</notification>
	<notification name="SettingsConfirmLoss">
		Sie werden die Änderungen an diesem [TYPE] mit der Bezeichnung &quot;[NAME]&quot; verlieren. 
Möchten Sie diesen Vorgang wirklich fortsetzen?
		<usetemplate ignoretext="Sind Sie sicher, dass Sie die Änderungen verlieren möchten?" name="okcancelignore" notext="Nein" yestext="Ja"/>
	</notification>
	<notification name="SettingsConfirmReset">
		Sie sind dabei, alle angewendeten Einstellungen zu entfernen. 
Möchten Sie diesen Vorgang wirklich fortsetzen?
		<usetemplate name="okcancelbuttons" notext="Nein" yestext="Ja"/>
	</notification>
	<notification name="PersonalSettingsConfirmReset">
		Sie sind dabei, alle angewendeten persönlichen Beleuchtungseinstellungen zu entfernen. 
Möchten Sie diesen Vorgang wirklich fortsetzen?
		<usetemplate name="okcancelbuttons" notext="Nein" yestext="Ja"/>
	</notification>
	<notification name="SettingsMakeNoTrans">
		Sie versuchen, nicht transferierbare Einstellungen in diesen Tageszyklus zu importieren. Wenn Sie fortfahren, verlieren die von Ihnen bearbeiteten Einstellungen ebenfalls ihre Transferierbarkeit. 

Diese Änderung kann nicht rückgängig gemacht werden. 

Möchten Sie diesen Vorgang wirklich fortsetzen?
		<usetemplate ignoretext="Sind Sie sicher, dass Sie die Transferierbarkeit der Einstellungen aufgeben möchten?" name="okcancelignore" notext="Nein" yestext="Ja"/>
	</notification>
	<notification name="NoEditFromLibrary">
		Sie können Einstellungen aus der Bibliothek nicht direkt bearbeiten. 
Bitte kopieren Sie diese in Ihr Inventar und versuchen Sie es erneut.
	</notification>
	<notification name="EnvironmentApplyFailed">
		Bei diesen Einstellungen wurde ein Problem festgestellt. Sie können momentan nicht gespeichert oder angewendet werden.
	</notification>
	<notification name="TrackLoadFailed">
		Pfad konnte nicht in [TRACK] geladen werden.
	</notification>
	<notification name="TrackLoadMismatch">
		Der Pfad konnte nicht aus [TRACK1] in [TRACK2] geladen werden.
	</notification>
	<notification name="CompressionTestResults">
		Test-Ergebnis für gzip-Level 6 Komprimierung für [FILE] mit einer Größe von [SIZE] KB:
Packen: [PACK_TIME]s [PSIZE]KB
Entpacken: [UNPACK_TIME]s [USIZE]KB
		<tag>fail</tag>
	</notification>
	<notification label="Eingabe MFA-Token" name="PromptMFAToken">
		[MESSAGE]
		<form name="form">
			<button name="continue" text="Fortsetzen"/>
			<button name="cancel" text="Abbrechen"/>
		</form>
	</notification>
	<notification label="Eingabe MFA-Token" name="PromptMFATokenWithSave">
		[MESSAGE]
		<form name="form">
			<ignore name="ignore" text="Diesen Computer für 30 Tage merken."/>
			<button name="continue" text="Fortsetzen"/>
			<button name="cancel" text="Abbrechen"/>
		</form>
	</notification>
	<notification label="Unterordner erstellen" name="CreateSubfolder">
		Name des neuen Ordners:
		<form name="form">
			<button default="true" name="OK" text="OK"/>
			<button name="Cancel" text="Abbrechen"/>
		</form>
	</notification>
	<notification name="SameFolderRequired">
		Ausgewählte Objekte müssen sich im selben Ordner befinden.
		<usetemplate name="okbutton" yestext="OK"/>
	</notification>
	<notification name="RiggedMeshAttachedToHUD">
		Ein Object „[NAME]“, angehängt am HUD-Punkt „[POINT]“, enthält geriggtes Mesh.

Geriggte Mesh-Objekte sind dafür gemacht, um am Avatar angehängt zu werden. Weder Sie selbst noch andere werden dieses sehen.

Falls Sie dieses Objekt sehen möchten, nehmen Sie es ab und hängen es an einem Avatar-Punkt an.
		<usetemplate ignoretext="Warnen, falls geriggtes Mesh an einem HUD-Punkt angehängt ist." name="okignore" yestext="OK"/>
	</notification>
	<notification name="IncorrectFormat">
		Datei „[NAME]“ konnte nicht hochgeladen werden: Inkorrektes Bildformat.
	</notification>

	<notification name="ConfirmOverwriteOutfit">
		Diese Aktion wird die Objekte im ausgewählten Outfit mit denen ersetzen, die Sie gerade tragen.
		<usetemplate ignoretext="Bestätigen, bevor ein Outfit überschrieben wird" name="okcancelignore" notext="Abbrechen" yestext="Speichern"/>
	</notification>
	<notification name="ClearInventoryThumbnailsWarning">
		Sie sind dabei, die Abbildungen der aufgelisteten Inventar-Objekte zu entfernen. Diese Änderung kann nicht rückgängig gemacht werden.

Möchten Sie fortfahren?
		<usetemplate name="okcancelbuttons" notext="Nein" yestext="Ja"/>
	</notification>

	<notification name="WriteInventoryThumbnailsWarning">
		Sie sind dabei, die Abbildungen für einige oder alle der aufgelisteten Inventar-Objekte zu überschreiben. Diese Änderung kann nicht rückgängig gemacht werden.

Möchten Sie fortfahren?
		<usetemplate name="okcancelbuttons" notext="Nein" yestext="Ja"/>
	</notification>

	<notification name="ReflectionProbeApplied">
		WARNUNG: Sie haben aus Ihrem Objekt einen Reflexionstest erzeugt. Dieser verändert implizit das Objekt, um dessen Einflusskörper nachzuahmen. Diese Änderungen sind nicht umkehrbar. Möchten Sie fortfahren?
		<usetemplate ignoretext="Hinweis zum Reflexionstest" name="okcancelignore" yestext="OK" notext="Abbrechen"/>
	</notification>
	<notification name="AutoAdjustHDRSky">
		Sie bearbeiten einen Himmel, der automatisch zu HDR konvertiert wurde. Um HDR und Tone Mapping zu entfernen, setzen Sie „Umgebung Reflexionstest (HDR)“ auf 0.
		<usetemplate ignoretext="Warnung für HDR-Himmel-Anpassung" name="okignore" yestext="OK"/>
	</notification>
	<notification name="GLTFOpenSelection">
		Sie müssen ein Objekt auswählen, das als Ankerpunkt für den GLTF-Gegenstand fungiert, den Sie vorschauen möchten.
		<usetemplate name="okbutton" yestext="OK"/>
	</notification>
	<notification name="GLTFLoadFailed">
		GLTF-Datei konnte nicht geladen werden. Bitte prüfen Sie die Log-Datei für Details.
		<usetemplate name="okbutton" yestext="OK"/>
	</notification>
	<notification name="GLTFSaveFailed">
		GLTF-Datei konnte nicht gespeichert werden. Bitte prüfen Sie die Log-Datei für Details.
		<usetemplate name="okbutton" yestext="OK"/>
	</notification>
	<notification name="GLTFSaveSelection">
		Sie müssen ein Objekt auswählen, das mit einem GLTF-Gegenstand verknüpft ist.
		<usetemplate name="okbutton" yestext="OK"/>
	</notification>
	<notification name="GLTFUploadSelection">
		Sie müssen ein Objekt auswählen, das nur mit einem lokalen GLTF-Gegenstand verknüpft ist.
		<usetemplate name="okbutton" yestext="OK"/>
	</notification>
	<notification name="GLTFUploadInProgress">
		Upload wird gerade durchgeführt. Bitte versuchen Sie es später erneut.
		<usetemplate name="okbutton" yestext="OK"/>
	</notification>

	<notification name="NoValidEnvSettingFound">
		Keine gültige Einstellung für die Umgebung ausgewählt.
		
Bitte beachten Sie, dass „Gemeinsame Umgebung“ und „Tageszyklus-basiert“ nicht ausgewählt werden können!
	</notification>

<!-- ## Zi: Animation Overrider -->
  <notification name="NewAOSet">
Bitte einen Namen für das neue Animationsset eingeben:
(Der Name darf ausschließlich ASCII-Zeichen ausgenommen „:“ und „|“ enhalten.)
    <form name="form">
      <input name="message">
Neues Animationsset
      </input>
      <button
       name="OK"
       text="OK"/>
      <button
       name="Cancel"
       text="Abbrechen"/>
    </form>
  </notification>

  <notification name="NewAOCantContainNonASCII">
Ein neues Animationsset mit Namen „[AO_SET_NAME]“ konnte nicht angelegt werden.
Der Name darf ausschließlich ASCII-Zeichen ausgenommen „:“ und „|“ enhalten.
    <usetemplate
     name="okbutton"
     yestext="OK"/>
  </notification>

  <notification name="RenameAOMustBeASCII">
Das Animationsset konnte nicht zu „[AO_SET_NAME]“ umbenannt werden.
Der Name darf ausschließlich ASCII-Zeichen ausgenommen „:“ und „|“ enhalten.
    <usetemplate
     name="okbutton"
     yestext="OK"/>
  </notification>

<notification name="RemoveAOSet">
Animationsset „[AO_SET_NAME]“ aus Liste löschen?
    <usetemplate
     name="okcancelbuttons"
     notext="Abbrechen"
     yestext="Löschen"/>
  </notification>

  <notification name="AOForeignItemsFound">
Es wurden Objekte im Animation Overrider gefunden, die nicht zur Konfiguration gehören. Bitte prüfe den &quot;Fundbüro&quot;-Ordner nach Objekten, die aus der Konfiguration des Animation Overrider entfernt wurden.
  </notification>

  <notification name="AOImportSetAlreadyExists">
Ein Animationsset mit diesem Namen existiert bereits.
  </notification>

  <notification name="AOImportPermissionDenied">
Keine Berechtigung zum Lesen der Notizkarte.
  </notification>

  <notification name="AOImportCreateSetFailed">
Fehler beim Erstellen des Importsets.
  </notification>

  <notification name="AOImportDownloadFailed">
Notizkarte konnte nicht geladen werden.
  </notification>

  <notification name="AOImportNoText">
Notizkarte ist leer or nicht lesbar.
  </notification>

  <notification name="AOImportNoFolder">
Ordner zum Laden der Animationen konnte nicht gefunden werden.
  </notification>

  <notification name="AOImportNoStatePrefix">
Zeile [LINE] der Notizkarte besitzt keinen gültigen "["-Status-Präfix.
  </notification>

  <notification name="AOImportNoValidDelimiter">
Zeile [LINE] der Notizkarte besitzt keinen gültigen "["-Status-Suffix.
  </notification>

  <notification name="AOImportStateNameNotFound">
Status [NAME] existiert nicht.
  </notification>

  <notification name="AOImportAnimationNotFound">
Animation [NAME] konnte nicht gefunden werden. Bitte sicherstellen, dass sie sich im selben Ordner wie die Notizkarte befindet.
  </notification>

  <notification name="AOImportInvalid">
Notizkarte enthält keine verwendbaren Daten. Import wird abgebrochen.
  </notification>

  <notification name="AOImportRetryCreateSet">
Import-Ordner für Animationsset [NAME] konnte nicht erstellt werden. Wiederhole...
  </notification>

  <notification name="AOImportAbortCreateSet">
Import-Ordner für Animationsset [NAME] konnte nicht erstellt werden. Import wird abgebrochen.
  </notification>

  <notification name="AOImportLinkFailed">
Erstellung der Verknüpfung zur Animation [NAME] ist fehlgeschlagen!
  </notification>

<!-- ## Zi: Animation Overrider -->

<notification name="SendSysinfoToIM">
Dieses wird die folgenden Informationen an die aktuelle IM-Sitzung senden:

[SYSINFO]
    <usetemplate name="okcancelbuttons" yestext="Senden" notext="Abbrechen" />
  </notification>

<!-- fsdata -->
  <notification name="BlockLoginInfo">
    [REASON]
    <usetemplate
     name="okbutton"
     yestext="OK"/>
  </notification>
  <notification name="TestversionExpired">
    Diese Testversion von [APP_NAME] is abgelaufen und kann nicht weiter verwendet werden.
    <usetemplate
     name="okbutton"
     yestext="OK"/>
  </notification>

  <notification name="FireStormReqInfo">
[NAME] hat die eine Anfrage geschickt, Informationen über Ihre [APP_NAME]-Konfiguration zu übermitteln.
(Dies sind dieselben Informationen, die unter Hilfe->Info über [APP_NAME] zu finden sind.)
[REASON]
Möchten Sie diese Informationen übermitteln?
    <form name="form">
      <button name="Yes" text="Ja"/>
      <button name="No" text="Nein"/>
    </form>
  </notification>

	<notification name="PhantomOn">
		Phantom-Modus eingeschaltet.
	</notification>
	<notification name="PhantomOff">
		Phantom-Modus ausgeschaltet.
	</notification>
	<notification name="MovelockEnabled">
		Movelock aktiviert. Verwenden Sie Avatar &gt; Bewegung &gt; Movelock zum deaktivieren.
	</notification>
	<notification name="MovelockDisabled">
		Movelock deaktiviert.
	</notification>
	<notification name="MovelockEnabling">
		Aktiviere Movelock...
	</notification>
	<notification name="MovelockDisabling">
		Deaktiviere Movelock...
	</notification>
	<notification name="FlightAssistEnabled">
		Flug-Assistent ist aktiviert.
	</notification>
	<notification label="Alle Einstellungen zurücksetzen" name="FirestormClearSettingsPrompt">
		Ein Zurücksetzen aller Einstellungen kann bei Problemen hilfreich sein, allerdings müssen Sie anschließend jegliche Anpassungen erneut vornehmen.

Sind Sie sicher, dass Sie alle Einstellungen zurücksetzen möchten?
		<usetemplate name="okcancelbuttons" notext="Abbrechen" yestext="OK"/>
	</notification>
	<notification name="SettingsWillClear">
		Einstellungen werden nach einem Neustart von [APP_NAME] zurückgesetzt.
	</notification>

  <!-- ## Zi: Particle Editor -->
  <notification name="ParticleScriptFindFolderFailed">
Ordner für neues Skript konnte im Inventar nicht gefunden werden.
  </notification>

  <notification name="ParticleScriptCreationFailed">
Neues Skript für dieses Partikelsystem konnte nicht erstellt werden.
  </notification>

  <notification name="ParticleScriptNotFound">
Neu-erstelltes Skript für dieses Partikelsystem konnte nicht gefunden werden.
  </notification>

  <notification name="ParticleScriptCreateTempFileFailed">
Temporäre Datei für Skript-Upload konnte nicht erstellt werden.
   <form name="form">
      <ignore name="ignore"
       text="Ein Partikelskript wurde in die Zwischenablage kopiert."/>
    </form>
  </notification>

  <notification name="ParticleScriptInjected">
Partikelskript erfolgreich injiziert.
   <form name="form">
      <ignore name="ignore"
       text="Ein Partikelskript wurde in ein Objekt injiziert."/>
    </form>
  </notification>

  <notification name="ParticleScriptCapsFailed">
Skript-Injizierung in Objekt fehlgeschlagen. Region unterstützt diese Funktion nicht.
  </notification>

  <notification name="ParticleScriptCopiedToClipboard">
Das LSL-Skript zur Generierung dieses Partikelsystems wurde in die Zwischenablage kopiert. Es kann jetzt zur weiteren Verwendung in ein Skript kopiert werden.
   <form name="form">
      <ignore name="ignore"
       text="Ein Partikelskript wurde in die Zwischenablage kopiert."/>
    </form>
  </notification>
  <!-- ## Zi: Particle Editor -->

  <!-- ## Zi: Debug Settings Editor -->
  <notification name="DebugSettingsWarning">
Achtung! Für die Verwendung der Debug-Einstellungen wird kein Support geleistet. Änderungen an den Debug-Einstellungen können erhebliche Auswirkungen auf die Verwendung des Viewers haben und können den Verlust von Daten, Funktionalität oder sogar des Zugangs zum Dienst zur Folge haben. Bitte keine Werte ändern, wenn nicht exakt bekannt ist, was die entsprechende Änderung bewirkt!
   <form name="form">
      <ignore name="ignore"
       text="Warnhinweis für Debug-Einstellungen"/>
    </form>
  </notification>

  <notification name="ControlNameCopiedToClipboard">
Der Name der Debug-Einstellung wurde in die Zwischenablage kopiert. Er kann jetzt zur weiteren Verwendung an anderer Stelle eingefügt werden.
   <form name="form">
      <ignore name="ignore"
       text="Der Namen einer Debug-Einstellung wurde in die Zwischenablage kopiert"/>
    </form>
  </notification>
  
  <notification name="SanityCheck">
[APP_NAME] hat ein mögliches Problem mit einer Einstellung erkannt:

[SANITY_MESSAGE]

Grund: [SANITY_COMMENT]

Aktueller Wert: [CURRENT_VALUE]
   <form name="form">
      <button
       index="0"
       name="OK"
       text="Beheben"/>
      <button
       index="1"
       name="Cancel"
       text="Beibehalten"/>
      <ignore name="ignore"
       text="Eine Einstellung hat die Prüfung auf einen sinnvollen Wert nicht bestanden."/>
    </form>
  </notification>  
  <!-- ## Zi: Debug Settings Editor -->

	<notification name="DefaultLabelMissing">
		<usetemplate ignoretext="Ein LSL-Skript enthält eine switch-Anweisung ohne „default“-Fall." name="notifyignore"/>
			Das Verhalten der switch-Anweisung ohne einen „default“-Fall war bislang inkorrekt und wurde korrigiert.
Siehe FIRE-17710 für Details.
	</notification>

	<notification name="TeleportToAvatarNotPossible">
		Teleportieren zum Avatar nicht möglich, da die exakte Position unbekannt ist.
	</notification>

	<notification name="ZoomToAvatarNotPossible">
		Zoomen auf Avatar nicht möglich, da er sich außerhalb der Reichweite befindet.
	</notification>

	<notification name="TrackAvatarNotPossible">
		Verfolgen des Avatars nicht möglich, da er sich außerhalb der Radar-Reichweite befindet.
	</notification>

	<notification name="CacheEmpty">
		Der Viewercache ist momentan leer. Während des Downloads von neuen Inhalten kann es daher zu niedrigeren Frameraten und langsamerem Laden des Inventars kommen.
	</notification>

	<notification name="EnableMediaFilter"> 
Das Abspielen von Medien oder Musik kann deine Identität an Webseiten außerhalb von [CURRENT_GRID] verraten. Durch das Einschalten des Filters kann ausgewählt werden, welche Webseiten Medien abspielen dürfen, wodurch eine bessere Kontrolle über die Privatspähre ermöglicht wird.

Medienfilter aktivieren?
(Diese Einstellung kann später unter Einstellungen &gt; Sound &amp; Medien geändert werden.)
		<form name="form">
			<button name="Enable" text="Aktivieren"/>
			<button name="Disable" text="Deaktivieren"/>
		</form>
	</notification>

	<notification name="MediaAlert"> 
Diese Parzelle enthält Medien von:

Domain: [MEDIADOMAIN]
URL: [MEDIAURL]
		<form name="form">
			<button name="Allow" text="Erlauben"/>
			<button name="Deny" text="Verbieten"/>
		</form>
	</notification>

	<notification name="MediaAlert2"> 
Auswahl merken und [LCONDITION] Medien von dieser Quelle erlauben?

Domain: [MEDIADOMAIN]
URL: [MEDIAURL]
		<form name="form">
			<button name="Do Now" text="Jetzt [ACTION]"/>
			<button name="RememberDomain" text="[CONDITION] diese Domain erlauben"/>
			<button name="RememberURL" text="[CONDITION] diese URL erlauben"/>
		</form>
	</notification>

	<notification name="MediaAlertSingle"> 
Diese Parzelle enthält Medien von:

Domain: [MEDIADOMAIN]
URL: [MEDIAURL]
		<form name="form">
			<button name="Allow" text="Erlauben"/>
			<button name="Deny" text="Verbieten"/>
			<button name="BlacklistDomain" text="Blacklist"/>
			<button name="WhitelistDomain" text="Whitelist"/>
		</form>
	</notification>

	<notification name="AudioAlert">
Diese Parzelle enthält Musik von:

Domain: [AUDIODOMAIN]
URL: [AUDIOURL]
		<form name="form">
			<button name="Allow" text="Erlauben"/>
			<button name="Deny" text="Verbieten"/>
		</form>
	</notification>

	<notification name="AudioAlert2"> 
Auswahl merken und [LCONDITION] Musik von dieser Quelle erlauben?

Domain: [AUDIODOMAIN]
URL: [AUDIOURL]
		<form name="form">
			<button name="Do Now" text="Jetzt [ACTION]"/>
			<button name="RememberDomain" text="[CONDITION] diese Domain erlauben"/>
			<button name="RememberURL" text="[CONDITION] diese URL erlauben"/>
		</form>
	</notification>

	<notification name="AudioAlertSingle"> 
Auswahl merken und [LCONDITION] Musik von dieser Quelle erlauben?

Domain: [AUDIODOMAIN]
URL: [AUDIOURL]
		<form name="form">
			<button name="Allow" text="Erlauben"/>
			<button name="Deny" text="Verbieten"/>
			<button name="BlacklistDomain" text="Blacklist"/>
			<button name="WhitelistDomain" text="Whitelist"/>
		</form>
	</notification>

	<notification name="FirstJoinSupportGroup2">
Willkommen in der Phoenix/Firestorm Viewer Support-Gruppe!

Um den Support zu vereinfachen wird empfohlen, die aktuelle Version Ihres Viewers der Gruppe mitzuteilen. Diese Information beinhaltet Viewer-Version, Viewer-Skin, Betriebssystem und RLVa-Status. Sie können daher entscheiden, ob Sie die Version Ihres Viewers jeder Nachricht in diesem Gruppenchat voranstellen möchten. Unser Support-Team kann Ihnen eine sinnvollere Hilfestellung geben, wenn es direkt weiß, welche Viewer-Version Sie benutzen.

Diese Funktion kann jederzeit über die Checkbox innerhalb des Gruppenchat-Fensters aktiviert bzw. deaktiviert werden.

Soll die automatische Anzeige der Viewer-Version aktiviert werden?

		<form name="form">
			<button name="OK_okcancelignore" text="Ja"/>
			<button name="Cancel_okcancelignore" text="Nein"/>
			<ignore name="ignore" text="Wenn dem Phoenix/Firestorm Support-Gruppenchat beigetreten wird."/>
		</form>
	</notification>

	<notification name="ConfirmScriptModify">
Sollen die Skripte in den ausgewählten Objekten wirklich modifiziert werden?
		<usetemplate
			name="okcancelignore"
			ignoretext="Bestätigen, bevor ich Skripte in einer Auswahl modifiziere."
			notext="Abbrechen"
			yestext="OK"/>
	</notification>

<!-- <FS:Zi> Add float LSL color entry widgets -->
	<notification name="LSLColorCopiedToClipboard">
Der LSL-Farbcode wurde in die Zwischenablage kopiert. Er kann jetzt in LSL-Skripte eingefügt und genutzt werden.
		<form name="form">
			<ignore name="ignore" text="Ein LSL-Farbcode wurde in die Zwischenablage kopiert."/>
		</form>
	</notification>
<!-- <FS:Zi> Add float LSL color entry widgets -->

	<notification name="FSBWTooHigh">
Es wird empfohlen die Bandbreite nicht höher als 1500 kbit/s zu setzen! Bei einer höheren Bandbreite kann es zu Problemen kommen und die Leistung wird dadurch nicht verbessert.
	</notification>

<!-- <FS:AW>  opensim search support-->
	<notification name="ConfirmClearDebugSearchURL">
Soll die Debug-Such-URL wirklich gelöscht werden?
		<usetemplate name="okcancelignore" ignoretext="Bestätigen, wenn eine Debug-Such-URL gelöscht wird" notext="Abbrechen" yestext="OK"/>
	</notification>
	<notification name="ConfirmPickDebugSearchURL">
Soll die aktuelle Such-URL wirklich als Debug-Such-URL gesetzt werden?
		<usetemplate name="okcancelignore" ignoretext="Bestätigen, wenn eine Debug-Such-URL gesetzt wird" notext="Abbrechen" yestext="OK"/>
	</notification>
<!-- </FS:AW>  opensim search support-->
<!-- <FS:AW  grid management-->
	<notification name="ConfirmRemoveGrid">
Soll [REMOVE_GRID] wirklich aus der Grid-Liste entfernt werden?
		<usetemplate name="okcancelignore" ignoretext="Bestätigen, wenn Grids entfernt werden" notext="Abbrechen" yestext="OK"/>
	</notification>
	<notification name="CanNotRemoveConnectedGrid">
[REMOVE_GRID] kann nicht aus der Grid-Liste entfernt solange eine Verbindung besteht.
		<usetemplate name="okcancelignore" ignoretext="Warnung beim Versuch, ein verbundenes Grid zu entfernen." notext="Abbrechen" yestext="OK"/>
	</notification>
<!-- </FS:AW  grid management-->

	<notification name="FirstUseFlyOverride">
Warnung: Bitte verwende die Funktion zur Aufhebung der Flugbeschränkung verantwortungsvoll! Die Verwendung ohne die Zustimmung des Landeigentümers kann dazu führen, dass du von dem entsprechenden Land verbannt wirst.
	</notification>

	<notification name="ServerVersionChanged">
Die betretene Region verwendet eine andere Simulator-Version.
Aktueller Simulator: [NEWVERSION]
Vorheriger Simulator: [OLDVERSION]
	</notification>

	<notification name="RegExFail">
Fehler im Regulären Ausdruck:
[EWHAT]
	</notification>

	<notification name="NoHavok">
Einige Funktionen wie [FEATURE] sind nicht in dieser Version von [APP_NAME] enthalten. Falls Sie [FEATURE] nutzen möchten, laden Sie sich bitte eine Version von [APP_NAME] mit Havok-Unterstützung hier herunter:
[DOWNLOAD_URL]
		<form name="form">
			<ignore name="ignore" text="Kein-Havok-Warnung"/>
		</form>
	</notification>

	<notification name="StreamListExportSuccess">
Stream-Liste erfolgreich als XML nach [FILENAME] exportiert.
	</notification>

	<notification name="StreamListImportSuccess">
Stream-Liste erfolgreich aus XML importiert.
	</notification>
	
	<notification name="StreamMetadata">
♫ Aktueller Titel:
  [TITLE]
  [ARTIST]♫
	</notification>
	<notification name="StreamMetadataNoArtist">
♫ Aktueller Titel:
  [TITLE]♫
	</notification>

	<notification name="RadarAlert">
		[NAME] [MESSAGE]
	</notification>

	<notification name="BackupFinished">
Einstellungen wurden gesichert.
	</notification>

	<notification name="BackupPathEmpty">
Sicherungspfad ist nicht gesetzt. Bitte zunächst einen Ort festlegen, an dem die Einstellungen gesichert sind und von wo sie wiederhergestellt werden sollen.
	</notification>

	<notification name="BackupPathDoesNotExistOrCreateFailed">
Der Sicherungspfad konnte nicht gefunden oder erstellt werden.
	</notification>

	<notification name="BackupPathDoesNotExist">
Der Sicherungspfad konnte nicht gefunden werden.
	</notification>

	<notification name="SettingsConfirmBackup">
		Möchten Sie wirklich eine Sicherung in diesem Verzeichnis erstellen?

[DIRECTORY]

Bestehende Sicherungen in diesem Verzeichnis werden überschrieben!
		<usetemplate name="okcancelbuttons" notext="Abbrechen" yestext="Sicherung erstellen"/>
	</notification>

	<notification name="SettingsRestoreNeedsLogout">
Das Wiederherstellen von Einstellungen erfordert einen Neustart des Viewers. Sollen die Einstellungen jetzt wiederhergestellt und der Viewer beendet werden?
		<usetemplate name="okcancelbuttons" notext="Abbrechen" yestext="Wiederherstellen und beenden"/>
	</notification>

	<notification name="RestoreFinished">
Wiederherstellen abgeschlossen! Bitte den Viewer neu starten!
		<usetemplate name="okbutton" yestext="Beenden"/>
	</notification>
	<notification name="ConfirmRestoreQuickPrefsDefaults">
Diese Aktion setzt die Schnelleinstellungen direkt auf die Standardkonfiguration zurück.

Diese Aktion kann nicht rückgängig gemacht werden.
		<usetemplate ignoretext="Bestätigen, wenn Schnelleinstellungen zurückgesetzt werden sollen" name="okcancelignore" notext="Abbrechen" yestext="OK"/>
	</notification>
	<notification name="QuickPrefsDuplicateControl">
		Einstellung wurde bereits hinzugefügt. Bitte eine andere Einstellung wählen.
		<usetemplate name="okbutton" yestext="OK"/>
	</notification>

	<notification name="ExportFinished">
Export nach [FILENAME] beendet.
	</notification>

	<notification name="ExportCollada">
Export unerwartet fehlgeschlagen. Siehe Log-Datei für weitergehende Details.
	</notification>

	<notification name="ExportColladaSuccess">
[OBJECT] erfolgreich als [FILENAME] gespeichert.
	</notification>

	<notification name="ExportColladaFailure">
Export von [OBJECT] nach [FILENAME] fehlgeschlagen.
	</notification>

	<notification name="ImportSuccess">
Erfolgreich [COUNT] [OBJECT] importiert.
	</notification>

	<notification name="AntiSpamBlocked">
AntiSpam: [SOURCE] wurde wegen Spam vom Typ [QUEUE] ([COUNT] mal in [PERIOD] Sekunden) blockiert.
	</notification>

	<notification name="AntiSpamImNewLineFloodBlocked">
AntiSpam: [SOURCE] wurde wegen Senden einer Instant Message mit mehr als [COUNT] Zeilen blockiert.
	</notification>

	<notification name="AntiSpamChatNewLineFloodBlocked">
AntiSpam: [SOURCE] wurde wegen Senden einer Chatnachricht mit mehr als [COUNT] Zeilen blockiert.
	</notification>

	<notification name="MeshMaxConcurrentReqTooHigh">
Der Wert, der für das gleichzeitige Laden von Mesh-Objekten gesetzt wurde ([VALUE]; Debug-Einstellung [DEBUGNAME]), ist höher als das Maximum von [MAX]. Er wurde auf den Standardwert [DEFAULT] zurückgesetzt.
	</notification>

	<notification name="SkinDefaultsChangeSettings">
		[MESSAGE]
		<form name="form">
			<ignore name="ignore" text="Eine Einstellung wurde auf den Standardwert für das gewählte Oberflächendesign zurückgesetzt."/>
		</form>
	</notification>
	
	<notification name="AddNewContactSet">
		Neues Kontakt-Set mit folgendem Namen erstellen:
		<form name="form">
			<input name="message">
				Neues Kontakt-Set
			</input>
			<button name="Create" text="Erstellen"/>
			<button name="Cancel" text="Abbrechen"/>
		</form>
	</notification>
	<notification name="RemoveContactSet">
		Soll Kontakt-Set „[SET_NAME]“ wirklich gelöscht werden? Diese Aktion kann nicht rückgängig gemacht werden!
		<usetemplate name="okcancelignore" notext="Abbrechen" yestext="Ok" ignoretext="Bestätigen, wenn ein Kontakt-Set gelöscht wird."/>
	</notification>
	<notification name="RemoveContactFromSet">
		Soll [TARGET] wirklich aus Kontakt-Set „[SET_NAME]“ entfernt werden?
		<usetemplate name="okcancelignore" notext="Abbrechen" yestext="Ok" ignoretext="Bestätigen, wenn jemand aus einem Kontakt-Set entfernt wird."/>
	</notification>
	<notification name="RemoveContactsFromSet">
		Sollen wirklich diese [TARGET] Avatare aus Kontakt-Set „[SET_NAME]“ entfernt werden?
		<usetemplate name="okcancelignore" notext="Abbrechen" yestext="Ok" ignoretext="Bestätigen, wenn mehrere Avatare aus einem Kontakt-Set entfernt werden."/>
	</notification>
	<notification name="AddToContactSetSingleSuccess">
		[NAME] wurde zu Kontakt-Set „[SET]“ hinzugefügt.
	</notification>
	<notification name="AddToContactSetMultipleSuccess">
		[COUNT] Avatare wurden zu Kontakt-Set „[SET]“ hinzugefügt.
	</notification>
	<notification name="SetAvatarPseudonym">
		Alias für [AVATAR] eingeben:
		<form name="form">
			<button name="Create" text="Erstellen"/>
			<button name="Cancel" text="Abbrechen"/>
		</form>
	</notification>
	<notification name="RenameContactSetFailure">
		Kontakt-Set „[SET]“ konnte nicht in „[NEW_NAME]“ umbenannt werden, da entweder bereits ein Kontakt-Set mit demselben Namen existiert oder der neue Name ungültig ist.
	</notification>

	<notification name="ShapeImportGenericFail">
		Es gab ein Problem beim importieren von [FILENAME]. Siehe Log-Datei für weitergehende Details.
	</notification>
	<notification name="ShapeImportVersionFail">
		Import der Avatarform fehlgeschlagen. Sind Sie sicher, dass [FILENAME] eine korrekte Avatar-Datei ist?
	</notification>

	<notification name="AddToMediaList">
		Domänennamen zum Hinzufügen zur [LIST] eingeben:
		<form name="form">
			<button name="Add" text="Hinzufügen"/>
			<button name="Cancel" text="Abbrechen"/>
		</form>
	</notification>
	<notification name="CantRestoreToWorldNoCopy">
		Die Option „Wiederherstellen an letzter Position“ ist nicht erlaubt für nicht-kopierbare Objekte, um einem möglichen Verlust vorzubeugen.
	</notification>
	<notification name="ConfirmRemoveCredential">
		Gespeichertes Login für &lt;nolink&gt;[NAME]&lt;/nolink&gt; löschen?
		<form name="form">
			<button name="OK" text="OK"/>
			<button name="Cancel" text="Abbrechen"/>
		</form>
	</notification>
<!-- <FS:TS> FIRE-5453: Flickr upload support (from Exodus) -->
	<notification name="ExodusFlickrVerificationExplanation">
Um die Flickr-Uploadfunktion nutzen zu können, muss [APP_NAME] Zugriff auf deinen Account gewährt werden. Beim Fortfahren wird die Flickr-Website im Webbrowser geöffnet, wo du dich einloggen und den Zugriff durch [APP_NAME] autorisieren musst. Der daraufhin angezeigte Code muss in [APP_NAME] eingetragen werden.

Soll [APP_NAME] autorisiert werden, Fotos unter deinem Flickr-Konto zu posten?
		<usetemplate name="okcancelbuttons" notext="Nein" yestext="Ja"/>
	</notification>

	<notification name="ExodusFlickrVerificationPrompt">
Bitte den Flickr-Zugriff im Webbrowser autorisieren und den angezeigen Code eingeben:
		<form name="form">
			<button name="OK" text="OK"/>
			<button name="Cancel" text="Abbrechen"/>
		</form>
	</notification>

	<notification name="ExodusFlickrVerificationFailed">
Flickr-Verifikation fehlgeschlagen. Bitte erneut versuchen sowie den eingegebenen Code überprüfen.
		<usetemplate name="okbutton" yestext="OK"/>
	</notification>

	<notification name="ExodusFlickrUploadComplete">
Das Foto kann jetzt [http://www.flickr.com/photos/upload/edit/?ids=[ID] hier] betrachtet werden.
	</notification>
<!-- </FS:TS> FIRE-5453 -->
	<notification name="RegionTrackerAdd">
Welche Bezeichnung soll für die Region
„[REGION]“ verwendet werden?
		<form name="form">
			<button name="OK" text="OK"/>
			<button name="Cancel" text="Abbrechen"/>
		</form>
	</notification>
	<notification name="SnoozeDuration">
		Zeitspanne in Sekunden, für die der Gruppenchat temporär unterdrückt werden soll:
		<form name="form">
			<button name="OK" text="OK"/>
			<button name="Cancel" text="Abbrechen"/>
		</form>
	</notification>
	<notification name="SnoozeDurationInvalidInput">
		Bitte geben Sie einen gültigen Wert für die Zeitspanne ein!
		<usetemplate name="okbutton" yestext="OK"/>
	</notification>
	<notification name="PickLimitReached">
		Neue Auswahl kann nicht erstellt werden, da bereits die maximale Anzahl an Auswahlen erstellt wurde.
		<usetemplate name="okbutton" yestext="OK"/>
	</notification>
	<notification name="GlobalOnlineStatusToggle">
		Abhängig von der Serverauslastung kann es einen Moment dauern, bis das Umschalten der Sichtbarkeit des Online-Status effektiv wird.
		<usetemplate ignoretext="Weise mich darauf hin, dass das Umschalten der Sichtbarkeit des Online-Status etwas dauern kann." name="okignore" yestext="OK"/>
	</notification>
	<notification name="RenderVolumeLODFactorWarning">
		ACHTUNG: Die Detailstufe (LOD) ist auf einen hohen Wert eingestellt.

Für den normalen Gebrauch ist ein Wert zwischen 1 und 3 ausreichend.
Ziehen Sie in Erwägung Objekte zu ersetzen, die bei einem entsprechenden Wert deformiert aussehen.

LOD-Faktor >3: Verschlechtert Performance. Nur für Fotoaufnahmen ratsam.
LOD-Faktor >4: Nur in Ausnahmefällen verwenden. Wird beim Neustart zurückgesetzt.
LOD-Faktor >8: Hat keinen echten Effekt. Kann Fehler verursachen.
		<usetemplate name="okbutton" yestext="OK"/>
	</notification>
	<notification name="OverrideVRAMWarning">
		WARNUNG: Das Übersteuern der VRAM-Erkennung kann Instabilitäten verursachen.

Die meisten Benutzer sollten diese Einstellung deaktiviert und dem Viewer sowie Betriebssystem den korrekten Wert ermitteln lassen.

Diese Einstellung ist für den Fall gedacht, wenn die VRAM-Erkennung inkorrekte Ergebnisse liefert. Bitte mit Vorsicht verwenden und im Zweifel Hilfe beim Support erfragen.
		<usetemplate name="okbutton" yestext="OK"/>
	</notification>
	<notification name="CurrencyURIOverrideReceived">
Diese Region hat sich dazu entschieden, das Währungsportal eines Drittanbieters zu nutzen.
Bitte beachten Sie, dass es sich bei Käufen von Währung innerhalb des Firestorm Viewers um Transaktionen zwischen Ihnen (dem Nutzer) und den Anbietern oder Verkäufern der Währung handelt.
Weder Firestorm Viewer, Phoenix Firestorm Viewer Project Inc. noch dessen Team können für jegliche Kosten oder Schäden haftbar gemacht werden, die direkt oder indirekt aus solchen Transaktionen entstehen.
Falls Sie diesen Nutzungsbestimmungen nicht zustimmen, sollten keinerlei finanzielle Transaktionen im Rahmen der Nutzung dieses Viewers durchgeführt werden.
		<usetemplate ignoretext="Warnen, wenn eine Region die URL zum Währungsportal ändert" name="okignore" yestext="OK"/>
	</notification>
	<notification name="EnableHiDPI">
		HiDPI kann negative Effekte aufweisen und die Leistung beeinträchtigen.
	</notification>
	<notification name="CantCreateInventoryName">
		Dieses Inventar kann nicht erstellt werden: [NAME]
	</notification>
	<notification name="WindlightBulkImportFinished">
		Mehrfach-Import von Windlight abgeschlossen.
	</notification>
	<notification name="WarnForceLoginURL">
		URL der Startseite des Anmeldebildschirms wird für Testzwecke übersteuert.

URL auf Standard zurücksetzen?
		<usetemplate name="okcancelbuttons" notext="Nächstes Mal erinnern" yestext="Zurücksetzen"/>
	</notification>
	<notification name="WarnScriptedCamera">
		Zurücksetzen der Kamera könnte durch folgende Objekte verhindert werden:

[SOURCES]
	</notification>
	<notification label="Ordner-Gruppierung aufheben" name="UngroupFolder">
		Gruppierung durch den Ordner „[FOLDER_NAME]“ aufheben?
		<usetemplate name="okcancelbuttons" notext="Abbrechen" yestext="Okay"/>
	</notification>
	<notification name="ImageEmptyAlphaLayer" label="Textur enthält leeren Alpha-Kanal">
		Die Textur, die Sie hochladen möchten, enthält einen leeren oder fast-leeren Alpha-Kanal (Transparenz-Informationen). Dies ist fast immer nicht gewünscht und der Kanel sollte daher entfernt werden. Das Hinzufügen eines Alpha-Kanals kann zu Textur-Flackern bei übereinanderliegenden Texturen bei unterschiedlichem Kamerawinkel führen. Zudem verringert sich dadurch die Darstellungsgeschwindigkeit. Sofern diese Textur nicht unbedingt einen (fast-)leeren Alpgha-Kanal benötigt, sollte dieser möglichst entfernt werden.
	</notification>
</notifications><|MERGE_RESOLUTION|>--- conflicted
+++ resolved
@@ -3630,13 +3630,6 @@
 		Das aktive Voice-Morph-Abo ist abgelaufen. Ihre normalen Voice-Einstellungen werden angewendet. 
 [[URL] Klicken Sie hier], um Ihr Abo zu erneuern. 
 
-<<<<<<< HEAD
-Wenn Sie Premium-Mitglied sind, [[PREMIUM_URL] klicken Sie hier], um Ihren Voice-Morphing-Vorteil zu nutzen.
-	</notification>
-	<notification name="VoiceEffectsWillExpire">
-		Ein oder mehrere Ihrer Voice-Morph-Abos laufen in weniger als [INTERVAL] Tagen ab. 
-[[URL] Klicken Sie hier], um Ihr Abo zu erneuern. 
-
 Wenn Sie Premium-Mitglied sind, [[PREMIUM_URL] klicken Sie hier], um Ihren Voice-Morphing-Vorteil zu nutzen.
 	</notification>
 	<notification name="VoiceEffectsNew">
@@ -3672,19 +3665,6 @@
 		Innerhalb kurzer Zeit wurden von einem untrusted Browser mehrere SLurls erhalten.
 Diese werden für ein paar Sekunden sicherheitshalber gesperrt.
 	</notification>
-=======
-Wenn Sie Premium-Mitglied sind, [[PREMIUM_URL] klicken Sie hier], um Ihren Voice-Morphing-Vorteil zu nutzen.</notification>
-	<notification name="VoiceEffectsNew">Neue Voice-Morph-Effekte sind erhältlich!</notification>
-	<notification name="Cannot enter parcel: not a group member">Nur Mitglieder einer bestimmten Gruppe dürfen diesen Bereich betreten.</notification>
-	<notification name="Cannot enter parcel: banned">Zugang zur Parzelle verweigert. Sie wurden verbannt.</notification>
-	<notification name="Cannot enter parcel: not on access list">Zugang zur Parzelle verweigert. Sie stehen nicht auf der Zugangsliste.</notification>
-	<notification name="VoiceNotAllowed">Sie sind nicht berechtigt, einem Voice-Chat in [VOICE_CHANNEL_NAME] beizutreten.</notification>
-	<notification name="VoiceCallGenericError">Fehler beim Versuch, eine Voice-Chat-Verbindung zu [VOICE_CHANNEL_NAME] herzustellen.  Bitte versuchen Sie es erneut.</notification>
-	<notification name="UnsupportedCommandSLURL">Die SLurl, auf die Sie geklickt haben, wird nicht unterstützt.</notification>
-	<notification name="BlockedSLURL">Ein untrusted Browser hat eine SLurl geschickt, diese wurde sicherheitshalber gesperrt.</notification>
-	<notification name="ThrottledSLURL">Innerhalb kurzer Zeit wurden von einem untrusted Browser mehrere SLurls erhalten.
-Diese werden für ein paar Sekunden sicherheitshalber gesperrt.</notification>
->>>>>>> 5c16ae13
 	<notification name="IMToast">
 		[MESSAGE]
 		<form name="form">
