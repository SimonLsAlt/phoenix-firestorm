--- conflicted
+++ resolved
@@ -4,13 +4,8 @@
 		Nicht mehr anzeigen
 	</global>
 	<global name="skipnexttimesessiononly">
-<<<<<<< HEAD
-		Nicht mehr anzeigen
-(für aktuelle Sitzung)
-=======
 		Nicht mehr anzeigen 
 (während der aktuellen Sitzung)
->>>>>>> 76c7eb73
 	</global>
 	<global name="alwayschoose">
 		Diese Option immer auswählen
@@ -358,11 +353,7 @@
 		<usetemplate name="okcancelbuttons" notext="Abbrechen" yestext="Beitreten"/>
 	</notification>
 	<notification name="JoinGroupNoCost">
-<<<<<<< HEAD
 		Sie treten der Gruppe &lt;nolink&gt;[NAME]&lt;/nolink&gt; bei.
-=======
-		Sie treten der Gruppe &lt;nolink&gt;[NAME]&lt;/nolink&gt; bei. 
->>>>>>> 76c7eb73
 Fortfahren?
 		<usetemplate name="okcancelbuttons" notext="Abbrechen" yestext="Beitreten"/>
 	</notification>
@@ -377,40 +368,6 @@
 		<usetemplate canceltext="Abbrechen" name="okcancelbuttons" notext="Abbrechen" yestext="Gruppe für [COST] L$ erstellen"/>
 	</notification>
 	<notification name="JoinGroupInaccessible">
-		Sie haben keine Zugriff auf diese Gruppe.
-		<usetemplate name="okbutton" yestext="OK"/>
-	</notification>
-	<notification name="JoinGroupError">
-		Fehler bei der Verarbeitung Ihrer Gruppenmitglied-Anfrage.
-		<usetemplate name="okbutton" yestext="OK"/>
-	</notification>
-	<notification name="JoinGroupErrorReason">
-		Gruppe kann nicht beigetreten werden: [reason]
-		<usetemplate name="okbutton" yestext="OK"/>
-	</notification>
-	<notification name="JoinGroupTrialUser">
-		Entschuldigung, Benutzer auf Probe können keiner Gruppe beitreten.
-		<usetemplate name="okbutton" yestext="OK"/>
-	</notification>
-	<notification name="JoinGroupMaxGroups">
-		Sie können der Gruppe &lt;nolink&gt;[group_name]&lt;/nolink&gt; nicht beitreten:
-Sie sind bereits Mitglied in [group_count] Gruppen, das erlaubte Limit sind [max_groups].
-		<usetemplate name="okbutton" yestext="OK"/>
-	</notification>
-	<notification name="JoinGroupClosedEnrollment">
-		Sie können der Gruppe &lt;nolink&gt;[group_name]&lt;/nolink&gt; nicht beitreten:
-Die Gruppe besitzt keine öffentliche Anmeldung mehr.
-		<usetemplate name="okbutton" yestext="OK"/>
-	</notification>
-	<notification name="JoinGroupSuccess">
-		Sie sind der Gruppe beigetreten.
-		<usetemplate name="okbutton" yestext="OK"/>
-	</notification>
-	<notification name="JoinGroupInsufficientFunds">
-		Die benötigte Gebühr L$ [membership_fee] für die Mitgliedschaft konnte nicht übertragen werden.
-		<usetemplate name="okbutton" yestext="OK"/>
-	</notification>
-	<notification name="JoinGroupInaccessible">
 		Diese Gruppe ist für Sie nicht verfügbar.
 		<usetemplate name="okbutton" yestext="OK"/>
 	</notification>
@@ -427,17 +384,13 @@
 		<usetemplate name="okbutton" yestext="OK"/>
 	</notification>
 	<notification name="JoinGroupMaxGroups">
-		Sie können &quot;&lt;nolink&gt;[group_name]&lt;/nolink&gt;&quot; nicht beitreten: 
+		Sie können „&lt;nolink&gt;[group_name]&lt;/nolink&gt;“ nicht beitreten: 
 Sie sind bereits Mitglied in [group_count] Gruppen, die maximale zulässige Anzahl beträgt [max_groups]
 		<usetemplate name="okbutton" yestext="OK"/>
 	</notification>
 	<notification name="JoinGroupClosedEnrollment">
-		Sie können &quot;&lt;nolink&gt;[group_name]&lt;/nolink&gt;&quot; nicht beitreten: 
+		Sie können „&lt;nolink&gt;[group_name]&lt;/nolink&gt;“ nicht beitreten: 
 Die Gruppe steht für freie Registrierungen nicht mehr zur Verfügung.
-		<usetemplate name="okbutton" yestext="OK"/>
-	</notification>
-	<notification name="JoinGroupSuccess">
-		Sie wurden der Gruppe hinzugefügt.
 		<usetemplate name="okbutton" yestext="OK"/>
 	</notification>
 	<notification name="JoinGroupInsufficientFunds">
@@ -466,11 +419,7 @@
 		<usetemplate name="okcancelbuttons" notext="Abbrechen" yestext="OK"/>
 	</notification>
 	<notification name="ReturnObjectsDeededToGroup">
-<<<<<<< HEAD
-		Möchten Sie alle Ihre Objekte auf dieser Parzelle, die der Gruppe „&lt;nolink&gt;[NAME]&lt;/nolink&gt;“ gehören, zurück in das jeweilige Inventar ihrer vorherigen Eigentümer transferieren?
-=======
-		Möchten Sie alle Ihre Objekte auf dieser Parzelle, die gemeinsam mit der Gruppe &quot;&lt;nolink&gt;[NAME]&lt;/nolink&gt;&quot; verwendet werden, zurück in das Inventar ihrer vorherigen Eigentümer transferieren? 
->>>>>>> 76c7eb73
+		Möchten Sie alle Ihre Objekte auf dieser Parzelle, die gemeinsam mit der Gruppe „&lt;nolink&gt;[NAME]&lt;/nolink&gt;“ verwendet werden, zurück in das Inventar ihrer vorherigen Eigentümer transferieren? 
 
 *WARNUNG* Hierdurch werden alle nicht transferierbaren Objekte gelöscht, die der Gruppe übertragen wurden. 
 
@@ -516,11 +465,7 @@
 		<usetemplate name="okcancelbuttons" notext="Abbrechen" yestext="OK"/>
 	</notification>
 	<notification name="ReturnObjectsNotOwnedByGroup">
-<<<<<<< HEAD
-		Objekte auf dieser Parzelle, die von der Gruppe &lt;nolink&gt;[NAME]&lt;/nolink&gt; nicht gemeinsam genutzt werden, an ihre Eigentümer zurückgeben?
-=======
-		Möchten Sie die Objekte auf dieser Parzelle, die NICHT gemeinsam mit der Gruppe &lt;nolink&gt;[NAME]&lt;/nolink&gt; verwendet werden, an ihre Eigentümer zurückgeben? 
->>>>>>> 76c7eb73
+		Möchten Sie die Objekte auf dieser Parzelle, die NICHT gemeinsam mit der Gruppe „&lt;nolink&gt;[NAME]&lt;/nolink&gt;“ verwendet werden, an ihre Eigentümer zurückgeben? 
 
 Objekte: [N]
 		<usetemplate name="okcancelbuttons" notext="Abbrechen" yestext="OK"/>
@@ -568,11 +513,7 @@
 		Ein Report-Screenshot konnte aus folgendem Grund nicht hochgeladen werden: [REASON]
 	</notification>
 	<notification name="MustAgreeToLogIn">
-<<<<<<< HEAD
-		Bevor Sie sich in [CURRENT_GRID] anmelden können, müssen Sie den Geschäftsbedingungen, Datenschutzbestimmungen und Servicebedingungen zustimmen.
-=======
-		Bevor Sie sich weiterhin in [SECOND_LIFE] anmelden können, müssen Sie den Allgemeinen Geschäftsbedingungen, der Datenschutzrichtlinien sowie den Servicebedingungen zustimmen.
->>>>>>> 76c7eb73
+		Bevor Sie sich in [CURRENT_GRID] anmelden können, müssen Sie den Allgemeinen Geschäftsbedingungen, Datenschutzbestimmungen und Servicebedingungen zustimmen.
 	</notification>
 	<notification name="CouldNotPutOnOutfit">
 		Outfit konnte nicht angezogen werden.
@@ -833,11 +774,7 @@
 		<usetemplate name="okcancelbuttons" notext="Abbrechen" yestext="Hinauswerfen"/>
 	</notification>
 	<notification name="EjectAvatarFromGroup">
-<<<<<<< HEAD
-		Sie haben [AVATAR_NAME] aus der Gruppe &lt;nolink&gt;[GROUP_NAME]&lt;/nolink&gt; geworfen.
-=======
-		Sie haben [AVATAR_NAME] aus der Gruppe &lt;nolink&gt;[GROUP_NAME]&lt;/nolink&gt; entfernt.
->>>>>>> 76c7eb73
+		Sie haben [AVATAR_NAME] aus der Gruppe „&lt;nolink&gt;[GROUP_NAME]&lt;/nolink&gt;“ entfernt.
 	</notification>
 	<notification name="AcquireErrorTooManyObjects">
 		FEHLER: Zu viele Objekte ausgewählt.
@@ -1449,12 +1386,7 @@
 		Die Schenkung dieser Parzelle setzt voraus, dass die Gruppe über ausreichende Landnutzungsrechte verfügt. 
 Dem Eigentümer wird der Kaufpreis für das Land nicht zurückerstattet. Bei einem Verkauf der übertragenen Parzelle wird der Erlös zu gleichen Teilen unter den Gruppenmitgliedern aufgeteilt. 
 
-<<<<<<< HEAD
-Der Gruppe „&lt;nolink&gt;[GROUP_NAME]&lt;/nolink&gt;“
- [AREA] m² Land schenken?
-=======
-Der Gruppe &quot;&lt;nolink&gt;[GROUP_NAME]&lt;/nolink&gt;&quot; diese [AREA] m² Land schenken?
->>>>>>> 76c7eb73
+Der Gruppe „&lt;nolink&gt;[GROUP_NAME]&lt;/nolink&gt;“ diese [AREA] m² Land schenken?
 		<usetemplate name="okcancelbuttons" notext="Abbrechen" yestext="OK"/>
 	</notification>
 	<notification name="DeedLandToGroupWithContribution">
@@ -1462,11 +1394,7 @@
 Die Schenkung beinhaltet eine Landübertragung an die Gruppe von &quot;[NAME]&quot;. 
 Dem Eigentümer wird der Kaufpreis für das Land nicht zurückerstattet. Bei einem Verkauf der übertragenen Parzelle wird der Erlös zu gleichen Teilen unter den Gruppenmitgliedern aufgeteilt. 
 
-<<<<<<< HEAD
-Der Gruppe „&lt;nolink&gt;[GROUP_NAME]&lt;/nolink&gt;“ [AREA] m² an Land schenken?
-=======
-Der Gruppe &quot;&lt;nolink&gt;[GROUP_NAME]&lt;/nolink&gt;&quot; diese [AREA] m² Land schenken?
->>>>>>> 76c7eb73
+Der Gruppe „&lt;nolink&gt;[GROUP_NAME]&lt;/nolink&gt;“ diese [AREA] m² Land schenken?
 		<usetemplate name="okcancelbuttons" notext="Abbrechen" yestext="OK"/>
 	</notification>
 	<notification name="DisplaySetToSafe">
@@ -1877,17 +1805,13 @@
 		<usetemplate name="okcancelbuttons" notext="Abbrechen" yestext="OK"/>
 	</notification>
 	<notification name="GroupDepart">
-<<<<<<< HEAD
 		Sie haben die Gruppe „&lt;nolink&gt;[group_name]&lt;/nolink&gt;“ verlassen.
 		<usetemplate name="okbutton" yestext="OK"/>
 	</notification>
 	<notification name="GroupLeaveConfirmMemberWithFee">
-		Sie sind gegenwärtig Mitglied der Gruppe &lt;nolink&gt;[GROUP]&lt;/nolink&gt;. Erneutes Beitreten kostet [AMOUNT] L$.
+		Sie sind gegenwärtig Mitglied der Gruppe „&lt;nolink&gt;[GROUP]&lt;/nolink&gt;“. Erneutes Beitreten kostet [AMOUNT] L$.
 Diese Gruppe verlassen?
 		<usetemplate name="okcancelbuttons" notext="Abbrechen" yestext="OK"/>
-=======
-		Sie haben die Gruppe &quot;&lt;nolink&gt;[group_name]&lt;/nolink&gt;&quot; verlassen.
->>>>>>> 76c7eb73
 	</notification>
 	<notification name="OwnerCannotLeaveGroup">
 		Sie können die Gruppe nicht verlassen, da Sie der letzte Besitzer der Gruppe sind. Weisen Sie die Besitzerrolle zuerst einem anderen Mitglied zu.
@@ -2233,14 +2157,8 @@
 		Möchten Sie den Grundbesitzvertrag wirklich ändern?
 		<usetemplate name="okcancelbuttons" notext="Abbrechen" yestext="OK"/>
 	</notification>
-<<<<<<< HEAD
-
-	<notification name="EstateParcelAccessOverride">
-		Deaktivieren dieser Einstellung kann Einschränkungen von Parzellen-Eigentümer aufheben, um Griefing zu verhindern, die Privatsphäre sicherzustellen oder minderjährige Einwohner vor Über-18-Material zu schützen. Bitte besprechen Sie dieses Vorgehen mit den Parzellen-Eigentümern, falls notwendig.
-=======
 	<notification name="EstateParcelAccessOverride">
 		Durch Deaktivieren dieser Option können Einstellungen der Parzellenbesitzer zum Schutz vor Belästigungen, zur Aufrechterhaltung der Privatsphäre oder zum Schutz von Minderjährigen vor nicht altersgemäßen Inhalten aufgehoben werden. Bitte sprechen Sie mit den Parzellenbesitzern, falls erforderlich.
->>>>>>> 76c7eb73
 		<usetemplate name="okbutton" yestext="OK"/>
 	</notification>
 	<notification name="RegionEntryAccessBlocked">
@@ -2591,17 +2509,10 @@
 		</form>
 	</notification>
 	<notification name="DeleteFilteredItems">
-<<<<<<< HEAD
-		Ein Filter ist auf Ihrem Inventar aktiv und es sind nicht alle Objekte sichtbar, die Sie löschen möchten.
-
-Sind Sie sicher, dass Sie diese löschen möchten?
-		<usetemplate ignoretext="Bestätigten, wenn gefilterte Objekte gelöscht werden" name="okcancelignore" notext="Abbrechen" yestext="OK"/>
-=======
 		Ihr Inventar wird zur Zeit gefiltert, und nicht alle Objekte, die gelöscht werden sollen, sind momentan sichtbar. 
 
 Möchten Sie diese Objekte wirklich löschen?
 		<usetemplate ignoretext="Vor dem Löschen gefilterter Objekte bestätigen" name="okcancelignore" notext="Abbrechen" yestext="OK"/>
->>>>>>> 76c7eb73
 	</notification>
 	<notification name="ConfirmUnlink">
 		Soll das ausgewählte Objekt wirklich getrennt werden?
@@ -2678,29 +2589,16 @@
 		<usetemplate ignoretext="Bestätigen, bevor ich einen Systemordner lösche." name="okcancelignore" notext="Abbrechen" yestext="OK"/>
 	</notification>
 	<notification name="PurgeSelectedItems">
-<<<<<<< HEAD
-		[COUNT] Objekt(e) werden permanent gelöscht. Sind Sie sicher, dass Sie die ausgewählten Objekte permanent aus dem Papierkorb löschen möchten?
-		<usetemplate name="okcancelbuttons" notext="Abbrechen" yestext="OK"/>
-	</notification>
-	<notification name="ConfirmEmptyTrash">
-		[COUNT] Objekt(e) werden permanent gelöscht. Sind Sie sicher, dass Sie den Inhalt des Papierkorbs permanent löschen möchten?
-		<usetemplate ignoretext="Bestätigen, bevor der Ordner Papierkorb im Inventar geleert wird" name="okcancelbuttons" notext="Abbrechen" yestext="OK"/>
-	</notification>
-	<notification name="TrashIsFull">
-		Ihr Papierkorb läuft über. Dies kann zu Anmeldeproblemen führen.
-		<usetemplate name="okcancelbuttons" notext="Papierkorb später leeren" yestext="Papierkorb überprüfen"/>
-=======
 		[COUNT] Objekt(e) wird/werden dauerhaft gelöscht. Möchten Sie das/die ausgewählte(n) Objekt(e) wirklich dauerhaft aus dem Papierkorb löschen?
 		<usetemplate name="okcancelbuttons" notext="Abbrechen" yestext="OK"/>
 	</notification>
 	<notification name="ConfirmEmptyTrash">
 		[COUNT] Objekte werden dauerhaft gelöscht. Möchten Sie den Inhalt Ihres Papierkorbs wirklich dauerhaft löschen?
-		<usetemplate name="okcancelbuttons" notext="Abbrechen" yestext="OK"/>
+		<usetemplate ignoretext="Bestätigen, bevor der Ordner Papierkorb im Inventar geleert wird" name="okcancelbuttons" notext="Abbrechen" yestext="OK"/>
 	</notification>
 	<notification name="TrashIsFull">
 		Ihr Papierkorb läuft über. Dies kann zu Anmeldeproblemen führen.
 		<usetemplate name="okcancelbuttons" notext="Papierkorb später leeren" yestext="Papierkorb ansehen"/>
->>>>>>> 76c7eb73
 	</notification>
 	<notification name="ConfirmClearBrowserCache">
 		Sind Sie sicher, dass Sie Ihren Reise-, Internet- und Suchverlauf löschen möchten?
@@ -3040,15 +2938,9 @@
 		Alle Objekte auf der ausgewählten Parzelle, die Einwohner &apos;[NAME]&apos; gehören, wurden an ihren Eigentümern zurückgegeben.
 	</notification>
 	<notification name="GroupObjectsReturned">
-<<<<<<< HEAD
-		Die mit der Gruppe &lt;nolink&gt;[GROUPNAME]&lt;/nolink&gt; gemeinsam genutzten Objekte auf dieser Parzelle wurden in das Inventar ihrer Eigentümer transferiert.
-Transferierbare übertragene Objekte wurden an ihre früheren Eigentümer zurückgegeben.
-Nicht transferierbare an die Gruppe übertragene Objekte wurden gelöscht.
-=======
 		Die mit der Gruppe &lt;nolink&gt;[GROUPNAME]&lt;/nolink&gt; gemeinsam verwendeten Objekte auf dieser Parzelle wurden zurück in das Inventar ihrer Eigentümer transferiert.
 Transferierbare, an die Gruppe übertragene Objekte wurden an ihre früheren Eigentümer zurückgegeben.
 Nicht transferierbare, an die Gruppe übertragene Objekte wurden gelöscht.
->>>>>>> 76c7eb73
 	</notification>
 	<notification name="UnOwnedObjectsReturned">
 		Alle Objekte auf der ausgewählten Parzelle, die NICHT Ihnen gehören, wurden ihren Eigentümern zurückgegeben.
@@ -3502,11 +3394,7 @@
 		</form>
 	</notification>
 	<notification name="ScriptDialogGroup">
-<<<<<<< HEAD
-		„&lt;nolink&gt;[TITLE]&lt;/nolink&gt;“ von &lt;nolink&gt;[GROUPNAME]&lt;/nolink&gt;
-=======
 		&lt;nolink&gt;[GROUPNAME]&lt;/nolink&gt;s &quot;&lt;nolink&gt;[TITLE]&lt;/nolink&gt;&quot; 
->>>>>>> 76c7eb73
 [MESSAGE]
 		<form name="form">
 			<button name="Client_Side_Mute" text="Blockieren"/>
@@ -3554,13 +3442,8 @@
 		[NAME] wurde ein Inventarobjekt angeboten und wird nicht länger ignoriert.
 	</notification>
 	<notification name="VoiceInviteGroup">
-<<<<<<< HEAD
 		[NAME] ist einem Voice-Chat mit der Gruppe &lt;nolink&gt;[GROUP]&lt;/nolink&gt; beigetreten.
-Klicken Sie auf  &apos;Akzeptieren &apos;, um dem Gespräch beizutreten, oder auf  &apos;Ablehnen &apos;, um die Einladung auszuschlagen. Klicken Sie auf Ignorieren, um diesen Anrufer zu ignorieren.
-=======
-		[NAME] ist einem Voice-Chat mit der Gruppe &lt;nolink&gt;[GROUP]&lt;/nolink&gt; beigetreten. 
 Klicken Sie auf „Annehmen“, um die Einladung zu akzeptieren, oder auf „Ablehnen“, um die Einladung nicht zu akzeptieren. Klicken Sie auf „Ignorieren“, um diesen Anrufer zu ignorieren.
->>>>>>> 76c7eb73
 		<form name="form">
 			<button name="Accept" text="Akzeptieren"/>
 			<button name="Decline" text="Ablehnen"/>
@@ -3710,7 +3593,6 @@
 	</notification>
 	<notification name="MeshUploadErrorDetails">
 		[LABEL] konnte nicht hochgeladen werden: [MESSAGE]
-<<<<<<< HEAD
 
 [DETAILS] Siehe Firestorm.log für Details.
 	</notification>
@@ -3718,14 +3600,6 @@
 		[LABEL] konnte nicht hochgeladen werden: [MESSAGE]
 
 Siehe Firestorm.log für Details.
-=======
-[DETAILS]Siehe SecondLife.log für weitere Details
-	</notification>
-	<notification name="MeshUploadError">
-		[LABEL] konnte nicht hochgeladen werden: [MESSAGE] 
-			
-Siehe SecondLife.log für weitere Details
->>>>>>> 76c7eb73
 	</notification>
 	<notification name="MeshUploadPermError">
 		Fehler beim Anfordern der Berechtigungen zum Hochladen des Netzes
