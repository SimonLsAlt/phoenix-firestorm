--- conflicted
+++ resolved
@@ -4850,8 +4850,6 @@
 
 Aktueller Wert: [CURRENT_VALUE]
    <form name="form">
-<<<<<<< HEAD
-=======
       <button
        index="0"
        name="OK"
@@ -4860,7 +4858,6 @@
        index="1"
        name="Cancel"
        text="Beibehalten"/>
->>>>>>> 0aa38a6c
       <ignore name="ignore"
        text="Eine Einstellung hat die Prüfung auf einen sinnvollen Wert nicht bestanden."/>
     </form>
@@ -4966,25 +4963,15 @@
 		</form>
 	</notification>
 
-<<<<<<< HEAD
-	<notification name="FirstJoinSupportGroup">
-Willkommen in der Phoenix/Firestorm Viewer Support-Gruppe!
-
-Um den Support zu vereinfachen wird empfohlen, die aktuelle Version deines Viewers der Gruppe mitzuteilen. Du kannst daher entscheiden, ob du die Version deines Viewers jeder Nachrichtig in diesem Gruppenchat voranstellen möchtest. Unser Support-Team kann dir eine sinnvollere Hilfestellung geben, wenn es direkt weiß, welche Viewer-Version du benutzt.
-=======
 	<notification name="FirstJoinSupportGroup2">
 Willkommen in der Phoenix/Firestorm Viewer Support-Gruppe!
 
 Um den Support zu vereinfachen wird empfohlen, die aktuelle Version Ihres Viewers der Gruppe mitzuteilen. Diese Information beinhaltet Viewer-Version, Viewer-Skin, Betriebssystem und RLVa-Status. Sie können daher entscheiden, ob Sie die Version Ihres Viewers jeder Nachricht in diesem Gruppenchat voranstellen möchten. Unser Support-Team kann Ihnen eine sinnvollere Hilfestellung geben, wenn es direkt weiß, welche Viewer-Version Sie benutzen.
->>>>>>> 0aa38a6c
 
 Diese Funktion kann jederzeit über die Checkbox innerhalb des Gruppenchat-Fensters aktiviert bzw. deaktiviert werden.
 
 Soll die automatische Anzeige der Viewer-Version aktiviert werden?
-<<<<<<< HEAD
-=======
-
->>>>>>> 0aa38a6c
+
 		<form name="form">
 			<button name="OK_okcancelignore" text="Ja"/>
 			<button name="Cancel_okcancelignore" text="Nein"/>
@@ -5096,8 +5083,6 @@
 Der Sicherungspfad konnte nicht gefunden werden.
 	</notification>
 
-<<<<<<< HEAD
-=======
 	<notification name="SettingsConfirmBackup">
 		Möchten Sie wirklich eine Sicherung in diesem Verzeichnis erstellen?
 [DIRECTORY]
@@ -5105,7 +5090,6 @@
 		<usetemplate name="okcancelbuttons" notext="Abbrechen" yestext="Sicherung erstellen"/>
 	</notification>
 
->>>>>>> 0aa38a6c
 	<notification name="SettingsRestoreNeedsLogout">
 Das Wiederherstellen von Einstellungen erfordert einen Neustart des Viewers. Sollen die Einstellungen jetzt wiederhergestellt und der Viewer beendet werden?
 		<usetemplate name="okcancelbuttons" notext="Abbrechen" yestext="Wiederherstellen und beenden"/>
@@ -5302,10 +5286,7 @@
 Falls Sie diesen Nutzungsbestimmungen nicht zustimmen, sollten keinerlei finanzielle Transaktionen im Rahmen der Nutzung dieses Viewers durchgeführt werden.
 		<usetemplate ignoretext="Warnen, wenn eine Region die URL zum Währungsportal ändert" name="okignore" yestext="OK"/>
 	</notification>
-<<<<<<< HEAD
-=======
 	<notification name="EnableHiDPI">
 		HiDPI kann negative Effekte aufweisen und die Leistung beeinträchtigen.
 	</notification>
->>>>>>> 0aa38a6c
 </notifications>