<?xml version="1.0" encoding="utf-8"?>
<notifications>
	<global name="skipnexttime">
		Nicht mehr anzeigen
	</global>
	<global name="skipnexttimesessiononly">
		Nicht mehr anzeigen 
(während der aktuellen Sitzung)
	</global>
	<global name="alwayschoose">
		Diese Option immer auswählen
	</global>
	<global name="implicitclosebutton">
		Schließen
	</global>
	<template name="okbutton">
		<form>
			<button name="OK_okbutton" text="$yestext"/>
		</form>
	</template>
	<template name="okignore">
		<form>
			<button name="OK_okignore" text="$yestext"/>
		</form>
	</template>
	<template name="okcancelbuttons">
		<form>
			<button name="OK_okcancelbuttons" text="$yestext"/>
			<button name="Cancel_okcancelbuttons" text="$notext"/>
		</form>
	</template>
	<template name="okcancelignore">
		<form>
			<button name="OK_okcancelignore" text="$yestext"/>
			<button name="Cancel_okcancelignore" text="$notext"/>
		</form>
	</template>
	<template name="okhelpbuttons">
		<form>
			<button name="OK_okhelpbuttons" text="$yestext"/>
			<button name="Help" text="$helptext"/>
		</form>
	</template>
	<template name="okhelpignore">
		<form>
			<button name="OK_okhelpignore" text="$yestext"/>
			<button name="Help_okhelpignore" text="$helptext"/>
		</form>
	</template>
	<template name="yesnocancelbuttons">
		<form>
			<button name="Yes" text="$yestext"/>
			<button name="No" text="$notext"/>
			<button name="Cancel_yesnocancelbuttons" text="$canceltext"/>
		</form>
	</template>
	<notification functor="GenericAcknowledge" label="Unbekannte Meldung" name="MissingAlert">
		Ihre Version von [APP_NAME] kann die gerade empfangene Benachrichtigung nicht anzeigen.  Bitte vergewissern Sie sich, dass Sie den aktuellsten Viewer installiert haben.

Fehlerdetails: The notification called &apos;[_NAME]&apos; was not found in notifications.xml.
		<usetemplate name="okbutton" yestext="OK"/>
	</notification>
	<notification name="FloaterNotFound">
		Floater-Fehler: Folgende Steuerelemente wurden nicht gefunden:

[CONTROLS]
		<usetemplate name="okbutton" yestext="OK"/>
	</notification>
	<notification name="TutorialNotFound">
		Derzeit ist kein Tutorial verfügbar.
		<usetemplate name="okbutton" yestext="OK"/>
	</notification>
	<notification name="GenericAlert">
		[MESSAGE]
	</notification>
	<notification name="GenericAlertYesCancel">
		[MESSAGE]
		<usetemplate name="okcancelbuttons" notext="Abbrechen" yestext="Ja"/>
	</notification>
	<notification name="GenericAlertOK">
		[MESSAGE]
		<usetemplate name="okbutton" yestext="OK"/>
	</notification>
	<notification name="BadInstallation">
		Beim Aktualisieren von [APP_NAME] ist ein Fehler aufgetreten.  Bitte [http://get.secondlife.com laden Sie die aktuellste Version des Viewers herunter].
		<usetemplate name="okbutton" yestext="OK"/>
	</notification>
	<notification name="LoginFailedNoNetwork">
		Verbindung nicht möglich zum [SECOND_LIFE_GRID].
    &apos;[DIAGNOSTIC]&apos;
Stellen Sie sicher, dass Ihre Internetverbindung funktioniert.
		<usetemplate name="okbutton" yestext="OK"/>
	</notification>
	<notification name="MessageTemplateNotFound">
		Meldungsvorlage [PATH] nicht gefunden.
		<usetemplate name="okbutton" yestext="OK"/>
	</notification>
	<notification name="WearableSave">
		Änderung an aktueller Kleidung/Körperteil speichern?
		<usetemplate canceltext="Abbrechen" name="yesnocancelbuttons" notext="Nicht speichern" yestext="Speichern"/>
	</notification>
	<notification name="ConfirmNoCopyToOutbox">
		Sie sind nicht berechtigt, einen oder mehrere dieser Artikel in die Händler-Outbox zu kopieren. Sie können sie verschieben oder zurücklassen.
		<usetemplate name="okcancelbuttons" notext="Artikel nicht verschieben" yestext="Artikel verschieben"/>
	</notification>
	<notification name="OutboxFolderCreated">
		Für jeden Artikel, den Sie in die oberste Ebene Ihrer Händler-Outbox übertragen haben, wurde ein neuer Ordner erstellt.
		<usetemplate ignoretext="Neuer Ordner in Händler-Outbox erstellt" name="okignore" yestext="OK"/>
	</notification>
	<notification name="OutboxImportComplete">
		Erfolg

Alle Ordner wurden erfolgreich an den Marktplatz übertragen.
		<usetemplate ignoretext="Alle Ordner an den Marktplatz übertragen" name="okignore" yestext="OK"/>
	</notification>
	<notification name="OutboxImportHadErrors">
		Einige Ordner wurden nicht übertragen

Beim Übertragen bestimmter Ordner an den Marktplatz ist ein Fehler aufgetreten. Diese Ordner befinden sich noch in Ihrer Händler-Outbox.

Weitere Informationen finden Sie im [[MARKETPLACE_IMPORTS_URL] Fehlerprotokoll].
		<usetemplate name="okbutton" yestext="OK"/>
	</notification>
	<notification name="OutboxImportFailed">
		Übertragung fehlgeschlagen mit Fehler „[ERROR_CODE]“

Aufgrund eines System- oder Netzwerkfehlers wurden keine Ordner an den Marktplatz übertragen. Versuchen Sie es später erneut.
		<usetemplate name="okbutton" yestext="OK"/>
	</notification>
	<notification name="OutboxInitFailed">
		Marktplatzinitialisierung fehlgeschlagen mit Fehler „[ERROR_CODE]“

Marktplatzinitialisierung aufgrund eines System- oder Netzwerkfehlers fehlgeschlagen. Versuchen Sie es später erneut.
		<usetemplate name="okbutton" yestext="OK"/>
	</notification>
	<notification name="StockPasteFailed">
		Kopieren oder Verschieben in Bestandsordner fehlgeschlagen mit Fehler:
        
        „[ERROR_CODE]“
		<usetemplate name="okbutton" yestext="OK"/>
	</notification>
	<notification name="MerchantPasteFailed">
		Kopieren oder Verschieben von Marktplatz-Auflistungen fehlgeschlagen mit Fehler:
        
        „[ERROR_CODE]“
		<usetemplate name="okbutton" yestext="OK"/>
	</notification>
	<notification name="MerchantTransactionFailed">
		Marktplatztransaktion fehlgeschlagen mit Fehler:
        
        [ERROR_REASON][ERROR_DESCRIPTION]
		<usetemplate name="okbutton" yestext="OK"/>
	</notification>
	<notification name="MerchantUnprocessableEntity">
		Wir konnten dieses Produkt nicht auflisten bzw. den Versionsordner nicht aktivieren. Dies liegt meist an fehlenden Informationen im Formular zur Beschreibung der Auflistung, kann aber auch auf eine falsche Ordnerstruktur zurückzuführen sein. Bearbeiten Sie die Auflistung oder überprüfen Sie den Auflistungsordner auf Fehler.
		<usetemplate name="okbutton" yestext="OK"/>
	</notification>
	<notification name="MerchantListingFailed">
		Auflistung in Marktplatz fehlgeschlagen mit Fehler:
        
        „[ERROR_CODE]“
		<usetemplate name="okbutton" yestext="OK"/>
	</notification>
	<notification name="MerchantFolderActivationFailed">
		Aktivierung dieses Versionsordners fehlgeschlagen mit Fehler:

        „[ERROR_CODE]“
		<usetemplate name="okbutton" yestext="OK"/>
	</notification>
	<notification name="MerchantForceValidateListing">
		Um Ihre Auflistung zu erstellen, haben wir die Hierarchie des Auflistungsinhalts korrigiert.
		<usetemplate ignoretext="Warnung anzeigen, wenn beim Erstellen einer Auflistung die Hierarchie des Inhalts korrigiert wird" name="okignore" yestext="OK"/>
	</notification>
	<notification name="ConfirmMerchantActiveChange">
		Diese Aktion ändert den aktiven Inhalt dieser Auflistung. Möchten Sie fortfahren?
		<usetemplate ignoretext="Vor Ändern einer aktiven Auflistung im Marktplatz bestätigen" name="okcancelignore" notext="Abbrechen" yestext="OK"/>
	</notification>
	<notification name="ConfirmMerchantMoveInventory">
		Objekte, die ins Marktplatz-Auflistungsfenster gezogen werden, werden verschoben, nicht kopiert. Möchten Sie fortfahren?
		<usetemplate ignoretext="Vor Verschieben eines Objekts aus dem Inventar in den Marktplatz bestätigen" name="okcancelignore" notext="Abbrechen" yestext="OK"/>
	</notification>
	<notification name="ConfirmListingCutOrDelete">
		Wenn Sie einen Auflistungsordner verschieben oder löschen, wird Ihre Marktplatz-Auflistung gelöscht. Um die Marktplatz-Auflistung beizubehalten, verschieben oder löschen Sie den Inhalt des Versionsordners, den Sie ändern möchten. Möchten Sie fortfahren?
		<usetemplate ignoretext="Bestätigen, bevor ich eine Auflistung aus dem Marktplatz entferne oder verschiebe" name="okcancelignore" notext="Abbrechen" yestext="OK"/>
	</notification>
	<notification name="ConfirmCopyToMarketplace">
		Sie haben keine Berechtigung, eines oder mehrere dieser Objekte in den Marktplatz zu kopieren. Sie können sie verschieben oder zurücklassen.
		<usetemplate canceltext="Abbrechen" ignoretext="Vor Kopieren einer Auswahl mit kopiergeschützten Objekten in den Marktplatz bestätigen" name="yesnocancelbuttons" notext="Artikel nicht verschieben" yestext="Artikel verschieben"/>
	</notification>
	<notification name="ConfirmMerchantUnlist">
		Diese Aktion entfernt diese Auflistung. Möchten Sie fortfahren?
		<usetemplate ignoretext="Vor Entfernen einer aktiven Auflistung aus dem Marktplatz bestätigen" name="okcancelignore" notext="Abbrechen" yestext="OK"/>
	</notification>
	<notification name="ConfirmMerchantClearVersion">
		Diese Aktion deaktiviert den Versionsordner der aktuellen Auflistung. Möchten Sie fortfahren?
		<usetemplate ignoretext="Vor Deaktivieren des Versionsordners einer Auflistung im Marktplatz bestätigen" name="okcancelignore" notext="Abbrechen" yestext="OK"/>
	</notification>
	<notification name="AlertMerchantListingNotUpdated">
		Diese Auflistung konnte nicht aktualisiert werden.
[[URL] Klicken Sie hier], um sie im Marktplatz zu bearbeiten.
		<usetemplate name="okbutton" yestext="OK"/>
	</notification>
	<notification name="AlertMerchantListingCannotWear">
		Sie können keine Kleidung oder Körperteile tragen, die im Marktplatz-Auflistungsordner enthalten sind
	</notification>
	<notification name="AlertMerchantListingInvalidID">
		Auflistungs-ID ungültig.
	</notification>
	<notification name="AlertMerchantListingActivateRequired">
		In dieser Auflistung gibt es mehrere oder keine Versionsordner. Sie müssen später einen auswählen und aktivieren.
		<usetemplate ignoretext="Benachrichtung zur Versionsordneraktivierung, wenn ich eine Auflistung mit mehreren Versionsordnern erstelle" name="okignore" yestext="OK"/>
	</notification>
	<notification name="AlertMerchantStockFolderSplit">
		Wir haben Bestandsobjekte unterschiedlicher Typen in separate Bestandsordner gelegt, damit wir Ihren Ordner auflisten können.
		<usetemplate ignoretext="Benachrichtigen,wenn Bestandsordner vor dem Auflisten aufgeteilt wird" name="okignore" yestext="OK"/>
	</notification>
	<notification name="AlertMerchantStockFolderEmpty">
		Wir haben Ihre Auflistung entfernt, da der Bestandsordner leer ist. Um diese Auflistung wieder zu listen, müssen Sie weitere Einheiten zum Bestandsordner hinzufügen.
		<usetemplate ignoretext="Benachrichtigen, wenn Auflistung aufgrund eines leeren Bestandsordners nicht aufgelistet wird" name="okignore" yestext="OK"/>
	</notification>
	<notification name="AlertMerchantVersionFolderEmpty">
		Wir haben Ihre Auflistung entfernt, da der Versionsordner leer ist. Um diese Auflistung erneut zu listen, müssen Sie Artikel zum Versionsordner hinzufügen.
		<usetemplate ignoretext="Benachrichtigen, wenn Auflistung aufgrund eines leeren Versionsordners nicht aufgelistet wird" name="okignore" yestext="OK"/>
	</notification>
	<notification name="WriteAnimationFail">
		Fehler beim Schreiben von Animationsdaten.  Bitte versuchen Sie es erneut.
	</notification>
	<notification name="UploadAuctionSnapshotFail">
		Eine Auktions-Screenshot konnte aus folgendem Grund nicht hochgeladen werden: [REASON]
	</notification>
	<notification name="UnableToViewContentsMoreThanOne">
		Es kann nur jeweils der Inhalt von einem Objekt angezeigt werden.
Wählen Sie ein einzelnes Objekt aus und versuchen Sie es erneut.
	</notification>
	<notification name="SaveClothingBodyChanges">
		Änderung an Kleidung/Körperteilen speichern?
		<usetemplate canceltext="Abbrechen" name="yesnocancelbuttons" notext="Nicht speichern" yestext="Alles speichern"/>
	</notification>
	<notification name="FriendsAndGroupsOnly">
		Personen, die nicht auf Ihrer Freundesliste stehen, werden nicht informiert, dass Sie ihre Anrufe und Instant Messages ignorieren.
		<usetemplate name="okbutton" yestext="OK"/>
	</notification>
	<notification name="FavoritesOnLogin">
		Hinweis: Bei Aktivierung dieser Option sehen alle Personen, die diesen Computer benutzen, Ihre Lieblingsorte.
		<usetemplate name="okbutton" yestext="OK"/>
	</notification>
	<notification name="GrantModifyRights">
		Wenn Sie einem anderen Einwohner Änderungsrechte gewähren, dann kann dieser JEDES Objekt, das Sie inworld besitzen, ändern, löschen oder an sich nehmen. Seien Sie daher beim Gewähren dieser Rechte sehr vorsichtig!
Möchten Sie [NAME] Änderungsrechte gewähren?
		<usetemplate name="okcancelbuttons" notext="Nein" yestext="Ja"/>
	</notification>
	<notification name="GrantModifyRightsMultiple">
		Wenn Sie einem anderen Einwohner, die Erlaubnis zum Bearbeiten erteilen, dann kann dieser JEDES Objekt, das Sie inworld besitzen, verändern. Seien Sie SEHR vorsichtig, wenn Sie diese Erlaubnis gewähren!
Möchten Sie den ausgewählten Einwohnern Änderungsrechte gewähren?
		<usetemplate name="okcancelbuttons" notext="Nein" yestext="Ja"/>
	</notification>
	<notification name="RevokeModifyRights">
		Möchten Sie [NAME] die Änderungsrechte entziehen?
		<usetemplate name="okcancelbuttons" notext="Nein" yestext="Ja"/>
	</notification>
	<notification name="RevokeModifyRightsMultiple">
		Möchten Sie den ausgewählten Einwohnern die Änderungsrechte entziehen?
		<usetemplate name="okcancelbuttons" notext="Nein" yestext="Ja"/>
	</notification>
	<notification name="UnableToCreateGroup">
		Gruppe konnte nicht erstellt werden.
[MESSAGE]
		<usetemplate name="okbutton" yestext="OK"/>
	</notification>
	<notification name="PanelGroupApply">
		[NEEDS_APPLY_MESSAGE]
[WANT_APPLY_MESSAGE]
		<usetemplate canceltext="Abbrechen" name="yesnocancelbuttons" notext="Änderungen verwerfen" yestext="Änderungen übernehmen"/>
	</notification>
	<notification name="MustSpecifyGroupNoticeSubject">
		Geben Sie einen Betreff für die Gruppenmitteilung ein.
		<usetemplate name="okbutton" yestext="OK"/>
	</notification>
	<notification name="AddGroupOwnerWarning">
		Sie sind im Begriff, Gruppenmitgliedern die Rolle [ROLE_NAME] zuzuweisen.
Diese Rolle kann Mitgliedern nicht mehr entzogen werden.
Sie müssen die Rolle selbst niederlegen.
Möchten Sie fortfahren?
		<usetemplate ignoretext="Bestätigen, bevor ich einen neuen Gruppeneigentümer hinzufüge" name="okcancelignore" notext="Nein" yestext="Ja"/>
	</notification>
	<notification name="AssignDangerousActionWarning">
		Sie sind im Begriff, der Rolle „[ROLE_NAME]“ die Fähigkeit „[ACTION_NAME]“ zuzuweisen.

 *ACHTUNG*
 Mitglieder in einer Rolle mit dieser Fähigkeit können sich selbst -
 und allen anderen Mitgliedern – Rollen zuweisen, die mehr Rechte
 beinhalten als sie derzeit haben, und damit nahezu
 Eigentümerrechte erreichen. Überlegen Sie sich, wem Sie diese Fähigkeit
 verleihen.

Der Rolle „[ROLE_NAME]“ diese Fähigkeit zuweisen?
		<usetemplate name="okcancelbuttons" notext="Nein" yestext="Ja"/>
	</notification>
	<notification name="AssignDangerousAbilityWarning">
		Sie sind im Begriff, der Rolle „[ROLE_NAME]“ die Fähigkeit „[ACTION_NAME]“ zuzuweisen.

 *ACHTUNG*
 Mitglieder in einer Rolle mit dieser Fähigkeit können sich selbst -
 und allen anderen Mitgliedern – alle Fähigkeiten zuweisen und
 damit fast Eigentümerrechte erreichen.

Der Rolle „[ROLE_NAME]“ diese Fähigkeit zuweisen?
		<usetemplate name="okcancelbuttons" notext="Nein" yestext="Ja"/>
	</notification>
	<notification name="AssignBanAbilityWarning">
		Sie sind im Begriff, der Rolle „[ROLE_NAME]“ die Fähigkeit „[ACTION_NAME]“ zuzuweisen.

 *ACHTUNG*
Jedem Mitglied in einer Rolle mit dieser Fähigkeit werden auch die Fähigkeiten „[ACTION_NAME_2]“ und „[ACTION_NAME_3]“ zugewiesen.
		<usetemplate name="okbutton" yestext="OK"/>
	</notification>
	<notification name="RemoveBanAbilityWarning">
		Sie sind im Begriff, die Fähigkeit „[ACTION_NAME]“ aus der Rolle „[ROLE_NAME]“ zu entfernen.

 *ACHTUNG*
Durch Entfernen dieser Fähigkeit werden die Fähigkeiten „[ACTION_NAME_2]“ und „[ACTION_NAME_3]“ NICHT entfernt.
 
Wenn diese Rolle nicht mehr diese Fähigkeiten haben soll, deaktivieren Sie sie bitte umgehend.
		<usetemplate name="okbutton" yestext="OK"/>
	</notification>
	<notification name="EjectGroupMemberWarning">
		Sie sind dabei, [AVATAR_NAME] aus der Gruppe hinauszuwerfen.
		<usetemplate ignoretext="Hinauswerfen eines einzelnen Gruppenmitglieds bestätigen" name="okcancelignore" notext="Abbrechen" yestext="Hinauswerfen"/>
	</notification>
	<notification name="EjectGroupMembersWarning">
		Sie sind dabei, [COUNT] Mitglieder aus der Gruppe hinauszuwerfen.
		<usetemplate ignoretext="Hinauswerfen mehrerer Gruppenmitglieder bestätigen" name="okcancelignore" notext="Abbrechen" yestext="Hinauswerfen"/>
	</notification>
	<notification name="BanGroupMemberWarning">
		Sie sind dabei, [AVATAR_NAME] aus der Gruppe zu verbannen.
		<usetemplate ignoretext="Verbannen eines Gruppenmitglieds bestätigen" name="okcancelignore" notext="Abbrechen" yestext="Verbannen"/>
	</notification>
	<notification name="BanGroupMembersWarning">
		Sie sind dabei, [COUNT] Mitglieder aus der Gruppe zu verbannen.
		<usetemplate ignoretext="Verbannen mehrerer Gruppenmitglieder bestätigen" name="okcancelignore" notext="Abbrechen" yestext="Verbannen"/>
	</notification>
	<notification name="GroupBanUserOnBanlist">
		Manchen Einwohnern wurde keine Einladung gesendet, weil sie aus der Gruppe ausgeschlossen sind.
	</notification>
	<notification name="AttachmentDrop">
		Sie möchten Ihren Anhang wirklich fallen lassen?
Möchten Sie fortfahren?
		<usetemplate ignoretext="Bestätigen, bevor Anhänge fallen gelassen werden" name="okcancelignore" notext="Nein" yestext="Ja"/>
	</notification>
	<notification name="JoinGroupCanAfford">
		Der Beitritt zu dieser Gruppe kostet [COST] L$.
Fortfahren?
		<usetemplate name="okcancelbuttons" notext="Abbrechen" yestext="Beitreten"/>
	</notification>
	<notification name="JoinGroupNoCost">
		Sie treten der Gruppe &lt;nolink&gt;[NAME]&lt;/nolink&gt; bei.
Fortfahren?
		<usetemplate name="okcancelbuttons" notext="Abbrechen" yestext="Beitreten"/>
	</notification>
	<notification name="JoinGroupCannotAfford">
		Der Beitritt zu dieser Gruppe kostet [COST] L$.
Sie haben nicht genug L$, um dieser Gruppe beizutreten.
	</notification>
	<notification name="CreateGroupCost">
		Die Gründung dieser Gruppe kostet [COST] L$.
Gruppen müssen mehr als ein Mitglied haben oder sie werden gelöscht.
Bitte laden Sie innerhalb von 48 Stunden Mitglieder in Ihre Gruppe ein.
		<usetemplate canceltext="Abbrechen" name="okcancelbuttons" notext="Abbrechen" yestext="Gruppe für [COST] L$ erstellen"/>
	</notification>
	<notification name="JoinGroupInaccessible">
		Diese Gruppe ist für Sie nicht verfügbar.
		<usetemplate name="okbutton" yestext="OK"/>
	</notification>
	<notification name="JoinGroupError">
		Fehler bei der Verarbeitung Ihrer Anfrage zur Gruppenmitgliedschaft.
		<usetemplate name="okbutton" yestext="OK"/>
	</notification>
	<notification name="JoinGroupErrorReason">
		Beitritt zur Gruppe nicht möglich: [reason]
		<usetemplate name="okbutton" yestext="OK"/>
	</notification>
	<notification name="JoinGroupTrialUser">
		Leider können Testbenutzer keinen Gruppen beitreten.
		<usetemplate name="okbutton" yestext="OK"/>
	</notification>
	<notification name="JoinGroupMaxGroups">
		Sie können „&lt;nolink&gt;[group_name]&lt;/nolink&gt;“ nicht beitreten: 
Sie sind bereits Mitglied in [group_count] Gruppen, die maximale zulässige Anzahl beträgt [max_groups]
		<usetemplate name="okbutton" yestext="OK"/>
	</notification>
	<notification name="JoinGroupClosedEnrollment">
		Sie können „&lt;nolink&gt;[group_name]&lt;/nolink&gt;“ nicht beitreten: 
Die Gruppe steht für freie Registrierungen nicht mehr zur Verfügung.
		<usetemplate name="okbutton" yestext="OK"/>
	</notification>
	<notification name="JoinGroupInsufficientFunds">
		Die erforderliche L$ [membership_fee] Mitgliedschaftsgebühr kann nicht übertragen werden.
		<usetemplate name="okbutton" yestext="OK"/>
	</notification>
	<notification name="LandBuyPass">
		Sie können dieses Land („[PARCEL_NAME]“) für [COST] L$
[TIME] Stunden lang betreten.  Pass kaufen?
		<usetemplate name="okcancelbuttons" notext="Abbrechen" yestext="OK"/>
	</notification>
	<notification name="SalePriceRestriction">
		Der Verkaufspreis muss beim allgemeinen Verkauf über 0 L$ liegen.
Wählen Sie eine bestimmte Person aus, wenn Sie für 0 L$ verkaufen.
	</notification>
	<notification name="ConfirmLandSaleChange">
		Die ausgewählten [LAND_SIZE] m² Land werden zum Verkauf freigegeben.
Der Verkaufspreis beträgt [SALE_PRICE] L$. Der Verkauf an [NAME] wird zu diesem Preis freigegeben.
		<usetemplate name="okcancelbuttons" notext="Abbrechen" yestext="OK"/>
	</notification>
	<notification name="ConfirmLandSaleToAnyoneChange">
		ACHTUNG: Wenn Sie auf An jeden verkaufen klicken, kann jeder in [CURRENT_GRID] Ihr Land kaufen, auch Einwohner in anderen Regionen.

Die ausgewählten [LAND_SIZE] m² Land werden zum Verkauf freigegeben.
Der Verkaufspreis beträgt [SALE_PRICE] L$. Der Verkauf an [NAME] wird zu diesem Preis freigegeben.
		<usetemplate name="okcancelbuttons" notext="Abbrechen" yestext="OK"/>
	</notification>
	<notification name="ReturnObjectsDeededToGroup">
		Möchten Sie alle Ihre Objekte auf dieser Parzelle, die gemeinsam mit der Gruppe „&lt;nolink&gt;[NAME]&lt;/nolink&gt;“ verwendet werden, zurück in das Inventar ihrer vorherigen Eigentümer transferieren? 

*WARNUNG* Hierdurch werden alle nicht transferierbaren Objekte gelöscht, die der Gruppe übertragen wurden. 

Objekte: [N]
		<usetemplate name="okcancelbuttons" notext="Abbrechen" yestext="OK"/>
	</notification>
	<notification name="ReturnObjectsOwnedByUser">
		Möchten Sie alle Objekte auf dieser Parzelle, die dem Einwohner „[NAME]“ gehören, in das jeweilige Inventar ihrer Eigentümer transferieren?

Objekte: [N]
		<usetemplate name="okcancelbuttons" notext="Abbrechen" yestext="OK"/>
	</notification>
	<notification name="ReturnObjectsOwnedBySelf">
		Möchten Sie alle Objekte auf dieser Parzelle, die Ihnen gehören, zurück in Ihr Inventar transferieren?

Objekte: [N]
		<usetemplate name="okcancelbuttons" notext="Abbrechen" yestext="OK"/>
	</notification>
	<notification name="ReturnObjectsNotOwnedBySelf">
		Möchten Sie alle Objekte auf dieser Parzelle, die NICHT Ihnen gehören, in das Inventar ihrer Eigentümer transferieren?
Transferierbare Objekte, die an eine Gruppe übertragen wurden, werden ihren vorherigen Eigentümern zurückgegeben.

*WARNUNG* Alle nicht transferierbaren Objekte, die der Gruppe übertragen wurden, werden dabei gelöscht!

Objekte: [N]
		<usetemplate name="okcancelbuttons" notext="Abbrechen" yestext="OK"/>
	</notification>
	<notification name="ReturnObjectsNotOwnedByUser">
		Möchten Sie alle Objekte auf dieser Parzelle, die NICHT [NAME] gehören, in das Inventar ihrer Eigentümer transferieren?
Transferierbare Objekte, die an eine Gruppe übertragen wurden, werden ihren vorherigen Eigentümern zurückgegeben.

*WARNUNG* Alle nicht transferierbaren Objekte, die der Gruppe übertragen wurden, werden dabei gelöscht!

Objekte: [N]
		<usetemplate name="okcancelbuttons" notext="Abbrechen" yestext="OK"/>
	</notification>
	<notification name="ReturnAllTopObjects">
		Möchten Sie alle aufgeführten Objekte ihren Eigentümern zurückgeben? Dadurch werden ALLE Skriptobjekte in der Region zurückgegeben.
		<usetemplate name="okcancelbuttons" notext="Abbrechen" yestext="OK"/>
	</notification>
	<notification name="DisableAllTopObjects">
		Möchten Sie alle Objekte in dieser Region deaktivieren?
		<usetemplate name="okcancelbuttons" notext="Abbrechen" yestext="OK"/>
	</notification>
	<notification name="ReturnObjectsNotOwnedByGroup">
		Möchten Sie die Objekte auf dieser Parzelle, die NICHT gemeinsam mit der Gruppe „&lt;nolink&gt;[NAME]&lt;/nolink&gt;“ verwendet werden, an ihre Eigentümer zurückgeben? 

Objekte: [N]
		<usetemplate name="okcancelbuttons" notext="Abbrechen" yestext="OK"/>
	</notification>
	<notification name="UnableToDisableOutsideScripts">
		Skriptdeaktivierung nicht möglich.
Für die gesamte Region ist Schaden aktiviert.
Damit Waffen funktionieren, müssen Skripts erlaubt sein.
	</notification>
	<notification name="MultipleFacesSelected">
		Mehrere Flächen wurden ausgewählt.
Wenn Sie fortfahren werden auf mehrere Flächen des Objekts unterschiedlichen Medien-Instanzen eingefügt.
Um Medien nur auf einer Fläche einzufügen, wählen Sie „Oberfläche auswählen&quot; und klicken Sie auf die gewünschte Fläche des Objektes. Klicken Sie dann auf „Hinzufügen&quot;.
		<usetemplate ignoretext="Die Medien werden auf mehrere ausgewählte Seiten übertragen" name="okcancelignore" notext="Abbrechen" yestext="OK"/>
	</notification>
	<notification name="MustBeInParcel">
		Sie müssen auf einer Landparzelle stehen, um ihren Landepunkt festzulegen.
	</notification>
	<notification name="PromptRecipientEmail">
		Bitte geben Sie für den/die Empfänger eine gültige Email-Adresse ein.
	</notification>
	<notification name="PromptSelfEmail">
		Geben Sie Ihre E-Mail-Adresse ein.
	</notification>
	<notification name="PromptMissingSubjMsg">
		Foto mit Standardbetreff bzw. -nachricht als E-Mail versenden?
		<usetemplate name="okcancelbuttons" notext="Abbrechen" yestext="OK"/>
	</notification>
	<notification name="ErrorProcessingSnapshot">
		Fehler beim Verarbeiten der Fotodaten
	</notification>
	<notification name="ErrorEncodingSnapshot">
		Fehler beim Erstellen des Fotos!
	</notification>
	<notification name="ErrorPhotoCannotAfford">
		Es kostet L$[COST], um ein Foto in Ihrem Inventar zu speichern. Sie können entweder L$ kaufen oder das Foto auf Ihrem Computer speichern.
	</notification>
	<notification name="ErrorTextureCannotAfford">
		Es kostet L$[COST], um eine Textur in Ihrem Inventar zu speichern. Sie können entweder L$ kaufen oder das Foto auf Ihrem Computer speichern.
	</notification>
	<notification name="ErrorUploadingPostcard">
		Ein Foto konnte aus folgendem Grund nicht gesendet werden: [REASON]
	</notification>
	<notification name="ErrorUploadingReportScreenshot">
		Ein Report-Screenshot konnte aus folgendem Grund nicht hochgeladen werden: [REASON]
	</notification>
	<notification name="MustAgreeToLogIn">
		Bevor Sie sich in [CURRENT_GRID] anmelden können, müssen Sie den Allgemeinen Geschäftsbedingungen, Datenschutzbestimmungen und Servicebedingungen zustimmen.
	</notification>
	<notification name="CouldNotPutOnOutfit">
		Outfit konnte nicht angezogen werden.
Der Outfit-Ordner enthält keine Kleidung, Körperteile oder Anhänge.
	</notification>
	<notification name="CannotWearTrash">
		Kleider oder Körperteile im Papierkorb können nicht getragen werden
	</notification>
	<notification name="MaxAttachmentsOnOutfit">
		Objekt konnte nicht angehängt werden.
Überschreitet die maximale Anzahl an Objekten [MAX_ATTACHMENTS], die angehängt werden können. Bitte nehmen Sie zunächst ein anderes Objekt ab.
	</notification>
	<notification name="CannotWearInfoNotComplete">
		Sie können das Objekt nicht anziehen, weil es noch nicht geladen wurde. Warten Sie kurz und versuchen Sie es dann noch einmal.
	</notification>
	<notification name="MustEnterPasswordToLogIn">
		Bitte geben Sie zur Anmeldung Ihr Kennwort ein.
	</notification>
	<notification name="MustHaveAccountToLogIn">
		Sie haben ein Feld leer gelassen.
Sie müssen den Benutzernamen Ihres Avatars eingeben.

Sie benötigen ein Konto, um [CURRENT_GRID] betreten zu können. Möchten Sie jetzt ein Konto erstellen?
		<url name="url">
			[create_account_url]
		</url>
		<usetemplate name="okcancelbuttons" notext="Erneut versuchen" yestext="Neues Benutzerkonto anlegen"/>
	</notification>
	<notification name="InvalidCredentialFormat">
		Sie müssen entweder den Benutzernamen oder den Vor- und Nachnamen Ihres Avatars in das Feld „Benutzername“ eingeben und die Anmeldung dann erneut versuchen.
	</notification>
	<notification name="InvalidGrid">
		„[GRID]“ ist keine gültige Grid-ID.
	</notification>
	<notification name="InvalidLocationSLURL">
		Ihre Startposition gibt kein gültiges Grid an.
	</notification>
	<notification name="DeleteClassified">
		Anzeige „[NAME]“ löschen?
Gebühren werden nicht rückerstattet.
		<usetemplate name="okcancelbuttons" notext="Abbrechen" yestext="OK"/>
	</notification>
	<notification name="DeleteMedia">
		Sie haben sich entschieden, die Medien auf dieser Seite zu löschen.
Sind Sie sicher, dass Sie fortfahren wollen?
		<usetemplate ignoretext="Bestätigen, bevor ich Medien von einem Objekt entferne." name="okcancelignore" notext="Nein" yestext="Ja"/>
	</notification>
	<notification name="ClassifiedSave">
		Änderung an Anzeige [NAME] speichern?
		<usetemplate canceltext="Abbrechen" name="yesnocancelbuttons" notext="Nicht speichern" yestext="Speichern"/>
	</notification>
	<notification name="ClassifiedInsufficientFunds">
		Sie haben nicht genügend Geld, um eine Anzeige zu erstellen.
		<usetemplate name="okbutton" yestext="OK"/>
	</notification>
	<notification name="DeleteAvatarPick">
		Auswahl &lt;nolink&gt;[PICK]&lt;/nolink&gt; löschen?
		<usetemplate name="okcancelbuttons" notext="Abbrechen" yestext="OK"/>
	</notification>
	<notification name="DeleteOutfits">
		Das/Die ausgewählte(n) Outfit(s) löschen?
		<usetemplate name="okcancelbuttons" notext="Abbrechen" yestext="OK"/>
	</notification>
	<notification name="DeleteOutfitsWithName">
		Outfit „[NAME]“ löschen?
		<usetemplate name="okcancelbuttons" notext="Abbrechen" yestext="OK"/>
	</notification>
	<notification name="PromptGoToEventsPage">
		Zur [CURRENT_GRID] Events-Webseite?
		<url name="url">
			http://secondlife.com/events/?lang=de-DE
		</url>
		<usetemplate name="okcancelbuttons" notext="Abbrechen" yestext="OK"/>
	</notification>
	<notification name="SelectProposalToView">
		Wählen Sie ein Angebot zur Ansicht.
	</notification>
	<notification name="SelectHistoryItemToView">
		Wählen Sie ein Element zur Ansicht.
	</notification>
	<notification name="CacheWillClear">
		Der Cache wird nach einem Neustart von [APP_NAME] geleert.
	</notification>
	<notification name="DisableJavascriptBreaksSearch">
		Wenn Sie Javascript deaktivieren wird die Suchfunktion nicht korrekt funktionieren und Sie werden sie nicht benutzen können.
	</notification>
	<notification name="CacheWillBeMoved">
		Der Cache wird nach einem Neustart von [APP_NAME] verschoben.
Hinweis: Der Cache wird dabei gelöscht/geleert.
	</notification>
	<notification name="SoundCacheWillBeMoved">
		Der Sound-Cache wird nach einem Neustart von [APP_NAME] verschoben.
	</notification>
	<notification name="ChangeConnectionPort">
		Die Port-Einstellungen werden nach einem Neustart von [APP_NAME] wirksam.
	</notification>
	<notification name="ChangeDeferredDebugSetting">
		Die Einstellung tritt nach Neustart von [APP_NAME] in Kraft.
	</notification>
	<notification name="ChangeSkin">
		Das neue Oberflächendesign wird nach einem Neustart von [APP_NAME] angezeigt.
		<usetemplate name="okcancelbuttons" notext="OK" yestext="Neustart"/>
	</notification>
	<notification name="ChangeLanguage">
		Die Sprachänderung tritt nach Neustart von [APP_NAME] in Kraft.
	</notification>
	<notification name="GoToAuctionPage">
		Zur [CURRENT_GRID]-Webseite, um Auktionen anzuzeigen oder ein Gebot abzugeben?
		<url name="url">
			http://secondlife.com/auctions/auction-detail.php?id=[AUCTION_ID]
		</url>
		<usetemplate name="okcancelbuttons" notext="Abbrechen" yestext="OK"/>
	</notification>
	<notification name="SaveChanges">
		Änderungen speichern?
		<usetemplate canceltext="Abbrechen" name="yesnocancelbuttons" notext="Nicht speichern" yestext="Speichern"/>
	</notification>
	<notification name="DeleteNotecard">
		Notizkarte wirklich löschen?
		<usetemplate name="okcancelignore" notext="Abbrechen" yestext="OK" ignoretext="Bestätigen, wenn eine Notizkarte gelöscht wird"/>
	</notification>
	<notification name="LoadPreviousReportScreenshot">
		Möchten Sie den vorherigen Screenshot für den Report verwenden?
		<usetemplate name="okcancelbuttons" notext="Abbrechen" yestext="OK"/>
	</notification>
	<notification name="GestureSaveFailedTooManySteps">
		Speichern der Geste fehlgeschlagen.
Die Geste besteht aus zu vielen Schritten.
Löschen Sie einige Schritte und versuchen Sie es erneut.
	</notification>
	<notification name="GestureSaveFailedTryAgain">
		Speichern der Geste fehlgeschlagen.  Warten Sie kurz und versuchen Sie es dann noch einmal.
	</notification>
	<notification name="GestureSaveFailedObjectNotFound">
		Geste konnte nicht gespeichert werden, da das Objekt oder das zugehörige Objektinventar nicht gefunden wurden.
Das Objekt ist möglicherweise außer Reichweite oder wurde gelöscht.
	</notification>
	<notification name="GestureSaveFailedReason">
		Eine Geste konnte aus folgendem Grund nicht gespeichert werden: [REASON].  Speichern Sie die Geste bitte später.
	</notification>
	<notification name="SaveNotecardFailObjectNotFound">
		Notizkarte konnte nicht gespeichert werden, da das Objekt oder das zugehörige Objektinventar nicht gefunden wurden.
Das Objekt ist möglicherweise außer Reichweite oder wurde gelöscht.
	</notification>
	<notification name="SaveNotecardFailReason">
		Eine Notizkarte konnte aus folgendem Grund nicht gespeichert werden: [REASON].  Speichern Sie die Notizkarte bitte später.
	</notification>
	<notification name="ScriptCannotUndo">
		Es konnten nicht alle Änderungen in Ihrer Skriptversion rückgängig gemacht werden.
Möchten Sie die letzte gespeicherte Version vom Server laden?
(**Warnung** Dieser Vorgang kann nicht rückgängig gemacht werden.)
		<usetemplate name="okcancelbuttons" notext="Abbrechen" yestext="OK"/>
	</notification>
	<notification name="SaveScriptFailObjectNotFound">
		Skript konnte nicht gespeichert werden, weil das zugehörige Objekt nicht gefunden wurde.
Das Objekt ist möglicherweise außer Reichweite oder wurde gelöscht.
	</notification>
	<notification name="StartRegionEmpty">
		Ihre Startregion ist nicht definiert.
Geben Sie den Namen der Region im Feld „Startposition“ ein oder wählen Sie „Mein letzter Standort“ oder „Mein Zuhause“ als Startposition aus.
		<usetemplate name="okbutton" yestext="OK"/>
	</notification>
	<notification name="CouldNotStartStopScript">
		Skript konnte nicht gestartet oder beendet werden, weil das zugehörige Objekt nicht gefunden wurde.
Das Objekt ist möglicherweise außer Reichweite oder wurde gelöscht.
	</notification>
	<notification name="CannotDownloadFile">
		Dateidownload nicht möglich
	</notification>
	<notification name="MediaFileDownloadUnsupported">
		Sie haben einen Datei-Download angefordert, der in [SECOND_LIFE] nicht unterstützt wird.
		<usetemplate ignoretext="Warnung anzeigen, wenn ein Datei-Download nicht unterstützt wird" name="okignore" yestext="OK"/>
	</notification>
	<notification name="CannotWriteFile">
		Datei [[FILE]] kann nicht geschrieben werden
	</notification>
	<notification name="UnsupportedHardware">
		Ihr Computer entspricht leider nicht den Mindestanforderungen von [APP_NAME]. Dies kann zur Folge haben, dass das Programm nicht sehr gut ausgeführt wird. Bei nicht unterstützten Systemkonfigurationen kann Ihnen unser [SUPPORT_SITE] leider nicht helfen.

Weitere Informationen finden Sie auf [_URL].
		<url name="url" option="0">
			http://secondlife.com/support/sysreqs.php?lang=de
		</url>
		<usetemplate ignoretext="Meine Hardware wird nicht unterstützt" name="okcancelignore" notext="Nein" yestext="Ja"/>
	</notification>
	<notification name="RunLauncher">
		Bitte starten Sie die ausführbare Viewer-Datei nicht direkt. Aktualisieren Sie alle bestehenden Verknüpfungen, um stattdessen den LS_Launcher zu starten.
	</notification>
	<notification name="OldGPUDriver">
		Wahrscheinlich gibt es einen neueren Treiber für Ihren Grafikchip. Durch Aktualisieren der Grafiktreiber lässt sich die Leistung u. U. beträchtlich verbessern.

    Unter [URL] nach aktualisierten Treibern suchen?
		<url name="url">
			[URL]
		</url>
		<usetemplate ignoretext="Mein Grafiktreiber ist veraltet" name="okcancelignore" notext="Nein" yestext="Ja"/>
	</notification>
	<notification name="UnknownGPU">
		Ihr System verwendet eine Grafikkarte, die [APP_NAME] nicht erkennt.
Dies passiert dann, wenn die neue Hardware noch nicht mit [APP_NAME] getestet wurde.  Wahrscheinlich wird das Programm richtig ausgeführt, aber Sie müssen eventuell ein paar Grafikeinstellungen vornehmen.
(Ich &gt; Einstellungen &gt; Grafik).
		<form name="form">
			<ignore name="ignore" text="Meine Grafikkarte konnte nicht identifiziert werden."/>
		</form>
	</notification>
	<notification name="DisplaySettingsNoShaders">
		[APP_NAME] ist bei der Initialisierung der Grafiktreiber abgestürzt.
Die Grafikqualität wird auf Niedrig gesetzt, um einige typische Treiberfehler zu vermeiden. Einige Grafikfunktionen werden ausgeschaltet.
Wir empfehlen die Aktualisierung Ihrer Grafikkartentreiber.
Sie können die Grafikqualität unter Einstellungen &gt; Grafik wieder erhöhen.
	</notification>
	<notification name="RegionNoTerraforming">
		Die Region [REGION] erlaubt kein Terraforming.
	</notification>
	<notification name="ParcelNoTerraforming">
		Sie sind nicht zum Terraformen der Parzelle „[PARCEL]“ berechtigt.
	</notification>
	<notification name="CannotCopyWarning">
		Sie sind nicht berechtigt, die folgenden Objekte zu kopieren:
[ITEMS]
Wenn Sie diese weitergeben, werden sie aus Ihrem Inventar entfernt. Möchten Sie diese Objekte wirklich weggeben?
		<usetemplate name="okcancelbuttons" notext="Nein" yestext="Ja"/>
	</notification>
	<notification name="CannotGiveItem">
		Inventarobjekt kann nicht übergeben werden.
	</notification>
	<notification name="TransactionCancelled">
		Transaktion abgebrochen.
	</notification>
	<notification name="TooManyItems">
		Es können maximal 42 Objekte auf einmal in das Inventar transferiert werden.
	</notification>
	<notification name="NoItems">
		Sie sind nicht berechtigt, die ausgewählten Objekte zu kopieren.
	</notification>
	<notification name="CannotCopyCountItems">
		Sie sind nicht berechtigt, [COUNT] der ausgewählten Objekte zu kopieren. Diese Objekte werden aus Ihrem Inventar gelöscht.
Möchten Sie diese Objekte weggeben?
		<usetemplate name="okcancelbuttons" notext="Nein" yestext="Ja"/>
	</notification>
	<notification name="CannotGiveCategory">
		Sie sind nicht berechtigt, den ausgewählten Ordner zu kopieren.
	</notification>
	<notification name="FreezeAvatar">
		Diesen Avatar einfrieren?
Der Avatar wird außer Gefecht gesetzt und kann sich nicht mehr bewegen, chatten oder mit der Welt interagieren.
		<usetemplate canceltext="Abbrechen" name="yesnocancelbuttons" notext="Auftauen" yestext="Einfrieren"/>
	</notification>
	<notification name="FreezeAvatarFullname">
		[AVATAR_NAME] einfrieren?
Der Avatar wird außer Gefecht gesetzt und kann sich nicht mehr bewegen, chatten oder mit der Welt interagieren.
		<usetemplate canceltext="Abbrechen" name="yesnocancelbuttons" notext="Auftauen" yestext="Einfrieren"/>
	</notification>
	<notification name="EjectAvatarFullname">
		[AVATAR_NAME] von Ihrem Land werfen?
		<usetemplate canceltext="Abbrechen" name="yesnocancelbuttons" notext="Ausschließen und Verbannen" yestext="Ausschließen"/>
	</notification>
	<notification name="EjectAvatarNoBan">
		Diesen Avatar aus Ihrem Land werfen?
		<usetemplate name="okcancelbuttons" notext="Abbrechen" yestext="Hinauswerfen"/>
	</notification>
	<notification name="EjectAvatarFullnameNoBan">
		[AVATAR_NAME] aus Ihrem Land werfen?
		<usetemplate name="okcancelbuttons" notext="Abbrechen" yestext="Hinauswerfen"/>
	</notification>
	<notification name="EjectAvatarFromGroup">
		Sie haben [AVATAR_NAME] aus der Gruppe „&lt;nolink&gt;[GROUP_NAME]&lt;/nolink&gt;“ entfernt.
	</notification>
	<notification name="AcquireErrorTooManyObjects">
		FEHLER: Zu viele Objekte ausgewählt.
	</notification>
	<notification name="AcquireErrorObjectSpan">
		FEHLER: Die Objekte überspannen mehrere Regionen.
Verschieben Sie alle betreffenden Objekte in dieselbe Region.
	</notification>
	<notification name="PromptGoToCurrencyPage">
		[EXTRA]

[_URL] für Informationen zum Kauf von L$ öffnen?
		<url name="url">
			http://secondlife.com/app/currency/?lang=de-DE
		</url>
		<usetemplate name="okcancelbuttons" notext="Abbrechen" yestext="OK"/>
	</notification>
	<notification name="MuteLimitReached">
		Sie können keinen weiteren Eintrag zur Blockierliste hinzufügen, weil der Höchstwert ([MUTE_LIMIT] Einträge) erreicht ist.
	</notification>
	<notification name="UnableToLinkObjects">
		Verknüpfung dieser [COUNT] Objekte nicht möglich.
Sie können maximal [MAX] Objekte verknüpfen.
	</notification>
	<notification name="CannotLinkIncompleteSet">
		Sie können nur vollständige Objektsätze verknüpfen und Sie müssen mehr als ein Objekt auswählen.
	</notification>
	<notification name="CannotLinkModify">
		Verknüpfung nicht möglich, da Sie nicht alle Objekte bearbeiten dürfen.

Stellen Sie sicher, dass kein Objekt gesperrt ist und alle Objekte Ihnen gehören.
	</notification>
	<notification name="CannotLinkPermanent">
		Objekte können nicht über Regionsgrenzen hinweg verknüpft werden.
	</notification>
	<notification name="CannotLinkAcrossRegions">
		Objekte können nicht über Regionsgrenzen hinweg verknüpft werden.
	</notification>
	<notification name="CannotLinkDifferentOwners">
		Verknüpfung nicht möglich, da nicht alle Objekte denselben Eigentümer haben.

Stellen Sie sicher, dass alle ausgewählten Objekte Ihnen gehören.
	</notification>
	<notification name="NoFileExtension">
		Kein Dateityp für Datei: „[FILE]“

Vergewissern Sie sich, dass die Datei den richtigen Dateityp hat.
	</notification>
	<notification name="InvalidFileExtension">
		Ungültige Datei-Endung [EXTENSION]
Erwartet wurde [VALIDS]
		<usetemplate name="okbutton" yestext="OK"/>
	</notification>
	<notification name="CannotUploadSoundFile">
		Sounddatei konnte nicht hochgeladen werden:
[FILE]
	</notification>
	<notification name="SoundFileNotRIFF">
		Die Datei ist anscheinend keine RIFF WAVE-Datei:
[FILE]
	</notification>
	<notification name="SoundFileNotPCM">
		Die Datei ist anscheinend keine PCM WAVE-Audiodatei:
[FILE]
	</notification>
	<notification name="SoundFileInvalidChannelCount">
		Die Datei hat eine ungültige Anzahl Tonkanäle (muss Mono oder Stereo sein):
[FILE]
	</notification>
	<notification name="SoundFileInvalidSampleRate">
		Die Sample-Rate dieser Datei wird nicht unterstützt (muss 44,1 K sein):
[FILE]
	</notification>
	<notification name="SoundFileInvalidWordSize">
		Die Word-Größe dieser Datei wird nicht unterstützt (muss 8 oder 16 Bit sein):
[FILE]
	</notification>
	<notification name="SoundFileInvalidHeader">
		„Daten“-Chunk in WAV-Header nicht gefunden:
[FILE]
	</notification>
	<notification name="SoundFileInvalidChunkSize">
		Falsche Chunk-Größe in WAV-Datei:
[FILE]
	</notification>
	<notification name="SoundFileInvalidTooLong">
		Audiodatei ist zu lang (max. [MAX_LENGTH] Sekunden):
[FILE]
	</notification>
	<notification name="ProblemWithFile">
		Problem mit Datei [FILE]:

[REASON]
	</notification>
	<notification name="CannotOpenTemporarySoundFile">
		Temporäre komprimierte Sounddatei konnte nicht geöffnet werden: [FILE]
	</notification>
	<notification name="UnknownVorbisEncodeFailure">
		Unbekannter Vorbis-Kodierungsfehler in: [FILE]
	</notification>
	<notification name="CannotEncodeFile">
		Datei konnte nicht kodiert werden: [FILE]
	</notification>
	<notification name="CorruptedProtectedDataStore">
		Wir können Ihren Benutzernamen und Ihr Kennwort nicht automatisch ausfüllen.  Dies kann passieren, wenn Sie die Netzwerkeinstellungen ändern.
		<usetemplate name="okbutton" yestext="OK"/>
	</notification>
	<notification name="CorruptResourceFile">
		Ressourcendatei beschädigt: [FILE]
	</notification>
	<notification name="UnknownResourceFileVersion">
		Unbekannte Linden-Ressourcenversion in Datei: [FILE]
	</notification>
	<notification name="UnableToCreateOutputFile">
		Ausgabedatei konnte nicht erstellt werden: [FILE]
	</notification>
	<notification name="DoNotSupportBulkAnimationUpload">
		Der Mehrfach-Upload von BVH-Animationsdateien wird zurzeit von [APP_NAME] nicht unterstützt.
	</notification>
	<notification name="CannotUploadReason">
		Datei [FILE] kann aus folgendem Grund nicht hochgeladen werden: [REASON]
Bitte versuchen Sie es erneut.
	</notification>
	<notification name="LandmarkCreated">
		„[LANDMARK_NAME]“ wurde zum Ordner „[FOLDER_NAME]“ hinzugefügt.
	</notification>
	<notification name="LandmarkAlreadyExists">
		Sie besitzen für diesen Standort bereits eine Landmarke.
		<usetemplate name="okbutton" yestext="OK"/>
	</notification>
	<notification name="CannotCreateLandmarkNotOwner">
		Sie können hier keine Landmarke erstellen, da der Landeigentümer dies verboten hat.
	</notification>
	<notification name="CannotRecompileSelectObjectsNoScripts">
		„Rekompilieren“ nicht möglich.
Objekt mit Skript wählen.
	</notification>
	<notification name="CannotRecompileSelectObjectsNoPermission">
		„Rekompilieren“ nicht möglich.

Wählen Sie Objekte mit Skripts, die Sie bearbeiten dürfen.
	</notification>
	<notification name="CannotResetSelectObjectsNoScripts">
		„Zurücksetzen“ nicht möglich.

Wählen Sie Objekte mit Skripten.
	</notification>
	<notification name="CannotdeleteSelectObjectsNoScripts">
		„Löschen“ nicht möglich.

Wählen Sie Objekte mit Skripten.
	</notification>
	<notification name="CannotResetSelectObjectsNoPermission">
		„Zurücksetzen“ nicht möglich.

Wählen Sie Objekte mit Skripten, die Sie bearbeiten dürfen.
	</notification>
	<notification name="CannotOpenScriptObjectNoMod">
		Das Skript im Objekt kann nicht geöffnet werden, da keine Änderungs-Berechtigungen vorliegen.
	</notification>
	<notification name="CannotSetRunningSelectObjectsNoScripts">
		„Ausführen“ von Skripten nicht möglich.

Wählen Sie Objekte mit Skripten.
	</notification>
	<notification name="CannotSetRunningNotSelectObjectsNoScripts">
		„Deaktivieren“ von Skripten nicht möglich.

Wählen Sie Objekte mit Skripten.
	</notification>
	<notification name="NoFrontmostFloater">
		Kein vorderster Floater zum Speichern.
	</notification>
	<notification name="SeachFilteredOnShortWords">
		Ihre Suchanfrage wurde geändert.
Zu kurze Begriffe wurden entfernt.

Ihre Suchanfrage: [FINALQUERY]
	</notification>
	<notification name="SeachFilteredOnShortWordsEmpty">
		Ihre Suchbegriffe sind zu kurz.
Es wurde keine Suche durchgeführt.
	</notification>
	<notification name="CouldNotTeleportReason">
		Teleport ist fehlgeschlagen.
[REASON]
	</notification>
	<notification name="invalid_tport">
		Bei der Bearbeitung Ihrer Teleport-Anfrage ist ein Problem aufgetreten. Sie müssen sich zum Teleportieren eventuell neu anmelden.
Falls diese Meldung weiterhin angezeigt wird, wenden Sie sich bitte an [SUPPORT_SITE].
	</notification>
	<notification name="invalid_region_handoff">
		Bei der Bearbeitung Ihres Regionswechsels ist ein Problem aufgetreten. Sie müssen eventuell neu anmelden, um die Region wechseln zu können.
Falls diese Meldung weiterhin angezeigt wird, wenden Sie sich bitte an [SUPPORT_SITE].
	</notification>
	<notification name="blocked_tport">
		Teleportieren ist zurzeit leider nicht möglich. Versuchen Sie es später noch einmal.
Wenn der Teleport dann immer noch nicht funktioniert, melden Sie sich bitte ab und wieder an.
	</notification>
	<notification name="nolandmark_tport">
		Das System konnte das Landmarken-Ziel nicht finden.
	</notification>
	<notification name="timeout_tport">
		Das System konnte keine Teleport-Verbindung herstellen.
Versuchen Sie es später noch einmal.
	</notification>
	<notification name="noaccess_tport">
		Sie haben leider keinen Zugang zu diesem Teleport-Ziel.
	</notification>
	<notification name="missing_attach_tport">
		Ihre Anhänge sind noch nicht eingetroffen. Warten Sie kurz oder melden Sie sich ab und wieder an, bevor Sie einen neuen Teleport-Versuch unternehmen.
	</notification>
	<notification name="too_many_uploads_tport">
		Die Asset-Warteschlange in dieser Region ist zurzeit überlastet.
Ihre Teleport-Anfrage kann nicht sofort bearbeitet werden. Versuchen Sie es in einigen Minuten erneut oder besuchen Sie eine weniger überfüllte Region.
	</notification>
	<notification name="expired_tport">
		Das System konnte Ihre Teleport-Anfrage nicht rechtzeitig bearbeiten. Versuchen Sie es in einigen Minuten erneut.
	</notification>
	<notification name="expired_region_handoff">
		Das System konnte Ihre Anfrage zum Regionswechsel nicht rechtzeitig bearbeiten. Versuchen Sie es in einigen Minuten erneut.
	</notification>
	<notification name="no_host">
		Teleport-Ziel wurde nicht gefunden. Das Ziel ist entweder im Moment nicht verfügbar oder existiert nicht mehr. Versuchen Sie es in einigen Minuten erneut.
	</notification>
	<notification name="no_inventory_host">
		Das Inventarsystem ist zurzeit nicht verfügbar.
	</notification>
	<notification name="CannotSetLandOwnerNothingSelected">
		Landeigentümer kann nicht festgelegt werden:
Keine Parzelle ausgewählt.
	</notification>
	<notification name="CannotSetLandOwnerMultipleRegions">
		Eine erzwungene Landübertragung ist nicht möglich, da die Auswahl mehrere Regionen umfasst. Wählen Sie ein kleineres Gebiet und versuchen Sie es erneut.
	</notification>
	<notification name="ForceOwnerAuctionWarning">
		Diese Parzelle steht zur Auktion. Wenn Sie eine Eigentumsübertragung erzwingen, wird die Auktion abgesagt. Wenn die Auktion bereits begonnen hatte, dann werden Sie sich hiermit keine Freunde machen!
Eigentumsübertragung erzwingen?
		<usetemplate name="okcancelbuttons" notext="Abbrechen" yestext="OK"/>
	</notification>
	<notification name="CannotContentifyNothingSelected">
		Inhaltsidentifizierung nicht möglich:
Keine Parzelle ausgewählt.
	</notification>
	<notification name="CannotContentifyNoRegion">
		Inhaltsidentifizierung nicht möglich:
Keine Region ausgewählt.
	</notification>
	<notification name="CannotReleaseLandNothingSelected">
		Land kann nicht aufgegeben werden:
Keine Parzelle ausgewählt.
	</notification>
	<notification name="CannotReleaseLandNoRegion">
		Land kann nicht aufgegeben werden:
Region nicht gefunden.
	</notification>
	<notification name="CannotBuyLandNothingSelected">
		Land kann nicht gekauft werden:
Keine Parzelle ausgewählt.
	</notification>
	<notification name="CannotBuyLandNoRegion">
		Land kann nicht gekauft werden:
Kann die Region nicht finden, in der sich dieses Land befindet.
	</notification>
	<notification name="CannotCloseFloaterBuyLand">
		Das Fenster Land kaufen kann nicht geschlossen werden, bevor [APP_NAME] den Preis für diese Transaktion eingeschätzt hat.
	</notification>
	<notification name="CannotDeedLandNothingSelected">
		Land kann nicht übertragen werden:
Keine Parzelle ausgewählt.
	</notification>
	<notification name="CannotDeedLandNoGroup">
		Land kann nicht übertragen werden:
Keine Gruppe ausgewählt.
	</notification>
	<notification name="CannotDeedLandNoRegion">
		Land kann nicht übertragen werden:
Kann die Region nicht finden, in der sich dieses Land befindet.
	</notification>
	<notification name="CannotDeedLandMultipleSelected">
		Land kann nicht übertragen werden:
Mehrere Parzellen ausgewählt.

Wählen Sie eine einzelne Parzelle.
	</notification>
	<notification name="CannotDeedLandWaitingForServer">
		Land kann nicht übertragen werden:
Warte auf Server für Eigentümerinformationen.

Bitte versuchen Sie es erneut.
	</notification>
	<notification name="CannotDeedLandNoTransfer">
		Land kann nicht übertragen werden:
Die Region [REGION] erlaubt keine Landübertragung.
	</notification>
	<notification name="CannotReleaseLandWatingForServer">
		Land kann nicht aufgegeben werden:
Server muss Parzelleninformation aktualisieren.

Versuchen Sie es in einigen Sekunden erneut.
	</notification>
	<notification name="CannotReleaseLandSelected">
		Land kann nicht aufgegeben werden:
Die ausgewählten Parzellen gehören Ihnen nicht.

Wählen Sie eine einzelne Parzelle.
	</notification>
	<notification name="CannotReleaseLandDontOwn">
		Land kann nicht aufgegeben werden:
Ihnen fehlt die Berechtigung zur Freigabe dieser Parzelle.
Parzellen, die Ihnen gehören, werden grün dargestellt.
	</notification>
	<notification name="CannotReleaseLandRegionNotFound">
		Land kann nicht aufgegeben werden:
Kann die Region nicht finden, in der sich dieses Land befindet.
	</notification>
	<notification name="CannotReleaseLandNoTransfer">
		Land kann nicht aufgegeben werden:
Die Region [REGION] erlaubt keine Landübertragung.
	</notification>
	<notification name="CannotReleaseLandPartialSelection">
		Land kann nicht aufgegeben werden:
Zum Freigeben müssen Sie eine ganze Parzelle auswählen.

Wählen Sie eine ganze Parzelle oder teilen Sie Ihre Parzelle.
	</notification>
	<notification name="ReleaseLandWarning">
		Sie sind im Begriff, [AREA] qm Land aufzugeben.
Wenn Sie diese Parzelle aufgeben, wird sie ohne L$-Erstattung von Ihrem Landbesitz entfernt.

Dieses Land aufgeben?
		<usetemplate name="okcancelbuttons" notext="Abbrechen" yestext="OK"/>
	</notification>
	<notification name="CannotDivideLandNothingSelected">
		Land kann nicht aufgeteilt werden:

Keine Parzellen ausgewählt.
	</notification>
	<notification name="CannotDivideLandPartialSelection">
		Land kann nicht aufgeteilt werden:

Sie haben eine ganze Parzelle ausgewählt.
Wählen Sie einen Parzellenabschnitt aus.
	</notification>
	<notification name="LandDivideWarning">
		Wenn Sie dieses Land teilen, wird diese Parzelle in zwei geteilt, jede mit ihren eigenen Einstellungen. Einige dieser Einstellungen werden aufgrund dieses Vorgangs zurückgesetzt.

Land teilen?
		<usetemplate name="okcancelbuttons" notext="Abbrechen" yestext="OK"/>
	</notification>
	<notification name="CannotDivideLandNoRegion">
		Land kann nicht aufgeteilt werden:
Kann die Region nicht finden, in der sich dieses Land befindet.
	</notification>
	<notification name="CannotJoinLandNoRegion">
		Land kann nicht zusammengelegt werden:
Kann die Region nicht finden, in der sich dieses Land befindet.
	</notification>
	<notification name="CannotJoinLandNothingSelected">
		Land kann nicht zusammengelegt werden:
Keine Parzellen ausgewählt.
	</notification>
	<notification name="CannotJoinLandEntireParcelSelected">
		Land kann nicht zusammengelegt werden:
Sie haben nur eine Parzelle ausgewählt.

Wählen Sie Land auf beiden Parzellen aus.
	</notification>
	<notification name="CannotJoinLandSelection">
		Land kann nicht zusammengelegt werden:
Sie müssen mehrere Parzellen auswählen.

Wählen Sie Land auf beiden Parzellen aus.
	</notification>
	<notification name="JoinLandWarning">
		Beim Zusammenlegen entsteht aus den vom Auswahlrechteck
erfassten Parzellen eine große Parzelle.
Sie müssen der neuen Parzelle einen Namen geben und ihre Optionen festlegen.

Land zusammenlegen?
		<usetemplate name="okcancelbuttons" notext="Abbrechen" yestext="OK"/>
	</notification>
	<notification name="ConfirmNotecardSave">
		Um das Objekt kopieren oder anzeigen zu können, müssen Sie zuerst diese Notizkarte speichern. Notizkarte speichern?
		<usetemplate name="okcancelbuttons" notext="Abbrechen" yestext="OK"/>
	</notification>
	<notification name="ConfirmItemCopy">
		Dieses Objekt in Ihr Inventar kopieren?
		<usetemplate name="okcancelbuttons" notext="Abbrechen" yestext="Kopieren"/>
	</notification>
	<notification name="ResolutionSwitchFail">
		Auflösung konnte nicht auf [RESX] x [RESY] gesetzt werden
	</notification>
	<notification name="ErrorUndefinedGrasses">
		Fehler: Nicht definierte Gräser: [SPECIES]
	</notification>
	<notification name="ErrorUndefinedTrees">
		Fehler: Nicht definierte Bäume: [SPECIES]
	</notification>
	<notification name="CannotSaveWearableOutOfSpace">
		„[NAME]“ konnte nicht in Kleidungsdatei gespeichert werden.  Geben Sie Speicherplatz auf dem Computer frei und speichern Sie das Kleidungsstück erneut.
	</notification>
	<notification name="CannotSaveToAssetStore">
		[NAME] kann nicht in Zentral-Asset-Speicher geladen werden.
Dies ist ein temporärer Fehler. Bitte passen Sie das Kleidungsstück in einigen Minuten noch einmal an und speichern Sie es erneut.
	</notification>
	<notification name="YouHaveBeenLoggedOut">
		Es tut uns leid! Sie wurden von [CURRENT_GRID] abgemeldet.

[MESSAGE]
		<usetemplate name="okcancelbuttons" notext="Beenden" yestext="IM &amp; Chat anzeigen"/>
	</notification>
	<notification name="OnlyOfficerCanBuyLand">
		Landkauf für Gruppe nicht möglich:
Sie sind nicht berechtigt, Land für die aktive Gruppe zu kaufen.
	</notification>
	<notification label="Freund hinzufügen" name="AddFriendWithMessage">
		Freunde können sich gegenseitig die Berechtigung erteilen, sich auf der Karte zu sehen und den Online-Status anzuzeigen.

[NAME] Freundschaft anbieten?
		<form name="form">
			<input name="message">
				Wollen wir Freunde sein?
			</input>
			<button name="Offer" text="OK"/>
			<button name="Cancel" text="Abbrechen"/>
		</form>
	</notification>
	<notification label="Automatische Ersetzungsliste hinzufügen" name="AddAutoReplaceList">
		Name für neue Liste:
		<form name="form">
			<button name="SetName" text="OK"/>
		</form>
	</notification>
	<notification label="Automatische Ersetzungsliste umbenennen" name="RenameAutoReplaceList">
		Der Name „[DUPNAME]“ wird bereits verwendet.
 Geben Sie einen neuen eindeutigen Namen ein:
		<form name="form">
			<button name="ReplaceList" text="Aktuelle Liste ersetzen"/>
			<button name="SetName" text="Neuen Namen verwenden"/>
		</form>
	</notification>
	<notification name="InvalidAutoReplaceEntry">
		Das Schlüsselwort muss ein einziges Wort sein; die Ersetzungszeichenfolge darf nicht leer sein.
	</notification>
	<notification name="InvalidAutoReplaceList">
		Diese Ersetzungsliste ist nicht gültig.
	</notification>
	<notification name="SpellingDictImportRequired">
		Sie müssen eine Datei, einen Namen und eine Sprache angeben.
	</notification>
	<notification name="SpellingDictIsSecondary">
		Das Wörterbuch [DIC_NAME] scheint keine „aff“-Datei zu haben und ist deshalb ein sekundäres Wörterbuch.
Es kann als zusätzliches Wörterbuch verwendet werden, aber nicht als Hauptwörterbuch.

Weitere Informationen finden Sie unter https://wiki.secondlife.com/wiki/Adding_Spelling_Dictionaries.
	</notification>
	<notification name="SpellingDictImportFailed">
		Kopieren nicht möglich:
[FROM_NAME]
nach
[TO_NAME]
	</notification>
	<notification label="Outfit speichern" name="SaveOutfitAs">
		Mein aktuelles Outfit als neues Outfit speichern:
		<form name="form">
			<input name="message">
				[DESC] (neu)
			</input>
			<button name="OK" text="OK"/>
			<button name="Cancel" text="Abbrechen"/>
		</form>
	</notification>
	<notification label="Kleidungstyp speichern" name="SaveWearableAs">
		Objekt in meinem Inventar speichern als:
		<form name="form">
			<input name="message">
				[DESC] (neu)
			</input>
			<button name="OK" text="OK"/>
			<button name="Cancel" text="Abbrechen"/>
		</form>
	</notification>
	<notification label="Outfit neu benennen" name="RenameOutfit">
		Neuer Outfit-Name:
		<form name="form">
			<input name="new_name">
				[NAME]
			</input>
			<button name="OK" text="OK"/>
			<button name="Cancel" text="Abbrechen"/>
		</form>
	</notification>
	<notification name="RemoveFromFriends">
		Möchten Sie &lt;nolink&gt;[NAME]&lt;/nolink&gt; aus Ihrer Freundesliste entfernen?
		<usetemplate name="okcancelbuttons" notext="Abbrechen" yestext="OK"/>
	</notification>
	<notification name="RemoveMultipleFromFriends">
		Möchten Sie mehrere Freunde aus Ihrer Freundesliste entfernen?
		<usetemplate name="okcancelbuttons" notext="Abbrechen" yestext="OK"/>
	</notification>
	<notification name="GodDeleteAllScriptedPublicObjectsByUser">
		Möchten Sie alle geskripteten Objekte von
** [AVATAR_NAME] **
auf allen anderen Ländern in diesem Sim löschen?
		<usetemplate name="okcancelbuttons" notext="Abbrechen" yestext="OK"/>
	</notification>
	<notification name="GodDeleteAllScriptedObjectsByUser">
		Möchten Sie ALLE geskripteten Objekte von
** [AVATAR_NAME] **
auf ALLEN LÄNDERN in diesem Sim LÖSCHEN?
		<usetemplate name="okcancelbuttons" notext="Abbrechen" yestext="OK"/>
	</notification>
	<notification name="GodDeleteAllObjectsByUser">
		Möchten Sie ALLE Objekte (einschließlich geskriptete) von
** [AVATAR_NAME] **
auf ALLEN LÄNDERN in diesem Sim LÖSCHEN?
		<usetemplate name="okcancelbuttons" notext="Abbrechen" yestext="OK"/>
	</notification>
	<notification name="BlankClassifiedName">
		Geben Sie einen Namen für die Anzeige ein.
	</notification>
	<notification name="MinClassifiedPrice">
		Der Mindestbetrag für die Listung ist [MIN_PRICE] L$.

Geben sie einen höheren Betrag ein.
	</notification>
	<notification name="ConfirmItemDeleteHasLinks">
		Auf mindestens eines der Objekte wird über Verknüpfungen Bezug genommen. Wenn Sie dieses Objekt löschen, funktionieren die Verknüpfungen nicht mehr.  Wir empfehlen daher, diese Verknüpfungen zuerst zu löschen.

Möchten Sie diese Objekte wirklich löschen?
		<usetemplate name="okcancelbuttons" notext="Abbrechen" yestext="OK"/>
	</notification>
	<notification name="ConfirmObjectDeleteLock">
		Mindestens ein ausgewähltes Objekt ist gesperrt.

Möchten Sie diese Objekte löschen?
		<usetemplate name="okcancelbuttons" notext="Abbrechen" yestext="OK"/>
	</notification>
	<notification name="ConfirmObjectDeleteNoCopy">
		Mindestens ein ausgewähltes Objekt kann nicht kopiert werden.

Möchten Sie diese Objekte löschen?
		<usetemplate name="okcancelbuttons" notext="Abbrechen" yestext="OK"/>
	</notification>
	<notification name="ConfirmObjectDeleteNoOwn">
		Mindestens eines der ausgewählten Objekte gehört nicht Ihnen.

Möchten Sie diese Objekte wirklich löschen?
		<usetemplate name="okcancelbuttons" notext="Abbrechen" yestext="OK"/>
	</notification>
	<notification name="ConfirmObjectDeleteLockNoCopy">
		Mindestens ein Objekt ist gesperrt.
Mindestens ein Objekt kann nicht kopiert werden.

Möchten Sie diese Objekte löschen?
		<usetemplate name="okcancelbuttons" notext="Abbrechen" yestext="OK"/>
	</notification>
	<notification name="ConfirmObjectDeleteLockNoOwn">
		Mindestens ein Objekt ist gesperrt.
Mindestens ein Objekt gehört nicht Ihnen.

Möchten Sie diese Objekte wirklich löschen?
		<usetemplate name="okcancelbuttons" notext="Abbrechen" yestext="OK"/>
	</notification>
	<notification name="ConfirmObjectDeleteNoCopyNoOwn">
		Mindestens ein Objekt kann nicht kopiert werden.
Mindestens ein Objekt gehört nicht Ihnen.

Möchten Sie diese Objekte wirklich löschen?
		<usetemplate name="okcancelbuttons" notext="Abbrechen" yestext="OK"/>
	</notification>
	<notification name="ConfirmObjectDeleteLockNoCopyNoOwn">
		Mindestens ein Objekt ist gesperrt.
Mindestens ein Objekt kann nicht kopiert werden.
Mindestens ein Objekt gehört nicht Ihnen.

Möchten Sie diese Objekte wirklich löschen?
		<usetemplate name="okcancelbuttons" notext="Abbrechen" yestext="OK"/>
	</notification>
	<notification name="ConfirmObjectTakeLock">
		Mindestens ein Objekt ist gesperrt.

Möchten Sie diese Objekte nehmen?
		<usetemplate name="okcancelbuttons" notext="Abbrechen" yestext="OK"/>
	</notification>
	<notification name="ConfirmObjectTakeNoOwn">
		Nicht alle Objekte, die Sie aufgenommen haben, gehören Ihnen.
Wenn Sie fortfahren, werden die Rechte für den nächsten Eigentümer angewandt und Sie können die Objekte möglicherweise nicht bearbeiten oder kopieren.

Möchten Sie diese Objekte nehmen?
		<usetemplate name="okcancelbuttons" notext="Abbrechen" yestext="OK"/>
	</notification>
	<notification name="ConfirmObjectTakeLockNoOwn">
		Mindestens ein Objekt ist gesperrt.
Nicht alle Objekte, die Sie aufgenommen haben, gehören Ihnen.
Wenn Sie fortfahren, werden die Rechte für den nächsten Eigentümer abgefragt und Sie können die Objekte möglicherweise nicht bearbeiten oder kopieren.
Die aktuelle Auswahl können Sie jedoch aufnehmen.

Möchten Sie diese Objekte nehmen?
		<usetemplate name="okcancelbuttons" notext="Abbrechen" yestext="OK"/>
	</notification>
	<notification name="CantBuyLandAcrossMultipleRegions">
		Landkauf nicht möglich, da die Auswahl mehrere Regionen umfasst.

Wählen Sie ein kleineres Gebiet und versuchen Sie es erneut.
	</notification>
	<notification name="DeedLandToGroup">
		Die Schenkung dieser Parzelle setzt voraus, dass die Gruppe über ausreichende Landnutzungsrechte verfügt. 
Dem Eigentümer wird der Kaufpreis für das Land nicht zurückerstattet. Bei einem Verkauf der übertragenen Parzelle wird der Erlös zu gleichen Teilen unter den Gruppenmitgliedern aufgeteilt. 

Der Gruppe „&lt;nolink&gt;[GROUP_NAME]&lt;/nolink&gt;“ diese [AREA] m² Land schenken?
		<usetemplate name="okcancelbuttons" notext="Abbrechen" yestext="OK"/>
	</notification>
	<notification name="DeedLandToGroupWithContribution">
		Die Schenkung dieser Parzelle setzt voraus, dass die Gruppe über ausreichende Landnutzungsrechte verfügt. 
Die Schenkung beinhaltet eine Landübertragung an die Gruppe von &quot;[NAME]&quot;. 
Dem Eigentümer wird der Kaufpreis für das Land nicht zurückerstattet. Bei einem Verkauf der übertragenen Parzelle wird der Erlös zu gleichen Teilen unter den Gruppenmitgliedern aufgeteilt. 

Der Gruppe „&lt;nolink&gt;[GROUP_NAME]&lt;/nolink&gt;“ diese [AREA] m² Land schenken?
		<usetemplate name="okcancelbuttons" notext="Abbrechen" yestext="OK"/>
	</notification>
	<notification name="DisplaySetToSafe">
		Es wurden sichere Anzeige-Einstellungen gewählt, da die Option -safe verwendet wurde.
	</notification>
	<notification name="DisplaySetToRecommendedGPUChange">
		Die Anzeigeeinstellungen wurden auf die empfohlenen Werte gesetzt, da Ihre Grafikkarte geändert wurde
von „[LAST_GPU]“
in „[THIS_GPU]“
	</notification>
	<notification name="DisplaySetToRecommendedFeatureChange">
		Aufgrund einer Änderung des Rendersubsystems wurden die Anzeigeeinstellungen auf die empfohlenen Werte gesetzt.
	</notification>
	<notification name="ErrorMessage">
		[ERROR_MESSAGE]
		<usetemplate name="okbutton" yestext="OK"/>
	</notification>
	<notification name="AvatarMovedDesired">
		Ihr gewünschter Zielort ist zurzeit nicht verfügbar.
Sie wurden zur nächstgelegenen Region teleportiert.
	</notification>
	<notification name="AvatarMovedLast">
		Ihr angeforderter Standort ist zurzeit nicht verfügbar.
Sie wurden zur nächstgelegenen Region teleportiert.
	</notification>
	<notification name="AvatarMovedHome">
		Ihr Zuhause ist zurzeit nicht verfügbar.
Sie wurden zur nächstgelegenen Region teleportiert.
Sie müssen eventuell ein neues Zuhause festlegen.
	</notification>
	<notification name="ClothingLoading">
		Ihre Kleidung wird noch heruntergeladen.
Sie können [APP_NAME] normal verwenden. Andere Benutzer können Sie korrekt dargestellt sehen.
		<form name="form">
			<ignore name="ignore" text="Das Herunterladen der Kleidung dauert lange"/>
		</form>
	</notification>
	<notification name="AgentComplexityWithVisibility">
		Ihre [https://community.secondlife.com/t5/English-Knowledge-Base/Avatar-Rendering-Complexity/ta-p/2967838 Avatarkomplexität] ist [AGENT_COMPLEXITY].
[OVERLIMIT_MSG]
		<usetemplate ignoretext="Warnen, falls Avatarkomplexität zu hoch ist" name="notifyignore"/>
	</notification>
	<notification name="AgentComplexity">
		Ihre [https://community.secondlife.com/t5/English-Knowledge-Base/Avatar-Rendering-Complexity/ta-p/2967838 Avatarkomplexität] ist [AGENT_COMPLEXITY].
		<usetemplate ignoretext="Warnung anzeigen, wenn sich die Komplexität meines Avatars ändert" name="notifyignore"/>
	</notification>
	<notification name="HUDComplexityWarning">
		[HUD_REASON]. Dieses wirkt sich wahrscheinlich negativ auf die Leistung aus.
		<usetemplate ignoretext="Warnung anzeigen, wenn die Komplexität meines HUD zu hoch ist" name="notifyignore"/>
	</notification>
	<notification name="FirstRun">
		Installation von [APP_NAME] vollständig abgeschlossen.

Falls Sie [CURRENT_GRID] zum ersten Mal verwenden, müssen Sie zuerst ein Konto erstellen, bevor Sie sich anmelden können.
		<usetemplate name="okcancelbuttons" notext="Weiter" yestext="Konto erstellen..."/>
	</notification>
	<notification name="LoginPacketNeverReceived">
		Es gibt Probleme mit der Verbindung. Möglicherweise besteht ein Problem mit Ihrer Internetverbindung oder dem [SECOND_LIFE_GRID].

Überprüfen Sie Ihre Internetverbindung und versuchen Sie es dann erneut, oder klicken Sie auf Hilfe, um zu [SUPPORT_SITE] zu gelangen, oder klicken Sie auf Teleportieren, um nach Hause zu teleportieren.
		<url name="url">
			http://de.secondlife.com/support/
		</url>
		<form name="form">
			<button name="OK" text="OK"/>
			<button name="Help" text="Hilfe"/>
			<button name="Teleport" text="Teleportieren"/>
		</form>
	</notification>
	<notification name="WelcomeChooseSex">
		Ihr Avatar erscheint jeden Moment.

Benutzen Sie die Pfeiltasten, um sich fortzubewegen.
Drücken Sie F1 für Hilfe oder für weitere Informationen über [CURRENT_GRID].
Bitte wählen Sie einen männlichen oder weiblichen Avatar.
Sie können sich später noch umentscheiden.
		<usetemplate name="okcancelbuttons" notext="Weiblich" yestext="Männlich"/>
	</notification>
	<notification name="CantTeleportToGrid">
		Konnte nicht zu [SLURL] teleportieren, da dieser Standort sich auf einem anderen Grid ([GRID]) befindet. Sie befinden sich im Moment auf dem Grid ([CURRENT_GRID]).  Bitte schließen Sie Ihren Viewer und versuchen Sie es erneut.
		<usetemplate name="okbutton" yestext="OK"/>
	</notification>
	<notification name="GeneralCertificateError">
		Eine Verbindung zum Server konnte nicht hergestellt werden.
[REASON]

SubjektName: [SUBJECT_NAME_STRING]
Herausgeber: [ISSUER_NAME_STRING]
Gültig ab: [VALID_FROM]
Gültig bis: [VALID_TO]
MD5 Fingerabdruck: [SHA1_DIGEST]
SHA1 Fingerabdruck: [MD5_DIGEST]
Verwendung: [KEYUSAGE]
Erweiterte Verwendung: [EXTENDEDKEYUSAGE]
Identifikation: [SUBJECTKEYIDENTIFIER]
		<usetemplate name="okbutton" yestext="OK"/>
	</notification>
	<notification name="TrustCertificateError">
		Die Zertifizierungsautorität für diesen Server ist unbekannt.

Zertifikatsinformation:
SubjektName: [SUBJECT_NAME_STRING]
Herausgeber: [ISSUER_NAME_STRING]
Gültig ab: [VALID_FROM]
Gültig bis: [VALID_TO]
MD5 Fingerabdruck: [SHA1_DIGEST]
SHA1 Fingerabdruck: [MD5_DIGEST]
Verwendung: [KEYUSAGE]
Erweiterte Verwendung: [EXTENDEDKEYUSAGE]
Identifikation: [SUBJECTKEYIDENTIFIER]

Möchten Sie dieser Autorität vertrauen?
		<usetemplate name="okcancelbuttons" notext="Abbrechen" yestext="Vertrauen"/>
	</notification>
	<notification name="NotEnoughCurrency">
		[NAME] [PRICE] L$  Sie haben nicht genügend L$, um diese Aktion auszuführen.
	</notification>
	<notification name="GrantedModifyRights">
		[NAME] hat Ihnen die Erlaubnis erteilt, ihre/seine Objekte zu bearbeiten.
	</notification>
	<notification name="RevokedModifyRights">
		Ihnen wurden die Änderungsrechte für die Objekte von [NAME] entzogen.
	</notification>
	<notification name="FlushMapVisibilityCaches">
		Der Kartencache dieser Region wird geleert.
Diese Aktion ist nur beim Debugging sinnvoll.
(Auf dem Produktionssystem warten Sie einfach 5 Minuten. Die Karten werden nach erneuter Anmeldung automatisch aktualisiert.)
		<usetemplate name="okcancelbuttons" notext="Abbrechen" yestext="OK"/>
	</notification>
	<notification name="BuyOneObjectOnly">
		Sie können jeweils nur ein Objekt kaufen.  Wählen Sie ein einzelnes Objekt aus und versuchen Sie es erneut.
	</notification>
	<notification name="OnlyCopyContentsOfSingleItem">
		Es kann nur jeweils der Inhalt von einem Objekt kopiert werden.
Wählen Sie ein einzelnes Objekt aus und versuchen Sie es erneut.
		<usetemplate name="okcancelbuttons" notext="Abbrechen" yestext="OK"/>
	</notification>
	<notification name="KickUsersFromRegion">
		Alle Einwohner in dieser Region nach Hause teleportieren?
		<usetemplate name="okcancelbuttons" notext="Abbrechen" yestext="OK"/>
	</notification>
	<notification name="ChangeObjectBonusFactor">
		Wenn Sie den Objektbonus heruntersetzen, nachdem in einer Region Bauwerke errichtet wurden, können Objekte möglicherweise zurückgegeben oder gelöscht werden. Möchten Sie den Objektbonus wirklich ändern?
		<usetemplate ignoretext="Änderung des Objektbonusfaktors bestätigen" name="okcancelignore" notext="Abbrechen" yestext="OK"/>
	</notification>
	<notification name="EstateObjectReturn">
		Möchten Sie wirklich alle Objekte zurückgeben, die [USER_NAME] gehören?
		<usetemplate name="okcancelbuttons" notext="Abbrechen" yestext="OK"/>
	</notification>
	<notification name="InvalidTerrainBitDepth">
		Die Regionstexturen konnten nicht festgelegt werden:
Die Terraintextur [TEXTURE_NUM] hat eine ungültige Bit-Tiefe [TEXTURE_BIT_DEPTH].

Ersetzen Sie die Textur [TEXTURE_NUM] mit einer Bilddatei von maximal 1024x1024 und 24 Bit und klicken Sie dann erneut auf „Übernehmen“.
	</notification>
	<notification name="InvalidTerrainSize">
		Die Regionstexturen konnten nicht festgelegt werden:
Die Terraintextur [TEXTURE_NUM] ist mit [TEXTURE_SIZE_X]x[TEXTURE_SIZE_Y] zu groß.

Ersetzen Sie die Textur [TEXTURE_NUM] mit einer Bilddatei von maximal 1024x1024 und 24 Bit und klicken Sie dann erneut auf „Übernehmen“.
	</notification>
	<notification name="RawUploadStarted">
		Hochladen gestartet. Je nach Verbindungsgeschwindigkeit kann der Vorgang bis zu 2 Minuten dauern.
	</notification>
	<notification name="ConfirmBakeTerrain">
		Möchten Sie das aktuelle Terrain formen, es zum Mittelpunkt der oberen und unteren Terraingrenzen und zum Standard des „Zurücksetzen“-Tools machen?
		<usetemplate name="okcancelbuttons" notext="Abbrechen" yestext="OK"/>
	</notification>
	<notification name="ConfirmTextureHeights">
		Sie sind dabei, für Höhenbereiche untere Werte anzugeben, die größer sind als die oberen Werte. Fortfahren?
		<usetemplate canceltext="Nicht mehr fragen" name="yesnocancelbuttons" notext="Abbrechen" yestext="OK"/>
	</notification>
	<notification name="MaxAllowedAgentOnRegion">
		Es sind maximal [MAX_AGENTS] zulässige Einwohner erlaubt.
	</notification>
	<notification name="MaxBannedAgentsOnRegion">
		Es sind maximal [MAX_BANNED] verbannte Einwohner erlaubt.
	</notification>
	<notification name="MaxAgentOnRegionBatch">
		Fehler beim Versuch, [NUM_ADDED] Agenten hinzuzufügen:
Überschreitet den Grenzwert [MAX_AGENTS] [LIST_TYPE] um [NUM_EXCESS].
	</notification>
	<notification name="MaxAllowedGroupsOnRegion">
		Es sind maximal [MAX_GROUPS] zulässige Gruppen erlaubt.
		<usetemplate name="okcancelbuttons" notext="Abbrechen" yestext="Formen"/>
	</notification>
	<notification name="MaxManagersOnRegion">
		Es sind maximal [MAX_MANAGER]  verbannte Einwohner erlaub.
	</notification>
	<notification name="OwnerCanNotBeDenied">
		Der Eigentümer des Grundbesitzes kann nicht zur Liste der „Verbannten Einwohner“ hinzugefügt werden.
	</notification>
	<notification name="ProblemAddingEstateManagerBanned">
		Verbannter Einwohner kann nicht zur Grundbesitzverwalterliste hinzugefügt werden.
	</notification>
	<notification name="CanNotChangeAppearanceUntilLoaded">
		Das Aussehen lässt sich erst ändern, wenn Kleider und Form/Gestalt geladen sind.
	</notification>
	<notification name="ClassifiedMustBeAlphanumeric">
		Der Name der Anzeige muss mit einem Buchstaben von A bis Z oder einer Ziffer beginnen.  Satzzeichen sind nicht erlaubt.
	</notification>
	<notification name="CantSetBuyObject">
		„Objekt kaufen“ nicht möglich, da das Objekt nicht zum Verkauf freigegeben ist.
Geben Sie das Objekt zum Verkauf frei und versuchen Sie es erneut.
	</notification>
	<notification name="FinishedRawDownload">
		Raw-Terrain-Datei wurde heruntergeladen nach:
[DOWNLOAD_PATH].
	</notification>
	<notification name="RequiredUpdate">
		Für die Anmeldung ist Version [VERSION] erforderlich. Diese sollte für Sie aktualisiert worden sein, was offenbar nicht geschehen ist. Bitte laden Sie die Datei unter https://secondlife.com/support/downloads/ herunter.
		<usetemplate name="okbutton" yestext="OK"/>
	</notification>
	<notification name="LoginFailedUnknown">
		Die Anmeldung ist aus nicht bekannten Gründen leider fehlgeschlagen. Falls diese Meldung weiterhin angezeigt wird, besuchen Sie bitte die [SUPPORT_SITE].
		<usetemplate name="okbutton" yestext="Beenden"/>
	</notification>
	<notification name="DeedObjectToGroup">
		Bei Übertragung dieses Objekts erhält die Gruppe:
* An das Objekt bezahlte L$
		<usetemplate ignoretext="Bestätigen, bevor ich ein Objekt an eine Gruppe übertrage" name="okcancelignore" notext="Abbrechen" yestext="Übertragung"/>
	</notification>
	<notification name="WebLaunchExternalTarget">
		Möchten Sie Ihren Internetbrowser öffnen, um diesen Inhalt anzuzeigen?
		<usetemplate ignoretext="Meinen Browser starten, um eine Webseite anzuzeigen" name="okcancelignore" notext="Abbrechen" yestext="OK"/>
	</notification>
	<notification name="SystemUIScaleFactorChanged">
		Der UI-Größenfaktor des Systems hat sich seit der letzten Ausführung geändert. Möchten Sie die Seite mit den UI-Größeneinstellungen öffnen?
		<usetemplate name="okcancelbuttons" notext="Abbrechen" yestext="OK"/>
	</notification>
	<notification name="WebLaunchJoinNow">
		Möchten Sie Ihre [http://secondlife.com/account/ Startseite] aufrufen, um Ihr Konto zu verwalten?
		<usetemplate ignoretext="Meinen Browser starten, um mein Konto zu verwalten" name="okcancelignore" notext="Abbrechen" yestext="OK"/>
	</notification>
	<notification name="WebLaunchSecurityIssues">
		Informieren Sie sich im [CURRENT_GRID] Wiki, wie man Sicherheitsprobleme richtig meldet.
		<usetemplate ignoretext="Meinen Browser starten, um anzuzeigen, wie ein Sicherheitsproblem gemeldet werden soll" name="okcancelignore" notext="Abbrechen" yestext="OK"/>
	</notification>
	<notification name="WebLaunchQAWiki">
		Besuchen Sie das [CURRENT_GRID] QA-Wiki.
		<usetemplate ignoretext="Meinen Browser starten, um das QA-Wiki anzuzeigen" name="okcancelignore" notext="Abbrechen" yestext="OK"/>
	</notification>
	<notification name="WebLaunchPublicIssue">
		Im [CURRENT_GRID] Allgemeine-Fragen-Tracker können Sie Fehler und andere Probleme melden.
		<usetemplate ignoretext="Meinen Browser starten, um die Datenbank für Fehler und Verbesserungsvorschläge anzuzeigen" name="okcancelignore" notext="Abbrechen" yestext="Gehe zu Seite"/>
	</notification>
	<notification name="WebLaunchSupportWiki">
		Im offiziellen Linden-Blog finden Sie die neuesten Nachrichten und Informationen.
		<usetemplate ignoretext="Meinen Browser starten, um das Blog anzuzeigen" name="okcancelignore" notext="Abbrechen" yestext="OK"/>
	</notification>
	<notification name="WebLaunchLSLGuide">
		Möchten Sie den Scripting Guide öffnen?
		<usetemplate ignoretext="Meinen Browser starten, um den Scripting Guide anzuzeigen" name="okcancelignore" notext="Abbrechen" yestext="OK"/>
	</notification>
	<notification name="WebLaunchLSLWiki">
		Möchten Sie das LSL-Portal besuchen?
		<usetemplate ignoretext="Meinen Browser starten, um das LSL-Portal anzuzeigen" name="okcancelignore" notext="Abbrechen" yestext="Gehe zu Seite"/>
	</notification>
	<notification name="ReturnToOwner">
		Möchten Sie die ausgewählten Objekte an ihre Eigentümer zurückgeben? Transferierbare übertragene Objekte werden ihren früheren Eigentümern zurückgegeben.

*WARNUNG* Nicht transferierbare übertragene Objekte werden dabei gelöscht!
		<usetemplate ignoretext="Bestätigen, bevor Objekte an Ihre Eigentümer zurückgegeben werden" name="okcancelignore" notext="Abbrechen" yestext="OK"/>
	</notification>
	<notification name="GroupLeaveConfirmMember">
		Sie sind gegenwärtig Mitglied der Gruppe &lt;nolink&gt;[GROUP]&lt;/nolink&gt;.
Diese Gruppe verlassen?
		<usetemplate name="okcancelbuttons" notext="Abbrechen" yestext="OK"/>
	</notification>
	<notification name="GroupDepart">
		Sie haben die Gruppe „&lt;nolink&gt;[group_name]&lt;/nolink&gt;“ verlassen.
		<usetemplate name="okbutton" yestext="OK"/>
	</notification>
	<notification name="GroupLeaveConfirmMemberWithFee">
		Sie sind gegenwärtig Mitglied der Gruppe „&lt;nolink&gt;[GROUP]&lt;/nolink&gt;“. Erneutes Beitreten kostet [AMOUNT] L$.
Diese Gruppe verlassen?
		<usetemplate name="okcancelbuttons" notext="Abbrechen" yestext="OK"/>
	</notification>
	<notification name="OwnerCannotLeaveGroup">
		Sie können die Gruppe nicht verlassen, da Sie der letzte Besitzer der Gruppe sind. Weisen Sie die Besitzerrolle zuerst einem anderen Mitglied zu.
		<usetemplate name="okbutton" yestext="OK"/>
	</notification>
	<notification name="GroupDepartError">
		Sie können die Gruppe nicht verlassen,
		<usetemplate name="okbutton" yestext="OK"/>
	</notification>
	<notification name="ConfirmKick">
		Möchten Sie WIRKLICH alle Benutzer aus dem Grid werfen?
		<usetemplate name="okcancelbuttons" notext="Abbrechen" yestext="Alle Benutzer hinauswerfen"/>
	</notification>
	<notification name="MuteLinden">
		Lindens können nicht ignoriert werden.
		<usetemplate name="okbutton" yestext="OK"/>
	</notification>
	<notification name="CannotStartAuctionAlreadyForSale">
		Eine Parzelle, die bereits zum Verkauf freigegeben ist, kann nicht versteigert werden.  Deaktivieren Sie den Landverkauf, wenn Sie das Land zur Versteigerung freigeben möchten.
	</notification>
	<notification label="Objekt nach Name ignorieren ist fehlgeschlagen" name="MuteByNameFailed">
		Dieser Name wird bereits ignoriert.
		<usetemplate name="okbutton" yestext="OK"/>
	</notification>
	<notification name="RemoveItemWarn">
		Diese Aktion ist zwar erlaubt, aber beim Löschen von Inhalten wird das Objekt beschädigt. Möchten Sie dieses Element löschen?
		<usetemplate name="okcancelbuttons" notext="Abbrechen" yestext="OK"/>
	</notification>
	<notification name="CantOfferCallingCard">
		Sie können gerade keine Visitenkarte übergeben. Warten Sie kurz und versuchen Sie es dann noch einmal.
		<usetemplate name="okbutton" yestext="OK"/>
	</notification>
	<notification name="CantOfferFriendship">
		Sie können gerade keine Freundschaft anbieten. Warten Sie kurz und versuchen Sie es dann noch einmal.
		<usetemplate name="okbutton" yestext="OK"/>
	</notification>
	<notification name="DoNotDisturbModeSet">
		Nicht-stören-Modus ist aktiviert:  Sie erhalten keine Benachrichtigung über eingehende Kommunikation.

- Andere Einwohner erhalten Ihre Nicht-stören-Antwort (festgelegt in Einstellungen &gt; Privatsphäre &gt; Automatische Antwort).
- Voice-Anrufe werden abgelehnt.
		<usetemplate ignoretext="Ich ändere meinen Status zu „Nicht stören“" name="okignore" yestext="OK"/>
	</notification>
	<notification name="AutorespondModeSet">
		Automatische Antwort eingeschaltet.
Sender von eingehenden Instant Messages erhalten jetzt die konfigurierte automatische Antwort.
		<usetemplate ignoretext="Wenn der Onlinestatus auf automatische Antwort gesetzt wird." name="okignore" yestext="OK"/>
	</notification>
	<notification name="AutorespondNonFriendsModeSet">
		Automatische Antwort für Nicht-Freunde eingeschaltet.
Eingehende Instant Messages von Personen, die sich nicht auf der Freundesliste befinden, werden jetzt mit der konfigurierten automatische Nachricht beantwortet.
		<usetemplate ignoretext="Wenn die automatische Antwort für Nicht-Freunde eingeschaltet wird." name="okignore" yestext="OK"/>
	</notification>
	<notification name="RejectTeleportOffersModeSet">
		Abweisen von Teleport-Angeboten und -Anforderungen ist eingeschaltet.
Eingehende Teleport-Angebote und Teleport-Anforderungen werden jetzt mit der konfigurierten Antwort abgewiesen. Sie erhalten hierüber keine Benachrichtigung.
		<usetemplate ignoretext="Wenn Abweisen von Teleport-Angeboten und -Anforderungen eingeschaltet wird." name="okignore" yestext="OK"/>
	</notification>
	<notification name="RejectTeleportOffersModeWarning">
		Sie können aktuell keinen Teleport anfordern, da „Teleport-Angebote und -Anfragen abweisen“ aktiviert ist.
Falls Sie wünschen, können Sie diesen im Menü unter „Unterhalten“ &gt; „Online-Status“ deaktivieren.
		<usetemplate name="okbutton" yestext="OK"/>
	</notification>
	<notification name="RejectFriendshipRequestsModeSet">
		Abweisen aller eingehenden Freundschaftsanfragen ist eingeschaltet.
Eingehende Freundschaftsanfragen werden jetzt mit der konfigurierten Antwort abgewiesen. Sie erhalten hierüber keine Benachrichtigung.
		<usetemplate ignoretext="Wenn Abweisen aller Freundschaftsanfragen eingeschaltet wird." name="okignore" yestext="OK"/>
	</notification>
	<notification name="RejectAllGroupInvitesModeSet">
		Abweisen aller Gruppeneinladungen ist eingeschaltet.
Eingehende Gruppeneinladungen werden jetzt automatisch abgewiesen. Sie erhalten hierüber keine Benachrichtigung.
		<usetemplate ignoretext="Wenn Abweisen aller Gruppeneinladungen eingeschaltet wird." name="okignore" yestext="OK"/>
	</notification>
	<notification name="JoinedTooManyGroupsMember">
		Sie haben die maximale Anzahl an Gruppen erreicht. Bitte verlassen Sie eine andere Gruppe, um dieser beitreten zu können oder lehnen Sie das Angebot ab.
[NAME] hat Sie eingeladen, einer Gruppe beizutreten.
		<usetemplate name="okcancelbuttons" notext="Ablehnen" yestext="Beitreten"/>
	</notification>
	<notification name="JoinedTooManyGroups">
		Sie haben die maximale Anzahl an Gruppen erreicht. Bitte verlassen Sie eine Gruppe bevor Sie einer neuen beitreten oder eine neue Gruppe bilden.
		<usetemplate name="okbutton" yestext="OK"/>
	</notification>
	<notification name="GroupLimitInfo">
		Die Gruppenbegrenzung für Basiskonten ist [MAX_BASIC]; für 
[https://secondlife.com/premium/ Premium-]Konten ist sie [MAX_PREMIUM].
Wenn Sie ein Downgrade Ihres Kontos durchgeführt haben, müssen Sie das Gruppenlimit unter [MAX_BASIC] bringen, bevor sich weitere Personen registrieren können.

[https://secondlife.com/my/account/membership.php Noch heute upgraden!]
		<usetemplate name="okbutton" yestext="Schließen"/>
	</notification>
	<notification name="KickUser">
		Beim Hinauswerfen dieses Benutzers welche Meldung anzeigen?
		<form name="form">
			<input name="message">
				Sie wurden von einem Administrator abgemeldet.
			</input>
			<button name="OK" text="OK"/>
			<button name="Cancel" text="Abbrechen"/>
		</form>
	</notification>
	<notification name="KickAllUsers">
		Beim Hinauswerfen aller Personen vom Grid welche Meldung anzeigen?
		<form name="form">
			<input name="message">
				Sie wurden von einem Administrator abgemeldet.
			</input>
			<button name="OK" text="OK"/>
			<button name="Cancel" text="Abbrechen"/>
		</form>
	</notification>
	<notification name="FreezeUser">
		Beim Einfrieren dieses Benutzers welche Meldung anzeigen?
		<form name="form">
			<input name="message">
				Sie wurden eingefroren. Bewegen oder Chatten ist nicht mehr möglich. Ein Administrator wird sich über IM an Sie wenden
			</input>
			<button name="OK" text="OK"/>
			<button name="Cancel" text="Abbrechen"/>
		</form>
	</notification>
	<notification name="UnFreezeUser">
		Beim Auftauen dieses Benutzers welche Meldung anzeigen?
		<form name="form">
			<input name="message">
				Sie sind nicht mehr eingefroren.
			</input>
			<button name="OK" text="OK"/>
			<button name="Cancel" text="Abbrechen"/>
		</form>
	</notification>
	<notification name="SetDisplayNameSuccess">
		Hallo [DISPLAY_NAME],

wir bitten Sie um Geduld, während Ihr Name im System geändert wird. Es kann einige Tage dauern, bis Ihr [http://wiki.secondlife.com/wiki/Setting_your_display_name neuer Name] in Objekten, Skripts, Suchen usw. erscheint.
	</notification>
	<notification name="SetDisplayNameBlocked">
		Ihr Anzeigename kann leider nicht geändert werden. Wenn Sie der Ansicht sind, dass Sie diese Meldung fälschlicherweise erhalten haben, wenden Sie sich bitte an unseren Support.
	</notification>
	<notification name="SetDisplayNameFailedLength">
		Dieser Name ist leider zu lang. Anzeigenamen können maximal [LENGTH] Zeichen enthalten.

Wählen Sie einen kürzeren Namen.
	</notification>
	<notification name="SetDisplayNameFailedGeneric">
		Ihr Anzeigename konnte leider nicht festgelegt werden. Versuchen Sie es später erneut.
	</notification>
	<notification name="SetDisplayNameMismatch">
		Die eingegebenen Anzeigenamen stimmen nicht überein. Wiederholen Sie die Eingabe.
	</notification>
	<notification name="AgentDisplayNameUpdateThresholdExceeded">
		Sie müssen leider noch ein bisschen warten, bevor Sie Ihren Anzeigenamen ändern können.

Weitere Informationen finden Sie unter http://wiki.secondlife.com/wiki/Setting_your_display_name.

Versuchen Sie es später erneut.
	</notification>
	<notification name="AgentDisplayNameSetBlocked">
		Der angeforderte Name enthält ein unzulässiges Wort und konnte deshalb nicht festgelegt werden.
 
 Versuchen Sie einen anderen Namen.
	</notification>
	<notification name="AgentDisplayNameSetInvalidUnicode">
		Der gewünschte Anzeigename enthält ungültige Zeichen.
	</notification>
	<notification name="AgentDisplayNameSetOnlyPunctuation">
		Ihr Anzeigenamen muss Buchstaben enthalten und kann nicht ausschließlich aus Satzzeichen bestehen.
	</notification>
	<notification name="DisplayNameUpdate">
		[OLD_NAME] ([SLID]) hat einen neuen Namen: [NEW_NAME].
	</notification>
	<notification name="DisplayNameUpdateRemoveAlias">
		[OLD_NAME] ([SLID]) hat einen neuen Namen: [NEW_NAME].
Dieser Avatar hat ein Alias gesetzt, das [NEW_NAME] ersetzen wird.
Soll dieses entfernt werden?
		<form name="form">
			<button name="Yes" text="Ja"/>
			<button name="No" text="Nein"/>
		</form>
	</notification> 
	<notification name="OfferTeleport">
		Teleport an Ihre Position mit der folgenden Meldung anbieten?
		<form name="form">
			<input name="message">
				Triff mich in [REGION]
			</input>
			<button name="OK" text="OK"/>
			<button name="Cancel" text="Abbrechen"/>
		</form>
	</notification>
	<notification name="TeleportRequestPrompt">
		Teleport zu [NAME] mit folgender Nachricht anfordern:
		<form name="form">
			<button name="OK" text="OK"/>
			<button name="Cancel" text="Abbrechen"/>
		</form>
	</notification>
	<notification name="TooManyTeleportOffers">
		Sie haben versucht, [OFFERS] Teleport-Angebote zu machen,
womit Sie die Höchstgrenze von [LIMIT] überschreiten.
		<usetemplate name="okbutton" yestext="OK"/>
	</notification>
	<notification name="OfferTeleportFromGod">
		Einwohner zu Ihrem Standort einladen?
		<form name="form">
			<input name="message">
				Triff mich in [REGION]
			</input>
			<button name="OK" text="OK"/>
			<button name="Cancel" text="Abbrechen"/>
		</form>
	</notification>
	<notification name="TeleportFromLandmark">
		Sind Sie sicher, dass Sie zu &lt;nolink&gt;[LOCATION]&lt;/nolink&gt; teleportieren möchten?
		<usetemplate ignoretext="Bestätigen, dass ich zu einer Landmarke teleportieren möchte" name="okcancelignore" notext="Abbrechen" yestext="Teleportieren"/>
	</notification>
	<notification name="TeleportViaSLAPP">
		Möchten Sie wirklich zu &lt;nolink&gt;[LOCATION]&lt;/nolink&gt; teleportieren?
		<usetemplate ignoretext="Bestätigen, dass ich via SLAPP teleportieren möchte" name="okcancelignore" notext="Abbrechen" yestext="Teleportieren"/>
	</notification>
	<notification name="TeleportToPick">
		Nach [PICK] teleportieren?
		<usetemplate ignoretext="Bestätigen, dass ich zu einer Position in Auswahl teleportieren möchte" name="okcancelignore" notext="Abbrechen" yestext="Teleportieren"/>
	</notification>
	<notification name="TeleportToClassified">
		Zu [CLASSIFIED] teleportieren?
		<usetemplate ignoretext="Bestätigen, dass ich zu einer Position in Anzeigen teleportieren möchte." name="okcancelignore" notext="Abbrechen" yestext="Teleportieren"/>
	</notification>
	<notification name="TeleportToHistoryEntry">
		Nach [HISTORY_ENTRY] teleportieren?
		<usetemplate ignoretext="Bestätigen, dass ich zu einem Standort aus der Teleportliste teleportieren möchte" name="okcancelignore" notext="Abbrechen" yestext="Teleportieren"/>
	</notification>
	<notification label="Nachricht an alle auf diesem Grundbesitz" name="MessageEstate">
		Geben Sie eine kurze Nachricht ein, die an jede Person auf Ihrem Grundbesitz gesendet wird.
		<form name="form">
			<input name="message"/>
			<button name="OK" text="OK"/>
			<button name="Cancel" text="Abbrechen"/>
		</form>
	</notification>
	<notification label="Linden-Grundbesitz ändern" name="ChangeLindenEstate">
		Sie sind im Begriff, einen Grundbesitz in Linden-Besitz (Mainland, Teen-Raster, Orientierung usw.) zu verändern.

Dies ist ÄUSSERST GEFÄHRLICH, da es grundlegende Auswirkungen auf das Benutzererlebnis hat.  Auf dem Mainland werden tausende Regionen geändert, was den Spaceserver stark belastet.

Fortfahren?
		<usetemplate name="okcancelbuttons" notext="Abbrechen" yestext="OK"/>
	</notification>
	<notification label="Zugang zu Linden-Grundbesitz ändern" name="ChangeLindenAccess">
		Sie sind im Begriff, die Zugangsliste für einen Grundbesitz in Linden-Besitz (Mainland, Teen-Raster, Orientierung usw.) zu verändern.

Dies ist GEFÄHRLICH und sollte nur erfolgen, um Objekte/L$ per Hack in und aus dem Raster zu entfernen.
Tausende Regionen werden verändert und der Spaceserver wird dadurch stark belastet.
		<usetemplate name="okcancelbuttons" notext="Abbrechen" yestext="OK"/>
	</notification>
	<notification label="Grundbesitz wählen" name="EstateAllowedAgentAdd">
		Nur für diesen Grundbesitz oder für alle [ALL_ESTATES] zur Erlaubnisliste hinzufügen?
		<usetemplate canceltext="Abbrechen" name="yesnocancelbuttons" notext="Alle Grundbesitze" yestext="Dieser Grundbesitz"/>
	</notification>
	<notification label="Grundbesitz wählen" name="EstateAllowedAgentRemove">
		Nur für diesen Grundbesitz oder für alle [ALL_ESTATES] von Erlaubnisliste entfernen?
		<usetemplate canceltext="Abbrechen" name="yesnocancelbuttons" notext="Alle Grundbesitze" yestext="Diesen Grundbesitz"/>
	</notification>
	<notification label="Grundbesitz wählen" name="EstateAllowedGroupAdd">
		Nur für diesen Grundbesitz oder für alle [ALL_ESTATES] zur Gruppen-Erlaubnisliste hinzufügen?
		<usetemplate canceltext="Abbrechen" name="yesnocancelbuttons" notext="Alle Grundbesitze" yestext="Diesen Grundbesitz"/>
	</notification>
	<notification label="Grundbesitz wählen" name="EstateAllowedGroupRemove">
		Nur für diesen Grundbesitz oder für alle [ALL_ESTATES] von Gruppen-Erlaubnisliste entfernen?
		<usetemplate canceltext="Abbrechen" name="yesnocancelbuttons" notext="Alle Grundbesitze" yestext="Diesen Grundbesitz"/>
	</notification>
	<notification label="Grundbesitz wählen" name="EstateBannedAgentAdd">
		Zugang nur für diesen Grundbesitz oder für [ALL_ESTATES] verweigern?
		<usetemplate canceltext="Abbrechen" name="yesnocancelbuttons" notext="Alle Grundbesitze" yestext="Diesen Grundbesitz"/>
	</notification>
	<notification label="Grundbesitz wählen" name="EstateBannedAgentRemove">
		Einwohner nur für diesen Grundbesitz oder für alle [ALL_ESTATES] von der Bannliste entfernen?
		<usetemplate canceltext="Abbrechen" name="yesnocancelbuttons" notext="Alle Grundbesitze" yestext="Diesen Grundbesitz"/>
	</notification>
	<notification label="Grundbesitz wählen" name="EstateManagerAdd">
		Verwalter nur für diesen Grundbesitz oder für [ALL_ESTATES] festlegen?
		<usetemplate canceltext="Abbrechen" name="yesnocancelbuttons" notext="Alle Grundbesitze" yestext="Diesen Grundbesitz"/>
	</notification>
	<notification label="Grundbesitz wählen" name="EstateManagerRemove">
		Verwalter nur für diesen Grundbesitz oder für [ALL_ESTATES] entfernen?
		<usetemplate canceltext="Abbrechen" name="yesnocancelbuttons" notext="Alle Grundbesitze" yestext="Diesen Grundbesitz"/>
	</notification>
	<notification label="Grundbesitz auswählen" name="EstateAllowedExperienceAdd">
		Nur für diesen Grundbesitz oder für [ALL_ESTATES] zur Erlaubnisliste hinzufügen?
		<usetemplate canceltext="Abbrechen" name="yesnocancelbuttons" notext="Alle Grundbesitze" yestext="Dieser Grundbesitz"/>
	</notification>
	<notification label="Grundbesitz auswählen" name="EstateAllowedExperienceRemove">
		Nur für diesen Grundbesitz oder für [ALL_ESTATES] aus der Erlaubnisliste entfernen?
		<usetemplate canceltext="Abbrechen" name="yesnocancelbuttons" notext="Alle Grundbesitze" yestext="Dieser Grundbesitz"/>
	</notification>
	<notification label="Grundbesitz auswählen" name="EstateBlockedExperienceAdd">
		Nur für diesen Grundbesitz oder für [ALL_ESTATES] zur Blockierliste hinzufügen?
		<usetemplate canceltext="Abbrechen" name="yesnocancelbuttons" notext="Alle Grundbesitze" yestext="Dieser Grundbesitz"/>
	</notification>
	<notification label="Grundbesitz auswählen" name="EstateBlockedExperienceRemove">
		Nur für diesen Grundbesitz oder für [ALL_ESTATES] aus der Blockierliste entfernen?
		<usetemplate canceltext="Abbrechen" name="yesnocancelbuttons" notext="Alle Grundbesitze" yestext="Dieser Grundbesitz"/>
	</notification>
	<notification label="Grundbesitz auswählen" name="EstateTrustedExperienceAdd">
		Nur für diesen Grundbesitz oder für [ALL_ESTATES] zur Schlüsselliste hinzufügen?
		<usetemplate canceltext="Abbrechen" name="yesnocancelbuttons" notext="Alle Grundbesitze" yestext="Dieser Grundbesitz"/>
	</notification>
	<notification label="Grundbesitz auswählen" name="EstateTrustedExperienceRemove">
		Nur für diesen Grundbesitz oder für [ALL_ESTATES] aus der Schlüsselliste entfernen?
		<usetemplate canceltext="Abbrechen" name="yesnocancelbuttons" notext="Alle Grundbesitze" yestext="Dieser Grundbesitz"/>
	</notification>
	<notification label="Rauswurf bestätigen" name="EstateKickUser">
		Einwohner [EVIL_USER] von diesem Grundbesitz werfen?
		<usetemplate name="okcancelbuttons" notext="Abbrechen" yestext="OK"/>
	</notification>
	<notification label="Rauswurf bestätigen" name="EstateKickMultiple">
		Die folgenden Einwohner von diesem Grundbesitz werfen?

[RESIDENTS]
		<usetemplate name="okcancelbuttons" notext="Abbrechen" yestext="OK"/>
	</notification>
	
	<notification label="Nach Hause teleportieren bestätigen" name="EstateTeleportHomeUser">
		[AVATAR_NAME] nach Hause teleportieren?
		<usetemplate name="okcancelbuttons" notext="Abbrechen" yestext="OK"/>
	</notification>
	<notification label="Nach Hause teleportieren bestätigen" name="EstateTeleportHomeMultiple">
		Die folgenden Einwohnern nach Hause teleportieren?

[RESIDENTS]
		<usetemplate name="okcancelbuttons" notext="Abbrechen" yestext="OK"/>
	</notification>
	<notification label="Verbannen bestätigen" name="EstateBanUser">
		Zugang für [EVIL_USER] nur für diesen Grundbesitz oder für [ALL_ESTATES] verweigern?
		<usetemplate name="yesnocancelbuttons" canceltext="Abbrechen" notext="Alle Grundbesitze" yestext="Diesen Grundbesitz"/>
	</notification>
	<notification label="Verbannen bestätigen" name="EstateBanUserMultiple">
		Zugang für folgende Einwohner nur für diesen Grundbesitz oder für [ALL_ESTATES] verweigern?

[RESIDENTS]
		<usetemplate name="yesnocancelbuttons" canceltext="Abbrechen" notext="Alle Grundbesitze" yestext="Diesen Grundbesitz"/>
	</notification>
	<notification name="EstateChangeCovenant">
		Möchten Sie den Grundbesitzvertrag wirklich ändern?
		<usetemplate name="okcancelbuttons" notext="Abbrechen" yestext="OK"/>
	</notification>
	<notification name="EstateParcelAccessOverride">
		Durch Deaktivieren dieser Option können Einstellungen der Parzellenbesitzer zum Schutz vor Belästigungen, zur Aufrechterhaltung der Privatsphäre oder zum Schutz von Minderjährigen vor nicht altersgemäßen Inhalten aufgehoben werden. Bitte sprechen Sie mit den Parzellenbesitzern, falls erforderlich.
		<usetemplate name="okbutton" yestext="OK"/>
	</notification>
	<notification name="RegionEntryAccessBlocked">
		Die Region, die Sie besuchen möchten, enthält Inhalte, die Ihre aktuellen Einstellungen überschreiten. Sie können Ihre Einstellungen unter „Avatar“ &gt; „Einstellungen“ &gt; „Allgemein“ ändern.
		<usetemplate name="okbutton" yestext="OK"/>
	</notification>
	<notification name="SLM_UPDATE_FOLDER">
		[MESSAGE]
	</notification>
	<notification name="RegionEntryAccessBlocked_AdultsOnlyContent">
		Die Region, die Sie besuchen möchten, enthält [REGIONMATURITY]-Inhalte, die nur für Erwachsene zugänglich sind.
		<url name="url">
			http://wiki.secondlife.com/wiki/Linden_Lab_Official:Maturity_ratings:_an_overview/de
		</url>
		<usetemplate ignoretext="Regionswechsel: Die Region, die Sie besuchen möchten, enthält Inhalte, die nur für Erwachsene zugänglich sind." name="okcancelignore" notext="Schließen" yestext="Zur Knowledge Base gehen"/>
	</notification>
	<notification name="RegionEntryAccessBlocked_Notify">
		Die Region, die Sie besuchen möchten, enthält [REGIONMATURITY]-Inhalte, doch aufgrund Ihrer aktuellen Einstellungen werden [REGIONMATURITY]-Inhalte nicht dargestellt.
	</notification>
	<notification name="RegionEntryAccessBlocked_NotifyAdultsOnly">
		Die Region, die Sie besuchen möchten, enthält [REGIONMATURITY]-Inhalte, die nur für Erwachsene zugänglich sind.
	</notification>
	<notification name="RegionEntryAccessBlocked_Change">
		Die Region, die Sie besuchen möchten, enthält [REGIONMATURITY]-Inhalte, doch aufgrund Ihrer aktuellen Einstellungen werden [REGIONMATURITY]-Inhalte nicht dargestellt. Sie können Ihre Einstellungen ändern oder diesen Vorgang abbrechen. Nachdem Sie Ihre Einstellungen geändert haben, können Sie erneut versuchen, die Region zu betreten.
		<form name="form">
			<button name="OK" text="Einstellungen ändern"/>
			<button name="Cancel" text="Abbrechen"/>
			<ignore name="ignore" text="Regionswechsel: Die Region, die Sie besuchen möchten, enthält Inhalte, die aufgrund Ihrer Einstellungen nicht dargestellt werden können."/>
		</form>
	</notification>
	<notification name="RegionEntryAccessBlocked_PreferencesOutOfSync">
		Wir haben technische Probleme mit Ihrem Teleport, da Ihre Einstellungen nicht mit dem Server synchronisiert sind.
		<usetemplate name="okbutton" yestext="OK"/>
	</notification>
	<notification name="TeleportEntryAccessBlocked">
		Die Region, die Sie besuchen möchten, enthält Inhalte, die Ihre aktuellen Einstellungen überschreiten. Sie können Ihre Einstellungen unter „Avatar“ &gt; „Einstellungen“ &gt; „Allgemein“ ändern.
		<usetemplate name="okbutton" yestext="OK"/>
	</notification>
	<notification name="TeleportEntryAccessBlocked_AdultsOnlyContent">
		Die Region, die Sie besuchen möchten, enthält [REGIONMATURITY]-Inhalte, die nur für Erwachsene zugänglich sind.
		<url name="url">
			http://wiki.secondlife.com/wiki/Linden_Lab_Official:Maturity_ratings:_an_overview/de
		</url>
		<usetemplate ignoretext="Teleport: Die Region, die Sie besuchen möchten, enthält Inhalte, die nur für Erwachsene zugänglich sind." name="okcancelignore" notext="Schließen" yestext="Zur Knowledge Base gehen"/>
	</notification>
	<notification name="TeleportEntryAccessBlocked_Notify">
		Die Region, die Sie besuchen möchten, enthält [REGIONMATURITY]-Inhalte, doch aufgrund Ihrer aktuellen Einstellungen werden [REGIONMATURITY]-Inhalte nicht dargestellt.
	</notification>
	<notification name="TeleportEntryAccessBlocked_NotifyAdultsOnly">
		Die Region, die Sie besuchen möchten, enthält [REGIONMATURITY]-Inhalte, die nur für Erwachsene zugänglich sind.
	</notification>
	<notification name="TeleportEntryAccessBlocked_ChangeAndReTeleport">
		Die Region, die Sie besuchen möchten, enthält [REGIONMATURITY]-Inhalte, doch aufgrund Ihrer aktuellen Einstellungen werden [REGIONMATURITY]-Inhalte nicht dargestellt. Sie können Ihre Einstellungen ändern und den Teleport fortsetzen oder Sie können den Teleport abbrechen.
		<form name="form">
			<button name="OK" text="Ändern und fortfahren"/>
			<button name="Cancel" text="Abbrechen"/>
			<ignore name="ignore" text="Teleport (kann neu gestartet werden): Die Region, die Sie besuchen möchten, enthält Inhalte, die aufgrund Ihrer Einstellungen nicht dargestellt werden können."/>
		</form>
	</notification>
	<notification name="TeleportEntryAccessBlocked_Change">
		Die Region, die Sie besuchen möchten, enthält [REGIONMATURITY]-Inhalte, doch aufgrund Ihrer aktuellen Einstellungen werden [REGIONMATURITY]-Inhalte nicht dargestellt. Sie können Ihre Einstellungen ändern oder den Teleport abbrechen. Nachdem Sie Ihre Einstellungen geändert haben, können Sie den Teleport erneut versuchen.
		<form name="form">
			<button name="OK" text="Einstellungen ändern"/>
			<button name="Cancel" text="Abbrechen"/>
			<ignore name="ignore" text="Teleport (kann nicht neu gestartet werden): Die Region, die Sie besuchen möchten, enthält Inhalte, die aufgrund Ihrer Einstellungen nicht dargestellt werden können."/>
		</form>
	</notification>
	<notification name="TeleportEntryAccessBlocked_PreferencesOutOfSync">
		Wir haben technische Probleme mit Ihrem Teleport, da Ihre Einstellungen nicht mit dem Server synchronisiert sind.
		<usetemplate name="okbutton" yestext="OK"/>
	</notification>
	<notification name="RegionTPSpecialUsageBlocked">
		Betreten der Region nicht gestattet. „[REGION_NAME]“ ist eine Region für Geschicklichkeitsspiele. Der Zugang ist Einwohnern vorbehalten, die bestimmte Kriterien erfüllen. Weitere Details finden Sie unter [http://wiki.secondlife.com/wiki/Linden_Lab_Official:Skill_Gaming_in_Second_Life Skill Gaming FAQ].
		<usetemplate name="okbutton" yestext="OK"/>
	</notification>
	<notification name="PreferredMaturityChanged">
		Sie erhalten keine Benachrichtigungen mehr, wenn Sie eine Region der Inhaltseinstufung „[RATING]“ besuchen. Sie können Ihre Inhaltseinstellungen von der Menüleiste aus ändern („Avatar“ &gt; „Einstellungen“ &gt; „Allgemein“).
		<usetemplate name="okbutton" yestext="OK"/>
	</notification>
	<notification name="MaturityChangeError">
		Wir konnten Ihre Einstellungen zur Anzeige von [PREFERRED_MATURITY]-Inhalten leider nicht ändern. Ihre Einstellungen wurden auf [ACTUAL_MATURITY]-Inhalte zurückgesetzt. Sie können erneut versuchen, Ihre Inhaltseinstellungen von der Menüleiste aus zu ändern („Avatar“ &gt; „Einstellungen“ &gt; „Allgemein“).
		<usetemplate name="okbutton" yestext="OK"/>
	</notification>
	<notification name="LandClaimAccessBlocked">
		Die Inhaltseinstufung des Landes, das Sie in Besitz nehmen möchten, überschreitet Ihre aktuellen Einstellungen. Sie können Ihre Einstellungen unter „Avatar“ &gt; „Einstellungen“ &gt; „Allgemein“ ändern.
		<usetemplate name="okbutton" yestext="OK"/>
	</notification>
	<notification name="LandClaimAccessBlocked_AdultsOnlyContent">
		Nur Erwachsene können dieses Land in Besitz nehmen.
		<url name="url">
			http://wiki.secondlife.com/wiki/Linden_Lab_Official:Maturity_ratings:_an_overview/de
		</url>
		<usetemplate ignoretext="Nur Erwachsene können dieses Land in Besitz nehmen." name="okcancelignore" notext="Schließen" yestext="Zur Knowledge Base gehen"/>
	</notification>
	<notification name="LandClaimAccessBlocked_Notify">
		Das Land, das Sie Sie in Besitz nehmen möchten, enthält [REGIONMATURITY]-Inhalte, doch aufgrund Ihrer aktuellen Einstellungen werden [REGIONMATURITY]-Inhalte nicht dargestellt.
	</notification>
	<notification name="LandClaimAccessBlocked_NotifyAdultsOnly">
		Das Land, das Sie in Besitz nehmen möchten, enthält [REGIONMATURITY]-Inhalte, die nur für Erwachsene zugänglich sind.
	</notification>
	<notification name="LandClaimAccessBlocked_Change">
		Das Land, das Sie in Besitz nehmen möchten, enthält [REGIONMATURITY]-Inhalte, doch aufgrund Ihrer aktuellen Einstellungen werden [REGIONMATURITY]-Inhalte nicht dargestellt. Sie können Ihre Einstellungen ändern und anschließend erneut versuchen, das Land in Besitz zu nehmen.
		<form name="form">
			<button name="OK" text="Einstellungen ändern"/>
			<button name="Cancel" text="Abbrechen"/>
			<ignore name="ignore" text="Das Land, das Sie in Besitz nehmen möchten, enthält Inhalte, die aufgrund Ihrer Einstellungen nicht dargestellt werden können."/>
		</form>
	</notification>
	<notification name="LandBuyAccessBlocked">
		Die Inhaltseinstufung des Landes, das Sie kaufen möchten, überschreitet Ihre aktuellen Einstellungen. Sie können Ihre Einstellungen unter „Avatar“ &gt; „Einstellungen“ &gt; „Allgemein“ ändern.
		<usetemplate name="okbutton" yestext="OK"/>
	</notification>
	<notification name="LandBuyAccessBlocked_AdultsOnlyContent">
		Nur Erwachsene können dieses Land kaufen.
		<url name="url">
			http://wiki.secondlife.com/wiki/Linden_Lab_Official:Maturity_ratings:_an_overview/de
		</url>
		<usetemplate ignoretext="Nur Erwachsene können dieses Land kaufen." name="okcancelignore" notext="Schließen" yestext="Zur Knowledge Base gehen"/>
	</notification>
	<notification name="LandBuyAccessBlocked_Notify">
		Das Land, das Sie kaufen möchten, enthält [REGIONMATURITY]-Inhalte, doch aufgrund Ihrer aktuellen Einstellungen werden [REGIONMATURITY]-Inhalte nicht dargestellt.
	</notification>
	<notification name="LandBuyAccessBlocked_NotifyAdultsOnly">
		Das Land, das Sie kaufen möchten, enthält Inhalte der Einstufung „[REGIONMATURITY]“, die nur für Erwachsene zugänglich sind.
	</notification>
	<notification name="LandBuyAccessBlocked_Change">
		Das Land, das Sie kaufen möchten, enthält [REGIONMATURITY]-Inhalte, doch aufgrund Ihrer aktuellen Einstellungen werden [REGIONMATURITY]-Inhalte nicht dargestellt. Sie können Ihre Einstellungen ändern und anschließend erneut versuchen, das Land zu kaufen.
		<form name="form">
			<button name="OK" text="Einstellungen ändern"/>
			<button name="Cancel" text="Abbrechen"/>
			<ignore name="ignore" text="Das Land, das Sie kaufen möchten, enthält Inhalte, die aufgrund Ihrer Einstellungen nicht dargestellt werden können."/>
		</form>
	</notification>
	<notification name="TooManyPrimsSelected">
		Zu viele Primitive wurden ausgewählt. Bitte wählen Sie höchstens [MAX_PRIM_COUNT] Primitive aus und versuchen Sie es erneut.
		<usetemplate name="okbutton" yestext="OK"/>
	</notification>
	<notification name="TooManyScriptsSelected">
		Zu viele Skripts in den Objekten ausgewählt. Bitte wählen Sie weniger Objekte aus und versuchen Sie es erneut.
		<usetemplate name="okbutton" yestext="OK"/>
	</notification>
	<notification name="ProblemImportingEstateCovenant">
		Problem beim Import des Grundbesitzvertrags.
		<usetemplate name="okbutton" yestext="OK"/>
	</notification>
	<notification name="ProblemAddingEstateManager">
		Es gibt Probleme beim Hinzufügen eines neuen Grundbesitzverwalters. Bei mindestens einem Grundbesitz ist die Verwalterliste voll.
	</notification>
	<notification name="ProblemAddingEstateBanManager">
		Grundbesitzer oder Grundstücksverwalter kann nicht auf die Bannliste gesetzt werden.
	</notification>
	<notification name="ProblemAddingEstateGeneric">
		Problem beim Hinzufügen zu dieser Grundbesitzliste. Bei mindestens einem Grundbesitz ist die Liste voll.
	</notification>
	<notification name="UnableToLoadNotecardAsset">
		Notizkarten-Asset konnte nicht geladen werden.
		<usetemplate name="okbutton" yestext="OK"/>
	</notification>
	<notification name="NotAllowedToViewNotecard">
		Unzureichende Rechte, um die mit der angeforderten Asset-ID verbundene Notizkarte anzuzeigen.
		<usetemplate name="okbutton" yestext="OK"/>
	</notification>
	<notification name="MissingNotecardAssetID">
		Asset-ID für Notizkarte fehlt in Datenbank.
		<usetemplate name="okbutton" yestext="OK"/>
	</notification>
	<notification name="PublishClassified">
		Hinweis: Anzeigengebühren werden nicht zurückerstattet.

Anzeige für [AMOUNT] L$ veröffentlichen?
		<usetemplate name="okcancelbuttons" notext="Abbrechen" yestext="OK"/>
	</notification>
	<notification name="SetClassifiedMature">
		Enthält diese Anzeige moderate Inhalte?
		<usetemplate canceltext="Abbrechen" name="yesnocancelbuttons" notext="Nein" yestext="Ja"/>
	</notification>
	<notification name="SetGroupMature">
		Beschäftigt sich diese Gruppe mit moderaten Inhalten?
		<usetemplate canceltext="Abbrechen" name="yesnocancelbuttons" notext="Nein" yestext="Ja"/>
	</notification>
	<notification label="Neustart bestätigen" name="ConfirmRestart">
		Möchten Sie diese Region neu starten?
		<usetemplate name="okcancelbuttons" notext="Abbrechen" yestext="OK"/>
	</notification>
	<notification label="Nachricht an alle in dieser Region" name="MessageRegion">
		Geben Sie eine kurze Nachricht ein, die an jede Person in dieser Region gesendet wird.
		<form name="form">
			<input name="message"/>
			<button name="OK" text="OK"/>
			<button name="Cancel" text="Abbrechen"/>
		</form>
	</notification>
	<notification label="Alterseinstufung der Region ändern" name="RegionMaturityChange">
		Die Inhaltseinstufung dieser Region wurde geändert.
Es kann eine Weile dauern, bis diese Änderung auf der Karte angezeigt wird.
		<usetemplate name="okbutton" yestext="OK"/>
	</notification>
	<notification label="Falsche Voice-Version" name="VoiceVersionMismatch">
		Diese Version von [APP_NAME] ist mit der Voice-Chat-Funktion in dieser Region nicht kompatibel. Damit Voice-Chat funktioniert, müssen Sie [APP_NAME] aktualisieren.
	</notification>
	<notification label="Objekte können nicht gekauft werden" name="BuyObjectOneOwner">
		Objekte können nicht von mehreren Eigentümern gleichzeitig gekauft werden.
Wählen Sie ein einzelnes Objekt aus und versuchen Sie es erneut.
	</notification>
	<notification label="Inhalte können nicht gekauft werden" name="BuyContentsOneOnly">
		Inhalte können jeweils nur für ein Objekt gekauft werden.
Wählen Sie ein einzelnes Objekt aus und versuchen Sie es erneut.
	</notification>
	<notification label="Inhalte können nicht gekauft werden" name="BuyContentsOneOwner">
		Objekte können nicht von mehreren Eigentümern gleichzeitig gekauft werden.
Wählen Sie ein einzelnes Objekt aus und versuchen Sie es erneut.
	</notification>
	<notification name="BuyOriginal">
		Von [OWNER] Originalobjekt für [PRICE] L$ kaufen?
Sie werden der Eigentümer dieses Objekts.
Sie können das Objekt:
 Bearbeiten: [MODIFYPERM]
 Kopieren: [COPYPERM]
 Verkaufen oder weggeben: [RESELLPERM]
		<usetemplate name="okcancelbuttons" notext="Abbrechen" yestext="OK"/>
	</notification>
	<notification name="BuyOriginalNoOwner">
		Originalobjekt für [PRICE] L$ kaufen?
Sie werden der Eigentümer dieses Objekts.
Sie können das Objekt:
 Bearbeiten: [MODIFYPERM]
 Kopieren: [COPYPERM]
 Verkaufen oder weggeben: [RESELLPERM]
		<usetemplate name="okcancelbuttons" notext="Abbrechen" yestext="OK"/>
	</notification>
	<notification name="BuyCopy">
		Von [OWNER] Kopie für [PRICE] L$ kaufen?
Das Objekt wird in Ihr Inventar kopiert.
Sie können das Objekt:
 Bearbeiten: [MODIFYPERM]
 Kopieren: [COPYPERM]
 Verkaufen oder weggeben: [RESELLPERM]
		<usetemplate name="okcancelbuttons" notext="Abbrechen" yestext="OK"/>
	</notification>
	<notification name="BuyCopyNoOwner">
		Kopie für [PRICE] L$ kaufen?
Das Objekt wird in Ihr Inventar kopiert.
Sie können das Objekt:
 Bearbeiten: [MODIFYPERM]
 Kopieren: [COPYPERM]
 Verkaufen oder weggeben: [RESELLPERM]
		<usetemplate name="okcancelbuttons" notext="Abbrechen" yestext="OK"/>
	</notification>
	<notification name="BuyContents">
		Von [OWNER] Inhalte für [PRICE] L$ kaufen?
Die Inhalte werden in Ihr Inventar kopiert.
		<usetemplate name="okcancelbuttons" notext="Abbrechen" yestext="OK"/>
	</notification>
	<notification name="BuyContentsNoOwner">
		Inhalte für [PRICE] L$ kaufen?
Die Inhalte werden in Ihr Inventar kopiert.
		<usetemplate name="okcancelbuttons" notext="Abbrechen" yestext="OK"/>
	</notification>
	<notification name="ConfirmPurchase">
		Transaktion:
[ACTION]

Möchten Sie diesen Kauf fortsetzen?
		<usetemplate name="okcancelbuttons" notext="Abbrechen" yestext="OK"/>
	</notification>
	<notification name="ConfirmPurchasePassword">
		Transaktion:
[ACTION]

Möchten Sie diesen Kauf fortsetzen?
Geben Sie Ihr Kennwort erneut ein und klicken Sie auf OK.
		<form name="form">
			<input name="message"/>
			<button name="ConfirmPurchase" text="OK"/>
			<button name="Cancel" text="Abbrechen"/>
		</form>
	</notification>
	<notification name="SetPickLocation">
		Hinweis:
Sie haben die Position dieser Auswahl aktualisiert, aber die anderen Daten behalten ihre ursprünglichen Werte.
		<usetemplate name="okbutton" yestext="OK"/>
	</notification>
	<notification name="MoveInventoryFromObject">
		Sie haben „nicht kopierfähige“ Inventarobjekte ausgewählt.
Diese Objekte werden nicht kopiert, sondern in Ihr Inventar verschoben.

Inventarobjekt(e) verschieben?
		<usetemplate ignoretext="Warnhinweis anzeigen, bevor ich nicht kopierbare Artikel aus einem Objekt verschiebe" name="okcancelignore" notext="Abbrechen" yestext="OK"/>
	</notification>
	<notification name="MoveInventoryFromScriptedObject">
		Sie haben „nicht kopierfähige“ Inventarobjekte ausgewählt.  Diese Objekte werden nicht kopiert, sondern in Ihr Inventar verschoben.
Da es sich um ein geskriptetes Objekt handelt, geht die Skriptfunktion beim Verschieben in das Inventar möglicherweise verloren.

Inventarobjekt(e) verschieben?
		<usetemplate ignoretext="Warnhinweis anzeigen, bevor ich nicht-kopierbare Artikel verschiebe, die ein geskriptetes Objekt beschädigen können" name="okcancelignore" notext="Abbrechen" yestext="OK"/>
	</notification>
	<notification name="ClickActionNotPayable">
		Achtung: Die Klickaktion „Objekt bezahlen“ wurde eingestellt. Diese funktioniert jedoch nicht, wenn ein Skript mit einer Geldtransaktion () hinzugefügt wird.
		<form name="form">
			<ignore name="ignore" text="Ich habe die Aktion „Objekt bezahlen&quot; eingestellt, während ich ein Objekt gebaut habe, dass kein Geld()-Skript enthält."/>
		</form>
	</notification>
	<notification name="PayConfirmation">
		Bestätigen Sie, dass Sie L$ [AMOUNT] an [TARGET] zahlen möchten.
		<usetemplate name="okcancelbuttons" notext="Abbrechen" yestext="Bezahlen"/>
	</notification>
	<notification name="PayObjectFailed">
		Zahlung fehlgeschlagen: Objekt nicht gefunden.
		<usetemplate name="okbutton" yestext="OK"/>
	</notification>
	<notification name="PaymentBlockedButtonMismatch">
		Zahlung gestoppt: Der bezahlte Preis stimmt nicht mit den für dieses Objekt definierten Zahlungsschaltflächen überein.
		<usetemplate name="okbutton" yestext="OK"/>
	</notification>
	<notification name="OpenObjectCannotCopy">
		Sie haben keine Berechtigung zum Kopieren von Elementen in diesem Objekt.
	</notification>
	<notification name="WebLaunchAccountHistory">
		Möchten Sie Ihre [http://secondlife.com/account/ Startseite] aufrufen, um Ihre Konto-Statistik anzuzeigen?
		<usetemplate ignoretext="Meinen Browser starten, um meine Konto-Statistik anzuzeigen" name="okcancelignore" notext="Abbrechen" yestext="Gehe zu Seite"/>
	</notification>
	<notification name="ConfirmAddingChatParticipants">
		Wenn Sie eine Person zu einer vorhandenen Unterhaltung hinzufügen, wird eine neue Unterhaltung erstellt.  Alle Teilnehmer erhalten neue Unterhaltungsbenachrichtigungen.
		<usetemplate ignoretext="Hinzufügen von Chat-Teilnehmern bestätigen" name="okcancelignore" notext="Abbrechen" yestext="OK"/>
	</notification>
	<notification name="ConfirmQuit">
		Wirklich beenden?
		<usetemplate ignoretext="Bestätigen, bevor Sitzung beendet wird" name="okcancelignore" notext="Nicht beenden" yestext="Beenden"/>
	</notification>
	<notification name="ConfirmRestoreToybox">
		Durch diese Aktion werden Ihre Standardschaltflächen und -symbolleisten wiederhergestellt.

Diese Aktion kann nicht rückgängig gemacht werden.
		<usetemplate name="okcancelbuttons" notext="Abbrechen" yestext="OK"/>
	</notification>
	<notification name="ConfirmClearAllToybox">
		Durch diese Aktion werden alle Schaltflächen zurück in die Toolbox gestellt; die Symbolleisten sind leer.

Diese Aktion kann nicht rückgängig gemacht werden.
		<usetemplate name="okcancelbuttons" notext="Abbrechen" yestext="OK"/>
	</notification>
	<notification name="DeleteItems">
		[QUESTION]
		<form name="form">
			<ignore name="ignore" text="Vor dem Löschen von Objekten bestätigen"/>
			<button name="Yes" text="OK"/>
			<button name="No" text="Abbrechen"/>
		</form>
	</notification>
	<notification name="DeleteFilteredItems">
		Ihr Inventar wird zur Zeit gefiltert, und nicht alle Objekte, die gelöscht werden sollen, sind momentan sichtbar. 

Möchten Sie diese Objekte wirklich löschen?
		<usetemplate ignoretext="Vor dem Löschen gefilterter Objekte bestätigen" name="okcancelignore" notext="Abbrechen" yestext="OK"/>
	</notification>
	<notification name="ConfirmUnlink">
		Soll das ausgewählte Objekt wirklich getrennt werden?
		<usetemplate name="okcancelbuttons" notext="Abbrechen" yestext="Trennen"/>
	</notification>
	<notification name="HelpReportAbuseConfirm">
		Vielen Dank, dass Sie uns über dieses Problem informiert haben. 
Wir untersuchen Ihre Meldung, um zu bestimmen, ob ein Missbrauch vorliegt, und werden dann die entsprechende Maßnahme ergreifen.
		<usetemplate name="okbutton" yestext="OK"/>
	</notification>
	<notification name="HelpReportAbuseSelectCategory">
		Wählen Sie eine Missbrauchskategorie aus.
Die Angabe einer Kategorie hilft uns bei der Bearbeitung des Berichts.
	</notification>
	<notification name="HelpReportAbuseAbuserNameEmpty">
		Geben Sie den Namen des Täters ein.
Eine genaue Angabe hilft uns, Fälle von Missbrauch zu ahnden.
	</notification>
	<notification name="HelpReportAbuseAbuserLocationEmpty">
		Bitte geben Sie den Ort an, an dem der Missbrauch stattgefunden hat.
Eine genaue Angabe hilft uns, Fälle von Missbrauch zu ahnden.
	</notification>
	<notification name="HelpReportAbuseSummaryEmpty">
		Bitte geben Sie eine Zusammenfassung des Vorfalls ein.
Eine genaue Zusammenfassung hilft uns, Fälle von Missbrauch zu ahnden.
	</notification>
	<notification name="HelpReportAbuseDetailsEmpty">
		Bitte geben Sie eine ausführliche Beschreibung des Vorfalls ein.
Eine möglichst genaue Beschreibung mit Namen und Einzelheiten hilft uns, Fälle von Missbrauch zu ahnden.
	</notification>
	<notification name="HelpReportAbuseContainsCopyright">
		Sehr geehrte(r) Einwohner(in),

Sie melden eine Urheberrechtsverletzung. Sind Sie wirklich sicher, dass Sie eine Verletzung des Urheberrechts melden möchten?

1. Missbrauch melden. Wenn Sie der Meinung sind, ein Einwohner nutzt das Berechtigungssystem von [CURRENT_GRID] auf unerlaubte Weise zu seinem Vorteil aus, indem er zum Beispiel einen CopyBot oder ähnliche Kopiertools verwendet und damit eine Urheberrechtsverletzung begeht, können Sie diesen Missbrauch melden. Das Missbrauchsteam untersucht gemeldete Verstöße gegen die  [CURRENT_GRID] [http://secondlife.com/corporate/tos.php Servicebedingungen] oder [http://secondlife.com/corporate/cs.php Community-Standards] und verhängt entsprechende Maßnahmen. Das Missbrauchsteam ist jedoch nicht dafür zuständig, Inhalte aus der  [CURRENT_GRID]-Welt zu entfernen und reagiert auch nicht auf entsprechende Anfragen.

2. Der DMCA oder das Entfernen von Inhalten. Sie können das Entfernen von Inhalten aus  [CURRENT_GRID] beantragen. Dazu MÜSSEN Sie eine Urheberrechtsverletzung gemäß den in unserer DMCA-Richtlinie unter  [http://secondlife.com/corporate/dmca.php] dargelegten Anweisungen einreichen.

Wenn Sie mit der Missbrauchmeldung jetzt fortfahren möchten, schließen Sie bitte dieses Fenster und senden Sie Ihren Bericht ein.  Möglicherweise müssen Sie Kategorie „CopyBot oder Berechtigungs-Exploit“ auswählen.

Vielen Dank,

Linden Lab
	</notification>
	<notification name="FailedRequirementsCheck">
		Die folgenden erforderlichen Komponenten fehlen in [FLOATER]:
[COMPONENTS]
	</notification>
	<notification label="Vorhandenen Anhang ersetzen" name="ReplaceAttachment">
		An dieser Körperstelle ist bereits ein Objekt angebracht.
Möchten Sie es mit dem ausgewählten Objekt ersetzen?
		<form name="form">
			<ignore name="ignore" save_option="true" text="Einen bestehenden Anhang mit dem ausgewählten Artikel ersetzen"/>
			<button ignore="Automatisch ersetzen" name="Yes" text="OK"/>
			<button ignore="Nie ersetzen" name="No" text="Abbrechen"/>
		</form>
	</notification>
	<notification name="TooManyWearables">
		Sie können keinen Ordner tragen, der mehr als [AMOUNT] Elemente enthält.  Sie können diesen Höchstwert unter „Erweitert“ &gt; „Debug-Einstellungen anzeigen“ &gt; „WearFolderLimit“ ändern.
	</notification>
	<notification label="Warnung für Nicht-stören-Modus" name="DoNotDisturbModePay">
		Sie haben den Nicht-stören-Modus aktiviert. Sie erhalten keine Artikel, die im Gegenzug für diese Zahlung angeboten werden.

Möchten Sie den Nicht-stören-Modus deaktivieren, bevor Sie diese Transaktion abschließen?
		<form name="form">
			<ignore name="ignore" text="Ich bin im Begriff eine Person oder ein Objekt zu bezahlen, während ich im Nicht-stören-Modus bin."/>
			<button ignore="„Nicht stören“-Modus immer verlassen" name="Yes" text="OK"/>
			<button ignore="„Nicht stören“-Modus nie verlassen" name="No" text="Abbrechen"/>
		</form>
	</notification>
	<notification name="ConfirmDeleteProtectedCategory">
		Der Ordner „[FOLDERNAME]“ ist ein Systemordner. Das Löschen von Systemordnern kann zu instabiler Leistung führen.  Möchten Sie fortfahren?
		<usetemplate ignoretext="Bestätigen, bevor ich einen Systemordner lösche." name="okcancelignore" notext="Abbrechen" yestext="OK"/>
	</notification>
	<notification name="PurgeSelectedItems">
		[COUNT] Objekt(e) wird/werden dauerhaft gelöscht. Möchten Sie das/die ausgewählte(n) Objekt(e) wirklich dauerhaft aus dem Papierkorb löschen?
		<usetemplate name="okcancelbuttons" notext="Abbrechen" yestext="OK"/>
	</notification>
	<notification name="ConfirmEmptyTrash">
		[COUNT] Objekte und Ordner werden dauerhaft gelöscht. Sind Sie sicher, dass Sie den Inhalt Ihres Papierkorbs dauerhaft löschen möchten?
		<usetemplate ignoretext="Bestätigen, bevor der Ordner Papierkorb im Inventar geleert wird" name="okcancelbuttons" notext="Abbrechen" yestext="OK"/>
	</notification>
	<notification name="TrashIsFull">
		Ihr Papierkorb läuft über. Dies kann zu Anmeldeproblemen führen.
		<usetemplate name="okcancelbuttons" notext="Papierkorb später leeren" yestext="Papierkorb ansehen"/>
	</notification>
	<notification name="ConfirmClearBrowserCache">
		Sind Sie sicher, dass Sie Ihren Reise-, Internet- und Suchverlauf löschen möchten?
		<usetemplate name="okcancelbuttons" notext="Abbrechen" yestext="OK"/>
	</notification>
	<notification name="ConfirmClearCache">
		Möchten Sie Ihren Viewer-Cache wirklich leeren?
		<usetemplate name="okcancelbuttons" notext="Abbrechen" yestext="OK"/>
	</notification>
	<notification name="ConfirmClearInventoryCache">
		Möchten Sie Ihren Inventar-Cache wirklich leeren?
		<usetemplate name="okcancelbuttons" notext="Abbrechen" yestext="OK"/>
	</notification>
	<notification name="ConfirmClearWebBrowserCache">
		Möchten Sie Ihren Webbrowser-Cache wirklich leeren (Benötigt Neustart)?
		<usetemplate name="okcancelbuttons" notext="Abbrechen" yestext="OK"/>
	</notification>
	<notification name="ConfirmClearCookies">
		Sind Sie sicher, dass Sie Ihre Cookies löschen möchten?
		<usetemplate name="okcancelbuttons" notext="Abbrechen" yestext="Ja"/>
	</notification>
	<notification name="ConfirmClearMediaUrlList">
		Die Liste mit gespeicherten URLs wirklich löschen?
		<usetemplate name="okcancelbuttons" notext="Abbrechen" yestext="Ja"/>
	</notification>
	<notification name="ConfirmEmptyLostAndFound">
		Sind Sie sicher, dass Sie den Inhalt Ihres Ordners Fundbüro löschen möchten?
		<usetemplate ignoretext="Bestätigen, bevor der Ordner Fundbüro im Inventar geleert wird" name="okcancelignore" notext="Nein" yestext="Ja"/>
	</notification>
	<notification name="CopySLURL">
		Die folgende SLurl wurde in die Zwischenablage kopiert:
 [SLURL]

Von einer Webseite zu diesem Formular linken, um anderen leichten Zugang zu dieser Position zu ermöglichen. Oder versuchen Sie es selbst: kopieren Sie die SLurl in die Adressleiste eines Webbrowsers.
		<form name="form">
			<ignore name="ignore" text="Slurl wurde in meine Zwischenablage kopiert"/>
		</form>
	</notification>
	<notification name="WLSavePresetAlert">
		Die gespeicherte Voreinstellung überschreiben?
		<usetemplate name="okcancelbuttons" notext="Nein" yestext="Ja"/>
	</notification>
	<notification name="WLNoEditDefault">
		Standardvoreinstellungen können nicht bearbeitet oder gelöscht werden.
	</notification>
	<notification name="WLMissingSky">
		Diese Tageszyklusdatei verweist auf eine fehlende Himmel-Datei: [SKY].
	</notification>
	<notification name="WLRegionApplyFail">
		Die Einstellungen konnten nicht auf die Region angewendet werden.  Verlassen Sie die Region und kehren Sie zurück, um das Problem zu beheben.  Angegebener Grund: [FAIL_REASON]
	</notification>
	<notification name="EnvCannotDeleteLastDayCycleKey">
		Der letzte Schlüssel in diesem Tageszyklus kann nicht gelöscht werden, da ein Tageszyklus nicht leer sein kann.  Statt den letzten verbleibenden Schlüssel zu löschen, versuchen Sie stattdessen, ihn zu modifizieren und dann einen neuen zu erstellen.
		<usetemplate name="okbutton" yestext="OK"/>
	</notification>
	<notification name="DayCycleTooManyKeyframes">
		Sie können diesem Tageszyklus keine Keyframes mehr hinzufügen.  Die Höchstzahl an Keyframes für Tageszyklen mit Umfang [SCOPE] beträgt [MAX].
		<usetemplate name="okbutton" yestext="OK"/>
	</notification>
	<notification name="EnvUpdateRate">
		Sie können die Umgebungseinstellungen der Region nur alle [WAIT] Sekunden aktualisieren.  Warten Sie mindestens so lange und versuchen Sie es dann erneut.
		<usetemplate name="okbutton" yestext="OK"/>
	</notification>
	<notification name="PPSaveEffectAlert">
		Post-Processing-Effekt bereits vorhanden. Möchten Sie ihn überschreiben?
		<usetemplate name="okcancelbuttons" notext="Nein" yestext="Ja"/>
	</notification>
	<notification name="ChatterBoxSessionStartError">
		Neue Chat-Sitzung mit [RECIPIENT] konnte nicht gestartet werden.
[REASON]
		<usetemplate name="okbutton" yestext="OK"/>
	</notification>
	<notification name="ChatterBoxSessionEventError">
		[EVENT]
[REASON]
		<usetemplate name="okbutton" yestext="OK"/>
	</notification>
	<notification name="ForceCloseChatterBoxSession">
		Ihre Chat-Sitzung mit [NAME] muss beendet werden.
[REASON]
		<usetemplate name="okbutton" yestext="OK"/>
	</notification>
	<notification name="Cannot_Purchase_an_Attachment">
		Sie können kein Objekt kaufen, während es angehängt ist.
	</notification>
	<notification label="Info zur Abfrage der Abbucherlaubnis" name="DebitPermissionDetails">
		Wenn Sie dieser Anfrage zustimmen, erhält das Skript die Erlaubnis, regelmäßig Linden-Dollar (L$) von Ihrem Konto abzubuchen. Diese Erlaubnis kann nur zurückgezogen werden, wenn der Eigentümer das Objekt löscht oder die Skripts in dem Objekt zurücksetzt.
		<usetemplate name="okbutton" yestext="OK"/>
	</notification>
	<notification name="AutoWearNewClothing">
		Möchten Sie das neu erstellte Kleidungsstück automatisch anziehen?
		<usetemplate ignoretext="Die Kleidung, die während dem Bearbeiten meines Aussehens erstellt wird, sofort anziehen" name="okcancelignore" notext="Nein" yestext="Ja"/>
	</notification>
	<notification name="NotAgeVerified">
		Der Ort, den Sie besuchen möchten, ist nur für Bewohner zugänglich, die mindestens 18 Jahre alt sind.
		<usetemplate ignoretext="Ich bin nicht alt genug, um beschränkte Bereiche zu besuchen." name="okignore" yestext="OK"/>
	</notification>
	<notification name="NotAgeVerified_Notify">
		Ort auf Einwohner beschränkt, die mindestens 18 Jahre alt sind.
	</notification>
	<notification name="Cannot enter parcel: no payment info on file">
		Um diesen Bereich besuchen zu können, müssen Ihre Zahlungsinformationen gespeichert sein.  Möchten Sie diese Einstellung auf der [CURRENT_GRID]-Webseite einrichten?

[_URL]
		<url name="url" option="0">
			https://secondlife.com/account/index.php?lang=de
		</url>
		<usetemplate ignoretext="Meine Zahlungsinformation ist nicht gespeichert" name="okcancelignore" notext="Nein" yestext="Ja"/>
	</notification>
	<notification name="MissingString">
		Der String „[STRING_NAME]“ fehlt in strings.xml
	</notification>
	<notification name="SystemMessageTip">
		[MESSAGE]
	</notification>
	<notification name="IMSystemMessageTip">
		[MESSAGE]
	</notification>
	<notification name="Cancelled">
		Abgebrochen
	</notification>
	<notification name="CancelledAttach">
		Anhängen abgebrochen
	</notification>
	<notification name="ReplacedMissingWearable">
		Fehlende(s) Kleidung/Körperteil mit Standard ersetzt.
	</notification>
	<notification name="GroupNotice">
		[SENDER], [GROUP]
Betreff: [SUBJECT], Nachricht: [MESSAGE]
	</notification>
	<notification name="FriendOnlineOffline">
		[NAME] ist [STATUS].
	</notification>
	<notification name="AddSelfFriend">
		Obwohl Sie ein sehr netter Mensch sind, können Sie sich nicht selbst als Freund hinzufügen.
	</notification>
	<notification name="AddSelfRenderExceptions">
		Sie können sich nicht selbst der Rendering-Ausnahmeliste hinzufügen.
	</notification>
	<notification name="UploadingAuctionSnapshot">
		In-Welt- und Website-Fotos werden hochgeladen...
(Dauert ca. 5 Minuten.)
	</notification>
	<notification name="UploadPayment">
		Sie haben für das Hochladen [AMOUNT] L$ bezahlt.
	</notification>
	<notification name="UploadWebSnapshotDone">
		Das Website-Foto wurde hochgeladen.
	</notification>
	<notification name="UploadSnapshotDone">
		In-Welt-Foto hochgeladen
	</notification>
	<notification name="TerrainDownloaded">
		Terrain.raw heruntergeladen
	</notification>
	<notification name="GestureMissing">
		Geste [NAME] fehlt in Datenbank.
	</notification>
	<notification name="UnableToLoadGesture">
		Geste [NAME] konnte nicht geladen werden.
	</notification>
	<notification name="LandmarkMissing">
		Landmarke fehlt in Datenbank.
	</notification>
	<notification name="UnableToLoadLandmark">
		Landmarke konnte nicht geladen werden.  Bitte versuchen Sie es erneut.
	</notification>
	<notification name="CapsKeyOn">
		Die Umschalttaste ist aktiv.
Dies kann die Eingabe Ihres Passworts beeinflussen.
	</notification>
	<notification name="NotecardMissing">
		Notizkarte fehlt in Datenbank.
	</notification>
	<notification name="NotecardNoPermissions">
		Ihnen fehlt die Berechtigung zur Anzeige dieser Notizkarte.
	</notification>
	<notification name="RezItemNoPermissions">
		Keine Berechtigung zum Rezzen von Objekten.
	</notification>
	<notification name="IMAcrossParentEstates">
		Senden von IMs über übergeordnete Grundbesitze hinweg nicht möglich.
	</notification>
	<notification name="TransferInventoryAcrossParentEstates">
		Inventarübertragung über übergeordnete Grundbesitze hinweg nicht möglich.
	</notification>
	<notification name="UnableToLoadNotecard">
		Notizkarten-Asset konnte nicht geladen werden.
	</notification>
	<notification name="ScriptMissing">
		Skript fehlt in Datenbank.
	</notification>
	<notification name="ScriptNoPermissions">
		Unzureichende Rechte zur Anzeige des Skripts.
	</notification>
	<notification name="UnableToLoadScript">
		Skript konnte nicht geladen werden.  Bitte versuchen Sie es erneut.
	</notification>
	<notification name="IncompleteInventory">
		Die von Ihnen angebotenen Inhalte sind noch nicht vollständig lokal verfügbar. Warten Sie kurz und wiederholen Sie dann das Angebot.
	</notification>
	<notification name="CannotModifyProtectedCategories">
		Geschützte Kategorien können nicht geändert werden.
	</notification>
	<notification name="CannotRemoveProtectedCategories">
		Geschützte Kategorien können nicht entfernt werden.
	</notification>
	<notification name="OfferedCard">
		Sie haben [NAME] Ihre Vistenkarte angeboten.
	</notification>
	<notification name="UnableToBuyWhileDownloading">
		Kauf nicht möglich. Objektdaten werden noch geladen.
Bitte versuchen Sie es erneut.
	</notification>
	<notification name="UnableToLinkWhileDownloading">
		Verknüpfung nicht möglich. Objektdaten werden noch geladen.
Bitte versuchen Sie es erneut.
	</notification>
	<notification name="CannotBuyObjectsFromDifferentOwners">
		Sie können nur von einem Eigentümer auf einmal Objekte kaufen.
Wählen Sie ein einzelnes Objekt aus.
	</notification>
	<notification name="ObjectNotForSale">
		Dieses Objekt wird nicht verkauft.
	</notification>
	<notification name="EnteringGodMode">
		Gott-Modus aktiviert, Level [LEVEL]
	</notification>
	<notification name="LeavingGodMode">
		Gott-Modus wird nun de-aktiviert, Level [LEVEL]
	</notification>
	<notification name="CopyFailed">
		Ihnen fehlt die Berechtigung zum Kopieren.
	</notification>
	<notification name="InventoryAccepted">
		[NAME] hat Ihr Inventarangebot erhalten.
	</notification>
	<notification name="InventoryDeclined">
		[NAME] hat Ihr Inventarangebot abgelehnt.
	</notification>
	<notification name="ObjectMessage">
		[NAME]: [MESSAGE]
	</notification>
	<notification name="CallingCardAccepted">
		Ihre Visitenkarte wurde akzeptiert.
	</notification>
	<notification name="CallingCardDeclined">
		Ihre Visitenkarte wurde abgelehnt.
	</notification>
	<notification name="TeleportToLandmark">
		Um zu Orten wie „[NAME]“ zu teleportieren, klicken Sie zuerst auf die Schaltfläche „Orte“
    und dann im eingeblendeten Fenster auf die Registerkarte „Landmarken“. Klicken Sie auf
    die gewünschte Landmarke und dann unten im Fenster auf „Teleportieren“.
    (Sie können auch auf die Landmarke doppelklicken bzw. sie mit der rechten Maustaste ankklicken und dann
    „Teleportieren“ wählen.)
	</notification>
	<notification name="TeleportToPerson">
		Um eine private Unterhaltung zu beginnen, klicken Sie mit der rechten Maustaste auf den gewünschten Avatar und wählen Sie im Menü „IM“ aus.
	</notification>
	<notification name="CantSelectLandFromMultipleRegions">
		Land kann nicht über Servergrenzen hinweg ausgewählt werden.
Wählen Sie eine kleinere Landfläche.
	</notification>
	<notification name="SearchWordBanned">
		Einige Begriffe in Ihrer Suchanfrage wurden ausgeschlossen, aufgrund von in den Community Standards definierten Inhaltsbeschränkungen.
	</notification>
	<notification name="NoContentToSearch">
		Bitte wählen Sie mindestens eine Inhaltsart für die Suche aus (Generell, Moderat oder Adult).
	</notification>
	<notification name="SystemMessage">
		[MESSAGE]
	</notification>
	<notification name="FacebookConnect">
		[MESSAGE]
	</notification>
	<notification name="FlickrConnect">
		[MESSAGE]
	</notification>
	<notification name="TwitterConnect">
		[MESSAGE]
	</notification>
	<notification name="PaymentReceived">
		[MESSAGE]
	</notification>
	<notification name="PaymentSent">
		[MESSAGE]
	</notification>
	<notification name="PaymentFailure">
		[MESSAGE]
	</notification>
	<notification name="EventNotification">
		Event-Benachrichtigung:

[NAME]
[DATE]
		<form name="form">
			<button name="Details" text="Details"/>
			<button name="Cancel" text="Abbrechen"/>
		</form>
	</notification>
	<notification name="TransferObjectsHighlighted">
		Alle Objekte auf dieser Parzelle, die an den Käufer der Parzelle übertragen werden, sind jetzt markiert.

* Übertragene Bäume und Gräser sind nicht markiert.
		<form name="form">
			<button name="Done" text="Fertig"/>
		</form>
	</notification>
	<notification name="DeactivatedGesturesTrigger">
		Gesten mit demselben Trigger wurden deaktiviert:
[NAMES]
	</notification>
	<notification name="NoQuickTime">
		AppleQuickTime ist auf Ihrem System anscheinend nicht installiert.
Laden Sie QuickTime von der [http://www.apple.com/quicktime QuickTime-Webseite]  herunter, um auf Parzellen, die diese Funktion unterstützen, Streaming-Inhalte wiederzugeben.
	</notification>
	<notification name="NoPlugin">
		Es wurde kein Medien-Plugin gefunden, das &quot;[MIME_TYPE]&quot; ausführen kann.  Medien dieses Dateityps sind nicht verfügbar.
	</notification>
	<notification name="MediaPluginFailed">
		Bei folgendem Plugin ist ein Fehler aufgetreten:
    [PLUGIN]

Bitte installieren Sie das Plugin erneut. Falls weiterhin Problem auftreten, kontaktieren Sie bitte den Hersteller.
		<form name="form">
			<ignore name="ignore" text="Ein Plugin kann nicht ausgeführt werden"/>
		</form>
	</notification>
	<notification name="OwnedObjectsReturned">
		Ihre Objekte auf der ausgewählten Parzelle wurden in Ihr Inventar transferiert.
	</notification>
	<notification name="OtherObjectsReturned">
		Alle Objekte auf der ausgewählten Parzelle, die Einwohner „[NAME]“ gehören, wurden an ihren Eigentümer zurückgegeben.
	</notification>
	<notification name="OtherObjectsReturned2">
		Alle Objekte auf der ausgewählten Parzelle, die Einwohner &apos;[NAME]&apos; gehören, wurden an ihren Eigentümern zurückgegeben.
	</notification>
	<notification name="GroupObjectsReturned">
		Die mit der Gruppe &lt;nolink&gt;[GROUPNAME]&lt;/nolink&gt; gemeinsam verwendeten Objekte auf dieser Parzelle wurden zurück in das Inventar ihrer Eigentümer transferiert.
Transferierbare, an die Gruppe übertragene Objekte wurden an ihre früheren Eigentümer zurückgegeben.
Nicht transferierbare, an die Gruppe übertragene Objekte wurden gelöscht.
	</notification>
	<notification name="UnOwnedObjectsReturned">
		Alle Objekte auf der ausgewählten Parzelle, die NICHT Ihnen gehören, wurden ihren Eigentümern zurückgegeben.
	</notification>
	<notification name="ServerObjectMessage">
		Nachricht von [NAME]:
&lt;nolink&gt;[MSG]&lt;/nolink&gt;
	</notification>
	<notification name="NotSafe">
		Auf diesem Land ist Schaden aktiviert.
Verletzungen sind möglich. Wenn Sie sterben, werden Sie zu Ihrem Heimatstandort teleportiert.
	</notification>
	<notification name="NoFly">
		In diesem Bereich ist das Fliegen deaktiviert.
Fliegen ist hier nicht möglich.
	</notification>
	<notification name="PushRestricted">
		In diesem Bereich ist Stoßen nicht erlaubt. Sie können keine anderen Personen stoßen, außer Ihnen gehört das Land.
	</notification>
	<notification name="NoVoice">
		In diesem Bereich ist Voice deaktiviert. Sie werden niemanden sprechen hören.
	</notification>
	<notification name="NoBuild">
		In diesem Bereich ist das Bauen deaktiviert. Sie können keine Objekte bauen oder rezzen.
	</notification>
	<notification name="PathfindingDirty">
		Diese Region weist ausstehende Pathfinding-Änderungen auf. Wenn Sie Baurechte besitzen, können Sie die Region durch Klicken auf die Schaltfläche „Region neu formen“ neu formen.
		<usetemplate
			name="okcancelbuttons"
			yestext="Region neu formen"
			notext="Schließen"/>
	</notification>
	<notification name="PathfindingDirtyRebake">
		Diese Region weist ausstehende Pathfinding-Änderungen auf.  Wenn Sie Baurechte besitzen, können Sie die Region durch Klicken auf die Schaltfläche „Region neu formen“ neu formen.
		<usetemplate name="okbutton" yestext="Region neu formen"/>
	</notification>
	<notification name="DynamicPathfindingDisabled">
		Dynamisches Pathfinding ist in dieser Region nicht aktiviert. Geskriptete Objekte, die Pathfinding-LSL-Aufrufe verwenden, funktionieren in dieser Region u. U. nicht wie erwartet.
	</notification>
	<notification name="PathfindingCannotRebakeNavmesh">
		Es ist ein Fehler aufgetreten. Möglicherweise ist ein Netzwerk- oder Serverproblem aufgetreten oder Sie haben nicht die erforderlichen Baurechte. Dieses Problem lässt sich manchmal durch Ab- und Anmelden lösen.
		<usetemplate name="okbutton" yestext="OK"/>
	</notification>
	<notification name="SeeAvatars">
		Diese Parzelle verbirgt Avatare und Text-Chat vor einer anderen Parzelle.   Sie können Einwohner außerhalb dieser Parzelle weder sehen noch von ihnen gesehen werden.  Regulärer Text-Chat auf Kanal 0 ist ebenfalls blockiert.
	</notification>
	<notification name="ScriptsStopped">
		Ein Administrator hat die Skriptausführung in dieser Region vorübergehend deaktiviert.
	</notification>
	<notification name="ScriptsNotRunning">
		In dieser Region werden keine Skipts ausgeführt.
	</notification>
	<notification name="NoOutsideScripts">
		Auf diesem Land sind externe Skripts deaktiviert

Hier funktionieren nur Skripts, die dem Landeigentümer gehören.
	</notification>
	<notification name="ClaimPublicLand">
		Öffentliches Land kann nur in der Region in Besitz genommen werden, in der Sie sich befinden.
	</notification>
	<notification name="RegionTPAccessBlocked">
		Die Region, die Sie besuchen möchten, enthält Inhalte, die Ihre aktuellen Einstellungen überschreiten. Sie können Ihre Einstellungen unter „Avatar“ &gt; „Einstellungen“ &gt; „Allgemein“ ändern.
	</notification>
	<notification name="RegionAboutToShutdown">
		Die Region, die Sie gerade betreten möchte, fährt gerade herunter.
	</notification>
	<notification name="URBannedFromRegion">
		Sie dürfen diese Region nicht betreten.
	</notification>
	<notification name="NoTeenGridAccess">
		Ihr Konto kann keine Verbindung zu dieser Teen Grid-Region herstellen.
	</notification>
	<notification name="ImproperPaymentStatus">
		Die für den Zutritt zu dieser Region erforderlichen Zahlungsinformationen liegen nicht vor.
	</notification>
	<notification name="MustGetAgeRegion">
		Sie müssen mindestens 18 Jahre alt sein, um diese Region betreten zu können.
	</notification>
	<notification name="MustGetAgeParcel">
		Sie müssen mindestens 18 Jahre alt sein, um diese Parzelle betreten zu können.
	</notification>
	<notification name="NoDestRegion">
		Keine Zielregion gefunden.
	</notification>
	<notification name="NotAllowedInDest">
		Der Zutritt wurde Ihnen verweigert.
	</notification>
	<notification name="RegionParcelBan">
		Diese Parzelle ist abgesperrt und kann nicht überquert werden. Versuchen Sie einen anderen Weg.
	</notification>
	<notification name="TelehubRedirect">
		Sie wurden zu einem Telehub umgeleitet.
	</notification>
	<notification name="CouldntTPCloser">
		Ein Teleport näher am Ziel ist leider nicht möglich.
	</notification>
	<notification name="TPCancelled">
		Teleport abgebrochen.
	</notification>
	<notification name="FullRegionTryAgain">
		Die Region, die Sie betreten möchten, ist im Moment voll.
Versuchen Sie es in einigen Minuten erneut.
	</notification>
	<notification name="GeneralFailure">
		Allgemeiner Fehler.
	</notification>
	<notification name="RoutedWrongRegion">
		In falsche Region umgeleitet.  Bitte versuchen Sie es erneut.
	</notification>
	<notification name="NoValidAgentID">
		Keine gültige Agent ID.
	</notification>
	<notification name="NoValidSession">
		Keine gültige Sitzungs-ID.
	</notification>
	<notification name="NoValidCircuit">
		Kein gültiger Verbindungscode.
	</notification>
	<notification name="NoPendingConnection">
		Verbindung kann nicht hergestellt werden.
	</notification>
	<notification name="InternalUsherError">
		Interner Fehler beim Versuch, Verbindung mit Agent Usher herzustellen.
	</notification>
	<notification name="NoGoodTPDestination">
		In dieser Region konnte kein gültiges Teleportziel gefunden werden.
	</notification>
	<notification name="InternalErrorRegionResolver">
		Interner Fehler bei Teleport.
	</notification>
	<notification name="NoValidLanding">
		Ein gültiger Landpunkt konnte nicht gefunden werden.
	</notification>
	<notification name="NoValidParcel">
		Es konnte keine gültige Parzelle gefunden werden.
	</notification>
	<notification name="ObjectGiveItem">
		Ein Objekt namens &lt;nolink&gt;[OBJECTFROMNAME]&lt;/nolink&gt;, das [NAME_SLURL] gehört, hat Ihnen folgende/n/s [OBJECTTYPE] übergeben:
&lt;nolink&gt;[ITEM_SLURL]&lt;/nolink&gt;
		<form name="form">
			<button name="Keep" text="Behalten"/>
			<button name="Discard" text="Verwerfen"/>
			<button name="Mute" text="Eigentümer blockieren"/>
		</form>
	</notification>
	<notification name="OwnObjectGiveItem">
		Ein Objekt namens &lt;nolink&gt;[OBJECTFROMNAME]&lt;/nolink&gt; hat Ihnen folgende/n/s [OBJECTTYPE] übergeben:
&lt;nolink&gt;[ITEM_SLURL]&lt;/nolink&gt;
		<form name="form">
			<button name="Keep" text="Behalten"/>
			<button name="Discard" text="Verwerfen"/>
		</form>
	</notification>
	<notification name="UserGiveItem">
		[NAME_SLURL] hat Ihnen folgende/n/s [OBJECTTYPE] übergeben:
[ITEM_SLURL]
		<form name="form">
			<button name="Show" text="Anzeigen"/>
			<button name="Keep" text="Annehmen"/>
			<button name="Discard" text="Verwerfen"/>
			<button name="Mute" text="Blockieren"/>
		</form>
	</notification>
	<notification name="UserGiveItemLegacy">
		[NAME_SLURL] hat Ihnen folgende/n/s [OBJECTTYPE] übergeben:
[ITEM_SLURL]
		<form name="form">
			<button name="Show" text="Anzeigen"/>
			<button name="Accept" text="Annehmen"/>
			<button name="Discard" text="Verwerfen"/>
			<button name="ShowSilent" text="(Anzeigen)"/>
			<button name="AcceptSilent" text="(Annehmen)"/>
			<button name="DiscardSilent" text="(Verwerfen)"/>
			<button name="Mute" text="Blockieren"/>
		</form>
	</notification>
	<notification name="GodMessage">
		[NAME]

[MESSAGE]
	</notification>
	<notification name="JoinGroup">
		[MESSAGE]
		<form name="form">
			<button name="Join" text="Beitreten"/>
			<button name="Decline" text="Ablehnen"/>
			<button name="Info" text="Info"/>
		</form>
	</notification>
	<notification name="TeleportOffered">
		[NAME_SLURL] hat Ihnen den Teleport an seinen/ihren Standort angeboten:

[MESSAGE]
&lt;icon&gt;[MATURITY_ICON]&lt;/icon&gt; – [MATURITY_STR]
		<form name="form">
			<button name="Teleport" text="Teleportieren"/>
			<button name="Cancel" text="Abbrechen"/>
		</form>
	</notification>
	<notification name="TeleportOffered_MaturityExceeded">
		[NAME_SLURL] hat Ihnen den Teleport an seinen/ihren Standort angeboten:

[MESSAGE]
&lt;icon&gt;[MATURITY_ICON]&lt;/icon&gt; – [MATURITY_STR]

Diese Region enthält [REGION_CONTENT_MATURITY]-Inhalte, doch aufgrund Ihrer aktuellen Einstellungen werden [REGION_CONTENT_MATURITY]-Inhalte nicht dargestellt. Sie können Ihre Einstellungen ändern und den Teleport fortsetzen oder Sie können den Teleport abbrechen.
		<form name="form">
			<button name="Teleport" text="Ändern und fortfahren"/>
			<button name="Cancel" text="Abbrechen"/>
		</form>
	</notification>
	<notification name="TeleportOffered_MaturityBlocked">
		[NAME_SLURL] hat Ihnen den Teleport an seinen/ihren Standort angeboten:

[MESSAGE]
&lt;icon&gt;[MATURITY_ICON]&lt;/icon&gt; – [MATURITY_STR]

Diese Region enthält jedoch Inhalte, die nur für Erwachsene zugänglich sind.
	</notification>
	<notification name="TeleportOffered_SLUrl">
		[NAME_SLURL] hat Ihnen den Teleport an seinen/ihren Standort ([POS_SLURL]) angeboten:

[MESSAGE]
&lt;icon&gt;[MATURITY_ICON]&lt;/icon&gt; – [MATURITY_STR]
		<form name="form">
			<button name="Teleport" text="Teleportieren"/>
			<button name="Cancel" text="Abbrechen"/>
		</form>
	</notification>
	<notification name="TeleportOffered_MaturityExceeded_SLUrl">
		[NAME_SLURL] hat Ihnen den Teleport an seinen/ihren Standort ([POS_SLURL]) angeboten:

[MESSAGE]
&lt;icon&gt;[MATURITY_ICON]&lt;/icon&gt; – [MATURITY_STR]

Diese Region enthält [REGION_CONTENT_MATURITY]-Inhalte, doch aufgrund Ihrer aktuellen Einstellungen werden [REGION_CONTENT_MATURITY]-Inhalte nicht dargestellt. Sie können Ihre Einstellungen ändern und den Teleport fortsetzen oder Sie können den Teleport abbrechen.
		<form name="form">
			<button name="Teleport" text="Ändern und fortfahren"/>
			<button name="Cancel" text="Abbrechen"/>
		</form>
	</notification>
	<notification name="TeleportOffered_MaturityBlocked_SLUrl">
		[NAME_SLURL] hat Ihnen den Teleport an seinen/ihren Standort ([POS_SLURL]) angeboten:

[MESSAGE]
&lt;icon&gt;[MATURITY_ICON]&lt;/icon&gt; – [MATURITY_STR]

Diese Region enthält jedoch Inhalte, die nur für Erwachsene zugänglich sind.
	</notification>
	<notification name="TeleportOfferSent">
		Ein Teleportangebot wurde an [TO_NAME] geschickt
	</notification>
	<notification name="TeleportRequest">
		[NAME_SLURL] fordert einen Teleport zu Ihrer Position an.
[MESSAGE]

Teleport anbieten?
		<form name="form">
			<button name="Yes" text="Ja"/>
			<button name="No" text="Nein"/>
		</form>
	</notification>
	<notification name="GotoURL">
		[MESSAGE]
[URL]
		<form name="form">
			<button name="Later" text="Später"/>
			<button name="GoNow..." text="Jetzt gehen..."/>
		</form>
	</notification>
	<notification name="OfferFriendship">
		[NAME_SLURL] bietet Ihnen die Freundschaft an.

[MESSAGE]

(Standardmäßig können Sie gegenseitig ihren Online-Status sehen.)
		<form name="form">
			<button name="Accept" text="Akzeptieren"/>
			<button name="Decline" text="Ablehnen"/>
		</form>
	</notification>
	<notification name="FriendshipOffered">
		Sie haben [TO_NAME] die Freundschaft angeboten.
	</notification>
	<notification name="OfferFriendshipNoMessage">
		[NAME_SLURL] bietet die Freundschaft an.

(Standardmäßig können Sie gegenseitig ihren Online-Status sehen.)
		<form name="form">
			<button name="Accept" text="Akzeptieren"/>
			<button name="Decline" text="Ablehnen"/>
		</form>
	</notification>
	<notification name="FriendshipAccepted">
		&lt;nolink&gt;[NAME]&lt;/nolink&gt; hat Ihr Freundschaftsangebot akzeptiert.
	</notification>
	<notification name="FriendshipDeclined">
		&lt;nolink&gt;[NAME]&lt;/nolink&gt; hat Ihr Freundschaftsangebot abgelehnt.
	</notification>
	<notification name="FriendshipAcceptedByMe">
		Ihr Freundschaftsangebot wurde angenommen.
	</notification>
	<notification name="FriendshipDeclinedByMe">
		Ihr Freundschaftsangebot wurde abgelehnt.
	</notification>
	<notification name="OfferCallingCard">
		[NAME] bietet Ihnen eine Visitenkarte an.
In Ihrem Inventar wird ein Lesezeichen erstellt, damit Sie diesem Einwohner schnell IMs senden können.
		<form name="form">
			<button name="Accept" text="Akzeptieren"/>
			<button name="Decline" text="Ablehnen"/>
		</form>
	</notification>
	<notification name="RegionRestartMinutes">
    Die Region „[NAME]“ wird in [MINUTES] Minuten neu gestartet.
    Wenn Sie in dieser Region bleiben, werden Sie abgemeldet.
  </notification>
	<notification name="RegionRestartSeconds">
    Die Region „[NAME]“ wird in [SECONDS] Sekunden neu gestartet.
    Wenn Sie in dieser Region bleiben, werden Sie abgemeldet.
  </notification>
	<notification name="RegionRestartMinutesToast">
    Die Region „[NAME]“ wird in [MINUTES] Minuten neu gestartet.
    Wenn Sie in dieser Region bleiben, werden Sie abgemeldet.
  </notification>
	<notification name="RegionRestartSecondsToast">
    Die Region „[NAME]“ wird in [SECONDS] Sekunden neu gestartet.
    Wenn Sie in dieser Region bleiben, werden Sie abgemeldet.
  </notification>
	<notification name="LoadWebPage">
		Webseite [URL] laden?

[MESSAGE]

Von Objekt: &lt;nolink&gt;[OBJECTNAME]&lt;/nolink&gt;, Eigentümer: [NAME_SLURL]
		<form name="form">
			<button name="Gotopage" text="Zur Seite"/>
			<button name="Cancel" text="Abbrechen"/>
		</form>
	</notification>
	<notification name="FailedToFindWearableUnnamed">
		[TYPE] nicht in Datenbank.
	</notification>
	<notification name="FailedToFindWearable">
		[TYPE] namens [DESC] nicht in Datenbank.
	</notification>
	<notification name="InvalidWearable">
		Dieser Artikel verwendet eine Funktion, die Ihr Viewer nicht unterstützt. Bitte aktualisieren Sie Ihre Version von [APP_NAME], um dieses Objekt anziehen zu können.
	</notification>
	<notification name="ScriptQuestion">
		Das Objekt „&lt;nolink&gt;[OBJECTNAME]&lt;/nolink&gt;“, das „[NAME]“ gehört, stellt folgende Anfrage:

[QUESTIONS]
Ist das OK?
		<form name="form">
			<button name="Yes" text="Ja"/>
			<button name="No" text="Nein"/>
			<button name="Mute" text="Ignorieren"/>
		</form>
	</notification>
	<notification name="ExperienceAcquireFailed">
		Fehler beim Erwerb eines neuen Erlebnisses:
    [ERROR_MESSAGE]
		<usetemplate name="okbutton" yestext="OK"/>
	</notification>
	<notification name="NotInGroupExperienceProfileMessage">
		Eine änderung der Erlebnisgruppe wurde ignoriert, weil der Eigentümer nicht Mitglied der ausgewählten Gruppe ist.
	</notification>
	<notification name="UneditableExperienceProfileMessage">
		Das nicht bearbeitbare Feld „[field]“ wurde beim Aktualisieren des Erlebnisprofils ignoriert.
	</notification>
	<notification name="RestrictedToOwnerExperienceProfileMessage">
		änderungen des Felds „[field]“ ignoriert; Feld kann nur vom Eigentümer des Erlebnisses eingestellt werden.
	</notification>
	<notification name="MaturityRatingExceedsOwnerExperienceProfileMessage">
		Sie können die Inhaltseinstufung eines Erlebnisses nicht auf eine höhere Stufe setzen als die des Eigentümers.
	</notification>
	<notification name="RestrictedTermExperienceProfileMessage">
		Die folgenden Elemente verhinderten die Aktualisierung des Namens und/oder der Beschreibung im Erlebnisprofil: [extra_info]
	</notification>
	<notification name="TeleportedHomeExperienceRemoved">
		Sie wurden aus der Region [region_name] teleportiert, weil Sie das Erlebnis secondlife:///app/experience/[public_id]/profile entfernt haben und nicht mehr berechtigt sind, sich in dieser Region aufzuhalten.
		<form name="form">
			<ignore name="ignore" text="Wegen Entfernen eines Erlebnisses aus Region hinausgeworfen"/>
		</form>
	</notification>
	<notification name="TrustedExperienceEntry">
		Sie durften die Region [region_name] betreten, weil Sie am Schlüsselerlebnis secondlife:///app/experience/[public_id]/profile teilgenommen haben. Wenn Sie dieses Erlebnis entfernen, werden Sie u. U. aus der Region hinausgeworfen.
		<form name="form">
			<ignore name="ignore" text="Betreten der Region durch ein Erlebnis gestattet"/>
		</form>
	</notification>
	<notification name="TrustedExperiencesAvailable">
		Sie haben keinen Zugang zu diesem Ziel. Sie erhalten u. U. Zugang zur Region, wenn Sie unten ein Erlebnis akzeptieren:

[EXPERIENCE_LIST]

Möglicherweise sind noch weitere Schlüsselerlebnisse verfügbar.
	</notification>
	<notification name="ExperienceEvent">
		Ein Objekt erhielt vom Erlebnis secondlife:///app/experience/[public_id]/profile die Erlaubnis zum Durchführen der folgenden Aktion: [EventType].
    Eigentümer: secondlife:///app/agent/[OwnerID]/inspect
    Objektname: [ObjectName]
    Parzellenname: [ParcelName]
	</notification>
	<notification name="ExperienceEventAttachment">
		Ein Anhang erhielt vom Erlebnis secondlife:///app/experience/[public_id]/profile die Erlaubnis zum Durchführen der folgenden Aktion: [EventType].
    Eigentümer: secondlife:///app/agent/[OwnerID]/inspect
	</notification>
	<notification name="ScriptQuestionExperience">
		„&lt;nolink&gt;[OBJECTNAME]&lt;/nolink&gt;“, ein Objekt, das „[NAME]“ gehört, lädt Sie zur Teilnahme an diesem Erlebnis mit [GRID_WIDE] ein:

[EXPERIENCE]

Nach Erteilung der Genehmigung wird diese Nachricht für dieses Erlebnis nicht erneut angezeigt, es sei denn, Sie widerrufen die Genehmigung im Erlebnisprofil.

Mit diesem Erlebnis verknüpfte Skripts können in Regionen, in denen dieses Erlebnis aktiv ist, Folgendes tun: 

[QUESTIONS]Sind Sie damit einverstanden?
		<form name="form">
			<button name="BlockExperience" text="Erlebnis blockieren"/>
			<button name="Mute" text="Objekt blockieren"/>
			<button name="Yes" text="Ja"/>
			<button name="No" text="Nein"/>
		</form>
	</notification>
	<notification name="ScriptQuestionCaution">
		Warnung: Das Objekt „&lt;nolink&gt;[OBJECTNAME]&lt;/nolink&gt;“ wünscht Zugriff auf Ihr Linden-Dollar-Konto. Wenn Sie dies erlauben, kann es jederzeit Geld vom Konto abheben oder es komplett leeren ohne eine weitere Warnung.
  
Bevor Sie den Zugriff erlauben, sollten Sie wissen, um was für ein Objekt es sich handelt, warum es den Zugriff benötigt und ob Sie dem Ersteller vertrauen. Falls Sie unsicher sind, klicken Sie auf Verweigern.
		<form name="form">
			<button name="Grant" text="Vollen Zugriff erlauben"/>
			<button name="Deny" text="Verweigern"/>
		</form>
	</notification>
	<notification name="UnknownScriptQuestion">
		Die Runtime-Skript-Berechtigung, die von „&lt;nolink&gt;[OBJECTNAME]&lt;/nolink&gt;“ (Besitzer: „[NAME]“) angefordert wurde, wird vom Viewer nicht erkannt und kann nicht gewährt werden.

Um diese Berechtigung zu gewähren, laden Sie die neueste Version des Viewers von [DOWNLOADURL] herunter.
		<form name="form">
			<button name="Deny" text="OK"/>
			<button name="Mute" text="Blockieren"/>
		</form>
	</notification>
	<notification name="ScriptDialog">
		„&lt;nolink&gt;[TITLE]&lt;/nolink&gt;“ von [NAME]
[MESSAGE]
		<form name="form">
			<button name="Client_Side_Mute" text="Blockieren"/>
			<button name="Client_Side_Ignore" text="Ignorieren"/>
		</form>
	</notification>
	<notification name="ScriptDialogGroup">
		&lt;nolink&gt;[GROUPNAME]&lt;/nolink&gt;s &quot;&lt;nolink&gt;[TITLE]&lt;/nolink&gt;&quot; 
[MESSAGE]
		<form name="form">
			<button name="Client_Side_Mute" text="Blockieren"/>
			<button name="Client_Side_Ignore" text="Ignorieren"/>
		</form>
	</notification>
	<notification name="BuyLindenDollarSuccess">
		Vielen Dank für Ihre Zahlung.

Ihr L$-Kontostand wird aktualisiert, sobald die Bearbeitung abgeschlossen ist. Falls die Bearbeitung länger als 20 min dauert, ist es möglich, dass Ihre Transaktion abgebrochen wird. In diesem Fall wird der Kaufbetrag in US$ auf Ihrem Konto gutgeschrieben.

Der Zahlungsstatus kann auf Ihrer [http://secondlife.com/account/ Startseite] unter Transaktionsübersicht überprüft werden.
	</notification>
	<notification name="FirstOverrideKeys">
		Ihre Bewegungstasten werden jetzt von einem Objekt gesteuert.
Probieren Sie die Pfeil- oder WASD-Tasten aus.
Manche Objekte (wie Waffen) müssen per Mouselook gesteuert werden.
Drücken Sie dazu „M“.
	</notification>
	<notification name="FirstSandbox">
		Dies ist ein Sandkasten. Hier können Einwohner lernen, wie Objekte gebaut werden. 

Objekte, die Sie hier bauen, werden gelöscht, nachdem Sie den Sandkasten verlassen. Vergessen Sie nicht, Ihr Werk mit einem Rechtsklick und der Auswahl „Nehmen“ in Ihrem Inventar zu speichern.
	</notification>
	<notification name="MaxListSelectMessage">
		Sie können maximal [MAX_SELECT] Objekte
von der Liste auswählen.
	</notification>
	<notification name="VoiceInviteP2P">
		[NAME] lädt Sie zu einem Voice-Chat ein.
Klicken Sie auf  &apos;Akzeptieren &apos;, um dem Gespräch beizutreten, oder auf  &apos;Ablehnen &apos;, um die Einladung auszuschlagen. Klicken Sie auf Ignorieren, um diesen Anrufer zu ignorieren.
		<form name="form">
			<button name="Accept" text="Akzeptieren"/>
			<button name="Decline" text="Ablehnen"/>
			<button name="Mute" text="Ignorieren"/>
		</form>
	</notification>
	<notification name="AutoUnmuteByIM">
		[NAME] hat eine Instant Message erhalten und wird nicht länger ignoriert.
	</notification>
	<notification name="AutoUnmuteByMoney">
		[NAME] hat Geld erhalten und wird nicht länger ignoriert.
	</notification>
	<notification name="AutoUnmuteByInventory">
		[NAME] wurde ein Inventarobjekt angeboten und wird nicht länger ignoriert.
	</notification>
	<notification name="VoiceInviteGroup">
		[NAME] ist einem Voice-Chat mit der Gruppe &lt;nolink&gt;[GROUP]&lt;/nolink&gt; beigetreten.
Klicken Sie auf „Annehmen“, um die Einladung zu akzeptieren, oder auf „Ablehnen“, um die Einladung nicht zu akzeptieren. Klicken Sie auf „Ignorieren“, um diesen Anrufer zu ignorieren.
		<form name="form">
			<button name="Accept" text="Akzeptieren"/>
			<button name="Decline" text="Ablehnen"/>
			<button name="Mute" text="Ignorieren"/>
		</form>
	</notification>
	<notification name="VoiceInviteAdHoc">
		[NAME] ist einem Voice-Chat mit Konferenzschaltung beigetreten.
Klicken Sie auf  &apos;Akzeptieren &apos;, um dem Gespräch beizutreten, oder auf  &apos;Ablehnen &apos;, um die Einladung auszuschlagen. Klicken Sie auf Ignorieren, um diesen Anrufer zu ignorieren.
		<form name="form">
			<button name="Accept" text="Akzeptieren"/>
			<button name="Decline" text="Ablehnen"/>
			<button name="Mute" text="Ignorieren"/>
		</form>
	</notification>
	<notification name="InviteAdHoc">
		[NAME] lädt Sie zu einem Konferenz-Chat ein.
Klicken Sie auf  &apos;Akzeptieren &apos;, um dem Chat beizutreten, oder auf  &apos;Ablehnen &apos;, um die Einladung auszuschlagen. Klicken Sie auf Ignorieren, um diesen Anrufer zu ignorieren.
		<form name="form">
			<button name="Accept" text="Akzeptieren"/>
			<button name="Decline" text="Ablehnen"/>
			<button name="Mute" text="Ignorieren"/>
		</form>
	</notification>
	<notification name="VoiceChannelFull">
		Der Voice-Chat, dem Sie beitreten möchten, [VOICE_CHANNEL_NAME], hat seine maximale Teilnehmerzahl erreicht. Bitte versuchen Sie es erneut.
	</notification>
	<notification name="ProximalVoiceChannelFull">
		Es tut uns Leid.  Dieses Gebiet hat seine maximale Kapazität für Voice-Gespräche erreicht.  Bitte versuchen Sie es in einem anderen Gebiet.
	</notification>
	<notification name="VoiceChannelDisconnected">
		Die Verbindung zu [VOICE_CHANNEL_NAME] wurde abgebrochen.  Sie werden nun wieder mit dem Chat in Ihrer Nähe verbunden.
	</notification>
	<notification name="VoiceChannelDisconnectedP2P">
		[VOICE_CHANNEL_NAME] hat den Anruf beendet.  Sie werden nun wieder mit dem Chat in Ihrer Nähe verbunden.
	</notification>
	<notification name="P2PCallDeclined">
		[VOICE_CHANNEL_NAME] hat ihren Anruf abgelehnt.  Sie werden nun wieder mit dem Chat in Ihrer Nähe verbunden.
	</notification>
	<notification name="P2PCallNoAnswer">
		[VOICE_CHANNEL_NAME] kann Ihren Anruf nicht entgegennehmen.  Sie werden nun wieder mit dem Chat in Ihrer Nähe verbunden.
	</notification>
	<notification name="VoiceChannelJoinFailed">
		Verbindung zu [VOICE_CHANNEL_NAME] nicht möglich. Bitte versuchen Sie es später.  Sie werden nun wieder mit dem Chat in Ihrer Nähe verbunden.
	</notification>
	<notification name="VoiceEffectsExpired">
		Ein oder mehrere Ihrer Voice-Morph-Abos ist/sind abgelaufen.
[[URL] Hier klicken], um Ihr Abo zu erneuern.

Falls Sie Premium-Mitglied sind, klicken Sie [[PREMIUM_URL] hier], um Ihren Voice-Morph-Vorteil zu erhalten.
	</notification>
	<notification name="VoiceEffectsExpiredInUse">
		Das aktive Voice-Morph-Abo ist abgelaufen. Ihre normalen Voice-Einstellungen werden angewendet.
[[URL] Hier klicken], um Ihr Abo zu erneuern.

Falls Sie Premium-Mitglied sind, klicken Sie [[PREMIUM_URL] hier], um Ihren Voice-Morph-Vorteil zu erhalten.
	</notification>
	<notification name="VoiceEffectsWillExpire">
		Ein oder mehrere Ihrer Voice-Morph-Abos werden in weniger als [INTERVAL] Tagen ablaufen.
[[URL] Hier klicken], um Ihr Abo zu erneuern.

Falls Sie Premium-Mitglied sind, klicken Sie [[PREMIUM_URL] hier], um Ihren Voice-Morph-Vorteil zu erhalten.
	</notification>
	<notification name="VoiceEffectsNew">
		Neue Voice-Morph-Effekte sind erhältlich!
	</notification>
	<notification name="Cannot enter parcel: not a group member">
		Nur Mitglieder einer bestimmten Gruppe dürfen diesen Bereich betreten.
	</notification>
	<notification name="Cannot enter parcel: banned">
		Zugang zur Parzelle verweigert. Sie wurden verbannt.
	</notification>
	<notification name="Cannot enter parcel: not on access list">
		Zugang zur Parzelle verweigert. Sie stehen nicht auf der Zugangsliste.
	</notification>
	<notification name="VoiceNotAllowed">
		Sie sind nicht berechtigt, einem Voice-Chat in [VOICE_CHANNEL_NAME] beizutreten.
	</notification>
	<notification name="VoiceCallGenericError">
		Fehler beim Versuch, eine Voice-Chat-Verbindung zu [VOICE_CHANNEL_NAME] herzustellen.  Bitte versuchen Sie es erneut.
	</notification>
	<notification name="UnsupportedCommandSLURL">
		Die SLurl, auf die Sie geklickt haben, wird nicht unterstützt.
	</notification>
	<notification name="BlockedSLURL">
		Ein untrusted Browser hat eine SLurl geschickt, diese wurde sicherheitshalber gesperrt.
	</notification>
	<notification name="ThrottledSLURL">
		Innerhalb kurzer Zeit wurden von einem untrusted Browser mehrere SLurls erhalten.
Diese werden für ein paar Sekunden sicherheitshalber gesperrt.
	</notification>
	<notification name="IMToast">
		[MESSAGE]
		<form name="form">
			<button name="respondbutton" text="Antworten"/>
		</form>
	</notification>
	<notification name="ConfirmCloseAll">
		Möchten Sie wirklich alle IMs schließen?
		<usetemplate ignoretext="Bestätigen, bevor ich alle IMs schließe." name="okcancelignore" notext="Abbrechen" yestext="OK"/>
	</notification>
	<notification name="AttachmentSaved">
		Der Anhang wurde gespeichert.
	</notification>
	<notification name="AppearanceToXMLSaved">
		Erscheinungsbild als XML in [PATH] gespeichert
	</notification>
	<notification name="AppearanceToXMLFailed">
		Fehler beim Speichern des Erscheinungsbilds als XML.
	</notification>
	<notification name="SnapshotToComputerFailed">
		Fehler beim Speichern des Bildes unter [PATH]: Zu wenig Speicherplatz auf dem Medium. [NEED_MEMORY]KB werden benötigt, es stehen jedoch nur [FREE_MEMORY]KB zur Verfügung.
	</notification>
	<notification name="SnapshotToLocalDirNotExist">
		Fehler beim Speichern des Bildes unter [PATH]: Verzeichnis existiert nicht.
	</notification>
	<notification name="PresetNotSaved">
		Fehler beim Speichern der Voreinstellung [NAME].
	</notification>
	<notification name="DefaultPresetNotSaved">
<<<<<<< HEAD
		Standard-Voreinstellung kann nicht überschrieben werden.
=======
		Die Standart-Voreinstellung kann nicht überschrieben werden.
>>>>>>> 3d59b774
	</notification>
	<notification name="PresetNotDeleted">
		Fehler beim Löschen der Voreinstellung [NAME].
	</notification>
	<notification name="UnableToFindHelpTopic">
		Hilfethema für dieses Element wurde nicht gefunden.
	</notification>
	<notification name="ObjectMediaFailure">
		Serverfehler: Medienaktualisierung oder Fehler
&apos;[ERROR]&apos;
		<usetemplate name="okbutton" yestext="OK"/>
	</notification>
	<notification name="TextChatIsMutedByModerator">
		Sie wurden vom Moderator stummgeschaltet.
		<usetemplate name="okbutton" yestext="OK"/>
	</notification>
	<notification name="VoiceIsMutedByModerator">
		Sie wurden vom Moderator stummgeschaltet.
		<usetemplate name="okbutton" yestext="OK"/>
	</notification>
	<notification name="UploadCostConfirmation">
		Das Hochladen kostet [PRICE] L$. Möchten Sie fortfahren?
		<usetemplate name="okcancelbuttons" notext="Abbrechen" yestext="Hochladen"/>
	</notification>
	<notification name="ConfirmClearTeleportHistory">
		Möchten Sie Ihre Teleport-Liste löschen?
		<usetemplate name="okcancelbuttons" notext="Abbrechen" yestext="OK"/>
	</notification>
	<notification name="BottomTrayButtonCanNotBeShown">
		Die ausgewählte Schaltfläche kann zur Zeit nicht angezeigt werden.
Die Schaltfläche wird angezeigt, wenn genügend Platz vorhanden ist.
	</notification>
	<notification name="ShareNotification">
		Wählen Sie Einwohner aus, für die Sie das Objekt freigeben möchten.
	</notification>
	<notification name="MeshUploadErrorDetails">
		[LABEL] konnte nicht hochgeladen werden: [MESSAGE]

[DETAILS] Siehe Firestorm.log für Details.
	</notification>
	<notification name="MeshUploadError">
		[LABEL] konnte nicht hochgeladen werden: [MESSAGE]

Siehe Firestorm.log für Details.
	</notification>
	<notification name="MeshUploadPermError">
		Fehler beim Anfordern der Berechtigungen zum Hochladen des Netzes
	</notification>
	<notification name="RegionCapabilityRequestError">
		Regionsfähigkeit „[CAPABILITY]“ konnte nicht abgerufen werden.
	</notification>
	<notification name="ShareItemsConfirmation">
		Möchten Sie wirklich die folgenden Artikel:

&lt;nolink&gt;[ITEMS]&lt;/nolink&gt;

mit den folgenden Einwohnern teilen:

&lt;nolink&gt;[RESIDENTS]&lt;/nolink&gt;
		<usetemplate ignoretext="Bestätigen, bevor ich ein Objekt teile" name="okcancelignore" notext="Abbrechen" yestext="OK"/>
	</notification>
	<notification name="ShareFolderConfirmation">
		Es kann nur jeweils ein Ordner geteilt werden.

Möchten Sie wirklich die folgenden Artikel:

&lt;nolink&gt;[ITEMS]&lt;/nolink&gt;

mit den folgenden Einwohnern teilen:

&lt;nolink&gt;[RESIDENTS]&lt;/nolink&gt;
		<usetemplate name="okcancelbuttons" notext="Abbrechen" yestext="OK"/>
	</notification>
	<notification name="ItemsShared">
		Objekte wurden erfolgreich freigegeben.
	</notification>
	<notification name="DeedToGroupFail">
		Übertragung an Gruppe ist fehlgeschlagen.
	</notification>
	<notification name="ReleaseLandThrottled">
		Die Parzelle [PARCEL_NAME] kann zurzeit nicht aufgegeben werden.
	</notification>
	<notification name="ReleasedLandWithReclaim">
		Die [AREA] m² große Parzelle „[PARCEL_NAME]“ wurde freigegeben.

Sie haben [RECLAIM_PERIOD] Stunden, um die Parzelle für 0 L$ zurückzufordern, bevor sie zum Verkauf an alle freigegeben wird.
	</notification>
	<notification name="ReleasedLandNoReclaim">
		Die [AREA] m² große Parzelle „[PARCEL_NAME]“ wurde freigegeben.

Sie steht jetzt zum Verkauf an alle zur Verfügung.
	</notification>
	<notification name="AvatarRezNotification">
		(Seit [EXISTENCE] Sekunden inworld )
Avatar &apos;[NAME]&apos; wurde in [TIME] Sekunden gerezzt.
	</notification>
	<notification name="AvatarRezSelfBakedDoneNotification">
		(Seit [EXISTENCE] Sekunden inworld )
Ihr Outfit wurde in [TIME] Sekunden gebacken.
	</notification>
	<notification name="AvatarRezSelfBakedUpdateNotification">
		(Seit [EXISTENCE] Sekunden inworld )
Nach [TIME] Sekunden wurde eine Aktualisierung Ihres Aussehens gesendet.
[STATUS]
	</notification>
	<notification name="AvatarRezCloudNotification">
		(Seit [EXISTENCE] Sekunden inworld )
Avatar &apos;[NAME]&apos; wird als Wolke angezeigt.
	</notification>
	<notification name="AvatarRezArrivedNotification">
		(Seit [EXISTENCE] Sekunden inworld )
Avatar &apos;[NAME]&apos; wird angezeigt.
	</notification>
	<notification name="AvatarRezLeftCloudNotification">
		(Seit [EXISTENCE] Sekunden inworld )
Avatar &apos;[NAME]&apos; hat nach [TIME] Sekunden als Wolke die Welt verlassen.
	</notification>
	<notification name="AvatarRezEnteredAppearanceNotification">
		(Seit [EXISTENCE] Sekunden inworld )
Avatar &apos;[NAME]&apos; befindet sich im Modus „Aussehen bearbeiten&quot;.
	</notification>
	<notification name="AvatarRezLeftAppearanceNotification">
		(Seit [EXISTENCE] Sekunden inworld )
Avatar &apos;[NAME]&apos; hat Modus „Aussehen bearbeiten&quot; verlassen.
	</notification>
	<notification name="NoConnect">
		Es gibt Probleme mit der Verbindung mit [PROTOCOL] &lt;nolink&gt;[HOSTID]&lt;/nolink&gt;.
Bitte überprüfen Sie Ihre Netzwerk- und Firewalleinstellungen.
		<usetemplate name="okbutton" yestext="OK"/>
	</notification>
	<notification name="NoVoiceConnect">
		Wir können uns nicht mit dem Voice-Server verbinden: 

&lt;nolink&gt;[HOSTID]&lt;/nolink&gt;

Folgende Ports müssen für Voice freigegeben werden:
:TCP: 80, 443
:UDP: 3478, 3479, 5060, 5062, 6250, 12000-32000

Bitte prüfen Sie Ihre Netzwerk- und Firewall-Konfiguration.
Deaktivieren Sie alle SIP ALG-Funktionen in Ihrem Router. 

Voice-Kommunikation ist leider nicht verfügbar.
[http://wiki.phoenixviewer.com/fs_voice Weitere Hinweise zur Fehlerbehebung]
		<usetemplate name="okignore" yestext="OK" ignoretext="Warnen, wenn keine Verbindung zum Voice-Server hergestellt werden kann."/>
	</notification>
	<notification name="NoVoiceConnect-GIAB">
		Verbindung mit Voice-Server ist leider nicht möglich:

Voice-Kommunikation ist leider nicht verfügbar.
Bitte überprüfen Sie Ihr Netzwerk- und Firewall-Setup.
[http://wiki.phoenixviewer.com/fs_voice Weitere Hinweise zur Fehlerbehebung]
		<usetemplate name="okignore" yestext="OK"/>
	</notification>
	<notification name="AvatarRezLeftNotification">
		(Seit [EXISTENCE] Sekunden inworld )
Avatar &apos;[NAME]&apos; hat als vollständig gerezzter Avatar die Welt verlassen.
	</notification>
	<notification name="AvatarRezSelfBakedTextureUploadNotification">
		( [EXISTENCE] Sekunden am Leben)
Sie haben eine [RESOLUTION]-gebackene Textur für „[BODYREGION]“ nach [TIME] Sekunden hochgeladen.
	</notification>
	<notification name="AvatarRezSelfBakedTextureUpdateNotification">
		( [EXISTENCE] Sekunden am Leben)
Sie haben lokal eine [RESOLUTION]-gebackene Textur für „[BODYREGION]“ nach [TIME] Sekunden aktualisiert.
	</notification>
	<notification name="CannotUploadTexture">
		Textur kann nicht hochgeladen werden.
[REASON]
	</notification>
	<notification name="CannotUploadTexture">
		Texture konnte nicht hochgeladen werden.
[REASON]
	</notification>
	<notification name="LivePreviewUnavailable">
		Wir können keine Vorschau dieser Textur anzeigen, da sie nicht kopier- und/oder übertragungsfähig ist.
		<usetemplate ignoretext="Hinweis anzeigen, wenn bei nicht kopier- und/oder übertragungsfähigen Texturen keine Live-Vorschau möglich ist" name="okignore" yestext="OK"/>
	</notification>
	<notification name="ConfirmLeaveCall">
		Möchten Sie dieses Gespräch wirklich verlassen ?
		<usetemplate ignoretext="Bestätigen, bevor ich den Anruf verlasse." name="okcancelignore" notext="Nein" yestext="Ja"/>
	</notification>
	<notification name="ConfirmMuteAll">
		Die von Ihnen ausgewählten Einstellungen werden alle Teilnehmer eines Gruppengespräches stummschalten.
Dies bedeutet, dass alle Einwohner, die später dem Gespräch beitreten,
auch dann stummgeschaltet werden, wenn Sie den Anruf verlassen haben.

Alle stummschalten?
		<usetemplate ignoretext="Bestätigen, bevor alle Teilnehmer in einem Gruppengespräch stummgeschaltet werden." name="okcancelignore" notext="Abbrechen" yestext="OK"/>
	</notification>
	<notification label="Chat" name="HintChat">
		Um mitzureden, geben Sie Text in das Chat-Feld unten ein.
	</notification>
	<notification label="Stehen" name="HintSit">
		Um aufzustehen, klicken Sie auf die Schaltfläche „Stehen“.
	</notification>
	<notification label="Sprechen" name="HintSpeak">
		Auf Schaltfläche „Sprechen“ klicken, um das Mikrofon ein- und auszuschalten.

Auf den Pfeil nach oben klicken, um die Sprachsteuerung zu sehen.

Durch Ausblenden der Schaltfläche „Sprechen“ wird die Sprechfunktion deaktiviert.
	</notification>
	<notification label="Welt erkunden" name="HintDestinationGuide">
		Im Reiseführer finden Sie Tausende von interessanten Orten. Wählen Sie einfach einen Ort aus und klicken Sie auf „Teleportieren“.
	</notification>
	<notification label="Seitenleiste" name="HintSidePanel">
		In der Seitenleiste können Sie schnell auf Ihr Inventar, Ihre Outfits, Ihre Profile u. ä. zugreifen.
	</notification>
	<notification label="Bewegen" name="HintMove">
		Um zu gehen oder zu rennen, öffnen Sie das Bedienfeld „Bewegen“ und klicken Sie auf die Pfeile. Sie können auch die Pfeiltasten auf Ihrer Tastatur verwenden.
	</notification>
	<notification label="" name="HintMoveClick">
		1. Zum Gehen klicken: Auf beliebige Stelle am Boden klicken, um zu dieser Stelle zu gehen.

2. Zum Drehen der Anzeige klicken und ziehen: Auf beliebige Stelle in der Welt klicken und ziehen, um Ihre Ansicht zu ändern.
	</notification>
	<notification label="Anzeigename" name="HintDisplayName">
		Hier können Sie Ihren anpassbaren Anzeigenamen festlegen. Der Anzeigename unterscheidet sich von Ihrem eindeutigen Benutzernamen, der nicht geändert werden kann. In den Einstellungen können Sie festlegen, welcher Name von anderen Einwohnern angezeigt wird.
	</notification>
	<notification label="Ansicht" name="HintView">
		Um die Kameraansicht zu ändern, verwenden Sie die Schwenk- und Kreissteuerungen. Um die Ansicht zurückzusetzen, drücken Sie die Esc-Taste oder laufen Sie einfach.
	</notification>
	<notification label="Inventar" name="HintInventory">
		In Ihrem Inventar befinden sich verschiedene Objekte. Die neuesten Objekte finden Sie in der Registerkarte „Aktuell“.
	</notification>
	<notification label="Sie haben Linden-Dollar!" name="HintLindenDollar">
		Hier wird Ihr aktueller L$-Kontostand angezeigt. Klicken Sie auf „L$ kaufen“, um mehr Linden-Dollar zu kaufen.
	</notification>
	<notification name="LowMemory">
		Nicht genügend Arbeitsspeicher. Einige SL-Funktionen werden deaktiviert, um einen Absturz zu verhindern. Schließen Sie andere Anwendungen. Starten Sie SL neu, falls dieser Fehler erneut auftritt.
	</notification>
	<notification name="ForceQuitDueToLowMemory">
		SL wird wegen Speichermangel in 30 Sekunden beendet.
	</notification>
	<notification name="SOCKS_NOT_PERMITTED">
		SOCKS 5-Proxy „[HOST]:[PORT]“ hat Verbindungsverbindung abgewiesen, da laut Regelsatz nicht zulässig.
		<usetemplate name="okbutton" yestext="OK"/>
	</notification>
	<notification name="SOCKS_CONNECT_ERROR">
		SOCKS 5-Proxy „[HOST]:[PORT]“ hat den Verbindungsversuch abgewiesen. Der TCP-Kanal konnte nicht geöffnet werden.
		<usetemplate name="okbutton" yestext="OK"/>
	</notification>
	<notification name="SOCKS_NOT_ACCEPTABLE">
		SOCKS 5-Proxy „[HOST]:[PORT]“ hat das ausgewählte Authentifizierungssystem abgewiesen.
		<usetemplate name="okbutton" yestext="OK"/>
	</notification>
	<notification name="SOCKS_AUTH_FAIL">
		SOCKS 5-Proxy „[HOST]:[PORT]“ hat gemeldet, dass Ihre Angaben ungültig sind.
		<usetemplate name="okbutton" yestext="OK"/>
	</notification>
	<notification name="SOCKS_UDP_FWD_NOT_GRANTED">
		SOCKS 5-Proxy „[HOST]:[PORT]“ hat die Anforderung UDP ASSOCIATE abgewiesen.
		<usetemplate name="okbutton" yestext="OK"/>
	</notification>
	<notification name="SOCKS_HOST_CONNECT_FAILED">
		Keine Verbindung möglich zum SOCKS 5-Proxy-Server „[HOST]:[PORT]“.
		<usetemplate name="okbutton" yestext="OK"/>
	</notification>
	<notification name="SOCKS_UNKNOWN_STATUS">
		Unbekannter Proxy-Fehler bei Server „[HOST]:[PORT]“.
		<usetemplate name="okbutton" yestext="OK"/>
	</notification>
	<notification name="SOCKS_INVALID_HOST">
		SOCKS-Proxy-Address oder Port „[HOST]:[PORT]“ ungültig.
		<usetemplate name="okbutton" yestext="OK"/>
	</notification>
	<notification name="SOCKS_BAD_CREDS">
		SOCKS 5-Benutzername oder -Kennwort ungültig.
		<usetemplate name="okbutton" yestext="OK"/>
	</notification>
	<notification name="PROXY_INVALID_HTTP_HOST">
		HTTP-Proxy-Address oder Port „[HOST]:[PORT]“ ungültig.
		<usetemplate name="okbutton" yestext="OK"/>
	</notification>
	<notification name="PROXY_INVALID_SOCKS_HOST">
		SOCKS-Proxy-Address oder Port „[HOST]:[PORT]“ ungültig.
		<usetemplate name="okbutton" yestext="OK"/>
	</notification>
	<notification name="ChangeProxySettings">
		Proxy-Einstellungen treten nach Neustart von [APP_NAME] in Kraft.
		<usetemplate name="okbutton" yestext="OK"/>
	</notification>
	<notification name="AuthRequest">
		Für die Site „&lt;nolink&gt;[HOST_NAME]&lt;/nolink&gt;“ in der Domäne „[REALM]“ ist ein Benutzername und Kennwort erforderlich.
		<form name="form">
			<input name="username" text="Benutzername"/>
			<input name="password" text="Kennwort"/>
			<button name="ok" text="Senden"/>
			<button name="cancel" text="Abbrechen"/>
		</form>
	</notification>
	<notification label="" name="ModeChange">
		Die Änderung des Modus wird nach einem Neustart wirksam.

Modus ändern und beenden?
		<usetemplate name="okcancelbuttons" notext="Abbrechen" yestext="OK"/>
	</notification>
	<notification label="" name="NoClassifieds">
		Die Erstellung und Bearbeitung von Anzeigen ist nur im Modus „Erweitert“ möglich. Möchten Sie das Programm beenden und den Modus wechseln? Die Modusauswahl ist auf dem Anmeldebildschirm zu finden.
		<usetemplate name="okcancelbuttons" notext="Nicht beenden" yestext="Beenden"/>
	</notification>
	<notification label="" name="NoGroupInfo">
		Die Erstellung und Bearbeitung von Gruppen ist nur im Modus „Erweitert“ möglich. Möchten Sie das Programm beenden und den Modus wechseln? Die Modusauswahl ist auf dem Anmeldebildschirm zu finden.
		<usetemplate name="okcancelbuttons" notext="Nicht beenden" yestext="Beenden"/>
	</notification>
	<notification label="" name="NoPlaceInfo">
		Die Anzeige des Ortsprofils ist nur im Modus „Erweitert“ möglich. Möchten Sie das Programm beenden und den Modus wechseln? Die Modusauswahl ist auf dem Anmeldebildschirm zu finden.
		<usetemplate name="okcancelbuttons" notext="Nicht beenden" yestext="Beenden"/>
	</notification>
	<notification label="" name="NoPicks">
		Die Erstellung und Bearbeitung von Auswahlen ist nur im Modus „Erweitert“ möglich. Möchten Sie das Programm beenden und den Modus wechseln? Die Modusauswahl ist auf dem Anmeldebildschirm zu finden.
		<usetemplate name="okcancelbuttons" notext="Nicht beenden" yestext="Beenden"/>
	</notification>
	<notification label="" name="NoWorldMap">
		Die Anzeige der Weltkarte ist nur im Modus „Erweitert“ möglich. Möchten Sie das Programm beenden und den Modus wechseln? Die Modusauswahl ist auf dem Anmeldebildschirm zu finden.
		<usetemplate name="okcancelbuttons" notext="Nicht beenden" yestext="Beenden"/>
	</notification>
	<notification label="" name="NoVoiceCall">
		Voice-Anrufe sind nur im Modus „Erweitert“ möglich. Möchten Sie sich abmelden und den Modus wechseln?
		<usetemplate name="okcancelbuttons" notext="Nicht beenden" yestext="Beenden"/>
	</notification>
	<notification label="" name="NoAvatarShare">
		Die Freigabe ist nur im Modus „Erweitert“ möglich. Möchten Sie sich abmelden und den Modus wechseln?
		<usetemplate name="okcancelbuttons" notext="Nicht beenden" yestext="Beenden"/>
	</notification>
	<notification label="" name="NoAvatarPay">
		Die Bezahlung anderer Einwohner ist nur im Modus „Erweitert“ möglich. Möchten Sie sich abmelden und den Modus wechseln?
		<usetemplate name="okcancelbuttons" notext="Nicht beenden" yestext="Beenden"/>
	</notification>
	<notification label="" name="NoInventory">
		Die Inventaranzeige ist nur im Modus „Erweitert“ möglich. Möchten Sie sich abmelden und den Modus wechseln?
		<usetemplate name="okcancelbuttons" notext="Nicht beenden" yestext="Beenden"/>
	</notification>
	<notification label="" name="NoAppearance">
		Das Fenster zum Bearbeiten des Aussehens ist nur im Modus „Erweitert“ verfügbar. Möchten Sie sich abmelden und den Modus wechseln?
		<usetemplate name="okcancelbuttons" notext="Nicht beenden" yestext="Beenden"/>
	</notification>
	<notification label="" name="NoSearch">
		Die Suche ist nur im Modus „Erweitert“ möglich. Möchten Sie sich abmelden und den Modus wechseln?
		<usetemplate name="okcancelbuttons" notext="Nicht beenden" yestext="Beenden"/>
	</notification>
	<notification label="" name="ConfirmHideUI">
		Durch diese Aktion werden alle Menüelemente und Schaltflächen ausgeblendet. Um sie wieder anzuzeigen, klicken Sie erneut auf [SHORTCUT].
		<usetemplate ignoretext="Vor Ausblenden der UI bestätigen" name="okcancelignore" notext="Abbrechen" yestext="OK"/>
	</notification>
	<notification name="PathfindingLinksets_WarnOnPhantom">
		Bei einigen ausgewählten Linksets wird die Phantom-Markierung umgeschaltet.

Möchten Sie fortfahren?
		<usetemplate ignoretext="Bei einigen ausgewählten Linksets wird die Phantom-Markierung umgeschaltet." name="okcancelignore" notext="Abbrechen" yestext="OK"/>
	</notification>
	<notification name="PathfindingLinksets_MismatchOnRestricted">
		Einige der ausgewählten Linksets können aufgrund von Berechtigungseinschränkungen nicht auf „[REQUESTED_TYPE]“ gesetzt werden.  Diese Linksets werden stattdessen auf „[RESTRICTED_TYPE]“ gesetzt.

Möchten Sie fortfahren?
 		<usetemplate ignoretext="Einige der ausgewählten Linksets können aufgrund von Berechtigungseinschränkungen nicht gesetzt werden." name="okcancelignore" notext="Abbrechen" yestext="OK"/>
 	</notification>
	<notification name="PathfindingLinksets_MismatchOnVolume">
 		Einige der ausgewählten Linksets können nicht auf „[REQUESTED_TYPE]“ gesetzt werden, da die Form nicht konvex ist.

Möchten Sie fortfahren?
 		<usetemplate ignoretext="Einige der ausgewählten Linksets können nicht gesetzt werden, da die Form nicht konvex ist." name="okcancelignore" notext="Abbrechen" yestext="OK"/>
	</notification>
	<notification name="PathfindingLinksets_WarnOnPhantom_MismatchOnRestricted">
		Bei einigen ausgewählten Linksets wird die Phantom-Markierung umgeschaltet.

Einige der ausgewählten Linksets können aufgrund von Berechtigungseinschränkungen nicht auf „[REQUESTED_TYPE]“ gesetzt werden.  Diese Linksets werden stattdessen auf „[RESTRICTED_TYPE]“ gesetzt.

Möchten Sie fortfahren?
		<usetemplate ignoretext="Bei einigen ausgewählten Linksets wird die Phantom-Markierung umgeschaltet und andere können aufgrund von Berechtigungseinschränkungen nicht gesetzt werden." name="okcancelignore" notext="Abbrechen" yestext="OK"/>
	</notification>
	<notification name="PathfindingLinksets_WarnOnPhantom_MismatchOnVolume">
		Bei einigen ausgewählten Linksets wird die Phantom-Markierung umgeschaltet.

Einige der ausgewählten Linksets können nicht auf „[REQUESTED_TYPE]“ gesetzt werden, da die Form nicht konvex ist.

Möchten Sie fortfahren?
		<usetemplate ignoretext="Bei einigen ausgewählten Linksets wird die Phantom-Markierung umgeschaltet und andere können nicht gesetzt werden, da die Form nicht konvex ist." name="okcancelignore" notext="Abbrechen" yestext="OK"/>
	</notification>
	<notification name="PathfindingLinksets_MismatchOnRestricted_MismatchOnVolume">
		Einige der ausgewählten Linksets können aufgrund von Berechtigungseinschränkungen nicht auf „[REQUESTED_TYPE]“ gesetzt werden.  Diese Linksets werden stattdessen auf „[RESTRICTED_TYPE]“ gesetzt.

Einige der ausgewählten Linksets können nicht auf „[REQUESTED_TYPE]“ gesetzt werden, da die Form nicht konvex ist. Die Nutzungsarten dieser Linksets bleiben unverändert.

Möchten Sie fortfahren?
 		<usetemplate ignoretext="Einige der ausgewählten Linksets können nicht gesetzt werden, da die Berechtigungen eingeschränkt sind und die Form nicht konvex ist." name="okcancelignore" notext="Abbrechen" yestext="OK"/>
	</notification>
	<notification name="PathfindingLinksets_WarnOnPhantom_MismatchOnRestricted_MismatchOnVolume">
		Bei einigen ausgewählten Linksets wird die Phantom-Markierung umgeschaltet.

Einige der ausgewählten Linksets können aufgrund von Berechtigungseinschränkungen nicht auf „[REQUESTED_TYPE]“ gesetzt werden.  Diese Linksets werden stattdessen auf „[RESTRICTED_TYPE]“ gesetzt.

Einige der ausgewählten Linksets können nicht auf „[REQUESTED_TYPE]“ gesetzt werden, da die Form nicht konvex ist. Die Nutzungsarten dieser Linksets bleiben unverändert.

Möchten Sie fortfahren?
		<usetemplate ignoretext="Bei einigen ausgewählten Linksets wird die Phantom-Markierung umgeschaltet und andere können nicht gesetzt werden, da die Berechtigungen für das Linkset eingeschränkt sind und die Form nicht konvex ist." name="okcancelignore" notext="Abbrechen" yestext="OK"/>
 	</notification>
	<notification name="PathfindingLinksets_ChangeToFlexiblePath">
		Das ausgewählte Objekt wirkt sich auf das Navmesh aus. Wenn Sie es in einen flexiblen Pfad ändern, wird es aus dem Navmesh entfernt.
		<usetemplate ignoretext="Das ausgewählte Objekt wirkt sich auf das Navmesh aus. Wenn Sie es in einen flexiblen Pfad ändern, wird es aus dem Navmesh entfernt." name="okcancelignore" notext="Abbrechen" yestext="OK"/>
	</notification>
	<global name="UnsupportedGLRequirements">
		Ihr Computer entspricht nicht den Hardwareanforderungen von [APP_NAME]. [APP_NAME] setzt eine OpenGL-Grafikkarte mit Multitextur-Unterstützung voraus. Falls Ihre Grafikkarte diese Funktion unterstützt, installieren Sie die neuesten Treiber sowie die aktuellen Service Packs und Patches für Ihr Betriebssystem.

Sollte das Problem fortbestehen, finden Sie weitere Hilfestellung unter [SUPPORT_SITE].
	</global>
	<global name="UnsupportedCPUAmount">
		796
	</global>
	<global name="UnsupportedRAMAmount">
		510
	</global>
	<global name="UnsupportedGPU">
		- Ihre Grafikkarte entspricht nicht den Mindestanforderungen.
	</global>
	<global name="UnsupportedRAM">
		- Ihr Arbeitsspeicher entspricht nicht den Mindestanforderungen.
	</global>
	<global name="You can only set your &apos;Home Location&apos; on your land or at a mainland Infohub.">
		Wenn Sie ein Stück Land besitzen, können Sie dies als Ihr Zuhause festlegen.
Ansonsten können Sie auf der Karte nachsehen und dort Ort suchen, die als „Infohub“ gekennzeichnet sind.
	</global>
	<global name="You died and have been teleported to your home location">
		Sie sind gestorben und wurden zu Ihrem Zuhause teleportiert.
	</global>
	<notification name="LocalBitmapsUpdateFileNotFound">
		[FNAME] wurde nicht gefunden und konnte deshalb nicht aktualisiert werden.
Zukünftige Aktualisierungen dieser Datei werden deaktiviert.
	</notification>
	<notification name="LocalBitmapsUpdateFailedFinal">
		[FNAME] konnte auch nach [NRETRIES] Versuchen nicht geöffnet oder decodiert werden und gilt als beschädigt.
Zukünftige Aktualisierungen dieser Datei werden deaktiviert.
	</notification>
	<notification name="LocalBitmapsVerifyFail">
		Versuch, eine ungültige oder nicht lesbare Bilddatei ([FNAME]) hinzuzufügen, die nicht geöffnet oder decodiert werden konnte.
Versuch abgebrochen.
	</notification>
	<notification name="PathfindingReturnMultipleItems">
		Sie sind dabei, [NUM_ITEMS] Objekte zurückzugeben. Möchten Sie diesen Vorgang wirklich fortsetzen?
		<usetemplate ignoretext="Möchten Sie wirklich mehrere Objekte zurückgeben?" name="okcancelignore" notext="Nein" yestext="Ja"/>
	</notification>
	<notification name="PathfindingDeleteMultipleItems">
		Sie sind dabei, [NUM_ITEMS] Objekte zu löschen. Möchten Sie diesen Vorgang wirklich fortsetzen?
		<usetemplate ignoretext="Möchten Sie wirklich mehrere Objekte löschen?" name="okcancelignore" notext="Nein" yestext="Ja"/>
	</notification>
	<notification name="AvatarFrozen">
		[AV_FREEZER] hat Sie eingefroren. Sie können sich nicht bewegen oder mit der Welt interagieren.
	</notification>
	<notification name="AvatarFrozenDuration">
		[AV_FREEZER] hat Sie [AV_FREEZE_TIME] Sekunden lang eingefroren. Sie können sich nicht bewegen oder mit der Welt interagieren.
	</notification>
	<notification name="YouFrozeAvatar">
		Avatar eingefroren.
	</notification>
	<notification name="AvatarHasUnFrozenYou">
		[AV_FREEZER] hat Sie aufgetaut.
	</notification>
	<notification name="AvatarUnFrozen">
		Avatar aufgetaut.
	</notification>
	<notification name="AvatarFreezeFailure">
		Einfrieren fehlgeschlagen, da Sie keine Berechtigung für diese Parzelle haben.
	</notification>
	<notification name="AvatarFreezeThaw">
		Sie sind nicht mehr eingefroren und können sich frei bewegen.
	</notification>
	<notification name="AvatarCantFreeze">
		Dieser Benutzer kann nicht eingefroren werden.
	</notification>
	<notification name="NowOwnObject">
		Sie sind jetzt Eigentümer des Objekts [OBJECT_NAME]
	</notification>
	<notification name="CantRezOnLand">
		Objekt kann nicht an [OBJECT_POS] gerezzt werden, da der Landeigentümer dies nicht zulässt.  Machen Sie den Landeigentümer mit dem Landwerkzeug ausfindig.
	</notification>
	<notification name="RezFailTooManyRequests">
		Objekt kann nicht gerezzt werden, da zu viele Anforderungen vorliegen.
	</notification>
	<notification name="SitFailCantMove">
		Sie können sich nicht hinsetzen, da Sie zur Zeit unbeweglich sind.
	</notification>
	<notification name="SitFailNotAllowedOnLand">
		Sie können sich nicht hinsetzen, da Sie auf diesem Land keine Berechtigung dazu haben.
	</notification>
	<notification name="SitFailNotSameRegion">
		Kommen Sie näher heran.  Sitzen auf Objekt nicht möglich, da
es sich nicht in der gleichen Region befindet wie Sie.
	</notification>
	<notification name="NoNewObjectRegionFull">
		Neues Objekt kann nicht erstellt werden. Die Region ist voll.
	</notification>
	<notification name="FailedToPlaceObject">
		Objekt konnte nicht an festgelegtem Ort platziert werden.  Versuchen Sie es erneut.
	</notification>
	<notification name="NoOwnNoGardening">
		Auf Land, das Sie nicht besitzen, können Sie keine Bäume und Gräser erstellen.
	</notification>
	<notification name="NoCopyPermsNoObject">
		Kopieren fehlgeschlagen, da Sie keine Berechtigung zum Kopieren des Objekts „OBJ_NAME]“ besitzen.
	</notification>
	<notification name="NoTransPermsNoObject">
		Kopieren fehlgeschlagen, weil Objekt „[OBJ_NAME]“ nicht an Sie übertragen werden kann.
	</notification>
	<notification name="AddToNavMeshNoCopy">
		Kopieren fehlgeschlagen, weil Objekt „[OBJ_NAME]“ zum Navmesh beiträgt.
	</notification>
	<notification name="DupeWithNoRootsSelected">
		Ohne ausgewählte Hauptobjekte duplizieren.
	</notification>
	<notification name="CantDupeCuzRegionIsFull">
		Objekte können nicht dupliziert werden, da die Region voll ist.
	</notification>
	<notification name="CantDupeCuzParcelNotFound">
		Objekte können nicht dupliziert werden, da die Parzelle, in der sie sich befinden, nicht auffindbar ist.
	</notification>
	<notification name="CantCreateCuzParcelFull">
		Objekt kann nicht erstellt werden, da 
die Parzelle voll ist.
	</notification>
	<notification name="RezAttemptFailed">
		Versuch zum Rezzen eines Objekts fehlgeschlagen.
	</notification>
	<notification name="ToxicInvRezAttemptFailed">
		Objekt, das in dieser Region zu Problemen geführt hat, kann nicht erstellt werden.
	</notification>
	<notification name="InvItemIsBlacklisted">
		Dieses Inventarobjekt ist auf der schwarzen Liste.
	</notification>
	<notification name="NoCanRezObjects">
		Sie können gegenwärtig keine Objekte erstellen.
	</notification>
	<notification name="LandSearchBlocked">
		Landsuche blockiert.
Sie haben zu viele Landsuchen in zu kurzer Zeit durchgeführt.
Warten Sie kurz und versuchen Sie es noch einmal.
	</notification>
	<notification name="NotEnoughResourcesToAttach">
		Nicht genügend Skriptressourcen verfügbar, um Objekt anzuhängen.
	</notification>
	<notification name="YouDiedAndGotTPHome">
		Sie sind gestorben und wurden nach Hause teleportiert
	</notification>
	<notification name="EjectComingSoon">
		Sie nicht hier nicht mehr zugelassen und haben [EJECT_TIME] Sekunden Zeit, um zu gehen.
	</notification>
	<notification name="NoEnterRegionMaybeFull">
		Sie können die Region „[NAME]“ nicht betreten. 
Sie ist voll oder startet in Kürze neu.
	</notification>
	<notification name="SaveBackToInvDisabled">
		Erneutes Speichern im Inventar ist deaktiviert.
	</notification>
	<notification name="NoExistNoSaveToContents">
		„[OBJ_NAME]“ kann nicht im Objektinhalt gespeichert werden, da das Objekt, aus dem es gerezzt wurde, nicht mehr existiert.
	</notification>
	<notification name="NoModNoSaveToContents">
		„[OBJ_NAME]“ kann nicht in Objektinhalt gespeichert werden, da Sie nicht die Berechtigung zum Modifizieren des Objekts „[DEST_NAME]“ besitzen.
	</notification>
	<notification name="NoSaveBackToInvDisabled">
		„[OBJ_NAME]“ kann nicht erneut im Inventar gespeichert werden – dieser Vorgang wurde deaktiviert.
	</notification>
	<notification name="NoCopyNoSelCopy">
		Sie können Ihre Auswahl nicht kopieren, da Sie nicht die Berechtigung zum Kopieren des Objekts „[OBJ_NAME]“ haben.
	</notification>
	<notification name="NoTransNoSelCopy">
		Sie können Ihre Auswahl nicht kopieren, da das Objekt „[OBJ_NAME]“ nicht übertragbar ist.
	</notification>
	<notification name="NoTransNoCopy">
		Sie können Ihre Auswahl nicht kopieren, da das Objekt „[OBJ_NAME]“ nicht übertragbar ist.
	</notification>
	<notification name="NoPermsNoRemoval">
		Entfernen des Objekts „[OBJ_NAME]“ aus dem Simulator wird vom Berechtigungssystem nicht gestattet.
	</notification>
	<notification name="NoModNoSaveSelection">
		Sie können Ihre Auswahl nicht speichern, da Sie keine Berechtigung zum Modifizieren des Objekts „[OBJ_NAME]“ besitzen.
	</notification>
	<notification name="NoCopyNoSaveSelection">
		Ihre Auswahl kann nicht gespeichert werden, da das Objekt „[OBJ_NAME]“ nicht kopiert werden kann.
	</notification>
	<notification name="NoModNoTaking">
		Sie können Ihre Auswahl nicht in Empfang nehmen, da Sie nicht die Berechtigung zum Modifizieren des Objekts „[OBJ_NAME]“ haben.
	</notification>
	<notification name="RezDestInternalError">
		Interner Fehler: Unbekannter Zielttyp.
	</notification>
	<notification name="DeleteFailObjNotFound">
		Löschen fehlgeschlagen, da Objekt nicht gefunden wurde
	</notification>
	<notification name="SorryCantEjectUser">
		Dieser Benutzer kann nicht hinausgeworfen werden.
	</notification>
	<notification name="RegionSezNotAHome">
		Diese Region gestattet nicht, dass Sie hier Ihr Zuhause festlegen.
	</notification>
	<notification name="HomeLocationLimits">
		Ihr Zuhause kann sich nur auf Ihrem eigenen Land oder in einem Infohub auf dem Mainland befinden.
	</notification>
	<notification name="HomePositionSet">
		Position für Zuhause festgelegt.
	</notification>
	<notification name="AvatarEjected">
		Avatar hinausgeworfen.
	</notification>
	<notification name="AvatarEjectFailed">
		Hinauswerfen fehlgeschlagen, da Sie keine Admin-Berechtigung für diese Parzelle haben.
	</notification>
	<notification name="CMOParcelFull">
		Objekt „[O]“ kann nicht nach
[P] in Region [R] verschoben werden, da die Parzelle voll ist.
	</notification>
	<notification name="CMOParcelPerms">
		Objekt „[O]“ kann nicht nach
[P] in Region [R] verschoben werden, da Ihre Objekte auf dieser Parzelle nicht gestattet sind.
	</notification>
	<notification name="CMOParcelResources">
		Objekt „[O]“ kann nicht nach
[P] in Region [R] verschoben werden, da nicht genügend Ressourcen für dieses Objekt auf dieser Parzelle vorhanden sind.
	</notification>
	<notification name="NoParcelPermsNoObject">
		Kopiervorgang fehlgeschlagen, da Sie keinen Zugriff auf diese Parzelle haben.
	</notification>
	<notification name="CMORegionVersion">
		Objekt „[O]“ kann nicht nach
[P] in Region [R] verschoben werden, da die andere Region eine ältere Version verwendet, die das Empfangen dieses Objekts per Regionswechsel nicht unterstützt.
	</notification>
	<notification name="CMONavMesh">
		Objekt „[O]“ kann nicht nach
[P] in Region [R] verschoben werden, da Sie das Navmesh nicht regionsübergreifend modifizieren können.
	</notification>
	<notification name="CMOWTF">
		Objekt „[O]“ kann nicht nach
[P] in Region [R] verschoben werden, da ein unbekannter Fehler vorliegt. ([F])
	</notification>
	<notification name="NoPermModifyObject">
		Ihnen fehlt die Berechtigung zum Modifizieren dieses Objekts.
	</notification>
	<notification name="TooMuchObjectInventorySelected">
		Zu viele Objekte mit umfangreichem Inventar ausgewählt. Bitte wählen Sie weniger Objekte aus und versuchen Sie es erneut.
		<usetemplate name="okbutton" yestext="OK"/>
	</notification>
	<notification name="CantEnablePhysObjContributesToNav">
		Physik kann nicht für ein Objekt aktiviert werden, das zum Navmesh beiträgt.
	</notification>
	<notification name="CantEnablePhysKeyframedObj">
		Physik für Keyframe-Objekte kann nicht aktiviert werden.
	</notification>
	<notification name="CantEnablePhysNotEnoughLandResources">
		Physik für Objekte kann nicht aktiviert werden – nicht genügend Landressourcen.
	</notification>
	<notification name="CantEnablePhysCostTooGreat">
		Physik für Objekt mit Physikressourcenkosten höher als [MAX_OBJECTS] kann nicht aktiviert werden.
	</notification>
	<notification name="PhantomWithConcavePiece">
		Dieses Objekt kann kein konkaves Teil enthalten, da es ein Phantom ist und zum Navmesh beiträgt.
	</notification>
	<notification name="UnableAddItem">
		Objekt konnte nicht hinzugefügt werden.
	</notification>
	<notification name="UnableEditItem">
		Kein Bearbeiten möglich.
	</notification>
	<notification name="NoPermToEdit">
		Bearbeiten nicht gestattet.
	</notification>
	<notification name="NoPermToCopyInventory">
		Kopieren dieses Inventars nicht gestattet.
	</notification>
	<notification name="CantSaveItemDoesntExist">
		Kein Speichern in Objektinhalt möglich: Objekt nicht mehr vorhanden.
	</notification>
	<notification name="CantSaveItemAlreadyExists">
		Kein Speichern in Objektinhalt möglich: Artikel mit diesem Namen ist bereits im Inventar vorhanden.
	</notification>
	<notification name="CantSaveModifyAttachment">
		Kein Speichern in Objektinhalt möglich: Dadurch würden die Anhängeberechtigungen geändert.
	</notification>
	<notification name="AttachmentHasTooMuchInventory">
		Ihre Anhänge enthalten zu viele Inventarobjekte. Sie können keine weiteren hinzufügen.
	</notification>
	<notification name="IllegalAttachment">
		Der Anhang hat einen nicht vorhandenen Punkt auf dem Avatar angefordert. Der Anhang wurde stattdessen auf der Brust angebracht.
	</notification>
	<notification name="TooManyScripts">
		Zu viele Skripts.
	</notification>
	<notification name="UnableAddScript">
		Skript konnte nicht hinzugefügt werden.
	</notification>
	<notification name="AssetServerTimeoutObjReturn">
		Asset-Server hat nicht rechtzeitig reagiert.  Objekt wurde zum Sim zurückübertragen.
	</notification>
	<notification name="RegionDisablePhysicsShapes">
		In dieser Region sind keine Physikformen aktiviert.
	</notification>
	<notification name="NoModNavmeshAcrossRegions">
		Sie können das Navmesh nicht regionsübergreifend modifizieren.
	</notification>
	<notification name="NoSetPhysicsPropertiesOnObjectType">
		Für diesen Objekttyp können keine Physikeigenschaften gesetzt werden.
	</notification>
	<notification name="NoSetRootPrimWithNoShape">
		Hauptprim kann nicht auf formlos eingestellt werden.
	</notification>
	<notification name="NoRegionSupportPhysMats">
		In dieser Region sind keine Physikmaterialien aktiviert.
	</notification>
	<notification name="OnlyRootPrimPhysMats">
		Nur bei Hauptprims können die Physikmaterialien angepasst werden.
	</notification>
	<notification name="NoSupportCharacterPhysMats">
		Die Anwendung von Physikmaterialien auf Personen wird noch nicht unterstützt.
	</notification>
	<notification name="InvalidPhysMatProperty">
		Eine oder mehrere der angegebenen Eigenschaften für Physikmaterialien waren ungültig.
	</notification>
	<notification name="NoPermsAlterStitchingMeshObj">
		Sie können den Nahttyp eines Mesh-Objekts nicht ändern.
	</notification>
	<notification name="NoPermsAlterShapeMeshObj">
		Sie können die Form eines Mesh-Objekts nicht ändern.
	</notification>
	<notification name="FullRegionCantEnter">
		Sie können diese Region nicht betreten, \nda die Region voll ist.
	</notification>
	<notification name="LinkFailedOwnersDiffer">
		Verknüpfungsfehler – Eigentümer sind unterschiedlich
	</notification>
	<notification name="LinkFailedNoModNavmeshAcrossRegions">
		Verknüpfungsfehler – Navmesh kann nicht regionsübergreifend modifiziert werden.
	</notification>
	<notification name="LinkFailedNoPermToEdit">
		Verknüpfungsfehler, da Sie keine Berechtigung zum Bearbeiten haben.
	</notification>
	<notification name="LinkFailedTooManyPrims">
		Verknüpfungsfehler – zu viele Primitive
	</notification>
	<notification name="LinkFailedCantLinkNoCopyNoTrans">
		Verknüpfungsfehler – nichtkopierfähige Objekte können nicht mit nichtübertragungsfähigen Objekten verknüpft werden
	</notification>
	<notification name="LinkFailedNothingLinkable">
		Verknüpfungsfehler – nichts zum Verknüpfen vorhanden.
	</notification>
	<notification name="LinkFailedTooManyPathfindingChars">
		Verknüpfungsfehler – zu viele Pathfinding-Figuren
	</notification>
	<notification name="LinkFailedInsufficientLand">
		Verknüpfungsfehler – nicht genügend Landressourcen
	</notification>
	<notification name="LinkFailedTooMuchPhysics">
		Objekt verwendet zu viele Physikressourcen – seine Dynamik wurde deaktiviert.
	</notification>
	<notification name="EstateManagerFailedllTeleportHome">
		Das Objekt „[OBJECT_NAME]“ auf [SLURL] kann Grundstücksverwalter nicht nach Hause teleportieren.
	</notification>
	<notification name="TeleportedHomeByObjectOnParcel">
		Sie wurden vom Objekt „[OBJECT_NAME]“ auf der Parzelle „[PARCEL_NAME]“ nach Hause teleportiert
	</notification>
	<notification name="TeleportedHomeByObject">
		Sie wurden von Objekt „[OBJECT_NAME]“ nach Hause teleportiert.
	</notification>
	<notification name="TeleportedByAttachment">
		Sie wurden von einem Anhang an [ITEM_ID] teleportiert
		<usetemplate ignoretext="Teleport: Sie wurden von einem Anhang teleportiert." name="notifyignore"/> 
	</notification>
	<notification name="TeleportedByObjectOnParcel">
		Sie wurden von Objekt „[OBJECT_NAME]“ auf der Parzelle „[PARCEL_NAME]“ teleportiert
		<usetemplate ignoretext="Teleport: Sie wurden von einem Objekt in einer Parzelle teleportiert" name="notifyignore"/>
	</notification>
	<notification name="TeleportedByObjectOwnedBy">
		Sie wurden von Objekt „[OBJECT_NAME]“, das [OWNER_ID] gehört, teleportiert
	</notification>
	<notification name="TeleportedByObjectUnknownUser">
		Sie wurden von Objekt „[OBJECT_NAME]“, das einem unbekannten Benutzer gehört, teleportiert.
	</notification>
	<notification name="StandDeniedByObject">
		„[OBJECT_NAME]“ lässt zur Zeit nicht zu, dass Sie stehen.
	</notification>
	<notification name="ResitDeniedByObject">
		„[OBJECT_NAME]“ lässt zur Zeit nicht zu, dass Sie sich woanders hinsetzen.
	</notification>
	<notification name="CantCreateObjectRegionFull">
		Angefordertes Objekt kann nicht erstellt werden. Die Region ist voll.
	</notification>
	<notification name="CantCreateAnimatedObjectTooLarge">
<<<<<<< HEAD
		Angefordertes animiertes Objekt kann nicht erstellt werden, da es das Limit für geriggte Dreiecke übersteigt.
=======
		Das gewünschte animierte Objekt kann nicht erstellt werden, da es das Limit für geriggte Dreiecke überschreitet.
>>>>>>> 3d59b774
	</notification>
	<notification name="CantAttackMultipleObjOneSpot">
		Sie können nicht mehrere Objekte an ein und derselben Stelle anhängen.
	</notification>
	<notification name="CantCreateMultipleObjAtLoc">
		Sie können hier nicht mehrere Objekte erstellen.
	</notification>
	<notification name="UnableToCreateObjTimeOut">
		Angefordertes Objekt kann nicht erstellt werden. Objekt fehlt in Datenbank.
	</notification>
	<notification name="UnableToCreateObjUnknown">
		Angefordertes Objekt kann nicht erstellt werden. Zeitüberschreitung bei Anforderung. Versuchen Sie es erneut.
	</notification>
	<notification name="UnableToCreateObjMissingFromDB">
		Angefordertes Objekt kann nicht erstellt werden. Versuchen Sie es erneut.
	</notification>
	<notification name="RezFailureTookTooLong">
		Fehler beim Rezzen; Laden des angeforderten Objekts hat zu lang gedauert.
	</notification>
	<notification name="FailedToPlaceObjAtLoc">
		Objekt konnte nicht an angegebenem Ort platziert werden.  Versuchen Sie es erneut.
	</notification>
	<notification name="CantCreatePlantsOnLand">
		Auf diesem Land können keine Pflanzen erstellt werden.
	</notification>
	<notification name="CantRestoreObjectNoWorldPos">
		Objekt kann nicht wiederhergestellt werden. Keine Weltposition gefunden.
	</notification>
	<notification name="CantRezObjectInvalidMeshData">
		Objekt kann nicht gerezzt werden, da seine Meshdaten ungültig sind.
	</notification>
	<notification name="CantRezObjectTooManyScripts">
		Objekt kann nicht gerezzt werden, da die Region bereits zu viele Skripts aufweist.
	</notification>
	<notification name="CantCreateObjectNoAccess">
		Ihr Zugangsberechtigungen gestatten nicht das Erstellen von Objekten an dieser Stelle.
	</notification>
	<notification name="CantCreateObject">
		Sie können gegenwärtig keine Objekte erstellen.
	</notification>
	<notification name="InvalidObjectParams">
		Ungültige Objektparameter
	</notification>
	<notification name="CantDuplicateObjectNoAcess">
		Ihre Zugangsberechtigungen gestatten nicht das Duplizieren von Objekten an dieser Stelle.
	</notification>
	<notification name="CantChangeShape">
		Sie können diese Form nicht ändern.
	</notification>
	<notification name="NoPermsTooManyAttachedAnimatedObjects">
<<<<<<< HEAD
		Durch diese Aktion würde die Anzahl an animierten Objekten das Limit überschreiten.
	</notification>
	<notification name="NoPermsLinkAnimatedObjectTooLarge">
		Objekte können nicht verknüpft werden, da das resultierende animierte Objekt das Limit für geriggte Dreiecke überschreiten würde.
	</notification>
	<notification name="NoPermsSetFlagAnimatedObjectTooLarge">
		Objekt kann nicht in ein animiertes Objekt geändert werden, da es das Limit für geriggte Dreiecke überschreiten würde.
	</notification>
	<notification name="CantChangeAnimatedObjectStateInsufficientLand">
		Zustand für animiertes Objekt kann nicht geändert werden, da es das Parzellen-Limit überschreiten würde.
	</notification>
	<notification name="ErrorNoMeshData">
		Server-Fehler: Aktionen kann nicht abgeschlossen werden, da die Mesh-Daten nicht gelanden sind.
=======
		Durch den Vorgang würde die Anzahl der angehängten animierten Objekte das zulässige Limit überschreiten.
	</notification>
	<notification name="NoPermsLinkAnimatedObjectTooLarge">
		Diese Objekte können nicht verknüpft werden, da das hieraus resultierende animierte Objekt das Limit für geriggte Dreiecke überschreiten würde.
	</notification>
	<notification name="NoPermsSetFlagAnimatedObjectTooLarge">
		Dieses Objekt kann nicht in ein animiertes Objekt umgewandelt werden, da es das Limit für geriggte Dreiecke überschreiten würde.
	</notification>
	<notification name="CantChangeAnimatedObjectStateInsufficientLand">
		Der Status der animierten Objekte für dieses Objekt kann nicht geändert werden, da hierdurch die Parzellenlimits überschritten würden.
	</notification>
	<notification name="ErrorNoMeshData">
		Serverfehler: Dieser Vorgang kann nicht abgeschlossen werden, da die Netzdaten nicht geladen sind.
>>>>>>> 3d59b774
	</notification>
	<notification name="NoAccessToClaimObjects">
		Ihr Zugangsberechtigungen gestatten nicht das Beanspruchen von Objekten an dieser Stelle.
	</notification>
	<notification name="DeedFailedNoPermToDeedForGroup">
		Übertragung fehlgeschlagen, da Sie keine Berechtigung zum Übertragen von Objekten für Ihre Gruppe haben.
	</notification>
	<notification name="NoPrivsToBuyObject">
		Ihr Zugangsberechtigungen gestatten nicht das Kaufen von Objekten an dieser Stelle.
	</notification>
	<notification name="CantAttachObjectAvatarSittingOnIt">
		Objekt kann nicht angehängt werden, da ein Avatar darauf sitzt.
	</notification>
	<notification name="WhyAreYouTryingToWearShrubbery">
		Bäume und Gräser können nicht als Anhänge getragen werden.
	</notification>
	<notification name="CantAttachGroupOwnedObjs">
		Objekte im Gruppenbesitz können nicht angehängt werden.
	</notification>
	<notification name="CantAttachObjectsNotOwned">
		Objekte, die Ihnen nicht gehören, können nicht angehängt werden.
	</notification>
	<notification name="CantAttachNavmeshObjects">
		Objekte, die zum Navmesh beitragen, können nicht angehängt werden.
	</notification>
	<notification name="CantAttachObjectNoMovePermissions">
		Objekt kann nicht angehängt werden, weil Sie es nicht verschieben dürfen.
	</notification>
	<notification name="CantAttachNotEnoughScriptResources">
		Nicht genügend Skriptressourcen verfügbar, um Objekt anzuhängen.
	</notification>
	<notification name="CantAttachObjectBeingRemoved">
		Objekten kann nicht hinzugefügt werden, da es bereits entfernt wird.
	</notification>
	<notification name="CantDropItemTrialUser">
		Ablegen von Objekten hier nicht möglich; versuchen Sie es mit dem kostenlosen Testbereich.
	</notification>
	<notification name="CantDropMeshAttachment">
		Sie können keine Mesh-Anhänge ablegen. In Inventar zurückführen und inworld rezzen.
	</notification>
	<notification name="CantDropAttachmentNoPermission">
		Anhang konnte nicht abgelegt werden: Ihnen fehlt die Berechtigung zum Ablegen an dieser Stelle.
	</notification>
	<notification name="CantDropAttachmentInsufficientLandResources">
		Anhang konnte nicht abgelegt werden: nicht genügend Landressourcen verfügbar.
	</notification>
	<notification name="CantDropAttachmentInsufficientResources">
		Anhänge konnten nicht abgelegt werden: nicht genügend Ressourcen.
	</notification>
	<notification name="CantDropObjectFullParcel">
		Objekt kann nicht hier abgelegt werden.  Die Parzelle ist voll.
	</notification>
	<notification name="CantTouchObjectBannedFromParcel">
		Dieses Objekt kann nicht berührt/angefasst werden, da Sie von der Landparzelle verbannt sind.
	</notification>
	<notification name="PlzNarrowDeleteParams">
		Grenzen Sie Ihre Löschparameter ein.
	</notification>
	<notification name="UnableToUploadAsset">
		Asset kann nicht hochgeladen werden.
	</notification>
	<notification name="CantTeleportCouldNotFindUser">
		Keinen Benutzer zum Teleportieren nach Hause gefunden
	</notification>
	<notification name="GodlikeRequestFailed">
		Anforderdung nach übernatürlichen Kräften fehlgeschlagen
	</notification>
	<notification name="GenericRequestFailed">
		generische Anforderdung fehlgeschlagen
	</notification>
	<notification name="CantUploadPostcard">
		Postkarte kann nicht hochgeladen werden.  Versuchen Sie es später erneut.
	</notification>
	<notification name="CantFetchInventoryForGroupNotice">
		Inventardetails für Gruppenmitteilung kann nicht abgerufen werden.
	</notification>
	<notification name="CantSendGroupNoticeNotPermitted">
		Gruppenmitteilung kann nicht gesendet werden – Vorgang nicht gestattet.
	</notification>
	<notification name="CantSendGroupNoticeCantConstructInventory">
		Gruppenmitteilung kann nicht gesendet werden – Bauen von Inventar nicht möglich.
	</notification>
	<notification name="CantParceInventoryInNotice">
		Inventar in Mitteilung kann nicht geparst werden.
	</notification>
	<notification name="TerrainUploadFailed">
		Fehler beim Hochladen von Terrain.
	</notification>
	<notification name="TerrainFileWritten">
		Terraindatei geschrieben.
	</notification>
	<notification name="TerrainFileWrittenStartingDownload">
		Terraindatei geschrieben, Download beginnt...
	</notification>
	<notification name="TerrainBaked">
		Terrain geformt.
	</notification>
	<notification name="TenObjectsDisabledPlzRefresh">
		Nur die ersten 10 ausgewählten Objekte wurden deaktiviert. Aktualisieren Sie die Anzeige und wählen Sie ggf. weitere Objekte aus.
	</notification>
	<notification name="UpdateViewerBuyParcel">
		Um diese Parzelle zu kaufen, müssen Sie Ihren Viewer aktualisieren.
	</notification>
	<notification name="CantBuyParcelNotForSale">
		Kein Kauf möglich; die ausgewählte Parzelle steht nicht zum Verkauf.
	</notification>
	<notification name="CantBuySalePriceOrLandAreaChanged">
		Kein Kauf möglich, da sich der Verkaufspreis oder die Fläche geändert haben.
	</notification>
	<notification name="CantBuyParcelNotAuthorized">
		Sie sind nicht der autorisierte Käufer dieser Parzelle.
	</notification>
	<notification name="CantBuyParcelAwaitingPurchaseAuth">
		Sie können diese Parzelle nicht kaufen, da sie bereits auf Kaufauthorisierung wartet.
	</notification>
	<notification name="CantBuildOverflowParcel">
		Sie können hier keine Objekte bauen, denn dies würde den Rahmen der Parzelle sprengen.
	</notification>
	<notification name="SelectedMultipleOwnedLand">
		Sie haben Land mit unterschiedlichen Besitzern ausgewählt. Wählen Sie ein kleineres Gebiet aus und versuchen Sie es erneut.
	</notification>
	<notification name="CantJoinTooFewLeasedParcels">
		Auswahl enthält nicht genügend gemietete Parzellen zum Zusammenlegen.
	</notification>
	<notification name="CantDivideLandMultipleParcelsSelected">
		Land kann nicht geteilt werden.
Mehr als eine Parzelle ist ausgewählt.
Wählen Sie eine kleinere Landfläche aus.
	</notification>
	<notification name="CantDivideLandCantFindParcel">
		Land kann nicht geteilt werden.
Parzelle kann nicht gefunden werden.
Bitte melden Sie den Fehler über „Hilfe“ -&gt; „Fehler melden“.
	</notification>
	<notification name="CantDivideLandWholeParcelSelected">
		Land kann nicht geteilt werden. Die gesamte Parzelle ist ausgewählt.
Wählen Sie eine kleinere Landfläche aus.
	</notification>
	<notification name="LandHasBeenDivided">
		Land wurde geteilt.
	</notification>
	<notification name="PassPurchased">
		Sie haben einen Pass gekauft.
	</notification>
	<notification name="RegionDisallowsClassifieds">
		Region lässt keine Werbung zu.
	</notification>
	<notification name="LandPassExpireSoon">
		Ihr Pass für dieses Land läuft demnächst ab.
	</notification>
	<notification name="CantSitNoSuitableSurface">
		Keine geeignete Oberfläche zum Sitzen; probieren Sie es an einer anderen Stelle.
	</notification>
	<notification name="CantSitNoRoom">
		Kein Platz zum Hinsetzen; probieren Sie es an einer anderen Stelle.
	</notification>
	<notification name="ClaimObjectFailedNoPermission">
		Objektbeanspruchung fehlgeschlagen, da Sie keine Berechtigung haben.
	</notification>
	<notification name="ClaimObjectFailedNoMoney">
		Objektbeanspruchung fehlgeschlagen, da Sie nicht genügend L$ haben.
	</notification>
	<notification name="CantDeedGroupLand">
		Land in Gruppenbesitz kann nicht übertragen werden.
	</notification>
	<notification name="BuyObjectFailedNoMoney">
		Objektkauf fehlgeschlagen, da Sie nicht genügend L$ haben.
	</notification>
	<notification name="BuyInventoryFailedNoMoney">
		Inventarkauf fehlgeschlagen, da Sie nicht genügend L$ haben.
	</notification>
	<notification name="BuyPassFailedNoMoney">
		Sie haben nicht genügend L$, um einen Pass für dieses Land zu kaufen.
	</notification>
	<notification name="CantBuyPassTryAgain">
		Passkauf momentan nicht möglich.  Versuchen Sie es später erneut.
	</notification>
	<notification name="CantCreateObjectParcelFull">
		Objekt kann nicht erstellt werden, \nda die Parzelle voll ist.
	</notification>
	<notification name="FailedPlacingObject">
		Objekt konnte nicht an festgelegtem Ort platziert werden.  Versuchen Sie es erneut.
	</notification>
	<notification name="CantCreateLandmarkForEvent">
		Landmarke für dieses Ereignis kann nicht erstellt werden.
	</notification>
	<notification name="GodBeatsFreeze">
		Ihre übernatürlichen Kräfte heben das Einfrieren auf!
	</notification>
	<notification name="SpecialPowersRequestFailedLogged">
		Anforderung nach Superpower fehlgeschlagen. Diese Anforderung wurde protokolliert.
	</notification>
	<notification name="ExpireExplanation">
		Das System kann Ihre Anfrage momentan nicht verarbeiten. Zeitüberschreitung bei Anforderung.
	</notification>
	<notification name="DieExplanation">
		Das System kann Ihre Anfrage nicht verarbeiten.
	</notification>
	<notification name="AddPrimitiveFailure">
		Sie haben nicht genügend Geld, um Primitive zu erstellen.
	</notification>
	<notification name="RezObjectFailure">
		Sie haben nicht genügend Geld, um Objekt zu erstellen.
	</notification>
	<notification name="ResetHomePositionNotLegal">
		Zuhause-Position neu festlegen, da Zuhause nicht zulässig war.
	</notification>
	<notification name="CantInviteRegionFull">
		Sie können gegenwärtig niemanden an Ihren Standort einladen, da die Region voll ist. Versuchen Sie es später erneut.
	</notification>
	<notification name="CantSetHomeAtRegion">
		Diese Region gestattet nicht, dass Sie hier Ihr Zuhause festlegen.
	</notification>
	<notification name="ListValidHomeLocations">
		Ihr Zuhause kann sich nur auf Ihrem eigenen Land oder in einem Infohub auf dem Mainland befinden.
	</notification>
	<notification name="SetHomePosition">
		Position für Zuhause festgelegt.
	</notification>
	<notification name="CantDerezInventoryError">
		Aufgrund eines Inventarfehlers kann das Rezzen dieses Objekts nicht aufgehoben werden.
	</notification>
	<notification name="CantCreateRequestedInv">
		Angefordertes Inventar kann nicht erstellt werden.
	</notification>
	<notification name="CantCreateRequestedInvFolder">
		Angeforderter Inventarordner kann nicht erstellt werden.
	</notification>
	<notification name="CantCreateInventory">
		Dieses Inventar kann nicht erstellt werden.
	</notification>
	<notification name="CantCreateLandmark">
		Landmarke kann nicht erstellt werden.
	</notification>
	<notification name="CantCreateOutfit">
		Im Moment kann kein Outfit erstellt werden. Versuchen Sie es gleich noch einmal.
	</notification>
	<notification name="InventoryNotForSale">
		Inventar steht nicht zum Verkauf.
	</notification>
	<notification name="CantFindInvItem">
		Inventarobjekt kann nicht gefunden werden.
	</notification>
	<notification name="CantFindObject">
		Objekt kann nicht gefunden werden.
	</notification>
	<notification name="CantTransfterMoneyRegionDisabled">
		Geldüberweisungen an Objekte sind in dieser Region gegenwärtig deaktiviert.
	</notification>
	<notification name="DroppedMoneyTransferRequest">
		Zahlung konnte aufgrund der Systembelastung nicht durchgeführt werden.
	</notification>
	<notification name="CantPayNoAgent">
		Nicht ersichtlich, wer bezahlt werden muss.
	</notification>
	<notification name="CantDonateToPublicObjects">
		Sie können öffentlichen Objekten keine L$ geben.
	</notification>
	<notification name="InventoryCreationInWorldObjectFailed">
		Inventarerstellung für Inworld-Objekt fehlgeschlagen.
	</notification>
	<notification name="UserBalanceOrLandUsageError">
		Aufgrund eines internen Fehlers konnte Ihr Viewer nicht ordnungsgemäß aktualisiert werden.  Der in Ihrem Viewer angezeigte L$-Kontostand oder Parzellenbesitz stimmt möglicherweise nicht mit dem aktuellen Stand auf den Servern überein.
	</notification>
	<notification name="LargePrimAgentIntersect">
		Große Prims, die sich mit anderen Einwohnern überschneiden, können nicht erstellt werden. Bitte erneut versuchen, wenn sich die anderen Einwohner fort bewegt haben.
	</notification>
	<notification name="RLVaChangeStrings">
		Änderungen werden erst nach einem Neustart von [APP_NAME] aktiv.
	</notification>
	<notification name="RLVaListRequested" label="Änderung einer Restriktion wurde von [NAME_LABEL] angefragt">
		[NAME_SLURL] hat das Senden einer Liste aller aktuell aktiven RLV-Restriktionen angefragt.
		<form name="form">
			<button name="Allow" text="Erlauben"/>
			<button name="Always Allow" text="Immer erlauben"/>
			<button name="Deny" text="Verbieten"/>
			<ignore name="ignore" text="Bestätigen, bevor eine Liste meiner aktuell aktiven RLV-Restriktionen an jemanden übertragen werden."/>
		</form>
	</notification>
	<notification name="PreferenceChatClearLog">
		Dadurch werden die Protokolle vorheriger Unterhaltungen und alle Backups dieser Datei gelöscht.
		<usetemplate ignoretext="Löschen des Protokolls vorheriger Unterhaltungen bestätigen." name="okcancelignore" notext="Abbrechen" yestext="OK"/>
	</notification>
	<notification name="PreferenceChatDeleteTranscripts">
		Dadurch werden die Transkripte aller vorherigen Unterhaltungen gelöscht. Die Liste vergangener Unterhaltungen ist davon nicht betroffen. Alle Dateien mit den Suffixen .txt und txt.backup im Order [FOLDER] werden gelöscht.
		<usetemplate ignoretext="Um Bestätigung bitten, bevor ich Transkripte lösche." name="okcancelignore" notext="Abbrechen" yestext="OK"/>
	</notification>
	<notification name="PreferenceChatPathChanged">
		Dateien können nicht verschoben werden. Vorheriger Pfad wurde wiederhergestellt.
		<usetemplate ignoretext="Dateien können nicht verschoben werden. Vorheriger Pfad wurde wiederhergestellt." name="okignore" yestext="OK"/>
	</notification>
	<notification name="DefaultObjectPermissions">
		Problem beim Speichern der standardmäßigen Objektberechtigungen: [REASON].  Versuchen Sie später, die Standardberechtigungen einzustellen.
		<usetemplate name="okbutton" yestext="OK"/>
	</notification>
	<notification name="ChatHistoryIsBusyAlert">
		Chatverlaufsdatei ist noch mit vorheriger Operation beschäftigt. Versuchen Sie es in ein paar Minuten noch einmal oder chatten Sie mit einer anderen Person.
		<usetemplate name="okbutton" yestext="OK"/>
	</notification>
	<notification name="OutfitPhotoLoadError">
		[REASON]
		<usetemplate name="okbutton" yestext="OK"/>
	</notification>

  <notification name="FSWL" label="Windlight-Umgebungseinstellungen anpassen">
„[PARCEL_NAME]“, im Besitz von [OWNER_NAME], möchte deine visuellen Windlight-Umgebungseinstellungen ändern.
    <form name="form">
      <button name="Allow" text="Zulassen"/>
      <button name="Ignore" text="Ignorieren"/>
    </form>
  </notification>
  
  <notification name="FSWLClear" label="Windlight-Umgebungseinstellungen zurücksetzen">
Windlight-Umgebungseinstellungen für „[PARCEL_NAME]“ auf Regionsstandard zurücksetzen?
    <usetemplate name="okcancelbuttons" notext="Abbrechen" yestext="Ja"/>
  </notification>
	
<!-- ## Zi: Animation Overrider -->
  <notification name="NewAOSet">
Bitte einen Namen für das neue Animationsset eingeben:
(Der Name darf ausschließlich ASCII-Zeichen ausgenommen „:“ und „|“ enhalten.)
    <form name="form">
      <input name="message">
Neues Animationsset
      </input>
      <button
       name="OK"
       text="OK"/>
      <button
       name="Cancel"
       text="Abbrechen"/>
    </form>
  </notification>

  <notification name="NewAOCantContainNonASCII">
Ein neues Animationsset mit Namen "[AO_SET_NAME]" konnte nicht angelegt werden.
Der Name darf ausschließlich ASCII-Zeichen ausgenommen „:“ und „|“ enhalten.
    <usetemplate
     name="okbutton"
     yestext="OK"/>
  </notification>

  <notification name="RenameAOMustBeASCII">
Das Animationsset konnte nicht zu "[AO_SET_NAME]" umbenannt werden.
Der Name darf ausschließlich ASCII-Zeichen ausgenommen „:“ und „|“ enhalten.
    <usetemplate
     name="okbutton"
     yestext="OK"/>
  </notification>

<notification name="RemoveAOSet">
Animationsset "[AO_SET_NAME]" aus Liste löschen?
    <usetemplate
     name="okcancelbuttons"
     notext="Abbrechen"
     yestext="Löschen"/>
  </notification>

  <notification name="AOForeignItemsFound">
Es wurden Objekte im Animation Overrider gefunden, die nicht zur Konfiguration gehören. Bitte prüfe den &quot;Fundbüro&quot;-Ordner nach Objekten, die aus der Konfiguration des Animation Overrider entfernt wurden.
  </notification>

  <notification name="AOImportSetAlreadyExists">
Ein Animationsset mit diesem Namen existiert bereits.
  </notification>

  <notification name="AOImportPermissionDenied">
Keine Berechtigung zum Lesen der Notizkarte.
  </notification>

  <notification name="AOImportCreateSetFailed">
Fehler beim Erstellen des Importsets.
  </notification>

  <notification name="AOImportDownloadFailed">
Notizkarte konnte nicht geladen werden.
  </notification>

  <notification name="AOImportNoText">
Notizkarte ist leer or nicht lesbar.
  </notification>

  <notification name="AOImportNoFolder">
Ordner zum Laden der Animationen konnte nicht gefunden werden.
  </notification>

  <notification name="AOImportNoStatePrefix">
Zeile [LINE] der Notizkarte besitzt keinen gültigen "["-Status-Präfix.
  </notification>

  <notification name="AOImportNoValidDelimiter">
Zeile [LINE] der Notizkarte besitzt keinen gültigen "["-Status-Suffix.
  </notification>

  <notification name="AOImportStateNameNotFound">
Status [NAME] existiert nicht.
  </notification>

  <notification name="AOImportAnimationNotFound">
Animation [NAME] konnte nicht gefunden werden. Bitte sicherstellen, dass sie sich im selben Ordner wie die Notizkarte befindet.
  </notification>

  <notification name="AOImportInvalid">
Notizkarte enthält keine verwendbaren Daten. Import wird abgebrochen.
  </notification>

  <notification name="AOImportRetryCreateSet">
Import-Ordner für Animationsset [NAME] konnte nicht erstellt werden. Wiederhole...
  </notification>

  <notification name="AOImportAbortCreateSet">
Import-Ordner für Animationsset [NAME] konnte nicht erstellt werden. Import wird abgebrochen.
  </notification>

  <notification name="AOImportLinkFailed">
Erstellung der Verknüpfung zur Animation [NAME] ist fehlgeschlagen!
  </notification>

<!-- ## Zi: Animation Overrider -->

<notification name="SendSysinfoToIM">
Dieses wird die folgenden Informationen an die aktuelle IM-Sitzung senden:

[SYSINFO]
    <usetemplate name="okcancelbuttons" yestext="Senden" notext="Abbrechen" />
  </notification>

<!-- fsdata -->
  <notification name="BlockLoginInfo">
    [REASON]
    <usetemplate
     name="okbutton"
     yestext="OK"/>
  </notification>
  <notification name="TestversionExpired">
    Diese Testversion von [APP_NAME] is abgelaufen und kann nicht weiter verwendet werden.
    <usetemplate
     name="okbutton"
     yestext="OK"/>
  </notification>

  <notification name="FireStormReqInfo">
[NAME] hat die eine Anfrage geschickt, Informationen über Ihre [APP_NAME]-Konfiguration zu übermitteln.
(Dies sind dieselben Informationen, die unter Hilfe->Info über [APP_NAME] zu finden sind.)
[REASON]
Möchten Sie diese Informationen übermitteln?
    <form name="form">
      <button name="Yes" text="Ja"/>
      <button name="No" text="Nein"/>
    </form>
  </notification>

	<notification name="PhantomOn">
		Phantom-Modus eingeschaltet.
	</notification>
	<notification name="PhantomOff">
		Phantom-Modus ausgeschaltet.
	</notification>
	<notification label="Alle Einstellungen zurücksetzen" name="FirestormClearSettingsPrompt">
		Ein Zurücksetzen aller Einstellungen kann bei Problemen hilfreich sein, allerdings müssen Sie anschließend jegliche Anpassungen erneut vornehmen.

Sind Sie sicher, dass Sie alle Einstellungen zurücksetzen möchten?
		<usetemplate name="okcancelbuttons" notext="Abbrechen" yestext="OK"/>
	</notification>
	<notification name="SettingsWillClear">
		Einstellungen werden nach einem Neustart von [APP_NAME] zurückgesetzt.
	</notification>

  <!-- ## Zi: Particle Editor -->
  <notification name="ParticleScriptFindFolderFailed">
Ordner für neues Skript konnte im Inventar nicht gefunden werden.
  </notification>

  <notification name="ParticleScriptCreationFailed">
Neues Skript für dieses Partikelsystem konnte nicht erstellt werden.
  </notification>

  <notification name="ParticleScriptNotFound">
Neu-erstelltes Skript für dieses Partikelsystem konnte nicht gefunden werden.
  </notification>

  <notification name="ParticleScriptCreateTempFileFailed">
Temporäre Datei für Skript-Upload konnte nicht erstellt werden.
   <form name="form">
      <ignore name="ignore"
       text="Ein Partikelskript wurde in die Zwischenablage kopiert."/>
    </form>
  </notification>

  <notification name="ParticleScriptInjected">
Partikelskript erfolgreich injiziert.
   <form name="form">
      <ignore name="ignore"
       text="Ein Partikelskript wurde in ein Objekt injiziert."/>
    </form>
  </notification>

  <notification name="ParticleScriptCapsFailed">
Skript-Injizierung in Objekt fehlgeschlagen. Region unterstützt diese Funktion nicht.
  </notification>

  <notification name="ParticleScriptCopiedToClipboard">
Das LSL-Skript zur Generierung dieses Partikelsystems wurde in die Zwischenablage kopiert. Es kann jetzt zur weiteren Verwendung in ein Skript kopiert werden.
   <form name="form">
      <ignore name="ignore"
       text="Ein Partikelskript wurde in die Zwischenablage kopiert."/>
    </form>
  </notification>
  <!-- ## Zi: Particle Editor -->

  <!-- ## Zi: Debug Settings Editor -->
  <notification name="DebugSettingsWarning">
Achtung! Für die Verwendung der Debug-Einstellungen wird kein Support geleistet. Änderungen an den Debug-Einstellungen können erhebliche Auswirkungen auf die Verwendung des Viewers haben und können den Verlust von Daten, Funktionalität oder sogar des Zugangs zum Dienst zur Folge haben. Bitte keine Werte ändern, wenn nicht exakt bekannt ist, was die entsprechende Änderung bewirkt!
   <form name="form">
      <ignore name="ignore"
       text="Warnhinweis für Debug-Einstellungen"/>
    </form>
  </notification>

  <notification name="ControlNameCopiedToClipboard">
Der Name der Debug-Einstellung wurde in die Zwischenablage kopiert. Er kann jetzt zur weiteren Verwendung an anderer Stelle eingefügt werden.
   <form name="form">
      <ignore name="ignore"
       text="Der Namen einer Debug-Einstellung wurde in die Zwischenablage kopiert"/>
    </form>
  </notification>
  
  <notification name="SanityCheck">
[APP_NAME] hat ein mögliches Problem mit einer Einstellung erkannt:

[SANITY_MESSAGE]

Grund: [SANITY_COMMENT]

Aktueller Wert: [CURRENT_VALUE]
   <form name="form">
      <ignore name="ignore"
       text="Eine Einstellung hat die Prüfung auf einen sinnvollen Wert nicht bestanden."/>
    </form>
  </notification>  
  <!-- ## Zi: Debug Settings Editor -->

  <notification name="TeleportToAvatarNotPossible">
Teleportieren zum Avatar nicht möglich, da die exakte Position unbekannt ist.
  </notification>

  <notification name="ZoomToAvatarNotPossible">
Zoomen auf Avatar nicht möglich, da er sich außerhalb der Reichweite befindet.
  </notification>

  <notification name="TrackAvatarNotPossible">
Verfolgen des Avatars nicht möglich, da er sich außerhalb der Radar-Reichweite befindet.
  </notification>
  
   <notification name="CacheEmpty">
Der Viewercache ist momentan leer. Während des Downloads von neuen Inhalten kann es daher zu niedrigeren Frameraten und langsamerem Laden des Inventars kommen.
  </notification>

	<notification name="EnableMediaFilter"> 
Das Abspielen von Medien oder Musik kann deine Identität an Webseiten außerhalb von Second Life verraten. Durch das Einschalten des Filters kann ausgewählt werden, welche Webseiten Medien abspielen dürfen, wodurch eine bessere Kontrolle über die Privatspähre ermöglicht wird.

Medienfilter aktivieren?
(Diese Einstellung kann später unter Einstellungen &gt; Sound &amp; Medien geändert werden.)
		<form name="form">
			<button name="Enable" text="Aktivieren"/>
			<button name="Disable" text="Deaktivieren"/>
		</form>
	</notification>

	<notification name="MediaAlert"> 
Diese Parzelle enthält Medien von:

Domain: [MEDIADOMAIN]
URL: [MEDIAURL]
		<form name="form">
			<button name="Allow" text="Erlauben"/>
			<button name="Deny" text="Verbieten"/>
		</form>
	</notification>

	<notification name="MediaAlert2"> 
Auswahl merken und [LCONDITION] Medien von dieser Quelle erlauben?

Domain: [MEDIADOMAIN]
URL: [MEDIAURL]
		<form name="form">
			<button name="Do Now" text="Jetzt [ACTION]"/>
			<button name="RememberDomain" text="[CONDITION] diese Domain erlauben"/>
			<button name="RememberURL" text="[CONDITION] diese URL erlauben"/>
		</form>
	</notification>

	<notification name="MediaAlertSingle"> 
Diese Parzelle enthält Medien von:

Domain: [MEDIADOMAIN]
URL: [MEDIAURL]
		<form name="form">
			<button name="Allow" text="Erlauben"/>
			<button name="Deny" text="Verbieten"/>
			<button name="BlacklistDomain" text="Blacklist"/>
			<button name="WhitelistDomain" text="Whitelist"/>
		</form>
	</notification>

	<notification name="AudioAlert">
Diese Parzelle enthält Musik von:

Domain: [AUDIODOMAIN]
URL: [AUDIOURL]
		<form name="form">
			<button name="Allow" text="Erlauben"/>
			<button name="Deny" text="Verbieten"/>
		</form>
	</notification>

	<notification name="AudioAlert2"> 
Auswahl merken und [LCONDITION] Musik von dieser Quelle erlauben?

Domain: [AUDIODOMAIN]
URL: [AUDIOURL]
		<form name="form">
			<button name="Do Now" text="Jetzt [ACTION]"/>
			<button name="RememberDomain" text="[CONDITION] diese Domain erlauben"/>
			<button name="RememberURL" text="[CONDITION] diese URL erlauben"/>
		</form>
	</notification>

	<notification name="AudioAlertSingle"> 
Auswahl merken und [LCONDITION] Musik von dieser Quelle erlauben?

Domain: [AUDIODOMAIN]
URL: [AUDIOURL]
		<form name="form">
			<button name="Allow" text="Erlauben"/>
			<button name="Deny" text="Verbieten"/>
			<button name="BlacklistDomain" text="Blacklist"/>
			<button name="WhitelistDomain" text="Whitelist"/>
		</form>
	</notification>

	<notification name="FirstJoinSupportGroup">
Willkommen in der Phoenix/Firestorm Viewer Support-Gruppe!

Um den Support zu vereinfachen wird empfohlen, die aktuelle Version deines Viewers der Gruppe mitzuteilen. Du kannst daher entscheiden, ob du die Version deines Viewers jeder Nachrichtig in diesem Gruppenchat voranstellen möchtest. Unser Support-Team kann dir eine sinnvollere Hilfestellung geben, wenn es direkt weiß, welche Viewer-Version du benutzt.

Diese Funktion kann jederzeit über die Checkbox innerhalb des Gruppenchat-Fensters aktiviert bzw. deaktiviert werden.

Soll die automatische Anzeige der Viewer-Version aktiviert werden?
		<form name="form">
			<button name="OK_okcancelignore" text="Ja"/>
			<button name="Cancel_okcancelignore" text="Nein"/>
			<ignore name="ignore" text="Wenn dem Phoenix/Firestorm Support-Gruppenchat beigetreten wird."/>
		</form>
	</notification>

	<notification name="ConfirmScriptModify">
Sollen die Skripte in den ausgewählten Objekten wirklich modifiziert werden?
		<usetemplate
			name="okcancelignore"
			ignoretext="Bestätigen, bevor ich Skripte in einer Auswahl modifiziere."
			notext="Abbrechen"
			yestext="OK"/>
	</notification>

<!-- <FS:Zi> Add float LSL color entry widgets -->
	<notification name="LSLColorCopiedToClipboard">
Der LSL-Farbcode wurde in die Zwischenablage kopiert. Er kann jetzt in LSL-Skripte eingefügt und genutzt werden.
		<form name="form">
			<ignore name="ignore" text="Ein LSL-Farbcode wurde in die Zwischenablage kopiert."/>
		</form>
	</notification>
<!-- <FS:Zi> Add float LSL color entry widgets -->

	<notification name="FSBWTooHigh">
Es wird empfohlen die Bandbreite nicht höher als 1500 kbit/s zu setzen! Bei einer höheren Bandbreite kann es zu Problemen kommen und die Leistung wird dadurch nicht verbessert.
	</notification>

<!-- <FS:AW>  opensim search support-->
	<notification name="ConfirmClearDebugSearchURL">
Soll die Debug-Such-URL wirklich gelöscht werden?
		<usetemplate name="okcancelignore" ignoretext="Bestätigen, wenn eine Debug-Such-URL gelöscht wird" notext="Abbrechen" yestext="OK"/>
	</notification>
	<notification name="ConfirmPickDebugSearchURL">
Soll die aktuelle Such-URL wirklich als Debug-Such-URL gesetzt werden?
		<usetemplate name="okcancelignore" ignoretext="Bestätigen, wenn eine Debug-Such-URL gesetzt wird" notext="Abbrechen" yestext="OK"/>
	</notification>
<!-- </FS:AW>  opensim search support-->
<!-- <FS:AW  grid management-->
	<notification name="ConfirmRemoveGrid">
Soll [REMOVE_GRID] wirklich aus der Grid-Liste entfernt werden?
		<usetemplate name="okcancelignore" ignoretext="Bestätigen, wenn Grids entfernt werden" notext="Abbrechen" yestext="OK"/>
	</notification>
	<notification name="CanNotRemoveConnectedGrid">
[REMOVE_GRID] kann nicht aus der Grid-Liste entfernt solange eine Verbindung besteht.
		<usetemplate name="okcancelignore" ignoretext="Warnung beim Versuch, ein verbundenes Grid zu entfernen." notext="Abbrechen" yestext="OK"/>
	</notification>
<!-- </FS:AW  grid management-->

	<notification name="FirstUseFlyOverride">
Warnung: Bitte verwende die Funktion zur Aufhebung der Flugbeschränkung verantwortungsvoll! Die Verwendung ohne die Zustimmung des Landeigentümers kann dazu führen, dass du von dem entsprechenden Land verbannt wirst.
	</notification>

	<notification name="ServerVersionChanged">
Die betretene Region verwendet eine andere Simulator-Version.
Aktueller Simulator: [NEWVERSION]
Vorheriger Simulator: [OLDVERSION]
	</notification>

	<notification name="RegExFail">
Fehler im Regulären Ausdruck:
[EWHAT]
	</notification>

	<notification name="NoHavok">
Einige Funktionen wie [FEATURE] sind nicht in [APP_NAME] für OpenSimulator enthalten. Falls Sie [FEATURE] nutzen möchten, laden Sie sich bitte [APP_NAME] für Second Life hier herunter:
[DOWNLOAD_URL]
		<form name="form">
			<ignore name="ignore" text="Kein-Havok-Warnung"/>
		</form>
	</notification>

	<notification name="StreamListExportSuccess">
Stream-Liste erfolgreich als XML nach [FILENAME] exportiert.
	</notification>

	<notification name="StreamListImportSuccess">
Stream-Liste erfolgreich aus XML importiert.
	</notification>
	
	<notification name="StreamMetadata">
♫ Aktueller Titel:
  [TITLE]
  [ARTIST]♫
	</notification>
	<notification name="StreamMetadataNoArtist">
♫ Aktueller Titel:
  [TITLE]♫
	</notification>

	<notification name="RadarAlert">
		[NAME] [MESSAGE]
	</notification>

	<notification name="BackupFinished">
Einstellungen wurden gesichert.
	</notification>

	<notification name="BackupFinished">
Sicherungspfad ist nicht gesetzt. Bitte zunächst einen Ort festlegen, an dem die Einstellungen gesichert sind und von wo sie wiederhergestellt werden sollen.
	</notification>

	<notification name="BackupPathDoesNotExistOrCreateFailed">
Der Sicherungspfad konnte nicht gefunden oder erstellt werden.
	</notification>

	<notification name="BackupPathDoesNotExist">
Der Sicherungspfad konnte nicht gefunden werden.
	</notification>

	<notification name="SettingsRestoreNeedsLogout">
Das Wiederherstellen von Einstellungen erfordert einen Neustart des Viewers. Sollen die Einstellungen jetzt wiederhergestellt und der Viewer beendet werden?
		<usetemplate name="okcancelbuttons" notext="Abbrechen" yestext="Wiederherstellen und beenden"/>
	</notification>

	<notification name="RestoreFinished">
Wiederherstellen abgeschlossen! Bitte den Viewer neu starten!
		<usetemplate name="okbutton" yestext="Beenden"/>
	</notification>
	<notification name="ConfirmRestoreQuickPrefsDefaults">
Diese Aktion setzt die Schnelleinstellungen direkt auf die Standardkonfiguration zurück.

Diese Aktion kann nicht rückgängig gemacht werden.
		<usetemplate ignoretext="Bestätigen, wenn Schnelleinstellungen zurückgesetzt werden sollen" name="okcancelignore" notext="Abbrechen" yestext="OK"/>
	</notification>
	<notification name="QuickPrefsDuplicateControl">
		Einstellung wurde bereits hinzugefügt. Bitte eine andere Einstellung wählen.
		<usetemplate name="okbutton" yestext="OK"/>
	</notification>

	<notification name="ExportFinished">
Export nach [FILENAME] beendet.
	</notification>

	<notification name="ExportCollada">
Export unerwartet fehlgeschlagen. Siehe Log-Datei für weitergehende Details.
	</notification>

	<notification name="ExportColladaSuccess">
[OBJECT] erfolreich als [FILENAME] gespeichert.
	</notification>

	<notification name="ExportColladaSuccess">
Export von [OBJECT] nach [FILENAME] fehlgeschlagen.
	</notification>

	<notification name="ImportSuccess">
Erfolgreich [COUNT] [OBJECT] importiert.
	</notification>

	<notification name="AntiSpamBlocked">
AntiSpam: [SOURCE] wurde wegen Spam vom Typ [QUEUE] ([COUNT] mal in [PERIOD] Sekunden) blockiert.
	</notification>

	<notification name="AntiSpamImNewLineFloodBlocked">
AntiSpam: [SOURCE] wurde wegen Senden einer Instant Message mit mehr als [COUNT] Zeilen blockiert.
	</notification>

	<notification name="AntiSpamChatNewLineFloodBlocked">
AntiSpam: [SOURCE] wurde wegen Senden einer Chatnachricht mit mehr als [COUNT] Zeilen blockiert.
	</notification>

	<notification name="MeshMaxConcurrentReqTooHigh">
Der Wert, der für das gleichzeitige Laden von Mesh-Objekten gesetzt wurde ([VALUE]; Debug-Einstellung [DEBUGNAME]), ist höher als das Maximum von [MAX]. Er wurde auf den Standardwert [DEFAULT] zurückgesetzt.
	</notification>

	<notification name="SkinDefaultsChangeSettings">
		[MESSAGE]
		<form name="form">
			<ignore name="ignore" text="Eine Einstellung wurde auf den Standardwert für das gewählte Oberflächendesign zurückgesetzt."/>
		</form>
	</notification>
	
	<notification name="AddNewContactSet">
		Neues Kontakt-Set mit folgendem Namen erstellen:
		<form name="form">
			<input name="message">
				Neues Kontakt-Set
			</input>
			<button name="Create" text="Erstellen"/>
			<button name="Cancel" text="Abbrechen"/>
		</form>
	</notification>
	<notification name="RemoveContactSet">
		Soll Kontakt-Set „[SET_NAME]“ wirklich gelöscht werden? Diese Aktion kann nicht rückgängig gemacht werden!
		<usetemplate name="okcancelignore" notext="Abbrechen" yestext="Ok" ignoretext="Bestätigen, wenn ein Kontakt-Set gelöscht wird."/>
	</notification>
	<notification name="RemoveContactFromSet">
		Soll [TARGET] wirklich aus Kontakt-Set „[SET_NAME]“ entfernt werden?
		<usetemplate name="okcancelignore" notext="Abbrechen" yestext="Ok" ignoretext="Bestätigen, wenn jemand aus einem Kontakt-Set entfernt wird."/>
	</notification>
	<notification name="RemoveContactsFromSet">
		Sollen wirklich diese [TARGET] Avatare aus Kontakt-Set „[SET_NAME]“ entfernt werden?
		<usetemplate name="okcancelignore" notext="Abbrechen" yestext="Ok" ignoretext="Bestätigen, wenn mehrere Avatare aus einem Kontakt-Set entfernt werden."/>
	</notification>
	<notification name="AddToContactSetSingleSuccess">
		[NAME] wurde zu Kontakt-Set „[SET]“ hinzugefügt.
	</notification>
	<notification name="AddToContactSetMultipleSuccess">
		[COUNT] Avatare wurden zu Kontakt-Set „[SET]“ hinzugefügt.
	</notification>
	<notification name="SetAvatarPseudonym">
		Alias für [AVATAR] eingeben:
		<form name="form">
			<button name="Create" text="Erstellen"/>
			<button name="Cancel" text="Abbrechen"/>
		</form>
	</notification>
	<notification name="RenameContactSetFailure">
		Kontakt-Set „[SET]“ konnte nicht in „[NEW_NAME]“ umbenannt werden, da entweder bereits ein Kontakt-Set mit demselben Namen existiert oder der neue Name ungültig ist.
	</notification>

	<notification name="ShapeImportGenericFail">
		Es gab ein Problem beim importieren von [FILENAME]. Siehe Log-Datei für weitergehende Details.
	</notification>
	<notification name="ShapeImportVersionFail">
		Import der Avatarform fehlgeschlagen. Sind Sie sicher, dass [FILENAME] eine korrekte Avatar-Datei ist?
	</notification>

	<notification name="AddToMediaList">
		Domänennamen zum Hinzufügen zur [LIST] eingeben:
		<form name="form">
			<button name="Add" text="Hinzufügen"/>
			<button name="Cancel" text="Abbrechen"/>
		</form>
	</notification>
	<notification name="CantRestoreToWorldNoCopy">
		Die Option „Wiederherstellen an letzter Position“ ist nicht erlaubt für nicht-kopierbare Objekte, um einem möglichen Verlust vorzubeugen.
	</notification>
	<notification name="ConfirmRemoveCredential">
		Gespeichertes Login für &lt;nolink&gt;[NAME]&lt;/nolink&gt; löschen?
		<form name="form">
			<button name="OK" text="OK"/>
			<button name="Cancel" text="Abbrechen"/>
		</form>
	</notification>
<!-- <FS:TS> FIRE-5453: Flickr upload support (from Exodus) -->
	<notification name="ExodusFlickrVerificationExplanation">
Um die Flickr-Uploadfunktion nutzen zu können, muss [APP_NAME] Zugriff auf deinen Account gewährt werden. Beim Fortfahren wird die Flickr-Website im Webbrowser geöffnet, wo du dich einloggen und den Zugriff durch [APP_NAME] autorisieren musst. Der daraufhin angezeigte Code muss in [APP_NAME] eingetragen werden.

Soll [APP_NAME] autorisiert werden, Fotos unter deinem Flickr-Konto zu posten?
		<usetemplate name="okcancelbuttons" notext="Nein" yestext="Ja"/>
	</notification>

	<notification name="ExodusFlickrVerificationPrompt">
Bitte den Flickr-Zugriff im Webbrowser autorisieren und den angezeigen Code eingeben:
		<form name="form">
			<button name="OK" text="OK"/>
			<button name="Cancel" text="Abbrechen"/>
		</form>
	</notification>

	<notification name="ExodusFlickrVerificationFailed">
Flickr-Verifikation fehlgeschlagen. Bitte erneut versuchen sowie den eingegebenen Code überprüfen.
		<usetemplate name="okbutton" yestext="OK"/>
	</notification>

	<notification name="ExodusFlickrUploadComplete">
Das Foto kann jetzt [http://www.flickr.com/photos/upload/edit/?ids=[ID] hier] betrachtet werden.
	</notification>
<!-- </FS:TS> FIRE-5453 -->
	<notification name="RegionTrackerAdd">
Welche Bezeichnung soll für die Region
„[REGION]“ verwendet werden?
		<form name="form">
			<button name="OK" text="OK"/>
			<button name="Cancel" text="Abbrechen"/>
		</form>
	</notification>
	<notification name="SnoozeDuration">
		Zeitspanne in Sekunden, für die der Gruppenchat temporär unterdrückt werden soll:
		<form name="form">
			<button name="OK" text="OK"/>
			<button name="Cancel" text="Abbrechen"/>
		</form>
	</notification>
	<notification name="SnoozeDurationInvalidInput">
		Bitte geben Sie einen gültigen Wert für die Zeitspanne ein!
		<usetemplate name="okbutton" yestext="OK"/>
	</notification>
	<notification name="PickLimitReached">
		Neue Auswahl kann nicht erstellt werden, da bereits die maximale Anzahl an Auswahlen erstellt wurde.
		<usetemplate name="okbutton" yestext="OK"/>
	</notification>
	<notification name="GlobalOnlineStatusToggle">
		Abhängig von der Serverauslastung kann es einen Moment dauern, bis das Umschalten der Sichtbarkeit des Online-Status effektiv wird.
		<usetemplate ignoretext="Weise mich darauf hin, dass das Umschalten der Sichtbarkeit des Online-Status etwas dauern kann." name="okignore" yestext="OK"/>
	</notification>
	<notification name="RenderVolumeLODFactorWarning">
		ACHTUNG: Die Detailstufe (LOD) ist auf einen hohen Wert eingestellt.

Für den normalen Gebrauch ist ein Wert zwischen 1 und 3 ausreichend.
Ziehen Sie in Erwägung Objekte zu ersetzen, die bei einem entsprechenden Wert deformiert aussehen.

LOD-Faktor >3: Verschlechtert Performance. Nur für Fotoaufnahmen ratsam.
LOD-Faktor >4: Nur in Ausnahmefällen verwenden. Wird beim Neustart zurückgesetzt.
LOD-Faktor >8: Hat keinen echten Effekt. Kann Fehler verursachen.
		<usetemplate name="okbutton" yestext="OK"/>
	</notification>
	<notification name="CurrencyURIOverrideReceived">
Diese Region hat sich dazu entschieden, das Währungsportal eines Drittanbieters zu nutzen.
Bitte beachten Sie, dass es sich bei Käufen von Währung innerhalb des Firestorm Viewers um Transaktionen zwischen Ihnen (dem Nutzer) und den Anbietern oder Verkäufern der Währung handelt.
Weder Firestorm Viewer, Phoenix Firestorm Viewer Project Inc. noch dessen Team können für jegliche Kosten oder Schäden haftbar gemacht werden, die direkt oder indirekt aus solchen Transaktionen entstehen.
Falls Sie diesen Nutzungsbestimmungen nicht zustimmen, sollten keinerlei finanzielle Transaktionen im Rahmen der Nutzung dieses Viewers durchgeführt werden.
		<usetemplate ignoretext="Warnen, wenn eine Region die URL zum Währungsportal ändert" name="okignore" yestext="OK"/>
	</notification>
</notifications><|MERGE_RESOLUTION|>--- conflicted
+++ resolved
@@ -3430,11 +3430,7 @@
 		Fehler beim Speichern der Voreinstellung [NAME].
 	</notification>
 	<notification name="DefaultPresetNotSaved">
-<<<<<<< HEAD
-		Standard-Voreinstellung kann nicht überschrieben werden.
-=======
-		Die Standart-Voreinstellung kann nicht überschrieben werden.
->>>>>>> 3d59b774
+		Die Standard-Voreinstellung kann nicht überschrieben werden.
 	</notification>
 	<notification name="PresetNotDeleted">
 		Fehler beim Löschen der Voreinstellung [NAME].
@@ -4220,11 +4216,7 @@
 		Angefordertes Objekt kann nicht erstellt werden. Die Region ist voll.
 	</notification>
 	<notification name="CantCreateAnimatedObjectTooLarge">
-<<<<<<< HEAD
-		Angefordertes animiertes Objekt kann nicht erstellt werden, da es das Limit für geriggte Dreiecke übersteigt.
-=======
 		Das gewünschte animierte Objekt kann nicht erstellt werden, da es das Limit für geriggte Dreiecke überschreitet.
->>>>>>> 3d59b774
 	</notification>
 	<notification name="CantAttackMultipleObjOneSpot">
 		Sie können nicht mehrere Objekte an ein und derselben Stelle anhängen.
@@ -4275,21 +4267,6 @@
 		Sie können diese Form nicht ändern.
 	</notification>
 	<notification name="NoPermsTooManyAttachedAnimatedObjects">
-<<<<<<< HEAD
-		Durch diese Aktion würde die Anzahl an animierten Objekten das Limit überschreiten.
-	</notification>
-	<notification name="NoPermsLinkAnimatedObjectTooLarge">
-		Objekte können nicht verknüpft werden, da das resultierende animierte Objekt das Limit für geriggte Dreiecke überschreiten würde.
-	</notification>
-	<notification name="NoPermsSetFlagAnimatedObjectTooLarge">
-		Objekt kann nicht in ein animiertes Objekt geändert werden, da es das Limit für geriggte Dreiecke überschreiten würde.
-	</notification>
-	<notification name="CantChangeAnimatedObjectStateInsufficientLand">
-		Zustand für animiertes Objekt kann nicht geändert werden, da es das Parzellen-Limit überschreiten würde.
-	</notification>
-	<notification name="ErrorNoMeshData">
-		Server-Fehler: Aktionen kann nicht abgeschlossen werden, da die Mesh-Daten nicht gelanden sind.
-=======
 		Durch den Vorgang würde die Anzahl der angehängten animierten Objekte das zulässige Limit überschreiten.
 	</notification>
 	<notification name="NoPermsLinkAnimatedObjectTooLarge">
@@ -4303,7 +4280,6 @@
 	</notification>
 	<notification name="ErrorNoMeshData">
 		Serverfehler: Dieser Vorgang kann nicht abgeschlossen werden, da die Netzdaten nicht geladen sind.
->>>>>>> 3d59b774
 	</notification>
 	<notification name="NoAccessToClaimObjects">
 		Ihr Zugangsberechtigungen gestatten nicht das Beanspruchen von Objekten an dieser Stelle.
