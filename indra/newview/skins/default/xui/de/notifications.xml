<?xml version="1.0" encoding="utf-8"?>
<notifications>
	<global name="skipnexttime">
		Nicht mehr anzeigen
	</global>
	<global name="alwayschoose">
		Diese Option immer auswählen
	</global>
	<global name="implicitclosebutton">
		Schließen
	</global>
	<template name="okbutton">
		<form>
			<button name="OK_okbutton" text="$yestext"/>
		</form>
	</template>
	<template name="okignore">
		<form>
			<button name="OK_okignore" text="$yestext"/>
		</form>
	</template>
	<template name="okcancelbuttons">
		<form>
			<button name="OK_okcancelbuttons" text="$yestext"/>
			<button name="Cancel_okcancelbuttons" text="$notext"/>
		</form>
	</template>
	<template name="okcancelignore">
		<form>
			<button name="OK_okcancelignore" text="$yestext"/>
			<button name="Cancel_okcancelignore" text="$notext"/>
		</form>
	</template>
	<template name="okhelpbuttons">
		<form>
			<button name="OK_okhelpbuttons" text="$yestext"/>
			<button name="Help" text="$helptext"/>
		</form>
	</template>
	<template name="okhelpignore">
		<form>
			<button name="OK_okhelpignore" text="$yestext"/>
			<button name="Help_okhelpignore" text="$helptext"/>
		</form>
	</template>
	<template name="yesnocancelbuttons">
		<form>
			<button name="Yes" text="$yestext"/>
			<button name="No" text="$notext"/>
			<button name="Cancel_yesnocancelbuttons" text="$canceltext"/>
		</form>
	</template>
	<notification functor="GenericAcknowledge" label="Unbekannte Meldung" name="MissingAlert">
		Ihre Version von [APP_NAME] kann die gerade empfangene Benachrichtigung nicht anzeigen.  Bitte vergewissern Sie sich, dass Sie den aktuellsten Viewer installiert haben.

Fehlerdetails: The notification called &apos;[_NAME]&apos; was not found in notifications.xml.
		<usetemplate name="okbutton" yestext="OK"/>
	</notification>
	<notification name="FloaterNotFound">
		Floater-Fehler: Folgende Steuerelemente wurden nicht gefunden:

[CONTROLS]
		<usetemplate name="okbutton" yestext="OK"/>
	</notification>
	<notification name="TutorialNotFound">
		Derzeit ist kein Tutorial verfügbar.
		<usetemplate name="okbutton" yestext="OK"/>
	</notification>
	<notification name="GenericAlert">
		[MESSAGE]
	</notification>
	<notification name="GenericAlertYesCancel">
		[MESSAGE]
		<usetemplate name="okcancelbuttons" notext="Abbrechen" yestext="Ja"/>
	</notification>
	<notification name="GenericAlertOK">
		[MESSAGE]
		<usetemplate name="okbutton" yestext="OK"/>
	</notification>
	<notification name="BadInstallation">
		Beim Aktualisieren von [APP_NAME] ist ein Fehler aufgetreten.  Bitte [http://get.secondlife.com laden Sie die aktuellste Version des Viewers herunter].
		<usetemplate name="okbutton" yestext="OK"/>
	</notification>
	<notification name="LoginFailedNoNetwork">
		Verbindung nicht möglich zum [SECOND_LIFE_GRID].
    &apos;[DIAGNOSTIC]&apos;
Stellen Sie sicher, dass Ihre Internetverbindung funktioniert.
		<usetemplate name="okbutton" yestext="OK"/>
	</notification>
	<notification name="MessageTemplateNotFound">
		Meldungsvorlage [PATH] nicht gefunden.
		<usetemplate name="okbutton" yestext="OK"/>
	</notification>
	<notification name="WearableSave">
		Änderung an aktueller Kleidung/Körperteil speichern?
		<usetemplate canceltext="Abbrechen" name="yesnocancelbuttons" notext="Nicht speichern" yestext="Speichern"/>
	</notification>
	<notification name="ConfirmNoCopyToOutbox">
		Sie sind nicht berechtigt, einen oder mehrere dieser Artikel in die Händler-Outbox zu kopieren. Sie können sie verschieben oder zurücklassen.
		<usetemplate name="okcancelbuttons" notext="Artikel nicht verschieben" yestext="Artikel verschieben"/>
	</notification>
	<notification name="OutboxFolderCreated">
		Für jeden Artikel, den Sie in die oberste Ebene Ihrer Händler-Outbox übertragen haben, wurde ein neuer Ordner erstellt.
		<usetemplate ignoretext="Neuer Ordner in Händler-Outbox erstellt" name="okignore" yestext="OK"/>
	</notification>
	<notification name="OutboxImportComplete">
		Erfolg

Alle Ordner wurden erfolgreich an den Marktplatz übertragen.
		<usetemplate ignoretext="Alle Ordner an den Marktplatz übertragen" name="okignore" yestext="OK"/>
	</notification>
	<notification name="OutboxImportHadErrors">
		Einige Ordner wurden nicht übertragen

Beim Übertragen bestimmter Ordner an den Marktplatz ist ein Fehler aufgetreten. Diese Ordner befinden sich noch in Ihrer Händler-Outbox.

Weitere Informationen finden Sie im [[MARKETPLACE_IMPORTS_URL] Fehlerprotokoll].
		<usetemplate name="okbutton" yestext="OK"/>
	</notification>
	<notification name="OutboxImportFailed">
		Übertragung fehlgeschlagen mit Fehler „[ERROR_CODE]“

Aufgrund eines System- oder Netzwerkfehlers wurden keine Ordner an den Marktplatz übertragen. Versuchen Sie es später erneut.
		<usetemplate name="okbutton" yestext="OK"/>
	</notification>
	<notification name="OutboxInitFailed">
		Marktplatzinitialisierung fehlgeschlagen mit Fehler „[ERROR_CODE]“

Marktplatzinitialisierung aufgrund eines System- oder Netzwerkfehlers fehlgeschlagen. Versuchen Sie es später erneut.
		<usetemplate name="okbutton" yestext="OK"/>
	</notification>
	<notification name="CompileQueueSaveText">
		Der Text für ein Skript konnte aus folgendem Grund nicht hochgeladen werden: [REASON]. Bitte versuchen Sie es erneut.
	</notification>
	<notification name="CompileQueueSaveBytecode">
		Eine kompiliertes Skript konnte aus folgendem Grund nicht hochgeladen werden: [REASON]. Bitte versuchen Sie es erneut.
	</notification>
	<notification name="WriteAnimationFail">
		Fehler beim Schreiben von Animationsdaten.  Bitte versuchen Sie es erneut.
	</notification>
	<notification name="UploadAuctionSnapshotFail">
		Eine Auktions-Screenshot konnte aus folgendem Grund nicht hochgeladen werden: [REASON]
	</notification>
	<notification name="UnableToViewContentsMoreThanOne">
		Es kann nur jeweils der Inhalt von einem Objekt angezeigt werden.
Wählen Sie ein einzelnes Objekt aus und versuchen Sie es erneut.
	</notification>
	<notification name="SaveClothingBodyChanges">
		Änderung an Kleidung/Körperteilen speichern?
		<usetemplate canceltext="Abbrechen" name="yesnocancelbuttons" notext="Nicht speichern" yestext="Alles speichern"/>
	</notification>
	<notification name="FriendsAndGroupsOnly">
		Personen, die nicht auf Ihrer Freundesliste stehen, werden nicht informiert, dass Sie ihre Anrufe und Instant Messages ignorieren.
		<usetemplate name="okbutton" yestext="OK"/>
	</notification>
	<notification name="FavoritesOnLogin">
		Hinweis: Bei Aktivierung dieser Option sehen alle Personen, die diesen Computer benutzen, Ihre Lieblingsorte.
		<usetemplate name="okbutton" yestext="OK"/>
	</notification>
	<notification name="GrantModifyRights">
		Wenn Sie einem anderen Einwohner Änderungsrechte gewähren, dann kann dieser JEDES Objekt, das Sie inworld besitzen, ändern, löschen oder an sich nehmen. Seien Sie daher beim Gewähren dieser Rechte sehr vorsichtig!
Möchten Sie [NAME] Änderungsrechte gewähren?
		<usetemplate name="okcancelbuttons" notext="Nein" yestext="Ja"/>
	</notification>
	<notification name="GrantModifyRightsMultiple">
		Wenn Sie einem anderen Einwohner, die Erlaubnis zum Bearbeiten erteilen, dann kann dieser JEDES Objekt, das Sie inworld besitzen, verändern. Seien Sie SEHR vorsichtig, wenn Sie diese Erlaubnis gewähren!
Möchten Sie den ausgewählten Einwohnern Änderungsrechte gewähren?
		<usetemplate name="okcancelbuttons" notext="Nein" yestext="Ja"/>
	</notification>
	<notification name="RevokeModifyRights">
		Möchten Sie [NAME] die Änderungsrechte entziehen?
		<usetemplate name="okcancelbuttons" notext="Nein" yestext="Ja"/>
	</notification>
	<notification name="RevokeModifyRightsMultiple">
		Möchten Sie den ausgewählten Einwohnern die Änderungsrechte entziehen?
		<usetemplate name="okcancelbuttons" notext="Nein" yestext="Ja"/>
	</notification>
	<notification name="UnableToCreateGroup">
		Gruppe konnte nicht erstellt werden.
[MESSAGE]
		<usetemplate name="okbutton" yestext="OK"/>
	</notification>
	<notification name="PanelGroupApply">
		[NEEDS_APPLY_MESSAGE]
[WANT_APPLY_MESSAGE]
		<usetemplate canceltext="Abbrechen" name="yesnocancelbuttons" notext="Änderungen verwerfen" yestext="Änderungen übernehmen"/>
	</notification>
	<notification name="MustSpecifyGroupNoticeSubject">
		Geben Sie einen Betreff für die Gruppenmitteilung ein.
		<usetemplate name="okbutton" yestext="OK"/>
	</notification>
	<notification name="AddGroupOwnerWarning">
		Sie sind im Begriff, Gruppenmitgliedern die Rolle [ROLE_NAME] zuzuweisen.
Diese Rolle kann Mitgliedern nicht mehr entzogen werden.
Sie müssen die Rolle selbst niederlegen.
Möchten Sie fortfahren?
		<usetemplate ignoretext="Bestätigen, bevor ich einen neuen Gruppeneigentümer hinzufüge" name="okcancelignore" notext="Nein" yestext="Ja"/>
	</notification>
	<notification name="AssignDangerousActionWarning">
		Sie sind im Begriff, der Rolle „[ROLE_NAME]“ die Fähigkeit „[ACTION_NAME]“ zuzuweisen.

 *ACHTUNG*
 Mitglieder in einer Rolle mit dieser Fähigkeit können sich selbst -
 und allen anderen Mitgliedern – Rollen zuweisen, die mehr Rechte
 beinhalten als sie derzeit haben, und damit nahezu
 Eigentümerrechte erreichen. Überlegen Sie sich, wem Sie diese Fähigkeit
 verleihen.

Der Rolle „[ROLE_NAME]“ diese Fähigkeit zuweisen?
		<usetemplate name="okcancelbuttons" notext="Nein" yestext="Ja"/>
	</notification>
	<notification name="AssignDangerousAbilityWarning">
		Sie sind im Begriff, der Rolle „[ROLE_NAME]“ die Fähigkeit „[ACTION_NAME]“ zuzuweisen.

 *ACHTUNG*
 Mitglieder in einer Rolle mit dieser Fähigkeit können sich selbst -
 und allen anderen Mitgliedern – alle Fähigkeiten zuweisen und
 damit fast Eigentümerrechte erreichen.

Der Rolle „[ROLE_NAME]“ diese Fähigkeit zuweisen?
		<usetemplate name="okcancelbuttons" notext="Nein" yestext="Ja"/>
	</notification>
	<notification name="AssignBanAbilityWarning">
		Sie sind im Begriff, der Rolle „[ROLE_NAME]“ die Fähigkeit „[ACTION_NAME]“ zuzuweisen.

 *ACHTUNG*
Jedem Mitglied in einer Rolle mit dieser Fähigkeit werden auch die Fähigkeiten „[ACTION_NAME_2]“ und „[ACTION_NAME_3]“ zugewiesen.
		<usetemplate name="okbutton" yestext="OK"/>
	</notification>
	<notification name="RemoveBanAbilityWarning">
		Sie sind im Begriff, die Fähigkeit „[ACTION_NAME]“ aus der Rolle „[ROLE_NAME]“ zu entfernen.

 *ACHTUNG*
Durch Entfernen dieser Fähigkeit werden die Fähigkeiten „[ACTION_NAME_2]“ und „[ACTION_NAME_3]“ NICHT entfernt.
 
Wenn diese Rolle nicht mehr diese Fähigkeiten haben soll, deaktivieren Sie sie bitte umgehend.
		<usetemplate name="okbutton" yestext="OK"/>
	</notification>
	<notification name="EjectGroupMemberWarning">
		Sie sind dabei, [AVATAR_NAME] aus der Gruppe hinauszuwerfen.
		<usetemplate ignoretext="Hinauswerfen eines einzelnen Gruppenmitglieds bestätigen" name="okcancelignore" notext="Abbrechen" yestext="Hinauswerfen"/>
	</notification>
	<notification name="EjectGroupMembersWarning">
		Sie sind dabei, [COUNT] Mitglieder aus der Gruppe hinauszuwerfen.
		<usetemplate ignoretext="Hinauswerfen mehrerer Gruppenmitglieder bestätigen" name="okcancelignore" notext="Abbrechen" yestext="Hinauswerfen"/>
	</notification>
	<notification name="AttachmentDrop">
		Sie möchten Ihren Anhang wirklich fallen lassen?
Möchten Sie fortfahren?
		<usetemplate ignoretext="Bestätigen, bevor Anhänge fallen gelassen werden" name="okcancelignore" notext="Nein" yestext="Ja"/>
	</notification>
	<notification name="JoinGroupCanAfford">
		Der Beitritt zu dieser Gruppe kostet [COST] L$.
Fortfahren?
		<usetemplate name="okcancelbuttons" notext="Abbrechen" yestext="Beitreten"/>
	</notification>
	<notification name="JoinGroupNoCost">
		Sie treten der Gruppe [NAME] bei.
Fortfahren?
		<usetemplate name="okcancelbuttons" notext="Abbrechen" yestext="Beitreten"/>
	</notification>
	<notification name="JoinGroupCannotAfford">
		Der Beitritt zu dieser Gruppe kostet [COST] L$.
Sie haben nicht genug L$, um dieser Gruppe beizutreten.
	</notification>
	<notification name="CreateGroupCost">
		Die Gründung dieser Gruppe kostet [COST] L$.
Gruppen müssen mehr als ein Mitglied haben oder sie werden gelöscht.
Bitte laden Sie innerhalb von 48 Stunden Mitglieder in Ihre Gruppe ein.
		<usetemplate canceltext="Abbrechen" name="okcancelbuttons" notext="Abbrechen" yestext="Gruppe für [COST] L$ erstellen"/>
	</notification>
	<notification name="LandBuyPass">
		Sie können dieses Land („[PARCEL_NAME]“) für [COST] L$
[TIME] Stunden lang betreten.  Pass kaufen?
		<usetemplate name="okcancelbuttons" notext="Abbrechen" yestext="OK"/>
	</notification>
	<notification name="SalePriceRestriction">
		Der Verkaufspreis muss beim allgemeinen Verkauf über 0 L$ liegen.
Wählen Sie eine bestimmte Person aus, wenn Sie für 0 L$ verkaufen.
	</notification>
	<notification name="ConfirmLandSaleChange">
		Die ausgewählten [LAND_SIZE] m² Land werden zum Verkauf freigegeben.
Der Verkaufspreis beträgt [SALE_PRICE] L$. Der Verkauf an [NAME] wird zu diesem Preis freigegeben.
		<usetemplate name="okcancelbuttons" notext="Abbrechen" yestext="OK"/>
	</notification>
	<notification name="ConfirmLandSaleToAnyoneChange">
		ACHTUNG: Wenn Sie auf An jeden verkaufen klicken, kann jeder in [CURRENT_GRID] Ihr Land kaufen, auch Einwohner in anderen Regionen.

Die ausgewählten [LAND_SIZE] m² Land werden zum Verkauf freigegeben.
Der Verkaufspreis beträgt [SALE_PRICE] L$. Der Verkauf an [NAME] wird zu diesem Preis freigegeben.
		<usetemplate name="okcancelbuttons" notext="Abbrechen" yestext="OK"/>
	</notification>
	<notification name="ReturnObjectsDeededToGroup">
		Möchten Sie alle Ihre Objekte auf dieser Parzelle, die der Gruppe „[NAME]“ gehören, zurück in das jeweilige Inventar ihrer vorherigen Eigentümer transferieren?

*WARNUNG* Alle nicht transferierbaren Objekte, die der Gruppe übertragen wurden, werden dabei gelöscht!

Objekte: [N]
		<usetemplate name="okcancelbuttons" notext="Abbrechen" yestext="OK"/>
	</notification>
	<notification name="ReturnObjectsOwnedByUser">
		Möchten Sie alle Objekte auf dieser Parzelle, die dem Einwohner „[NAME]“ gehören, in das jeweilige Inventar ihrer Eigentümer transferieren?

Objekte: [N]
		<usetemplate name="okcancelbuttons" notext="Abbrechen" yestext="OK"/>
	</notification>
	<notification name="ReturnObjectsOwnedBySelf">
		Möchten Sie alle Objekte auf dieser Parzelle, die Ihnen gehören, zurück in Ihr Inventar transferieren?

Objekte: [N]
		<usetemplate name="okcancelbuttons" notext="Abbrechen" yestext="OK"/>
	</notification>
	<notification name="ReturnObjectsNotOwnedBySelf">
		Möchten Sie alle Objekte auf dieser Parzelle, die NICHT Ihnen gehören, in das Inventar ihrer Eigentümer transferieren?
Transferierbare Objekte, die an eine Gruppe übertragen wurden, werden ihren vorherigen Eigentümern zurückgegeben.

*WARNUNG* Alle nicht transferierbaren Objekte, die der Gruppe übertragen wurden, werden dabei gelöscht!

Objekte: [N]
		<usetemplate name="okcancelbuttons" notext="Abbrechen" yestext="OK"/>
	</notification>
	<notification name="ReturnObjectsNotOwnedByUser">
		Möchten Sie alle Objekte auf dieser Parzelle, die NICHT [NAME] gehören, in das Inventar ihrer Eigentümer transferieren?
Transferierbare Objekte, die an eine Gruppe übertragen wurden, werden ihren vorherigen Eigentümern zurückgegeben.

*WARNUNG* Alle nicht transferierbaren Objekte, die der Gruppe übertragen wurden, werden dabei gelöscht!

Objekte: [N]
		<usetemplate name="okcancelbuttons" notext="Abbrechen" yestext="OK"/>
	</notification>
	<notification name="ReturnAllTopObjects">
		Möchten Sie alle aufgeführten Objekte ihren Eigentümern zurückgeben? Dies wird ALLE geskripteten Objekte in der Region zurückgeben!
		<usetemplate name="okcancelbuttons" notext="Abbrechen" yestext="OK"/>
	</notification>
	<notification name="DisableAllTopObjects">
		Möchten Sie alle Objekte in dieser Region deaktivieren?
		<usetemplate name="okcancelbuttons" notext="Abbrechen" yestext="OK"/>
	</notification>
	<notification name="ReturnObjectsNotOwnedByGroup">
		Objekte auf dieser Parzelle, die von der Gruppe [NAME] nicht gemeinsam genutzt werden, an ihre Eigentümer zurückgeben?

Objekte: [N]
		<usetemplate name="okcancelbuttons" notext="Abbrechen" yestext="OK"/>
	</notification>
	<notification name="UnableToDisableOutsideScripts">
		Skriptdeaktivierung nicht möglich.
Für die gesamte Region ist Schaden aktiviert.
Damit Waffen funktionieren, müssen Skripts erlaubt sein.
	</notification>
	<notification name="MultipleFacesSelected">
		Mehrere Flächen wurden ausgewählt.
Wenn Sie fortfahren werden auf mehrere Flächen des Objekts unterschiedlichen Medien-Instanzen eingefügt.
Um Medien nur auf einer Fläche einzufügen, wählen Sie „Oberfläche auswählen&quot; und klicken Sie auf die gewünschte Fläche des Objektes. Klicken Sie dann auf „Hinzufügen&quot;.
		<usetemplate ignoretext="Die Medien werden auf mehrere ausgewählte Seiten übertragen" name="okcancelignore" notext="Abbrechen" yestext="OK"/>
	</notification>
	<notification name="MustBeInParcel">
		Sie müssen auf einer Landparzelle stehen, um ihren Landepunkt festzulegen.
	</notification>
	<notification name="PromptRecipientEmail">
		Bitte geben Sie für den/die Empfänger eine gültige Email-Adresse ein.
	</notification>
	<notification name="PromptSelfEmail">
		Geben Sie Ihre E-Mail-Adresse ein.
	</notification>
	<notification name="PromptMissingSubjMsg">
		Foto mit Standardbetreff bzw. -nachricht als E-Mail versenden?
		<usetemplate name="okcancelbuttons" notext="Abbrechen" yestext="OK"/>
	</notification>
	<notification name="ErrorProcessingSnapshot">
		Fehler beim Verarbeiten der Fotodaten
	</notification>
	<notification name="ErrorEncodingSnapshot">
		Fehler beim Erstellen des Fotos!
	</notification>
	<notification name="ErrorUploadingPostcard">
		Ein Foto konnte aus folgendem Grund nicht gesendet werden: [REASON]
	</notification>
	<notification name="ErrorUploadingReportScreenshot">
		Ein Report-Screenshot konnte aus folgendem Grund nicht hochgeladen werden: [REASON]
	</notification>
	<notification name="MustAgreeToLogIn">
		Bevor Sie sich in [CURRENT_GRID] anmelden können, müssen Sie den Nutzungsbedingungen zustimmen.
	</notification>
	<notification name="CouldNotPutOnOutfit">
		Outfit konnte nicht angezogen werden.
Der Outfit-Ordner enthält keine Kleidung, Körperteile oder Anhänge.
	</notification>
	<notification name="CannotWearTrash">
		Kleider oder Körperteile im Papierkorb können nicht getragen werden
	</notification>
	<notification name="MaxAttachmentsOnOutfit">
		Objekt konnte nicht angehängt werden.
Überschreitet die maximale Anzahl an Objekten [MAX_ATTACHMENTS], die angehängt werden können. Bitte nehmen Sie zunächst ein anderes Objekt ab.
	</notification>
	<notification name="CannotWearInfoNotComplete">
		Sie können das Objekt nicht anziehen, weil es noch nicht geladen wurde. Warten Sie kurz und versuchen Sie es dann noch einmal.
	</notification>
	<notification name="MustHaveAccountToLogIn">
		Sie haben ein Feld leer gelassen.
Sie müssen den Benutzernamen Ihres Avatars eingeben.

Sie benötigen ein Konto, um [CURRENT_GRID] betreten zu können. Möchten Sie jetzt ein Konto erstellen?
		<url name="url">
			[create_account_url]
		</url>
		<usetemplate name="okcancelbuttons" notext="Erneut versuchen" yestext="Neues Benutzerkonto anlegen"/>
	</notification>
	<notification name="InvalidCredentialFormat">
		Sie müssen entweder den Benutzernamen oder den Vor- und Nachnamen Ihres Avatars in das Feld „Benutzername“ eingeben und die Anmeldung dann erneut versuchen.
	</notification>
	<notification name="InvalidGrid">
		„[GRID]“ ist keine gültige Grid-ID.
	</notification>
	<notification name="InvalidLocationSLURL">
		Ihre Startposition gibt kein gültiges Grid an.
	</notification>
	<notification name="DeleteClassified">
		Anzeige „[NAME]“ löschen?
Gebühren werden nicht rückerstattet.
		<usetemplate name="okcancelbuttons" notext="Abbrechen" yestext="OK"/>
	</notification>
	<notification name="DeleteMedia">
		Sie haben sich entschieden, die Medien auf dieser Seite zu löschen.
Sind Sie sicher, dass Sie fortfahren wollen?
		<usetemplate ignoretext="Bestätigen, bevor ich Medien von einem Objekt entferne." name="okcancelignore" notext="Nein" yestext="Ja"/>
	</notification>
	<notification name="ClassifiedSave">
		Änderung an Anzeige [NAME] speichern?
		<usetemplate canceltext="Abbrechen" name="yesnocancelbuttons" notext="Nicht speichern" yestext="Speichern"/>
	</notification>
	<notification name="ClassifiedInsufficientFunds">
		Sie haben nicht genügend Geld, um eine Anzeige zu erstellen.
		<usetemplate name="okbutton" yestext="OK"/>
	</notification>
	<notification name="DeleteAvatarPick">
		Auswahl &lt;nolink&gt;[PICK]&lt;/nolink&gt; löschen?
		<usetemplate name="okcancelbuttons" notext="Abbrechen" yestext="OK"/>
	</notification>
	<notification name="DeleteOutfits">
		Das/Die ausgewählte(n) Outfit(s) löschen?
		<usetemplate name="okcancelbuttons" notext="Abbrechen" yestext="OK"/>
	</notification>
	<notification name="DeleteOutfitsWithName">
		Outfit „[NAME]“ löschen?
		<usetemplate name="okcancelbuttons" notext="Abbrechen" yestext="OK"/>
	</notification>
	<notification name="PromptGoToEventsPage">
		Zur [CURRENT_GRID] Events-Webseite?
		<url name="url">
			http://secondlife.com/events/?lang=de-DE
		</url>
		<usetemplate name="okcancelbuttons" notext="Abbrechen" yestext="OK"/>
	</notification>
	<notification name="SelectProposalToView">
		Wählen Sie ein Angebot zur Ansicht.
	</notification>
	<notification name="SelectHistoryItemToView">
		Wählen Sie ein Element zur Ansicht.
	</notification>
	<notification name="CacheWillClear">
		Der Cache wird nach einem Neustart von [APP_NAME] geleert.
	</notification>
	<notification name="CacheWillBeMoved">
		Der Cache wird nach einem Neustart von [APP_NAME] verschoben.
Hinweis: Der Cache wird dabei gelöscht/geleert.
	</notification>
	<notification name="SoundCacheWillBeMoved">
		Der Sound-Cache wird nach einem Neustart von [APP_NAME] verschoben.
	</notification>
	<notification name="ChangeConnectionPort">
		Die Port-Einstellungen werden nach einem Neustart von [APP_NAME] wirksam.
	</notification>
	<notification name="ChangeSkin">
		Das neue Oberflächendesign wird nach einem Neustart von [APP_NAME] angezeigt.
		<usetemplate name="okcancelbuttons" notext="OK" yestext="Neustart"/>
	</notification>
	<notification name="ChangeLanguage">
		Die Sprachänderung tritt nach Neustart von [APP_NAME] in Kraft.
	</notification>
	<notification name="GoToAuctionPage">
		Zur [CURRENT_GRID]-Webseite, um Auktionen anzuzeigen oder ein Gebot abzugeben?
		<url name="url">
			http://secondlife.com/auctions/auction-detail.php?id=[AUCTION_ID]
		</url>
		<usetemplate name="okcancelbuttons" notext="Abbrechen" yestext="OK"/>
	</notification>
	<notification name="SaveChanges">
		Änderungen speichern?
		<usetemplate canceltext="Abbrechen" name="yesnocancelbuttons" notext="Nicht speichern" yestext="Speichern"/>
	</notification>
	<notification name="DeleteNotecard">
		Notizkarte wirklich löschen?
		<usetemplate name="okcancelignore" notext="Abbrechen" yestext="Ok" ignoretext="Bestätigen, wenn eine Notizkarte gelöscht wird"/>
	</notification>
	<notification name="GestureSaveFailedTooManySteps">
		Speichern der Geste fehlgeschlagen.
Die Geste besteht aus zu vielen Schritten.
Löschen Sie einige Schritte und versuchen Sie es erneut.
	</notification>
	<notification name="GestureSaveFailedTryAgain">
		Speichern der Geste fehlgeschlagen.  Warten Sie kurz und versuchen Sie es dann noch einmal.
	</notification>
	<notification name="GestureSaveFailedObjectNotFound">
		Geste konnte nicht gespeichert werden, da das Objekt oder das zugehörige Objektinventar nicht gefunden wurden.
Das Objekt ist möglicherweise außer Reichweite oder wurde gelöscht.
	</notification>
	<notification name="GestureSaveFailedReason">
		Eine Geste konnte aus folgendem Grund nicht gespeichert werden: [REASON].  Speichern Sie die Geste bitte später.
	</notification>
	<notification name="SaveNotecardFailObjectNotFound">
		Notizkarte konnte nicht gespeichert werden, da das Objekt oder das zugehörige Objektinventar nicht gefunden wurden.
Das Objekt ist möglicherweise außer Reichweite oder wurde gelöscht.
	</notification>
	<notification name="SaveNotecardFailReason">
		Eine Notizkarte konnte aus folgendem Grund nicht gespeichert werden: [REASON].  Speichern Sie die Notizkarte bitte später.
	</notification>
	<notification name="ScriptCannotUndo">
		Es konnten nicht alle Änderungen in Ihrer Skriptversion rückgängig gemacht werden.
Möchten Sie die letzte gespeicherte Version vom Server laden?
(**Warnung** Dieser Vorgang kann nicht rückgängig gemacht werden.)
		<usetemplate name="okcancelbuttons" notext="Abbrechen" yestext="OK"/>
	</notification>
	<notification name="SaveScriptFailReason">
		Ein Skript konnte aus folgendem Grund nicht gespeichert werden: [REASON].  Speichern Sie das Skript bitte später.
	</notification>
	<notification name="SaveScriptFailObjectNotFound">
		Skript konnte nicht gespeichert werden, weil das zugehörige Objekt nicht gefunden wurde.
Das Objekt ist möglicherweise außer Reichweite oder wurde gelöscht.
	</notification>
	<notification name="SaveBytecodeFailReason">
		Ein kompiliertes Skript konnte aus folgendem Grund nicht gespeichert werden: [REASON].  Speichern Sie das Skript bitte später.
	</notification>
	<notification name="StartRegionEmpty">
		Ihre Startregion ist nicht definiert.
Geben Sie den Namen der Region im Feld „Startposition“ ein oder wählen Sie „Mein letzter Standort“ oder „Mein Zuhause“ als Startposition aus.
		<usetemplate name="okbutton" yestext="OK"/>
	</notification>
	<notification name="CouldNotStartStopScript">
		Skript konnte nicht gestartet oder beendet werden, weil das zugehörige Objekt nicht gefunden wurde.
Das Objekt ist möglicherweise außer Reichweite oder wurde gelöscht.
	</notification>
	<notification name="CannotDownloadFile">
		Dateidownload nicht möglich
	</notification>
	<notification name="CannotWriteFile">
		Datei [[FILE]] kann nicht geschrieben werden
	</notification>
	<notification name="UnsupportedHardware">
		Ihr Computer entspricht leider nicht den Mindestanforderungen von [APP_NAME]. Dies kann zur Folge haben, dass das Programm nicht sehr gut ausgeführt wird. Bei nicht unterstützten Systemkonfigurationen kann Ihnen unser [SUPPORT_SITE] leider nicht helfen.

Weitere Informationen finden Sie auf [_URL].
		<url name="url" option="0">
			http://secondlife.com/support/sysreqs.php?lang=de
		</url>
		<usetemplate ignoretext="Meine Hardware wird nicht unterstützt" name="okcancelignore" notext="Nein" yestext="Ja"/>
	</notification>
	<notification name="IntelOldDriver">
		Wahrscheinlich gibt es einen neueren Treiber für Ihren Grafikchip. Durch Aktualisieren der Grafiktreiber lässt sich die Leistung u. U. beträchtlich verbessern.

    Unter [_URL] nach aktualisierten Treibern suchen?
		<url name="url">
			http://www.intel.com/p/de_DE/support/detect/graphics
		</url>
		<usetemplate ignoretext="Mein Grafiktreiber ist veraltet" name="okcancelignore" notext="Nein" yestext="Ja"/>
	</notification>
	<notification name="AMDOldDriver">
		Wahrscheinlich gibt es einen neueren Treiber für Ihren Grafikchip. Durch Aktualisieren der Grafiktreiber lässt sich die Leistung u. U. beträchtlich verbessern.

    Unter [_URL] nach aktualisierten Treibern suchen?
		<url name="url">
			http://support.amd.com/de/Pages/AMDSupportHub.aspx
		</url>
		<usetemplate ignoretext="Mein Grafiktreiber ist veraltet" name="okcancelignore" notext="Nein" yestext="Ja"/>
	</notification>
	<notification name="NVIDIAOldDriver">
		Wahrscheinlich gibt es einen neueren Treiber für Ihren Grafikchip. Durch Aktualisieren der Grafiktreiber lässt sich die Leistung u. U. beträchtlich verbessern.

    Unter [_URL] nach aktualisierten Treibern suchen?
		<url name="url">
			http://www.nvidia.com/Download/index.aspx?lang=de-de
		</url>
		<usetemplate ignoretext="Mein Grafiktreiber ist veraltet" name="okcancelignore" notext="Nein" yestext="Ja"/>
	</notification>
	<notification name="UnknownGPU">
		Ihr System verwendet eine Grafikkarte, die [APP_NAME] nicht erkennt.
Dies passiert dann, wenn die neue Hardware noch nicht mit [APP_NAME] getestet wurde.  Wahrscheinlich wird das Programm richtig ausgeführt, aber Sie müssen eventuell ein paar Grafikeinstellungen vornehmen.
(Ich &gt; Einstellungen &gt; Grafik).
		<form name="form">
			<ignore name="ignore" text="Meine Grafikkarte konnte nicht identifiziert werden."/>
		</form>
	</notification>
	<notification name="DisplaySettingsNoShaders">
		[APP_NAME] ist bei der Initialisierung der Grafiktreiber abgestürzt.
Die Grafikqualität wird auf Niedrig gesetzt, um einige typische Treiberfehler zu vermeiden. Einige Grafikfunktionen werden ausgeschaltet.
Wir empfehlen die Aktualisierung Ihrer Grafikkartentreiber.
Sie können die Grafikqualität unter Einstellungen &gt; Grafik wieder erhöhen.
	</notification>
	<notification name="RegionNoTerraforming">
		Die Region [REGION] erlaubt kein Terraforming.
	</notification>
	<notification name="ParcelNoTerraforming">
		Sie sind nicht zum Terraformen der Parzelle „[PARCEL]“ berechtigt.
	</notification>
	<notification name="CannotCopyWarning">
		Sie sind nicht berechtigt, die folgenden Objekte zu kopieren:
[ITEMS]
Wenn Sie diese weitergeben, werden sie aus Ihrem Inventar entfernt. Möchten Sie diese Objekte wirklich weggeben?
		<usetemplate name="okcancelbuttons" notext="Nein" yestext="Ja"/>
	</notification>
	<notification name="CannotGiveItem">
		Inventarobjekt kann nicht übergeben werden.
	</notification>
	<notification name="TransactionCancelled">
		Transaktion abgebrochen.
	</notification>
	<notification name="TooManyItems">
		Es können maximal 42 Objekte auf einmal in das Inventar transferiert werden.
	</notification>
	<notification name="NoItems">
		Sie sind nicht berechtigt, die ausgewählten Objekte zu kopieren.
	</notification>
	<notification name="CannotCopyCountItems">
		Sie sind nicht berechtigt, [COUNT] der ausgewählten Objekte zu kopieren. Diese Objekte werden aus Ihrem Inventar gelöscht.
Möchten Sie diese Objekte weggeben?
		<usetemplate name="okcancelbuttons" notext="Nein" yestext="Ja"/>
	</notification>
	<notification name="CannotGiveCategory">
		Sie sind nicht berechtigt, den ausgewählten Ordner zu kopieren.
	</notification>
	<notification name="FreezeAvatar">
		Diesen Avatar einfrieren?
Der Avatar wird außer Gefecht gesetzt und kann sich nicht mehr bewegen, chatten oder mit der Welt interagieren.
		<usetemplate canceltext="Abbrechen" name="yesnocancelbuttons" notext="Auftauen" yestext="Einfrieren"/>
	</notification>
	<notification name="FreezeAvatarFullname">
		[AVATAR_NAME] einfrieren?
Der Avatar wird außer Gefecht gesetzt und kann sich nicht mehr bewegen, chatten oder mit der Welt interagieren.
		<usetemplate canceltext="Abbrechen" name="yesnocancelbuttons" notext="Auftauen" yestext="Einfrieren"/>
	</notification>
	<notification name="EjectAvatarFullname">
		[AVATAR_NAME] von Ihrem Land werfen?
		<usetemplate canceltext="Abbrechen" name="yesnocancelbuttons" notext="Ausschließen und Verbannen" yestext="Ausschließen"/>
	</notification>
	<notification name="EjectAvatarNoBan">
		Diesen Avatar aus Ihrem Land werfen?
		<usetemplate name="okcancelbuttons" notext="Abbrechen" yestext="Hinauswerfen"/>
	</notification>
	<notification name="EjectAvatarFullnameNoBan">
		[AVATAR_NAME] aus Ihrem Land werfen?
		<usetemplate name="okcancelbuttons" notext="Abbrechen" yestext="Hinauswerfen"/>
	</notification>
	<notification name="EjectAvatarFromGroup">
		Sie haben [AVATAR_NAME] aus der Gruppe [GROUP_NAME] geworfen.
	</notification>
	<notification name="AcquireErrorTooManyObjects">
		FEHLER: Zu viele Objekte ausgewählt.
	</notification>
	<notification name="AcquireErrorObjectSpan">
		FEHLER: Die Objekte überspannen mehrere Regionen.
Verschieben Sie alle betreffenden Objekte in dieselbe Region.
	</notification>
	<notification name="PromptGoToCurrencyPage">
		[EXTRA]

[_URL] für Informationen zum Kauf von L$ öffnen?
		<url name="url">
			http://secondlife.com/app/currency/?lang=de-DE
		</url>
		<usetemplate name="okcancelbuttons" notext="Abbrechen" yestext="OK"/>
	</notification>
	<notification name="UnableToLinkObjects">
		Verknüpfung dieser [COUNT] Objekte nicht möglich.
Sie können maximal [MAX] Objekte verknüpfen.
	</notification>
	<notification name="CannotLinkIncompleteSet">
		Sie können nur vollständige Objektsätze verknüpfen und Sie müssen mehr als ein Objekt auswählen.
	</notification>
	<notification name="CannotLinkModify">
		Verknüpfung nicht möglich, da Sie nicht alle Objekte bearbeiten dürfen.

Stellen Sie sicher, dass kein Objekt gesperrt ist und alle Objekte Ihnen gehören.
	</notification>
	<notification name="CannotLinkPermanent">
		Objekte können nicht über Regionsgrenzen hinweg verknüpft werden.
	</notification>
	<notification name="CannotLinkDifferentOwners">
		Verknüpfung nicht möglich, da nicht alle Objekte denselben Eigentümer haben.

Stellen Sie sicher, dass alle ausgewählten Objekte Ihnen gehören.
	</notification>
	<notification name="NoFileExtension">
		Kein Dateityp für Datei: „[FILE]“

Vergewissern Sie sich, dass die Datei den richtigen Dateityp hat.
	</notification>
	<notification name="InvalidFileExtension">
		Ungültige Datei-Endung [EXTENSION]
Erwartet wurde [VALIDS]
		<usetemplate name="okbutton" yestext="OK"/>
	</notification>
	<notification name="CannotUploadSoundFile">
		Sounddatei konnte nicht hochgeladen werden:
[FILE]
	</notification>
	<notification name="SoundFileNotRIFF">
		Die Datei ist anscheinend keine RIFF WAVE-Datei:
[FILE]
	</notification>
	<notification name="SoundFileNotPCM">
		Die Datei ist anscheinend keine PCM WAVE-Audiodatei:
[FILE]
	</notification>
	<notification name="SoundFileInvalidChannelCount">
		Die Datei hat eine ungültige Anzahl Tonkanäle (muss Mono oder Stereo sein):
[FILE]
	</notification>
	<notification name="SoundFileInvalidSampleRate">
		Die Sample-Rate dieser Datei wird nicht unterstützt (muss 44,1 K sein):
[FILE]
	</notification>
	<notification name="SoundFileInvalidWordSize">
		Die Word-Größe dieser Datei wird nicht unterstützt (muss 8 oder 16 Bit sein):
[FILE]
	</notification>
	<notification name="SoundFileInvalidHeader">
		„Daten“-Chunk in WAV-Header nicht gefunden:
[FILE]
	</notification>
	<notification name="SoundFileInvalidChunkSize">
		Falsche Chunk-Größe in WAV-Datei:
[FILE]
	</notification>
	<notification name="SoundFileInvalidTooLong">
		Audiodatei ist zu lang (max. 10 Sekunden):
[FILE]
	</notification>
	<notification name="ProblemWithFile">
		Problem mit Datei [FILE]:

[ERROR]
	</notification>
	<notification name="CannotOpenTemporarySoundFile">
		Temporäre komprimierte Sounddatei konnte nicht geöffnet werden: [FILE]
	</notification>
	<notification name="UnknownVorbisEncodeFailure">
		Unbekannter Vorbis-Kodierungsfehler in: [FILE]
	</notification>
	<notification name="CannotEncodeFile">
		Datei konnte nicht kodiert werden: [FILE]
	</notification>
	<notification name="CorruptedProtectedDataStore">
		Wir können Ihren Benutzernamen und Ihr Kennwort nicht automatisch ausfüllen.  Dies kann passieren, wenn Sie die Netzwerkeinstellungen ändern.
		<usetemplate name="okbutton" yestext="OK"/>
	</notification>
	<notification name="CorruptResourceFile">
		Ressourcendatei beschädigt: [FILE]
	</notification>
	<notification name="UnknownResourceFileVersion">
		Unbekannte Linden-Ressourcenversion in Datei: [FILE]
	</notification>
	<notification name="UnableToCreateOutputFile">
		Ausgabedatei konnte nicht erstellt werden: [FILE]
	</notification>
	<notification name="DoNotSupportBulkAnimationUpload">
		Der Mehrfach-Upload von BVH-Animationsdateien wird zurzeit von [APP_NAME] nicht unterstützt.
	</notification>
	<notification name="CannotUploadReason">
		Datei [FILE] kann aus folgendem Grund nicht hochgeladen werden: [REASON]
Bitte versuchen Sie es erneut.
	</notification>
	<notification name="LandmarkCreated">
		„[LANDMARK_NAME]“ wurde zum Ordner „[FOLDER_NAME]“ hinzugefügt.
	</notification>
	<notification name="LandmarkAlreadyExists">
		Sie besitzen für diesen Standort bereits eine Landmarke.
		<usetemplate name="okbutton" yestext="OK"/>
	</notification>
	<notification name="CannotCreateLandmarkNotOwner">
		Sie können hier keine Landmarke erstellen, da der Landeigentümer dies verboten hat.
	</notification>
	<notification name="CannotRecompileSelectObjectsNoScripts">
		„Rekompilieren“ nicht möglich.
Objekt mit Skript wählen.
	</notification>
	<notification name="CannotRecompileSelectObjectsNoPermission">
		„Rekompilieren“ nicht möglich.

Wählen Sie Objekte mit Skripts, die Sie bearbeiten dürfen.
	</notification>
	<notification name="CannotResetSelectObjectsNoScripts">
		„Zurücksetzen“ nicht möglich.

Wählen Sie Objekte mit Skripten.
	</notification>
	<notification name="CannotdeleteSelectObjectsNoScripts">
		„Löschen“ nicht möglich.

Wählen Sie Objekte mit Skripten.
	</notification>
	<notification name="CannotResetSelectObjectsNoPermission">
		„Zurücksetzen“ nicht möglich.

Wählen Sie Objekte mit Skripten, die Sie bearbeiten dürfen.
	</notification>
	<notification name="CannotOpenScriptObjectNoMod">
		Das Skript im Objekt kann nicht geöffnet werden, da keine Änderungs-Berechtigungen vorliegen.
	</notification>
	<notification name="CannotSetRunningSelectObjectsNoScripts">
		„Ausführen“ von Skripten nicht möglich.

Wählen Sie Objekte mit Skripten.
	</notification>
	<notification name="CannotSetRunningNotSelectObjectsNoScripts">
		„Deaktivieren“ von Skripten nicht möglich.

Wählen Sie Objekte mit Skripten.
	</notification>
	<notification name="NoFrontmostFloater">
		Kein vorderster Floater zum Speichern.
	</notification>
	<notification name="SeachFilteredOnShortWords">
		Ihre Suchanfrage wurde geändert.
Zu kurze Begriffe wurden entfernt.

Ihre Suchanfrage: [FINALQUERY]
	</notification>
	<notification name="SeachFilteredOnShortWordsEmpty">
		Ihre Suchbegriffe sind zu kurz.
Es wurde keine Suche durchgeführt.
	</notification>
	<notification name="CouldNotTeleportReason">
		Teleport ist fehlgeschlagen.
[REASON]
	</notification>
	<notification name="invalid_tport">
		Bei der Bearbeitung Ihrer Teleport-Anfrage ist ein Problem aufgetreten. Sie müssen sich zum Teleportieren eventuell neu anmelden.
Falls diese Meldung weiterhin angezeigt wird, wenden Sie sich bitte an [SUPPORT_SITE].
	</notification>
	<notification name="invalid_region_handoff">
		Bei der Bearbeitung Ihres Regionswechsels ist ein Problem aufgetreten. Sie müssen eventuell neu anmelden, um die Region wechseln zu können.
Falls diese Meldung weiterhin angezeigt wird, wenden Sie sich bitte an [SUPPORT_SITE].
	</notification>
	<notification name="blocked_tport">
		Teleportieren ist zurzeit leider nicht möglich. Versuchen Sie es später noch einmal.
Wenn der Teleport dann immer noch nicht funktioniert, melden Sie sich bitte ab und wieder an.
	</notification>
	<notification name="nolandmark_tport">
		Das System konnte das Landmarken-Ziel nicht finden.
	</notification>
	<notification name="timeout_tport">
		Das System konnte keine Teleport-Verbindung herstellen.
Versuchen Sie es später noch einmal.
	</notification>
	<notification name="noaccess_tport">
		Sie haben leider keinen Zugang zu diesem Teleport-Ziel.
	</notification>
	<notification name="missing_attach_tport">
		Ihre Anhänge sind noch nicht eingetroffen. Warten Sie kurz oder melden Sie sich ab und wieder an, bevor Sie einen neuen Teleport-Versuch unternehmen.
	</notification>
	<notification name="too_many_uploads_tport">
		Die Asset-Warteschlange in dieser Region ist zurzeit überlastet.
Ihre Teleport-Anfrage kann nicht sofort bearbeitet werden. Versuchen Sie es in einigen Minuten erneut oder besuchen Sie eine weniger überfüllte Region.
	</notification>
	<notification name="expired_tport">
		Das System konnte Ihre Teleport-Anfrage nicht rechtzeitig bearbeiten. Versuchen Sie es in einigen Minuten erneut.
	</notification>
	<notification name="expired_region_handoff">
		Das System konnte Ihre Anfrage zum Regionswechsel nicht rechtzeitig bearbeiten. Versuchen Sie es in einigen Minuten erneut.
	</notification>
	<notification name="no_host">
		Teleport-Ziel wurde nicht gefunden. Das Ziel ist entweder im Moment nicht verfügbar oder existiert nicht mehr. Versuchen Sie es in einigen Minuten erneut.
	</notification>
	<notification name="no_inventory_host">
		Das Inventarsystem ist zurzeit nicht verfügbar.
	</notification>
	<notification name="CannotSetLandOwnerNothingSelected">
		Landeigentümer kann nicht festgelegt werden:
Keine Parzelle ausgewählt.
	</notification>
	<notification name="CannotSetLandOwnerMultipleRegions">
		Eine erzwungene Landübertragung ist nicht möglich, da die Auswahl mehrere Regionen umfasst. Wählen Sie ein kleineres Gebiet und versuchen Sie es erneut.
	</notification>
	<notification name="ForceOwnerAuctionWarning">
		Diese Parzelle steht zur Auktion. Wenn Sie eine Eigentumsübertragung erzwingen, wird die Auktion abgesagt. Wenn die Auktion bereits begonnen hatte, dann werden Sie sich hiermit keine Freunde machen!
Eigentumsübertragung erzwingen?
		<usetemplate name="okcancelbuttons" notext="Abbrechen" yestext="OK"/>
	</notification>
	<notification name="CannotContentifyNothingSelected">
		Inhaltsidentifizierung nicht möglich:
Keine Parzelle ausgewählt.
	</notification>
	<notification name="CannotContentifyNoRegion">
		Inhaltsidentifizierung nicht möglich:
Keine Region ausgewählt.
	</notification>
	<notification name="CannotReleaseLandNothingSelected">
		Land kann nicht aufgegeben werden:
Keine Parzelle ausgewählt.
	</notification>
	<notification name="CannotReleaseLandNoRegion">
		Land kann nicht aufgegeben werden:
Region nicht gefunden.
	</notification>
	<notification name="CannotBuyLandNothingSelected">
		Land kann nicht gekauft werden:
Keine Parzelle ausgewählt.
	</notification>
	<notification name="CannotBuyLandNoRegion">
		Land kann nicht gekauft werden:
Kann die Region nicht finden, in der sich dieses Land befindet.
	</notification>
	<notification name="CannotCloseFloaterBuyLand">
		Das Fenster Land kaufen kann nicht geschlossen werden, bevor [APP_NAME] den Preis für diese Transaktion eingeschätzt hat.
	</notification>
	<notification name="CannotDeedLandNothingSelected">
		Land kann nicht übertragen werden:
Keine Parzelle ausgewählt.
	</notification>
	<notification name="CannotDeedLandNoGroup">
		Land kann nicht übertragen werden:
Keine Gruppe ausgewählt.
	</notification>
	<notification name="CannotDeedLandNoRegion">
		Land kann nicht übertragen werden:
Kann die Region nicht finden, in der sich dieses Land befindet.
	</notification>
	<notification name="CannotDeedLandMultipleSelected">
		Land kann nicht übertragen werden:
Mehrere Parzellen ausgewählt.

Wählen Sie eine einzelne Parzelle.
	</notification>
	<notification name="CannotDeedLandWaitingForServer">
		Land kann nicht übertragen werden:
Warte auf Server für Eigentümerinformationen.

Bitte versuchen Sie es erneut.
	</notification>
	<notification name="CannotDeedLandNoTransfer">
		Land kann nicht übertragen werden:
Die Region [REGION] erlaubt keine Landübertragung.
	</notification>
	<notification name="CannotReleaseLandWatingForServer">
		Land kann nicht aufgegeben werden:
Server muss Parzelleninformation aktualisieren.

Versuchen Sie es in einigen Sekunden erneut.
	</notification>
	<notification name="CannotReleaseLandSelected">
		Land kann nicht aufgegeben werden:
Die ausgewählten Parzellen gehören Ihnen nicht.

Wählen Sie eine einzelne Parzelle.
	</notification>
	<notification name="CannotReleaseLandDontOwn">
		Land kann nicht aufgegeben werden:
Ihnen fehlt die Berechtigung zur Freigabe dieser Parzelle.
Parzellen, die Ihnen gehören, werden grün dargestellt.
	</notification>
	<notification name="CannotReleaseLandRegionNotFound">
		Land kann nicht aufgegeben werden:
Kann die Region nicht finden, in der sich dieses Land befindet.
	</notification>
	<notification name="CannotReleaseLandNoTransfer">
		Land kann nicht aufgegeben werden:
Die Region [REGION] erlaubt keine Landübertragung.
	</notification>
	<notification name="CannotReleaseLandPartialSelection">
		Land kann nicht aufgegeben werden:
Zum Freigeben müssen Sie eine ganze Parzelle auswählen.

Wählen Sie eine ganze Parzelle oder teilen Sie Ihre Parzelle.
	</notification>
	<notification name="ReleaseLandWarning">
		Sie sind im Begriff, [AREA] qm Land aufzugeben.
Wenn Sie diese Parzelle aufgeben, wird sie ohne L$-Erstattung von Ihrem Landbesitz entfernt.

Dieses Land aufgeben?
		<usetemplate name="okcancelbuttons" notext="Abbrechen" yestext="OK"/>
	</notification>
	<notification name="CannotDivideLandNothingSelected">
		Land kann nicht aufgeteilt werden:

Keine Parzellen ausgewählt.
	</notification>
	<notification name="CannotDivideLandPartialSelection">
		Land kann nicht aufgeteilt werden:

Sie haben eine ganze Parzelle ausgewählt.
Wählen Sie einen Parzellenabschnitt aus.
	</notification>
	<notification name="LandDivideWarning">
		Wenn Sie dieses Land teilen, wird diese Parzelle in zwei geteilt, jede mit ihren eigenen Einstellungen. Einige dieser Einstellungen werden aufgrund dieses Vorgangs zurückgesetzt.

Land teilen?
		<usetemplate name="okcancelbuttons" notext="Abbrechen" yestext="OK"/>
	</notification>
	<notification name="CannotDivideLandNoRegion">
		Land kann nicht aufgeteilt werden:
Kann die Region nicht finden, in der sich dieses Land befindet.
	</notification>
	<notification name="CannotJoinLandNoRegion">
		Land kann nicht zusammengelegt werden:
Kann die Region nicht finden, in der sich dieses Land befindet.
	</notification>
	<notification name="CannotJoinLandNothingSelected">
		Land kann nicht zusammengelegt werden:
Keine Parzellen ausgewählt.
	</notification>
	<notification name="CannotJoinLandEntireParcelSelected">
		Land kann nicht zusammengelegt werden:
Sie haben nur eine Parzelle ausgewählt.

Wählen Sie Land auf beiden Parzellen aus.
	</notification>
	<notification name="CannotJoinLandSelection">
		Land kann nicht zusammengelegt werden:
Sie müssen mehrere Parzellen auswählen.

Wählen Sie Land auf beiden Parzellen aus.
	</notification>
	<notification name="JoinLandWarning">
		Beim Zusammenlegen entsteht aus den vom Auswahlrechteck
erfassten Parzellen eine große Parzelle.
Sie müssen der neuen Parzelle einen Namen geben und ihre Optionen festlegen.

Land zusammenlegen?
		<usetemplate name="okcancelbuttons" notext="Abbrechen" yestext="OK"/>
	</notification>
	<notification name="ConfirmNotecardSave">
		Um das Objekt kopieren oder anzeigen zu können, müssen Sie zuerst diese Notizkarte speichern. Notizkarte speichern?
		<usetemplate name="okcancelbuttons" notext="Abbrechen" yestext="OK"/>
	</notification>
	<notification name="ConfirmItemCopy">
		Dieses Objekt in Ihr Inventar kopieren?
		<usetemplate name="okcancelbuttons" notext="Abbrechen" yestext="Kopieren"/>
	</notification>
	<notification name="ResolutionSwitchFail">
		Auflösung konnte nicht auf [RESX] x [RESY] gesetzt werden
	</notification>
	<notification name="ErrorUndefinedGrasses">
		Fehler: Nicht definierte Gräser: [SPECIES]
	</notification>
	<notification name="ErrorUndefinedTrees">
		Fehler: Nicht definierte Bäume: [SPECIES]
	</notification>
	<notification name="CannotSaveWearableOutOfSpace">
		„[NAME]“ konnte nicht in Kleidungsdatei gespeichert werden.  Geben Sie Speicherplatz auf dem Computer frei und speichern Sie das Kleidungsstück erneut.
	</notification>
	<notification name="CannotSaveToAssetStore">
		[NAME] kann nicht in Zentral-Asset-Speicher geladen werden.
Dies ist ein temporärer Fehler. Bitte passen Sie das Kleidungsstück in einigen Minuten noch einmal an und speichern Sie es erneut.
	</notification>
	<notification name="YouHaveBeenLoggedOut">
		Es tut uns leid! Sie wurden von [CURRENT_GRID] abgemeldet.
            [MESSAGE]
		<usetemplate name="okcancelbuttons" notext="Beenden" yestext="IM &amp; Chat anzeigen"/>
	</notification>
	<notification name="OnlyOfficerCanBuyLand">
		Landkauf für Gruppe nicht möglich:
Sie sind nicht berechtigt, Land für die aktive Gruppe zu kaufen.
	</notification>
	<notification label="Freund hinzufügen" name="AddFriendWithMessage">
		Freunde können sich gegenseitig die Berechtigung erteilen, sich auf der Karte zu sehen und den Online-Status anzuzeigen.

[NAME] Freundschaft anbieten?
		<form name="form">
			<input name="message">
				Wollen wir Freunde sein?
			</input>
			<button name="Offer" text="OK"/>
			<button name="Cancel" text="Abbrechen"/>
		</form>
	</notification>
	<notification label="Automatische Ersetzungsliste hinzufügen" name="AddAutoReplaceList">
		Name für neue Liste:
		<form name="form">
			<button name="SetName" text="OK"/>
		</form>
	</notification>
	<notification label="Automatische Ersetzungsliste umbenennen" name="RenameAutoReplaceList">
		Der Name „[DUPNAME]“ wird bereits verwendet.
 Geben Sie einen neuen eindeutigen Namen ein:
		<form name="form">
			<button name="ReplaceList" text="Aktuelle Liste ersetzen"/>
			<button name="SetName" text="Neuen Namen verwenden"/>
		</form>
	</notification>
	<notification name="InvalidAutoReplaceEntry">
		Das Schlüsselwort muss ein einziges Wort sein; die Ersetzungszeichenfolge darf nicht leer sein.
	</notification>
	<notification name="InvalidAutoReplaceList">
		Diese Ersetzungsliste ist nicht gültig.
	</notification>
	<notification name="SpellingDictImportRequired">
		Sie müssen eine Datei, einen Namen und eine Sprache angeben.
	</notification>
	<notification name="SpellingDictIsSecondary">
		Das Wörterbuch [DIC_NAME] scheint keine „aff“-Datei zu haben und ist deshalb ein sekundäres Wörterbuch.
Es kann als zusätzliches Wörterbuch verwendet werden, aber nicht als Hauptwörterbuch.

Weitere Informationen finden Sie unter https://wiki.secondlife.com/wiki/Adding_Spelling_Dictionaries.
	</notification>
	<notification name="SpellingDictImportFailed">
		Kopieren nicht möglich:
[FROM_NAME]
nach
[TO_NAME]
	</notification>
	<notification label="Outfit speichern" name="SaveOutfitAs">
		Mein aktuelles Outfit als neues Outfit speichern:
		<form name="form">
			<input name="message">
				[DESC] (neu)
			</input>
			<button name="OK" text="OK"/>
			<button name="Cancel" text="Abbrechen"/>
		</form>
	</notification>
	<notification label="Kleidungstyp speichern" name="SaveWearableAs">
		Objekt in meinem Inventar speichern als:
		<form name="form">
			<input name="message">
				[DESC] (neu)
			</input>
			<button name="OK" text="OK"/>
			<button name="Cancel" text="Abbrechen"/>
		</form>
	</notification>
	<notification label="Outfit neu benennen" name="RenameOutfit">
		Neuer Outfit-Name:
		<form name="form">
			<input name="new_name">
				[NAME]
			</input>
			<button name="OK" text="OK"/>
			<button name="Cancel" text="Abbrechen"/>
		</form>
	</notification>
	<notification name="RemoveFromFriends">
		Möchten Sie &lt;nolink&gt;[NAME]&lt;/nolink&gt; aus Ihrer Freundesliste entfernen?
		<usetemplate name="okcancelbuttons" notext="Abbrechen" yestext="OK"/>
	</notification>
	<notification name="RemoveMultipleFromFriends">
		Möchten Sie mehrere Freunde aus Ihrer Freundesliste entfernen?
		<usetemplate name="okcancelbuttons" notext="Abbrechen" yestext="OK"/>
	</notification>
	<notification name="GodDeleteAllScriptedPublicObjectsByUser">
		Möchten Sie alle geskripteten Objekte von
** [AVATAR_NAME] **
auf allen anderen Ländern in diesem Sim löschen?
		<usetemplate name="okcancelbuttons" notext="Abbrechen" yestext="OK"/>
	</notification>
	<notification name="GodDeleteAllScriptedObjectsByUser">
		Möchten Sie ALLE geskripteten Objekte von
** [AVATAR_NAME] **
auf ALLEN LÄNDERN in diesem Sim LÖSCHEN?
		<usetemplate name="okcancelbuttons" notext="Abbrechen" yestext="OK"/>
	</notification>
	<notification name="GodDeleteAllObjectsByUser">
		Möchten Sie ALLE Objekte (einschließlich geskriptete) von
** [AVATAR_NAME] **
auf ALLEN LÄNDERN in diesem Sim LÖSCHEN?
		<usetemplate name="okcancelbuttons" notext="Abbrechen" yestext="OK"/>
	</notification>
	<notification name="BlankClassifiedName">
		Geben Sie einen Namen für die Anzeige ein.
	</notification>
	<notification name="MinClassifiedPrice">
		Der Mindestbetrag für die Listung ist [MIN_PRICE] L$.

Geben sie einen höheren Betrag ein.
	</notification>
	<notification name="ConfirmItemDeleteHasLinks">
		Auf mindestens eines der Objekte wird über Verknüpfungen Bezug genommen. Wenn Sie dieses Objekt löschen, funktionieren die Verknüpfungen nicht mehr.  Wir empfehlen daher, diese Verknüpfungen zuerst zu löschen.

Möchten Sie diese Objekte wirklich löschen?
		<usetemplate name="okcancelbuttons" notext="Abbrechen" yestext="OK"/>
	</notification>
	<notification name="ConfirmObjectDeleteLock">
		Mindestens ein ausgewähltes Objekt ist gesperrt.

Möchten Sie diese Objekte löschen?
		<usetemplate name="okcancelbuttons" notext="Abbrechen" yestext="OK"/>
	</notification>
	<notification name="ConfirmObjectDeleteNoCopy">
		Mindestens ein ausgewähltes Objekt kann nicht kopiert werden.

Möchten Sie diese Objekte löschen?
		<usetemplate name="okcancelbuttons" notext="Abbrechen" yestext="OK"/>
	</notification>
	<notification name="ConfirmObjectDeleteNoOwn">
		Mindestens eines der ausgewählten Objekte gehört nicht Ihnen.

Möchten Sie diese Objekte wirklich löschen?
		<usetemplate name="okcancelbuttons" notext="Abbrechen" yestext="OK"/>
	</notification>
	<notification name="ConfirmObjectDeleteLockNoCopy">
		Mindestens ein Objekt ist gesperrt.
Mindestens ein Objekt kann nicht kopiert werden.

Möchten Sie diese Objekte löschen?
		<usetemplate name="okcancelbuttons" notext="Abbrechen" yestext="OK"/>
	</notification>
	<notification name="ConfirmObjectDeleteLockNoOwn">
		Mindestens ein Objekt ist gesperrt.
Mindestens ein Objekt gehört nicht Ihnen.

Möchten Sie diese Objekte wirklich löschen?
		<usetemplate name="okcancelbuttons" notext="Abbrechen" yestext="OK"/>
	</notification>
	<notification name="ConfirmObjectDeleteNoCopyNoOwn">
		Mindestens ein Objekt kann nicht kopiert werden.
Mindestens ein Objekt gehört nicht Ihnen.

Möchten Sie diese Objekte wirklich löschen?
		<usetemplate name="okcancelbuttons" notext="Abbrechen" yestext="OK"/>
	</notification>
	<notification name="ConfirmObjectDeleteLockNoCopyNoOwn">
		Mindestens ein Objekt ist gesperrt.
Mindestens ein Objekt kann nicht kopiert werden.
Mindestens ein Objekt gehört nicht Ihnen.

Möchten Sie diese Objekte wirklich löschen?
		<usetemplate name="okcancelbuttons" notext="Abbrechen" yestext="OK"/>
	</notification>
	<notification name="ConfirmObjectTakeLock">
		Mindestens ein Objekt ist gesperrt.

Möchten Sie diese Objekte nehmen?
		<usetemplate name="okcancelbuttons" notext="Abbrechen" yestext="OK"/>
	</notification>
	<notification name="ConfirmObjectTakeNoOwn">
		Nicht alle Objekte, die Sie aufgenommen haben, gehören Ihnen.
Wenn Sie fortfahren, werden die Rechte für den nächsten Eigentümer angewandt und Sie können die Objekte möglicherweise nicht bearbeiten oder kopieren.

Möchten Sie diese Objekte nehmen?
		<usetemplate name="okcancelbuttons" notext="Abbrechen" yestext="OK"/>
	</notification>
	<notification name="ConfirmObjectTakeLockNoOwn">
		Mindestens ein Objekt ist gesperrt.
Nicht alle Objekte, die Sie aufgenommen haben, gehören Ihnen.
Wenn Sie fortfahren, werden die Rechte für den nächsten Eigentümer abgefragt und Sie können die Objekte möglicherweise nicht bearbeiten oder kopieren.
Die aktuelle Auswahl können Sie jedoch aufnehmen.

Möchten Sie diese Objekte nehmen?
		<usetemplate name="okcancelbuttons" notext="Abbrechen" yestext="OK"/>
	</notification>
	<notification name="CantBuyLandAcrossMultipleRegions">
		Landkauf nicht möglich, da die Auswahl mehrere Regionen umfasst.

Wählen Sie ein kleineres Gebiet und versuchen Sie es erneut.
	</notification>
	<notification name="DeedLandToGroup">
		Die Schenkung dieser Parzelle setzt voraus, dass die Gruppe über ausreichende Landnutzungsrechte verfügt.
Dem Eigentümer wird der Kaufpreis für das Land nicht rückerstattet. Bei Verkauf der übertragenen Parzelle wird der Erlös zwischen den Gruppenmitgliedern aufgeteilt.

Der Gruppe „[GROUP_NAME]“
 [AREA] m² Land schenken?
		<usetemplate name="okcancelbuttons" notext="Abbrechen" yestext="OK"/>
	</notification>
	<notification name="DeedLandToGroupWithContribution">
		Die Schenkung dieser Parzelle setzt voraus, dass die Gruppe über ausreichende Landnutzungsrechte verfügt.
Die Schenkung beinhaltet eine Landübertragung an die Gruppe von „[NAME]“.
Dem Eigentümer wird der Kaufpreis für das Land nicht rückerstattet. Bei Verkauf der übertragenen Parzelle wird der Erlös zwischen den Gruppenmitgliedern aufgeteilt.

Der Gruppe „[GROUP_NAME]“ [AREA] m² an Land schenken?
		<usetemplate name="okcancelbuttons" notext="Abbrechen" yestext="OK"/>
	</notification>
	<notification name="DisplaySetToSafe">
		Es wurden sichere Anzeige-Einstellungen gewählt, da die Option -safe verwendet wurde.
	</notification>
	<notification name="DisplaySetToRecommendedGPUChange">
		Die Anzeigeeinstellungen wurden auf die empfohlenen Werte gesetzt, da Ihre Grafikkarte geändert wurde
von „[LAST_GPU]“
in „[THIS_GPU]“
	</notification>
	<notification name="DisplaySetToRecommendedFeatureChange">
		Aufgrund einer Änderung des Rendersubsystems wurden die Anzeigeeinstellungen auf die empfohlenen Werte gesetzt.
	</notification>
	<notification name="ErrorMessage">
		[ERROR_MESSAGE]
		<usetemplate name="okbutton" yestext="OK"/>
	</notification>
	<notification name="AvatarMovedDesired">
		Ihr gewünschter Zielort ist zurzeit nicht verfügbar.
Sie wurden zur nächstgelegenen Region teleportiert.
	</notification>
	<notification name="AvatarMovedLast">
		Ihr angeforderter Standort ist zurzeit nicht verfügbar.
Sie wurden zur nächstgelegenen Region teleportiert.
	</notification>
	<notification name="AvatarMovedHome">
		Ihr Zuhause ist zurzeit nicht verfügbar.
Sie wurden zur nächstgelegenen Region teleportiert.
Sie müssen eventuell ein neues Zuhause festlegen.
	</notification>
	<notification name="ClothingLoading">
		Ihre Kleidung wird noch heruntergeladen.
Sie können [APP_NAME] normal verwenden. Andere Benutzer können Sie korrekt dargestellt sehen.
		<form name="form">
			<ignore name="ignore" text="Das Herunterladen der Kleidung dauert lange"/>
		</form>
	</notification>
	<notification name="FirstRun">
		Installation von [APP_NAME] vollständig abgeschlossen.

Falls Sie [CURRENT_GRID] zum ersten Mal verwenden, müssen Sie zuerst ein Konto erstellen, bevor Sie sich anmelden können.
		<usetemplate name="okcancelbuttons" notext="Weiter" yestext="Konto erstellen..."/>
	</notification>
	<notification name="LoginPacketNeverReceived">
		Es gibt Probleme mit der Verbindung. Möglicherweise besteht ein Problem mit Ihrer Internetverbindung oder dem [SECOND_LIFE_GRID].

Überprüfen Sie Ihre Internetverbindung und versuchen Sie es dann erneut, oder klicken Sie auf Hilfe, um zu [SUPPORT_SITE] zu gelangen, oder klicken Sie auf Teleportieren, um nach Hause zu teleportieren.
		<url name="url">
			http://de.secondlife.com/support/
		</url>
		<form name="form">
			<button name="OK" text="OK"/>
			<button name="Help" text="Hilfe"/>
			<button name="Teleport" text="Teleportieren"/>
		</form>
	</notification>
	<notification name="WelcomeChooseSex">
		Ihr Avatar erscheint jeden Moment.

Benutzen Sie die Pfeiltasten, um sich fortzubewegen.
Drücken Sie F1 für Hilfe oder für weitere Informationen über [CURRENT_GRID].
Bitte wählen Sie einen männlichen oder weiblichen Avatar.
Sie können sich später noch umentscheiden.
		<usetemplate name="okcancelbuttons" notext="Weiblich" yestext="Männlich"/>
	</notification>
	<notification name="CantTeleportToGrid">
		Konnte nicht zu [SLURL] teleportieren, da dieser Standort sich auf einem anderen Grid ([GRID]) befindet. Sie befinden sich im Moment auf dem Grid ([CURRENT_GRID]).  Bitte schließen Sie Ihren Viewer und versuchen Sie es erneut.
		<usetemplate name="okbutton" yestext="OK"/>
	</notification>
	<notification name="GeneralCertificateError">
		Eine Verbindung zum Server konnte nicht hergestellt werden.
[REASON]

SubjektName: [SUBJECT_NAME_STRING]
Herausgeber: [ISSUER_NAME_STRING]
Gültig ab: [VALID_FROM]
Gültig bis: [VALID_TO]
MD5 Fingerabdruck: [SHA1_DIGEST]
SHA1 Fingerabdruck: [MD5_DIGEST]
Verwendung: [KEYUSAGE]
Erweiterte Verwendung: [EXTENDEDKEYUSAGE]
Identifikation: [SUBJECTKEYIDENTIFIER]
		<usetemplate name="okbutton" yestext="OK"/>
	</notification>
	<notification name="TrustCertificateError">
		Die Zertifizierungsautorität für diesen Server ist unbekannt.

Zertifikatsinformation:
SubjektName: [SUBJECT_NAME_STRING]
Herausgeber: [ISSUER_NAME_STRING]
Gültig ab: [VALID_FROM]
Gültig bis: [VALID_TO]
MD5 Fingerabdruck: [SHA1_DIGEST]
SHA1 Fingerabdruck: [MD5_DIGEST]
Verwendung: [KEYUSAGE]
Erweiterte Verwendung: [EXTENDEDKEYUSAGE]
Identifikation: [SUBJECTKEYIDENTIFIER]

Möchten Sie dieser Autorität vertrauen?
		<usetemplate name="okcancelbuttons" notext="Abbrechen" yestext="Vertrauen"/>
	</notification>
	<notification name="NotEnoughCurrency">
		[NAME] [PRICE] L$  Sie haben nicht genügend L$, um diese Aktion auszuführen.
	</notification>
	<notification name="GrantedModifyRights">
		[NAME] hat Ihnen die Erlaubnis erteilt, ihre/seine Objekte zu bearbeiten.
	</notification>
	<notification name="RevokedModifyRights">
		Ihnen wurden die Änderungsrechte für die Objekte von [NAME] entzogen.
	</notification>
	<notification name="FlushMapVisibilityCaches">
		Der Kartencache dieser Region wird geleert.
Diese Aktion ist nur beim Debugging sinnvoll.
(Auf dem Produktionssystem warten Sie einfach 5 Minuten. Die Karten werden nach erneuter Anmeldung automatisch aktualisiert.)
		<usetemplate name="okcancelbuttons" notext="Abbrechen" yestext="OK"/>
	</notification>
	<notification name="BuyOneObjectOnly">
		Sie können jeweils nur ein Objekt kaufen.  Wählen Sie ein einzelnes Objekt aus und versuchen Sie es erneut.
	</notification>
	<notification name="OnlyCopyContentsOfSingleItem">
		Es kann nur jeweils der Inhalt von einem Objekt kopiert werden.
Wählen Sie ein einzelnes Objekt aus und versuchen Sie es erneut.
		<usetemplate name="okcancelbuttons" notext="Abbrechen" yestext="OK"/>
	</notification>
	<notification name="KickUsersFromRegion">
		Alle Einwohner in dieser Region nach Hause teleportieren?
		<usetemplate name="okcancelbuttons" notext="Abbrechen" yestext="OK"/>
	</notification>
	<notification name="EstateObjectReturn">
		Möchten Sie wirklich alle Objekte zurückgeben, die [USER_NAME] gehören?
		<usetemplate name="okcancelbuttons" notext="Abbrechen" yestext="OK"/>
	</notification>
	<notification name="InvalidTerrainBitDepth">
		Die Regionstexturen konnten nicht festgelegt werden:
Die Terraintextur [TEXTURE_NUM] hat eine ungültige Bit-Tiefe [TEXTURE_BIT_DEPTH].

Ersetzen Sie die Textur [TEXTURE_NUM] mit einer Bilddatei von maximal 1024x1024 und 24 Bit und klicken Sie dann erneut auf „Übernehmen“.
	</notification>
	<notification name="InvalidTerrainSize">
		Die Regionstexturen konnten nicht festgelegt werden:
Die Terraintextur [TEXTURE_NUM] ist mit [TEXTURE_SIZE_X]x[TEXTURE_SIZE_Y] zu groß.

Ersetzen Sie die Textur [TEXTURE_NUM] mit einer Bilddatei von maximal 1024x1024 und 24 Bit und klicken Sie dann erneut auf „Übernehmen“.
	</notification>
	<notification name="RawUploadStarted">
		Hochladen gestartet. Je nach Verbindungsgeschwindigkeit kann der Vorgang bis zu 2 Minuten dauern.
	</notification>
	<notification name="ConfirmBakeTerrain">
		Möchten Sie das aktuelle Terrain formen, es zum Mittelpunkt der oberen und unteren Terraingrenzen und zum Standard des „Zurücksetzen“-Tools machen?
		<usetemplate name="okcancelbuttons" notext="Abbrechen" yestext="OK"/>
	</notification>
	<notification name="MaxAllowedAgentOnRegion">
		Es sind maximal [MAX_AGENTS] zulässige Einwohner erlaubt.
	</notification>
	<notification name="MaxBannedAgentsOnRegion">
		Es sind maximal [MAX_BANNED] verbannte Einwohner erlaubt.
	</notification>
	<notification name="MaxAgentOnRegionBatch">
		Fehler beim Versuch, [NUM_ADDED] Agenten hinzuzufügen:
Überschreitet den Grenzwert [MAX_AGENTS] [LIST_TYPE] um [NUM_EXCESS].
	</notification>
	<notification name="MaxAllowedGroupsOnRegion">
		Es sind maximal [MAX_GROUPS] zulässige Gruppen erlaubt.
		<usetemplate name="okcancelbuttons" notext="Abbrechen" yestext="Formen"/>
	</notification>
	<notification name="MaxManagersOnRegion">
		Es sind maximal [MAX_MANAGER]  verbannte Einwohner erlaub.
	</notification>
	<notification name="OwnerCanNotBeDenied">
		Der Eigentümer des Grundbesitzes kann nicht zur Liste der „Verbannten Einwohner“ hinzugefügt werden.
	</notification>
	<notification name="CanNotChangeAppearanceUntilLoaded">
		Das Aussehen lässt sich erst ändern, wenn Kleider und Form/Gestalt geladen sind.
	</notification>
	<notification name="ClassifiedMustBeAlphanumeric">
		Der Name der Anzeige muss mit einem Buchstaben von A bis Z oder einer Ziffer beginnen.  Satzzeichen sind nicht erlaubt.
	</notification>
	<notification name="CantSetBuyObject">
		„Objekt kaufen“ nicht möglich, da das Objekt nicht zum Verkauf freigegeben ist.
Geben Sie das Objekt zum Verkauf frei und versuchen Sie es erneut.
	</notification>
	<notification name="FinishedRawDownload">
		Raw-Terrain-Datei wurde heruntergeladen nach:
[DOWNLOAD_PATH].
	</notification>
	<notification name="DownloadWindowsMandatory">
		Eine neue Version von [SUPPORT_SITE] ist verfügbar.
[MESSAGE]
Sie müssen das Update herunterladen, um [APP_NAME] weiter verwenden zu können.
		<usetemplate name="okcancelbuttons" notext="Beenden" yestext="Herunterladen"/>
	</notification>
	<notification name="DownloadWindows">
		Eine neue Version von [APP_NAME] ist verfügbar.
[MESSAGE]
Dieses Update ist nicht erforderlich, für bessere Leistung und Stabilität sollte es jedoch installiert werden.
		<usetemplate name="okcancelbuttons" notext="Weiter" yestext="Herunterladen"/>
	</notification>
	<notification name="DownloadWindowsReleaseForDownload">
		Eine neue Version von [APP_NAME] ist verfügbar.
[MESSAGE]
Dieses Update ist nicht erforderlich, für bessere Leistung und Stabilität sollte es jedoch installiert werden.
		<usetemplate name="okcancelbuttons" notext="Weiter" yestext="Herunterladen"/>
	</notification>
	<notification name="DownloadLinuxMandatory">
		Eine neue Version von [SUPPORT_SITE] ist verfügbar.
[MESSAGE]
Sie müssen das Update herunterladen, um [APP_NAME] weiter verwenden zu können.
		<usetemplate name="okcancelbuttons" notext="Beenden" yestext="Herunterladen"/>
	</notification>
	<notification name="DownloadLinux">
		Eine neue Version von [APP_NAME] ist verfügbar.
[MESSAGE]
Dieses Update ist nicht erforderlich, für bessere Leistung und Stabilität sollte es jedoch installiert werden.
		<usetemplate name="okcancelbuttons" notext="Weiter" yestext="Herunterladen"/>
	</notification>
	<notification name="DownloadLinuxReleaseForDownload">
		Eine neue Version von [APP_NAME] ist verfügbar.
[MESSAGE]
Dieses Update ist nicht erforderlich, für bessere Leistung und Stabilität sollte es jedoch installiert werden.
		<usetemplate name="okcancelbuttons" notext="Weiter" yestext="Herunterladen"/>
	</notification>
	<notification name="DownloadMacMandatory">
		Eine neue Version von [SUPPORT_SITE] ist verfügbar.
[MESSAGE]
Sie müssen das Update herunterladen, um [APP_NAME] weiter verwenden zu können.

In Ihren Anwendungsordner herunterladen?
		<usetemplate name="okcancelbuttons" notext="Beenden" yestext="Herunterladen"/>
	</notification>
	<notification name="DownloadMac">
		Eine neue Version von [APP_NAME] ist verfügbar.
[MESSAGE]
Dieses Update ist nicht erforderlich, für bessere Leistung und Stabilität sollte es jedoch installiert werden.

In Ihren Anwendungsordner herunterladen?
		<usetemplate name="okcancelbuttons" notext="Weiter" yestext="Herunterladen"/>
	</notification>
	<notification name="DownloadMacReleaseForDownload">
		Eine neue Version von [APP_NAME] ist verfügbar.
[MESSAGE]
Dieses Update ist nicht erforderlich, für bessere Leistung und Stabilität sollte es jedoch installiert werden.

In Ihren Anwendungsordner herunterladen?
		<usetemplate name="okcancelbuttons" notext="Weiter" yestext="Herunterladen"/>
	</notification>
	<notification name="FailedUpdateInstall">
		Beim Installieren des Viewer-Updates ist ein Fehler aufgetreten.
Laden Sie den neuesten Viewer von http://secondlife.com/download herunter und installieren Sie ihn.
		<usetemplate name="okbutton" yestext="OK"/>
	</notification>
	<notification name="FailedRequiredUpdateInstall">
		Ein erforderliches Update konnte nicht installiert werden. 
Sie können sich erst anmelden, wenn [APP_NAME] aktualisiert wurde.

Laden Sie den neuesten Viewer von http://secondlife.com/download herunter und installieren Sie ihn.
		<usetemplate name="okbutton" yestext="Beenden"/>
	</notification>
	<notification name="UpdaterServiceNotRunning">
		Für Ihre SecondLife-Installation ist ein Update erforderlich.

Sie können dieses Update von http://www.secondlife.com/downloads herunterladen oder jetzt installieren.
		<usetemplate name="okcancelbuttons" notext="Second Life beenden" yestext="Jetzt herunterladen und installieren"/>
	</notification>
	<notification name="DownloadBackgroundTip">
		Für Ihre [APP_NAME]-Installation wurde ein Update heruntergeladen.
Version [VERSION] [[INFO_URL] Informationen zu diesem Update]
		<usetemplate name="okcancelbuttons" notext="Später..." yestext="Jetzt installieren und [APP_NAME] neu starten"/>
	</notification>
	<notification name="DownloadBackgroundDialog">
		Für Ihre [APP_NAME]-Installation wurde ein Update heruntergeladen.
Version [VERSION] [[INFO_URL] Informationen zu diesem Update]
		<usetemplate name="okcancelbuttons" notext="Später..." yestext="Jetzt installieren und [APP_NAME] neu starten"/>
	</notification>
	<notification name="RequiredUpdateDownloadedVerboseDialog">
		Ein erforderliches Softwareupdate wurde heruntergeladen.
Version [VERSION] [[INFO_URL] Infos zu diesem Update]

Zur Installation des Updates muss [APP_NAME] neu gestartet werden.
		<usetemplate name="okbutton" yestext="OK"/>
	</notification>
	<notification name="RequiredUpdateDownloadedDialog">
		Zur Installation des Updates muss [APP_NAME] neu gestartet werden.
[[INFO_URL] Infos zu diesem Update]
		<usetemplate name="okbutton" yestext="OK"/>
	</notification>
	<notification name="OtherChannelDownloadBackgroundTip">
		Für Ihre [APP_NAME]-Installation wurde ein Update heruntergeladen.
Version [VERSION] 
Dieser experimentelle Viewer wurde durch einen [NEW_CHANNEL] Viewer ersetzt;
weitere Details zu diesem Update finden Sie [[INFO_URL] hier].
		<usetemplate name="okcancelbuttons" notext="Später..." yestext="Jetzt installieren und [APP_NAME] neu starten"/>
	</notification>
	<notification name="OtherChannelDownloadBackgroundDialog">
		Für Ihre [APP_NAME]-Installation wurde ein Update heruntergeladen.
Version [VERSION]
Dieser experimentelle Viewer wurde durch einen [NEW_CHANNEL] Viewer ersetzt;
weitere Infos zu diesem Update finden Sie [[INFO_URL] hier].
		<usetemplate name="okcancelbuttons" notext="Später..." yestext="Jetzt installieren und [APP_NAME] neu starten"/>
	</notification>
	<notification name="OtherChannelRequiredUpdateDownloadedVerboseDialog">
		Ein erforderliches Softwareupdate wurde heruntergeladen.
Version [VERSION]
Dieser experimentelle Viewer wurde durch einen [NEW_CHANNEL] Viewer ersetzt;
weitere Infos zu diesem Update finden Sie [[INFO_URL] hier].

Zur Installation des Updates muss [APP_NAME] neu gestartet werden.
		<usetemplate name="okbutton" yestext="OK"/>
	</notification>
	<notification name="OtherChannelRequiredUpdateDownloadedDialog">
		Zur Installation des Updates muss [APP_NAME] neu gestartet werden.
Dieser experimentelle Viewer wurde durch einen [NEW_CHANNEL] Viewer ersetzt;
weitere Infos zu diesem Update finden Sie [[INFO_URL] hier].
		<usetemplate name="okbutton" yestext="OK"/>
	</notification>
	<notification name="DeedObjectToGroup">
		Bei Übertragung dieses Objekts erhält die Gruppe:
* An das Objekt bezahlte L$
		<usetemplate ignoretext="Bestätigen, bevor ich ein Objekt an eine Gruppe übertrage" name="okcancelignore" notext="Abbrechen" yestext="Übertragung"/>
	</notification>
	<notification name="WebLaunchExternalTarget">
		Möchten Sie Ihren Internetbrowser öffnen, um diesen Inhalt anzuzeigen?
		<usetemplate ignoretext="Meinen Browser starten, um eine Webseite anzuzeigen" name="okcancelignore" notext="Abbrechen" yestext="OK"/>
	</notification>
	<notification name="WebLaunchJoinNow">
		Möchten Sie Ihre [http://secondlife.com/account/ Startseite] aufrufen, um Ihr Konto zu verwalten?
		<usetemplate ignoretext="Meinen Browser starten, um mein Konto zu verwalten" name="okcancelignore" notext="Abbrechen" yestext="OK"/>
	</notification>
	<notification name="WebLaunchSecurityIssues">
		Informieren Sie sich im [CURRENT_GRID] Wiki, wie man Sicherheitsprobleme richtig meldet.
		<usetemplate ignoretext="Meinen Browser starten, um anzuzeigen, wie ein Sicherheitsproblem gemeldet werden soll" name="okcancelignore" notext="Abbrechen" yestext="OK"/>
	</notification>
	<notification name="WebLaunchQAWiki">
		Besuchen Sie das [CURRENT_GRID] QA-Wiki.
		<usetemplate ignoretext="Meinen Browser starten, um das QA-Wiki anzuzeigen" name="okcancelignore" notext="Abbrechen" yestext="OK"/>
	</notification>
	<notification name="WebLaunchPublicIssue">
		Im [CURRENT_GRID] Allgemeine-Fragen-Tracker können Sie Fehler und andere Probleme melden.
		<usetemplate ignoretext="Meinen Browser starten, um die Datenbank für Fehler und Verbesserungsvorschläge anzuzeigen" name="okcancelignore" notext="Abbrechen" yestext="Gehe zu Seite"/>
	</notification>
	<notification name="WebLaunchSupportWiki">
		Im offiziellen Linden-Blog finden Sie die neuesten Nachrichten und Informationen.
		<usetemplate ignoretext="Meinen Browser starten, um das Blog anzuzeigen" name="okcancelignore" notext="Abbrechen" yestext="OK"/>
	</notification>
	<notification name="WebLaunchLSLGuide">
		Möchten Sie den Scripting Guide öffnen?
		<usetemplate ignoretext="Meinen Browser starten, um den Scripting Guide anzuzeigen" name="okcancelignore" notext="Abbrechen" yestext="OK"/>
	</notification>
	<notification name="WebLaunchLSLWiki">
		Möchten Sie das LSL-Portal besuchen?
		<usetemplate ignoretext="Meinen Browser starten, um das LSL-Portal anzuzeigen" name="okcancelignore" notext="Abbrechen" yestext="Gehe zu Seite"/>
	</notification>
	<notification name="ReturnToOwner">
		Möchten Sie die ausgewählten Objekte an ihre Eigentümer zurückgeben? Transferierbare übertragene Objekte werden ihren früheren Eigentümern zurückgegeben.

*WARNUNG* Nicht transferierbare übertragene Objekte werden dabei gelöscht!
		<usetemplate ignoretext="Bestätigen, bevor Objekte an Ihre Eigentümer zurückgegeben werden" name="okcancelignore" notext="Abbrechen" yestext="OK"/>
	</notification>
	<notification name="GroupLeaveConfirmMember">
		Sie sind gegenwärtig Mitglied der Gruppe &lt;nolink&gt;[GROUP]&lt;/nolink&gt;.
Diese Gruppe verlassen?
		<usetemplate name="okcancelbuttons" notext="Abbrechen" yestext="OK"/>
	</notification>
	<notification name="OwnerCannotLeaveGroup">
		Sie können die Gruppe nicht verlassen, da Sie der letzte Besitzer der Gruppe sind. Weisen Sie die Besitzerrolle zuerst einem anderen Mitglied zu.
		<usetemplate name="okbutton" yestext="OK"/>
	</notification>
	<notification name="GroupDepartError">
		Verlassen der Gruppe nicht möglich: [reason]
		<usetemplate name="okbutton" yestext="OK"/>
	</notification>
	<notification name="GroupDepart">
		Sie haben die Gruppe „[group_name]“ verlassen.
		<usetemplate name="okbutton" yestext="OK"/>
	</notification>
	<notification name="ConfirmKick">
		Möchten Sie WIRKLICH alle Benutzer aus dem Grid werfen?
		<usetemplate name="okcancelbuttons" notext="Abbrechen" yestext="Alle Benutzer hinauswerfen"/>
	</notification>
	<notification name="MuteLinden">
		Lindens können nicht ignoriert werden.
		<usetemplate name="okbutton" yestext="OK"/>
	</notification>
	<notification name="CannotStartAuctionAlreadyForSale">
		Eine Parzelle, die bereits zum Verkauf freigegeben ist, kann nicht versteigert werden.  Deaktivieren Sie den Landverkauf, wenn Sie das Land zur Versteigerung freigeben möchten.
	</notification>
	<notification label="Objekt nach Name ignorieren ist fehlgeschlagen" name="MuteByNameFailed">
		Dieser Name wird bereits ignoriert.
		<usetemplate name="okbutton" yestext="OK"/>
	</notification>
	<notification name="RemoveItemWarn">
		Diese Aktion ist zwar erlaubt, aber beim Löschen von Inhalten wird das Objekt beschädigt. Möchten Sie dieses Element löschen?
		<usetemplate name="okcancelbuttons" notext="Abbrechen" yestext="OK"/>
	</notification>
	<notification name="CantOfferCallingCard">
		Sie können gerade keine Visitenkarte übergeben. Warten Sie kurz und versuchen Sie es dann noch einmal.
		<usetemplate name="okbutton" yestext="OK"/>
	</notification>
	<notification name="CantOfferFriendship">
		Sie können gerade keine Freundschaft anbieten. Warten Sie kurz und versuchen Sie es dann noch einmal.
		<usetemplate name="okbutton" yestext="OK"/>
	</notification>
	<notification name="DoNotDisturbModeSet">
		Nicht-stören-Modus ist aktiviert:  Sie erhalten keine Benachrichtigung über eingehende Kommunikation.

- Andere Einwohner erhalten Ihre Nicht-stören-Antwort (festgelegt in Einstellungen &gt; Privatsphäre &gt; Automatische Antwort).
- Teleport-Angebote werden abgelehnt.
- Voice-Anrufe werden abgelehnt.
		<usetemplate ignoretext="Ich ändere meinen Status zu „Nicht stören“" name="okignore" yestext="OK"/>
	</notification>
	<notification name="AutorespondModeSet">
		Automatische Antwort eingeschaltet.
Sender von eingehenden Instant Messages erhalten jetzt die konfigurierte automatische Antwort.
		<usetemplate ignoretext="Wenn der Onlinestatus auf automatische Antwort gesetzt wird." name="okignore" yestext="OK"/>
	</notification>
	<notification name="AutorespondNonFriendsModeSet">
		Automatische Antwort für Nicht-Freunde eingeschaltet.
Eingehende Instant Messages von Personen, die sich nicht auf der Freundesliste befinden, werden jetzt mit der konfigurierten automatische Nachricht beantwortet.
		<usetemplate ignoretext="Wenn die automatische Antwort für Nicht-Freunde eingeschaltet wird." name="okignore" yestext="OK"/>
	</notification>
	<notification name="RejectTeleportOffersModeSet">
		Abweisen von Teleport-Angeboten und -Anforderungen ist eingeschaltet.
Eingehende Teleport-Angebote und Teleport-Anforderungen werden jetzt mit der konfigurierten Antwort abgewiesen. Sie erhalten hierüber keine Benachrichtigung.
		<usetemplate ignoretext="Wenn Abweisen von Teleport-Angeboten und -Anforderungen eingeschaltet wird." name="okignore" yestext="OK"/>
	</notification>
	<notification name="RejectTeleportOffersModeWarning">
		Sie können aktuell keinen Teleport anfordern, da „Teleport-Angebote und -Anfragen abweisen“ aktiviert ist.
Falls Sie wünschen, können Sie diesen im Menü unter „Unterhalten“ &gt; „Online-Status“ deaktivieren.
		<usetemplate name="okbutton" yestext="OK"/>
	</notification>
	<notification name="JoinedTooManyGroupsMember">
		Sie haben die maximale Anzahl an Gruppen erreicht. Bitte verlassen Sie eine andere Gruppe, um dieser beitreten zu können oder lehnen Sie das Angebot ab.
[NAME] hat Sie eingeladen, einer Gruppe beizutreten.
		<usetemplate name="okcancelbuttons" notext="Ablehnen" yestext="Beitreten"/>
	</notification>
	<notification name="JoinedTooManyGroups">
		Sie haben die maximale Anzahl an Gruppen erreicht. Bitte verlassen Sie eine Gruppe bevor Sie einer neuen beitreten oder eine neue Gruppe bilden.
		<usetemplate name="okbutton" yestext="OK"/>
	</notification>
	<notification name="KickUser">
		Beim Hinauswerfen dieses Benutzers welche Meldung anzeigen?
		<form name="form">
			<input name="message">
				Sie wurden von einem Administrator abgemeldet.
			</input>
			<button name="OK" text="OK"/>
			<button name="Cancel" text="Abbrechen"/>
		</form>
	</notification>
	<notification name="KickAllUsers">
		Beim Hinauswerfen aller Personen vom Grid welche Meldung anzeigen?
		<form name="form">
			<input name="message">
				Sie wurden von einem Administrator abgemeldet.
			</input>
			<button name="OK" text="OK"/>
			<button name="Cancel" text="Abbrechen"/>
		</form>
	</notification>
	<notification name="FreezeUser">
		Beim Einfrieren dieses Benutzers welche Meldung anzeigen?
		<form name="form">
			<input name="message">
				Sie wurden eingefroren. Bewegen oder Chatten ist nicht mehr möglich. Ein Administrator wird sich über IM an Sie wenden
			</input>
			<button name="OK" text="OK"/>
			<button name="Cancel" text="Abbrechen"/>
		</form>
	</notification>
	<notification name="UnFreezeUser">
		Beim Auftauen dieses Benutzers welche Meldung anzeigen?
		<form name="form">
			<input name="message">
				Sie sind nicht mehr eingefroren.
			</input>
			<button name="OK" text="OK"/>
			<button name="Cancel" text="Abbrechen"/>
		</form>
	</notification>
	<notification name="SetDisplayNameSuccess">
		Hallo [DISPLAY_NAME],

wir bitten Sie um Geduld, während Ihr Name im System geändert wird. Es kann einige Tage dauern, bis Ihr [http://wiki.secondlife.com/wiki/Setting_your_display_name neuer Name] in Objekten, Skripts, Suchen usw. erscheint.
	</notification>
	<notification name="SetDisplayNameBlocked">
		Ihr Anzeigename kann leider nicht geändert werden. Wenn Sie der Ansicht sind, dass Sie diese Meldung fälschlicherweise erhalten haben, wenden Sie sich bitte an unseren Support.
	</notification>
	<notification name="SetDisplayNameFailedLength">
		Dieser Name ist leider zu lang. Anzeigenamen können maximal [LENGTH] Zeichen enthalten.

Wählen Sie einen kürzeren Namen.
	</notification>
	<notification name="SetDisplayNameFailedGeneric">
		Ihr Anzeigename konnte leider nicht festgelegt werden. Versuchen Sie es später erneut.
	</notification>
	<notification name="SetDisplayNameMismatch">
		Die eingegebenen Anzeigenamen stimmen nicht überein. Wiederholen Sie die Eingabe.
	</notification>
	<notification name="AgentDisplayNameUpdateThresholdExceeded">
		Sie müssen leider noch ein bisschen warten, bevor Sie Ihren Anzeigenamen ändern können.

Weitere Informationen finden Sie unter http://wiki.secondlife.com/wiki/Setting_your_display_name.

Versuchen Sie es später erneut.
	</notification>
	<notification name="AgentDisplayNameSetBlocked">
		Der angeforderte Name enthält ein unzulässiges Wort und konnte deshalb nicht festgelegt werden.
 
 Versuchen Sie einen anderen Namen.
	</notification>
	<notification name="AgentDisplayNameSetInvalidUnicode">
		Der gewünschte Anzeigename enthält ungültige Zeichen.
	</notification>
	<notification name="AgentDisplayNameSetOnlyPunctuation">
		Ihr Anzeigenamen muss Buchstaben enthalten und kann nicht ausschließlich aus Satzzeichen bestehen.
	</notification>
	<notification name="DisplayNameUpdate">
		[OLD_NAME] ([SLID]) hat einen neuen Namen: [NEW_NAME].
	</notification>
	<notification name="DisplayNameUpdateRemoveAlias">
		[OLD_NAME] ([SLID]) hat einen neuen Namen: [NEW_NAME].
Dieser Avatar hat ein Alias gesetzt, das [NEW_NAME] ersetzen wird.
Soll dieses entfernt werden?
		<form name="form">
			<button name="Yes" text="Ja"/>
			<button name="No" text="Nein"/>
		</form>
	</notification> 
	<notification name="OfferTeleport">
		Teleport an Ihre Position mit der folgenden Meldung anbieten?
		<form name="form">
			<input name="message">
				Triff mich in [REGION]
			</input>
			<button name="OK" text="OK"/>
			<button name="Cancel" text="Abbrechen"/>
		</form>
	</notification>
	<notification name="TeleportRequestPrompt">
		Teleport zu [NAME] mit folgender Nachricht anfordern:
		<form name="form">
			<button name="OK" text="OK"/>
			<button name="Cancel" text="Abbrechen"/>
		</form>
	</notification>
	<notification name="TooManyTeleportOffers">
		Sie haben versucht, [OFFERS] Teleport-Angebote zu machen,
womit Sie die Höchstgrenze von [LIMIT] überschreiten.
		<usetemplate name="okbutton" yestext="OK"/>
	</notification>
	<notification name="OfferTeleportFromGod">
		Einwohner zu Ihrem Standort einladen?
		<form name="form">
			<input name="message">
				Triff mich in [REGION]
			</input>
			<button name="OK" text="OK"/>
			<button name="Cancel" text="Abbrechen"/>
		</form>
	</notification>
	<notification name="TeleportFromLandmark">
		Sind Sie sicher, dass Sie zu &lt;nolink&gt;[LOCATION]&lt;/nolink&gt; teleportieren möchten?
		<usetemplate ignoretext="Bestätigen, dass ich zu einer Landmarke teleportieren möchte" name="okcancelignore" notext="Abbrechen" yestext="Teleportieren"/>
	</notification>
	<notification name="TeleportViaSLAPP">
		Möchten Sie wirklich zu &lt;nolink&gt;[LOCATION]&lt;/nolink&gt; teleportieren?
		<usetemplate ignoretext="Bestätigen, dass ich via SLAPP teleportieren möchte" name="okcancelignore" notext="Abbrechen" yestext="Teleportieren"/>
	</notification>
	<notification name="TeleportToPick">
		Nach [PICK] teleportieren?
		<usetemplate ignoretext="Bestätigen, dass ich zu einer Position in Auswahl teleportieren möchte" name="okcancelignore" notext="Abbrechen" yestext="Teleportieren"/>
	</notification>
	<notification name="TeleportToClassified">
		Zu [CLASSIFIED] teleportieren?
		<usetemplate ignoretext="Bestätigen, dass ich zu einer Position in Anzeigen teleportieren möchte." name="okcancelignore" notext="Abbrechen" yestext="Teleportieren"/>
	</notification>
	<notification name="TeleportToHistoryEntry">
		Nach [HISTORY_ENTRY] teleportieren?
		<usetemplate ignoretext="Bestätigen, dass ich zu einem Standort aus der Teleportliste teleportieren möchte" name="okcancelignore" notext="Abbrechen" yestext="Teleportieren"/>
	</notification>
	<notification label="Nachricht an alle auf diesem Grundbesitz" name="MessageEstate">
		Geben Sie eine kurze Nachricht ein, die an jede Person auf Ihrem Grundbesitz gesendet wird.
		<form name="form">
			<input name="message"/>
			<button name="OK" text="OK"/>
			<button name="Cancel" text="Abbrechen"/>
		</form>
	</notification>
	<notification label="Linden-Grundbesitz ändern" name="ChangeLindenEstate">
		Sie sind im Begriff, einen Grundbesitz in Linden-Besitz (Mainland, Teen-Raster, Orientierung usw.) zu verändern.

Dies ist ÄUSSERST GEFÄHRLICH, da es grundlegende Auswirkungen auf das Benutzererlebnis hat.  Auf dem Mainland werden tausende Regionen geändert, was den Spaceserver stark belastet.

Fortfahren?
		<usetemplate name="okcancelbuttons" notext="Abbrechen" yestext="OK"/>
	</notification>
	<notification label="Zugang zu Linden-Grundbesitz ändern" name="ChangeLindenAccess">
		Sie sind im Begriff, die Zugangsliste für einen Grundbesitz in Linden-Besitz (Mainland, Teen-Raster, Orientierung usw.) zu verändern.

Dies ist GEFÄHRLICH und sollte nur erfolgen, um Objekte/L$ per Hack in und aus dem Raster zu entfernen.
Tausende Regionen werden verändert und der Spaceserver wird dadurch stark belastet.
		<usetemplate name="okcancelbuttons" notext="Abbrechen" yestext="OK"/>
	</notification>
	<notification label="Grundbesitz wählen" name="EstateAllowedAgentAdd">
		Nur für diesen Grundbesitz oder für alle [ALL_ESTATES] zur Erlaubnisliste hinzufügen?
		<usetemplate canceltext="Abbrechen" name="yesnocancelbuttons" notext="Alle Grundbesitze" yestext="Dieser Grundbesitz"/>
	</notification>
	<notification label="Grundbesitz wählen" name="EstateAllowedAgentRemove">
		Nur für diesen Grundbesitz oder für alle [ALL_ESTATES] von Erlaubnisliste entfernen?
		<usetemplate canceltext="Abbrechen" name="yesnocancelbuttons" notext="Alle Grundbesitze" yestext="Diesen Grundbesitz"/>
	</notification>
	<notification label="Grundbesitz wählen" name="EstateAllowedGroupAdd">
		Nur für diesen Grundbesitz oder für alle [ALL_ESTATES] zur Gruppen-Erlaubnisliste hinzufügen?
		<usetemplate canceltext="Abbrechen" name="yesnocancelbuttons" notext="Alle Grundbesitze" yestext="Diesen Grundbesitz"/>
	</notification>
	<notification label="Grundbesitz wählen" name="EstateAllowedGroupRemove">
		Nur für diesen Grundbesitz oder für alle [ALL_ESTATES] von Gruppen-Erlaubnisliste entfernen?
		<usetemplate canceltext="Abbrechen" name="yesnocancelbuttons" notext="Alle Grundbesitze" yestext="Diesen Grundbesitz"/>
	</notification>
	<notification label="Grundbesitz wählen" name="EstateBannedAgentAdd">
		Zugang nur für diesen Grundbesitz oder für [ALL_ESTATES] verweigern?
		<usetemplate canceltext="Abbrechen" name="yesnocancelbuttons" notext="Alle Grundbesitze" yestext="Diesen Grundbesitz"/>
	</notification>
	<notification label="Grundbesitz wählen" name="EstateBannedAgentRemove">
		Einwohner nur für diesen Grundbesitz oder für alle [ALL_ESTATES] von der Bannliste entfernen?
		<usetemplate canceltext="Abbrechen" name="yesnocancelbuttons" notext="Alle Grundbesitze" yestext="Diesen Grundbesitz"/>
	</notification>
	<notification label="Grundbesitz wählen" name="EstateManagerAdd">
		Verwalter nur für diesen Grundbesitz oder für [ALL_ESTATES] festlegen?
		<usetemplate canceltext="Abbrechen" name="yesnocancelbuttons" notext="Alle Grundbesitze" yestext="Diesen Grundbesitz"/>
	</notification>
	<notification label="Grundbesitz wählen" name="EstateManagerRemove">
		Verwalter nur für diesen Grundbesitz oder für [ALL_ESTATES] entfernen?
		<usetemplate canceltext="Abbrechen" name="yesnocancelbuttons" notext="Alle Grundbesitze" yestext="Diesen Grundbesitz"/>
	</notification>
	<notification label="Grundbesitz auswählen" name="EstateAllowedExperienceAdd">
		Nur für diesen Grundbesitz oder für [ALL_ESTATES] zur Erlaubnisliste hinzufügen?
		<usetemplate canceltext="Abbrechen" name="yesnocancelbuttons" notext="Alle Grundbesitze" yestext="Dieser Grundbesitz"/>
	</notification>
	<notification label="Grundbesitz auswählen" name="EstateAllowedExperienceRemove">
		Nur für diesen Grundbesitz oder für [ALL_ESTATES] aus der Erlaubnisliste entfernen?
		<usetemplate canceltext="Abbrechen" name="yesnocancelbuttons" notext="Alle Grundbesitze" yestext="Dieser Grundbesitz"/>
	</notification>
	<notification label="Grundbesitz auswählen" name="EstateBlockedExperienceAdd">
		Nur für diesen Grundbesitz oder für [ALL_ESTATES] zur Blockierliste hinzufügen?
		<usetemplate canceltext="Abbrechen" name="yesnocancelbuttons" notext="Alle Grundbesitze" yestext="Dieser Grundbesitz"/>
	</notification>
	<notification label="Grundbesitz auswählen" name="EstateBlockedExperienceRemove">
		Nur für diesen Grundbesitz oder für [ALL_ESTATES] aus der Blockierliste entfernen?
		<usetemplate canceltext="Abbrechen" name="yesnocancelbuttons" notext="Alle Grundbesitze" yestext="Dieser Grundbesitz"/>
	</notification>
	<notification label="Grundbesitz auswählen" name="EstateTrustedExperienceAdd">
		Nur für diesen Grundbesitz oder für [ALL_ESTATES] zur Schlüsselliste hinzufügen?
		<usetemplate canceltext="Abbrechen" name="yesnocancelbuttons" notext="Alle Grundbesitze" yestext="Dieser Grundbesitz"/>
	</notification>
	<notification label="Grundbesitz auswählen" name="EstateTrustedExperienceRemove">
		Nur für diesen Grundbesitz oder für [ALL_ESTATES] aus der Schlüsselliste entfernen?
		<usetemplate canceltext="Abbrechen" name="yesnocancelbuttons" notext="Alle Grundbesitze" yestext="Dieser Grundbesitz"/>
	</notification>
	<notification label="Rauswurf bestätigen" name="EstateKickUser">
		Einwohner [EVIL_USER] von diesem Grundbesitz werfen?
		<usetemplate name="okcancelbuttons" notext="Abbrechen" yestext="OK"/>
	</notification>
	<notification label="Rauswurf bestätigen" name="EstateKickMultiple">
		Die folgenden Einwohner von diesem Grundbesitz werfen?

[RESIDENTS]
		<usetemplate name="okcancelbuttons" notext="Abbrechen" yestext="OK"/>
	</notification>
	
	<notification label="Nach Hause teleportieren bestätigen" name="EstateTeleportHomeUser">
		[AVATAR_NAME] nach Hause teleportieren?
		<usetemplate name="okcancelbuttons" notext="Abbrechen" yestext="OK"/>
	</notification>
	<notification label="Nach Hause teleportieren bestätigen" name="EstateTeleportHomeMultiple">
		Die folgenden Einwohnern nach Hause teleportieren?

[RESIDENTS]
		<usetemplate name="okcancelbuttons" notext="Abbrechen" yestext="OK"/>
	</notification>
	<notification label="Verbannen bestätigen" name="EstateBanUser">
		Zugang für [EVIL_USER] nur für diesen Grundbesitz oder für [ALL_ESTATES] verweigern?
		<usetemplate name="yesnocancelbuttons" canceltext="Abbrechen" notext="Alle Grundbesitze" yestext="Diesen Grundbesitz"/>
	</notification>
	<notification label="Verbannen bestätigen" name="EstateBanUserMultiple">
		Zugang für folgende Einwohner nur für diesen Grundbesitz oder für [ALL_ESTATES] verweigern?

[RESIDENTS]
		<usetemplate name="yesnocancelbuttons" canceltext="Abbrechen" notext="Alle Grundbesitze" yestext="Diesen Grundbesitz"/>
	</notification>
	<notification name="EstateChangeCovenant">
		Möchten Sie den Grundbesitzvertrag wirklich ändern?
		<usetemplate name="okcancelbuttons" notext="Abbrechen" yestext="OK"/>
	</notification>
	<notification name="RegionEntryAccessBlocked">
		Die Region, die Sie besuchen möchten, enthält Inhalte, die Ihre aktuellen Einstellungen überschreiten. Sie können Ihre Einstellungen unter „Avatar“ &gt; „Einstellungen“ &gt; „Allgemein“ ändern.
		<usetemplate name="okbutton" yestext="OK"/>
	</notification>
	<notification name="RegionEntryAccessBlocked_AdultsOnlyContent">
		Die Region, die Sie besuchen möchten, enthält [REGIONMATURITY]-Inhalte, die nur für Erwachsene zugänglich sind.
		<url name="url">
			http://wiki.secondlife.com/wiki/Linden_Lab_Official:Maturity_ratings:_an_overview/de
		</url>
		<usetemplate ignoretext="Regionswechsel: Die Region, die Sie besuchen möchten, enthält Inhalte, die nur für Erwachsene zugänglich sind." name="okcancelignore" notext="Schließen" yestext="Zur Knowledge Base gehen"/>
	</notification>
	<notification name="RegionEntryAccessBlocked_Notify">
		Die Region, die Sie besuchen möchten, enthält [REGIONMATURITY]-Inhalte, doch aufgrund Ihrer aktuellen Einstellungen werden [REGIONMATURITY]-Inhalte nicht dargestellt.
	</notification>
	<notification name="RegionEntryAccessBlocked_NotifyAdultsOnly">
		Die Region, die Sie besuchen möchten, enthält [REGIONMATURITY]-Inhalte, die nur für Erwachsene zugänglich sind.
	</notification>
	<notification name="RegionEntryAccessBlocked_Change">
		Die Region, die Sie besuchen möchten, enthält [REGIONMATURITY]-Inhalte, doch aufgrund Ihrer aktuellen Einstellungen werden [REGIONMATURITY]-Inhalte nicht dargestellt. Sie können Ihre Einstellungen ändern oder diesen Vorgang abbrechen. Nachdem Sie Ihre Einstellungen geändert haben, können Sie erneut versuchen, die Region zu betreten.
		<form name="form">
			<button name="OK" text="Einstellungen ändern"/>
			<button name="Cancel" text="Abbrechen"/>
			<ignore name="ignore" text="Regionswechsel: Die Region, die Sie besuchen möchten, enthält Inhalte, die aufgrund Ihrer Einstellungen nicht dargestellt werden können."/>
		</form>
	</notification>
	<notification name="RegionEntryAccessBlocked_PreferencesOutOfSync">
		Wir haben technische Probleme mit Ihrem Teleport, da Ihre Einstellungen nicht mit dem Server synchronisiert sind.
		<usetemplate name="okbutton" yestext="OK"/>
	</notification>
	<notification name="TeleportEntryAccessBlocked">
		Die Region, die Sie besuchen möchten, enthält Inhalte, die Ihre aktuellen Einstellungen überschreiten. Sie können Ihre Einstellungen unter „Avatar“ &gt; „Einstellungen“ &gt; „Allgemein“ ändern.
		<usetemplate name="okbutton" yestext="OK"/>
	</notification>
	<notification name="TeleportEntryAccessBlocked_AdultsOnlyContent">
		Die Region, die Sie besuchen möchten, enthält [REGIONMATURITY]-Inhalte, die nur für Erwachsene zugänglich sind.
		<url name="url">
			http://wiki.secondlife.com/wiki/Linden_Lab_Official:Maturity_ratings:_an_overview/de
		</url>
		<usetemplate ignoretext="Teleport: Die Region, die Sie besuchen möchten, enthält Inhalte, die nur für Erwachsene zugänglich sind." name="okcancelignore" notext="Schließen" yestext="Zur Knowledge Base gehen"/>
	</notification>
	<notification name="TeleportEntryAccessBlocked_Notify">
		Die Region, die Sie besuchen möchten, enthält [REGIONMATURITY]-Inhalte, doch aufgrund Ihrer aktuellen Einstellungen werden [REGIONMATURITY]-Inhalte nicht dargestellt.
	</notification>
	<notification name="TeleportEntryAccessBlocked_NotifyAdultsOnly">
		Die Region, die Sie besuchen möchten, enthält [REGIONMATURITY]-Inhalte, die nur für Erwachsene zugänglich sind.
	</notification>
	<notification name="TeleportEntryAccessBlocked_ChangeAndReTeleport">
		Die Region, die Sie besuchen möchten, enthält [REGIONMATURITY]-Inhalte, doch aufgrund Ihrer aktuellen Einstellungen werden [REGIONMATURITY]-Inhalte nicht dargestellt. Sie können Ihre Einstellungen ändern und den Teleport fortsetzen oder Sie können den Teleport abbrechen.
		<form name="form">
			<button name="OK" text="Ändern und fortfahren"/>
			<button name="Cancel" text="Abbrechen"/>
			<ignore name="ignore" text="Teleport (kann neu gestartet werden): Die Region, die Sie besuchen möchten, enthält Inhalte, die aufgrund Ihrer Einstellungen nicht dargestellt werden können."/>
		</form>
	</notification>
	<notification name="TeleportEntryAccessBlocked_Change">
		Die Region, die Sie besuchen möchten, enthält [REGIONMATURITY]-Inhalte, doch aufgrund Ihrer aktuellen Einstellungen werden [REGIONMATURITY]-Inhalte nicht dargestellt. Sie können Ihre Einstellungen ändern oder den Teleport abbrechen. Nachdem Sie Ihre Einstellungen geändert haben, können Sie den Teleport erneut versuchen.
		<form name="form">
			<button name="OK" text="Einstellungen ändern"/>
			<button name="Cancel" text="Abbrechen"/>
			<ignore name="ignore" text="Teleport (kann nicht neu gestartet werden): Die Region, die Sie besuchen möchten, enthält Inhalte, die aufgrund Ihrer Einstellungen nicht dargestellt werden können."/>
		</form>
	</notification>
	<notification name="TeleportEntryAccessBlocked_PreferencesOutOfSync">
		Wir haben technische Probleme mit Ihrem Teleport, da Ihre Einstellungen nicht mit dem Server synchronisiert sind.
		<usetemplate name="okbutton" yestext="OK"/>
	</notification>
	<notification name="RegionTPSpecialUsageBlocked">
		Betreten der Region nicht gestattet. „[REGION_NAME]“ ist eine Region für Geschicklichkeitsspiele. Der Zugang ist Einwohnern vorbehalten, die bestimmte Kriterien erfüllen. Weitere Details finden Sie unter [http://wiki.secondlife.com/wiki/Linden_Lab_Official:Skill_Gaming_in_Second_Life Skill Gaming FAQ].
		<usetemplate name="okbutton" yestext="OK"/>
	</notification>
	<notification name="PreferredMaturityChanged">
		Sie erhalten keine Benachrichtigungen mehr, wenn Sie eine Region der Inhaltseinstufung „[RATING]“ besuchen. Sie können Ihre Inhaltseinstellungen von der Menüleiste aus ändern („Avatar“ &gt; „Einstellungen“ &gt; „Allgemein“).
		<usetemplate name="okbutton" yestext="OK"/>
	</notification>
	<notification name="MaturityChangeError">
		Wir konnten Ihre Einstellungen zur Anzeige von [PREFERRED_MATURITY]-Inhalten leider nicht ändern. Ihre Einstellungen wurden auf [ACTUAL_MATURITY]-Inhalte zurückgesetzt. Sie können erneut versuchen, Ihre Inhaltseinstellungen von der Menüleiste aus zu ändern („Avatar“ &gt; „Einstellungen“ &gt; „Allgemein“).
		<usetemplate name="okbutton" yestext="OK"/>
	</notification>
	<notification name="LandClaimAccessBlocked">
		Die Inhaltseinstufung des Landes, das Sie in Besitz nehmen möchten, überschreitet Ihre aktuellen Einstellungen. Sie können Ihre Einstellungen unter „Avatar“ &gt; „Einstellungen“ &gt; „Allgemein“ ändern.
		<usetemplate name="okbutton" yestext="OK"/>
	</notification>
	<notification name="LandClaimAccessBlocked_AdultsOnlyContent">
		Nur Erwachsene können dieses Land in Besitz nehmen.
		<url name="url">
			http://wiki.secondlife.com/wiki/Linden_Lab_Official:Maturity_ratings:_an_overview/de
		</url>
		<usetemplate ignoretext="Nur Erwachsene können dieses Land in Besitz nehmen." name="okcancelignore" notext="Schließen" yestext="Zur Knowledge Base gehen"/>
	</notification>
	<notification name="LandClaimAccessBlocked_Notify">
		Das Land, das Sie Sie in Besitz nehmen möchten, enthält [REGIONMATURITY]-Inhalte, doch aufgrund Ihrer aktuellen Einstellungen werden [REGIONMATURITY]-Inhalte nicht dargestellt.
	</notification>
	<notification name="LandClaimAccessBlocked_NotifyAdultsOnly">
		Das Land, das Sie in Besitz nehmen möchten, enthält [REGIONMATURITY]-Inhalte, die nur für Erwachsene zugänglich sind.
	</notification>
	<notification name="LandClaimAccessBlocked_Change">
		Das Land, das Sie in Besitz nehmen möchten, enthält [REGIONMATURITY]-Inhalte, doch aufgrund Ihrer aktuellen Einstellungen werden [REGIONMATURITY]-Inhalte nicht dargestellt. Sie können Ihre Einstellungen ändern und anschließend erneut versuchen, das Land in Besitz zu nehmen.
		<form name="form">
			<button name="OK" text="Einstellungen ändern"/>
			<button name="Cancel" text="Abbrechen"/>
			<ignore name="ignore" text="Das Land, das Sie in Besitz nehmen möchten, enthält Inhalte, die aufgrund Ihrer Einstellungen nicht dargestellt werden können."/>
		</form>
	</notification>
	<notification name="LandBuyAccessBlocked">
		Die Inhaltseinstufung des Landes, das Sie kaufen möchten, überschreitet Ihre aktuellen Einstellungen. Sie können Ihre Einstellungen unter „Avatar“ &gt; „Einstellungen“ &gt; „Allgemein“ ändern.
		<usetemplate name="okbutton" yestext="OK"/>
	</notification>
	<notification name="LandBuyAccessBlocked_AdultsOnlyContent">
		Nur Erwachsene können dieses Land kaufen.
		<url name="url">
			http://wiki.secondlife.com/wiki/Linden_Lab_Official:Maturity_ratings:_an_overview/de
		</url>
		<usetemplate ignoretext="Nur Erwachsene können dieses Land kaufen." name="okcancelignore" notext="Schließen" yestext="Zur Knowledge Base gehen"/>
	</notification>
	<notification name="LandBuyAccessBlocked_Notify">
		Das Land, das Sie kaufen möchten, enthält [REGIONMATURITY]-Inhalte, doch aufgrund Ihrer aktuellen Einstellungen werden [REGIONMATURITY]-Inhalte nicht dargestellt.
	</notification>
	<notification name="LandBuyAccessBlocked_NotifyAdultsOnly">
		Das Land, das Sie kaufen möchten, enthält Inhalte der Einstufung „[REGIONMATURITY]“, die nur für Erwachsene zugänglich sind.
	</notification>
	<notification name="LandBuyAccessBlocked_Change">
		Das Land, das Sie kaufen möchten, enthält [REGIONMATURITY]-Inhalte, doch aufgrund Ihrer aktuellen Einstellungen werden [REGIONMATURITY]-Inhalte nicht dargestellt. Sie können Ihre Einstellungen ändern und anschließend erneut versuchen, das Land zu kaufen.
		<form name="form">
			<button name="OK" text="Einstellungen ändern"/>
			<button name="Cancel" text="Abbrechen"/>
			<ignore name="ignore" text="Das Land, das Sie kaufen möchten, enthält Inhalte, die aufgrund Ihrer Einstellungen nicht dargestellt werden können."/>
		</form>
	</notification>
	<notification name="TooManyPrimsSelected">
		Zu viele Prims wurden ausgewählt.  Bitte wählen Sie höchstens [MAX_PRIM_COUNT] Prims aus und versuchen Sie es erneut.
		<usetemplate name="okbutton" yestext="OK"/>
	</notification>
	<notification name="ProblemImportingEstateCovenant">
		Problem beim Import des Grundbesitzvertrags.
		<usetemplate name="okbutton" yestext="OK"/>
	</notification>
	<notification name="ProblemAddingEstateManager">
		Es gibt Probleme beim Hinzufügen eines neuen Grundbesitzverwalters.  Bei mindestens einem Grundbesitz ist die Verwalterliste voll.
	</notification>
	<notification name="ProblemAddingEstateBanManager">
		Grundbesitzer oder Grundstücksverwalter kann nicht auf die Bannliste gesetzt werden.
	</notification>
	<notification name="ProblemAddingEstateGeneric">
		Problem beim Hinzufügen zu dieser Grundbesitzliste.  Bei mindestens einem Grundbesitz ist die Liste voll.
	</notification>
	<notification name="UnableToLoadNotecardAsset">
		Notizkarten-Asset konnte nicht geladen werden.
		<usetemplate name="okbutton" yestext="OK"/>
	</notification>
	<notification name="NotAllowedToViewNotecard">
		Unzureichende Rechte, um die mit der angeforderten Asset-ID verbundene Notizkarte anzuzeigen.
		<usetemplate name="okbutton" yestext="OK"/>
	</notification>
	<notification name="MissingNotecardAssetID">
		Asset-ID für Notizkarte fehlt in Datenbank.
		<usetemplate name="okbutton" yestext="OK"/>
	</notification>
	<notification name="PublishClassified">
		Hinweis: Anzeigengebühren werden nicht zurückerstattet.

Anzeige für [AMOUNT] L$ veröffentlichen?
		<usetemplate name="okcancelbuttons" notext="Abbrechen" yestext="OK"/>
	</notification>
	<notification name="SetClassifiedMature">
		Enthält diese Anzeige moderate Inhalte?
		<usetemplate canceltext="Abbrechen" name="yesnocancelbuttons" notext="Nein" yestext="Ja"/>
	</notification>
	<notification name="SetGroupMature">
		Beschäftigt sich diese Gruppe mit moderaten Inhalten?
		<usetemplate canceltext="Abbrechen" name="yesnocancelbuttons" notext="Nein" yestext="Ja"/>
	</notification>
	<notification label="Neustart bestätigen" name="ConfirmRestart">
		Möchten Sie diese Region neu starten?
		<usetemplate name="okcancelbuttons" notext="Abbrechen" yestext="OK"/>
	</notification>
	<notification label="Nachricht an alle in dieser Region" name="MessageRegion">
		Geben Sie eine kurze Nachricht ein, die an jede Person in dieser Region gesendet wird.
		<form name="form">
			<input name="message"/>
			<button name="OK" text="OK"/>
			<button name="Cancel" text="Abbrechen"/>
		</form>
	</notification>
	<notification label="Alterseinstufung der Region ändern" name="RegionMaturityChange">
		Die Inhaltseinstufung dieser Region wurde geändert.
Es kann eine Weile dauern, bis diese Änderung auf der Karte angezeigt wird.
		<usetemplate name="okbutton" yestext="OK"/>
	</notification>
	<notification label="Falsche Voice-Version" name="VoiceVersionMismatch">
		Diese Version von [APP_NAME] ist mit der Voice-Chat-Funktion in dieser Region nicht kompatibel. Damit Voice-Chat funktioniert, müssen Sie [APP_NAME] aktualisieren.
	</notification>
	<notification label="Objekte können nicht gekauft werden" name="BuyObjectOneOwner">
		Objekte können nicht von mehreren Eigentümern gleichzeitig gekauft werden.
Wählen Sie ein einzelnes Objekt aus und versuchen Sie es erneut.
	</notification>
	<notification label="Inhalte können nicht gekauft werden" name="BuyContentsOneOnly">
		Inhalte können jeweils nur für ein Objekt gekauft werden.
Wählen Sie ein einzelnes Objekt aus und versuchen Sie es erneut.
	</notification>
	<notification label="Inhalte können nicht gekauft werden" name="BuyContentsOneOwner">
		Objekte können nicht von mehreren Eigentümern gleichzeitig gekauft werden.
Wählen Sie ein einzelnes Objekt aus und versuchen Sie es erneut.
	</notification>
	<notification name="BuyOriginal">
		Von [OWNER] Originalobjekt für [PRICE] L$ kaufen?
Sie werden der Eigentümer dieses Objekts.
Sie können das Objekt:
 Bearbeiten: [MODIFYPERM]
 Kopieren: [COPYPERM]
 Verkaufen oder weggeben: [RESELLPERM]
		<usetemplate name="okcancelbuttons" notext="Abbrechen" yestext="OK"/>
	</notification>
	<notification name="BuyOriginalNoOwner">
		Originalobjekt für [PRICE] L$ kaufen?
Sie werden der Eigentümer dieses Objekts.
Sie können das Objekt:
 Bearbeiten: [MODIFYPERM]
 Kopieren: [COPYPERM]
 Verkaufen oder weggeben: [RESELLPERM]
		<usetemplate name="okcancelbuttons" notext="Abbrechen" yestext="OK"/>
	</notification>
	<notification name="BuyCopy">
		Von [OWNER] Kopie für [PRICE] L$ kaufen?
Das Objekt wird in Ihr Inventar kopiert.
Sie können das Objekt:
 Bearbeiten: [MODIFYPERM]
 Kopieren: [COPYPERM]
 Verkaufen oder weggeben: [RESELLPERM]
		<usetemplate name="okcancelbuttons" notext="Abbrechen" yestext="OK"/>
	</notification>
	<notification name="BuyCopyNoOwner">
		Kopie für [PRICE] L$ kaufen?
Das Objekt wird in Ihr Inventar kopiert.
Sie können das Objekt:
 Bearbeiten: [MODIFYPERM]
 Kopieren: [COPYPERM]
 Verkaufen oder weggeben: [RESELLPERM]
		<usetemplate name="okcancelbuttons" notext="Abbrechen" yestext="OK"/>
	</notification>
	<notification name="BuyContents">
		Von [OWNER] Inhalte für [PRICE] L$ kaufen?
Die Inhalte werden in Ihr Inventar kopiert.
		<usetemplate name="okcancelbuttons" notext="Abbrechen" yestext="OK"/>
	</notification>
	<notification name="BuyContentsNoOwner">
		Inhalte für [PRICE] L$ kaufen?
Die Inhalte werden in Ihr Inventar kopiert.
		<usetemplate name="okcancelbuttons" notext="Abbrechen" yestext="OK"/>
	</notification>
	<notification name="ConfirmPurchase">
		Transaktion:
[ACTION]

Möchten Sie diesen Kauf fortsetzen?
		<usetemplate name="okcancelbuttons" notext="Abbrechen" yestext="OK"/>
	</notification>
	<notification name="ConfirmPurchasePassword">
		Transaktion:
[ACTION]

Möchten Sie diesen Kauf fortsetzen?
Geben Sie Ihr Kennwort erneut ein und klicken Sie auf OK.
		<form name="form">
			<input name="message"/>
			<button name="ConfirmPurchase" text="OK"/>
			<button name="Cancel" text="Abbrechen"/>
		</form>
	</notification>
	<notification name="SetPickLocation">
		Hinweis:
Sie haben die Position dieser Auswahl aktualisiert, aber die anderen Daten behalten ihre ursprünglichen Werte.
		<usetemplate name="okbutton" yestext="OK"/>
	</notification>
	<notification name="MoveInventoryFromObject">
		Sie haben „nicht kopierfähige“ Inventarobjekte ausgewählt.
Diese Objekte werden nicht kopiert, sondern in Ihr Inventar verschoben.

Inventarobjekt(e) verschieben?
		<usetemplate ignoretext="Warnhinweis anzeigen, bevor ich nicht kopierbare Artikel aus einem Objekt verschiebe" name="okcancelignore" notext="Abbrechen" yestext="OK"/>
	</notification>
	<notification name="MoveInventoryFromScriptedObject">
		Sie haben „nicht kopierfähige“ Inventarobjekte ausgewählt.  Diese Objekte werden nicht kopiert, sondern in Ihr Inventar verschoben.
Da es sich um ein geskriptetes Objekt handelt, geht die Skriptfunktion beim Verschieben in das Inventar möglicherweise verloren.

Inventarobjekt(e) verschieben?
		<usetemplate ignoretext="Warnhinweis anzeigen, bevor ich nicht-kopierbare Artikel verschiebe, die ein geskriptetes Objekt beschädigen können" name="okcancelignore" notext="Abbrechen" yestext="OK"/>
	</notification>
	<notification name="ClickActionNotPayable">
		Achtung: Die Klickaktion „Objekt bezahlen“ wurde eingestellt. Diese funktioniert jedoch nicht, wenn ein Skript mit einer Geldtransaktion () hinzugefügt wird.
		<form name="form">
			<ignore name="ignore" text="Ich habe die Aktion „Objekt bezahlen&quot; eingestellt, während ich ein Objekt gebaut habe, dass kein Geld()-Skript enthält."/>
		</form>
	</notification>
	<notification name="PayConfirmation">
		Bestätigen Sie, dass sie L$[AMOUNT] an [TARGET] zahlen möchten.
		<usetemplate ignoretext="Bestätigen, bevor Zahlungen getätigt werden (Summen über L$200)" name="okcancelignore" notext="Abbrechen" yestext="Bezahlen"/>
	</notification>
	<notification name="PayObjectFailed">
		Zahlung fehlgeschlagen: Objekt wurde nicht gefunden.
		<usetemplate name="okbutton" yestext="OK"/>
	</notification>
	<notification name="OpenObjectCannotCopy">
		Sie haben keine Berechtigung zum Kopieren von Elementen in diesem Objekt.
	</notification>
	<notification name="WebLaunchAccountHistory">
		Möchten Sie Ihre [http://secondlife.com/account/ Startseite] aufrufen, um Ihre Konto-Statistik anzuzeigen?
		<usetemplate ignoretext="Meinen Browser starten, um meine Konto-Statistik anzuzeigen" name="okcancelignore" notext="Abbrechen" yestext="Gehe zu Seite"/>
	</notification>
	<notification name="ConfirmAddingChatParticipants">
		Wenn Sie eine Person zu einer vorhandenen Unterhaltung hinzufügen, wird eine neue Unterhaltung erstellt.  Alle Teilnehmer erhalten neue Unterhaltungsbenachrichtigungen.
		<usetemplate ignoretext="Hinzufügen von Chat-Teilnehmern bestätigen" name="okcancelignore" notext="Abbrechen" yestext="OK"/>
	</notification>
	<notification name="ConfirmQuit">
		Wirklich beenden?
		<usetemplate ignoretext="Bestätigen, bevor Sitzung beendet wird" name="okcancelignore" notext="Nicht beenden" yestext="Beenden"/>
	</notification>
	<notification name="ConfirmRestoreToybox">
		Durch diese Aktion werden Ihre Standardschaltflächen und -symbolleisten wiederhergestellt.

Diese Aktion kann nicht rückgängig gemacht werden.
		<usetemplate name="okcancelbuttons" notext="Abbrechen" yestext="OK"/>
	</notification>
	<notification name="ConfirmClearAllToybox">
		Durch diese Aktion werden alle Schaltflächen zurück in die Toolbox gestellt; die Symbolleisten sind leer.
    
Diese Aktion kann nicht rückgängig gemacht werden.
		<usetemplate name="okcancelbuttons" notext="Abbrechen" yestext="OK"/>
	</notification>
	<notification name="DeleteItems">
		[QUESTION]
		<usetemplate ignoretext="Vor dem Löschen von Objekten bestätigen" name="okcancelignore" notext="Abbrechen" yestext="OK"/>
	</notification>
	<notification name="ConfirmUnlink">Soll das ausgewählte Objekt wirklich getrennt werden?
		<usetemplate ignoretext="Vor dem Trennen von Objekten bestätigen" name="okcancelignore" notext="Abbrechen" yestext="Trennen"/>
	</notification>
	<notification name="HelpReportAbuseSelectCategory">
		Wählen Sie eine Missbrauchskategorie aus.
Die Angabe einer Kategorie hilft uns bei der Bearbeitung des Berichts.
	</notification>
	<notification name="HelpReportAbuseAbuserNameEmpty">
		Geben Sie den Namen des Täters ein.
Eine genaue Angabe hilft uns, Fälle von Missbrauch zu ahnden.
	</notification>
	<notification name="HelpReportAbuseAbuserLocationEmpty">
		Bitte geben Sie den Ort an, an dem der Missbrauch stattgefunden hat.
Eine genaue Angabe hilft uns, Fälle von Missbrauch zu ahnden.
	</notification>
	<notification name="HelpReportAbuseSummaryEmpty">
		Bitte geben Sie eine Zusammenfassung des Vorfalls ein.
Eine genaue Zusammenfassung hilft uns, Fälle von Missbrauch zu ahnden.
	</notification>
	<notification name="HelpReportAbuseDetailsEmpty">
		Bitte geben Sie eine ausführliche Beschreibung des Vorfalls ein.
Eine möglichst genaue Beschreibung mit Namen und Einzelheiten hilft uns, Fälle von Missbrauch zu ahnden.
	</notification>
	<notification name="HelpReportAbuseContainsCopyright">
		Sehr geehrte(r) Einwohner(in),

Sie melden eine Urheberrechtsverletzung. Sind Sie wirklich sicher, dass Sie eine Verletzung des Urheberrechts melden möchten?

1. Missbrauch melden. Wenn Sie der Meinung sind, ein Einwohner nutzt das Berechtigungssystem von [CURRENT_GRID] auf unerlaubte Weise zu seinem Vorteil aus, indem er zum Beispiel einen CopyBot oder ähnliche Kopiertools verwendet und damit eine Urheberrechtsverletzung begeht, können Sie diesen Missbrauch melden. Das Missbrauchsteam untersucht gemeldete Verstöße gegen die  [CURRENT_GRID] [http://secondlife.com/corporate/tos.php Servicebedingungen] oder [http://secondlife.com/corporate/cs.php Community-Standards] und verhängt entsprechende Maßnahmen. Das Missbrauchsteam ist jedoch nicht dafür zuständig, Inhalte aus der  [CURRENT_GRID]-Welt zu entfernen und reagiert auch nicht auf entsprechende Anfragen.

2. Der DMCA oder das Entfernen von Inhalten. Sie können das Entfernen von Inhalten aus  [CURRENT_GRID] beantragen. Dazu MÜSSEN Sie eine Urheberrechtsverletzung gemäß den in unserer DMCA-Richtlinie unter  [http://secondlife.com/corporate/dmca.php] dargelegten Anweisungen einreichen.

Wenn Sie mit der Missbrauchmeldung jetzt fortfahren möchten, schließen Sie bitte dieses Fenster und senden Sie Ihren Bericht ein.  Möglicherweise müssen Sie Kategorie „CopyBot oder Berechtigungs-Exploit“ auswählen.

Vielen Dank,

Linden Lab
	</notification>
	<notification name="FailedRequirementsCheck">
		Die folgenden erforderlichen Komponenten fehlen in [FLOATER]:
[COMPONENTS]
	</notification>
	<notification label="Vorhandenen Anhang ersetzen" name="ReplaceAttachment">
		An dieser Körperstelle ist bereits ein Objekt angebracht.
Möchten Sie es mit dem ausgewählten Objekt ersetzen?
		<form name="form">
			<ignore name="ignore" save_option="true" text="Einen bestehenden Anhang mit dem ausgewählten Artikel ersetzen"/>
			<button ignore="Automatisch ersetzen" name="Yes" text="OK"/>
			<button ignore="Nie ersetzen" name="No" text="Abbrechen"/>
		</form>
	</notification>
	<notification name="TooManyWearables">
		Sie können keinen Ordner tragen, der mehr als [AMOUNT] Elemente enthält.  Sie können diesen Höchstwert unter „Erweitert“ &gt; „Debug-Einstellungen anzeigen“ &gt; „WearFolderLimit“ ändern.
	</notification>
	<notification label="Warnung für Nicht-stören-Modus" name="DoNotDisturbModePay">
		Sie haben den Nicht-stören-Modus aktiviert. Sie erhalten keine Artikel, die im Gegenzug für diese Zahlung angeboten werden.

Möchten Sie den Nicht-stören-Modus deaktivieren, bevor Sie diese Transaktion abschließen?
		<form name="form">
			<ignore name="ignore" text="Ich bin im Begriff eine Person oder ein Objekt zu bezahlen, während ich im Nicht-stören-Modus bin."/>
			<button ignore="„Nicht stören“-Modus immer verlassen" name="Yes" text="OK"/>
			<button ignore="„Nicht stören“-Modus nie verlassen" name="No" text="Abbrechen"/>
		</form>
	</notification>
	<notification name="ConfirmDeleteProtectedCategory">
		Der Ordner „[FOLDERNAME]“ ist ein Systemordner. Das Löschen von Systemordnern kann zu instabiler Leistung führen.  Möchten Sie fortfahren?
		<usetemplate ignoretext="Bestätigen, bevor ich einen Systemordner lösche." name="okcancelignore" notext="Abbrechen" yestext="OK"/>
	</notification>
	<notification name="ConfirmEmptyTrash">
		Sind Sie sicher, dass Sie den Inhalt Ihres Papierkorbs löschen möchten?
		<usetemplate ignoretext="Bestätigen, bevor der Ordner Papierkorb im Inventar geleert wird" name="okcancelignore" notext="Abbrechen" yestext="OK"/>
	</notification>
	<notification name="ConfirmClearBrowserCache">
		Sind Sie sicher, dass Sie Ihren Reise-, Internet- und Suchverlauf löschen möchten?
		<usetemplate name="okcancelbuttons" notext="Abbrechen" yestext="OK"/>
	</notification>
	<notification name="ConfirmClearCache">
		Möchten Sie Ihren Viewer-Cache wirklich leeren?
		<usetemplate name="okcancelbuttons" notext="Abbrechen" yestext="OK"/>
	</notification>
	<notification name="ConfirmClearInventoryCache">
		Möchten Sie Ihren Inventar-Cache wirklich leeren?
		<usetemplate name="okcancelbuttons" notext="Abbrechen" yestext="OK"/>
	</notification>
	<notification name="ConfirmClearWebBrowserCache">
		Möchten Sie Ihren Webbrowser-Cache wirklich leeren?
		<usetemplate name="okcancelbuttons" notext="Abbrechen" yestext="OK"/>
	</notification>
	<notification name="ConfirmClearCookies">
		Sind Sie sicher, dass Sie Ihre Cookies löschen möchten?
		<usetemplate name="okcancelbuttons" notext="Abbrechen" yestext="Ja"/>
	</notification>
	<notification name="ConfirmClearMediaUrlList">
		Die Liste mit gespeicherten URLs wirklich löschen?
		<usetemplate name="okcancelbuttons" notext="Abbrechen" yestext="Ja"/>
	</notification>
	<notification name="ConfirmEmptyLostAndFound">
		Sind Sie sicher, dass Sie den Inhalt Ihres Ordners Fundbüro löschen möchten?
		<usetemplate ignoretext="Bestätigen, bevor der Ordner Fundbüro im Inventar geleert wird" name="okcancelignore" notext="Nein" yestext="Ja"/>
	</notification>
	<notification name="CopySLURL">
		Die folgende SLurl wurde in die Zwischenablage kopiert:
 [SLURL]

Von einer Webseite zu diesem Formular linken, um anderen leichten Zugang zu dieser Position zu ermöglichen. Oder versuchen Sie es selbst: kopieren Sie die SLurl in die Adressleiste eines Webbrowsers.
		<form name="form">
			<ignore name="ignore" text="Slurl wurde in meine Zwischenablage kopiert"/>
		</form>
	</notification>
	<notification name="WLSavePresetAlert">
		Die gespeicherte Voreinstellung überschreiben?
		<usetemplate name="okcancelbuttons" notext="Nein" yestext="Ja"/>
	</notification>
	<notification name="WLNoEditDefault">
		Standardvoreinstellungen können nicht bearbeitet oder gelöscht werden.
	</notification>
	<notification name="WLMissingSky">
		Diese Tageszyklusdatei verweist auf eine fehlende Himmel-Datei: [SKY].
	</notification>
	<notification name="WLRegionApplyFail">
		Die Einstellungen konnten nicht auf die Region angewendet werden.  Verlassen Sie die Region und kehren Sie zurück, um das Problem zu beheben.  Angegebener Grund: [FAIL_REASON]
	</notification>
	<notification name="EnvCannotDeleteLastDayCycleKey">
		Der letzte Schlüssel in diesem Tageszyklus kann nicht gelöscht werden, da ein Tageszyklus nicht leer sein kann.  Statt den letzten verbleibenden Schlüssel zu löschen, versuchen Sie stattdessen, ihn zu modifizieren und dann einen neuen zu erstellen.
		<usetemplate name="okbutton" yestext="OK"/>
	</notification>
	<notification name="DayCycleTooManyKeyframes">
		Sie können diesem Tageszyklus keine Keyframes mehr hinzufügen.  Die Höchstzahl an Keyframes für Tageszyklen mit Umfang [SCOPE] beträgt [MAX].
		<usetemplate name="okbutton" yestext="OK"/>
	</notification>
	<notification name="EnvUpdateRate">
		Sie können die Umgebungseinstellungen der Region nur alle [WAIT] Sekunden aktualisieren.  Warten Sie mindestens so lange und versuchen Sie es dann erneut.
		<usetemplate name="okbutton" yestext="OK"/>
	</notification>
	<notification name="PPSaveEffectAlert">
		Post-Processing-Effekt bereits vorhanden. Möchten Sie ihn überschreiben?
		<usetemplate name="okcancelbuttons" notext="Nein" yestext="Ja"/>
	</notification>
	<notification name="ChatterBoxSessionStartError">
		Neue Chat-Sitzung mit [RECIPIENT] konnte nicht gestartet werden.
[REASON]
		<usetemplate name="okbutton" yestext="OK"/>
	</notification>
	<notification name="ChatterBoxSessionEventError">
		[EVENT]
[REASON]
		<usetemplate name="okbutton" yestext="OK"/>
	</notification>
	<notification name="ForceCloseChatterBoxSession">
		Ihre Chat-Sitzung mit [NAME] muss beendet werden.
[REASON]
		<usetemplate name="okbutton" yestext="OK"/>
	</notification>
	<notification name="Cannot_Purchase_an_Attachment">
		Sie können kein Objekt kaufen, während es angehängt ist.
	</notification>
	<notification label="Info zur Abfrage der Abbucherlaubnis" name="DebitPermissionDetails">
		Wenn Sie dieser Anfrage zustimmen, erhält das Skript die Erlaubnis, regelmäßig Linden-Dollar (L$) von Ihrem Konto abzubuchen. Diese Erlaubnis kann nur zurückgezogen werden, wenn der Eigentümer das Objekt löscht oder die Skripts in dem Objekt zurücksetzt.
		<usetemplate name="okbutton" yestext="OK"/>
	</notification>
	<notification name="AutoWearNewClothing">
		Möchten Sie das neu erstellte Kleidungsstück automatisch anziehen?
		<usetemplate ignoretext="Die Kleidung, die während dem Bearbeiten meines Aussehens erstellt wird, sofort anziehen" name="okcancelignore" notext="Nein" yestext="Ja"/>
	</notification>
	<notification name="NotAgeVerified">
		Der Ort, den Sie besuchen möchten, ist nur für Bewohner zugänglich, die mindestens 18 Jahre alt sind.
		<usetemplate ignoretext="Ich bin nicht alt genug, um beschränkte Bereiche zu besuchen." name="okignore" yestext="OK"/>
	</notification>
	<notification name="NotAgeVerified_Notify">
		Ort auf Einwohner beschränkt, die mindestens 18 Jahre alt sind.
	</notification>
	<notification name="Cannot enter parcel: no payment info on file">
		Um diesen Bereich besuchen zu können, müssen Ihre Zahlungsinformationen gespeichert sein.  Möchten Sie diese Einstellung auf der [CURRENT_GRID]-Webseite einrichten?

[_URL]
		<url name="url" option="0">
			https://secondlife.com/account/index.php?lang=de
		</url>
		<usetemplate ignoretext="Meine Zahlungsinformation ist nicht gespeichert" name="okcancelignore" notext="Nein" yestext="Ja"/>
	</notification>
	<notification name="MissingString">
		Der String „[STRING_NAME]“ fehlt in strings.xml
	</notification>
	<notification name="SystemMessageTip">
		[MESSAGE]
	</notification>
	<notification name="IMSystemMessageTip">
		[MESSAGE]
	</notification>
	<notification name="Cancelled">
		Abgebrochen
	</notification>
	<notification name="CancelledSit">
		Sitzen beendet
	</notification>
	<notification name="CancelledAttach">
		Anhängen abgebrochen
	</notification>
	<notification name="ReplacedMissingWearable">
		Fehlende(s) Kleidung/Körperteil mit Standard ersetzt.
	</notification>
	<notification name="GroupNotice">
		[SENDER], [GROUP]
Betreff: [SUBJECT], Nachricht: [MESSAGE]
	</notification>
	<notification name="FriendOnlineOffline">
		[NAME] ist [STATUS].
	</notification>
	<notification name="AddSelfFriend">
		Obwohl Sie ein sehr netter Mensch sind, können Sie sich nicht selbst als Freund hinzufügen.
	</notification>
	<notification name="UploadingAuctionSnapshot">
		In-Welt- und Website-Fotos werden hochgeladen...
(Dauert ca. 5 Minuten.)
	</notification>
	<notification name="UploadPayment">
		Sie haben für das Hochladen [AMOUNT] L$ bezahlt.
	</notification>
	<notification name="UploadWebSnapshotDone">
		Das Website-Foto wurde hochgeladen.
	</notification>
	<notification name="UploadSnapshotDone">
		In-Welt-Foto hochgeladen
	</notification>
	<notification name="TerrainDownloaded">
		Terrain.raw heruntergeladen
	</notification>
	<notification name="GestureMissing">
		Geste [NAME] fehlt in Datenbank.
	</notification>
	<notification name="UnableToLoadGesture">
		Geste [NAME] konnte nicht geladen werden.
	</notification>
	<notification name="LandmarkMissing">
		Landmarke fehlt in Datenbank.
	</notification>
	<notification name="UnableToLoadLandmark">
		Landmarke konnte nicht geladen werden.  Bitte versuchen Sie es erneut.
	</notification>
	<notification name="CapsKeyOn">
		Die Umschalttaste ist aktiv.
Dies kann die Eingabe Ihres Passworts beeinflussen.
	</notification>
	<notification name="NotecardMissing">
		Notizkarte fehlt in Datenbank.
	</notification>
	<notification name="NotecardNoPermissions">
		Ihnen fehlt die Berechtigung zur Anzeige dieser Notizkarte.
	</notification>
	<notification name="RezItemNoPermissions">
		Keine Berechtigung zum Rezzen von Objekten.
	</notification>
	<notification name="IMAcrossParentEstates">
		Senden von IMs über übergeordnete Grundbesitze hinweg nicht möglich.
	</notification>
	<notification name="TransferInventoryAcrossParentEstates">
		Inventarübertragung über übergeordnete Grundbesitze hinweg nicht möglich.
	</notification>
	<notification name="UnableToLoadNotecard">
		Notizkarten-Asset konnte nicht geladen werden.
	</notification>
	<notification name="ScriptMissing">
		Skript fehlt in Datenbank.
	</notification>
	<notification name="ScriptNoPermissions">
		Unzureichende Rechte zur Anzeige des Skripts.
	</notification>
	<notification name="UnableToLoadScript">
		Skript konnte nicht geladen werden.  Bitte versuchen Sie es erneut.
	</notification>
	<notification name="IncompleteInventory">
		Die von Ihnen angebotenen Inhalte sind noch nicht vollständig lokal verfügbar. Warten Sie kurz und wiederholen Sie dann das Angebot.
	</notification>
	<notification name="CannotModifyProtectedCategories">
		Geschützte Kategorien können nicht geändert werden.
	</notification>
	<notification name="CannotRemoveProtectedCategories">
		Geschützte Kategorien können nicht entfernt werden.
	</notification>
	<notification name="OfferedCard">
		Sie haben [NAME] Ihre Vistenkarte angeboten.
	</notification>
	<notification name="UnableToBuyWhileDownloading">
		Kauf nicht möglich. Objektdaten werden noch geladen.
Bitte versuchen Sie es erneut.
	</notification>
	<notification name="UnableToLinkWhileDownloading">
		Verknüpfung nicht möglich. Objektdaten werden noch geladen.
Bitte versuchen Sie es erneut.
	</notification>
	<notification name="CannotBuyObjectsFromDifferentOwners">
		Sie können nur von einem Eigentümer auf einmal Objekte kaufen.
Wählen Sie ein einzelnes Objekt aus.
	</notification>
	<notification name="ObjectNotForSale">
		Dieses Objekt wird nicht verkauft.
	</notification>
	<notification name="EnteringGodMode">
		Gott-Modus aktiviert, Level [LEVEL]
	</notification>
	<notification name="LeavingGodMode">
		Gott-Modus wird nun de-aktiviert, Level [LEVEL]
	</notification>
	<notification name="CopyFailed">
		Ihnen fehlt die Berechtigung zum Kopieren.
	</notification>
	<notification name="InventoryAccepted">
		[NAME] hat Ihr Inventarangebot erhalten.
	</notification>
	<notification name="InventoryDeclined">
		[NAME] hat Ihr Inventarangebot abgelehnt.
	</notification>
	<notification name="ObjectMessage">
		[NAME]: [MESSAGE]
	</notification>
	<notification name="CallingCardAccepted">
		Ihre Visitenkarte wurde akzeptiert.
	</notification>
	<notification name="CallingCardDeclined">
		Ihre Visitenkarte wurde abgelehnt.
	</notification>
	<notification name="TeleportToLandmark">
		Um zu Orten wie „[NAME]“ zu teleportieren, klicken Sie zuerst auf die Schaltfläche „Orte“
    und dann im eingeblendeten Fenster auf die Registerkarte „Landmarken“. Klicken Sie auf
    die gewünschte Landmarke und dann unten im Fenster auf „Teleportieren“.
    (Sie können auch auf die Landmarke doppelklicken bzw. sie mit der rechten Maustaste ankklicken und dann
    „Teleportieren“ wählen.)
	</notification>
	<notification name="TeleportToPerson">
		Um eine private Unterhaltung zu beginnen, klicken Sie mit der rechten Maustaste auf den gewünschten Avatar und wählen Sie im Menü „IM“ aus.
	</notification>
	<notification name="CantSelectLandFromMultipleRegions">
		Land kann nicht über Servergrenzen hinweg ausgewählt werden.
Wählen Sie eine kleinere Landfläche.
	</notification>
	<notification name="SearchWordBanned">
		Einige Begriffe in Ihrer Suchanfrage wurden ausgeschlossen, aufgrund von in den Community Standards definierten Inhaltsbeschränkungen.
	</notification>
	<notification name="NoContentToSearch">
		Bitte wählen Sie mindestens eine Inhaltsart für die Suche aus (Generell, Moderat oder Adult).
	</notification>
	<notification name="SystemMessage">
		[MESSAGE]
	</notification>
	<notification name="FacebookConnect">
		[MESSAGE]
	</notification>
	<notification name="FlickrConnect">
		[MESSAGE]
	</notification>
	<notification name="TwitterConnect">
		[MESSAGE]
	</notification>
	<notification name="PaymentReceived">
		[MESSAGE]
	</notification>
	<notification name="PaymentSent">
		[MESSAGE]
	</notification>
	<notification name="PaymentFailure">
		[MESSAGE]
	</notification>
	<notification name="EventNotification">
		Event-Benachrichtigung:

[NAME]
[DATE]
		<form name="form">
			<button name="Details" text="Details"/>
			<button name="Cancel" text="Abbrechen"/>
		</form>
	</notification>
	<notification name="TransferObjectsHighlighted">
		Alle Objekte auf dieser Parzelle, die an den Käufer der Parzelle übertragen werden, sind jetzt markiert.

* Übertragene Bäume und Gräser sind nicht markiert.
		<form name="form">
			<button name="Done" text="Fertig"/>
		</form>
	</notification>
	<notification name="DeactivatedGesturesTrigger">
		Gesten mit demselben Trigger wurden deaktiviert:
[NAMES]
	</notification>
	<notification name="NoQuickTime">
		AppleQuickTime ist auf Ihrem System anscheinend nicht installiert.
Laden Sie QuickTime von der [http://www.apple.com/quicktime QuickTime-Webseite]  herunter, um auf Parzellen, die diese Funktion unterstützen, Streaming-Inhalte wiederzugeben.
	</notification>
	<notification name="NoPlugin">
		Es wurde kein Medien-Plugin gefunden, das &quot;[MIME_TYPE]&quot; ausführen kann.  Medien dieses Dateityps sind nicht verfügbar.
	</notification>
	<notification name="MediaPluginFailed">
		Bei folgendem Plugin ist ein Fehler aufgetreten:
    [PLUGIN]

Bitte installieren Sie das Plugin erneut. Falls weiterhin Problem auftreten, kontaktieren Sie bitte den Hersteller.
		<form name="form">
			<ignore name="ignore" text="Ein Plugin kann nicht ausgeführt werden"/>
		</form>
	</notification>
	<notification name="OwnedObjectsReturned">
		Ihre Objekte auf der ausgewählten Parzelle wurden in Ihr Inventar transferiert.
	</notification>
	<notification name="OtherObjectsReturned">
		Alle Objekte auf der ausgewählten Parzelle, die Einwohner „[NAME]“ gehören, wurden an ihren Eigentümer zurückgegeben.
	</notification>
	<notification name="OtherObjectsReturned2">
		Alle Objekte auf der ausgewählten Parzelle, die Einwohner &apos;[NAME]&apos; gehören, wurden an ihren Eigentümern zurückgegeben.
	</notification>
	<notification name="GroupObjectsReturned">
		Die mit der Gruppe [GROUPNAME] gemeinsam genutzten Objekte auf dieser Parzelle wurden in das Inventar ihrer Eigentümer transferiert.
Transferierbare übertragene Objekte wurden an ihre früheren Eigentümer zurückgegeben.
Nicht transferierbare an die Gruppe übertragene Objekte wurden gelöscht.
	</notification>
	<notification name="UnOwnedObjectsReturned">
		Alle Objekte auf der ausgewählten Parzelle, die NICHT Ihnen gehören, wurden ihren Eigentümern zurückgegeben.
	</notification>
	<notification name="ServerObjectMessage">
		Nachricht von [NAME]:
&lt;nolink&gt;[MSG]&lt;/nolink&gt;
	</notification>
	<notification name="NotSafe">
		Auf diesem Land ist Schaden aktiviert.
Verletzungen sind möglich. Wenn Sie sterben, werden Sie zu Ihrem Heimatstandort teleportiert.
	</notification>
	<notification name="NoFly">
		In diesem Bereich ist das Fliegen deaktiviert.
Fliegen ist hier nicht möglich.
	</notification>
	<notification name="PushRestricted">
		In diesem Bereich ist Stoßen nicht erlaubt. Sie können keine anderen Personen stoßen, außer Ihnen gehört das Land.
	</notification>
	<notification name="NoVoice">
		In diesem Bereich ist Voice deaktiviert. Sie werden niemanden sprechen hören.
	</notification>
	<notification name="NoBuild">
		In diesem Bereich ist das Bauen deaktiviert. Sie können keine Objekte bauen oder rezzen.
	</notification>
	<notification name="PathfindingDirty">
		Diese Region weist ausstehende Pathfinding-Änderungen auf. Wenn Sie Baurechte besitzen, können Sie die Region durch Klicken auf die Schaltfläche „Region neu formen“ neu formen.
		<usetemplate
			name="okcancelbuttons"
			yestext="Region neu formen"
			notext="Schließen"/>
	</notification>
	<notification name="DynamicPathfindingDisabled">
		Dynamisches Pathfinding ist in dieser Region nicht aktiviert. Geskriptete Objekte, die Pathfinding-LSL-Aufrufe verwenden, funktionieren in dieser Region u. U. nicht wie erwartet.
	</notification>
	<notification name="PathfindingCannotRebakeNavmesh">
		Es ist ein Fehler aufgetreten. Möglicherweise ist ein Netzwerk- oder Serverproblem aufgetreten oder Sie haben nicht die erforderlichen Baurechte. Dieses Problem lässt sich manchmal durch Ab- und Anmelden lösen.
		<usetemplate name="okbutton" yestext="OK"/>
	</notification>
	<notification name="SeeAvatars">
		Diese Parzelle verbirgt Avatare und Text-Chat vor einer anderen Parzelle.   Sie können Einwohner außerhalb dieser Parzelle weder sehen noch von ihnen gesehen werden.  Regulärer Text-Chat auf Kanal 0 ist ebenfalls blockiert.
	</notification>
	<notification name="ScriptsStopped">
		Ein Administrator hat die Skriptausführung in dieser Region vorübergehend deaktiviert.
	</notification>
	<notification name="ScriptsNotRunning">
		In dieser Region werden keine Skipts ausgeführt.
	</notification>
	<notification name="NoOutsideScripts">
		Auf diesem Land sind externe Skripts deaktiviert

Hier funktionieren nur Skripts, die dem Landeigentümer gehören.
	</notification>
	<notification name="ClaimPublicLand">
		Öffentliches Land kann nur in der Region in Besitz genommen werden, in der Sie sich befinden.
	</notification>
	<notification name="RegionTPAccessBlocked">
		Die Region, die Sie besuchen möchten, enthält Inhalte, die Ihre aktuellen Einstellungen überschreiten. Sie können Ihre Einstellungen unter „Avatar“ &gt; „Einstellungen“ &gt; „Allgemein“ ändern.
	</notification>
	<notification name="RegionAboutToShutdown">
		Die Region, die Sie gerade betreten möchte, fährt gerade herunter.
	</notification>
	<notification name="URBannedFromRegion">
		Sie dürfen diese Region nicht betreten.
	</notification>
	<notification name="NoTeenGridAccess">
		Ihr Konto kann keine Verbindung zu dieser Teen Grid-Region herstellen.
	</notification>
	<notification name="ImproperPaymentStatus">
		Die für den Zutritt zu dieser Region erforderlichen Zahlungsinformationen liegen nicht vor.
	</notification>
	<notification name="MustGetAgeRegion">
		Sie müssen mindestens 18 Jahre alt sein, um diese Region betreten zu können.
	</notification>
	<notification name="MustGetAgeParcel">
		Sie müssen mindestens 18 Jahre alt sein, um diese Parzelle betreten zu können.
	</notification>
	<notification name="NoDestRegion">
		Keine Zielregion gefunden.
	</notification>
	<notification name="NotAllowedInDest">
		Der Zutritt wurde Ihnen verweigert.
	</notification>
	<notification name="RegionParcelBan">
		Diese Parzelle ist abgesperrt und kann nicht überquert werden. Versuchen Sie einen anderen Weg.
	</notification>
	<notification name="TelehubRedirect">
		Sie wurden zu einem Telehub umgeleitet.
	</notification>
	<notification name="CouldntTPCloser">
		Ein Teleport näher am Ziel ist leider nicht möglich.
	</notification>
	<notification name="TPCancelled">
		Teleport abgebrochen.
	</notification>
	<notification name="FullRegionTryAgain">
		Die Region, die Sie betreten möchten, ist im Moment voll.
Versuchen Sie es in einigen Minuten erneut.
	</notification>
	<notification name="GeneralFailure">
		Allgemeiner Fehler.
	</notification>
	<notification name="RoutedWrongRegion">
		In falsche Region umgeleitet.  Bitte versuchen Sie es erneut.
	</notification>
	<notification name="NoValidAgentID">
		Keine gültige Agent ID.
	</notification>
	<notification name="NoValidSession">
		Keine gültige Sitzungs-ID.
	</notification>
	<notification name="NoValidCircuit">
		Kein gültiger Verbindungscode.
	</notification>
	<notification name="NoValidTimestamp">
		Kein gültiger Zeitstempel.
	</notification>
	<notification name="NoPendingConnection">
		Verbindung kann nicht hergestellt werden.
	</notification>
	<notification name="InternalUsherError">
		Interner Fehler beim Versuch, Verbindung mit Agent Usher herzustellen.
	</notification>
	<notification name="NoGoodTPDestination">
		In dieser Region konnte kein gültiges Teleportziel gefunden werden.
	</notification>
	<notification name="InternalErrorRegionResolver">
		Interner Fehler bei Teleport.
	</notification>
	<notification name="NoValidLanding">
		Ein gültiger Landpunkt konnte nicht gefunden werden.
	</notification>
	<notification name="NoValidParcel">
		Es konnte keine gültige Parzelle gefunden werden.
	</notification>
	<notification name="ObjectGiveItem">
		Ein Objekt namens &lt;nolink&gt;[OBJECTFROMNAME]&lt;/nolink&gt;, das [NAME_SLURL] gehört, hat Ihnen folgende/n/s [OBJECTTYPE] übergeben:
&lt;nolink&gt;[ITEM_SLURL]&lt;/nolink&gt;
		<form name="form">
			<button name="Keep" text="Behalten"/>
			<button name="Discard" text="Verwerfen"/>
			<button name="Mute" text="Eigentümer blockieren"/>
		</form>
	</notification>
	<notification name="OwnObjectGiveItem">
		Ein Objekt namens &lt;nolink&gt;[OBJECTFROMNAME]&lt;/nolink&gt; hat Ihnen folgende/n/s [OBJECTTYPE] übergeben:
&lt;nolink&gt;[ITEM_SLURL]&lt;/nolink&gt;
		<form name="form">
			<button name="Keep" text="Behalten"/>
			<button name="Discard" text="Verwerfen"/>
		</form>
	</notification>
	<notification name="UserGiveItem">
		[NAME_SLURL] hat Ihnen folgendes [OBJECTTYPE] übergeben:
[ITEM_SLURL]
		<form name="form">
			<button name="Show" text="Anzeigen"/>
			<button name="Keep" text="Annehmen"/>
			<button name="Discard" text="Verwerfen"/>
			<button name="Mute" text="Blockieren"/>
		</form>
	</notification>
	<notification name="UserGiveItemLegacy">
		[NAME_SLURL] hat Ihnen folgendes [OBJECTTYPE] übergeben:
[ITEM_SLURL]
		<form name="form">
			<button name="Show" text="Anzeigen"/>
			<button name="Accept" text="Annehmen"/>
			<button name="Discard" text="Verwerfen"/>
			<button name="ShowSilent" text="(Anzeigen)"/>
			<button name="AcceptSilent" text="(Annehmen)"/>
			<button name="DiscardSilent" text="(Verwerfen)"/>
			<button name="Mute" text="Blockieren"/>
		</form>
	</notification>
	<notification name="GodMessage">
		[NAME]

[MESSAGE]
	</notification>
	<notification name="JoinGroup">
		[MESSAGE]
		<form name="form">
			<button name="Join" text="Beitreten"/>
			<button name="Decline" text="Ablehnen"/>
			<button name="Info" text="Info"/>
		</form>
	</notification>
	<notification name="JoinGroupProtectionNotice">
		Für den Beitritt zu dieser Gruppe ist eine Gebühr fällig und die Einladung kann daher aufgrund der aktuellen Einstellungen nicht angenommen werden. Um dies zu ändern, siehe Einstellungen &gt; Firestorm &gt; Sicherheit.

[MESSAGE]
		<form name="form">
			<button name="Info" text="Info"/>
		</form>
	</notification>
	<notification name="TeleportOffered">
		[NAME_SLURL] hat Ihnen den Teleport an seinen/ihren Standort angeboten:

[MESSAGE]
&lt;icon&gt;[MATURITY_ICON]&lt;/icon&gt; – [MATURITY_STR]
		<form name="form">
			<button name="Teleport" text="Teleportieren"/>
			<button name="Cancel" text="Abbrechen"/>
		</form>
	</notification>
	<notification name="TeleportOffered_MaturityExceeded">
		[NAME_SLURL] hat Ihnen den Teleport an seinen/ihren Standort angeboten:

[MESSAGE]
&lt;icon&gt;[MATURITY_ICON]&lt;/icon&gt; – [MATURITY_STR]

Diese Region enthält [REGION_CONTENT_MATURITY]-Inhalte, doch aufgrund Ihrer aktuellen Einstellungen werden [REGION_CONTENT_MATURITY]-Inhalte nicht dargestellt. Sie können Ihre Einstellungen ändern und den Teleport fortsetzen oder Sie können den Teleport abbrechen.
		<form name="form">
			<button name="Teleport" text="Ändern und fortfahren"/>
			<button name="Cancel" text="Abbrechen"/>
		</form>
	</notification>
	<notification name="TeleportOffered_MaturityBlocked">
		[NAME_SLURL] hat Ihnen den Teleport an seinen/ihren Standort angeboten:

[MESSAGE]
&lt;icon&gt;[MATURITY_ICON]&lt;/icon&gt; – [MATURITY_STR]

Diese Region enthält jedoch Inhalte, die nur für Erwachsene zugänglich sind.
	</notification>
	<notification name="TeleportOfferSent">
		Ein Teleportangebot wurde an [TO_NAME] geschickt
	</notification>
	<notification name="TeleportRequest">
		[NAME_SLURL] fordert einen Teleport zu Ihrer Position an.
[MESSAGE]

Teleport anbieten?
		<form name="form">
			<button name="Yes" text="Ja"/>
			<button name="No" text="Nein"/>
		</form>
	</notification>
	<notification name="GotoURL">
		[MESSAGE]
[URL]
		<form name="form">
			<button name="Later" text="Später"/>
			<button name="GoNow..." text="Jetzt gehen..."/>
		</form>
	</notification>
	<notification name="OfferFriendship">
		[NAME_SLURL] bietet Ihnen die Freundschaft an.

[MESSAGE]

(Standardmäßig können Sie gegenseitig ihren Online-Status sehen.)
		<form name="form">
			<button name="Accept" text="Akzeptieren"/>
			<button name="Decline" text="Ablehnen"/>
		</form>
	</notification>
	<notification name="FriendshipOffered">
		Sie haben [TO_NAME] die Freundschaft angeboten.
	</notification>
	<notification name="OfferFriendshipNoMessage">
		[NAME_SLURL] bietet die Freundschaft an.

(Standardmäßig können Sie gegenseitig ihren Online-Status sehen.)
		<form name="form">
			<button name="Accept" text="Akzeptieren"/>
			<button name="Decline" text="Ablehnen"/>
		</form>
	</notification>
	<notification name="FriendshipAccepted">
		&lt;nolink&gt;[NAME]&lt;/nolink&gt; hat Ihr Freundschaftsangebot akzeptiert.
	</notification>
	<notification name="FriendshipDeclined">
		&lt;nolink&gt;[NAME]&lt;/nolink&gt; hat Ihr Freundschaftsangebot abgelehnt.
	</notification>
	<notification name="FriendshipAcceptedByMe">
		Ihr Freundschaftsangebot wurde angeommen.
	</notification>
	<notification name="FriendshipDeclinedByMe">
		Ihr Freundschaftsangebot wurde abgelehnt.
	</notification>
	<notification name="OfferCallingCard">
		[NAME] bietet Ihnen eine Visitenkarte an.
In Ihrem Inventar wird ein Lesezeichen erstellt, damit Sie diesem Einwohner schnell IMs senden können.
		<form name="form">
			<button name="Accept" text="Akzeptieren"/>
			<button name="Decline" text="Ablehnen"/>
		</form>
	</notification>
	<notification name="RegionRestartMinutes">
    Die Region „[NAME]“ wird in [MINUTES] Minuten neu gestartet.
    Wenn Sie in dieser Region bleiben, werden Sie abgemeldet.
  </notification>
	<notification name="RegionRestartSeconds">
    Die Region „[NAME]“ wird in [SECONDS] Sekunden neu gestartet.
    Wenn Sie in dieser Region bleiben, werden Sie abgemeldet.
  </notification>
	<notification name="RegionRestartMinutesToast">
    Die Region „[NAME]“ wird in [MINUTES] Minuten neu gestartet.
    Wenn Sie in dieser Region bleiben, werden Sie abgemeldet.
  </notification>
	<notification name="RegionRestartSecondsToast">
    Die Region „[NAME]“ wird in [SECONDS] Sekunden neu gestartet.
    Wenn Sie in dieser Region bleiben, werden Sie abgemeldet.
  </notification>
	<notification name="LoadWebPage">
		Webseite [URL] laden?

[MESSAGE]

Von Objekt: &lt;nolink&gt;[OBJECTNAME]&lt;/nolink&gt;, Eigentümer: [NAME]
		<form name="form">
			<button name="Gotopage" text="Zur Seite"/>
			<button name="Cancel" text="Abbrechen"/>
		</form>
	</notification>
	<notification name="FailedToFindWearableUnnamed">
		[TYPE] nicht in Datenbank.
	</notification>
	<notification name="FailedToFindWearable">
		[TYPE] namens [DESC] nicht in Datenbank.
	</notification>
	<notification name="InvalidWearable">
		Dieser Artikel verwendet eine Funktion, die Ihr Viewer nicht unterstützt. Bitte aktualisieren Sie Ihre Version von [APP_NAME], um dieses Objekt anziehen zu können.
	</notification>
	<notification name="ScriptQuestion">
		Das Objekt „&lt;nolink&gt;[OBJECTNAME]&lt;/nolink&gt;“, das „[NAME]“ gehört, stellt folgende Anfrage:

[QUESTIONS]
Ist das OK?
		<form name="form">
			<button name="Yes" text="Ja"/>
			<button name="No" text="Nein"/>
			<button name="Mute" text="Ignorieren"/>
		</form>
	</notification>
	<notification name="ExperienceAcquireFailed">
		Fehler beim Erwerb eines neuen Erlebnisses:
    [ERROR_MESSAGE]
		<usetemplate name="okbutton" yestext="OK"/>
	</notification>
	<notification name="NotInGroupExperienceProfileMessage">
		Eine Änderung der Erlebnisgruppe wurde ignoriert, weil der Eigentümer nicht Mitglied der ausgewählten Gruppe ist.
	</notification>
	<notification name="UneditableExperienceProfileMessage">
		Das nicht bearbeitbare Feld „[field]“ wurde beim Aktualisieren des Erlebnisprofils ignoriert.
	</notification>
	<notification name="RestrictedToOwnerExperienceProfileMessage">
		Änderungen des Felds „[field]“ ignoriert; Feld kann nur vom Eigentümer des Erlebnisses eingestellt werden.
	</notification>
	<notification name="MaturityRatingExceedsOwnerExperienceProfileMessage">
		Sie können die Inhaltseinstufung eines Erlebnisses nicht auf eine höhere Stufe setzen als die des Eigentümers.
	</notification>
	<notification name="RestrictedTermExperienceProfileMessage">
		Die folgenden Elemente verhinderten die Aktualisierung des Namens und/oder der Beschreibung im Erlebnisprofil: [extra_info]
	</notification>
	<notification name="TeleportedHomeExperienceRemoved">
		Sie wurden aus der Region [region_name] teleportiert, weil Sie das Erlebnis secondlife:///app/experience/[public_id]/profile entfernt haben und nicht mehr berechtigt sind, sich in dieser Region aufzuhalten.
		<form name="form">
			<ignore name="ignore" text="Wegen Entfernen eines Erlebnisses aus Region hinausgeworfen"/>
		</form>
	</notification>
	<notification name="TrustedExperienceEntry">
		Sie durften die Region [region_name] betreten, weil Sie am Schlüsselerlebnis secondlife:///app/experience/[public_id]/profile teilgenommen haben. Wenn Sie dieses Erlebnis entfernen, werden Sie u. U. aus der Region hinausgeworfen.
		<form name="form">
			<ignore name="ignore" text="Betreten der Region durch ein Erlebnis gestattet"/>
		</form>
	</notification>
	<notification name="TrustedExperiencesAvailable">
		Sie haben keinen Zugang zu diesem Ziel. Sie erhalten u. U. Zugang zur Region, wenn Sie unten ein Erlebnis akzeptieren:

[EXPERIENCE_LIST]

Möglicherweise sind noch weitere Schlüsselerlebnisse verfügbar.
	</notification>
	<notification name="ExperienceEvent">
		Ein Objekt erhielt vom Erlebnis secondlife:///app/experience/[public_id]/profile die Erlaubnis zum Durchführen der folgenden Aktion: [EventType].
    Eigentümer: secondlife:///app/agent/[OwnerID]/inspect
    Objektname: [ObjectName]
    Parzellenname: [ParcelName]
	</notification>
	<notification name="ExperienceEventAttachment">
		Ein Anhang erhielt vom Erlebnis secondlife:///app/experience/[public_id]/profile die Erlaubnis zum Durchführen der folgenden Aktion: [EventType].
    Eigentümer: secondlife:///app/agent/[OwnerID]/inspect
	</notification>
	<notification name="ScriptQuestionExperience">
		„&lt;nolink&gt;[OBJECTNAME]&lt;/nolink&gt;“, ein Objekt, das „[NAME]“ gehört, lädt Sie zur Teilnahme an diesem Erlebnis mit [GRID_WIDE] ein:

[EXPERIENCE]

Nach Erteilung der Genehmigung wird diese Nachricht für dieses Erlebnis nicht erneut angezeigt, es sei denn, Sie widerrufen die Genehmigung im Erlebnisprofil.

Mit diesem Erlebnis verknüpfte Skripts können in Regionen, in denen dieses Erlebnis aktiv ist, Folgendes tun: 

[QUESTIONS]Sind Sie damit einverstanden?
		<form name="form">
			<button name="BlockExperience" text="Erlebnis blockieren"/>
			<button name="Mute" text="Objekt blockieren"/>
			<button name="Yes" text="Ja"/>
			<button name="No" text="Nein"/>
		</form>
	</notification>
	<notification name="ScriptQuestionCaution">
		Warnung: Das Objekt „&lt;nolink&gt;[OBJECTNAME]&lt;/nolink&gt;“ wünscht Zugriff auf Ihr Linden-Dollar-Konto. Wenn Sie dies erlauben, kann es jederzeit Geld vom Konto abheben oder es komplett leeren ohne eine weitere Warnung.
  
Bevor Sie den Zugriff erlauben, sollten Sie wissen, um was für ein Objekt es sich handelt, warum es den Zugriff benötigt und ob Sie dem Ersteller vertrauen. Falls Sie unsicher sind, klicken Sie auf Verweigern.
		<form name="form">
			<button name="Grant" text="Vollen Zugriff erlauben"/>
			<button name="Deny" text="Verweigern"/>
		</form>
	</notification>
	<notification name="UnknownScriptQuestion">
		Die Runtime-Skript-Berechtigung, die von „&lt;nolink&gt;[OBJECTNAME]&lt;/nolink&gt;“ (Besitzer: „[NAME]“) angefordert wurde, wird vom Viewer nicht erkannt und kann nicht gewährt werden.

Um diese Berechtigung zu gewähren, laden Sie die neueste Version des Viewers von [DOWNLOADURL] herunter.
		<form name="form">
			<button name="Deny" text="OK"/>
			<button name="Mute" text="Blockieren"/>
		</form>
	</notification>
	<notification name="ScriptDialog">
		„&lt;nolink&gt;[TITLE]&lt;/nolink&gt;“ von [NAME]
[MESSAGE]
		<form name="form">
			<button name="Client_Side_Mute" text="Blockieren"/>
			<button name="Client_Side_Ignore" text="Ignorieren"/>
		</form>
	</notification>
	<notification name="ScriptDialogGroup">
		„&lt;nolink&gt;[TITLE]&lt;/nolink&gt;“ von [GROUPNAME]
[MESSAGE]
		<form name="form">
			<button name="Client_Side_Mute" text="Blockieren"/>
			<button name="Client_Side_Ignore" text="Ignorieren"/>
		</form>
	</notification>
	<notification name="BuyLindenDollarSuccess">
		Vielen Dank für Ihre Zahlung.

Ihr L$-Kontostand wird aktualisiert, sobald die Bearbeitung abgeschlossen ist. Falls die Bearbeitung länger als 20 min dauert, ist es möglich, dass Ihre Transaktion abgebrochen wird. In diesem Fall wird der Kaufbetrag in US$ auf Ihrem Konto gutgeschrieben.

Der Zahlungsstatus kann auf Ihrer [http://secondlife.com/account/ Startseite] unter Transaktionsübersicht überprüft werden.
	</notification>
	<notification name="FirstOverrideKeys">
		Ihre Bewegungstasten werden jetzt von einem Objekt gesteuert.
Probieren Sie die Pfeil- oder WASD-Tasten aus.
Manche Objekte (wie Waffen) müssen per Mouselook gesteuert werden.
Drücken Sie dazu „M“.
	</notification>
	<notification name="FirstSandbox">
		Dies ist ein Sandkasten. Hier können Einwohner lernen, wie Objekte gebaut werden. 

Objekte, die Sie hier bauen, werden gelöscht, nachdem Sie den Sandkasten verlassen. Vergessen Sie nicht, Ihr Werk mit einem Rechtsklick und der Auswahl „Nehmen“ in Ihrem Inventar zu speichern.
	</notification>
	<notification name="MaxListSelectMessage">
		Sie können maximal [MAX_SELECT] Objekte
von der Liste auswählen.
	</notification>
	<notification name="VoiceInviteP2P">
		[NAME] lädt Sie zu einem Voice-Chat ein.
Klicken Sie auf  &apos;Akzeptieren &apos;, um dem Gespräch beizutreten, oder auf  &apos;Ablehnen &apos;, um die Einladung auszuschlagen. Klicken Sie auf Ignorieren, um diesen Anrufer zu ignorieren.
		<form name="form">
			<button name="Accept" text="Akzeptieren"/>
			<button name="Decline" text="Ablehnen"/>
			<button name="Mute" text="Ignorieren"/>
		</form>
	</notification>
	<notification name="AutoUnmuteByIM">
		[NAME] hat eine Instant Message erhalten und wird nicht länger ignoriert.
	</notification>
	<notification name="AutoUnmuteByMoney">
		[NAME] hat Geld erhalten und wird nicht länger ignoriert.
	</notification>
	<notification name="AutoUnmuteByInventory">
		[NAME] wurde ein Inventarobjekt angeboten und wird nicht länger ignoriert.
	</notification>
	<notification name="VoiceInviteGroup">
		[NAME] ist einem Voice-Chat mit der Gruppe [GROUP] beigetreten.
Klicken Sie auf  &apos;Akzeptieren &apos;, um dem Gespräch beizutreten, oder auf  &apos;Ablehnen &apos;, um die Einladung auszuschlagen. Klicken Sie auf Ignorieren, um diesen Anrufer zu ignorieren.
		<form name="form">
			<button name="Accept" text="Akzeptieren"/>
			<button name="Decline" text="Ablehnen"/>
			<button name="Mute" text="Ignorieren"/>
		</form>
	</notification>
	<notification name="VoiceInviteAdHoc">
		[NAME] ist einem Voice-Chat mit Konferenzschaltung beigetreten.
Klicken Sie auf  &apos;Akzeptieren &apos;, um dem Gespräch beizutreten, oder auf  &apos;Ablehnen &apos;, um die Einladung auszuschlagen. Klicken Sie auf Ignorieren, um diesen Anrufer zu ignorieren.
		<form name="form">
			<button name="Accept" text="Akzeptieren"/>
			<button name="Decline" text="Ablehnen"/>
			<button name="Mute" text="Ignorieren"/>
		</form>
	</notification>
	<notification name="InviteAdHoc">
		[NAME] lädt Sie zu einem Konferenz-Chat ein.
Klicken Sie auf  &apos;Akzeptieren &apos;, um dem Chat beizutreten, oder auf  &apos;Ablehnen &apos;, um die Einladung auszuschlagen. Klicken Sie auf Ignorieren, um diesen Anrufer zu ignorieren.
		<form name="form">
			<button name="Accept" text="Akzeptieren"/>
			<button name="Decline" text="Ablehnen"/>
			<button name="Mute" text="Ignorieren"/>
		</form>
	</notification>
	<notification name="VoiceChannelFull">
		Der Voice-Chat, dem Sie beitreten möchten, [VOICE_CHANNEL_NAME], hat seine maximale Teilnehmerzahl erreicht. Bitte versuchen Sie es erneut.
	</notification>
	<notification name="ProximalVoiceChannelFull">
		Es tut uns Leid.  Dieses Gebiet hat seine maximale Kapazität für Voice-Gespräche erreicht.  Bitte versuchen Sie es in einem anderen Gebiet.
	</notification>
	<notification name="VoiceChannelDisconnected">
		Die Verbindung zu [VOICE_CHANNEL_NAME] wurde abgebrochen.  Sie werden nun wieder mit dem Chat in Ihrer Nähe verbunden.
	</notification>
	<notification name="VoiceChannelDisconnectedP2P">
		[VOICE_CHANNEL_NAME] hat den Anruf beendet.  Sie werden nun wieder mit dem Chat in Ihrer Nähe verbunden.
	</notification>
	<notification name="P2PCallDeclined">
		[VOICE_CHANNEL_NAME] hat ihren Anruf abgelehnt.  Sie werden nun wieder mit dem Chat in Ihrer Nähe verbunden.
	</notification>
	<notification name="P2PCallNoAnswer">
		[VOICE_CHANNEL_NAME] kann Ihren Anruf nicht entgegennehmen.  Sie werden nun wieder mit dem Chat in Ihrer Nähe verbunden.
	</notification>
	<notification name="VoiceChannelJoinFailed">
		Verbindung zu [VOICE_CHANNEL_NAME] nicht möglich. Bitte versuchen Sie es später.  Sie werden nun wieder mit dem Chat in Ihrer Nähe verbunden.
	</notification>
	<notification name="VoiceLoginRetry">
		Wir erstellen einen Voice-Kanal für Sie. Bitte warten Sie einen Moment.
	</notification>
	<notification name="VoiceEffectsExpired">
		Ein oder mehrere Ihrer Voice-Morph-Abos ist/sind abgelaufen.
[[URL] Hier klicken], um Ihr Abo zu erneuern.
	</notification>
	<notification name="VoiceEffectsExpiredInUse">
		Das aktive Voice-Morph-Abo ist abgelaufen. Ihre normalen Voice-Einstellungen werden angewendet.
[[URL] Hier klicken], um Ihr Abo zu erneuern.
	</notification>
	<notification name="VoiceEffectsWillExpire">
		Ein oder mehrere Ihrer Voice-Morph-Abos werden in weniger als [INTERVAL] Tagen ablaufen.
[[URL] Hier klicken], um Ihr Abo zu erneuern.
	</notification>
	<notification name="VoiceEffectsNew">
		Neue Voice-Morph-Effekte sind erhältlich!
	</notification>
	<notification name="Cannot enter parcel: not a group member">
		Nur Mitglieder einer bestimmten Gruppe dürfen diesen Bereich betreten.
	</notification>
	<notification name="Cannot enter parcel: banned">
		Zugang zur Parzelle verweigert. Sie wurden verbannt.
	</notification>
	<notification name="Cannot enter parcel: not on access list">
		Zugang zur Parzelle verweigert. Sie stehen nicht auf der Zugangsliste.
	</notification>
	<notification name="VoiceNotAllowed">
		Sie sind nicht berechtigt, einem Voice-Chat in [VOICE_CHANNEL_NAME] beizutreten.
	</notification>
	<notification name="VoiceCallGenericError">
		Fehler beim Versuch, eine Voice-Chat-Verbindung zu [VOICE_CHANNEL_NAME] herzustellen.  Bitte versuchen Sie es erneut.
	</notification>
	<notification name="UnsupportedCommandSLURL">
		Die SLurl, auf die Sie geklickt haben, wird nicht unterstützt.
	</notification>
	<notification name="BlockedSLURL">
		Ein untrusted Browser hat eine SLurl geschickt, diese wurde sicherheitshalber gesperrt.
	</notification>
	<notification name="ThrottledSLURL">
		Innerhalb kurzer Zeit wurden von einem untrusted Browser mehrere SLurls erhalten.
Diese werden für ein paar Sekunden sicherheitshalber gesperrt.
	</notification>
	<notification name="IMToast">
		[MESSAGE]
		<form name="form">
			<button name="respondbutton" text="Antworten"/>
		</form>
	</notification>
	<notification name="ConfirmCloseAll">
		Möchten Sie wirklich alle IMs schließen?
		<usetemplate ignoretext="Bestätigen, bevor ich alle IMs schließe." name="okcancelignore" notext="Abbrechen" yestext="OK"/>
	</notification>
	<notification name="AttachmentSaved">
		Der Anhang wurde gespeichert.
	</notification>
	<notification name="UnableToFindHelpTopic">
		Hilfethema für dieses Element wurde nicht gefunden.
	</notification>
	<notification name="ObjectMediaFailure">
		Serverfehler: Medienaktualisierung oder Fehler
&apos;[ERROR]&apos;
		<usetemplate name="okbutton" yestext="OK"/>
	</notification>
	<notification name="TextChatIsMutedByModerator">
		Sie wurden vom Moderator stummgeschaltet.
		<usetemplate name="okbutton" yestext="OK"/>
	</notification>
	<notification name="VoiceIsMutedByModerator">
		Sie wurden vom Moderator stummgeschaltet.
		<usetemplate name="okbutton" yestext="OK"/>
	</notification>
	<notification name="UploadCostConfirmation">
		Das Hochladen kostet [PRICE] L$. Möchten Sie fortfahren?
		<usetemplate name="okcancelbuttons" notext="Abbrechen" yestext="Hochladen"/>
	</notification>
	<notification name="ConfirmClearTeleportHistory">
		Möchten Sie Ihre Teleport-Liste löschen?
		<usetemplate name="okcancelbuttons" notext="Abbrechen" yestext="OK"/>
	</notification>
	<notification name="BottomTrayButtonCanNotBeShown">
		Die ausgewählte Schaltfläche kann zur Zeit nicht angezeigt werden.
Die Schaltfläche wird angezeigt, wenn genügend Platz vorhanden ist.
	</notification>
	<notification name="ShareNotification">
		Wählen Sie Einwohner aus, für die Sie das Objekt freigeben möchten.
	</notification>
	<notification name="MeshUploadError">
		[LABEL] konnte nicht hochgeladen werden: [MESSAGE] [IDENTIFIER] 

[DETAILS] Siehe Firestorm.log für Details.
	</notification>
	<notification name="MeshUploadPermError">
		Fehler beim Anfordern der Berechtigungen zum Hochladen des Netzes
	</notification>
	<notification name="RegionCapabilityRequestError">
		Regionsfähigkeit „[CAPABILITY]“ konnte nicht abgerufen werden.
	</notification>
	<notification name="ShareItemsConfirmation">
		Möchten Sie wirklich die folgenden Artikel:

&lt;nolink&gt;[ITEMS]&lt;/nolink&gt;

mit den folgenden Einwohnern teilen:

&lt;nolink&gt;[RESIDENTS]&lt;/nolink&gt;
		<usetemplate ignoretext="Bestätigen, bevor ich ein Objekt teile" name="okcancelignore" notext="Abbrechen" yestext="OK"/>
	</notification>
	<notification name="ShareFolderConfirmation">
		Es kann nur jeweils ein Ordner geteilt werden.

Möchten Sie wirklich die folgenden Artikel:

&lt;nolink&gt;[ITEMS]&lt;/nolink&gt;

mit den folgenden Einwohnern teilen:

&lt;nolink&gt;[RESIDENTS]&lt;/nolink&gt;
		<usetemplate name="okcancelbuttons" notext="Abbrechen" yestext="OK"/>
	</notification>
	<notification name="ItemsShared">
		Objekte wurden erfolgreich freigegeben.
	</notification>
	<notification name="DeedToGroupFail">
		Übertragung an Gruppe ist fehlgeschlagen.
	</notification>
	<notification name="ReleaseLandThrottled">
		Die Parzelle [PARCEL_NAME] kann zurzeit nicht aufgegeben werden.
	</notification>
	<notification name="ReleasedLandWithReclaim">
		Die [AREA] m² große Parzelle „[PARCEL_NAME]“ wurde freigegeben.

Sie haben [RECLAIM_PERIOD] Stunden, um die Parzelle für 0 L$ zurückzufordern, bevor sie zum Verkauf an alle freigegeben wird.
	</notification>
	<notification name="ReleasedLandNoReclaim">
		Die [AREA] m² große Parzelle „[PARCEL_NAME]“ wurde freigegeben.

Sie steht jetzt zum Verkauf an alle zur Verfügung.
	</notification>
	<notification name="AvatarRezNotification">
		(Seit [EXISTENCE] Sekunden inworld )
Avatar &apos;[NAME]&apos; wurde in [TIME] Sekunden gerezzt.
	</notification>
	<notification name="AvatarRezSelfBakedDoneNotification">
		(Seit [EXISTENCE] Sekunden inworld )
Ihr Outfit wurde in [TIME] Sekunden gebacken.
	</notification>
	<notification name="AvatarRezSelfBakedUpdateNotification">
		(Seit [EXISTENCE] Sekunden inworld )
Nach [TIME] Sekunden wurde eine Aktualisierung Ihres Aussehens gesendet.
[STATUS]
	</notification>
	<notification name="AvatarRezCloudNotification">
		(Seit [EXISTENCE] Sekunden inworld )
Avatar &apos;[NAME]&apos; wird als Wolke angezeigt.
	</notification>
	<notification name="AvatarRezArrivedNotification">
		(Seit [EXISTENCE] Sekunden inworld )
Avatar &apos;[NAME]&apos; wird angezeigt.
	</notification>
	<notification name="AvatarRezLeftCloudNotification">
		(Seit [EXISTENCE] Sekunden inworld )
Avatar &apos;[NAME]&apos; hat nach [TIME] Sekunden als Wolke die Welt verlassen.
	</notification>
	<notification name="AvatarRezEnteredAppearanceNotification">
		(Seit [EXISTENCE] Sekunden inworld )
Avatar &apos;[NAME]&apos; befindet sich im Modus „Aussehen bearbeiten&quot;.
	</notification>
	<notification name="AvatarRezLeftAppearanceNotification">
		(Seit [EXISTENCE] Sekunden inworld )
Avatar &apos;[NAME]&apos; hat Modus „Aussehen bearbeiten&quot; verlassen.
	</notification>
	<notification name="NoConnect">
		Es gibt Probleme mit der Verbindung mit [PROTOCOL] [HOSTID].
Bitte überprüfen Sie Ihre Netzwerk- und Firewalleinstellungen.
		<usetemplate name="okbutton" yestext="OK"/>
	</notification>
	<notification name="NoVoiceConnect">
		Verbindung mit Voice-Server ist leider nicht möglich:

[HOSTID]

Voice-Kommunikation ist leider nicht verfügbar.
Bitte überprüfen Sie Ihr Netzwerk- und Firewall-Setup.
		<usetemplate name="okignore" yestext="OK" ignoretext="Warnen, wenn keine Verbindung zum Voice-Server hergestellt werden kann."/>
	</notification>
	<notification name="AvatarRezLeftNotification">
		(Seit [EXISTENCE] Sekunden inworld )
Avatar &apos;[NAME]&apos; hat als vollständig gerezzter Avatar die Welt verlassen.
	</notification>
	<notification name="AvatarRezSelfBakedTextureUploadNotification">
		( [EXISTENCE] Sekunden am Leben)
Sie haben eine [RESOLUTION]-gebackene Textur für „[BODYREGION]“ nach [TIME] Sekunden hochgeladen.
	</notification>
	<notification name="AvatarRezSelfBakedTextureUpdateNotification">
		( [EXISTENCE] Sekunden am Leben)
Sie haben lokal eine [RESOLUTION]-gebackene Textur für „[BODYREGION]“ nach [TIME] Sekunden aktualisiert.
	</notification>
	<notification name="CannotUploadTexture">
		Textur kann nicht hochgeladen werden.
[REASON]
	</notification>
	<notification name="CannotUploadTexture">
		Texture konnte nicht hochgeladen werden.
[REASON]
	</notification>
	<notification name="LivePreviewUnavailable">
		Wir können keine Vorschau dieser Textur anzeigen, da sie nicht kopier- und/oder übertragungsfähig ist.
		<usetemplate ignoretext="Hinweis anzeigen, wenn bei nicht kopier- und/oder übertragungsfähigen Texturen keine Live-Vorschau möglich ist" name="okignore" yestext="OK"/>
	</notification>
	<notification name="ConfirmLeaveCall">
		Möchten Sie dieses Gespräch wirklich verlassen ?
		<usetemplate ignoretext="Bestätigen, bevor ich den Anruf verlasse." name="okcancelignore" notext="Nein" yestext="Ja"/>
	</notification>
	<notification name="ConfirmMuteAll">
		Die von Ihnen ausgewählten Einstellungen werden alle Teilnehmer eines Gruppengespräches stummschalten.
Dies bedeutet, dass alle Einwohner, die später dem Gespräch beitreten,
auch dann stummgeschaltet werden, wenn Sie den Anruf verlassen haben.

Alle stummschalten?
		<usetemplate ignoretext="Bestätigen, bevor alle Teilnehmer in einem Gruppengespräch stummgeschaltet werden." name="okcancelignore" notext="Abbrechen" yestext="OK"/>
	</notification>
	<notification label="Chat" name="HintChat">
		Um mitzureden, geben Sie Text in das Chat-Feld unten ein.
	</notification>
	<notification label="Stehen" name="HintSit">
		Um aufzustehen, klicken Sie auf die Schaltfläche „Stehen“.
	</notification>
	<notification label="Sprechen" name="HintSpeak">
		Auf Schaltfläche „Sprechen“ klicken, um das Mikrofon ein- und auszuschalten.

Auf den Pfeil nach oben klicken, um die Sprachsteuerung zu sehen.

Durch Ausblenden der Schaltfläche „Sprechen“ wird die Sprechfunktion deaktiviert.
	</notification>
	<notification label="Welt erkunden" name="HintDestinationGuide">
		Im Reiseführer finden Sie Tausende von interessanten Orten. Wählen Sie einfach einen Ort aus und klicken Sie auf „Teleportieren“.
	</notification>
	<notification label="Seitenleiste" name="HintSidePanel">
		In der Seitenleiste können Sie schnell auf Ihr Inventar, Ihre Outfits, Ihre Profile u. ä. zugreifen.
	</notification>
	<notification label="Bewegen" name="HintMove">
		Um zu gehen oder zu rennen, öffnen Sie das Bedienfeld „Bewegen“ und klicken Sie auf die Pfeile. Sie können auch die Pfeiltasten auf Ihrer Tastatur verwenden.
	</notification>
	<notification label="" name="HintMoveClick">
		1. Zum Gehen klicken: Auf beliebige Stelle am Boden klicken, um zu dieser Stelle zu gehen.

2. Zum Drehen der Anzeige klicken und ziehen: Auf beliebige Stelle in der Welt klicken und ziehen, um Ihre Ansicht zu ändern.
	</notification>
	<notification label="Anzeigename" name="HintDisplayName">
		Hier können Sie Ihren anpassbaren Anzeigenamen festlegen. Der Anzeigename unterscheidet sich von Ihrem eindeutigen Benutzernamen, der nicht geändert werden kann. In den Einstellungen können Sie festlegen, welcher Name von anderen Einwohnern angezeigt wird.
	</notification>
	<notification label="Ansicht" name="HintView">
		Um die Kameraansicht zu ändern, verwenden Sie die Schwenk- und Kreissteuerungen. Um die Ansicht zurückzusetzen, drücken Sie die Esc-Taste oder laufen Sie einfach.
	</notification>
	<notification label="Inventar" name="HintInventory">
		In Ihrem Inventar befinden sich verschiedene Objekte. Die neuesten Objekte finden Sie in der Registerkarte „Aktuell“.
	</notification>
	<notification label="Sie haben Linden-Dollar!" name="HintLindenDollar">
		Hier wird Ihr aktueller L$-Kontostand angezeigt. Klicken Sie auf „L$ kaufen“, um mehr Linden-Dollar zu kaufen.
	</notification>
	<notification name="LowMemory">
		Nicht genügend Arbeitsspeicher. Einige SL-Funktionen werden deaktiviert, um einen Absturz zu verhindern. Schließen Sie andere Anwendungen. Starten Sie SL neu, falls dieser Fehler erneut auftritt.
	</notification>
	<notification name="ForceQuitDueToLowMemory">
		SL wird wegen Speichermangel in 30 Sekunden beendet.
	</notification>
	<notification name="PopupAttempt">
		Ein Popup konnte nicht geöffnet werden.
		<form name="form">
			<ignore name="ignore" text="Alle Popups aktivieren"/>
			<button name="open" text="Popup-Fenster öffnen"/>
		</form>
	</notification>
	<notification name="SOCKS_NOT_PERMITTED">
		SOCKS 5-Proxy „[HOST]:[PORT]“ hat Verbindungsverbindung abgewiesen, da laut Regelsatz nicht zulässig.
		<usetemplate name="okbutton" yestext="OK"/>
	</notification>
	<notification name="SOCKS_CONNECT_ERROR">
		SOCKS 5-Proxy „[HOST]:[PORT]“ hat den Verbindungsversuch abgewiesen. Der TCP-Kanal konnte nicht geöffnet werden.
		<usetemplate name="okbutton" yestext="OK"/>
	</notification>
	<notification name="SOCKS_NOT_ACCEPTABLE">
		SOCKS 5-Proxy „[HOST]:[PORT]“ hat das ausgewählte Authentifizierungssystem abgewiesen.
		<usetemplate name="okbutton" yestext="OK"/>
	</notification>
	<notification name="SOCKS_AUTH_FAIL">
		SOCKS 5-Proxy „[HOST]:[PORT]“ hat gemeldet, dass Ihre Angaben ungültig sind.
		<usetemplate name="okbutton" yestext="OK"/>
	</notification>
	<notification name="SOCKS_UDP_FWD_NOT_GRANTED">
		SOCKS 5-Proxy „[HOST]:[PORT]“ hat die Anforderung UDP ASSOCIATE abgewiesen.
		<usetemplate name="okbutton" yestext="OK"/>
	</notification>
	<notification name="SOCKS_HOST_CONNECT_FAILED">
		Keine Verbindung möglich zum SOCKS 5-Proxy-Server „[HOST]:[PORT]“.
		<usetemplate name="okbutton" yestext="OK"/>
	</notification>
	<notification name="SOCKS_UNKNOWN_STATUS">
		Unbekannter Proxy-Fehler bei Server „[HOST]:[PORT]“.
		<usetemplate name="okbutton" yestext="OK"/>
	</notification>
	<notification name="SOCKS_INVALID_HOST">
		SOCKS-Proxy-Address oder Port „[HOST]:[PORT]“ ungültig.
		<usetemplate name="okbutton" yestext="OK"/>
	</notification>
	<notification name="SOCKS_BAD_CREDS">
		SOCKS 5-Benutzername oder -Kennwort ungültig.
		<usetemplate name="okbutton" yestext="OK"/>
	</notification>
	<notification name="PROXY_INVALID_HTTP_HOST">
		HTTP-Proxy-Address oder Port „[HOST]:[PORT]“ ungültig.
		<usetemplate name="okbutton" yestext="OK"/>
	</notification>
	<notification name="PROXY_INVALID_SOCKS_HOST">
		SOCKS-Proxy-Address oder Port „[HOST]:[PORT]“ ungültig.
		<usetemplate name="okbutton" yestext="OK"/>
	</notification>
	<notification name="ChangeProxySettings">
		Proxy-Einstellungen treten nach Neustart von [APP_NAME] in Kraft.
		<usetemplate name="okbutton" yestext="OK"/>
	</notification>
	<notification name="AuthRequest">
		Für die Site „&lt;nolink&gt;[HOST_NAME]&lt;/nolink&gt;“ in der Domäne „[REALM]“ ist ein Benutzername und Kennwort erforderlich.
		<form name="form">
			<input name="username" text="Benutzername"/>
			<input name="password" text="Kennwort"/>
			<button name="ok" text="Senden"/>
			<button name="cancel" text="Abbrechen"/>
		</form>
	</notification>
	<notification label="" name="ModeChange">
		Die Änderung des Modus wird nach einem Neustart von Firestorm wirksam.
		<usetemplate name="okcancelbuttons" notext="Nicht beenden" yestext="Beenden"/>
	</notification>
	<notification label="" name="NoClassifieds">
		Die Erstellung und Bearbeitung von Anzeigen ist nur im Modus „Erweitert“ möglich. Möchten Sie das Programm beenden und den Modus wechseln? Die Modusauswahl ist auf dem Anmeldebildschirm zu finden.
		<usetemplate name="okcancelbuttons" notext="Nicht beenden" yestext="Beenden"/>
	</notification>
	<notification label="" name="NoGroupInfo">
		Die Erstellung und Bearbeitung von Gruppen ist nur im Modus „Erweitert“ möglich. Möchten Sie das Programm beenden und den Modus wechseln? Die Modusauswahl ist auf dem Anmeldebildschirm zu finden.
		<usetemplate name="okcancelbuttons" notext="Nicht beenden" yestext="Beenden"/>
	</notification>
	<notification label="" name="NoPlaceInfo">
		Die Anzeige des Ortsprofils ist nur im Modus „Erweitert“ möglich. Möchten Sie das Programm beenden und den Modus wechseln? Die Modusauswahl ist auf dem Anmeldebildschirm zu finden.
		<usetemplate name="okcancelbuttons" notext="Nicht beenden" yestext="Beenden"/>
	</notification>
	<notification label="" name="NoPicks">
		Die Erstellung und Bearbeitung von Auswahlen ist nur im Modus „Erweitert“ möglich. Möchten Sie das Programm beenden und den Modus wechseln? Die Modusauswahl ist auf dem Anmeldebildschirm zu finden.
		<usetemplate name="okcancelbuttons" notext="Nicht beenden" yestext="Beenden"/>
	</notification>
	<notification label="" name="NoWorldMap">
		Die Anzeige der Weltkarte ist nur im Modus „Erweitert“ möglich. Möchten Sie das Programm beenden und den Modus wechseln? Die Modusauswahl ist auf dem Anmeldebildschirm zu finden.
		<usetemplate name="okcancelbuttons" notext="Nicht beenden" yestext="Beenden"/>
	</notification>
	<notification label="" name="NoVoiceCall">
		Voice-Anrufe sind nur im Modus „Erweitert“ möglich. Möchten Sie sich abmelden und den Modus wechseln?
		<usetemplate name="okcancelbuttons" notext="Nicht beenden" yestext="Beenden"/>
	</notification>
	<notification label="" name="NoAvatarShare">
		Die Freigabe ist nur im Modus „Erweitert“ möglich. Möchten Sie sich abmelden und den Modus wechseln?
		<usetemplate name="okcancelbuttons" notext="Nicht beenden" yestext="Beenden"/>
	</notification>
	<notification label="" name="NoAvatarPay">
		Die Bezahlung anderer Einwohner ist nur im Modus „Erweitert“ möglich. Möchten Sie sich abmelden und den Modus wechseln?
		<usetemplate name="okcancelbuttons" notext="Nicht beenden" yestext="Beenden"/>
	</notification>
	<notification label="" name="NoInventory">
		Die Inventaranzeige ist nur im Modus „Erweitert“ möglich. Möchten Sie sich abmelden und den Modus wechseln?
		<usetemplate name="okcancelbuttons" notext="Nicht beenden" yestext="Beenden"/>
	</notification>
	<notification label="" name="NoAppearance">
		Das Fenster zum Bearbeiten des Aussehens ist nur im Modus „Erweitert“ verfügbar. Möchten Sie sich abmelden und den Modus wechseln?
		<usetemplate name="okcancelbuttons" notext="Nicht beenden" yestext="Beenden"/>
	</notification>
	<notification label="" name="NoSearch">
		Die Suche ist nur im Modus „Erweitert“ möglich. Möchten Sie sich abmelden und den Modus wechseln?
		<usetemplate name="okcancelbuttons" notext="Nicht beenden" yestext="Beenden"/>
	</notification>
	<notification label="" name="ConfirmHideUI">
		Durch diese Aktion werden alle Menüelemente und Schaltflächen ausgeblendet. Um sie wieder anzuzeigen, klicken Sie erneut auf [SHORTCUT].
		<usetemplate ignoretext="Vor Ausblenden der UI bestätigen" name="okcancelignore" notext="Abbrechen" yestext="OK"/>
	</notification>
	<notification name="PathfindingLinksets_WarnOnPhantom">
		Bei einigen ausgewählten Linksets wird die Phantom-Markierung umgeschaltet.

Möchten Sie fortfahren?
		<usetemplate ignoretext="Bei einigen ausgewählten Linksets wird die Phantom-Markierung umgeschaltet." name="okcancelignore" notext="Abbrechen" yestext="OK"/>
	</notification>
	<notification name="PathfindingLinksets_MismatchOnRestricted">
		Einige der ausgewählten Linksets können aufgrund von Berechtigungseinschränkungen nicht auf „[REQUESTED_TYPE]“ gesetzt werden.  Diese Linksets werden stattdessen auf „[RESTRICTED_TYPE]“ gesetzt.

Möchten Sie fortfahren?
 		<usetemplate ignoretext="Einige der ausgewählten Linksets können aufgrund von Berechtigungseinschränkungen nicht gesetzt werden." name="okcancelignore" notext="Abbrechen" yestext="OK"/>
 	</notification>
	<notification name="PathfindingLinksets_MismatchOnVolume">
 		Einige der ausgewählten Linksets können nicht auf „[REQUESTED_TYPE]“ gesetzt werden, da die Form nicht konvex ist.

Möchten Sie fortfahren?
 		<usetemplate ignoretext="Einige der ausgewählten Linksets können nicht gesetzt werden, da die Form nicht konvex ist." name="okcancelignore" notext="Abbrechen" yestext="OK"/>
	</notification>
	<notification name="PathfindingLinksets_WarnOnPhantom_MismatchOnRestricted">
		Bei einigen ausgewählten Linksets wird die Phantom-Markierung umgeschaltet.

Einige der ausgewählten Linksets können aufgrund von Berechtigungseinschränkungen nicht auf „[REQUESTED_TYPE]“ gesetzt werden.  Diese Linksets werden stattdessen auf „[RESTRICTED_TYPE]“ gesetzt.

Möchten Sie fortfahren?
		<usetemplate ignoretext="Bei einigen ausgewählten Linksets wird die Phantom-Markierung umgeschaltet und andere können aufgrund von Berechtigungseinschränkungen nicht gesetzt werden." name="okcancelignore" notext="Abbrechen" yestext="OK"/>
	</notification>
	<notification name="PathfindingLinksets_WarnOnPhantom_MismatchOnVolume">
		Bei einigen ausgewählten Linksets wird die Phantom-Markierung umgeschaltet.

Einige der ausgewählten Linksets können nicht auf „[REQUESTED_TYPE]“ gesetzt werden, da die Form nicht konvex ist.

Möchten Sie fortfahren?
		<usetemplate ignoretext="Bei einigen ausgewählten Linksets wird die Phantom-Markierung umgeschaltet und andere können nicht gesetzt werden, da die Form nicht konvex ist." name="okcancelignore" notext="Abbrechen" yestext="OK"/>
	</notification>
	<notification name="PathfindingLinksets_MismatchOnRestricted_MismatchOnVolume">
		Einige der ausgewählten Linksets können aufgrund von Berechtigungseinschränkungen nicht auf „[REQUESTED_TYPE]“ gesetzt werden.  Diese Linksets werden stattdessen auf „[RESTRICTED_TYPE]“ gesetzt.

Einige der ausgewählten Linksets können nicht auf „[REQUESTED_TYPE]“ gesetzt werden, da die Form nicht konvex ist. Die Nutzungsarten dieser Linksets bleiben unverändert.

Möchten Sie fortfahren?
 		<usetemplate ignoretext="Einige der ausgewählten Linksets können nicht gesetzt werden, da die Berechtigungen eingeschränkt sind und die Form nicht konvex ist." name="okcancelignore" notext="Abbrechen" yestext="OK"/>
	</notification>
	<notification name="PathfindingLinksets_WarnOnPhantom_MismatchOnRestricted_MismatchOnVolume">
		Bei einigen ausgewählten Linksets wird die Phantom-Markierung umgeschaltet.

Einige der ausgewählten Linksets können aufgrund von Berechtigungseinschränkungen nicht auf „[REQUESTED_TYPE]“ gesetzt werden.  Diese Linksets werden stattdessen auf „[RESTRICTED_TYPE]“ gesetzt.

Einige der ausgewählten Linksets können nicht auf „[REQUESTED_TYPE]“ gesetzt werden, da die Form nicht konvex ist. Die Nutzungsarten dieser Linksets bleiben unverändert.

Möchten Sie fortfahren?
		<usetemplate ignoretext="Bei einigen ausgewählten Linksets wird die Phantom-Markierung umgeschaltet und andere können nicht gesetzt werden, da die Berechtigungen für das Linkset eingeschränkt sind und die Form nicht konvex ist." name="okcancelignore" notext="Abbrechen" yestext="OK"/>
 	</notification>
	<notification name="PathfindingLinksets_ChangeToFlexiblePath">
		Das ausgewählte Objekt wirkt sich auf das Navmesh aus. Wenn Sie es in einen flexiblen Pfad ändern, wird es aus dem Navmesh entfernt.
		<usetemplate ignoretext="Das ausgewählte Objekt wirkt sich auf das Navmesh aus. Wenn Sie es in einen flexiblen Pfad ändern, wird es aus dem Navmesh entfernt." name="okcancelignore" notext="Abbrechen" yestext="OK"/>
	</notification>
	<global name="UnsupportedGLRequirements">
		Ihr Computer entspricht nicht den Hardwareanforderungen von [APP_NAME]. [APP_NAME] setzt eine OpenGL-Grafikkarte mit Multitextur-Unterstützung voraus. Falls Ihre Grafikkarte diese Funktion unterstützt, installieren Sie die neuesten Treiber sowie die aktuellen Service Packs und Patches für Ihr Betriebssystem.

Sollte das Problem fortbestehen, finden Sie weitere Hilfestellung unter [SUPPORT_SITE].
	</global>
	<global name="UnsupportedCPUAmount">
		796
	</global>
	<global name="UnsupportedRAMAmount">
		510
	</global>
	<global name="UnsupportedGPU">
		- Ihre Grafikkarte entspricht nicht den Mindestanforderungen.
	</global>
	<global name="UnsupportedRAM">
		- Ihr Arbeitsspeicher entspricht nicht den Mindestanforderungen.
	</global>
	<global name="You can only set your &apos;Home Location&apos; on your land or at a mainland Infohub.">
		Wenn Sie ein Stück Land besitzen, können Sie dies als Ihr Zuhause festlegen.
Ansonsten können Sie auf der Karte nachsehen und dort Ort suchen, die als „Infohub“ gekennzeichnet sind.
	</global>
	<global name="You died and have been teleported to your home location">
		Sie sind gestorben und wurden zu Ihrem Zuhause teleportiert.
	</global>
	<notification name="LocalBitmapsUpdateFileNotFound">
		[FNAME] wurde nicht gefunden und konnte deshalb nicht aktualisiert werden.
Zukünftige Aktualisierungen dieser Datei werden deaktiviert.
	</notification>
	<notification name="LocalBitmapsUpdateFailedFinal">
		[FNAME] konnte auch nach [NRETRIES] Versuchen nicht geöffnet oder decodiert werden und gilt als beschädigt.
Zukünftige Aktualisierungen dieser Datei werden deaktiviert.
	</notification>
	<notification name="LocalBitmapsVerifyFail">
		Versuch, eine ungültige oder nicht lesbare Bilddatei ([FNAME]) hinzuzufügen, die nicht geöffnet oder decodiert werden konnte.
Versuch abgebrochen.
	</notification>
	<notification name="PathfindingReturnMultipleItems">
		Sie sind dabei, [NUM_ITEMS] Objekte zurückzugeben. Möchten Sie diesen Vorgang wirklich fortsetzen?
		<usetemplate ignoretext="Möchten Sie wirklich mehrere Objekte zurückgeben?" name="okcancelignore" notext="Nein" yestext="Ja"/>
	</notification>
	<notification name="PathfindingDeleteMultipleItems">
		Sie sind dabei, [NUM_ITEMS] Objekte zu löschen. Möchten Sie diesen Vorgang wirklich fortsetzen?
		<usetemplate ignoretext="Möchten Sie wirklich mehrere Objekte löschen?" name="okcancelignore" notext="Nein" yestext="Ja"/>
	</notification>
	<notification name="AvatarFrozen">
		[AV_FREEZER] hat Sie eingefroren. Sie können sich nicht bewegen oder mit der Welt interagieren.
	</notification>
	<notification name="AvatarFrozenDuration">
		[AV_FREEZER] hat Sie [AV_FREEZE_TIME] Sekunden lang eingefroren. Sie können sich nicht bewegen oder mit der Welt interagieren.
	</notification>
	<notification name="YouFrozeAvatar">
		Avatar eingefroren.
	</notification>
	<notification name="AvatarHasUnFrozenYou">
		[AV_FREEZER] hat Sie aufgetaut.
	</notification>
	<notification name="AvatarUnFrozen">
		Avatar aufgetaut.
	</notification>
	<notification name="AvatarFreezeFailure">
		Einfrieren fehlgeschlagen, da Sie keine Berechtigung für diese Parzelle haben.
	</notification>
	<notification name="AvatarFreezeThaw">
		Sie sind nicht mehr eingefroren und können sich frei bewegen.
	</notification>
	<notification name="AvatarCantFreeze">
		Dieser Benutzer kann nicht eingefroren werden.
	</notification>
	<notification name="NowOwnObject">
		Sie sind jetzt Eigentümer des Objekts [OBJECT_NAME]
	</notification>
	<notification name="CantRezOnLand">
		Objekt kann nicht an [OBJECT_POS] gerezzt werden, da der Landeigentümer dies nicht zulässt.  Machen Sie den Landeigentümer mit dem Landwerkzeug ausfindig.
	</notification>
	<notification name="RezFailTooManyRequests">
		Objekt kann nicht gerezzt werden, da zu viele Anforderungen vorliegen.
	</notification>
	<notification name="SitFailCantMove">
		Sie können sich nicht hinsetzen, da Sie zur Zeit unbeweglich sind.
	</notification>
	<notification name="SitFailNotAllowedOnLand">
		Sie können sich nicht hinsetzen, da Sie auf diesem Land keine Berechtigung dazu haben.
	</notification>
	<notification name="SitFailNotSameRegion">
		Kommen Sie näher heran.  Sitzen auf Objekt nicht möglich, da
es sich nicht in der gleichen Region befindet wie Sie.
	</notification>
	<notification name="NoNewObjectRegionFull">
		Neues Objekt kann nicht erstellt werden. Die Region ist voll.
	</notification>
	<notification name="FailedToPlaceObject">
		Objekt konnte nicht an festgelegtem Ort platziert werden.  Versuchen Sie es erneut.
	</notification>
	<notification name="NoOwnNoGardening">
		Auf Land, das Sie nicht besitzen, können Sie keine Bäume und Gräser erstellen.
	</notification>
	<notification name="NoCopyPermsNoObject">
		Kopieren fehlgeschlagen, da Sie keine Berechtigung zum Kopieren des Objekts „OBJ_NAME]“ besitzen.
	</notification>
	<notification name="NoTransPermsNoObject">
		Kopieren fehlgeschlagen, weil Objekt „[OBJ_NAME]“ nicht an Sie übertragen werden kann.
	</notification>
	<notification name="AddToNavMeshNoCopy">
		Kopieren fehlgeschlagen, weil Objekt „[OBJ_NAME]“ zum Navmesh beiträgt.
	</notification>
	<notification name="DupeWithNoRootsSelected">
		Ohne ausgewählte Hauptobjekte duplizieren.
	</notification>
	<notification name="CantDupeCuzRegionIsFull">
		Objekte können nicht dupliziert werden, da die Region voll ist.
	</notification>
	<notification name="CantDupeCuzParcelNotFound">
		Objekte können nicht dupliziert werden, da die Parzelle, in der sie sich befinden, nicht auffindbar ist.
	</notification>
	<notification name="CantCreateCuzParcelFull">
		Objekt kann nicht erstellt werden, da 
die Parzelle voll ist.
	</notification>
	<notification name="RezAttemptFailed">
		Versuch zum Rezzen eines Objekts fehlgeschlagen.
	</notification>
	<notification name="ToxicInvRezAttemptFailed">
		Objekt, das in dieser Region zu Problemen geführt hat, kann nicht erstellt werden.
	</notification>
	<notification name="InvItemIsBlacklisted">
		Dieses Inventarobjekt ist auf der schwarzen Liste.
	</notification>
	<notification name="NoCanRezObjects">
		Sie können gegenwärtig keine Objekte erstellen.
	</notification>
	<notification name="LandSearchBlocked">
		Landsuche blockiert.
Sie haben zu viele Landsuchen in zu kurzer Zeit durchgeführt.
Warten Sie kurz und versuchen Sie es noch einmal.
	</notification>
	<notification name="NotEnoughResourcesToAttach">
		Nicht genügend Skriptressourcen verfügbar, um Objekt anzuhängen.
	</notification>
	<notification name="YouDiedAndGotTPHome">
		Sie sind gestorben und wurden nach Hause teleportiert
	</notification>
	<notification name="EjectComingSoon">
		Sie nicht hier nicht mehr zugelassen und haben [EJECT_TIME] Sekunden Zeit, um zu gehen.
	</notification>
	<notification name="NoEnterRegionMaybeFull">
		Sie können die Region „[NAME]“ nicht betreten. 
Sie ist voll oder startet in Kürze neu.
	</notification>
	<notification name="SaveBackToInvDisabled">
		Erneutes Speichern im Inventar ist deaktiviert.
	</notification>
	<notification name="NoExistNoSaveToContents">
		„[OBJ_NAME]“ kann nicht im Objektinhalt gespeichert werden, da das Objekt, aus dem es gerezzt wurde, nicht mehr existiert.
	</notification>
	<notification name="NoModNoSaveToContents">
		„[OBJ_NAME]“ kann nicht in Objektinhalt gespeichert werden, da Sie nicht die Berechtigung zum Modifizieren des Objekts „[DEST_NAME]“ besitzen.
	</notification>
	<notification name="NoSaveBackToInvDisabled">
		„[OBJ_NAME]“ kann nicht erneut im Inventar gespeichert werden – dieser Vorgang wurde deaktiviert.
	</notification>
	<notification name="NoCopyNoSelCopy">
		Sie können Ihre Auswahl nicht kopieren, da Sie nicht die Berechtigung zum Kopieren des Objekts „[OBJ_NAME]“ haben.
	</notification>
	<notification name="NoTransNoSelCopy">
		Sie können Ihre Auswahl nicht kopieren, da das Objekt „[OBJ_NAME]“ nicht übertragbar ist.
	</notification>
	<notification name="NoTransNoCopy">
		Sie können Ihre Auswahl nicht kopieren, da das Objekt „[OBJ_NAME]“ nicht übertragbar ist.
	</notification>
	<notification name="NoPermsNoRemoval">
		Entfernen des Objekts „[OBJ_NAME]“ aus dem Simulator wird vom Berechtigungssystem nicht gestattet.
	</notification>
	<notification name="NoModNoSaveSelection">
		Sie können Ihre Auswahl nicht speichern, da Sie keine Berechtigung zum Modifizieren des Objekts „[OBJ_NAME]“ besitzen.
	</notification>
	<notification name="NoCopyNoSaveSelection">
		Ihre Auswahl kann nicht gespeichert werden, da das Objekt „[OBJ_NAME]“ nicht kopiert werden kann.
	</notification>
	<notification name="NoModNoTaking">
		Sie können Ihre Auswahl nicht in Empfang nehmen, da Sie nicht die Berechtigung zum Modifizieren des Objekts „[OBJ_NAME]“ haben.
	</notification>
	<notification name="RezDestInternalError">
		Interner Fehler: Unbekannter Zielttyp.
	</notification>
	<notification name="DeleteFailObjNotFound">
		Löschen fehlgeschlagen, da Objekt nicht gefunden wurde
	</notification>
	<notification name="SorryCantEjectUser">
		Dieser Benutzer kann nicht hinausgeworfen werden.
	</notification>
	<notification name="RegionSezNotAHome">
		Diese Region gestattet nicht, dass Sie hier Ihr Zuhause festlegen.
	</notification>
	<notification name="HomeLocationLimits">
		Ihr Zuhause kann sich nur auf Ihrem eigenen Land oder in einem Infohub auf dem Mainland befinden.
	</notification>
	<notification name="HomePositionSet">
		Position für Zuhause festgelegt.
	</notification>
	<notification name="AvatarEjected">
		Avatar hinausgeworfen.
	</notification>
	<notification name="AvatarEjectFailed">
		Hinauswerfen fehlgeschlagen, da Sie keine Admin-Berechtigung für diese Parzelle haben.
	</notification>
	<notification name="CantMoveObjectParcelFull">
		Objekt „[OBJECT_NAME]“ kann nicht nach
[OBJ_POSITION] in Region [REGION_NAME] verschoben werden, da die Parzelle voll ist.
	</notification>
	<notification name="CantMoveObjectParcelPerms">
		Objekt „[OBJECT_NAME]“ kann nicht nach
[OBJ_POSITION] in Region [REGION_NAME] verschoben werden, da Ihre Objekte auf dieser Parzelle nicht gestattet sind.
	</notification>
	<notification name="CantMoveObjectParcelResources">
		Objekt „[OBJECT_NAME]“ kann nicht nach
[OBJ_POSITION] in Region [REGION_NAME] verschoben werden, da nicht genügend Ressourcen für dieses Objekt auf dieser Parzelle vorhanden sind.
	</notification>
	<notification name="CantMoveObjectRegionVersion">
		Objekt „[OBJECT_NAME]“ kann nicht nach
[OBJ_POSITION] in Region [REGION_NAME] verschoben werden, da die andere Region eine ältere Version verwendet, die das Empfangen dieses Objekts per Regionswechsel nicht unterstützt.
	</notification>
	<notification name="CantMoveObjectNavMesh">
		Objekt „[OBJECT_NAME]“ kann nicht nach
[OBJ_POSITION] in Region [REGION_NAME] verschoben werden, da Sie das Navmesh nicht regionsübergreifend modifizieren können.
	</notification>
	<notification name="CantMoveObjectWTF">
		Objekt „[OBJECT_NAME]“ kann nicht nach
[OBJ_POSITION] in Region [REGION_NAME] verschoben werden, da ein unbekannter Fehler vorliegt. ([FAILURE_TYPE])
	</notification>
	<notification name="NoPermModifyObject">
		Ihnen fehlt die Berechtigung zum Modifizieren dieses Objekts.
	</notification>
	<notification name="CantEnablePhysObjContributesToNav">
		Physik kann nicht für ein Objekt aktiviert werden, das zum Navmesh beiträgt.
	</notification>
	<notification name="CantEnablePhysKeyframedObj">
		Physik für Keyframe-Objekte kann nicht aktiviert werden.
	</notification>
	<notification name="CantEnablePhysNotEnoughLandResources">
		Physik für Objekte kann nicht aktiviert werden – nicht genügend Landressourcen.
	</notification>
	<notification name="CantEnablePhysCostTooGreat">
		Physik für Objekt mit Physikressourcenkosten höher als [MAX_OBJECTS] kann nicht aktiviert werden.
	</notification>
	<notification name="PhantomWithConcavePiece">
		Dieses Objekt kann kein konkaves Teil enthalten, da es ein Phantom ist und zum Navmesh beiträgt.
	</notification>
	<notification name="UnableAddItem">
		Objekt konnte nicht hinzugefügt werden.
	</notification>
	<notification name="UnableEditItem">
		Kein Bearbeiten möglich.
	</notification>
	<notification name="NoPermToEdit">
		Bearbeiten nicht gestattet.
	</notification>
	<notification name="NoPermToCopyInventory">
		Kopieren dieses Inventars nicht gestattet.
	</notification>
	<notification name="CantSaveItemDoesntExist">
		Kein Speichern in Objektinhalt möglich: Objekt nicht mehr vorhanden.
	</notification>
	<notification name="CantSaveItemAlreadyExists">
		Kein Speichern in Objektinhalt möglich: Artikel mit diesem Namen ist bereits im Inventar vorhanden.
	</notification>
	<notification name="CantSaveModifyAttachment">
		Kein Speichern in Objektinhalt möglich: Dadurch würden die Anhängeberechtigungen geändert.
	</notification>
	<notification name="TooManyScripts">
		Zu viele Skripts.
	</notification>
	<notification name="UnableAddScript">
		Skript konnte nicht hinzugefügt werden.
	</notification>
	<notification name="AssetServerTimeoutObjReturn">
		Asset-Server hat nicht rechtzeitig reagiert.  Objekt wurde zum Sim zurückübertragen.
	</notification>
	<notification name="RegionDisablePhysicsShapes">
		In dieser Region sind keine Physikformen aktiviert.
	</notification>
	<notification name="NoModNavmeshAcrossRegions">
		Sie können das Navmesh nicht regionsübergreifend modifizieren.
	</notification>
	<notification name="NoSetPhysicsPropertiesOnObjectType">
		Für diesen Objekttyp können keine Physikeigenschaften gesetzt werden.
	</notification>
	<notification name="NoSetRootPrimWithNoShape">
		Hauptprim kann nicht auf formlos eingestellt werden.
	</notification>
	<notification name="NoRegionSupportPhysMats">
		In dieser Region sind keine Physikmaterialien aktiviert.
	</notification>
	<notification name="OnlyRootPrimPhysMats">
		Nur bei Hauptprims können die Physikmaterialien angepasst werden.
	</notification>
	<notification name="NoSupportCharacterPhysMats">
		Die Anwendung von Physikmaterialien auf Personen wird noch nicht unterstützt.
	</notification>
	<notification name="InvalidPhysMatProperty">
		Eine oder mehrere der angegebenen Eigenschaften für Physikmaterialien waren ungültig.
	</notification>
	<notification name="NoPermsAlterStitchingMeshObj">
		Sie können den Nahttyp eines Mesh-Objekts nicht ändern.
	</notification>
	<notification name="NoPermsAlterShapeMeshObj">
		Sie können die Form eines Mesh-Objekts nicht ändern.
	</notification>
	<notification name="FullRegionCantEnter">
		Sie können diese Region nicht betreten, \nda die Region voll ist.
	</notification>
	<notification name="LinkFailedOwnersDiffer">
		Verknüpfungsfehler – Eigentümer sind unterschiedlich
	</notification>
	<notification name="LinkFailedNoModNavmeshAcrossRegions">
		Verknüpfungsfehler – Navmesh kann nicht regionsübergreifend modifiziert werden.
	</notification>
	<notification name="LinkFailedNoPermToEdit">
		Verknüpfungsfehler, da Sie keine Berechtigung zum Bearbeiten haben.
	</notification>
	<notification name="LinkFailedTooManyPrims">
		Verknüpfungsfehler – zu viele Primitive
	</notification>
	<notification name="LinkFailedCantLinkNoCopyNoTrans">
		Verknüpfungsfehler – nichtkopierfähige Objekte können nicht mit nichtübertragungsfähigen Objekten verknüpft werden
	</notification>
	<notification name="LinkFailedNothingLinkable">
		Verknüpfungsfehler – nichts zum Verknüpfen vorhanden.
	</notification>
	<notification name="LinkFailedTooManyPathfindingChars">
		Verknüpfungsfehler – zu viele Pathfinding-Figuren
	</notification>
	<notification name="LinkFailedInsufficientLand">
		Verknüpfungsfehler – nicht genügend Landressourcen
	</notification>
	<notification name="LinkFailedTooMuchPhysics">
		Objekt verwendet zu viele Physikressourcen – seine Dynamik wurde deaktiviert.
	</notification>
	<notification name="EstateManagerFailedllTeleportHome">
		Das Objekt „[OBJECT_NAME]“ auf [SLURL] kann Grundstücksverwalter nicht nach Hause teleportieren.
	</notification>
	<notification name="TeleportedHomeByObjectOnParcel">
		Sie wurden vom Objekt „[OBJECT_NAME]“ auf der Parzelle „[PARCEL_NAME]“ nach Hause teleportiert
	</notification>
	<notification name="TeleportedHomeByObject">
		Sie wurden von Objekt „[OBJECT_NAME]“ nach Hause teleportiert.
	</notification>
	<notification name="TeleportedByAttachment">
		Sie wurden von einem Anhang an [ITEM_ID] teleportiert
		<usetemplate ignoretext="Teleport: Sie wurden von einem Anhang teleportiert." name="notifyignore"/> 
	</notification>
	<notification name="TeleportedByObjectOnParcel">
		Sie wurden von Objekt „[OBJECT_NAME]“ auf der Parzelle „[PARCEL_NAME]“ teleportiert
		<usetemplate ignoretext="Teleport: Sie wurden von einem Objekt auf einer Parzelle teleportiert." name="notifyignore"/> 
	</notification>
	<notification name="TeleportedByObjectOwnedBy">
		Sie wurden von Objekt „[OBJECT_NAME]“, das [OWNER_ID] gehört, teleportiert
	</notification>
	<notification name="TeleportedByObjectUnknownUser">
		Sie wurden von Objekt „[OBJECT_NAME]“, das einem unbekannten Benutzer gehört, teleportiert.
	</notification>
	<notification name="CantCreateObjectRegionFull">
		Angefordertes Objekt kann nicht erstellt werden. Die Region ist voll.
	</notification>
	<notification name="CantAttackMultipleObjOneSpot">
		Sie können nicht mehrere Objekte an ein und derselben Stelle anhängen.
	</notification>
	<notification name="CantCreateMultipleObjAtLoc">
		Sie können hier nicht mehrere Objekte erstellen.
	</notification>
	<notification name="UnableToCreateObjTimeOut">
		Angefordertes Objekt kann nicht erstellt werden. Objekt fehlt in Datenbank.
	</notification>
	<notification name="UnableToCreateObjUnknown">
		Angefordertes Objekt kann nicht erstellt werden. Zeitüberschreitung bei Anforderung. Versuchen Sie es erneut.
	</notification>
	<notification name="UnableToCreateObjMissingFromDB">
		Angefordertes Objekt kann nicht erstellt werden. Versuchen Sie es erneut.
	</notification>
	<notification name="RezFailureTookTooLong">
		Fehler beim Rezzen; Laden des angeforderten Objekts hat zu lang gedauert.
	</notification>
	<notification name="FailedToPlaceObjAtLoc">
		Objekt konnte nicht an angegebenem Ort platziert werden.  Versuchen Sie es erneut.
	</notification>
	<notification name="CantCreatePlantsOnLand">
		Auf diesem Land können keine Pflanzen erstellt werden.
	</notification>
	<notification name="CantRestoreObjectNoWorldPos">
		Objekt kann nicht wiederhergestellt werden. Keine Weltposition gefunden.
	</notification>
	<notification name="CantRezObjectInvalidMeshData">
		Objekt kann nicht gerezzt werden, da seine Meshdaten ungültig sind.
	</notification>
	<notification name="CantRezObjectTooManyScripts">
		Objekt kann nicht gerezzt werden, da die Region bereits zu viele Skripts aufweist.
	</notification>
	<notification name="CantCreateObjectNoAccess">
		Ihr Zugangsberechtigungen gestatten nicht das Erstellen von Objekten an dieser Stelle.
	</notification>
	<notification name="CantCreateObject">
		Sie können gegenwärtig keine Objekte erstellen.
	</notification>
	<notification name="InvalidObjectParams">
		Ungültige Objektparameter
	</notification>
	<notification name="CantDuplicateObjectNoAcess">
		Ihre Zugangsberechtigungen gestatten nicht das Duplizieren von Objekten an dieser Stelle.
	</notification>
	<notification name="CantChangeShape">
		Sie können diese Form nicht ändern.
	</notification>
	<notification name="NoAccessToClaimObjects">
		Ihr Zugangsberechtigungen gestatten nicht das Beanspruchen von Objekten an dieser Stelle.
	</notification>
	<notification name="DeedFailedNoPermToDeedForGroup">
		Übertragung fehlgeschlagen, da Sie keine Berechtigung zum Übertragen von Objekten für Ihre Gruppe haben.
	</notification>
	<notification name="NoPrivsToBuyObject">
		Ihr Zugangsberechtigungen gestatten nicht das Kaufen von Objekten an dieser Stelle.
	</notification>
	<notification name="CantAttachObjectAvatarSittingOnIt">
		Objekt kann nicht angehängt werden, da ein Avatar darauf sitzt.
	</notification>
	<notification name="WhyAreYouTryingToWearShrubbery">
		Bäume und Gräser können nicht als Anhänge getragen werden.
	</notification>
	<notification name="CantAttachGroupOwnedObjs">
		Objekte im Gruppenbesitz können nicht angehängt werden.
	</notification>
	<notification name="CantAttachObjectsNotOwned">
		Objekte, die Ihnen nicht gehören, können nicht angehängt werden.
	</notification>
	<notification name="CantAttachNavmeshObjects">
		Objekte, die zum Navmesh beitragen, können nicht angehängt werden.
	</notification>
	<notification name="CantAttachObjectNoMovePermissions">
		Objekt kann nicht angehängt werden, weil Sie es nicht verschieben dürfen.
	</notification>
	<notification name="CantAttachNotEnoughScriptResources">
		Nicht genügend Skriptressourcen verfügbar, um Objekt anzuhängen.
	</notification>
	<notification name="CantAttachObjectBeingRemoved">
		Objekten kann nicht hinzugefügt werden, da es bereits entfernt wird.
	</notification>
	<notification name="CantDropItemTrialUser">
		Ablegen von Objekten hier nicht möglich; versuchen Sie es mit dem kostenlosen Testbereich.
	</notification>
	<notification name="CantDropMeshAttachment">
		Sie können keine Mesh-Anhänge ablegen. In Inventar zurückführen und inworld rezzen.
	</notification>
	<notification name="CantDropAttachmentNoPermission">
		Anhang konnte nicht abgelegt werden: Ihnen fehlt die Berechtigung zum Ablegen an dieser Stelle.
	</notification>
	<notification name="CantDropAttachmentInsufficientLandResources">
		Anhang konnte nicht abgelegt werden: nicht genügend Landressourcen verfügbar.
	</notification>
	<notification name="CantDropAttachmentInsufficientResources">
		Anhänge konnten nicht abgelegt werden: nicht genügend Ressourcen.
	</notification>
	<notification name="CantDropObjectFullParcel">
		Objekt kann nicht hier abgelegt werden.  Die Parzelle ist voll.
	</notification>
	<notification name="CantTouchObjectBannedFromParcel">
		Dieses Objekt kann nicht berührt/angefasst werden, da Sie von der Landparzelle verbannt sind.
	</notification>
	<notification name="PlzNarrowDeleteParams">
		Grenzen Sie Ihre Löschparameter ein.
	</notification>
	<notification name="UnableToUploadAsset">
		Asset kann nicht hochgeladen werden.
	</notification>
	<notification name="CantTeleportCouldNotFindUser">
		Keinen Benutzer zum Teleportieren nach Hause gefunden
	</notification>
	<notification name="GodlikeRequestFailed">
		Anforderdung nach übernatürlichen Kräften fehlgeschlagen
	</notification>
	<notification name="GenericRequestFailed">
		generische Anforderdung fehlgeschlagen
	</notification>
	<notification name="CantUploadPostcard">
		Postkarte kann nicht hochgeladen werden.  Versuchen Sie es später erneut.
	</notification>
	<notification name="CantFetchInventoryForGroupNotice">
		Inventardetails für Gruppenmitteilung kann nicht abgerufen werden.
	</notification>
	<notification name="CantSendGroupNoticeNotPermitted">
		Gruppenmitteilung kann nicht gesendet werden – Vorgang nicht gestattet.
	</notification>
	<notification name="CantSendGroupNoticeCantConstructInventory">
		Gruppenmitteilung kann nicht gesendet werden – Bauen von Inventar nicht möglich.
	</notification>
	<notification name="CantParceInventoryInNotice">
		Inventar in Mitteilung kann nicht geparst werden.
	</notification>
	<notification name="TerrainUploadFailed">
		Fehler beim Hochladen von Terrain.
	</notification>
	<notification name="TerrainFileWritten">
		Terraindatei geschrieben.
	</notification>
	<notification name="TerrainFileWrittenStartingDownload">
		Terraindatei geschrieben, Download beginnt...
	</notification>
	<notification name="TerrainBaked">
		Terrain geformt.
	</notification>
	<notification name="TenObjectsDisabledPlzRefresh">
		Nur die ersten 10 ausgewählten Objekte wurden deaktiviert. Aktualisieren Sie die Anzeige und wählen Sie ggf. weitere Objekte aus.
	</notification>
	<notification name="UpdateViewerBuyParcel">
		Um diese Parzelle zu kaufen, müssen Sie Ihren Viewer aktualisieren.
	</notification>
	<notification name="CantBuyParcelNotForSale">
		Kein Kauf möglich; die ausgewählte Parzelle steht nicht zum Verkauf.
	</notification>
	<notification name="CantBuySalePriceOrLandAreaChanged">
		Kein Kauf möglich, da sich der Verkaufspreis oder die Fläche geändert haben.
	</notification>
	<notification name="CantBuyParcelNotAuthorized">
		Sie sind nicht der autorisierte Käufer dieser Parzelle.
	</notification>
	<notification name="CantBuyParcelAwaitingPurchaseAuth">
		Sie können diese Parzelle nicht kaufen, da sie bereits auf Kaufauthorisierung wartet.
	</notification>
	<notification name="CantBuildOverflowParcel">
		Sie können hier keine Objekte bauen, denn dies würde den Rahmen der Parzelle sprengen.
	</notification>
	<notification name="SelectedMultipleOwnedLand">
		Sie haben Land mit unterschiedlichen Besitzern ausgewählt. Wählen Sie ein kleineres Gebiet aus und versuchen Sie es erneut.
	</notification>
	<notification name="CantJoinTooFewLeasedParcels">
		Auswahl enthält nicht genügend gemietete Parzellen zum Zusammenlegen.
	</notification>
	<notification name="CantDivideLandMultipleParcelsSelected">
		Land kann nicht geteilt werden.
Mehr als eine Parzelle ist ausgewählt.
Wählen Sie eine kleinere Landfläche aus.
	</notification>
	<notification name="CantDivideLandCantFindParcel">
		Land kann nicht geteilt werden.
Parzelle kann nicht gefunden werden.
Bitte melden Sie den Fehler über „Hilfe“ -&gt; „Fehler melden“.
	</notification>
	<notification name="CantDivideLandWholeParcelSelected">
		Land kann nicht geteilt werden. Die gesamte Parzelle ist ausgewählt.
Wählen Sie eine kleinere Landfläche aus.
	</notification>
	<notification name="LandHasBeenDivided">
		Land wurde geteilt.
	</notification>
	<notification name="PassPurchased">
		Sie haben einen Pass gekauft.
	</notification>
	<notification name="RegionDisallowsClassifieds">
		Region lässt keine Werbung zu.
	</notification>
	<notification name="LandPassExpireSoon">
		Ihr Pass für dieses Land läuft demnächst ab.
	</notification>
	<notification name="CantSitNoSuitableSurface">
		Keine geeignete Oberfläche zum Sitzen; probieren Sie es an einer anderen Stelle.
	</notification>
	<notification name="CantSitNoRoom">
		Kein Platz zum Hinsetzen; probieren Sie es an einer anderen Stelle.
	</notification>
	<notification name="ClaimObjectFailedNoPermission">
		Objektbeanspruchung fehlgeschlagen, da Sie keine Berechtigung haben.
	</notification>
	<notification name="ClaimObjectFailedNoMoney">
		Objektbeanspruchung fehlgeschlagen, da Sie nicht genügend L$ haben.
	</notification>
	<notification name="CantDeedGroupLand">
		Land in Gruppenbesitz kann nicht übertragen werden.
	</notification>
	<notification name="BuyObjectFailedNoMoney">
		Objektkauf fehlgeschlagen, da Sie nicht genügend L$ haben.
	</notification>
	<notification name="BuyInventoryFailedNoMoney">
		Inventarkauf fehlgeschlagen, da Sie nicht genügend L$ haben.
	</notification>
	<notification name="BuyPassFailedNoMoney">
		Sie haben nicht genügend L$, um einen Pass für dieses Land zu kaufen.
	</notification>
	<notification name="CantBuyPassTryAgain">
		Passkauf momentan nicht möglich.  Versuchen Sie es später erneut.
	</notification>
	<notification name="CantCreateObjectParcelFull">
		Objekt kann nicht erstellt werden, \nda die Parzelle voll ist.
	</notification>
	<notification name="FailedPlacingObject">
		Objekt konnte nicht an festgelegtem Ort platziert werden.  Versuchen Sie es erneut.
	</notification>
	<notification name="CantCreateLandmarkForEvent">
		Landmarke für dieses Ereignis kann nicht erstellt werden.
	</notification>
	<notification name="GodBeatsFreeze">
		Ihre übernatürlichen Kräfte heben das Einfrieren auf!
	</notification>
	<notification name="SpecialPowersRequestFailedLogged">
		Anforderung nach Superpower fehlgeschlagen. Diese Anforderung wurde protokolliert.
	</notification>
	<notification name="ExpireExplanation">
		Das System kann Ihre Anfrage momentan nicht verarbeiten. Zeitüberschreitung bei Anforderung.
	</notification>
	<notification name="DieExplanation">
		Das System kann Ihre Anfrage nicht verarbeiten.
	</notification>
	<notification name="AddPrimitiveFailure">
		Sie haben nicht genügend Geld, um Primitive zu erstellen.
	</notification>
	<notification name="RezObjectFailure">
		Sie haben nicht genügend Geld, um Objekt zu erstellen.
	</notification>
	<notification name="ResetHomePositionNotLegal">
		Zuhause-Position neu festlegen, da Zuhause nicht zulässig war.
	</notification>
	<notification name="CantInviteRegionFull">
		Sie können gegenwärtig niemanden an Ihren Standort einladen, da die Region voll ist. Versuchen Sie es später erneut.
	</notification>
	<notification name="CantSetHomeAtRegion">
		Diese Region gestattet nicht, dass Sie hier Ihr Zuhause festlegen.
	</notification>
	<notification name="ListValidHomeLocations">
		Ihr Zuhause kann sich nur auf Ihrem eigenen Land oder in einem Infohub auf dem Mainland befinden.
	</notification>
	<notification name="SetHomePosition">
		Position für Zuhause festgelegt.
	</notification>
	<notification name="CantDerezInventoryError">
		Aufgrund eines Inventarfehlers kann das Rezzen dieses Objekts nicht aufgehoben werden.
	</notification>
	<notification name="CantCreateRequestedInv">
		Angefordertes Inventar kann nicht erstellt werden.
	</notification>
	<notification name="CantCreateRequestedInvFolder">
		Angeforderter Inventarordner kann nicht erstellt werden.
	</notification>
	<notification name="CantCreateInventory">
		Dieses Inventar kann nicht erstellt werden.
	</notification>
	<notification name="CantCreateLandmark">
		Landmarke kann nicht erstellt werden.
	</notification>
	<notification name="CantCreateOutfit">
		Im Moment kann kein Outfit erstellt werden. Versuchen Sie es gleich noch einmal.
	</notification>
	<notification name="InventoryNotForSale">
		Inventar steht nicht zum Verkauf.
	</notification>
	<notification name="CantFindInvItem">
		Inventarobjekt kann nicht gefunden werden.
	</notification>
	<notification name="CantFindObject">
		Objekt kann nicht gefunden werden.
	</notification>
	<notification name="CantTransfterMoneyRegionDisabled">
		Geldüberweisungen an Objekte sind in dieser Region gegenwärtig deaktiviert.
	</notification>
	<notification name="CantPayNoAgent">
		Nicht ersichtlich, wer bezahlt werden muss.
	</notification>
	<notification name="CantDonateToPublicObjects">
		Sie können öffentlichen Objekten keine L$ geben.
	</notification>
	<notification name="InventoryCreationInWorldObjectFailed">
		Inventarerstellung für Inworld-Objekt fehlgeschlagen.
	</notification>
	<notification name="UserBalanceOrLandUsageError">
		Aufgrund eines internen Fehlers konnte Ihr Viewer nicht ordnungsgemäß aktualisiert werden.  Der in Ihrem Viewer angezeigte L$-Kontostand oder Parzellenbesitz stimmt möglicherweise nicht mit dem aktuellen Stand auf den Servern überein.
	</notification>
	<notification name="LargePrimAgentIntersect">
		Große Prims, die sich mit anderen Spielern überschneiden, können nicht erstellt werden.  Bitte erneut versuchen, wenn sich die anderen Spieler bewegt haben.
	</notification>
	<notification name="RLVChangeStrings">
		Änderungen werden erst nach einem Neustart von [APP_NAME] aktiv.
	</notification>
	<notification name="PreferenceChatClearLog">
		Dadurch werden die Protokolle vorheriger Unterhaltungen und alle Backups dieser Datei gelöscht.
		<usetemplate ignoretext="Löschen des Protokolls vorheriger Unterhaltungen bestätigen." name="okcancelignore" notext="Abbrechen" yestext="OK"/>
	</notification>
	<notification name="PreferenceChatDeleteTranscripts">
		Dadurch werden die Transkripte aller vorherigen Unterhaltungen gelöscht. Die Liste vergangener Unterhaltungen ist davon nicht betroffen. Alle Dateien mit den Suffixen .txt und txt.backup im Order [FOLDER] werden gelöscht.
		<usetemplate ignoretext="Um Bestätigung bitten, bevor ich Transkripte lösche." name="okcancelignore" notext="Abbrechen" yestext="OK"/>
	</notification>
	<notification name="PreferenceChatPathChanged">
		Dateien können nicht verschoben werden. Vorheriger Pfad wurde wiederhergestellt.
		<usetemplate ignoretext="Dateien können nicht verschoben werden. Vorheriger Pfad wurde wiederhergestellt." name="okignore" yestext="OK"/>
	</notification>
	<notification name="DefaultObjectPermissions">
		Es ist ein Problem beim Speichern der Standardberechtigungen aufgetreten. Ursache: [REASON]. Bitte versuchen Sie in ein paar Minuten noch einmal die Standardberechtigungen zu speichern.
		<usetemplate name="okbutton" yestext="OK"/>
	</notification>
	<notification name="ChatHistoryIsBusyAlert">
		Chatverlaufsdatei ist noch mit vorheriger Operation beschäftigt. Versuchen Sie es in ein paar Minuten noch einmal oder chatten Sie mit einer anderen Person.
		<usetemplate name="okbutton" yestext="OK"/>
	</notification>

  <notification name="FSWL" label="Windlight-Umgebungseinstellungen anpassen">
„[PARCEL_NAME]“, im Besitz von [OWNER_NAME], möchte deine visuellen Windlight-Umgebungseinstellungen ändern.
    <form name="form">
      <button name="Allow" text="Zulassen"/>
      <button name="Ignore" text="Ignorieren"/>
    </form>
  </notification>
  
  <notification name="FSWLClear" label="Windlight-Umgebungseinstellungen zurücksetzen">
Windlight-Umgebungseinstellungen für „[PARCEL_NAME]“ auf Regionsstandard zurücksetzen?
    <usetemplate name="okcancelbuttons" notext="Abbrechen" yestext="Ja"/>
  </notification>
	
<!-- ## Zi: Animation Overrider -->
  <notification name="NewAOSet">
Bitte einen Namen für das neue Animationsset eingeben:
(Der Name darf ausschließlich ASCII-Zeichen ausgenommen „:“ und „|“ enhalten.)
    <form name="form">
      <input name="message">
Neues Animationsset
      </input>
      <button
       name="OK"
       text="OK"/>
      <button
       name="Cancel"
       text="Abbrechen"/>
    </form>
  </notification>

  <notification name="NewAOCantContainNonASCII">
Ein neues Animationsset mit Namen "[AO_SET_NAME]" konnte nicht angelegt werden.
Der Name darf ausschließlich ASCII-Zeichen ausgenommen „:“ und „|“ enhalten.
    <usetemplate
     name="okbutton"
     yestext="OK"/>
  </notification>

  <notification name="RenameAOMustBeASCII">
Das Animationsset konnte nicht zu "[AO_SET_NAME]" umbenannt werden.
Der Name darf ausschließlich ASCII-Zeichen ausgenommen „:“ und „|“ enhalten.
    <usetemplate
     name="okbutton"
     yestext="OK"/>
  </notification>

<notification name="RemoveAOSet">
Animationsset "[AO_SET_NAME]" aus Liste löschen?
    <usetemplate
     name="okcancelbuttons"
     notext="Abbrechen"
     yestext="Löschen"/>
  </notification>

  <notification name="AOForeignItemsFound">
Es wurden Objekte im Animation Overrider gefunden, die nicht zur Konfiguration gehören. Bitte prüfe den &quot;Fundbüro&quot;-Ordner nach Objekten, die aus der Konfiguration des Animation Overrider entfernt wurden.
  </notification>

  <notification name="AOImportSetAlreadyExists">
Ein Animationsset mit diesem Namen existiert bereits.
  </notification>

  <notification name="AOImportPermissionDenied">
Keine Berechtigung zum Lesen der Notizkarte.
  </notification>

  <notification name="AOImportCreateSetFailed">
Fehler beim Erstellen des Importsets.
  </notification>

  <notification name="AOImportDownloadFailed">
Notizkarte konnte nicht geladen werden.
  </notification>

  <notification name="AOImportNoText">
Notizkarte ist leer or nicht lesbar.
  </notification>

  <notification name="AOImportNoFolder">
Ordner zum Laden der Animationen konnte nicht gefunden werden.
  </notification>

  <notification name="AOImportNoStatePrefix">
Zeile [LINE] der Notizkarte besitzt keinen gültigen "["-Status-Präfix.
  </notification>

  <notification name="AOImportNoValidDelimiter">
Zeile [LINE] der Notizkarte besitzt keinen gültigen "["-Status-Suffix.
  </notification>

  <notification name="AOImportStateNameNotFound">
Status [NAME] existiert nicht.
  </notification>

  <notification name="AOImportAnimationNotFound">
Animation [NAME] konnte nicht gefunden werden. Bitte sicherstellen, dass sie sich im selben Ordner wie die Notizkarte befindet.
  </notification>

  <notification name="AOImportInvalid">
Notizkarte enthält keine verwendbaren Daten. Import wird abgebrochen.
  </notification>

  <notification name="AOImportRetryCreateSet">
Import-Ordner für Animationsset [NAME] konnte nicht erstellt werden. Wiederhole...
  </notification>

  <notification name="AOImportAbortCreateSet">
Import-Ordner für Animationsset [NAME] konnte nicht erstellt werden. Import wird abgebrochen.
  </notification>

  <notification name="AOImportLinkFailed">
Erstellung der Verknüpfung zur Animation [NAME] ist fehlgeschlagen!
  </notification>

<!-- ## Zi: Animation Overrider -->

<notification name="SendSysinfoToIM">
Dieses wird die folgenden Informationen an die aktuelle IM-Sitzung senden:

[SYSINFO]
    <usetemplate name="okcancelbuttons" yestext="Senden" notext="Abbrechen" />
  </notification>

<!-- fsdata -->
  <notification name="BlockLoginInfo">
    [REASON]
    <usetemplate
     name="okbutton"
     yestext="OK"/>
  </notification>

  <notification name="FireStormReqInfo">
[NAME] hat die eine Anfrage geschickt, Informationen über deine Firestorm-Konfiguration zu übermitteln.
(Dies sind dieselben Informationen, die unter Hilfe->INFO ÜBER Firestorm zu finden sind.)
[REASON]
Möchtest du diese Informationen übermitteln?
    <form name="form">
      <button name="Yes" text="Ja"/>
      <button name="No" text="Nein"/>
    </form>
  </notification>

  <!-- Firestorm Phantom -->

  <notification name="PhantomOn">
Phantom-Modus eingeschaltet.
  </notification>

  <notification name="PhantomOff">
Phantom-Modus ausgeschaltet.
  </notification>

<!-- Firestorm Phantom -->

  <!-- ## Zi: Particle Editor -->
  <notification name="ParticleScriptFindFolderFailed">
Ordner für neues Skript konnte im Inventar nicht gefunden werden.
  </notification>

  <notification name="ParticleScriptCreationFailed">
Neues Skript für dieses Partikelsystem konnte nicht erstellt werden.
  </notification>

  <notification name="ParticleScriptNotFound">
Neu-erstelltes Skript für dieses Partikelsystem konnte nicht gefunden werden.
  </notification>

  <notification name="ParticleScriptCreateTempFileFailed">
Temporäre Datei für Skript-Upload konnte nicht erstellt werden.
   <form name="form">
      <ignore name="ignore"
       text="Ein Partikelskript wurde in die Zwischenablage kopiert."/>
    </form>
  </notification>

  <notification name="ParticleScriptInjected">
Partikelskript erfolgreich injiziert.
   <form name="form">
      <ignore name="ignore"
       text="Ein Partikelskript wurde in ein Objekt injiziert."/>
    </form>
  </notification>

  <notification name="ParticleScriptCapsFailed">
Skript-Injizierung in Objekt fehlgeschlagen. Region unterstützt diese Funktion nicht.
  </notification>

  <notification name="ParticleScriptCopiedToClipboard">
Das LSL-Skript zur Generierung dieses Partikelsystems wurde in die Zwischenablage kopiert. Es kann jetzt zur weiteren Verwendung in ein Skript kopiert werden.
   <form name="form">
      <ignore name="ignore"
       text="Ein Partikelskript wurde in die Zwischenablage kopiert."/>
    </form>
  </notification>
  <!-- ## Zi: Particle Editor -->

  <!-- ## Zi: Debug Settings Editor -->
  <notification name="DebugSettingsWarning">
Achtung! Für die Verwendung der Debug-Einstellungen wird kein Support geleistet. Änderungen an den Debug-Einstellungen können erhebliche Auswirkungen auf die Verwendung des Viewers haben und können den Verlust von Daten, Funktionalität oder sogar des Zugangs zum Dienst zur Folge haben. Bitte keine Werte ändern, wenn nicht exakt bekannt ist, was die entsprechende Änderung bewirkt!
   <form name="form">
      <ignore name="ignore"
       text="Warnhinweis für Debug-Einstellungen"/>
    </form>
  </notification>

  <notification name="ControlNameCopiedToClipboard">
Der Name der Debug-Einstellung wurde in die Zwischenablage kopiert. Er kann jetzt zur weiteren Verwendung an anderer Stelle eingefügt werden.
   <form name="form">
      <ignore name="ignore"
       text="Der Namen einer Debug-Einstellung wurde in die Zwischenablage kopiert"/>
    </form>
  </notification>
  
  <notification name="SanityCheck">
[APP_NAME] hat ein mögliches Problem mit einer Einstellung erkannt:

[SANITY_MESSAGE]

Grund: [SANITY_COMMENT]

Aktueller Wert: [CURRENT_VALUE]
   <form name="form">
      <ignore name="ignore"
       text="Eine Einstellung hat die Prüfung auf einen sinnvollen Wert nicht bestanden."/>
    </form>
  </notification>  
  <!-- ## Zi: Debug Settings Editor -->

  <notification name="TeleportToAvatarNotPossible">
Teleportieren zum Avatar nicht möglich, da die exakte Position unbekannt ist.
  </notification>

  <notification name="ZoomToAvatarNotPossible">
Zoomen auf Avatar nicht möglich, da er sich außerhalb der Reichweite befindet.
  </notification>

  <notification name="TrackAvatarNotPossible">
Verfolgen des Avatars nicht möglich, da er sich außerhalb der Radar-Reichweite befindet.
  </notification>
  
   <notification name="CacheEmpty">
Der Viewercache ist momentan leer. Während des Downloads von neuen Inhalten kann es daher zu niedrigeren Frameraten und langsamerem Laden des Inventars kommen.
  </notification>

	<notification name="EnableMediaFilter"> 
Das Abspielen von Medien oder Musik kann deine Identität an Webseiten außerhalb von Second Life verraten. Durch das Einschalten des Filters kann ausgewählt werden, welche Webseiten Medien abspielen dürfen, wodurch eine bessere Kontrolle über die Privatspähre ermöglicht wird.

Medienfilter aktivieren?
(Diese Einstellung kann später unter Einstellungen &gt; Sound &amp; Medien geändert werden.)
		<form name="form">
			<button name="Enable" text="Aktivieren"/>
			<button name="Disable" text="Deaktivieren"/>
		</form>
	</notification>

	<notification name="MediaAlert"> 
Diese Parzelle enthält Medien von:

Domain: [MEDIADOMAIN]
URL: [MEDIAURL]
		<form name="form">
			<button name="Allow" text="Erlauben"/>
			<button name="Deny" text="Verbieten"/>
		</form>
	</notification>

	<notification name="MediaAlert2"> 
Auswahl merken und [LCONDITION] Medien von dieser Quelle erlauben?

Domain: [MEDIADOMAIN]
URL: [MEDIAURL]
		<form name="form">
			<button name="Do Now" text="Jetzt [ACTION]"/>
			<button name="RememberDomain" text="[CONDITION] diese Domain erlauben"/>
			<button name="RememberURL" text="[CONDITION] diese URL erlauben"/>
		</form>
	</notification>

	<notification name="MediaAlertSingle"> 
Diese Parzelle enthält Medien von:

Domain: [MEDIADOMAIN]
URL: [MEDIAURL]
		<form name="form">
			<button name="Allow" text="Erlauben"/>
			<button name="Deny" text="Verbieten"/>
			<button name="BlacklistDomain" text="Blacklist"/>
			<button name="WhitelistDomain" text="Whitelist"/>
		</form>
	</notification>

	<notification name="AudioAlert">
Diese Parzelle enthält Musik von:

Domain: [AUDIODOMAIN]
URL: [AUDIOURL]
		<form name="form">
			<button name="Allow" text="Erlauben"/>
			<button name="Deny" text="Verbieten"/>
		</form>
	</notification>

	<notification name="AudioAlert2"> 
Auswahl merken und [LCONDITION] Musik von dieser Quelle erlauben?

Domain: [AUDIODOMAIN]
URL: [AUDIOURL]
		<form name="form">
			<button name="Do Now" text="Jetzt [ACTION]"/>
			<button name="RememberDomain" text="[CONDITION] diese Domain erlauben"/>
			<button name="RememberURL" text="[CONDITION] diese URL erlauben"/>
		</form>
	</notification>

	<notification name="AudioAlertSingle"> 
Auswahl merken und [LCONDITION] Musik von dieser Quelle erlauben?

Domain: [AUDIODOMAIN]
URL: [AUDIOURL]
		<form name="form">
			<button name="Allow" text="Erlauben"/>
			<button name="Deny" text="Verbieten"/>
			<button name="BlacklistDomain" text="Blacklist"/>
			<button name="WhitelistDomain" text="Whitelist"/>
		</form>
	</notification>

	<notification name="MOAPAlert">
Ein Objekt enthält Geteilte Medien von:

Domain: [MOAPDOMAIN]
URL: [MOAPURL]
		<form name="form">
			<button name="Allow" text="Erlauben"/>
			<button name="Deny" text="Verbieten"/>
		</form>
	</notification>

	<notification name="MOAPAlert2">
Auswahl merken und [LCONDITION] Geteilte Medien von dieser Quelle erlauben?

Domain: [MOAPDOMAIN]
URL: [MOAPURL]
		<form name="form">
			<button name="Do Now" text="Jetzt [ACTION]"/>
			<button name="RememberDomain" text="[CONDITION] diese Domain erlauben"/>
			<button name="RememberURL" text="[CONDITION] diese URL erlauben"/>
		</form>
	</notification>

	<notification name="FirstJoinSupportGroup">
Willkommen in der Phoenix/Firestorm Viewer Support-Gruppe!

Um den Support zu vereinfachen wird empfohlen, die aktuelle Version deines Viewers der Gruppe mitzuteilen. Du kannst daher entscheiden, ob du die Version deines Viewers jeder Nachrichtig in diesem Gruppenchat voranstellen möchtest. Unser Support-Team kann dir eine sinnvollere Hilfestellung geben, wenn es direkt weiß, welche Viewer-Version du benutzt.

Diese Funktion kann jederzeit über die Checkbox innerhalb des Gruppenchat-Fensters aktiviert bzw. deaktiviert werden.

Soll die automatische Anzeige der Viewer-Version aktiviert werden?
		<form name="form">
			<button name="OK_okcancelignore" text="Ja"/>
			<button name="Cancel_okcancelignore" text="Nein"/>
			<ignore name="ignore" text="Wenn dem Phoenix/Firestorm Support-Gruppenchat beigetreten wird."/>
		</form>
	</notification>

	<notification name="ConfirmScriptModify">
Sollen die Skripte in den ausgewählten Objekten wirklich modifiziert werden?
		<usetemplate
			name="okcancelignore"
			ignoretext="Bestätigen, bevor ich Skripte in einer Auswahl modifiziere."
			notext="Abbrechen"
			yestext="OK"/>
	</notification>

<!-- <FS:Zi> Add float LSL color entry widgets -->
	<notification name="LSLColorCopiedToClipboard">
Der LSL-Farbcode wurde in die Zwischenablage kopiert. Er kann jetzt in LSL-Skripte eingefügt und genutzt werden.
		<form name="form">
			<ignore name="ignore" text="Ein LSL-Farbcode wurde in die Zwischenablage kopiert."/>
		</form>
	</notification>
<!-- <FS:Zi> Add float LSL color entry widgets -->

	<notification name="FSBWTooHigh">
Es wird empfohlen die Bandbreite nicht höher als 1500 kbit/s zu setzen! Bei einer höheren Bandbreite kann es zu Problemen kommen und die Leistung wird dadurch nicht verbessert.
	</notification>

<!-- <FS:AW>  opensim search support-->
	<notification name="ConfirmClearDebugSearchURL">
Soll die Debug-Such-URL wirklich gelöscht werden?
		<usetemplate name="okcancelignore" ignoretext="Bestätigen, wenn eine Debug-Such-URL gelöscht wird" notext="Abbrechen" yestext="OK"/>
	</notification>
	<notification name="ConfirmPickDebugSearchURL">
Soll die aktuelle Such-URL wirklich als Debug-Such-URL gesetzt werden?
		<usetemplate name="okcancelignore" ignoretext="Bestätigen, wenn eine Debug-Such-URL gesetzt wird" notext="Abbrechen" yestext="OK"/>
	</notification>
<!-- </FS:AW>  opensim search support-->
<!-- <FS:AW  grid management-->
	<notification name="ConfirmRemoveGrid">
Soll [REMOVE_GRID] wirklich aus der Grid-Liste entfernt werden?
		<usetemplate name="okcancelignore" ignoretext="Bestätigen, wenn Grids entfernt werden" notext="Abbrechen" yestext="OK"/>
	</notification>
	<notification name="CanNotRemoveConnectedGrid">
[REMOVE_GRID] kann nicht aus der Grid-Liste entfernt solange eine Verbindung besteht.
		<usetemplate name="okcancelignore" ignoretext="Warnung beim Versuch, ein verbundenes Grid zu entfernen." notext="Abbrechen" yestext="OK"/>
	</notification>
<!-- </FS:AW  grid management-->

	<notification name="FirstUseFlyOverride">
Warnung: Bitte verwende die Funktion zur Aufhebung der Flugbeschränkung verantwortungsvoll! Die Verwendung ohne die Zustimmung des Landeigentümers kann dazu führen, dass du von dem entsprechenden Land verbannt wirst.
	</notification>

	<notification name="ServerVersionChanged">
Die betretene Region verwendet eine andere Simulator-Version.
Aktueller Simulator: [NEWVERSION]
Vorheriger Simulator: [OLDVERSION]
	</notification>

	<notification name="CannotSaveSnapshot">
Foto konnte nicht gespeichert werden.
	</notification>

	<notification name="RegExFail">
Fehler im Regulären Ausdruck:
[EWHAT]
	</notification>

	<notification name="NoHavok">
Einige Funktionen wie [FEATURE] sind nicht in [APP_NAME] für OpenSimulator enthalten. Falls Sie [FEATURE] nutzen möchten, laden Sie sich bitte [APP_NAME] für Second Life hier herunter:
[DOWNLOAD_URL]
		<form name="form">
			<ignore name="ignore" text="Kein-Havok-Warnung"/>
		</form>
	</notification>

	<notification name="DumpArchetypeSuccess">
Aussehen erfolgreich als XML nach [FILENAME] exportiert.
	</notification>

	<notification name="StreamListExportSuccess">
Stream-Liste erfolgreich als XML nach [FILENAME] exportiert.
	</notification>

	<notification name="StreamListImportSuccess">
Stream-Liste erfolgreich aus XML importiert.
	</notification>
	
	<notification name="StreamMetadata">
♫ Aktueller Titel:
  [TITLE]
  [ARTIST]♫
	</notification>
	<notification name="StreamMetadataNoArtist">
♫ Aktueller Titel:
  [TITLE]♫
	</notification>

	<notification name="RadarAlert">
		[NAME] [MESSAGE]
	</notification>

	<notification name="BackupFinished">
Einstellungen wurden gesichert.
	</notification>

	<notification name="BackupFinished">
Sicherungspfad ist nicht gesetzt. Bitte zunächst einen Ort festlegen, an dem die Einstellungen gesichert sind und von wo sie wiederhergestellt werden sollen.
	</notification>

	<notification name="BackupPathDoesNotExistOrCreateFailed">
Der Sicherungspfad konnte nicht gefunden oder erstellt werden.
	</notification>

	<notification name="BackupPathDoesNotExist">
Der Sicherungspfad konnte nicht gefunden werden.
	</notification>

	<notification name="SettingsRestoreNeedsLogout">
Das Wiederherstellen von Einstellungen erfordert einen Neustart des Viewers. Sollen die Einstellungen jetzt wiederhergestellt und der Viewer beendet werden?
		<usetemplate name="okcancelbuttons" notext="Abbrechen" yestext="Wiederherstellen und beenden"/>
	</notification>

	<notification name="RestoreFinished">
Wiederherstellen abgeschlossen! Bitte den Viewer neu starten!
		<usetemplate name="okbutton" yestext="Beenden"/>
	</notification>
	<notification name="ConfirmRestoreQuickPrefsDefaults">
Diese Aktion setzt die Schnelleinstellungen direkt auf die Standardkonfiguration zurück.

Diese Aktion kann nicht rückgängig gemacht werden.
		<usetemplate ignoretext="Bestätigen, wenn Schnelleinstellungen zurückgesetzt werden sollen" name="okcancelignore" notext="Abbrechen" yestext="OK"/>
	</notification>

	<notification name="ExportFinished">
Export nach [FILENAME] beendet.
	</notification>

	<notification name="ExportCollada">
Export unerwartet fehlgeschlagen. Siehe Log-Datei für weitergehende Details.
	</notification>

	<notification name="ExportColladaSuccess">
[OBJECT] erfolreich als [FILENAME] gespeichert.
	</notification>

	<notification name="ExportColladaSuccess">
Export von [OBJECT] nach [FILENAME] fehlgeschlagen.
	</notification>

	<notification name="ImportSuccess">
Erfolgreich [COUNT] [OBJECT] importiert.
	</notification>

	<notification name="AntiSpamBlocked">
AntiSpam: [SOURCE] wurde wegen Spam vom Typ [QUEUE] ([COUNT] mal in [PERIOD] Sekunden) blockiert.
	</notification>

	<notification name="AntiSpamImNewLineFloodBlocked">
AntiSpam: [SOURCE] wurde wegen Senden einer Instant Message mit mehr als [COUNT] Zeilen blockiert.
	</notification>

	<notification name="AntiSpamChatNewLineFloodBlocked">
AntiSpam: [SOURCE] wurde wegen Senden einer Chatnachricht mit mehr als [COUNT] Zeilen blockiert.
	</notification>

	<notification name="MeshMaxConcurrentReqTooHigh">
Der Wert, der für das gleichzeitige Laden von Mesh-Objekten gesetzt wurde ([VALUE]; Debug-Einstellung [DEBUGNAME]), ist höher als das Maximum von [MAX]. Er wurde auf den Standardwert [DEFAULT] zurückgesetzt.
	</notification>

	<notification name="SkinDefaultsChangeSettings">
		[MESSAGE]
		<form name="form">
			<ignore name="ignore" text="Eine Einstellung wurde auf den Standardwert für das gewählte Oberflächendesign zurückgesetzt."/>
		</form>
	</notification>
	
	<notification name="AddNewContactSet">
		Neues Kontakt-Set mit folgendem Namen erstellen:
		<form name="form">
			<input name="message">
				Neues Kontakt-Set
			</input>
			<button name="Create" text="Erstellen"/>
			<button name="Cancel" text="Abbrechen"/>
		</form>
	</notification>
	<notification name="RemoveContactSet">
		Soll Kontakt-Set „[SET_NAME]“ wirklich gelöscht werden? Diese Aktion kann nicht rückgängig gemacht werden!
		<usetemplate name="okcancelignore" notext="Abbrechen" yestext="Ok" ignoretext="Bestätigen, wenn ein Kontakt-Set gelöscht wird."/>
	</notification>
	<notification name="RemoveContactFromSet">
		Soll [TARGET] wirklich aus Kontakt-Set „[SET_NAME]“ entfernt werden?
		<usetemplate name="okcancelignore" notext="Abbrechen" yestext="Ok" ignoretext="Bestätigen, wenn jemand aus einem Kontakt-Set entfernt wird."/>
	</notification>
	<notification name="RemoveContactsFromSet">
		Sollen wirklich diese [TARGET] Avatare aus Kontakt-Set „[SET_NAME]“ entfernt werden?
		<usetemplate name="okcancelignore" notext="Abbrechen" yestext="Ok" ignoretext="Bestätigen, wenn mehrere Avatare aus einem Kontakt-Set entfernt werden."/>
	</notification>
	<notification name="AddToContactSetSingleSuccess">
		[NAME] wurde zu Kontakt-Set „[SET]“ hinzugefügt.
	</notification>
	<notification name="AddToContactSetMultipleSuccess">
		[COUNT] Avatare wurden zu Kontakt-Set „[SET]“ hinzugefügt.
	</notification>
	<notification name="SetAvatarPseudonym">
		Alias für [AVATAR] eingeben:
		<form name="form">
			<button name="Create" text="Erstellen"/>
			<button name="Cancel" text="Abbrechen"/>
		</form>
	</notification>
	<notification name="RenameContactSetFailure">
		Kontakt-Set „[SET]“ konnte nicht in „[NEW_NAME]“ umbenannt werden, da entweder bereits ein Kontakt-Set mit demselben Namen existiert oder der neue Name ungültig ist.
	</notification>

	<notification name="ShapeImportGenericFail">
		Es gab ein Problem beim importieren von [FILENAME]. Siehe Log-Datei für weitergehende Details.
	</notification>
	<notification name="ShapeImportVersionFail">
		Import der Avatarform fehlgeschlagen. Sind Sie sicher, dass [FILENAME] eine korrekte Avatar-Datei ist?
	</notification>

	<notification name="AddToMediaList">
		Domänennamen zum Hinzufügen zur [LIST] eingeben:
		<form name="form">
			<button name="Add" text="Hinzufügen"/>
			<button name="Cancel" text="Abbrechen"/>
		</form>
	</notification>
	<notification name="CantRestoreToWorldNoCopy">
		Die Option „Wiederherstellen an letzter Position“ ist nicht erlaubt für nicht-kopierbare Objekte, um einem möglichen Verlust vorzubeugen.
	</notification>
	<notification name="ConfirmRemoveCredential">
		Gespeichertes Login für &lt;nolink&gt;[NAME]&lt;/nolink&gt; löschen?
		<form name="form">
			<button name="OK" text="OK"/>
			<button name="Cancel" text="Abbrechen"/>
		</form>
	</notification>
<!-- <FS:TS> FIRE-5453: Flickr upload support (from Exodus) -->
	<notification name="ExodusFlickrVerificationExplanation">
Um die Flickr-Uploadfunktion nutzen zu können, muss [APP_NAME] Zugriff auf deinen Account gewährt werden. Beim Fortfahren wird die Flickr-Website im Webbrowser geöffnet, wo du dich einloggen und den Zugriff durch [APP_NAME] autorisieren musst. Der daraufhin angezeigte Code muss in [APP_NAME] eingetragen werden.

Soll [APP_NAME] autorisiert werden, Fotos unter deinem Flickr-Konto zu posten?
		<usetemplate name="okcancelbuttons" notext="Nein" yestext="Ja"/>
	</notification>

	<notification name="ExodusFlickrVerificationPrompt">
Bitte den Flickr-Zugriff im Webbrowser autorisieren und den angezeigen Code eingeben:
		<form name="form">
			<button name="OK" text="OK"/>
			<button name="Cancel" text="Abbrechen"/>
		</form>
	</notification>

	<notification name="ExodusFlickrVerificationFailed">
Flickr-Verifikation fehlgeschlagen. Bitte erneut versuchen sowie den eingegebenen Code überprüfen.
		<usetemplate name="okbutton" yestext="OK"/>
	</notification>

	<notification name="ExodusFlickrUploadComplete">
Das Foto kann jetzt [http://www.flickr.com/photos/upload/edit/?ids=[ID] hier] betrachtet werden.
	</notification>
<!-- </FS:TS> FIRE-5453 -->
	<notification name="RegionTrackerAdd">
Welche Bezeichnung soll für die Region
„[REGION]“ verwendet werden?
		<form name="form">
			<button name="OK" text="OK"/>
			<button name="Cancel" text="Abbrechen"/>
		</form>
	</notification>
<<<<<<< HEAD
=======
	<notification name="ConfirmUnlinkObjects">
		Sollen das ausgewählte Objekt wirklich getrennt werden?
		<usetemplate ignoretext="Bestätigen, bevor ich ein Objekt trenne" name="okcancelignore" notext="Abbrechen" yestext="Trennen"/>
	</notification>
	<notification name="SnoozeDuration">
		Zeitspanne in Sekunden, für die der Gruppenchat temporär unterdrückt werden soll:
		<form name="form">
			<button name="OK" text="OK"/>
			<button name="Cancel" text="Abbrechen"/>
		</form>
	</notification>
	<notification name="SnoozeDurationInvalidInput">
		Bitte geben Sie einen gültigen Wert für die Zeitspanne ein!
		<usetemplate name="okbutton" yestext="OK"/>
	</notification>
	<notification name="PickLimitReached">
		Neue Auswahl kann nicht erstellt werden, da bereits die maximale Anzahl an Auswahlen erstellt wurde.
		<usetemplate name="okbutton" yestext="OK"/>
	</notification>
>>>>>>> 0b05b071
</notifications><|MERGE_RESOLUTION|>--- conflicted
+++ resolved
@@ -4997,11 +4997,6 @@
 			<button name="Cancel" text="Abbrechen"/>
 		</form>
 	</notification>
-<<<<<<< HEAD
-=======
-	<notification name="ConfirmUnlinkObjects">
-		Sollen das ausgewählte Objekt wirklich getrennt werden?
-		<usetemplate ignoretext="Bestätigen, bevor ich ein Objekt trenne" name="okcancelignore" notext="Abbrechen" yestext="Trennen"/>
 	</notification>
 	<notification name="SnoozeDuration">
 		Zeitspanne in Sekunden, für die der Gruppenchat temporär unterdrückt werden soll:
@@ -5017,6 +5012,4 @@
 	<notification name="PickLimitReached">
 		Neue Auswahl kann nicht erstellt werden, da bereits die maximale Anzahl an Auswahlen erstellt wurde.
 		<usetemplate name="okbutton" yestext="OK"/>
-	</notification>
->>>>>>> 0b05b071
 </notifications>