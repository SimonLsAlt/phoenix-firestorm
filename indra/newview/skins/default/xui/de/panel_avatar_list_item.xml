<?xml version="1.0" encoding="utf-8" standalone="yes"?>
<panel name="avatar_list_item">
	<string name="FormatSeconds">
		[COUNT]s
	</string>
	<string name="FormatMinutes">
		[COUNT]min
	</string>
	<string name="FormatHours">
		[COUNT]h
	</string>
	<string name="FormatDays">
		[COUNT]d
	</string>
	<string name="FormatWeeks">
		[COUNT]W
	</string>
	<string name="FormatMonths">
		[COUNT]M
	</string>
	<string name="FormatYears">
		[COUNT]J
	</string>
	<text name="avatar_name" value="(laden)"/>
	<icon name="payment_info" tool_tip="Zahlungsinfo vorhanden"/>
	<icon name="permission_edit_theirs_icon" tool_tip="Sie können die Objekte dieses Freunds bearbeiten"/>
<<<<<<< HEAD
	<icon name="permission_edit_mine_btn" tool_tip="Dieser Freund kann Ihre Objekte bearbeiten, löschen und an sich nehmen"/>
	<icon name="permission_map_btn" tool_tip="Dieser Freund kann Sie auf der Karte finden"/>
	<icon name="permission_online_btn" tool_tip="Dieser Freund kann sehen, wenn Sie online sind"/>
	<slider name="volume_slider" tool_tip="Voice-Lautstärke"/>
=======
	<icon name="permission_edit_mine_icon" tool_tip="Dieser Freund kann Ihre Objekte bearbeiten, löschen und an sich nehmen"/>
	<icon name="permission_map_icon" tool_tip="Dieser Freund kann Sie auf der Karte finden"/>
	<icon name="permission_online_icon" tool_tip="Dieser Freund kann sehen, wenn Sie online sind"/>
	<button name="info_btn" tool_tip="Mehr Infos"/>
>>>>>>> f6282b17
	<button name="profile_btn" tool_tip="Profil anzeigen"/>
</panel><|MERGE_RESOLUTION|>--- conflicted
+++ resolved
@@ -24,16 +24,10 @@
 	<text name="avatar_name" value="(laden)"/>
 	<icon name="payment_info" tool_tip="Zahlungsinfo vorhanden"/>
 	<icon name="permission_edit_theirs_icon" tool_tip="Sie können die Objekte dieses Freunds bearbeiten"/>
-<<<<<<< HEAD
 	<icon name="permission_edit_mine_btn" tool_tip="Dieser Freund kann Ihre Objekte bearbeiten, löschen und an sich nehmen"/>
 	<icon name="permission_map_btn" tool_tip="Dieser Freund kann Sie auf der Karte finden"/>
 	<icon name="permission_online_btn" tool_tip="Dieser Freund kann sehen, wenn Sie online sind"/>
 	<slider name="volume_slider" tool_tip="Voice-Lautstärke"/>
-=======
-	<icon name="permission_edit_mine_icon" tool_tip="Dieser Freund kann Ihre Objekte bearbeiten, löschen und an sich nehmen"/>
-	<icon name="permission_map_icon" tool_tip="Dieser Freund kann Sie auf der Karte finden"/>
-	<icon name="permission_online_icon" tool_tip="Dieser Freund kann sehen, wenn Sie online sind"/>
 	<button name="info_btn" tool_tip="Mehr Infos"/>
->>>>>>> f6282b17
 	<button name="profile_btn" tool_tip="Profil anzeigen"/>
 </panel>