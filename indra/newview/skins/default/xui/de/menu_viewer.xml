--- conflicted
+++ resolved
@@ -151,17 +151,10 @@
 		<menu_item_call label="Verknüpfung auflösen" name="Unlink"/>
 		<menu_item_check label="Verknüpfte Teile bearbeiten" name="Edit Linked Parts"/>
 		<menu label="Elemente auswählen" name="Select Elements">
-<<<<<<< HEAD
-			<menu_item_call label="Nächstes Teil oder Fläche auswählen" name="Select Next Part or Face"/>
-			<menu_item_call label="Vorheriges Teil oder Fläche auswählen" name="Select Previous Part or Face"/>
-			<menu_item_call label="Nächsten Teil oder Fläche mit einsschließen" name="Include Next Part or Face"/>
-			<menu_item_call label="Vorherigen Teil oder Fläche mit einschließen" name="Include Previous Part or Face"/>
-=======
 			<menu_item_call label="Nächsten Teil oder nächste Fläche auswählen" name="Select Next Part or Face"/>
 			<menu_item_call label="Vorherigen Teil oder vorherige Fläche auswählen" name="Select Previous Part or Face"/>
 			<menu_item_call label="Nächsten Teil oder nächste Fläche einschließen" name="Include Next Part or Face"/>
 			<menu_item_call label="Vorherigen Teil oder vorherige Fläche einschließen" name="Include Previous Part or Face"/>
->>>>>>> 9bfcda0a
 		</menu>
 		<menu_item_call label="Fokus auf Auswahl" name="Focus on Selection"/>
 		<menu_item_call label="Auf Auswahl zoomen" name="Zoom to Selection"/>
@@ -502,13 +495,9 @@
 			<menu_item_call label="Simulator-Features ausgeben" name="DumpSimFeaturesToChat"/>
 		</menu>
 		<menu label="UI" name="UI">
-<<<<<<< HEAD
 			<menu_item_call label="Test Regionsneustart" name="Region Restart Test"/>
 			<menu_item_call label="Medienbrowser" name="Media Browser"/>
 			<menu_item_call label="Facebook Connection-Test" name="FB Connect Test"/>
-=======
-			<menu_item_call label="Medienbrowser" name="Media Browser"/>
->>>>>>> 9bfcda0a
 			<menu_item_call label="SelectMgr ausgeben" name="Dump SelectMgr"/>
 			<menu_item_call label="Inventarinfo ausgeben" name="Dump Inventory"/>
 			<menu_item_call label="Timer ausgeben" name="Dump Timers"/>
