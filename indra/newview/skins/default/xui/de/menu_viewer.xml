<?xml version="1.0" ?>
<menu_bar name="Main Menu">
	<menu label="Avatar" name="Me">
		<menu_item_call label="Konto" name="Manage Account">
			<menu_item_call.on_click name="ManageMyAccount_url" parameter="WebLaunchJoinNow,http://secondlife.com/account/index.php?lang=de"/>
		</menu_item_call>
		<menu_item_call label="Marktplatz-Auflistungen..." name="MarketplaceListings"/>
		<menu_item_call label="L$ kaufen" name="Buy and Sell L$"/>
		<menu_item_call label="[Membership]" name="Membership">
			<menu_item_call.on_click function="Advanced.ShowURL" parameter="https://secondlife.com/my/account/membership.php?lang=de-DE"/>
		</menu_item_call>

		<menu_item_check label="Inventar" name="Inventory"/>
		<menu_item_call label="Neues Inventar-Fenster" name="NewInventoryWindow"/>
		<menu_item_check label="Geschützte Ordner" name="Protected Folders"/>
		<menu_item_check label="Kleidungsfavoriten" name="WearableFavorites"/>
		<menu_item_call label="Auswahlen" name="Picks"/>
		<menu_item_call label="Erlebnisse" name="Experiences"/>
		<menu_item_call label="Profil" name="Profile"/>
		<menu_item_check label="Aktuelles Outfit" name="NowWearing"/>
		<menu_item_check label="Outfits" name="ChangeOutfit"/>
		<menu label="Ausziehen" name="Take Off &gt;">
			<menu label="Kleidung" name="Clothes &gt;">
				<menu_item_call label="Hemd" name="Shirt"/>
				<menu_item_call label="Hose" name="Pants"/>
				<menu_item_call label="Rock" name="Skirt"/>
				<menu_item_call label="Schuhe" name="Shoes"/>
				<menu_item_call label="Strümpfe" name="Socks"/>
				<menu_item_call label="Jacke" name="Jacket"/>
				<menu_item_call label="Handschuhe" name="Gloves"/>
				<menu_item_call label="Unterhemd" name="Self Undershirt"/>
				<menu_item_call label="Unterhose" name="Self Underpants"/>
				<menu_item_call label="Tätowierung" name="Self Tattoo"/>
				<menu_item_call label="Physik" name="Self Physics"/>
				<menu_item_call label="Alpha" name="Self Alpha"/>
				<menu_item_call label="Alle Kleider" name="All Clothes"/>
			</menu>
			<menu label="HUD" name="Avatar Detach HUD"/>
			<menu label="Abnehmen" name="Avatar Detach"/>
			<menu_item_call label="Alles abnehmen" name="Detach All"/>
			<menu_item_call label="Ausgewählte Anhänge abnehmen" name="Remove Selected Attachments"/>
		</menu>
		<menu_item_call label="Avatar auswählen" name="Avatar Picker"/>
		<menu_item_call label="Schwebehöhe" name="HoverHeight"/>
		<menu label="Bewegung" name="Movement">
			<menu_item_call label="Hinsetzen" name="Sit Down Here"/>
			<menu_item_call label="Aufstehen" name="Stand up"/>
			<menu_item_check label="Fliegen" name="Fly"/>
			<menu_item_check label="Immer rennen" name="Always Run"/>
			<menu_item_check label="Sitzen erzwingen" name="Force Toggle Sitting"/>
			<menu_item_check label="Movelock" name="Move Lock"/>
		</menu>
		<menu_item_check label="Steuerung" name="Movement Controls"/>
		<menu_item_check label="Kamerasteuerung" name="Camera Controls"/>
		<menu label="Avatar-Befinden" name="avhealth">
			<menu_item_call label="Avatar-Animationen stoppen" name="Stop Animating My Avatar"/>
			<menu_item_call label="Avatar-Animationen stoppen &amp; Skripten Rechte entziehen" name="Stop Animating My Avatar With Revoke"/>
			<menu_item_call label="Avatar undeformieren" name="undeform_avatar"/>
			<menu_item_call label="Skelett zurücksetzen" name="Reset Skeleton"/>
			<menu_item_call label="Skelett und Animationen zurücksetzen" name="Reset Skeleton And Animations"/>
			<menu_item_call label="Aktualisiere Aussehen (Rebake)" name="Rebake Texture"/>
			<menu_item_call label="Anhänge aktualisieren" name="Refresh Attachments"/>
			<menu_item_call label="Auf männlichen Standard-Avatar zurücksetzen" name="ResetDefaultAvM"/>
			<menu_item_call label="Auf weiblichen Standard-Avatar zurücksetzen" name="ResetDefaultAvF"/>
			<menu_item_check label="Informationen über Avatar-Komplexität anzeigen" name="Avatar Draw Info"/>
			<menu_item_call label="Skripte" name="MyScripts"/>
			<menu_item_call label="Lag-Meter" name="Lag Meter"/>
			<menu_item_call label="LSL-Brücke neu erstellen" name="Recreate LSL Bridge"/>
		</menu>
		<menu_item_call label="Foto machen" name="Take Snapshot"/>
		<menu_item_call label="360° Foto" name="Capture 360"/>
		<menu_item_call label="Money-Tracker" name="money_tracker"/>
		<menu_item_call label="Pose-Stand..." name="pose_stand"/>
		<menu_item_call label="Einstellungen" name="Preferences"/>
		<menu_item_call label="Symbolleistenschaltflächen" name="Toolbar Buttons"/>
		<menu_item_check label="HUD-Anhänge anzeigen" name="Show HUD Attachments"/>
		<menu_item_check label="Benutzeroberfläche anzeigen" name="Show User Interface"/>
		<menu_item_call label="Admin-Status anfordern" name="Request Admin Options"/>
		<menu_item_call label="Admin-Status verlassen" name="Leave Admin Options"/>
		<menu_item_call label="[APP_NAME] beenden" name="Quit"/>
	</menu>
	<menu label="Unterhalten" name="Communicate">
		<menu_item_call label="Freunde" name="My Friends"/>
		<menu_item_check label="Kontakte" name="Contacts"/>
		<menu_item_call label="Kontakt-Sets" name="Contact Sets"/>
		<menu_item_call label="Gruppen" name="My Groups"/>
		<menu_item_check label="Chat in der Nähe" name="Nearby Chat"/>
        <menu_item_check label="Leute" name="People"/>
		<!--
        <menu_item_call label="Teleport-Liste" name="Teleport History"/>
        <menu_item_check label="Orte" name="Places"/>
		-->
        <menu_item_check label="Gespräche" name="Conversations"/>
        <menu label="Online-Status" name="Status">
            <menu_item_check label="Abwesend" name="Away"/>
            <menu_item_check label="Nicht stören" name="Do Not Disturb"/>
            <menu_item_check label="Automatische Antwort" name="Set Autorespond"/>
            <menu_item_check label="Automatische Antwort an Nicht-Freunde" name="Set Autorespond to non-friends"/>
            <menu_item_check label="Teleport-Angebote und -Anforderungen abweisen" name="Automatically reject teleport offers"/>
            <menu_item_check label="Alle Gruppeneinladungen abweisen" name="Reject all group invites"/>
            <menu_item_check label="Alle Freundschaftsanfragen abweisen" name="Reject all friendship requests"/>
        </menu>
        <menu_item_check label="Gesten" name="Gestures"/>
		<menu_item_call label="Twitter..." name="Twitter"/>
		<menu_item_call label="Flickr..." name="Flickr"/>
<<<<<<< HEAD
		<menu_item_call label="Discord..." name="Discord"/>
		<menu label="Voice-Morphing" name="VoiceMorphing">
			<menu_item_check label="Kein Voice-Morphing" name="NoVoiceMorphing"/>
			<menu_item_check label="Vorschau..." name="Preview"/>
			<menu_item_call label="Abonnieren..." name="Subscribe"/>
			<menu_item_call label="Premium-Vorteil..." name="PremiumPerk"/>
		</menu>
		<menu_item_check label="Unterhaltungsprotokoll..." name="Conversation Log..."/>
		<menu_item_check label="Stimmen in der Nähe" name="Nearby Voice"/>
		<menu_item_call label="Blockierliste" name="Block List"/>
=======
		<menu_item_check label="Gesten..." name="Gestures"/>
		<menu_item_check label="Freunde" name="My Friends"/>
		<menu_item_check label="Gruppen" name="My Groups"/>
		<menu_item_check label="Leute in der Nähe" name="Active Speakers"/>
		<menu_item_check label="Blockierliste" name="Block List"/>
		<menu_item_check label="Nicht stören" name="Do Not Disturb"/>
>>>>>>> e32f6426
	</menu>
	<menu label="Welt" name="World">
		<menu_item_call label="Animationen synchronisieren" name="Resync Animations"/>
		<menu_item_call label="Avatare in der Nähe" name="Active Speakers"/>
		<menu_item_check label="Radar" name="Radar"/>
		<menu_item_call label="Teleport-Liste" name="Teleport History"/>
		<menu_item_check label="Orte" name="Places"/>
		<menu_item_call label="Ziele" name="Destinations"/>
		<menu_item_call label="Events" name="Events"/>
		<menu_item_check label="Minikarte" name="Mini-Map"/>
		<menu_item_check label="Karte" name="World Map"/>
		<menu_item_check label="Regions-Tracker" name="Region Tracker"/>
		<menu_item_check label="Stream-Titel" name="Stream Title"/>
		<menu_item_call label="Landmarke für diesen Ort setzen" name="Create Landmark Here"/>
		<menu_item_call label="Ortsprofil" name="Place Profile"/>
		<menu_item_call label="Land-Info" name="About Land"/>
		<menu_item_call label="Region/Grundbesitz" name="RegionEstate"/>
		<menu_item_call label="Dieses Land kaufen" name="Buy Land"/>
		<menu_item_call label="Mein Land" name="My Land"/>
		<menu_item_call label="Mein Linden Home" name="Linden Home"/>
		<menu label="Anzeigen" name="LandShow">
			<menu_item_check label="Bannlinien nicht anzeigen" name="Hide Ban Lines"/>
			<menu_item_check label="Bannlinien bei Kollision anzeigen" name="Show Ban Lines On Collision"/>
			<menu_item_check label="Bannlinien bei Annäherung anzeigen" name="Show Ban Lines On Proximity"/>
			<menu_item_check label="Ortungssignale" name="beacons"/>
			<menu_item_check label="Grundstücksgrenzen" name="Property Lines"/>
			<menu_item_check label="Landeigentümer" name="Land Owners"/>
			<menu_item_check label="Koordinaten" name="Coordinates"/>
			<menu_item_check label="Parzelleneigenschaften" name="Parcel Properties"/>
			<menu_item_check label="Menü „Erweitert“" name="Show Advanced Menu"/>
		</menu>
		<menu_item_check label="Grafikgeschwindigkeit verbessern..." name="Performance"/>
		<menu_item_call label="Nach Hause teleportieren" name="Teleport Home"/>
		<menu_item_call label="Diesen Ort als Zuhause festlegen" name="Set Home to Here"/>
		<menu label="Umgebung" name="Environment">
			<menu_item_check label="Sonnenaufgang" name="Sunrise"/>
			<menu_item_check label="Mittag" name="Noon"/>
			<menu_item_check label="Mittag (historisch)" name="legacy noon"/>
			<menu_item_check label="Sonnenuntergang" name="Sunset"/>
			<menu_item_check label="Mitternacht" name="Midnight"/>
			<menu_item_check label="Gemeinsame Umgebung verwenden" name="Use Shared Environment"/>
			<menu_item_call label="Meine Umgebungen..." name="my_environs"/>
			<menu_item_call label="Persönliche Beleuchtung..." name="adjustment_tool"/>
			<menu_item_check label="Wolken pausieren" name="pause_clouds"/>
			<menu label="Mehrfach-Import" name="WL Bulk Import">
				<menu_item_call label="Tage..." name="WL Bulk Import Days"/>
				<menu_item_call label="Himmel..." name="WL Bulk Import Skies"/>
				<menu_item_call label="Wasser..." name="WL Bulk Import Water"/>
			</menu>
		</menu>
		<menu label="Foto und Video" name="photo_and_video">
			<menu_item_call label="Fototools" name="phototools_item_call"/>
			<menu_item_call label="Kameratools" name="cameratools_item_call"/>
			<menu_item_check label="Schärfentiefe-Fokus fixieren" name="lock_focus_point"/>
		</menu>
		<menu_item_call label="Umgebungssuche" name="area_search"/>
		<menu_item_call label="Sound-Explorer" name="Sound Explorer"/>
		<menu_item_call label="Animation-Explorer" name="Animation Explorer"/>
		<menu_item_call label="Asset-Blacklist" name="asset_blacklist"/>
		<menu_item_call label="Avatar-Anzeigeeinstellungen" name="Avatar Render Settings"/>
		<menu_item_check label="Nur Freunde anzeigen" name="Render Friends Only"/>
	</menu>
	<menu label="Bauen" name="BuildTools">
		<menu_item_check label="Bauen" name="Show Build Tools"/>
		<menu label="Bauwerkzeug auswählen" name="Select Tool">
			<menu_item_call label="Fokus" name="Focus"/>
			<menu_item_call label="Verschieben" name="Move"/>
			<menu_item_call label="Bearbeiten" name="Edit"/>
			<menu_item_call label="Erstellen" name="Create"/>
			<menu_item_call label="Land" name="Land"/>
		</menu>
		<menu_item_call label="Verknüpfung" name="Link"/>
		<menu_item_call label="Verknüpfung auflösen" name="Unlink"/>
		<menu_item_check label="Verknüpfte Teile bearbeiten" name="Edit Linked Parts"/>
		<menu label="Elemente auswählen" name="Select Elements">
			<menu_item_call label="Nächsten Teil oder nächste Fläche auswählen" name="Select Next Part or Face"/>
			<menu_item_call label="Vorherigen Teil oder vorherige Fläche auswählen" name="Select Previous Part or Face"/>
			<menu_item_call label="Nächsten Teil oder nächste Fläche einschließen" name="Include Next Part or Face"/>
			<menu_item_call label="Vorherigen Teil oder vorherige Fläche einschließen" name="Include Previous Part or Face"/>
		</menu>
		<menu_item_call label="Fokus auf Auswahl" name="Focus on Selection"/>
		<menu_item_call label="Auf Auswahl zoomen" name="Zoom to Selection"/>
		<menu label="Objekt" name="Object">
			<menu_item_call label="Kaufen" name="Menu Object Buy"/>
			<menu_item_call label="Nehmen" name="Menu Object Take"/>
			<menu_item_call label="Kopie nehmen" name="Take Copy"/>
			<menu_item_call label="Duplizieren" name="Duplicate"/>
			<menu_item_call label="Partikel editieren" name="Menu Object Edit Particles"/>
			<menu_item_call label="Wieder in Objektinhalt speichern" name="Save Object Back to Object Contents"/>
			<menu_item_call label="Objekt zurückgeben" name="Return Object back to Owner"/>
			<menu label="Speichern als" name="Export Menu">
				<menu_item_call label="Backup" name="Backup"/>
				<menu_item_call label="Collada" name="Collada"/>
			</menu>
		</menu>
		<menu label="Skripte" name="Scripts">
			<menu_item_call label="Skriptwarnungen/Fehler anzeigen" name="Script Debug"/>
			<menu_item_call label="Skript-Info (Counter)" name="Script Info"/>
			<menu_item_call label="Skripte rekompilieren (Mono)" name="Mono"/>
			<menu_item_call label="Skripte rekompilieren (LSL)" name="LSL"/>
			<menu_item_call label="Skripte zurücksetzen" name="Reset Scripts"/>
			<menu_item_call label="Skripte auf ausführen einstellen" name="Set Scripts to Running"/>
			<menu_item_call label="Skripte auf nicht ausführen einstellen" name="Set Scripts to Not Running"/>
			<menu_item_call label="Skripte in Auswahl löschen" name="Remove Scripts From Selection"/>
		</menu>
		<menu label="Pathfinding" name="Pathfinding">
			<menu_item_call label="Regionsobjekte" name="pathfinding_linksets_menu_item"/>
			<menu_item_call label="Figuren..." name="pathfinding_characters_menu_item"/>
			<menu_item_call label="Anzeigen/Testen..." name="pathfinding_console_menu_item"/>
			<menu_item_call label="Region neu formen" name="pathfinding_rebake_navmesh_item"/>
		</menu>
		<menu label="Optionen" name="Options">
			<menu_item_check label="Erweiterte Berechtigungen anzeigen" name="DebugPermissions"/>
			<menu_item_check label="Nur meine Objekte auswählen" name="Select Only My Objects"/>
			<menu_item_check label="Nur bewegliche Objekte auswählen" name="Select Only Movable Objects"/>
			<menu_item_check label="Nur gesperrte Objekte auswählen" name="Select Only Locked Objects"/>
			<menu_item_check label="Nur kopierbare Objekte auswählen" name="Select Only Copyable Objects"/>
			<menu_item_check label="Gruppen-Objekte einschließen" name="Include Group-Owned Objects"/>
			<menu_item_check label="Unsichtbare Objekte auswählen" name="Select Invisible Objects"/>
			<menu_item_check label="Reflexionstests auswählen" name="Select Reflection Probes"/>
			<menu_item_check label="Updates Reflexionstests" name="Probe Updates"/>
			<menu_item_check label="Nach Umgebung auswählen" name="Select By Surrounding"/>
			<menu_item_check label="Physische Form beim Editieren anzeigen" name="Show Physics Shape"/>
			<menu_item_check label="Auswahlumrandung anzeigen" name="Show Selection Outlines"/>
			<menu_item_check label="Ausgeblendete Auswahl anzeigen" name="Show Hidden Selection"/>
			<menu_item_check label="Lichtradius für Auswahl anzeigen" name="Show Light Radius for Selection"/>
			<menu_item_check label="Körper für Reflexionstests anzeigen" name="Show Reflection Probe Volumes"/>
			<menu_item_check label="Auswahlstrahl anzeigen" name="Show Selection Beam"/>
			<menu_item_check label="Durchsichtig hervorheben" name="Highlight Transparent"/>
			<menu_item_check label="- Durchsichtige geriggte Netze einschließen" name="Include Transparent Rigged"/>
			<menu_item_check label="Keine Nachverabeitung" name="No Post"/>
			<menu_item_check label="An Raster ausrichten" name="Snap to Grid"/>
			<menu_item_call label="Objekt-XY an Raster ausrichten" name="Snap Object XY to Grid"/>
			<menu_item_call label="Auswahl für Raster verwenden" name="Use Selection for Grid"/>
			<menu_item_call label="Rasteroptionen..." name="Grid Options"/>
			<menu_item_call label="Standard-Berechtigungen festlegen..." name="Set default permissions"/>
		</menu>
		<menu label="Hochladen" name="Upload">
			<menu_item_call label="Bild..." name="Upload Image"/>
			<menu_item_call label="Sound ([COST] L$)..." name="Upload Sound"/>
			<menu_item_call label="Animation ([COST] L$)..." name="Upload Animation"/>
			<menu_item_call label="Modell..." name="Upload Model"/>
			<menu_item_call label="Material..." name="Upload Material"/>
			<menu_item_call label="Mehrfach-Upload..." name="Bulk Upload"/>
			<menu_item_call label="Linkset importieren..." name="import linkset"/>
		</menu>
		<menu_item_call label="Lokales Mesh" name="local_mesh" />
		<menu_item_call label="Rückgängig" name="Undo"/>
		<menu_item_call label="Wiederholen" name="Redo"/>
		<menu_item_call label="Lokaler Bitmap-Browser" name="Local Bitmap Browser"/>
	</menu>
	<menu label="Inhalt" name="Content">
		<menu_item_check label="Suchen" name="Search"/>
		<menu_item_check label="SL-Marktplatz" name="SL Marketplace"/>
		<menu_item_check label="L$-Markt-Kurse" name="LindenXchange"/>
		<menu_item_check label="Skript-Datenbank" name="Script Library"/>
		<menu_item_call label="SL-Community (Blogs, Foren, News)" name="SL Community Pages"/>
		<menu_item_call label="Nachricht des Tages" name="Firestorm MoTD"/>
	</menu>
	<menu label="Hilfe" name="Help">
		<menu_item_check label="Hinweise aktivieren" name="Enable Hints"/>
		<menu_item_call label="Firestorm-Wiki" name="Firestorm Wiki"/>
		<menu_item_call label="Fehlerbehebung" name="Troubleshooting"/>
		<menu_item_call label="Firestorm Support-Gruppe beitreten" name="firestorm_support_group"/>
		<menu_item_call label="Stundenplan Firestorm-Klassen" name="Firestorm Classes Schedule"/>
		<menu_item_call label="Firestorm-Eventkalender" name="Firestorm Events Calendar"/>
		<menu_item_check label="Anweisungen..." name="How To"/>
		<menu_item_call label="[CURRENT_GRID]-Hilfe" name="current_grid_help"/>
		<menu_item_call label="Über [CURRENT_GRID]" name="current_grid_about"/>
		<menu_item_call label="Whitelist-Unterstützung" name="whitelist_folders"/>
		<menu_item_call label="Grid-Status prüfen" name="Grid Status"/>
		<menu_item_call label="Missbrauch melden" name="Report Abuse"/>
		<menu_item_call label="Problem melden" name="Report Bug"/>
		<menu_item_call label="Rempler, Stöße &amp; Schläge" name="Bumps, Pushes &amp;amp; Hits"/>
		<menu_item_check label="Sysinfo-Button aktivieren" name="Enable Sysinfo Button"/>
		<menu_item_call label="Info über [APP_NAME]" name="About Second Life"/>
	</menu>
	<menu label="RLVa" name="RLVa Main">
		<menu label="Debug" name="Debug">
			<menu_item_check label="RLVa-Menü in Menüleiste anzeigen" name="Show Top-level RLVa Menu"/>
			<menu_item_check label="Debug-Meldungen anzeigen" name="Show Debug Messages"/>
			<menu_item_check label="Deaktivierungs- oder doppelte Nachrichten verstecken" name="Hide Unset or Duplicate Messages"/>
			<menu_item_check label="Assertion-Fehler anzeigen" name="Show Assertion Failures"/>
			<menu_item_check label="Gesperrte Layer ausblenden" name="Hide Locked Layers"/>
			<menu_item_check label="Gesperrte Anhänge ausblenden" name="Hide Locked Attachments"/>
			<menu_item_check label="Altes Namensschema verwenden" name="Enable Legacy Naming"/>
			<menu_item_check label="Teilen von Kleidung aktivieren" name="Enable Shared Wear"/>
			<menu_item_check label="Geteilte Gegenstände beim Tragen umbenennen" name="Rename Shared Items on Wear"/>
			<menu_item_check label="Sperren..." name="Locks"/>
		</menu>
		<menu_item_check label="OOC-Chat erlauben" name="Allow OOC Chat"/>
		<menu_item_check label="Gefilterten Chat anzeigen" name="Show Filtered Chat"/>
		<menu_item_check label="Tippen bei umgeleiteten Chat anzeigen" name="Show Redirected Chat Typing"/>
		<menu_item_check label="Langen, umgeleiteten Chat aufteilen" name="Split Long Redirected Chat"/>
		<menu_item_check label="Temporäre Anhänge erlauben" name="Allow Temporary Attachments"/>
		<menu_item_check label="Übergabe an #RLV-Ordner verbieten" name="Forbid Give to #RLV"/>
		<menu_item_check label="Anziehen ersetzt nicht-gesperrte Kleidung" name="Wear Replaces Unlocked"/>
		<menu_item_check label="Konsole" name="Console"/>
		<menu_item_check label="Beschränkungen..." name="Restrictions"/>
		<menu_item_check label="Texte..." name="Strings"/>
	</menu>
	<menu label="Erweitert" name="Advanced">
		<menu_item_call label="Textur neu laden" name="Rebake Texture"/>
		<menu_item_call label="Anhänge aktualisieren" name="Refresh Attachments"/>
		<menu_item_call label="UI-Größe auf Standard setzen" name="Set UI Size to Default"/>
		<menu_item_call label="Fenstergröße einstellen..." name="Set Window Size..."/>
		<menu_item_check label="Auswahldistanz einschränken" name="Limit Select Distance"/>
		<menu_item_check label="Kamerabeschränkungen deaktivieren" name="Disable Camera Distance"/>
		<menu_item_check label="Fotos in hoher Auflösung speichern" name="HighResSnapshot"/>
		<menu_item_check label="Fotos leise speichern" name="QuietSnapshotsToDisk"/>
		<menu label="Performance-Tools" name="Performance Tools">
			<menu_item_call label="Lag-Anzeige" name="Lag Meter"/>
			<menu_item_check label="Statistikleiste" name="Statistics Bar"/>
			<menu_item_check label="Statistiken zum Laden von Szenen" name="Scene Load Statistics"/>
			<menu_item_check label="Grafikleistung verbessern..." name="Performance"/>
			<menu_item_check label="Informationen zur Avatarkomplexität anzeigen" name="Avatar Draw Info"/>
		</menu>
		<menu label="Hervorhebung und Sichtbarkeit" name="Highlighting and Visibility">
			<menu_item_check label="Pulsierende Ortungssignale" name="Cheesy Beacon"/>
			<menu_item_check label="Partikel ausblenden" name="Hide Particles"/>
			<menu_item_check label="Auswahl ausblenden" name="Hide Selected"/>
			<menu_item_check label="Fadenkreuz für Mouselook anzeigen" name="ShowCrosshairs"/>
			<menu label="Schwebe-Tipps" name="Hover Tips">
				<menu_item_check label="Tipps anzeigen" name="Show Tips"/>
				<menu_item_check label="Landtipps" name="Land Tips"/>
				<menu_item_check label="Tipps zu allen Objekten" name="Tips On All Objects"/>
			</menu>
		</menu>
		<menu label="Darstellungstypen" name="Rendering Types">
			<menu_item_check label="Einfach" name="Rendering Type Simple"/>
			<menu_item_check label="Materialien" name="Rendering Type Materials"/>
			<menu_item_check label="Alpha-Masken" name="Rendering Type Alpha Mask"/>
			<menu_item_check label="Ganz hell Alpha-Masken" name="Rendering Type Fullbright Alpha Mask"/>
			<menu_item_check label="Leuchten" name="Rendering Type Glow"/>
			<menu_item_check label="Ganz hell" name="Rendering Type Fullbright"/>
			<menu_item_check label="Alpha" name="Rendering Type Alpha"/>
			<menu_item_check label="Baum" name="Rendering Type Tree"/>
			<menu_item_check label="Avatare" name="Rendering Type Character"/>
			<menu_item_check label="Animesh" name="Rendering Type Control Avatar"/>
			<menu_item_check label="Flächenpatch" name="Rendering Type Surface Patch"/>
			<menu_item_check label="Himmel" name="Rendering Type Sky"/>
			<menu_item_check label="Wasser" name="Rendering Type Water"/>
			<menu_item_check label="Volumen" name="Rendering Type Volume"/>
			<menu_item_check label="Gras" name="Rendering Type Grass"/>
			<menu_item_check label="Wolken" name="Rendering Type Clouds"/>
			<menu_item_check label="Partikel" name="Rendering Type Particles"/>
			<menu_item_check label="Unebenheiten" name="Rendering Type Bump"/>
		</menu>
		<menu label="Rendering-Eigenschaften" name="Rendering Features">
			<menu_item_check label="UI" name="ToggleUI"/>
			<menu_item_check label="Ausgewählt" name="Selected"/>
			<menu_item_check label="Farblich hervorgehoben" name="Highlighted"/>
			<menu_item_check label="Dynamische Texturen" name="Dynamic Textures"/>
			<menu_item_check label="Fußschatten" name="Foot Shadows"/>
			<menu_item_check label="Nebel" name="Fog"/>
			<menu_item_check label="FRInfo testen" name="Test FRInfo"/>
			<menu_item_check label="Flexible Objekte" name="Flexible Objects"/>
		</menu>
		<menu label="RLVa" name="RLVa Embedded">
			<menu label="Debug" name="Debug">
				<menu_item_check label="RLVa-Menü in Menüleiste anzeigen" name="Show Top-level RLVa Menu"/>
				<menu_item_check label="Debug-Meldungen anzeigen" name="Show Debug Messages"/>
				<menu_item_check label="Deaktivierungs- oder doppelte Nachrichten verstecken" name="Hide Unset or Duplicate Messages"/>
				<menu_item_check label="Assertion-Fehler anzeigen" name="Show Assertion Failures"/>
				<menu_item_check label="Altes Namensschame verwenden" name="Enable Legacy Naming"/>
				<menu_item_check label="Teilen von Kleidung aktivieren" name="Enable Shared Wear"/>
				<menu_item_check label="Geteilte Gegenstände beim Tragen umbenennen" name="Rename Shared Items on Wear"/>
				<menu_item_check label="Sperren..." name="Locks"/>
			</menu>
			<menu_item_check label="Gesperrte Layer ausblenden" name="Hide Locked Layers"/>
			<menu_item_check label="Gesperrte Anhänge ausblenden" name="Hide Locked Attachments"/>
			<menu_item_check label="OOC-Chat erlauben" name="Allow OOC Chat"/>
			<menu_item_check label="Übergabe an #RLV-Ordner verbieten" name="Forbid Give to #RLV"/>
			<menu_item_check label="Gefilterten Chat anzeigen" name="Show Filtered Chat"/>
			<menu_item_check label="Namensschilder anzeigen" name="Show Name Tags"/>
			<menu_item_check label="Anziehen ersetzt nicht-gesperrte Kleidung" name="Wear Replaces Unlocked"/>
			<menu_item_check label="Beschränkungen..." name="Restrictions"/>
		</menu>
		<menu label="Medien-Stream-Backup" name="media_stream_import_export">
			<menu_item_call label="XML mit Medien-Stream importieren..." name="media_stream_import"/>
			<menu_item_call label="Medien-Stream als XML exportieren..." name="media_stream_export"/>
		</menu>
		<menu_item_check label="Plugin-Read-Thread verwenden" name="Use Plugin Read Thread"/>
		<menu_item_call label="Gruppen-Cache löschen" name="ClearGroupCache"/>
		<menu_item_check label="Weiche Mausbewegung" name="Mouse Smoothing"/>
		<menu_item_call label="Tasten freigeben" name="Release Keys"/>
		<menu label="Tastaturkürzel" name="Shortcuts">
			<menu_item_check label="Suchen" name="Search"/>
			<menu_item_call label="Tasten freigeben" name="Release Keys"/>
			<menu_item_call label="UI-Größe auf Standard setzen" name="Set UI Size to Default"/>
			<menu_item_check label="Doppelklick-Teleport" name="DoubleClick Teleport"/>
            <menu_item_check label="Immer rennen" name="Always Run"/>
            <menu_item_check label="Fliegen" name="Fly"/>
			<menu_item_call label="Fenster schließen" name="Close Window"/>
			<menu_item_call label="Fenstergruppe schließen" name="Close Window Group"/>
			<menu_item_call label="Alle Fenster schließen" name="Close All Windows"/>
			<menu_item_call label="Foto auf Datenträger" name="Snapshot to Disk"/>
			<menu_item_call label="Mouselook" name="Mouselook"/>
			<menu_item_check label="Joystick-Flycam" name="Joystick Flycam"/>
			<menu_item_call label="Ansicht zurücksetzen" name="Reset View"/>
			<menu_item_call label="Kamera-Blickwinkel zurücksetzen" name="Reset Camera Angles"/>
			<menu_item_call label="Letzten Chatter ansehen" name="Look at Last Chatter"/>
			<menu_item_call label="Hineinzoomen" name="Zoom In"/>
			<menu_item_call label="Zoom-Standard" name="Zoom Default"/>
			<menu_item_call label="Wegzoomen" name="Zoom Out"/>
		</menu>
		<menu_item_check label="Flugbeschränkungen aufheben" name="Fly Override"/>
		<menu_item_check label="RestrainedLove API" name="RLV API"/>
		<menu_item_call label="Debug-Einstellungen anzeigen" name="Debug Settings"/>
		<menu_item_check label="Menü „Entwickler“ anzeigen" name="Debug Mode"/>
	</menu>
	<menu label="Entwickler" name="Develop">
		<menu label="Konsolen" name="Consoles">
			<menu_item_check label="Textur" name="Texture Console"/>
			<menu_item_check label="Debug-Fenster" name="Debug Console"/>
			<menu_item_call label="Meldungen" name="Notifications"/>
			<menu_item_check label="Schnelle Timer" name="Fast Timers"/>
			<menu_item_check label="Speicher" name="Memory"/>
			<menu_item_check label="Szenestatistiken" name="Scene Statistics"/>
			<menu_item_check label="Monitor zum Laden von Szenen" name="Scene Loading Monitor"/>
			<menu_item_check label="Region-Debug-Konsole" name="Region Debug Console"/>
			<menu_item_call label="Info zu Region in Debug-Fenster" name="Region Info to Debug Console"/>
			<menu_item_call label="Gruppeninfo in Debug-Fenster" name="Group Info to Debug Console"/>
			<menu_item_call label="Info zu Fähigkeiten in Debug-Fenster" name="Capabilities Info to Debug Console"/>
			<menu_item_check label="Kamera" name="Camera"/>
			<menu_item_check label="Wind" name="Wind"/>
			<menu_item_check label="FOV" name="FOV"/>
			<menu_item_check label="Gütesiegel" name="Badge"/>
		</menu>
		<menu label="Info anzeigen" name="Display Info">
			<menu_item_check label="Zeit anzeigen" name="Show Time"/>
			<menu_item_check label="Transaktion beim Hochladen anzeigen" name="Show Upload Transaction"/>
			<menu_item_check label="Texturinfos anzeigen" name="Show Texture Info"/>
			<menu_item_call label="VRAM-Belegung pro Objekt" name="VRAM usage per object"/>
			<menu_item_check label="Avatar-Render-Info anzeigen" name="Show Avatar Render Info"/>
			<menu_item_check label="Render-Info anzeigen" name="Show Render Info"/>
			<menu_item_check label="Matrizen anzeigen" name="Show Matrices"/>
			<menu_item_check label="Farbe unter Cursor anzeigen" name="Show Color Under Cursor"/>
			<menu_item_check label="Speicher anzeigen" name="Show Memory"/>
			<menu_item_check label="Aktualisierungen an Objekten anzeigen" name="Show Updates"/>
		</menu>
		<menu label="Profiling/Telemetrie" name="Enable / Disable telemetry capture">
			<menu_item_check label="Profiling" name="Profiling"/>
			<menu_item_check label="Starten wenn verbunden" name="Start when telemetry client connects"/>
		</menu>
		<menu label="Fehler erzwingen" name="Force Errors">
			<menu_item_call label="Haltepunkt erzwingen" name="Force Breakpoint"/>
			<menu_item_call label="LLError erzwingen und abstürzen" name="Force LLError And Crash"/>
			<menu_item_call label="LLError erzwingen, Meldung anzeigen und abstürzen" name="Force LLError Message And Crash"/>
			<menu_item_call label="Fehlerhaften Speicherzugriff erzwingen" name="Force Bad Memory Access"/>
			<menu_item_call label="Fehlerhaften Speicherzugriff in Coroutine erzwingen" name="Force Bad Memory Access in Coroutine"/>
			<menu_item_call label="Endlosschleife erzwingen" name="Force Infinite Loop"/>
			<menu_item_call label="Treiber-Absturz erzwingen" name="Force Driver Carsh"/>
			<menu_item_call label="Softwareausnahme erzwingen" name="Force Software Exception"/>
			<menu_item_call label="Softwareausnahme in Coroutine erzwingen" name="Force Software Exception in Coroutine"/>
			<menu_item_call label="Absturz in Thread erzwingen" name="Force a Crash in a Thread"/>
			<menu_item_call label="Verbindungsabbruch erzwingen" name="Force Disconnect Viewer"/>
			<menu_item_call label="Speicherverlust simulieren" name="Memory Leaking Simulation"/>
		</menu>
		<menu label="GLTF" name="GLTF">
			<menu_item_call label="Öffnen..." name="Open..."/>
			<menu_item_call label="Speichern unter..." name="Save As..."/>
			<menu_item_call label="Hochladen..." name="Upload..."/>
		</menu>
		<menu label="Auflösung" name="Video">
			<menu_item_call label="1080x1920" name="1080x1920"/>
			<menu_item_call label="1920x1080" name="1920x1080"/>
			<menu_item_call label="1280x720" name="1280x720"/>
			<menu_item_call label="720x1280" name="720x1280"/>
		</menu>
		<menu label="Render-Tests" name="Render Tests">
			<menu_item_check label="Kamera-Versatz" name="Camera Offset"/>
			<menu_item_check label="Framerate randomisieren" name="Randomize Framerate"/>
			<menu_item_check label="Periodischer langsamer Frame" name="Periodic Slow Frame"/>
			<menu_item_check label="Rahmenprofil" name="Frame Profile"/>
			<menu_item_call label="Benchmark" name="Benchmark"/>
			<menu_item_call label="HDRI-Vorschau" name="HDRI Preview"/>
			<menu_item_call label="GLTF-Szenenvorschau" name="GLTF Scene Preview"/>
		</menu>
		<menu label="Metadaten darstellen" name="Render Metadata">
			<menu_item_check label="Bounding Boxes" name="Bounding Boxes"/>
			<menu_item_check label="Avatar-Hitboxen" name="Avatar Hitboxes"/>
			<menu_item_check label="Normalen" name="Normals"/>
			<menu_item_check label="Octree" name="Octree"/>
			<menu_item_check label="Shadow Frusta" name="Shadow Frusta"/>
			<menu_item_check label="Physische Formen" name="Physics Shapes"/>
			<menu_item_check label="Okklusion" name="Occlusion"/>
			<menu_item_check label="Bündel rendern" name="Render Batches"/>
			<menu_item_check label="Typ aktualisieren" name="Update Type"/>
			<menu_item_check label="Texture-Anim" name="Texture Anim"/>
			<menu_item_check label="Textur-Priorität" name="Texture Priority"/>
			<menu_item_check label="Texturbereich" name="Texture Area"/>
			<menu_item_check label="Oberflächenbereich" name="Face Area"/>
			<menu_item_check label="Detailstufeninfos" name="LOD Info"/>
			<menu_item_check label="Dreieckszähler" name="Triangle Count"/>
			<menu_item_check label="Lichter" name="Lights"/>
			<menu_item_check label="Partikel" name="Particles"/>
			<menu_item_check label="Gelenkpunkte" name="Collision Skeleton"/>
			<menu_item_check label="Gelenke" name="Joints"/>
			<menu_item_check label="Raycast" name="Raycast"/>
			<menu_item_check label="Wind-Vektoren" name="Wind Vectors"/>
			<menu_item_check label="Formen" name="Sculpt"/>
			<menu_item_check label="Texturgröße" name="Texture Size"/>
			<menu label="Textur-Dichte" name="Texture Density">
				<menu_item_check label="Keine" name="None"/>
				<menu_item_check label="Aktuelle" name="Current"/>
				<menu_item_check label="Gewünscht" name="Desired"/>
				<menu_item_check label="Vollständig" name="Full"/>
			</menu>
		</menu>
		<menu label="Rendering" name="Rendering">
			<menu_item_check label="Achsen" name="Axes"/>
			<menu_item_check label="Tangentenbasis" name="Tangent Basis"/>
			<menu_item_call label="Texturinfo für ausgewähltes Objekt" name="Selected Texture Info Basis"/>
			<menu_item_call label="Materialinfo für ausgewähltes Objekt" name="Selected Material Info"/>
			<menu_item_check label="Wireframe" name="Wireframe"/>
			<menu_item_check label="Objekt-Objekt Okklusion" name="Object-Object Occlusion"/>
			<menu_item_check label="Erweitertes Beleuchtungsmodell" name="Advanced Lighting Model"/>
			<menu_item_check label="Schatten von Sonne-/Mond-Projektoren" name="Shadows from Sun/Moon/Projectors"/>
			<menu_item_check label="SSAO und Schattenglättung" name="SSAO and Shadow Smoothing"/>
			<menu_item_check label="Globale Beleuchtung (experimentell)" name="Global Illumination"/>
			<menu_item_check label="GL beim nächsten Start debuggen" name="Debug GL"/>
			<menu_item_check label="Pipeline debuggen" name="Debug Pipeline"/>
			<menu_item_check label="Automatische Alpha-Masken" name="Automatic Alpha Masks (deferred)"/>
			<menu_item_check label="Animationstexturen" name="Animation Textures"/>
			<menu_item_check label="Texturen deaktivieren" name="Disable Textures"/>
			<menu_item_call label="Animesh nicht anzeigen" name="Derender Animesh"/>
			<menu_item_check label="Umgebungsbeleuchtung deaktivieren" name="Disable Ambient"/>
			<menu_item_check label="Sonnenlicht deaktivieren" name="Disable Sunlight"/>
			<menu_item_check label="Lokale Lichtquellen deaktivieren" name="Disable Local Lights"/>
			<menu_item_check label="Texturen in Vollauflösung (gefährlich)" name="Full Res Textures"/>
			<menu_item_check label="Angehängte Lichter rendern" name="Render Attached Lights"/>
			<menu_item_check label="Angehängte Partikel rendern" name="Render Attached Particles"/>
			<menu_item_check label="Shader-Cache aktivieren" name="Enable Shader Cache"/>
			<menu_item_call label="Shader-Cache bereinigen" name="Shader Cache Clear"/>
			<menu_item_call label="Terrain neu erstellen" name="Rebuild Terrain"/>
		</menu>
		<menu label="Netzwerk" name="Network">
			<menu_item_check label="Agent pausieren" name="AgentPause"/>
			<menu_item_call label="Meldungsprotokoll aktivieren" name="Enable Message Log"/>
			<menu_item_call label="Meldungsprotokoll deaktivieren" name="Disable Message Log"/>
			<menu_item_check label="Objektposition laut Geschwindigkeit interpolieren" name="Velocity Interpolate Objects"/>
			<menu_item_check label="Positionen der interpolierten Objekte anfragen" name="Ping Interpolate Object Positions"/>
			<menu_item_call label="Ein Paket fallenlassen" name="Drop a Packet"/>
		</menu>
		<menu label="Cache" name="Cache">
			<menu_item_call label="Disk-Cache leeren" name="Purge Disk Cache"/>
		</menu>
		<menu_item_call label="Geskriptete Kamera ausgeben" name="Dump Scripted Camera"/>
		<menu label="Rekorder" name="Recorder">
			<menu_item_call label="Ereignis-Aufname starten" name="Start event recording"/>
			<menu_item_call label="Ereignis-Aufname stoppen" name="Stop event recording"/>
			<menu_item_call label="Ereignis-Aufname wiedergeben" name="Playback event recording"/>
			<menu_item_call label="Wiedergabe starten" name="Start Playback"/>
			<menu_item_call label="Wiedergabe stoppen" name="Stop Playback"/>
			<menu_item_check label="Wiedergabeschleife" name="Loop Playback"/>
			<menu_item_call label="Aufnahme starten" name="Start Record"/>
			<menu_item_call label="Aufnahme stoppen" name="Stop Record"/>
		</menu>
		<menu label="Welt" name="DevelopWorld">
			<menu_item_check label="Sonnen-Override für Sim" name="Sim Sun Override"/>
			<menu_item_check label="Festgelegtes Wetter" name="Fixed Weather"/>
			<menu_item_call label="Regionsobjekt-Cache ausgeben" name="Dump Region Object Cache"/>
			<menu_item_check label="Statistiken in Datei ausgeben" name="Stats Recorder File"/>
			<menu_item_check label="Interest-Liste 360 Modus" name="Interest List: 360 Mode"/>
			<menu_item_call label="Interest-Liste zurücksetzen" name="Reset Interest Lists"/>
			<menu_item_call label="Simulator-Features ausgeben" name="DumpSimFeaturesToChat"/>
		</menu>
		<menu label="UI" name="UI">
			<menu_item_call label="Medienbrowser-Test" name="Web Browser Test"/>
			<menu_item_call label="Test Regionsneustart" name="Region Restart Test"/>
			<menu_item_call label="Web-Browser" name="Web Content Browser"/>
			<menu_item_call label="Inventar-Abbildungshelfer" name="Inventory Thumbnails Helper"/>
			<menu_item_call label="Schriftarten ausgeben" name="Dump Fonts"/>
			<menu_item_call label="Schriftarten-Texturen ausgeben" name="Dump Font Textures"/>
			<menu_item_call label="SelectMgr ausgeben" name="Dump SelectMgr"/>
			<menu_item_call label="Inventarinfo ausgeben" name="Dump Inventory"/>
			<menu_item_call label="Timer ausgeben" name="Dump Timers"/>
			<menu_item_call label="Fokus ausgeben" name="Dump Focus Holder"/>
			<menu_item_call label="Ausgewählte Objektinfo drucken" name="Print Selected Object Info"/>
			<menu_item_call label="Agent-Info drucken" name="Print Agent Info"/>
			<menu_item_check label="Doppel-Klick-Auto-Pilot" name="Double-ClickAuto-Pilot"/>
			<menu_item_check label="Doppel-Klick-Teleport" name="DoubleClick Teleport"/>
			<menu_item_check label="SelectMgr debuggen" name="Debug SelectMgr"/>
			<menu_item_check label="Klicks debuggen" name="Debug Clicks"/>
			<menu_item_check label="Ansichten debuggen" name="Debug Views"/>
			<menu_item_check label="Unicode debuggen" name="Debug Unicode"/>
			<menu_item_check label="Kamera-Controls debuggen" name="Debug Unicode"/>
			<menu_item_check label="Kurzinfos: Debug-Namen" name="Debug Name Tooltips"/>
			<menu_item_check label="Maus-Events debuggen" name="Debug Mouse Events"/>
			<menu_item_check label="Tasten debuggen" name="Debug Keys"/>
			<menu_item_check label="WindowProc debuggen" name="Debug WindowProc"/>
		</menu>
		<menu label="XUI" name="XUI">
			<menu_item_call label="Farbeinstellungen neu laden" name="Reload Color Settings"/>
			<menu_item_call label="Schriftarttest anzeigen" name="Show Font Test"/>
			<menu_item_call label="Aus XML-Datei laden" name="Load from XML"/>
			<menu_item_call label="In XML-Datei speichern" name="Save to XML"/>
			<menu_item_check label="XUI-Namen anzeigen" name="Show XUI Names"/>
			<menu_item_check label="Debug-Informationen für Views anzeigen" name="DebugViews"/>
			<menu_item_call label="XUI-Editor" name="UI Preview Tool"/>
			<menu_item_call label="Test-IMs senden" name="Send Test IMs"/>
			<menu_item_call label="Namen-Cache leeren" name="Flush Names Caches"/>
		</menu>
		<menu label="Avatar" name="Character">
			<menu label="Geladene Textur nehmen" name="Grab Baked Texture">
				<menu_item_call label="Iris" name="Grab Iris"/>
				<menu_item_call label="Kopf" name="Grab Head"/>
				<menu_item_call label="Oberkörper" name="Grab Upper Body"/>
				<menu_item_call label="Unterkörper" name="Grab Lower Body"/>
				<menu_item_call label="Rock" name="Grab Skirt"/>
			</menu>
			<menu label="Avatar-Tests" name="Character Tests">
				<menu_item_call label="Aussehen als XML speichern" name="Appearance To XML"/>
				<menu_item_call label="Avatargeometrie ein-/ausschalten" name="Toggle Character Geometry"/>
				<menu_item_call label="Männlich testen" name="Test Male"/>
				<menu_item_call label="Weiblich testen" name="Test Female"/>
				<menu_item_check label="Avatarauswahl zulassen" name="Allow Select Avatar"/>
				<menu_item_check label="Nur Freunde anzeigen" name="Render Only Friends"/>
			</menu>
			<menu label="Animationsgeschwindigkeit" name="Animation Speed">
				<menu_item_call label="Alle Animationen 10 % schneller" name="All Animations 10 Faster"/>
				<menu_item_call label="Alle Animationen 10 % langsamer" name="All Animations 10 Slower"/>
				<menu_item_call label="Alle Animationsgeschwindigkeiten zurücksetzen" name="Reset All Animation Speed"/>
				<menu_item_check label="Zeitlupen-Animationen" name="Slow Motion Animations"/>
			</menu>
			<menu_item_call label="Param auf Standard erzwingen" name="Force Params to Default"/>
			<menu_item_check label="Animations-Info" name="Animation Info"/>
			<menu_item_check label="Kamerafokus anzeigen" name="Show Look At"/>
			<menu_item_check label="Klickpunkt anzeigen" name="Show Point At"/>
			<menu_item_check label="Landaktualisierung debuggen" name="Debug Joint Updates"/>
			<menu_item_check label="LOD deaktivieren" name="Disable LOD"/>
			<menu_item_check label="Sichtbare Agenten debuggen" name="Debug Character Vis"/>
			<menu_item_check label="Charakter-Rez-Status debuggen" name="Debug Character Rez State"/>
			<menu_item_check label="Gelenkpunkte anzeigen" name="Show Collision Skeleton"/>
			<menu_item_check label="Knochen anzeigen" name="Show Bones"/>
			<menu_item_check label="Agent-Ziel anzeigen" name="Display Agent Target"/>
			<menu_item_check label="Umfang der vereinfachten Darstellung anzeigen" name="Show Impostor Extents"/>
			<menu_item_call label="Anhänge ausgeben" name="Dump Attachments"/>
			<menu_item_call label="Avatar-Texturen debuggen" name="Debug Avatar Textures"/>
			<menu_item_call label="Lokale Texturen ausgeben" name="Dump Local Textures"/>
			<menu_item_call label="Avatarwolken-Partikel neu laden" name="Reload Avatar Cloud Particle"/>
		</menu>
		<menu_item_check label="HTTP-Texturen" name="HTTP Textures"/>
		<menu_item_check label="HTTP-Inventar" name="HTTP Inventory"/>
		<menu_item_call label="Bilder komprimieren" name="Compress Images"/>
		<menu_item_call label="Datei-Komprimierung testen" name="Compress File Test"/>
		<menu_item_call label="Visual Leak Detector aktivieren" name="Enable Visual Leak Detector"/>
		<menu_item_check label="Ausgabe Fehlerbeseitigung ausgeben" name="Output Debug Minidump"/>
		<menu_item_check label="Bei nächster Ausführung Debugkonsole öffnen" name="Console Window"/>
		<menu label="Protokollierungsstufe festlegen" name="Set Logging Level">
			<menu_item_check label="Debug" name="Debug"/>
			<menu_item_check label="Info" name="Info"/>
			<menu_item_check label="Warnung" name="Warning"/>
			<menu_item_check label="Fehler" name="Error"/>
			<menu_item_check label="Keine" name="None"/>
		</menu>
		<menu_item_call label="Admin-Status anfordern" name="Request Admin Options"/>
		<menu_item_call label="Admin-Status verlassen" name="Leave Admin Options"/>
		<menu_item_check label="Admin-Menü anzeigen" name="View Admin Options"/>
	</menu>
	<menu label="Admin" name="Admin">
		<menu label="Objekt" name="AdminObject">
			<menu_item_call label="Kopie nehmen" name="Admin Take Copy"/>
			<menu_item_call label="Mich zum Besitzer machen" name="Force Owner To Me"/>
			<menu_item_call label="Besitzererlaubnis erzwingen" name="Force Owner Permissive"/>
			<menu_item_call label="Löschen" name="Delete"/>
			<menu_item_call label="Sperren" name="Lock"/>
			<menu_item_call label="Asset-IDs abrufen" name="Get Assets IDs"/>
		</menu>
		<menu label="Parzelle" name="Parcel">
			<menu_item_call label="Besitzer zu mir zwingen" name="Owner To Me"/>
			<menu_item_call label="Auf Linden-Inhalt festlegen" name="Set to Linden Content"/>
			<menu_item_call label="Öffentiches Land in Besitz nehmen" name="Claim Public Land"/>
		</menu>
		<menu label="Region" name="Region">
			<menu_item_call label="Temp-Asset-Daten ausgeben" name="Dump Temp Asset Data"/>
			<menu_item_call label="Regions-Status speichern" name="Save Region State"/>
		</menu>
		<menu_item_call label="Gott-Werkzeuge" name="God Tools"/>
	</menu>
	<menu label="Veraltet" name="Deprecated">
		<menu label="Objekt anhängen" name="Attach Object"/>
		<menu label="Objekt abnehmen" name="Detach Object"/>
		<menu label="Kleider ausziehen" name="Take Off Clothing">
			<menu_item_call label="Hemd" name="Shirt"/>
			<menu_item_call label="Hose" name="Pants"/>
			<menu_item_call label="Schuhe" name="Shoes"/>
			<menu_item_call label="Socken" name="Socks"/>
			<menu_item_call label="Jacke" name="Jacket"/>
			<menu_item_call label="Handschuhe" name="Gloves"/>
			<menu_item_call label="Unterhemd" name="Menu Undershirt"/>
			<menu_item_call label="Unterhose" name="Menu Underpants"/>
			<menu_item_call label="Rock" name="Skirt"/>
			<menu_item_call label="Alpha" name="Alpha"/>
			<menu_item_call label="Tätowierung" name="Tattoo"/>
			<menu_item_call label="Universal" name="Universal"/>
			<menu_item_call label="Physik" name="Physics"/>
			<menu_item_call label="Alle Kleider" name="All Clothes"/>
		</menu>
		<menu label="Hilfe" name="DeprecatedHelp">
			<menu_item_call label="Offizielles Linden-Blog" name="Official Linden Blog"/>
			<menu_item_call label="Scripting-Portal" name="Scripting Portal"/>
			<menu label="Fehlermeldungen" name="Bug Reporting">
				<menu_item_call label="Allgemeiner Probleme-Tracker" name="Public Issue Tracker"/>
				<menu_item_call label="Hilfe zum Allgemeinen Probleme-Tracker" name="Publc Issue Tracker Help"/>
				<menu_item_call label="Fehlermeldungs-1x1" name="Bug Reporing 101"/>
				<menu_item_call label="Sicherheitsprobleme" name="Security Issues"/>
				<menu_item_call label="QA-Wiki" name="QA Wiki" />
			</menu>
		</menu>
	</menu>
</menu_bar><|MERGE_RESOLUTION|>--- conflicted
+++ resolved
@@ -103,25 +103,11 @@
         <menu_item_check label="Gesten" name="Gestures"/>
 		<menu_item_call label="Twitter..." name="Twitter"/>
 		<menu_item_call label="Flickr..." name="Flickr"/>
-<<<<<<< HEAD
 		<menu_item_call label="Discord..." name="Discord"/>
-		<menu label="Voice-Morphing" name="VoiceMorphing">
-			<menu_item_check label="Kein Voice-Morphing" name="NoVoiceMorphing"/>
-			<menu_item_check label="Vorschau..." name="Preview"/>
-			<menu_item_call label="Abonnieren..." name="Subscribe"/>
-			<menu_item_call label="Premium-Vorteil..." name="PremiumPerk"/>
-		</menu>
+		<menu_item_check label="Gesten..." name="Gestures"/>
 		<menu_item_check label="Unterhaltungsprotokoll..." name="Conversation Log..."/>
 		<menu_item_check label="Stimmen in der Nähe" name="Nearby Voice"/>
 		<menu_item_call label="Blockierliste" name="Block List"/>
-=======
-		<menu_item_check label="Gesten..." name="Gestures"/>
-		<menu_item_check label="Freunde" name="My Friends"/>
-		<menu_item_check label="Gruppen" name="My Groups"/>
-		<menu_item_check label="Leute in der Nähe" name="Active Speakers"/>
-		<menu_item_check label="Blockierliste" name="Block List"/>
-		<menu_item_check label="Nicht stören" name="Do Not Disturb"/>
->>>>>>> e32f6426
 	</menu>
 	<menu label="Welt" name="World">
 		<menu_item_call label="Animationen synchronisieren" name="Resync Animations"/>
