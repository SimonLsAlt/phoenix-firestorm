<?xml version="1.0" encoding="utf-8" standalone="yes"?>
<menu_bar name="Main Menu">
	<menu label="Avatar" name="Me">
		<menu_item_call label="Konto" name="Manage Account">
			<menu_item_call.on_click name="ManageMyAccount_url" parameter="WebLaunchJoinNow,http://secondlife.com/account/index.php?lang=de"/>
		</menu_item_call>
		<menu_item_call label="Marktplatz-Auflistungen..." name="MarketplaceListings"/>
		<menu_item_call label="L$ kaufen" name="Buy and Sell L$"/>
		<menu_item_call label="[Membership]" name="Membership">
			<menu_item_call.on_click function="Advanced.ShowURL" parameter="https://secondlife.com/my/account/membership.php?lang=de-DE"/>
		</menu_item_call>

		<menu_item_check label="Inventar" name="Inventory"/>
		<menu_item_call label="Neues Inventar-Fenster" name="NewInventoryWindow"/>
		<menu_item_check label="Geschützte Ordner" name="Protected Folders"/>
		<menu_item_check label="Kleidungsfavoriten" name="WearableFavorites"/>
		<menu_item_call label="Auswahlen" name="Picks"/>
		<menu_item_call label="Erlebnisse" name="Experiences"/>
		<menu_item_call label="Profil" name="Profile"/>
		<menu_item_check label="Aktuelles Outfit" name="NowWearing"/>
		<menu_item_check label="Outfits" name="ChangeOutfit"/>
		<menu label="Ausziehen" name="Take Off &gt;">
			<menu label="Kleidung" name="Clothes &gt;">
				<menu_item_call label="Hemd" name="Shirt"/>
				<menu_item_call label="Hose" name="Pants"/>
				<menu_item_call label="Rock" name="Skirt"/>
				<menu_item_call label="Schuhe" name="Shoes"/>
				<menu_item_call label="Strümpfe" name="Socks"/>
				<menu_item_call label="Jacke" name="Jacket"/>
				<menu_item_call label="Handschuhe" name="Gloves"/>
				<menu_item_call label="Unterhemd" name="Self Undershirt"/>
				<menu_item_call label="Unterhose" name="Self Underpants"/>
				<menu_item_call label="Tätowierung" name="Self Tattoo"/>
				<menu_item_call label="Physik" name="Self Physics"/>
				<menu_item_call label="Alpha" name="Self Alpha"/>
				<menu_item_call label="Alle Kleider" name="All Clothes"/>
			</menu>
			<menu label="HUD" name="Avatar Detach HUD"/>
			<menu label="Abnehmen" name="Avatar Detach"/>
			<menu_item_call label="Alles abnehmen" name="Detach All"/>
		</menu>
		<menu_item_call label="Avatar auswählen" name="Avatar Picker"/>
		<menu_item_call label="Schwebehöhe" name="HoverHeight"/>
		<menu label="Bewegung" name="Movement">
			<menu_item_call label="Hinsetzen" name="Sit Down Here"/>
			<menu_item_call label="Aufstehen" name="Stand up"/>
			<menu_item_check label="Fliegen" name="Fly"/>
			<menu_item_check label="Immer rennen" name="Always Run"/>
			<menu_item_check label="Sitzen erzwingen" name="Force Toggle Sitting"/>
			<menu_item_check label="Movelock" name="Move Lock"/>
		</menu>
		<menu_item_check label="Steuerung" name="Movement Controls"/>
		<menu_item_check label="Kamerasteuerung" name="Camera Controls"/>
		<menu label="Avatar-Befinden" name="avhealth">
			<menu_item_call label="Avatar-Animationen stoppen" name="Stop Animating My Avatar"/>
			<menu_item_call label="Avatar-Animationen stoppen &amp; Skripten Rechte entziehen" name="Stop Animating My Avatar With Revoke"/>
			<menu_item_call label="Avatar undeformieren" name="undeform_avatar"/>
			<menu_item_call label="Skelett zurücksetzen" name="Reset Skeleton"/>
			<menu_item_call label="Skelett und Animationen zurücksetzen" name="Reset Skeleton And Animations"/>
			<menu_item_call label="Aktualisiere Aussehen (Rebake)" name="Rebake Texture"/>
			<menu_item_call label="Anhänge aktualisieren" name="Refresh Attachments"/>
			<menu_item_call label="Auf männlichen Standard-Avatar zurücksetzen" name="ResetDefaultAvM"/>
			<menu_item_call label="Auf weiblichen Standard-Avatar zurücksetzen" name="ResetDefaultAvF"/>
			<menu_item_check label="Informationen über Avatar-Komplexität anzeigen" name="Avatar Draw Info"/>
			<menu_item_call label="Skripte" name="MyScripts"/>
			<menu_item_call label="Lag-Meter" name="Lag Meter"/>
			<menu_item_call label="LSL-Brücke neu erstellen" name="Recreate LSL Bridge"/>
		</menu>
		<menu_item_call label="Foto machen" name="Take Snapshot"/>
		<menu_item_call label="360° Foto" name="Capture 360"/>
		<menu_item_call label="Money-Tracker" name="money_tracker"/>
		<menu_item_call label="Pose-Stand..." name="pose_stand"/>
		<menu_item_call label="Einstellungen" name="Preferences"/>
		<menu_item_call label="Symbolleistenschaltflächen" name="Toolbar Buttons"/>
		<menu_item_check label="HUD-Anhänge anzeigen" name="Show HUD Attachments"/>
		<menu_item_check label="Benutzeroberfläche anzeigen" name="Show User Interface"/>
		<menu_item_call label="Admin-Status anfordern" name="Request Admin Options"/>
		<menu_item_call label="Admin-Status verlassen" name="Leave Admin Options"/>
		<menu_item_call label="[APP_NAME] beenden" name="Quit"/>
	</menu>
	<menu label="Unterhalten" name="Communicate">
		<menu_item_call label="Freunde" name="My Friends"/>
		<menu_item_check label="Kontakte" name="Contacts"/>
		<menu_item_call label="Kontakt-Sets" name="Contact Sets"/>
		<menu_item_call label="Gruppen" name="My Groups"/>
		<menu_item_check label="Chat in der Nähe" name="Nearby Chat"/>
        <menu_item_check label="Leute" name="People"/>
		<!--
        <menu_item_call label="Teleport-Liste" name="Teleport History"/>
        <menu_item_check label="Orte" name="Places"/>
		-->
        <menu_item_check label="Gespräche" name="Conversations"/>
        <menu label="Online-Status" name="Status">
            <menu_item_check label="Abwesend" name="Away"/>
            <menu_item_check label="Nicht stören" name="Do Not Disturb"/>
            <menu_item_check label="Automatische Antwort" name="Set Autorespond"/>
            <menu_item_check label="Automatische Antwort an Nicht-Freunde" name="Set Autorespond to non-friends"/>
            <menu_item_check label="Teleport-Angebote und -Anforderungen abweisen" name="Automatically reject teleport offers"/>
            <menu_item_check label="Alle Gruppeneinladungen abweisen" name="Reject all group invites"/>
            <menu_item_check label="Alle Freundschaftsanfragen abweisen" name="Reject all friendship requests"/>
        </menu>
        <menu_item_check label="Gesten" name="Gestures"/>
		<menu_item_call label="Twitter..." name="Twitter"/>
		<menu_item_call label="Flickr..." name="Flickr"/>
		<menu_item_call label="Discord..." name="Discord"/>
		<menu label="Voice-Morphing" name="VoiceMorphing">
			<menu_item_check label="Kein Voice-Morphing" name="NoVoiceMorphing"/>
			<menu_item_check label="Vorschau..." name="Preview"/>
			<menu_item_call label="Abonnieren..." name="Subscribe"/>
			<menu_item_call label="Premium-Vorteil..." name="PremiumPerk"/>
		</menu>
		<menu_item_check label="Unterhaltungsprotokoll..." name="Conversation Log..."/>
		<menu_item_check label="Stimmen in der Nähe" name="Nearby Voice"/>
		<menu_item_call label="Blockierliste" name="Block List"/>
	</menu>
	<menu label="Welt" name="World">
		<menu_item_call label="Animationen synchronisieren" name="Resync Animations"/>
		<menu_item_call label="Avatare in der Nähe" name="Active Speakers"/>
		<menu_item_check label="Radar" name="Radar"/>
		<menu_item_call label="Teleport-Liste" name="Teleport History"/>
		<menu_item_check label="Orte" name="Places"/>
		<menu_item_call label="Ziele" name="Destinations"/>
		<menu_item_call label="Events" name="Events"/>
		<menu_item_check label="Minikarte" name="Mini-Map"/>
		<menu_item_check label="Karte" name="World Map"/>
		<menu_item_check label="Regions-Tracker" name="Region Tracker"/>
		<menu_item_call label="Landmarke für diesen Ort setzen" name="Create Landmark Here"/>
		<menu_item_call label="Ortsprofil" name="Place Profile"/>
		<menu_item_call label="Land-Info" name="About Land"/>
		<menu_item_call label="Region/Grundbesitz" name="RegionEstate"/>
		<menu_item_call label="Dieses Land kaufen" name="Buy Land"/>
		<menu_item_call label="Mein Land" name="My Land"/>
		<menu_item_call label="Mein Linden Home" name="Linden Home"/>
		<menu label="Anzeigen" name="LandShow">
			<menu_item_check label="Bannlinien" name="Ban Lines"/>
			<menu_item_check label="Ortungssignale" name="beacons"/>
			<menu_item_check label="Grundstücksgrenzen" name="Property Lines"/>
			<menu_item_check label="Landeigentümer" name="Land Owners"/>
			<menu_item_check label="Koordinaten" name="Coordinates"/>
			<menu_item_check label="Parzelleneigenschaften" name="Parcel Properties"/>
			<menu_item_check label="Menü „Erweitert“" name="Show Advanced Menu"/>
			<menu_item_check label="Grafikgeschwindigkeit verbessern..." name="Performance"/>
		</menu>
		<menu_item_call label="Nach Hause teleportieren" name="Teleport Home"/>
		<menu_item_call label="Diesen Ort als Zuhause festlegen" name="Set Home to Here"/>
		<menu label="Umgebung" name="Environment">
			<menu_item_check label="Sonnenaufgang" name="Sunrise"/>
			<menu_item_check label="Mittag" name="Noon"/>
			<menu_item_check label="Sonnenuntergang" name="Sunset"/>
			<menu_item_check label="Mitternacht" name="Midnight"/>
			<menu_item_check label="Gemeinsame Umgebung verwenden" name="Use Shared Environment"/>
			<menu_item_call label="Meine Umgebungen..." name="my_environs"/>
			<menu_item_call label="Persönliche Beleuchtung..." name="adjustment_tool"/>
			<menu_item_check label="Wolken pausieren" name="pause_clouds"/>
			<menu label="Mehrfach-Import" name="WL Bulk Import">
				<menu_item_call label="Tage..." name="WL Bulk Import Days"/>
				<menu_item_call label="Himmel..." name="WL Bulk Import Skies"/>
				<menu_item_call label="Wasser..." name="WL Bulk Import Water"/>
			</menu>
		</menu>
		<menu label="Foto und Video" name="photo_and_video">
			<menu_item_call label="Fototools" name="phototools_item_call"/>
			<menu_item_call label="Kameratools" name="cameratools_item_call"/>
			<menu_item_check label="Schärfentiefe-Fokus fixieren" name="lock_focus_point"/>
		</menu>
		<menu_item_call label="Umgebungssuche" name="area_search"/>
		<menu_item_call label="Sound-Explorer" name="Sound Explorer"/>
		<menu_item_call label="Animation-Explorer" name="Animation Explorer"/>
		<menu_item_call label="Asset-Blacklist" name="asset_blacklist"/>
		<menu_item_call label="Avatar-Anzeigeeinstellungen" name="Avatar Render Settings"/>
		<menu_item_check label="Freunde immer komplett anzeigen" name="Always show Friends normally"/>
		<menu_item_check label="Nur Freunde anzeigen" name="Render Friends Only"/>
	</menu>
	<menu label="Bauen" name="BuildTools">
		<menu_item_check label="Bauen" name="Show Build Tools"/>
		<menu label="Bauwerkzeug auswählen" name="Select Tool">
			<menu_item_call label="Fokus" name="Focus"/>
			<menu_item_call label="Verschieben" name="Move"/>
			<menu_item_call label="Bearbeiten" name="Edit"/>
			<menu_item_call label="Erstellen" name="Create"/>
			<menu_item_call label="Land" name="Land"/>
		</menu>
		<menu_item_call label="Verknüpfung" name="Link"/>
		<menu_item_call label="Verknüpfung auflösen" name="Unlink"/>
		<menu_item_check label="Verknüpfte Teile bearbeiten" name="Edit Linked Parts"/>
		<menu label="Elemente auswählen" name="Select Elements">
			<menu_item_call label="Nächsten Teil oder nächste Fläche auswählen" name="Select Next Part or Face"/>
			<menu_item_call label="Vorherigen Teil oder vorherige Fläche auswählen" name="Select Previous Part or Face"/>
			<menu_item_call label="Nächsten Teil oder nächste Fläche einschließen" name="Include Next Part or Face"/>
			<menu_item_call label="Vorherigen Teil oder vorherige Fläche einschließen" name="Include Previous Part or Face"/>
		</menu>
		<menu_item_call label="Fokus auf Auswahl" name="Focus on Selection"/>
		<menu_item_call label="Auf Auswahl zoomen" name="Zoom to Selection"/>
		<menu label="Objekt" name="Object">
			<menu_item_call label="Kaufen" name="Menu Object Buy"/>
			<menu_item_call label="Nehmen" name="Menu Object Take"/>
			<menu_item_call label="Kopie nehmen" name="Take Copy"/>
			<menu_item_call label="Duplizieren" name="Duplicate"/>
			<menu_item_call label="Partikel editieren" name="Menu Object Edit Particles"/>
			<menu_item_call label="Wieder in Objektinhalt speichern" name="Save Object Back to Object Contents"/>
			<menu_item_call label="Objekt zurückgeben" name="Return Object back to Owner"/>
			<menu label="Speichern als" name="Export Menu">
				<menu_item_call label="Backup" name="Backup"/>
				<menu_item_call label="Collada" name="Collada"/>
			</menu>
		</menu>
		<menu label="Skripte" name="Scripts">
			<menu_item_call label="Skriptwarnungen/Fehler anzeigen" name="Script Debug"/>
			<menu_item_call label="Skript-Info (Counter)" name="Script Info"/>
			<menu_item_call label="Skripte rekompilieren (Mono)" name="Mono"/>
			<menu_item_call label="Skripte rekompilieren (LSL)" name="LSL"/>
			<menu_item_call label="Skripte zurücksetzen" name="Reset Scripts"/>
			<menu_item_call label="Skripte auf ausführen einstellen" name="Set Scripts to Running"/>
			<menu_item_call label="Skripte auf nicht ausführen einstellen" name="Set Scripts to Not Running"/>
			<menu_item_call label="Skripte in Auswahl löschen" name="Remove Scripts From Selection"/>
		</menu>
		<menu label="Pathfinding" name="Pathfinding">
			<menu_item_call label="Regionsobjekte" name="pathfinding_linksets_menu_item"/>
			<menu_item_call label="Figuren..." name="pathfinding_characters_menu_item"/>
			<menu_item_call label="Anzeigen/Testen..." name="pathfinding_console_menu_item"/>
			<menu_item_call label="Region neu formen" name="pathfinding_rebake_navmesh_item"/>
		</menu>
		<menu label="Optionen" name="Options">
			<menu_item_check label="Erweiterte Berechtigungen anzeigen" name="DebugPermissions"/>
			<menu_item_check label="Nur meine Objekte auswählen" name="Select Only My Objects"/>
			<menu_item_check label="Nur bewegliche Objekte auswählen" name="Select Only Movable Objects"/>
			<menu_item_check label="Nur gesperrte Objekte auswählen" name="Select Only Locked Objects"/>
			<menu_item_check label="Nur kopierbare Objekte auswählen" name="Select Only Copyable Objects"/>
			<menu_item_check label="Gruppen-Objekte einschließen" name="Include Group-Owned Objects"/>
			<menu_item_check label="Unsichtbare Objekte auswählen" name="Select Invisible Objects"/>
			<menu_item_check label="Nach Umgebung auswählen" name="Select By Surrounding"/>
			<menu_item_check label="Physische Form beim Editieren anzeigen" name="Show Physics Shape"/>
			<menu_item_check label="Auswahlumrandung anzeigen" name="Show Selection Outlines"/>
			<menu_item_check label="Ausgeblendete Auswahl anzeigen" name="Show Hidden Selection"/>
			<menu_item_check label="Lichtradius für Auswahl anzeigen" name="Show Light Radius for Selection"/>
			<menu_item_check label="Auswahlstrahl anzeigen" name="Show Selection Beam"/>
			<menu_item_check label="An Raster ausrichten" name="Snap to Grid"/>
			<menu_item_call label="Objekt-XY an Raster ausrichten" name="Snap Object XY to Grid"/>
			<menu_item_call label="Auswahl für Raster verwenden" name="Use Selection for Grid"/>
			<menu_item_call label="Rasteroptionen..." name="Grid Options"/>
			<menu_item_call label="Standard-Berechtigungen festlegen..." name="Set default permissions"/>
		</menu>
		<menu label="Hochladen" name="Upload">
			<menu_item_call label="Bild ([COST] L$)..." name="Upload Image"/>
			<menu_item_call label="Sound ([COST] L$)..." name="Upload Sound"/>
			<menu_item_call label="Animation ([COST] L$)..." name="Upload Animation"/>
			<menu_item_call label="Modell..." name="Upload Model"/>
			<menu_item_call label="Material..." name="Upload Material"/>
			<menu_item_call label="Mehrfach-Upload..." name="Bulk Upload"/>
			<menu_item_call label="Linkset importieren..." name="import linkset"/>
		</menu>
<<<<<<< HEAD
		<menu_item_call label="Material-Editor" name="material_editor_menu_item"/>
=======
		<menu_item_call label="Lokales Mesh" name="local_mesh" />
>>>>>>> fcf37510
		<menu_item_call label="Rückgängig" name="Undo"/>
		<menu_item_call label="Wiederholen" name="Redo"/>
		<menu_item_call label="Lokaler Bitmap-Browser" name="Local Bitmap Browser"/>
	</menu>
	<menu label="Inhalt" name="Content">
		<menu_item_check label="Suchen" name="Search"/>
		<menu_item_check label="SL-Marktplatz" name="SL Marketplace"/>
		<menu_item_check label="L$-Markt-Kurse" name="LindenXchange"/>
		<menu_item_check label="Skript-Datenbank" name="Script Library"/>
		<menu_item_call label="Nachricht des Tages" name="Firestorm MoTD"/>
	</menu>
	<menu label="Hilfe" name="Help">
		<menu_item_check label="Hinweise aktivieren" name="Enable Hints"/>
		<menu_item_call label="Firestorm-Wiki" name="Firestorm Wiki"/>
		<menu_item_call label="Fehlerbehebung" name="Troubleshooting"/>
		<menu_item_call label="Firestorm Support-Gruppe beitreten" name="firestorm_support_group"/>
		<menu_item_call label="Stundenplan Firestorm-Klassen" name="Firestorm Classes Schedule"/>
		<menu_item_call label="Firestorm-Eventkalender" name="Firestorm Events Calendar"/>
		<menu_item_check label="Anweisungen..." name="How To"/>
		<menu_item_call label="[CURRENT_GRID]-Hilfe" name="current_grid_help"/>
		<menu_item_call label="Über [CURRENT_GRID]" name="current_grid_about"/>
		<menu_item_call label="Grid-Status prüfen" name="Grid Status"/>
		<menu_item_call label="Missbrauch melden" name="Report Abuse"/>
		<menu_item_call label="Problem melden" name="Report Bug"/>
		<menu_item_call label="Rempler, Stöße &amp; Schläge" name="Bumps, Pushes &amp;amp; Hits"/>
		<menu_item_check label="Sysinfo-Button aktivieren" name="Enable Sysinfo Button"/>
		<menu_item_call label="Info über [APP_NAME]" name="About Second Life"/>
	</menu>
	<menu label="RLVa" name="RLVa Main">
		<menu label="Debug" name="Debug">
			<menu_item_check label="RLVa-Menü in Menüleiste anzeigen" name="Show Top-level RLVa Menu"/>
			<menu_item_check label="Debug-Meldungen anzeigen" name="Show Debug Messages"/>
			<menu_item_check label="Deaktivierungs- oder doppelte Nachrichten verstecken" name="Hide Unset or Duplicate Messages"/>
			<menu_item_check label="Assertion-Fehler anzeigen" name="Show Assertion Failures"/>
			<menu_item_check label="Gesperrte Layer ausblenden" name="Hide Locked Layers"/>
			<menu_item_check label="Gesperrte Anhänge ausblenden" name="Hide Locked Attachments"/>
			<menu_item_check label="Altes Namensschema verwenden" name="Enable Legacy Naming"/>
			<menu_item_check label="Teilen von Kleidung aktivieren" name="Enable Shared Wear"/>
			<menu_item_check label="Geteilte Gegenstände beim Tragen umbenennen" name="Rename Shared Items on Wear"/>
			<menu_item_check label="Sperren..." name="Locks"/>
		</menu>
		<menu_item_check label="OOC-Chat erlauben" name="Allow OOC Chat"/>
		<menu_item_check label="Gefilterten Chat anzeigen" name="Show Filtered Chat"/>
		<menu_item_check label="Tippen bei umgeleiteten Chat anzeigen" name="Show Redirected Chat Typing"/>
		<menu_item_check label="Langen, umgeleiteten Chat aufteilen" name="Split Long Redirected Chat"/>
		<menu_item_check label="Temporäre Anhänge erlauben" name="Allow Temporary Attachments"/>
		<menu_item_check label="Übergabe an #RLV-Ordner verbieten" name="Forbid Give to #RLV"/>
		<menu_item_check label="Anziehen ersetzt nicht-gesperrte Kleidung" name="Wear Replaces Unlocked"/>
		<menu_item_check label="Konsole" name="Console"/>
		<menu_item_check label="Beschränkungen..." name="Restrictions"/>
		<menu_item_check label="Texte..." name="Strings"/>
	</menu>
	<menu label="Erweitert" name="Advanced">
		<menu_item_call label="Textur neu laden" name="Rebake Texture"/>
		<menu_item_call label="Anhänge aktualisieren" name="Refresh Attachments"/>
		<menu_item_call label="UI-Größe auf Standard setzen" name="Set UI Size to Default"/>
		<menu_item_call label="Fenstergröße einstellen..." name="Set Window Size..."/>
		<menu_item_check label="Auswahldistanz einschränken" name="Limit Select Distance"/>
		<menu_item_check label="Kamerabeschränkungen deaktivieren" name="Disable Camera Distance"/>
		<menu_item_check label="Fotos in hoher Auflösung speichern" name="HighResSnapshot"/>
		<menu_item_check label="Fotos leise speichern" name="QuietSnapshotsToDisk"/>
		<menu label="Performance-Tools" name="Performance Tools">
			<menu_item_call label="Lag-Anzeige" name="Lag Meter"/>
			<menu_item_check label="Statistikleiste" name="Statistics Bar"/>
			<menu_item_check label="Statistiken zum Laden von Szenen" name="Scene Load Statistics"/>
			<menu_item_check label="Grafikleistung verbessern..." name="Performance"/>
			<menu_item_check label="Informationen zur Avatarkomplexität anzeigen" name="Avatar Draw Info"/>
		</menu>
		<menu label="Hervorhebung und Sichtbarkeit" name="Highlighting and Visibility">
			<menu_item_check label="Pulsierende Ortungssignale" name="Cheesy Beacon"/>
			<menu_item_check label="Partikel ausblenden" name="Hide Particles"/>
			<menu_item_check label="Auswahl ausblenden" name="Hide Selected"/>
			<menu_item_check label="Durchsichtig hervorheben" name="Highlight Transparent"/>
			<menu_item_check label="Fadenkreuz für Mouselook anzeigen" name="ShowCrosshairs"/>
			<menu label="Schwebe-Tipps" name="Hover Tips">
				<menu_item_check label="Tipps anzeigen" name="Show Tips"/>
				<menu_item_check label="Landtipps" name="Land Tips"/>
				<menu_item_check label="Tipps zu allen Objekten" name="Tips On All Objects"/>
			</menu>
		</menu>
		<menu label="Darstellungstypen" name="Rendering Types">
			<menu_item_check label="Einfach" name="Rendering Type Simple"/>
			<menu_item_check label="Alpha" name="Rendering Type Alpha"/>
			<menu_item_check label="Baum" name="Rendering Type Tree"/>
			<menu_item_check label="Avatare" name="Rendering Type Character"/>
			<menu_item_check label="Animesh" name="Rendering Type Control Avatar"/>
			<menu_item_check label="Flächenpatch" name="Rendering Type Surface Patch"/>
			<menu_item_check label="Himmel" name="Rendering Type Sky"/>
			<menu_item_check label="Wasser" name="Rendering Type Water"/>
			<menu_item_check label="Boden" name="Rendering Type Ground"/>
			<menu_item_check label="Volumen" name="Rendering Type Volume"/>
			<menu_item_check label="Gras" name="Rendering Type Grass"/>
			<menu_item_check label="Wolken" name="Rendering Type Clouds"/>
			<menu_item_check label="Partikel" name="Rendering Type Particles"/>
			<menu_item_check label="Unebenheiten" name="Rendering Type Bump"/>
		</menu>
		<menu label="Rendering-Eigenschaften" name="Rendering Features">
			<menu_item_check label="UI" name="ToggleUI"/>
			<menu_item_check label="Ausgewählt" name="Selected"/>
			<menu_item_check label="Farblich hervorgehoben" name="Highlighted"/>
			<menu_item_check label="Dynamische Texturen" name="Dynamic Textures"/>
			<menu_item_check label="Fußschatten" name="Foot Shadows"/>
			<menu_item_check label="Nebel" name="Fog"/>
			<menu_item_check label="FRInfo testen" name="Test FRInfo"/>
			<menu_item_check label="Flexible Objekte" name="Flexible Objects"/>
		</menu>
		<menu label="RLVa" name="RLVa Embedded">
			<menu label="Debug" name="Debug">
				<menu_item_check label="RLVa-Menü in Menüleiste anzeigen" name="Show Top-level RLVa Menu"/>
				<menu_item_check label="Debug-Meldungen anzeigen" name="Show Debug Messages"/>
				<menu_item_check label="Deaktivierungs- oder doppelte Nachrichten verstecken" name="Hide Unset or Duplicate Messages"/>
				<menu_item_check label="Assertion-Fehler anzeigen" name="Show Assertion Failures"/>
				<menu_item_check label="Altes Namensschame verwenden" name="Enable Legacy Naming"/>
				<menu_item_check label="Teilen von Kleidung aktivieren" name="Enable Shared Wear"/>
				<menu_item_check label="Geteilte Gegenstände beim Tragen umbenennen" name="Rename Shared Items on Wear"/>
				<menu_item_check label="Sperren..." name="Locks"/>
			</menu>
			<menu_item_check label="Gesperrte Layer ausblenden" name="Hide Locked Layers"/>
			<menu_item_check label="Gesperrte Anhänge ausblenden" name="Hide Locked Attachments"/>
			<menu_item_check label="OOC-Chat erlauben" name="Allow OOC Chat"/>
			<menu_item_check label="Übergabe an #RLV-Ordner verbieten" name="Forbid Give to #RLV"/>
			<menu_item_check label="Gefilterten Chat anzeigen" name="Show Filtered Chat"/>
			<menu_item_check label="Namensschilder anzeigen" name="Show Name Tags"/>
			<menu_item_check label="Anziehen ersetzt nicht-gesperrte Kleidung" name="Wear Replaces Unlocked"/>
			<menu_item_check label="Beschränkungen..." name="Restrictions"/>
		</menu>
		<menu label="Medien-Stream-Backup" name="media_stream_import_export">
			<menu_item_call label="XML mit Medien-Stream importieren..." name="media_stream_import"/>
			<menu_item_call label="Medien-Stream als XML exportieren..." name="media_stream_export"/>
		</menu>
		<menu_item_check label="Plugin-Read-Thread verwenden" name="Use Plugin Read Thread"/>
		<menu_item_call label="Gruppen-Cache löschen" name="ClearGroupCache"/>
		<menu_item_check label="Weiche Mausbewegung" name="Mouse Smoothing"/>
		<menu_item_call label="Tasten freigeben" name="Release Keys"/>
		<menu label="Tastaturkürzel" name="Shortcuts">
			<menu_item_check label="Suchen" name="Search"/>
			<menu_item_call label="Tasten freigeben" name="Release Keys"/>
			<menu_item_call label="UI-Größe auf Standard setzen" name="Set UI Size to Default"/>
			<menu_item_check label="Doppelklick-Teleport" name="DoubleClick Teleport"/>
            <menu_item_check label="Immer rennen" name="Always Run"/>
            <menu_item_check label="Fliegen" name="Fly"/>
			<menu_item_call label="Fenster schließen" name="Close Window"/>
			<menu_item_call label="Fenstergruppe schließen" name="Close Window Group"/>
			<menu_item_call label="Alle Fenster schließen" name="Close All Windows"/>
			<menu_item_call label="Foto auf Datenträger" name="Snapshot to Disk"/>
			<menu_item_call label="Mouselook" name="Mouselook"/>
			<menu_item_check label="Joystick-Flycam" name="Joystick Flycam"/>
			<menu_item_call label="Ansicht zurücksetzen" name="Reset View"/>
			<menu_item_call label="Kamera-Blickwinkel zurücksetzen" name="Reset Camera Angles"/>
			<menu_item_call label="Letzten Chatter ansehen" name="Look at Last Chatter"/>
			<menu_item_call label="Hineinzoomen" name="Zoom In"/>
			<menu_item_call label="Zoom-Standard" name="Zoom Default"/>
			<menu_item_call label="Wegzoomen" name="Zoom Out"/>
		</menu>
		<menu_item_check label="Flugbeschränkungen aufheben" name="Fly Override"/>
		<menu_item_check label="RestrainedLove API" name="RLV API"/>
		<menu_item_call label="Debug-Einstellungen anzeigen" name="Debug Settings"/>
		<menu_item_check label="Menü „Entwickler“ anzeigen" name="Debug Mode"/>
	</menu>
	<menu label="Entwickler" name="Develop">
		<menu label="Konsolen" name="Consoles">
			<menu_item_check label="Textur" name="Texture Console"/>
			<menu_item_check label="Debug-Fenster" name="Debug Console"/>
			<menu_item_call label="Meldungen" name="Notifications"/>
			<menu_item_check label="Schnelle Timer" name="Fast Timers"/>
			<menu_item_check label="Speicher" name="Memory"/>
			<menu_item_check label="Szenestatistiken" name="Scene Statistics"/>
			<menu_item_check label="Monitor zum Laden von Szenen" name="Scene Loading Monitor"/>
			<menu_item_check label="Region-Debug-Konsole" name="Region Debug Console"/>
			<menu_item_call label="Info zu Region in Debug-Fenster" name="Region Info to Debug Console"/>
			<menu_item_call label="Gruppeninfo in Debug-Fenster" name="Group Info to Debug Console"/>
			<menu_item_call label="Info zu Fähigkeiten in Debug-Fenster" name="Capabilities Info to Debug Console"/>
			<menu_item_check label="Kamera" name="Camera"/>
			<menu_item_check label="Wind" name="Wind"/>
			<menu_item_check label="FOV" name="FOV"/>
			<menu_item_check label="Gütesiegel" name="Badge"/>
		</menu>
		<menu label="Info anzeigen" name="Display Info">
			<menu_item_check label="Zeit anzeigen" name="Show Time"/>
			<menu_item_check label="Transaktion beim Hochladen anzeigen" name="Show Upload Transaction"/>
			<menu_item_check label="Texturinfos anzeigen" name="Show Texture Info"/>
			<menu_item_call label="VRAM-Belegung pro Objekt" name="VRAM usage per object"/>
			<menu_item_check label="Avatar-Render-Info anzeigen" name="Show Avatar Render Info"/>
			<menu_item_check label="Render-Info anzeigen" name="Show Render Info"/>
			<menu_item_check label="Matrizen anzeigen" name="Show Matrices"/>
			<menu_item_check label="Farbe unter Cursor anzeigen" name="Show Color Under Cursor"/>
			<menu_item_check label="Speicher anzeigen" name="Show Memory"/>
			<menu_item_check label="Aktualisierungen an Objekten anzeigen" name="Show Updates"/>
		</menu>
		<menu label="Profiling/Telemetrie" name="Enable / Disable telemetry capture">
			<menu_item_check label="Profiling" name="Profiling"/>
			<menu_item_check label="Starten wenn verbunden" name="Start when telemetry client connects"/>
		</menu>
		<menu label="Fehler erzwingen" name="Force Errors">
			<menu_item_call label="Haltepunkt erzwingen" name="Force Breakpoint"/>
			<menu_item_call label="LLError erzwingen und abstürzen" name="Force LLError And Crash"/>
			<menu_item_call label="Fehlerhaften Speicherzugriff erzwingen" name="Force Bad Memory Access"/>
			<menu_item_call label="Fehlerhaften Speicherzugriff in Coroutine erzwingen" name="Force Bad Memory Access in Coroutine"/>
			<menu_item_call label="Endlosschleife erzwingen" name="Force Infinite Loop"/>
			<menu_item_call label="Treiber-Absturz erzwingen" name="Force Driver Carsh"/>
			<menu_item_call label="Softwareausnahme erzwingen" name="Force Software Exception"/>
			<menu_item_call label="Softwareausnahme in Coroutine erzwingen" name="Force Software Exception in Coroutine"/>
			<menu_item_call label="Absturz in Thread erzwingen" name="Force a Crash in a Thread"/>
			<menu_item_call label="Verbindungsabbruch erzwingen" name="Force Disconnect Viewer"/>
			<menu_item_call label="Speicherverlust simulieren" name="Memory Leaking Simulation"/>
		</menu>
		<menu label="Render-Tests" name="Render Tests">
			<menu_item_check label="Kamera-Versatz" name="Camera Offset"/>
			<menu_item_check label="Framerate randomisieren" name="Randomize Framerate"/>
			<menu_item_check label="Periodischer langsamer Frame" name="Periodic Slow Frame"/>
			<menu_item_check label="Frame-Test" name="Frame Test"/>
			<menu_item_check label="Rahmenprofil" name="Frame Profile"/>
			<menu_item_call label="Benchmark" name="Benchmark"/>
		</menu>
		<menu label="Metadaten darstellen" name="Render Metadata">
			<menu_item_check label="Bounding Boxes" name="Bounding Boxes"/>
			<menu_item_check label="Avatar-Hitboxen" name="Avatar Hitboxes"/>
			<menu_item_check label="Normalen" name="Normals"/>
			<menu_item_check label="Octree" name="Octree"/>
			<menu_item_check label="Shadow Frusta" name="Shadow Frusta"/>
			<menu_item_check label="Physische Formen" name="Physics Shapes"/>
			<menu_item_check label="Okklusion" name="Occlusion"/>
			<menu_item_check label="Bündel rendern" name="Render Batches"/>
			<menu_item_check label="Typ aktualisieren" name="Update Type"/>
			<menu_item_check label="Texture-Anim" name="Texture Anim"/>
			<menu_item_check label="Textur-Priorität" name="Texture Priority"/>
			<menu_item_check label="Texturbereich" name="Texture Area"/>
			<menu_item_check label="Oberflächenbereich" name="Face Area"/>
			<menu_item_check label="Detailstufeninfos" name="LOD Info"/>
			<menu_item_check label="Dreieckszähler" name="Triangle Count"/>
			<menu_item_check label="Konstruktionswarteschlange" name="Build Queue"/>
			<menu_item_check label="Lichter" name="Lights"/>
			<menu_item_check label="Partikel" name="Particles"/>
			<menu_item_check label="Gelenkpunkte" name="Collision Skeleton"/>
			<menu_item_check label="Gelenke" name="Joints"/>
			<menu_item_check label="Raycast" name="Raycast"/>
			<menu_item_check label="Wind-Vektoren" name="Wind Vectors"/>
			<menu_item_check label="Formen" name="Sculpt"/>
			<menu_item_check label="Texturgröße" name="Texture Size"/>
			<menu label="Textur-Dichte" name="Texture Density">
				<menu_item_check label="Keine" name="None"/>
				<menu_item_check label="Aktuelle" name="Current"/>
				<menu_item_check label="Gewünscht" name="Desired"/>
				<menu_item_check label="Vollständig" name="Full"/>
			</menu>
		</menu>
		<menu label="Rendering" name="Rendering">
			<menu_item_check label="Achsen" name="Axes"/>
			<menu_item_check label="Tangentenbasis" name="Tangent Basis"/>
			<menu_item_call label="Texturinfo für ausgewähltes Objekt" name="Selected Texture Info Basis"/>
			<menu_item_call label="Materialinfo für ausgewähltes Objekt" name="Selected Material Info"/>
			<menu_item_check label="Wireframe" name="Wireframe"/>
			<menu_item_check label="Objekt-Objekt Okklusion" name="Object-Object Occlusion"/>
			<menu_item_check label="Erweitertes Beleuchtungsmodell" name="Advanced Lighting Model"/>
			<menu_item_check label="Schatten von Sonne-/Mond-Projektoren" name="Shadows from Sun/Moon/Projectors"/>
			<menu_item_check label="SSAO und Schattenglättung" name="SSAO and Shadow Smoothing"/>
			<menu_item_check label="Globale Beleuchtung (experimentell)" name="Global Illumination"/>
			<menu_item_check label="GL beim nächsten Start debuggen" name="Debug GL"/>
			<menu_item_check label="Pipeline debuggen" name="Debug Pipeline"/>
			<menu_item_check label="Automatische Alpha-Masken" name="Automatic Alpha Masks (deferred)"/>
			<menu_item_check label="Animationstexturen" name="Animation Textures"/>
			<menu_item_check label="Texturen deaktivieren" name="Disable Textures"/>
			<menu_item_check label="Umgebung deaktivieren" name="Disable Ambient"/>
			<menu_item_check label="Sonnenlicht deaktivieren" name="Disable Sunlight"/>
			<menu_item_check label="Lokale Lichtquellen deaktivieren" name="Disable Local Lights"/>
			<menu_item_call label="Animesh nicht anzeigen" name="Derender Animesh"/>
			<menu_item_check label="Umgebungsbeleuchtung deaktivieren" name="Disable Ambient"/>
			<menu_item_check label="Sonnenlicht deaktivieren" name="Disable Sunlight"/>
			<menu_item_check label="Lokale Lichtquellen deaktivieren" name="Disable Local Lights"/>
			<menu_item_check label="Texturen in Vollauflösung (gefährlich)" name="Full Res Textures"/>
			<menu_item_check label="Angehängte Lichter rendern" name="Render Attached Lights"/>
			<menu_item_check label="Angehängte Partikel rendern" name="Render Attached Particles"/>
			<menu_item_check label="Leucht-Objekte schweben lassen" name="Hover Glow Objects"/>
			<menu_item_call label="Cache sofort leeren" name="Cache Clear"/>
		</menu>
		<menu label="Netzwerk" name="Network">
			<menu_item_check label="Agent pausieren" name="AgentPause"/>
			<menu_item_call label="Meldungsprotokoll aktivieren" name="Enable Message Log"/>
			<menu_item_call label="Meldungsprotokoll deaktivieren" name="Disable Message Log"/>
			<menu_item_check label="Objektposition laut Geschwindigkeit interpolieren" name="Velocity Interpolate Objects"/>
			<menu_item_check label="Positionen der interpolierten Objekte anfragen" name="Ping Interpolate Object Positions"/>
			<menu_item_call label="Ein Paket fallenlassen" name="Drop a Packet"/>
		</menu>
		<menu_item_call label="Geskriptete Kamera ausgeben" name="Dump Scripted Camera"/>
		<menu label="Rekorder" name="Recorder">
			<menu_item_call label="Ereignis-Aufname starten" name="Start event recording"/>
			<menu_item_call label="Ereignis-Aufname stoppen" name="Stop event recording"/>
			<menu_item_call label="Ereignis-Aufname wiedergeben" name="Playback event recording"/>
			<menu_item_call label="Wiedergabe starten" name="Start Playback"/>
			<menu_item_call label="Wiedergabe stoppen" name="Stop Playback"/>
			<menu_item_check label="Wiedergabeschleife" name="Loop Playback"/>
			<menu_item_call label="Aufnahme starten" name="Start Record"/>
			<menu_item_call label="Aufnahme stoppen" name="Stop Record"/>
		</menu>
		<menu label="Welt" name="DevelopWorld">
			<menu_item_check label="Sonnen-Override für Sim" name="Sim Sun Override"/>
			<menu_item_check label="Festgelegtes Wetter" name="Fixed Weather"/>
			<menu_item_call label="Regionsobjekt-Cache ausgeben" name="Dump Region Object Cache"/>
			<menu_item_call label="Interest-Liste: Vollständiges Update" name="Interest List: Full Update"/>
			<menu_item_call label="Simulator-Features ausgeben" name="DumpSimFeaturesToChat"/>
		</menu>
		<menu label="UI" name="UI">
			<menu_item_call label="Test Regionsneustart" name="Region Restart Test"/>
			<menu_item_call label="Medienbrowser" name="Media Browser"/>
			<menu_item_call label="Facebook Connection-Test" name="FB Connect Test"/>
			<menu_item_call label="SelectMgr ausgeben" name="Dump SelectMgr"/>
			<menu_item_call label="Inventarinfo ausgeben" name="Dump Inventory"/>
			<menu_item_call label="Timer ausgeben" name="Dump Timers"/>
			<menu_item_call label="Fokus ausgeben" name="Dump Focus Holder"/>
			<menu_item_call label="Ausgewählte Objektinfo drucken" name="Print Selected Object Info"/>
			<menu_item_call label="Agent-Info drucken" name="Print Agent Info"/>
			<menu_item_check label="Doppel-Klick-Auto-Pilot" name="Double-ClickAuto-Pilot"/>
			<menu_item_check label="Doppel-Klick-Teleport" name="DoubleClick Teleport"/>
			<menu_item_check label="SelectMgr debuggen" name="Debug SelectMgr"/>
			<menu_item_check label="Klicks debuggen" name="Debug Clicks"/>
			<menu_item_check label="Debug-Ansichten" name="Debug Views"/>
			<menu_item_check label="Kurzinfos: Debug-Namen" name="Debug Name Tooltips"/>
			<menu_item_check label="Maus-Events debuggen" name="Debug Mouse Events"/>
			<menu_item_check label="Keys debuggen" name="Debug Keys"/>
			<menu_item_check label="WindowProc debuggen" name="Debug WindowProc"/>
		</menu>
		<menu label="XUI" name="XUI">
			<menu_item_call label="Farbeinstellungen neu laden" name="Reload Color Settings"/>
			<menu_item_call label="Schriftarttest anzeigen" name="Show Font Test"/>
			<menu_item_call label="Aus XML-Datei laden" name="Load from XML"/>
			<menu_item_call label="In XML-Datei speichern" name="Save to XML"/>
			<menu_item_check label="XUI-Namen anzeigen" name="Show XUI Names"/>
			<menu_item_check label="Debug-Informationen für Views anzeigen" name="DebugViews"/>
			<menu_item_call label="XUI-Editor" name="UI Preview Tool"/>
			<menu_item_call label="Test-IMs senden" name="Send Test IMs"/>
			<menu_item_call label="Namen-Cache leeren" name="Flush Names Caches"/>
		</menu>
		<menu label="Avatar" name="Character">
			<menu label="Geladene Textur nehmen" name="Grab Baked Texture">
				<menu_item_call label="Iris" name="Grab Iris"/>
				<menu_item_call label="Kopf" name="Grab Head"/>
				<menu_item_call label="Oberkörper" name="Grab Upper Body"/>
				<menu_item_call label="Unterkörper" name="Grab Lower Body"/>
				<menu_item_call label="Rock" name="Grab Skirt"/>
			</menu>
			<menu label="Avatar-Tests" name="Character Tests">
				<menu_item_call label="Aussehen als XML speichern" name="Appearance To XML"/>
				<menu_item_call label="Avatargeometrie ein-/ausschalten" name="Toggle Character Geometry"/>
				<menu_item_call label="Männlich testen" name="Test Male"/>
				<menu_item_call label="Weiblich testen" name="Test Female"/>
				<menu_item_check label="Avatarauswahl zulassen" name="Allow Select Avatar"/>
			</menu>
			<menu label="Animationsgeschwindigkeit" name="Animation Speed">
				<menu_item_call label="Alle Animationen 10 % schneller" name="All Animations 10 Faster"/>
				<menu_item_call label="Alle Animationen 10 % langsamer" name="All Animations 10 Slower"/>
				<menu_item_call label="Alle Animationsgeschwindigkeiten zurücksetzen" name="Reset All Animation Speed"/>
				<menu_item_check label="Zeitlupen-Animationen" name="Slow Motion Animations"/>
			</menu>
			<menu_item_call label="Param auf Standard erzwingen" name="Force Params to Default"/>
			<menu_item_check label="Animations-Info" name="Animation Info"/>
			<menu_item_check label="Kamerafokus anzeigen" name="Show Look At"/>
			<menu_item_check label="Klickpunkt anzeigen" name="Show Point At"/>
			<menu_item_check label="Landaktualisierung debuggen" name="Debug Joint Updates"/>
			<menu_item_check label="LOD deaktivieren" name="Disable LOD"/>
			<menu_item_check label="Sichtbare Agenten debuggen" name="Debug Character Vis"/>
			<menu_item_check label="Gelenkpunkte anzeigen" name="Show Collision Skeleton"/>
			<menu_item_check label="Knochen anzeigen" name="Show Bones"/>
			<menu_item_check label="Agent-Ziel anzeigen" name="Display Agent Target"/>
			<menu_item_check label="Umfang der vereinfachten Darstellung anzeigen" name="Show Impostor Extents"/>
			<menu_item_call label="Anhänge ausgeben" name="Dump Attachments"/>
			<menu_item_call label="Avatar-Texturen debuggen" name="Debug Avatar Textures"/>
			<menu_item_call label="Lokale Texturen ausgeben" name="Dump Local Textures"/>
			<menu_item_call label="Avatarwolken-Partikel neu laden" name="Reload Avatar Cloud Particle"/>
		</menu>
		<menu_item_check label="HTTP-Texturen" name="HTTP Textures"/>
		<menu_item_check label="HTTP-Inventar" name="HTTP Inventory"/>
		<menu_item_call label="Bilder komprimieren" name="Compress Images"/>
		<menu_item_call label="Datei-Komprimierung testen" name="Compress File Test"/>
		<menu_item_call label="Visual Leak Detector aktivieren" name="Enable Visual Leak Detector"/>
		<menu_item_check label="Ausgabe Fehlerbeseitigung ausgeben" name="Output Debug Minidump"/>
		<menu_item_check label="Bei nächster Ausführung Debugkonsole öffnen" name="Console Window"/>
		<menu label="Protokollierungsstufe festlegen" name="Set Logging Level">
			<menu_item_check label="Debug" name="Debug"/>
			<menu_item_check label="Info" name="Info"/>
			<menu_item_check label="Warnung" name="Warning"/>
			<menu_item_check label="Fehler" name="Error"/>
			<menu_item_check label="Keine" name="None"/>
		</menu>
		<menu_item_call label="Admin-Status anfordern" name="Request Admin Options"/>
		<menu_item_call label="Admin-Status verlassen" name="Leave Admin Options"/>
		<menu_item_check label="Admin-Menü anzeigen" name="View Admin Options"/>
	</menu>
	<menu label="Admin" name="Admin">
		<menu label="Objekt" name="AdminObject">
			<menu_item_call label="Kopie nehmen" name="Admin Take Copy"/>
			<menu_item_call label="Mich zum Besitzer machen" name="Force Owner To Me"/>
			<menu_item_call label="Besitzererlaubnis erzwingen" name="Force Owner Permissive"/>
			<menu_item_call label="Löschen" name="Delete"/>
			<menu_item_call label="Sperren" name="Lock"/>
			<menu_item_call label="Asset-IDs abrufen" name="Get Assets IDs"/>
		</menu>
		<menu label="Parzelle" name="Parcel">
			<menu_item_call label="Besitzer zu mir zwingen" name="Owner To Me"/>
			<menu_item_call label="Auf Linden-Inhalt festlegen" name="Set to Linden Content"/>
			<menu_item_call label="Öffentiches Land in Besitz nehmen" name="Claim Public Land"/>
		</menu>
		<menu label="Region" name="Region">
			<menu_item_call label="Temp-Asset-Daten ausgeben" name="Dump Temp Asset Data"/>
			<menu_item_call label="Regions-Status speichern" name="Save Region State"/>
		</menu>
		<menu_item_call label="Gott-Werkzeuge" name="God Tools"/>
	</menu>
	<menu label="Veraltet" name="Deprecated">
		<menu label="Objekt anhängen" name="Attach Object"/>
		<menu label="Objekt abnehmen" name="Detach Object"/>
		<menu label="Kleider ausziehen" name="Take Off Clothing">
			<menu_item_call label="Hemd" name="Shirt"/>
			<menu_item_call label="Hose" name="Pants"/>
			<menu_item_call label="Schuhe" name="Shoes"/>
			<menu_item_call label="Socken" name="Socks"/>
			<menu_item_call label="Jacke" name="Jacket"/>
			<menu_item_call label="Handschuhe" name="Gloves"/>
			<menu_item_call label="Unterhemd" name="Menu Undershirt"/>
			<menu_item_call label="Unterhose" name="Menu Underpants"/>
			<menu_item_call label="Rock" name="Skirt"/>
			<menu_item_call label="Alpha" name="Alpha"/>
			<menu_item_call label="Tätowierung" name="Tattoo"/>
			<menu_item_call label="Universal" name="Universal"/>
			<menu_item_call label="Physik" name="Physics"/>
			<menu_item_call label="Alle Kleider" name="All Clothes"/>
		</menu>
		<menu label="Hilfe" name="DeprecatedHelp">
			<menu_item_call label="Offizielles Linden-Blog" name="Official Linden Blog"/>
			<menu_item_call label="Scripting-Portal" name="Scripting Portal"/>
			<menu label="Fehlermeldungen" name="Bug Reporting">
				<menu_item_call label="Allgemeiner Probleme-Tracker" name="Public Issue Tracker"/>
				<menu_item_call label="Hilfe zum Allgemeinen Probleme-Tracker" name="Publc Issue Tracker Help"/>
				<menu_item_call label="Fehlermeldungs-1x1" name="Bug Reporing 101"/>
				<menu_item_call label="Sicherheitsprobleme" name="Security Issues"/>
				<menu_item_call label="QA-Wiki" name="QA Wiki" />
			</menu>
		</menu>
	</menu>
</menu_bar><|MERGE_RESOLUTION|>--- conflicted
+++ resolved
@@ -249,11 +249,8 @@
 			<menu_item_call label="Mehrfach-Upload..." name="Bulk Upload"/>
 			<menu_item_call label="Linkset importieren..." name="import linkset"/>
 		</menu>
-<<<<<<< HEAD
 		<menu_item_call label="Material-Editor" name="material_editor_menu_item"/>
-=======
 		<menu_item_call label="Lokales Mesh" name="local_mesh" />
->>>>>>> fcf37510
 		<menu_item_call label="Rückgängig" name="Undo"/>
 		<menu_item_call label="Wiederholen" name="Redo"/>
 		<menu_item_call label="Lokaler Bitmap-Browser" name="Local Bitmap Browser"/>
