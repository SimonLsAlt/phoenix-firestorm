<?xml version="1.0" ?>
<menu_bar name="Main Menu">
	<menu label="Avatar" name="Me">
		<menu_item_call label="Konto" name="Manage Account">
			<menu_item_call.on_click name="ManageMyAccount_url" parameter="WebLaunchJoinNow,http://secondlife.com/account/index.php?lang=de"/>
		</menu_item_call>
		<menu_item_call label="Marktplatz-Auflistungen..." name="MarketplaceListings"/>
		<menu_item_call label="L$ kaufen" name="Buy and Sell L$"/>
		<menu_item_call label="[Membership]" name="Membership">
			<menu_item_call.on_click function="Advanced.ShowURL" parameter="https://secondlife.com/my/account/membership.php?lang=de-DE"/>
		</menu_item_call>

		<menu_item_check label="Inventar" name="Inventory"/>
		<menu_item_call label="Neues Inventar-Fenster" name="NewInventoryWindow"/>
		<menu_item_check label="Geschützte Ordner" name="Protected Folders"/>
		<menu_item_check label="Kleidungsfavoriten" name="WearableFavorites"/>
		<menu_item_call label="Auswahlen" name="Picks"/>
		<menu_item_call label="Erlebnisse" name="Experiences"/>
		<menu_item_call label="Profil" name="Profile"/>
		<menu_item_check label="Aktuelles Outfit" name="NowWearing"/>
		<menu_item_check label="Outfits" name="ChangeOutfit"/>
		<menu label="Ausziehen" name="Take Off &gt;">
			<menu label="Kleidung" name="Clothes &gt;">
				<menu_item_call label="Hemd" name="Shirt"/>
				<menu_item_call label="Hose" name="Pants"/>
				<menu_item_call label="Rock" name="Skirt"/>
				<menu_item_call label="Schuhe" name="Shoes"/>
				<menu_item_call label="Strümpfe" name="Socks"/>
				<menu_item_call label="Jacke" name="Jacket"/>
				<menu_item_call label="Handschuhe" name="Gloves"/>
				<menu_item_call label="Unterhemd" name="Self Undershirt"/>
				<menu_item_call label="Unterhose" name="Self Underpants"/>
				<menu_item_call label="Tätowierung" name="Self Tattoo"/>
				<menu_item_call label="Physik" name="Self Physics"/>
				<menu_item_call label="Alpha" name="Self Alpha"/>
				<menu_item_call label="Alle Kleider" name="All Clothes"/>
			</menu>
			<menu label="HUD" name="Avatar Detach HUD"/>
			<menu label="Abnehmen" name="Avatar Detach"/>
			<menu_item_call label="Alles abnehmen" name="Detach All"/>
			<menu_item_call label="Ausgewählte Anhänge abnehmen" name="Remove Selected Attachments"/>
		</menu>
		<menu_item_call label="Avatar auswählen" name="Avatar Picker"/>
		<menu_item_call label="Schwebehöhe" name="HoverHeight"/>
		<menu label="Bewegung" name="Movement">
			<menu_item_call label="Hinsetzen" name="Sit Down Here"/>
			<menu_item_call label="Aufstehen" name="Stand up"/>
			<menu_item_check label="Fliegen" name="Fly"/>
			<menu_item_check label="Immer rennen" name="Always Run"/>
			<menu_item_check label="Sitzen erzwingen" name="Force Toggle Sitting"/>
			<menu_item_check label="Movelock" name="Move Lock"/>
		</menu>
		<menu_item_check label="Steuerung" name="Movement Controls"/>
		<menu_item_check label="Kamerasteuerung" name="Camera Controls"/>
		<menu label="Avatar-Befinden" name="avhealth">
			<menu_item_call label="Avatar-Animationen stoppen" name="Stop Animating My Avatar"/>
			<menu_item_call label="Avatar-Animationen stoppen &amp; Skripten Rechte entziehen" name="Stop Animating My Avatar With Revoke"/>
			<menu_item_call label="Avatar undeformieren" name="undeform_avatar"/>
			<menu_item_call label="Skelett zurücksetzen" name="Reset Skeleton"/>
			<menu_item_call label="Skelett und Animationen zurücksetzen" name="Reset Skeleton And Animations"/>
			<menu_item_call label="Aktualisiere Aussehen (Rebake)" name="Rebake Texture"/>
			<menu_item_call label="Anhänge aktualisieren" name="Refresh Attachments"/>
			<menu_item_call label="Auf männlichen Standard-Avatar zurücksetzen" name="ResetDefaultAvM"/>
			<menu_item_call label="Auf weiblichen Standard-Avatar zurücksetzen" name="ResetDefaultAvF"/>
			<menu_item_check label="Informationen über Avatar-Komplexität anzeigen" name="Avatar Draw Info"/>
			<menu_item_call label="Skripte" name="MyScripts"/>
			<menu_item_call label="Lag-Meter" name="Lag Meter"/>
			<menu_item_call label="LSL-Brücke neu erstellen" name="Recreate LSL Bridge"/>
		</menu>
		<menu_item_call label="Foto machen" name="Take Snapshot"/>
		<menu_item_call label="360° Foto" name="Capture 360"/>
		<menu_item_call label="Money-Tracker" name="money_tracker"/>
		<menu_item_call label="Pose-Stand..." name="pose_stand"/>
		<menu_item_call label="Einstellungen" name="Preferences"/>
		<menu_item_call label="Symbolleistenschaltflächen" name="Toolbar Buttons"/>
		<menu_item_check label="HUD-Anhänge anzeigen" name="Show HUD Attachments"/>
		<menu_item_check label="Benutzeroberfläche anzeigen" name="Show User Interface"/>
		<menu_item_call label="Admin-Status anfordern" name="Request Admin Options"/>
		<menu_item_call label="Admin-Status verlassen" name="Leave Admin Options"/>
		<menu_item_call label="[APP_NAME] beenden" name="Quit"/>
	</menu>
	<menu label="Unterhalten" name="Communicate">
		<menu_item_call label="Freunde" name="My Friends"/>
		<menu_item_check label="Kontakte" name="Contacts"/>
		<menu_item_call label="Kontakt-Sets" name="Contact Sets"/>
		<menu_item_call label="Gruppen" name="My Groups"/>
		<menu_item_check label="Chat in der Nähe" name="Nearby Chat"/>
        <menu_item_check label="Leute" name="People"/>
		<!--
        <menu_item_call label="Teleport-Liste" name="Teleport History"/>
        <menu_item_check label="Orte" name="Places"/>
		-->
        <menu_item_check label="Gespräche" name="Conversations"/>
        <menu label="Online-Status" name="Status">
            <menu_item_check label="Abwesend" name="Away"/>
            <menu_item_check label="Nicht stören" name="Do Not Disturb"/>
            <menu_item_check label="Automatische Antwort" name="Set Autorespond"/>
            <menu_item_check label="Automatische Antwort an Nicht-Freunde" name="Set Autorespond to non-friends"/>
            <menu_item_check label="Teleport-Angebote und -Anforderungen abweisen" name="Automatically reject teleport offers"/>
            <menu_item_check label="Alle Gruppeneinladungen abweisen" name="Reject all group invites"/>
            <menu_item_check label="Alle Freundschaftsanfragen abweisen" name="Reject all friendship requests"/>
        </menu>
        <menu_item_check label="Gesten" name="Gestures"/>
		<menu_item_call label="Twitter..." name="Twitter"/>
		<menu_item_call label="Flickr..." name="Flickr"/>
		<menu_item_call label="Discord..." name="Discord"/>
		<menu label="Voice-Morphing" name="VoiceMorphing">
			<menu_item_check label="Kein Voice-Morphing" name="NoVoiceMorphing"/>
			<menu_item_check label="Vorschau..." name="Preview"/>
			<menu_item_call label="Abonnieren..." name="Subscribe"/>
			<menu_item_call label="Premium-Vorteil..." name="PremiumPerk"/>
		</menu>
		<menu_item_check label="Unterhaltungsprotokoll..." name="Conversation Log..."/>
		<menu_item_check label="Stimmen in der Nähe" name="Nearby Voice"/>
		<menu_item_call label="Blockierliste" name="Block List"/>
	</menu>
	<menu label="Welt" name="World">
		<menu_item_call label="Animationen synchronisieren" name="Resync Animations"/>
		<menu_item_call label="Avatare in der Nähe" name="Active Speakers"/>
		<menu_item_check label="Radar" name="Radar"/>
		<menu_item_call label="Teleport-Liste" name="Teleport History"/>
		<menu_item_check label="Orte" name="Places"/>
		<menu_item_call label="Ziele" name="Destinations"/>
		<menu_item_call label="Events" name="Events"/>
		<menu_item_check label="Minikarte" name="Mini-Map"/>
		<menu_item_check label="Karte" name="World Map"/>
		<menu_item_check label="Regions-Tracker" name="Region Tracker"/>
		<menu_item_check label="Stream-Titel" name="Stream Title"/>
		<menu_item_call label="Landmarke für diesen Ort setzen" name="Create Landmark Here"/>
		<menu_item_call label="Ortsprofil" name="Place Profile"/>
		<menu_item_call label="Land-Info" name="About Land"/>
		<menu_item_call label="Region/Grundbesitz" name="RegionEstate"/>
		<menu_item_call label="Dieses Land kaufen" name="Buy Land"/>
		<menu_item_call label="Mein Land" name="My Land"/>
		<menu_item_call label="Mein Linden Home" name="Linden Home"/>
		<menu label="Anzeigen" name="LandShow">
			<menu_item_check label="Bannlinien nicht anzeigen" name="Hide Ban Lines"/>
			<menu_item_check label="Bannlinien bei Kollision anzeigen" name="Show Ban Lines On Collision"/>
			<menu_item_check label="Bannlinien bei Annäherung anzeigen" name="Show Ban Lines On Proximity"/>
			<menu_item_check label="Ortungssignale" name="beacons"/>
			<menu_item_check label="Grundstücksgrenzen" name="Property Lines"/>
			<menu_item_check label="Landeigentümer" name="Land Owners"/>
			<menu_item_check label="Koordinaten" name="Coordinates"/>
			<menu_item_check label="Parzelleneigenschaften" name="Parcel Properties"/>
			<menu_item_check label="Menü „Erweitert“" name="Show Advanced Menu"/>
		</menu>
		<menu_item_check label="Grafikgeschwindigkeit verbessern..." name="Performance"/>
		<menu_item_call label="Nach Hause teleportieren" name="Teleport Home"/>
		<menu_item_call label="Diesen Ort als Zuhause festlegen" name="Set Home to Here"/>
		<menu label="Umgebung" name="Environment">
			<menu_item_check label="Sonnenaufgang" name="Sunrise"/>
			<menu_item_check label="Mittag" name="Noon"/>
			<menu_item_check label="Mittag (historisch)" name="legacy noon"/>
			<menu_item_check label="Sonnenuntergang" name="Sunset"/>
			<menu_item_check label="Mitternacht" name="Midnight"/>
			<menu_item_check label="Gemeinsame Umgebung verwenden" name="Use Shared Environment"/>
			<menu_item_call label="Meine Umgebungen..." name="my_environs"/>
			<menu_item_call label="Persönliche Beleuchtung..." name="adjustment_tool"/>
			<menu_item_check label="Wolken pausieren" name="pause_clouds"/>
			<menu label="Mehrfach-Import" name="WL Bulk Import">
				<menu_item_call label="Tage..." name="WL Bulk Import Days"/>
				<menu_item_call label="Himmel..." name="WL Bulk Import Skies"/>
				<menu_item_call label="Wasser..." name="WL Bulk Import Water"/>
			</menu>
		</menu>
		<menu label="Foto und Video" name="photo_and_video">
			<menu_item_call label="Fototools" name="phototools_item_call"/>
			<menu_item_call label="Kameratools" name="cameratools_item_call"/>
			<menu_item_check label="Schärfentiefe-Fokus fixieren" name="lock_focus_point"/>
		</menu>
		<menu_item_call label="Umgebungssuche" name="area_search"/>
		<menu_item_call label="Sound-Explorer" name="Sound Explorer"/>
		<menu_item_call label="Animation-Explorer" name="Animation Explorer"/>
		<menu_item_call label="Asset-Blacklist" name="asset_blacklist"/>
		<menu_item_call label="Avatar-Anzeigeeinstellungen" name="Avatar Render Settings"/>
<<<<<<< HEAD
		<menu_item_check label="Freunde immer komplett anzeigen" name="Always show Friends normally"/>
=======
>>>>>>> 050d2fef
		<menu_item_check label="Nur Freunde anzeigen" name="Render Friends Only"/>
	</menu>
	<menu label="Bauen" name="BuildTools">
		<menu_item_check label="Bauen" name="Show Build Tools"/>
		<menu label="Bauwerkzeug auswählen" name="Select Tool">
			<menu_item_call label="Fokus" name="Focus"/>
			<menu_item_call label="Verschieben" name="Move"/>
			<menu_item_call label="Bearbeiten" name="Edit"/>
			<menu_item_call label="Erstellen" name="Create"/>
			<menu_item_call label="Land" name="Land"/>
		</menu>
		<menu_item_call label="Verknüpfung" name="Link"/>
		<menu_item_call label="Verknüpfung auflösen" name="Unlink"/>
		<menu_item_check label="Verknüpfte Teile bearbeiten" name="Edit Linked Parts"/>
		<menu label="Elemente auswählen" name="Select Elements">
			<menu_item_call label="Nächsten Teil oder nächste Fläche auswählen" name="Select Next Part or Face"/>
			<menu_item_call label="Vorherigen Teil oder vorherige Fläche auswählen" name="Select Previous Part or Face"/>
			<menu_item_call label="Nächsten Teil oder nächste Fläche einschließen" name="Include Next Part or Face"/>
			<menu_item_call label="Vorherigen Teil oder vorherige Fläche einschließen" name="Include Previous Part or Face"/>
		</menu>
		<menu_item_call label="Fokus auf Auswahl" name="Focus on Selection"/>
		<menu_item_call label="Auf Auswahl zoomen" name="Zoom to Selection"/>
		<menu label="Objekt" name="Object">
			<menu_item_call label="Kaufen" name="Menu Object Buy"/>
			<menu_item_call label="Nehmen" name="Menu Object Take"/>
			<menu_item_call label="Kopie nehmen" name="Take Copy"/>
			<menu_item_call label="Duplizieren" name="Duplicate"/>
			<menu_item_call label="Partikel editieren" name="Menu Object Edit Particles"/>
			<menu_item_call label="Wieder in Objektinhalt speichern" name="Save Object Back to Object Contents"/>
			<menu_item_call label="Objekt zurückgeben" name="Return Object back to Owner"/>
			<menu label="Speichern als" name="Export Menu">
				<menu_item_call label="Backup" name="Backup"/>
				<menu_item_call label="Collada" name="Collada"/>
			</menu>
		</menu>
		<menu label="Skripte" name="Scripts">
			<menu_item_call label="Skriptwarnungen/Fehler anzeigen" name="Script Debug"/>
			<menu_item_call label="Skript-Info (Counter)" name="Script Info"/>
			<menu_item_call label="Skripte rekompilieren (Mono)" name="Mono"/>
			<menu_item_call label="Skripte rekompilieren (LSL)" name="LSL"/>
			<menu_item_call label="Skripte zurücksetzen" name="Reset Scripts"/>
			<menu_item_call label="Skripte auf ausführen einstellen" name="Set Scripts to Running"/>
			<menu_item_call label="Skripte auf nicht ausführen einstellen" name="Set Scripts to Not Running"/>
			<menu_item_call label="Skripte in Auswahl löschen" name="Remove Scripts From Selection"/>
		</menu>
		<menu label="Pathfinding" name="Pathfinding">
			<menu_item_call label="Regionsobjekte" name="pathfinding_linksets_menu_item"/>
			<menu_item_call label="Figuren..." name="pathfinding_characters_menu_item"/>
			<menu_item_call label="Anzeigen/Testen..." name="pathfinding_console_menu_item"/>
			<menu_item_call label="Region neu formen" name="pathfinding_rebake_navmesh_item"/>
		</menu>
		<menu label="Optionen" name="Options">
			<menu_item_check label="Erweiterte Berechtigungen anzeigen" name="DebugPermissions"/>
			<menu_item_check label="Nur meine Objekte auswählen" name="Select Only My Objects"/>
			<menu_item_check label="Nur bewegliche Objekte auswählen" name="Select Only Movable Objects"/>
			<menu_item_check label="Nur gesperrte Objekte auswählen" name="Select Only Locked Objects"/>
			<menu_item_check label="Nur kopierbare Objekte auswählen" name="Select Only Copyable Objects"/>
			<menu_item_check label="Gruppen-Objekte einschließen" name="Include Group-Owned Objects"/>
			<menu_item_check label="Unsichtbare Objekte auswählen" name="Select Invisible Objects"/>
			<menu_item_check label="Reflexionstests auswählen" name="Select Reflection Probes"/>
			<menu_item_check label="Updates Reflexionstests" name="Probe Updates"/>
			<menu_item_check label="Nach Umgebung auswählen" name="Select By Surrounding"/>
			<menu_item_check label="Physische Form beim Editieren anzeigen" name="Show Physics Shape"/>
			<menu_item_check label="Auswahlumrandung anzeigen" name="Show Selection Outlines"/>
			<menu_item_check label="Ausgeblendete Auswahl anzeigen" name="Show Hidden Selection"/>
			<menu_item_check label="Lichtradius für Auswahl anzeigen" name="Show Light Radius for Selection"/>
			<menu_item_check label="Körper für Reflexionstests anzeigen" name="Show Reflection Probe Volumes"/>
			<menu_item_check label="Auswahlstrahl anzeigen" name="Show Selection Beam"/>
			<menu_item_check label="Durchsichtig hervorheben" name="Highlight Transparent"/>
			<menu_item_check label="- Durchsichtige geriggte Netze einschließen" name="Include Transparent Rigged"/>
			<menu_item_check label="Keine Nachverabeitung" name="No Post"/>
			<menu_item_check label="An Raster ausrichten" name="Snap to Grid"/>
			<menu_item_call label="Objekt-XY an Raster ausrichten" name="Snap Object XY to Grid"/>
			<menu_item_call label="Auswahl für Raster verwenden" name="Use Selection for Grid"/>
			<menu_item_call label="Rasteroptionen..." name="Grid Options"/>
			<menu_item_call label="Standard-Berechtigungen festlegen..." name="Set default permissions"/>
		</menu>
		<menu label="Hochladen" name="Upload">
			<menu_item_call label="Bild..." name="Upload Image"/>
			<menu_item_call label="Sound ([COST] L$)..." name="Upload Sound"/>
			<menu_item_call label="Animation ([COST] L$)..." name="Upload Animation"/>
			<menu_item_call label="Modell..." name="Upload Model"/>
			<menu_item_call label="Material..." name="Upload Material"/>
			<menu_item_call label="Mehrfach-Upload..." name="Bulk Upload"/>
			<menu_item_call label="Linkset importieren..." name="import linkset"/>
		</menu>
		<menu_item_call label="Lokales Mesh" name="local_mesh" />
		<menu_item_call label="Rückgängig" name="Undo"/>
		<menu_item_call label="Wiederholen" name="Redo"/>
		<menu_item_call label="Lokaler Bitmap-Browser" name="Local Bitmap Browser"/>
	</menu>
	<menu label="Inhalt" name="Content">
		<menu_item_check label="Suchen" name="Search"/>
		<menu_item_check label="SL-Marktplatz" name="SL Marketplace"/>
		<menu_item_check label="L$-Markt-Kurse" name="LindenXchange"/>
		<menu_item_check label="Skript-Datenbank" name="Script Library"/>
		<menu_item_call label="SL-Community (Blogs, Foren, News)" name="SL Community Pages"/>
		<menu_item_call label="Nachricht des Tages" name="Firestorm MoTD"/>
	</menu>
	<menu label="Hilfe" name="Help">
		<menu_item_check label="Hinweise aktivieren" name="Enable Hints"/>
		<menu_item_call label="Firestorm-Wiki" name="Firestorm Wiki"/>
		<menu_item_call label="Fehlerbehebung" name="Troubleshooting"/>
		<menu_item_call label="Firestorm Support-Gruppe beitreten" name="firestorm_support_group"/>
		<menu_item_call label="Stundenplan Firestorm-Klassen" name="Firestorm Classes Schedule"/>
		<menu_item_call label="Firestorm-Eventkalender" name="Firestorm Events Calendar"/>
		<menu_item_check label="Anweisungen..." name="How To"/>
		<menu_item_call label="[CURRENT_GRID]-Hilfe" name="current_grid_help"/>
		<menu_item_call label="Über [CURRENT_GRID]" name="current_grid_about"/>
		<menu_item_call label="Whitelist-Unterstützung" name="whitelist_folders"/>
		<menu_item_call label="Grid-Status prüfen" name="Grid Status"/>
		<menu_item_call label="Missbrauch melden" name="Report Abuse"/>
		<menu_item_call label="Problem melden" name="Report Bug"/>
		<menu_item_call label="Rempler, Stöße &amp; Schläge" name="Bumps, Pushes &amp;amp; Hits"/>
		<menu_item_check label="Sysinfo-Button aktivieren" name="Enable Sysinfo Button"/>
		<menu_item_call label="Info über [APP_NAME]" name="About Second Life"/>
	</menu>
	<menu label="RLVa" name="RLVa Main">
		<menu label="Debug" name="Debug">
			<menu_item_check label="RLVa-Menü in Menüleiste anzeigen" name="Show Top-level RLVa Menu"/>
			<menu_item_check label="Debug-Meldungen anzeigen" name="Show Debug Messages"/>
			<menu_item_check label="Deaktivierungs- oder doppelte Nachrichten verstecken" name="Hide Unset or Duplicate Messages"/>
			<menu_item_check label="Assertion-Fehler anzeigen" name="Show Assertion Failures"/>
			<menu_item_check label="Gesperrte Layer ausblenden" name="Hide Locked Layers"/>
			<menu_item_check label="Gesperrte Anhänge ausblenden" name="Hide Locked Attachments"/>
			<menu_item_check label="Altes Namensschema verwenden" name="Enable Legacy Naming"/>
			<menu_item_check label="Teilen von Kleidung aktivieren" name="Enable Shared Wear"/>
			<menu_item_check label="Geteilte Gegenstände beim Tragen umbenennen" name="Rename Shared Items on Wear"/>
			<menu_item_check label="Sperren..." name="Locks"/>
		</menu>
		<menu_item_check label="OOC-Chat erlauben" name="Allow OOC Chat"/>
		<menu_item_check label="Gefilterten Chat anzeigen" name="Show Filtered Chat"/>
		<menu_item_check label="Tippen bei umgeleiteten Chat anzeigen" name="Show Redirected Chat Typing"/>
		<menu_item_check label="Langen, umgeleiteten Chat aufteilen" name="Split Long Redirected Chat"/>
		<menu_item_check label="Temporäre Anhänge erlauben" name="Allow Temporary Attachments"/>
		<menu_item_check label="Übergabe an #RLV-Ordner verbieten" name="Forbid Give to #RLV"/>
		<menu_item_check label="Anziehen ersetzt nicht-gesperrte Kleidung" name="Wear Replaces Unlocked"/>
		<menu_item_check label="Konsole" name="Console"/>
		<menu_item_check label="Beschränkungen..." name="Restrictions"/>
		<menu_item_check label="Texte..." name="Strings"/>
	</menu>
	<menu label="Erweitert" name="Advanced">
		<menu_item_call label="Textur neu laden" name="Rebake Texture"/>
		<menu_item_call label="Anhänge aktualisieren" name="Refresh Attachments"/>
		<menu_item_call label="UI-Größe auf Standard setzen" name="Set UI Size to Default"/>
		<menu_item_call label="Fenstergröße einstellen..." name="Set Window Size..."/>
		<menu_item_check label="Auswahldistanz einschränken" name="Limit Select Distance"/>
		<menu_item_check label="Kamerabeschränkungen deaktivieren" name="Disable Camera Distance"/>
		<menu_item_check label="Fotos in hoher Auflösung speichern" name="HighResSnapshot"/>
		<menu_item_check label="Fotos leise speichern" name="QuietSnapshotsToDisk"/>
		<menu label="Performance-Tools" name="Performance Tools">
			<menu_item_call label="Lag-Anzeige" name="Lag Meter"/>
			<menu_item_check label="Statistikleiste" name="Statistics Bar"/>
			<menu_item_check label="Statistiken zum Laden von Szenen" name="Scene Load Statistics"/>
			<menu_item_check label="Grafikleistung verbessern..." name="Performance"/>
			<menu_item_check label="Informationen zur Avatarkomplexität anzeigen" name="Avatar Draw Info"/>
		</menu>
		<menu label="Hervorhebung und Sichtbarkeit" name="Highlighting and Visibility">
			<menu_item_check label="Pulsierende Ortungssignale" name="Cheesy Beacon"/>
			<menu_item_check label="Partikel ausblenden" name="Hide Particles"/>
			<menu_item_check label="Auswahl ausblenden" name="Hide Selected"/>
			<menu_item_check label="Fadenkreuz für Mouselook anzeigen" name="ShowCrosshairs"/>
			<menu label="Schwebe-Tipps" name="Hover Tips">
				<menu_item_check label="Tipps anzeigen" name="Show Tips"/>
				<menu_item_check label="Landtipps" name="Land Tips"/>
				<menu_item_check label="Tipps zu allen Objekten" name="Tips On All Objects"/>
			</menu>
		</menu>
		<menu label="Darstellungstypen" name="Rendering Types">
			<menu_item_check label="Einfach" name="Rendering Type Simple"/>
			<menu_item_check label="Materialien" name="Rendering Type Materials"/>
			<menu_item_check label="Alpha-Masken" name="Rendering Type Alpha Mask"/>
			<menu_item_check label="Ganz hell Alpha-Masken" name="Rendering Type Fullbright Alpha Mask"/>
			<menu_item_check label="Leuchten" name="Rendering Type Glow"/>
			<menu_item_check label="Ganz hell" name="Rendering Type Fullbright"/>
			<menu_item_check label="Alpha" name="Rendering Type Alpha"/>
			<menu_item_check label="Baum" name="Rendering Type Tree"/>
			<menu_item_check label="Avatare" name="Rendering Type Character"/>
			<menu_item_check label="Animesh" name="Rendering Type Control Avatar"/>
			<menu_item_check label="Flächenpatch" name="Rendering Type Surface Patch"/>
			<menu_item_check label="Himmel" name="Rendering Type Sky"/>
			<menu_item_check label="Wasser" name="Rendering Type Water"/>
			<menu_item_check label="Volumen" name="Rendering Type Volume"/>
			<menu_item_check label="Gras" name="Rendering Type Grass"/>
			<menu_item_check label="Wolken" name="Rendering Type Clouds"/>
			<menu_item_check label="Partikel" name="Rendering Type Particles"/>
			<menu_item_check label="Unebenheiten" name="Rendering Type Bump"/>
		</menu>
		<menu label="Rendering-Eigenschaften" name="Rendering Features">
			<menu_item_check label="UI" name="ToggleUI"/>
			<menu_item_check label="Ausgewählt" name="Selected"/>
			<menu_item_check label="Farblich hervorgehoben" name="Highlighted"/>
			<menu_item_check label="Dynamische Texturen" name="Dynamic Textures"/>
			<menu_item_check label="Fußschatten" name="Foot Shadows"/>
			<menu_item_check label="Nebel" name="Fog"/>
			<menu_item_check label="FRInfo testen" name="Test FRInfo"/>
			<menu_item_check label="Flexible Objekte" name="Flexible Objects"/>
		</menu>
		<menu label="RLVa" name="RLVa Embedded">
			<menu label="Debug" name="Debug">
				<menu_item_check label="RLVa-Menü in Menüleiste anzeigen" name="Show Top-level RLVa Menu"/>
				<menu_item_check label="Debug-Meldungen anzeigen" name="Show Debug Messages"/>
				<menu_item_check label="Deaktivierungs- oder doppelte Nachrichten verstecken" name="Hide Unset or Duplicate Messages"/>
				<menu_item_check label="Assertion-Fehler anzeigen" name="Show Assertion Failures"/>
				<menu_item_check label="Altes Namensschame verwenden" name="Enable Legacy Naming"/>
				<menu_item_check label="Teilen von Kleidung aktivieren" name="Enable Shared Wear"/>
				<menu_item_check label="Geteilte Gegenstände beim Tragen umbenennen" name="Rename Shared Items on Wear"/>
				<menu_item_check label="Sperren..." name="Locks"/>
			</menu>
			<menu_item_check label="Gesperrte Layer ausblenden" name="Hide Locked Layers"/>
			<menu_item_check label="Gesperrte Anhänge ausblenden" name="Hide Locked Attachments"/>
			<menu_item_check label="OOC-Chat erlauben" name="Allow OOC Chat"/>
			<menu_item_check label="Übergabe an #RLV-Ordner verbieten" name="Forbid Give to #RLV"/>
			<menu_item_check label="Gefilterten Chat anzeigen" name="Show Filtered Chat"/>
			<menu_item_check label="Namensschilder anzeigen" name="Show Name Tags"/>
			<menu_item_check label="Anziehen ersetzt nicht-gesperrte Kleidung" name="Wear Replaces Unlocked"/>
			<menu_item_check label="Beschränkungen..." name="Restrictions"/>
		</menu>
		<menu label="Medien-Stream-Backup" name="media_stream_import_export">
			<menu_item_call label="XML mit Medien-Stream importieren..." name="media_stream_import"/>
			<menu_item_call label="Medien-Stream als XML exportieren..." name="media_stream_export"/>
		</menu>
		<menu_item_check label="Plugin-Read-Thread verwenden" name="Use Plugin Read Thread"/>
		<menu_item_call label="Gruppen-Cache löschen" name="ClearGroupCache"/>
		<menu_item_check label="Weiche Mausbewegung" name="Mouse Smoothing"/>
		<menu_item_call label="Tasten freigeben" name="Release Keys"/>
		<menu label="Tastaturkürzel" name="Shortcuts">
			<menu_item_check label="Suchen" name="Search"/>
			<menu_item_call label="Tasten freigeben" name="Release Keys"/>
			<menu_item_call label="UI-Größe auf Standard setzen" name="Set UI Size to Default"/>
			<menu_item_check label="Doppelklick-Teleport" name="DoubleClick Teleport"/>
            <menu_item_check label="Immer rennen" name="Always Run"/>
            <menu_item_check label="Fliegen" name="Fly"/>
			<menu_item_call label="Fenster schließen" name="Close Window"/>
			<menu_item_call label="Fenstergruppe schließen" name="Close Window Group"/>
			<menu_item_call label="Alle Fenster schließen" name="Close All Windows"/>
			<menu_item_call label="Foto auf Datenträger" name="Snapshot to Disk"/>
			<menu_item_call label="Mouselook" name="Mouselook"/>
			<menu_item_check label="Joystick-Flycam" name="Joystick Flycam"/>
			<menu_item_call label="Ansicht zurücksetzen" name="Reset View"/>
			<menu_item_call label="Kamera-Blickwinkel zurücksetzen" name="Reset Camera Angles"/>
			<menu_item_call label="Letzten Chatter ansehen" name="Look at Last Chatter"/>
			<menu_item_call label="Hineinzoomen" name="Zoom In"/>
			<menu_item_call label="Zoom-Standard" name="Zoom Default"/>
			<menu_item_call label="Wegzoomen" name="Zoom Out"/>
		</menu>
		<menu_item_check label="Flugbeschränkungen aufheben" name="Fly Override"/>
		<menu_item_check label="RestrainedLove API" name="RLV API"/>
		<menu_item_call label="Debug-Einstellungen anzeigen" name="Debug Settings"/>
		<menu_item_check label="Menü „Entwickler“ anzeigen" name="Debug Mode"/>
	</menu>
	<menu label="Entwickler" name="Develop">
		<menu label="Konsolen" name="Consoles">
			<menu_item_check label="Textur" name="Texture Console"/>
			<menu_item_check label="Debug-Fenster" name="Debug Console"/>
			<menu_item_call label="Meldungen" name="Notifications"/>
			<menu_item_check label="Schnelle Timer" name="Fast Timers"/>
			<menu_item_check label="Speicher" name="Memory"/>
			<menu_item_check label="Szenestatistiken" name="Scene Statistics"/>
			<menu_item_check label="Monitor zum Laden von Szenen" name="Scene Loading Monitor"/>
			<menu_item_check label="Region-Debug-Konsole" name="Region Debug Console"/>
			<menu_item_call label="Info zu Region in Debug-Fenster" name="Region Info to Debug Console"/>
			<menu_item_call label="Gruppeninfo in Debug-Fenster" name="Group Info to Debug Console"/>
			<menu_item_call label="Info zu Fähigkeiten in Debug-Fenster" name="Capabilities Info to Debug Console"/>
			<menu_item_check label="Kamera" name="Camera"/>
			<menu_item_check label="Wind" name="Wind"/>
			<menu_item_check label="FOV" name="FOV"/>
			<menu_item_check label="Gütesiegel" name="Badge"/>
		</menu>
		<menu label="Info anzeigen" name="Display Info">
			<menu_item_check label="Zeit anzeigen" name="Show Time"/>
			<menu_item_check label="Transaktion beim Hochladen anzeigen" name="Show Upload Transaction"/>
			<menu_item_check label="Texturinfos anzeigen" name="Show Texture Info"/>
			<menu_item_call label="VRAM-Belegung pro Objekt" name="VRAM usage per object"/>
			<menu_item_check label="Avatar-Render-Info anzeigen" name="Show Avatar Render Info"/>
			<menu_item_check label="Render-Info anzeigen" name="Show Render Info"/>
			<menu_item_check label="Matrizen anzeigen" name="Show Matrices"/>
			<menu_item_check label="Farbe unter Cursor anzeigen" name="Show Color Under Cursor"/>
			<menu_item_check label="Speicher anzeigen" name="Show Memory"/>
			<menu_item_check label="Aktualisierungen an Objekten anzeigen" name="Show Updates"/>
		</menu>
		<menu label="Profiling/Telemetrie" name="Enable / Disable telemetry capture">
			<menu_item_check label="Profiling" name="Profiling"/>
			<menu_item_check label="Starten wenn verbunden" name="Start when telemetry client connects"/>
		</menu>
		<menu label="Fehler erzwingen" name="Force Errors">
			<menu_item_call label="Haltepunkt erzwingen" name="Force Breakpoint"/>
			<menu_item_call label="LLError erzwingen und abstürzen" name="Force LLError And Crash"/>
			<menu_item_call label="LLError erzwingen, Meldung anzeigen und abstürzen" name="Force LLError Message And Crash"/>
			<menu_item_call label="Fehlerhaften Speicherzugriff erzwingen" name="Force Bad Memory Access"/>
			<menu_item_call label="Fehlerhaften Speicherzugriff in Coroutine erzwingen" name="Force Bad Memory Access in Coroutine"/>
			<menu_item_call label="Endlosschleife erzwingen" name="Force Infinite Loop"/>
			<menu_item_call label="Treiber-Absturz erzwingen" name="Force Driver Carsh"/>
			<menu_item_call label="Softwareausnahme erzwingen" name="Force Software Exception"/>
			<menu_item_call label="Softwareausnahme in Coroutine erzwingen" name="Force Software Exception in Coroutine"/>
			<menu_item_call label="Absturz in Thread erzwingen" name="Force a Crash in a Thread"/>
			<menu_item_call label="Verbindungsabbruch erzwingen" name="Force Disconnect Viewer"/>
			<menu_item_call label="Speicherverlust simulieren" name="Memory Leaking Simulation"/>
		</menu>
		<menu label="GLTF" name="GLTF">
			<menu_item_call label="Öffnen..." name="Open..."/>
			<menu_item_call label="Speichern unter..." name="Save As..."/>
			<menu_item_call label="Trennen..." name="Decompose..."/>
			<menu_item_call label="Hochladen..." name="Upload..."/>
		</menu>
		<menu label="Auflösung" name="Video">
			<menu_item_call label="1080x1920" name="1080x1920"/>
			<menu_item_call label="1920x1080" name="1920x1080"/>
			<menu_item_call label="1280x720" name="1280x720"/>
			<menu_item_call label="720x1280" name="720x1280"/>
		</menu>
		<menu label="Render-Tests" name="Render Tests">
			<menu_item_check label="Kamera-Versatz" name="Camera Offset"/>
			<menu_item_check label="Framerate randomisieren" name="Randomize Framerate"/>
			<menu_item_check label="Periodischer langsamer Frame" name="Periodic Slow Frame"/>
			<menu_item_check label="Rahmenprofil" name="Frame Profile"/>
			<menu_item_call label="Benchmark" name="Benchmark"/>
			<menu_item_call label="HDRI-Vorschau" name="HDRI Preview"/>
			<menu_item_call label="GLTF-Szenenvorschau" name="GLTF Scene Preview"/>
		</menu>
		<menu label="Metadaten darstellen" name="Render Metadata">
			<menu_item_check label="Bounding Boxes" name="Bounding Boxes"/>
			<menu_item_check label="Avatar-Hitboxen" name="Avatar Hitboxes"/>
			<menu_item_check label="Normalen" name="Normals"/>
			<menu_item_check label="Octree" name="Octree"/>
			<menu_item_check label="Shadow Frusta" name="Shadow Frusta"/>
			<menu_item_check label="Physische Formen" name="Physics Shapes"/>
			<menu_item_check label="Okklusion" name="Occlusion"/>
			<menu_item_check label="Bündel rendern" name="Render Batches"/>
			<menu_item_check label="Typ aktualisieren" name="Update Type"/>
			<menu_item_check label="Texture-Anim" name="Texture Anim"/>
			<menu_item_check label="Textur-Priorität" name="Texture Priority"/>
			<menu_item_check label="Texturbereich" name="Texture Area"/>
			<menu_item_check label="Oberflächenbereich" name="Face Area"/>
			<menu_item_check label="Detailstufeninfos" name="LOD Info"/>
			<menu_item_check label="Dreieckszähler" name="Triangle Count"/>
			<menu_item_check label="Lichter" name="Lights"/>
			<menu_item_check label="Partikel" name="Particles"/>
			<menu_item_check label="Gelenkpunkte" name="Collision Skeleton"/>
			<menu_item_check label="Gelenke" name="Joints"/>
			<menu_item_check label="Raycast" name="Raycast"/>
			<menu_item_check label="Wind-Vektoren" name="Wind Vectors"/>
			<menu_item_check label="Formen" name="Sculpt"/>
			<menu_item_check label="Texturgröße" name="Texture Size"/>
			<menu label="Textur-Dichte" name="Texture Density">
				<menu_item_check label="Keine" name="None"/>
				<menu_item_check label="Aktuelle" name="Current"/>
				<menu_item_check label="Gewünscht" name="Desired"/>
				<menu_item_check label="Vollständig" name="Full"/>
			</menu>
		</menu>
		<menu label="Rendering" name="Rendering">
			<menu_item_check label="Achsen" name="Axes"/>
			<menu_item_check label="Tangentenbasis" name="Tangent Basis"/>
			<menu_item_call label="Texturinfo für ausgewähltes Objekt" name="Selected Texture Info Basis"/>
			<menu_item_call label="Materialinfo für ausgewähltes Objekt" name="Selected Material Info"/>
			<menu_item_check label="Wireframe" name="Wireframe"/>
			<menu_item_check label="Objekt-Objekt Okklusion" name="Object-Object Occlusion"/>
			<menu_item_check label="Erweitertes Beleuchtungsmodell" name="Advanced Lighting Model"/>
			<menu_item_check label="Schatten von Sonne-/Mond-Projektoren" name="Shadows from Sun/Moon/Projectors"/>
			<menu_item_check label="SSAO und Schattenglättung" name="SSAO and Shadow Smoothing"/>
			<menu_item_check label="Globale Beleuchtung (experimentell)" name="Global Illumination"/>
			<menu_item_check label="GL beim nächsten Start debuggen" name="Debug GL"/>
			<menu_item_check label="Pipeline debuggen" name="Debug Pipeline"/>
			<menu_item_check label="Automatische Alpha-Masken" name="Automatic Alpha Masks (deferred)"/>
			<menu_item_check label="Animationstexturen" name="Animation Textures"/>
			<menu_item_check label="Texturen deaktivieren" name="Disable Textures"/>
			<menu_item_call label="Animesh nicht anzeigen" name="Derender Animesh"/>
			<menu_item_check label="Umgebungsbeleuchtung deaktivieren" name="Disable Ambient"/>
			<menu_item_check label="Sonnenlicht deaktivieren" name="Disable Sunlight"/>
			<menu_item_check label="Lokale Lichtquellen deaktivieren" name="Disable Local Lights"/>
			<menu_item_check label="Texturen in Vollauflösung (gefährlich)" name="Full Res Textures"/>
			<menu_item_check label="Angehängte Lichter rendern" name="Render Attached Lights"/>
			<menu_item_check label="Angehängte Partikel rendern" name="Render Attached Particles"/>
			<menu_item_check label="Shader-Cache aktivieren" name="Enable Shader Cache"/>
			<menu_item_call label="Shader-Cache bereinigen" name="Shader Cache Clear"/>
			<menu_item_call label="Terrain neu erstellen" name="Rebuild Terrain"/>
		</menu>
		<menu label="Netzwerk" name="Network">
			<menu_item_check label="Agent pausieren" name="AgentPause"/>
			<menu_item_call label="Meldungsprotokoll aktivieren" name="Enable Message Log"/>
			<menu_item_call label="Meldungsprotokoll deaktivieren" name="Disable Message Log"/>
			<menu_item_check label="Objektposition laut Geschwindigkeit interpolieren" name="Velocity Interpolate Objects"/>
			<menu_item_check label="Positionen der interpolierten Objekte anfragen" name="Ping Interpolate Object Positions"/>
			<menu_item_call label="Ein Paket fallenlassen" name="Drop a Packet"/>
		</menu>
		<menu label="Cache" name="Cache">
			<menu_item_call label="Disk-Cache leeren" name="Purge Disk Cache"/>
		</menu>
		<menu_item_call label="Geskriptete Kamera ausgeben" name="Dump Scripted Camera"/>
		<menu label="Rekorder" name="Recorder">
			<menu_item_call label="Ereignis-Aufname starten" name="Start event recording"/>
			<menu_item_call label="Ereignis-Aufname stoppen" name="Stop event recording"/>
			<menu_item_call label="Ereignis-Aufname wiedergeben" name="Playback event recording"/>
			<menu_item_call label="Wiedergabe starten" name="Start Playback"/>
			<menu_item_call label="Wiedergabe stoppen" name="Stop Playback"/>
			<menu_item_check label="Wiedergabeschleife" name="Loop Playback"/>
			<menu_item_call label="Aufnahme starten" name="Start Record"/>
			<menu_item_call label="Aufnahme stoppen" name="Stop Record"/>
		</menu>
		<menu label="Welt" name="DevelopWorld">
			<menu_item_check label="Sonnen-Override für Sim" name="Sim Sun Override"/>
			<menu_item_check label="Festgelegtes Wetter" name="Fixed Weather"/>
			<menu_item_call label="Regionsobjekt-Cache ausgeben" name="Dump Region Object Cache"/>
			<menu_item_check label="Statistiken in Datei ausgeben" name="Stats Recorder File"/>
			<menu_item_check label="Interest-Liste 360 Modus" name="Interest List: 360 Mode"/>
			<menu_item_call label="Interest-Liste zurücksetzen" name="Reset Interest Lists"/>
			<menu_item_call label="Simulator-Features ausgeben" name="DumpSimFeaturesToChat"/>
		</menu>
		<menu label="UI" name="UI">
			<menu_item_call label="Medienbrowser-Test" name="Web Browser Test"/>
			<menu_item_call label="Test Regionsneustart" name="Region Restart Test"/>
			<menu_item_call label="Web-Browser" name="Web Content Browser"/>
			<menu_item_call label="Inventar-Abbildungshelfer" name="Inventory Thumbnails Helper"/>
			<menu_item_call label="Schriftarten ausgeben" name="Dump Fonts"/>
			<menu_item_call label="Schriftarten-Texturen ausgeben" name="Dump Font Textures"/>
			<menu_item_call label="SelectMgr ausgeben" name="Dump SelectMgr"/>
			<menu_item_call label="Inventarinfo ausgeben" name="Dump Inventory"/>
			<menu_item_call label="Timer ausgeben" name="Dump Timers"/>
			<menu_item_call label="Fokus ausgeben" name="Dump Focus Holder"/>
			<menu_item_call label="Ausgewählte Objektinfo drucken" name="Print Selected Object Info"/>
			<menu_item_call label="Agent-Info drucken" name="Print Agent Info"/>
			<menu_item_check label="Doppel-Klick-Auto-Pilot" name="Double-ClickAuto-Pilot"/>
			<menu_item_check label="Doppel-Klick-Teleport" name="DoubleClick Teleport"/>
			<menu_item_check label="SelectMgr debuggen" name="Debug SelectMgr"/>
			<menu_item_check label="Klicks debuggen" name="Debug Clicks"/>
			<menu_item_check label="Ansichten debuggen" name="Debug Views"/>
			<menu_item_check label="Unicode debuggen" name="Debug Unicode"/>
			<menu_item_check label="Kamera-Controls debuggen" name="Debug Unicode"/>
			<menu_item_check label="Kurzinfos: Debug-Namen" name="Debug Name Tooltips"/>
			<menu_item_check label="Maus-Events debuggen" name="Debug Mouse Events"/>
			<menu_item_check label="Tasten debuggen" name="Debug Keys"/>
			<menu_item_check label="WindowProc debuggen" name="Debug WindowProc"/>
		</menu>
		<menu label="XUI" name="XUI">
			<menu_item_call label="Farbeinstellungen neu laden" name="Reload Color Settings"/>
			<menu_item_call label="Schriftarttest anzeigen" name="Show Font Test"/>
			<menu_item_call label="Aus XML-Datei laden" name="Load from XML"/>
			<menu_item_call label="In XML-Datei speichern" name="Save to XML"/>
			<menu_item_check label="XUI-Namen anzeigen" name="Show XUI Names"/>
			<menu_item_check label="Debug-Informationen für Views anzeigen" name="DebugViews"/>
			<menu_item_call label="XUI-Editor" name="UI Preview Tool"/>
			<menu_item_call label="Test-IMs senden" name="Send Test IMs"/>
			<menu_item_call label="Namen-Cache leeren" name="Flush Names Caches"/>
		</menu>
		<menu label="Avatar" name="Character">
			<menu label="Geladene Textur nehmen" name="Grab Baked Texture">
				<menu_item_call label="Iris" name="Grab Iris"/>
				<menu_item_call label="Kopf" name="Grab Head"/>
				<menu_item_call label="Oberkörper" name="Grab Upper Body"/>
				<menu_item_call label="Unterkörper" name="Grab Lower Body"/>
				<menu_item_call label="Rock" name="Grab Skirt"/>
			</menu>
			<menu label="Avatar-Tests" name="Character Tests">
				<menu_item_call label="Aussehen als XML speichern" name="Appearance To XML"/>
				<menu_item_call label="Avatargeometrie ein-/ausschalten" name="Toggle Character Geometry"/>
				<menu_item_call label="Männlich testen" name="Test Male"/>
				<menu_item_call label="Weiblich testen" name="Test Female"/>
				<menu_item_check label="Avatarauswahl zulassen" name="Allow Select Avatar"/>
				<menu_item_check label="Nur Freunde anzeigen" name="Render Only Friends"/>
			</menu>
			<menu label="Animationsgeschwindigkeit" name="Animation Speed">
				<menu_item_call label="Alle Animationen 10 % schneller" name="All Animations 10 Faster"/>
				<menu_item_call label="Alle Animationen 10 % langsamer" name="All Animations 10 Slower"/>
				<menu_item_call label="Alle Animationsgeschwindigkeiten zurücksetzen" name="Reset All Animation Speed"/>
				<menu_item_check label="Zeitlupen-Animationen" name="Slow Motion Animations"/>
			</menu>
			<menu label="Animationsgeschwindigkeit" name="Animation Speed">
				<menu_item_call label="Alle Animationen 10 % schneller" name="All Animations 10 Faster"/>
				<menu_item_call label="Alle Animationen 10 % langsamer" name="All Animations 10 Slower"/>
				<menu_item_call label="Alle Animationsgeschwindigkeiten zurücksetzen" name="Reset All Animation Speed"/>
				<menu_item_check label="Zeitlupen-Animationen" name="Slow Motion Animations"/>
			</menu>
			<menu_item_call label="Param auf Standard erzwingen" name="Force Params to Default"/>
			<menu_item_check label="Animations-Info" name="Animation Info"/>
			<menu_item_check label="Kamerafokus anzeigen" name="Show Look At"/>
			<menu_item_check label="Klickpunkt anzeigen" name="Show Point At"/>
			<menu_item_check label="Landaktualisierung debuggen" name="Debug Joint Updates"/>
			<menu_item_check label="LOD deaktivieren" name="Disable LOD"/>
			<menu_item_check label="Sichtbare Agenten debuggen" name="Debug Character Vis"/>
<<<<<<< HEAD
=======
			<menu_item_check label="Charakter-Rez-Status debuggen" name="Debug Character Rez State"/>
>>>>>>> 050d2fef
			<menu_item_check label="Gelenkpunkte anzeigen" name="Show Collision Skeleton"/>
			<menu_item_check label="Knochen anzeigen" name="Show Bones"/>
			<menu_item_check label="Agent-Ziel anzeigen" name="Display Agent Target"/>
			<menu_item_check label="Umfang der vereinfachten Darstellung anzeigen" name="Show Impostor Extents"/>
			<menu_item_call label="Anhänge ausgeben" name="Dump Attachments"/>
			<menu_item_call label="Avatar-Texturen debuggen" name="Debug Avatar Textures"/>
			<menu_item_call label="Lokale Texturen ausgeben" name="Dump Local Textures"/>
			<menu_item_call label="Avatarwolken-Partikel neu laden" name="Reload Avatar Cloud Particle"/>
		</menu>
		<menu_item_check label="HTTP-Texturen" name="HTTP Textures"/>
		<menu_item_check label="HTTP-Inventar" name="HTTP Inventory"/>
		<menu_item_call label="Bilder komprimieren" name="Compress Images"/>
		<menu_item_call label="Datei-Komprimierung testen" name="Compress File Test"/>
		<menu_item_call label="Visual Leak Detector aktivieren" name="Enable Visual Leak Detector"/>
		<menu_item_check label="Ausgabe Fehlerbeseitigung ausgeben" name="Output Debug Minidump"/>
		<menu_item_check label="Bei nächster Ausführung Debugkonsole öffnen" name="Console Window"/>
		<menu label="Protokollierungsstufe festlegen" name="Set Logging Level">
			<menu_item_check label="Debug" name="Debug"/>
			<menu_item_check label="Info" name="Info"/>
			<menu_item_check label="Warnung" name="Warning"/>
			<menu_item_check label="Fehler" name="Error"/>
			<menu_item_check label="Keine" name="None"/>
		</menu>
		<menu_item_call label="Admin-Status anfordern" name="Request Admin Options"/>
		<menu_item_call label="Admin-Status verlassen" name="Leave Admin Options"/>
		<menu_item_check label="Admin-Menü anzeigen" name="View Admin Options"/>
	</menu>
	<menu label="Admin" name="Admin">
		<menu label="Objekt" name="AdminObject">
			<menu_item_call label="Kopie nehmen" name="Admin Take Copy"/>
			<menu_item_call label="Mich zum Besitzer machen" name="Force Owner To Me"/>
			<menu_item_call label="Besitzererlaubnis erzwingen" name="Force Owner Permissive"/>
			<menu_item_call label="Löschen" name="Delete"/>
			<menu_item_call label="Sperren" name="Lock"/>
			<menu_item_call label="Asset-IDs abrufen" name="Get Assets IDs"/>
		</menu>
		<menu label="Parzelle" name="Parcel">
			<menu_item_call label="Besitzer zu mir zwingen" name="Owner To Me"/>
			<menu_item_call label="Auf Linden-Inhalt festlegen" name="Set to Linden Content"/>
			<menu_item_call label="Öffentiches Land in Besitz nehmen" name="Claim Public Land"/>
		</menu>
		<menu label="Region" name="Region">
			<menu_item_call label="Temp-Asset-Daten ausgeben" name="Dump Temp Asset Data"/>
			<menu_item_call label="Regions-Status speichern" name="Save Region State"/>
		</menu>
		<menu_item_call label="Gott-Werkzeuge" name="God Tools"/>
	</menu>
	<menu label="Veraltet" name="Deprecated">
		<menu label="Objekt anhängen" name="Attach Object"/>
		<menu label="Objekt abnehmen" name="Detach Object"/>
		<menu label="Kleider ausziehen" name="Take Off Clothing">
			<menu_item_call label="Hemd" name="Shirt"/>
			<menu_item_call label="Hose" name="Pants"/>
			<menu_item_call label="Schuhe" name="Shoes"/>
			<menu_item_call label="Socken" name="Socks"/>
			<menu_item_call label="Jacke" name="Jacket"/>
			<menu_item_call label="Handschuhe" name="Gloves"/>
			<menu_item_call label="Unterhemd" name="Menu Undershirt"/>
			<menu_item_call label="Unterhose" name="Menu Underpants"/>
			<menu_item_call label="Rock" name="Skirt"/>
			<menu_item_call label="Alpha" name="Alpha"/>
			<menu_item_call label="Tätowierung" name="Tattoo"/>
			<menu_item_call label="Universal" name="Universal"/>
			<menu_item_call label="Physik" name="Physics"/>
			<menu_item_call label="Alle Kleider" name="All Clothes"/>
		</menu>
		<menu label="Hilfe" name="DeprecatedHelp">
			<menu_item_call label="Offizielles Linden-Blog" name="Official Linden Blog"/>
			<menu_item_call label="Scripting-Portal" name="Scripting Portal"/>
			<menu label="Fehlermeldungen" name="Bug Reporting">
				<menu_item_call label="Allgemeiner Probleme-Tracker" name="Public Issue Tracker"/>
				<menu_item_call label="Hilfe zum Allgemeinen Probleme-Tracker" name="Publc Issue Tracker Help"/>
				<menu_item_call label="Fehlermeldungs-1x1" name="Bug Reporing 101"/>
				<menu_item_call label="Sicherheitsprobleme" name="Security Issues"/>
				<menu_item_call label="QA-Wiki" name="QA Wiki" />
			</menu>
		</menu>
	</menu>
</menu_bar><|MERGE_RESOLUTION|>--- conflicted
+++ resolved
@@ -173,10 +173,6 @@
 		<menu_item_call label="Animation-Explorer" name="Animation Explorer"/>
 		<menu_item_call label="Asset-Blacklist" name="asset_blacklist"/>
 		<menu_item_call label="Avatar-Anzeigeeinstellungen" name="Avatar Render Settings"/>
-<<<<<<< HEAD
-		<menu_item_check label="Freunde immer komplett anzeigen" name="Always show Friends normally"/>
-=======
->>>>>>> 050d2fef
 		<menu_item_check label="Nur Freunde anzeigen" name="Render Friends Only"/>
 	</menu>
 	<menu label="Bauen" name="BuildTools">
@@ -644,12 +640,6 @@
 				<menu_item_call label="Alle Animationsgeschwindigkeiten zurücksetzen" name="Reset All Animation Speed"/>
 				<menu_item_check label="Zeitlupen-Animationen" name="Slow Motion Animations"/>
 			</menu>
-			<menu label="Animationsgeschwindigkeit" name="Animation Speed">
-				<menu_item_call label="Alle Animationen 10 % schneller" name="All Animations 10 Faster"/>
-				<menu_item_call label="Alle Animationen 10 % langsamer" name="All Animations 10 Slower"/>
-				<menu_item_call label="Alle Animationsgeschwindigkeiten zurücksetzen" name="Reset All Animation Speed"/>
-				<menu_item_check label="Zeitlupen-Animationen" name="Slow Motion Animations"/>
-			</menu>
 			<menu_item_call label="Param auf Standard erzwingen" name="Force Params to Default"/>
 			<menu_item_check label="Animations-Info" name="Animation Info"/>
 			<menu_item_check label="Kamerafokus anzeigen" name="Show Look At"/>
@@ -657,10 +647,7 @@
 			<menu_item_check label="Landaktualisierung debuggen" name="Debug Joint Updates"/>
 			<menu_item_check label="LOD deaktivieren" name="Disable LOD"/>
 			<menu_item_check label="Sichtbare Agenten debuggen" name="Debug Character Vis"/>
-<<<<<<< HEAD
-=======
 			<menu_item_check label="Charakter-Rez-Status debuggen" name="Debug Character Rez State"/>
->>>>>>> 050d2fef
 			<menu_item_check label="Gelenkpunkte anzeigen" name="Show Collision Skeleton"/>
 			<menu_item_check label="Knochen anzeigen" name="Show Bones"/>
 			<menu_item_check label="Agent-Ziel anzeigen" name="Display Agent Target"/>
