<?xml version="1.0" encoding="utf-8" standalone="yes"?>
<panel name="status">
<<<<<<< HEAD
	<panel.string name="packet_loss_tooltip">Paketverlust</panel.string>
	<panel.string name="bandwidth_tooltip">Bandbreite</panel.string>
	<panel.string name="time">[hour24, datetime, slt]:[min, datetime, slt]:[second, datetime, slt] [timezone, datetime, slt]</panel.string>
	<panel.string name="timeTooltip">[weekday, datetime, slt], [day, datetime, slt]. [month, datetime, slt] [year, datetime, slt]</panel.string>
	<panel.string name="buycurrencylabel">[AMT] L$</panel.string>
	<panel name="parcel_info_panel">
		<button name="buy_land_btn" tool_tip="Diese Parzelle steht zum Verkauf."/>
		<button name="status_wl_btn" tool_tip="Windlight-Einstellungen der Parzelle"/>
		<button name="status_lightshare_btn" tool_tip="Lightshare-Einstellungen"/>
		<text name="parcel_info_text" value="(laden)" tool_tip="Name der Parzelle, auf der du dich befindest. Klicken öffnet die Land-Informationen."/>
	</panel>
	<panel name="menu_search_panel" left="-440">
		<search_editor label="Menü durchs." name="search_menu_edit" tool_tip="Den Suchbegriff hier eingeben. Ergebnisse werden für Treffer im Namen eines Menüeintrags angezeigt."/>
	</panel>
	<panel name="balance_bg" left="-308">
		<text name="balance" tool_tip="Klicken, um L$-Guthaben zu aktualisieren" value="?? L$"/>
		<button label="L$-Kauf" name="buyL" tool_tip="Hier klicken, um mehr L$ zu kaufen"/>
	</panel>
	<panel name="time_and_media_bg" width="206">
		<text name="TimeText" tool_tip="Aktuelle Zeit (Pazifik)" width="78">24:00:00 PST</text>
		<button name="stream_toggle_btn" tool_tip="Audiostream der Parzelle starten/stoppen"/>
		<button name="media_toggle_btn" tool_tip="Alle Medien starten/stoppen (Musik, Video, Webseiten)"/>
		<button name="volume_btn" tool_tip="Steuerung der Gesamtlautstärke"/>
		<text name="FPSText" tool_tip="Bilder pro Sekunde">
			200.0
		</text>
	</panel>
=======
	<panel.string name="packet_loss_tooltip">
		Paketverlust
	</panel.string>
	<panel.string name="bandwidth_tooltip">
		Bandbreite
	</panel.string>
	<panel.string name="time">
		[hour12, datetime, slt]:[min, datetime, slt] [ampm, datetime, slt] [timezone,datetime, slt]
	</panel.string>
	<panel.string name="timeTooltip">
		[weekday, datetime, slt], [day, datetime, slt] [month, datetime, slt] [year, datetime, slt]
	</panel.string>
	<panel.string name="buycurrencylabel">
		[AMT] L$
	</panel.string>
	<panel name="menu_search_panel">
		<search_editor label="Suchmenüs" name="search_menu_edit" tool_tip="Geben Sie hier den gewünschten Suchbegriff ein. Die Ergebnisse werden für teilweise Volltext-Treffer innerhalb des Menüs angezeigt."/>
	</panel>
	<panel left="-436" name="balance_bg" width="205">
		<text name="balance" tool_tip="Klicken, um L$-Guthaben zu aktualisieren" value="L$ ??"/>
		<button label="L$ kaufen" name="buyL" tool_tip="Hier klicken, um mehr L$ zu kaufen"/>
		<button label="Einkaufen" name="goShop" tool_tip="Second Life-Marktplatz öffnen" width="85"/>
	</panel>
	<text name="TimeText" tool_tip="Aktuelle Zeit (Pazifik)">
		24:00 H PST
	</text>
	<button name="media_toggle_btn" tool_tip="Alle Medien starten/stoppen (Musik, Video, Webseiten)"/>
	<button name="volume_btn" tool_tip="Steuerung der Gesamtlautstärke"/>
>>>>>>> db6d4a3c
</panel><|MERGE_RESOLUTION|>--- conflicted
+++ resolved
@@ -1,26 +1,37 @@
 <?xml version="1.0" encoding="utf-8" standalone="yes"?>
 <panel name="status">
-<<<<<<< HEAD
-	<panel.string name="packet_loss_tooltip">Paketverlust</panel.string>
-	<panel.string name="bandwidth_tooltip">Bandbreite</panel.string>
-	<panel.string name="time">[hour24, datetime, slt]:[min, datetime, slt]:[second, datetime, slt] [timezone, datetime, slt]</panel.string>
-	<panel.string name="timeTooltip">[weekday, datetime, slt], [day, datetime, slt]. [month, datetime, slt] [year, datetime, slt]</panel.string>
-	<panel.string name="buycurrencylabel">[AMT] L$</panel.string>
+	<panel.string name="packet_loss_tooltip">
+		Paketverlust
+	</panel.string>
+	<panel.string name="bandwidth_tooltip">
+		Bandbreite
+	</panel.string>
+	<panel.string name="time">
+		[hour24, datetime, slt]:[min, datetime, slt]:[second, datetime, slt] [timezone, datetime, slt]
+	</panel.string>
+	<panel.string name="timeTooltip">
+		[weekday, datetime, slt], [day, datetime, slt]. [month, datetime, slt] [year, datetime, slt]
+	</panel.string>
+	<panel.string name="buycurrencylabel">
+		[AMT] L$
+	</panel.string>
+	<panel name="menu_search_panel" left="-440">
+		<search_editor label="Menü durchs." name="search_menu_edit" tool_tip="Geben Sie hier den gewünschten Suchbegriff ein. Die Ergebnisse werden für teilweise Volltext-Treffer innerhalb des Menüs angezeigt."/>
+	</panel>
 	<panel name="parcel_info_panel">
 		<button name="buy_land_btn" tool_tip="Diese Parzelle steht zum Verkauf."/>
 		<button name="status_wl_btn" tool_tip="Windlight-Einstellungen der Parzelle"/>
 		<button name="status_lightshare_btn" tool_tip="Lightshare-Einstellungen"/>
 		<text name="parcel_info_text" value="(laden)" tool_tip="Name der Parzelle, auf der du dich befindest. Klicken öffnet die Land-Informationen."/>
 	</panel>
-	<panel name="menu_search_panel" left="-440">
-		<search_editor label="Menü durchs." name="search_menu_edit" tool_tip="Den Suchbegriff hier eingeben. Ergebnisse werden für Treffer im Namen eines Menüeintrags angezeigt."/>
-	</panel>
 	<panel name="balance_bg" left="-308">
 		<text name="balance" tool_tip="Klicken, um L$-Guthaben zu aktualisieren" value="?? L$"/>
 		<button label="L$-Kauf" name="buyL" tool_tip="Hier klicken, um mehr L$ zu kaufen"/>
 	</panel>
 	<panel name="time_and_media_bg" width="206">
-		<text name="TimeText" tool_tip="Aktuelle Zeit (Pazifik)" width="78">24:00:00 PST</text>
+		<text name="TimeText" tool_tip="Aktuelle Zeit (Pazifik)" width="78">
+			24:00:00 PST
+		</text>
 		<button name="stream_toggle_btn" tool_tip="Audiostream der Parzelle starten/stoppen"/>
 		<button name="media_toggle_btn" tool_tip="Alle Medien starten/stoppen (Musik, Video, Webseiten)"/>
 		<button name="volume_btn" tool_tip="Steuerung der Gesamtlautstärke"/>
@@ -28,34 +39,4 @@
 			200.0
 		</text>
 	</panel>
-=======
-	<panel.string name="packet_loss_tooltip">
-		Paketverlust
-	</panel.string>
-	<panel.string name="bandwidth_tooltip">
-		Bandbreite
-	</panel.string>
-	<panel.string name="time">
-		[hour12, datetime, slt]:[min, datetime, slt] [ampm, datetime, slt] [timezone,datetime, slt]
-	</panel.string>
-	<panel.string name="timeTooltip">
-		[weekday, datetime, slt], [day, datetime, slt] [month, datetime, slt] [year, datetime, slt]
-	</panel.string>
-	<panel.string name="buycurrencylabel">
-		[AMT] L$
-	</panel.string>
-	<panel name="menu_search_panel">
-		<search_editor label="Suchmenüs" name="search_menu_edit" tool_tip="Geben Sie hier den gewünschten Suchbegriff ein. Die Ergebnisse werden für teilweise Volltext-Treffer innerhalb des Menüs angezeigt."/>
-	</panel>
-	<panel left="-436" name="balance_bg" width="205">
-		<text name="balance" tool_tip="Klicken, um L$-Guthaben zu aktualisieren" value="L$ ??"/>
-		<button label="L$ kaufen" name="buyL" tool_tip="Hier klicken, um mehr L$ zu kaufen"/>
-		<button label="Einkaufen" name="goShop" tool_tip="Second Life-Marktplatz öffnen" width="85"/>
-	</panel>
-	<text name="TimeText" tool_tip="Aktuelle Zeit (Pazifik)">
-		24:00 H PST
-	</text>
-	<button name="media_toggle_btn" tool_tip="Alle Medien starten/stoppen (Musik, Video, Webseiten)"/>
-	<button name="volume_btn" tool_tip="Steuerung der Gesamtlautstärke"/>
->>>>>>> db6d4a3c
 </panel>