<?xml version="1.0" encoding="utf-8" standalone="yes"?>
<panel name="status">
	<panel.string name="packet_loss_tooltip">
		Paketverlust
	</panel.string>
	<panel.string name="bandwidth_tooltip">
		Bandbreite
	</panel.string>
	<panel.string name="time">
		[hour24, datetime, slt]:[min, datetime, slt]:[second, datetime, slt] [timezone, datetime, slt]
	</panel.string>
	<panel.string name="timeTooltip">
		[weekday, datetime, slt], [day, datetime, slt]. [month, datetime, slt] [year, datetime, slt]
	</panel.string>
	<panel.string name="buycurrencylabel">
		[AMT] L$
	</panel.string>
	<panel name="menu_search_panel" left="-440">
		<search_editor label="Menü durchs." name="search_menu_edit" tool_tip="Geben Sie hier den gewünschten Suchbegriff ein. Die Ergebnisse werden für teilweise Volltext-Treffer innerhalb des Menüs angezeigt."/>
	</panel>
	<panel name="parcel_info_panel">
		<button name="buy_land_btn" tool_tip="Diese Parzelle steht zum Verkauf."/>
		<button name="status_wl_btn" tool_tip="Windlight-Einstellungen der Parzelle"/>
		<button name="status_lightshare_btn" tool_tip="Lightshare-Einstellungen"/>
		<text name="parcel_info_text" value="(laden)" tool_tip="Name der Parzelle, auf der du dich befindest. Klicken öffnet die Land-Informationen."/>
	</panel>
<<<<<<< HEAD
	<panel name="menu_search_panel" left="-463">
		<search_editor label="Menü durchs." name="search_menu_edit" tool_tip="Den Suchbegriff hier eingeben. Ergebnisse werden für Treffer im Namen eines Menüeintrags angezeigt."/>
	</panel>
	<panel name="balance_bg" left="-331">
		<text name="balance" tool_tip="Klicken, um L$-Guthaben zu aktualisieren" value="?? L$"/>
		<button label="L$-Kauf" name="buyL" tool_tip="Hier klicken, um mehr L$ zu kaufen"/>
	</panel>
	<panel name="time_and_media_bg" width="229">
		<text name="TimeText" tool_tip="Aktuelle Zeit (Pazifik)" width="78">24:00:00 PST</text>
=======
	<panel name="balance_bg" left="-308">
		<text name="balance" tool_tip="Klicken, um L$-Guthaben zu aktualisieren" value="?? L$"/>
		<button label="L$-Kauf" name="buyL" tool_tip="Hier klicken, um mehr L$ zu kaufen"/>
	</panel>
	<panel name="time_and_media_bg" width="206">
		<text name="TimeText" tool_tip="Aktuelle Zeit (Pazifik)" width="78">
			24:00:00 PST
		</text>
>>>>>>> d34e4e85
		<button name="stream_toggle_btn" tool_tip="Audiostream der Parzelle starten/stoppen"/>
		<button name="media_toggle_btn" tool_tip="Alle Medien starten/stoppen (Musik, Video, Webseiten)"/>
		<button name="volume_btn" tool_tip="Steuerung der Gesamtlautstärke"/>
		<text name="FPSText" tool_tip="Bilder pro Sekunde">
			200.0
		</text>
	</panel>
</panel><|MERGE_RESOLUTION|>--- conflicted
+++ resolved
@@ -15,7 +15,7 @@
 	<panel.string name="buycurrencylabel">
 		[AMT] L$
 	</panel.string>
-	<panel name="menu_search_panel" left="-440">
+	<panel name="menu_search_panel" left="-463">
 		<search_editor label="Menü durchs." name="search_menu_edit" tool_tip="Geben Sie hier den gewünschten Suchbegriff ein. Die Ergebnisse werden für teilweise Volltext-Treffer innerhalb des Menüs angezeigt."/>
 	</panel>
 	<panel name="parcel_info_panel">
@@ -24,26 +24,14 @@
 		<button name="status_lightshare_btn" tool_tip="Lightshare-Einstellungen"/>
 		<text name="parcel_info_text" value="(laden)" tool_tip="Name der Parzelle, auf der du dich befindest. Klicken öffnet die Land-Informationen."/>
 	</panel>
-<<<<<<< HEAD
-	<panel name="menu_search_panel" left="-463">
-		<search_editor label="Menü durchs." name="search_menu_edit" tool_tip="Den Suchbegriff hier eingeben. Ergebnisse werden für Treffer im Namen eines Menüeintrags angezeigt."/>
-	</panel>
 	<panel name="balance_bg" left="-331">
 		<text name="balance" tool_tip="Klicken, um L$-Guthaben zu aktualisieren" value="?? L$"/>
 		<button label="L$-Kauf" name="buyL" tool_tip="Hier klicken, um mehr L$ zu kaufen"/>
 	</panel>
 	<panel name="time_and_media_bg" width="229">
-		<text name="TimeText" tool_tip="Aktuelle Zeit (Pazifik)" width="78">24:00:00 PST</text>
-=======
-	<panel name="balance_bg" left="-308">
-		<text name="balance" tool_tip="Klicken, um L$-Guthaben zu aktualisieren" value="?? L$"/>
-		<button label="L$-Kauf" name="buyL" tool_tip="Hier klicken, um mehr L$ zu kaufen"/>
-	</panel>
-	<panel name="time_and_media_bg" width="206">
 		<text name="TimeText" tool_tip="Aktuelle Zeit (Pazifik)" width="78">
 			24:00:00 PST
 		</text>
->>>>>>> d34e4e85
 		<button name="stream_toggle_btn" tool_tip="Audiostream der Parzelle starten/stoppen"/>
 		<button name="media_toggle_btn" tool_tip="Alle Medien starten/stoppen (Musik, Video, Webseiten)"/>
 		<button name="volume_btn" tool_tip="Steuerung der Gesamtlautstärke"/>
