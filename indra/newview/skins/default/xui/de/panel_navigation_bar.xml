<?xml version="1.0" encoding="utf-8" standalone="yes"?>
<panel name="navigation_bar">
<<<<<<< HEAD
	<panel name="navigation_panel">
		<pull_button name="back_btn" tool_tip="Zurück zum vorherigen Standort teleportieren"/>
		<pull_button name="forward_btn" tool_tip="Um einen Standort weiter teleportieren"/>
		<button name="home_btn" tool_tip="Zu meinem Zuhause teleportieren"/>
		<location_input label="Standort" name="location_combo"/>
		<search_combo_box label="Suche" name="search_combo_box" tool_tip="Suche">
			<combo_editor label="[CURRENT_GRID] durchsuchen" name="search_combo_editor"/>
		</search_combo_box>
	</panel>
	<favorites_bar name="favorite" tool_tip="Ziehen Sie Landmarken hier hin, damit Sie schnell zu Ihren Lieblingsplätzen in Second Life gelangen können!">
		<label name="favorites_bar_label" tool_tip="Ziehen Sie Landmarken hier hin, damit Sie schnell zu Ihren Lieblingsplätzen in Second Life gelangen können!">
			Favoritenleiste
		</label>
		<chevron_button name="&gt;&gt;" tool_tip="Mehr meiner Favoriten anzeigen"/>
	</favorites_bar>
=======
	<layout_stack name="nvp_stack">
		<layout_panel name="navigation_layout_panel">
			<panel name="navigation_panel">
				<pull_button name="back_btn" tool_tip="Zum vorherigen Standort zurückgehen"/>
				<pull_button name="forward_btn" tool_tip="Einen Standort weiter gehen"/>
				<button name="home_btn" tool_tip="Zu meinem Zuhause teleportieren"/>
				<location_input label="Standort" name="location_combo"/>
			</panel>
		</layout_panel>
		<layout_panel name="favorites_layout_panel">
			<favorites_bar name="favorite" tool_tip="Landmarken hierher ziehen für schnellen Zugriff auf Lieblingsorte in Second Life.">
				<label name="favorites_bar_label" tool_tip="Landmarken hierher ziehen für schnellen Zugriff auf Lieblingsorte in Second Life.">
					Favoritenleiste
				</label>
				<more_button name="&gt;&gt;" tool_tip="Mehr meiner Favoriten anzeigen">
					Mehr ▼
				</more_button>
			</favorites_bar>
		</layout_panel>
	</layout_stack>
>>>>>>> f6b8bfd3
</panel><|MERGE_RESOLUTION|>--- conflicted
+++ resolved
@@ -1,22 +1,5 @@
 <?xml version="1.0" encoding="utf-8" standalone="yes"?>
 <panel name="navigation_bar">
-<<<<<<< HEAD
-	<panel name="navigation_panel">
-		<pull_button name="back_btn" tool_tip="Zurück zum vorherigen Standort teleportieren"/>
-		<pull_button name="forward_btn" tool_tip="Um einen Standort weiter teleportieren"/>
-		<button name="home_btn" tool_tip="Zu meinem Zuhause teleportieren"/>
-		<location_input label="Standort" name="location_combo"/>
-		<search_combo_box label="Suche" name="search_combo_box" tool_tip="Suche">
-			<combo_editor label="[CURRENT_GRID] durchsuchen" name="search_combo_editor"/>
-		</search_combo_box>
-	</panel>
-	<favorites_bar name="favorite" tool_tip="Ziehen Sie Landmarken hier hin, damit Sie schnell zu Ihren Lieblingsplätzen in Second Life gelangen können!">
-		<label name="favorites_bar_label" tool_tip="Ziehen Sie Landmarken hier hin, damit Sie schnell zu Ihren Lieblingsplätzen in Second Life gelangen können!">
-			Favoritenleiste
-		</label>
-		<chevron_button name="&gt;&gt;" tool_tip="Mehr meiner Favoriten anzeigen"/>
-	</favorites_bar>
-=======
 	<layout_stack name="nvp_stack">
 		<layout_panel name="navigation_layout_panel">
 			<panel name="navigation_panel">
@@ -37,5 +20,4 @@
 			</favorites_bar>
 		</layout_panel>
 	</layout_stack>
->>>>>>> f6b8bfd3
 </panel>