<?xml version="1.0" encoding="utf-8" standalone="yes"?>
<menu_bar name="Login Menu">
	<menu label="Viewer" name="File">
		<menu_item_call label="Einstellungen..." name="Preferences..."/>
		<menu_item_call label="[APP_NAME] beenden" name="Quit"/>
	</menu>
	<menu label="Hilfe" name="Help">
		<menu_item_call label="Firestorm-Wiki" name="Firestorm Wiki"/>
		<menu_item_call label="Fehlerbehebung" name="Troubleshooting"/>
		<menu_item_call label="[APP_NAME]-Hilfe" name="Second Life Help"/>
		<menu_item_call label="INFO ÜBER [APP_NAME]" name="About Second Life"/>
	</menu>
	<menu_item_check label="Debug-Menü anzeigen" name="Show Debug Menu"/>
	<menu label="Debug" name="Debug">
		<menu_item_call label="Debug-Einstellungen anzeigen" name="Debug Settings"/>
		<menu_item_call label="UI/Farb-Einstellungen" name="UI/Color Settings"/>
		<menu_item_call label="XUI-Editor" name="UI Preview Tool"/>
		<menu label="UI-Tests" name="UI Tests"/>
		<menu_item_call label="Fenstergröße einstellen..." name="Set Window Size..."/>
		<menu_item_call label="Servicebedingungen anzeigen" name="TOS"/>
		<menu_item_call label="Wichtige Meldung anzeigen" name="Critical"/>
		<menu_item_call label="Web Content Floater Debug Test" name="Web Content Floater Debug Test"/>
		<menu label="Protokollierungsstufe festlegen" name="Set Logging Level">
<<<<<<< HEAD
			<menu_item_check label="Debug" name="Debug Level Debug"/>
			<menu_item_check label="Info (Standard)" name="Debug Level Info"/>
			<menu_item_check label="Warnung" name="Debug Level Warn"/>
			<menu_item_check label="Fehler" name="Debug Level Error"/>
			<menu_item_check label="Nichts" name="Debug Level None"/>
		</menu>
=======
			<menu_item_check label="Debug" name="Debug"/>
			<menu_item_check label="Info" name="Info"/>
			<menu_item_check label="Warnung" name="Warning"/>
			<menu_item_check label="Fehler" name="Error"/>
			<menu_item_check label="Keine" name="None"/>
		</menu>
		<menu_item_check label="Grid-Auswahl anzeigen" name="Show Grid Picker"/>
>>>>>>> 33e70236
		<menu_item_call label="Benachrichtigungs-Konsole anzeigen" name="Show Notifications Console"/>
		<menu_item_check label="Grid-Auswahl anzeigen" name="Show Grid Picker"/>
	</menu>
</menu_bar><|MERGE_RESOLUTION|>--- conflicted
+++ resolved
@@ -21,14 +21,6 @@
 		<menu_item_call label="Wichtige Meldung anzeigen" name="Critical"/>
 		<menu_item_call label="Web Content Floater Debug Test" name="Web Content Floater Debug Test"/>
 		<menu label="Protokollierungsstufe festlegen" name="Set Logging Level">
-<<<<<<< HEAD
-			<menu_item_check label="Debug" name="Debug Level Debug"/>
-			<menu_item_check label="Info (Standard)" name="Debug Level Info"/>
-			<menu_item_check label="Warnung" name="Debug Level Warn"/>
-			<menu_item_check label="Fehler" name="Debug Level Error"/>
-			<menu_item_check label="Nichts" name="Debug Level None"/>
-		</menu>
-=======
 			<menu_item_check label="Debug" name="Debug"/>
 			<menu_item_check label="Info" name="Info"/>
 			<menu_item_check label="Warnung" name="Warning"/>
@@ -36,8 +28,6 @@
 			<menu_item_check label="Keine" name="None"/>
 		</menu>
 		<menu_item_check label="Grid-Auswahl anzeigen" name="Show Grid Picker"/>
->>>>>>> 33e70236
 		<menu_item_call label="Benachrichtigungs-Konsole anzeigen" name="Show Notifications Console"/>
-		<menu_item_check label="Grid-Auswahl anzeigen" name="Show Grid Picker"/>
 	</menu>
 </menu_bar>