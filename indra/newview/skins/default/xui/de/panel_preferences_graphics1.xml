--- conflicted
+++ resolved
@@ -146,16 +146,6 @@
 		<check_box label="HTTP für Laden von Texturen verwenden" tool_tip="Aktiviert das Laden von Texturen über das HTTP-Protokoll - deaktivieren wenn es Probleme mit schlecht oder nicht korrekt ladenden Texturen gibt und das veraltete UDP-Protokoll verwendet werden soll." name="TexturesHTTP"/>
 		<check_box label="Maximale Auflösung für Texturen auf 512px beschränken (nur 64bit; erfordert Neustart)" tool_tip="Beschränkt die maximale Auflösung für Inworld-Texturen auf 512px. Dies erlaubt die Darstellung von mehreren Texturen bevor der vorhandene Texturspeicher aufgebraucht ist und unscharfe Texturen dargestellt werden." name="FSRestrictMaxTextureSize"/>
 		<slider label="Max. Anzahl gleichzeitiger HTTP-GET-Anfragen" name="HTTPFetchMaxRequests"/>
-<<<<<<< HEAD
-		<text name="TextureDetailLabel" width="215">
-			Maximales Qualitätslevel für Texturen:
-		</text>
-		<combo_box name="TextureDetail">
-			<combo_box.item label="Normale Qualität" name="0"/>
-			<combo_box.item label="Mittlere Qualität" name="3"/>
-			<combo_box.item label="Geringe Qualität" name="4"/>
-			<combo_box.item label="Keine Texturen" name="5"/>
-=======
 		<text name="TextureDetailLabel" width="215" tool_tip="Qualitätslevel, auf das Texturen geladen werden. Beeinflusst die Einstellung TextureDiscardLevel">
 			Maximales Qualitätslevel für Texturen:
 		</text>
@@ -164,7 +154,6 @@
 			<combo_box.item label="Mittlere (3) Qualität" name="3"/>
 			<combo_box.item label="Geringe (4) Qualität" name="4"/>
 			<combo_box.item label="Keine (5) Texturen" name="5"/>
->>>>>>> 0aa38a6c
 		</combo_box>
 		<text name="Alpha Mask Rendering">
 			Darstellung von Alpha-Masken:
