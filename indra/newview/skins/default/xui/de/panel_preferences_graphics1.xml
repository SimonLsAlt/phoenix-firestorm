--- conflicted
+++ resolved
@@ -102,8 +102,6 @@
 			m
 		</text>
 		<slider label="Max. Partikelanzahl:" name="MaxParticleCount"/>
-<<<<<<< HEAD
-=======
 		<text  width="125" name="AvatarComplexityModeLabel">
 			Avatar-Darstellung:
 		</text>
@@ -112,7 +110,6 @@
 			<combo_box.item label="Freunde immer anzeigen" name="1"/>
 			<combo_box.item label="Nur Freunde anzeigen" name="2"/>
 		</combo_box>
->>>>>>> 050d2fef
 		<slider label="Max. Komplexität:" name="IndirectMaxComplexity" tool_tip="Legt fest, ab welchem Wert ein visuell komplexer Avatar als JellyDoll dargestellt wird."/>
 		<slider label="Max. voll dargestellte Avatare:" name="IndirectMaxNonImpostors"/>
 		<slider label="Post-Processing-Qualität:" name="RenderPostProcess"/>
