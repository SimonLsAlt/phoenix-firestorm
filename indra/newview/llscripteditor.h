--- conflicted
+++ resolved
@@ -38,16 +38,6 @@
     {
         Optional<bool>      show_line_numbers;
         Optional<bool> default_font_size;
-<<<<<<< HEAD
-		Params();
-	};
-	
-	virtual ~LLScriptEditor() {};
-	
-	// LLView override
-	virtual void	draw();
-    bool postBuild();
-=======
         Params();
     };
 
@@ -55,8 +45,7 @@
 
     // LLView override
     virtual void    draw();
-    BOOL postBuild();
->>>>>>> c06fb4e0
+    bool postBuild();
 
     // <FS> Improved Home-key behavior
     // LLTextBase override
@@ -94,18 +83,10 @@
     //                   const std::string& filename_colors);
 
     // <FS:Ansariel> Show keyword help on F1
-    /*virtual*/ BOOL handleKeyHere(KEY key, MASK mask);
+    /*virtual*/ bool handleKeyHere(KEY key, MASK mask);
 
-<<<<<<< HEAD
-	// <FS:Ansariel> Show keyword help on F1
-	/*virtual*/ bool handleKeyHere(KEY key, MASK mask);
-	
-	LLKeywords	mKeywords;
-	bool		mShowLineNumbers;
-=======
     LLKeywords  mKeywords;
     bool        mShowLineNumbers;
->>>>>>> c06fb4e0
     bool mUseDefaultFontSize;
 };
 
