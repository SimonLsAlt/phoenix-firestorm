--- conflicted
+++ resolved
@@ -464,11 +464,7 @@
                 return true;
         }
 
-<<<<<<< HEAD
-        BOOL update_visuals = FALSE;
-=======
         bool update_visuals = false;
->>>>>>> 050d2fef
         // <FS:Ansariel> Performance improvement
         //for (motion_vec_t::iterator iter = mMotions.begin();
         //     iter != mMotions.end();
@@ -688,11 +684,7 @@
             {
                 // <FS:Ansariel> [Legacy Bake]
                 //mCharacter->setVisualParamWeight(driver_param, 0);
-<<<<<<< HEAD
-                mCharacter->setVisualParamWeight(driver_param, 0, FALSE);
-=======
                 mCharacter->setVisualParamWeight(driver_param, 0, false);
->>>>>>> 050d2fef
             }
             S32 num_driven = driver_param->getDrivenParamsCount();
             for (S32 i = 0; i < num_driven; ++i)
@@ -794,9 +786,5 @@
 
         // <FS:Ansariel> [Legacy Bake]
         //mCharacter->setVisualParamWeight(param, new_value_local);
-<<<<<<< HEAD
-        mCharacter->setVisualParamWeight(param, new_value_local, FALSE);
-=======
         mCharacter->setVisualParamWeight(param, new_value_local, false);
->>>>>>> 050d2fef
 }