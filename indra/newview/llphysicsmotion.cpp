/** 
 * @file llphysicsmotion.cpp
 * @brief Implementation of LLPhysicsMotion class.
 *
 * $LicenseInfo:firstyear=2011&license=viewerlgpl$
 * Second Life Viewer Source Code
 * Copyright (C) 2011, Linden Research, Inc.
 * 
 * This library is free software; you can redistribute it and/or
 * modify it under the terms of the GNU Lesser General Public
 * License as published by the Free Software Foundation;
 * version 2.1 of the License only.
 * 
 * This library is distributed in the hope that it will be useful,
 * but WITHOUT ANY WARRANTY; without even the implied warranty of
 * MERCHANTABILITY or FITNESS FOR A PARTICULAR PURPOSE.  See the GNU
 * Lesser General Public License for more details.
 * 
 * You should have received a copy of the GNU Lesser General Public
 * License along with this library; if not, write to the Free Software
 * Foundation, Inc., 51 Franklin Street, Fifth Floor, Boston, MA  02110-1301  USA
 * 
 * Linden Research, Inc., 945 Battery Street, San Francisco, CA  94111  USA
 * $/LicenseInfo$
 */

//-----------------------------------------------------------------------------
// Header Files
//-----------------------------------------------------------------------------
#include "llviewerprecompiledheaders.h"
#include "linden_common.h"

#include "m3math.h"
#include "v3dmath.h"

#include "llphysicsmotion.h"
#include "llagent.h"
#include "llcharacter.h"
#include "llviewercontrol.h"
#include "llviewervisualparam.h"
#include "llvoavatarself.h"

typedef std::map<std::string, std::string> controller_map_t;
typedef std::map<std::string, F32> default_controller_map_t;

#define MIN_REQUIRED_PIXEL_AREA_AVATAR_PHYSICS_MOTION 0.f
#define TIME_ITERATION_STEP 0.1f

inline F64 llsgn(const F64 a)
{
        if (a >= 0)
                return 1;
        return -1;
}

/* 
   At a high level, this works by setting temporary parameters that are not stored
   in the avatar's list of params, and are not conveyed to other users.  We accomplish
   this by creating some new temporary driven params inside avatar_lad that are then driven
   by the actual params that the user sees and sets.  For example, in the old system,
   the user sets a param called breast bouyancy, which controls the Z value of the breasts.
   In our new system, the user still sets the breast bouyancy, but that param is redefined
   as a driver param so that affects a new temporary driven param that the bounce is applied
   to.
*/

class LLPhysicsMotion
{
public:
	typedef enum
	{
		SMOOTHING = 0,
		MASS,
		GRAVITY,
		SPRING,
		GAIN,
		DAMPING,
		DRAG,
		MAX_EFFECT,
		NUM_PARAMS
	} eParamName;

        /*
          param_driver_name: The param that controls the params that are being affected by the physics.
          joint_name: The joint that the body part is attached to.  The joint is
          used to determine the orientation (rotation) of the body part.

          character: The avatar that this physics affects.

          motion_direction_vec: The direction (in world coordinates) that determines the
          motion.  For example, (0,0,1) is up-down, and means that up-down motion is what
          determines how this joint moves.

          controllers: The various settings (e.g. spring force, mass) that determine how
          the body part behaves.
        */
        LLPhysicsMotion(const std::string &param_driver_name, 
                        const std::string &joint_name,
                        LLCharacter *character,
                        const LLVector3 &motion_direction_vec,
                        const controller_map_t &controllers) :
                mParamDriverName(param_driver_name),
                mJointName(joint_name),
                mMotionDirectionVec(motion_direction_vec),
                mParamDriver(NULL),
                mParamControllers(controllers),
                mCharacter(character),
                mLastTime(0),
                mPosition_local(0),
                mVelocityJoint_local(0),
                mPositionLastUpdate_local(0)
        {
                mJointState = new LLJointState;

				for (U32 i = 0; i < NUM_PARAMS; ++i)
				{
					mParamCache[i] = NULL;
				}
        }

        BOOL initialize();

        ~LLPhysicsMotion() {}

        BOOL onUpdate(F32 time);

        LLPointer<LLJointState> getJointState() 
        {
                return mJointState;
        }
protected:

		F32 getParamValue(eParamName param)
		{
			static std::string controller_key[] = 
			{
				"Smoothing",
				"Mass",
				"Gravity",
				"Spring",
				"Gain",
				"Damping",
				"Drag",
				"MaxEffect"
			};

			if (!mParamCache[param])
			{
				const controller_map_t::const_iterator& entry = mParamControllers.find(controller_key[param]);
                if (entry == mParamControllers.end())
                {
                        return sDefaultController[controller_key[param]];
                }
                const std::string& param_name = (*entry).second.c_str();
                mParamCache[param] = mCharacter->getVisualParam(param_name.c_str());
			}
				
			if (mParamCache[param])
			{
				return mParamCache[param]->getWeight();
			}
			else
			{
				return sDefaultController[controller_key[param]];
			}
		}

        
        void setParamValue(const LLViewerVisualParam *param,
                           const F32 new_value_local,
                                                   F32 behavior_maxeffect);

        F32 toLocal(const LLVector3 &world);
        F32 calculateVelocity_local();
        F32 calculateAcceleration_local(F32 velocity_local);
private:
        const std::string mParamDriverName;
        const std::string mParamControllerName;
        const LLVector3 mMotionDirectionVec;
        const std::string mJointName;

        F32 mPosition_local;
        F32 mVelocityJoint_local; // How fast the joint is moving
        F32 mAccelerationJoint_local; // Acceleration on the joint

        F32 mVelocity_local; // How fast the param is moving
        F32 mPositionLastUpdate_local;
        LLVector3 mPosition_world;

        LLViewerVisualParam *mParamDriver;
        const controller_map_t mParamControllers;
        
        LLPointer<LLJointState> mJointState;
        LLCharacter *mCharacter;

        F32 mLastTime;
        
		LLVisualParam* mParamCache[NUM_PARAMS];

        static default_controller_map_t sDefaultController;
};

default_controller_map_t initDefaultController()
{
        default_controller_map_t controller;
        controller["Mass"] = 0.2f;
        controller["Gravity"] = 0.0f;
        controller["Damping"] = .05f;
        controller["Drag"] = 0.15f;
        controller["MaxEffect"] = 0.1f;
        controller["Spring"] = 0.1f;
        controller["Gain"] = 10.0f;
        return controller;
}

default_controller_map_t LLPhysicsMotion::sDefaultController = initDefaultController();

BOOL LLPhysicsMotion::initialize()
{
        if (!mJointState->setJoint(mCharacter->getJoint(mJointName.c_str())))
                return FALSE;
        mJointState->setUsage(LLJointState::ROT);

        mParamDriver = (LLViewerVisualParam*)mCharacter->getVisualParam(mParamDriverName.c_str());
        if (mParamDriver == NULL)
        {
                llinfos << "Failure reading in  [ " << mParamDriverName << " ]" << llendl;
                return FALSE;
        }

        return TRUE;
}

LLPhysicsMotionController::LLPhysicsMotionController(const LLUUID &id) : 
        LLMotion(id),
        mCharacter(NULL)
{
        mName = "breast_motion";
}

LLPhysicsMotionController::~LLPhysicsMotionController()
{
        for (motion_vec_t::iterator iter = mMotions.begin();
             iter != mMotions.end();
             ++iter)
        {
                delete (*iter);
        }
}

BOOL LLPhysicsMotionController::onActivate() 
{ 
        return TRUE; 
}

void LLPhysicsMotionController::onDeactivate() 
{
}

LLMotion::LLMotionInitStatus LLPhysicsMotionController::onInitialize(LLCharacter *character)
{
        mCharacter = character;

        mMotions.clear();

        // Breast Cleavage
        {
                controller_map_t controller;
                controller["Mass"] = "Breast_Physics_Mass";
                controller["Gravity"] = "Breast_Physics_Gravity";
                controller["Drag"] = "Breast_Physics_Drag";
                controller["Damping"] = "Breast_Physics_InOut_Damping";
                controller["MaxEffect"] = "Breast_Physics_InOut_Max_Effect";
                controller["Spring"] = "Breast_Physics_InOut_Spring";
                controller["Gain"] = "Breast_Physics_InOut_Gain";
                LLPhysicsMotion *motion = new LLPhysicsMotion("Breast_Physics_InOut_Controller",
                                                                                                          "mChest",
                                                                                                          character,
                                                                                                          LLVector3(-1,0,0),
                                                                                                          controller);
                if (!motion->initialize())
                {
                        llassert_always(FALSE);
                        return STATUS_FAILURE;
                }
                addMotion(motion);
        }

        // Breast Bounce
        {
                controller_map_t controller;
                controller["Mass"] = "Breast_Physics_Mass";
                controller["Gravity"] = "Breast_Physics_Gravity";
                controller["Drag"] = "Breast_Physics_Drag";
                controller["Damping"] = "Breast_Physics_UpDown_Damping";
                controller["MaxEffect"] = "Breast_Physics_UpDown_Max_Effect";
                controller["Spring"] = "Breast_Physics_UpDown_Spring";
                controller["Gain"] = "Breast_Physics_UpDown_Gain";
                LLPhysicsMotion *motion = new LLPhysicsMotion("Breast_Physics_UpDown_Controller",
                                                                                                          "mChest",
                                                                                                          character,
                                                                                                          LLVector3(0,0,1),
                                                                                                          controller);
                if (!motion->initialize())
                {
                        llassert_always(FALSE);
                        return STATUS_FAILURE;
                }
                addMotion(motion);
        }

        // Breast Sway
        {
                controller_map_t controller;
                controller["Mass"] = "Breast_Physics_Mass";
                controller["Gravity"] = "Breast_Physics_Gravity";
                controller["Drag"] = "Breast_Physics_Drag";
                controller["Damping"] = "Breast_Physics_LeftRight_Damping";
                controller["MaxEffect"] = "Breast_Physics_LeftRight_Max_Effect";
                controller["Spring"] = "Breast_Physics_LeftRight_Spring";
                controller["Gain"] = "Breast_Physics_LeftRight_Gain";
                LLPhysicsMotion *motion = new LLPhysicsMotion("Breast_Physics_LeftRight_Controller",
                                                                                                          "mChest",
                                                                                                          character,
                                                                                                          LLVector3(0,-1,0),
                                                                                                          controller);
                if (!motion->initialize())
                {
                        llassert_always(FALSE);
                        return STATUS_FAILURE;
                }
                addMotion(motion);
        }
        // Butt Bounce
        {
                controller_map_t controller;
                controller["Mass"] = "Butt_Physics_Mass";
                controller["Gravity"] = "Butt_Physics_Gravity";
                controller["Drag"] = "Butt_Physics_Drag";
                controller["Damping"] = "Butt_Physics_UpDown_Damping";
                controller["MaxEffect"] = "Butt_Physics_UpDown_Max_Effect";
                controller["Spring"] = "Butt_Physics_UpDown_Spring";
                controller["Gain"] = "Butt_Physics_UpDown_Gain";
                LLPhysicsMotion *motion = new LLPhysicsMotion("Butt_Physics_UpDown_Controller",
                                                                                                          "mPelvis",
                                                                                                          character,
                                                                                                          LLVector3(0,0,-1),
                                                                                                          controller);
                if (!motion->initialize())
                {
                        llassert_always(FALSE);
                        return STATUS_FAILURE;
                }
                addMotion(motion);
        }

        // Butt LeftRight
        {
                controller_map_t controller;
                controller["Mass"] = "Butt_Physics_Mass";
                controller["Gravity"] = "Butt_Physics_Gravity";
                controller["Drag"] = "Butt_Physics_Drag";
                controller["Damping"] = "Butt_Physics_LeftRight_Damping";
                controller["MaxEffect"] = "Butt_Physics_LeftRight_Max_Effect";
                controller["Spring"] = "Butt_Physics_LeftRight_Spring";
                controller["Gain"] = "Butt_Physics_LeftRight_Gain";
                LLPhysicsMotion *motion = new LLPhysicsMotion("Butt_Physics_LeftRight_Controller",
                                                                                                          "mPelvis",
                                                                                                          character,
                                                                                                          LLVector3(0,-1,0),
                                                                                                          controller);
                if (!motion->initialize())
                {
                        llassert_always(FALSE);
                        return STATUS_FAILURE;
                }
                addMotion(motion);
        }

        // Belly Bounce
        {
                controller_map_t controller;
                controller["Mass"] = "Belly_Physics_Mass";
                controller["Gravity"] = "Belly_Physics_Gravity";
                controller["Drag"] = "Belly_Physics_Drag";
                controller["Damping"] = "Belly_Physics_UpDown_Damping";
                controller["MaxEffect"] = "Belly_Physics_UpDown_Max_Effect";
                controller["Spring"] = "Belly_Physics_UpDown_Spring";
                controller["Gain"] = "Belly_Physics_UpDown_Gain";
                LLPhysicsMotion *motion = new LLPhysicsMotion("Belly_Physics_UpDown_Controller",
                                                                                                          "mPelvis",
                                                                                                          character,
                                                                                                          LLVector3(0,0,-1),
                                                                                                          controller);
                if (!motion->initialize())
                {
                        llassert_always(FALSE);
                        return STATUS_FAILURE;
                }
                addMotion(motion);
        }
        
        return STATUS_SUCCESS;
}

void LLPhysicsMotionController::addMotion(LLPhysicsMotion *motion)
{
        addJointState(motion->getJointState());
        mMotions.push_back(motion);
}

F32 LLPhysicsMotionController::getMinPixelArea() 
{
        return MIN_REQUIRED_PIXEL_AREA_AVATAR_PHYSICS_MOTION;
}

// Local space means "parameter space".
F32 LLPhysicsMotion::toLocal(const LLVector3 &world)
{
        LLJoint *joint = mJointState->getJoint();
        const LLQuaternion rotation_world = joint->getWorldRotation();
        
        LLVector3 dir_world = mMotionDirectionVec * rotation_world;
        dir_world.normalize();
        return world * dir_world;
}

F32 LLPhysicsMotion::calculateVelocity_local()
{
	const F32 world_to_model_scale = 100.0f;
<<<<<<< HEAD
        LLJoint *joint = mJointState->getJoint();
        const LLVector3 position_world = joint->getWorldPosition();
        const LLVector3 last_position_world = mPosition_world;
=======
	LLJoint *joint = mJointState->getJoint();
	const LLVector3 position_world = joint->getWorldPosition();
	const LLVector3 last_position_world = mPosition_world;
>>>>>>> 1beb15c9
	const LLVector3 positionchange_world = (position_world-last_position_world) * world_to_model_scale;
	const LLVector3 velocity_world = positionchange_world;
	const F32 velocity_local = toLocal(velocity_world);
	return velocity_local;
}

F32 LLPhysicsMotion::calculateAcceleration_local(const F32 velocity_local)
{
//        const F32 smoothing = getParamValue("Smoothing");
        static const F32 smoothing = 3.0f; // Removed smoothing param since it's probably not necessary
        const F32 acceleration_local = velocity_local - mVelocityJoint_local;
        
        const F32 smoothed_acceleration_local = 
                acceleration_local * 1.0/smoothing + 
                mAccelerationJoint_local * (smoothing-1.0)/smoothing;
        
        return smoothed_acceleration_local;
}

BOOL LLPhysicsMotionController::onUpdate(F32 time, U8* joint_mask)
{
        // Skip if disabled globally.
        if (!gSavedSettings.getBOOL("AvatarPhysics"))
        {
                return TRUE;
        }
        
        BOOL update_visuals = FALSE;
        for (motion_vec_t::iterator iter = mMotions.begin();
             iter != mMotions.end();
             ++iter)
        {
                LLPhysicsMotion *motion = (*iter);
                update_visuals |= motion->onUpdate(time);
        }
                
        if (update_visuals)
                mCharacter->updateVisualParams();
        
        return TRUE;
}

// Return TRUE if character has to update visual params.
BOOL LLPhysicsMotion::onUpdate(F32 time)
{
        // static FILE *mFileWrite = fopen("c:\\temp\\avatar_data.txt","w");
        
        if (!mParamDriver)
                return FALSE;

        if (!mLastTime)
        {
                mLastTime = time;
                return FALSE;
        }

        ////////////////////////////////////////////////////////////////////////////////
        // Get all parameters and settings
        //

        const F32 time_delta = time - mLastTime;

	// Don't update too frequently, to avoid precision errors from small time slices.
	if (time_delta <= .01)
	{
		return FALSE;
	}
	
	// If less than 1FPS, we don't want to be spending time updating physics at all.
        if (time_delta > 1.0)
        {
                mLastTime = time;
                return FALSE;
        }

        // Higher LOD is better.  This controls the granularity
        // and frequency of updates for the motions.
        const F32 lod_factor = LLVOAvatar::sPhysicsLODFactor;
        if (lod_factor == 0)
        {
                return TRUE;
        }

        LLJoint *joint = mJointState->getJoint();

		const F32 behavior_mass = getParamValue(MASS);
		const F32 behavior_gravity = getParamValue(GRAVITY);
		const F32 behavior_spring = getParamValue(SPRING);
		const F32 behavior_gain = getParamValue(GAIN);
		const F32 behavior_damping = getParamValue(DAMPING);
		const F32 behavior_drag = getParamValue(DRAG);
		F32 behavior_maxeffect = getParamValue(MAX_EFFECT);
		
		const BOOL physics_test = FALSE; // Enable this to simulate bouncing on all parts.
        
        if (physics_test)
                behavior_maxeffect = 1.0f;

	// Normalize the param position to be from [0,1].
	// We have to use normalized values because there may be more than one driven param,
	// and each of these driven params may have its own range.
	// This means we'll do all our calculations in normalized [0,1] local coordinates.
	const F32 position_user_local = (mParamDriver->getWeight() - mParamDriver->getMinWeight()) / (mParamDriver->getMaxWeight() - mParamDriver->getMinWeight());
       	
	//
	// End parameters and settings
	////////////////////////////////////////////////////////////////////////////////
	
	
	////////////////////////////////////////////////////////////////////////////////
	// Calculate velocity and acceleration in parameter space.
	//
        
	//const F32 velocity_joint_local = calculateVelocity_local(time_iteration_step);
	const F32 velocity_joint_local = calculateVelocity_local();
	const F32 acceleration_joint_local = calculateAcceleration_local(velocity_joint_local);
	
	//
	// End velocity and acceleration
	////////////////////////////////////////////////////////////////////////////////
	
	BOOL update_visuals = FALSE;
	
	// Break up the physics into a bunch of iterations so that differing framerates will show
	// roughly the same behavior.
	for (F32 time_iteration = 0; time_iteration <= time_delta; time_iteration += TIME_ITERATION_STEP)
	{
		F32 time_iteration_step = TIME_ITERATION_STEP;
		if (time_iteration + TIME_ITERATION_STEP > time_delta)
		{
			time_iteration_step = time_delta-time_iteration;
		}
		
		// mPositon_local should be in normalized 0,1 range already.  Just making sure...
		const F32 position_current_local = llclamp(mPosition_local,
							   0.0f,
							   1.0f);
		// If the effect is turned off then don't process unless we need one more update
		// to set the position to the default (i.e. user) position.
		if ((behavior_maxeffect == 0) && (position_current_local == position_user_local))
		{
			return update_visuals;
		}

		////////////////////////////////////////////////////////////////////////////////
		// Calculate the total force 
		//

		// Spring force is a restoring force towards the original user-set breast position.
		// F = kx
		const F32 spring_length = position_current_local - position_user_local;
		const F32 force_spring = -spring_length * behavior_spring;

		// Acceleration is the force that comes from the change in velocity of the torso.
		// F = ma
		const F32 force_accel = behavior_gain * (acceleration_joint_local * behavior_mass);

		// Gravity always points downward in world space.
		// F = mg
		const LLVector3 gravity_world(0,0,1);
		const F32 force_gravity = (toLocal(gravity_world) * behavior_gravity * behavior_mass);
                
		// Damping is a restoring force that opposes the current velocity.
		// F = -kv
		const F32 force_damping = -behavior_damping * mVelocity_local;
                
		// Drag is a force imparted by velocity (intuitively it is similar to wind resistance)
		// F = .5kv^2
		const F32 force_drag = .5*behavior_drag*velocity_joint_local*velocity_joint_local*llsgn(velocity_joint_local);

		const F32 force_net = (force_accel + 
				       force_gravity +
				       force_spring + 
				       force_damping + 
				       force_drag);

		//
		// End total force
		////////////////////////////////////////////////////////////////////////////////

        
		////////////////////////////////////////////////////////////////////////////////
		// Calculate new params
		//

		// Calculate the new acceleration based on the net force.
		// a = F/m
		const F32 acceleration_new_local = force_net / behavior_mass;
		static const F32 max_velocity = 100.0f; // magic number, used to be customizable.
		F32 velocity_new_local = mVelocity_local + acceleration_new_local*time_iteration_step;
		velocity_new_local = llclamp(velocity_new_local, 
					     -max_velocity, max_velocity);
        
		// Temporary debugging setting to cause all avatars to move, for profiling purposes.
		if (physics_test)
		{
			velocity_new_local = sin(time*4.0);
		}
		// Calculate the new parameters, or remain unchanged if max speed is 0.
		F32 position_new_local = position_current_local + velocity_new_local*time_iteration_step;
		if (behavior_maxeffect == 0)
			position_new_local = position_user_local;

		// Zero out the velocity if the param is being pushed beyond its limits.
		if ((position_new_local < 0 && velocity_new_local < 0) || 
		    (position_new_local > 1 && velocity_new_local > 0))
		{
			velocity_new_local = 0;
		}
	
		// Check for NaN values.  A NaN value is detected if the variables doesn't equal itself.  
		// If NaN, then reset everything.
		if ((mPosition_local != mPosition_local) ||
		    (mVelocity_local != mVelocity_local) ||
		    (position_new_local != position_new_local))
		{
			position_new_local = 0;
			mVelocity_local = 0;
			mVelocityJoint_local = 0;
			mAccelerationJoint_local = 0;
			mPosition_local = 0;
			mPosition_world = LLVector3(0,0,0);
		}

		const F32 position_new_local_clamped = llclamp(position_new_local,
							       0.0f,
							       1.0f);

		LLDriverParam *driver_param = dynamic_cast<LLDriverParam *>(mParamDriver);
		llassert_always(driver_param);
		if (driver_param)
		{
			// If this is one of our "hidden" driver params, then make sure it's
			// the default value.
			if ((driver_param->getGroup() != VISUAL_PARAM_GROUP_TWEAKABLE) &&
			    (driver_param->getGroup() != VISUAL_PARAM_GROUP_TWEAKABLE_NO_TRANSMIT))
			{
				mCharacter->setVisualParamWeight(driver_param,
								 0,
								 FALSE);
			}
			S32 num_driven = driver_param->getDrivenParamsCount();
			for (S32 i = 0; i < num_driven; ++i)
			{
				const LLViewerVisualParam *driven_param = driver_param->getDrivenParam(i);
				setParamValue(driven_param,position_new_local_clamped, behavior_maxeffect);
			}
		}
        
		//
		// End calculate new params
		////////////////////////////////////////////////////////////////////////////////

		////////////////////////////////////////////////////////////////////////////////
		// Conditionally update the visual params
		//
        
		// Updating the visual params (i.e. what the user sees) is fairly expensive.
		// So only update if the params have changed enough, and also take into account
		// the graphics LOD settings.
        
		// For non-self, if the avatar is small enough visually, then don't update.
		const F32 area_for_max_settings = 0.0;
		const F32 area_for_min_settings = 1400.0;
		const F32 area_for_this_setting = area_for_max_settings + (area_for_min_settings-area_for_max_settings)*(1.0-lod_factor);
	        const F32 pixel_area = sqrtf(mCharacter->getPixelArea());
        
		const BOOL is_self = (dynamic_cast<LLVOAvatarSelf *>(mCharacter) != NULL);
		if ((pixel_area > area_for_this_setting) || is_self)
		{
			const F32 position_diff_local = llabs(mPositionLastUpdate_local-position_new_local_clamped);
			const F32 min_delta = (1.0001f-lod_factor)*0.4f;
			if (llabs(position_diff_local) > min_delta)
			{
				update_visuals = TRUE;
				mPositionLastUpdate_local = position_new_local;
			}
		}

		//
		// End update visual params
		////////////////////////////////////////////////////////////////////////////////

		mVelocity_local = velocity_new_local;
		mAccelerationJoint_local = acceleration_joint_local;
		mPosition_local = position_new_local;
	}
	mLastTime = time;
	mPosition_world = joint->getWorldPosition();
	mVelocityJoint_local = velocity_joint_local;


        /*
          // Write out debugging info into a spreadsheet.
          if (mFileWrite != NULL && is_self)
          {
          fprintf(mFileWrite,"%f\t%f\t%f \t\t%f \t\t%f\t%f\t%f\t \t\t%f\t%f\t%f\t%f\t%f \t\t%f\t%f\t%f\n",
          position_new_local,
          velocity_new_local,
          acceleration_new_local,

          time_delta,

          mPosition_world[0],
          mPosition_world[1],
          mPosition_world[2],

          force_net,
          force_spring,
          force_accel,
          force_damping,
          force_drag,

          spring_length,
          velocity_joint_local,
          acceleration_joint_local
          );
          }
        */

        return update_visuals;
}

// Range of new_value_local is assumed to be [0 , 1] normalized.
void LLPhysicsMotion::setParamValue(const LLViewerVisualParam *param,
                                    F32 new_value_normalized,
				    F32 behavior_maxeffect)
{
        const F32 value_min_local = param->getMinWeight();
        const F32 value_max_local = param->getMaxWeight();
        const F32 min_val = 0.5f-behavior_maxeffect/2.0;
        const F32 max_val = 0.5f+behavior_maxeffect/2.0;

	// Scale from [0,1] to [min_val,max_val]
	const F32 new_value_rescaled = min_val + (max_val-min_val) * new_value_normalized;
	
	// Scale from [0,1] to [value_min_local,value_max_local]
        const F32 new_value_local = value_min_local + (value_max_local-value_min_local) * new_value_rescaled;

        mCharacter->setVisualParamWeight(param,
                                         new_value_local,
                                         FALSE);
}<|MERGE_RESOLUTION|>--- conflicted
+++ resolved
@@ -428,15 +428,9 @@
 F32 LLPhysicsMotion::calculateVelocity_local()
 {
 	const F32 world_to_model_scale = 100.0f;
-<<<<<<< HEAD
-        LLJoint *joint = mJointState->getJoint();
-        const LLVector3 position_world = joint->getWorldPosition();
-        const LLVector3 last_position_world = mPosition_world;
-=======
 	LLJoint *joint = mJointState->getJoint();
 	const LLVector3 position_world = joint->getWorldPosition();
 	const LLVector3 last_position_world = mPosition_world;
->>>>>>> 1beb15c9
 	const LLVector3 positionchange_world = (position_world-last_position_world) * world_to_model_scale;
 	const LLVector3 velocity_world = positionchange_world;
 	const F32 velocity_local = toLocal(velocity_world);
