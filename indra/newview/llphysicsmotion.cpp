--- conflicted
+++ resolved
@@ -454,32 +454,6 @@
 bool LLPhysicsMotionController::onUpdate(F32 time, U8* joint_mask)
 {
     LL_PROFILE_ZONE_SCOPED_CATEGORY_AVATAR;
-<<<<<<< HEAD
-        // Skip if disabled globally.
-        // <FS:Ansariel> Performance improvement
-        //if (!gSavedSettings.getBOOL("AvatarPhysics"))
-        static LLCachedControl<bool> avatar_physics(gSavedSettings, "AvatarPhysics");
-        if (!avatar_physics)
-        // </FS:Ansariel>
-        {
-                return true;
-        }
-
-        bool update_visuals = false;
-        // <FS:Ansariel> Performance improvement
-        //for (motion_vec_t::iterator iter = mMotions.begin();
-        //     iter != mMotions.end();
-        //     ++iter)
-        motion_vec_t::iterator motions_end_it = mMotions.end();
-        for (motion_vec_t::iterator iter = mMotions.begin();
-             iter != motions_end_it;
-             ++iter)
-        // </FS:Ansariel>
-        {
-                LLPhysicsMotion *motion = (*iter);
-                update_visuals |= motion->onUpdate(time);
-        }
-=======
     // Skip if disabled globally.
     static LLCachedControl<bool> av_physics(gSavedSettings, "AvatarPhysics");
     if (!av_physics)
@@ -488,14 +462,19 @@
     }
 
     bool update_visuals = false;
+    // <FS:Ansariel> Performance improvement
+    //for (motion_vec_t::iterator iter = mMotions.begin();
+    //     iter != mMotions.end();
+    //     ++iter)
+    motion_vec_t::iterator motions_end_it = mMotions.end();
     for (motion_vec_t::iterator iter = mMotions.begin();
-            iter != mMotions.end();
-            ++iter)
+         iter != motions_end_it;
+         ++iter)
+    // </FS:Ansariel>
     {
             LLPhysicsMotion *motion = (*iter);
             update_visuals |= motion->onUpdate(time);
     }
->>>>>>> 4d7f622a
 
     if (update_visuals)
             mCharacter->updateVisualParams();
