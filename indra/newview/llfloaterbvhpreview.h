/**
 * @file llfloaterbvhpreview.h
 * @brief LLFloaterBvhPreview class definition
 *
 * $LicenseInfo:firstyear=2004&license=viewerlgpl$
 * Second Life Viewer Source Code
 * Copyright (C) 2010, Linden Research, Inc.
 *
 * This library is free software; you can redistribute it and/or
 * modify it under the terms of the GNU Lesser General Public
 * License as published by the Free Software Foundation;
 * version 2.1 of the License only.
 *
 * This library is distributed in the hope that it will be useful,
 * but WITHOUT ANY WARRANTY; without even the implied warranty of
 * MERCHANTABILITY or FITNESS FOR A PARTICULAR PURPOSE.  See the GNU
 * Lesser General Public License for more details.
 *
 * You should have received a copy of the GNU Lesser General Public
 * License along with this library; if not, write to the Free Software
 * Foundation, Inc., 51 Franklin Street, Fifth Floor, Boston, MA  02110-1301  USA
 *
 * Linden Research, Inc., 945 Battery Street, San Francisco, CA  94111  USA
 * $/LicenseInfo$
 */

#ifndef LL_LLFLOATERBVHPREVIEW_H
#define LL_LLFLOATERBVHPREVIEW_H

#include "llassettype.h"
#include "llfloaternamedesc.h"
#include "lldynamictexture.h"
#include "llcharacter.h"
#include "llquaternion.h"
#include "llextendedstatus.h"

class LLVOAvatar;
class LLViewerJointMesh;
// <FS> Preview on own avatar
class LLFloaterBvhPreview;

class LLPreviewAnimation : public LLViewerDynamicTexture
{
protected:
    virtual ~LLPreviewAnimation();

public:
    LLPreviewAnimation(S32 width, S32 height);

    /*virtual*/ S8 getType() const ;

<<<<<<< HEAD
	bool	render();
	void	requestUpdate();
	void	rotate(F32 yaw_radians, F32 pitch_radians);
	void	zoom(F32 zoom_delta);
	void	setZoom(F32 zoom_amt);
	void	pan(F32 right, F32 up);
	virtual bool needsUpdate() { return mNeedsUpdate; }
=======
    BOOL    render();
    void    requestUpdate();
    void    rotate(F32 yaw_radians, F32 pitch_radians);
    void    zoom(F32 zoom_delta);
    void    setZoom(F32 zoom_amt);
    void    pan(F32 right, F32 up);
    virtual BOOL needsUpdate() { return mNeedsUpdate; }
>>>>>>> c06fb4e0

    LLVOAvatar* getDummyAvatar() { return mDummyAvatar; }
    // <FS> Preview on own avatar
    LLVOAvatar* getPreviewAvatar(LLFloaterBvhPreview* floaterp);

protected:
<<<<<<< HEAD
	bool				mNeedsUpdate;
	F32					mCameraDistance;
	F32					mCameraYaw;
	F32					mCameraPitch;
	F32					mCameraZoom;
	LLVector3			mCameraOffset;
	LLPointer<LLVOAvatar>			mDummyAvatar;
=======
    BOOL                mNeedsUpdate;
    F32                 mCameraDistance;
    F32                 mCameraYaw;
    F32                 mCameraPitch;
    F32                 mCameraZoom;
    LLVector3           mCameraOffset;
    LLPointer<LLVOAvatar>           mDummyAvatar;
>>>>>>> c06fb4e0
};

class LLFloaterBvhPreview : public LLFloaterNameDesc
{
    // <FS> Preview on own avatar
    friend class LLPreviewAnimation;

public:
<<<<<<< HEAD
	LLFloaterBvhPreview(const std::string& filename);
	virtual ~LLFloaterBvhPreview();
	
	bool postBuild();

	bool handleMouseDown(S32 x, S32 y, MASK mask);
	bool handleMouseUp(S32 x, S32 y, MASK mask);
	bool handleHover(S32 x, S32 y, MASK mask);
	bool handleScrollWheel(S32 x, S32 y, S32 clicks);
	void onMouseCaptureLost();

	void refresh();

	void onBtnPlay();
	void onBtnPause();	
	void onBtnStop();
	void onSliderMove();
	void onCommitBaseAnim();
	void onCommitLoop();
	void onCommitLoopIn();
	void onCommitLoopOut();
	bool validateLoopIn(const LLSD& data);
	bool validateLoopOut(const LLSD& data);
	void onCommitName();
	void onCommitHandPose();
	void onCommitEmote();
	void onCommitPriority();
	void onCommitEaseIn();
	void onCommitEaseOut();
	bool validateEaseIn(const LLSD& data);
	bool validateEaseOut(const LLSD& data);
	static void	onBtnOK(void*);
	// <FS> Reload animation from disk
	static void	onBtnReload(void*);
	static void onSaveComplete(const LLUUID& asset_uuid,
									   LLAssetType::EType type,
									   void* user_data,
									   S32 status, LLExtStat ext_status);
	// <FS:Sei> FIRE-17277: Allow entering Loop In/Loop Out as frames
	void onCommitLoopInFrames();
	void onCommitLoopOutFrames();
	bool validateLoopInFrames(const LLSD& data);
	bool validateLoopOutFrames(const LLSD& data);
	// </FS:Sei>
=======
    LLFloaterBvhPreview(const std::string& filename);
    virtual ~LLFloaterBvhPreview();

    BOOL postBuild();

    BOOL handleMouseDown(S32 x, S32 y, MASK mask);
    BOOL handleMouseUp(S32 x, S32 y, MASK mask);
    BOOL handleHover(S32 x, S32 y, MASK mask);
    BOOL handleScrollWheel(S32 x, S32 y, S32 clicks);
    void onMouseCaptureLost();

    void refresh();

    void onBtnPlay();
    void onBtnPause();
    void onBtnStop();
    void onSliderMove();
    void onCommitBaseAnim();
    void onCommitLoop();
    void onCommitLoopIn();
    void onCommitLoopOut();
    bool validateLoopIn(const LLSD& data);
    bool validateLoopOut(const LLSD& data);
    void onCommitName();
    void onCommitHandPose();
    void onCommitEmote();
    void onCommitPriority();
    void onCommitEaseIn();
    void onCommitEaseOut();
    bool validateEaseIn(const LLSD& data);
    bool validateEaseOut(const LLSD& data);
    static void onBtnOK(void*);
    // <FS> Reload animation from disk
    static void onBtnReload(void*);
    static void onSaveComplete(const LLUUID& asset_uuid,
                                       LLAssetType::EType type,
                                       void* user_data,
                                       S32 status, LLExtStat ext_status);
    // <FS:Sei> FIRE-17277: Allow entering Loop In/Loop Out as frames
    void onCommitLoopInFrames();
    void onCommitLoopOutFrames();
    bool validateLoopInFrames(const LLSD& data);
    bool validateLoopOutFrames(const LLSD& data);
    // </FS:Sei>
>>>>>>> c06fb4e0
private:
    void setAnimCallbacks() ;
    std::map <std::string, std::string> getJointAliases();

<<<<<<< HEAD
	// <FS> Reload animation from disk
	bool loadBVH();
	void unloadMotion();
	// </FS>
=======
    // <FS> Reload animation from disk
    BOOL loadBVH();
    void unloadMotion();
    // </FS>
>>>>>>> c06fb4e0

protected:
    void            draw();
    void            resetMotion();

    LLPointer< LLPreviewAnimation > mAnimPreview;
    S32                 mLastMouseX;
    S32                 mLastMouseY;
    LLButton*           mPlayButton;
    LLButton*           mPauseButton;
    LLButton*           mStopButton;
    LLRect              mPreviewRect;
    LLRectf             mPreviewImageRect;
    LLAssetID           mMotionID;
    LLTransactionID     mTransactionID;
    LLAnimPauseRequest  mPauseRequest;

    std::map<std::string, LLUUID>   mIDList;

    // <FS> Preview on own avatar
    bool                mUseOwnAvatar;
    static S32          sOwnAvatarInstanceCount;

    // <FS:Ansariel> FIRE-2083: Slider in upload animation floater doesn't work
    LLFrameTimer        mTimer;

    // <FS:Sei> FIRE-17277: Allow entering Loop In/Loop Out as frames
    S32                 mNumFrames;

    // <FS:Zi> FIRE-32315: Animation preview sometimes fails when FS AO is enabled
    bool                mAOEnabled;
};

#endif  // LL_LLFLOATERBVHPREVIEW_H<|MERGE_RESOLUTION|>--- conflicted
+++ resolved
@@ -49,46 +49,26 @@
 
     /*virtual*/ S8 getType() const ;
 
-<<<<<<< HEAD
-	bool	render();
-	void	requestUpdate();
-	void	rotate(F32 yaw_radians, F32 pitch_radians);
-	void	zoom(F32 zoom_delta);
-	void	setZoom(F32 zoom_amt);
-	void	pan(F32 right, F32 up);
-	virtual bool needsUpdate() { return mNeedsUpdate; }
-=======
-    BOOL    render();
+    bool    render();
     void    requestUpdate();
     void    rotate(F32 yaw_radians, F32 pitch_radians);
     void    zoom(F32 zoom_delta);
     void    setZoom(F32 zoom_amt);
     void    pan(F32 right, F32 up);
-    virtual BOOL needsUpdate() { return mNeedsUpdate; }
->>>>>>> c06fb4e0
+    virtual bool needsUpdate() { return mNeedsUpdate; }
 
     LLVOAvatar* getDummyAvatar() { return mDummyAvatar; }
     // <FS> Preview on own avatar
     LLVOAvatar* getPreviewAvatar(LLFloaterBvhPreview* floaterp);
 
 protected:
-<<<<<<< HEAD
-	bool				mNeedsUpdate;
-	F32					mCameraDistance;
-	F32					mCameraYaw;
-	F32					mCameraPitch;
-	F32					mCameraZoom;
-	LLVector3			mCameraOffset;
-	LLPointer<LLVOAvatar>			mDummyAvatar;
-=======
-    BOOL                mNeedsUpdate;
+    bool                mNeedsUpdate;
     F32                 mCameraDistance;
     F32                 mCameraYaw;
     F32                 mCameraPitch;
     F32                 mCameraZoom;
     LLVector3           mCameraOffset;
     LLPointer<LLVOAvatar>           mDummyAvatar;
->>>>>>> c06fb4e0
 };
 
 class LLFloaterBvhPreview : public LLFloaterNameDesc
@@ -97,61 +77,15 @@
     friend class LLPreviewAnimation;
 
 public:
-<<<<<<< HEAD
-	LLFloaterBvhPreview(const std::string& filename);
-	virtual ~LLFloaterBvhPreview();
-	
-	bool postBuild();
-
-	bool handleMouseDown(S32 x, S32 y, MASK mask);
-	bool handleMouseUp(S32 x, S32 y, MASK mask);
-	bool handleHover(S32 x, S32 y, MASK mask);
-	bool handleScrollWheel(S32 x, S32 y, S32 clicks);
-	void onMouseCaptureLost();
-
-	void refresh();
-
-	void onBtnPlay();
-	void onBtnPause();	
-	void onBtnStop();
-	void onSliderMove();
-	void onCommitBaseAnim();
-	void onCommitLoop();
-	void onCommitLoopIn();
-	void onCommitLoopOut();
-	bool validateLoopIn(const LLSD& data);
-	bool validateLoopOut(const LLSD& data);
-	void onCommitName();
-	void onCommitHandPose();
-	void onCommitEmote();
-	void onCommitPriority();
-	void onCommitEaseIn();
-	void onCommitEaseOut();
-	bool validateEaseIn(const LLSD& data);
-	bool validateEaseOut(const LLSD& data);
-	static void	onBtnOK(void*);
-	// <FS> Reload animation from disk
-	static void	onBtnReload(void*);
-	static void onSaveComplete(const LLUUID& asset_uuid,
-									   LLAssetType::EType type,
-									   void* user_data,
-									   S32 status, LLExtStat ext_status);
-	// <FS:Sei> FIRE-17277: Allow entering Loop In/Loop Out as frames
-	void onCommitLoopInFrames();
-	void onCommitLoopOutFrames();
-	bool validateLoopInFrames(const LLSD& data);
-	bool validateLoopOutFrames(const LLSD& data);
-	// </FS:Sei>
-=======
     LLFloaterBvhPreview(const std::string& filename);
     virtual ~LLFloaterBvhPreview();
 
-    BOOL postBuild();
+    bool postBuild();
 
-    BOOL handleMouseDown(S32 x, S32 y, MASK mask);
-    BOOL handleMouseUp(S32 x, S32 y, MASK mask);
-    BOOL handleHover(S32 x, S32 y, MASK mask);
-    BOOL handleScrollWheel(S32 x, S32 y, S32 clicks);
+    bool handleMouseDown(S32 x, S32 y, MASK mask);
+    bool handleMouseUp(S32 x, S32 y, MASK mask);
+    bool handleHover(S32 x, S32 y, MASK mask);
+    bool handleScrollWheel(S32 x, S32 y, S32 clicks);
     void onMouseCaptureLost();
 
     void refresh();
@@ -187,22 +121,14 @@
     bool validateLoopInFrames(const LLSD& data);
     bool validateLoopOutFrames(const LLSD& data);
     // </FS:Sei>
->>>>>>> c06fb4e0
 private:
     void setAnimCallbacks() ;
     std::map <std::string, std::string> getJointAliases();
 
-<<<<<<< HEAD
-	// <FS> Reload animation from disk
-	bool loadBVH();
-	void unloadMotion();
-	// </FS>
-=======
     // <FS> Reload animation from disk
-    BOOL loadBVH();
+    bool loadBVH();
     void unloadMotion();
     // </FS>
->>>>>>> c06fb4e0
 
 protected:
     void            draw();
