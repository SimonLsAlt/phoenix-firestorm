/**
 * @file fsfloaterstreamtitle.h
 * @brief Class for the stream title and history floater
 *
 * $LicenseInfo:firstyear=2022&license=viewerlgpl$
 * Phoenix Firestorm Viewer Source Code
 * Copyright (c) 2022 Ansariel Hiller @ Second Life
 *
 * This library is free software; you can redistribute it and/or
 * modify it under the terms of the GNU Lesser General Public
 * License as published by the Free Software Foundation;
 * version 2.1 of the License only.
 *
 * This library is distributed in the hope that it will be useful,
 * but WITHOUT ANY WARRANTY; without even the implied warranty of
 * MERCHANTABILITY or FITNESS FOR A PARTICULAR PURPOSE.  See the GNU
 * Lesser General Public License for more details.
 *
 * You should have received a copy of the GNU Lesser General Public
 * License along with this library; if not, write to the Free Software
 * Foundation, Inc., 51 Franklin Street, Fifth Floor, Boston, MA  02110-1301  USA
 *
 * The Phoenix Firestorm Project, Inc., 1831 Oakwood Drive, Fairmont, Minnesota 56031-3225 USA
 * http://www.firestormviewer.org
 * $/LicenseInfo$
 */

#ifndef FS_FLOATERSTREAMTITLE_H
#define FS_FLOATERSTREAMTITLE_H

#include "lleventtimer.h"
#include "llfloater.h"
#include "llsingleton.h"
#include "llstreamingaudio.h"
#include "streamtitledisplay.h"

class LLButton;
class LLTextBox;
class FSScrollListCtrl;

class FSStreamTitleManager : public LLSingleton<FSStreamTitleManager>
{
    LLSINGLETON_EMPTY_CTOR(FSStreamTitleManager);

public:
    ~FSStreamTitleManager();

    using history_vec_t = std::vector<std::string>;

    using streamtitle_update_callback_t = boost::signals2::signal<void(std::string_view streamtitle)>;
    boost::signals2::connection setUpdateCallback(const streamtitle_update_callback_t::slot_type& cb) noexcept
    {
        return mUpdateSignal.connect(cb);
    }

    using streamtitle_history_update_callback_t = boost::signals2::signal<void(const history_vec_t& streamtitle_history)>;
    boost::signals2::connection setHistoryUpdateCallback(const streamtitle_history_update_callback_t::slot_type& cb) noexcept
    {
        return mHistoryUpdateSignal.connect(cb);
    }

    std::string getCurrentStreamTitle() const noexcept { return mCurrentStreamTitle; }
    const history_vec_t& getStreamTitleHistory() const noexcept { return mStreamTitleHistory; }

protected:
    void initSingleton() override;
    void processMetadataUpdate(const LLSD& metadata) noexcept;

    boost::signals2::connection mMetadataUpdateConnection;
    streamtitle_update_callback_t mUpdateSignal;
    streamtitle_history_update_callback_t mHistoryUpdateSignal;

    std::string mCurrentStreamTitle{};
    history_vec_t mStreamTitleHistory{};
};

class FSFloaterStreamTitleHistory : public LLFloater
{
public:
    FSFloaterStreamTitleHistory(const LLSD& key);
    virtual ~FSFloaterStreamTitleHistory();

<<<<<<< HEAD
	bool postBuild() override;
	void draw() override;
	void setOwnerOrigin(LLView* owner) noexcept;
=======
    BOOL postBuild() override;
    void draw() override;
    void setOwnerOrigin(LLView* owner) noexcept;
>>>>>>> c06fb4e0

protected:
    void updateHistory(const FSStreamTitleManager::history_vec_t& history);

    FSScrollListCtrl* mHistoryCtrl{ nullptr };

    boost::signals2::connection mUpdateConnection{};

    LLHandle<LLView> mOwner{};
    F32 mContextConeOpacity{ 0.f };
};

class FSFloaterStreamTitle : public LLFloater, LLEventTimer
{
public:
    FSFloaterStreamTitle(const LLSD& key);
    virtual ~FSFloaterStreamTitle();

<<<<<<< HEAD
	bool postBuild() override;
	void reshape(S32 width, S32 height, bool called_from_parent = true) override;

private:
	bool tick() override;
=======
    BOOL postBuild() override;
    void reshape(S32 width, S32 height, BOOL called_from_parent = TRUE) override;

private:
    BOOL tick() override;
>>>>>>> c06fb4e0

    void updateStreamTitle(std::string_view streamtitle) noexcept;
    void toggleHistory() noexcept;
    void closeHistory() noexcept;
    void checkTitleWidth() noexcept;

    LLButton* mHistoryBtn{ nullptr };
    LLTextBox* mTitletext{ nullptr };

    LLHandle<LLFloater> mHistory{};

    boost::signals2::connection mUpdateConnection{};

    std::string mCurrentTitle{};
    std::string mCurrentDrawnTitle{};
    bool mResetTitle{ false };

};

#endif // FS_FLOATERSTREAMTITLE_H<|MERGE_RESOLUTION|>--- conflicted
+++ resolved
@@ -80,15 +80,9 @@
     FSFloaterStreamTitleHistory(const LLSD& key);
     virtual ~FSFloaterStreamTitleHistory();
 
-<<<<<<< HEAD
-	bool postBuild() override;
-	void draw() override;
-	void setOwnerOrigin(LLView* owner) noexcept;
-=======
-    BOOL postBuild() override;
+    bool postBuild() override;
     void draw() override;
     void setOwnerOrigin(LLView* owner) noexcept;
->>>>>>> c06fb4e0
 
 protected:
     void updateHistory(const FSStreamTitleManager::history_vec_t& history);
@@ -107,19 +101,11 @@
     FSFloaterStreamTitle(const LLSD& key);
     virtual ~FSFloaterStreamTitle();
 
-<<<<<<< HEAD
-	bool postBuild() override;
-	void reshape(S32 width, S32 height, bool called_from_parent = true) override;
+    bool postBuild() override;
+    void reshape(S32 width, S32 height, bool called_from_parent = true) override;
 
 private:
-	bool tick() override;
-=======
-    BOOL postBuild() override;
-    void reshape(S32 width, S32 height, BOOL called_from_parent = TRUE) override;
-
-private:
-    BOOL tick() override;
->>>>>>> c06fb4e0
+    bool tick() override;
 
     void updateStreamTitle(std::string_view streamtitle) noexcept;
     void toggleHistory() noexcept;
