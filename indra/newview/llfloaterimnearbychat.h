--- conflicted
+++ resolved
@@ -52,21 +52,12 @@
 
     static LLFloaterIMNearbyChat* buildFloater(const LLSD& key);
 
-<<<<<<< HEAD
-	/*virtual*/ bool postBuild();
-	/*virtual*/ void onOpen(const LLSD& key);
-	/*virtual*/ void onClose(bool app_quitting);
-	/*virtual*/ void setVisible(bool visible);
-	/*virtual*/ void setVisibleAndFrontmost(bool take_focus=true, const LLSD& key = LLSD());
-	/*virtual*/ void closeHostedFloater();
-=======
-    /*virtual*/ BOOL postBuild();
+    /*virtual*/ bool postBuild();
     /*virtual*/ void onOpen(const LLSD& key);
     /*virtual*/ void onClose(bool app_quitting);
-    /*virtual*/ void setVisible(BOOL visible);
-    /*virtual*/ void setVisibleAndFrontmost(BOOL take_focus=TRUE, const LLSD& key = LLSD());
+    /*virtual*/ void setVisible(bool visible);
+    /*virtual*/ void setVisibleAndFrontmost(bool take_focus=true, const LLSD& key = LLSD());
     /*virtual*/ void closeHostedFloater();
->>>>>>> c06fb4e0
 
     void loadHistory();
     void reloadMessages(bool clean_messages = false);
@@ -83,39 +74,23 @@
     std::string getCurrentChat();
     S32 getMessageArchiveLength() {return mMessageArchive.size();}
 
-<<<<<<< HEAD
-	virtual bool handleKeyHere( KEY key, MASK mask );
-=======
-    virtual BOOL handleKeyHere( KEY key, MASK mask );
->>>>>>> c06fb4e0
+    virtual bool handleKeyHere( KEY key, MASK mask );
 
     static void startChat(const char* line);
     static void stopChat();
 
-<<<<<<< HEAD
-	static void sendChatFromViewer(const std::string &utf8text, EChatType type, bool animate);
-	static void sendChatFromViewer(const LLWString &wtext, EChatType type, bool animate);
-=======
-    static void sendChatFromViewer(const std::string &utf8text, EChatType type, BOOL animate);
-    static void sendChatFromViewer(const LLWString &wtext, EChatType type, BOOL animate);
->>>>>>> c06fb4e0
+    static void sendChatFromViewer(const std::string &utf8text, EChatType type, bool animate);
+    static void sendChatFromViewer(const LLWString &wtext, EChatType type, bool animate);
 
     static bool isWordsName(const std::string& name);
 
     void showHistory();
 
 protected:
-<<<<<<< HEAD
-	static bool matchChatTypeTrigger(const std::string& in_str, std::string* out_str);
-	void onChatBoxKeystroke();
-	void onChatBoxFocusLost();
-	void onChatBoxFocusReceived();
-=======
-    static BOOL matchChatTypeTrigger(const std::string& in_str, std::string* out_str);
+    static bool matchChatTypeTrigger(const std::string& in_str, std::string* out_str);
     void onChatBoxKeystroke();
     void onChatBoxFocusLost();
     void onChatBoxFocusReceived();
->>>>>>> c06fb4e0
 
     void sendChat( EChatType type );
     void onChatBoxCommit();
