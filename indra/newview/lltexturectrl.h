--- conflicted
+++ resolved
@@ -1,651 +1,445 @@
-/**
- * @file lltexturectrl.h
- * @author Richard Nelson, James Cook
- * @brief LLTextureCtrl class header file including related functions
- *
- * $LicenseInfo:firstyear=2002&license=viewerlgpl$
- * Second Life Viewer Source Code
- * Copyright (C) 2010, Linden Research, Inc.
- *
- * This library is free software; you can redistribute it and/or
- * modify it under the terms of the GNU Lesser General Public
- * License as published by the Free Software Foundation;
- * version 2.1 of the License only.
- *
- * This library is distributed in the hope that it will be useful,
- * but WITHOUT ANY WARRANTY; without even the implied warranty of
- * MERCHANTABILITY or FITNESS FOR A PARTICULAR PURPOSE.  See the GNU
- * Lesser General Public License for more details.
- *
- * You should have received a copy of the GNU Lesser General Public
- * License along with this library; if not, write to the Free Software
- * Foundation, Inc., 51 Franklin Street, Fifth Floor, Boston, MA  02110-1301  USA
- *
- * Linden Research, Inc., 945 Battery Street, San Francisco, CA  94111  USA
- * $/LicenseInfo$
- */
-
-#ifndef LL_LLTEXTURECTRL_H
-#define LL_LLTEXTURECTRL_H
-
-#include "llcoord.h"
-#include "llfiltereditor.h"
-#include "llfloater.h"
-#include "llfolderview.h"
-#include "lllocalbitmaps.h"
-#include "llstring.h"
-#include "lluictrl.h"
-#include "llpermissionsflags.h"
-#include "lltextbox.h" // for params
-#include "llviewerinventory.h"
-#include "llviewborder.h" // for params
-#include "llviewerobject.h"
-#include "llviewertexture.h"
-#include "llwindow.h"
-
-class LLComboBox;
-class LLFloaterTexturePicker;
-class LLInventoryItem;
-class LLViewerFetchedTexture;
-class LLFetchedGLTFMaterial;
-
-// used for setting drag & drop callbacks.
-typedef boost::function<bool (LLUICtrl*, LLInventoryItem*)> drag_n_drop_callback;
-typedef boost::function<void (LLInventoryItem*)> texture_selected_callback;
-
-// Helper functions for UI that work with picker
-bool get_is_predefined_texture(LLUUID asset_id);
-
-// texture picker works by asset ids since objects normaly do
-// not retain inventory ids as result these functions are looking
-// for textures in inventory by asset ids
-// This search can be performance unfriendly and doesn't warranty
-// that the texture is original source of asset
-LLUUID get_copy_free_item_by_asset_id(LLUUID image_id, bool no_trans_perm = false);
-bool get_can_copy_texture(LLUUID image_id);
-
-enum LLPickerSource
-{
-    PICKER_INVENTORY,
-    PICKER_LOCAL,
-    PICKER_BAKE,
-    PICKER_UNKNOWN, // on cancel, default ids
-};
-
-typedef enum e_pick_inventory_type
-{
-    PICK_TEXTURE_MATERIAL = 0,
-    PICK_TEXTURE = 1,
-    PICK_MATERIAL = 2,
-} EPickInventoryType;
-
-//////////////////////////////////////////////////////////////////////////////////////////
-// LLTextureCtrl
-
-
-class LLTextureCtrl
-: public LLUICtrl
-{
-public:
-    typedef enum e_texture_pick_op
-    {
-        TEXTURE_CHANGE,
-        TEXTURE_SELECT,
-        TEXTURE_CANCEL
-    } ETexturePickOp;
-
-public:
-    struct Params : public LLInitParam::Block<Params, LLUICtrl::Params>
-    {
-        Optional<LLUUID>        image_id;
-        Optional<LLUUID>        default_image_id;
-        Optional<std::string>   default_image_name;
-        Optional<bool>          allow_no_texture;
-        Optional<bool>          can_apply_immediately;
-        Optional<bool>          no_commit_on_selection; // alternative mode: commit occurs and the widget gets dirty
-                                                        // only on DnD or when OK is pressed in the picker
-        Optional<S32>           label_width;
-        Optional<LLUIColor>     border_color;
-        Optional<LLUIImage*>    fallback_image;
-
-        Optional<LLTextBox::Params> multiselect_text,
-                                    caption_text;
-
-        Optional<LLViewBorder::Params> border;
-
-        Params()
-        :   image_id("image"),
-            default_image_id("default_image_id"),
-            default_image_name("default_image_name"),
-            allow_no_texture("allow_no_texture", false),
-            can_apply_immediately("can_apply_immediately"),
-            no_commit_on_selection("no_commit_on_selection", false),
-            label_width("label_width", -1),
-            border_color("border_color"),
-            fallback_image("fallback_image"),
-            multiselect_text("multiselect_text"),
-            caption_text("caption_text"),
-            border("border")
-        {}
-    };
-protected:
-    LLTextureCtrl(const Params&);
-    friend class LLUICtrlFactory;
-public:
-    virtual ~LLTextureCtrl();
-
-    // LLView interface
-
-    virtual BOOL    handleMouseDown(S32 x, S32 y, MASK mask);
-    virtual BOOL    handleDragAndDrop(S32 x, S32 y, MASK mask,
-                        BOOL drop, EDragAndDropType cargo_type, void *cargo_data,
-                        EAcceptance *accept,
-                        std::string& tooltip_msg);
-    virtual BOOL    handleHover(S32 x, S32 y, MASK mask);
-    virtual BOOL    handleUnicodeCharHere(llwchar uni_char);
-
-<<<<<<< HEAD
-	virtual bool	handleMouseDown(S32 x, S32 y, MASK mask);
-	virtual bool	handleDragAndDrop(S32 x, S32 y, MASK mask,
-						bool drop, EDragAndDropType cargo_type, void *cargo_data,
-						EAcceptance *accept,
-						std::string& tooltip_msg);
-	virtual bool	handleHover(S32 x, S32 y, MASK mask);
-	virtual bool	handleUnicodeCharHere(llwchar uni_char);
-
-	virtual void	draw();
-	virtual void	setVisible( bool visible );
-	virtual void	setEnabled( bool enabled );
-
-	void			setValid(bool valid);
-=======
-    virtual void    draw();
-    virtual void    setVisible( BOOL visible );
-    virtual void    setEnabled( BOOL enabled );
-
-    void            setValid(BOOL valid);
-
-    // LLUICtrl interface
-    virtual void    clear();
->>>>>>> e1623bb2
-
-    // Takes a UUID, wraps get/setImageAssetID
-    virtual void    setValue(const LLSD& value);
-    virtual LLSD    getValue() const;
-
-    // LLTextureCtrl interface
-    void            showPicker(BOOL take_focus);
-    bool            isPickerShown() { return !mFloaterHandle.isDead(); }
-    void            setLabel(const std::string& label);
-    void            setLabelWidth(S32 label_width) {mLabelWidth =label_width;}
-    const std::string&  getLabel() const                            { return mLabel; }
-
-<<<<<<< HEAD
-	// LLTextureCtrl interface
-	void			showPicker(bool take_focus);
-	bool			isPickerShown() { return !mFloaterHandle.isDead(); }
-	void			setLabel(const std::string& label);
-	void			setLabelWidth(S32 label_width) {mLabelWidth =label_width;}	
-	const std::string&	getLabel() const							{ return mLabel; }
-
-	void			setAllowNoTexture( bool b )					{ mAllowNoTexture = b; }
-	bool			getAllowNoTexture() const					{ return mAllowNoTexture; }
-
-	void			setAllowLocalTexture(bool b)					{ mAllowLocalTexture = b; }
-	bool			getAllowLocalTexture() const					{ return mAllowLocalTexture; }
-=======
-    void            setAllowNoTexture( BOOL b )                 { mAllowNoTexture = b; }
-    bool            getAllowNoTexture() const                   { return mAllowNoTexture; }
-
-    void            setAllowLocalTexture(BOOL b)                    { mAllowLocalTexture = b; }
-    BOOL            getAllowLocalTexture() const                    { return mAllowLocalTexture; }
-
-    const LLUUID&   getImageItemID() { return mImageItemID; }
->>>>>>> e1623bb2
-
-    virtual void    setImageAssetName(const std::string& name);
-
-    void            setImageAssetID(const LLUUID &image_asset_id);
-    const LLUUID&   getImageAssetID() const                     { return mImageAssetID; }
-
-    void            setDefaultImageAssetID( const LLUUID& id )  { mDefaultImageAssetID = id; }
-    const LLUUID&   getDefaultImageAssetID() const { return mDefaultImageAssetID; }
-
-    const std::string&  getDefaultImageName() const                 { return mDefaultImageName; }
-
-    void            setBlankImageAssetID( const LLUUID& id )    { mBlankImageAssetID = id; }
-    const LLUUID&   getBlankImageAssetID() const { return mBlankImageAssetID; }
-
-    void            setOpenTexPreview(bool open_preview) { mOpenTexPreview = open_preview; }
-
-<<<<<<< HEAD
-	void			setCaption(const std::string& caption);
-	void			setCanApplyImmediately(bool b);
-=======
-    void            setCaption(const std::string& caption);
-    void            setCanApplyImmediately(BOOL b);
->>>>>>> e1623bb2
-
-    void            setCanApply(bool can_preview, bool can_apply);
-
-    void            setImmediateFilterPermMask(PermissionMask mask);
-    void            setDnDFilterPermMask(PermissionMask mask)
-                        { mDnDFilterPermMask = mask; }
-    PermissionMask  getImmediateFilterPermMask() { return mImmediateFilterPermMask; }
-    void setFilterPermissionMasks(PermissionMask mask);
-
-    void            closeDependentFloater();
-
-    void            onFloaterClose();
-    void            onFloaterCommit(ETexturePickOp op,
-                                    LLPickerSource source,
-                                    const LLUUID& local_id,
-                                    const LLUUID& inv_id,
-                                    const LLUUID& tracking_id);
-
-<<<<<<< HEAD
-	// This call is returned when a drag is detected. Your callback
-	// should return true if the drag is acceptable.
-	void setDragCallback(drag_n_drop_callback cb)	{ mDragCallback = cb; }
-
-	// This callback is called when the drop happens. Return true if
-	// the drop happened - resulting in an on commit callback, but not
-	// necessariliy any other change.
-	void setDropCallback(drag_n_drop_callback cb)	{ mDropCallback = cb; }
-	
-	void setOnCancelCallback(commit_callback_t cb)	{ mOnCancelCallback = cb; }
-	void setOnCloseCallback(commit_callback_t cb)	{ mOnCloseCallback = cb; }
-	void setOnSelectCallback(commit_callback_t cb)	{ mOnSelectCallback = cb; }
-=======
-    // This call is returned when a drag is detected. Your callback
-    // should return TRUE if the drag is acceptable.
-    void setDragCallback(drag_n_drop_callback cb)   { mDragCallback = cb; }
-
-    // This callback is called when the drop happens. Return TRUE if
-    // the drop happened - resulting in an on commit callback, but not
-    // necessariliy any other change.
-    void setDropCallback(drag_n_drop_callback cb)   { mDropCallback = cb; }
-
-    void setOnCancelCallback(commit_callback_t cb)  { mOnCancelCallback = cb; }
-    void setOnCloseCallback(commit_callback_t cb)   { mOnCloseCallback = cb; }
-    void setOnSelectCallback(commit_callback_t cb)  { mOnSelectCallback = cb; }
->>>>>>> e1623bb2
-
-    /*
-     * callback for changing texture selection in inventory list of texture floater
-     */
-    void setOnTextureSelectedCallback(texture_selected_callback cb);
-
-<<<<<<< HEAD
-	void setShowLoadingPlaceholder(bool showLoadingPlaceholder);
-=======
-    void setShowLoadingPlaceholder(BOOL showLoadingPlaceholder);
->>>>>>> e1623bb2
-
-    LLViewerFetchedTexture* getTexture() { return mTexturep; }
-
-    void setBakeTextureEnabled(bool enabled);
-    bool getBakeTextureEnabled() const { return mBakeTextureEnabled; }
-
-    void setInventoryPickType(EPickInventoryType type);
-    EPickInventoryType getInventoryPickType() { return mInventoryPickType; };
-
-    bool isImageLocal() { return mLocalTrackingID.notNull(); }
-    LLUUID getLocalTrackingID() { return mLocalTrackingID; }
-
-private:
-<<<<<<< HEAD
-	bool allowDrop(LLInventoryItem* item, EDragAndDropType cargo_type, std::string& tooltip_msg);
-	bool doDrop(LLInventoryItem* item);
-
-private:
-	drag_n_drop_callback	 	mDragCallback;
-	drag_n_drop_callback	 	mDropCallback;
-	commit_callback_t		 	mOnCancelCallback;
-	commit_callback_t		 	mOnSelectCallback;
-	commit_callback_t		 	mOnCloseCallback;
-	texture_selected_callback	mOnTextureSelectedCallback;
-	LLPointer<LLViewerFetchedTexture> mTexturep;
-	LLUIColor				 	mBorderColor;
-	LLUUID					 	mImageItemID;
-	LLUUID					 	mImageAssetID;
-	LLUUID					 	mDefaultImageAssetID;
-	LLUUID					 	mBlankImageAssetID;
-    LLUUID						mLocalTrackingID;
-	LLUIImagePtr				mFallbackImage;
-	std::string					mDefaultImageName;
-	LLHandle<LLFloater>			mFloaterHandle;
-	LLTextBox*				 	mTentativeLabel;
-	LLTextBox*				 	mCaption;
-	std::string				 	mLabel;
-	bool					 	mAllowNoTexture; // If true, the user can select "none" as an option
-	bool						mAllowLocalTexture;
-	PermissionMask			 	mImmediateFilterPermMask;
-	PermissionMask				mDnDFilterPermMask;
-	bool					 	mCanApplyImmediately;
-	bool					 	mCommitOnSelection;
-	bool					 	mNeedsRawImageData;
-	LLViewBorder*			 	mBorder;
-	bool					 	mValid;
-	bool					 	mShowLoadingPlaceholder;
-	std::string				 	mLoadingPlaceholderString;
-	S32						 	mLabelWidth;
-	bool						mOpenTexPreview;
-	bool						mBakeTextureEnabled;
-=======
-    BOOL allowDrop(LLInventoryItem* item, EDragAndDropType cargo_type, std::string& tooltip_msg);
-    BOOL doDrop(LLInventoryItem* item);
-
-private:
-    drag_n_drop_callback        mDragCallback;
-    drag_n_drop_callback        mDropCallback;
-    commit_callback_t           mOnCancelCallback;
-    commit_callback_t           mOnSelectCallback;
-    commit_callback_t           mOnCloseCallback;
-    texture_selected_callback   mOnTextureSelectedCallback;
-    LLPointer<LLViewerFetchedTexture> mTexturep;
-    LLUIColor                   mBorderColor;
-    LLUUID                      mImageItemID;
-    LLUUID                      mImageAssetID;
-    LLUUID                      mDefaultImageAssetID;
-    LLUUID                      mBlankImageAssetID;
-    LLUUID                      mLocalTrackingID;
-    LLUIImagePtr                mFallbackImage;
-    std::string                 mDefaultImageName;
-    LLHandle<LLFloater>         mFloaterHandle;
-    LLTextBox*                  mTentativeLabel;
-    LLTextBox*                  mCaption;
-    std::string                 mLabel;
-    BOOL                        mAllowNoTexture; // If true, the user can select "none" as an option
-    BOOL                        mAllowLocalTexture;
-    PermissionMask              mImmediateFilterPermMask;
-    PermissionMask              mDnDFilterPermMask;
-    BOOL                        mCanApplyImmediately;
-    BOOL                        mCommitOnSelection;
-    BOOL                        mNeedsRawImageData;
-    LLViewBorder*               mBorder;
-    BOOL                        mValid;
-    BOOL                        mShowLoadingPlaceholder;
-    std::string                 mLoadingPlaceholderString;
-    S32                         mLabelWidth;
-    bool                        mOpenTexPreview;
-    bool                        mBakeTextureEnabled;
->>>>>>> e1623bb2
-    EPickInventoryType mInventoryPickType;
-};
-
-//////////////////////////////////////////////////////////////////////////////////////////
-// LLFloaterTexturePicker
-typedef boost::function<void(LLTextureCtrl::ETexturePickOp op, LLPickerSource source, const LLUUID& asset_id, const LLUUID& inventory_id, const LLUUID& tracking_id)> floater_commit_callback;
-typedef boost::function<void()> floater_close_callback;
-typedef boost::function<void(const LLUUID& asset_id)> set_image_asset_id_callback;
-typedef boost::function<void(LLPointer<LLViewerTexture> texture)> set_on_update_image_stats_callback;
-
-class LLFloaterTexturePicker : public LLFloater
-{
-public:
-<<<<<<< HEAD
-	LLFloaterTexturePicker(
-		LLView* owner,
-		LLUUID image_asset_id,
-		LLUUID default_image_asset_id,
-		LLUUID blank_image_asset_id,
-		bool tentative,
-		bool allow_no_texture,
-		const std::string& label,
-		PermissionMask immediate_filter_perm_mask,
-		PermissionMask dnd_filter_perm_mask,
-		bool can_apply_immediately,
-		LLUIImagePtr fallback_image_name,
-		EPickInventoryType pick_type);
-
-	virtual ~LLFloaterTexturePicker();
-
-	// LLView overrides
-	/*virtual*/ bool	handleDragAndDrop(S32 x, S32 y, MASK mask,
-		bool drop, EDragAndDropType cargo_type, void *cargo_data,
-		EAcceptance *accept,
-		std::string& tooltip_msg);
-	/*virtual*/ void	draw();
-	/*virtual*/ bool	handleKeyHere(KEY key, MASK mask);
-
-	// LLFloater overrides
-	/*virtual*/ bool    postBuild();
-    /*virtual*/ void	onOpen(const LLSD& key);
-	/*virtual*/ void	onClose(bool app_settings);
-
-	// New functions
-	void setImageID(const LLUUID& image_asset_id, bool set_selection = true);
-	bool updateImageStats(); // true if within limits
-	const LLUUID&	getAssetID() { return mImageAssetID; }
-	const LLUUID&	findItemID(const LLUUID& asset_id, bool copyable_only, bool ignore_library = false);
-	void			setCanApplyImmediately(bool b);
-
-	void			setActive(bool active);
-
-	LLView*			getOwner() const { return mOwner; }
-	void			setOwner(LLView* owner) { mOwner = owner; }
-	void			stopUsingPipette();
-
-	void commitIfImmediateSet();
-=======
-    LLFloaterTexturePicker(
-        LLView* owner,
-        LLUUID image_asset_id,
-        LLUUID default_image_asset_id,
-        LLUUID blank_image_asset_id,
-        BOOL tentative,
-        BOOL allow_no_texture,
-        const std::string& label,
-        PermissionMask immediate_filter_perm_mask,
-        PermissionMask dnd_filter_perm_mask,
-        BOOL can_apply_immediately,
-        LLUIImagePtr fallback_image_name,
-        EPickInventoryType pick_type);
-
-    virtual ~LLFloaterTexturePicker();
-
-    // LLView overrides
-    /*virtual*/ BOOL    handleDragAndDrop(S32 x, S32 y, MASK mask,
-        BOOL drop, EDragAndDropType cargo_type, void *cargo_data,
-        EAcceptance *accept,
-        std::string& tooltip_msg);
-    /*virtual*/ void    draw();
-    /*virtual*/ BOOL    handleKeyHere(KEY key, MASK mask);
-
-    // LLFloater overrides
-    /*virtual*/ BOOL    postBuild();
-    /*virtual*/ void    onOpen(const LLSD& key);
-    /*virtual*/ void    onClose(bool app_settings);
-
-    // New functions
-    void setImageID(const LLUUID& image_asset_id, bool set_selection = true);
-    bool updateImageStats(); // true if within limits
-    const LLUUID&   getAssetID() { return mImageAssetID; }
-    const LLUUID&   findItemID(const LLUUID& asset_id, BOOL copyable_only, BOOL ignore_library = FALSE);
-    void            setCanApplyImmediately(BOOL b);
-
-    void            setActive(BOOL active);
-
-    LLView*         getOwner() const { return mOwner; }
-    void            setOwner(LLView* owner) { mOwner = owner; }
-    void            stopUsingPipette();
-
-    void commitIfImmediateSet();
->>>>>>> e1623bb2
-    void commitCallback(LLTextureCtrl::ETexturePickOp op);
-    void commitCancel();
-
-    void onFilterEdit(const std::string& search_string);
-
-    void setCanApply(bool can_preview, bool can_apply, bool inworld_image = true);
-    void setMinDimentionsLimits(S32 min_dim);
-<<<<<<< HEAD
-	void setTextureSelectedCallback(const texture_selected_callback& cb) { mTextureSelectedCallback = cb; }
-	void setOnFloaterCloseCallback(const floater_close_callback& cb) { mOnFloaterCloseCallback = cb; }
-	void setOnFloaterCommitCallback(const floater_commit_callback& cb) { mOnFloaterCommitCallback = cb; }
-	void setSetImageAssetIDCallback(const set_image_asset_id_callback& cb) { mSetImageAssetIDCallback = cb; }
-	void setOnUpdateImageStatsCallback(const set_on_update_image_stats_callback& cb) { mOnUpdateImageStatsCallback = cb; }
-	const LLUUID& getDefaultImageAssetID() { return mDefaultImageAssetID; }
-	const LLUUID& getBlankImageAssetID() { return mBlankImageAssetID; }
-
-	static void		onBtnSetToDefault(void* userdata);
-	static void		onBtnSelect(void* userdata);
-	static void		onBtnCancel(void* userdata);
-	void			onBtnPipette();
-	//static void		onBtnRevert( void* userdata );
-	static void		onBtnBlank(void* userdata);
-	static void		onBtnNone(void* userdata);
-	void			onSelectionChange(const std::deque<LLFolderViewItem*> &items, bool user_action);
-	static void		onApplyImmediateCheck(LLUICtrl* ctrl, void* userdata);
-	void			onTextureSelect(const LLTextureEntry& te);
-
-	static void		onModeSelect(LLUICtrl* ctrl, void *userdata);
-	static void		onBtnAdd(void* userdata);
-	static void		onBtnRemove(void* userdata);
-	static void		onBtnUpload(void* userdata);
-	static void		onLocalScrollCommit(LLUICtrl* ctrl, void* userdata);
-
-	static void		onBakeTextureSelect(LLUICtrl* ctrl, void *userdata);
-
-	void 			setLocalTextureEnabled(bool enabled);
-	void 			setBakeTextureEnabled(bool enabled);
-=======
-    void setTextureSelectedCallback(const texture_selected_callback& cb) { mTextureSelectedCallback = cb; }
-    void setOnFloaterCloseCallback(const floater_close_callback& cb) { mOnFloaterCloseCallback = cb; }
-    void setOnFloaterCommitCallback(const floater_commit_callback& cb) { mOnFloaterCommitCallback = cb; }
-    void setSetImageAssetIDCallback(const set_image_asset_id_callback& cb) { mSetImageAssetIDCallback = cb; }
-    void setOnUpdateImageStatsCallback(const set_on_update_image_stats_callback& cb) { mOnUpdateImageStatsCallback = cb; }
-    const LLUUID& getDefaultImageAssetID() { return mDefaultImageAssetID; }
-    const LLUUID& getBlankImageAssetID() { return mBlankImageAssetID; }
-
-    static void     onBtnSetToDefault(void* userdata);
-    static void     onBtnSelect(void* userdata);
-    static void     onBtnCancel(void* userdata);
-    void            onBtnPipette();
-    //static void       onBtnRevert( void* userdata );
-    static void     onBtnBlank(void* userdata);
-    static void     onBtnNone(void* userdata);
-    void            onSelectionChange(const std::deque<LLFolderViewItem*> &items, BOOL user_action);
-    static void     onApplyImmediateCheck(LLUICtrl* ctrl, void* userdata);
-    void            onTextureSelect(const LLTextureEntry& te);
-
-    static void     onModeSelect(LLUICtrl* ctrl, void *userdata);
-    static void     onBtnAdd(void* userdata);
-    static void     onBtnRemove(void* userdata);
-    static void     onBtnUpload(void* userdata);
-    static void     onLocalScrollCommit(LLUICtrl* ctrl, void* userdata);
-
-    static void     onBakeTextureSelect(LLUICtrl* ctrl, void *userdata);
-
-    void            setLocalTextureEnabled(BOOL enabled);
-    void            setBakeTextureEnabled(BOOL enabled);
->>>>>>> e1623bb2
-
-    void setInventoryPickType(EPickInventoryType type);
-    void setImmediateFilterPermMask(PermissionMask mask);
-
-    static void     onPickerCallback(const std::vector<std::string>& filenames, LLHandle<LLFloater> handle);
-
-protected:
-    void changeMode();
-    void refreshLocalList();
-    void refreshInventoryFilter();
-    void setImageIDFromItem(const LLInventoryItem* itemp, bool set_selection = true);
-
-    LLPointer<LLViewerTexture> mTexturep;
-    LLPointer<LLFetchedGLTFMaterial> mGLTFMaterial;
-    LLView*             mOwner;
-
-<<<<<<< HEAD
-	LLUUID				mImageAssetID; // Currently selected texture
-	LLUIImagePtr		mFallbackImage; // What to show if currently selected texture is null.
-	LLUUID				mDefaultImageAssetID;
-	LLUUID				mBlankImageAssetID;
-	bool				mTentative;
-	bool				mAllowNoTexture;
-	LLUUID				mSpecialCurrentImageAssetID;  // Used when the asset id has no corresponding texture in the user's inventory.
-	LLUUID				mOriginalImageAssetID;
-=======
-    LLUUID              mImageAssetID; // Currently selected texture
-    LLUIImagePtr        mFallbackImage; // What to show if currently selected texture is null.
-    LLUUID              mDefaultImageAssetID;
-    LLUUID              mBlankImageAssetID;
-    BOOL                mTentative;
-    BOOL                mAllowNoTexture;
-    LLUUID              mSpecialCurrentImageAssetID;  // Used when the asset id has no corresponding texture in the user's inventory.
-    LLUUID              mOriginalImageAssetID;
->>>>>>> e1623bb2
-
-    std::string         mLabel;
-
-    LLTextBox*          mTentativeLabel;
-    LLTextBox*          mResolutionLabel;
-    LLTextBox*          mResolutionWarning;
-
-<<<<<<< HEAD
-	std::string			mPendingName;
-	bool				mActive;
-
-	LLFilterEditor*		mFilterEdit;
-	LLInventoryPanel*	mInventoryPanel;
-	PermissionMask		mImmediateFilterPermMask;
-	PermissionMask		mDnDFilterPermMask;
-	bool				mCanApplyImmediately;
-	bool				mNoCopyTextureSelected;
-	F32					mContextConeOpacity;
-	LLSaveFolderState	mSavedFolderState;
-	bool				mSelectedItemPinned;
-
-	LLComboBox*			mModeSelector;
-	LLScrollListCtrl*	mLocalScrollCtrl;
-=======
-    std::string         mPendingName;
-    BOOL                mActive;
-
-    LLFilterEditor*     mFilterEdit;
-    LLInventoryPanel*   mInventoryPanel;
-    PermissionMask      mImmediateFilterPermMask;
-    PermissionMask      mDnDFilterPermMask;
-    BOOL                mCanApplyImmediately;
-    BOOL                mNoCopyTextureSelected;
-    F32                 mContextConeOpacity;
-    LLSaveFolderState   mSavedFolderState;
-    BOOL                mSelectedItemPinned;
-
-    LLComboBox*         mModeSelector;
-    LLScrollListCtrl*   mLocalScrollCtrl;
->>>>>>> e1623bb2
-    LLButton*           mDefaultBtn;
-    LLButton*           mNoneBtn;
-    LLButton*           mBlankBtn;
-    LLButton*           mPipetteBtn;
-    LLButton*           mSelectBtn;
-    LLButton*           mCancelBtn;
-
-private:
-    bool mCanApply;
-    bool mCanPreview;
-    bool mPreviewSettingChanged;
-    bool mLimitsSet;
-    S32 mMaxDim;
-    S32 mMinDim;
-    EPickInventoryType mInventoryPickType;
-
-
-    texture_selected_callback mTextureSelectedCallback;
-    floater_close_callback mOnFloaterCloseCallback;
-    floater_commit_callback mOnFloaterCommitCallback;
-    set_image_asset_id_callback mSetImageAssetIDCallback;
-    set_on_update_image_stats_callback mOnUpdateImageStatsCallback;
-
-<<<<<<< HEAD
-	bool mBakeTextureEnabled;
-=======
-    BOOL mBakeTextureEnabled;
->>>>>>> e1623bb2
-
-    static S32 sLastPickerMode;
-};
-
-#endif  // LL_LLTEXTURECTRL_H+/**
+ * @file lltexturectrl.h
+ * @author Richard Nelson, James Cook
+ * @brief LLTextureCtrl class header file including related functions
+ *
+ * $LicenseInfo:firstyear=2002&license=viewerlgpl$
+ * Second Life Viewer Source Code
+ * Copyright (C) 2010, Linden Research, Inc.
+ *
+ * This library is free software; you can redistribute it and/or
+ * modify it under the terms of the GNU Lesser General Public
+ * License as published by the Free Software Foundation;
+ * version 2.1 of the License only.
+ *
+ * This library is distributed in the hope that it will be useful,
+ * but WITHOUT ANY WARRANTY; without even the implied warranty of
+ * MERCHANTABILITY or FITNESS FOR A PARTICULAR PURPOSE.  See the GNU
+ * Lesser General Public License for more details.
+ *
+ * You should have received a copy of the GNU Lesser General Public
+ * License along with this library; if not, write to the Free Software
+ * Foundation, Inc., 51 Franklin Street, Fifth Floor, Boston, MA  02110-1301  USA
+ *
+ * Linden Research, Inc., 945 Battery Street, San Francisco, CA  94111  USA
+ * $/LicenseInfo$
+ */
+
+#ifndef LL_LLTEXTURECTRL_H
+#define LL_LLTEXTURECTRL_H
+
+#include "llcoord.h"
+#include "llfiltereditor.h"
+#include "llfloater.h"
+#include "llfolderview.h"
+#include "lllocalbitmaps.h"
+#include "llstring.h"
+#include "lluictrl.h"
+#include "llpermissionsflags.h"
+#include "lltextbox.h" // for params
+#include "llviewerinventory.h"
+#include "llviewborder.h" // for params
+#include "llviewerobject.h"
+#include "llviewertexture.h"
+#include "llwindow.h"
+
+class LLComboBox;
+class LLFloaterTexturePicker;
+class LLInventoryItem;
+class LLViewerFetchedTexture;
+class LLFetchedGLTFMaterial;
+
+// used for setting drag & drop callbacks.
+typedef boost::function<bool (LLUICtrl*, LLInventoryItem*)> drag_n_drop_callback;
+typedef boost::function<void (LLInventoryItem*)> texture_selected_callback;
+
+// Helper functions for UI that work with picker
+bool get_is_predefined_texture(LLUUID asset_id);
+
+// texture picker works by asset ids since objects normaly do
+// not retain inventory ids as result these functions are looking
+// for textures in inventory by asset ids
+// This search can be performance unfriendly and doesn't warranty
+// that the texture is original source of asset
+LLUUID get_copy_free_item_by_asset_id(LLUUID image_id, bool no_trans_perm = false);
+bool get_can_copy_texture(LLUUID image_id);
+
+enum LLPickerSource
+{
+    PICKER_INVENTORY,
+    PICKER_LOCAL,
+    PICKER_BAKE,
+    PICKER_UNKNOWN, // on cancel, default ids
+};
+
+typedef enum e_pick_inventory_type
+{
+    PICK_TEXTURE_MATERIAL = 0,
+    PICK_TEXTURE = 1,
+    PICK_MATERIAL = 2,
+} EPickInventoryType;
+
+//////////////////////////////////////////////////////////////////////////////////////////
+// LLTextureCtrl
+
+
+class LLTextureCtrl
+: public LLUICtrl
+{
+public:
+    typedef enum e_texture_pick_op
+    {
+        TEXTURE_CHANGE,
+        TEXTURE_SELECT,
+        TEXTURE_CANCEL
+    } ETexturePickOp;
+
+public:
+    struct Params : public LLInitParam::Block<Params, LLUICtrl::Params>
+    {
+        Optional<LLUUID>        image_id;
+        Optional<LLUUID>        default_image_id;
+        Optional<std::string>   default_image_name;
+        Optional<bool>          allow_no_texture;
+        Optional<bool>          can_apply_immediately;
+        Optional<bool>          no_commit_on_selection; // alternative mode: commit occurs and the widget gets dirty
+                                                        // only on DnD or when OK is pressed in the picker
+        Optional<S32>           label_width;
+        Optional<LLUIColor>     border_color;
+        Optional<LLUIImage*>    fallback_image;
+
+        Optional<LLTextBox::Params> multiselect_text,
+                                    caption_text;
+
+        Optional<LLViewBorder::Params> border;
+
+        Params()
+        :   image_id("image"),
+            default_image_id("default_image_id"),
+            default_image_name("default_image_name"),
+            allow_no_texture("allow_no_texture", false),
+            can_apply_immediately("can_apply_immediately"),
+            no_commit_on_selection("no_commit_on_selection", false),
+            label_width("label_width", -1),
+            border_color("border_color"),
+            fallback_image("fallback_image"),
+            multiselect_text("multiselect_text"),
+            caption_text("caption_text"),
+            border("border")
+        {}
+    };
+protected:
+    LLTextureCtrl(const Params&);
+    friend class LLUICtrlFactory;
+public:
+    virtual ~LLTextureCtrl();
+
+    // LLView interface
+
+    virtual bool    handleMouseDown(S32 x, S32 y, MASK mask);
+    virtual bool    handleDragAndDrop(S32 x, S32 y, MASK mask,
+                        bool drop, EDragAndDropType cargo_type, void *cargo_data,
+                        EAcceptance *accept,
+                        std::string& tooltip_msg);
+    virtual bool    handleHover(S32 x, S32 y, MASK mask);
+    virtual bool    handleUnicodeCharHere(llwchar uni_char);
+
+    virtual void    draw();
+    virtual void    setVisible( bool visible );
+    virtual void    setEnabled( bool enabled );
+
+    void            setValid(bool valid);
+
+    // LLUICtrl interface
+    virtual void    clear();
+
+    // Takes a UUID, wraps get/setImageAssetID
+    virtual void    setValue(const LLSD& value);
+    virtual LLSD    getValue() const;
+
+    // LLTextureCtrl interface
+    void            showPicker(bool take_focus);
+    bool            isPickerShown() { return !mFloaterHandle.isDead(); }
+    void            setLabel(const std::string& label);
+    void            setLabelWidth(S32 label_width) {mLabelWidth =label_width;}
+    const std::string&  getLabel() const                            { return mLabel; }
+
+    void            setAllowNoTexture( bool b )                 { mAllowNoTexture = b; }
+    bool            getAllowNoTexture() const                   { return mAllowNoTexture; }
+
+    void            setAllowLocalTexture(bool b)                    { mAllowLocalTexture = b; }
+    bool            getAllowLocalTexture() const                    { return mAllowLocalTexture; }
+
+    const LLUUID&   getImageItemID() { return mImageItemID; }
+
+    virtual void    setImageAssetName(const std::string& name);
+
+    void            setImageAssetID(const LLUUID &image_asset_id);
+    const LLUUID&   getImageAssetID() const                     { return mImageAssetID; }
+
+    void            setDefaultImageAssetID( const LLUUID& id )  { mDefaultImageAssetID = id; }
+    const LLUUID&   getDefaultImageAssetID() const { return mDefaultImageAssetID; }
+
+    const std::string&  getDefaultImageName() const                 { return mDefaultImageName; }
+
+    void            setBlankImageAssetID( const LLUUID& id )    { mBlankImageAssetID = id; }
+    const LLUUID&   getBlankImageAssetID() const { return mBlankImageAssetID; }
+
+    void            setOpenTexPreview(bool open_preview) { mOpenTexPreview = open_preview; }
+
+    void            setCaption(const std::string& caption);
+    void            setCanApplyImmediately(bool b);
+
+    void            setCanApply(bool can_preview, bool can_apply);
+
+    void            setImmediateFilterPermMask(PermissionMask mask);
+    void            setDnDFilterPermMask(PermissionMask mask)
+                        { mDnDFilterPermMask = mask; }
+    PermissionMask  getImmediateFilterPermMask() { return mImmediateFilterPermMask; }
+    void setFilterPermissionMasks(PermissionMask mask);
+
+    void            closeDependentFloater();
+
+    void            onFloaterClose();
+    void            onFloaterCommit(ETexturePickOp op,
+                                    LLPickerSource source,
+                                    const LLUUID& local_id,
+                                    const LLUUID& inv_id,
+                                    const LLUUID& tracking_id);
+
+    // This call is returned when a drag is detected. Your callback
+    // should return true if the drag is acceptable.
+    void setDragCallback(drag_n_drop_callback cb)   { mDragCallback = cb; }
+
+    // This callback is called when the drop happens. Return true if
+    // the drop happened - resulting in an on commit callback, but not
+    // necessariliy any other change.
+    void setDropCallback(drag_n_drop_callback cb)   { mDropCallback = cb; }
+
+    void setOnCancelCallback(commit_callback_t cb)  { mOnCancelCallback = cb; }
+    void setOnCloseCallback(commit_callback_t cb)   { mOnCloseCallback = cb; }
+    void setOnSelectCallback(commit_callback_t cb)  { mOnSelectCallback = cb; }
+
+    /*
+     * callback for changing texture selection in inventory list of texture floater
+     */
+    void setOnTextureSelectedCallback(texture_selected_callback cb);
+
+    void setShowLoadingPlaceholder(bool showLoadingPlaceholder);
+
+    LLViewerFetchedTexture* getTexture() { return mTexturep; }
+
+    void setBakeTextureEnabled(bool enabled);
+    bool getBakeTextureEnabled() const { return mBakeTextureEnabled; }
+
+    void setInventoryPickType(EPickInventoryType type);
+    EPickInventoryType getInventoryPickType() { return mInventoryPickType; };
+
+    bool isImageLocal() { return mLocalTrackingID.notNull(); }
+    LLUUID getLocalTrackingID() { return mLocalTrackingID; }
+
+private:
+    bool allowDrop(LLInventoryItem* item, EDragAndDropType cargo_type, std::string& tooltip_msg);
+    bool doDrop(LLInventoryItem* item);
+
+private:
+    drag_n_drop_callback        mDragCallback;
+    drag_n_drop_callback        mDropCallback;
+    commit_callback_t           mOnCancelCallback;
+    commit_callback_t           mOnSelectCallback;
+    commit_callback_t           mOnCloseCallback;
+    texture_selected_callback   mOnTextureSelectedCallback;
+    LLPointer<LLViewerFetchedTexture> mTexturep;
+    LLUIColor                   mBorderColor;
+    LLUUID                      mImageItemID;
+    LLUUID                      mImageAssetID;
+    LLUUID                      mDefaultImageAssetID;
+    LLUUID                      mBlankImageAssetID;
+    LLUUID                      mLocalTrackingID;
+    LLUIImagePtr                mFallbackImage;
+    std::string                 mDefaultImageName;
+    LLHandle<LLFloater>         mFloaterHandle;
+    LLTextBox*                  mTentativeLabel;
+    LLTextBox*                  mCaption;
+    std::string                 mLabel;
+    bool                        mAllowNoTexture; // If true, the user can select "none" as an option
+    bool                        mAllowLocalTexture;
+    PermissionMask              mImmediateFilterPermMask;
+    PermissionMask              mDnDFilterPermMask;
+    bool                        mCanApplyImmediately;
+    bool                        mCommitOnSelection;
+    bool                        mNeedsRawImageData;
+    LLViewBorder*               mBorder;
+    bool                        mValid;
+    bool                        mShowLoadingPlaceholder;
+    std::string                 mLoadingPlaceholderString;
+    S32                         mLabelWidth;
+    bool                        mOpenTexPreview;
+    bool                        mBakeTextureEnabled;
+    EPickInventoryType mInventoryPickType;
+};
+
+//////////////////////////////////////////////////////////////////////////////////////////
+// LLFloaterTexturePicker
+typedef boost::function<void(LLTextureCtrl::ETexturePickOp op, LLPickerSource source, const LLUUID& asset_id, const LLUUID& inventory_id, const LLUUID& tracking_id)> floater_commit_callback;
+typedef boost::function<void()> floater_close_callback;
+typedef boost::function<void(const LLUUID& asset_id)> set_image_asset_id_callback;
+typedef boost::function<void(LLPointer<LLViewerTexture> texture)> set_on_update_image_stats_callback;
+
+class LLFloaterTexturePicker : public LLFloater
+{
+public:
+    LLFloaterTexturePicker(
+        LLView* owner,
+        LLUUID image_asset_id,
+        LLUUID default_image_asset_id,
+        LLUUID blank_image_asset_id,
+        bool tentative,
+        bool allow_no_texture,
+        const std::string& label,
+        PermissionMask immediate_filter_perm_mask,
+        PermissionMask dnd_filter_perm_mask,
+        bool can_apply_immediately,
+        LLUIImagePtr fallback_image_name,
+        EPickInventoryType pick_type);
+
+    virtual ~LLFloaterTexturePicker();
+
+    // LLView overrides
+    /*virtual*/ bool    handleDragAndDrop(S32 x, S32 y, MASK mask,
+        bool drop, EDragAndDropType cargo_type, void *cargo_data,
+        EAcceptance *accept,
+        std::string& tooltip_msg);
+    /*virtual*/ void    draw();
+    /*virtual*/ bool    handleKeyHere(KEY key, MASK mask);
+
+    // LLFloater overrides
+    /*virtual*/ bool    postBuild();
+    /*virtual*/ void    onOpen(const LLSD& key);
+    /*virtual*/ void    onClose(bool app_settings);
+
+    // New functions
+    void setImageID(const LLUUID& image_asset_id, bool set_selection = true);
+    bool updateImageStats(); // true if within limits
+    const LLUUID&   getAssetID() { return mImageAssetID; }
+    const LLUUID&   findItemID(const LLUUID& asset_id, bool copyable_only, bool ignore_library = false);
+    void            setCanApplyImmediately(bool b);
+
+    void            setActive(bool active);
+
+    LLView*         getOwner() const { return mOwner; }
+    void            setOwner(LLView* owner) { mOwner = owner; }
+    void            stopUsingPipette();
+
+    void commitIfImmediateSet();
+    void commitCallback(LLTextureCtrl::ETexturePickOp op);
+    void commitCancel();
+
+    void onFilterEdit(const std::string& search_string);
+
+    void setCanApply(bool can_preview, bool can_apply, bool inworld_image = true);
+    void setMinDimentionsLimits(S32 min_dim);
+    void setTextureSelectedCallback(const texture_selected_callback& cb) { mTextureSelectedCallback = cb; }
+    void setOnFloaterCloseCallback(const floater_close_callback& cb) { mOnFloaterCloseCallback = cb; }
+    void setOnFloaterCommitCallback(const floater_commit_callback& cb) { mOnFloaterCommitCallback = cb; }
+    void setSetImageAssetIDCallback(const set_image_asset_id_callback& cb) { mSetImageAssetIDCallback = cb; }
+    void setOnUpdateImageStatsCallback(const set_on_update_image_stats_callback& cb) { mOnUpdateImageStatsCallback = cb; }
+    const LLUUID& getDefaultImageAssetID() { return mDefaultImageAssetID; }
+    const LLUUID& getBlankImageAssetID() { return mBlankImageAssetID; }
+
+    static void     onBtnSetToDefault(void* userdata);
+    static void     onBtnSelect(void* userdata);
+    static void     onBtnCancel(void* userdata);
+    void            onBtnPipette();
+    //static void       onBtnRevert( void* userdata );
+    static void     onBtnBlank(void* userdata);
+    static void     onBtnNone(void* userdata);
+    void            onSelectionChange(const std::deque<LLFolderViewItem*> &items, bool user_action);
+    static void     onApplyImmediateCheck(LLUICtrl* ctrl, void* userdata);
+    void            onTextureSelect(const LLTextureEntry& te);
+
+    static void     onModeSelect(LLUICtrl* ctrl, void *userdata);
+    static void     onBtnAdd(void* userdata);
+    static void     onBtnRemove(void* userdata);
+    static void     onBtnUpload(void* userdata);
+    static void     onLocalScrollCommit(LLUICtrl* ctrl, void* userdata);
+
+    static void     onBakeTextureSelect(LLUICtrl* ctrl, void *userdata);
+
+    void            setLocalTextureEnabled(bool enabled);
+    void            setBakeTextureEnabled(bool enabled);
+
+    void setInventoryPickType(EPickInventoryType type);
+    void setImmediateFilterPermMask(PermissionMask mask);
+
+    static void     onPickerCallback(const std::vector<std::string>& filenames, LLHandle<LLFloater> handle);
+
+protected:
+    void changeMode();
+    void refreshLocalList();
+    void refreshInventoryFilter();
+    void setImageIDFromItem(const LLInventoryItem* itemp, bool set_selection = true);
+
+    LLPointer<LLViewerTexture> mTexturep;
+    LLPointer<LLFetchedGLTFMaterial> mGLTFMaterial;
+    LLView*             mOwner;
+
+    LLUUID              mImageAssetID; // Currently selected texture
+    LLUIImagePtr        mFallbackImage; // What to show if currently selected texture is null.
+    LLUUID              mDefaultImageAssetID;
+    LLUUID              mBlankImageAssetID;
+    bool                mTentative;
+    bool                mAllowNoTexture;
+    LLUUID              mSpecialCurrentImageAssetID;  // Used when the asset id has no corresponding texture in the user's inventory.
+    LLUUID              mOriginalImageAssetID;
+
+    std::string         mLabel;
+
+    LLTextBox*          mTentativeLabel;
+    LLTextBox*          mResolutionLabel;
+    LLTextBox*          mResolutionWarning;
+
+    std::string         mPendingName;
+    bool                mActive;
+
+    LLFilterEditor*     mFilterEdit;
+    LLInventoryPanel*   mInventoryPanel;
+    PermissionMask      mImmediateFilterPermMask;
+    PermissionMask      mDnDFilterPermMask;
+    bool                mCanApplyImmediately;
+    bool                mNoCopyTextureSelected;
+    F32                 mContextConeOpacity;
+    LLSaveFolderState   mSavedFolderState;
+    bool                mSelectedItemPinned;
+
+    LLComboBox*         mModeSelector;
+    LLScrollListCtrl*   mLocalScrollCtrl;
+    LLButton*           mDefaultBtn;
+    LLButton*           mNoneBtn;
+    LLButton*           mBlankBtn;
+    LLButton*           mPipetteBtn;
+    LLButton*           mSelectBtn;
+    LLButton*           mCancelBtn;
+
+private:
+    bool mCanApply;
+    bool mCanPreview;
+    bool mPreviewSettingChanged;
+    bool mLimitsSet;
+    S32 mMaxDim;
+    S32 mMinDim;
+    EPickInventoryType mInventoryPickType;
+
+
+    texture_selected_callback mTextureSelectedCallback;
+    floater_close_callback mOnFloaterCloseCallback;
+    floater_commit_callback mOnFloaterCommitCallback;
+    set_image_asset_id_callback mSetImageAssetIDCallback;
+    set_on_update_image_stats_callback mOnUpdateImageStatsCallback;
+
+    bool mBakeTextureEnabled;
+
+    static S32 sLastPickerMode;
+};
+
+#endif  // LL_LLTEXTURECTRL_H