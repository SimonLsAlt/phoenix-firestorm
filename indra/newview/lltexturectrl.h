--- conflicted
+++ resolved
@@ -322,15 +322,9 @@
 		const std::string& label,
 		PermissionMask immediate_filter_perm_mask,
 		PermissionMask dnd_filter_perm_mask,
-<<<<<<< HEAD
 		bool can_apply_immediately,
-		LLUIImagePtr fallback_image_name
-		);
-=======
-		BOOL can_apply_immediately,
 		LLUIImagePtr fallback_image_name,
 		EPickInventoryType pick_type);
->>>>>>> 1f75fbd3
 
 	virtual ~LLFloaterTexturePicker();
 
