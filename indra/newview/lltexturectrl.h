/**
 * @file lltexturectrl.h
 * @author Richard Nelson, James Cook
 * @brief LLTextureCtrl class header file including related functions
 *
 * $LicenseInfo:firstyear=2002&license=viewerlgpl$
 * Second Life Viewer Source Code
 * Copyright (C) 2010, Linden Research, Inc.
 *
 * This library is free software; you can redistribute it and/or
 * modify it under the terms of the GNU Lesser General Public
 * License as published by the Free Software Foundation;
 * version 2.1 of the License only.
 *
 * This library is distributed in the hope that it will be useful,
 * but WITHOUT ANY WARRANTY; without even the implied warranty of
 * MERCHANTABILITY or FITNESS FOR A PARTICULAR PURPOSE.  See the GNU
 * Lesser General Public License for more details.
 *
 * You should have received a copy of the GNU Lesser General Public
 * License along with this library; if not, write to the Free Software
 * Foundation, Inc., 51 Franklin Street, Fifth Floor, Boston, MA  02110-1301  USA
 *
 * Linden Research, Inc., 945 Battery Street, San Francisco, CA  94111  USA
 * $/LicenseInfo$
 */

#ifndef LL_LLTEXTURECTRL_H
#define LL_LLTEXTURECTRL_H

#include "llcoord.h"
#include "llfiltereditor.h"
#include "llfloater.h"
#include "llfolderview.h"
#include "lllocalbitmaps.h"
#include "llstring.h"
#include "lluictrl.h"
#include "llpermissionsflags.h"
#include "lltextbox.h" // for params
#include "llviewerinventory.h"
#include "llviewborder.h" // for params
#include "llviewerobject.h"
#include "llviewertexture.h"
#include "llwindow.h"

class LLComboBox;
class LLRadioGroup;
class LLFloaterTexturePicker;
class LLInventoryItem;
class LLViewerFetchedTexture;
class LLFetchedGLTFMaterial;

// used for setting drag & drop callbacks.
typedef boost::function<BOOL (LLUICtrl*, LLInventoryItem*)> drag_n_drop_callback;
typedef boost::function<void (LLInventoryItem*)> texture_selected_callback;

// Helper functions for UI that work with picker
bool get_is_predefined_texture(LLUUID asset_id);

// texture picker works by asset ids since objects normaly do
// not retain inventory ids as result these functions are looking
// for textures in inventory by asset ids
// This search can be performance unfriendly and doesn't warranty
// that the texture is original source of asset
LLUUID get_copy_free_item_by_asset_id(LLUUID image_id, bool no_trans_perm = false);
bool get_can_copy_texture(LLUUID image_id);


typedef enum e_pick_inventory_type
{
    PICK_TEXTURE_MATERIAL = 0,
    PICK_TEXTURE = 1,
    PICK_MATERIAL = 2,
} EPickInventoryType;

namespace LLInitParam
{
    template<>
	struct TypeValues<EPickInventoryType> : public TypeValuesHelper<EPickInventoryType>
	{
		static void declareValues();
	};
}

enum LLPickerSource
{
    PICKER_INVENTORY,
    PICKER_LOCAL,
    PICKER_BAKE,
    PICKER_UNKNOWN, // on cancel, default ids
};

//////////////////////////////////////////////////////////////////////////////////////////
// LLTextureCtrl


class LLTextureCtrl
: public LLUICtrl
{
public:
    typedef enum e_texture_pick_op
    {
        TEXTURE_CHANGE,
        TEXTURE_SELECT,
        TEXTURE_CANCEL
    } ETexturePickOp;

public:
<<<<<<< HEAD
	struct Params : public LLInitParam::Block<Params, LLUICtrl::Params>
	{
		Optional<LLUUID>		image_id;
		Optional<LLUUID>		default_image_id;
		Optional<std::string>	default_image_name;
        Optional<EPickInventoryType> pick_type;
		Optional<bool>			allow_no_texture;
		Optional<bool>			can_apply_immediately;
		Optional<bool>			no_commit_on_selection; // alternative mode: commit occurs and the widget gets dirty
														// only on DnD or when OK is pressed in the picker
		Optional<S32>			label_width;
		Optional<LLUIColor>		border_color;
		Optional<LLUIImage*>	fallback_image;
		
		Optional<LLTextBox::Params>	multiselect_text,
									caption_text;

		Optional<LLViewBorder::Params> border;
		Optional<bool>			show_caption;			// <FS:Zi> leave some room underneath the image for the caption

		Optional<LLUIColor>		text_enabled_color;		// <FS:Zi> Add label/caption colors
		Optional<LLUIColor>		text_disabled_color;	// <FS:Zi> Add label/caption colors

		Params()
		:	image_id("image"),
			default_image_id("default_image_id"),
			default_image_name("default_image_name"),
            pick_type("pick_type", PICK_TEXTURE),
			allow_no_texture("allow_no_texture", false),
			can_apply_immediately("can_apply_immediately"),
			no_commit_on_selection("no_commit_on_selection", false),
		    label_width("label_width", -1),
			border_color("border_color"),
			fallback_image("fallback_image"),
			multiselect_text("multiselect_text"),
			show_caption("show_caption", true),			// <FS:Zi> leave some room underneath the image for the caption
			text_enabled_color("text_enabled_color"),	// <FS:Zi> Add label/caption colors
			text_disabled_color("text_disabled_color"),	// <FS:Zi> Add label/caption colors
			caption_text("caption_text"),
			border("border")
		{}
	};
=======
    struct Params : public LLInitParam::Block<Params, LLUICtrl::Params>
    {
        Optional<LLUUID>        image_id;
        Optional<LLUUID>        default_image_id;
        Optional<std::string>   default_image_name;
        Optional<bool>          allow_no_texture;
        Optional<bool>          can_apply_immediately;
        Optional<bool>          no_commit_on_selection; // alternative mode: commit occurs and the widget gets dirty
                                                        // only on DnD or when OK is pressed in the picker
        Optional<S32>           label_width;
        Optional<LLUIColor>     border_color;
        Optional<LLUIImage*>    fallback_image;

        Optional<LLTextBox::Params> multiselect_text,
                                    caption_text;

        Optional<LLViewBorder::Params> border;
        Optional<bool>          show_caption;           // <FS:Zi> leave some room underneath the image for the caption

        Optional<LLUIColor>     text_enabled_color;     // <FS:Zi> Add label/caption colors
        Optional<LLUIColor>     text_disabled_color;    // <FS:Zi> Add label/caption colors

        Params()
        :   image_id("image"),
            default_image_id("default_image_id"),
            default_image_name("default_image_name"),
            allow_no_texture("allow_no_texture", false),
            can_apply_immediately("can_apply_immediately"),
            no_commit_on_selection("no_commit_on_selection", false),
            label_width("label_width", -1),
            border_color("border_color"),
            fallback_image("fallback_image"),
            multiselect_text("multiselect_text"),
            show_caption("show_caption", true),         // <FS:Zi> leave some room underneath the image for the caption
            text_enabled_color("text_enabled_color"),   // <FS:Zi> Add label/caption colors
            text_disabled_color("text_disabled_color"), // <FS:Zi> Add label/caption colors
            caption_text("caption_text"),
            border("border")
        {}
    };
>>>>>>> a3892f03
protected:
    LLTextureCtrl(const Params&);
    friend class LLUICtrlFactory;
public:
    virtual ~LLTextureCtrl();

    // LLView interface

    virtual BOOL    handleMouseDown(S32 x, S32 y, MASK mask);
    virtual BOOL    handleDragAndDrop(S32 x, S32 y, MASK mask,
                        BOOL drop, EDragAndDropType cargo_type, void *cargo_data,
                        EAcceptance *accept,
                        std::string& tooltip_msg);
    virtual BOOL    handleHover(S32 x, S32 y, MASK mask);
    virtual BOOL    handleUnicodeCharHere(llwchar uni_char);

<<<<<<< HEAD
    BOOL handleMouseDown(S32 x, S32 y, MASK mask) override;
    BOOL handleDragAndDrop(S32 x, S32 y, MASK mask,
        BOOL drop, EDragAndDropType cargo_type, void *cargo_data,
        EAcceptance *accept,
        std::string& tooltip_msg) override;
    BOOL handleHover(S32 x, S32 y, MASK mask) override;
    BOOL handleUnicodeCharHere(llwchar uni_char) override;

    void draw() override;
    void setVisible( BOOL visible ) override;
    void setEnabled( BOOL enabled ) override;

    void onVisibilityChange(BOOL new_visibility) override;

    void setValid(BOOL valid);

    // LLUICtrl interface
    void clear() override;

    // Takes a UUID, wraps get/setImageAssetID
    void setValue(const LLSD& value) override;
    LLSD getValue() const override;
=======
    virtual void    draw();
    virtual void    setVisible( BOOL visible );
    virtual void    setEnabled( BOOL enabled );

    void            setValid(BOOL valid);

    // LLUICtrl interface
    virtual void    clear();

    // Takes a UUID, wraps get/setImageAssetID
    virtual void    setValue(const LLSD& value);
    virtual LLSD    getValue() const;

    // LLTextureCtrl interface
    void            showPicker(BOOL take_focus);
    bool            isPickerShown() { return !mFloaterHandle.isDead(); }
    void            setLabel(const std::string& label);
    void            setLabelWidth(S32 label_width) {mLabelWidth =label_width;}
    const std::string&  getLabel() const                            { return mLabel; }
>>>>>>> a3892f03

    void            setAllowNoTexture( BOOL b )                 { mAllowNoTexture = b; }
    bool            getAllowNoTexture() const                   { return mAllowNoTexture; }

    void            setAllowLocalTexture(BOOL b)                    { mAllowLocalTexture = b; }
    BOOL            getAllowLocalTexture() const                    { return mAllowLocalTexture; }

    const LLUUID&   getImageItemID() { return mImageItemID; }

    virtual void    setImageAssetName(const std::string& name);

    void            setImageAssetID(const LLUUID &image_asset_id);
    const LLUUID&   getImageAssetID() const                     { return mImageAssetID; }

    void            setDefaultImageAssetID( const LLUUID& id )  { mDefaultImageAssetID = id; }
    const LLUUID&   getDefaultImageAssetID() const { return mDefaultImageAssetID; }

    const std::string&  getDefaultImageName() const                 { return mDefaultImageName; }

    void            setBlankImageAssetID( const LLUUID& id )    { mBlankImageAssetID = id; }
    const LLUUID&   getBlankImageAssetID() const { return mBlankImageAssetID; }

    void            setOpenTexPreview(bool open_preview) { mOpenTexPreview = open_preview; }

    void            setCaption(const std::string& caption);
    void            setCanApplyImmediately(BOOL b);

    void            setCanApply(bool can_preview, bool can_apply);

    void            setImmediateFilterPermMask(PermissionMask mask);
    void            setDnDFilterPermMask(PermissionMask mask)
                        { mDnDFilterPermMask = mask; }
    PermissionMask  getImmediateFilterPermMask() { return mImmediateFilterPermMask; }
    void setFilterPermissionMasks(PermissionMask mask);

    void            closeDependentFloater();

    void            onFloaterClose();
    void            onFloaterCommit(ETexturePickOp op,
                                    LLPickerSource source,
                                    const LLUUID& local_id,
                                    const LLUUID& inv_id,
                                    const LLUUID& tracking_id);

    // This call is returned when a drag is detected. Your callback
    // should return TRUE if the drag is acceptable.
    void setDragCallback(drag_n_drop_callback cb)   { mDragCallback = cb; }

    // This callback is called when the drop happens. Return TRUE if
    // the drop happened - resulting in an on commit callback, but not
    // necessariliy any other change.
    void setDropCallback(drag_n_drop_callback cb)   { mDropCallback = cb; }

    void setOnCancelCallback(commit_callback_t cb)  { mOnCancelCallback = cb; }
    void setOnCloseCallback(commit_callback_t cb)   { mOnCloseCallback = cb; }
    void setOnSelectCallback(commit_callback_t cb)  { mOnSelectCallback = cb; }

    /*
     * callback for changing texture selection in inventory list of texture floater
     */
    void setOnTextureSelectedCallback(texture_selected_callback cb);

    void setShowLoadingPlaceholder(BOOL showLoadingPlaceholder);

    LLViewerFetchedTexture* getTexture() { return mTexturep; }

    void setBakeTextureEnabled(bool enabled);
    bool getBakeTextureEnabled() const { return mBakeTextureEnabled; }

    void setInventoryPickType(EPickInventoryType type);
    EPickInventoryType getInventoryPickType() { return mInventoryPickType; };

    bool isImageLocal() { return mLocalTrackingID.notNull(); }
    LLUUID getLocalTrackingID() { return mLocalTrackingID; }

    // <FS:Ansariel> Mask texture if desired
    void setIsMasked(BOOL masked) { mIsMasked = masked; }

    void setLabelColor(const LLColor4& c)           { mTextEnabledColor = c; updateLabelColor();  } // <FS:Zi> Add label/caption colors
    void setDisabledLabelColor(const LLColor4& c)   { mTextDisabledColor = c; updateLabelColor(); } // <FS:Zi> Add label/caption colors

private:
    BOOL allowDrop(LLInventoryItem* item, EDragAndDropType cargo_type, std::string& tooltip_msg);
    BOOL doDrop(LLInventoryItem* item);

    void updateLabelColor();    // <FS:Zi> Add label/caption colors

private:
<<<<<<< HEAD
	drag_n_drop_callback	 	mDragCallback;
	drag_n_drop_callback	 	mDropCallback;
	commit_callback_t		 	mOnCancelCallback;
	commit_callback_t		 	mOnSelectCallback;
	commit_callback_t		 	mOnCloseCallback;
	texture_selected_callback	mOnTextureSelectedCallback;
	LLPointer<LLViewerFetchedTexture> mTexturep;
	LLPointer<LLFetchedGLTFMaterial> mGLTFMaterial;
	LLPointer<LLViewerTexture> mGLTFPreview;
	LLUIColor				 	mBorderColor;
	LLUUID					 	mImageItemID;
	LLUUID					 	mImageAssetID;
	LLUUID					 	mDefaultImageAssetID;
	LLUUID					 	mBlankImageAssetID;
    LLUUID						mLocalTrackingID;
	LLUIImagePtr				mFallbackImage;
	std::string					mDefaultImageName;
	LLHandle<LLFloater>			mFloaterHandle;
	LLTextBox*				 	mTentativeLabel;
	LLTextBox*				 	mCaption;
	S32							mCaptionHeight;	// <FS:Zi> leave some room underneath the image for the caption
	std::string				 	mLabel;
	BOOL					 	mAllowNoTexture; // If true, the user can select "none" as an option
	BOOL						mAllowLocalTexture;
	PermissionMask			 	mImmediateFilterPermMask;
	PermissionMask				mDnDFilterPermMask;
	BOOL					 	mCanApplyImmediately;
	BOOL					 	mCommitOnSelection;
	BOOL					 	mNeedsRawImageData;
	LLViewBorder*			 	mBorder;
	BOOL					 	mValid;
	BOOL					 	mShowLoadingPlaceholder;
	std::string				 	mLoadingPlaceholderString;
	S32						 	mLabelWidth;
	bool						mOpenTexPreview;
	bool						mBakeTextureEnabled;
=======
    drag_n_drop_callback        mDragCallback;
    drag_n_drop_callback        mDropCallback;
    commit_callback_t           mOnCancelCallback;
    commit_callback_t           mOnSelectCallback;
    commit_callback_t           mOnCloseCallback;
    texture_selected_callback   mOnTextureSelectedCallback;
    LLPointer<LLViewerFetchedTexture> mTexturep;
    LLUIColor                   mBorderColor;
    LLUUID                      mImageItemID;
    LLUUID                      mImageAssetID;
    LLUUID                      mDefaultImageAssetID;
    LLUUID                      mBlankImageAssetID;
    LLUUID                      mLocalTrackingID;
    LLUIImagePtr                mFallbackImage;
    std::string                 mDefaultImageName;
    LLHandle<LLFloater>         mFloaterHandle;
    LLTextBox*                  mTentativeLabel;
    LLTextBox*                  mCaption;
    S32                         mCaptionHeight; // <FS:Zi> leave some room underneath the image for the caption
    std::string                 mLabel;
    BOOL                        mAllowNoTexture; // If true, the user can select "none" as an option
    BOOL                        mAllowLocalTexture;
    PermissionMask              mImmediateFilterPermMask;
    PermissionMask              mDnDFilterPermMask;
    BOOL                        mCanApplyImmediately;
    BOOL                        mCommitOnSelection;
    BOOL                        mNeedsRawImageData;
    LLViewBorder*               mBorder;
    BOOL                        mValid;
    BOOL                        mShowLoadingPlaceholder;
    std::string                 mLoadingPlaceholderString;
    S32                         mLabelWidth;
    bool                        mOpenTexPreview;
    bool                        mBakeTextureEnabled;
>>>>>>> a3892f03
    EPickInventoryType mInventoryPickType;

    // <FS:Ansariel> Mask texture if desired
    BOOL                        mIsMasked;

    LLUIColor                   mTextEnabledColor;      // <FS:Zi> Add label/caption colors
    LLUIColor                   mTextDisabledColor;     // <FS:Zi> Add label/caption colors
};

//////////////////////////////////////////////////////////////////////////////////////////
// LLFloaterTexturePicker
typedef boost::function<void(LLTextureCtrl::ETexturePickOp op, LLPickerSource source, const LLUUID& asset_id, const LLUUID& inventory_id, const LLUUID& tracking_id)> floater_commit_callback;
typedef boost::function<void()> floater_close_callback;
typedef boost::function<void(const LLUUID& asset_id)> set_image_asset_id_callback;
typedef boost::function<void(LLPointer<LLViewerTexture> texture)> set_on_update_image_stats_callback;

class LLFloaterTexturePicker : public LLFloater
{
public:
    LLFloaterTexturePicker(
        LLView* owner,
        LLUUID image_asset_id,
        LLUUID default_image_asset_id,
        LLUUID blank_image_asset_id,
        BOOL tentative,
        BOOL allow_no_texture,
        const std::string& label,
        PermissionMask immediate_filter_perm_mask,
        PermissionMask dnd_filter_perm_mask,
        BOOL can_apply_immediately,
        LLUIImagePtr fallback_image_name,
        EPickInventoryType pick_type);

    virtual ~LLFloaterTexturePicker();

    // LLView overrides
    /*virtual*/ BOOL    handleDragAndDrop(S32 x, S32 y, MASK mask,
        BOOL drop, EDragAndDropType cargo_type, void *cargo_data,
        EAcceptance *accept,
        std::string& tooltip_msg);
    /*virtual*/ void    draw();
    /*virtual*/ BOOL    handleKeyHere(KEY key, MASK mask);
    // <FS:Ansariel> CTRL-F focusses local search editor
    /*virtual*/ bool    hasAccelerators() const { return true; }

    // LLFloater overrides
    /*virtual*/ BOOL    postBuild();
    /*virtual*/ void    onOpen(const LLSD& key);
    /*virtual*/ void    onClose(bool app_settings);

    // New functions
    void setImageID(const LLUUID& image_asset_id, bool set_selection = true);
    bool updateImageStats(); // true if within limits
    const LLUUID&   getAssetID() { return mImageAssetID; }
    const LLUUID&   findItemID(const LLUUID& asset_id, BOOL copyable_only, BOOL ignore_library = FALSE);
    void            setCanApplyImmediately(BOOL b);

    void            setActive(BOOL active);

    LLView*         getOwner() const { return mOwner; }
    void            setOwner(LLView* owner) { mOwner = owner; }
    void            stopUsingPipette();

    void commitIfImmediateSet();
    void commitCallback(LLTextureCtrl::ETexturePickOp op);
    void commitCancel();

    void onFilterEdit(const std::string& search_string);

    void setCanApply(bool can_preview, bool can_apply, bool inworld_image = true);
    void setMinDimentionsLimits(S32 min_dim);
    void setTextureSelectedCallback(const texture_selected_callback& cb) { mTextureSelectedCallback = cb; }
    void setOnFloaterCloseCallback(const floater_close_callback& cb) { mOnFloaterCloseCallback = cb; }
    void setOnFloaterCommitCallback(const floater_commit_callback& cb) { mOnFloaterCommitCallback = cb; }
    void setSetImageAssetIDCallback(const set_image_asset_id_callback& cb) { mSetImageAssetIDCallback = cb; }
    void setOnUpdateImageStatsCallback(const set_on_update_image_stats_callback& cb) { mOnUpdateImageStatsCallback = cb; }
    const LLUUID& getDefaultImageAssetID() { return mDefaultImageAssetID; }
    const LLUUID& getBlankImageAssetID() { return mBlankImageAssetID; }

    static void     onBtnSetToDefault(void* userdata);
    //<FS:Chaser> UUID texture picker
    static void     onBtnApplyTexture(void* userdata);
    //</FS:Chaser>
    static void     onBtnSelect(void* userdata);
    static void     onBtnCancel(void* userdata);
    void            onBtnPipette();
    //static void       onBtnRevert( void* userdata );
    static void     onBtnBlank(void* userdata);
    static void     onBtnTransparent( void* userdata ); // <FS:PP> FIRE-5082: "Transparent" button in Texture Panel
    static void     onBtnNone(void* userdata);
    void            onSelectionChange(const std::deque<LLFolderViewItem*> &items, BOOL user_action);
    static void     onApplyImmediateCheck(LLUICtrl* ctrl, void* userdata);
    void            onTextureSelect(const LLTextureEntry& te);

    static void     onModeSelect(LLUICtrl* ctrl, void *userdata);
    static void     onBtnAdd(void* userdata);
    static void     onBtnRemove(void* userdata);
    static void     onBtnUpload(void* userdata);
    static void     onLocalScrollCommit(LLUICtrl* ctrl, void* userdata);

    static void     onBakeTextureSelect(LLUICtrl* ctrl, void *userdata);

    void            setLocalTextureEnabled(BOOL enabled);
    void            setBakeTextureEnabled(BOOL enabled);

    void setInventoryPickType(EPickInventoryType type);
    void setImmediateFilterPermMask(PermissionMask mask);

    static void     onPickerCallback(const std::vector<std::string>& filenames, LLHandle<LLFloater> handle);

protected:
    void changeMode();
    void refreshLocalList();
    void refreshInventoryFilter();
    void setImageIDFromItem(const LLInventoryItem* itemp, bool set_selection = true);

    LLPointer<LLViewerTexture> mTexturep;
    LLPointer<LLFetchedGLTFMaterial> mGLTFMaterial;
<<<<<<< HEAD
    LLPointer<LLViewerTexture> mGLTFPreview;
	LLView*				mOwner;

	LLUUID				mImageAssetID; // Currently selected texture
	LLUIImagePtr		mFallbackImage; // What to show if currently selected texture is null.
	LLUUID				mDefaultImageAssetID;
	LLUUID				mBlankImageAssetID;
	BOOL				mTentative;
	BOOL				mAllowNoTexture;
	LLUUID				mSpecialCurrentImageAssetID;  // Used when the asset id has no corresponding texture in the user's inventory.
	LLUUID				mOriginalImageAssetID;
	LLUUID				mTransparentImageAssetID; // <FS:PP> FIRE-5082: "Transparent" button in Texture Panel

	std::string			mLabel;

	LLTextBox*			mTentativeLabel;
	LLTextBox*			mResolutionLabel;
=======
    LLView*             mOwner;

    LLUUID              mImageAssetID; // Currently selected texture
    LLUIImagePtr        mFallbackImage; // What to show if currently selected texture is null.
    LLUUID              mDefaultImageAssetID;
    LLUUID              mBlankImageAssetID;
    BOOL                mTentative;
    BOOL                mAllowNoTexture;
    LLUUID              mSpecialCurrentImageAssetID;  // Used when the asset id has no corresponding texture in the user's inventory.
    LLUUID              mOriginalImageAssetID;
    LLUUID              mTransparentImageAssetID; // <FS:PP> FIRE-5082: "Transparent" button in Texture Panel

    std::string         mLabel;

    LLTextBox*          mTentativeLabel;
    LLTextBox*          mResolutionLabel;
>>>>>>> a3892f03
    LLTextBox*          mResolutionWarning;

    std::string         mPendingName;
    BOOL                mActive;

    LLFilterEditor*     mFilterEdit;
    LLInventoryPanel*   mInventoryPanel;
    PermissionMask      mImmediateFilterPermMask;
    PermissionMask      mDnDFilterPermMask;
    BOOL                mCanApplyImmediately;
    BOOL                mNoCopyTextureSelected;
    F32                 mContextConeOpacity;
    LLSaveFolderState   mSavedFolderState;
    BOOL                mSelectedItemPinned;

    // <FS:Ansariel> FIRE-30431: Keep radio button mode selection in texture selection
    //LLComboBox*           mModeSelector;
    LLRadioGroup*       mModeSelector;
    LLScrollListCtrl*   mLocalScrollCtrl;
    LLButton*           mDefaultBtn;
    LLButton*           mNoneBtn;
    LLButton*           mBlankBtn;
    LLButton*           mPipetteBtn;
    LLButton*           mSelectBtn;
    LLButton*           mCancelBtn;
    // <FS> Special additions
    LLLineEditor*       mUUIDEditor{ nullptr };
    LLButton*           mUUIDBtn{ nullptr };
    LLButton*           mTransparentBtn{ nullptr };

private:
    bool mCanApply;
    bool mCanPreview;
    bool mPreviewSettingChanged;
    bool mLimitsSet;
    S32 mMaxDim;
    S32 mMinDim;
    EPickInventoryType mInventoryPickType;


    texture_selected_callback mTextureSelectedCallback;
    floater_close_callback mOnFloaterCloseCallback;
    floater_commit_callback mOnFloaterCommitCallback;
    set_image_asset_id_callback mSetImageAssetIDCallback;
    set_on_update_image_stats_callback mOnUpdateImageStatsCallback;

    BOOL mBakeTextureEnabled;

    static S32 sLastPickerMode;
};

#endif  // LL_LLTEXTURECTRL_H<|MERGE_RESOLUTION|>--- conflicted
+++ resolved
@@ -76,10 +76,10 @@
 namespace LLInitParam
 {
     template<>
-	struct TypeValues<EPickInventoryType> : public TypeValuesHelper<EPickInventoryType>
-	{
-		static void declareValues();
-	};
+    struct TypeValues<EPickInventoryType> : public TypeValuesHelper<EPickInventoryType>
+    {
+        static void declareValues();
+    };
 }
 
 enum LLPickerSource
@@ -106,55 +106,12 @@
     } ETexturePickOp;
 
 public:
-<<<<<<< HEAD
-	struct Params : public LLInitParam::Block<Params, LLUICtrl::Params>
-	{
-		Optional<LLUUID>		image_id;
-		Optional<LLUUID>		default_image_id;
-		Optional<std::string>	default_image_name;
-        Optional<EPickInventoryType> pick_type;
-		Optional<bool>			allow_no_texture;
-		Optional<bool>			can_apply_immediately;
-		Optional<bool>			no_commit_on_selection; // alternative mode: commit occurs and the widget gets dirty
-														// only on DnD or when OK is pressed in the picker
-		Optional<S32>			label_width;
-		Optional<LLUIColor>		border_color;
-		Optional<LLUIImage*>	fallback_image;
-		
-		Optional<LLTextBox::Params>	multiselect_text,
-									caption_text;
-
-		Optional<LLViewBorder::Params> border;
-		Optional<bool>			show_caption;			// <FS:Zi> leave some room underneath the image for the caption
-
-		Optional<LLUIColor>		text_enabled_color;		// <FS:Zi> Add label/caption colors
-		Optional<LLUIColor>		text_disabled_color;	// <FS:Zi> Add label/caption colors
-
-		Params()
-		:	image_id("image"),
-			default_image_id("default_image_id"),
-			default_image_name("default_image_name"),
-            pick_type("pick_type", PICK_TEXTURE),
-			allow_no_texture("allow_no_texture", false),
-			can_apply_immediately("can_apply_immediately"),
-			no_commit_on_selection("no_commit_on_selection", false),
-		    label_width("label_width", -1),
-			border_color("border_color"),
-			fallback_image("fallback_image"),
-			multiselect_text("multiselect_text"),
-			show_caption("show_caption", true),			// <FS:Zi> leave some room underneath the image for the caption
-			text_enabled_color("text_enabled_color"),	// <FS:Zi> Add label/caption colors
-			text_disabled_color("text_disabled_color"),	// <FS:Zi> Add label/caption colors
-			caption_text("caption_text"),
-			border("border")
-		{}
-	};
-=======
     struct Params : public LLInitParam::Block<Params, LLUICtrl::Params>
     {
         Optional<LLUUID>        image_id;
         Optional<LLUUID>        default_image_id;
         Optional<std::string>   default_image_name;
+        Optional<EPickInventoryType> pick_type;
         Optional<bool>          allow_no_texture;
         Optional<bool>          can_apply_immediately;
         Optional<bool>          no_commit_on_selection; // alternative mode: commit occurs and the widget gets dirty
@@ -176,6 +133,7 @@
         :   image_id("image"),
             default_image_id("default_image_id"),
             default_image_name("default_image_name"),
+            pick_type("pick_type", PICK_TEXTURE),
             allow_no_texture("allow_no_texture", false),
             can_apply_immediately("can_apply_immediately"),
             no_commit_on_selection("no_commit_on_selection", false),
@@ -190,7 +148,6 @@
             border("border")
         {}
     };
->>>>>>> a3892f03
 protected:
     LLTextureCtrl(const Params&);
     friend class LLUICtrlFactory;
@@ -199,15 +156,6 @@
 
     // LLView interface
 
-    virtual BOOL    handleMouseDown(S32 x, S32 y, MASK mask);
-    virtual BOOL    handleDragAndDrop(S32 x, S32 y, MASK mask,
-                        BOOL drop, EDragAndDropType cargo_type, void *cargo_data,
-                        EAcceptance *accept,
-                        std::string& tooltip_msg);
-    virtual BOOL    handleHover(S32 x, S32 y, MASK mask);
-    virtual BOOL    handleUnicodeCharHere(llwchar uni_char);
-
-<<<<<<< HEAD
     BOOL handleMouseDown(S32 x, S32 y, MASK mask) override;
     BOOL handleDragAndDrop(S32 x, S32 y, MASK mask,
         BOOL drop, EDragAndDropType cargo_type, void *cargo_data,
@@ -230,19 +178,6 @@
     // Takes a UUID, wraps get/setImageAssetID
     void setValue(const LLSD& value) override;
     LLSD getValue() const override;
-=======
-    virtual void    draw();
-    virtual void    setVisible( BOOL visible );
-    virtual void    setEnabled( BOOL enabled );
-
-    void            setValid(BOOL valid);
-
-    // LLUICtrl interface
-    virtual void    clear();
-
-    // Takes a UUID, wraps get/setImageAssetID
-    virtual void    setValue(const LLSD& value);
-    virtual LLSD    getValue() const;
 
     // LLTextureCtrl interface
     void            showPicker(BOOL take_focus);
@@ -250,7 +185,6 @@
     void            setLabel(const std::string& label);
     void            setLabelWidth(S32 label_width) {mLabelWidth =label_width;}
     const std::string&  getLabel() const                            { return mLabel; }
->>>>>>> a3892f03
 
     void            setAllowNoTexture( BOOL b )                 { mAllowNoTexture = b; }
     bool            getAllowNoTexture() const                   { return mAllowNoTexture; }
@@ -339,44 +273,6 @@
     void updateLabelColor();    // <FS:Zi> Add label/caption colors
 
 private:
-<<<<<<< HEAD
-	drag_n_drop_callback	 	mDragCallback;
-	drag_n_drop_callback	 	mDropCallback;
-	commit_callback_t		 	mOnCancelCallback;
-	commit_callback_t		 	mOnSelectCallback;
-	commit_callback_t		 	mOnCloseCallback;
-	texture_selected_callback	mOnTextureSelectedCallback;
-	LLPointer<LLViewerFetchedTexture> mTexturep;
-	LLPointer<LLFetchedGLTFMaterial> mGLTFMaterial;
-	LLPointer<LLViewerTexture> mGLTFPreview;
-	LLUIColor				 	mBorderColor;
-	LLUUID					 	mImageItemID;
-	LLUUID					 	mImageAssetID;
-	LLUUID					 	mDefaultImageAssetID;
-	LLUUID					 	mBlankImageAssetID;
-    LLUUID						mLocalTrackingID;
-	LLUIImagePtr				mFallbackImage;
-	std::string					mDefaultImageName;
-	LLHandle<LLFloater>			mFloaterHandle;
-	LLTextBox*				 	mTentativeLabel;
-	LLTextBox*				 	mCaption;
-	S32							mCaptionHeight;	// <FS:Zi> leave some room underneath the image for the caption
-	std::string				 	mLabel;
-	BOOL					 	mAllowNoTexture; // If true, the user can select "none" as an option
-	BOOL						mAllowLocalTexture;
-	PermissionMask			 	mImmediateFilterPermMask;
-	PermissionMask				mDnDFilterPermMask;
-	BOOL					 	mCanApplyImmediately;
-	BOOL					 	mCommitOnSelection;
-	BOOL					 	mNeedsRawImageData;
-	LLViewBorder*			 	mBorder;
-	BOOL					 	mValid;
-	BOOL					 	mShowLoadingPlaceholder;
-	std::string				 	mLoadingPlaceholderString;
-	S32						 	mLabelWidth;
-	bool						mOpenTexPreview;
-	bool						mBakeTextureEnabled;
-=======
     drag_n_drop_callback        mDragCallback;
     drag_n_drop_callback        mDropCallback;
     commit_callback_t           mOnCancelCallback;
@@ -384,6 +280,8 @@
     commit_callback_t           mOnCloseCallback;
     texture_selected_callback   mOnTextureSelectedCallback;
     LLPointer<LLViewerFetchedTexture> mTexturep;
+    LLPointer<LLFetchedGLTFMaterial> mGLTFMaterial;
+    LLPointer<LLViewerTexture> mGLTFPreview;
     LLUIColor                   mBorderColor;
     LLUUID                      mImageItemID;
     LLUUID                      mImageAssetID;
@@ -411,7 +309,6 @@
     S32                         mLabelWidth;
     bool                        mOpenTexPreview;
     bool                        mBakeTextureEnabled;
->>>>>>> a3892f03
     EPickInventoryType mInventoryPickType;
 
     // <FS:Ansariel> Mask texture if desired
@@ -530,25 +427,7 @@
 
     LLPointer<LLViewerTexture> mTexturep;
     LLPointer<LLFetchedGLTFMaterial> mGLTFMaterial;
-<<<<<<< HEAD
     LLPointer<LLViewerTexture> mGLTFPreview;
-	LLView*				mOwner;
-
-	LLUUID				mImageAssetID; // Currently selected texture
-	LLUIImagePtr		mFallbackImage; // What to show if currently selected texture is null.
-	LLUUID				mDefaultImageAssetID;
-	LLUUID				mBlankImageAssetID;
-	BOOL				mTentative;
-	BOOL				mAllowNoTexture;
-	LLUUID				mSpecialCurrentImageAssetID;  // Used when the asset id has no corresponding texture in the user's inventory.
-	LLUUID				mOriginalImageAssetID;
-	LLUUID				mTransparentImageAssetID; // <FS:PP> FIRE-5082: "Transparent" button in Texture Panel
-
-	std::string			mLabel;
-
-	LLTextBox*			mTentativeLabel;
-	LLTextBox*			mResolutionLabel;
-=======
     LLView*             mOwner;
 
     LLUUID              mImageAssetID; // Currently selected texture
@@ -565,7 +444,6 @@
 
     LLTextBox*          mTentativeLabel;
     LLTextBox*          mResolutionLabel;
->>>>>>> a3892f03
     LLTextBox*          mResolutionWarning;
 
     std::string         mPendingName;
