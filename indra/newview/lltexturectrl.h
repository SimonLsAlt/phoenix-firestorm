/** 
 * @file lltexturectrl.h
 * @author Richard Nelson, James Cook
 * @brief LLTextureCtrl class header file including related functions
 *
 * $LicenseInfo:firstyear=2002&license=viewerlgpl$
 * Second Life Viewer Source Code
 * Copyright (C) 2010, Linden Research, Inc.
 * 
 * This library is free software; you can redistribute it and/or
 * modify it under the terms of the GNU Lesser General Public
 * License as published by the Free Software Foundation;
 * version 2.1 of the License only.
 * 
 * This library is distributed in the hope that it will be useful,
 * but WITHOUT ANY WARRANTY; without even the implied warranty of
 * MERCHANTABILITY or FITNESS FOR A PARTICULAR PURPOSE.  See the GNU
 * Lesser General Public License for more details.
 * 
 * You should have received a copy of the GNU Lesser General Public
 * License along with this library; if not, write to the Free Software
 * Foundation, Inc., 51 Franklin Street, Fifth Floor, Boston, MA  02110-1301  USA
 * 
 * Linden Research, Inc., 945 Battery Street, San Francisco, CA  94111  USA
 * $/LicenseInfo$
 */

#ifndef LL_LLTEXTURECTRL_H
#define LL_LLTEXTURECTRL_H

#include "llcoord.h"
#include "llfiltereditor.h"
#include "llfloater.h"
#include "llfolderview.h"
#include "lllocalbitmaps.h"
#include "llstring.h"
#include "lluictrl.h"
#include "llpermissionsflags.h"
#include "lltextbox.h" // for params
#include "llviewerinventory.h"
#include "llviewborder.h" // for params
#include "llviewerobject.h"
#include "llviewertexture.h"
#include "llwindow.h"

class LLComboBox;
class LLRadioGroup;
class LLFloaterTexturePicker;
class LLInventoryItem;
class LLViewerFetchedTexture;
class LLFetchedGLTFMaterial;

// used for setting drag & drop callbacks.
typedef boost::function<BOOL (LLUICtrl*, LLInventoryItem*)> drag_n_drop_callback;
typedef boost::function<void (LLInventoryItem*)> texture_selected_callback;

// Helper functions for UI that work with picker
bool get_is_predefined_texture(LLUUID asset_id);

// texture picker works by asset ids since objects normaly do
// not retain inventory ids as result these functions are looking
// for textures in inventory by asset ids
// This search can be performance unfriendly and doesn't warranty
// that the texture is original source of asset
LLUUID get_copy_free_item_by_asset_id(LLUUID image_id, bool no_trans_perm = false);
bool get_can_copy_texture(LLUUID image_id);

enum LLPickerSource
{
    PICKER_INVENTORY,
    PICKER_LOCAL,
    PICKER_BAKE,
    PICKER_UNKNOWN, // on cancel, default ids
};

//////////////////////////////////////////////////////////////////////////////////////////
// LLTextureCtrl


class LLTextureCtrl
: public LLUICtrl
{
public:
	typedef enum e_texture_pick_op
	{
		TEXTURE_CHANGE,
		TEXTURE_SELECT,
		TEXTURE_CANCEL
	} ETexturePickOp;

    typedef enum e_pick_inventory_type
    {
        PICK_TEXTURE_MATERIAL = 0,
        PICK_TEXTURE = 1,
        PICK_MATERIAL = 2,
    } EPickInventoryType;

public:
	struct Params : public LLInitParam::Block<Params, LLUICtrl::Params>
	{
		Optional<LLUUID>		image_id;
		Optional<LLUUID>		default_image_id;
		Optional<std::string>	default_image_name;
		Optional<bool>			allow_no_texture;
		Optional<bool>			can_apply_immediately;
		Optional<bool>			no_commit_on_selection; // alternative mode: commit occurs and the widget gets dirty
														// only on DnD or when OK is pressed in the picker
		Optional<S32>			label_width;
		Optional<LLUIColor>		border_color;
		Optional<LLUIImage*>	fallback_image;
		
		Optional<LLTextBox::Params>	multiselect_text,
									caption_text;

		Optional<LLViewBorder::Params> border;
		Optional<bool>			show_caption;			// <FS:Zi> leave some room underneath the image for the caption

		Optional<LLUIColor>		text_enabled_color;		// <FS:Zi> Add label/caption colors
		Optional<LLUIColor>		text_disabled_color;	// <FS:Zi> Add label/caption colors

		Params()
		:	image_id("image"),
			default_image_id("default_image_id"),
			default_image_name("default_image_name"),
			allow_no_texture("allow_no_texture", false),
			can_apply_immediately("can_apply_immediately"),
			no_commit_on_selection("no_commit_on_selection", false),
		    label_width("label_width", -1),
			border_color("border_color"),
			fallback_image("fallback_image"),
			multiselect_text("multiselect_text"),
			show_caption("show_caption", true),			// <FS:Zi> leave some room underneath the image for the caption
			text_enabled_color("text_enabled_color"),	// <FS:Zi> Add label/caption colors
			text_disabled_color("text_disabled_color"),	// <FS:Zi> Add label/caption colors
			caption_text("caption_text"),
			border("border")
		{}
	};
protected:
	LLTextureCtrl(const Params&);
	friend class LLUICtrlFactory;
public:
	virtual ~LLTextureCtrl();

	// LLView interface

	virtual bool	handleMouseDown(S32 x, S32 y, MASK mask);
	virtual bool	handleDragAndDrop(S32 x, S32 y, MASK mask,
						bool drop, EDragAndDropType cargo_type, void *cargo_data,
						EAcceptance *accept,
						std::string& tooltip_msg);
	virtual bool	handleHover(S32 x, S32 y, MASK mask);
	virtual bool	handleUnicodeCharHere(llwchar uni_char);

	virtual void	draw();
	virtual void	setVisible( bool visible );
	virtual void	setEnabled( bool enabled );

	void			setValid(BOOL valid);

	// LLUICtrl interface
	virtual void	clear();

	// Takes a UUID, wraps get/setImageAssetID
	virtual void	setValue(const LLSD& value);
	virtual LLSD	getValue() const;

	// LLTextureCtrl interface
	void			showPicker(BOOL take_focus);
	bool			isPickerShown() { return !mFloaterHandle.isDead(); }
	void			setLabel(const std::string& label);
	void			setLabelWidth(S32 label_width) {mLabelWidth =label_width;}	
	const std::string&	getLabel() const							{ return mLabel; }

	void			setAllowNoTexture( BOOL b )					{ mAllowNoTexture = b; }
	bool			getAllowNoTexture() const					{ return mAllowNoTexture; }

	void			setAllowLocalTexture(BOOL b)					{ mAllowLocalTexture = b; }
	BOOL			getAllowLocalTexture() const					{ return mAllowLocalTexture; }

	const LLUUID&	getImageItemID() { return mImageItemID; }

	virtual void	setImageAssetName(const std::string& name);
	
	void			setImageAssetID(const LLUUID &image_asset_id);
	const LLUUID&	getImageAssetID() const						{ return mImageAssetID; }

	void			setDefaultImageAssetID( const LLUUID& id )	{ mDefaultImageAssetID = id; }
	const LLUUID&	getDefaultImageAssetID() const { return mDefaultImageAssetID; }

	const std::string&	getDefaultImageName() const					{ return mDefaultImageName; }

	void			setBlankImageAssetID( const LLUUID& id )	{ mBlankImageAssetID = id; }
	const LLUUID&	getBlankImageAssetID() const { return mBlankImageAssetID; }

	void			setOpenTexPreview(bool open_preview) { mOpenTexPreview = open_preview; }

	void			setCaption(const std::string& caption);
	void			setCanApplyImmediately(BOOL b);

	void			setCanApply(bool can_preview, bool can_apply);

	void			setImmediateFilterPermMask(PermissionMask mask);
	void			setDnDFilterPermMask(PermissionMask mask)
						{ mDnDFilterPermMask = mask; }
	PermissionMask	getImmediateFilterPermMask() { return mImmediateFilterPermMask; }
    void setFilterPermissionMasks(PermissionMask mask);

	void			closeDependentFloater();

	void			onFloaterClose();
    void			onFloaterCommit(ETexturePickOp op,
                                    LLPickerSource source,
                                    const LLUUID& local_id,
                                    const LLUUID& inv_id,
                                    const LLUUID& tracking_id);

	// This call is returned when a drag is detected. Your callback
	// should return TRUE if the drag is acceptable.
	void setDragCallback(drag_n_drop_callback cb)	{ mDragCallback = cb; }

	// This callback is called when the drop happens. Return TRUE if
	// the drop happened - resulting in an on commit callback, but not
	// necessariliy any other change.
	void setDropCallback(drag_n_drop_callback cb)	{ mDropCallback = cb; }
	
	void setOnCancelCallback(commit_callback_t cb)	{ mOnCancelCallback = cb; }
	void setOnCloseCallback(commit_callback_t cb)	{ mOnCloseCallback = cb; }
	void setOnSelectCallback(commit_callback_t cb)	{ mOnSelectCallback = cb; }

	/*
	 * callback for changing texture selection in inventory list of texture floater
	 */
	void setOnTextureSelectedCallback(texture_selected_callback cb);

	void setShowLoadingPlaceholder(BOOL showLoadingPlaceholder);

	LLViewerFetchedTexture* getTexture() { return mTexturep; }

    void setBakeTextureEnabled(bool enabled);
    bool getBakeTextureEnabled() const { return mBakeTextureEnabled; }

    void setInventoryPickType(EPickInventoryType type);
    EPickInventoryType getInventoryPickType() { return mInventoryPickType; };

    bool isImageLocal() { return mLocalTrackingID.notNull(); }
    LLUUID getLocalTrackingID() { return mLocalTrackingID; }

	// <FS:Ansariel> Mask texture if desired
	void setIsMasked(BOOL masked) { mIsMasked = masked; }

	void setLabelColor(const LLColor4& c)			{ mTextEnabledColor = c; updateLabelColor();  }	// <FS:Zi> Add label/caption colors
	void setDisabledLabelColor(const LLColor4& c)	{ mTextDisabledColor = c; updateLabelColor(); }	// <FS:Zi> Add label/caption colors

private:
	BOOL allowDrop(LLInventoryItem* item, EDragAndDropType cargo_type, std::string& tooltip_msg);
	BOOL doDrop(LLInventoryItem* item);

	void updateLabelColor();	// <FS:Zi> Add label/caption colors

private:
	drag_n_drop_callback	 	mDragCallback;
	drag_n_drop_callback	 	mDropCallback;
	commit_callback_t		 	mOnCancelCallback;
	commit_callback_t		 	mOnSelectCallback;
	commit_callback_t		 	mOnCloseCallback;
	texture_selected_callback	mOnTextureSelectedCallback;
	LLPointer<LLViewerFetchedTexture> mTexturep;
	LLUIColor				 	mBorderColor;
	LLUUID					 	mImageItemID;
	LLUUID					 	mImageAssetID;
	LLUUID					 	mDefaultImageAssetID;
	LLUUID					 	mBlankImageAssetID;
    LLUUID						mLocalTrackingID;
	LLUIImagePtr				mFallbackImage;
	std::string					mDefaultImageName;
	LLHandle<LLFloater>			mFloaterHandle;
	LLTextBox*				 	mTentativeLabel;
	LLTextBox*				 	mCaption;
	S32							mCaptionHeight;	// <FS:Zi> leave some room underneath the image for the caption
	std::string				 	mLabel;
	BOOL					 	mAllowNoTexture; // If true, the user can select "none" as an option
	BOOL						mAllowLocalTexture;
	PermissionMask			 	mImmediateFilterPermMask;
	PermissionMask				mDnDFilterPermMask;
	BOOL					 	mCanApplyImmediately;
	BOOL					 	mCommitOnSelection;
	BOOL					 	mNeedsRawImageData;
	LLViewBorder*			 	mBorder;
	BOOL					 	mValid;
	BOOL					 	mShowLoadingPlaceholder;
	std::string				 	mLoadingPlaceholderString;
	S32						 	mLabelWidth;
	bool						mOpenTexPreview;
	bool						mBakeTextureEnabled;
    LLTextureCtrl::EPickInventoryType mInventoryPickType;

	// <FS:Ansariel> Mask texture if desired
	BOOL						mIsMasked;

	LLUIColor					mTextEnabledColor;		// <FS:Zi> Add label/caption colors
	LLUIColor					mTextDisabledColor;		// <FS:Zi> Add label/caption colors
};

//////////////////////////////////////////////////////////////////////////////////////////
// LLFloaterTexturePicker
typedef boost::function<void(LLTextureCtrl::ETexturePickOp op, LLPickerSource source, const LLUUID& asset_id, const LLUUID& inventory_id, const LLUUID& tracking_id)> floater_commit_callback;
typedef boost::function<void()> floater_close_callback;
typedef boost::function<void(const LLUUID& asset_id)> set_image_asset_id_callback;
typedef boost::function<void(LLPointer<LLViewerTexture> texture)> set_on_update_image_stats_callback;

class LLFloaterTexturePicker : public LLFloater
{
public:
	LLFloaterTexturePicker(
		LLView* owner,
		LLUUID image_asset_id,
		LLUUID default_image_asset_id,
		LLUUID blank_image_asset_id,
		BOOL tentative,
		BOOL allow_no_texture,
		const std::string& label,
		PermissionMask immediate_filter_perm_mask,
		PermissionMask dnd_filter_perm_mask,
		BOOL can_apply_immediately,
		LLUIImagePtr fallback_image_name
		);

	virtual ~LLFloaterTexturePicker();

	// LLView overrides
	/*virtual*/ bool	handleDragAndDrop(S32 x, S32 y, MASK mask,
		bool drop, EDragAndDropType cargo_type, void *cargo_data,
		EAcceptance *accept,
		std::string& tooltip_msg);
	/*virtual*/ void	draw();
<<<<<<< HEAD
	/*virtual*/ BOOL	handleKeyHere(KEY key, MASK mask);
	// <FS:Ansariel> CTRL-F focusses local search editor
	/*virtual*/ bool	hasAccelerators() const { return true; }
=======
	/*virtual*/ bool	handleKeyHere(KEY key, MASK mask);
>>>>>>> 0fb52bd3

	// LLFloater overrides
	/*virtual*/ bool    postBuild();
    /*virtual*/ void	onOpen(const LLSD& key);
	/*virtual*/ void	onClose(bool app_settings);

	// New functions
	void setImageID(const LLUUID& image_asset_id, bool set_selection = true);
	bool updateImageStats(); // true if within limits
	const LLUUID&	getAssetID() { return mImageAssetID; }
	const LLUUID&	findItemID(const LLUUID& asset_id, BOOL copyable_only, BOOL ignore_library = FALSE);
	void			setCanApplyImmediately(BOOL b);

	void			setActive(BOOL active);

	LLView*			getOwner() const { return mOwner; }
	void			setOwner(LLView* owner) { mOwner = owner; }
	void			stopUsingPipette();

	void commitIfImmediateSet();
    void commitCallback(LLTextureCtrl::ETexturePickOp op);
	void commitCancel();

	void onFilterEdit(const std::string& search_string);

	void setCanApply(bool can_preview, bool can_apply, bool inworld_image = true);
    void setMinDimentionsLimits(S32 min_dim);
	void setTextureSelectedCallback(const texture_selected_callback& cb) { mTextureSelectedCallback = cb; }
	void setOnFloaterCloseCallback(const floater_close_callback& cb) { mOnFloaterCloseCallback = cb; }
	void setOnFloaterCommitCallback(const floater_commit_callback& cb) { mOnFloaterCommitCallback = cb; }
	void setSetImageAssetIDCallback(const set_image_asset_id_callback& cb) { mSetImageAssetIDCallback = cb; }
	void setOnUpdateImageStatsCallback(const set_on_update_image_stats_callback& cb) { mOnUpdateImageStatsCallback = cb; }
	const LLUUID& getDefaultImageAssetID() { return mDefaultImageAssetID; }
	const LLUUID& getBlankImageAssetID() { return mBlankImageAssetID; }

	static void		onBtnSetToDefault(void* userdata);
	//<FS:Chaser> UUID texture picker
	static void		onBtnApplyTexture(void* userdata);
	//</FS:Chaser>
	static void		onBtnSelect(void* userdata);
	static void		onBtnCancel(void* userdata);
	void			onBtnPipette();
	//static void		onBtnRevert( void* userdata );
	static void		onBtnBlank(void* userdata);
	static void		onBtnTransparent( void* userdata ); // <FS:PP> FIRE-5082: "Transparent" button in Texture Panel
	static void		onBtnNone(void* userdata);
	void			onSelectionChange(const std::deque<LLFolderViewItem*> &items, BOOL user_action);
	static void		onApplyImmediateCheck(LLUICtrl* ctrl, void* userdata);
	void			onTextureSelect(const LLTextureEntry& te);

	static void		onModeSelect(LLUICtrl* ctrl, void *userdata);
	static void		onBtnAdd(void* userdata);
	static void		onBtnRemove(void* userdata);
	static void		onBtnUpload(void* userdata);
	static void		onLocalScrollCommit(LLUICtrl* ctrl, void* userdata);

	static void		onBakeTextureSelect(LLUICtrl* ctrl, void *userdata);

	void 			setLocalTextureEnabled(BOOL enabled);
	void 			setBakeTextureEnabled(BOOL enabled);

    void setInventoryPickType(LLTextureCtrl::EPickInventoryType type);
    void setImmediateFilterPermMask(PermissionMask mask);

    static void		onPickerCallback(const std::vector<std::string>& filenames, LLHandle<LLFloater> handle);

protected:
    void changeMode();
    void refreshLocalList();
    void refreshInventoryFilter();
    void setImageIDFromItem(const LLInventoryItem* itemp, bool set_selection = true);

	LLPointer<LLViewerTexture> mTexturep;
    LLPointer<LLFetchedGLTFMaterial> mGLTFMaterial;
	LLView*				mOwner;

	LLUUID				mImageAssetID; // Currently selected texture
	LLUIImagePtr		mFallbackImage; // What to show if currently selected texture is null.
	LLUUID				mDefaultImageAssetID;
	LLUUID				mBlankImageAssetID;
	BOOL				mTentative;
	BOOL				mAllowNoTexture;
	LLUUID				mSpecialCurrentImageAssetID;  // Used when the asset id has no corresponding texture in the user's inventory.
	LLUUID				mOriginalImageAssetID;
	LLUUID				mTransparentImageAssetID; // <FS:PP> FIRE-5082: "Transparent" button in Texture Panel

	std::string			mLabel;

	LLTextBox*			mTentativeLabel;
	LLTextBox*			mResolutionLabel;
    LLTextBox*          mResolutionWarning;

	std::string			mPendingName;
	BOOL				mActive;

	LLFilterEditor*		mFilterEdit;
	LLInventoryPanel*	mInventoryPanel;
	PermissionMask		mImmediateFilterPermMask;
	PermissionMask		mDnDFilterPermMask;
	BOOL				mCanApplyImmediately;
	BOOL				mNoCopyTextureSelected;
	F32					mContextConeOpacity;
	LLSaveFolderState	mSavedFolderState;
	BOOL				mSelectedItemPinned;

	// <FS:Ansariel> FIRE-30431: Keep radio button mode selection in texture selection
	//LLComboBox*			mModeSelector;
	LLRadioGroup*		mModeSelector;
	LLScrollListCtrl*	mLocalScrollCtrl;
    LLButton*           mDefaultBtn;
    LLButton*           mNoneBtn;
    LLButton*           mBlankBtn;
    LLButton*           mPipetteBtn;
    LLButton*           mSelectBtn;
    LLButton*           mCancelBtn;
    // <FS> Special additions
	LLLineEditor*       mUUIDEditor{ nullptr };
    LLButton*           mUUIDBtn{ nullptr };
    LLButton*           mTransparentBtn{ nullptr };

private:
	bool mCanApply;
	bool mCanPreview;
	bool mPreviewSettingChanged;
    bool mLimitsSet;
    S32 mMaxDim;
    S32 mMinDim;
    LLTextureCtrl::EPickInventoryType mInventoryPickType;


	texture_selected_callback mTextureSelectedCallback;
	floater_close_callback mOnFloaterCloseCallback;
	floater_commit_callback mOnFloaterCommitCallback;
	set_image_asset_id_callback mSetImageAssetIDCallback;
	set_on_update_image_stats_callback mOnUpdateImageStatsCallback;

	BOOL mBakeTextureEnabled;

    static S32 sLastPickerMode;
};

#endif  // LL_LLTEXTURECTRL_H<|MERGE_RESOLUTION|>--- conflicted
+++ resolved
@@ -334,13 +334,9 @@
 		EAcceptance *accept,
 		std::string& tooltip_msg);
 	/*virtual*/ void	draw();
-<<<<<<< HEAD
-	/*virtual*/ BOOL	handleKeyHere(KEY key, MASK mask);
+	/*virtual*/ bool	handleKeyHere(KEY key, MASK mask);
 	// <FS:Ansariel> CTRL-F focusses local search editor
 	/*virtual*/ bool	hasAccelerators() const { return true; }
-=======
-	/*virtual*/ bool	handleKeyHere(KEY key, MASK mask);
->>>>>>> 0fb52bd3
 
 	// LLFloater overrides
 	/*virtual*/ bool    postBuild();
