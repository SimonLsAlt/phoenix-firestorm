--- conflicted
+++ resolved
@@ -1,10 +1,5 @@
-<<<<<<< HEAD
-/** 
+/**
  * @file llflyoutcombobtn.h
-=======
-/**
- * @file llsaveoutfitcombobtn.h
->>>>>>> 38c2a5bd
  * @brief Represents outfit save/save as combo button.
  *
  * $LicenseInfo:firstyear=2010&license=viewerlgpl$
