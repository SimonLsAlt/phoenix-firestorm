/** 
 * @file lldrawpoolbump.cpp
 * @brief LLDrawPoolBump class implementation
 *
 * $LicenseInfo:firstyear=2003&license=viewerlgpl$
 * Second Life Viewer Source Code
 * Copyright (C) 2010, Linden Research, Inc.
 * 
 * This library is free software; you can redistribute it and/or
 * modify it under the terms of the GNU Lesser General Public
 * License as published by the Free Software Foundation;
 * version 2.1 of the License only.
 * 
 * This library is distributed in the hope that it will be useful,
 * but WITHOUT ANY WARRANTY; without even the implied warranty of
 * MERCHANTABILITY or FITNESS FOR A PARTICULAR PURPOSE.  See the GNU
 * Lesser General Public License for more details.
 * 
 * You should have received a copy of the GNU Lesser General Public
 * License along with this library; if not, write to the Free Software
 * Foundation, Inc., 51 Franklin Street, Fifth Floor, Boston, MA  02110-1301  USA
 * 
 * Linden Research, Inc., 945 Battery Street, San Francisco, CA  94111  USA
 * $/LicenseInfo$
 */

#include "llviewerprecompiledheaders.h"

#include "lldrawpoolbump.h"

#include "llstl.h"
#include "llviewercontrol.h"
#include "lldir.h"
#include "m3math.h"
#include "m4math.h"
#include "v4math.h"
#include "llglheaders.h"
#include "llrender.h"

#include "llcubemap.h"
#include "lldrawable.h"
#include "llface.h"
#include "llsky.h"
#include "lltextureentry.h"
#include "llviewercamera.h"
#include "llviewertexturelist.h"
#include "pipeline.h"
#include "llspatialpartition.h"
#include "llviewershadermgr.h"
#include "fsperfstats.h" // <FS:Beq> performance stats support

//#include "llimagebmp.h"
//#include "../tools/imdebug/imdebug.h"

// static
LLStandardBumpmap gStandardBumpmapList[TEM_BUMPMAP_COUNT]; 

// static
U32 LLStandardBumpmap::sStandardBumpmapCount = 0;

// static
LLBumpImageList gBumpImageList;

const S32 STD_BUMP_LATEST_FILE_VERSION = 1;

const U32 VERTEX_MASK_SHINY = LLVertexBuffer::MAP_VERTEX | LLVertexBuffer::MAP_NORMAL | LLVertexBuffer::MAP_COLOR;
const U32 VERTEX_MASK_BUMP = LLVertexBuffer::MAP_VERTEX |LLVertexBuffer::MAP_TEXCOORD0 | LLVertexBuffer::MAP_TEXCOORD1;

U32 LLDrawPoolBump::sVertexMask = VERTEX_MASK_SHINY;


static LLGLSLShader* shader = NULL;
static S32 cube_channel = -1;
static S32 diffuse_channel = -1;
static S32 bump_channel = -1;

// static 
void LLStandardBumpmap::init()
{
	LLStandardBumpmap::restoreGL();
}

// static 
void LLStandardBumpmap::shutdown()
{
	LLStandardBumpmap::destroyGL();
}

// static 
void LLStandardBumpmap::restoreGL()
{
	addstandard();
}

// static
void LLStandardBumpmap::addstandard()
{
	if(!gTextureList.isInitialized())
	{
		//Note: loading pre-configuration sometimes triggers this call.
		//But it is safe to return here because bump images will be reloaded during initialization later.
		return ;
	}

	// can't assert; we destroyGL and restoreGL a lot during *first* startup, which populates this list already, THEN we explicitly init the list as part of *normal* startup.  Sigh.  So clear the list every time before we (re-)add the standard bumpmaps.
	//llassert( LLStandardBumpmap::sStandardBumpmapCount == 0 );
	clear();
	LL_INFOS() << "Adding standard bumpmaps." << LL_ENDL;
	gStandardBumpmapList[LLStandardBumpmap::sStandardBumpmapCount++] = LLStandardBumpmap("None");		// BE_NO_BUMP
	gStandardBumpmapList[LLStandardBumpmap::sStandardBumpmapCount++] = LLStandardBumpmap("Brightness");	// BE_BRIGHTNESS
	gStandardBumpmapList[LLStandardBumpmap::sStandardBumpmapCount++] = LLStandardBumpmap("Darkness");	// BE_DARKNESS

	std::string file_name = gDirUtilp->getExpandedFilename( LL_PATH_APP_SETTINGS, "std_bump.ini" );
	LLFILE* file = LLFile::fopen( file_name, "rt" );	 /*Flawfinder: ignore*/
	if( !file )
	{
		LL_WARNS() << "Could not open std_bump <" << file_name << ">" << LL_ENDL;
		return;
	}

	S32 file_version = 0;

	S32 fields_read = fscanf( file, "LLStandardBumpmap version %d", &file_version );
	if( fields_read != 1 )
	{
		fclose( file ); // <FS:ND/> Do not leak teh file handle.
		LL_WARNS() << "Bad LLStandardBumpmap header" << LL_ENDL;
		return;
	}

	if( file_version > STD_BUMP_LATEST_FILE_VERSION )
	{
		LL_WARNS() << "LLStandardBumpmap has newer version (" << file_version << ") than viewer (" << STD_BUMP_LATEST_FILE_VERSION << ")" << LL_ENDL;
		fclose( file ); // <FS:ND/> Do not leak the file handle
		return;
	}

	while( !feof(file) && (LLStandardBumpmap::sStandardBumpmapCount < (U32)TEM_BUMPMAP_COUNT) )
	{
		// *NOTE: This buffer size is hard coded into scanf() below.
		char label[2048] = "";	/* Flawfinder: ignore */
		char bump_image_id[2048] = "";	/* Flawfinder: ignore */
		fields_read = fscanf(	/* Flawfinder: ignore */
			file, "\n%2047s %2047s", label, bump_image_id);
		if( EOF == fields_read )
		{
			break;
		}
		if( fields_read != 2 )
		{
			LL_WARNS() << "Bad LLStandardBumpmap entry" << LL_ENDL;
			fclose( file ); // <FS:ND/> Do not leak the file handle
			return;
		}

// 		LL_INFOS() << "Loading bumpmap: " << bump_image_id << " from viewerart" << LL_ENDL;
		gStandardBumpmapList[LLStandardBumpmap::sStandardBumpmapCount].mLabel = label;
		gStandardBumpmapList[LLStandardBumpmap::sStandardBumpmapCount].mImage = 
			LLViewerTextureManager::getFetchedTexture(LLUUID(bump_image_id));	
		gStandardBumpmapList[LLStandardBumpmap::sStandardBumpmapCount].mImage->setBoostLevel(LLGLTexture::LOCAL) ;
		gStandardBumpmapList[LLStandardBumpmap::sStandardBumpmapCount].mImage->setLoadedCallback(LLBumpImageList::onSourceStandardLoaded, 0, TRUE, FALSE, NULL, NULL );
		gStandardBumpmapList[LLStandardBumpmap::sStandardBumpmapCount].mImage->forceToSaveRawImage(0, 30.f) ;
		LLStandardBumpmap::sStandardBumpmapCount++;
	}

	fclose( file );
}

// static
void LLStandardBumpmap::clear()
{
	LL_INFOS() << "Clearing standard bumpmaps." << LL_ENDL;
	for( U32 i = 0; i < LLStandardBumpmap::sStandardBumpmapCount; i++ )
	{
		gStandardBumpmapList[i].mLabel.assign("");
		gStandardBumpmapList[i].mImage = NULL;
	}
	sStandardBumpmapCount = 0;
}

// static
void LLStandardBumpmap::destroyGL()
{
	clear();
}



////////////////////////////////////////////////////////////////

LLDrawPoolBump::LLDrawPoolBump() 
:  LLRenderPass(LLDrawPool::POOL_BUMP)
{
	mShiny = FALSE;
}


void LLDrawPoolBump::prerender()
{
	mShaderLevel = LLViewerShaderMgr::instance()->getShaderLevel(LLViewerShaderMgr::SHADER_OBJECT);
}

// static
S32 LLDrawPoolBump::numBumpPasses()
{
	// <FS:Ansariel> Use faster LLCachedControls for frequently visited locations
	//if (gSavedSettings.getBOOL("RenderObjectBump"))
	static LLCachedControl<bool> renderObjectBump(gSavedSettings, "RenderObjectBump");
	if (renderObjectBump)
	// </FS:Ansariel>
	{
		if (mShaderLevel > 1)
		{
			if (LLPipeline::sImpostorRender)
			{
				return 2;
			}
			else
			{
				return 3;
			}
		}
		else if (LLPipeline::sImpostorRender)
		{
			return 1;
		}
		else
		{
			return 2;
		}
	}
    else
	{
		return 0;
	}
}

S32 LLDrawPoolBump::getNumPasses()
{
	return numBumpPasses();
}

void LLDrawPoolBump::beginRenderPass(S32 pass)
{
	LL_RECORD_BLOCK_TIME(FTM_RENDER_BUMP);
	switch( pass )
	{
		case 0:
			beginShiny();
			break;
		case 1:
			if (mShaderLevel > 1)
			{
				beginFullbrightShiny();
			}
			else 
			{
				beginBump();
			}
			break;
		case 2:
			beginBump();
			break;
		default:
			llassert(0);
			break;
	}
}

void LLDrawPoolBump::render(S32 pass)
{
	LL_RECORD_BLOCK_TIME(FTM_RENDER_BUMP);
	
	if (!gPipeline.hasRenderType(LLDrawPool::POOL_SIMPLE))
	{
		return;
	}
	
	switch( pass )
	{
		case 0:
			renderShiny();
			break;
		case 1:
			if (mShaderLevel > 1)
			{
				renderFullbrightShiny();
			}
			else 
			{
				renderBump(); 
			}
			break;
		case 2:
			renderBump();
			break;
		default:
			llassert(0);
			break;
	}
}

void LLDrawPoolBump::endRenderPass(S32 pass)
{
	LL_RECORD_BLOCK_TIME(FTM_RENDER_BUMP);
	switch( pass )
	{
		case 0:
			endShiny();
			break;
		case 1:
			if (mShaderLevel > 1)
			{
				endFullbrightShiny();
			}
			else 
			{
				endBump();
			}
			break;
		case 2:
			endBump();
			break;
		default:
			llassert(0);
			break;
	}

	//to cleanup texture channels
	LLRenderPass::endRenderPass(pass);
}

//static
void LLDrawPoolBump::beginShiny(bool invisible)
{
	LL_RECORD_BLOCK_TIME(FTM_RENDER_SHINY);
	if ((!invisible && !gPipeline.hasRenderBatches(LLRenderPass::PASS_SHINY))|| 
		(invisible && !gPipeline.hasRenderBatches(LLRenderPass::PASS_INVISI_SHINY)))
	{
		return;
	}

	mShiny = TRUE;
	sVertexMask = VERTEX_MASK_SHINY;
	// Second pass: environment map
	if (!invisible && mShaderLevel > 1)
	{
		sVertexMask = VERTEX_MASK_SHINY | LLVertexBuffer::MAP_TEXCOORD0;
	}
	
	if (getShaderLevel() > 0)
	{
		if (LLPipeline::sUnderWaterRender)
		{
			shader = &gObjectShinyWaterProgram;
		}
		else
		{
			shader = &gObjectShinyProgram;
		}
		shader->bind();
        if (LLPipeline::sRenderingHUDs)
        {
            shader->uniform1i(LLShaderMgr::NO_ATMO, 1);
        }
        else
        {
            shader->uniform1i(LLShaderMgr::NO_ATMO, 0);
        }
	}
	else
	{
		shader = NULL;
	}

	bindCubeMap(shader, mShaderLevel, diffuse_channel, cube_channel, invisible);

	if (mShaderLevel > 1)
	{ //indexed texture rendering, channel 0 is always diffuse
		diffuse_channel = 0;
	}
}

//static
void LLDrawPoolBump::bindCubeMap(LLGLSLShader* shader, S32 shader_level, S32& diffuse_channel, S32& cube_channel, bool invisible)
{
	LLCubeMap* cube_map = gSky.mVOSkyp ? gSky.mVOSkyp->getCubeMap() : NULL;
	if( cube_map )
	{
		if (!invisible && shader )
		{
			LLMatrix4 mat;
			mat.initRows(LLVector4(gGLModelView+0),
						 LLVector4(gGLModelView+4),
						 LLVector4(gGLModelView+8),
						 LLVector4(gGLModelView+12));
			LLVector3 vec = LLVector3(gShinyOrigin) * mat;
			LLVector4 vec4(vec, gShinyOrigin.mV[3]);
			shader->uniform4fv(LLViewerShaderMgr::SHINY_ORIGIN, 1, vec4.mV);			
			if (shader_level > 1)
			{
				cube_map->setMatrix(1);
				// Make sure that texture coord generation happens for tex unit 1, as that's the one we use for 
				// the cube map in the one pass shiny shaders
				cube_channel = shader->enableTexture(LLViewerShaderMgr::ENVIRONMENT_MAP, LLTexUnit::TT_CUBE_MAP);
				cube_map->enableTexture(cube_channel);
				cube_map->enableTextureCoords(1);
				diffuse_channel = shader->enableTexture(LLViewerShaderMgr::DIFFUSE_MAP);
			}
			else
			{
				cube_channel = shader->enableTexture(LLViewerShaderMgr::ENVIRONMENT_MAP, LLTexUnit::TT_CUBE_MAP);
				diffuse_channel = -1;
				cube_map->setMatrix(0);
				cube_map->enable(cube_channel);
			}			
			gGL.getTexUnit(cube_channel)->bind(cube_map);
			gGL.getTexUnit(0)->activate();
		}
		else
		{
			cube_channel = 0;
			diffuse_channel = -1;
			gGL.getTexUnit(0)->disable();
			cube_map->enable(0);
			cube_map->setMatrix(0);
			gGL.getTexUnit(0)->bind(cube_map);

			gGL.getTexUnit(0)->setTextureColorBlend(LLTexUnit::TBO_REPLACE, LLTexUnit::TBS_TEX_COLOR);
			gGL.getTexUnit(0)->setTextureAlphaBlend(LLTexUnit::TBO_REPLACE, LLTexUnit::TBS_VERT_ALPHA);
		}
	}
}

void LLDrawPoolBump::renderShiny(bool invisible)
{
	LL_RECORD_BLOCK_TIME(FTM_RENDER_SHINY);
	if ((!invisible && !gPipeline.hasRenderBatches(LLRenderPass::PASS_SHINY))|| 
		(invisible && !gPipeline.hasRenderBatches(LLRenderPass::PASS_INVISI_SHINY)))
	{
		return;
	}

	if( gSky.mVOSkyp->getCubeMap() )
	{
		LLGLEnable blend_enable(GL_BLEND);
		if (!invisible && mShaderLevel > 1)
		{
			LLRenderPass::pushBatches(LLRenderPass::PASS_SHINY, sVertexMask | LLVertexBuffer::MAP_TEXTURE_INDEX, TRUE, TRUE);
		}
		else if (!invisible)
		{
			renderGroups(LLRenderPass::PASS_SHINY, sVertexMask);
		}
		//else // invisible (deprecated)
		//{
			//renderGroups(LLRenderPass::PASS_INVISI_SHINY, sVertexMask);
		//}
	}
}

//static
void LLDrawPoolBump::unbindCubeMap(LLGLSLShader* shader, S32 shader_level, S32& diffuse_channel, S32& cube_channel, bool invisible)
{
	LLCubeMap* cube_map = gSky.mVOSkyp ? gSky.mVOSkyp->getCubeMap() : NULL;
	if( cube_map )
	{
		if (!invisible && shader_level > 1)
		{
			shader->disableTexture(LLViewerShaderMgr::ENVIRONMENT_MAP, LLTexUnit::TT_CUBE_MAP);
					
			if (LLViewerShaderMgr::instance()->getShaderLevel(LLViewerShaderMgr::SHADER_OBJECT) > 0)
			{
				if (diffuse_channel != 0)
				{
					shader->disableTexture(LLViewerShaderMgr::DIFFUSE_MAP);
				}
			}
		}
        // Moved below shader->disableTexture call to avoid false alarms from auto-re-enable of textures on stage 0
        // MAINT-755
		cube_map->disable();
		cube_map->restoreMatrix();
	}

	if (!LLGLSLShader::sNoFixedFunction)
	{
		gGL.getTexUnit(diffuse_channel)->disable();
		gGL.getTexUnit(cube_channel)->disable();

		gGL.getTexUnit(0)->unbind(LLTexUnit::TT_TEXTURE);
		gGL.getTexUnit(0)->setTextureBlendType(LLTexUnit::TB_MULT);
	}
}

void LLDrawPoolBump::endShiny(bool invisible)
{
	LL_RECORD_BLOCK_TIME(FTM_RENDER_SHINY);
	if ((!invisible && !gPipeline.hasRenderBatches(LLRenderPass::PASS_SHINY))|| 
		(invisible && !gPipeline.hasRenderBatches(LLRenderPass::PASS_INVISI_SHINY)))
	{
		return;
	}

	unbindCubeMap(shader, mShaderLevel, diffuse_channel, cube_channel, invisible);
	if (shader)
	{
		shader->unbind();
	}

	diffuse_channel = -1;
	cube_channel = 0;
	mShiny = FALSE;
}

void LLDrawPoolBump::beginFullbrightShiny()
{
	LL_RECORD_BLOCK_TIME(FTM_RENDER_SHINY);
	if (!gPipeline.hasRenderBatches(LLRenderPass::PASS_FULLBRIGHT_SHINY))
	{
		return;
	}

	sVertexMask = VERTEX_MASK_SHINY | LLVertexBuffer::MAP_TEXCOORD0;

	// Second pass: environment map
	
	if (LLPipeline::sUnderWaterRender)
	{
		shader = &gObjectFullbrightShinyWaterProgram;
	}
	else
	{
		if (LLPipeline::sRenderDeferred)
		{
			shader = &gDeferredFullbrightShinyProgram;
		}
		else
		{
			shader = &gObjectFullbrightShinyProgram;
		}
	}

	LLCubeMap* cube_map = gSky.mVOSkyp ? gSky.mVOSkyp->getCubeMap() : NULL;
	if( cube_map )
	{
		LLMatrix4 mat;
		mat.initRows(LLVector4(gGLModelView+0),
					 LLVector4(gGLModelView+4),
					 LLVector4(gGLModelView+8),
					 LLVector4(gGLModelView+12));
		shader->bind();
        if (LLPipeline::sRenderingHUDs)
        {
            shader->uniform1i(LLShaderMgr::NO_ATMO, 1);
        }
        else
        {
            shader->uniform1i(LLShaderMgr::NO_ATMO, 0);
        }

		LLVector3 vec = LLVector3(gShinyOrigin) * mat;
		LLVector4 vec4(vec, gShinyOrigin.mV[3]);
		shader->uniform4fv(LLViewerShaderMgr::SHINY_ORIGIN, 1, vec4.mV);			

		cube_map->setMatrix(1);
		// Make sure that texture coord generation happens for tex unit 1, as that's the one we use for 
		// the cube map in the one pass shiny shaders
		gGL.getTexUnit(1)->disable();
		cube_channel = shader->enableTexture(LLViewerShaderMgr::ENVIRONMENT_MAP, LLTexUnit::TT_CUBE_MAP);
		cube_map->enableTexture(cube_channel);
		cube_map->enableTextureCoords(1);
		diffuse_channel = shader->enableTexture(LLViewerShaderMgr::DIFFUSE_MAP);

		gGL.getTexUnit(cube_channel)->bind(cube_map);
		gGL.getTexUnit(0)->activate();
	}

	if (mShaderLevel > 1)
	{ //indexed texture rendering, channel 0 is always diffuse
		diffuse_channel = 0;
	}

	mShiny = TRUE;
}

void LLDrawPoolBump::renderFullbrightShiny()
{
	LL_RECORD_BLOCK_TIME(FTM_RENDER_SHINY);
	if (!gPipeline.hasRenderBatches(LLRenderPass::PASS_FULLBRIGHT_SHINY))
	{
		return;
	}

	if( gSky.mVOSkyp->getCubeMap() )
	{
		LLGLEnable blend_enable(GL_BLEND);

		if (mShaderLevel > 1)
		{
			LLRenderPass::pushBatches(LLRenderPass::PASS_FULLBRIGHT_SHINY, sVertexMask | LLVertexBuffer::MAP_TEXTURE_INDEX, TRUE, TRUE);
		}
		else
		{
			LLRenderPass::renderTexture(LLRenderPass::PASS_FULLBRIGHT_SHINY, sVertexMask);
		}
	}
}

void LLDrawPoolBump::endFullbrightShiny()
{
	LL_RECORD_BLOCK_TIME(FTM_RENDER_SHINY);
	if (!gPipeline.hasRenderBatches(LLRenderPass::PASS_FULLBRIGHT_SHINY))
	{
		return;
	}

	LLCubeMap* cube_map = gSky.mVOSkyp ? gSky.mVOSkyp->getCubeMap() : NULL;
	if( cube_map )
	{
		cube_map->disable();
		cube_map->restoreMatrix();

		/*if (diffuse_channel != 0)
		{
			shader->disableTexture(LLViewerShaderMgr::DIFFUSE_MAP);
		}
		gGL.getTexUnit(0)->activate();
		gGL.getTexUnit(0)->enable(LLTexUnit::TT_TEXTURE);*/

		shader->unbind();
		//gGL.getTexUnit(0)->setTextureBlendType(LLTexUnit::TB_MULT);
	}
	
	//gGL.getTexUnit(0)->unbind(LLTexUnit::TT_TEXTURE);
	//gGL.getTexUnit(0)->setTextureBlendType(LLTexUnit::TB_MULT);

	diffuse_channel = -1;
	cube_channel = 0;
	mShiny = FALSE;
}

void LLDrawPoolBump::renderGroup(LLSpatialGroup* group, U32 type, U32 mask, BOOL texture = TRUE)
{			
	LL_PROFILE_ZONE_SCOPED;
	LLSpatialGroup::drawmap_elem_t& draw_info = group->mDrawMap[type];	
	
	std::unique_ptr<FSPerfStats::RecordAttachmentTime> ratPtr{}; // <FS:Beq/> render time capture
	for (LLSpatialGroup::drawmap_elem_t::iterator k = draw_info.begin(); k != draw_info.end(); ++k) 
	{
		LLDrawInfo& params = **k;
		// <FS:Beq> Capture render times
		LLViewerObject* vobj = (LLViewerObject *)params.mFace->getViewerObject();
		
		if( vobj && vobj->isAttachment() )
		{
			trackAttachments( vobj, params.mFace->isState(LLFace::RIGGED), &ratPtr );
		}
		// </FS:Beq>		
		applyModelMatrix(params);

		if (params.mGroup)
		{
			params.mGroup->rebuildMesh();
		}
		params.mVertexBuffer->setBuffer(mask);
		params.mVertexBuffer->drawRange(params.mDrawMode, params.mStart, params.mEnd, params.mCount, params.mOffset);
		gPipeline.addTrianglesDrawn(params.mCount, params.mDrawMode);
	}
}


// static
BOOL LLDrawPoolBump::bindBumpMap(LLDrawInfo& params, S32 channel)
{
	U8 bump_code = params.mBump;

	return bindBumpMap(bump_code, params.mTexture, params.mVSize, channel);
}

//static
BOOL LLDrawPoolBump::bindBumpMap(LLFace* face, S32 channel)
{
	const LLTextureEntry* te = face->getTextureEntry();
	if (te)
	{
		U8 bump_code = te->getBumpmap();
		return bindBumpMap(bump_code, face->getTexture(), face->getVirtualSize(), channel);
	}

	return FALSE;
}

//static
BOOL LLDrawPoolBump::bindBumpMap(U8 bump_code, LLViewerTexture* texture, F32 vsize, S32 channel)
{
    LL_PROFILE_ZONE_SCOPED;
	//Note: texture atlas does not support bump texture now.
	LLViewerFetchedTexture* tex = LLViewerTextureManager::staticCastToFetchedTexture(texture) ;
	if(!tex)
	{
		//if the texture is not a fetched texture
		return FALSE;
	}

	LLViewerTexture* bump = NULL;

	switch( bump_code )
	{
	case BE_NO_BUMP:		
		break;
	case BE_BRIGHTNESS: 
	case BE_DARKNESS:
		bump = gBumpImageList.getBrightnessDarknessImage( tex, bump_code );
		break;

	default:
		if( bump_code < LLStandardBumpmap::sStandardBumpmapCount )
		{
			bump = gStandardBumpmapList[bump_code].mImage;
			gBumpImageList.addTextureStats(bump_code, tex->getID(), vsize);
		}
		break;
	}

	if (bump)
	{
		if (channel == -2)
		{
			gGL.getTexUnit(1)->bindFast(bump);
			gGL.getTexUnit(0)->bindFast(bump);
		}
		else
		{
            // NOTE: do not use bindFast here (see SL-16222)
            gGL.getTexUnit(channel)->bind(bump);
		}

		return TRUE;
	}

	return FALSE;
}

//static
void LLDrawPoolBump::beginBump(U32 pass)
{	
	if (!gPipeline.hasRenderBatches(pass))
	{
		return;
	}

	sVertexMask = VERTEX_MASK_BUMP;
	LL_RECORD_BLOCK_TIME(FTM_RENDER_BUMP);
	// Optional second pass: emboss bump map
	stop_glerror();

	if (LLGLSLShader::sNoFixedFunction)
	{
		gObjectBumpProgram.bind();
	}
	else
	{
		// TEXTURE UNIT 0
		// Output.rgb = texture at texture coord 0
		gGL.getTexUnit(0)->activate();

		gGL.getTexUnit(0)->setTextureColorBlend(LLTexUnit::TBO_REPLACE, LLTexUnit::TBS_TEX_ALPHA);
		gGL.getTexUnit(0)->setTextureAlphaBlend(LLTexUnit::TBO_REPLACE, LLTexUnit::TBS_TEX_ALPHA);

		// TEXTURE UNIT 1
		gGL.getTexUnit(1)->activate();
 
		gGL.getTexUnit(1)->enable(LLTexUnit::TT_TEXTURE);

		gGL.getTexUnit(1)->setTextureColorBlend(LLTexUnit::TBO_ADD_SIGNED, LLTexUnit::TBS_PREV_COLOR, LLTexUnit::TBS_ONE_MINUS_TEX_ALPHA);
		gGL.getTexUnit(1)->setTextureAlphaBlend(LLTexUnit::TBO_REPLACE, LLTexUnit::TBS_TEX_ALPHA);

		// src	= tex0 + (1 - tex1) - 0.5
		//		= (bump0/2 + 0.5) + (1 - (bump1/2 + 0.5)) - 0.5
		//		= (1 + bump0 - bump1) / 2


		// Blend: src * dst + dst * src
		//		= 2 * src * dst
		//		= 2 * ((1 + bump0 - bump1) / 2) * dst   [0 - 2 * dst]
		//		= (1 + bump0 - bump1) * dst.rgb
		//		= dst.rgb + dst.rgb * (bump0 - bump1)

		gGL.getTexUnit(0)->activate();
		gGL.getTexUnit(1)->unbind(LLTexUnit::TT_TEXTURE);
	}

	gGL.setSceneBlendType(LLRender::BT_MULT_X2);
	stop_glerror();
}

//static
void LLDrawPoolBump::renderBump(U32 pass)
{
	if (!gPipeline.hasRenderBatches(pass))
	{
		return;
	}

	LL_RECORD_BLOCK_TIME(FTM_RENDER_BUMP);
	LLGLDisable fog(GL_FOG);
	LLGLDepthTest gls_depth(GL_TRUE, GL_FALSE, GL_LEQUAL);
	LLGLEnable blend(GL_BLEND);
	gGL.diffuseColor4f(1,1,1,1);
	/// Get rid of z-fighting with non-bump pass.
	LLGLEnable polyOffset(GL_POLYGON_OFFSET_FILL);
	glPolygonOffset(-1.0f, -1.0f);
	renderBump(pass, sVertexMask);
}

//static
void LLDrawPoolBump::endBump(U32 pass)
{
	if (!gPipeline.hasRenderBatches(pass))
	{
		return;
	}

	if (LLGLSLShader::sNoFixedFunction)
	{
		gObjectBumpProgram.unbind();
	}
	else
	{
		// Disable texture blending on unit 1
		gGL.getTexUnit(1)->activate();
		gGL.getTexUnit(1)->disable();
		gGL.getTexUnit(1)->setTextureBlendType(LLTexUnit::TB_MULT);

		// Disable texture blending on unit 0
		gGL.getTexUnit(0)->activate();
		gGL.getTexUnit(0)->setTextureBlendType(LLTexUnit::TB_MULT);
	}
	
	gGL.setSceneBlendType(LLRender::BT_ALPHA);
}

S32 LLDrawPoolBump::getNumDeferredPasses()
{ 
	// <FS:PP> Attempt to speed up things a little
	// if (gSavedSettings.getBOOL("RenderObjectBump"))
	static LLCachedControl<bool> RenderObjectBump(gSavedSettings, "RenderObjectBump");
	if (RenderObjectBump)
	// </FS:PP>
	{
		return 1;
	}
	else
	{
		return 0;
	}
}

void LLDrawPoolBump::beginDeferredPass(S32 pass)
{
	if (!gPipeline.hasRenderBatches(LLRenderPass::PASS_BUMP))
	{
		return;
	}
	LL_RECORD_BLOCK_TIME(FTM_RENDER_BUMP);
	mShiny = TRUE;
	gDeferredBumpProgram.bind();
	diffuse_channel = gDeferredBumpProgram.enableTexture(LLViewerShaderMgr::DIFFUSE_MAP);
	bump_channel = gDeferredBumpProgram.enableTexture(LLViewerShaderMgr::BUMP_MAP);
	gGL.getTexUnit(diffuse_channel)->unbind(LLTexUnit::TT_TEXTURE);
	gGL.getTexUnit(bump_channel)->unbind(LLTexUnit::TT_TEXTURE);
}

void LLDrawPoolBump::endDeferredPass(S32 pass)
{
	if (!gPipeline.hasRenderBatches(LLRenderPass::PASS_BUMP))
	{
		return;
	}
	LL_RECORD_BLOCK_TIME(FTM_RENDER_BUMP);
	mShiny = FALSE;
	gDeferredBumpProgram.disableTexture(LLViewerShaderMgr::DIFFUSE_MAP);
	gDeferredBumpProgram.disableTexture(LLViewerShaderMgr::BUMP_MAP);
	gDeferredBumpProgram.unbind();
	gGL.getTexUnit(0)->activate();
}

void LLDrawPoolBump::renderDeferred(S32 pass)
{
	if (!gPipeline.hasRenderBatches(LLRenderPass::PASS_BUMP))
	{
		return;
	}
	LL_RECORD_BLOCK_TIME(FTM_RENDER_BUMP);

	U32 type = LLRenderPass::PASS_BUMP;
	LLCullResult::drawinfo_iterator begin = gPipeline.beginRenderMap(type);
	LLCullResult::drawinfo_iterator end = gPipeline.endRenderMap(type);

	U32 mask = LLVertexBuffer::MAP_VERTEX | LLVertexBuffer::MAP_TEXCOORD0 | LLVertexBuffer::MAP_TANGENT | LLVertexBuffer::MAP_NORMAL | LLVertexBuffer::MAP_COLOR;
	
	std::unique_ptr<FSPerfStats::RecordAttachmentTime> ratPtr{}; // <FS:Beq/> render time capture
	for (LLCullResult::drawinfo_iterator i = begin; i != end; ++i)	
	{
		LLDrawInfo& params = **i;
		// <FS:Beq> Capture render times
		if(params.mFace)
		{
			LLViewerObject* vobj = (LLViewerObject *)params.mFace->getViewerObject();
			
			if(vobj && vobj->isAttachment())
			{
				trackAttachments( vobj, params.mFace->isState(LLFace::RIGGED), &ratPtr );
			}
		}
		// </FS:Beq>
		gDeferredBumpProgram.setMinimumAlpha(params.mAlphaMaskCutoff);
		LLDrawPoolBump::bindBumpMap(params, bump_channel);
		pushBatch(params, mask, TRUE);
	}
}

void LLDrawPoolBump::beginPostDeferredPass(S32 pass)
{
	switch (pass)
	{
	case 0:
		beginFullbrightShiny();
		break;
	case 1:
		beginBump(LLRenderPass::PASS_POST_BUMP);
		break;
	}
}

void LLDrawPoolBump::endPostDeferredPass(S32 pass)
{
	switch (pass)
	{
	case 0:
		endFullbrightShiny();
		break;
	case 1:
		endBump(LLRenderPass::PASS_POST_BUMP);
		break;
	}

	//to disable texture channels
	LLRenderPass::endRenderPass(pass);
}

void LLDrawPoolBump::renderPostDeferred(S32 pass)
{
	switch (pass)
	{
	case 0:
		renderFullbrightShiny();
		break;
	case 1:
		renderBump(LLRenderPass::PASS_POST_BUMP);
		break;
	}
}

////////////////////////////////////////////////////////////////
// List of bump-maps created from other textures.


//const LLUUID TEST_BUMP_ID("3d33eaf2-459c-6f97-fd76-5fce3fc29447");

void LLBumpImageList::init()
{
	llassert( mBrightnessEntries.size() == 0 );
	llassert( mDarknessEntries.size() == 0 );

	LLStandardBumpmap::init();

	LLStandardBumpmap::restoreGL();
}

void LLBumpImageList::clear()
{
	LL_INFOS() << "Clearing dynamic bumpmaps." << LL_ENDL;
	// these will be re-populated on-demand
	mBrightnessEntries.clear();
	mDarknessEntries.clear();

	LLStandardBumpmap::clear();
}

void LLBumpImageList::shutdown()
{
	clear();
	LLStandardBumpmap::shutdown();
}

void LLBumpImageList::destroyGL()
{
	clear();
	LLStandardBumpmap::destroyGL();
}

void LLBumpImageList::restoreGL()
{
	if(!gTextureList.isInitialized())
	{
		//safe to return here because bump images will be reloaded during initialization later.
		return ;
	}

	LLStandardBumpmap::restoreGL();
	// Images will be recreated as they are needed.
}


LLBumpImageList::~LLBumpImageList()
{
	// Shutdown should have already been called.
	llassert( mBrightnessEntries.size() == 0 );
	llassert( mDarknessEntries.size() == 0 );
}


// Note: Does nothing for entries in gStandardBumpmapList that are not actually standard bump images (e.g. none, brightness, and darkness)
void LLBumpImageList::addTextureStats(U8 bump, const LLUUID& base_image_id, F32 virtual_size)
{
	bump &= TEM_BUMP_MASK;
	LLViewerFetchedTexture* bump_image = gStandardBumpmapList[bump].mImage;
	if( bump_image )
	{		
		bump_image->addTextureStats(virtual_size);
	}
}


void LLBumpImageList::updateImages()
{	
	for (bump_image_map_t::iterator iter = mBrightnessEntries.begin(); iter != mBrightnessEntries.end(); )
	{
		bump_image_map_t::iterator curiter = iter++;
		LLViewerTexture* image = curiter->second;
		if( image )
		{
			BOOL destroy = TRUE;
			if( image->hasGLTexture())
			{
				if( image->getBoundRecently() )
				{
					destroy = FALSE;
				}
				else
				{
					image->destroyGLTexture();
				}
			}

			if( destroy )
			{
				//LL_INFOS() << "*** Destroying bright " << (void*)image << LL_ENDL;
				mBrightnessEntries.erase(curiter);   // deletes the image thanks to reference counting
			}
		}
	}
	
	for (bump_image_map_t::iterator iter = mDarknessEntries.begin(); iter != mDarknessEntries.end(); )
	{
		bump_image_map_t::iterator curiter = iter++;
		LLViewerTexture* image = curiter->second;
		if( image )
		{
			BOOL destroy = TRUE;
			if( image->hasGLTexture())
			{
				if( image->getBoundRecently() )
				{
					destroy = FALSE;
				}
				else
				{
					image->destroyGLTexture();
				}
			}

			if( destroy )
			{
				//LL_INFOS() << "*** Destroying dark " << (void*)image << LL_ENDL;;
				mDarknessEntries.erase(curiter);  // deletes the image thanks to reference counting
			}
		}
	}
}


// Note: the caller SHOULD NOT keep the pointer that this function returns.  It may be updated as more data arrives.
LLViewerTexture* LLBumpImageList::getBrightnessDarknessImage(LLViewerFetchedTexture* src_image, U8 bump_code )
{
    LL_PROFILE_ZONE_SCOPED;
	llassert( (bump_code == BE_BRIGHTNESS) || (bump_code == BE_DARKNESS) );

	LLViewerTexture* bump = NULL;
	
	bump_image_map_t* entries_list = NULL;
	void (*callback_func)( BOOL success, LLViewerFetchedTexture *src_vi, LLImageRaw* src, LLImageRaw* aux_src, S32 discard_level, BOOL final, void* userdata ) = NULL;

	switch( bump_code )
	{
	case BE_BRIGHTNESS:
		entries_list = &mBrightnessEntries;
		callback_func = LLBumpImageList::onSourceBrightnessLoaded;
		break;
	case BE_DARKNESS:
		entries_list = &mDarknessEntries;
		callback_func = LLBumpImageList::onSourceDarknessLoaded;
		break;
	default:
		llassert(0);
		return NULL;
	}

	bump_image_map_t::iterator iter = entries_list->find(src_image->getID());
	if (iter != entries_list->end() && iter->second.notNull())
	{
		bump = iter->second;
	}
	else
	{
		LLPointer<LLImageRaw> raw = new LLImageRaw(1,1,1);
		raw->clear(0x77, 0x77, 0xFF, 0xFF);

		(*entries_list)[src_image->getID()] = LLViewerTextureManager::getLocalTexture( raw.get(), TRUE);
		bump = (*entries_list)[src_image->getID()]; // In case callback was called immediately and replaced the image
	}

	if (!src_image->hasCallbacks())
	{ //if image has no callbacks but resolutions don't match, trigger raw image loaded callback again
		if (src_image->getWidth() != bump->getWidth() ||
			src_image->getHeight() != bump->getHeight())// ||
			//(LLPipeline::sRenderDeferred && bump->getComponents() != 4))
		{
			src_image->setBoostLevel(LLGLTexture::BOOST_BUMP) ;
			src_image->setLoadedCallback( callback_func, 0, TRUE, FALSE, new LLUUID(src_image->getID()), NULL );
			src_image->forceToSaveRawImage(0) ;
		}
	}

	return bump;
}


// static
void LLBumpImageList::onSourceBrightnessLoaded( BOOL success, LLViewerFetchedTexture *src_vi, LLImageRaw* src, LLImageRaw* aux_src, S32 discard_level, BOOL final, void* userdata )
{
    LL_PROFILE_ZONE_SCOPED;
	LLUUID* source_asset_id = (LLUUID*)userdata;
	LLBumpImageList::onSourceLoaded( success, src_vi, src, *source_asset_id, BE_BRIGHTNESS );
	if( final )
	{
		delete source_asset_id;
	}
}

// static
void LLBumpImageList::onSourceDarknessLoaded( BOOL success, LLViewerFetchedTexture *src_vi, LLImageRaw* src, LLImageRaw* aux_src, S32 discard_level, BOOL final, void* userdata )
{
	LLUUID* source_asset_id = (LLUUID*)userdata;
	LLBumpImageList::onSourceLoaded( success, src_vi, src, *source_asset_id, BE_DARKNESS );
	if( final )
	{
		delete source_asset_id;
	}
}

void LLBumpImageList::onSourceStandardLoaded( BOOL success, LLViewerFetchedTexture* src_vi, LLImageRaw* src, LLImageRaw* aux_src, S32 discard_level, BOOL final, void* userdata)
{
	if (success && LLPipeline::sRenderDeferred)
	{
        LL_PROFILE_ZONE_SCOPED;
		LLPointer<LLImageRaw> nrm_image = new LLImageRaw(src->getWidth(), src->getHeight(), 4);
		{
			generateNormalMapFromAlpha(src, nrm_image);
		}
		src_vi->setExplicitFormat(GL_RGBA, GL_RGBA);
		{
			src_vi->createGLTexture(src_vi->getDiscardLevel(), nrm_image);
		}
	}
}

void LLBumpImageList::generateNormalMapFromAlpha(LLImageRaw* src, LLImageRaw* nrm_image)
{
	U8* nrm_data = nrm_image->getData();
	S32 resX = src->getWidth();
	S32 resY = src->getHeight();

	U8* src_data = src->getData();

	S32 src_cmp = src->getComponents();

	// <FS:PP> Attempt to speed up things a little
	// F32 norm_scale = gSavedSettings.getF32("RenderNormalMapScale");
	static LLCachedControl<F32> RenderNormalMapScale(gSavedSettings, "RenderNormalMapScale");
	F32 norm_scale = RenderNormalMapScale;
	// </FS:PP>

	U32 idx = 0;
	//generate normal map from pseudo-heightfield
	for (S32 j = 0; j < resY; ++j)
	{
		for (S32 i = 0; i < resX; ++i)
		{
			S32 rX = (i+1)%resX;
			S32 rY = (j+1)%resY;
			S32 lX = (i-1)%resX;
			S32 lY = (j-1)%resY;

			if (lX < 0)
			{
				lX += resX;
			}
			if (lY < 0)
			{
				lY += resY;
			}

			F32 cH = (F32) src_data[(j*resX+i)*src_cmp+src_cmp-1];

			LLVector3 right = LLVector3(norm_scale, 0, (F32) src_data[(j*resX+rX)*src_cmp+src_cmp-1]-cH);
			LLVector3 left = LLVector3(-norm_scale, 0, (F32) src_data[(j*resX+lX)*src_cmp+src_cmp-1]-cH);
			LLVector3 up = LLVector3(0, -norm_scale, (F32) src_data[(lY*resX+i)*src_cmp+src_cmp-1]-cH);
			LLVector3 down = LLVector3(0, norm_scale, (F32) src_data[(rY*resX+i)*src_cmp+src_cmp-1]-cH);

			LLVector3 norm = right%down + down%left + left%up + up%right;
		
			norm.normVec();
			
			norm *= 0.5f;
			norm += LLVector3(0.5f,0.5f,0.5f);

			idx = (j*resX+i)*4;
			nrm_data[idx+0]= (U8) (norm.mV[0]*255);
			nrm_data[idx+1]= (U8) (norm.mV[1]*255);
			nrm_data[idx+2]= (U8) (norm.mV[2]*255);
			nrm_data[idx+3]= src_data[(j*resX+i)*src_cmp+src_cmp-1];
		}
	}
}

// static
void LLBumpImageList::onSourceLoaded( BOOL success, LLViewerTexture *src_vi, LLImageRaw* src, LLUUID& source_asset_id, EBumpEffect bump_code )
{
	if( success )
	{
        LL_PROFILE_ZONE_SCOPED;


		bump_image_map_t& entries_list(bump_code == BE_BRIGHTNESS ? gBumpImageList.mBrightnessEntries : gBumpImageList.mDarknessEntries );
		bump_image_map_t::iterator iter = entries_list.find(source_asset_id);

		{
			if (iter == entries_list.end() ||
				iter->second.isNull() ||
							iter->second->getWidth() != src->getWidth() ||
							iter->second->getHeight() != src->getHeight()) // bump not cached yet or has changed resolution
			{ //make sure an entry exists for this image
				LLPointer<LLImageRaw> raw = new LLImageRaw(1,1,1);
				raw->clear(0x77, 0x77, 0xFF, 0xFF);

				entries_list[src_vi->getID()] = LLViewerTextureManager::getLocalTexture( raw.get(), TRUE);
				iter = entries_list.find(src_vi->getID());
			}
		}

		//if (iter->second->getWidth() != src->getWidth() ||
		//	iter->second->getHeight() != src->getHeight()) // bump not cached yet or has changed resolution
		{
			LLPointer<LLImageRaw> dst_image = new LLImageRaw(src->getWidth(), src->getHeight(), 1);
			U8* dst_data = dst_image->getData();
			S32 dst_data_size = dst_image->getDataSize();

			U8* src_data = src->getData();
			S32 src_data_size = src->getDataSize();

			S32 src_components = src->getComponents();

			// Convert to luminance and then scale and bias that to get ready for
			// embossed bump mapping.  (0-255 maps to 127-255)

			// Convert to fixed point so we don't have to worry about precision/clamping.
			const S32 FIXED_PT = 8;
			const S32 R_WEIGHT = S32(0.2995f * (1<<FIXED_PT));
			const S32 G_WEIGHT = S32(0.5875f * (1<<FIXED_PT));
			const S32 B_WEIGHT = S32(0.1145f * (1<<FIXED_PT));

			S32 minimum = 255;
			S32 maximum = 0;

			switch( src_components )
			{
			case 1:
			case 2:
				{
					if( src_data_size == dst_data_size * src_components )
					{
						for( S32 i = 0, j=0; i < dst_data_size; i++, j+= src_components )
						{
							dst_data[i] = src_data[j];
							if( dst_data[i] < minimum )
							{
								minimum = dst_data[i];
							}
							if( dst_data[i] > maximum )
							{
								maximum = dst_data[i];
							}
						}
					}
					else
					{
						llassert(0);
						dst_image->clear();
					}
				}
				break;
			case 3:
			case 4:
				{
					if( src_data_size == dst_data_size * src_components )
					{
						for( S32 i = 0, j=0; i < dst_data_size; i++, j+= src_components )
						{
							// RGB to luminance
							dst_data[i] = (R_WEIGHT * src_data[j] + G_WEIGHT * src_data[j+1] + B_WEIGHT * src_data[j+2]) >> FIXED_PT;
							//llassert( dst_data[i] <= 255 );true because it's 8bit
							if( dst_data[i] < minimum )
							{
								minimum = dst_data[i];
							}
							if( dst_data[i] > maximum )
							{
								maximum = dst_data[i];
							}
						}
					}
					else
					{
						llassert(0);
						dst_image->clear();
					}
				}
				break;
			default:
				llassert(0);
				dst_image->clear();
				break;
			}

			if( maximum > minimum )
			{
				U8 bias_and_scale_lut[256];
				F32 twice_one_over_range = 2.f / (maximum - minimum);
				S32 i;

				const F32 ARTIFICIAL_SCALE = 2.f;  // Advantage: exaggerates the effect in midrange.  Disadvantage: clamps at the extremes.
				if (BE_DARKNESS == bump_code)
				{
					for( i = minimum; i <= maximum; i++ )
					{
						F32 minus_one_to_one = F32(maximum - i) * twice_one_over_range - 1.f;
						bias_and_scale_lut[i] = llclampb(ll_round(127 * minus_one_to_one * ARTIFICIAL_SCALE + 128));
					}
				}
				else
				{
					for( i = minimum; i <= maximum; i++ )
					{
						F32 minus_one_to_one = F32(i - minimum) * twice_one_over_range - 1.f;
						bias_and_scale_lut[i] = llclampb(ll_round(127 * minus_one_to_one * ARTIFICIAL_SCALE + 128));
					}
				}

				for( i = 0; i < dst_data_size; i++ )
				{
					dst_data[i] = bias_and_scale_lut[dst_data[i]];
				}
			}

			//---------------------------------------------------
			// immediately assign bump to a global smart pointer in case some local smart pointer
			// accidentally releases it.
			LLPointer<LLViewerTexture> bump = LLViewerTextureManager::getLocalTexture( TRUE );

			if (!LLPipeline::sRenderDeferred)
			{
				bump->setExplicitFormat(GL_ALPHA8, GL_ALPHA);
				bump->createGLTexture(0, dst_image);
			}
			else 
			{ //convert to normal map
				
				//disable compression on normal maps to prevent errors below
				bump->getGLTexture()->setAllowCompression(false);

				{
					bump->setExplicitFormat(GL_RGBA8, GL_ALPHA);
					bump->createGLTexture(0, dst_image);
				}

				{
					gPipeline.mScreen.bindTarget();
					
					LLGLDepthTest depth(GL_FALSE);
					LLGLDisable cull(GL_CULL_FACE);
					LLGLDisable blend(GL_BLEND);
					gGL.setColorMask(TRUE, TRUE);
					gNormalMapGenProgram.bind();

					static LLStaticHashedString sNormScale("norm_scale");
					static LLStaticHashedString sStepX("stepX");
					static LLStaticHashedString sStepY("stepY");

					gNormalMapGenProgram.uniform1f(sNormScale, gSavedSettings.getF32("RenderNormalMapScale"));
					gNormalMapGenProgram.uniform1f(sStepX, 1.f/bump->getWidth());
					gNormalMapGenProgram.uniform1f(sStepY, 1.f/bump->getHeight());

					LLVector2 v((F32) bump->getWidth()/gPipeline.mScreen.getWidth(),
								(F32) bump->getHeight()/gPipeline.mScreen.getHeight());

					gGL.getTexUnit(0)->bind(bump);
					
					S32 width = bump->getWidth();
					S32 height = bump->getHeight();

					S32 screen_width = gPipeline.mScreen.getWidth();
					S32 screen_height = gPipeline.mScreen.getHeight();

					glViewport(0, 0, screen_width, screen_height);

					for (S32 left = 0; left < width; left += screen_width)
					{
						S32 right = left + screen_width;
						right = llmin(right, width);
						
						F32 left_tc = (F32) left/ width;
						F32 right_tc = (F32) right/width;

						for (S32 bottom = 0; bottom < height; bottom += screen_height)
						{
							S32 top = bottom+screen_height;
							top = llmin(top, height);

							F32 bottom_tc = (F32) bottom/height;
							F32 top_tc = (F32)(bottom+screen_height)/height;
							top_tc = llmin(top_tc, 1.f);

							F32 screen_right = (F32) (right-left)/screen_width;
							F32 screen_top = (F32) (top-bottom)/screen_height;

							gGL.begin(LLRender::TRIANGLE_STRIP);
							gGL.texCoord2f(left_tc, bottom_tc);
							gGL.vertex2f(0, 0);

							gGL.texCoord2f(left_tc, top_tc);
							gGL.vertex2f(0, screen_top);

							gGL.texCoord2f(right_tc, bottom_tc);
							gGL.vertex2f(screen_right, 0);

							gGL.texCoord2f(right_tc, top_tc);
							gGL.vertex2f(screen_right, screen_top);

							gGL.end();

							gGL.flush();

							S32 w = right-left;
							S32 h = top-bottom;

							glCopyTexSubImage2D(GL_TEXTURE_2D, 0, left, bottom, 0, 0, w, h);
						}
					}

					glGenerateMipmap(GL_TEXTURE_2D);

					gPipeline.mScreen.flush();

					gNormalMapGenProgram.unbind();
										
					//generateNormalMapFromAlpha(dst_image, nrm_image);
				}
			}
		
			iter->second = bump; // derefs (and deletes) old image
			//---------------------------------------------------
		}
	}
}

void LLDrawPoolBump::renderBump(U32 type, U32 mask)
{	
	LLCullResult::drawinfo_iterator begin = gPipeline.beginRenderMap(type);
	LLCullResult::drawinfo_iterator end = gPipeline.endRenderMap(type);

	std::unique_ptr<FSPerfStats::RecordAttachmentTime> ratPtr{}; // <FS:Beq/> render time capture
	for (LLCullResult::drawinfo_iterator i = begin; i != end; ++i)	
	{
		LLDrawInfo& params = **i;
		// <FS:Beq> Capture render times
		if(params.mFace)
		{
			LLViewerObject* vobj = (LLViewerObject *)params.mFace->getViewerObject();
			
			if( vobj && vobj->isAttachment() )
			{
				trackAttachments( vobj, params.mFace->isState(LLFace::RIGGED), &ratPtr );
			}
		}
		// </FS:Beq>

		if (LLDrawPoolBump::bindBumpMap(params))
		{
			pushBatch(params, mask, FALSE);
		}
	}
}

void LLDrawPoolBump::pushBatch(LLDrawInfo& params, U32 mask, BOOL texture, BOOL batch_textures)
{
<<<<<<< HEAD
    LL_PROFILE_ZONE_SCOPED;
=======
	LL_PROFILE_ZONE_SCOPED;
>>>>>>> b9989b3e
	applyModelMatrix(params);

	bool tex_setup = false;

	if (batch_textures && params.mTextureList.size() > 1)
	{
		for (U32 i = 0; i < params.mTextureList.size(); ++i)
		{
			if (params.mTextureList[i].notNull())
			{
				gGL.getTexUnit(i)->bindFast(params.mTextureList[i]);
			}
		}
	}
	else
	{ //not batching textures or batch has only 1 texture -- might need a texture matrix
		if (params.mTextureMatrix)
		{
			if (mShiny)
			{
				gGL.getTexUnit(0)->activate();
				gGL.matrixMode(LLRender::MM_TEXTURE);
			}
			else
			{
				gGL.getTexUnit(0)->activate();
				gGL.matrixMode(LLRender::MM_TEXTURE);
				gGL.loadMatrix((GLfloat*) params.mTextureMatrix->mMatrix);
				gPipeline.mTextureMatrixOps++;
			}

			gGL.loadMatrix((GLfloat*) params.mTextureMatrix->mMatrix);
			gPipeline.mTextureMatrixOps++;

			tex_setup = true;
		}

		if (mShiny && mShaderLevel > 1 && texture)
		{
			if (params.mTexture.notNull())
			{
				gGL.getTexUnit(diffuse_channel)->bindFast(params.mTexture);
			}
			else
			{
				gGL.getTexUnit(diffuse_channel)->unbind(LLTexUnit::TT_TEXTURE);
			}
		}
	}

	if (params.mGroup)
	{
		params.mGroup->rebuildMesh();
	}
	params.mVertexBuffer->setBufferFast(mask);
	params.mVertexBuffer->drawRangeFast(params.mDrawMode, params.mStart, params.mEnd, params.mCount, params.mOffset);

    if (tex_setup)
	{
		if (mShiny)
		{
			gGL.getTexUnit(0)->activate();
		}
		else
		{
			gGL.getTexUnit(0)->activate();
			gGL.matrixMode(LLRender::MM_TEXTURE);
		}
		gGL.loadIdentity();
		gGL.matrixMode(LLRender::MM_MODELVIEW);
	}
}

void LLDrawPoolInvisible::render(S32 pass)
{ //render invisiprims
	LL_RECORD_BLOCK_TIME(FTM_RENDER_INVISIBLE);
  
	if (gPipeline.canUseVertexShaders())
	{
		gOcclusionProgram.bind();
	}

	U32 invisi_mask = LLVertexBuffer::MAP_VERTEX;
	glStencilMask(0);
	gGL.setColorMask(false, false);
	pushBatches(LLRenderPass::PASS_INVISIBLE, invisi_mask, FALSE);
	gGL.setColorMask(true, false);
	glStencilMask(0xFFFFFFFF);

	if (gPipeline.canUseVertexShaders())
	{
		gOcclusionProgram.unbind();
	}

	if (gPipeline.hasRenderBatches(LLRenderPass::PASS_INVISI_SHINY))
	{
		beginShiny(true);
		renderShiny(true);
		endShiny(true);
	}
}

void LLDrawPoolInvisible::beginDeferredPass(S32 pass)
{
	beginRenderPass(pass);
}

void LLDrawPoolInvisible::endDeferredPass( S32 pass )
{
	endRenderPass(pass);
}

void LLDrawPoolInvisible::renderDeferred( S32 pass )
{ //render invisiprims; this doesn't work becaue it also blocks all the post-deferred stuff
#if 0 
	LL_RECORD_BLOCK_TIME(FTM_RENDER_INVISIBLE);
  
	U32 invisi_mask = LLVertexBuffer::MAP_VERTEX;
	glStencilMask(0);
	glStencilOp(GL_ZERO, GL_KEEP, GL_REPLACE);
	gGL.setColorMask(false, false);
	pushBatches(LLRenderPass::PASS_INVISIBLE, invisi_mask, FALSE);
	gGL.setColorMask(true, true);
	glStencilOp(GL_KEEP, GL_KEEP, GL_REPLACE);
	glStencilMask(0xFFFFFFFF);
	
	if (gPipeline.hasRenderBatches(LLRenderPass::PASS_INVISI_SHINY))
	{
		beginShiny(true);
		renderShiny(true);
		endShiny(true);
	}
#endif
}<|MERGE_RESOLUTION|>--- conflicted
+++ resolved
@@ -1526,11 +1526,7 @@
 
 void LLDrawPoolBump::pushBatch(LLDrawInfo& params, U32 mask, BOOL texture, BOOL batch_textures)
 {
-<<<<<<< HEAD
     LL_PROFILE_ZONE_SCOPED;
-=======
-	LL_PROFILE_ZONE_SCOPED;
->>>>>>> b9989b3e
 	applyModelMatrix(params);
 
 	bool tex_setup = false;
