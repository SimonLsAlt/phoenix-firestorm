/** 
 * @file lldrawpoolbump.cpp
 * @brief LLDrawPoolBump class implementation
 *
 * $LicenseInfo:firstyear=2003&license=viewerlgpl$
 * Second Life Viewer Source Code
 * Copyright (C) 2010, Linden Research, Inc.
 * 
 * This library is free software; you can redistribute it and/or
 * modify it under the terms of the GNU Lesser General Public
 * License as published by the Free Software Foundation;
 * version 2.1 of the License only.
 * 
 * This library is distributed in the hope that it will be useful,
 * but WITHOUT ANY WARRANTY; without even the implied warranty of
 * MERCHANTABILITY or FITNESS FOR A PARTICULAR PURPOSE.  See the GNU
 * Lesser General Public License for more details.
 * 
 * You should have received a copy of the GNU Lesser General Public
 * License along with this library; if not, write to the Free Software
 * Foundation, Inc., 51 Franklin Street, Fifth Floor, Boston, MA  02110-1301  USA
 * 
 * Linden Research, Inc., 945 Battery Street, San Francisco, CA  94111  USA
 * $/LicenseInfo$
 */

#include "llviewerprecompiledheaders.h"

#include "lldrawpoolbump.h"

#include "llstl.h"
#include "llviewercontrol.h"
#include "lldir.h"
#include "m3math.h"
#include "m4math.h"
#include "v4math.h"
#include "llglheaders.h"
#include "llrender.h"

#include "llcubemap.h"
#include "lldrawable.h"
#include "llface.h"
#include "llsky.h"
#include "llstartup.h"
#include "lltextureentry.h"
#include "llviewercamera.h"
#include "llviewertexturelist.h"
#include "pipeline.h"
#include "llspatialpartition.h"
#include "llviewershadermgr.h"
#include "llmodel.h"
#include "fsperfstats.h" // <FS:Beq> performance stats support

//#include "llimagebmp.h"
//#include "../tools/imdebug/imdebug.h"

// static
LLStandardBumpmap gStandardBumpmapList[TEM_BUMPMAP_COUNT]; 
LL::WorkQueue::weak_t LLBumpImageList::sMainQueue;
LL::WorkQueue::weak_t LLBumpImageList::sTexUpdateQueue;
LLRenderTarget LLBumpImageList::sRenderTarget;

// static
U32 LLStandardBumpmap::sStandardBumpmapCount = 0;

// static
LLBumpImageList gBumpImageList;

const S32 STD_BUMP_LATEST_FILE_VERSION = 1;

const U32 VERTEX_MASK_SHINY = LLVertexBuffer::MAP_VERTEX | LLVertexBuffer::MAP_NORMAL | LLVertexBuffer::MAP_COLOR;
const U32 VERTEX_MASK_BUMP = LLVertexBuffer::MAP_VERTEX |LLVertexBuffer::MAP_TEXCOORD0 | LLVertexBuffer::MAP_TEXCOORD1;

U32 LLDrawPoolBump::sVertexMask = VERTEX_MASK_SHINY;


static LLGLSLShader* shader = NULL;
static S32 cube_channel = -1;
static S32 diffuse_channel = -1;
static S32 bump_channel = -1;

#define LL_BUMPLIST_MULTITHREADED 0 // TODO -- figure out why this doesn't work


// static 
void LLStandardBumpmap::shutdown()
{
	LLStandardBumpmap::destroyGL();
}

// static 
void LLStandardBumpmap::restoreGL()
{
    addstandard();
}

// static
void LLStandardBumpmap::addstandard()
{
	if(!gTextureList.isInitialized())
	{
		//Note: loading pre-configuration sometimes triggers this call.
		//But it is safe to return here because bump images will be reloaded during initialization later.
		return ;
	}

    if (LLStartUp::getStartupState() < STATE_SEED_CAP_GRANTED)
    {
        // Not ready, need caps for images
        return;
    }

	// can't assert; we destroyGL and restoreGL a lot during *first* startup, which populates this list already, THEN we explicitly init the list as part of *normal* startup.  Sigh.  So clear the list every time before we (re-)add the standard bumpmaps.
	//llassert( LLStandardBumpmap::sStandardBumpmapCount == 0 );
	clear();
	LL_INFOS() << "Adding standard bumpmaps." << LL_ENDL;
	gStandardBumpmapList[LLStandardBumpmap::sStandardBumpmapCount++] = LLStandardBumpmap("None");		// BE_NO_BUMP
	gStandardBumpmapList[LLStandardBumpmap::sStandardBumpmapCount++] = LLStandardBumpmap("Brightness");	// BE_BRIGHTNESS
	gStandardBumpmapList[LLStandardBumpmap::sStandardBumpmapCount++] = LLStandardBumpmap("Darkness");	// BE_DARKNESS

	std::string file_name = gDirUtilp->getExpandedFilename( LL_PATH_APP_SETTINGS, "std_bump.ini" );
	LLFILE* file = LLFile::fopen( file_name, "rt" );	 /*Flawfinder: ignore*/
	if( !file )
	{
		LL_WARNS() << "Could not open std_bump <" << file_name << ">" << LL_ENDL;
		return;
	}

	S32 file_version = 0;

	S32 fields_read = fscanf( file, "LLStandardBumpmap version %d", &file_version );
	if( fields_read != 1 )
	{
		fclose( file ); // <FS:ND/> Do not leak teh file handle.
		LL_WARNS() << "Bad LLStandardBumpmap header" << LL_ENDL;
		return;
	}

	if( file_version > STD_BUMP_LATEST_FILE_VERSION )
	{
		LL_WARNS() << "LLStandardBumpmap has newer version (" << file_version << ") than viewer (" << STD_BUMP_LATEST_FILE_VERSION << ")" << LL_ENDL;
		fclose( file ); // <FS:ND/> Do not leak the file handle
		return;
	}

	while( !feof(file) && (LLStandardBumpmap::sStandardBumpmapCount < (U32)TEM_BUMPMAP_COUNT) )
	{
		// *NOTE: This buffer size is hard coded into scanf() below.
		char label[2048] = "";	/* Flawfinder: ignore */
		char bump_image_id[2048] = "";	/* Flawfinder: ignore */
		fields_read = fscanf(	/* Flawfinder: ignore */
			file, "\n%2047s %2047s", label, bump_image_id);
		if( EOF == fields_read )
		{
			break;
		}
		if( fields_read != 2 )
		{
			LL_WARNS() << "Bad LLStandardBumpmap entry" << LL_ENDL;
			fclose( file ); // <FS:ND/> Do not leak the file handle
			return;
		}

// 		LL_INFOS() << "Loading bumpmap: " << bump_image_id << " from viewerart" << LL_ENDL;
		gStandardBumpmapList[LLStandardBumpmap::sStandardBumpmapCount].mLabel = label;
		gStandardBumpmapList[LLStandardBumpmap::sStandardBumpmapCount].mImage = 
			LLViewerTextureManager::getFetchedTexture(LLUUID(bump_image_id));	
		gStandardBumpmapList[LLStandardBumpmap::sStandardBumpmapCount].mImage->setBoostLevel(LLGLTexture::LOCAL) ;
		gStandardBumpmapList[LLStandardBumpmap::sStandardBumpmapCount].mImage->setLoadedCallback(LLBumpImageList::onSourceStandardLoaded, 0, TRUE, FALSE, NULL, NULL );
		gStandardBumpmapList[LLStandardBumpmap::sStandardBumpmapCount].mImage->forceToSaveRawImage(0, 30.f) ;
		LLStandardBumpmap::sStandardBumpmapCount++;
	}

	fclose( file );
}

// static
void LLStandardBumpmap::clear()
{
	LL_INFOS() << "Clearing standard bumpmaps." << LL_ENDL;
	for( U32 i = 0; i < LLStandardBumpmap::sStandardBumpmapCount; i++ )
	{
		gStandardBumpmapList[i].mLabel.assign("");
		gStandardBumpmapList[i].mImage = NULL;
	}
	sStandardBumpmapCount = 0;
}

// static
void LLStandardBumpmap::destroyGL()
{
	clear();
}



////////////////////////////////////////////////////////////////

LLDrawPoolBump::LLDrawPoolBump() 
:  LLRenderPass(LLDrawPool::POOL_BUMP)
{
	mShiny = FALSE;
}


void LLDrawPoolBump::prerender()
{
	mShaderLevel = LLViewerShaderMgr::instance()->getShaderLevel(LLViewerShaderMgr::SHADER_OBJECT);
}

// static
S32 LLDrawPoolBump::numBumpPasses()
{
    return 1;
}

S32 LLDrawPoolBump::getNumPasses()
{
	return numBumpPasses();
}

void LLDrawPoolBump::render(S32 pass)
{
    LL_PROFILE_ZONE_SCOPED_CATEGORY_DRAWPOOL; //LL_RECORD_BLOCK_TIME(FTM_RENDER_BUMP);

    if (!gPipeline.hasRenderType(LLDrawPool::POOL_SIMPLE))
    {
        return;
    }

    for (int i = 0; i < 2; ++i)
    {
        mRigged = i == 1;

        // first pass -- shiny
        beginShiny();
        renderShiny();
        endShiny();

        //second pass -- fullbright shiny
        if (mShaderLevel > 1)
        {
            beginFullbrightShiny();
            renderFullbrightShiny();
            endFullbrightShiny();
        }

        //third pass -- bump
        beginBump();
        renderBump(LLRenderPass::PASS_BUMP);
        endBump();
    }
}


//static
void LLDrawPoolBump::beginShiny()
{
    LL_PROFILE_ZONE_SCOPED_CATEGORY_DRAWPOOL; //LL_RECORD_BLOCK_TIME(FTM_RENDER_SHINY);
	
	mShiny = TRUE;
	sVertexMask = VERTEX_MASK_SHINY;
	// Second pass: environment map
	if (mShaderLevel > 1)
	{
		sVertexMask = VERTEX_MASK_SHINY | LLVertexBuffer::MAP_TEXCOORD0;
	}
	
	if (LLPipeline::sUnderWaterRender)
	{
		shader = &gObjectShinyWaterProgram;
	}
	else
	{
		shader = &gObjectShinyProgram;
	}

    if (mRigged)
    {
        llassert(shader->mRiggedVariant);
        shader = shader->mRiggedVariant;
    }

	shader->bind();
    if (LLPipeline::sRenderingHUDs)
    {
        shader->uniform1i(LLShaderMgr::NO_ATMO, 1);
    }
    else
    {
        shader->uniform1i(LLShaderMgr::NO_ATMO, 0);
    }

	bindCubeMap(shader, mShaderLevel, diffuse_channel, cube_channel);

	if (mShaderLevel > 1)
	{ //indexed texture rendering, channel 0 is always diffuse
		diffuse_channel = 0;
	}
}

//static
void LLDrawPoolBump::bindCubeMap(LLGLSLShader* shader, S32 shader_level, S32& diffuse_channel, S32& cube_channel)
{
	LLCubeMap* cube_map = gSky.mVOSkyp ? gSky.mVOSkyp->getCubeMap() : NULL;
	if( cube_map && !LLPipeline::sReflectionProbesEnabled )
	{
		if (shader )
		{
			LLMatrix4 mat;
			mat.initRows(LLVector4(gGLModelView+0),
						 LLVector4(gGLModelView+4),
						 LLVector4(gGLModelView+8),
						 LLVector4(gGLModelView+12));
			LLVector3 vec = LLVector3(gShinyOrigin) * mat;
			LLVector4 vec4(vec, gShinyOrigin.mV[3]);
			shader->uniform4fv(LLViewerShaderMgr::SHINY_ORIGIN, 1, vec4.mV);			
			if (shader_level > 1)
			{
                cube_map->setMatrix(1);
				// Make sure that texture coord generation happens for tex unit 1, as that's the one we use for 
				// the cube map in the one pass shiny shaders
				cube_channel = shader->enableTexture(LLViewerShaderMgr::ENVIRONMENT_MAP, LLTexUnit::TT_CUBE_MAP);
				cube_map->enableTexture(cube_channel);
				diffuse_channel = shader->enableTexture(LLViewerShaderMgr::DIFFUSE_MAP);
			}
			else
			{
                cube_map->setMatrix(0);
				cube_channel = shader->enableTexture(LLViewerShaderMgr::ENVIRONMENT_MAP, LLTexUnit::TT_CUBE_MAP);
				diffuse_channel = -1;
				cube_map->enable(cube_channel);
			}			
			gGL.getTexUnit(cube_channel)->bind(cube_map);
			gGL.getTexUnit(0)->activate();
		}
		else
		{
			cube_channel = 0;
			diffuse_channel = -1;
			gGL.getTexUnit(0)->disable();
			cube_map->enable(0);
            cube_map->setMatrix(0);
			gGL.getTexUnit(0)->bind(cube_map);
		}
	}
}

void LLDrawPoolBump::renderShiny()
{
    LL_PROFILE_ZONE_SCOPED_CATEGORY_DRAWPOOL; //LL_RECORD_BLOCK_TIME(FTM_RENDER_SHINY);
	
	if( gSky.mVOSkyp->getCubeMap() && !LLPipeline::sReflectionProbesEnabled )
	{
		LLGLEnable blend_enable(GL_BLEND);
		if (mShaderLevel > 1)
		{
            if (mRigged)
            {
                LLRenderPass::pushRiggedBatches(LLRenderPass::PASS_SHINY_RIGGED, true, true);
            }
            else
            {
                LLRenderPass::pushBatches(LLRenderPass::PASS_SHINY, true, true);
            }
		}
		else
		{
            if (mRigged)
            {
                gPipeline.renderRiggedGroups(this, LLRenderPass::PASS_SHINY_RIGGED, true);
            }
            else
            {
                gPipeline.renderGroups(this, LLRenderPass::PASS_SHINY, true);
            }
		}
	}
}

//static
void LLDrawPoolBump::unbindCubeMap(LLGLSLShader* shader, S32 shader_level, S32& diffuse_channel, S32& cube_channel)
{
	LLCubeMap* cube_map = gSky.mVOSkyp ? gSky.mVOSkyp->getCubeMap() : NULL;
	if( cube_map && !LLPipeline::sReflectionProbesEnabled)
	{
		if (shader_level > 1)
		{
			shader->disableTexture(LLViewerShaderMgr::ENVIRONMENT_MAP, LLTexUnit::TT_CUBE_MAP);
					
			if (LLViewerShaderMgr::instance()->getShaderLevel(LLViewerShaderMgr::SHADER_OBJECT) > 0)
			{
				if (diffuse_channel != 0)
				{
					shader->disableTexture(LLViewerShaderMgr::DIFFUSE_MAP);
				}
			}
		}
        // Moved below shader->disableTexture call to avoid false alarms from auto-re-enable of textures on stage 0
        // MAINT-755
		cube_map->disable();
        cube_map->restoreMatrix();
	}
}

void LLDrawPoolBump::endShiny()
{
    LL_PROFILE_ZONE_SCOPED_CATEGORY_DRAWPOOL; //LL_RECORD_BLOCK_TIME(FTM_RENDER_SHINY);

	unbindCubeMap(shader, mShaderLevel, diffuse_channel, cube_channel);
	if (shader)
	{
		shader->unbind();
	}

	diffuse_channel = -1;
	cube_channel = 0;
	mShiny = FALSE;
}

void LLDrawPoolBump::beginFullbrightShiny()
{
    LL_PROFILE_ZONE_SCOPED_CATEGORY_DRAWPOOL; //LL_RECORD_BLOCK_TIME(FTM_RENDER_SHINY);
	
	sVertexMask = VERTEX_MASK_SHINY | LLVertexBuffer::MAP_TEXCOORD0;

	// Second pass: environment map
	
	if (LLPipeline::sUnderWaterRender)
	{
		shader = &gObjectFullbrightShinyWaterProgram;
	}
	else
	{
		if (LLPipeline::sRenderDeferred)
		{
			shader = &gDeferredFullbrightShinyProgram;
		}
		else
		{
			shader = &gObjectFullbrightShinyProgram;
		}
	}

    if (mRigged)
    {
        llassert(shader->mRiggedVariant);
        shader = shader->mRiggedVariant;
    }

	LLCubeMap* cube_map = gSky.mVOSkyp ? gSky.mVOSkyp->getCubeMap() : NULL;
	
    if (cube_map && !LLPipeline::sReflectionProbesEnabled)
    {
        // Make sure that texture coord generation happens for tex unit 1, as that's the one we use for 
		// the cube map in the one pass shiny shaders
		gGL.getTexUnit(1)->disable();
		cube_channel = shader->enableTexture(LLViewerShaderMgr::ENVIRONMENT_MAP, LLTexUnit::TT_CUBE_MAP);
		cube_map->enableTexture(cube_channel);
		diffuse_channel = shader->enableTexture(LLViewerShaderMgr::DIFFUSE_MAP);

		gGL.getTexUnit(cube_channel)->bind(cube_map);
		gGL.getTexUnit(0)->activate();
    }

	{
		LLMatrix4 mat;
		mat.initRows(LLVector4(gGLModelView+0),
					 LLVector4(gGLModelView+4),
					 LLVector4(gGLModelView+8),
					 LLVector4(gGLModelView+12));
		shader->bind();
        if (LLPipeline::sRenderingHUDs)
        {
            shader->uniform1i(LLShaderMgr::NO_ATMO, 1);
        }
        else
        {
            shader->uniform1i(LLShaderMgr::NO_ATMO, 0);
        }

		LLVector3 vec = LLVector3(gShinyOrigin) * mat;
		LLVector4 vec4(vec, gShinyOrigin.mV[3]);
		shader->uniform4fv(LLViewerShaderMgr::SHINY_ORIGIN, 1, vec4.mV);

        if (LLPipeline::sReflectionProbesEnabled)
        {
            gPipeline.bindReflectionProbes(*shader);
        }
        else
        {
            gPipeline.setEnvMat(*shader);
        }
	}

	if (mShaderLevel > 1)
	{ //indexed texture rendering, channel 0 is always diffuse
		diffuse_channel = 0;
	}

	mShiny = TRUE;
}

void LLDrawPoolBump::renderFullbrightShiny()
{
    LL_PROFILE_ZONE_SCOPED_CATEGORY_DRAWPOOL; //LL_RECORD_BLOCK_TIME(FTM_RENDER_SHINY);

	{
		LLGLEnable blend_enable(GL_BLEND);

		if (mShaderLevel > 1)
		{
            if (mRigged)
            {
                LLRenderPass::pushRiggedBatches(LLRenderPass::PASS_FULLBRIGHT_SHINY_RIGGED, true, true);
            }
            else
            {
                LLRenderPass::pushBatches(LLRenderPass::PASS_FULLBRIGHT_SHINY, true, true);
            }
		}
		else
		{
            if (mRigged)
            {
                LLRenderPass::pushRiggedBatches(LLRenderPass::PASS_FULLBRIGHT_SHINY_RIGGED);
            }
            else
            {
                LLRenderPass::pushBatches(LLRenderPass::PASS_FULLBRIGHT_SHINY);
            }
		}
	}
}

void LLDrawPoolBump::endFullbrightShiny()
{
    LL_PROFILE_ZONE_SCOPED_CATEGORY_DRAWPOOL; //LL_RECORD_BLOCK_TIME(FTM_RENDER_SHINY);

	LLCubeMap* cube_map = gSky.mVOSkyp ? gSky.mVOSkyp->getCubeMap() : NULL;
	if( cube_map && !LLPipeline::sReflectionProbesEnabled )
	{
		cube_map->disable();
        if (shader->mFeatures.hasReflectionProbes)
        {
            gPipeline.unbindReflectionProbes(*shader);
        }
		shader->unbind();
	}
	
	diffuse_channel = -1;
	cube_channel = 0;
	mShiny = FALSE;
}

void LLDrawPoolBump::renderGroup(LLSpatialGroup* group, U32 type, bool texture = true)
<<<<<<< HEAD
{			
	LL_PROFILE_ZONE_SCOPED_CATEGORY_DRAWPOOL;
=======
{					
>>>>>>> 1962f0b3
	LLSpatialGroup::drawmap_elem_t& draw_info = group->mDrawMap[type];	
	
	//std::unique_ptr<FSPerfStats::RecordAttachmentTime> ratPtr{}; // <FS:Beq/> render time capture
	for (LLSpatialGroup::drawmap_elem_t::iterator k = draw_info.begin(); k != draw_info.end(); ++k) 
	{
		LLDrawInfo& params = **k;
		// <FS:Beq> Capture render times - BEQFIXMEPLEASE
		//LLViewerObject* vobj = (LLViewerObject *)params.mFace->getViewerObject();
		//
		//if (vobj && vobj->isAttachment())
		//{
		//	trackAttachments(vobj, params.mFace->isState(LLFace::RIGGED), &ratPtr);
		//}
		// </FS:Beq>
		applyModelMatrix(params);

		params.mVertexBuffer->setBuffer();
		params.mVertexBuffer->drawRange(LLRender::TRIANGLES, params.mStart, params.mEnd, params.mCount, params.mOffset);
	}
}


// static
BOOL LLDrawPoolBump::bindBumpMap(LLDrawInfo& params, S32 channel)
{
	U8 bump_code = params.mBump;

	return bindBumpMap(bump_code, params.mTexture, channel);
}

//static
BOOL LLDrawPoolBump::bindBumpMap(LLFace* face, S32 channel)
{
	const LLTextureEntry* te = face->getTextureEntry();
	if (te)
	{
		U8 bump_code = te->getBumpmap();
		return bindBumpMap(bump_code, face->getTexture(), channel);
	}

	return FALSE;
}

//static
BOOL LLDrawPoolBump::bindBumpMap(U8 bump_code, LLViewerTexture* texture, S32 channel)
{
    LL_PROFILE_ZONE_SCOPED_CATEGORY_DRAWPOOL;
	//Note: texture atlas does not support bump texture now.
	LLViewerFetchedTexture* tex = LLViewerTextureManager::staticCastToFetchedTexture(texture) ;
	if(!tex)
	{
		//if the texture is not a fetched texture
		return FALSE;
	}

	LLViewerTexture* bump = NULL;

	switch( bump_code )
	{
	case BE_NO_BUMP:		
		break;
	case BE_BRIGHTNESS: 
	case BE_DARKNESS:
		bump = gBumpImageList.getBrightnessDarknessImage( tex, bump_code );
		break;

	default:
		if( bump_code < LLStandardBumpmap::sStandardBumpmapCount )
		{
			bump = gStandardBumpmapList[bump_code].mImage;
			gBumpImageList.addTextureStats(bump_code, tex->getID(), tex->getMaxVirtualSize());
		}
		break;
	}

	if (bump)
	{
		if (channel == -2)
		{
			gGL.getTexUnit(1)->bindFast(bump);
			gGL.getTexUnit(0)->bindFast(bump);
		}
		else
		{
            // NOTE: do not use bindFast here (see SL-16222)
            gGL.getTexUnit(channel)->bind(bump);
		}

		return TRUE;
	}

	return FALSE;
}

//static
void LLDrawPoolBump::beginBump()
{
    LL_PROFILE_ZONE_SCOPED_CATEGORY_DRAWPOOL; //LL_RECORD_BLOCK_TIME(FTM_RENDER_BUMP);
	sVertexMask = VERTEX_MASK_BUMP;
	// Optional second pass: emboss bump map
	stop_glerror();

    shader = &gObjectBumpProgram;

    if (mRigged)
    {
        llassert(shader->mRiggedVariant);
        shader = shader->mRiggedVariant;
    }

    shader->bind();

	gGL.setSceneBlendType(LLRender::BT_MULT_X2);
	stop_glerror();
}

//static
void LLDrawPoolBump::renderBump(U32 pass)
{
    LL_PROFILE_ZONE_SCOPED_CATEGORY_DRAWPOOL; //LL_RECORD_BLOCK_TIME(FTM_RENDER_BUMP);
	LLGLDepthTest gls_depth(GL_TRUE, GL_FALSE, GL_LEQUAL);
	LLGLEnable blend(GL_BLEND);
	gGL.diffuseColor4f(1,1,1,1);
	/// Get rid of z-fighting with non-bump pass.
	LLGLEnable polyOffset(GL_POLYGON_OFFSET_FILL);
	glPolygonOffset(-1.0f, -1.0f);
	pushBumpBatches(pass);
}

//static
void LLDrawPoolBump::endBump(U32 pass)
{
    LLGLSLShader::unbind();

    gGL.setSceneBlendType(LLRender::BT_ALPHA);
}

S32 LLDrawPoolBump::getNumDeferredPasses()
{ 
#if 0 //DEPRECATED -- RenderObjectBump should always be TRUE
<<<<<<< HEAD
	// <FS:PP> Attempt to speed up things a little
	// if (gSavedSettings.getBOOL("RenderObjectBump"))
	static LLCachedControl<bool> RenderObjectBump(gSavedSettings, "RenderObjectBump");
	if (RenderObjectBump)
	// </FS:PP>
=======
	if (gSavedSettings.getBOOL("RenderObjectBump"))
>>>>>>> 1962f0b3
	{
		return 1;
	}
	else
	{
		return 0;
	}
#else 
    return 1;
#endif
}

void LLDrawPoolBump::renderDeferred(S32 pass)
{
    LL_PROFILE_ZONE_SCOPED_CATEGORY_DRAWPOOL; //LL_RECORD_BLOCK_TIME(FTM_RENDER_BUMP);

    mShiny = TRUE;
    for (int i = 0; i < 2; ++i)
    {
        bool rigged = i == 1;
        gDeferredBumpProgram.bind(rigged);
        diffuse_channel = LLGLSLShader::sCurBoundShaderPtr->enableTexture(LLViewerShaderMgr::DIFFUSE_MAP);
        bump_channel = LLGLSLShader::sCurBoundShaderPtr->enableTexture(LLViewerShaderMgr::BUMP_MAP);
        gGL.getTexUnit(diffuse_channel)->unbind(LLTexUnit::TT_TEXTURE);
        gGL.getTexUnit(bump_channel)->unbind(LLTexUnit::TT_TEXTURE);

        U32 type = rigged ? LLRenderPass::PASS_BUMP_RIGGED : LLRenderPass::PASS_BUMP;
        LLCullResult::drawinfo_iterator begin = gPipeline.beginRenderMap(type);
        LLCullResult::drawinfo_iterator end = gPipeline.endRenderMap(type);

        LLVOAvatar* avatar = nullptr;
        U64 skin = 0;

<<<<<<< HEAD
        //std::unique_ptr<FSPerfStats::RecordAttachmentTime> ratPtr{}; // <FS:Beq/> render time capture
=======
>>>>>>> 1962f0b3
        for (LLCullResult::drawinfo_iterator i = begin; i != end; )
        {
            LLDrawInfo& params = **i;

            LLCullResult::increment_iterator(i, end);
<<<<<<< HEAD
            // <FS:Beq> Capture render times - BEQFIXMEPLEASE
            //if (params.mFace)
            //{
            //    LLViewerObject* vobj = (LLViewerObject *)params.mFace->getViewerObject();

            //    if (vobj && vobj->isAttachment())
            //    {
            //         trackAttachments(vobj, params.mFace->isState(LLFace::RIGGED), &ratPtr);
            //    }
            //}
            // </FS:Beq>
=======

>>>>>>> 1962f0b3
            LLGLSLShader::sCurBoundShaderPtr->setMinimumAlpha(params.mAlphaMaskCutoff);
            LLDrawPoolBump::bindBumpMap(params, bump_channel);

            if (rigged)
            {
                if (avatar != params.mAvatar || skin != params.mSkinInfo->mHash)
                {
                    uploadMatrixPalette(params);
                    avatar = params.mAvatar;
                    skin = params.mSkinInfo->mHash;
                }
                pushBatch(params, true, false);
            }
            else
            {
                pushBatch(params, true, false);
            }
        }

        LLGLSLShader::sCurBoundShaderPtr->disableTexture(LLViewerShaderMgr::DIFFUSE_MAP);
        LLGLSLShader::sCurBoundShaderPtr->disableTexture(LLViewerShaderMgr::BUMP_MAP);
        LLGLSLShader::sCurBoundShaderPtr->unbind();
        gGL.getTexUnit(0)->activate();
    }

    mShiny = FALSE;
}


void LLDrawPoolBump::renderPostDeferred(S32 pass)
{
    LL_PROFILE_ZONE_SCOPED_CATEGORY_DRAWPOOL
    for (int i = 0; i < 2; ++i)
    { // two passes -- static and rigged
        mRigged = (i == 1);

        // render shiny
        beginFullbrightShiny();
        renderFullbrightShiny();
        endFullbrightShiny();

        //render bump
        beginBump();
        renderBump(LLRenderPass::PASS_POST_BUMP);
        endBump();
    }
}


////////////////////////////////////////////////////////////////
// List of bump-maps created from other textures.


//const LLUUID TEST_BUMP_ID("3d33eaf2-459c-6f97-fd76-5fce3fc29447");

void LLBumpImageList::init()
{
	llassert( mBrightnessEntries.size() == 0 );
	llassert( mDarknessEntries.size() == 0 );

	LLStandardBumpmap::restoreGL();
    sMainQueue = LL::WorkQueue::getInstance("mainloop");
    sTexUpdateQueue = LL::WorkQueue::getInstance("LLImageGL"); // Share work queue with tex loader.
}

void LLBumpImageList::clear()
{
	LL_INFOS() << "Clearing dynamic bumpmaps." << LL_ENDL;
	// these will be re-populated on-demand
	mBrightnessEntries.clear();
	mDarknessEntries.clear();

    sRenderTarget.release();

	LLStandardBumpmap::clear();
}

void LLBumpImageList::shutdown()
{
	clear();
	LLStandardBumpmap::shutdown();
}

void LLBumpImageList::destroyGL()
{
	clear();
	LLStandardBumpmap::destroyGL();
}

void LLBumpImageList::restoreGL()
{
	if(!gTextureList.isInitialized())
	{
		//safe to return here because bump images will be reloaded during initialization later.
		return ;
	}

	LLStandardBumpmap::restoreGL();
	// Images will be recreated as they are needed.
}


LLBumpImageList::~LLBumpImageList()
{
	// Shutdown should have already been called.
	llassert( mBrightnessEntries.size() == 0 );
	llassert( mDarknessEntries.size() == 0 );
}


// Note: Does nothing for entries in gStandardBumpmapList that are not actually standard bump images (e.g. none, brightness, and darkness)
void LLBumpImageList::addTextureStats(U8 bump, const LLUUID& base_image_id, F32 virtual_size)
{
	bump &= TEM_BUMP_MASK;
	LLViewerFetchedTexture* bump_image = gStandardBumpmapList[bump].mImage;
	if( bump_image )
	{		
		bump_image->addTextureStats(virtual_size);
	}
}


void LLBumpImageList::updateImages()
{	
	for (bump_image_map_t::iterator iter = mBrightnessEntries.begin(); iter != mBrightnessEntries.end(); )
	{
		bump_image_map_t::iterator curiter = iter++;
		LLViewerTexture* image = curiter->second;
		if( image )
		{
			BOOL destroy = TRUE;
			if( image->hasGLTexture())
			{
				if( image->getBoundRecently() )
				{
					destroy = FALSE;
				}
				else
				{
					image->destroyGLTexture();
				}
			}

			if( destroy )
			{
				//LL_INFOS() << "*** Destroying bright " << (void*)image << LL_ENDL;
				mBrightnessEntries.erase(curiter);   // deletes the image thanks to reference counting
			}
		}
	}
	
	for (bump_image_map_t::iterator iter = mDarknessEntries.begin(); iter != mDarknessEntries.end(); )
	{
		bump_image_map_t::iterator curiter = iter++;
		LLViewerTexture* image = curiter->second;
		if( image )
		{
			BOOL destroy = TRUE;
			if( image->hasGLTexture())
			{
				if( image->getBoundRecently() )
				{
					destroy = FALSE;
				}
				else
				{
					image->destroyGLTexture();
				}
			}

			if( destroy )
			{
				//LL_INFOS() << "*** Destroying dark " << (void*)image << LL_ENDL;;
				mDarknessEntries.erase(curiter);  // deletes the image thanks to reference counting
			}
		}
	}
}


// Note: the caller SHOULD NOT keep the pointer that this function returns.  It may be updated as more data arrives.
LLViewerTexture* LLBumpImageList::getBrightnessDarknessImage(LLViewerFetchedTexture* src_image, U8 bump_code )
{
    LL_PROFILE_ZONE_SCOPED_CATEGORY_DRAWPOOL;
	llassert( (bump_code == BE_BRIGHTNESS) || (bump_code == BE_DARKNESS) );

	LLViewerTexture* bump = NULL;
	
	bump_image_map_t* entries_list = NULL;
	void (*callback_func)( BOOL success, LLViewerFetchedTexture *src_vi, LLImageRaw* src, LLImageRaw* aux_src, S32 discard_level, BOOL final, void* userdata ) = NULL;

	switch( bump_code )
	{
	case BE_BRIGHTNESS:
		entries_list = &mBrightnessEntries;
		callback_func = LLBumpImageList::onSourceBrightnessLoaded;
		break;
	case BE_DARKNESS:
		entries_list = &mDarknessEntries;
		callback_func = LLBumpImageList::onSourceDarknessLoaded;
		break;
	default:
		llassert(0);
		return NULL;
	}

	bump_image_map_t::iterator iter = entries_list->find(src_image->getID());
	if (iter != entries_list->end() && iter->second.notNull())
	{
		bump = iter->second;
	}
	else
	{
		(*entries_list)[src_image->getID()] = LLViewerTextureManager::getLocalTexture( TRUE );
		bump = (*entries_list)[src_image->getID()]; // In case callback was called immediately and replaced the image
	}

	if (!src_image->hasCallbacks())
	{ //if image has no callbacks but resolutions don't match, trigger raw image loaded callback again
		if (src_image->getWidth() != bump->getWidth() ||
			src_image->getHeight() != bump->getHeight())// ||
			//(LLPipeline::sRenderDeferred && bump->getComponents() != 4))
		{
			src_image->setBoostLevel(LLGLTexture::BOOST_BUMP) ;
			src_image->setLoadedCallback( callback_func, 0, TRUE, FALSE, new LLUUID(src_image->getID()), NULL );
			src_image->forceToSaveRawImage(0) ;
		}
	}

	return bump;
}


// static
void LLBumpImageList::onSourceBrightnessLoaded( BOOL success, LLViewerFetchedTexture *src_vi, LLImageRaw* src, LLImageRaw* aux_src, S32 discard_level, BOOL final, void* userdata )
{
    LL_PROFILE_ZONE_SCOPED_CATEGORY_DRAWPOOL;
	LLUUID* source_asset_id = (LLUUID*)userdata;
	LLBumpImageList::onSourceLoaded( success, src_vi, src, *source_asset_id, BE_BRIGHTNESS );
	if( final )
	{
		delete source_asset_id;
	}
}

// static
void LLBumpImageList::onSourceDarknessLoaded( BOOL success, LLViewerFetchedTexture *src_vi, LLImageRaw* src, LLImageRaw* aux_src, S32 discard_level, BOOL final, void* userdata )
{
	LLUUID* source_asset_id = (LLUUID*)userdata;
	LLBumpImageList::onSourceLoaded( success, src_vi, src, *source_asset_id, BE_DARKNESS );
	if( final )
	{
		delete source_asset_id;
	}
}

void LLBumpImageList::onSourceStandardLoaded( BOOL success, LLViewerFetchedTexture* src_vi, LLImageRaw* src, LLImageRaw* aux_src, S32 discard_level, BOOL final, void* userdata)
{
	if (success && LLPipeline::sRenderDeferred)
	{
        LL_PROFILE_ZONE_SCOPED_CATEGORY_DRAWPOOL;
		LLPointer<LLImageRaw> nrm_image = new LLImageRaw(src->getWidth(), src->getHeight(), 4);
		{
			generateNormalMapFromAlpha(src, nrm_image);
		}
		src_vi->setExplicitFormat(GL_RGBA, GL_RGBA);
		{
			src_vi->createGLTexture(src_vi->getDiscardLevel(), nrm_image);
		}
	}
}

void LLBumpImageList::generateNormalMapFromAlpha(LLImageRaw* src, LLImageRaw* nrm_image)
{
	U8* nrm_data = nrm_image->getData();
	S32 resX = src->getWidth();
	S32 resY = src->getHeight();

	U8* src_data = src->getData();

	S32 src_cmp = src->getComponents();

	// <FS:PP> Attempt to speed up things a little
	// F32 norm_scale = gSavedSettings.getF32("RenderNormalMapScale");
	static LLCachedControl<F32> RenderNormalMapScale(gSavedSettings, "RenderNormalMapScale");
	F32 norm_scale = RenderNormalMapScale;
	// </FS:PP>

	U32 idx = 0;
	//generate normal map from pseudo-heightfield
	for (S32 j = 0; j < resY; ++j)
	{
		for (S32 i = 0; i < resX; ++i)
		{
			S32 rX = (i+1)%resX;
			S32 rY = (j+1)%resY;
			S32 lX = (i-1)%resX;
			S32 lY = (j-1)%resY;

			if (lX < 0)
			{
				lX += resX;
			}
			if (lY < 0)
			{
				lY += resY;
			}

			F32 cH = (F32) src_data[(j*resX+i)*src_cmp+src_cmp-1];

			LLVector3 right = LLVector3(norm_scale, 0, (F32) src_data[(j*resX+rX)*src_cmp+src_cmp-1]-cH);
			LLVector3 left = LLVector3(-norm_scale, 0, (F32) src_data[(j*resX+lX)*src_cmp+src_cmp-1]-cH);
			LLVector3 up = LLVector3(0, -norm_scale, (F32) src_data[(lY*resX+i)*src_cmp+src_cmp-1]-cH);
			LLVector3 down = LLVector3(0, norm_scale, (F32) src_data[(rY*resX+i)*src_cmp+src_cmp-1]-cH);

			LLVector3 norm = right%down + down%left + left%up + up%right;
		
			norm.normVec();
			
			norm *= 0.5f;
			norm += LLVector3(0.5f,0.5f,0.5f);

			idx = (j*resX+i)*4;
			nrm_data[idx+0]= (U8) (norm.mV[0]*255);
			nrm_data[idx+1]= (U8) (norm.mV[1]*255);
			nrm_data[idx+2]= (U8) (norm.mV[2]*255);
			nrm_data[idx+3]= src_data[(j*resX+i)*src_cmp+src_cmp-1];
		}
	}
}

// static
void LLBumpImageList::onSourceLoaded( BOOL success, LLViewerTexture *src_vi, LLImageRaw* src, LLUUID& source_asset_id, EBumpEffect bump_code )
{
    LL_PROFILE_ZONE_SCOPED_CATEGORY_DRAWPOOL;

	if( success )
	{
        LL_PROFILE_ZONE_SCOPED_CATEGORY_DRAWPOOL;


		bump_image_map_t& entries_list(bump_code == BE_BRIGHTNESS ? gBumpImageList.mBrightnessEntries : gBumpImageList.mDarknessEntries );
		bump_image_map_t::iterator iter = entries_list.find(source_asset_id);

		{
			if (iter == entries_list.end() ||
				iter->second.isNull() ||
							iter->second->getWidth() != src->getWidth() ||
							iter->second->getHeight() != src->getHeight()) // bump not cached yet or has changed resolution
			{ //make sure an entry exists for this image
				entries_list[src_vi->getID()] = LLViewerTextureManager::getLocalTexture(TRUE);
				iter = entries_list.find(src_vi->getID());
			}
		}

		if (iter->second->getWidth() != src->getWidth() ||
			iter->second->getHeight() != src->getHeight()) // bump not cached yet or has changed resolution
		{
			LLPointer<LLImageRaw> dst_image = new LLImageRaw(src->getWidth(), src->getHeight(), 1);
			U8* dst_data = dst_image->getData();
			S32 dst_data_size = dst_image->getDataSize();

			U8* src_data = src->getData();
			S32 src_data_size = src->getDataSize();

			S32 src_components = src->getComponents();

			// Convert to luminance and then scale and bias that to get ready for
			// embossed bump mapping.  (0-255 maps to 127-255)

			// Convert to fixed point so we don't have to worry about precision/clamping.
			const S32 FIXED_PT = 8;
			const S32 R_WEIGHT = S32(0.2995f * (1<<FIXED_PT));
			const S32 G_WEIGHT = S32(0.5875f * (1<<FIXED_PT));
			const S32 B_WEIGHT = S32(0.1145f * (1<<FIXED_PT));

			S32 minimum = 255;
			S32 maximum = 0;

			switch( src_components )
			{
			case 1:
			case 2:
				{
					if( src_data_size == dst_data_size * src_components )
					{
						for( S32 i = 0, j=0; i < dst_data_size; i++, j+= src_components )
						{
							dst_data[i] = src_data[j];
							if( dst_data[i] < minimum )
							{
								minimum = dst_data[i];
							}
							if( dst_data[i] > maximum )
							{
								maximum = dst_data[i];
							}
						}
					}
					else
					{
						llassert(0);
						dst_image->clear();
					}
				}
				break;
			case 3:
			case 4:
				{
					if( src_data_size == dst_data_size * src_components )
					{
						for( S32 i = 0, j=0; i < dst_data_size; i++, j+= src_components )
						{
							// RGB to luminance
							dst_data[i] = (R_WEIGHT * src_data[j] + G_WEIGHT * src_data[j+1] + B_WEIGHT * src_data[j+2]) >> FIXED_PT;
							//llassert( dst_data[i] <= 255 );true because it's 8bit
							if( dst_data[i] < minimum )
							{
								minimum = dst_data[i];
							}
							if( dst_data[i] > maximum )
							{
								maximum = dst_data[i];
							}
						}
					}
					else
					{
						llassert(0);
						dst_image->clear();
					}
				}
				break;
			default:
				llassert(0);
				dst_image->clear();
				break;
			}

			if( maximum > minimum )
			{
				U8 bias_and_scale_lut[256];
				F32 twice_one_over_range = 2.f / (maximum - minimum);
				S32 i;

				const F32 ARTIFICIAL_SCALE = 2.f;  // Advantage: exaggerates the effect in midrange.  Disadvantage: clamps at the extremes.
				if (BE_DARKNESS == bump_code)
				{
					for( i = minimum; i <= maximum; i++ )
					{
						F32 minus_one_to_one = F32(maximum - i) * twice_one_over_range - 1.f;
						bias_and_scale_lut[i] = llclampb(ll_round(127 * minus_one_to_one * ARTIFICIAL_SCALE + 128));
					}
				}
				else
				{
					for( i = minimum; i <= maximum; i++ )
					{
						F32 minus_one_to_one = F32(i - minimum) * twice_one_over_range - 1.f;
						bias_and_scale_lut[i] = llclampb(ll_round(127 * minus_one_to_one * ARTIFICIAL_SCALE + 128));
					}
				}

				for( i = 0; i < dst_data_size; i++ )
				{
					dst_data[i] = bias_and_scale_lut[dst_data[i]];
				}
			}

			//---------------------------------------------------
			// immediately assign bump to a smart pointer in case some local smart pointer
			// accidentally releases it.
            LLPointer<LLViewerTexture> bump = iter->second;

			if (!LLPipeline::sRenderDeferred)
			{
				bump->setExplicitFormat(GL_ALPHA8, GL_ALPHA);

#if LL_BUMPLIST_MULTITHREADED
                auto tex_queue = LLImageGLThread::sEnabled ? sTexUpdateQueue.lock() : nullptr;

                if (tex_queue)
                { //dispatch creation to background thread
                    LLImageRaw* dst_ptr = dst_image;
                    LLViewerTexture* bump_ptr = bump;
                    dst_ptr->ref();
                    bump_ptr->ref();
                    tex_queue->post(
                        [=]()
                        {
                            LL_PROFILE_ZONE_NAMED_CATEGORY_DRAWPOOL("bil - create texture");
                            bump_ptr->createGLTexture(0, dst_ptr);
                            bump_ptr->unref();
                            dst_ptr->unref();
                        });

                }
                else
#endif
                {
                    bump->createGLTexture(0, dst_image);
                }
			}
			else 
			{ //convert to normal map
                LL_PROFILE_ZONE_NAMED_CATEGORY_DRAWPOOL("bil - create normal map");
                LLImageGL* img = bump->getGLTexture();
                LLImageRaw* dst_ptr = dst_image.get();
                LLGLTexture* bump_ptr = bump.get();

                dst_ptr->ref();
                img->ref();
                bump_ptr->ref();
                auto create_func = [=]()
                {
                    img->setUseMipMaps(TRUE);
                    // upload dst_image to GPU (greyscale in red channel)
                    img->setExplicitFormat(GL_RED, GL_RED);

                    bump_ptr->createGLTexture(0, dst_ptr);
                    dst_ptr->unref();
                };

                auto generate_func = [=]()
                {
                    // Allocate an empty RGBA texture at "tex_name" the same size as bump
                    //  Note: bump will still point at GPU copy of dst_image
                    bump_ptr->setExplicitFormat(GL_RGBA, GL_RGBA);
                    LLGLuint tex_name;
                    img->createGLTexture(0, nullptr, 0, 0, true, &tex_name);

                    // point render target at empty buffer
                    sRenderTarget.setColorAttachment(img, tex_name);

                    // generate normal map in empty texture
                    {
                        sRenderTarget.bindTarget();

                        LLGLDepthTest depth(GL_FALSE);
                        LLGLDisable cull(GL_CULL_FACE);
                        LLGLDisable blend(GL_BLEND);
                        gGL.setColorMask(TRUE, TRUE);

                        gNormalMapGenProgram.bind();

                        static LLStaticHashedString sNormScale("norm_scale");
                        static LLStaticHashedString sStepX("stepX");
                        static LLStaticHashedString sStepY("stepY");

                        gNormalMapGenProgram.uniform1f(sNormScale, gSavedSettings.getF32("RenderNormalMapScale"));
                        gNormalMapGenProgram.uniform1f(sStepX, 1.f / bump_ptr->getWidth());
                        gNormalMapGenProgram.uniform1f(sStepY, 1.f / bump_ptr->getHeight());

                        gGL.getTexUnit(0)->bind(bump_ptr);

                        gGL.begin(LLRender::TRIANGLE_STRIP);
                        gGL.texCoord2f(0, 0);
                        gGL.vertex2f(0, 0);

                        gGL.texCoord2f(0, 1);
                        gGL.vertex2f(0, 1);

                        gGL.texCoord2f(1, 0);
                        gGL.vertex2f(1, 0);

                        gGL.texCoord2f(1, 1);
                        gGL.vertex2f(1, 1);

                        gGL.end();

                        gGL.flush();

                        gNormalMapGenProgram.unbind();

                        sRenderTarget.flush();
                        sRenderTarget.releaseColorAttachment();
                    }

                    // point bump at normal map and free gpu copy of dst_image
                    img->syncTexName(tex_name);

                    // generate mipmap
                    gGL.getTexUnit(0)->bind(img);
                    glGenerateMipmap(GL_TEXTURE_2D);
                    gGL.getTexUnit(0)->disable();

                    bump_ptr->unref();
                    img->unref();
                };

#if LL_BUMPLIST_MULTITHREADED
                auto main_queue = LLImageGLThread::sEnabled ? sMainQueue.lock() : nullptr;

                if (main_queue)
                { //dispatch texture upload to background thread, issue GPU commands to generate normal map on main thread
                    main_queue->postTo(
                        sTexUpdateQueue,
                        create_func,
                        generate_func);
                }
                else
#endif
                { // immediate upload texture and generate normal map
                    create_func();
                    generate_func();
                }


			}

			iter->second = bump; // derefs (and deletes) old image
			//---------------------------------------------------
		}
	}
}

void LLDrawPoolBump::pushBumpBatches(U32 type)
{	
    LLVOAvatar* avatar = nullptr;
    U64 skin = 0;

    if (mRigged)
    { // nudge type enum and include skinweights for rigged pass
        type += 1;
    }

    LLCullResult::drawinfo_iterator begin = gPipeline.beginRenderMap(type);
    LLCullResult::drawinfo_iterator end = gPipeline.endRenderMap(type);

	//std::unique_ptr<FSPerfStats::RecordAttachmentTime> ratPtr{}; // <FS:Beq/> render time capture
	for (LLCullResult::drawinfo_iterator i = begin; i != end; ++i)	
	{
		LLDrawInfo& params = **i;
		// <FS:Beq> Capture render times - BEQFIXMEPLEASE
		//if (params.mFace)
		//{
		//	LLViewerObject* vobj = (LLViewerObject *)params.mFace->getViewerObject();
		//	
		//	if (vobj && vobj->isAttachment())
		//	{
		//		trackAttachments(vobj, params.mFace->isState(LLFace::RIGGED), &ratPtr);
		//	}
		//}
		// </FS:Beq>

		if (LLDrawPoolBump::bindBumpMap(params))
		{
            if (mRigged)
            {
                if (avatar != params.mAvatar || skin != params.mSkinInfo->mHash)
                {
                    if (uploadMatrixPalette(params))
                    {
                        avatar = params.mAvatar;
                        skin = params.mSkinInfo->mHash;
                    }
                    else
                    {
                        continue;
                    }
                }
            }
			pushBatch(params, false);
		}
	}
}

void LLDrawPoolBump::pushBatch(LLDrawInfo& params, bool texture, bool batch_textures)
{
    LL_PROFILE_ZONE_SCOPED_CATEGORY_DRAWPOOL;
	applyModelMatrix(params);

	bool tex_setup = false;

	if (batch_textures && params.mTextureList.size() > 1)
	{
		for (U32 i = 0; i < params.mTextureList.size(); ++i)
		{
			if (params.mTextureList[i].notNull())
			{
				gGL.getTexUnit(i)->bindFast(params.mTextureList[i]);
			}
		}
	}
	else
	{ //not batching textures or batch has only 1 texture -- might need a texture matrix
		if (params.mTextureMatrix)
		{
			if (mShiny)
			{
				gGL.getTexUnit(0)->activate();
				gGL.matrixMode(LLRender::MM_TEXTURE);
			}
			else
			{
				gGL.getTexUnit(0)->activate();
				gGL.matrixMode(LLRender::MM_TEXTURE);
				gGL.loadMatrix((GLfloat*) params.mTextureMatrix->mMatrix);
				gPipeline.mTextureMatrixOps++;
			}

			gGL.loadMatrix((GLfloat*) params.mTextureMatrix->mMatrix);
			gPipeline.mTextureMatrixOps++;

			tex_setup = true;
		}

		if (mShiny && mShaderLevel > 1 && texture)
		{
			if (params.mTexture.notNull())
			{
				gGL.getTexUnit(diffuse_channel)->bindFast(params.mTexture);
			}
			else
			{
				gGL.getTexUnit(diffuse_channel)->unbind(LLTexUnit::TT_TEXTURE);
			}
		}
	}

	params.mVertexBuffer->setBuffer();
	params.mVertexBuffer->drawRange(LLRender::TRIANGLES, params.mStart, params.mEnd, params.mCount, params.mOffset);

    if (tex_setup)
	{
		if (mShiny)
		{
			gGL.getTexUnit(0)->activate();
		}
		else
		{
			gGL.getTexUnit(0)->activate();
			gGL.matrixMode(LLRender::MM_TEXTURE);
		}
		gGL.loadIdentity();
		gGL.matrixMode(LLRender::MM_MODELVIEW);
	}
}

void LLDrawPoolInvisible::render(S32 pass)
{ //render invisiprims
	LL_PROFILE_ZONE_SCOPED_CATEGORY_DRAWPOOL; //LL_RECORD_BLOCK_TIME(FTM_RENDER_INVISIBLE);
  
	if (gPipeline.shadersLoaded())
	{
		gOcclusionProgram.bind();
	}

	U32 invisi_mask = LLVertexBuffer::MAP_VERTEX;
	//glStencilMask(0); //deprecated
	gGL.setColorMask(false, false);
	pushBatches(LLRenderPass::PASS_INVISIBLE, invisi_mask, FALSE);
	gGL.setColorMask(true, false);
	//glStencilMask(0xFFFFFFFF); //deprecated

	if (gPipeline.shadersLoaded())
	{
		gOcclusionProgram.unbind();
	}
}<|MERGE_RESOLUTION|>--- conflicted
+++ resolved
@@ -554,12 +554,8 @@
 }
 
 void LLDrawPoolBump::renderGroup(LLSpatialGroup* group, U32 type, bool texture = true)
-<<<<<<< HEAD
 {			
 	LL_PROFILE_ZONE_SCOPED_CATEGORY_DRAWPOOL;
-=======
-{					
->>>>>>> 1962f0b3
 	LLSpatialGroup::drawmap_elem_t& draw_info = group->mDrawMap[type];	
 	
 	//std::unique_ptr<FSPerfStats::RecordAttachmentTime> ratPtr{}; // <FS:Beq/> render time capture
@@ -700,15 +696,11 @@
 S32 LLDrawPoolBump::getNumDeferredPasses()
 { 
 #if 0 //DEPRECATED -- RenderObjectBump should always be TRUE
-<<<<<<< HEAD
 	// <FS:PP> Attempt to speed up things a little
 	// if (gSavedSettings.getBOOL("RenderObjectBump"))
 	static LLCachedControl<bool> RenderObjectBump(gSavedSettings, "RenderObjectBump");
 	if (RenderObjectBump)
 	// </FS:PP>
-=======
-	if (gSavedSettings.getBOOL("RenderObjectBump"))
->>>>>>> 1962f0b3
 	{
 		return 1;
 	}
@@ -742,16 +734,12 @@
         LLVOAvatar* avatar = nullptr;
         U64 skin = 0;
 
-<<<<<<< HEAD
         //std::unique_ptr<FSPerfStats::RecordAttachmentTime> ratPtr{}; // <FS:Beq/> render time capture
-=======
->>>>>>> 1962f0b3
         for (LLCullResult::drawinfo_iterator i = begin; i != end; )
         {
             LLDrawInfo& params = **i;
 
             LLCullResult::increment_iterator(i, end);
-<<<<<<< HEAD
             // <FS:Beq> Capture render times - BEQFIXMEPLEASE
             //if (params.mFace)
             //{
@@ -763,9 +751,6 @@
             //    }
             //}
             // </FS:Beq>
-=======
-
->>>>>>> 1962f0b3
             LLGLSLShader::sCurBoundShaderPtr->setMinimumAlpha(params.mAlphaMaskCutoff);
             LLDrawPoolBump::bindBumpMap(params, bump_channel);
 
