/**
 * @file lldrawpoolbump.cpp
 * @brief LLDrawPoolBump class implementation
 *
 * $LicenseInfo:firstyear=2003&license=viewerlgpl$
 * Second Life Viewer Source Code
 * Copyright (C) 2010, Linden Research, Inc.
 *
 * This library is free software; you can redistribute it and/or
 * modify it under the terms of the GNU Lesser General Public
 * License as published by the Free Software Foundation;
 * version 2.1 of the License only.
 *
 * This library is distributed in the hope that it will be useful,
 * but WITHOUT ANY WARRANTY; without even the implied warranty of
 * MERCHANTABILITY or FITNESS FOR A PARTICULAR PURPOSE.  See the GNU
 * Lesser General Public License for more details.
 *
 * You should have received a copy of the GNU Lesser General Public
 * License along with this library; if not, write to the Free Software
 * Foundation, Inc., 51 Franklin Street, Fifth Floor, Boston, MA  02110-1301  USA
 *
 * Linden Research, Inc., 945 Battery Street, San Francisco, CA  94111  USA
 * $/LicenseInfo$
 */

#include "llviewerprecompiledheaders.h"

#include "lldrawpoolbump.h"

#include "llstl.h"
#include "llviewercontrol.h"
#include "lldir.h"
#include "m3math.h"
#include "m4math.h"
#include "v4math.h"
#include "llglheaders.h"
#include "llrender.h"

#include "llcubemap.h"
#include "lldrawable.h"
#include "llface.h"
#include "llsky.h"
#include "llstartup.h"
#include "lltextureentry.h"
#include "llviewercamera.h"
#include "llviewertexturelist.h"
#include "pipeline.h"
#include "llspatialpartition.h"
#include "llviewershadermgr.h"
#include "llmodel.h"

//#include "llimagebmp.h"
//#include "../tools/imdebug/imdebug.h"

// static
LLStandardBumpmap gStandardBumpmapList[TEM_BUMPMAP_COUNT];
LL::WorkQueue::weak_t LLBumpImageList::sMainQueue;
LL::WorkQueue::weak_t LLBumpImageList::sTexUpdateQueue;
LLRenderTarget LLBumpImageList::sRenderTarget;

// static
U32 LLStandardBumpmap::sStandardBumpmapCount = 0;

// static
LLBumpImageList gBumpImageList;

const S32 STD_BUMP_LATEST_FILE_VERSION = 1;

const U32 VERTEX_MASK_SHINY = LLVertexBuffer::MAP_VERTEX | LLVertexBuffer::MAP_NORMAL | LLVertexBuffer::MAP_COLOR;
const U32 VERTEX_MASK_BUMP = LLVertexBuffer::MAP_VERTEX |LLVertexBuffer::MAP_TEXCOORD0 | LLVertexBuffer::MAP_TEXCOORD1;

U32 LLDrawPoolBump::sVertexMask = VERTEX_MASK_SHINY;


static LLGLSLShader* shader = NULL;
static S32 cube_channel = -1;
static S32 diffuse_channel = -1;
static S32 bump_channel = -1;
static bool shiny = false;

// Enabled after changing LLViewerTexture::mNeedsCreateTexture to an
// LLAtomicBool; this should work just fine, now. HB
#define LL_BUMPLIST_MULTITHREADED 1


// static
void LLStandardBumpmap::shutdown()
{
    LLStandardBumpmap::destroyGL();
}

// static
void LLStandardBumpmap::restoreGL()
{
    addstandard();
}

// static
void LLStandardBumpmap::addstandard()
{
    if(!gTextureList.isInitialized())
    {
        //Note: loading pre-configuration sometimes triggers this call.
        //But it is safe to return here because bump images will be reloaded during initialization later.
        return ;
    }

    if (LLStartUp::getStartupState() < STATE_SEED_CAP_GRANTED)
    {
        // Not ready, need caps for images
        return;
    }

<<<<<<< HEAD
	// can't assert; we destroyGL and restoreGL a lot during *first* startup, which populates this list already, THEN we explicitly init the list as part of *normal* startup.  Sigh.  So clear the list every time before we (re-)add the standard bumpmaps.
	//llassert( LLStandardBumpmap::sStandardBumpmapCount == 0 );
	clear();
	LL_INFOS() << "Adding standard bumpmaps." << LL_ENDL;
	gStandardBumpmapList[LLStandardBumpmap::sStandardBumpmapCount++] = LLStandardBumpmap("None");		// BE_NO_BUMP
	gStandardBumpmapList[LLStandardBumpmap::sStandardBumpmapCount++] = LLStandardBumpmap("Brightness");	// BE_BRIGHTNESS
	gStandardBumpmapList[LLStandardBumpmap::sStandardBumpmapCount++] = LLStandardBumpmap("Darkness");	// BE_DARKNESS

	std::string file_name = gDirUtilp->getExpandedFilename( LL_PATH_APP_SETTINGS, "std_bump.ini" );
	LLFILE* file = LLFile::fopen( file_name, "rt" );	 /*Flawfinder: ignore*/
	if( !file )
	{
		LL_WARNS() << "Could not open std_bump <" << file_name << ">" << LL_ENDL;
		return;
	}

	S32 file_version = 0;

	S32 fields_read = fscanf( file, "LLStandardBumpmap version %d", &file_version );
	if( fields_read != 1 )
	{
		fclose( file ); // <FS:ND/> Do not leak teh file handle.
		LL_WARNS() << "Bad LLStandardBumpmap header" << LL_ENDL;
		return;
	}

	if( file_version > STD_BUMP_LATEST_FILE_VERSION )
	{
		LL_WARNS() << "LLStandardBumpmap has newer version (" << file_version << ") than viewer (" << STD_BUMP_LATEST_FILE_VERSION << ")" << LL_ENDL;
		fclose( file ); // <FS:ND/> Do not leak the file handle
		return;
	}

	while( !feof(file) && (LLStandardBumpmap::sStandardBumpmapCount < (U32)TEM_BUMPMAP_COUNT) )
	{
		// *NOTE: This buffer size is hard coded into scanf() below.
		char label[2048] = "";	/* Flawfinder: ignore */
		char bump_image_id[2048] = "";	/* Flawfinder: ignore */
		fields_read = fscanf(	/* Flawfinder: ignore */
			file, "\n%2047s %2047s", label, bump_image_id);
		if( EOF == fields_read )
		{
			break;
		}
		if( fields_read != 2 )
		{
			LL_WARNS() << "Bad LLStandardBumpmap entry" << LL_ENDL;
			fclose( file ); // <FS:ND/> Do not leak the file handle
			return;
		}

// 		LL_INFOS() << "Loading bumpmap: " << bump_image_id << " from viewerart" << LL_ENDL;
		gStandardBumpmapList[LLStandardBumpmap::sStandardBumpmapCount].mLabel = label;
		gStandardBumpmapList[LLStandardBumpmap::sStandardBumpmapCount].mImage = 
			LLViewerTextureManager::getFetchedTexture(LLUUID(bump_image_id));	
		gStandardBumpmapList[LLStandardBumpmap::sStandardBumpmapCount].mImage->setBoostLevel(LLGLTexture::LOCAL) ;
		gStandardBumpmapList[LLStandardBumpmap::sStandardBumpmapCount].mImage->setLoadedCallback(LLBumpImageList::onSourceStandardLoaded, 0, true, false, NULL, NULL );
		gStandardBumpmapList[LLStandardBumpmap::sStandardBumpmapCount].mImage->forceToSaveRawImage(0, 30.f) ;
		LLStandardBumpmap::sStandardBumpmapCount++;
	}

	fclose( file );
=======
    // can't assert; we destroyGL and restoreGL a lot during *first* startup, which populates this list already, THEN we explicitly init the list as part of *normal* startup.  Sigh.  So clear the list every time before we (re-)add the standard bumpmaps.
    //llassert( LLStandardBumpmap::sStandardBumpmapCount == 0 );
    clear();
    LL_INFOS() << "Adding standard bumpmaps." << LL_ENDL;
    gStandardBumpmapList[LLStandardBumpmap::sStandardBumpmapCount++] = LLStandardBumpmap("None");       // BE_NO_BUMP
    gStandardBumpmapList[LLStandardBumpmap::sStandardBumpmapCount++] = LLStandardBumpmap("Brightness"); // BE_BRIGHTNESS
    gStandardBumpmapList[LLStandardBumpmap::sStandardBumpmapCount++] = LLStandardBumpmap("Darkness");   // BE_DARKNESS

    std::string file_name = gDirUtilp->getExpandedFilename( LL_PATH_APP_SETTINGS, "std_bump.ini" );
    LLFILE* file = LLFile::fopen( file_name, "rt" );     /*Flawfinder: ignore*/
    if( !file )
    {
        LL_WARNS() << "Could not open std_bump <" << file_name << ">" << LL_ENDL;
        return;
    }

    S32 file_version = 0;

    S32 fields_read = fscanf( file, "LLStandardBumpmap version %d", &file_version );
    if( fields_read != 1 )
    {
        fclose( file ); // <FS:ND/> Do not leak teh file handle.
        LL_WARNS() << "Bad LLStandardBumpmap header" << LL_ENDL;
        return;
    }

    if( file_version > STD_BUMP_LATEST_FILE_VERSION )
    {
        LL_WARNS() << "LLStandardBumpmap has newer version (" << file_version << ") than viewer (" << STD_BUMP_LATEST_FILE_VERSION << ")" << LL_ENDL;
        fclose( file ); // <FS:ND/> Do not leak the file handle
        return;
    }

    while( !feof(file) && (LLStandardBumpmap::sStandardBumpmapCount < (U32)TEM_BUMPMAP_COUNT) )
    {
        // *NOTE: This buffer size is hard coded into scanf() below.
        char label[2048] = "";  /* Flawfinder: ignore */
        char bump_image_id[2048] = "";  /* Flawfinder: ignore */
        fields_read = fscanf(   /* Flawfinder: ignore */
            file, "\n%2047s %2047s", label, bump_image_id);
        if( EOF == fields_read )
        {
            break;
        }
        if( fields_read != 2 )
        {
            LL_WARNS() << "Bad LLStandardBumpmap entry" << LL_ENDL;
            fclose( file ); // <FS:ND/> Do not leak the file handle
            return;
        }

//      LL_INFOS() << "Loading bumpmap: " << bump_image_id << " from viewerart" << LL_ENDL;
        gStandardBumpmapList[LLStandardBumpmap::sStandardBumpmapCount].mLabel = label;
        gStandardBumpmapList[LLStandardBumpmap::sStandardBumpmapCount].mImage =
            LLViewerTextureManager::getFetchedTexture(LLUUID(bump_image_id));
        gStandardBumpmapList[LLStandardBumpmap::sStandardBumpmapCount].mImage->setBoostLevel(LLGLTexture::LOCAL) ;
        gStandardBumpmapList[LLStandardBumpmap::sStandardBumpmapCount].mImage->setLoadedCallback(LLBumpImageList::onSourceStandardLoaded, 0, true, false, NULL, NULL );
        gStandardBumpmapList[LLStandardBumpmap::sStandardBumpmapCount].mImage->forceToSaveRawImage(0, 30.f) ;
        LLStandardBumpmap::sStandardBumpmapCount++;
    }

    fclose( file );
>>>>>>> 1a8a5404
}

// static
void LLStandardBumpmap::clear()
{
    LL_INFOS() << "Clearing standard bumpmaps." << LL_ENDL;
    for( U32 i = 0; i < LLStandardBumpmap::sStandardBumpmapCount; i++ )
    {
        gStandardBumpmapList[i].mLabel.assign("");
        gStandardBumpmapList[i].mImage = NULL;
    }
    sStandardBumpmapCount = 0;
}

// static
void LLStandardBumpmap::destroyGL()
{
    clear();
}



////////////////////////////////////////////////////////////////

LLDrawPoolBump::LLDrawPoolBump()
:  LLRenderPass(LLDrawPool::POOL_BUMP)
{
<<<<<<< HEAD
	shiny = false;
=======
    shiny = false;
>>>>>>> 1a8a5404
}


void LLDrawPoolBump::prerender()
{
    mShaderLevel = LLViewerShaderMgr::instance()->getShaderLevel(LLViewerShaderMgr::SHADER_OBJECT);
}

// static
S32 LLDrawPoolBump::numBumpPasses()
{
    return 1;
}


//static
void LLDrawPoolBump::bindCubeMap(LLGLSLShader* shader, S32 shader_level, S32& diffuse_channel, S32& cube_channel)
{
    LLCubeMap* cube_map = gSky.mVOSkyp ? gSky.mVOSkyp->getCubeMap() : NULL;
    if( cube_map && !LLPipeline::sReflectionProbesEnabled )
    {
        if (shader )
        {
            LLMatrix4 mat;
            mat.initRows(LLVector4(gGLModelView+0),
                         LLVector4(gGLModelView+4),
                         LLVector4(gGLModelView+8),
                         LLVector4(gGLModelView+12));
            LLVector3 vec = LLVector3(gShinyOrigin) * mat;
            LLVector4 vec4(vec, gShinyOrigin.mV[3]);
            shader->uniform4fv(LLViewerShaderMgr::SHINY_ORIGIN, 1, vec4.mV);
            if (shader_level > 1)
            {
                cube_map->setMatrix(1);
                // Make sure that texture coord generation happens for tex unit 1, as that's the one we use for
                // the cube map in the one pass shiny shaders
                cube_channel = shader->enableTexture(LLViewerShaderMgr::ENVIRONMENT_MAP, LLTexUnit::TT_CUBE_MAP);
                cube_map->enableTexture(cube_channel);
                diffuse_channel = shader->enableTexture(LLViewerShaderMgr::DIFFUSE_MAP);
            }
            else
            {
                cube_map->setMatrix(0);
                cube_channel = shader->enableTexture(LLViewerShaderMgr::ENVIRONMENT_MAP, LLTexUnit::TT_CUBE_MAP);
                diffuse_channel = -1;
                cube_map->enable(cube_channel);
            }
            gGL.getTexUnit(cube_channel)->bind(cube_map);
            gGL.getTexUnit(0)->activate();
        }
        else
        {
            cube_channel = 0;
            diffuse_channel = -1;
            gGL.getTexUnit(0)->disable();
            cube_map->enable(0);
            cube_map->setMatrix(0);
            gGL.getTexUnit(0)->bind(cube_map);
        }
    }
}

//static
void LLDrawPoolBump::unbindCubeMap(LLGLSLShader* shader, S32 shader_level, S32& diffuse_channel, S32& cube_channel)
{
    LLCubeMap* cube_map = gSky.mVOSkyp ? gSky.mVOSkyp->getCubeMap() : NULL;
    if( cube_map && !LLPipeline::sReflectionProbesEnabled)
    {
        if (shader_level > 1)
        {
            shader->disableTexture(LLViewerShaderMgr::ENVIRONMENT_MAP, LLTexUnit::TT_CUBE_MAP);

            if (LLViewerShaderMgr::instance()->getShaderLevel(LLViewerShaderMgr::SHADER_OBJECT) > 0)
            {
                if (diffuse_channel != 0)
                {
                    shader->disableTexture(LLViewerShaderMgr::DIFFUSE_MAP);
                }
            }
        }
        // Moved below shader->disableTexture call to avoid false alarms from auto-re-enable of textures on stage 0
        // MAINT-755
        cube_map->disable();
        cube_map->restoreMatrix();
    }
}

void LLDrawPoolBump::beginFullbrightShiny()
{
    LL_PROFILE_ZONE_SCOPED_CATEGORY_DRAWPOOL; //LL_RECORD_BLOCK_TIME(FTM_RENDER_SHINY);

    sVertexMask = VERTEX_MASK_SHINY | LLVertexBuffer::MAP_TEXCOORD0;

    // Second pass: environment map
    shader = &gDeferredFullbrightShinyProgram;
    if (LLPipeline::sRenderingHUDs)
    {
        shader = &gHUDFullbrightShinyProgram;
    }

    if (mRigged)
    {
        llassert(shader->mRiggedVariant);
        shader = shader->mRiggedVariant;
    }

    // bind exposure map so fullbright shader can cancel out exposure
    S32 channel = shader->enableTexture(LLShaderMgr::EXPOSURE_MAP);
    if (channel > -1)
    {
        gGL.getTexUnit(channel)->bind(&gPipeline.mExposureMap);
    }

    LLCubeMap* cube_map = gSky.mVOSkyp ? gSky.mVOSkyp->getCubeMap() : NULL;

    if (cube_map && !LLPipeline::sReflectionProbesEnabled)
    {
        // Make sure that texture coord generation happens for tex unit 1, as that's the one we use for
        // the cube map in the one pass shiny shaders
        gGL.getTexUnit(1)->disable();
        cube_channel = shader->enableTexture(LLViewerShaderMgr::ENVIRONMENT_MAP, LLTexUnit::TT_CUBE_MAP);
        cube_map->enableTexture(cube_channel);
        diffuse_channel = shader->enableTexture(LLViewerShaderMgr::DIFFUSE_MAP);

        gGL.getTexUnit(cube_channel)->bind(cube_map);
        gGL.getTexUnit(0)->activate();
    }

    {
        LLMatrix4 mat;
        mat.initRows(LLVector4(gGLModelView+0),
                     LLVector4(gGLModelView+4),
                     LLVector4(gGLModelView+8),
                     LLVector4(gGLModelView+12));
        shader->bind();

        LLVector3 vec = LLVector3(gShinyOrigin) * mat;
        LLVector4 vec4(vec, gShinyOrigin.mV[3]);
        shader->uniform4fv(LLViewerShaderMgr::SHINY_ORIGIN, 1, vec4.mV);

        if (LLPipeline::sReflectionProbesEnabled)
        {
            gPipeline.bindReflectionProbes(*shader);
        }
        else
        {
            gPipeline.setEnvMat(*shader);
        }
    }

    if (mShaderLevel > 1)
    { //indexed texture rendering, channel 0 is always diffuse
        diffuse_channel = 0;
    }

<<<<<<< HEAD
	shiny = true;
=======
    shiny = true;
>>>>>>> 1a8a5404
}

void LLDrawPoolBump::renderFullbrightShiny()
{
    LL_PROFILE_ZONE_SCOPED_CATEGORY_DRAWPOOL; //LL_RECORD_BLOCK_TIME(FTM_RENDER_SHINY);

    {
        LLGLEnable blend_enable(GL_BLEND);

        if (mShaderLevel > 1)
        {
            if (mRigged)
            {
                LLRenderPass::pushRiggedBatches(LLRenderPass::PASS_FULLBRIGHT_SHINY_RIGGED, true, true);
            }
            else
            {
                LLRenderPass::pushBatches(LLRenderPass::PASS_FULLBRIGHT_SHINY, true, true);
            }
        }
        else
        {
            if (mRigged)
            {
                LLRenderPass::pushRiggedBatches(LLRenderPass::PASS_FULLBRIGHT_SHINY_RIGGED);
            }
            else
            {
                LLRenderPass::pushBatches(LLRenderPass::PASS_FULLBRIGHT_SHINY);
            }
        }
    }
}

void LLDrawPoolBump::endFullbrightShiny()
{
    LL_PROFILE_ZONE_SCOPED_CATEGORY_DRAWPOOL; //LL_RECORD_BLOCK_TIME(FTM_RENDER_SHINY);

    LLCubeMap* cube_map = gSky.mVOSkyp ? gSky.mVOSkyp->getCubeMap() : NULL;
    if( cube_map && !LLPipeline::sReflectionProbesEnabled )
    {
        cube_map->disable();
        if (shader->mFeatures.hasReflectionProbes)
        {
            gPipeline.unbindReflectionProbes(*shader);
        }
<<<<<<< HEAD
		shader->unbind();
	}
	
	diffuse_channel = -1;
	cube_channel = 0;
	shiny = false;
=======
        shader->unbind();
    }

    diffuse_channel = -1;
    cube_channel = 0;
    shiny = false;
>>>>>>> 1a8a5404
}

void LLDrawPoolBump::renderGroup(LLSpatialGroup* group, U32 type, bool texture = true)
{
    LLSpatialGroup::drawmap_elem_t& draw_info = group->mDrawMap[type];

    for (LLSpatialGroup::drawmap_elem_t::iterator k = draw_info.begin(); k != draw_info.end(); ++k)
    {
        LLDrawInfo& params = **k;

        applyModelMatrix(params);

        params.mVertexBuffer->setBuffer();
        params.mVertexBuffer->drawRange(LLRender::TRIANGLES, params.mStart, params.mEnd, params.mCount, params.mOffset);
    }
}


// static
bool LLDrawPoolBump::bindBumpMap(LLDrawInfo& params, S32 channel)
{
    U8 bump_code = params.mBump;

    return bindBumpMap(bump_code, params.mTexture, channel);
}

//static
bool LLDrawPoolBump::bindBumpMap(LLFace* face, S32 channel)
{
<<<<<<< HEAD
	const LLTextureEntry* te = face->getTextureEntry();
	if (te)
	{
		U8 bump_code = te->getBumpmap();
		return bindBumpMap(bump_code, face->getTexture(), channel);
	}

	return false;
=======
    const LLTextureEntry* te = face->getTextureEntry();
    if (te)
    {
        U8 bump_code = te->getBumpmap();
        return bindBumpMap(bump_code, face->getTexture(), channel);
    }

    return false;
>>>>>>> 1a8a5404
}

//static
bool LLDrawPoolBump::bindBumpMap(U8 bump_code, LLViewerTexture* texture, S32 channel)
{
    LL_PROFILE_ZONE_SCOPED_CATEGORY_DRAWPOOL;
<<<<<<< HEAD
	//Note: texture atlas does not support bump texture now.
	LLViewerFetchedTexture* tex = LLViewerTextureManager::staticCastToFetchedTexture(texture) ;
	if(!tex)
	{
		//if the texture is not a fetched texture
		return false;
	}

	LLViewerTexture* bump = NULL;

	switch( bump_code )
	{
	case BE_NO_BUMP:		
		break;
	case BE_BRIGHTNESS: 
	case BE_DARKNESS:
		bump = gBumpImageList.getBrightnessDarknessImage( tex, bump_code );
		break;

	default:
		if( bump_code < LLStandardBumpmap::sStandardBumpmapCount )
		{
			bump = gStandardBumpmapList[bump_code].mImage;
			gBumpImageList.addTextureStats(bump_code, tex->getID(), tex->getMaxVirtualSize());
		}
		break;
	}

	if (bump)
	{
		if (channel == -2)
		{
			gGL.getTexUnit(1)->bindFast(bump);
			gGL.getTexUnit(0)->bindFast(bump);
		}
		else
		{
=======
    //Note: texture atlas does not support bump texture now.
    LLViewerFetchedTexture* tex = LLViewerTextureManager::staticCastToFetchedTexture(texture) ;
    if(!tex)
    {
        //if the texture is not a fetched texture
        return false;
    }

    LLViewerTexture* bump = NULL;

    switch( bump_code )
    {
    case BE_NO_BUMP:
        break;
    case BE_BRIGHTNESS:
    case BE_DARKNESS:
        bump = gBumpImageList.getBrightnessDarknessImage( tex, bump_code );
        break;

    default:
        if( bump_code < LLStandardBumpmap::sStandardBumpmapCount )
        {
            bump = gStandardBumpmapList[bump_code].mImage;
            gBumpImageList.addTextureStats(bump_code, tex->getID(), tex->getMaxVirtualSize());
        }
        break;
    }

    if (bump)
    {
        if (channel == -2)
        {
            gGL.getTexUnit(1)->bindFast(bump);
            gGL.getTexUnit(0)->bindFast(bump);
        }
        else
        {
>>>>>>> 1a8a5404
            // NOTE: do not use bindFast here (see SL-16222)
            gGL.getTexUnit(channel)->bind(bump);
        }

<<<<<<< HEAD
		return true;
	}

	return false;
=======
        return true;
    }

    return false;
>>>>>>> 1a8a5404
}

//static
void LLDrawPoolBump::beginBump()
{
    LL_PROFILE_ZONE_SCOPED_CATEGORY_DRAWPOOL; //LL_RECORD_BLOCK_TIME(FTM_RENDER_BUMP);
    sVertexMask = VERTEX_MASK_BUMP;
    // Optional second pass: emboss bump map
    stop_glerror();

    shader = &gObjectBumpProgram;

    if (mRigged)
    {
        llassert(shader->mRiggedVariant);
        shader = shader->mRiggedVariant;
    }

    shader->bind();

    gGL.setSceneBlendType(LLRender::BT_MULT_X2);
    stop_glerror();
}

//static
void LLDrawPoolBump::renderBump(U32 pass)
{
    LL_PROFILE_ZONE_SCOPED_CATEGORY_DRAWPOOL; //LL_RECORD_BLOCK_TIME(FTM_RENDER_BUMP);
    LLGLDepthTest gls_depth(GL_TRUE, GL_FALSE, GL_LEQUAL);
    LLGLEnable blend(GL_BLEND);
    gGL.diffuseColor4f(1,1,1,1);
    /// Get rid of z-fighting with non-bump pass.
    LLGLEnable polyOffset(GL_POLYGON_OFFSET_FILL);
    glPolygonOffset(-1.0f, -1.0f);
    pushBumpBatches(pass);
}

//static
void LLDrawPoolBump::endBump(U32 pass)
{
    LLGLSLShader::unbind();

    gGL.setSceneBlendType(LLRender::BT_ALPHA);
}

S32 LLDrawPoolBump::getNumDeferredPasses()
{
    return 1;
}

void LLDrawPoolBump::renderDeferred(S32 pass)
{
    LL_PROFILE_ZONE_SCOPED_CATEGORY_DRAWPOOL; //LL_RECORD_BLOCK_TIME(FTM_RENDER_BUMP);

    shiny = true;
    for (int i = 0; i < 2; ++i)
    {
        bool rigged = i == 1;
        gDeferredBumpProgram.bind(rigged);
        diffuse_channel = LLGLSLShader::sCurBoundShaderPtr->enableTexture(LLViewerShaderMgr::DIFFUSE_MAP);
        bump_channel = LLGLSLShader::sCurBoundShaderPtr->enableTexture(LLViewerShaderMgr::BUMP_MAP);
        gGL.getTexUnit(diffuse_channel)->unbind(LLTexUnit::TT_TEXTURE);
        gGL.getTexUnit(bump_channel)->unbind(LLTexUnit::TT_TEXTURE);

        U32 type = rigged ? LLRenderPass::PASS_BUMP_RIGGED : LLRenderPass::PASS_BUMP;
        LLCullResult::drawinfo_iterator begin = gPipeline.beginRenderMap(type);
        LLCullResult::drawinfo_iterator end = gPipeline.endRenderMap(type);

        LLVOAvatar* avatar = nullptr;
        U64 skin = 0;

        for (LLCullResult::drawinfo_iterator i = begin; i != end; )
        {
            LLDrawInfo& params = **i;

            LLCullResult::increment_iterator(i, end);

            LLGLSLShader::sCurBoundShaderPtr->setMinimumAlpha(params.mAlphaMaskCutoff);
            LLDrawPoolBump::bindBumpMap(params, bump_channel);

            if (rigged)
            {
                if (avatar != params.mAvatar || skin != params.mSkinInfo->mHash)
                {
                    uploadMatrixPalette(params);
                    avatar = params.mAvatar;
                    skin = params.mSkinInfo->mHash;
                }
                pushBumpBatch(params, true, false);
            }
            else
            {
                pushBumpBatch(params, true, false);
            }
        }

        LLGLSLShader::sCurBoundShaderPtr->disableTexture(LLViewerShaderMgr::DIFFUSE_MAP);
        LLGLSLShader::sCurBoundShaderPtr->disableTexture(LLViewerShaderMgr::BUMP_MAP);
        LLGLSLShader::sCurBoundShaderPtr->unbind();
        gGL.getTexUnit(0)->activate();
    }

    shiny = false;
}


void LLDrawPoolBump::renderPostDeferred(S32 pass)
{
    LL_PROFILE_ZONE_SCOPED_CATEGORY_DRAWPOOL;

    S32 num_passes = LLPipeline::sRenderingHUDs ? 1 : 2; // skip rigged pass when rendering HUDs

    for (int i = 0; i < num_passes; ++i)
    { // two passes -- static and rigged
        mRigged = (i == 1);

        // render shiny
        beginFullbrightShiny();
        renderFullbrightShiny();
        endFullbrightShiny();

        //render bump
        beginBump();
        renderBump(LLRenderPass::PASS_POST_BUMP);
        endBump();
    }
}


////////////////////////////////////////////////////////////////
// List of bump-maps created from other textures.


//const LLUUID TEST_BUMP_ID("3d33eaf2-459c-6f97-fd76-5fce3fc29447");

void LLBumpImageList::init()
{
    llassert( mBrightnessEntries.size() == 0 );
    llassert( mDarknessEntries.size() == 0 );

    LLStandardBumpmap::restoreGL();
    sMainQueue = LL::WorkQueue::getInstance("mainloop");
    sTexUpdateQueue = LL::WorkQueue::getInstance("LLImageGL"); // Share work queue with tex loader.
}

void LLBumpImageList::clear()
{
    LL_INFOS() << "Clearing dynamic bumpmaps." << LL_ENDL;
    // these will be re-populated on-demand
    mBrightnessEntries.clear();
    mDarknessEntries.clear();

    sRenderTarget.release();

    LLStandardBumpmap::clear();
}

void LLBumpImageList::shutdown()
{
    clear();
    LLStandardBumpmap::shutdown();
}

void LLBumpImageList::destroyGL()
{
    clear();
    LLStandardBumpmap::destroyGL();
}

void LLBumpImageList::restoreGL()
{
    if(!gTextureList.isInitialized())
    {
        //safe to return here because bump images will be reloaded during initialization later.
        return ;
    }

    LLStandardBumpmap::restoreGL();
    // Images will be recreated as they are needed.
}


LLBumpImageList::~LLBumpImageList()
{
    // Shutdown should have already been called.
    llassert( mBrightnessEntries.size() == 0 );
    llassert( mDarknessEntries.size() == 0 );
}


// Note: Does nothing for entries in gStandardBumpmapList that are not actually standard bump images (e.g. none, brightness, and darkness)
void LLBumpImageList::addTextureStats(U8 bump, const LLUUID& base_image_id, F32 virtual_size)
{
    bump &= TEM_BUMP_MASK;
    LLViewerFetchedTexture* bump_image = gStandardBumpmapList[bump].mImage;
    if( bump_image )
    {
        bump_image->addTextureStats(virtual_size);
    }
}


void LLBumpImageList::updateImages()
<<<<<<< HEAD
{	
    llassert(LLCoros::on_main_thread_main_coro()); // This code is not thread safe

	for (bump_image_map_t::iterator iter = mBrightnessEntries.begin(); iter != mBrightnessEntries.end(); )
	{
		LLViewerTexture* image = iter->second;
		if( image )
		{
			bool destroy = true;
			if( image->hasGLTexture())
			{
				if( image->getBoundRecently() )
				{
					destroy = false;
				}
				else
				{
					image->destroyGLTexture();
				}
			}

			if( destroy )
			{
				//LL_INFOS() << "*** Destroying bright " << (void*)image << LL_ENDL;
				iter = mBrightnessEntries.erase(iter);   // deletes the image thanks to reference counting
                continue;
			}
		}
        ++iter;
	}
	
	for (bump_image_map_t::iterator iter = mDarknessEntries.begin(); iter != mDarknessEntries.end(); )
	{
		bump_image_map_t::iterator curiter = iter++;
		LLViewerTexture* image = curiter->second;
		if( image )
		{
			bool destroy = true;
			if( image->hasGLTexture())
			{
				if( image->getBoundRecently() )
				{
					destroy = false;
				}
				else
				{
					image->destroyGLTexture();
				}
			}

			if( destroy )
			{
				//LL_INFOS() << "*** Destroying dark " << (void*)image << LL_ENDL;;
				mDarknessEntries.erase(curiter);  // deletes the image thanks to reference counting
			}
		}
	}
=======
{
    for (bump_image_map_t::iterator iter = mBrightnessEntries.begin(); iter != mBrightnessEntries.end(); )
    {
        bump_image_map_t::iterator curiter = iter++;
        LLViewerTexture* image = curiter->second;
        if( image )
        {
            bool destroy = true;
            if( image->hasGLTexture())
            {
                if( image->getBoundRecently() )
                {
                    destroy = false;
                }
                else
                {
                    image->destroyGLTexture();
                }
            }

            if( destroy )
            {
                //LL_INFOS() << "*** Destroying bright " << (void*)image << LL_ENDL;
                mBrightnessEntries.erase(curiter);   // deletes the image thanks to reference counting
            }
        }
    }

    for (bump_image_map_t::iterator iter = mDarknessEntries.begin(); iter != mDarknessEntries.end(); )
    {
        bump_image_map_t::iterator curiter = iter++;
        LLViewerTexture* image = curiter->second;
        if( image )
        {
            bool destroy = true;
            if( image->hasGLTexture())
            {
                if( image->getBoundRecently() )
                {
                    destroy = false;
                }
                else
                {
                    image->destroyGLTexture();
                }
            }

            if( destroy )
            {
                //LL_INFOS() << "*** Destroying dark " << (void*)image << LL_ENDL;;
                mDarknessEntries.erase(curiter);  // deletes the image thanks to reference counting
            }
        }
    }
>>>>>>> 1a8a5404
}


// Note: the caller SHOULD NOT keep the pointer that this function returns.  It may be updated as more data arrives.
LLViewerTexture* LLBumpImageList::getBrightnessDarknessImage(LLViewerFetchedTexture* src_image, U8 bump_code )
{
    LL_PROFILE_ZONE_SCOPED_CATEGORY_DRAWPOOL;
<<<<<<< HEAD
	llassert( (bump_code == BE_BRIGHTNESS) || (bump_code == BE_DARKNESS) );

	LLViewerTexture* bump = NULL;
	
	bump_image_map_t* entries_list = NULL;
	void (*callback_func)( bool success, LLViewerFetchedTexture *src_vi, LLImageRaw* src, LLImageRaw* aux_src, S32 discard_level, bool final, void* userdata ) = NULL;

	switch( bump_code )
	{
	case BE_BRIGHTNESS:
		entries_list = &mBrightnessEntries;
		callback_func = LLBumpImageList::onSourceBrightnessLoaded;
		break;
	case BE_DARKNESS:
		entries_list = &mDarknessEntries;
		callback_func = LLBumpImageList::onSourceDarknessLoaded;
		break;
	default:
		llassert(0);
		return NULL;
	}

	bump_image_map_t::iterator iter = entries_list->find(src_image->getID());
	if (iter != entries_list->end() && iter->second.notNull())
	{
		bump = iter->second;
	}
	else
	{
		(*entries_list)[src_image->getID()] = LLViewerTextureManager::getLocalTexture( true );
		bump = (*entries_list)[src_image->getID()]; // In case callback was called immediately and replaced the image
	}

	if (!src_image->hasCallbacks())
	{ //if image has no callbacks but resolutions don't match, trigger raw image loaded callback again
		if (src_image->getWidth() != bump->getWidth() ||
			src_image->getHeight() != bump->getHeight())// ||
			//(LLPipeline::sRenderDeferred && bump->getComponents() != 4))
		{
			src_image->setBoostLevel(LLGLTexture::BOOST_BUMP) ;
			src_image->setLoadedCallback( callback_func, 0, true, false, new LLUUID(src_image->getID()), NULL );
			src_image->forceToSaveRawImage(0) ;
		}
	}

	return bump;
=======
    llassert( (bump_code == BE_BRIGHTNESS) || (bump_code == BE_DARKNESS) );

    LLViewerTexture* bump = NULL;

    bump_image_map_t* entries_list = NULL;
    void (*callback_func)( bool success, LLViewerFetchedTexture *src_vi, LLImageRaw* src, LLImageRaw* aux_src, S32 discard_level, bool final, void* userdata ) = NULL;

    switch( bump_code )
    {
    case BE_BRIGHTNESS:
        entries_list = &mBrightnessEntries;
        callback_func = LLBumpImageList::onSourceBrightnessLoaded;
        break;
    case BE_DARKNESS:
        entries_list = &mDarknessEntries;
        callback_func = LLBumpImageList::onSourceDarknessLoaded;
        break;
    default:
        llassert(0);
        return NULL;
    }

    bump_image_map_t::iterator iter = entries_list->find(src_image->getID());
    if (iter != entries_list->end() && iter->second.notNull())
    {
        bump = iter->second;
    }
    else
    {
        (*entries_list)[src_image->getID()] = LLViewerTextureManager::getLocalTexture( true );
        bump = (*entries_list)[src_image->getID()]; // In case callback was called immediately and replaced the image
    }

    if (!src_image->hasCallbacks())
    { //if image has no callbacks but resolutions don't match, trigger raw image loaded callback again
        if (src_image->getWidth() != bump->getWidth() ||
            src_image->getHeight() != bump->getHeight())// ||
            //(LLPipeline::sRenderDeferred && bump->getComponents() != 4))
        {
            src_image->setBoostLevel(LLGLTexture::BOOST_BUMP) ;
            src_image->setLoadedCallback( callback_func, 0, true, false, new LLUUID(src_image->getID()), NULL );
            src_image->forceToSaveRawImage(0) ;
        }
    }

    return bump;
>>>>>>> 1a8a5404
}


// static
void LLBumpImageList::onSourceBrightnessLoaded( bool success, LLViewerFetchedTexture *src_vi, LLImageRaw* src, LLImageRaw* aux_src, S32 discard_level, bool final, void* userdata )
{
    LL_PROFILE_ZONE_SCOPED_CATEGORY_DRAWPOOL;
    LLUUID* source_asset_id = (LLUUID*)userdata;
    LLBumpImageList::onSourceLoaded( success, src_vi, src, *source_asset_id, BE_BRIGHTNESS );
    if( final )
    {
        delete source_asset_id;
    }
}

// static
void LLBumpImageList::onSourceDarknessLoaded( bool success, LLViewerFetchedTexture *src_vi, LLImageRaw* src, LLImageRaw* aux_src, S32 discard_level, bool final, void* userdata )
{
    LLUUID* source_asset_id = (LLUUID*)userdata;
    LLBumpImageList::onSourceLoaded( success, src_vi, src, *source_asset_id, BE_DARKNESS );
    if( final )
    {
        delete source_asset_id;
    }
}

void LLBumpImageList::onSourceStandardLoaded( bool success, LLViewerFetchedTexture* src_vi, LLImageRaw* src, LLImageRaw* aux_src, S32 discard_level, bool final, void* userdata)
{
    if (success && LLPipeline::sRenderDeferred)
    {
        LL_PROFILE_ZONE_SCOPED_CATEGORY_DRAWPOOL;
        LLPointer<LLImageRaw> nrm_image = new LLImageRaw(src->getWidth(), src->getHeight(), 4);
        {
            generateNormalMapFromAlpha(src, nrm_image);
        }
        src_vi->setExplicitFormat(GL_RGBA, GL_RGBA);
        {
            src_vi->createGLTexture(src_vi->getDiscardLevel(), nrm_image);
        }
    }
}

void LLBumpImageList::generateNormalMapFromAlpha(LLImageRaw* src, LLImageRaw* nrm_image)
{
<<<<<<< HEAD
	LLImageDataSharedLock lockIn(src);
	LLImageDataLock lockOut(nrm_image);

	U8* nrm_data = nrm_image->getData();
	S32 resX = src->getWidth();
	S32 resY = src->getHeight();

	const U8* src_data = src->getData();

	S32 src_cmp = src->getComponents();

	// <FS:PP> Attempt to speed up things a little
	// F32 norm_scale = gSavedSettings.getF32("RenderNormalMapScale");
	static LLCachedControl<F32> RenderNormalMapScale(gSavedSettings, "RenderNormalMapScale");
	F32 norm_scale = RenderNormalMapScale;
	// </FS:PP>

	U32 idx = 0;
	//generate normal map from pseudo-heightfield
	for (S32 j = 0; j < resY; ++j)
	{
		for (S32 i = 0; i < resX; ++i)
		{
			S32 rX = (i+1)%resX;
			S32 rY = (j+1)%resY;
			S32 lX = (i-1)%resX;
			S32 lY = (j-1)%resY;

			if (lX < 0)
			{
				lX += resX;
			}
			if (lY < 0)
			{
				lY += resY;
			}

			F32 cH = (F32) src_data[(j*resX+i)*src_cmp+src_cmp-1];

			LLVector3 right = LLVector3(norm_scale, 0, (F32) src_data[(j*resX+rX)*src_cmp+src_cmp-1]-cH);
			LLVector3 left = LLVector3(-norm_scale, 0, (F32) src_data[(j*resX+lX)*src_cmp+src_cmp-1]-cH);
			LLVector3 up = LLVector3(0, -norm_scale, (F32) src_data[(lY*resX+i)*src_cmp+src_cmp-1]-cH);
			LLVector3 down = LLVector3(0, norm_scale, (F32) src_data[(rY*resX+i)*src_cmp+src_cmp-1]-cH);

			LLVector3 norm = right%down + down%left + left%up + up%right;
		
			norm.normVec();
			
			norm *= 0.5f;
			norm += LLVector3(0.5f,0.5f,0.5f);

			idx = (j*resX+i)*4;
			nrm_data[idx+0]= (U8) (norm.mV[0]*255);
			nrm_data[idx+1]= (U8) (norm.mV[1]*255);
			nrm_data[idx+2]= (U8) (norm.mV[2]*255);
			nrm_data[idx+3]= src_data[(j*resX+i)*src_cmp+src_cmp-1];
		}
	}
=======
    LLImageDataSharedLock lockIn(src);
    LLImageDataLock lockOut(nrm_image);

    U8* nrm_data = nrm_image->getData();
    S32 resX = src->getWidth();
    S32 resY = src->getHeight();

    const U8* src_data = src->getData();

    S32 src_cmp = src->getComponents();

    // <FS:PP> Attempt to speed up things a little
    // F32 norm_scale = gSavedSettings.getF32("RenderNormalMapScale");
    static LLCachedControl<F32> RenderNormalMapScale(gSavedSettings, "RenderNormalMapScale");
    F32 norm_scale = RenderNormalMapScale;
    // </FS:PP>

    U32 idx = 0;
    //generate normal map from pseudo-heightfield
    for (S32 j = 0; j < resY; ++j)
    {
        for (S32 i = 0; i < resX; ++i)
        {
            S32 rX = (i+1)%resX;
            S32 rY = (j+1)%resY;
            S32 lX = (i-1)%resX;
            S32 lY = (j-1)%resY;

            if (lX < 0)
            {
                lX += resX;
            }
            if (lY < 0)
            {
                lY += resY;
            }

            F32 cH = (F32) src_data[(j*resX+i)*src_cmp+src_cmp-1];

            LLVector3 right = LLVector3(norm_scale, 0, (F32) src_data[(j*resX+rX)*src_cmp+src_cmp-1]-cH);
            LLVector3 left = LLVector3(-norm_scale, 0, (F32) src_data[(j*resX+lX)*src_cmp+src_cmp-1]-cH);
            LLVector3 up = LLVector3(0, -norm_scale, (F32) src_data[(lY*resX+i)*src_cmp+src_cmp-1]-cH);
            LLVector3 down = LLVector3(0, norm_scale, (F32) src_data[(rY*resX+i)*src_cmp+src_cmp-1]-cH);

            LLVector3 norm = right%down + down%left + left%up + up%right;

            norm.normVec();

            norm *= 0.5f;
            norm += LLVector3(0.5f,0.5f,0.5f);

            idx = (j*resX+i)*4;
            nrm_data[idx+0]= (U8) (norm.mV[0]*255);
            nrm_data[idx+1]= (U8) (norm.mV[1]*255);
            nrm_data[idx+2]= (U8) (norm.mV[2]*255);
            nrm_data[idx+3]= src_data[(j*resX+i)*src_cmp+src_cmp-1];
        }
    }
>>>>>>> 1a8a5404
}

// static
void LLBumpImageList::onSourceLoaded( bool success, LLViewerTexture *src_vi, LLImageRaw* src, LLUUID& source_asset_id, EBumpEffect bump_code )
{
    LL_PROFILE_ZONE_SCOPED_CATEGORY_DRAWPOOL;

    if( success )
    {
        LL_PROFILE_ZONE_SCOPED_CATEGORY_DRAWPOOL;

<<<<<<< HEAD
		LLImageDataSharedLock lock(src);

		bump_image_map_t& entries_list(bump_code == BE_BRIGHTNESS ? gBumpImageList.mBrightnessEntries : gBumpImageList.mDarknessEntries );
		bump_image_map_t::iterator iter = entries_list.find(source_asset_id);

		{
			if (iter == entries_list.end() ||
				iter->second.isNull() ||
							iter->second->getWidth() != src->getWidth() ||
							iter->second->getHeight() != src->getHeight()) // bump not cached yet or has changed resolution
			{ //make sure an entry exists for this image
				entries_list[src_vi->getID()] = LLViewerTextureManager::getLocalTexture(true);
				iter = entries_list.find(src_vi->getID());
			}
		}

		if (iter->second->getWidth() != src->getWidth() ||
			iter->second->getHeight() != src->getHeight()) // bump not cached yet or has changed resolution
		{
			LLPointer<LLImageRaw> dst_image = new LLImageRaw(src->getWidth(), src->getHeight(), 1);
			U8* dst_data = dst_image->getData();
			S32 dst_data_size = dst_image->getDataSize();

			const U8* src_data = src->getData();
			S32 src_data_size = src->getDataSize();

			S32 src_components = src->getComponents();

			// Convert to luminance and then scale and bias that to get ready for
			// embossed bump mapping.  (0-255 maps to 127-255)

			// Convert to fixed point so we don't have to worry about precision/clamping.
			const S32 FIXED_PT = 8;
			const S32 R_WEIGHT = S32(0.2995f * (1<<FIXED_PT));
			const S32 G_WEIGHT = S32(0.5875f * (1<<FIXED_PT));
			const S32 B_WEIGHT = S32(0.1145f * (1<<FIXED_PT));

			S32 minimum = 255;
			S32 maximum = 0;

			switch( src_components )
			{
			case 1:
			case 2:
				{
					if( src_data_size == dst_data_size * src_components )
					{
						for( S32 i = 0, j=0; i < dst_data_size; i++, j+= src_components )
						{
							dst_data[i] = src_data[j];
							if( dst_data[i] < minimum )
							{
								minimum = dst_data[i];
							}
							if( dst_data[i] > maximum )
							{
								maximum = dst_data[i];
							}
						}
					}
					else
					{
						llassert(0);
						dst_image->clear();
					}
				}
				break;
			case 3:
			case 4:
				{
					if( src_data_size == dst_data_size * src_components )
					{
						for( S32 i = 0, j=0; i < dst_data_size; i++, j+= src_components )
						{
							// RGB to luminance
							dst_data[i] = (R_WEIGHT * src_data[j] + G_WEIGHT * src_data[j+1] + B_WEIGHT * src_data[j+2]) >> FIXED_PT;
							//llassert( dst_data[i] <= 255 );true because it's 8bit
							if( dst_data[i] < minimum )
							{
								minimum = dst_data[i];
							}
							if( dst_data[i] > maximum )
							{
								maximum = dst_data[i];
							}
						}
					}
					else
					{
						llassert(0);
						dst_image->clear();
					}
				}
				break;
			default:
				llassert(0);
				dst_image->clear();
				break;
			}

			if( maximum > minimum )
			{
				U8 bias_and_scale_lut[256];
				F32 twice_one_over_range = 2.f / (maximum - minimum);
				S32 i;

				const F32 ARTIFICIAL_SCALE = 2.f;  // Advantage: exaggerates the effect in midrange.  Disadvantage: clamps at the extremes.
				if (BE_DARKNESS == bump_code)
				{
					for( i = minimum; i <= maximum; i++ )
					{
						F32 minus_one_to_one = F32(maximum - i) * twice_one_over_range - 1.f;
						bias_and_scale_lut[i] = llclampb(ll_round(127 * minus_one_to_one * ARTIFICIAL_SCALE + 128));
					}
				}
				else
				{
					for( i = minimum; i <= maximum; i++ )
					{
						F32 minus_one_to_one = F32(i - minimum) * twice_one_over_range - 1.f;
						bias_and_scale_lut[i] = llclampb(ll_round(127 * minus_one_to_one * ARTIFICIAL_SCALE + 128));
					}
				}

				for( i = 0; i < dst_data_size; i++ )
				{
					dst_data[i] = bias_and_scale_lut[dst_data[i]];
				}
			}

			//---------------------------------------------------
			// immediately assign bump to a smart pointer in case some local smart pointer
			// accidentally releases it.
=======
        LLImageDataSharedLock lock(src);

        bump_image_map_t& entries_list(bump_code == BE_BRIGHTNESS ? gBumpImageList.mBrightnessEntries : gBumpImageList.mDarknessEntries );
        bump_image_map_t::iterator iter = entries_list.find(source_asset_id);

        {
            if (iter == entries_list.end() ||
                iter->second.isNull() ||
                            iter->second->getWidth() != src->getWidth() ||
                            iter->second->getHeight() != src->getHeight()) // bump not cached yet or has changed resolution
            { //make sure an entry exists for this image
                entries_list[src_vi->getID()] = LLViewerTextureManager::getLocalTexture(true);
                iter = entries_list.find(src_vi->getID());
            }
        }

        if (iter->second->getWidth() != src->getWidth() ||
            iter->second->getHeight() != src->getHeight()) // bump not cached yet or has changed resolution
        {
            LLPointer<LLImageRaw> dst_image = new LLImageRaw(src->getWidth(), src->getHeight(), 1);
            U8* dst_data = dst_image->getData();
            S32 dst_data_size = dst_image->getDataSize();

            const U8* src_data = src->getData();
            S32 src_data_size = src->getDataSize();

            S32 src_components = src->getComponents();

            // Convert to luminance and then scale and bias that to get ready for
            // embossed bump mapping.  (0-255 maps to 127-255)

            // Convert to fixed point so we don't have to worry about precision/clamping.
            const S32 FIXED_PT = 8;
            const S32 R_WEIGHT = S32(0.2995f * (1<<FIXED_PT));
            const S32 G_WEIGHT = S32(0.5875f * (1<<FIXED_PT));
            const S32 B_WEIGHT = S32(0.1145f * (1<<FIXED_PT));

            S32 minimum = 255;
            S32 maximum = 0;

            switch( src_components )
            {
            case 1:
            case 2:
                {
                    if( src_data_size == dst_data_size * src_components )
                    {
                        for( S32 i = 0, j=0; i < dst_data_size; i++, j+= src_components )
                        {
                            dst_data[i] = src_data[j];
                            if( dst_data[i] < minimum )
                            {
                                minimum = dst_data[i];
                            }
                            if( dst_data[i] > maximum )
                            {
                                maximum = dst_data[i];
                            }
                        }
                    }
                    else
                    {
                        llassert(0);
                        dst_image->clear();
                    }
                }
                break;
            case 3:
            case 4:
                {
                    if( src_data_size == dst_data_size * src_components )
                    {
                        for( S32 i = 0, j=0; i < dst_data_size; i++, j+= src_components )
                        {
                            // RGB to luminance
                            dst_data[i] = (R_WEIGHT * src_data[j] + G_WEIGHT * src_data[j+1] + B_WEIGHT * src_data[j+2]) >> FIXED_PT;
                            //llassert( dst_data[i] <= 255 );true because it's 8bit
                            if( dst_data[i] < minimum )
                            {
                                minimum = dst_data[i];
                            }
                            if( dst_data[i] > maximum )
                            {
                                maximum = dst_data[i];
                            }
                        }
                    }
                    else
                    {
                        llassert(0);
                        dst_image->clear();
                    }
                }
                break;
            default:
                llassert(0);
                dst_image->clear();
                break;
            }

            if( maximum > minimum )
            {
                U8 bias_and_scale_lut[256];
                F32 twice_one_over_range = 2.f / (maximum - minimum);
                S32 i;

                const F32 ARTIFICIAL_SCALE = 2.f;  // Advantage: exaggerates the effect in midrange.  Disadvantage: clamps at the extremes.
                if (BE_DARKNESS == bump_code)
                {
                    for( i = minimum; i <= maximum; i++ )
                    {
                        F32 minus_one_to_one = F32(maximum - i) * twice_one_over_range - 1.f;
                        bias_and_scale_lut[i] = llclampb(ll_round(127 * minus_one_to_one * ARTIFICIAL_SCALE + 128));
                    }
                }
                else
                {
                    for( i = minimum; i <= maximum; i++ )
                    {
                        F32 minus_one_to_one = F32(i - minimum) * twice_one_over_range - 1.f;
                        bias_and_scale_lut[i] = llclampb(ll_round(127 * minus_one_to_one * ARTIFICIAL_SCALE + 128));
                    }
                }

                for( i = 0; i < dst_data_size; i++ )
                {
                    dst_data[i] = bias_and_scale_lut[dst_data[i]];
                }
            }

            //---------------------------------------------------
            // immediately assign bump to a smart pointer in case some local smart pointer
            // accidentally releases it.
>>>>>>> 1a8a5404
            LLPointer<LLViewerTexture> bump = iter->second;

            if (!LLPipeline::sRenderDeferred)
            {
                bump->setExplicitFormat(GL_ALPHA8, GL_ALPHA);

#if LL_BUMPLIST_MULTITHREADED
                auto tex_queue = LLImageGLThread::sEnabledTextures ? sTexUpdateQueue.lock() : nullptr;

                if (tex_queue)
                { //dispatch creation to background thread
                    LLImageRaw* dst_ptr = dst_image;
                    LLViewerTexture* bump_ptr = bump;
                    dst_ptr->ref();
                    bump_ptr->ref();
                    tex_queue->post(
                        [=]()
                        {
                            LL_PROFILE_ZONE_NAMED_CATEGORY_DRAWPOOL("bil - create texture");
                            bump_ptr->createGLTexture(0, dst_ptr);
                            bump_ptr->unref();
                            dst_ptr->unref();
                        });

                }
                else
#endif
                {
                    bump->createGLTexture(0, dst_image);
                }
<<<<<<< HEAD
			}
			else 
			{ //convert to normal map
=======
            }
            else
            { //convert to normal map
>>>>>>> 1a8a5404
                LL_PROFILE_ZONE_NAMED_CATEGORY_DRAWPOOL("bil - create normal map");
                LLImageGL* img = bump->getGLTexture();
                LLImageRaw* dst_ptr = dst_image.get();
                LLGLTexture* bump_ptr = bump.get();

                dst_ptr->ref();
                img->ref();
                bump_ptr->ref();
                auto create_func = [=]()
                {
                    img->setUseMipMaps(true);
                    // upload dst_image to GPU (greyscale in red channel)
                    img->setExplicitFormat(GL_RED, GL_RED);

                    bump_ptr->createGLTexture(0, dst_ptr);
                    dst_ptr->unref();
                };

                auto generate_func = [=]()
                {
                    // Allocate an empty RGBA texture at "tex_name" the same size as bump
                    //  Note: bump will still point at GPU copy of dst_image
                    bump_ptr->setExplicitFormat(GL_RGBA, GL_RGBA);
                    LLGLuint tex_name;
                    img->createGLTexture(0, nullptr, false, 0, true, &tex_name);

                    // point render target at empty buffer
                    sRenderTarget.setColorAttachment(img, tex_name);

                    // generate normal map in empty texture
                    {
                        sRenderTarget.bindTarget();

                        LLGLDepthTest depth(GL_FALSE);
                        LLGLDisable cull(GL_CULL_FACE);
                        LLGLDisable blend(GL_BLEND);
                        gGL.setColorMask(true, true);

                        gNormalMapGenProgram.bind();

                        static LLStaticHashedString sNormScale("norm_scale");
                        static LLStaticHashedString sStepX("stepX");
                        static LLStaticHashedString sStepY("stepY");

                        gNormalMapGenProgram.uniform1f(sNormScale, gSavedSettings.getF32("RenderNormalMapScale"));
                        gNormalMapGenProgram.uniform1f(sStepX, 1.f / bump_ptr->getWidth());
                        gNormalMapGenProgram.uniform1f(sStepY, 1.f / bump_ptr->getHeight());

                        gGL.getTexUnit(0)->bind(bump_ptr);

                        gGL.begin(LLRender::TRIANGLE_STRIP);
                        gGL.texCoord2f(0, 0);
                        gGL.vertex2f(0, 0);

                        gGL.texCoord2f(0, 1);
                        gGL.vertex2f(0, 1);

                        gGL.texCoord2f(1, 0);
                        gGL.vertex2f(1, 0);

                        gGL.texCoord2f(1, 1);
                        gGL.vertex2f(1, 1);

                        gGL.end();

                        gGL.flush();

                        gNormalMapGenProgram.unbind();

                        sRenderTarget.flush();
                        sRenderTarget.releaseColorAttachment();
                    }

                    // point bump at normal map and free gpu copy of dst_image
                    img->syncTexName(tex_name);

                    // generate mipmap
                    gGL.getTexUnit(0)->bind(img);
                    glGenerateMipmap(GL_TEXTURE_2D);
                    gGL.getTexUnit(0)->disable();

                    bump_ptr->unref();
                    img->unref();
                };

#if LL_BUMPLIST_MULTITHREADED
                auto main_queue = LLImageGLThread::sEnabledTextures ? sMainQueue.lock() : nullptr;

                if (main_queue)
                { //dispatch texture upload to background thread, issue GPU commands to generate normal map on main thread
                    main_queue->postTo(
                        sTexUpdateQueue,
                        create_func,
                        generate_func);
                }
                else
#endif
                { // immediate upload texture and generate normal map
                    create_func();
                    generate_func();
                }


            }

            iter->second = bump; // derefs (and deletes) old image
            //---------------------------------------------------
        }
    }
}

void LLDrawPoolBump::pushBumpBatches(U32 type)
{
    LLVOAvatar* avatar = nullptr;
    U64 skin = 0;

    if (mRigged)
    { // nudge type enum and include skinweights for rigged pass
        type += 1;
    }

    LLCullResult::drawinfo_iterator begin = gPipeline.beginRenderMap(type);
    LLCullResult::drawinfo_iterator end = gPipeline.endRenderMap(type);

    for (LLCullResult::drawinfo_iterator i = begin; i != end; ++i)
    {
        LLDrawInfo& params = **i;

        if (LLDrawPoolBump::bindBumpMap(params))
        {
            if (mRigged)
            {
                if (avatar != params.mAvatar || skin != params.mSkinInfo->mHash)
                {
                    if (uploadMatrixPalette(params))
                    {
                        avatar = params.mAvatar;
                        skin = params.mSkinInfo->mHash;
                    }
                    else
                    {
                        continue;
                    }
                }
            }
            pushBumpBatch(params, false);
        }
    }
}

void LLRenderPass::pushBumpBatch(LLDrawInfo& params, bool texture, bool batch_textures)
{
    LL_PROFILE_ZONE_SCOPED_CATEGORY_DRAWPOOL;
    applyModelMatrix(params);

    bool tex_setup = false;

    if (batch_textures && params.mTextureList.size() > 1)
    {
        for (U32 i = 0; i < params.mTextureList.size(); ++i)
        {
            if (params.mTextureList[i].notNull())
            {
                gGL.getTexUnit(i)->bindFast(params.mTextureList[i]);
            }
        }
    }
    else
    { //not batching textures or batch has only 1 texture -- might need a texture matrix
        if (params.mTextureMatrix)
        {
            if (shiny)
            {
                gGL.getTexUnit(0)->activate();
                gGL.matrixMode(LLRender::MM_TEXTURE);
            }
            else
            {
                gGL.getTexUnit(0)->activate();
                gGL.matrixMode(LLRender::MM_TEXTURE);
                gGL.loadMatrix((GLfloat*) params.mTextureMatrix->mMatrix);
                gPipeline.mTextureMatrixOps++;
            }

            gGL.loadMatrix((GLfloat*) params.mTextureMatrix->mMatrix);
            gPipeline.mTextureMatrixOps++;

            tex_setup = true;
        }

        if (shiny && mShaderLevel > 1 && texture)
        {
            if (params.mTexture.notNull())
            {
                gGL.getTexUnit(diffuse_channel)->bindFast(params.mTexture);
            }
            else
            {
                gGL.getTexUnit(diffuse_channel)->unbind(LLTexUnit::TT_TEXTURE);
            }
        }
    }

    params.mVertexBuffer->setBuffer();
    params.mVertexBuffer->drawRange(LLRender::TRIANGLES, params.mStart, params.mEnd, params.mCount, params.mOffset);

    if (tex_setup)
    {
        if (shiny)
        {
            gGL.getTexUnit(0)->activate();
        }
        else
        {
            gGL.getTexUnit(0)->activate();
            gGL.matrixMode(LLRender::MM_TEXTURE);
        }
        gGL.loadIdentity();
        gGL.matrixMode(LLRender::MM_MODELVIEW);
    }
}
<|MERGE_RESOLUTION|>--- conflicted
+++ resolved
@@ -112,70 +112,6 @@
         return;
     }
 
-<<<<<<< HEAD
-	// can't assert; we destroyGL and restoreGL a lot during *first* startup, which populates this list already, THEN we explicitly init the list as part of *normal* startup.  Sigh.  So clear the list every time before we (re-)add the standard bumpmaps.
-	//llassert( LLStandardBumpmap::sStandardBumpmapCount == 0 );
-	clear();
-	LL_INFOS() << "Adding standard bumpmaps." << LL_ENDL;
-	gStandardBumpmapList[LLStandardBumpmap::sStandardBumpmapCount++] = LLStandardBumpmap("None");		// BE_NO_BUMP
-	gStandardBumpmapList[LLStandardBumpmap::sStandardBumpmapCount++] = LLStandardBumpmap("Brightness");	// BE_BRIGHTNESS
-	gStandardBumpmapList[LLStandardBumpmap::sStandardBumpmapCount++] = LLStandardBumpmap("Darkness");	// BE_DARKNESS
-
-	std::string file_name = gDirUtilp->getExpandedFilename( LL_PATH_APP_SETTINGS, "std_bump.ini" );
-	LLFILE* file = LLFile::fopen( file_name, "rt" );	 /*Flawfinder: ignore*/
-	if( !file )
-	{
-		LL_WARNS() << "Could not open std_bump <" << file_name << ">" << LL_ENDL;
-		return;
-	}
-
-	S32 file_version = 0;
-
-	S32 fields_read = fscanf( file, "LLStandardBumpmap version %d", &file_version );
-	if( fields_read != 1 )
-	{
-		fclose( file ); // <FS:ND/> Do not leak teh file handle.
-		LL_WARNS() << "Bad LLStandardBumpmap header" << LL_ENDL;
-		return;
-	}
-
-	if( file_version > STD_BUMP_LATEST_FILE_VERSION )
-	{
-		LL_WARNS() << "LLStandardBumpmap has newer version (" << file_version << ") than viewer (" << STD_BUMP_LATEST_FILE_VERSION << ")" << LL_ENDL;
-		fclose( file ); // <FS:ND/> Do not leak the file handle
-		return;
-	}
-
-	while( !feof(file) && (LLStandardBumpmap::sStandardBumpmapCount < (U32)TEM_BUMPMAP_COUNT) )
-	{
-		// *NOTE: This buffer size is hard coded into scanf() below.
-		char label[2048] = "";	/* Flawfinder: ignore */
-		char bump_image_id[2048] = "";	/* Flawfinder: ignore */
-		fields_read = fscanf(	/* Flawfinder: ignore */
-			file, "\n%2047s %2047s", label, bump_image_id);
-		if( EOF == fields_read )
-		{
-			break;
-		}
-		if( fields_read != 2 )
-		{
-			LL_WARNS() << "Bad LLStandardBumpmap entry" << LL_ENDL;
-			fclose( file ); // <FS:ND/> Do not leak the file handle
-			return;
-		}
-
-// 		LL_INFOS() << "Loading bumpmap: " << bump_image_id << " from viewerart" << LL_ENDL;
-		gStandardBumpmapList[LLStandardBumpmap::sStandardBumpmapCount].mLabel = label;
-		gStandardBumpmapList[LLStandardBumpmap::sStandardBumpmapCount].mImage = 
-			LLViewerTextureManager::getFetchedTexture(LLUUID(bump_image_id));	
-		gStandardBumpmapList[LLStandardBumpmap::sStandardBumpmapCount].mImage->setBoostLevel(LLGLTexture::LOCAL) ;
-		gStandardBumpmapList[LLStandardBumpmap::sStandardBumpmapCount].mImage->setLoadedCallback(LLBumpImageList::onSourceStandardLoaded, 0, true, false, NULL, NULL );
-		gStandardBumpmapList[LLStandardBumpmap::sStandardBumpmapCount].mImage->forceToSaveRawImage(0, 30.f) ;
-		LLStandardBumpmap::sStandardBumpmapCount++;
-	}
-
-	fclose( file );
-=======
     // can't assert; we destroyGL and restoreGL a lot during *first* startup, which populates this list already, THEN we explicitly init the list as part of *normal* startup.  Sigh.  So clear the list every time before we (re-)add the standard bumpmaps.
     //llassert( LLStandardBumpmap::sStandardBumpmapCount == 0 );
     clear();
@@ -238,7 +174,6 @@
     }
 
     fclose( file );
->>>>>>> 1a8a5404
 }
 
 // static
@@ -266,11 +201,7 @@
 LLDrawPoolBump::LLDrawPoolBump()
 :  LLRenderPass(LLDrawPool::POOL_BUMP)
 {
-<<<<<<< HEAD
-	shiny = false;
-=======
     shiny = false;
->>>>>>> 1a8a5404
 }
 
 
@@ -426,11 +357,7 @@
         diffuse_channel = 0;
     }
 
-<<<<<<< HEAD
-	shiny = true;
-=======
     shiny = true;
->>>>>>> 1a8a5404
 }
 
 void LLDrawPoolBump::renderFullbrightShiny()
@@ -477,21 +404,12 @@
         {
             gPipeline.unbindReflectionProbes(*shader);
         }
-<<<<<<< HEAD
-		shader->unbind();
-	}
-	
-	diffuse_channel = -1;
-	cube_channel = 0;
-	shiny = false;
-=======
         shader->unbind();
     }
 
     diffuse_channel = -1;
     cube_channel = 0;
     shiny = false;
->>>>>>> 1a8a5404
 }
 
 void LLDrawPoolBump::renderGroup(LLSpatialGroup* group, U32 type, bool texture = true)
@@ -521,16 +439,6 @@
 //static
 bool LLDrawPoolBump::bindBumpMap(LLFace* face, S32 channel)
 {
-<<<<<<< HEAD
-	const LLTextureEntry* te = face->getTextureEntry();
-	if (te)
-	{
-		U8 bump_code = te->getBumpmap();
-		return bindBumpMap(bump_code, face->getTexture(), channel);
-	}
-
-	return false;
-=======
     const LLTextureEntry* te = face->getTextureEntry();
     if (te)
     {
@@ -539,52 +447,12 @@
     }
 
     return false;
->>>>>>> 1a8a5404
 }
 
 //static
 bool LLDrawPoolBump::bindBumpMap(U8 bump_code, LLViewerTexture* texture, S32 channel)
 {
     LL_PROFILE_ZONE_SCOPED_CATEGORY_DRAWPOOL;
-<<<<<<< HEAD
-	//Note: texture atlas does not support bump texture now.
-	LLViewerFetchedTexture* tex = LLViewerTextureManager::staticCastToFetchedTexture(texture) ;
-	if(!tex)
-	{
-		//if the texture is not a fetched texture
-		return false;
-	}
-
-	LLViewerTexture* bump = NULL;
-
-	switch( bump_code )
-	{
-	case BE_NO_BUMP:		
-		break;
-	case BE_BRIGHTNESS: 
-	case BE_DARKNESS:
-		bump = gBumpImageList.getBrightnessDarknessImage( tex, bump_code );
-		break;
-
-	default:
-		if( bump_code < LLStandardBumpmap::sStandardBumpmapCount )
-		{
-			bump = gStandardBumpmapList[bump_code].mImage;
-			gBumpImageList.addTextureStats(bump_code, tex->getID(), tex->getMaxVirtualSize());
-		}
-		break;
-	}
-
-	if (bump)
-	{
-		if (channel == -2)
-		{
-			gGL.getTexUnit(1)->bindFast(bump);
-			gGL.getTexUnit(0)->bindFast(bump);
-		}
-		else
-		{
-=======
     //Note: texture atlas does not support bump texture now.
     LLViewerFetchedTexture* tex = LLViewerTextureManager::staticCastToFetchedTexture(texture) ;
     if(!tex)
@@ -622,22 +490,14 @@
         }
         else
         {
->>>>>>> 1a8a5404
             // NOTE: do not use bindFast here (see SL-16222)
             gGL.getTexUnit(channel)->bind(bump);
         }
 
-<<<<<<< HEAD
-		return true;
-	}
-
-	return false;
-=======
         return true;
     }
 
     return false;
->>>>>>> 1a8a5404
 }
 
 //static
@@ -841,67 +701,38 @@
 
 
 void LLBumpImageList::updateImages()
-<<<<<<< HEAD
-{	
+{
     llassert(LLCoros::on_main_thread_main_coro()); // This code is not thread safe
 
-	for (bump_image_map_t::iterator iter = mBrightnessEntries.begin(); iter != mBrightnessEntries.end(); )
-	{
-		LLViewerTexture* image = iter->second;
-		if( image )
-		{
-			bool destroy = true;
-			if( image->hasGLTexture())
-			{
-				if( image->getBoundRecently() )
-				{
-					destroy = false;
-				}
-				else
-				{
-					image->destroyGLTexture();
-				}
-			}
-
-			if( destroy )
-			{
-				//LL_INFOS() << "*** Destroying bright " << (void*)image << LL_ENDL;
-				iter = mBrightnessEntries.erase(iter);   // deletes the image thanks to reference counting
+    for (bump_image_map_t::iterator iter = mBrightnessEntries.begin(); iter != mBrightnessEntries.end(); )
+    {
+        LLViewerTexture* image = iter->second;
+        if( image )
+        {
+            bool destroy = true;
+            if( image->hasGLTexture())
+            {
+                if( image->getBoundRecently() )
+                {
+                    destroy = false;
+                }
+                else
+                {
+                    image->destroyGLTexture();
+                }
+            }
+
+            if( destroy )
+            {
+                //LL_INFOS() << "*** Destroying bright " << (void*)image << LL_ENDL;
+                iter = mBrightnessEntries.erase(iter);   // deletes the image thanks to reference counting
                 continue;
-			}
-		}
+            }
+        }
         ++iter;
-	}
-	
-	for (bump_image_map_t::iterator iter = mDarknessEntries.begin(); iter != mDarknessEntries.end(); )
-	{
-		bump_image_map_t::iterator curiter = iter++;
-		LLViewerTexture* image = curiter->second;
-		if( image )
-		{
-			bool destroy = true;
-			if( image->hasGLTexture())
-			{
-				if( image->getBoundRecently() )
-				{
-					destroy = false;
-				}
-				else
-				{
-					image->destroyGLTexture();
-				}
-			}
-
-			if( destroy )
-			{
-				//LL_INFOS() << "*** Destroying dark " << (void*)image << LL_ENDL;;
-				mDarknessEntries.erase(curiter);  // deletes the image thanks to reference counting
-			}
-		}
-	}
-=======
-{
-    for (bump_image_map_t::iterator iter = mBrightnessEntries.begin(); iter != mBrightnessEntries.end(); )
+    }
+
+    for (bump_image_map_t::iterator iter = mDarknessEntries.begin(); iter != mDarknessEntries.end(); )
     {
         bump_image_map_t::iterator curiter = iter++;
         LLViewerTexture* image = curiter->second;
@@ -922,39 +753,11 @@
 
             if( destroy )
             {
-                //LL_INFOS() << "*** Destroying bright " << (void*)image << LL_ENDL;
-                mBrightnessEntries.erase(curiter);   // deletes the image thanks to reference counting
-            }
-        }
-    }
-
-    for (bump_image_map_t::iterator iter = mDarknessEntries.begin(); iter != mDarknessEntries.end(); )
-    {
-        bump_image_map_t::iterator curiter = iter++;
-        LLViewerTexture* image = curiter->second;
-        if( image )
-        {
-            bool destroy = true;
-            if( image->hasGLTexture())
-            {
-                if( image->getBoundRecently() )
-                {
-                    destroy = false;
-                }
-                else
-                {
-                    image->destroyGLTexture();
-                }
-            }
-
-            if( destroy )
-            {
                 //LL_INFOS() << "*** Destroying dark " << (void*)image << LL_ENDL;;
                 mDarknessEntries.erase(curiter);  // deletes the image thanks to reference counting
             }
         }
     }
->>>>>>> 1a8a5404
 }
 
 
@@ -962,54 +765,6 @@
 LLViewerTexture* LLBumpImageList::getBrightnessDarknessImage(LLViewerFetchedTexture* src_image, U8 bump_code )
 {
     LL_PROFILE_ZONE_SCOPED_CATEGORY_DRAWPOOL;
-<<<<<<< HEAD
-	llassert( (bump_code == BE_BRIGHTNESS) || (bump_code == BE_DARKNESS) );
-
-	LLViewerTexture* bump = NULL;
-	
-	bump_image_map_t* entries_list = NULL;
-	void (*callback_func)( bool success, LLViewerFetchedTexture *src_vi, LLImageRaw* src, LLImageRaw* aux_src, S32 discard_level, bool final, void* userdata ) = NULL;
-
-	switch( bump_code )
-	{
-	case BE_BRIGHTNESS:
-		entries_list = &mBrightnessEntries;
-		callback_func = LLBumpImageList::onSourceBrightnessLoaded;
-		break;
-	case BE_DARKNESS:
-		entries_list = &mDarknessEntries;
-		callback_func = LLBumpImageList::onSourceDarknessLoaded;
-		break;
-	default:
-		llassert(0);
-		return NULL;
-	}
-
-	bump_image_map_t::iterator iter = entries_list->find(src_image->getID());
-	if (iter != entries_list->end() && iter->second.notNull())
-	{
-		bump = iter->second;
-	}
-	else
-	{
-		(*entries_list)[src_image->getID()] = LLViewerTextureManager::getLocalTexture( true );
-		bump = (*entries_list)[src_image->getID()]; // In case callback was called immediately and replaced the image
-	}
-
-	if (!src_image->hasCallbacks())
-	{ //if image has no callbacks but resolutions don't match, trigger raw image loaded callback again
-		if (src_image->getWidth() != bump->getWidth() ||
-			src_image->getHeight() != bump->getHeight())// ||
-			//(LLPipeline::sRenderDeferred && bump->getComponents() != 4))
-		{
-			src_image->setBoostLevel(LLGLTexture::BOOST_BUMP) ;
-			src_image->setLoadedCallback( callback_func, 0, true, false, new LLUUID(src_image->getID()), NULL );
-			src_image->forceToSaveRawImage(0) ;
-		}
-	}
-
-	return bump;
-=======
     llassert( (bump_code == BE_BRIGHTNESS) || (bump_code == BE_DARKNESS) );
 
     LLViewerTexture* bump = NULL;
@@ -1056,7 +811,6 @@
     }
 
     return bump;
->>>>>>> 1a8a5404
 }
 
 
@@ -1101,66 +855,6 @@
 
 void LLBumpImageList::generateNormalMapFromAlpha(LLImageRaw* src, LLImageRaw* nrm_image)
 {
-<<<<<<< HEAD
-	LLImageDataSharedLock lockIn(src);
-	LLImageDataLock lockOut(nrm_image);
-
-	U8* nrm_data = nrm_image->getData();
-	S32 resX = src->getWidth();
-	S32 resY = src->getHeight();
-
-	const U8* src_data = src->getData();
-
-	S32 src_cmp = src->getComponents();
-
-	// <FS:PP> Attempt to speed up things a little
-	// F32 norm_scale = gSavedSettings.getF32("RenderNormalMapScale");
-	static LLCachedControl<F32> RenderNormalMapScale(gSavedSettings, "RenderNormalMapScale");
-	F32 norm_scale = RenderNormalMapScale;
-	// </FS:PP>
-
-	U32 idx = 0;
-	//generate normal map from pseudo-heightfield
-	for (S32 j = 0; j < resY; ++j)
-	{
-		for (S32 i = 0; i < resX; ++i)
-		{
-			S32 rX = (i+1)%resX;
-			S32 rY = (j+1)%resY;
-			S32 lX = (i-1)%resX;
-			S32 lY = (j-1)%resY;
-
-			if (lX < 0)
-			{
-				lX += resX;
-			}
-			if (lY < 0)
-			{
-				lY += resY;
-			}
-
-			F32 cH = (F32) src_data[(j*resX+i)*src_cmp+src_cmp-1];
-
-			LLVector3 right = LLVector3(norm_scale, 0, (F32) src_data[(j*resX+rX)*src_cmp+src_cmp-1]-cH);
-			LLVector3 left = LLVector3(-norm_scale, 0, (F32) src_data[(j*resX+lX)*src_cmp+src_cmp-1]-cH);
-			LLVector3 up = LLVector3(0, -norm_scale, (F32) src_data[(lY*resX+i)*src_cmp+src_cmp-1]-cH);
-			LLVector3 down = LLVector3(0, norm_scale, (F32) src_data[(rY*resX+i)*src_cmp+src_cmp-1]-cH);
-
-			LLVector3 norm = right%down + down%left + left%up + up%right;
-		
-			norm.normVec();
-			
-			norm *= 0.5f;
-			norm += LLVector3(0.5f,0.5f,0.5f);
-
-			idx = (j*resX+i)*4;
-			nrm_data[idx+0]= (U8) (norm.mV[0]*255);
-			nrm_data[idx+1]= (U8) (norm.mV[1]*255);
-			nrm_data[idx+2]= (U8) (norm.mV[2]*255);
-			nrm_data[idx+3]= src_data[(j*resX+i)*src_cmp+src_cmp-1];
-		}
-	}
-=======
     LLImageDataSharedLock lockIn(src);
     LLImageDataLock lockOut(nrm_image);
 
@@ -1219,7 +913,6 @@
             nrm_data[idx+3]= src_data[(j*resX+i)*src_cmp+src_cmp-1];
         }
     }
->>>>>>> 1a8a5404
 }
 
 // static
@@ -1231,141 +924,6 @@
     {
         LL_PROFILE_ZONE_SCOPED_CATEGORY_DRAWPOOL;
 
-<<<<<<< HEAD
-		LLImageDataSharedLock lock(src);
-
-		bump_image_map_t& entries_list(bump_code == BE_BRIGHTNESS ? gBumpImageList.mBrightnessEntries : gBumpImageList.mDarknessEntries );
-		bump_image_map_t::iterator iter = entries_list.find(source_asset_id);
-
-		{
-			if (iter == entries_list.end() ||
-				iter->second.isNull() ||
-							iter->second->getWidth() != src->getWidth() ||
-							iter->second->getHeight() != src->getHeight()) // bump not cached yet or has changed resolution
-			{ //make sure an entry exists for this image
-				entries_list[src_vi->getID()] = LLViewerTextureManager::getLocalTexture(true);
-				iter = entries_list.find(src_vi->getID());
-			}
-		}
-
-		if (iter->second->getWidth() != src->getWidth() ||
-			iter->second->getHeight() != src->getHeight()) // bump not cached yet or has changed resolution
-		{
-			LLPointer<LLImageRaw> dst_image = new LLImageRaw(src->getWidth(), src->getHeight(), 1);
-			U8* dst_data = dst_image->getData();
-			S32 dst_data_size = dst_image->getDataSize();
-
-			const U8* src_data = src->getData();
-			S32 src_data_size = src->getDataSize();
-
-			S32 src_components = src->getComponents();
-
-			// Convert to luminance and then scale and bias that to get ready for
-			// embossed bump mapping.  (0-255 maps to 127-255)
-
-			// Convert to fixed point so we don't have to worry about precision/clamping.
-			const S32 FIXED_PT = 8;
-			const S32 R_WEIGHT = S32(0.2995f * (1<<FIXED_PT));
-			const S32 G_WEIGHT = S32(0.5875f * (1<<FIXED_PT));
-			const S32 B_WEIGHT = S32(0.1145f * (1<<FIXED_PT));
-
-			S32 minimum = 255;
-			S32 maximum = 0;
-
-			switch( src_components )
-			{
-			case 1:
-			case 2:
-				{
-					if( src_data_size == dst_data_size * src_components )
-					{
-						for( S32 i = 0, j=0; i < dst_data_size; i++, j+= src_components )
-						{
-							dst_data[i] = src_data[j];
-							if( dst_data[i] < minimum )
-							{
-								minimum = dst_data[i];
-							}
-							if( dst_data[i] > maximum )
-							{
-								maximum = dst_data[i];
-							}
-						}
-					}
-					else
-					{
-						llassert(0);
-						dst_image->clear();
-					}
-				}
-				break;
-			case 3:
-			case 4:
-				{
-					if( src_data_size == dst_data_size * src_components )
-					{
-						for( S32 i = 0, j=0; i < dst_data_size; i++, j+= src_components )
-						{
-							// RGB to luminance
-							dst_data[i] = (R_WEIGHT * src_data[j] + G_WEIGHT * src_data[j+1] + B_WEIGHT * src_data[j+2]) >> FIXED_PT;
-							//llassert( dst_data[i] <= 255 );true because it's 8bit
-							if( dst_data[i] < minimum )
-							{
-								minimum = dst_data[i];
-							}
-							if( dst_data[i] > maximum )
-							{
-								maximum = dst_data[i];
-							}
-						}
-					}
-					else
-					{
-						llassert(0);
-						dst_image->clear();
-					}
-				}
-				break;
-			default:
-				llassert(0);
-				dst_image->clear();
-				break;
-			}
-
-			if( maximum > minimum )
-			{
-				U8 bias_and_scale_lut[256];
-				F32 twice_one_over_range = 2.f / (maximum - minimum);
-				S32 i;
-
-				const F32 ARTIFICIAL_SCALE = 2.f;  // Advantage: exaggerates the effect in midrange.  Disadvantage: clamps at the extremes.
-				if (BE_DARKNESS == bump_code)
-				{
-					for( i = minimum; i <= maximum; i++ )
-					{
-						F32 minus_one_to_one = F32(maximum - i) * twice_one_over_range - 1.f;
-						bias_and_scale_lut[i] = llclampb(ll_round(127 * minus_one_to_one * ARTIFICIAL_SCALE + 128));
-					}
-				}
-				else
-				{
-					for( i = minimum; i <= maximum; i++ )
-					{
-						F32 minus_one_to_one = F32(i - minimum) * twice_one_over_range - 1.f;
-						bias_and_scale_lut[i] = llclampb(ll_round(127 * minus_one_to_one * ARTIFICIAL_SCALE + 128));
-					}
-				}
-
-				for( i = 0; i < dst_data_size; i++ )
-				{
-					dst_data[i] = bias_and_scale_lut[dst_data[i]];
-				}
-			}
-
-			//---------------------------------------------------
-			// immediately assign bump to a smart pointer in case some local smart pointer
-			// accidentally releases it.
-=======
         LLImageDataSharedLock lock(src);
 
         bump_image_map_t& entries_list(bump_code == BE_BRIGHTNESS ? gBumpImageList.mBrightnessEntries : gBumpImageList.mDarknessEntries );
@@ -1499,7 +1057,6 @@
             //---------------------------------------------------
             // immediately assign bump to a smart pointer in case some local smart pointer
             // accidentally releases it.
->>>>>>> 1a8a5404
             LLPointer<LLViewerTexture> bump = iter->second;
 
             if (!LLPipeline::sRenderDeferred)
@@ -1530,15 +1087,9 @@
                 {
                     bump->createGLTexture(0, dst_image);
                 }
-<<<<<<< HEAD
-			}
-			else 
-			{ //convert to normal map
-=======
             }
             else
             { //convert to normal map
->>>>>>> 1a8a5404
                 LL_PROFILE_ZONE_NAMED_CATEGORY_DRAWPOOL("bil - create normal map");
                 LLImageGL* img = bump->getGLTexture();
                 LLImageRaw* dst_ptr = dst_image.get();
