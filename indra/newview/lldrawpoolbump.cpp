--- conflicted
+++ resolved
@@ -112,70 +112,6 @@
         return;
     }
 
-<<<<<<< HEAD
-	// can't assert; we destroyGL and restoreGL a lot during *first* startup, which populates this list already, THEN we explicitly init the list as part of *normal* startup.  Sigh.  So clear the list every time before we (re-)add the standard bumpmaps.
-	//llassert( LLStandardBumpmap::sStandardBumpmapCount == 0 );
-	clear();
-	LL_INFOS() << "Adding standard bumpmaps." << LL_ENDL;
-	gStandardBumpmapList[LLStandardBumpmap::sStandardBumpmapCount++] = LLStandardBumpmap("None");		// BE_NO_BUMP
-	gStandardBumpmapList[LLStandardBumpmap::sStandardBumpmapCount++] = LLStandardBumpmap("Brightness");	// BE_BRIGHTNESS
-	gStandardBumpmapList[LLStandardBumpmap::sStandardBumpmapCount++] = LLStandardBumpmap("Darkness");	// BE_DARKNESS
-
-	std::string file_name = gDirUtilp->getExpandedFilename( LL_PATH_APP_SETTINGS, "std_bump.ini" );
-	LLFILE* file = LLFile::fopen( file_name, "rt" );	 /*Flawfinder: ignore*/
-	if( !file )
-	{
-		LL_WARNS() << "Could not open std_bump <" << file_name << ">" << LL_ENDL;
-		return;
-	}
-
-	S32 file_version = 0;
-
-	S32 fields_read = fscanf( file, "LLStandardBumpmap version %d", &file_version );
-	if( fields_read != 1 )
-	{
-		fclose( file ); // <FS:ND/> Do not leak teh file handle.
-		LL_WARNS() << "Bad LLStandardBumpmap header" << LL_ENDL;
-		return;
-	}
-
-	if( file_version > STD_BUMP_LATEST_FILE_VERSION )
-	{
-		LL_WARNS() << "LLStandardBumpmap has newer version (" << file_version << ") than viewer (" << STD_BUMP_LATEST_FILE_VERSION << ")" << LL_ENDL;
-		fclose( file ); // <FS:ND/> Do not leak the file handle
-		return;
-	}
-
-	while( !feof(file) && (LLStandardBumpmap::sStandardBumpmapCount < (U32)TEM_BUMPMAP_COUNT) )
-	{
-		// *NOTE: This buffer size is hard coded into scanf() below.
-		char label[2048] = "";	/* Flawfinder: ignore */
-		char bump_image_id[2048] = "";	/* Flawfinder: ignore */
-		fields_read = fscanf(	/* Flawfinder: ignore */
-			file, "\n%2047s %2047s", label, bump_image_id);
-		if( EOF == fields_read )
-		{
-			break;
-		}
-		if( fields_read != 2 )
-		{
-			LL_WARNS() << "Bad LLStandardBumpmap entry" << LL_ENDL;
-			fclose( file ); // <FS:ND/> Do not leak the file handle
-			return;
-		}
-
-// 		LL_INFOS() << "Loading bumpmap: " << bump_image_id << " from viewerart" << LL_ENDL;
-		gStandardBumpmapList[LLStandardBumpmap::sStandardBumpmapCount].mLabel = label;
-		gStandardBumpmapList[LLStandardBumpmap::sStandardBumpmapCount].mImage = 
-			LLViewerTextureManager::getFetchedTexture(LLUUID(bump_image_id));	
-		gStandardBumpmapList[LLStandardBumpmap::sStandardBumpmapCount].mImage->setBoostLevel(LLGLTexture::LOCAL) ;
-		gStandardBumpmapList[LLStandardBumpmap::sStandardBumpmapCount].mImage->setLoadedCallback(LLBumpImageList::onSourceStandardLoaded, 0, TRUE, FALSE, NULL, NULL );
-		gStandardBumpmapList[LLStandardBumpmap::sStandardBumpmapCount].mImage->forceToSaveRawImage(0, 30.f) ;
-		LLStandardBumpmap::sStandardBumpmapCount++;
-	}
-
-	fclose( file );
-=======
     // can't assert; we destroyGL and restoreGL a lot during *first* startup, which populates this list already, THEN we explicitly init the list as part of *normal* startup.  Sigh.  So clear the list every time before we (re-)add the standard bumpmaps.
     //llassert( LLStandardBumpmap::sStandardBumpmapCount == 0 );
     clear();
@@ -197,6 +133,7 @@
     S32 fields_read = fscanf( file, "LLStandardBumpmap version %d", &file_version );
     if( fields_read != 1 )
     {
+        fclose( file ); // <FS:ND/> Do not leak teh file handle.
         LL_WARNS() << "Bad LLStandardBumpmap header" << LL_ENDL;
         return;
     }
@@ -204,6 +141,7 @@
     if( file_version > STD_BUMP_LATEST_FILE_VERSION )
     {
         LL_WARNS() << "LLStandardBumpmap has newer version (" << file_version << ") than viewer (" << STD_BUMP_LATEST_FILE_VERSION << ")" << LL_ENDL;
+        fclose( file ); // <FS:ND/> Do not leak the file handle
         return;
     }
 
@@ -221,6 +159,7 @@
         if( fields_read != 2 )
         {
             LL_WARNS() << "Bad LLStandardBumpmap entry" << LL_ENDL;
+            fclose( file ); // <FS:ND/> Do not leak the file handle
             return;
         }
 
@@ -235,7 +174,6 @@
     }
 
     fclose( file );
->>>>>>> 38c2a5bd
 }
 
 // static
@@ -914,63 +852,6 @@
 
 void LLBumpImageList::generateNormalMapFromAlpha(LLImageRaw* src, LLImageRaw* nrm_image)
 {
-<<<<<<< HEAD
-	U8* nrm_data = nrm_image->getData();
-	S32 resX = src->getWidth();
-	S32 resY = src->getHeight();
-
-	U8* src_data = src->getData();
-
-	S32 src_cmp = src->getComponents();
-
-	// <FS:PP> Attempt to speed up things a little
-	// F32 norm_scale = gSavedSettings.getF32("RenderNormalMapScale");
-	static LLCachedControl<F32> RenderNormalMapScale(gSavedSettings, "RenderNormalMapScale");
-	F32 norm_scale = RenderNormalMapScale;
-	// </FS:PP>
-
-	U32 idx = 0;
-	//generate normal map from pseudo-heightfield
-	for (S32 j = 0; j < resY; ++j)
-	{
-		for (S32 i = 0; i < resX; ++i)
-		{
-			S32 rX = (i+1)%resX;
-			S32 rY = (j+1)%resY;
-			S32 lX = (i-1)%resX;
-			S32 lY = (j-1)%resY;
-
-			if (lX < 0)
-			{
-				lX += resX;
-			}
-			if (lY < 0)
-			{
-				lY += resY;
-			}
-
-			F32 cH = (F32) src_data[(j*resX+i)*src_cmp+src_cmp-1];
-
-			LLVector3 right = LLVector3(norm_scale, 0, (F32) src_data[(j*resX+rX)*src_cmp+src_cmp-1]-cH);
-			LLVector3 left = LLVector3(-norm_scale, 0, (F32) src_data[(j*resX+lX)*src_cmp+src_cmp-1]-cH);
-			LLVector3 up = LLVector3(0, -norm_scale, (F32) src_data[(lY*resX+i)*src_cmp+src_cmp-1]-cH);
-			LLVector3 down = LLVector3(0, norm_scale, (F32) src_data[(rY*resX+i)*src_cmp+src_cmp-1]-cH);
-
-			LLVector3 norm = right%down + down%left + left%up + up%right;
-		
-			norm.normVec();
-			
-			norm *= 0.5f;
-			norm += LLVector3(0.5f,0.5f,0.5f);
-
-			idx = (j*resX+i)*4;
-			nrm_data[idx+0]= (U8) (norm.mV[0]*255);
-			nrm_data[idx+1]= (U8) (norm.mV[1]*255);
-			nrm_data[idx+2]= (U8) (norm.mV[2]*255);
-			nrm_data[idx+3]= src_data[(j*resX+i)*src_cmp+src_cmp-1];
-		}
-	}
-=======
     U8* nrm_data = nrm_image->getData();
     S32 resX = src->getWidth();
     S32 resY = src->getHeight();
@@ -979,7 +860,11 @@
 
     S32 src_cmp = src->getComponents();
 
-    F32 norm_scale = gSavedSettings.getF32("RenderNormalMapScale");
+    // <FS:PP> Attempt to speed up things a little
+    // F32 norm_scale = gSavedSettings.getF32("RenderNormalMapScale");
+    static LLCachedControl<F32> RenderNormalMapScale(gSavedSettings, "RenderNormalMapScale");
+    F32 norm_scale = RenderNormalMapScale;
+    // </FS:PP>
 
     U32 idx = 0;
     //generate normal map from pseudo-heightfield
@@ -1022,7 +907,6 @@
             nrm_data[idx+3]= src_data[(j*resX+i)*src_cmp+src_cmp-1];
         }
     }
->>>>>>> 38c2a5bd
 }
 
 // static
@@ -1196,17 +1080,10 @@
                 {
                     bump->createGLTexture(0, dst_image);
                 }
-<<<<<<< HEAD
-			}
-			else 
-			{ //convert to normal map
-                LL_PROFILE_ZONE_NAMED_CATEGORY_DRAWPOOL("bil - create normal map");
-=======
             }
             else
             { //convert to normal map
-                LL_PROFILE_ZONE_NAMED("bil - create normal map");
->>>>>>> 38c2a5bd
+                LL_PROFILE_ZONE_NAMED_CATEGORY_DRAWPOOL("bil - create normal map");
                 LLImageGL* img = bump->getGLTexture();
                 LLImageRaw* dst_ptr = dst_image.get();
                 LLGLTexture* bump_ptr = bump.get();
