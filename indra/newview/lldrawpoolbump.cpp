--- conflicted
+++ resolved
@@ -411,8 +411,7 @@
 	LL_PROFILE_ZONE_SCOPED_CATEGORY_DRAWPOOL;
 	LLSpatialGroup::drawmap_elem_t& draw_info = group->mDrawMap[type];	
 	
-<<<<<<< HEAD
-	//std::unique_ptr<FSPerfStats::RecordAttachmentTime> ratPtr{}; // <FS:Beq/> render time capture
+	//std::unique_ptr<LLPerfStats::RecordAttachmentTime> ratPtr{};
 	for (LLSpatialGroup::drawmap_elem_t::iterator k = draw_info.begin(); k != draw_info.end(); ++k) 
 	{
 		LLDrawInfo& params = **k;
@@ -424,20 +423,6 @@
 		//	trackAttachments(vobj, params.mFace->isState(LLFace::RIGGED), &ratPtr);
 		//}
 		// </FS:Beq>
-=======
-    std::unique_ptr<LLPerfStats::RecordAttachmentTime> ratPtr{};
-    for (LLSpatialGroup::drawmap_elem_t::iterator k = draw_info.begin(); k != draw_info.end(); ++k) 
-	{
-		LLDrawInfo& params = **k;
-		
-        LLViewerObject* vobj = (LLViewerObject *)params.mFace->getViewerObject();
-
-        if( vobj && vobj->isAttachment() )
-        {
-            trackAttachments( vobj, params.mFace->isState(LLFace::RIGGED), &ratPtr );
-        }
-
->>>>>>> 1ded14fa
 		applyModelMatrix(params);
 
 		params.mVertexBuffer->setBuffer();
@@ -587,8 +572,7 @@
         LLVOAvatar* avatar = nullptr;
         U64 skin = 0;
 
-<<<<<<< HEAD
-        //std::unique_ptr<FSPerfStats::RecordAttachmentTime> ratPtr{}; // <FS:Beq/> render time capture
+        //std::unique_ptr<LLPerfStats::RecordAttachmentTime> ratPtr{};
         for (LLCullResult::drawinfo_iterator i = begin; i != end; )
         {
             LLDrawInfo& params = **i;
@@ -605,23 +589,6 @@
             //    }
             //}
             // </FS:Beq>
-=======
-        std::unique_ptr<LLPerfStats::RecordAttachmentTime> ratPtr{};
-        for (LLCullResult::drawinfo_iterator i = begin; i != end; ++i)
-        {
-            LLDrawInfo& params = **i;
-
-            if(params.mFace)
-            {
-                LLViewerObject* vobj = (LLViewerObject *)params.mFace->getViewerObject();
-
-                if(vobj && vobj->isAttachment())
-                {
-                    trackAttachments( vobj, params.mFace->isState(LLFace::RIGGED), &ratPtr );
-                }
-            }
-
->>>>>>> 1ded14fa
             LLGLSLShader::sCurBoundShaderPtr->setMinimumAlpha(params.mAlphaMaskCutoff);
             LLDrawPoolBump::bindBumpMap(params, bump_channel);
 
@@ -1254,11 +1221,7 @@
     LLCullResult::drawinfo_iterator begin = gPipeline.beginRenderMap(type);
     LLCullResult::drawinfo_iterator end = gPipeline.endRenderMap(type);
 
-<<<<<<< HEAD
-	//std::unique_ptr<FSPerfStats::RecordAttachmentTime> ratPtr{}; // <FS:Beq/> render time capture
-=======
-    std::unique_ptr<LLPerfStats::RecordAttachmentTime> ratPtr{};
->>>>>>> 1ded14fa
+	//std::unique_ptr<LLPerfStats::RecordAttachmentTime> ratPtr{};
 	for (LLCullResult::drawinfo_iterator i = begin; i != end; ++i)	
 	{
 		LLDrawInfo& params = **i;
@@ -1273,16 +1236,6 @@
 		//	}
 		//}
 		// </FS:Beq>
-
-        if(params.mFace)
-        {
-            LLViewerObject* vobj = (LLViewerObject *)params.mFace->getViewerObject();
-
-            if( vobj && vobj->isAttachment() )
-            {
-                trackAttachments( vobj, params.mFace->isState(LLFace::RIGGED), &ratPtr );
-            }
-        }
 
 		if (LLDrawPoolBump::bindBumpMap(params))
 		{
