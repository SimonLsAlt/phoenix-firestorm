--- conflicted
+++ resolved
@@ -468,15 +468,12 @@
 		LLVector4 vec4(vec, gShinyOrigin.mV[3]);
 		shader->uniform4fv(LLViewerShaderMgr::SHINY_ORIGIN, 1, vec4.mV);
 
-<<<<<<< HEAD
-        cube_map->setMatrix(1);
-=======
         if (shader->mFeatures.hasReflectionProbes)
         {
             gPipeline.bindReflectionProbes(*shader);
         }
 
->>>>>>> 6eaf8521
+        cube_map->setMatrix(1);
 		// Make sure that texture coord generation happens for tex unit 1, as that's the one we use for 
 		// the cube map in the one pass shiny shaders
 		gGL.getTexUnit(1)->disable();
@@ -537,14 +534,11 @@
 	if( cube_map )
 	{
 		cube_map->disable();
-<<<<<<< HEAD
         cube_map->restoreMatrix();
-=======
         if (shader->mFeatures.hasReflectionProbes)
         {
             gPipeline.unbindReflectionProbes(*shader);
         }
->>>>>>> 6eaf8521
 		shader->unbind();
 	}
 	
