/** 
 * @file lldrawpoolbump.cpp
 * @brief LLDrawPoolBump class implementation
 *
 * $LicenseInfo:firstyear=2003&license=viewerlgpl$
 * Second Life Viewer Source Code
 * Copyright (C) 2010, Linden Research, Inc.
 * 
 * This library is free software; you can redistribute it and/or
 * modify it under the terms of the GNU Lesser General Public
 * License as published by the Free Software Foundation;
 * version 2.1 of the License only.
 * 
 * This library is distributed in the hope that it will be useful,
 * but WITHOUT ANY WARRANTY; without even the implied warranty of
 * MERCHANTABILITY or FITNESS FOR A PARTICULAR PURPOSE.  See the GNU
 * Lesser General Public License for more details.
 * 
 * You should have received a copy of the GNU Lesser General Public
 * License along with this library; if not, write to the Free Software
 * Foundation, Inc., 51 Franklin Street, Fifth Floor, Boston, MA  02110-1301  USA
 * 
 * Linden Research, Inc., 945 Battery Street, San Francisco, CA  94111  USA
 * $/LicenseInfo$
 */

#include "llviewerprecompiledheaders.h"

#include "lldrawpoolbump.h"

#include "llstl.h"
#include "llviewercontrol.h"
#include "lldir.h"
#include "m3math.h"
#include "m4math.h"
#include "v4math.h"
#include "llglheaders.h"
#include "llrender.h"

#include "llcubemap.h"
#include "lldrawable.h"
#include "llface.h"
#include "llsky.h"
#include "lltextureentry.h"
#include "llviewercamera.h"
#include "llviewertexturelist.h"
#include "pipeline.h"
#include "llspatialpartition.h"
#include "llviewershadermgr.h"
#include "llmodel.h"
<<<<<<< HEAD
#include "fsperfstats.h" // <FS:Beq> performance stats support
=======
#include "llperfstats.h"
>>>>>>> 7bb47833

//#include "llimagebmp.h"
//#include "../tools/imdebug/imdebug.h"

// static
LLStandardBumpmap gStandardBumpmapList[TEM_BUMPMAP_COUNT]; 
LL::WorkQueue::weak_t LLBumpImageList::sMainQueue;
LL::WorkQueue::weak_t LLBumpImageList::sTexUpdateQueue;
LLRenderTarget LLBumpImageList::sRenderTarget;

// static
U32 LLStandardBumpmap::sStandardBumpmapCount = 0;

// static
LLBumpImageList gBumpImageList;

const S32 STD_BUMP_LATEST_FILE_VERSION = 1;

const U32 VERTEX_MASK_SHINY = LLVertexBuffer::MAP_VERTEX | LLVertexBuffer::MAP_NORMAL | LLVertexBuffer::MAP_COLOR;
const U32 VERTEX_MASK_BUMP = LLVertexBuffer::MAP_VERTEX |LLVertexBuffer::MAP_TEXCOORD0 | LLVertexBuffer::MAP_TEXCOORD1;

U32 LLDrawPoolBump::sVertexMask = VERTEX_MASK_SHINY;


static LLGLSLShader* shader = NULL;
static S32 cube_channel = -1;
static S32 diffuse_channel = -1;
static S32 bump_channel = -1;

#define LL_BUMPLIST_MULTITHREADED 0 // TODO -- figure out why this doesn't work

// static 
void LLStandardBumpmap::init()
{
	LLStandardBumpmap::restoreGL();
}

// static 
void LLStandardBumpmap::shutdown()
{
	LLStandardBumpmap::destroyGL();
}

// static 
void LLStandardBumpmap::restoreGL()
{
	addstandard();
}

// static
void LLStandardBumpmap::addstandard()
{
	if(!gTextureList.isInitialized())
	{
		//Note: loading pre-configuration sometimes triggers this call.
		//But it is safe to return here because bump images will be reloaded during initialization later.
		return ;
	}

	// can't assert; we destroyGL and restoreGL a lot during *first* startup, which populates this list already, THEN we explicitly init the list as part of *normal* startup.  Sigh.  So clear the list every time before we (re-)add the standard bumpmaps.
	//llassert( LLStandardBumpmap::sStandardBumpmapCount == 0 );
	clear();
	LL_INFOS() << "Adding standard bumpmaps." << LL_ENDL;
	gStandardBumpmapList[LLStandardBumpmap::sStandardBumpmapCount++] = LLStandardBumpmap("None");		// BE_NO_BUMP
	gStandardBumpmapList[LLStandardBumpmap::sStandardBumpmapCount++] = LLStandardBumpmap("Brightness");	// BE_BRIGHTNESS
	gStandardBumpmapList[LLStandardBumpmap::sStandardBumpmapCount++] = LLStandardBumpmap("Darkness");	// BE_DARKNESS

	std::string file_name = gDirUtilp->getExpandedFilename( LL_PATH_APP_SETTINGS, "std_bump.ini" );
	LLFILE* file = LLFile::fopen( file_name, "rt" );	 /*Flawfinder: ignore*/
	if( !file )
	{
		LL_WARNS() << "Could not open std_bump <" << file_name << ">" << LL_ENDL;
		return;
	}

	S32 file_version = 0;

	S32 fields_read = fscanf( file, "LLStandardBumpmap version %d", &file_version );
	if( fields_read != 1 )
	{
		fclose( file ); // <FS:ND/> Do not leak teh file handle.
		LL_WARNS() << "Bad LLStandardBumpmap header" << LL_ENDL;
		return;
	}

	if( file_version > STD_BUMP_LATEST_FILE_VERSION )
	{
		LL_WARNS() << "LLStandardBumpmap has newer version (" << file_version << ") than viewer (" << STD_BUMP_LATEST_FILE_VERSION << ")" << LL_ENDL;
		fclose( file ); // <FS:ND/> Do not leak the file handle
		return;
	}

	while( !feof(file) && (LLStandardBumpmap::sStandardBumpmapCount < (U32)TEM_BUMPMAP_COUNT) )
	{
		// *NOTE: This buffer size is hard coded into scanf() below.
		char label[2048] = "";	/* Flawfinder: ignore */
		char bump_image_id[2048] = "";	/* Flawfinder: ignore */
		fields_read = fscanf(	/* Flawfinder: ignore */
			file, "\n%2047s %2047s", label, bump_image_id);
		if( EOF == fields_read )
		{
			break;
		}
		if( fields_read != 2 )
		{
			LL_WARNS() << "Bad LLStandardBumpmap entry" << LL_ENDL;
			fclose( file ); // <FS:ND/> Do not leak the file handle
			return;
		}

// 		LL_INFOS() << "Loading bumpmap: " << bump_image_id << " from viewerart" << LL_ENDL;
		gStandardBumpmapList[LLStandardBumpmap::sStandardBumpmapCount].mLabel = label;
		gStandardBumpmapList[LLStandardBumpmap::sStandardBumpmapCount].mImage = 
			LLViewerTextureManager::getFetchedTexture(LLUUID(bump_image_id));	
		gStandardBumpmapList[LLStandardBumpmap::sStandardBumpmapCount].mImage->setBoostLevel(LLGLTexture::LOCAL) ;
		gStandardBumpmapList[LLStandardBumpmap::sStandardBumpmapCount].mImage->setLoadedCallback(LLBumpImageList::onSourceStandardLoaded, 0, TRUE, FALSE, NULL, NULL );
		gStandardBumpmapList[LLStandardBumpmap::sStandardBumpmapCount].mImage->forceToSaveRawImage(0, 30.f) ;
		LLStandardBumpmap::sStandardBumpmapCount++;
	}

	fclose( file );
}

// static
void LLStandardBumpmap::clear()
{
	LL_INFOS() << "Clearing standard bumpmaps." << LL_ENDL;
	for( U32 i = 0; i < LLStandardBumpmap::sStandardBumpmapCount; i++ )
	{
		gStandardBumpmapList[i].mLabel.assign("");
		gStandardBumpmapList[i].mImage = NULL;
	}
	sStandardBumpmapCount = 0;
}

// static
void LLStandardBumpmap::destroyGL()
{
	clear();
}



////////////////////////////////////////////////////////////////

LLDrawPoolBump::LLDrawPoolBump() 
:  LLRenderPass(LLDrawPool::POOL_BUMP)
{
	mShiny = FALSE;
}


void LLDrawPoolBump::prerender()
{
	mShaderLevel = LLViewerShaderMgr::instance()->getShaderLevel(LLViewerShaderMgr::SHADER_OBJECT);
}

// static
S32 LLDrawPoolBump::numBumpPasses()
{
    return 1;
}

S32 LLDrawPoolBump::getNumPasses()
{
	return numBumpPasses();
}

void LLDrawPoolBump::render(S32 pass)
{
    LL_PROFILE_ZONE_SCOPED_CATEGORY_DRAWPOOL; //LL_RECORD_BLOCK_TIME(FTM_RENDER_BUMP);

    if (!gPipeline.hasRenderType(LLDrawPool::POOL_SIMPLE))
    {
        return;
    }

    for (int i = 0; i < 2; ++i)
    {
        mRigged = i == 1;

        // first pass -- shiny
        beginShiny();
        renderShiny();
        endShiny();

        //second pass -- fullbright shiny
        if (mShaderLevel > 1)
        {
            beginFullbrightShiny();
            renderFullbrightShiny();
            endFullbrightShiny();
        }

        //third pass -- bump
        beginBump();
        renderBump(LLRenderPass::PASS_BUMP);
        endBump();
    }
}


//static
void LLDrawPoolBump::beginShiny()
{
    LL_PROFILE_ZONE_SCOPED_CATEGORY_DRAWPOOL; //LL_RECORD_BLOCK_TIME(FTM_RENDER_SHINY);
	
	mShiny = TRUE;
	sVertexMask = VERTEX_MASK_SHINY;
	// Second pass: environment map
	if (mShaderLevel > 1)
	{
		sVertexMask = VERTEX_MASK_SHINY | LLVertexBuffer::MAP_TEXCOORD0;
	}
	
	if (LLPipeline::sUnderWaterRender)
	{
		shader = &gObjectShinyWaterProgram;
	}
	else
	{
		shader = &gObjectShinyProgram;
	}

    if (mRigged)
    {
        llassert(shader->mRiggedVariant);
        shader = shader->mRiggedVariant;
    }

	shader->bind();
    if (LLPipeline::sRenderingHUDs)
    {
        shader->uniform1i(LLShaderMgr::NO_ATMO, 1);
    }
    else
    {
        shader->uniform1i(LLShaderMgr::NO_ATMO, 0);
    }

	bindCubeMap(shader, mShaderLevel, diffuse_channel, cube_channel);

	if (mShaderLevel > 1)
	{ //indexed texture rendering, channel 0 is always diffuse
		diffuse_channel = 0;
	}
}

//static
void LLDrawPoolBump::bindCubeMap(LLGLSLShader* shader, S32 shader_level, S32& diffuse_channel, S32& cube_channel)
{
	LLCubeMap* cube_map = gSky.mVOSkyp ? gSky.mVOSkyp->getCubeMap() : NULL;
	if( cube_map )
	{
		if (shader )
		{
			LLMatrix4 mat;
			mat.initRows(LLVector4(gGLModelView+0),
						 LLVector4(gGLModelView+4),
						 LLVector4(gGLModelView+8),
						 LLVector4(gGLModelView+12));
			LLVector3 vec = LLVector3(gShinyOrigin) * mat;
			LLVector4 vec4(vec, gShinyOrigin.mV[3]);
			shader->uniform4fv(LLViewerShaderMgr::SHINY_ORIGIN, 1, vec4.mV);			
			if (shader_level > 1)
			{
                cube_map->setMatrix(1);
				// Make sure that texture coord generation happens for tex unit 1, as that's the one we use for 
				// the cube map in the one pass shiny shaders
				cube_channel = shader->enableTexture(LLViewerShaderMgr::ENVIRONMENT_MAP, LLTexUnit::TT_CUBE_MAP);
				cube_map->enableTexture(cube_channel);
				diffuse_channel = shader->enableTexture(LLViewerShaderMgr::DIFFUSE_MAP);
			}
			else
			{
                cube_map->setMatrix(0);
				cube_channel = shader->enableTexture(LLViewerShaderMgr::ENVIRONMENT_MAP, LLTexUnit::TT_CUBE_MAP);
				diffuse_channel = -1;
				cube_map->enable(cube_channel);
			}			
			gGL.getTexUnit(cube_channel)->bind(cube_map);
			gGL.getTexUnit(0)->activate();
		}
		else
		{
			cube_channel = 0;
			diffuse_channel = -1;
			gGL.getTexUnit(0)->disable();
			cube_map->enable(0);
            cube_map->setMatrix(0);
			gGL.getTexUnit(0)->bind(cube_map);
		}
	}
}

void LLDrawPoolBump::renderShiny()
{
    LL_PROFILE_ZONE_SCOPED_CATEGORY_DRAWPOOL; //LL_RECORD_BLOCK_TIME(FTM_RENDER_SHINY);
	
	if( gSky.mVOSkyp->getCubeMap() )
	{
		LLGLEnable blend_enable(GL_BLEND);
		if (mShaderLevel > 1)
		{
            if (mRigged)
            {
                LLRenderPass::pushRiggedBatches(LLRenderPass::PASS_SHINY_RIGGED, sVertexMask | LLVertexBuffer::MAP_TEXTURE_INDEX, TRUE, TRUE);
            }
            else
            {
                LLRenderPass::pushBatches(LLRenderPass::PASS_SHINY, sVertexMask | LLVertexBuffer::MAP_TEXTURE_INDEX, TRUE, TRUE);
            }
		}
		else
		{
            if (mRigged)
            {
                gPipeline.renderRiggedGroups(this, LLRenderPass::PASS_SHINY_RIGGED, sVertexMask, TRUE);
            }
            else
            {
                gPipeline.renderGroups(this, LLRenderPass::PASS_SHINY, sVertexMask, TRUE);
            }
		}
	}
}

//static
void LLDrawPoolBump::unbindCubeMap(LLGLSLShader* shader, S32 shader_level, S32& diffuse_channel, S32& cube_channel)
{
	LLCubeMap* cube_map = gSky.mVOSkyp ? gSky.mVOSkyp->getCubeMap() : NULL;
	if( cube_map )
	{
		if (shader_level > 1)
		{
			shader->disableTexture(LLViewerShaderMgr::ENVIRONMENT_MAP, LLTexUnit::TT_CUBE_MAP);
					
			if (LLViewerShaderMgr::instance()->getShaderLevel(LLViewerShaderMgr::SHADER_OBJECT) > 0)
			{
				if (diffuse_channel != 0)
				{
					shader->disableTexture(LLViewerShaderMgr::DIFFUSE_MAP);
				}
			}
		}
        // Moved below shader->disableTexture call to avoid false alarms from auto-re-enable of textures on stage 0
        // MAINT-755
		cube_map->disable();
        cube_map->restoreMatrix();
	}
}

void LLDrawPoolBump::endShiny()
{
    LL_PROFILE_ZONE_SCOPED_CATEGORY_DRAWPOOL; //LL_RECORD_BLOCK_TIME(FTM_RENDER_SHINY);

	unbindCubeMap(shader, mShaderLevel, diffuse_channel, cube_channel);
	if (shader)
	{
		shader->unbind();
	}

	diffuse_channel = -1;
	cube_channel = 0;
	mShiny = FALSE;
}

void LLDrawPoolBump::beginFullbrightShiny()
{
    LL_PROFILE_ZONE_SCOPED_CATEGORY_DRAWPOOL; //LL_RECORD_BLOCK_TIME(FTM_RENDER_SHINY);
	
	sVertexMask = VERTEX_MASK_SHINY | LLVertexBuffer::MAP_TEXCOORD0;

	// Second pass: environment map
	
	if (LLPipeline::sUnderWaterRender)
	{
		shader = &gObjectFullbrightShinyWaterProgram;
	}
	else
	{
		if (LLPipeline::sRenderDeferred)
		{
			shader = &gDeferredFullbrightShinyProgram;
		}
		else
		{
			shader = &gObjectFullbrightShinyProgram;
		}
	}

    if (mRigged)
    {
        llassert(shader->mRiggedVariant);
        shader = shader->mRiggedVariant;
    }

	LLCubeMap* cube_map = gSky.mVOSkyp ? gSky.mVOSkyp->getCubeMap() : NULL;
	if( cube_map )
	{
		LLMatrix4 mat;
		mat.initRows(LLVector4(gGLModelView+0),
					 LLVector4(gGLModelView+4),
					 LLVector4(gGLModelView+8),
					 LLVector4(gGLModelView+12));
		shader->bind();
        if (LLPipeline::sRenderingHUDs)
        {
            shader->uniform1i(LLShaderMgr::NO_ATMO, 1);
        }
        else
        {
            shader->uniform1i(LLShaderMgr::NO_ATMO, 0);
        }

		LLVector3 vec = LLVector3(gShinyOrigin) * mat;
		LLVector4 vec4(vec, gShinyOrigin.mV[3]);
		shader->uniform4fv(LLViewerShaderMgr::SHINY_ORIGIN, 1, vec4.mV);

        cube_map->setMatrix(1);
		// Make sure that texture coord generation happens for tex unit 1, as that's the one we use for 
		// the cube map in the one pass shiny shaders
		gGL.getTexUnit(1)->disable();
		cube_channel = shader->enableTexture(LLViewerShaderMgr::ENVIRONMENT_MAP, LLTexUnit::TT_CUBE_MAP);
		cube_map->enableTexture(cube_channel);
		diffuse_channel = shader->enableTexture(LLViewerShaderMgr::DIFFUSE_MAP);

		gGL.getTexUnit(cube_channel)->bind(cube_map);
		gGL.getTexUnit(0)->activate();
	}

	if (mShaderLevel > 1)
	{ //indexed texture rendering, channel 0 is always diffuse
		diffuse_channel = 0;
	}

	mShiny = TRUE;
}

void LLDrawPoolBump::renderFullbrightShiny()
{
    LL_PROFILE_ZONE_SCOPED_CATEGORY_DRAWPOOL; //LL_RECORD_BLOCK_TIME(FTM_RENDER_SHINY);

	if( gSky.mVOSkyp->getCubeMap() )
	{
		LLGLEnable blend_enable(GL_BLEND);

		if (mShaderLevel > 1)
		{
            if (mRigged)
            {
                LLRenderPass::pushRiggedBatches(LLRenderPass::PASS_FULLBRIGHT_SHINY_RIGGED, sVertexMask | LLVertexBuffer::MAP_TEXTURE_INDEX, TRUE, TRUE);
            }
            else
            {
                LLRenderPass::pushBatches(LLRenderPass::PASS_FULLBRIGHT_SHINY, sVertexMask | LLVertexBuffer::MAP_TEXTURE_INDEX, TRUE, TRUE);
            }
		}
		else
		{
            if (mRigged)
            {
                LLRenderPass::pushRiggedBatches(LLRenderPass::PASS_FULLBRIGHT_SHINY_RIGGED, sVertexMask);
            }
            else
            {
                LLRenderPass::pushBatches(LLRenderPass::PASS_FULLBRIGHT_SHINY, sVertexMask);
            }
		}
	}
}

void LLDrawPoolBump::endFullbrightShiny()
{
    LL_PROFILE_ZONE_SCOPED_CATEGORY_DRAWPOOL; //LL_RECORD_BLOCK_TIME(FTM_RENDER_SHINY);

	LLCubeMap* cube_map = gSky.mVOSkyp ? gSky.mVOSkyp->getCubeMap() : NULL;
	if( cube_map )
	{
		cube_map->disable();
        cube_map->restoreMatrix();
		shader->unbind();
	}
	
	diffuse_channel = -1;
	cube_channel = 0;
	mShiny = FALSE;
}

void LLDrawPoolBump::renderGroup(LLSpatialGroup* group, U32 type, U32 mask, BOOL texture = TRUE)
{			
	LL_PROFILE_ZONE_SCOPED_CATEGORY_DRAWPOOL;
	LLSpatialGroup::drawmap_elem_t& draw_info = group->mDrawMap[type];	
	
<<<<<<< HEAD
	std::unique_ptr<FSPerfStats::RecordAttachmentTime> ratPtr{}; // <FS:Beq/> render time capture
	for (LLSpatialGroup::drawmap_elem_t::iterator k = draw_info.begin(); k != draw_info.end(); ++k) 
=======
    std::unique_ptr<LLPerfStats::RecordAttachmentTime> ratPtr{};
    for (LLSpatialGroup::drawmap_elem_t::iterator k = draw_info.begin(); k != draw_info.end(); ++k) 
>>>>>>> 7bb47833
	{
		LLDrawInfo& params = **k;
		// <FS:Beq> Capture render times
		LLViewerObject* vobj = (LLViewerObject *)params.mFace->getViewerObject();
		
<<<<<<< HEAD
		if( vobj && vobj->isAttachment() )
		{
			trackAttachments( vobj, params.mFace->isState(LLFace::RIGGED), &ratPtr );
		}
		// </FS:Beq>		
=======
        LLViewerObject* vobj = (LLViewerObject *)params.mFace->getViewerObject();

        if( vobj && vobj->isAttachment() )
        {
            trackAttachments( vobj, params.mFace->isState(LLFace::RIGGED), &ratPtr );
        }

>>>>>>> 7bb47833
		applyModelMatrix(params);

		if (params.mGroup)
		{
			params.mGroup->rebuildMesh();
		}
		params.mVertexBuffer->setBuffer(mask);
		params.mVertexBuffer->drawRange(params.mDrawMode, params.mStart, params.mEnd, params.mCount, params.mOffset);
		gPipeline.addTrianglesDrawn(params.mCount, params.mDrawMode);
	}
}


// static
BOOL LLDrawPoolBump::bindBumpMap(LLDrawInfo& params, S32 channel)
{
	U8 bump_code = params.mBump;

	return bindBumpMap(bump_code, params.mTexture, params.mVSize, channel);
}

//static
BOOL LLDrawPoolBump::bindBumpMap(LLFace* face, S32 channel)
{
	const LLTextureEntry* te = face->getTextureEntry();
	if (te)
	{
		U8 bump_code = te->getBumpmap();
		return bindBumpMap(bump_code, face->getTexture(), face->getVirtualSize(), channel);
	}

	return FALSE;
}

//static
BOOL LLDrawPoolBump::bindBumpMap(U8 bump_code, LLViewerTexture* texture, F32 vsize, S32 channel)
{
    LL_PROFILE_ZONE_SCOPED_CATEGORY_DRAWPOOL;
	//Note: texture atlas does not support bump texture now.
	LLViewerFetchedTexture* tex = LLViewerTextureManager::staticCastToFetchedTexture(texture) ;
	if(!tex)
	{
		//if the texture is not a fetched texture
		return FALSE;
	}

	LLViewerTexture* bump = NULL;

	switch( bump_code )
	{
	case BE_NO_BUMP:		
		break;
	case BE_BRIGHTNESS: 
	case BE_DARKNESS:
		bump = gBumpImageList.getBrightnessDarknessImage( tex, bump_code );
		break;

	default:
		if( bump_code < LLStandardBumpmap::sStandardBumpmapCount )
		{
			bump = gStandardBumpmapList[bump_code].mImage;
			gBumpImageList.addTextureStats(bump_code, tex->getID(), vsize);
		}
		break;
	}

	if (bump)
	{
		if (channel == -2)
		{
			gGL.getTexUnit(1)->bindFast(bump);
			gGL.getTexUnit(0)->bindFast(bump);
		}
		else
		{
            // NOTE: do not use bindFast here (see SL-16222)
            gGL.getTexUnit(channel)->bind(bump);
		}

		return TRUE;
	}

	return FALSE;
}

//static
void LLDrawPoolBump::beginBump()
{
    LL_PROFILE_ZONE_SCOPED_CATEGORY_DRAWPOOL; //LL_RECORD_BLOCK_TIME(FTM_RENDER_BUMP);
	sVertexMask = VERTEX_MASK_BUMP;
	// Optional second pass: emboss bump map
	stop_glerror();

    shader = &gObjectBumpProgram;

    if (mRigged)
    {
        llassert(shader->mRiggedVariant);
        shader = shader->mRiggedVariant;
    }

    shader->bind();

	gGL.setSceneBlendType(LLRender::BT_MULT_X2);
	stop_glerror();
}

//static
void LLDrawPoolBump::renderBump(U32 pass)
{
    LL_PROFILE_ZONE_SCOPED_CATEGORY_DRAWPOOL; //LL_RECORD_BLOCK_TIME(FTM_RENDER_BUMP);
	LLGLDisable fog(GL_FOG);
	LLGLDepthTest gls_depth(GL_TRUE, GL_FALSE, GL_LEQUAL);
	LLGLEnable blend(GL_BLEND);
	gGL.diffuseColor4f(1,1,1,1);
	/// Get rid of z-fighting with non-bump pass.
	LLGLEnable polyOffset(GL_POLYGON_OFFSET_FILL);
	glPolygonOffset(-1.0f, -1.0f);
	renderBump(pass, sVertexMask);
}

//static
void LLDrawPoolBump::endBump(U32 pass)
{
    gObjectBumpProgram.unbind();

    gGL.setSceneBlendType(LLRender::BT_ALPHA);
}

S32 LLDrawPoolBump::getNumDeferredPasses()
{ 
	// <FS:PP> Attempt to speed up things a little
	// if (gSavedSettings.getBOOL("RenderObjectBump"))
	static LLCachedControl<bool> RenderObjectBump(gSavedSettings, "RenderObjectBump");
	if (RenderObjectBump)
	// </FS:PP>
	{
		return 1;
	}
	else
	{
		return 0;
	}
}

void LLDrawPoolBump::renderDeferred(S32 pass)
{
    LL_PROFILE_ZONE_SCOPED_CATEGORY_DRAWPOOL; //LL_RECORD_BLOCK_TIME(FTM_RENDER_BUMP);

    mShiny = TRUE;
    for (int i = 0; i < 2; ++i)
    {
        bool rigged = i == 1;
        gDeferredBumpProgram.bind(rigged);
        diffuse_channel = LLGLSLShader::sCurBoundShaderPtr->enableTexture(LLViewerShaderMgr::DIFFUSE_MAP);
        bump_channel = LLGLSLShader::sCurBoundShaderPtr->enableTexture(LLViewerShaderMgr::BUMP_MAP);
        gGL.getTexUnit(diffuse_channel)->unbind(LLTexUnit::TT_TEXTURE);
        gGL.getTexUnit(bump_channel)->unbind(LLTexUnit::TT_TEXTURE);

        U32 type = rigged ? LLRenderPass::PASS_BUMP_RIGGED : LLRenderPass::PASS_BUMP;
        LLCullResult::drawinfo_iterator begin = gPipeline.beginRenderMap(type);
        LLCullResult::drawinfo_iterator end = gPipeline.endRenderMap(type);

        U32 mask = LLVertexBuffer::MAP_VERTEX | LLVertexBuffer::MAP_TEXCOORD0 | LLVertexBuffer::MAP_TANGENT | LLVertexBuffer::MAP_NORMAL | LLVertexBuffer::MAP_COLOR;

        LLVOAvatar* avatar = nullptr;
        U64 skin = 0;

<<<<<<< HEAD
        std::unique_ptr<FSPerfStats::RecordAttachmentTime> ratPtr{}; // <FS:Beq/> render time capture
=======
        std::unique_ptr<LLPerfStats::RecordAttachmentTime> ratPtr{};
>>>>>>> 7bb47833
        for (LLCullResult::drawinfo_iterator i = begin; i != end; ++i)
        {
            LLDrawInfo& params = **i;

<<<<<<< HEAD
            // <FS:Beq> Capture render times
=======
>>>>>>> 7bb47833
            if(params.mFace)
            {
                LLViewerObject* vobj = (LLViewerObject *)params.mFace->getViewerObject();

                if(vobj && vobj->isAttachment())
                {
<<<<<<< HEAD
                     trackAttachments( vobj, params.mFace->isState(LLFace::RIGGED), &ratPtr );
                }
            }
            // </FS:Beq>
=======
                    trackAttachments( vobj, params.mFace->isState(LLFace::RIGGED), &ratPtr );
                }
            }
>>>>>>> 7bb47833

            LLGLSLShader::sCurBoundShaderPtr->setMinimumAlpha(params.mAlphaMaskCutoff);
            LLDrawPoolBump::bindBumpMap(params, bump_channel);

            if (rigged)
            {
                if (avatar != params.mAvatar || skin != params.mSkinInfo->mHash)
                {
                    uploadMatrixPalette(params);
                    avatar = params.mAvatar;
                    skin = params.mSkinInfo->mHash;
                }
                pushBatch(params, mask | LLVertexBuffer::MAP_WEIGHT4, TRUE, FALSE);
            }
            else
            {
                pushBatch(params, mask, TRUE, FALSE);
            }
        }

        LLGLSLShader::sCurBoundShaderPtr->disableTexture(LLViewerShaderMgr::DIFFUSE_MAP);
        LLGLSLShader::sCurBoundShaderPtr->disableTexture(LLViewerShaderMgr::BUMP_MAP);
        LLGLSLShader::sCurBoundShaderPtr->unbind();
        gGL.getTexUnit(0)->activate();
    }

    mShiny = FALSE;
}


void LLDrawPoolBump::renderPostDeferred(S32 pass)
{
    for (int i = 0; i < 2; ++i)
    { // two passes -- static and rigged
        mRigged = (i == 1);

        // render shiny
        beginFullbrightShiny();
        renderFullbrightShiny();
        endFullbrightShiny();

        //render bump
        beginBump();
        renderBump(LLRenderPass::PASS_POST_BUMP);
        endBump();
    }
}


////////////////////////////////////////////////////////////////
// List of bump-maps created from other textures.


//const LLUUID TEST_BUMP_ID("3d33eaf2-459c-6f97-fd76-5fce3fc29447");

void LLBumpImageList::init()
{
	llassert( mBrightnessEntries.size() == 0 );
	llassert( mDarknessEntries.size() == 0 );

	LLStandardBumpmap::init();

	LLStandardBumpmap::restoreGL();
    sMainQueue = LL::WorkQueue::getInstance("mainloop");
    sTexUpdateQueue = LL::WorkQueue::getInstance("LLImageGL"); // Share work queue with tex loader.
}

void LLBumpImageList::clear()
{
	LL_INFOS() << "Clearing dynamic bumpmaps." << LL_ENDL;
	// these will be re-populated on-demand
	mBrightnessEntries.clear();
	mDarknessEntries.clear();

    sRenderTarget.release();

	LLStandardBumpmap::clear();
}

void LLBumpImageList::shutdown()
{
	clear();
	LLStandardBumpmap::shutdown();
}

void LLBumpImageList::destroyGL()
{
	clear();
	LLStandardBumpmap::destroyGL();
}

void LLBumpImageList::restoreGL()
{
	if(!gTextureList.isInitialized())
	{
		//safe to return here because bump images will be reloaded during initialization later.
		return ;
	}

	LLStandardBumpmap::restoreGL();
	// Images will be recreated as they are needed.
}


LLBumpImageList::~LLBumpImageList()
{
	// Shutdown should have already been called.
	llassert( mBrightnessEntries.size() == 0 );
	llassert( mDarknessEntries.size() == 0 );
}


// Note: Does nothing for entries in gStandardBumpmapList that are not actually standard bump images (e.g. none, brightness, and darkness)
void LLBumpImageList::addTextureStats(U8 bump, const LLUUID& base_image_id, F32 virtual_size)
{
	bump &= TEM_BUMP_MASK;
	LLViewerFetchedTexture* bump_image = gStandardBumpmapList[bump].mImage;
	if( bump_image )
	{		
		bump_image->addTextureStats(virtual_size);
	}
}


void LLBumpImageList::updateImages()
{	
	for (bump_image_map_t::iterator iter = mBrightnessEntries.begin(); iter != mBrightnessEntries.end(); )
	{
		bump_image_map_t::iterator curiter = iter++;
		LLViewerTexture* image = curiter->second;
		if( image )
		{
			BOOL destroy = TRUE;
			if( image->hasGLTexture())
			{
				if( image->getBoundRecently() )
				{
					destroy = FALSE;
				}
				else
				{
					image->destroyGLTexture();
				}
			}

			if( destroy )
			{
				//LL_INFOS() << "*** Destroying bright " << (void*)image << LL_ENDL;
				mBrightnessEntries.erase(curiter);   // deletes the image thanks to reference counting
			}
		}
	}
	
	for (bump_image_map_t::iterator iter = mDarknessEntries.begin(); iter != mDarknessEntries.end(); )
	{
		bump_image_map_t::iterator curiter = iter++;
		LLViewerTexture* image = curiter->second;
		if( image )
		{
			BOOL destroy = TRUE;
			if( image->hasGLTexture())
			{
				if( image->getBoundRecently() )
				{
					destroy = FALSE;
				}
				else
				{
					image->destroyGLTexture();
				}
			}

			if( destroy )
			{
				//LL_INFOS() << "*** Destroying dark " << (void*)image << LL_ENDL;;
				mDarknessEntries.erase(curiter);  // deletes the image thanks to reference counting
			}
		}
	}
}


// Note: the caller SHOULD NOT keep the pointer that this function returns.  It may be updated as more data arrives.
LLViewerTexture* LLBumpImageList::getBrightnessDarknessImage(LLViewerFetchedTexture* src_image, U8 bump_code )
{
    LL_PROFILE_ZONE_SCOPED_CATEGORY_DRAWPOOL;
	llassert( (bump_code == BE_BRIGHTNESS) || (bump_code == BE_DARKNESS) );

	LLViewerTexture* bump = NULL;
	
	bump_image_map_t* entries_list = NULL;
	void (*callback_func)( BOOL success, LLViewerFetchedTexture *src_vi, LLImageRaw* src, LLImageRaw* aux_src, S32 discard_level, BOOL final, void* userdata ) = NULL;

	switch( bump_code )
	{
	case BE_BRIGHTNESS:
		entries_list = &mBrightnessEntries;
		callback_func = LLBumpImageList::onSourceBrightnessLoaded;
		break;
	case BE_DARKNESS:
		entries_list = &mDarknessEntries;
		callback_func = LLBumpImageList::onSourceDarknessLoaded;
		break;
	default:
		llassert(0);
		return NULL;
	}

	bump_image_map_t::iterator iter = entries_list->find(src_image->getID());
	if (iter != entries_list->end() && iter->second.notNull())
	{
		bump = iter->second;
	}
	else
	{
		(*entries_list)[src_image->getID()] = LLViewerTextureManager::getLocalTexture( TRUE );
		bump = (*entries_list)[src_image->getID()]; // In case callback was called immediately and replaced the image
	}

	if (!src_image->hasCallbacks())
	{ //if image has no callbacks but resolutions don't match, trigger raw image loaded callback again
		if (src_image->getWidth() != bump->getWidth() ||
			src_image->getHeight() != bump->getHeight())// ||
			//(LLPipeline::sRenderDeferred && bump->getComponents() != 4))
		{
			src_image->setBoostLevel(LLGLTexture::BOOST_BUMP) ;
			src_image->setLoadedCallback( callback_func, 0, TRUE, FALSE, new LLUUID(src_image->getID()), NULL );
			src_image->forceToSaveRawImage(0) ;
		}
	}

	return bump;
}


// static
void LLBumpImageList::onSourceBrightnessLoaded( BOOL success, LLViewerFetchedTexture *src_vi, LLImageRaw* src, LLImageRaw* aux_src, S32 discard_level, BOOL final, void* userdata )
{
    LL_PROFILE_ZONE_SCOPED_CATEGORY_DRAWPOOL;
	LLUUID* source_asset_id = (LLUUID*)userdata;
	LLBumpImageList::onSourceLoaded( success, src_vi, src, *source_asset_id, BE_BRIGHTNESS );
	if( final )
	{
		delete source_asset_id;
	}
}

// static
void LLBumpImageList::onSourceDarknessLoaded( BOOL success, LLViewerFetchedTexture *src_vi, LLImageRaw* src, LLImageRaw* aux_src, S32 discard_level, BOOL final, void* userdata )
{
	LLUUID* source_asset_id = (LLUUID*)userdata;
	LLBumpImageList::onSourceLoaded( success, src_vi, src, *source_asset_id, BE_DARKNESS );
	if( final )
	{
		delete source_asset_id;
	}
}

void LLBumpImageList::onSourceStandardLoaded( BOOL success, LLViewerFetchedTexture* src_vi, LLImageRaw* src, LLImageRaw* aux_src, S32 discard_level, BOOL final, void* userdata)
{
	if (success && LLPipeline::sRenderDeferred)
	{
        LL_PROFILE_ZONE_SCOPED_CATEGORY_DRAWPOOL;
		LLPointer<LLImageRaw> nrm_image = new LLImageRaw(src->getWidth(), src->getHeight(), 4);
		{
			generateNormalMapFromAlpha(src, nrm_image);
		}
		src_vi->setExplicitFormat(GL_RGBA, GL_RGBA);
		{
			src_vi->createGLTexture(src_vi->getDiscardLevel(), nrm_image);
		}
	}
}

void LLBumpImageList::generateNormalMapFromAlpha(LLImageRaw* src, LLImageRaw* nrm_image)
{
	U8* nrm_data = nrm_image->getData();
	S32 resX = src->getWidth();
	S32 resY = src->getHeight();

	U8* src_data = src->getData();

	S32 src_cmp = src->getComponents();

	// <FS:PP> Attempt to speed up things a little
	// F32 norm_scale = gSavedSettings.getF32("RenderNormalMapScale");
	static LLCachedControl<F32> RenderNormalMapScale(gSavedSettings, "RenderNormalMapScale");
	F32 norm_scale = RenderNormalMapScale;
	// </FS:PP>

	U32 idx = 0;
	//generate normal map from pseudo-heightfield
	for (S32 j = 0; j < resY; ++j)
	{
		for (S32 i = 0; i < resX; ++i)
		{
			S32 rX = (i+1)%resX;
			S32 rY = (j+1)%resY;
			S32 lX = (i-1)%resX;
			S32 lY = (j-1)%resY;

			if (lX < 0)
			{
				lX += resX;
			}
			if (lY < 0)
			{
				lY += resY;
			}

			F32 cH = (F32) src_data[(j*resX+i)*src_cmp+src_cmp-1];

			LLVector3 right = LLVector3(norm_scale, 0, (F32) src_data[(j*resX+rX)*src_cmp+src_cmp-1]-cH);
			LLVector3 left = LLVector3(-norm_scale, 0, (F32) src_data[(j*resX+lX)*src_cmp+src_cmp-1]-cH);
			LLVector3 up = LLVector3(0, -norm_scale, (F32) src_data[(lY*resX+i)*src_cmp+src_cmp-1]-cH);
			LLVector3 down = LLVector3(0, norm_scale, (F32) src_data[(rY*resX+i)*src_cmp+src_cmp-1]-cH);

			LLVector3 norm = right%down + down%left + left%up + up%right;
		
			norm.normVec();
			
			norm *= 0.5f;
			norm += LLVector3(0.5f,0.5f,0.5f);

			idx = (j*resX+i)*4;
			nrm_data[idx+0]= (U8) (norm.mV[0]*255);
			nrm_data[idx+1]= (U8) (norm.mV[1]*255);
			nrm_data[idx+2]= (U8) (norm.mV[2]*255);
			nrm_data[idx+3]= src_data[(j*resX+i)*src_cmp+src_cmp-1];
		}
	}
}

// static
void LLBumpImageList::onSourceLoaded( BOOL success, LLViewerTexture *src_vi, LLImageRaw* src, LLUUID& source_asset_id, EBumpEffect bump_code )
{
    LL_PROFILE_ZONE_SCOPED_CATEGORY_DRAWPOOL;

	if( success )
	{
        LL_PROFILE_ZONE_SCOPED_CATEGORY_DRAWPOOL;


		bump_image_map_t& entries_list(bump_code == BE_BRIGHTNESS ? gBumpImageList.mBrightnessEntries : gBumpImageList.mDarknessEntries );
		bump_image_map_t::iterator iter = entries_list.find(source_asset_id);

		{
			if (iter == entries_list.end() ||
				iter->second.isNull() ||
							iter->second->getWidth() != src->getWidth() ||
							iter->second->getHeight() != src->getHeight()) // bump not cached yet or has changed resolution
			{ //make sure an entry exists for this image
				entries_list[src_vi->getID()] = LLViewerTextureManager::getLocalTexture(TRUE);
				iter = entries_list.find(src_vi->getID());
			}
		}

		if (iter->second->getWidth() != src->getWidth() ||
			iter->second->getHeight() != src->getHeight()) // bump not cached yet or has changed resolution
		{
			LLPointer<LLImageRaw> dst_image = new LLImageRaw(src->getWidth(), src->getHeight(), 1);
			U8* dst_data = dst_image->getData();
			S32 dst_data_size = dst_image->getDataSize();

			U8* src_data = src->getData();
			S32 src_data_size = src->getDataSize();

			S32 src_components = src->getComponents();

			// Convert to luminance and then scale and bias that to get ready for
			// embossed bump mapping.  (0-255 maps to 127-255)

			// Convert to fixed point so we don't have to worry about precision/clamping.
			const S32 FIXED_PT = 8;
			const S32 R_WEIGHT = S32(0.2995f * (1<<FIXED_PT));
			const S32 G_WEIGHT = S32(0.5875f * (1<<FIXED_PT));
			const S32 B_WEIGHT = S32(0.1145f * (1<<FIXED_PT));

			S32 minimum = 255;
			S32 maximum = 0;

			switch( src_components )
			{
			case 1:
			case 2:
				{
					if( src_data_size == dst_data_size * src_components )
					{
						for( S32 i = 0, j=0; i < dst_data_size; i++, j+= src_components )
						{
							dst_data[i] = src_data[j];
							if( dst_data[i] < minimum )
							{
								minimum = dst_data[i];
							}
							if( dst_data[i] > maximum )
							{
								maximum = dst_data[i];
							}
						}
					}
					else
					{
						llassert(0);
						dst_image->clear();
					}
				}
				break;
			case 3:
			case 4:
				{
					if( src_data_size == dst_data_size * src_components )
					{
						for( S32 i = 0, j=0; i < dst_data_size; i++, j+= src_components )
						{
							// RGB to luminance
							dst_data[i] = (R_WEIGHT * src_data[j] + G_WEIGHT * src_data[j+1] + B_WEIGHT * src_data[j+2]) >> FIXED_PT;
							//llassert( dst_data[i] <= 255 );true because it's 8bit
							if( dst_data[i] < minimum )
							{
								minimum = dst_data[i];
							}
							if( dst_data[i] > maximum )
							{
								maximum = dst_data[i];
							}
						}
					}
					else
					{
						llassert(0);
						dst_image->clear();
					}
				}
				break;
			default:
				llassert(0);
				dst_image->clear();
				break;
			}

			if( maximum > minimum )
			{
				U8 bias_and_scale_lut[256];
				F32 twice_one_over_range = 2.f / (maximum - minimum);
				S32 i;

				const F32 ARTIFICIAL_SCALE = 2.f;  // Advantage: exaggerates the effect in midrange.  Disadvantage: clamps at the extremes.
				if (BE_DARKNESS == bump_code)
				{
					for( i = minimum; i <= maximum; i++ )
					{
						F32 minus_one_to_one = F32(maximum - i) * twice_one_over_range - 1.f;
						bias_and_scale_lut[i] = llclampb(ll_round(127 * minus_one_to_one * ARTIFICIAL_SCALE + 128));
					}
				}
				else
				{
					for( i = minimum; i <= maximum; i++ )
					{
						F32 minus_one_to_one = F32(i - minimum) * twice_one_over_range - 1.f;
						bias_and_scale_lut[i] = llclampb(ll_round(127 * minus_one_to_one * ARTIFICIAL_SCALE + 128));
					}
				}

				for( i = 0; i < dst_data_size; i++ )
				{
					dst_data[i] = bias_and_scale_lut[dst_data[i]];
				}
			}

			//---------------------------------------------------
			// immediately assign bump to a smart pointer in case some local smart pointer
			// accidentally releases it.
            LLPointer<LLViewerTexture> bump = iter->second;

			if (!LLPipeline::sRenderDeferred)
			{
				bump->setExplicitFormat(GL_ALPHA8, GL_ALPHA);

#if LL_BUMPLIST_MULTITHREADED
                auto tex_queue = LLImageGLThread::sEnabled ? sTexUpdateQueue.lock() : nullptr;

                if (tex_queue)
                { //dispatch creation to background thread
                    LLImageRaw* dst_ptr = dst_image;
                    LLViewerTexture* bump_ptr = bump;
                    dst_ptr->ref();
                    bump_ptr->ref();
                    tex_queue->post(
                        [=]()
                        {
                            LL_PROFILE_ZONE_NAMED_CATEGORY_DRAWPOOL("bil - create texture");
                            bump_ptr->createGLTexture(0, dst_ptr);
                            bump_ptr->unref();
                            dst_ptr->unref();
                        });

                }
                else
#endif
                {
                    bump->createGLTexture(0, dst_image);
                }
			}
			else 
			{ //convert to normal map
                LL_PROFILE_ZONE_NAMED_CATEGORY_DRAWPOOL("bil - create normal map");
                LLImageGL* img = bump->getGLTexture();
                LLImageRaw* dst_ptr = dst_image.get();
                LLGLTexture* bump_ptr = bump.get();

                dst_ptr->ref();
                img->ref();
                bump_ptr->ref();
                auto create_func = [=]()
                {
                    img->setUseMipMaps(TRUE);
                    // upload dst_image to GPU (greyscale in red channel)
                    img->setExplicitFormat(GL_RED, GL_RED);

                    bump_ptr->createGLTexture(0, dst_ptr);
                    dst_ptr->unref();
                };

                auto generate_func = [=]()
                {
                    // Allocate an empty RGBA texture at "tex_name" the same size as bump
                    //  Note: bump will still point at GPU copy of dst_image
                    bump_ptr->setExplicitFormat(GL_RGBA, GL_RGBA);
                    LLGLuint tex_name;
                    img->createGLTexture(0, nullptr, 0, 0, true, &tex_name);

                    // point render target at empty buffer
                    sRenderTarget.setColorAttachment(img, tex_name);

                    // generate normal map in empty texture
                    {
                        sRenderTarget.bindTarget();

                        LLGLDepthTest depth(GL_FALSE);
                        LLGLDisable cull(GL_CULL_FACE);
                        LLGLDisable blend(GL_BLEND);
                        gGL.setColorMask(TRUE, TRUE);

                        gNormalMapGenProgram.bind();

                        static LLStaticHashedString sNormScale("norm_scale");
                        static LLStaticHashedString sStepX("stepX");
                        static LLStaticHashedString sStepY("stepY");

                        gNormalMapGenProgram.uniform1f(sNormScale, gSavedSettings.getF32("RenderNormalMapScale"));
                        gNormalMapGenProgram.uniform1f(sStepX, 1.f / bump_ptr->getWidth());
                        gNormalMapGenProgram.uniform1f(sStepY, 1.f / bump_ptr->getHeight());

                        gGL.getTexUnit(0)->bind(bump_ptr);

                        gGL.begin(LLRender::TRIANGLE_STRIP);
                        gGL.texCoord2f(0, 0);
                        gGL.vertex2f(0, 0);

                        gGL.texCoord2f(0, 1);
                        gGL.vertex2f(0, 1);

                        gGL.texCoord2f(1, 0);
                        gGL.vertex2f(1, 0);

                        gGL.texCoord2f(1, 1);
                        gGL.vertex2f(1, 1);

                        gGL.end();

                        gGL.flush();

                        gNormalMapGenProgram.unbind();

                        sRenderTarget.flush();
                        sRenderTarget.releaseColorAttachment();
                    }

                    // point bump at normal map and free gpu copy of dst_image
                    img->syncTexName(tex_name);

                    // generate mipmap
                    gGL.getTexUnit(0)->bind(img);
                    glGenerateMipmap(GL_TEXTURE_2D);
                    gGL.getTexUnit(0)->disable();

                    bump_ptr->unref();
                    img->unref();
                };

#if LL_BUMPLIST_MULTITHREADED
                auto main_queue = LLImageGLThread::sEnabled ? sMainQueue.lock() : nullptr;

                if (main_queue)
                { //dispatch texture upload to background thread, issue GPU commands to generate normal map on main thread
                    main_queue->postTo(
                        sTexUpdateQueue,
                        create_func,
                        generate_func);
                }
                else
#endif
                { // immediate upload texture and generate normal map
                    create_func();
                    generate_func();
                }


			}

			iter->second = bump; // derefs (and deletes) old image
			//---------------------------------------------------
		}
	}
}

void LLDrawPoolBump::renderBump(U32 type, U32 mask)
{	
    LLVOAvatar* avatar = nullptr;
    U64 skin = 0;

    if (mRigged)
    { // nudge type enum and include skinweights for rigged pass
        type += 1;
        mask |= LLVertexBuffer::MAP_WEIGHT4;
    }

    LLCullResult::drawinfo_iterator begin = gPipeline.beginRenderMap(type);
    LLCullResult::drawinfo_iterator end = gPipeline.endRenderMap(type);

<<<<<<< HEAD
	std::unique_ptr<FSPerfStats::RecordAttachmentTime> ratPtr{}; // <FS:Beq/> render time capture
=======
    std::unique_ptr<LLPerfStats::RecordAttachmentTime> ratPtr{};
>>>>>>> 7bb47833
	for (LLCullResult::drawinfo_iterator i = begin; i != end; ++i)	
	{
		LLDrawInfo& params = **i;
		// <FS:Beq> Capture render times
		if(params.mFace)
		{
			LLViewerObject* vobj = (LLViewerObject *)params.mFace->getViewerObject();
			
			if( vobj && vobj->isAttachment() )
			{
				trackAttachments( vobj, params.mFace->isState(LLFace::RIGGED), &ratPtr );
			}
		}
		// </FS:Beq>

        if(params.mFace)
        {
            LLViewerObject* vobj = (LLViewerObject *)params.mFace->getViewerObject();

            if( vobj && vobj->isAttachment() )
            {
                trackAttachments( vobj, params.mFace->isState(LLFace::RIGGED), &ratPtr );
            }
        }

		if (LLDrawPoolBump::bindBumpMap(params))
		{
            if (mRigged)
            {
                if (avatar != params.mAvatar || skin != params.mSkinInfo->mHash)
                {
                    if (uploadMatrixPalette(params))
                    {
                        avatar = params.mAvatar;
                        skin = params.mSkinInfo->mHash;
                    }
                    else
                    {
                        continue;
                    }
                }
            }
			pushBatch(params, mask, FALSE);
		}
	}
}

void LLDrawPoolBump::pushBatch(LLDrawInfo& params, U32 mask, BOOL texture, BOOL batch_textures)
{
    LL_PROFILE_ZONE_SCOPED_CATEGORY_DRAWPOOL;
	applyModelMatrix(params);

	bool tex_setup = false;

	if (batch_textures && params.mTextureList.size() > 1)
	{
		for (U32 i = 0; i < params.mTextureList.size(); ++i)
		{
			if (params.mTextureList[i].notNull())
			{
				gGL.getTexUnit(i)->bindFast(params.mTextureList[i]);
			}
		}
	}
	else
	{ //not batching textures or batch has only 1 texture -- might need a texture matrix
		if (params.mTextureMatrix)
		{
			if (mShiny)
			{
				gGL.getTexUnit(0)->activate();
				gGL.matrixMode(LLRender::MM_TEXTURE);
			}
			else
			{
				gGL.getTexUnit(0)->activate();
				gGL.matrixMode(LLRender::MM_TEXTURE);
				gGL.loadMatrix((GLfloat*) params.mTextureMatrix->mMatrix);
				gPipeline.mTextureMatrixOps++;
			}

			gGL.loadMatrix((GLfloat*) params.mTextureMatrix->mMatrix);
			gPipeline.mTextureMatrixOps++;

			tex_setup = true;
		}

		if (mShiny && mShaderLevel > 1 && texture)
		{
			if (params.mTexture.notNull())
			{
				gGL.getTexUnit(diffuse_channel)->bindFast(params.mTexture);
			}
			else
			{
				gGL.getTexUnit(diffuse_channel)->unbind(LLTexUnit::TT_TEXTURE);
			}
		}
	}

	if (params.mGroup)
	{
		params.mGroup->rebuildMesh();
	}
	params.mVertexBuffer->setBufferFast(mask);
	params.mVertexBuffer->drawRangeFast(params.mDrawMode, params.mStart, params.mEnd, params.mCount, params.mOffset);

    if (tex_setup)
	{
		if (mShiny)
		{
			gGL.getTexUnit(0)->activate();
		}
		else
		{
			gGL.getTexUnit(0)->activate();
			gGL.matrixMode(LLRender::MM_TEXTURE);
		}
		gGL.loadIdentity();
		gGL.matrixMode(LLRender::MM_MODELVIEW);
	}
}

void LLDrawPoolInvisible::render(S32 pass)
{ //render invisiprims
	LL_PROFILE_ZONE_SCOPED_CATEGORY_DRAWPOOL; //LL_RECORD_BLOCK_TIME(FTM_RENDER_INVISIBLE);
  
	if (gPipeline.shadersLoaded())
	{
		gOcclusionProgram.bind();
	}

	U32 invisi_mask = LLVertexBuffer::MAP_VERTEX;
	glStencilMask(0);
	gGL.setColorMask(false, false);
	pushBatches(LLRenderPass::PASS_INVISIBLE, invisi_mask, FALSE);
	gGL.setColorMask(true, false);
	glStencilMask(0xFFFFFFFF);

	if (gPipeline.shadersLoaded())
	{
		gOcclusionProgram.unbind();
	}
}<|MERGE_RESOLUTION|>--- conflicted
+++ resolved
@@ -48,11 +48,7 @@
 #include "llspatialpartition.h"
 #include "llviewershadermgr.h"
 #include "llmodel.h"
-<<<<<<< HEAD
-#include "fsperfstats.h" // <FS:Beq> performance stats support
-=======
 #include "llperfstats.h"
->>>>>>> 7bb47833
 
 //#include "llimagebmp.h"
 //#include "../tools/imdebug/imdebug.h"
@@ -547,25 +543,13 @@
 	LL_PROFILE_ZONE_SCOPED_CATEGORY_DRAWPOOL;
 	LLSpatialGroup::drawmap_elem_t& draw_info = group->mDrawMap[type];	
 	
-<<<<<<< HEAD
-	std::unique_ptr<FSPerfStats::RecordAttachmentTime> ratPtr{}; // <FS:Beq/> render time capture
-	for (LLSpatialGroup::drawmap_elem_t::iterator k = draw_info.begin(); k != draw_info.end(); ++k) 
-=======
     std::unique_ptr<LLPerfStats::RecordAttachmentTime> ratPtr{};
     for (LLSpatialGroup::drawmap_elem_t::iterator k = draw_info.begin(); k != draw_info.end(); ++k) 
->>>>>>> 7bb47833
 	{
 		LLDrawInfo& params = **k;
 		// <FS:Beq> Capture render times
 		LLViewerObject* vobj = (LLViewerObject *)params.mFace->getViewerObject();
 		
-<<<<<<< HEAD
-		if( vobj && vobj->isAttachment() )
-		{
-			trackAttachments( vobj, params.mFace->isState(LLFace::RIGGED), &ratPtr );
-		}
-		// </FS:Beq>		
-=======
         LLViewerObject* vobj = (LLViewerObject *)params.mFace->getViewerObject();
 
         if( vobj && vobj->isAttachment() )
@@ -573,7 +557,6 @@
             trackAttachments( vobj, params.mFace->isState(LLFace::RIGGED), &ratPtr );
         }
 
->>>>>>> 7bb47833
 		applyModelMatrix(params);
 
 		if (params.mGroup)
@@ -742,35 +725,20 @@
         LLVOAvatar* avatar = nullptr;
         U64 skin = 0;
 
-<<<<<<< HEAD
-        std::unique_ptr<FSPerfStats::RecordAttachmentTime> ratPtr{}; // <FS:Beq/> render time capture
-=======
         std::unique_ptr<LLPerfStats::RecordAttachmentTime> ratPtr{};
->>>>>>> 7bb47833
         for (LLCullResult::drawinfo_iterator i = begin; i != end; ++i)
         {
             LLDrawInfo& params = **i;
 
-<<<<<<< HEAD
-            // <FS:Beq> Capture render times
-=======
->>>>>>> 7bb47833
             if(params.mFace)
             {
                 LLViewerObject* vobj = (LLViewerObject *)params.mFace->getViewerObject();
 
                 if(vobj && vobj->isAttachment())
                 {
-<<<<<<< HEAD
-                     trackAttachments( vobj, params.mFace->isState(LLFace::RIGGED), &ratPtr );
-                }
-            }
-            // </FS:Beq>
-=======
                     trackAttachments( vobj, params.mFace->isState(LLFace::RIGGED), &ratPtr );
                 }
             }
->>>>>>> 7bb47833
 
             LLGLSLShader::sCurBoundShaderPtr->setMinimumAlpha(params.mAlphaMaskCutoff);
             LLDrawPoolBump::bindBumpMap(params, bump_channel);
@@ -1403,11 +1371,7 @@
     LLCullResult::drawinfo_iterator begin = gPipeline.beginRenderMap(type);
     LLCullResult::drawinfo_iterator end = gPipeline.endRenderMap(type);
 
-<<<<<<< HEAD
-	std::unique_ptr<FSPerfStats::RecordAttachmentTime> ratPtr{}; // <FS:Beq/> render time capture
-=======
     std::unique_ptr<LLPerfStats::RecordAttachmentTime> ratPtr{};
->>>>>>> 7bb47833
 	for (LLCullResult::drawinfo_iterator i = begin; i != end; ++i)	
 	{
 		LLDrawInfo& params = **i;
