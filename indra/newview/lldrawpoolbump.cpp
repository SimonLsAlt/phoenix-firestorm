/** 
 * @file lldrawpoolbump.cpp
 * @brief LLDrawPoolBump class implementation
 *
 * $LicenseInfo:firstyear=2003&license=viewerlgpl$
 * Second Life Viewer Source Code
 * Copyright (C) 2010, Linden Research, Inc.
 * 
 * This library is free software; you can redistribute it and/or
 * modify it under the terms of the GNU Lesser General Public
 * License as published by the Free Software Foundation;
 * version 2.1 of the License only.
 * 
 * This library is distributed in the hope that it will be useful,
 * but WITHOUT ANY WARRANTY; without even the implied warranty of
 * MERCHANTABILITY or FITNESS FOR A PARTICULAR PURPOSE.  See the GNU
 * Lesser General Public License for more details.
 * 
 * You should have received a copy of the GNU Lesser General Public
 * License along with this library; if not, write to the Free Software
 * Foundation, Inc., 51 Franklin Street, Fifth Floor, Boston, MA  02110-1301  USA
 * 
 * Linden Research, Inc., 945 Battery Street, San Francisco, CA  94111  USA
 * $/LicenseInfo$
 */

#include "llviewerprecompiledheaders.h"

#include "lldrawpoolbump.h"

#include "llstl.h"
#include "llviewercontrol.h"
#include "lldir.h"
#include "m3math.h"
#include "m4math.h"
#include "v4math.h"
#include "llglheaders.h"
#include "llrender.h"

#include "llcubemap.h"
#include "lldrawable.h"
#include "llface.h"
#include "llsky.h"
#include "lltextureentry.h"
#include "llviewercamera.h"
#include "llviewertexturelist.h"
#include "pipeline.h"
#include "llspatialpartition.h"
#include "llviewershadermgr.h"
#include "llmodel.h"
#include "fsperfstats.h" // <FS:Beq> performance stats support

//#include "llimagebmp.h"
//#include "../tools/imdebug/imdebug.h"

// static
LLStandardBumpmap gStandardBumpmapList[TEM_BUMPMAP_COUNT]; 

// static
U32 LLStandardBumpmap::sStandardBumpmapCount = 0;

// static
LLBumpImageList gBumpImageList;

const S32 STD_BUMP_LATEST_FILE_VERSION = 1;

const U32 VERTEX_MASK_SHINY = LLVertexBuffer::MAP_VERTEX | LLVertexBuffer::MAP_NORMAL | LLVertexBuffer::MAP_COLOR;
const U32 VERTEX_MASK_BUMP = LLVertexBuffer::MAP_VERTEX |LLVertexBuffer::MAP_TEXCOORD0 | LLVertexBuffer::MAP_TEXCOORD1;

U32 LLDrawPoolBump::sVertexMask = VERTEX_MASK_SHINY;


static LLGLSLShader* shader = NULL;
static S32 cube_channel = -1;
static S32 diffuse_channel = -1;
static S32 bump_channel = -1;

// static 
void LLStandardBumpmap::init()
{
	LLStandardBumpmap::restoreGL();
}

// static 
void LLStandardBumpmap::shutdown()
{
	LLStandardBumpmap::destroyGL();
}

// static 
void LLStandardBumpmap::restoreGL()
{
	addstandard();
}

// static
void LLStandardBumpmap::addstandard()
{
	if(!gTextureList.isInitialized())
	{
		//Note: loading pre-configuration sometimes triggers this call.
		//But it is safe to return here because bump images will be reloaded during initialization later.
		return ;
	}

	// can't assert; we destroyGL and restoreGL a lot during *first* startup, which populates this list already, THEN we explicitly init the list as part of *normal* startup.  Sigh.  So clear the list every time before we (re-)add the standard bumpmaps.
	//llassert( LLStandardBumpmap::sStandardBumpmapCount == 0 );
	clear();
	LL_INFOS() << "Adding standard bumpmaps." << LL_ENDL;
	gStandardBumpmapList[LLStandardBumpmap::sStandardBumpmapCount++] = LLStandardBumpmap("None");		// BE_NO_BUMP
	gStandardBumpmapList[LLStandardBumpmap::sStandardBumpmapCount++] = LLStandardBumpmap("Brightness");	// BE_BRIGHTNESS
	gStandardBumpmapList[LLStandardBumpmap::sStandardBumpmapCount++] = LLStandardBumpmap("Darkness");	// BE_DARKNESS

	std::string file_name = gDirUtilp->getExpandedFilename( LL_PATH_APP_SETTINGS, "std_bump.ini" );
	LLFILE* file = LLFile::fopen( file_name, "rt" );	 /*Flawfinder: ignore*/
	if( !file )
	{
		LL_WARNS() << "Could not open std_bump <" << file_name << ">" << LL_ENDL;
		return;
	}

	S32 file_version = 0;

	S32 fields_read = fscanf( file, "LLStandardBumpmap version %d", &file_version );
	if( fields_read != 1 )
	{
		fclose( file ); // <FS:ND/> Do not leak teh file handle.
		LL_WARNS() << "Bad LLStandardBumpmap header" << LL_ENDL;
		return;
	}

	if( file_version > STD_BUMP_LATEST_FILE_VERSION )
	{
		LL_WARNS() << "LLStandardBumpmap has newer version (" << file_version << ") than viewer (" << STD_BUMP_LATEST_FILE_VERSION << ")" << LL_ENDL;
		fclose( file ); // <FS:ND/> Do not leak the file handle
		return;
	}

	while( !feof(file) && (LLStandardBumpmap::sStandardBumpmapCount < (U32)TEM_BUMPMAP_COUNT) )
	{
		// *NOTE: This buffer size is hard coded into scanf() below.
		char label[2048] = "";	/* Flawfinder: ignore */
		char bump_image_id[2048] = "";	/* Flawfinder: ignore */
		fields_read = fscanf(	/* Flawfinder: ignore */
			file, "\n%2047s %2047s", label, bump_image_id);
		if( EOF == fields_read )
		{
			break;
		}
		if( fields_read != 2 )
		{
			LL_WARNS() << "Bad LLStandardBumpmap entry" << LL_ENDL;
			fclose( file ); // <FS:ND/> Do not leak the file handle
			return;
		}

// 		LL_INFOS() << "Loading bumpmap: " << bump_image_id << " from viewerart" << LL_ENDL;
		gStandardBumpmapList[LLStandardBumpmap::sStandardBumpmapCount].mLabel = label;
		gStandardBumpmapList[LLStandardBumpmap::sStandardBumpmapCount].mImage = 
			LLViewerTextureManager::getFetchedTexture(LLUUID(bump_image_id));	
		gStandardBumpmapList[LLStandardBumpmap::sStandardBumpmapCount].mImage->setBoostLevel(LLGLTexture::LOCAL) ;
		gStandardBumpmapList[LLStandardBumpmap::sStandardBumpmapCount].mImage->setLoadedCallback(LLBumpImageList::onSourceStandardLoaded, 0, TRUE, FALSE, NULL, NULL );
		gStandardBumpmapList[LLStandardBumpmap::sStandardBumpmapCount].mImage->forceToSaveRawImage(0, 30.f) ;
		LLStandardBumpmap::sStandardBumpmapCount++;
	}

	fclose( file );
}

// static
void LLStandardBumpmap::clear()
{
	LL_INFOS() << "Clearing standard bumpmaps." << LL_ENDL;
	for( U32 i = 0; i < LLStandardBumpmap::sStandardBumpmapCount; i++ )
	{
		gStandardBumpmapList[i].mLabel.assign("");
		gStandardBumpmapList[i].mImage = NULL;
	}
	sStandardBumpmapCount = 0;
}

// static
void LLStandardBumpmap::destroyGL()
{
	clear();
}



////////////////////////////////////////////////////////////////

LLDrawPoolBump::LLDrawPoolBump() 
:  LLRenderPass(LLDrawPool::POOL_BUMP)
{
	mShiny = FALSE;
}


void LLDrawPoolBump::prerender()
{
	mShaderLevel = LLViewerShaderMgr::instance()->getShaderLevel(LLViewerShaderMgr::SHADER_OBJECT);
}

// static
S32 LLDrawPoolBump::numBumpPasses()
{
<<<<<<< HEAD
	// <FS:Ansariel> Use faster LLCachedControls for frequently visited locations
	//if (gSavedSettings.getBOOL("RenderObjectBump"))
	static LLCachedControl<bool> renderObjectBump(gSavedSettings, "RenderObjectBump");
	if (renderObjectBump)
	// </FS:Ansariel>
	{
		if (mShaderLevel > 1)
		{
			return 6;
		}
		else
		{
			return 4;
		}
	}
    else
	{
		return 0;
	}
=======
    return 1;
>>>>>>> e7830b39
}

S32 LLDrawPoolBump::getNumPasses()
{
	return numBumpPasses();
}

void LLDrawPoolBump::render(S32 pass)
{
    LL_RECORD_BLOCK_TIME(FTM_RENDER_BUMP);

    if (!gPipeline.hasRenderType(LLDrawPool::POOL_SIMPLE))
    {
        return;
    }

    for (int i = 0; i < 2; ++i)
    {
        mRigged = i == 1;

        // first pass -- shiny
        beginShiny();
        renderShiny();
        endShiny();

        //second pass -- fullbright shiny
        if (mShaderLevel > 1)
        {
            beginFullbrightShiny();
            renderFullbrightShiny();
            endFullbrightShiny();
        }

        //third pass -- bump
        beginBump();
        renderBump(LLRenderPass::PASS_BUMP);
        endBump();
    }
}


//static
void LLDrawPoolBump::beginShiny()
{
	LL_RECORD_BLOCK_TIME(FTM_RENDER_SHINY);
	
	mShiny = TRUE;
	sVertexMask = VERTEX_MASK_SHINY;
	// Second pass: environment map
	if (mShaderLevel > 1)
	{
		sVertexMask = VERTEX_MASK_SHINY | LLVertexBuffer::MAP_TEXCOORD0;
	}
	
	if (LLPipeline::sUnderWaterRender)
	{
		shader = &gObjectShinyWaterProgram;
	}
	else
	{
		shader = &gObjectShinyProgram;
	}

    if (mRigged)
    {
        llassert(shader->mRiggedVariant);
        shader = shader->mRiggedVariant;
    }

	shader->bind();
    if (LLPipeline::sRenderingHUDs)
    {
        shader->uniform1i(LLShaderMgr::NO_ATMO, 1);
    }
    else
    {
        shader->uniform1i(LLShaderMgr::NO_ATMO, 0);
    }

	bindCubeMap(shader, mShaderLevel, diffuse_channel, cube_channel);

	if (mShaderLevel > 1)
	{ //indexed texture rendering, channel 0 is always diffuse
		diffuse_channel = 0;
	}
}

//static
void LLDrawPoolBump::bindCubeMap(LLGLSLShader* shader, S32 shader_level, S32& diffuse_channel, S32& cube_channel)
{
	LLCubeMap* cube_map = gSky.mVOSkyp ? gSky.mVOSkyp->getCubeMap() : NULL;
	if( cube_map )
	{
		if (shader )
		{
			LLMatrix4 mat;
			mat.initRows(LLVector4(gGLModelView+0),
						 LLVector4(gGLModelView+4),
						 LLVector4(gGLModelView+8),
						 LLVector4(gGLModelView+12));
			LLVector3 vec = LLVector3(gShinyOrigin) * mat;
			LLVector4 vec4(vec, gShinyOrigin.mV[3]);
			shader->uniform4fv(LLViewerShaderMgr::SHINY_ORIGIN, 1, vec4.mV);			
			if (shader_level > 1)
			{
				// Make sure that texture coord generation happens for tex unit 1, as that's the one we use for 
				// the cube map in the one pass shiny shaders
				cube_channel = shader->enableTexture(LLViewerShaderMgr::ENVIRONMENT_MAP, LLTexUnit::TT_CUBE_MAP);
				cube_map->enableTexture(cube_channel);
				diffuse_channel = shader->enableTexture(LLViewerShaderMgr::DIFFUSE_MAP);
			}
			else
			{
				cube_channel = shader->enableTexture(LLViewerShaderMgr::ENVIRONMENT_MAP, LLTexUnit::TT_CUBE_MAP);
				diffuse_channel = -1;
				cube_map->enable(cube_channel);
			}			
			gGL.getTexUnit(cube_channel)->bind(cube_map);
			gGL.getTexUnit(0)->activate();
		}
		else
		{
			cube_channel = 0;
			diffuse_channel = -1;
			gGL.getTexUnit(0)->disable();
			cube_map->enable(0);
			gGL.getTexUnit(0)->bind(cube_map);
		}
	}
}

void LLDrawPoolBump::renderShiny()
{
	LL_RECORD_BLOCK_TIME(FTM_RENDER_SHINY);
	
	if( gSky.mVOSkyp->getCubeMap() )
	{
		LLGLEnable blend_enable(GL_BLEND);
		if (mShaderLevel > 1)
		{
            if (mRigged)
            {
                LLRenderPass::pushRiggedBatches(LLRenderPass::PASS_SHINY_RIGGED, sVertexMask | LLVertexBuffer::MAP_TEXTURE_INDEX, TRUE, TRUE);
            }
            else
            {
                LLRenderPass::pushBatches(LLRenderPass::PASS_SHINY, sVertexMask | LLVertexBuffer::MAP_TEXTURE_INDEX, TRUE, TRUE);
            }
		}
		else
		{
            if (mRigged)
            {
                gPipeline.renderRiggedGroups(this, LLRenderPass::PASS_SHINY_RIGGED, sVertexMask, TRUE);
            }
            else
            {
                gPipeline.renderGroups(this, LLRenderPass::PASS_SHINY, sVertexMask, TRUE);
            }
		}
	}
}

//static
void LLDrawPoolBump::unbindCubeMap(LLGLSLShader* shader, S32 shader_level, S32& diffuse_channel, S32& cube_channel)
{
	LLCubeMap* cube_map = gSky.mVOSkyp ? gSky.mVOSkyp->getCubeMap() : NULL;
	if( cube_map )
	{
		if (shader_level > 1)
		{
			shader->disableTexture(LLViewerShaderMgr::ENVIRONMENT_MAP, LLTexUnit::TT_CUBE_MAP);
					
			if (LLViewerShaderMgr::instance()->getShaderLevel(LLViewerShaderMgr::SHADER_OBJECT) > 0)
			{
				if (diffuse_channel != 0)
				{
					shader->disableTexture(LLViewerShaderMgr::DIFFUSE_MAP);
				}
			}
		}
        // Moved below shader->disableTexture call to avoid false alarms from auto-re-enable of textures on stage 0
        // MAINT-755
		cube_map->disable();
	}
}

void LLDrawPoolBump::endShiny()
{
	LL_RECORD_BLOCK_TIME(FTM_RENDER_SHINY);

	unbindCubeMap(shader, mShaderLevel, diffuse_channel, cube_channel);
	if (shader)
	{
		shader->unbind();
	}

	diffuse_channel = -1;
	cube_channel = 0;
	mShiny = FALSE;
}

void LLDrawPoolBump::beginFullbrightShiny()
{
	LL_RECORD_BLOCK_TIME(FTM_RENDER_SHINY);
	
	sVertexMask = VERTEX_MASK_SHINY | LLVertexBuffer::MAP_TEXCOORD0;

	// Second pass: environment map
	
	if (LLPipeline::sUnderWaterRender)
	{
		shader = &gObjectFullbrightShinyWaterProgram;
	}
	else
	{
		if (LLPipeline::sRenderDeferred)
		{
			shader = &gDeferredFullbrightShinyProgram;
		}
		else
		{
			shader = &gObjectFullbrightShinyProgram;
		}
	}

    if (mRigged)
    {
        llassert(shader->mRiggedVariant);
        shader = shader->mRiggedVariant;
    }

	LLCubeMap* cube_map = gSky.mVOSkyp ? gSky.mVOSkyp->getCubeMap() : NULL;
	if( cube_map )
	{
		LLMatrix4 mat;
		mat.initRows(LLVector4(gGLModelView+0),
					 LLVector4(gGLModelView+4),
					 LLVector4(gGLModelView+8),
					 LLVector4(gGLModelView+12));
		shader->bind();
        if (LLPipeline::sRenderingHUDs)
        {
            shader->uniform1i(LLShaderMgr::NO_ATMO, 1);
        }
        else
        {
            shader->uniform1i(LLShaderMgr::NO_ATMO, 0);
        }

		LLVector3 vec = LLVector3(gShinyOrigin) * mat;
		LLVector4 vec4(vec, gShinyOrigin.mV[3]);
		shader->uniform4fv(LLViewerShaderMgr::SHINY_ORIGIN, 1, vec4.mV);

		// Make sure that texture coord generation happens for tex unit 1, as that's the one we use for 
		// the cube map in the one pass shiny shaders
		gGL.getTexUnit(1)->disable();
		cube_channel = shader->enableTexture(LLViewerShaderMgr::ENVIRONMENT_MAP, LLTexUnit::TT_CUBE_MAP);
		cube_map->enableTexture(cube_channel);
		diffuse_channel = shader->enableTexture(LLViewerShaderMgr::DIFFUSE_MAP);

		gGL.getTexUnit(cube_channel)->bind(cube_map);
		gGL.getTexUnit(0)->activate();
	}

	if (mShaderLevel > 1)
	{ //indexed texture rendering, channel 0 is always diffuse
		diffuse_channel = 0;
	}

	mShiny = TRUE;
}

void LLDrawPoolBump::renderFullbrightShiny()
{
	LL_RECORD_BLOCK_TIME(FTM_RENDER_SHINY);

	if( gSky.mVOSkyp->getCubeMap() )
	{
		LLGLEnable blend_enable(GL_BLEND);

		if (mShaderLevel > 1)
		{
            if (mRigged)
            {
                LLRenderPass::pushRiggedBatches(LLRenderPass::PASS_FULLBRIGHT_SHINY_RIGGED, sVertexMask | LLVertexBuffer::MAP_TEXTURE_INDEX, TRUE, TRUE);
            }
            else
            {
                LLRenderPass::pushBatches(LLRenderPass::PASS_FULLBRIGHT_SHINY, sVertexMask | LLVertexBuffer::MAP_TEXTURE_INDEX, TRUE, TRUE);
            }
		}
		else
		{
            if (mRigged)
            {
                LLRenderPass::pushRiggedBatches(LLRenderPass::PASS_FULLBRIGHT_SHINY_RIGGED, sVertexMask);
            }
            else
            {
                LLRenderPass::pushBatches(LLRenderPass::PASS_FULLBRIGHT_SHINY, sVertexMask);
            }
		}
	}
}

void LLDrawPoolBump::endFullbrightShiny()
{
	LL_RECORD_BLOCK_TIME(FTM_RENDER_SHINY);

	LLCubeMap* cube_map = gSky.mVOSkyp ? gSky.mVOSkyp->getCubeMap() : NULL;
	if( cube_map )
	{
		cube_map->disable();
		shader->unbind();
	}
	
	diffuse_channel = -1;
	cube_channel = 0;
	mShiny = FALSE;
}

void LLDrawPoolBump::renderGroup(LLSpatialGroup* group, U32 type, U32 mask, BOOL texture = TRUE)
{			
	LL_PROFILE_ZONE_SCOPED;
	LLSpatialGroup::drawmap_elem_t& draw_info = group->mDrawMap[type];	
	
	std::unique_ptr<FSPerfStats::RecordAttachmentTime> ratPtr{}; // <FS:Beq/> render time capture
	for (LLSpatialGroup::drawmap_elem_t::iterator k = draw_info.begin(); k != draw_info.end(); ++k) 
	{
		LLDrawInfo& params = **k;
		// <FS:Beq> Capture render times
		LLViewerObject* vobj = (LLViewerObject *)params.mFace->getViewerObject();
		
		if( vobj && vobj->isAttachment() )
		{
			trackAttachments( vobj, params.mFace->isState(LLFace::RIGGED), &ratPtr );
		}
		// </FS:Beq>		
		applyModelMatrix(params);

		if (params.mGroup)
		{
			params.mGroup->rebuildMesh();
		}
		params.mVertexBuffer->setBuffer(mask);
		params.mVertexBuffer->drawRange(params.mDrawMode, params.mStart, params.mEnd, params.mCount, params.mOffset);
		gPipeline.addTrianglesDrawn(params.mCount, params.mDrawMode);
	}
}


// static
BOOL LLDrawPoolBump::bindBumpMap(LLDrawInfo& params, S32 channel)
{
	U8 bump_code = params.mBump;

	return bindBumpMap(bump_code, params.mTexture, params.mVSize, channel);
}

//static
BOOL LLDrawPoolBump::bindBumpMap(LLFace* face, S32 channel)
{
	const LLTextureEntry* te = face->getTextureEntry();
	if (te)
	{
		U8 bump_code = te->getBumpmap();
		return bindBumpMap(bump_code, face->getTexture(), face->getVirtualSize(), channel);
	}

	return FALSE;
}

//static
BOOL LLDrawPoolBump::bindBumpMap(U8 bump_code, LLViewerTexture* texture, F32 vsize, S32 channel)
{
    LL_PROFILE_ZONE_SCOPED;
	//Note: texture atlas does not support bump texture now.
	LLViewerFetchedTexture* tex = LLViewerTextureManager::staticCastToFetchedTexture(texture) ;
	if(!tex)
	{
		//if the texture is not a fetched texture
		return FALSE;
	}

	LLViewerTexture* bump = NULL;

	switch( bump_code )
	{
	case BE_NO_BUMP:		
		break;
	case BE_BRIGHTNESS: 
	case BE_DARKNESS:
		bump = gBumpImageList.getBrightnessDarknessImage( tex, bump_code );
		break;

	default:
		if( bump_code < LLStandardBumpmap::sStandardBumpmapCount )
		{
			bump = gStandardBumpmapList[bump_code].mImage;
			gBumpImageList.addTextureStats(bump_code, tex->getID(), vsize);
		}
		break;
	}

	if (bump)
	{
		if (channel == -2)
		{
			gGL.getTexUnit(1)->bindFast(bump);
			gGL.getTexUnit(0)->bindFast(bump);
		}
		else
		{
            // NOTE: do not use bindFast here (see SL-16222)
            gGL.getTexUnit(channel)->bind(bump);
		}

		return TRUE;
	}

	return FALSE;
}

//static
void LLDrawPoolBump::beginBump()
{	
	sVertexMask = VERTEX_MASK_BUMP;
	LL_RECORD_BLOCK_TIME(FTM_RENDER_BUMP);
	// Optional second pass: emboss bump map
	stop_glerror();

    shader = &gObjectBumpProgram;

    if (mRigged)
    {
        llassert(shader->mRiggedVariant);
        shader = shader->mRiggedVariant;
    }

    shader->bind();

	gGL.setSceneBlendType(LLRender::BT_MULT_X2);
	stop_glerror();
}

//static
void LLDrawPoolBump::renderBump(U32 pass)
{
	LL_RECORD_BLOCK_TIME(FTM_RENDER_BUMP);
	LLGLDisable fog(GL_FOG);
	LLGLDepthTest gls_depth(GL_TRUE, GL_FALSE, GL_LEQUAL);
	LLGLEnable blend(GL_BLEND);
	gGL.diffuseColor4f(1,1,1,1);
	/// Get rid of z-fighting with non-bump pass.
	LLGLEnable polyOffset(GL_POLYGON_OFFSET_FILL);
	glPolygonOffset(-1.0f, -1.0f);
	renderBump(pass, sVertexMask);
}

//static
void LLDrawPoolBump::endBump(U32 pass)
{
    gObjectBumpProgram.unbind();

    gGL.setSceneBlendType(LLRender::BT_ALPHA);
}

S32 LLDrawPoolBump::getNumDeferredPasses()
{ 
	// <FS:PP> Attempt to speed up things a little
	// if (gSavedSettings.getBOOL("RenderObjectBump"))
	static LLCachedControl<bool> RenderObjectBump(gSavedSettings, "RenderObjectBump");
	if (RenderObjectBump)
	// </FS:PP>
	{
		return 1;
	}
	else
	{
		return 0;
	}
}

void LLDrawPoolBump::renderDeferred(S32 pass)
{
	LL_RECORD_BLOCK_TIME(FTM_RENDER_BUMP);

    mShiny = TRUE;
    for (int i = 0; i < 2; ++i)
    {
        bool rigged = i == 1;
        gDeferredBumpProgram.bind(rigged);
        diffuse_channel = LLGLSLShader::sCurBoundShaderPtr->enableTexture(LLViewerShaderMgr::DIFFUSE_MAP);
        bump_channel = LLGLSLShader::sCurBoundShaderPtr->enableTexture(LLViewerShaderMgr::BUMP_MAP);
        gGL.getTexUnit(diffuse_channel)->unbind(LLTexUnit::TT_TEXTURE);
        gGL.getTexUnit(bump_channel)->unbind(LLTexUnit::TT_TEXTURE);

        U32 type = rigged ? LLRenderPass::PASS_BUMP_RIGGED : LLRenderPass::PASS_BUMP;
        LLCullResult::drawinfo_iterator begin = gPipeline.beginRenderMap(type);
        LLCullResult::drawinfo_iterator end = gPipeline.endRenderMap(type);

<<<<<<< HEAD
    LLVOAvatar* avatar = nullptr;
    U64 skin = 0;

    std::unique_ptr<FSPerfStats::RecordAttachmentTime> ratPtr{}; // <FS:Beq/> render time capture
    for (LLCullResult::drawinfo_iterator i = begin; i != end; ++i)
    {
        LLDrawInfo& params = **i;

        // <FS:Beq> Capture render times
        if(params.mFace)
        {
            LLViewerObject* vobj = (LLViewerObject *)params.mFace->getViewerObject();

            if(vobj && vobj->isAttachment())
            {
                 trackAttachments( vobj, params.mFace->isState(LLFace::RIGGED), &ratPtr );
            }
        }
        // </FS:Beq>

        LLGLSLShader::sCurBoundShaderPtr->setMinimumAlpha(params.mAlphaMaskCutoff);
        LLDrawPoolBump::bindBumpMap(params, bump_channel);
=======
        U32 mask = LLVertexBuffer::MAP_VERTEX | LLVertexBuffer::MAP_TEXCOORD0 | LLVertexBuffer::MAP_TANGENT | LLVertexBuffer::MAP_NORMAL | LLVertexBuffer::MAP_COLOR;

        LLVOAvatar* avatar = nullptr;
        U64 skin = 0;
>>>>>>> e7830b39

        for (LLCullResult::drawinfo_iterator i = begin; i != end; ++i)
        {
            LLDrawInfo& params = **i;

            LLGLSLShader::sCurBoundShaderPtr->setMinimumAlpha(params.mAlphaMaskCutoff);
            LLDrawPoolBump::bindBumpMap(params, bump_channel);

            if (rigged)
            {
                if (avatar != params.mAvatar || skin != params.mSkinInfo->mHash)
                {
                    uploadMatrixPalette(params);
                    avatar = params.mAvatar;
                    skin = params.mSkinInfo->mHash;
                }
                pushBatch(params, mask | LLVertexBuffer::MAP_WEIGHT4, TRUE, FALSE);
            }
            else
            {
                pushBatch(params, mask, TRUE, FALSE);
            }
        }

        LLGLSLShader::sCurBoundShaderPtr->disableTexture(LLViewerShaderMgr::DIFFUSE_MAP);
        LLGLSLShader::sCurBoundShaderPtr->disableTexture(LLViewerShaderMgr::BUMP_MAP);
        LLGLSLShader::sCurBoundShaderPtr->unbind();
        gGL.getTexUnit(0)->activate();
    }

    mShiny = FALSE;
}


void LLDrawPoolBump::renderPostDeferred(S32 pass)
{
    for (int i = 0; i < 2; ++i)
    { // two passes -- static and rigged
        mRigged = (i == 1);

        // render shiny
        beginFullbrightShiny();
        renderFullbrightShiny();
        endFullbrightShiny();

        //render bump
        beginBump();
        renderBump(LLRenderPass::PASS_POST_BUMP);
        endBump();
    }
}


////////////////////////////////////////////////////////////////
// List of bump-maps created from other textures.


//const LLUUID TEST_BUMP_ID("3d33eaf2-459c-6f97-fd76-5fce3fc29447");

void LLBumpImageList::init()
{
	llassert( mBrightnessEntries.size() == 0 );
	llassert( mDarknessEntries.size() == 0 );

	LLStandardBumpmap::init();

	LLStandardBumpmap::restoreGL();
}

void LLBumpImageList::clear()
{
	LL_INFOS() << "Clearing dynamic bumpmaps." << LL_ENDL;
	// these will be re-populated on-demand
	mBrightnessEntries.clear();
	mDarknessEntries.clear();

	LLStandardBumpmap::clear();
}

void LLBumpImageList::shutdown()
{
	clear();
	LLStandardBumpmap::shutdown();
}

void LLBumpImageList::destroyGL()
{
	clear();
	LLStandardBumpmap::destroyGL();
}

void LLBumpImageList::restoreGL()
{
	if(!gTextureList.isInitialized())
	{
		//safe to return here because bump images will be reloaded during initialization later.
		return ;
	}

	LLStandardBumpmap::restoreGL();
	// Images will be recreated as they are needed.
}


LLBumpImageList::~LLBumpImageList()
{
	// Shutdown should have already been called.
	llassert( mBrightnessEntries.size() == 0 );
	llassert( mDarknessEntries.size() == 0 );
}


// Note: Does nothing for entries in gStandardBumpmapList that are not actually standard bump images (e.g. none, brightness, and darkness)
void LLBumpImageList::addTextureStats(U8 bump, const LLUUID& base_image_id, F32 virtual_size)
{
	bump &= TEM_BUMP_MASK;
	LLViewerFetchedTexture* bump_image = gStandardBumpmapList[bump].mImage;
	if( bump_image )
	{		
		bump_image->addTextureStats(virtual_size);
	}
}


void LLBumpImageList::updateImages()
{	
	for (bump_image_map_t::iterator iter = mBrightnessEntries.begin(); iter != mBrightnessEntries.end(); )
	{
		bump_image_map_t::iterator curiter = iter++;
		LLViewerTexture* image = curiter->second;
		if( image )
		{
			BOOL destroy = TRUE;
			if( image->hasGLTexture())
			{
				if( image->getBoundRecently() )
				{
					destroy = FALSE;
				}
				else
				{
					image->destroyGLTexture();
				}
			}

			if( destroy )
			{
				//LL_INFOS() << "*** Destroying bright " << (void*)image << LL_ENDL;
				mBrightnessEntries.erase(curiter);   // deletes the image thanks to reference counting
			}
		}
	}
	
	for (bump_image_map_t::iterator iter = mDarknessEntries.begin(); iter != mDarknessEntries.end(); )
	{
		bump_image_map_t::iterator curiter = iter++;
		LLViewerTexture* image = curiter->second;
		if( image )
		{
			BOOL destroy = TRUE;
			if( image->hasGLTexture())
			{
				if( image->getBoundRecently() )
				{
					destroy = FALSE;
				}
				else
				{
					image->destroyGLTexture();
				}
			}

			if( destroy )
			{
				//LL_INFOS() << "*** Destroying dark " << (void*)image << LL_ENDL;;
				mDarknessEntries.erase(curiter);  // deletes the image thanks to reference counting
			}
		}
	}
}


// Note: the caller SHOULD NOT keep the pointer that this function returns.  It may be updated as more data arrives.
LLViewerTexture* LLBumpImageList::getBrightnessDarknessImage(LLViewerFetchedTexture* src_image, U8 bump_code )
{
    LL_PROFILE_ZONE_SCOPED;
	llassert( (bump_code == BE_BRIGHTNESS) || (bump_code == BE_DARKNESS) );

	LLViewerTexture* bump = NULL;
	
	bump_image_map_t* entries_list = NULL;
	void (*callback_func)( BOOL success, LLViewerFetchedTexture *src_vi, LLImageRaw* src, LLImageRaw* aux_src, S32 discard_level, BOOL final, void* userdata ) = NULL;

	switch( bump_code )
	{
	case BE_BRIGHTNESS:
		entries_list = &mBrightnessEntries;
		callback_func = LLBumpImageList::onSourceBrightnessLoaded;
		break;
	case BE_DARKNESS:
		entries_list = &mDarknessEntries;
		callback_func = LLBumpImageList::onSourceDarknessLoaded;
		break;
	default:
		llassert(0);
		return NULL;
	}

	bump_image_map_t::iterator iter = entries_list->find(src_image->getID());
	if (iter != entries_list->end() && iter->second.notNull())
	{
		bump = iter->second;
	}
	else
	{
		LLPointer<LLImageRaw> raw = new LLImageRaw(1,1,1);
		raw->clear(0x77, 0x77, 0xFF, 0xFF);

		(*entries_list)[src_image->getID()] = LLViewerTextureManager::getLocalTexture( raw.get(), TRUE);
		bump = (*entries_list)[src_image->getID()]; // In case callback was called immediately and replaced the image
	}

	if (!src_image->hasCallbacks())
	{ //if image has no callbacks but resolutions don't match, trigger raw image loaded callback again
		if (src_image->getWidth() != bump->getWidth() ||
			src_image->getHeight() != bump->getHeight())// ||
			//(LLPipeline::sRenderDeferred && bump->getComponents() != 4))
		{
			src_image->setBoostLevel(LLGLTexture::BOOST_BUMP) ;
			src_image->setLoadedCallback( callback_func, 0, TRUE, FALSE, new LLUUID(src_image->getID()), NULL );
			src_image->forceToSaveRawImage(0) ;
		}
	}

	return bump;
}


// static
void LLBumpImageList::onSourceBrightnessLoaded( BOOL success, LLViewerFetchedTexture *src_vi, LLImageRaw* src, LLImageRaw* aux_src, S32 discard_level, BOOL final, void* userdata )
{
    LL_PROFILE_ZONE_SCOPED;
	LLUUID* source_asset_id = (LLUUID*)userdata;
	LLBumpImageList::onSourceLoaded( success, src_vi, src, *source_asset_id, BE_BRIGHTNESS );
	if( final )
	{
		delete source_asset_id;
	}
}

// static
void LLBumpImageList::onSourceDarknessLoaded( BOOL success, LLViewerFetchedTexture *src_vi, LLImageRaw* src, LLImageRaw* aux_src, S32 discard_level, BOOL final, void* userdata )
{
	LLUUID* source_asset_id = (LLUUID*)userdata;
	LLBumpImageList::onSourceLoaded( success, src_vi, src, *source_asset_id, BE_DARKNESS );
	if( final )
	{
		delete source_asset_id;
	}
}

void LLBumpImageList::onSourceStandardLoaded( BOOL success, LLViewerFetchedTexture* src_vi, LLImageRaw* src, LLImageRaw* aux_src, S32 discard_level, BOOL final, void* userdata)
{
	if (success && LLPipeline::sRenderDeferred)
	{
        LL_PROFILE_ZONE_SCOPED;
		LLPointer<LLImageRaw> nrm_image = new LLImageRaw(src->getWidth(), src->getHeight(), 4);
		{
			generateNormalMapFromAlpha(src, nrm_image);
		}
		src_vi->setExplicitFormat(GL_RGBA, GL_RGBA);
		{
			src_vi->createGLTexture(src_vi->getDiscardLevel(), nrm_image);
		}
	}
}

void LLBumpImageList::generateNormalMapFromAlpha(LLImageRaw* src, LLImageRaw* nrm_image)
{
	U8* nrm_data = nrm_image->getData();
	S32 resX = src->getWidth();
	S32 resY = src->getHeight();

	U8* src_data = src->getData();

	S32 src_cmp = src->getComponents();

	// <FS:PP> Attempt to speed up things a little
	// F32 norm_scale = gSavedSettings.getF32("RenderNormalMapScale");
	static LLCachedControl<F32> RenderNormalMapScale(gSavedSettings, "RenderNormalMapScale");
	F32 norm_scale = RenderNormalMapScale;
	// </FS:PP>

	U32 idx = 0;
	//generate normal map from pseudo-heightfield
	for (S32 j = 0; j < resY; ++j)
	{
		for (S32 i = 0; i < resX; ++i)
		{
			S32 rX = (i+1)%resX;
			S32 rY = (j+1)%resY;
			S32 lX = (i-1)%resX;
			S32 lY = (j-1)%resY;

			if (lX < 0)
			{
				lX += resX;
			}
			if (lY < 0)
			{
				lY += resY;
			}

			F32 cH = (F32) src_data[(j*resX+i)*src_cmp+src_cmp-1];

			LLVector3 right = LLVector3(norm_scale, 0, (F32) src_data[(j*resX+rX)*src_cmp+src_cmp-1]-cH);
			LLVector3 left = LLVector3(-norm_scale, 0, (F32) src_data[(j*resX+lX)*src_cmp+src_cmp-1]-cH);
			LLVector3 up = LLVector3(0, -norm_scale, (F32) src_data[(lY*resX+i)*src_cmp+src_cmp-1]-cH);
			LLVector3 down = LLVector3(0, norm_scale, (F32) src_data[(rY*resX+i)*src_cmp+src_cmp-1]-cH);

			LLVector3 norm = right%down + down%left + left%up + up%right;
		
			norm.normVec();
			
			norm *= 0.5f;
			norm += LLVector3(0.5f,0.5f,0.5f);

			idx = (j*resX+i)*4;
			nrm_data[idx+0]= (U8) (norm.mV[0]*255);
			nrm_data[idx+1]= (U8) (norm.mV[1]*255);
			nrm_data[idx+2]= (U8) (norm.mV[2]*255);
			nrm_data[idx+3]= src_data[(j*resX+i)*src_cmp+src_cmp-1];
		}
	}
}

// static
void LLBumpImageList::onSourceLoaded( BOOL success, LLViewerTexture *src_vi, LLImageRaw* src, LLUUID& source_asset_id, EBumpEffect bump_code )
{
	if( success )
	{
        LL_PROFILE_ZONE_SCOPED;


		bump_image_map_t& entries_list(bump_code == BE_BRIGHTNESS ? gBumpImageList.mBrightnessEntries : gBumpImageList.mDarknessEntries );
		bump_image_map_t::iterator iter = entries_list.find(source_asset_id);

		{
			if (iter == entries_list.end() ||
				iter->second.isNull() ||
							iter->second->getWidth() != src->getWidth() ||
							iter->second->getHeight() != src->getHeight()) // bump not cached yet or has changed resolution
			{ //make sure an entry exists for this image
				LLPointer<LLImageRaw> raw = new LLImageRaw(1,1,1);
				raw->clear(0x77, 0x77, 0xFF, 0xFF);

				entries_list[src_vi->getID()] = LLViewerTextureManager::getLocalTexture( raw.get(), TRUE);
				iter = entries_list.find(src_vi->getID());
			}
		}

		//if (iter->second->getWidth() != src->getWidth() ||
		//	iter->second->getHeight() != src->getHeight()) // bump not cached yet or has changed resolution
		{
			LLPointer<LLImageRaw> dst_image = new LLImageRaw(src->getWidth(), src->getHeight(), 1);
			U8* dst_data = dst_image->getData();
			S32 dst_data_size = dst_image->getDataSize();

			U8* src_data = src->getData();
			S32 src_data_size = src->getDataSize();

			S32 src_components = src->getComponents();

			// Convert to luminance and then scale and bias that to get ready for
			// embossed bump mapping.  (0-255 maps to 127-255)

			// Convert to fixed point so we don't have to worry about precision/clamping.
			const S32 FIXED_PT = 8;
			const S32 R_WEIGHT = S32(0.2995f * (1<<FIXED_PT));
			const S32 G_WEIGHT = S32(0.5875f * (1<<FIXED_PT));
			const S32 B_WEIGHT = S32(0.1145f * (1<<FIXED_PT));

			S32 minimum = 255;
			S32 maximum = 0;

			switch( src_components )
			{
			case 1:
			case 2:
				{
					if( src_data_size == dst_data_size * src_components )
					{
						for( S32 i = 0, j=0; i < dst_data_size; i++, j+= src_components )
						{
							dst_data[i] = src_data[j];
							if( dst_data[i] < minimum )
							{
								minimum = dst_data[i];
							}
							if( dst_data[i] > maximum )
							{
								maximum = dst_data[i];
							}
						}
					}
					else
					{
						llassert(0);
						dst_image->clear();
					}
				}
				break;
			case 3:
			case 4:
				{
					if( src_data_size == dst_data_size * src_components )
					{
						for( S32 i = 0, j=0; i < dst_data_size; i++, j+= src_components )
						{
							// RGB to luminance
							dst_data[i] = (R_WEIGHT * src_data[j] + G_WEIGHT * src_data[j+1] + B_WEIGHT * src_data[j+2]) >> FIXED_PT;
							//llassert( dst_data[i] <= 255 );true because it's 8bit
							if( dst_data[i] < minimum )
							{
								minimum = dst_data[i];
							}
							if( dst_data[i] > maximum )
							{
								maximum = dst_data[i];
							}
						}
					}
					else
					{
						llassert(0);
						dst_image->clear();
					}
				}
				break;
			default:
				llassert(0);
				dst_image->clear();
				break;
			}

			if( maximum > minimum )
			{
				U8 bias_and_scale_lut[256];
				F32 twice_one_over_range = 2.f / (maximum - minimum);
				S32 i;

				const F32 ARTIFICIAL_SCALE = 2.f;  // Advantage: exaggerates the effect in midrange.  Disadvantage: clamps at the extremes.
				if (BE_DARKNESS == bump_code)
				{
					for( i = minimum; i <= maximum; i++ )
					{
						F32 minus_one_to_one = F32(maximum - i) * twice_one_over_range - 1.f;
						bias_and_scale_lut[i] = llclampb(ll_round(127 * minus_one_to_one * ARTIFICIAL_SCALE + 128));
					}
				}
				else
				{
					for( i = minimum; i <= maximum; i++ )
					{
						F32 minus_one_to_one = F32(i - minimum) * twice_one_over_range - 1.f;
						bias_and_scale_lut[i] = llclampb(ll_round(127 * minus_one_to_one * ARTIFICIAL_SCALE + 128));
					}
				}

				for( i = 0; i < dst_data_size; i++ )
				{
					dst_data[i] = bias_and_scale_lut[dst_data[i]];
				}
			}

			//---------------------------------------------------
			// immediately assign bump to a global smart pointer in case some local smart pointer
			// accidentally releases it.
			LLPointer<LLViewerTexture> bump = LLViewerTextureManager::getLocalTexture( TRUE );

			if (!LLPipeline::sRenderDeferred)
			{
				bump->setExplicitFormat(GL_ALPHA8, GL_ALPHA);
				bump->createGLTexture(0, dst_image);
			}
			else 
			{ //convert to normal map
				
				//disable compression on normal maps to prevent errors below
				bump->getGLTexture()->setAllowCompression(false);

				{
					bump->setExplicitFormat(GL_RGBA8, GL_ALPHA);
					bump->createGLTexture(0, dst_image);
				}

				{
					gPipeline.mScreen.bindTarget();
					
					LLGLDepthTest depth(GL_FALSE);
					LLGLDisable cull(GL_CULL_FACE);
					LLGLDisable blend(GL_BLEND);
					gGL.setColorMask(TRUE, TRUE);
					gNormalMapGenProgram.bind();

					static LLStaticHashedString sNormScale("norm_scale");
					static LLStaticHashedString sStepX("stepX");
					static LLStaticHashedString sStepY("stepY");

					gNormalMapGenProgram.uniform1f(sNormScale, gSavedSettings.getF32("RenderNormalMapScale"));
					gNormalMapGenProgram.uniform1f(sStepX, 1.f/bump->getWidth());
					gNormalMapGenProgram.uniform1f(sStepY, 1.f/bump->getHeight());

					LLVector2 v((F32) bump->getWidth()/gPipeline.mScreen.getWidth(),
								(F32) bump->getHeight()/gPipeline.mScreen.getHeight());

					gGL.getTexUnit(0)->bind(bump);
					
					S32 width = bump->getWidth();
					S32 height = bump->getHeight();

					S32 screen_width = gPipeline.mScreen.getWidth();
					S32 screen_height = gPipeline.mScreen.getHeight();

					glViewport(0, 0, screen_width, screen_height);

					for (S32 left = 0; left < width; left += screen_width)
					{
						S32 right = left + screen_width;
						right = llmin(right, width);
						
						F32 left_tc = (F32) left/ width;
						F32 right_tc = (F32) right/width;

						for (S32 bottom = 0; bottom < height; bottom += screen_height)
						{
							S32 top = bottom+screen_height;
							top = llmin(top, height);

							F32 bottom_tc = (F32) bottom/height;
							F32 top_tc = (F32)(bottom+screen_height)/height;
							top_tc = llmin(top_tc, 1.f);

							F32 screen_right = (F32) (right-left)/screen_width;
							F32 screen_top = (F32) (top-bottom)/screen_height;

							gGL.begin(LLRender::TRIANGLE_STRIP);
							gGL.texCoord2f(left_tc, bottom_tc);
							gGL.vertex2f(0, 0);

							gGL.texCoord2f(left_tc, top_tc);
							gGL.vertex2f(0, screen_top);

							gGL.texCoord2f(right_tc, bottom_tc);
							gGL.vertex2f(screen_right, 0);

							gGL.texCoord2f(right_tc, top_tc);
							gGL.vertex2f(screen_right, screen_top);

							gGL.end();

							gGL.flush();

							S32 w = right-left;
							S32 h = top-bottom;

							glCopyTexSubImage2D(GL_TEXTURE_2D, 0, left, bottom, 0, 0, w, h);
						}
					}

					glGenerateMipmap(GL_TEXTURE_2D);

					gPipeline.mScreen.flush();

					gNormalMapGenProgram.unbind();
										
					//generateNormalMapFromAlpha(dst_image, nrm_image);
				}
			}
		
			iter->second = bump; // derefs (and deletes) old image
			//---------------------------------------------------
		}
	}
}

void LLDrawPoolBump::renderBump(U32 type, U32 mask)
{	
    LLVOAvatar* avatar = nullptr;
    U64 skin = 0;

    if (mRigged)
    { // nudge type enum and include skinweights for rigged pass
        type += 1;
        mask |= LLVertexBuffer::MAP_WEIGHT4;
    }

    LLCullResult::drawinfo_iterator begin = gPipeline.beginRenderMap(type);
    LLCullResult::drawinfo_iterator end = gPipeline.endRenderMap(type);

	std::unique_ptr<FSPerfStats::RecordAttachmentTime> ratPtr{}; // <FS:Beq/> render time capture
	for (LLCullResult::drawinfo_iterator i = begin; i != end; ++i)	
	{
		LLDrawInfo& params = **i;
		// <FS:Beq> Capture render times
		if(params.mFace)
		{
			LLViewerObject* vobj = (LLViewerObject *)params.mFace->getViewerObject();
			
			if( vobj && vobj->isAttachment() )
			{
				trackAttachments( vobj, params.mFace->isState(LLFace::RIGGED), &ratPtr );
			}
		}
		// </FS:Beq>

		if (LLDrawPoolBump::bindBumpMap(params))
		{
            if (mRigged)
            {
                if (avatar != params.mAvatar || skin != params.mSkinInfo->mHash)
                {
                    if (uploadMatrixPalette(params))
                    {
                        avatar = params.mAvatar;
                        skin = params.mSkinInfo->mHash;
                    }
                    else
                    {
                        continue;
                    }
                }
            }
			pushBatch(params, mask, FALSE);
		}
	}
}

void LLDrawPoolBump::pushBatch(LLDrawInfo& params, U32 mask, BOOL texture, BOOL batch_textures)
{
    LL_PROFILE_ZONE_SCOPED;
	applyModelMatrix(params);

	bool tex_setup = false;

	if (batch_textures && params.mTextureList.size() > 1)
	{
		for (U32 i = 0; i < params.mTextureList.size(); ++i)
		{
			if (params.mTextureList[i].notNull())
			{
				gGL.getTexUnit(i)->bindFast(params.mTextureList[i]);
			}
		}
	}
	else
	{ //not batching textures or batch has only 1 texture -- might need a texture matrix
		if (params.mTextureMatrix)
		{
			if (mShiny)
			{
				gGL.getTexUnit(0)->activate();
				gGL.matrixMode(LLRender::MM_TEXTURE);
			}
			else
			{
				gGL.getTexUnit(0)->activate();
				gGL.matrixMode(LLRender::MM_TEXTURE);
				gGL.loadMatrix((GLfloat*) params.mTextureMatrix->mMatrix);
				gPipeline.mTextureMatrixOps++;
			}

			gGL.loadMatrix((GLfloat*) params.mTextureMatrix->mMatrix);
			gPipeline.mTextureMatrixOps++;

			tex_setup = true;
		}

		if (mShiny && mShaderLevel > 1 && texture)
		{
			if (params.mTexture.notNull())
			{
				gGL.getTexUnit(diffuse_channel)->bindFast(params.mTexture);
			}
			else
			{
				gGL.getTexUnit(diffuse_channel)->unbind(LLTexUnit::TT_TEXTURE);
			}
		}
	}

	if (params.mGroup)
	{
		params.mGroup->rebuildMesh();
	}
	params.mVertexBuffer->setBufferFast(mask);
	params.mVertexBuffer->drawRangeFast(params.mDrawMode, params.mStart, params.mEnd, params.mCount, params.mOffset);

    if (tex_setup)
	{
		if (mShiny)
		{
			gGL.getTexUnit(0)->activate();
		}
		else
		{
			gGL.getTexUnit(0)->activate();
			gGL.matrixMode(LLRender::MM_TEXTURE);
		}
		gGL.loadIdentity();
		gGL.matrixMode(LLRender::MM_MODELVIEW);
	}
}

void LLDrawPoolInvisible::render(S32 pass)
{ //render invisiprims
	LL_RECORD_BLOCK_TIME(FTM_RENDER_INVISIBLE);
  
	if (gPipeline.shadersLoaded())
	{
		gOcclusionProgram.bind();
	}

	U32 invisi_mask = LLVertexBuffer::MAP_VERTEX;
	glStencilMask(0);
	gGL.setColorMask(false, false);
	pushBatches(LLRenderPass::PASS_INVISIBLE, invisi_mask, FALSE);
	gGL.setColorMask(true, false);
	glStencilMask(0xFFFFFFFF);

	if (gPipeline.shadersLoaded())
	{
		gOcclusionProgram.unbind();
	}
}<|MERGE_RESOLUTION|>--- conflicted
+++ resolved
@@ -204,29 +204,7 @@
 // static
 S32 LLDrawPoolBump::numBumpPasses()
 {
-<<<<<<< HEAD
-	// <FS:Ansariel> Use faster LLCachedControls for frequently visited locations
-	//if (gSavedSettings.getBOOL("RenderObjectBump"))
-	static LLCachedControl<bool> renderObjectBump(gSavedSettings, "RenderObjectBump");
-	if (renderObjectBump)
-	// </FS:Ansariel>
-	{
-		if (mShaderLevel > 1)
-		{
-			return 6;
-		}
-		else
-		{
-			return 4;
-		}
-	}
-    else
-	{
-		return 0;
-	}
-=======
     return 1;
->>>>>>> e7830b39
 }
 
 S32 LLDrawPoolBump::getNumPasses()
@@ -729,39 +707,27 @@
         LLCullResult::drawinfo_iterator begin = gPipeline.beginRenderMap(type);
         LLCullResult::drawinfo_iterator end = gPipeline.endRenderMap(type);
 
-<<<<<<< HEAD
-    LLVOAvatar* avatar = nullptr;
-    U64 skin = 0;
-
-    std::unique_ptr<FSPerfStats::RecordAttachmentTime> ratPtr{}; // <FS:Beq/> render time capture
-    for (LLCullResult::drawinfo_iterator i = begin; i != end; ++i)
-    {
-        LLDrawInfo& params = **i;
-
-        // <FS:Beq> Capture render times
-        if(params.mFace)
-        {
-            LLViewerObject* vobj = (LLViewerObject *)params.mFace->getViewerObject();
-
-            if(vobj && vobj->isAttachment())
-            {
-                 trackAttachments( vobj, params.mFace->isState(LLFace::RIGGED), &ratPtr );
-            }
-        }
-        // </FS:Beq>
-
-        LLGLSLShader::sCurBoundShaderPtr->setMinimumAlpha(params.mAlphaMaskCutoff);
-        LLDrawPoolBump::bindBumpMap(params, bump_channel);
-=======
         U32 mask = LLVertexBuffer::MAP_VERTEX | LLVertexBuffer::MAP_TEXCOORD0 | LLVertexBuffer::MAP_TANGENT | LLVertexBuffer::MAP_NORMAL | LLVertexBuffer::MAP_COLOR;
 
         LLVOAvatar* avatar = nullptr;
         U64 skin = 0;
->>>>>>> e7830b39
-
+
+        std::unique_ptr<FSPerfStats::RecordAttachmentTime> ratPtr{}; // <FS:Beq/> render time capture
         for (LLCullResult::drawinfo_iterator i = begin; i != end; ++i)
         {
             LLDrawInfo& params = **i;
+
+            // <FS:Beq> Capture render times
+            if(params.mFace)
+            {
+                LLViewerObject* vobj = (LLViewerObject *)params.mFace->getViewerObject();
+
+                if(vobj && vobj->isAttachment())
+                {
+                     trackAttachments( vobj, params.mFace->isState(LLFace::RIGGED), &ratPtr );
+                }
+            }
+            // </FS:Beq>
 
             LLGLSLShader::sCurBoundShaderPtr->setMinimumAlpha(params.mAlphaMaskCutoff);
             LLDrawPoolBump::bindBumpMap(params, bump_channel);
