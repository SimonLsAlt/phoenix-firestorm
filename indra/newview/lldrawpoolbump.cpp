--- conflicted
+++ resolved
@@ -1069,7 +1069,7 @@
 // static
 void LLBumpImageList::onSourceLoaded( BOOL success, LLViewerTexture *src_vi, LLImageRaw* src, LLUUID& source_asset_id, EBumpEffect bump_code )
 {
-    LL_PROFILE_ZONE_SCOPED;
+    LL_PROFILE_ZONE_SCOPED_CATEGORY_DRAWPOOL;
 
 	if( success )
 	{
@@ -1240,7 +1240,7 @@
 			}
 			else 
 			{ //convert to normal map
-                LL_PROFILE_ZONE_NAMED("bil - create normal map");
+                LL_PROFILE_ZONE_NAMED_CATEGORY_DRAWPOOL("bil - create normal map");
                 LLImageGL* img = bump->getGLTexture();
                 LLImageRaw* dst_ptr = dst_image.get();
                 LLGLTexture* bump_ptr = bump.get();
@@ -1250,58 +1250,21 @@
                 bump_ptr->ref();
                 auto create_func = [=]()
                 {
-<<<<<<< HEAD
-#if LL_IMAGEGL_THREAD_CHECK
-                    bump_ptr->getGLTexture()->mActiveThread = LLThread::currentID();
-#endif
-                    LL_PROFILE_ZONE_NAMED_CATEGORY_DRAWPOOL("bil - create texture deferred");
-=======
                     img->setUseMipMaps(TRUE);
                     // upload dst_image to GPU (greyscale in red channel)
                     img->setExplicitFormat(GL_RED, GL_RED);
 
->>>>>>> 5b67aa2c
                     bump_ptr->createGLTexture(0, dst_ptr);
                     dst_ptr->unref();
                 };
 
                 auto generate_func = [=]()
                 {
-<<<<<<< HEAD
-#if LL_IMAGEGL_THREAD_CHECK
-                    bump_ptr->getGLTexture()->mActiveThread = LLThread::currentID();
-#endif
-                    LL_PROFILE_ZONE_NAMED_CATEGORY_DRAWPOOL("bil - generate normal map");
-                    if (gNormalMapGenProgram.mProgramObject == 0)
-                    {
-#if LL_BUMPLIST_MULTITHREADED
-                        bump_ptr->unref();
-                        dst_ptr->unref();
-#endif
-                        return;
-                    }
-                    gPipeline.mScreen.bindTarget();
-
-                    LLGLDepthTest depth(GL_FALSE);
-                    LLGLDisable cull(GL_CULL_FACE);
-                    LLGLDisable blend(GL_BLEND);
-                    gGL.setColorMask(TRUE, TRUE);
-                    gNormalMapGenProgram.bind();
-
-                    static LLStaticHashedString sNormScale("norm_scale");
-                    static LLStaticHashedString sStepX("stepX");
-                    static LLStaticHashedString sStepY("stepY");
-
-                    gNormalMapGenProgram.uniform1f(sNormScale, gSavedSettings.getF32("RenderNormalMapScale"));
-                    gNormalMapGenProgram.uniform1f(sStepX, 1.f / bump_ptr->getWidth());
-                    gNormalMapGenProgram.uniform1f(sStepY, 1.f / bump_ptr->getHeight());
-=======
                     // Allocate an empty RGBA texture at "tex_name" the same size as bump
                     //  Note: bump will still point at GPU copy of dst_image
                     bump_ptr->setExplicitFormat(GL_RGBA, GL_RGBA);
                     LLGLuint tex_name;
                     img->createGLTexture(0, nullptr, 0, 0, true, &tex_name);
->>>>>>> 5b67aa2c
 
                     // point render target at empty buffer
                     sRenderTarget.setColorAttachment(img, tex_name);
