/**
 * @file llvosurfacepatch.cpp
 * @brief Viewer-object derived "surface patch", which is a piece of terrain
 *
 * $LicenseInfo:firstyear=2001&license=viewerlgpl$
 * Second Life Viewer Source Code
 * Copyright (C) 2010, Linden Research, Inc.
 *
 * This library is free software; you can redistribute it and/or
 * modify it under the terms of the GNU Lesser General Public
 * License as published by the Free Software Foundation;
 * version 2.1 of the License only.
 *
 * This library is distributed in the hope that it will be useful,
 * but WITHOUT ANY WARRANTY; without even the implied warranty of
 * MERCHANTABILITY or FITNESS FOR A PARTICULAR PURPOSE.  See the GNU
 * Lesser General Public License for more details.
 *
 * You should have received a copy of the GNU Lesser General Public
 * License along with this library; if not, write to the Free Software
 * Foundation, Inc., 51 Franklin Street, Fifth Floor, Boston, MA  02110-1301  USA
 *
 * Linden Research, Inc., 945 Battery Street, San Francisco, CA  94111  USA
 * $/LicenseInfo$
 */

#include "llviewerprecompiledheaders.h"

#include "llvosurfacepatch.h"

#include "lldrawpoolterrain.h"

#include "lldrawable.h"
#include "llface.h"
#include "llprimitive.h"
#include "llsky.h"
#include "llsurfacepatch.h"
#include "llsurface.h"
#include "llviewerobjectlist.h"
#include "llviewerregion.h"
#include "llvlcomposition.h"
#include "llvolume.h"
#include "llvovolume.h"
#include "pipeline.h"
#include "llspatialpartition.h"

F32 LLVOSurfacePatch::sLODFactor = 1.f;

LLVOSurfacePatch::LLVOSurfacePatch(const LLUUID &id, const LLPCode pcode, LLViewerRegion *regionp)
<<<<<<< HEAD
	:	LLStaticViewerObject(id, LL_VO_SURFACE_PATCH, regionp),
		mDirtiedPatch(false),
		mPool(NULL),
		mBaseComp(0),
		mPatchp(NULL),
		mDirtyTexture(false),
		mDirtyTerrain(false),
		mLastNorthStride(0),
		mLastEastStride(0),
		mLastStride(0),
		mLastLength(0)
{
	// Terrain must draw during selection passes so it can block objects behind it.
	mbCanSelect = true;
	setScale(LLVector3(16.f, 16.f, 16.f)); // Hack for setting scale for bounding boxes/visibility.
=======
    :   LLStaticViewerObject(id, LL_VO_SURFACE_PATCH, regionp),
        mDirtiedPatch(false),
        mPool(NULL),
        mBaseComp(0),
        mPatchp(NULL),
        mDirtyTexture(false),
        mDirtyTerrain(false),
        mLastNorthStride(0),
        mLastEastStride(0),
        mLastStride(0),
        mLastLength(0)
{
    // Terrain must draw during selection passes so it can block objects behind it.
    mbCanSelect = true;
    setScale(LLVector3(16.f, 16.f, 16.f)); // Hack for setting scale for bounding boxes/visibility.
>>>>>>> 1a8a5404
}


LLVOSurfacePatch::~LLVOSurfacePatch()
{
    mPatchp = NULL;
}


void LLVOSurfacePatch::markDead()
{
    if (mPatchp)
    {
        mPatchp->clearVObj();
        mPatchp = NULL;
    }
    LLViewerObject::markDead();
}


bool LLVOSurfacePatch::isActive() const
{
<<<<<<< HEAD
	return false;
=======
    return false;
>>>>>>> 1a8a5404
}


void LLVOSurfacePatch::setPixelAreaAndAngle(LLAgent &agent)
{
    mAppAngle = 50;
    mPixelArea = 500*500;
}


void LLVOSurfacePatch::updateTextures()
{
}


LLFacePool *LLVOSurfacePatch::getPool()
{
    mPool = (LLDrawPoolTerrain*) gPipeline.getPool(LLDrawPool::POOL_TERRAIN, mPatchp->getSurface()->getSTexture());

    return mPool;
}


LLDrawable *LLVOSurfacePatch::createDrawable(LLPipeline *pipeline)
{
    pipeline->allocDrawable(this);

    mDrawable->setRenderType(LLPipeline::RENDER_TYPE_TERRAIN);

    mBaseComp = llfloor(mPatchp->getMinComposition());
    S32 min_comp, max_comp, range;
    min_comp = llfloor(mPatchp->getMinComposition());
    max_comp = llceil(mPatchp->getMaxComposition());
    range = (max_comp - min_comp);
    range++;
    if (range > 3)
    {
        if ((mPatchp->getMinComposition() - min_comp) > (max_comp - mPatchp->getMaxComposition()))
        {
            // The top side runs over more
            mBaseComp++;
        }
        range = 3;
    }

    LLFacePool *poolp = getPool();

    mDrawable->addFace(poolp, NULL);

    return mDrawable;
}


void LLVOSurfacePatch::updateGL()
{
    if (mPatchp)
    {
        LL_PROFILE_ZONE_SCOPED
        mPatchp->updateGL();
    }
}

bool LLVOSurfacePatch::updateGeometry(LLDrawable *drawable)
{
    LL_PROFILE_ZONE_SCOPED;

<<<<<<< HEAD
	dirtySpatialGroup();
	
	S32 min_comp, max_comp, range;
	min_comp = lltrunc(mPatchp->getMinComposition());
	max_comp = lltrunc(ceil(mPatchp->getMaxComposition()));
	range = (max_comp - min_comp);
	range++;
	S32 new_base_comp = lltrunc(mPatchp->getMinComposition());
	if (range > 3)
	{
		if ((mPatchp->getMinComposition() - min_comp) > (max_comp - mPatchp->getMaxComposition()))
		{
			// The top side runs over more
			new_base_comp++;
		}
		range = 3;
	}

	// Pick the two closest detail textures for this patch...
	// Then create the draw pool for it.
	// Actually, should get the average composition instead of the center.
	mBaseComp = new_base_comp;

	//////////////////////////
	//
	// Figure out the strides
	//
	//

	U32 patch_width, render_stride, north_stride, east_stride, length;
	render_stride = mPatchp->getRenderStride();
	patch_width = mPatchp->getSurface()->getGridsPerPatchEdge();

	length = patch_width / render_stride;

	if (mPatchp->getNeighborPatch(NORTH))
	{
		north_stride = mPatchp->getNeighborPatch(NORTH)->getRenderStride();
	}
	else
	{
		north_stride = render_stride;
	}

	if (mPatchp->getNeighborPatch(EAST))
	{
		east_stride = mPatchp->getNeighborPatch(EAST)->getRenderStride();
	}
	else
	{
		east_stride = render_stride;
	}

	mLastLength = length;
	mLastStride = render_stride;
	mLastNorthStride = north_stride;
	mLastEastStride = east_stride;

	return true;
=======
    dirtySpatialGroup();

    S32 min_comp, max_comp, range;
    min_comp = lltrunc(mPatchp->getMinComposition());
    max_comp = lltrunc(ceil(mPatchp->getMaxComposition()));
    range = (max_comp - min_comp);
    range++;
    S32 new_base_comp = lltrunc(mPatchp->getMinComposition());
    if (range > 3)
    {
        if ((mPatchp->getMinComposition() - min_comp) > (max_comp - mPatchp->getMaxComposition()))
        {
            // The top side runs over more
            new_base_comp++;
        }
        range = 3;
    }

    // Pick the two closest detail textures for this patch...
    // Then create the draw pool for it.
    // Actually, should get the average composition instead of the center.
    mBaseComp = new_base_comp;

    //////////////////////////
    //
    // Figure out the strides
    //
    //

    U32 patch_width, render_stride, north_stride, east_stride, length;
    render_stride = mPatchp->getRenderStride();
    patch_width = mPatchp->getSurface()->getGridsPerPatchEdge();

    length = patch_width / render_stride;

    if (mPatchp->getNeighborPatch(NORTH))
    {
        north_stride = mPatchp->getNeighborPatch(NORTH)->getRenderStride();
    }
    else
    {
        north_stride = render_stride;
    }

    if (mPatchp->getNeighborPatch(EAST))
    {
        east_stride = mPatchp->getNeighborPatch(EAST)->getRenderStride();
    }
    else
    {
        east_stride = render_stride;
    }

    mLastLength = length;
    mLastStride = render_stride;
    mLastNorthStride = north_stride;
    mLastEastStride = east_stride;

    return true;
>>>>>>> 1a8a5404
}

void LLVOSurfacePatch::updateFaceSize(S32 idx)
{
<<<<<<< HEAD
    LL_PROFILE_ZONE_SCOPED;
	if (idx != 0)
	{
		LL_WARNS() << "Terrain partition requested invalid face!!!" << LL_ENDL;
		return;
	}

	LLFace* facep = mDrawable->getFace(idx);
	if (facep)
	{
		S32 num_vertices = 0;
		S32 num_indices = 0;
	
		if (mLastStride)
		{
			getGeomSizesMain(mLastStride, num_vertices, num_indices);
			getGeomSizesNorth(mLastStride, mLastNorthStride, num_vertices, num_indices);
			getGeomSizesEast(mLastStride, mLastEastStride, num_vertices, num_indices);
		}

		facep->setSize(num_vertices, num_indices);	
	}
=======
    if (idx != 0)
    {
        LL_WARNS() << "Terrain partition requested invalid face!!!" << LL_ENDL;
        return;
    }

    LLFace* facep = mDrawable->getFace(idx);
    if (facep)
    {
        S32 num_vertices = 0;
        S32 num_indices = 0;

        if (mLastStride)
        {
            getGeomSizesMain(mLastStride, num_vertices, num_indices);
            getGeomSizesNorth(mLastStride, mLastNorthStride, num_vertices, num_indices);
            getGeomSizesEast(mLastStride, mLastEastStride, num_vertices, num_indices);
        }

        facep->setSize(num_vertices, num_indices);
    }
>>>>>>> 1a8a5404
}

bool LLVOSurfacePatch::updateLOD()
{
<<<<<<< HEAD
	return true;
}

void LLVOSurfacePatch::getTerrainGeometry(LLStrider<LLVector3> &verticesp,
                                              LLStrider<LLVector3> &normalsp,
                                              LLStrider<LLVector2> &texCoords0p,
                                              LLStrider<LLVector2> &texCoords1p,
                                              LLStrider<U16> &indicesp)
{
	LLFace* facep = mDrawable->getFace(0);
    if (!facep)
    {
        return;
    }

    U32 index_offset = facep->getGeomIndex();

    updateMainGeometry(facep, 
                    verticesp,
                    normalsp,
                    texCoords0p,
                    texCoords1p,
                    indicesp,
                    index_offset);
    updateNorthGeometry(facep, 
                        verticesp,
                        normalsp,
                        texCoords0p,
                        texCoords1p,
                        indicesp,
                        index_offset);
    updateEastGeometry(facep, 
=======
    return true;
}

void LLVOSurfacePatch::getGeometry(LLStrider<LLVector3> &verticesp,
                                LLStrider<LLVector3> &normalsp,
                                LLStrider<LLVector2> &texCoords0p,
                                LLStrider<LLVector2> &texCoords1p,
                                LLStrider<U16> &indicesp)
{
    LLFace* facep = mDrawable->getFace(0);
    if (facep)
    {
        U32 index_offset = facep->getGeomIndex();

        updateMainGeometry(facep,
>>>>>>> 1a8a5404
                        verticesp,
                        normalsp,
                        texCoords0p,
                        texCoords1p,
                        indicesp,
                        index_offset);
<<<<<<< HEAD
=======
        updateNorthGeometry(facep,
                            verticesp,
                            normalsp,
                            texCoords0p,
                            texCoords1p,
                            indicesp,
                            index_offset);
        updateEastGeometry(facep,
                            verticesp,
                            normalsp,
                            texCoords0p,
                            texCoords1p,
                            indicesp,
                            index_offset);
    }
>>>>>>> 1a8a5404
}

void LLVOSurfacePatch::updateMainGeometry(LLFace *facep,
                                        LLStrider<LLVector3> &verticesp,
                                        LLStrider<LLVector3> &normalsp,
                                        LLStrider<LLVector2> &texCoords0p,
                                        LLStrider<LLVector2> &texCoords1p,
                                        LLStrider<U16> &indicesp,
                                        U32 &index_offset)
{
    S32 i, j, x, y;

    U32 patch_size, render_stride;
    S32 num_vertices, num_indices;
    U32 index;

    llassert(mLastStride > 0);

    render_stride = mLastStride;
    patch_size = mPatchp->getSurface()->getGridsPerPatchEdge();
    S32 vert_size = patch_size / render_stride;

    ///////////////////////////
    //
    // Render the main patch
    //
    //

    num_vertices = 0;
    num_indices = 0;
    // First, figure out how many vertices we need...
    getGeomSizesMain(render_stride, num_vertices, num_indices);

    if (num_vertices > 0)
    {
        facep->mCenterAgent = mPatchp->getPointAgent(8, 8);

        // Generate patch points first
        for (j = 0; j < vert_size; j++)
        {
            for (i = 0; i < vert_size; i++)
            {
                x = i * render_stride;
                y = j * render_stride;
                mPatchp->eval(x, y, render_stride, verticesp.get(), normalsp.get(), texCoords0p.get(), texCoords1p.get());
                verticesp++;
                normalsp++;
                texCoords0p++;
                texCoords1p++;
            }
        }

        for (j = 0; j < (vert_size - 1); j++)
        {
            if (j % 2)
            {
                for (i = (vert_size - 1); i > 0; i--)
                {
                    index = (i - 1)+ j*vert_size;
                    *(indicesp++) = index_offset + index;

                    index = i + (j+1)*vert_size;
                    *(indicesp++) = index_offset + index;

                    index = (i - 1) + (j+1)*vert_size;
                    *(indicesp++) = index_offset + index;

                    index = (i - 1) + j*vert_size;
                    *(indicesp++) = index_offset + index;

                    index = i + j*vert_size;
                    *(indicesp++) = index_offset + index;

                    index = i + (j+1)*vert_size;
                    *(indicesp++) = index_offset + index;
                }
            }
            else
            {
                for (i = 0; i < (vert_size - 1); i++)
                {
                    index = i + j*vert_size;
                    *(indicesp++) = index_offset + index;

                    index = (i + 1) + (j+1)*vert_size;
                    *(indicesp++) = index_offset + index;

                    index = i + (j+1)*vert_size;
                    *(indicesp++) = index_offset + index;

                    index = i + j*vert_size;
                    *(indicesp++) = index_offset + index;

                    index = (i + 1) + j*vert_size;
                    *(indicesp++) = index_offset + index;

                    index = (i + 1) + (j + 1)*vert_size;
                    *(indicesp++) = index_offset + index;
                }
            }
        }
    }
    index_offset += num_vertices;
}


void LLVOSurfacePatch::updateNorthGeometry(LLFace *facep,
                                        LLStrider<LLVector3> &verticesp,
                                        LLStrider<LLVector3> &normalsp,
                                        LLStrider<LLVector2> &texCoords0p,
                                        LLStrider<LLVector2> &texCoords1p,
                                        LLStrider<U16> &indicesp,
                                        U32 &index_offset)
{
    S32 i, x, y;

    S32 num_vertices;

    U32 render_stride = mLastStride;
    S32 patch_size = mPatchp->getSurface()->getGridsPerPatchEdge();
    S32 length = patch_size / render_stride;
    S32 half_length = length / 2;
    U32 north_stride = mLastNorthStride;

    ///////////////////////////
    //
    // Render the north strip
    //
    //

    // Stride lengths are the same
    if (north_stride == render_stride)
    {
        num_vertices = 2 * length + 1;

        facep->mCenterAgent = (mPatchp->getPointAgent(8, 15) + mPatchp->getPointAgent(8, 16))*0.5f;

        // Main patch
        for (i = 0; i < length; i++)
        {
            x = i * render_stride;
            y = 16 - render_stride;

            mPatchp->eval(x, y, render_stride, verticesp.get(), normalsp.get(), texCoords0p.get(), texCoords1p.get());
            verticesp++;
            normalsp++;
            texCoords0p++;
            texCoords1p++;
        }

        // North patch
        for (i = 0; i <= length; i++)
        {
            x = i * render_stride;
            y = 16;
            mPatchp->eval(x, y, render_stride, verticesp.get(), normalsp.get(), texCoords0p.get(), texCoords1p.get());
            verticesp++;
            normalsp++;
            texCoords0p++;
            texCoords1p++;
        }


        for (i = 0; i < length; i++)
        {
            // Generate indices
            *(indicesp++) = index_offset + i;
            *(indicesp++) = index_offset + length + i + 1;
            *(indicesp++) = index_offset + length + i;

            if (i != length - 1)
            {
                *(indicesp++) = index_offset + i;
                *(indicesp++) = index_offset + i + 1;
                *(indicesp++) = index_offset + length + i + 1;
            }
        }
    }
    else if (north_stride > render_stride)
    {
        // North stride is longer (has less vertices)
        num_vertices = length + length/2 + 1;

        facep->mCenterAgent = (mPatchp->getPointAgent(7, 15) + mPatchp->getPointAgent(8, 16))*0.5f;

        // Iterate through this patch's points
        for (i = 0; i < length; i++)
        {
            x = i * render_stride;
            y = 16 - render_stride;

            mPatchp->eval(x, y, render_stride, verticesp.get(), normalsp.get(), texCoords0p.get(), texCoords1p.get());
            verticesp++;
            normalsp++;
            texCoords0p++;
            texCoords1p++;
        }

        // Iterate through the north patch's points
        for (i = 0; i <= length; i+=2)
        {
            x = i * render_stride;
            y = 16;

            mPatchp->eval(x, y, render_stride, verticesp.get(), normalsp.get(), texCoords0p.get(), texCoords1p.get());
            verticesp++;
            normalsp++;
            texCoords0p++;
            texCoords1p++;
        }


        for (i = 0; i < length; i++)
        {
            if (!(i % 2))
            {
                *(indicesp++) = index_offset + i;
                *(indicesp++) = index_offset + i + 1;
                *(indicesp++) = index_offset + length + (i/2);

                *(indicesp++) = index_offset + i + 1;
                *(indicesp++) = index_offset + length + (i/2) + 1;
                *(indicesp++) = index_offset + length + (i/2);
            }
            else if (i < (length - 1))
            {
                *(indicesp++) = index_offset + i;
                *(indicesp++) = index_offset + i + 1;
                *(indicesp++) = index_offset + length + (i/2) + 1;
            }
        }
    }
    else
    {
        // North stride is shorter (more vertices)
        length = patch_size / north_stride;
        half_length = length / 2;
        num_vertices = length + half_length + 1;

        facep->mCenterAgent = (mPatchp->getPointAgent(15, 7) + mPatchp->getPointAgent(16, 8))*0.5f;

        // Iterate through this patch's points
        for (i = 0; i < length; i+=2)
        {
            x = i * north_stride;
            y = 16 - render_stride;

            mPatchp->eval(x, y, render_stride, verticesp.get(), normalsp.get(), texCoords0p.get(), texCoords1p.get());
            verticesp++;
            normalsp++;
            texCoords0p++;
            texCoords1p++;
        }

        // Iterate through the north patch's points
        for (i = 0; i <= length; i++)
        {
            x = i * north_stride;
            y = 16;

            mPatchp->eval(x, y, render_stride, verticesp.get(), normalsp.get(), texCoords0p.get(), texCoords1p.get());
            verticesp++;
            normalsp++;
            texCoords0p++;
            texCoords1p++;
        }

        for (i = 0; i < length; i++)
        {
            if (!(i%2))
            {
                *(indicesp++) = index_offset + half_length + i;
                *(indicesp++) = index_offset + i/2;
                *(indicesp++) = index_offset + half_length + i + 1;
            }
            else if (i < (length - 2))
            {
                *(indicesp++) = index_offset + half_length + i;
                *(indicesp++) = index_offset + i/2;
                *(indicesp++) = index_offset + i/2 + 1;

                *(indicesp++) = index_offset + half_length + i;
                *(indicesp++) = index_offset + i/2 + 1;
                *(indicesp++) = index_offset + half_length + i + 1;
            }
            else
            {
                *(indicesp++) = index_offset + half_length + i;
                *(indicesp++) = index_offset + i/2;
                *(indicesp++) = index_offset + half_length + i + 1;
            }
        }
    }
    index_offset += num_vertices;
}

void LLVOSurfacePatch::updateEastGeometry(LLFace *facep,
                                          LLStrider<LLVector3> &verticesp,
                                          LLStrider<LLVector3> &normalsp,
                                          LLStrider<LLVector2> &texCoords0p,
                                          LLStrider<LLVector2> &texCoords1p,
                                          LLStrider<U16> &indicesp,
                                          U32 &index_offset)
{
    S32 i, x, y;

    S32 num_vertices;

    U32 render_stride = mLastStride;
    S32 patch_size = mPatchp->getSurface()->getGridsPerPatchEdge();
    S32 length = patch_size / render_stride;
    S32 half_length = length / 2;

    U32 east_stride = mLastEastStride;

    // Stride lengths are the same
    if (east_stride == render_stride)
    {
        num_vertices = 2 * length + 1;

        facep->mCenterAgent = (mPatchp->getPointAgent(8, 15) + mPatchp->getPointAgent(8, 16))*0.5f;

        // Main patch
        for (i = 0; i < length; i++)
        {
            x = 16 - render_stride;
            y = i * render_stride;

            mPatchp->eval(x, y, render_stride, verticesp.get(), normalsp.get(), texCoords0p.get(), texCoords1p.get());
            verticesp++;
            normalsp++;
            texCoords0p++;
            texCoords1p++;
        }

        // East patch
        for (i = 0; i <= length; i++)
        {
            x = 16;
            y = i * render_stride;
            mPatchp->eval(x, y, render_stride, verticesp.get(), normalsp.get(), texCoords0p.get(), texCoords1p.get());
            verticesp++;
            normalsp++;
            texCoords0p++;
            texCoords1p++;
        }


        for (i = 0; i < length; i++)
        {
            // Generate indices
            *(indicesp++) = index_offset + i;
            *(indicesp++) = index_offset + length + i;
            *(indicesp++) = index_offset + length + i + 1;

            if (i != length - 1)
            {
                *(indicesp++) = index_offset + i;
                *(indicesp++) = index_offset + length + i + 1;
                *(indicesp++) = index_offset + i + 1;
            }
        }
    }
    else if (east_stride > render_stride)
    {
        // East stride is longer (has less vertices)
        num_vertices = length + half_length + 1;

        facep->mCenterAgent = (mPatchp->getPointAgent(7, 15) + mPatchp->getPointAgent(8, 16))*0.5f;

        // Iterate through this patch's points
        for (i = 0; i < length; i++)
        {
            x = 16 - render_stride;
            y = i * render_stride;

            mPatchp->eval(x, y, render_stride, verticesp.get(), normalsp.get(), texCoords0p.get(), texCoords1p.get());
            verticesp++;
            normalsp++;
            texCoords0p++;
            texCoords1p++;
        }
        // Iterate through the east patch's points
        for (i = 0; i <= length; i+=2)
        {
            x = 16;
            y = i * render_stride;

            mPatchp->eval(x, y, render_stride, verticesp.get(), normalsp.get(), texCoords0p.get(), texCoords1p.get());
            verticesp++;
            normalsp++;
            texCoords0p++;
            texCoords1p++;
        }

        for (i = 0; i < length; i++)
        {
            if (!(i % 2))
            {
                *(indicesp++) = index_offset + i;
                *(indicesp++) = index_offset + length + (i/2);
                *(indicesp++) = index_offset + i + 1;

                *(indicesp++) = index_offset + i + 1;
                *(indicesp++) = index_offset + length + (i/2);
                *(indicesp++) = index_offset + length + (i/2) + 1;
            }
            else if (i < (length - 1))
            {
                *(indicesp++) = index_offset + i;
                *(indicesp++) = index_offset + length + (i/2) + 1;
                *(indicesp++) = index_offset + i + 1;
            }
        }
    }
    else
    {
        // East stride is shorter (more vertices)
        length = patch_size / east_stride;
        half_length = length / 2;
        num_vertices = length + length/2 + 1;

        facep->mCenterAgent = (mPatchp->getPointAgent(15, 7) + mPatchp->getPointAgent(16, 8))*0.5f;

        // Iterate through this patch's points
        for (i = 0; i < length; i+=2)
        {
            x = 16 - render_stride;
            y = i * east_stride;

            mPatchp->eval(x, y, render_stride, verticesp.get(), normalsp.get(), texCoords0p.get(), texCoords1p.get());
            verticesp++;
            normalsp++;
            texCoords0p++;
            texCoords1p++;
        }
        // Iterate through the east patch's points
        for (i = 0; i <= length; i++)
        {
            x = 16;
            y = i * east_stride;

            mPatchp->eval(x, y, render_stride, verticesp.get(), normalsp.get(), texCoords0p.get(), texCoords1p.get());
            verticesp++;
            normalsp++;
            texCoords0p++;
            texCoords1p++;
        }

        for (i = 0; i < length; i++)
        {
            if (!(i%2))
            {
                *(indicesp++) = index_offset + half_length + i;
                *(indicesp++) = index_offset + half_length + i + 1;
                *(indicesp++) = index_offset + i/2;
            }
            else if (i < (length - 2))
            {
                *(indicesp++) = index_offset + half_length + i;
                *(indicesp++) = index_offset + i/2 + 1;
                *(indicesp++) = index_offset + i/2;

                *(indicesp++) = index_offset + half_length + i;
                *(indicesp++) = index_offset + half_length + i + 1;
                *(indicesp++) = index_offset + i/2 + 1;
            }
            else
            {
                *(indicesp++) = index_offset + half_length + i;
                *(indicesp++) = index_offset + half_length + i + 1;
                *(indicesp++) = index_offset + i/2;
            }
        }
    }
    index_offset += num_vertices;
}

void LLVOSurfacePatch::setPatch(LLSurfacePatch *patchp)
{
    mPatchp = patchp;

    dirtyPatch();
};


void LLVOSurfacePatch::dirtyPatch()
{
<<<<<<< HEAD
	mDirtiedPatch = true;
	dirtyGeom();
	mDirtyTerrain = true;
	LLVector3 center = mPatchp->getCenterRegion();
	LLSurface *surfacep = mPatchp->getSurface();
=======
    mDirtiedPatch = true;
    dirtyGeom();
    mDirtyTerrain = true;
    LLVector3 center = mPatchp->getCenterRegion();
    LLSurface *surfacep = mPatchp->getSurface();
>>>>>>> 1a8a5404

    setPositionRegion(center);

    F32 scale_factor = surfacep->getGridsPerPatchEdge() * surfacep->getMetersPerGrid();
    setScale(LLVector3(scale_factor, scale_factor, mPatchp->getMaxZ() - mPatchp->getMinZ()));
}

void LLVOSurfacePatch::dirtyGeom()
{
    if (mDrawable)
    {
        gPipeline.markRebuild(mDrawable, LLDrawable::REBUILD_ALL);
        LLFace* facep = mDrawable->getFace(0);
        if (facep)
        {
            facep->setVertexBuffer(NULL);
        }
        mDrawable->movePartition();
    }
}

void LLVOSurfacePatch::getGeomSizesMain(const S32 stride, S32 &num_vertices, S32 &num_indices)
{
    S32 patch_size = mPatchp->getSurface()->getGridsPerPatchEdge();

    // First, figure out how many vertices we need...
    S32 vert_size = patch_size / stride;
    if (vert_size >= 2)
    {
        num_vertices += vert_size * vert_size;
        num_indices += 6 * (vert_size - 1)*(vert_size - 1);
    }
}

void LLVOSurfacePatch::getGeomSizesNorth(const S32 stride, const S32 north_stride,
                                         S32 &num_vertices, S32 &num_indices)
{
    S32 patch_size = mPatchp->getSurface()->getGridsPerPatchEdge();
    S32 length = patch_size / stride;
    // Stride lengths are the same
    if (north_stride == stride)
    {
        num_vertices += 2 * length + 1;
        num_indices += length * 6 - 3;
    }
    else if (north_stride > stride)
    {
        // North stride is longer (has less vertices)
        num_vertices += length + (length/2) + 1;
        num_indices += (length/2)*9 - 3;
    }
    else
    {
        // North stride is shorter (more vertices)
        length = patch_size / north_stride;
        num_vertices += length + (length/2) + 1;
        num_indices += 9*(length/2) - 3;
    }
}

void LLVOSurfacePatch::getGeomSizesEast(const S32 stride, const S32 east_stride,
                                        S32 &num_vertices, S32 &num_indices)
{
    S32 patch_size = mPatchp->getSurface()->getGridsPerPatchEdge();
    S32 length = patch_size / stride;
    // Stride lengths are the same
    if (east_stride == stride)
    {
        num_vertices += 2 * length + 1;
        num_indices += length * 6 - 3;
    }
    else if (east_stride > stride)
    {
        // East stride is longer (has less vertices)
        num_vertices += length + (length/2) + 1;
        num_indices += (length/2)*9 - 3;
    }
    else
    {
        // East stride is shorter (more vertices)
        length = patch_size / east_stride;
        num_vertices += length + (length/2) + 1;
        num_indices += 9*(length/2) - 3;
    }
}

bool LLVOSurfacePatch::lineSegmentIntersect(const LLVector4a& start, const LLVector4a& end, S32 face, bool pick_transparent, bool pick_rigged, bool pick_unselectable, S32 *face_hitp,
<<<<<<< HEAD
									  LLVector4a* intersection,LLVector2* tex_coord, LLVector4a* normal, LLVector4a* tangent)
	
{

	if (!lineSegmentBoundingBox(start, end))
	{
		return false;
	}

	LLVector4a da;
	da.setSub(end, start);
	LLVector3 delta(da.getF32ptr());
		
	LLVector3 pdelta = delta;
	pdelta.mV[2] = 0;

	F32 plength = pdelta.length();
	
	F32 tdelta = 1.f/plength;

	LLVector3 v_start(start.getF32ptr());

	LLVector3 origin = v_start - mRegionp->getOriginAgent();

	if (mRegionp->getLandHeightRegion(origin) > origin.mV[2])
	{
		//origin is under ground, treat as no intersection
		return false;
	}

	//step one meter at a time until intersection point found

	//VECTORIZE THIS
	const LLVector4a* exta = mDrawable->getSpatialExtents();

	LLVector3 ext[2];
	ext[0].set(exta[0].getF32ptr());
	ext[1].set(exta[1].getF32ptr());

	F32 rad = (delta*tdelta).magVecSquared();

	F32 t = 0.f;
	while ( t <= 1.f)
	{
		LLVector3 sample = origin + delta*t;
		
		if (AABBSphereIntersectR2(ext[0], ext[1], sample+mRegionp->getOriginAgent(), rad))
		{
			F32 height = mRegionp->getLandHeightRegion(sample);
			if (height > sample.mV[2])
			{ //ray went below ground, positive intersection
				//quick and dirty binary search to get impact point
				tdelta = -tdelta*0.5f;
				F32 err_dist = 0.001f;
				F32 dist = fabsf(sample.mV[2] - height);

				while (dist > err_dist && tdelta*tdelta > 0.0f)
				{
					t += tdelta;
					sample = origin+delta*t;
					height = mRegionp->getLandHeightRegion(sample);
					if ((tdelta < 0 && height < sample.mV[2]) ||
						(height > sample.mV[2] && tdelta > 0))
					{ //jumped over intersection point, go back
						tdelta = -tdelta;
					}
					tdelta *= 0.5f;
					dist = fabsf(sample.mV[2] - height);
				}

				if (intersection)
				{
					F32 height = mRegionp->getLandHeightRegion(sample);
					if (fabsf(sample.mV[2]-height) < delta.length()*tdelta)
					{
						sample.mV[2] = mRegionp->getLandHeightRegion(sample);
					}
					intersection->load3((sample + mRegionp->getOriginAgent()).mV);
				}

				if (normal)
				{
					normal->load3((mRegionp->getLand().resolveNormalGlobal(mRegionp->getPosGlobalFromRegion(sample))).mV);
				}

				return true;
			}
		}

		t += tdelta;
		if (t > 1 && t < 1.f+tdelta*0.99f)
		{ //make sure end point is checked (saves vertical lines coming up negative)
			t = 1.f;
		}
	}


	return false;
=======
                                      LLVector4a* intersection,LLVector2* tex_coord, LLVector4a* normal, LLVector4a* tangent)

{

    if (!lineSegmentBoundingBox(start, end))
    {
        return false;
    }

    LLVector4a da;
    da.setSub(end, start);
    LLVector3 delta(da.getF32ptr());

    LLVector3 pdelta = delta;
    pdelta.mV[2] = 0;

    F32 plength = pdelta.length();

    F32 tdelta = 1.f/plength;

    LLVector3 v_start(start.getF32ptr());

    LLVector3 origin = v_start - mRegionp->getOriginAgent();

    if (mRegionp->getLandHeightRegion(origin) > origin.mV[2])
    {
        //origin is under ground, treat as no intersection
        return false;
    }

    //step one meter at a time until intersection point found

    //VECTORIZE THIS
    const LLVector4a* exta = mDrawable->getSpatialExtents();

    LLVector3 ext[2];
    ext[0].set(exta[0].getF32ptr());
    ext[1].set(exta[1].getF32ptr());

    F32 rad = (delta*tdelta).magVecSquared();

    F32 t = 0.f;
    while ( t <= 1.f)
    {
        LLVector3 sample = origin + delta*t;

        if (AABBSphereIntersectR2(ext[0], ext[1], sample+mRegionp->getOriginAgent(), rad))
        {
            F32 height = mRegionp->getLandHeightRegion(sample);
            if (height > sample.mV[2])
            { //ray went below ground, positive intersection
                //quick and dirty binary search to get impact point
                tdelta = -tdelta*0.5f;
                F32 err_dist = 0.001f;
                F32 dist = fabsf(sample.mV[2] - height);

                while (dist > err_dist && tdelta*tdelta > 0.0f)
                {
                    t += tdelta;
                    sample = origin+delta*t;
                    height = mRegionp->getLandHeightRegion(sample);
                    if ((tdelta < 0 && height < sample.mV[2]) ||
                        (height > sample.mV[2] && tdelta > 0))
                    { //jumped over intersection point, go back
                        tdelta = -tdelta;
                    }
                    tdelta *= 0.5f;
                    dist = fabsf(sample.mV[2] - height);
                }

                if (intersection)
                {
                    F32 height = mRegionp->getLandHeightRegion(sample);
                    if (fabsf(sample.mV[2]-height) < delta.length()*tdelta)
                    {
                        sample.mV[2] = mRegionp->getLandHeightRegion(sample);
                    }
                    intersection->load3((sample + mRegionp->getOriginAgent()).mV);
                }

                if (normal)
                {
                    normal->load3((mRegionp->getLand().resolveNormalGlobal(mRegionp->getPosGlobalFromRegion(sample))).mV);
                }

                return true;
            }
        }

        t += tdelta;
        if (t > 1 && t < 1.f+tdelta*0.99f)
        { //make sure end point is checked (saves vertical lines coming up negative)
            t = 1.f;
        }
    }


    return false;
>>>>>>> 1a8a5404
}

void LLVOSurfacePatch::updateSpatialExtents(LLVector4a& newMin, LLVector4a &newMax)
{
    LLVector3 posAgent = getPositionAgent();
    LLVector3 scale = getScale();
    //make z-axis scale at least 1 to avoid shadow artifacts on totally flat land
    scale.mV[VZ] = llmax(scale.mV[VZ], 1.f);
    newMin.load3( (posAgent-scale*0.5f).mV); // Changing to 2.f makes the culling a -little- better, but still wrong
    newMax.load3( (posAgent+scale*0.5f).mV);
    LLVector4a pos;
    pos.setAdd(newMin,newMax);
    pos.mul(0.5f);
    mDrawable->setPositionGroup(pos);
}

U32 LLVOSurfacePatch::getPartitionType() const
{
    return LLViewerRegion::PARTITION_TERRAIN;
}

LLTerrainPartition::LLTerrainPartition(LLViewerRegion* regionp)
: LLSpatialPartition(LLDrawPoolTerrain::VERTEX_DATA_MASK, false, regionp)
{
<<<<<<< HEAD
	mOcclusionEnabled = false;
	mInfiniteFarClip = true;
	mDrawableType = LLPipeline::RENDER_TYPE_TERRAIN;
	mPartitionType = LLViewerRegion::PARTITION_TERRAIN;
=======
    mOcclusionEnabled = false;
    mInfiniteFarClip = true;
    mDrawableType = LLPipeline::RENDER_TYPE_TERRAIN;
    mPartitionType = LLViewerRegion::PARTITION_TERRAIN;
>>>>>>> 1a8a5404
}

// Do not add vertices; honor strict vertex count specified by strider_vertex_count
void gen_terrain_tangents(U16                    strider_vertex_count,
                          U32                    strider_index_count,
                          LLStrider<LLVector3>  &verticesp,
                          LLStrider<LLVector3>  &normalsp,
                          LLStrider<LLVector4a> &tangentsp,
                          LLStrider<LLVector2>  &texCoords0p,
                          LLStrider<U16>        &indicesp)
{
    LL_PROFILE_ZONE_SCOPED

    LLVector4a            *vertices = new LLVector4a[strider_vertex_count];
    LLVector4a            *normals  = new LLVector4a[strider_vertex_count];
    LLVector4a            *tangents = new LLVector4a[strider_vertex_count];
    std::vector<LLVector2> texcoords(strider_vertex_count);
    std::vector<U16>       indices(strider_index_count);

    for (U16 v = 0; v < strider_vertex_count; ++v)
    {
        F32 *vert    = verticesp[v].mV;
        vertices[v]  = LLVector4a(vert[0], vert[1], vert[2], 1.f);
        F32 *n       = normalsp[v].mV;
        normals[v]   = LLVector4a(n[0], n[1], n[2], 1.f);
        tangents[v]  = tangentsp[v];
        texcoords[v] = texCoords0p[v];
    }
    for (U32 i = 0; i < strider_index_count; ++i)
    {
        indices[i] = indicesp[i];
    }

    LLCalculateTangentArray(strider_vertex_count, vertices, normals, texcoords.data(), strider_index_count / 3, indices.data(), tangents);

    for (U16 v = 0; v < strider_vertex_count; ++v)
    {
        tangentsp[v] = tangents[v];
    }

    delete[] vertices;
    delete[] normals;
    delete[] tangents;
}

void LLTerrainPartition::getGeometry(LLSpatialGroup* group)
{
    LL_PROFILE_ZONE_SCOPED;

    LLVertexBuffer* buffer = group->mVertexBuffer;

<<<<<<< HEAD
	//get vertex buffer striders
	LLStrider<LLVector3> vertices_start;
	LLStrider<LLVector3> normals_start;
	LLStrider<LLVector4a> tangents_start;
	LLStrider<LLVector2> texcoords_start;
	LLStrider<LLVector2> texcoords2_start;
	LLStrider<U16> indices_start;

	llassert_always(buffer->getVertexStrider(vertices_start));
	llassert_always(buffer->getNormalStrider(normals_start));
	llassert_always(buffer->getTangentStrider(tangents_start));
	llassert_always(buffer->getTexCoord0Strider(texcoords_start));
	llassert_always(buffer->getTexCoord1Strider(texcoords2_start));
	llassert_always(buffer->getIndexStrider(indices_start));
=======
    //get vertex buffer striders
    LLStrider<LLVector3> vertices;
    LLStrider<LLVector3> normals;
    LLStrider<LLVector2> texcoords2;
    LLStrider<LLVector2> texcoords;
    LLStrider<U16> indices;

    llassert_always(buffer->getVertexStrider(vertices));
    llassert_always(buffer->getNormalStrider(normals));
    llassert_always(buffer->getTexCoord0Strider(texcoords));
    llassert_always(buffer->getTexCoord1Strider(texcoords2));
    llassert_always(buffer->getIndexStrider(indices));
>>>>>>> 1a8a5404

    U32 indices_index = 0;
    U32 index_offset = 0;

<<<<<<< HEAD
    {
        LLStrider<LLVector3> vertices = vertices_start;
        LLStrider<LLVector3> normals = normals_start;
        LLStrider<LLVector2> texcoords = texcoords_start;
        LLStrider<LLVector2> texcoords2 = texcoords2_start;
        LLStrider<U16> indices = indices_start;

        for (std::vector<LLFace*>::iterator i = mFaceList.begin(); i != mFaceList.end(); ++i)
        {
            LLFace* facep = *i;

            facep->setIndicesIndex(indices_index);
            facep->setGeomIndex(index_offset);
            facep->setVertexBuffer(buffer);

            LLVOSurfacePatch* patchp = (LLVOSurfacePatch*) facep->getViewerObject();
            patchp->getTerrainGeometry(vertices, normals, texcoords, texcoords2, indices);

            indices_index += facep->getIndicesCount();
            index_offset += facep->getGeomCount();
        }
    }

    const bool has_tangents = tangents_start.get() != nullptr;
    if (has_tangents)
    {
        LLStrider<LLVector3> vertices = vertices_start;
        LLStrider<LLVector3> normals = normals_start;
        LLStrider<LLVector4a> tangents = tangents_start;
        LLStrider<LLVector2> texcoords = texcoords_start;
        LLStrider<U16> indices = indices_start;

        gen_terrain_tangents(index_offset, indices_index, vertices, normals, tangents, texcoords, indices);
=======
    for (std::vector<LLFace*>::iterator i = mFaceList.begin(); i != mFaceList.end(); ++i)
    {
        LLFace* facep = *i;

        facep->setIndicesIndex(indices_index);
        facep->setGeomIndex(index_offset);
        facep->setVertexBuffer(buffer);

        LLVOSurfacePatch* patchp = (LLVOSurfacePatch*) facep->getViewerObject();
        patchp->getGeometry(vertices, normals, texcoords, texcoords2, indices);

        indices_index += facep->getIndicesCount();
        index_offset += facep->getGeomCount();
>>>>>>> 1a8a5404
    }

    buffer->unmapBuffer();
    mFaceList.clear();
}
<|MERGE_RESOLUTION|>--- conflicted
+++ resolved
@@ -47,23 +47,6 @@
 F32 LLVOSurfacePatch::sLODFactor = 1.f;
 
 LLVOSurfacePatch::LLVOSurfacePatch(const LLUUID &id, const LLPCode pcode, LLViewerRegion *regionp)
-<<<<<<< HEAD
-	:	LLStaticViewerObject(id, LL_VO_SURFACE_PATCH, regionp),
-		mDirtiedPatch(false),
-		mPool(NULL),
-		mBaseComp(0),
-		mPatchp(NULL),
-		mDirtyTexture(false),
-		mDirtyTerrain(false),
-		mLastNorthStride(0),
-		mLastEastStride(0),
-		mLastStride(0),
-		mLastLength(0)
-{
-	// Terrain must draw during selection passes so it can block objects behind it.
-	mbCanSelect = true;
-	setScale(LLVector3(16.f, 16.f, 16.f)); // Hack for setting scale for bounding boxes/visibility.
-=======
     :   LLStaticViewerObject(id, LL_VO_SURFACE_PATCH, regionp),
         mDirtiedPatch(false),
         mPool(NULL),
@@ -79,7 +62,6 @@
     // Terrain must draw during selection passes so it can block objects behind it.
     mbCanSelect = true;
     setScale(LLVector3(16.f, 16.f, 16.f)); // Hack for setting scale for bounding boxes/visibility.
->>>>>>> 1a8a5404
 }
 
 
@@ -102,11 +84,7 @@
 
 bool LLVOSurfacePatch::isActive() const
 {
-<<<<<<< HEAD
-	return false;
-=======
     return false;
->>>>>>> 1a8a5404
 }
 
 
@@ -173,67 +151,6 @@
 {
     LL_PROFILE_ZONE_SCOPED;
 
-<<<<<<< HEAD
-	dirtySpatialGroup();
-	
-	S32 min_comp, max_comp, range;
-	min_comp = lltrunc(mPatchp->getMinComposition());
-	max_comp = lltrunc(ceil(mPatchp->getMaxComposition()));
-	range = (max_comp - min_comp);
-	range++;
-	S32 new_base_comp = lltrunc(mPatchp->getMinComposition());
-	if (range > 3)
-	{
-		if ((mPatchp->getMinComposition() - min_comp) > (max_comp - mPatchp->getMaxComposition()))
-		{
-			// The top side runs over more
-			new_base_comp++;
-		}
-		range = 3;
-	}
-
-	// Pick the two closest detail textures for this patch...
-	// Then create the draw pool for it.
-	// Actually, should get the average composition instead of the center.
-	mBaseComp = new_base_comp;
-
-	//////////////////////////
-	//
-	// Figure out the strides
-	//
-	//
-
-	U32 patch_width, render_stride, north_stride, east_stride, length;
-	render_stride = mPatchp->getRenderStride();
-	patch_width = mPatchp->getSurface()->getGridsPerPatchEdge();
-
-	length = patch_width / render_stride;
-
-	if (mPatchp->getNeighborPatch(NORTH))
-	{
-		north_stride = mPatchp->getNeighborPatch(NORTH)->getRenderStride();
-	}
-	else
-	{
-		north_stride = render_stride;
-	}
-
-	if (mPatchp->getNeighborPatch(EAST))
-	{
-		east_stride = mPatchp->getNeighborPatch(EAST)->getRenderStride();
-	}
-	else
-	{
-		east_stride = render_stride;
-	}
-
-	mLastLength = length;
-	mLastStride = render_stride;
-	mLastNorthStride = north_stride;
-	mLastEastStride = east_stride;
-
-	return true;
-=======
     dirtySpatialGroup();
 
     S32 min_comp, max_comp, range;
@@ -293,35 +210,11 @@
     mLastEastStride = east_stride;
 
     return true;
->>>>>>> 1a8a5404
 }
 
 void LLVOSurfacePatch::updateFaceSize(S32 idx)
 {
-<<<<<<< HEAD
     LL_PROFILE_ZONE_SCOPED;
-	if (idx != 0)
-	{
-		LL_WARNS() << "Terrain partition requested invalid face!!!" << LL_ENDL;
-		return;
-	}
-
-	LLFace* facep = mDrawable->getFace(idx);
-	if (facep)
-	{
-		S32 num_vertices = 0;
-		S32 num_indices = 0;
-	
-		if (mLastStride)
-		{
-			getGeomSizesMain(mLastStride, num_vertices, num_indices);
-			getGeomSizesNorth(mLastStride, mLastNorthStride, num_vertices, num_indices);
-			getGeomSizesEast(mLastStride, mLastEastStride, num_vertices, num_indices);
-		}
-
-		facep->setSize(num_vertices, num_indices);	
-	}
-=======
     if (idx != 0)
     {
         LL_WARNS() << "Terrain partition requested invalid face!!!" << LL_ENDL;
@@ -343,13 +236,11 @@
 
         facep->setSize(num_vertices, num_indices);
     }
->>>>>>> 1a8a5404
 }
 
 bool LLVOSurfacePatch::updateLOD()
 {
-<<<<<<< HEAD
-	return true;
+    return true;
 }
 
 void LLVOSurfacePatch::getTerrainGeometry(LLStrider<LLVector3> &verticesp,
@@ -358,7 +249,7 @@
                                               LLStrider<LLVector2> &texCoords1p,
                                               LLStrider<U16> &indicesp)
 {
-	LLFace* facep = mDrawable->getFace(0);
+    LLFace* facep = mDrawable->getFace(0);
     if (!facep)
     {
         return;
@@ -366,62 +257,27 @@
 
     U32 index_offset = facep->getGeomIndex();
 
-    updateMainGeometry(facep, 
+    updateMainGeometry(facep,
                     verticesp,
                     normalsp,
                     texCoords0p,
                     texCoords1p,
                     indicesp,
                     index_offset);
-    updateNorthGeometry(facep, 
+    updateNorthGeometry(facep,
                         verticesp,
                         normalsp,
                         texCoords0p,
                         texCoords1p,
                         indicesp,
                         index_offset);
-    updateEastGeometry(facep, 
-=======
-    return true;
-}
-
-void LLVOSurfacePatch::getGeometry(LLStrider<LLVector3> &verticesp,
-                                LLStrider<LLVector3> &normalsp,
-                                LLStrider<LLVector2> &texCoords0p,
-                                LLStrider<LLVector2> &texCoords1p,
-                                LLStrider<U16> &indicesp)
-{
-    LLFace* facep = mDrawable->getFace(0);
-    if (facep)
-    {
-        U32 index_offset = facep->getGeomIndex();
-
-        updateMainGeometry(facep,
->>>>>>> 1a8a5404
+    updateEastGeometry(facep,
                         verticesp,
                         normalsp,
                         texCoords0p,
                         texCoords1p,
                         indicesp,
                         index_offset);
-<<<<<<< HEAD
-=======
-        updateNorthGeometry(facep,
-                            verticesp,
-                            normalsp,
-                            texCoords0p,
-                            texCoords1p,
-                            indicesp,
-                            index_offset);
-        updateEastGeometry(facep,
-                            verticesp,
-                            normalsp,
-                            texCoords0p,
-                            texCoords1p,
-                            indicesp,
-                            index_offset);
-    }
->>>>>>> 1a8a5404
 }
 
 void LLVOSurfacePatch::updateMainGeometry(LLFace *facep,
@@ -910,19 +766,11 @@
 
 void LLVOSurfacePatch::dirtyPatch()
 {
-<<<<<<< HEAD
-	mDirtiedPatch = true;
-	dirtyGeom();
-	mDirtyTerrain = true;
-	LLVector3 center = mPatchp->getCenterRegion();
-	LLSurface *surfacep = mPatchp->getSurface();
-=======
     mDirtiedPatch = true;
     dirtyGeom();
     mDirtyTerrain = true;
     LLVector3 center = mPatchp->getCenterRegion();
     LLSurface *surfacep = mPatchp->getSurface();
->>>>>>> 1a8a5404
 
     setPositionRegion(center);
 
@@ -1010,106 +858,6 @@
 }
 
 bool LLVOSurfacePatch::lineSegmentIntersect(const LLVector4a& start, const LLVector4a& end, S32 face, bool pick_transparent, bool pick_rigged, bool pick_unselectable, S32 *face_hitp,
-<<<<<<< HEAD
-									  LLVector4a* intersection,LLVector2* tex_coord, LLVector4a* normal, LLVector4a* tangent)
-	
-{
-
-	if (!lineSegmentBoundingBox(start, end))
-	{
-		return false;
-	}
-
-	LLVector4a da;
-	da.setSub(end, start);
-	LLVector3 delta(da.getF32ptr());
-		
-	LLVector3 pdelta = delta;
-	pdelta.mV[2] = 0;
-
-	F32 plength = pdelta.length();
-	
-	F32 tdelta = 1.f/plength;
-
-	LLVector3 v_start(start.getF32ptr());
-
-	LLVector3 origin = v_start - mRegionp->getOriginAgent();
-
-	if (mRegionp->getLandHeightRegion(origin) > origin.mV[2])
-	{
-		//origin is under ground, treat as no intersection
-		return false;
-	}
-
-	//step one meter at a time until intersection point found
-
-	//VECTORIZE THIS
-	const LLVector4a* exta = mDrawable->getSpatialExtents();
-
-	LLVector3 ext[2];
-	ext[0].set(exta[0].getF32ptr());
-	ext[1].set(exta[1].getF32ptr());
-
-	F32 rad = (delta*tdelta).magVecSquared();
-
-	F32 t = 0.f;
-	while ( t <= 1.f)
-	{
-		LLVector3 sample = origin + delta*t;
-		
-		if (AABBSphereIntersectR2(ext[0], ext[1], sample+mRegionp->getOriginAgent(), rad))
-		{
-			F32 height = mRegionp->getLandHeightRegion(sample);
-			if (height > sample.mV[2])
-			{ //ray went below ground, positive intersection
-				//quick and dirty binary search to get impact point
-				tdelta = -tdelta*0.5f;
-				F32 err_dist = 0.001f;
-				F32 dist = fabsf(sample.mV[2] - height);
-
-				while (dist > err_dist && tdelta*tdelta > 0.0f)
-				{
-					t += tdelta;
-					sample = origin+delta*t;
-					height = mRegionp->getLandHeightRegion(sample);
-					if ((tdelta < 0 && height < sample.mV[2]) ||
-						(height > sample.mV[2] && tdelta > 0))
-					{ //jumped over intersection point, go back
-						tdelta = -tdelta;
-					}
-					tdelta *= 0.5f;
-					dist = fabsf(sample.mV[2] - height);
-				}
-
-				if (intersection)
-				{
-					F32 height = mRegionp->getLandHeightRegion(sample);
-					if (fabsf(sample.mV[2]-height) < delta.length()*tdelta)
-					{
-						sample.mV[2] = mRegionp->getLandHeightRegion(sample);
-					}
-					intersection->load3((sample + mRegionp->getOriginAgent()).mV);
-				}
-
-				if (normal)
-				{
-					normal->load3((mRegionp->getLand().resolveNormalGlobal(mRegionp->getPosGlobalFromRegion(sample))).mV);
-				}
-
-				return true;
-			}
-		}
-
-		t += tdelta;
-		if (t > 1 && t < 1.f+tdelta*0.99f)
-		{ //make sure end point is checked (saves vertical lines coming up negative)
-			t = 1.f;
-		}
-	}
-
-
-	return false;
-=======
                                       LLVector4a* intersection,LLVector2* tex_coord, LLVector4a* normal, LLVector4a* tangent)
 
 {
@@ -1208,7 +956,6 @@
 
 
     return false;
->>>>>>> 1a8a5404
 }
 
 void LLVOSurfacePatch::updateSpatialExtents(LLVector4a& newMin, LLVector4a &newMax)
@@ -1233,17 +980,10 @@
 LLTerrainPartition::LLTerrainPartition(LLViewerRegion* regionp)
 : LLSpatialPartition(LLDrawPoolTerrain::VERTEX_DATA_MASK, false, regionp)
 {
-<<<<<<< HEAD
-	mOcclusionEnabled = false;
-	mInfiniteFarClip = true;
-	mDrawableType = LLPipeline::RENDER_TYPE_TERRAIN;
-	mPartitionType = LLViewerRegion::PARTITION_TERRAIN;
-=======
     mOcclusionEnabled = false;
     mInfiniteFarClip = true;
     mDrawableType = LLPipeline::RENDER_TYPE_TERRAIN;
     mPartitionType = LLViewerRegion::PARTITION_TERRAIN;
->>>>>>> 1a8a5404
 }
 
 // Do not add vertices; honor strict vertex count specified by strider_vertex_count
@@ -1295,40 +1035,24 @@
 
     LLVertexBuffer* buffer = group->mVertexBuffer;
 
-<<<<<<< HEAD
-	//get vertex buffer striders
-	LLStrider<LLVector3> vertices_start;
-	LLStrider<LLVector3> normals_start;
-	LLStrider<LLVector4a> tangents_start;
-	LLStrider<LLVector2> texcoords_start;
-	LLStrider<LLVector2> texcoords2_start;
-	LLStrider<U16> indices_start;
-
-	llassert_always(buffer->getVertexStrider(vertices_start));
-	llassert_always(buffer->getNormalStrider(normals_start));
-	llassert_always(buffer->getTangentStrider(tangents_start));
-	llassert_always(buffer->getTexCoord0Strider(texcoords_start));
-	llassert_always(buffer->getTexCoord1Strider(texcoords2_start));
-	llassert_always(buffer->getIndexStrider(indices_start));
-=======
     //get vertex buffer striders
-    LLStrider<LLVector3> vertices;
-    LLStrider<LLVector3> normals;
-    LLStrider<LLVector2> texcoords2;
-    LLStrider<LLVector2> texcoords;
-    LLStrider<U16> indices;
-
-    llassert_always(buffer->getVertexStrider(vertices));
-    llassert_always(buffer->getNormalStrider(normals));
-    llassert_always(buffer->getTexCoord0Strider(texcoords));
-    llassert_always(buffer->getTexCoord1Strider(texcoords2));
-    llassert_always(buffer->getIndexStrider(indices));
->>>>>>> 1a8a5404
+    LLStrider<LLVector3> vertices_start;
+    LLStrider<LLVector3> normals_start;
+    LLStrider<LLVector4a> tangents_start;
+    LLStrider<LLVector2> texcoords_start;
+    LLStrider<LLVector2> texcoords2_start;
+    LLStrider<U16> indices_start;
+
+    llassert_always(buffer->getVertexStrider(vertices_start));
+    llassert_always(buffer->getNormalStrider(normals_start));
+    llassert_always(buffer->getTangentStrider(tangents_start));
+    llassert_always(buffer->getTexCoord0Strider(texcoords_start));
+    llassert_always(buffer->getTexCoord1Strider(texcoords2_start));
+    llassert_always(buffer->getIndexStrider(indices_start));
 
     U32 indices_index = 0;
     U32 index_offset = 0;
 
-<<<<<<< HEAD
     {
         LLStrider<LLVector3> vertices = vertices_start;
         LLStrider<LLVector3> normals = normals_start;
@@ -1362,21 +1086,6 @@
         LLStrider<U16> indices = indices_start;
 
         gen_terrain_tangents(index_offset, indices_index, vertices, normals, tangents, texcoords, indices);
-=======
-    for (std::vector<LLFace*>::iterator i = mFaceList.begin(); i != mFaceList.end(); ++i)
-    {
-        LLFace* facep = *i;
-
-        facep->setIndicesIndex(indices_index);
-        facep->setGeomIndex(index_offset);
-        facep->setVertexBuffer(buffer);
-
-        LLVOSurfacePatch* patchp = (LLVOSurfacePatch*) facep->getViewerObject();
-        patchp->getGeometry(vertices, normals, texcoords, texcoords2, indices);
-
-        indices_index += facep->getIndicesCount();
-        index_offset += facep->getGeomCount();
->>>>>>> 1a8a5404
     }
 
     buffer->unmapBuffer();
