--- conflicted
+++ resolved
@@ -936,17 +936,12 @@
 	}
 }
 
-<<<<<<< HEAD
-//BOOL LLVOSurfacePatch::lineSegmentIntersect(const LLVector3& start, const LLVector3& end, S32 face, BOOL pick_transparent, S32 *face_hitp,
-//									  LLVector3* intersection,LLVector2* tex_coord, LLVector3* normal, LLVector3* bi_normal)
+//BOOL LLVOSurfacePatch::lineSegmentIntersect(const LLVector4a& start, const LLVector4a& end, S32 face, BOOL pick_transparent, S32 *face_hitp,
+//									  LLVector4a* intersection,LLVector2* tex_coord, LLVector4a* normal, LLVector4a* tangent)
 // [SL:KB] - Patch: UI-PickRiggedAttachment | Checked: 2012-07-12 (Catznip-3.3)
-BOOL LLVOSurfacePatch::lineSegmentIntersect(const LLVector3& start, const LLVector3& end, S32 face, BOOL pick_transparent, BOOL pick_rigged, S32 *face_hitp,
-									  LLVector3* intersection,LLVector2* tex_coord, LLVector3* normal, LLVector3* bi_normal)
+BOOL LLVOSurfacePatch::lineSegmentIntersect(const LLVector4a& start, const LLVector4a& end, S32 face, BOOL pick_transparent, BOOL pick_rigged, S32 *face_hitp,
+									  LLVector4a* intersection,LLVector2* tex_coord, LLVector4a* normal, LLVector4a* tangent)
 // [/SL:KB]
-=======
-BOOL LLVOSurfacePatch::lineSegmentIntersect(const LLVector4a& start, const LLVector4a& end, S32 face, BOOL pick_transparent, S32 *face_hitp,
-									  LLVector4a* intersection,LLVector2* tex_coord, LLVector4a* normal, LLVector4a* tangent)
->>>>>>> b2db719f
 	
 {
 
