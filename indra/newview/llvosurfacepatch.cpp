/** 
 * @file llvosurfacepatch.cpp
 * @brief Viewer-object derived "surface patch", which is a piece of terrain
 *
 * $LicenseInfo:firstyear=2001&license=viewerlgpl$
 * Second Life Viewer Source Code
 * Copyright (C) 2010, Linden Research, Inc.
 * 
 * This library is free software; you can redistribute it and/or
 * modify it under the terms of the GNU Lesser General Public
 * License as published by the Free Software Foundation;
 * version 2.1 of the License only.
 * 
 * This library is distributed in the hope that it will be useful,
 * but WITHOUT ANY WARRANTY; without even the implied warranty of
 * MERCHANTABILITY or FITNESS FOR A PARTICULAR PURPOSE.  See the GNU
 * Lesser General Public License for more details.
 * 
 * You should have received a copy of the GNU Lesser General Public
 * License along with this library; if not, write to the Free Software
 * Foundation, Inc., 51 Franklin Street, Fifth Floor, Boston, MA  02110-1301  USA
 * 
 * Linden Research, Inc., 945 Battery Street, San Francisco, CA  94111  USA
 * $/LicenseInfo$
 */

#include "llviewerprecompiledheaders.h"

#include "llvosurfacepatch.h"

#include "lldrawpoolterrain.h"

#include "lldrawable.h"
#include "llface.h"
#include "llprimitive.h"
#include "llsky.h"
#include "llsurfacepatch.h"
#include "llsurface.h"
#include "llviewerobjectlist.h"
#include "llviewerregion.h"
#include "llvlcomposition.h"
#include "llvovolume.h"
#include "pipeline.h"
#include "llspatialpartition.h"

F32 LLVOSurfacePatch::sLODFactor = 1.f;

//============================================================================

class LLVertexBufferTerrain : public LLVertexBuffer
{
public:
	LLVertexBufferTerrain() :
		LLVertexBuffer(MAP_VERTEX | MAP_NORMAL | MAP_TEXCOORD0 | MAP_TEXCOORD1 | MAP_COLOR, GL_DYNAMIC_DRAW_ARB)
	{
		//texture coordinates 2 and 3 exist, but use the same data as texture coordinate 1
	};

	// virtual
	void setupVertexBuffer(U32 data_mask)
	{	
		if (LLGLSLShader::sNoFixedFunction)
		{ //just use default if shaders are in play
			LLVertexBuffer::setupVertexBuffer(data_mask & ~(MAP_TEXCOORD2 | MAP_TEXCOORD3));
			return;
		}

		volatile U8* base = useVBOs() ? (U8*) mAlignedOffset : mMappedData;

		//assume tex coords 2 and 3 are present
		U32 type_mask = mTypeMask | MAP_TEXCOORD2 | MAP_TEXCOORD3;

		if ((data_mask & type_mask) != data_mask)
		{
			LL_ERRS() << "LLVertexBuffer::setupVertexBuffer missing required components for supplied data mask." << LL_ENDL;
		}

		if (data_mask & MAP_NORMAL)
		{
			glNormalPointer(GL_FLOAT, LLVertexBuffer::sTypeSize[TYPE_NORMAL], (void*)(base + mOffsets[TYPE_NORMAL]));
		}
		if (data_mask & MAP_TEXCOORD3)
		{ //substitute tex coord 1 for tex coord 3
			glClientActiveTextureARB(GL_TEXTURE3_ARB);
			glTexCoordPointer(2,GL_FLOAT, LLVertexBuffer::sTypeSize[TYPE_TEXCOORD1], (void*)(base + mOffsets[TYPE_TEXCOORD1]));
			glClientActiveTextureARB(GL_TEXTURE0_ARB);
		}
		if (data_mask & MAP_TEXCOORD2)
		{ //substitute tex coord 0 for tex coord 2
			glClientActiveTextureARB(GL_TEXTURE2_ARB);
			glTexCoordPointer(2,GL_FLOAT, LLVertexBuffer::sTypeSize[TYPE_TEXCOORD0], (void*)(base + mOffsets[TYPE_TEXCOORD0]));
			glClientActiveTextureARB(GL_TEXTURE0_ARB);
		}
		if (data_mask & MAP_TEXCOORD1)
		{
			glClientActiveTextureARB(GL_TEXTURE1_ARB);
			glTexCoordPointer(2,GL_FLOAT, LLVertexBuffer::sTypeSize[TYPE_TEXCOORD1], (void*)(base + mOffsets[TYPE_TEXCOORD1]));
			glClientActiveTextureARB(GL_TEXTURE0_ARB);
		}
		if (data_mask & MAP_TANGENT)
		{
			glClientActiveTextureARB(GL_TEXTURE2_ARB);
			glTexCoordPointer(3,GL_FLOAT, LLVertexBuffer::sTypeSize[TYPE_TANGENT], (void*)(base + mOffsets[TYPE_TANGENT]));
			glClientActiveTextureARB(GL_TEXTURE0_ARB);
		}
		if (data_mask & MAP_TEXCOORD0)
		{
			glTexCoordPointer(2,GL_FLOAT, LLVertexBuffer::sTypeSize[TYPE_TEXCOORD0], (void*)(base + mOffsets[TYPE_TEXCOORD0]));
		}
		if (data_mask & MAP_COLOR)
		{
			glColorPointer(4, GL_UNSIGNED_BYTE, LLVertexBuffer::sTypeSize[TYPE_COLOR], (void*)(base + mOffsets[TYPE_COLOR]));
		}
		
		if (data_mask & MAP_VERTEX)
		{
			glVertexPointer(3,GL_FLOAT, LLVertexBuffer::sTypeSize[TYPE_VERTEX], (void*)(base + 0));
		}
	}
};

//============================================================================

LLVOSurfacePatch::LLVOSurfacePatch(const LLUUID &id, const LLPCode pcode, LLViewerRegion *regionp)
	:	LLStaticViewerObject(id, LL_VO_SURFACE_PATCH, regionp),
		mDirtiedPatch(FALSE),
		mPool(NULL),
		mBaseComp(0),
		mPatchp(NULL),
		mDirtyTexture(FALSE),
		mDirtyTerrain(FALSE),
		mLastNorthStride(0),
		mLastEastStride(0),
		mLastStride(0),
		mLastLength(0)
{
	// Terrain must draw during selection passes so it can block objects behind it.
	mbCanSelect = TRUE;
	setScale(LLVector3(16.f, 16.f, 16.f)); // Hack for setting scale for bounding boxes/visibility.
}


LLVOSurfacePatch::~LLVOSurfacePatch()
{
	mPatchp = NULL;
}


void LLVOSurfacePatch::markDead()
{
	if (mPatchp)
	{
		mPatchp->clearVObj();
		mPatchp = NULL;
	}
	LLViewerObject::markDead();
}


BOOL LLVOSurfacePatch::isActive() const
{
	return FALSE;
}


void LLVOSurfacePatch::setPixelAreaAndAngle(LLAgent &agent)
{
	mAppAngle = 50;
	mPixelArea = 500*500;
}


void LLVOSurfacePatch::updateTextures()
{
}


LLFacePool *LLVOSurfacePatch::getPool()
{
	mPool = (LLDrawPoolTerrain*) gPipeline.getPool(LLDrawPool::POOL_TERRAIN, mPatchp->getSurface()->getSTexture());

	return mPool;
}


LLDrawable *LLVOSurfacePatch::createDrawable(LLPipeline *pipeline)
{
	pipeline->allocDrawable(this);

	mDrawable->setRenderType(LLPipeline::RENDER_TYPE_TERRAIN);
	
	mBaseComp = llfloor(mPatchp->getMinComposition());
	S32 min_comp, max_comp, range;
	min_comp = llfloor(mPatchp->getMinComposition());
	max_comp = llceil(mPatchp->getMaxComposition());
	range = (max_comp - min_comp);
	range++;
	if (range > 3)
	{
		if ((mPatchp->getMinComposition() - min_comp) > (max_comp - mPatchp->getMaxComposition()))
		{
			// The top side runs over more
			mBaseComp++;
		}
		range = 3;
	}

	LLFacePool *poolp = getPool();

	mDrawable->addFace(poolp, NULL);

	return mDrawable;
}

static LLTrace::BlockTimerStatHandle FTM_UPDATE_TERRAIN("Update Terrain");

void LLVOSurfacePatch::updateGL()
{
	if (mPatchp)
	{
		mPatchp->updateGL();
	}
}

BOOL LLVOSurfacePatch::updateGeometry(LLDrawable *drawable)
{
	LL_RECORD_BLOCK_TIME(FTM_UPDATE_TERRAIN);

	dirtySpatialGroup(TRUE);
	
	S32 min_comp, max_comp, range;
	min_comp = lltrunc(mPatchp->getMinComposition());
	max_comp = lltrunc(ceil(mPatchp->getMaxComposition()));
	range = (max_comp - min_comp);
	range++;
	S32 new_base_comp = lltrunc(mPatchp->getMinComposition());
	if (range > 3)
	{
		if ((mPatchp->getMinComposition() - min_comp) > (max_comp - mPatchp->getMaxComposition()))
		{
			// The top side runs over more
			new_base_comp++;
		}
		range = 3;
	}

	// Pick the two closest detail textures for this patch...
	// Then create the draw pool for it.
	// Actually, should get the average composition instead of the center.
	mBaseComp = new_base_comp;

	//////////////////////////
	//
	// Figure out the strides
	//
	//

	U32 patch_width, render_stride, north_stride, east_stride, length;
	render_stride = mPatchp->getRenderStride();
	patch_width = mPatchp->getSurface()->getGridsPerPatchEdge();

	length = patch_width / render_stride;

	if (mPatchp->getNeighborPatch(NORTH))
	{
		north_stride = mPatchp->getNeighborPatch(NORTH)->getRenderStride();
	}
	else
	{
		north_stride = render_stride;
	}

	if (mPatchp->getNeighborPatch(EAST))
	{
		east_stride = mPatchp->getNeighborPatch(EAST)->getRenderStride();
	}
	else
	{
		east_stride = render_stride;
	}

	mLastLength = length;
	mLastStride = render_stride;
	mLastNorthStride = north_stride;
	mLastEastStride = east_stride;

	return TRUE;
}

void LLVOSurfacePatch::updateFaceSize(S32 idx)
{
	if (idx != 0)
	{
		LL_WARNS() << "Terrain partition requested invalid face!!!" << LL_ENDL;
		return;
	}

	LLFace* facep = mDrawable->getFace(idx);
	if (facep)
	{
		S32 num_vertices = 0;
		S32 num_indices = 0;
	
		if (mLastStride)
		{
			getGeomSizesMain(mLastStride, num_vertices, num_indices);
			getGeomSizesNorth(mLastStride, mLastNorthStride, num_vertices, num_indices);
			getGeomSizesEast(mLastStride, mLastEastStride, num_vertices, num_indices);
		}

		facep->setSize(num_vertices, num_indices);	
	}
}

BOOL LLVOSurfacePatch::updateLOD()
{
	return TRUE;
}

void LLVOSurfacePatch::getGeometry(LLStrider<LLVector3> &verticesp,
								LLStrider<LLVector3> &normalsp,
								LLStrider<LLVector2> &texCoords0p,
								LLStrider<LLVector2> &texCoords1p,
								LLStrider<U16> &indicesp)
{
	LLFace* facep = mDrawable->getFace(0);
	if (facep)
	{
		U32 index_offset = facep->getGeomIndex();

		updateMainGeometry(facep, 
						verticesp,
						normalsp,
						texCoords0p,
						texCoords1p,
						indicesp,
						index_offset);
		updateNorthGeometry(facep, 
							verticesp,
							normalsp,
							texCoords0p,
							texCoords1p,
							indicesp,
							index_offset);
		updateEastGeometry(facep, 
							verticesp,
							normalsp,
							texCoords0p,
							texCoords1p,
							indicesp,
							index_offset);
	}
}

void LLVOSurfacePatch::updateMainGeometry(LLFace *facep,
										LLStrider<LLVector3> &verticesp,
										LLStrider<LLVector3> &normalsp,
										LLStrider<LLVector2> &texCoords0p,
										LLStrider<LLVector2> &texCoords1p,
										LLStrider<U16> &indicesp,
										U32 &index_offset)
{
	S32 i, j, x, y;

	U32 patch_size, render_stride;
	S32 num_vertices, num_indices;
	U32 index;

	llassert(mLastStride > 0);

	render_stride = mLastStride;
	patch_size = mPatchp->getSurface()->getGridsPerPatchEdge();
	S32 vert_size = patch_size / render_stride;

	///////////////////////////
	//
	// Render the main patch
	//
	//

	num_vertices = 0;
	num_indices = 0;
	// First, figure out how many vertices we need...
	getGeomSizesMain(render_stride, num_vertices, num_indices);

	if (num_vertices > 0)
	{
		facep->mCenterAgent = mPatchp->getPointAgent(8, 8);

		// Generate patch points first
		for (j = 0; j < vert_size; j++)
		{
			for (i = 0; i < vert_size; i++)
			{
				x = i * render_stride;
				y = j * render_stride;
				mPatchp->eval(x, y, render_stride, verticesp.get(), normalsp.get(), texCoords0p.get(), texCoords1p.get());
				verticesp++;
				normalsp++;
				texCoords0p++;
				texCoords1p++;
			}
		}

		for (j = 0; j < (vert_size - 1); j++)
		{
			if (j % 2)
			{
				for (i = (vert_size - 1); i > 0; i--)
				{
					index = (i - 1)+ j*vert_size;
					*(indicesp++) = index_offset + index;

					index = i + (j+1)*vert_size;
					*(indicesp++) = index_offset + index;

					index = (i - 1) + (j+1)*vert_size;
					*(indicesp++) = index_offset + index;

					index = (i - 1) + j*vert_size;
					*(indicesp++) = index_offset + index;

					index = i + j*vert_size;
					*(indicesp++) = index_offset + index;

					index = i + (j+1)*vert_size;
					*(indicesp++) = index_offset + index;
				}
			}
			else
			{
				for (i = 0; i < (vert_size - 1); i++)
				{
					index = i + j*vert_size;
					*(indicesp++) = index_offset + index;

					index = (i + 1) + (j+1)*vert_size;
					*(indicesp++) = index_offset + index;

					index = i + (j+1)*vert_size;
					*(indicesp++) = index_offset + index;

					index = i + j*vert_size;
					*(indicesp++) = index_offset + index;

					index = (i + 1) + j*vert_size;
					*(indicesp++) = index_offset + index;

					index = (i + 1) + (j + 1)*vert_size;
					*(indicesp++) = index_offset + index;
				}
			}
		}
	}
	index_offset += num_vertices;
}


void LLVOSurfacePatch::updateNorthGeometry(LLFace *facep,
										LLStrider<LLVector3> &verticesp,
										LLStrider<LLVector3> &normalsp,
										LLStrider<LLVector2> &texCoords0p,
										LLStrider<LLVector2> &texCoords1p,
										LLStrider<U16> &indicesp,
										U32 &index_offset)
{
	S32 vertex_count = 0;
	S32 i, x, y;

	S32 num_vertices;

	U32 render_stride = mLastStride;
	S32 patch_size = mPatchp->getSurface()->getGridsPerPatchEdge();
	S32 length = patch_size / render_stride;
	S32 half_length = length / 2;
	U32 north_stride = mLastNorthStride;
	
	///////////////////////////
	//
	// Render the north strip
	//
	//

	// Stride lengths are the same
	if (north_stride == render_stride)
	{
		num_vertices = 2 * length + 1;

		facep->mCenterAgent = (mPatchp->getPointAgent(8, 15) + mPatchp->getPointAgent(8, 16))*0.5f;

		// Main patch
		for (i = 0; i < length; i++)
		{
			x = i * render_stride;
			y = 16 - render_stride;

			mPatchp->eval(x, y, render_stride, verticesp.get(), normalsp.get(), texCoords0p.get(), texCoords1p.get());
			verticesp++;
			normalsp++;
			texCoords0p++;
			texCoords1p++;
			vertex_count++;
		}

		// North patch
		for (i = 0; i <= length; i++)
		{
			x = i * render_stride;
			y = 16;
			mPatchp->eval(x, y, render_stride, verticesp.get(), normalsp.get(), texCoords0p.get(), texCoords1p.get());
			verticesp++;
			normalsp++;
			texCoords0p++;
			texCoords1p++;
			vertex_count++;
		}


		for (i = 0; i < length; i++)
		{
			// Generate indices
			*(indicesp++) = index_offset + i;
			*(indicesp++) = index_offset + length + i + 1;
			*(indicesp++) = index_offset + length + i;

			if (i != length - 1)
			{
				*(indicesp++) = index_offset + i;
				*(indicesp++) = index_offset + i + 1;
				*(indicesp++) = index_offset + length + i + 1;
			}
		}
	}
	else if (north_stride > render_stride)
	{
		// North stride is longer (has less vertices)
		num_vertices = length + length/2 + 1;

		facep->mCenterAgent = (mPatchp->getPointAgent(7, 15) + mPatchp->getPointAgent(8, 16))*0.5f;

		// Iterate through this patch's points
		for (i = 0; i < length; i++)
		{
			x = i * render_stride;
			y = 16 - render_stride;

			mPatchp->eval(x, y, render_stride, verticesp.get(), normalsp.get(), texCoords0p.get(), texCoords1p.get());
			verticesp++;
			normalsp++;
			texCoords0p++;
			texCoords1p++;
			vertex_count++;
		}

		// Iterate through the north patch's points
		for (i = 0; i <= length; i+=2)
		{
			x = i * render_stride;
			y = 16;

			mPatchp->eval(x, y, render_stride, verticesp.get(), normalsp.get(), texCoords0p.get(), texCoords1p.get());
			verticesp++;
			normalsp++;
			texCoords0p++;
			texCoords1p++;
			vertex_count++;
		}


		for (i = 0; i < length; i++)
		{
			if (!(i % 2))
			{
				*(indicesp++) = index_offset + i;
				*(indicesp++) = index_offset + i + 1;
				*(indicesp++) = index_offset + length + (i/2);

				*(indicesp++) = index_offset + i + 1;
				*(indicesp++) = index_offset + length + (i/2) + 1;
				*(indicesp++) = index_offset + length + (i/2);
			}
			else if (i < (length - 1))
			{
				*(indicesp++) = index_offset + i;
				*(indicesp++) = index_offset + i + 1;
				*(indicesp++) = index_offset + length + (i/2) + 1;
			}
		}
	}
	else
	{
		// North stride is shorter (more vertices)
		length = patch_size / north_stride;
		half_length = length / 2;
		num_vertices = length + half_length + 1;

		facep->mCenterAgent = (mPatchp->getPointAgent(15, 7) + mPatchp->getPointAgent(16, 8))*0.5f;

		// Iterate through this patch's points
		for (i = 0; i < length; i+=2)
		{
			x = i * north_stride;
			y = 16 - render_stride;

			mPatchp->eval(x, y, render_stride, verticesp.get(), normalsp.get(), texCoords0p.get(), texCoords1p.get());
			verticesp++;
			normalsp++;
			texCoords0p++;
			texCoords1p++;
			vertex_count++;
		}

		// Iterate through the north patch's points
		for (i = 0; i <= length; i++)
		{
			x = i * north_stride;
			y = 16;

			mPatchp->eval(x, y, render_stride, verticesp.get(), normalsp.get(), texCoords0p.get(), texCoords1p.get());
			verticesp++;
			normalsp++;
			texCoords0p++;
			texCoords1p++;
			vertex_count++;
		}

		for (i = 0; i < length; i++)
		{
			if (!(i%2))
			{
				*(indicesp++) = index_offset + half_length + i;
				*(indicesp++) = index_offset + i/2;
				*(indicesp++) = index_offset + half_length + i + 1;
			}
			else if (i < (length - 2))
			{
				*(indicesp++) = index_offset + half_length + i;
				*(indicesp++) = index_offset + i/2;
				*(indicesp++) = index_offset + i/2 + 1;

				*(indicesp++) = index_offset + half_length + i;
				*(indicesp++) = index_offset + i/2 + 1;
				*(indicesp++) = index_offset + half_length + i + 1;
			}
			else
			{
				*(indicesp++) = index_offset + half_length + i;
				*(indicesp++) = index_offset + i/2;
				*(indicesp++) = index_offset + half_length + i + 1;
			}
		}
	}
	index_offset += num_vertices;
}

void LLVOSurfacePatch::updateEastGeometry(LLFace *facep,
										  LLStrider<LLVector3> &verticesp,
										  LLStrider<LLVector3> &normalsp,
										  LLStrider<LLVector2> &texCoords0p,
										  LLStrider<LLVector2> &texCoords1p,
										  LLStrider<U16> &indicesp,
										  U32 &index_offset)
{
	S32 i, x, y;

	S32 num_vertices;

	U32 render_stride = mLastStride;
	S32 patch_size = mPatchp->getSurface()->getGridsPerPatchEdge();
	S32 length = patch_size / render_stride;
	S32 half_length = length / 2;

	U32 east_stride = mLastEastStride;

	// Stride lengths are the same
	if (east_stride == render_stride)
	{
		num_vertices = 2 * length + 1;

		facep->mCenterAgent = (mPatchp->getPointAgent(8, 15) + mPatchp->getPointAgent(8, 16))*0.5f;

		// Main patch
		for (i = 0; i < length; i++)
		{
			x = 16 - render_stride;
			y = i * render_stride;

			mPatchp->eval(x, y, render_stride, verticesp.get(), normalsp.get(), texCoords0p.get(), texCoords1p.get());
			verticesp++;
			normalsp++;
			texCoords0p++;
			texCoords1p++;
		}

		// East patch
		for (i = 0; i <= length; i++)
		{
			x = 16;
			y = i * render_stride;
			mPatchp->eval(x, y, render_stride, verticesp.get(), normalsp.get(), texCoords0p.get(), texCoords1p.get());
			verticesp++;
			normalsp++;
			texCoords0p++;
			texCoords1p++;
		}


		for (i = 0; i < length; i++)
		{
			// Generate indices
			*(indicesp++) = index_offset + i;
			*(indicesp++) = index_offset + length + i;
			*(indicesp++) = index_offset + length + i + 1;

			if (i != length - 1)
			{
				*(indicesp++) = index_offset + i;
				*(indicesp++) = index_offset + length + i + 1;
				*(indicesp++) = index_offset + i + 1;
			}
		}
	}
	else if (east_stride > render_stride)
	{
		// East stride is longer (has less vertices)
		num_vertices = length + half_length + 1;

		facep->mCenterAgent = (mPatchp->getPointAgent(7, 15) + mPatchp->getPointAgent(8, 16))*0.5f;

		// Iterate through this patch's points
		for (i = 0; i < length; i++)
		{
			x = 16 - render_stride;
			y = i * render_stride;

			mPatchp->eval(x, y, render_stride, verticesp.get(), normalsp.get(), texCoords0p.get(), texCoords1p.get());
			verticesp++;
			normalsp++;
			texCoords0p++;
			texCoords1p++;
		}
		// Iterate through the east patch's points
		for (i = 0; i <= length; i+=2)
		{
			x = 16;
			y = i * render_stride;

			mPatchp->eval(x, y, render_stride, verticesp.get(), normalsp.get(), texCoords0p.get(), texCoords1p.get());
			verticesp++;
			normalsp++;
			texCoords0p++;
			texCoords1p++;
		}

		for (i = 0; i < length; i++)
		{
			if (!(i % 2))
			{
				*(indicesp++) = index_offset + i;
				*(indicesp++) = index_offset + length + (i/2);
				*(indicesp++) = index_offset + i + 1;

				*(indicesp++) = index_offset + i + 1;
				*(indicesp++) = index_offset + length + (i/2);
				*(indicesp++) = index_offset + length + (i/2) + 1;
			}
			else if (i < (length - 1))
			{
				*(indicesp++) = index_offset + i;
				*(indicesp++) = index_offset + length + (i/2) + 1;
				*(indicesp++) = index_offset + i + 1;
			}
		}
	}
	else
	{
		// East stride is shorter (more vertices)
		length = patch_size / east_stride;
		half_length = length / 2;
		num_vertices = length + length/2 + 1;

		facep->mCenterAgent = (mPatchp->getPointAgent(15, 7) + mPatchp->getPointAgent(16, 8))*0.5f;

		// Iterate through this patch's points
		for (i = 0; i < length; i+=2)
		{
			x = 16 - render_stride;
			y = i * east_stride;

			mPatchp->eval(x, y, render_stride, verticesp.get(), normalsp.get(), texCoords0p.get(), texCoords1p.get());
			verticesp++;
			normalsp++;
			texCoords0p++;
			texCoords1p++;
		}
		// Iterate through the east patch's points
		for (i = 0; i <= length; i++)
		{
			x = 16;
			y = i * east_stride;

			mPatchp->eval(x, y, render_stride, verticesp.get(), normalsp.get(), texCoords0p.get(), texCoords1p.get());
			verticesp++;
			normalsp++;
			texCoords0p++;
			texCoords1p++;
		}

		for (i = 0; i < length; i++)
		{
			if (!(i%2))
			{
				*(indicesp++) = index_offset + half_length + i;
				*(indicesp++) = index_offset + half_length + i + 1;
				*(indicesp++) = index_offset + i/2;
			}
			else if (i < (length - 2))
			{
				*(indicesp++) = index_offset + half_length + i;
				*(indicesp++) = index_offset + i/2 + 1;
				*(indicesp++) = index_offset + i/2;

				*(indicesp++) = index_offset + half_length + i;
				*(indicesp++) = index_offset + half_length + i + 1;
				*(indicesp++) = index_offset + i/2 + 1;
			}
			else
			{
				*(indicesp++) = index_offset + half_length + i;
				*(indicesp++) = index_offset + half_length + i + 1;
				*(indicesp++) = index_offset + i/2;
			}
		}
	}
	index_offset += num_vertices;
}

void LLVOSurfacePatch::setPatch(LLSurfacePatch *patchp)
{
	mPatchp = patchp;

	dirtyPatch();
};


void LLVOSurfacePatch::dirtyPatch()
{
	mDirtiedPatch = TRUE;
	dirtyGeom();
	mDirtyTerrain = TRUE;
	LLVector3 center = mPatchp->getCenterRegion();
	LLSurface *surfacep = mPatchp->getSurface();

	setPositionRegion(center);

	F32 scale_factor = surfacep->getGridsPerPatchEdge() * surfacep->getMetersPerGrid();
	setScale(LLVector3(scale_factor, scale_factor, mPatchp->getMaxZ() - mPatchp->getMinZ()));
}

void LLVOSurfacePatch::dirtyGeom()
{
	if (mDrawable)
	{
		gPipeline.markRebuild(mDrawable, LLDrawable::REBUILD_ALL, TRUE);
		LLFace* facep = mDrawable->getFace(0);
		if (facep)
		{
			facep->setVertexBuffer(NULL);
		}
		mDrawable->movePartition();
	}
}

void LLVOSurfacePatch::getGeomSizesMain(const S32 stride, S32 &num_vertices, S32 &num_indices)
{
	S32 patch_size = mPatchp->getSurface()->getGridsPerPatchEdge();

	// First, figure out how many vertices we need...
	S32 vert_size = patch_size / stride;
	if (vert_size >= 2)
	{
		num_vertices += vert_size * vert_size;
		num_indices += 6 * (vert_size - 1)*(vert_size - 1);
	}
}

void LLVOSurfacePatch::getGeomSizesNorth(const S32 stride, const S32 north_stride,
										 S32 &num_vertices, S32 &num_indices)
{
	S32 patch_size = mPatchp->getSurface()->getGridsPerPatchEdge();
	S32 length = patch_size / stride;
	// Stride lengths are the same
	if (north_stride == stride)
	{
		num_vertices += 2 * length + 1;
		num_indices += length * 6 - 3;
	}
	else if (north_stride > stride)
	{
		// North stride is longer (has less vertices)
		num_vertices += length + (length/2) + 1;
		num_indices += (length/2)*9 - 3;
	}
	else
	{
		// North stride is shorter (more vertices)
		length = patch_size / north_stride;
		num_vertices += length + (length/2) + 1;
		num_indices += 9*(length/2) - 3;
	}
}

void LLVOSurfacePatch::getGeomSizesEast(const S32 stride, const S32 east_stride,
										S32 &num_vertices, S32 &num_indices)
{
	S32 patch_size = mPatchp->getSurface()->getGridsPerPatchEdge();
	S32 length = patch_size / stride;
	// Stride lengths are the same
	if (east_stride == stride)
	{
		num_vertices += 2 * length + 1;
		num_indices += length * 6 - 3;
	}
	else if (east_stride > stride)
	{
		// East stride is longer (has less vertices)
		num_vertices += length + (length/2) + 1;
		num_indices += (length/2)*9 - 3;
	}
	else
	{
		// East stride is shorter (more vertices)
		length = patch_size / east_stride;
		num_vertices += length + (length/2) + 1;
		num_indices += 9*(length/2) - 3;
	}
}

<<<<<<< HEAD
//BOOL LLVOSurfacePatch::lineSegmentIntersect(const LLVector4a& start, const LLVector4a& end, S32 face, BOOL pick_transparent, S32 *face_hitp,
//									  LLVector4a* intersection,LLVector2* tex_coord, LLVector4a* normal, LLVector4a* tangent)
// [SL:KB] - Patch: UI-PickRiggedAttachment | Checked: 2012-07-12 (Catznip-3.3)
=======
>>>>>>> cf53c157
BOOL LLVOSurfacePatch::lineSegmentIntersect(const LLVector4a& start, const LLVector4a& end, S32 face, BOOL pick_transparent, BOOL pick_rigged, S32 *face_hitp,
									  LLVector4a* intersection,LLVector2* tex_coord, LLVector4a* normal, LLVector4a* tangent)
// [/SL:KB]
	
{

	if (!lineSegmentBoundingBox(start, end))
	{
		return FALSE;
	}

	LLVector4a da;
	da.setSub(end, start);
	LLVector3 delta(da.getF32ptr());
		
	LLVector3 pdelta = delta;
	pdelta.mV[2] = 0;

	F32 plength = pdelta.length();
	
	F32 tdelta = 1.f/plength;

	LLVector3 v_start(start.getF32ptr());

	LLVector3 origin = v_start - mRegionp->getOriginAgent();

	if (mRegionp->getLandHeightRegion(origin) > origin.mV[2])
	{
		//origin is under ground, treat as no intersection
		return FALSE;
	}

	//step one meter at a time until intersection point found

	//VECTORIZE THIS
	const LLVector4a* exta = mDrawable->getSpatialExtents();

	LLVector3 ext[2];
	ext[0].set(exta[0].getF32ptr());
	ext[1].set(exta[1].getF32ptr());

	F32 rad = (delta*tdelta).magVecSquared();

	F32 t = 0.f;
	while ( t <= 1.f)
	{
		LLVector3 sample = origin + delta*t;
		
		if (AABBSphereIntersectR2(ext[0], ext[1], sample+mRegionp->getOriginAgent(), rad))
		{
			F32 height = mRegionp->getLandHeightRegion(sample);
			if (height > sample.mV[2])
			{ //ray went below ground, positive intersection
				//quick and dirty binary search to get impact point
				tdelta = -tdelta*0.5f;
				F32 err_dist = 0.001f;
				F32 dist = fabsf(sample.mV[2] - height);

				while (dist > err_dist && tdelta*tdelta > 0.0f)
				{
					t += tdelta;
					sample = origin+delta*t;
					height = mRegionp->getLandHeightRegion(sample);
					if ((tdelta < 0 && height < sample.mV[2]) ||
						(height > sample.mV[2] && tdelta > 0))
					{ //jumped over intersection point, go back
						tdelta = -tdelta;
					}
					tdelta *= 0.5f;
					dist = fabsf(sample.mV[2] - height);
				}

				if (intersection)
				{
					F32 height = mRegionp->getLandHeightRegion(sample);
					if (fabsf(sample.mV[2]-height) < delta.length()*tdelta)
					{
						sample.mV[2] = mRegionp->getLandHeightRegion(sample);
					}
					intersection->load3((sample + mRegionp->getOriginAgent()).mV);
				}

				if (normal)
				{
					normal->load3((mRegionp->getLand().resolveNormalGlobal(mRegionp->getPosGlobalFromRegion(sample))).mV);
				}

				return TRUE;
			}
		}

		t += tdelta;
		if (t > 1 && t < 1.f+tdelta*0.99f)
		{ //make sure end point is checked (saves vertical lines coming up negative)
			t = 1.f;
		}
	}


	return FALSE;
}

void LLVOSurfacePatch::updateSpatialExtents(LLVector4a& newMin, LLVector4a &newMax)
{
	LLVector3 posAgent = getPositionAgent();
	LLVector3 scale = getScale();
	//make z-axis scale at least 1 to avoid shadow artifacts on totally flat land
	scale.mV[VZ] = llmax(scale.mV[VZ], 1.f);
	newMin.load3( (posAgent-scale*0.5f).mV); // Changing to 2.f makes the culling a -little- better, but still wrong
	newMax.load3( (posAgent+scale*0.5f).mV);
	LLVector4a pos;
	pos.setAdd(newMin,newMax);
	pos.mul(0.5f);
	mDrawable->setPositionGroup(pos);
}

U32 LLVOSurfacePatch::getPartitionType() const
{ 
	return LLViewerRegion::PARTITION_TERRAIN; 
}

LLTerrainPartition::LLTerrainPartition(LLViewerRegion* regionp)
: LLSpatialPartition(LLDrawPoolTerrain::VERTEX_DATA_MASK, FALSE, GL_DYNAMIC_DRAW_ARB, regionp)
{
	mOcclusionEnabled = FALSE;
	mInfiniteFarClip = TRUE;
	mDrawableType = LLPipeline::RENDER_TYPE_TERRAIN;
	mPartitionType = LLViewerRegion::PARTITION_TERRAIN;
}

LLVertexBuffer* LLTerrainPartition::createVertexBuffer(U32 type_mask, U32 usage)
{
	return new LLVertexBufferTerrain();
}

static LLTrace::BlockTimerStatHandle FTM_REBUILD_TERRAIN_VB("Terrain VB");
void LLTerrainPartition::getGeometry(LLSpatialGroup* group)
{
	LL_RECORD_BLOCK_TIME(FTM_REBUILD_TERRAIN_VB);

	LLVertexBuffer* buffer = group->mVertexBuffer;

	//get vertex buffer striders
	LLStrider<LLVector3> vertices;
	LLStrider<LLVector3> normals;
	LLStrider<LLVector2> texcoords2;
	LLStrider<LLVector2> texcoords;
	LLStrider<U16> indices;

	llassert_always(buffer->getVertexStrider(vertices));
	llassert_always(buffer->getNormalStrider(normals));
	llassert_always(buffer->getTexCoord0Strider(texcoords));
	llassert_always(buffer->getTexCoord1Strider(texcoords2));
	llassert_always(buffer->getIndexStrider(indices));

	U32 indices_index = 0;
	U32 index_offset = 0;

	for (std::vector<LLFace*>::iterator i = mFaceList.begin(); i != mFaceList.end(); ++i)
	{
		LLFace* facep = *i;

		facep->setIndicesIndex(indices_index);
		facep->setGeomIndex(index_offset);
		facep->setVertexBuffer(buffer);

		LLVOSurfacePatch* patchp = (LLVOSurfacePatch*) facep->getViewerObject();
		patchp->getGeometry(vertices, normals, texcoords, texcoords2, indices);

		indices_index += facep->getIndicesCount();
		index_offset += facep->getGeomCount();
	}

	buffer->flush();
	mFaceList.clear();
}
<|MERGE_RESOLUTION|>--- conflicted
+++ resolved
@@ -936,15 +936,8 @@
 	}
 }
 
-<<<<<<< HEAD
-//BOOL LLVOSurfacePatch::lineSegmentIntersect(const LLVector4a& start, const LLVector4a& end, S32 face, BOOL pick_transparent, S32 *face_hitp,
-//									  LLVector4a* intersection,LLVector2* tex_coord, LLVector4a* normal, LLVector4a* tangent)
-// [SL:KB] - Patch: UI-PickRiggedAttachment | Checked: 2012-07-12 (Catznip-3.3)
-=======
->>>>>>> cf53c157
 BOOL LLVOSurfacePatch::lineSegmentIntersect(const LLVector4a& start, const LLVector4a& end, S32 face, BOOL pick_transparent, BOOL pick_rigged, S32 *face_hitp,
 									  LLVector4a* intersection,LLVector2* tex_coord, LLVector4a* normal, LLVector4a* tangent)
-// [/SL:KB]
 	
 {
 
