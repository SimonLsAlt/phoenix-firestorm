--- conflicted
+++ resolved
@@ -362,7 +362,6 @@
     for (LLFolderViewModelItem* child : mChildren)
     {
         if (child->getNumRefs() == 0)
-<<<<<<< HEAD
         {
             // LLConversationItemParticipant can be created but not assigned to any view,
             // it was waiting for an "add_participant" event to be processed
@@ -373,18 +372,6 @@
             // Model is still assigned to some view/widget
             child->setParent(NULL);
         }
-=======
-        {
-            // LLConversationItemParticipant can be created but not assigned to any view,
-            // it was waiting for an "add_participant" event to be processed
-            delete child;
-        }
-        else
-        {
-            // Model is still assigned to some view/widget
-            child->setParent(NULL);
-        }
->>>>>>> 1a8a5404
     }
     mChildren.clear();
 }
