--- conflicted
+++ resolved
@@ -352,18 +352,6 @@
 }
 
 
-<<<<<<< HEAD
-void LLConversationItemSession::deleteParticipantModels()
-{
-    // Make sure that no views exist before use and that view-owned items were removed!
-    //
-    // Normally we are not supposed to delete models directly, they should be
-    // owned by views and this action will result in crashes, but LLParticipantList
-    // creates models separately from views (it probably shouldn't) and then those
-    // models wait for idle cycles to be assigned to view.
-    // this code is meant to delete 'waiting' models 
-    std::for_each(mChildren.begin(), mChildren.end(), DeletePointer());
-=======
 void LLConversationItemSession::clearAndDeparentModels()
 {
     std::for_each(mChildren.begin(), mChildren.end(),
@@ -382,7 +370,6 @@
             }
         }
     );
->>>>>>> 18323f01
     mChildren.clear();
 }
 
