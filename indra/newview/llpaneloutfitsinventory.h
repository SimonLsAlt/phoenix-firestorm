/**
 * @file llpaneloutfitsinventory.h
 * @brief Outfits inventory panel
 * class definition
 *
 * $LicenseInfo:firstyear=2009&license=viewerlgpl$
 * Second Life Viewer Source Code
 * Copyright (C) 2010, Linden Research, Inc.
 *
 * This library is free software; you can redistribute it and/or
 * modify it under the terms of the GNU Lesser General Public
 * License as published by the Free Software Foundation;
 * version 2.1 of the License only.
 *
 * This library is distributed in the hope that it will be useful,
 * but WITHOUT ANY WARRANTY; without even the implied warranty of
 * MERCHANTABILITY or FITNESS FOR A PARTICULAR PURPOSE.  See the GNU
 * Lesser General Public License for more details.
 *
 * You should have received a copy of the GNU Lesser General Public
 * License along with this library; if not, write to the Free Software
 * Foundation, Inc., 51 Franklin Street, Fifth Floor, Boston, MA  02110-1301  USA
 *
 * Linden Research, Inc., 945 Battery Street, San Francisco, CA  94111  USA
 * $/LicenseInfo$
 */

#ifndef LL_LLPANELOUTFITSINVENTORY_H
#define LL_LLPANELOUTFITSINVENTORY_H

#include "llpanel.h"

class LLOutfitGallery;
class LLOutfitsList;
class LLOutfitListGearMenuBase;
class LLPanelAppearanceTab;
class LLPanelWearing;
class LLMenuGL;
class LLSidepanelAppearance;
class LLTabContainer;
class LLInventoryCategoriesObserver; // <FS:Ansariel> FIRE-17626: Attachment count in appearance floater

class LLPanelOutfitsInventory : public LLPanel
{
    LOG_CLASS(LLPanelOutfitsInventory);
public:
    LLPanelOutfitsInventory();
    virtual ~LLPanelOutfitsInventory();

    /*virtual*/ BOOL postBuild();
    /*virtual*/ void onOpen(const LLSD& key);

    void onSearchEdit(const std::string& string);
    void onSave();
    void saveOutfit(bool as_new = false);

<<<<<<< HEAD
	/*virtual*/ bool postBuild();
	/*virtual*/ void onOpen(const LLSD& key);
	
	void onSearchEdit(const std::string& string);
	void onSave();
	void saveOutfit(bool as_new = false);
	
	bool onSaveCommit(const LLSD& notification, const LLSD& response);
=======
    bool onSaveCommit(const LLSD& notification, const LLSD& response);
>>>>>>> c06fb4e0

    static LLSidepanelAppearance* getAppearanceSP();

// [RLVa:KB] - Checked: 2010-08-24 (RLVa-1.4.0a) | Added: RLVa-1.2.1a
    LLTabContainer* getAppearanceTabs()     { return mAppearanceTabs; }
    LLOutfitsList*  getMyOutfitsPanel()     { return mMyOutfitsPanel; }
    LLPanelWearing* getCurrentOutfitPanel() { return mCurrentOutfitPanel; }
// [/RLVa:KB]

    static LLPanelOutfitsInventory* findInstance();

    void openApearanceTab(const std::string& tab_name);

    bool isCOFPanelActive() const;

    // <FS:Ansariel> Show avatar complexity in appearance floater
    void updateAvatarComplexity(U32 complexity, const std::map<LLUUID, U32>& item_complexity, const std::map<LLUUID, U32>& temp_item_complexity, U32 body_parts_complexity);

protected:
    void updateVerbs();

private:
    LLTabContainer*         mAppearanceTabs;

    // <FS:Ansariel> FIRE-17626: Attachment count in appearance floater
    LLInventoryCategoriesObserver* mCategoriesObserver;
    void onCOFChanged();
    // </FS:Ansariel>

    //////////////////////////////////////////////////////////////////////////////////
    // tab panels                                                                   //
protected:
    void                    initTabPanels();
    void                    onTabChange();
    bool                    isOutfitsListPanelActive() const;
    bool                    isOutfitsGalleryPanelActive() const;

private:
    LLPanelAppearanceTab*   mActivePanel;
    LLOutfitsList*          mMyOutfitsPanel;
    LLOutfitGallery*        mOutfitGalleryPanel;
    LLPanelWearing*         mCurrentOutfitPanel;

    // tab panels                                                                   //
    //////////////////////////////////////////////////////////////////////////////////

    //////////////////////////////////////////////////////////////////////////////////
    // List Commands                                                                //
protected:
    void initListCommandsHandlers();
    void updateListCommands();
    void onWearButtonClick();
    void showGearMenu();
    void onTrashButtonClick();
    bool isActionEnabled(const LLSD& userdata);
    void setWearablesLoading(bool val);
    void onWearablesLoaded();
    void onWearablesLoading();
private:
    LLPanel*                    mListCommands;
    LLMenuGL*                   mMenuAdd;
    // List Commands                                                                //
    //////////////////////////////////////////////////////////////////////////////////

    bool mInitialized;
};

#endif //LL_LLPANELOUTFITSINVENTORY_H<|MERGE_RESOLUTION|>--- conflicted
+++ resolved
@@ -47,25 +47,14 @@
     LLPanelOutfitsInventory();
     virtual ~LLPanelOutfitsInventory();
 
-    /*virtual*/ BOOL postBuild();
+    /*virtual*/ bool postBuild();
     /*virtual*/ void onOpen(const LLSD& key);
 
     void onSearchEdit(const std::string& string);
     void onSave();
     void saveOutfit(bool as_new = false);
 
-<<<<<<< HEAD
-	/*virtual*/ bool postBuild();
-	/*virtual*/ void onOpen(const LLSD& key);
-	
-	void onSearchEdit(const std::string& string);
-	void onSave();
-	void saveOutfit(bool as_new = false);
-	
-	bool onSaveCommit(const LLSD& notification, const LLSD& response);
-=======
     bool onSaveCommit(const LLSD& notification, const LLSD& response);
->>>>>>> c06fb4e0
 
     static LLSidepanelAppearance* getAppearanceSP();
 
