--- conflicted
+++ resolved
@@ -166,12 +166,9 @@
 	virtual void addLinkReplaceMenuOption(menuentry_vec_t& items,
 										  menuentry_vec_t& disabled_items);
 
-<<<<<<< HEAD
     virtual bool canMenuDelete();
     virtual bool canMenuCut();
 
-=======
->>>>>>> 4c6d8f4b
 	// <FS:Ansariel> Move to default folder
 	virtual void addMoveToDefaultFolderMenuOption(menuentry_vec_t& items);
 
