/**
 * @file llinventorybridge.h
 * @brief Implementation of the Inventory-Folder-View-Bridge classes.
 *
 * $LicenseInfo:firstyear=2001&license=viewerlgpl$
 * Second Life Viewer Source Code
 * Copyright (C) 2010, Linden Research, Inc.
 *
 * This library is free software; you can redistribute it and/or
 * modify it under the terms of the GNU Lesser General Public
 * License as published by the Free Software Foundation;
 * version 2.1 of the License only.
 *
 * This library is distributed in the hope that it will be useful,
 * but WITHOUT ANY WARRANTY; without even the implied warranty of
 * MERCHANTABILITY or FITNESS FOR A PARTICULAR PURPOSE.  See the GNU
 * Lesser General Public License for more details.
 *
 * You should have received a copy of the GNU Lesser General Public
 * License along with this library; if not, write to the Free Software
 * Foundation, Inc., 51 Franklin Street, Fifth Floor, Boston, MA  02110-1301  USA
 *
 * Linden Research, Inc., 945 Battery Street, San Francisco, CA  94111  USA
 * $/LicenseInfo$
 */

#ifndef LL_LLINVENTORYBRIDGE_H
#define LL_LLINVENTORYBRIDGE_H

#include "llcallingcard.h"
#include "llfolderviewmodel.h"
#include "llinventorymodel.h"
#include "llinventoryobserver.h"
#include "llinventorypanel.h"
#include "llviewercontrol.h"
#include "llviewerwearable.h"
#include "lltooldraganddrop.h"
#include "lllandmarklist.h"
#include "llfolderviewitem.h"
#include "llsettingsbase.h"

class LLInventoryFilter;
class LLInventoryPanel;
class LLInventoryModel;
class LLMenuGL;
class LLCallingCardObserver;
class LLViewerJointAttachment;
class LLFolderView;
struct LLMoveInv;

typedef std::vector<std::string> menuentry_vec_t;
typedef std::pair<LLUUID, LLUUID> two_uuids_t;
typedef std::list<two_uuids_t> two_uuids_list_t;
//~~~~~~~~~~~~~~~~~~~~~~~~~~~~~~~~~~~~~~~~~~~~~~~~~~~~~~~~~~~~~~~~~~~~~~~~~~~~~
// Class LLInvFVBridge
//
// Short for Inventory-Folder-View-Bridge. This is an
// implementation class to be able to view inventory items.
//
// You'll want to call LLInvItemFVELister::createBridge() to actually create
// an instance of this class. This helps encapsulate the
// functionality a bit. (except for folders, you can create those
// manually...)
//~~~~~~~~~~~~~~~~~~~~~~~~~~~~~~~~~~~~~~~~~~~~~~~~~~~~~~~~~~~~~~~~~~~~~~~~~~~~~
class LLInvFVBridge : public LLFolderViewModelItemInventory
{
public:
    // This method is a convenience function which creates the correct
    // type of bridge based on some basic information
    static LLInvFVBridge* createBridge(LLAssetType::EType asset_type,
                                       LLAssetType::EType actual_asset_type,
                                       LLInventoryType::EType inv_type,
                                       LLInventoryPanel* inventory,
                                       LLFolderViewModelInventory* view_model,
                                       LLFolderView* root,
                                       const LLUUID& uuid,
                                       U32 flags = 0x00);
    virtual ~LLInvFVBridge() {}

    bool canShare() const;
    bool canListOnMarketplace() const;
    bool canListOnMarketplaceNow() const;

    //--------------------------------------------------------------------
    // LLInvFVBridge functionality
    //--------------------------------------------------------------------
    virtual const LLUUID& getUUID() const { return mUUID; }
    virtual const LLUUID& getThumbnailUUID() const { return LLUUID::null; }
<<<<<<< HEAD
	virtual void clearDisplayName() { mDisplayName.clear(); }
	virtual void restoreItem() {}
	virtual void restoreToWorld() {}

	//--------------------------------------------------------------------
	// Inherited LLFolderViewModelItemInventory functions
	//--------------------------------------------------------------------
	virtual const std::string& getName() const;
	virtual const std::string& getDisplayName() const;
	const std::string& getSearchableName() const { return mSearchableName; }

	std::string getSearchableDescription() const;
	std::string getSearchableCreatorName() const;
	std::string getSearchableUUIDString() const;
	std::string getSearchableAll() const; // <FS:Ansariel> Zi's extended inventory search

	virtual PermissionMask getPermissionMask() const;
	virtual LLFolderType::EType getPreferredType() const;
	virtual time_t getCreationDate() const;
=======
    virtual void clearDisplayName() { mDisplayName.clear(); }
    virtual void restoreItem() {}
    virtual void restoreToWorld() {}

    //--------------------------------------------------------------------
    // Inherited LLFolderViewModelItemInventory functions
    //--------------------------------------------------------------------
    virtual const std::string& getName() const;
    virtual const std::string& getDisplayName() const;
    const std::string& getSearchableName() const { return mSearchableName; }

    std::string getSearchableDescription() const;
    std::string getSearchableCreatorName() const;
    std::string getSearchableUUIDString() const;
    std::string getSearchableAll() const; // <FS:Ansariel> Zi's extended inventory search

    virtual PermissionMask getPermissionMask() const;
    virtual LLFolderType::EType getPreferredType() const;
    virtual time_t getCreationDate() const;
>>>>>>> 1a8a5404
        virtual void setCreationDate(time_t creation_date_utc);
    virtual LLFontGL::StyleFlags getLabelStyle() const { return LLFontGL::NORMAL; }
    virtual std::string getLabelSuffix() const { return LLStringUtil::null; }
    virtual void openItem() {}
    virtual void closeItem() {}
    virtual void navigateToFolder(bool new_window = false, bool change_mode = false);
<<<<<<< HEAD
	virtual void showProperties();
	virtual bool isItemRenameable() const { return true; }
	virtual bool isMultiPreviewAllowed() { return true; }
	//virtual bool renameItem(const std::string& new_name) {}
	virtual bool isItemRemovable() const;
	virtual bool isItemMovable() const;
	virtual bool isItemInTrash() const;
    virtual bool isItemInOutfits() const;
	virtual bool isLink() const;
	virtual bool isLibraryItem() const;
	//virtual bool removeItem() = 0;
	virtual void removeBatch(std::vector<LLFolderViewModelItem*>& batch);
	virtual void move(LLFolderViewModelItem* new_parent_bridge) {}
    virtual bool isItemCopyable(bool can_copy_as_link = true) const { return false; }
// [SL:KB] - Patch: Inventory-Links | Checked: 2013-09-19 (Catznip-3.6)
	virtual bool isItemLinkable() const { return false; }
// [/SL:KB]
	virtual bool copyToClipboard() const;
	virtual bool cutToClipboard();
	virtual bool isCutToClipboard();
	virtual bool isClipboardPasteable() const;
	virtual bool isClipboardPasteableAsLink() const;
	virtual void pasteFromClipboard() {}
	virtual void pasteLinkFromClipboard() {}
	void getClipboardEntries(bool show_asset_id, menuentry_vec_t &items, 
							 menuentry_vec_t &disabled_items, U32 flags);
	virtual void buildContextMenu(LLMenuGL& menu, U32 flags);
    virtual LLToolDragAndDrop::ESource getDragSource() const;
	virtual bool startDrag(EDragAndDropType* type, LLUUID* id) const;
	virtual bool dragOrDrop(MASK mask, bool drop,
							EDragAndDropType cargo_type,
							void* cargo_data,
							std::string& tooltip_msg) { return false; }
	virtual LLInventoryType::EType getInventoryType() const { return mInvType; }
	virtual LLWearableType::EType getWearableType() const { return LLWearableType::WT_NONE; }
=======
    virtual void showProperties();
    virtual bool isItemRenameable() const { return true; }
    virtual bool isMultiPreviewAllowed() { return true; }
    //virtual bool renameItem(const std::string& new_name) {}
    virtual bool isItemRemovable(bool check_worn = true) const;
    virtual bool isItemMovable() const;
    virtual bool isItemInTrash() const;
    virtual bool isItemInOutfits() const;
    virtual bool isLink() const;
    virtual bool isLibraryItem() const;
    //virtual bool removeItem() = 0;
    virtual void removeBatch(std::vector<LLFolderViewModelItem*>& batch);
    virtual void move(LLFolderViewModelItem* new_parent_bridge) {}
    virtual bool isItemCopyable(bool can_copy_as_link = true) const { return false; }
// [SL:KB] - Patch: Inventory-Links | Checked: 2013-09-19 (Catznip-3.6)
    virtual bool isItemLinkable() const { return false; }
// [/SL:KB]
    virtual bool copyToClipboard() const;
    virtual bool cutToClipboard();
    virtual bool isCutToClipboard();
    virtual bool isClipboardPasteable() const;
    virtual bool isClipboardPasteableAsLink() const;
    virtual void pasteFromClipboard() {}
    virtual void pasteLinkFromClipboard() {}
    void getClipboardEntries(bool show_asset_id, menuentry_vec_t &items,
                             menuentry_vec_t &disabled_items, U32 flags);
    virtual void buildContextMenu(LLMenuGL& menu, U32 flags);
    virtual LLToolDragAndDrop::ESource getDragSource() const;
    virtual bool startDrag(EDragAndDropType* type, LLUUID* id) const;
    virtual bool dragOrDrop(MASK mask, bool drop,
                            EDragAndDropType cargo_type,
                            void* cargo_data,
                            std::string& tooltip_msg) { return false; }
    virtual LLInventoryType::EType getInventoryType() const { return mInvType; }
    virtual LLWearableType::EType getWearableType() const { return LLWearableType::WT_NONE; }
>>>>>>> 1a8a5404
    virtual LLSettingsType::type_e getSettingsType() const { return LLSettingsType::ST_NONE; }
        EInventorySortGroup getSortGroup()  const { return SG_ITEM; }
    virtual LLInventoryObject* getInventoryObject() const;


    //--------------------------------------------------------------------
    // Convenience functions for adding various common menu options.
    //--------------------------------------------------------------------
protected:
    virtual void addTrashContextMenuOptions(menuentry_vec_t &items,
                                            menuentry_vec_t &disabled_items);
    virtual void addDeleteContextMenuOptions(menuentry_vec_t &items,
                                             menuentry_vec_t &disabled_items);
    virtual void addOpenRightClickMenuOption(menuentry_vec_t &items);
    virtual void addMarketplaceContextMenuOptions(U32 flags,
                                             menuentry_vec_t &items,
                                             menuentry_vec_t &disabled_items);
    virtual void addLinkReplaceMenuOption(menuentry_vec_t& items,
                                          menuentry_vec_t& disabled_items);

    virtual bool canMenuDelete();
    virtual bool canMenuCut();

    // <FS:Ansariel> Move to default folder
    virtual void addMoveToDefaultFolderMenuOption(menuentry_vec_t& items);

	// <FS:Ansariel> Move to default folder
	virtual void addMoveToDefaultFolderMenuOption(menuentry_vec_t& items);

protected:
<<<<<<< HEAD
	LLInvFVBridge(LLInventoryPanel* inventory, LLFolderView* root, const LLUUID& uuid);

	LLInventoryModel* getInventoryModel() const;
	LLInventoryFilter* getInventoryFilter() const;
	
	bool isLinkedObjectInTrash() const; // Is this obj or its baseobj in the trash?
	bool isLinkedObjectMissing() const; // Is this a linked obj whose baseobj is not in inventory?

	bool isAgentInventory() const; // false if lost or in the inventory library
	bool isCOFFolder() const;       // true if COF or descendant of
	bool isInboxFolder() const;     // true if COF or descendant of   marketplace inbox

	bool isMarketplaceListingsFolder() const;     // true if descendant of Marketplace listings folder

// [SL:KB] - Patch: Inventory-Misc | Checked: 2011-05-28 (Catznip-2.6.0a) | Added: Catznip-2.6.0a
	bool isLibraryInventory() const;
	bool isLostInventory() const;
// [/SL:KB]
// <FS:TT> Client LSL Bridge
	bool isLockedFolder(bool ignore_setting = false) const;
// </FS:TT>

	virtual bool isItemPermissive() const;
	static void changeItemParent(LLInventoryModel* model,
								 LLViewerInventoryItem* item,
								 const LLUUID& new_parent,
								 bool restamp);
	static void changeCategoryParent(LLInventoryModel* model,
									 LLViewerInventoryCategory* item,
									 const LLUUID& new_parent,
									 bool restamp);
	void removeBatchNoCheck(std::vector<LLFolderViewModelItem*>& batch);
    
    bool callback_cutToClipboard(const LLSD& notification, const LLSD& response);
    bool perform_cutToClipboard();

	LLHandle<LLInventoryPanel> mInventoryPanel;
	LLFolderView* mRoot;
	const LLUUID mUUID;	// item id
	LLInventoryType::EType mInvType;
	bool						mIsLink;
	LLTimer						mTimeSinceRequestStart;
	mutable std::string			mDisplayName;
	mutable std::string			mSearchableName;

	void purgeItem(LLInventoryModel *model, const LLUUID &uuid);
	void removeObject(LLInventoryModel *model, const LLUUID &uuid);
	virtual void buildDisplayName() const {}
=======
    LLInvFVBridge(LLInventoryPanel* inventory, LLFolderView* root, const LLUUID& uuid);

    LLInventoryModel* getInventoryModel() const;
    LLInventoryFilter* getInventoryFilter() const;

    bool isLinkedObjectInTrash() const; // Is this obj or its baseobj in the trash?
    bool isLinkedObjectMissing() const; // Is this a linked obj whose baseobj is not in inventory?

    bool isAgentInventory() const; // false if lost or in the inventory library
    bool isCOFFolder() const;       // true if COF or descendant of
    bool isInboxFolder() const;     // true if COF or descendant of   marketplace inbox

    bool isMarketplaceListingsFolder() const;     // true if descendant of Marketplace listings folder

// [SL:KB] - Patch: Inventory-Misc | Checked: 2011-05-28 (Catznip-2.6.0a) | Added: Catznip-2.6.0a
    bool isLibraryInventory() const;
    bool isLostInventory() const;
// [/SL:KB]
// <FS:TT> Client LSL Bridge
    bool isLockedFolder(bool ignore_setting = false) const;
// </FS:TT>

    virtual bool isItemPermissive() const;
    static void changeItemParent(LLInventoryModel* model,
                                 LLViewerInventoryItem* item,
                                 const LLUUID& new_parent,
                                 bool restamp);
    static void changeCategoryParent(LLInventoryModel* model,
                                     LLViewerInventoryCategory* item,
                                     const LLUUID& new_parent,
                                     bool restamp);
    void removeBatchNoCheck(std::vector<LLFolderViewModelItem*>& batch);

    bool callback_cutToClipboard(const LLSD& notification, const LLSD& response);
    bool perform_cutToClipboard();

    LLHandle<LLInventoryPanel> mInventoryPanel;
    LLFolderView* mRoot;
    const LLUUID mUUID; // item id
    LLInventoryType::EType mInvType;
    bool                        mIsLink;
    LLTimer                     mTimeSinceRequestStart;
    mutable std::string         mDisplayName;
    mutable std::string         mSearchableName;

    void purgeItem(LLInventoryModel *model, const LLUUID &uuid);
    void removeObject(LLInventoryModel *model, const LLUUID &uuid);
    virtual void buildDisplayName() const {}
>>>>>>> 1a8a5404
};

//~~~~~~~~~~~~~~~~~~~~~~~~~~~~~~~~~~~~~~~~~~~~~~~~~~~~~~~~~~~~~~~~~~~~~~~~~~~~~
// Class LLInventoryFolderViewModelBuilder
//
// This class intended to build Folder View Model via LLInvFVBridge::createBridge.
// It can be overridden with another way of creation necessary Inventory Folder View Models.
//~~~~~~~~~~~~~~~~~~~~~~~~~~~~~~~~~~~~~~~~~~~~~~~~~~~~~~~~~~~~~~~~~~~~~~~~~~~~~
class LLInventoryFolderViewModelBuilder
{
public:
    LLInventoryFolderViewModelBuilder() {}
    virtual ~LLInventoryFolderViewModelBuilder() {}
    virtual LLInvFVBridge* createBridge(LLAssetType::EType asset_type,
                                        LLAssetType::EType actual_asset_type,
                                        LLInventoryType::EType inv_type,
                                        LLInventoryPanel* inventory,
                                        LLFolderViewModelInventory* view_model,
                                        LLFolderView* root,
                                        const LLUUID& uuid,
                                        U32 flags = 0x00) const;
};

class LLItemBridge : public LLInvFVBridge
{
public:
<<<<<<< HEAD
	LLItemBridge(LLInventoryPanel* inventory, 
				 LLFolderView* root,
				 const LLUUID& uuid) :
		LLInvFVBridge(inventory, root, uuid) {}

	typedef boost::function<void(std::string& slurl)> slurl_callback_t;

	virtual void performAction(LLInventoryModel* model, std::string action);
	virtual void selectItem();
	virtual void restoreItem();
	virtual void restoreToWorld();
	virtual void gotoItem();
	virtual LLUIImagePtr getIcon() const;
	virtual std::string getLabelSuffix() const;
	virtual LLFontGL::StyleFlags getLabelStyle() const;
	virtual PermissionMask getPermissionMask() const;
	virtual time_t getCreationDate() const;
	virtual bool isItemRenameable() const;
	virtual bool renameItem(const std::string& new_name);
	virtual bool removeItem();
    virtual bool isItemCopyable(bool can_copy_as_link = true) const;
// [SL:KB] - Patch: Inventory-Links | Checked: 2013-09-19 (Catznip-3.6)
	/*virtual*/ bool isItemLinkable() const;
// [/SL:KB]
	virtual bool hasChildren() const { return false; }
	virtual bool isUpToDate() const { return true; }
	virtual LLUIImagePtr getIconOverlay() const;

	LLViewerInventoryItem* getItem() const;
    virtual const LLUUID& getThumbnailUUID() const;

protected:
	bool confirmRemoveItem(const LLSD& notification, const LLSD& response);
	virtual bool isItemPermissive() const;
	virtual void buildDisplayName() const;
	void doActionOnCurSelectedLandmark(LLLandmarkList::loaded_callback_t cb);
=======
    LLItemBridge(LLInventoryPanel* inventory,
                 LLFolderView* root,
                 const LLUUID& uuid) :
        LLInvFVBridge(inventory, root, uuid) {}

    typedef boost::function<void(std::string& slurl)> slurl_callback_t;

    virtual void performAction(LLInventoryModel* model, std::string action);
    virtual void selectItem();
    virtual void restoreItem();
    virtual void restoreToWorld();
    virtual void gotoItem();
    virtual LLUIImagePtr getIcon() const;
    virtual std::string getLabelSuffix() const;
    virtual LLFontGL::StyleFlags getLabelStyle() const;
    virtual PermissionMask getPermissionMask() const;
    virtual time_t getCreationDate() const;
    virtual bool isItemRenameable() const;
    virtual bool renameItem(const std::string& new_name);
    virtual bool removeItem();
    virtual bool isItemCopyable(bool can_copy_as_link = true) const;
// [SL:KB] - Patch: Inventory-Links | Checked: 2013-09-19 (Catznip-3.6)
    /*virtual*/ bool isItemLinkable() const;
// [/SL:KB]
    virtual bool hasChildren() const { return false; }
    virtual bool isUpToDate() const { return true; }
    virtual LLUIImagePtr getIconOverlay() const;

    LLViewerInventoryItem* getItem() const;
    virtual const LLUUID& getThumbnailUUID() const;

protected:
    bool confirmRemoveItem(const LLSD& notification, const LLSD& response);
    virtual bool isItemPermissive() const;
    virtual void buildDisplayName() const;
    void doActionOnCurSelectedLandmark(LLLandmarkList::loaded_callback_t cb);
>>>>>>> 1a8a5404

private:
    void doShowOnMap(LLLandmark* landmark);
};

class LLFolderBridge : public LLInvFVBridge
{
public:
<<<<<<< HEAD
	LLFolderBridge(LLInventoryPanel* inventory, 
				   LLFolderView* root,
				   const LLUUID& uuid) 
	:	LLInvFVBridge(inventory, root, uuid),
		mCallingCards(false),
		mWearables(false),
		mIsLoading(false),
		mShowDescendantsCount(false)
	{}
		
	bool dragItemIntoFolder(LLInventoryItem* inv_item, bool drop, std::string& tooltip_msg, bool user_confirm = true, LLPointer<LLInventoryCallback> cb = NULL);
	bool dragCategoryIntoFolder(LLInventoryCategory* inv_category, bool drop, std::string& tooltip_msg, bool is_link = false, bool user_confirm = true, LLPointer<LLInventoryCallback> cb = NULL);
=======
    LLFolderBridge(LLInventoryPanel* inventory,
                   LLFolderView* root,
                   const LLUUID& uuid);

    ~LLFolderBridge();

    bool dragItemIntoFolder(LLInventoryItem* inv_item, bool drop, std::string& tooltip_msg, bool user_confirm = true, LLPointer<LLInventoryCallback> cb = NULL);
    bool dragCategoryIntoFolder(LLInventoryCategory* inv_category, bool drop, std::string& tooltip_msg, bool is_link = false, bool user_confirm = true, LLPointer<LLInventoryCallback> cb = NULL);
>>>>>>> 1a8a5404
    void callback_dropItemIntoFolder(const LLSD& notification, const LLSD& response, LLInventoryItem* inv_item);
    void callback_dropCategoryIntoFolder(const LLSD& notification, const LLSD& response, LLInventoryCategory* inv_category);

    virtual void buildDisplayName() const;

<<<<<<< HEAD
	virtual void performAction(LLInventoryModel* model, std::string action);
	virtual void openItem();
	virtual void closeItem();
	virtual bool isItemRenameable() const;
	virtual void selectItem();
	virtual void restoreItem();

	virtual LLFolderType::EType getPreferredType() const;
	virtual LLUIImagePtr getIcon() const;
	virtual LLUIImagePtr getIconOpen() const;
	virtual LLUIImagePtr getIconOverlay() const;
	static LLUIImagePtr getIcon(LLFolderType::EType preferred_type);
	virtual std::string getLabelSuffix() const;
	virtual LLFontGL::StyleFlags getLabelStyle() const;
=======
    virtual void performAction(LLInventoryModel* model, std::string action);
    virtual void openItem();
    virtual void closeItem();
    virtual bool isItemRenameable() const;
    virtual void selectItem();
    virtual void restoreItem();

    virtual LLFolderType::EType getPreferredType() const;
    virtual LLUIImagePtr getIcon() const;
    virtual LLUIImagePtr getIconOpen() const;
    virtual LLUIImagePtr getIconOverlay() const;
    static LLUIImagePtr getIcon(LLFolderType::EType preferred_type);
    virtual std::string getLabelSuffix() const;
    virtual LLFontGL::StyleFlags getLabelStyle() const;
>>>>>>> 1a8a5404
    virtual const LLUUID& getThumbnailUUID() const;

    void setShowDescendantsCount(bool show_count) {mShowDescendantsCount = show_count;}

<<<<<<< HEAD
	virtual bool renameItem(const std::string& new_name);

	virtual bool removeItem();
	bool removeSystemFolder();
	bool removeItemResponse(const LLSD& notification, const LLSD& response);
    void updateHierarchyCreationDate(time_t date);

	virtual void pasteFromClipboard();
	virtual void pasteLinkFromClipboard();
	virtual void buildContextMenu(LLMenuGL& menu, U32 flags);
	virtual bool hasChildren() const;
	virtual bool dragOrDrop(MASK mask, bool drop,
							EDragAndDropType cargo_type,
							void* cargo_data,
							std::string& tooltip_msg);

	virtual bool isItemRemovable() const;
	virtual bool isItemMovable() const ;
	virtual bool isUpToDate() const;
    virtual bool isItemCopyable(bool can_copy_as_link = true) const;
// [SL:KB] - Patch: Inventory-Links | Checked: 2013-09-19 (Catznip-3.6)
	/*virtual*/ bool isItemLinkable() const;
// [/SL:KB]
	virtual bool isClipboardPasteable() const;
	virtual bool isClipboardPasteableAsLink() const;
	
	EInventorySortGroup getSortGroup()  const;
	virtual void update();
=======
    virtual bool renameItem(const std::string& new_name);

    virtual bool removeItem();
    bool removeSystemFolder();
    bool removeItemResponse(const LLSD& notification, const LLSD& response);
    void updateHierarchyCreationDate(time_t date);

    virtual void pasteFromClipboard();
    virtual void pasteLinkFromClipboard();
    virtual void buildContextMenu(LLMenuGL& menu, U32 flags);
    virtual bool hasChildren() const;
    virtual bool dragOrDrop(MASK mask, bool drop,
                            EDragAndDropType cargo_type,
                            void* cargo_data,
                            std::string& tooltip_msg);

    virtual bool isItemRemovable(bool check_worn = true) const;
    virtual bool isItemMovable() const ;
    virtual bool isUpToDate() const;
    virtual bool isItemCopyable(bool can_copy_as_link = true) const;
// [SL:KB] - Patch: Inventory-Links | Checked: 2013-09-19 (Catznip-3.6)
    /*virtual*/ bool isItemLinkable() const;
// [/SL:KB]
    virtual bool isClipboardPasteable() const;
    virtual bool isClipboardPasteableAsLink() const;

    EInventorySortGroup getSortGroup()  const;
    virtual void update();
>>>>>>> 1a8a5404

    static void createWearable(LLFolderBridge* bridge, LLWearableType::EType type);

    LLViewerInventoryCategory* getCategory() const;
    LLHandle<LLFolderBridge> getHandle() { mHandle.bind(this); return mHandle; }

    bool isLoading() { return mIsLoading; }

    // <FS:Ansariel> Special for locked folders
    virtual bool isLocked() const;

    // <FS:Ansariel> FIRE-29342: Protect folder option
    virtual bool isProtected() const;

	// <FS:Ansariel> Special for locked folders
	virtual bool isLocked() const;

	// <FS:Ansariel> FIRE-29342: Protect folder option
	virtual bool isProtected() const;

protected:
    void buildContextMenuOptions(U32 flags, menuentry_vec_t& items,   menuentry_vec_t& disabled_items);
    void buildContextMenuFolderOptions(U32 flags, menuentry_vec_t& items,   menuentry_vec_t& disabled_items);
    void addOpenFolderMenuOptions(U32 flags, menuentry_vec_t& items);

<<<<<<< HEAD
	//--------------------------------------------------------------------
	// Menu callbacks
	//--------------------------------------------------------------------
	static void pasteClipboard(void* user_data);
	static void createNewShirt(void* user_data);
	static void createNewPants(void* user_data);
	static void createNewShoes(void* user_data);
	static void createNewSocks(void* user_data);
	static void createNewJacket(void* user_data);
	static void createNewSkirt(void* user_data);
	static void createNewGloves(void* user_data);
	static void createNewUndershirt(void* user_data);
	static void createNewUnderpants(void* user_data);
	static void createNewShape(void* user_data);
	static void createNewSkin(void* user_data);
	static void createNewHair(void* user_data);
	static void createNewEyes(void* user_data);

	bool checkFolderForContentsOfType(LLInventoryModel* model, LLInventoryCollectFunctor& typeToCheck);

	void modifyOutfit(bool append);
	void copyOutfitToClipboard();
	void determineFolderType();

	void dropToFavorites(LLInventoryItem* inv_item, LLPointer<LLInventoryCallback> cb = NULL);
	void dropToOutfit(LLInventoryItem* inv_item, bool move_is_into_current_outfit, LLPointer<LLInventoryCallback> cb = NULL);
	void dropToMyOutfits(LLInventoryCategory* inv_cat, LLPointer<LLInventoryCallback> cb = NULL);

	//--------------------------------------------------------------------
	// Messy hacks for handling folder options
	//--------------------------------------------------------------------
=======
    //--------------------------------------------------------------------
    // Menu callbacks
    //--------------------------------------------------------------------
    static void pasteClipboard(void* user_data);
    static void createNewShirt(void* user_data);
    static void createNewPants(void* user_data);
    static void createNewShoes(void* user_data);
    static void createNewSocks(void* user_data);
    static void createNewJacket(void* user_data);
    static void createNewSkirt(void* user_data);
    static void createNewGloves(void* user_data);
    static void createNewUndershirt(void* user_data);
    static void createNewUnderpants(void* user_data);
    static void createNewShape(void* user_data);
    static void createNewSkin(void* user_data);
    static void createNewHair(void* user_data);
    static void createNewEyes(void* user_data);

    bool checkFolderForContentsOfType(LLInventoryModel* model, LLInventoryCollectFunctor& typeToCheck);

    void modifyOutfit(bool append);
    void copyOutfitToClipboard();
    void determineFolderType();

    void dropToFavorites(LLInventoryItem* inv_item, LLPointer<LLInventoryCallback> cb = NULL);
    void dropToOutfit(LLInventoryItem* inv_item, bool move_is_into_current_outfit, LLPointer<LLInventoryCallback> cb = NULL);
    void dropToMyOutfits(LLInventoryCategory* inv_cat, LLPointer<LLInventoryCallback> cb = NULL);

    //--------------------------------------------------------------------
    // Messy hacks for handling folder options
    //--------------------------------------------------------------------
>>>>>>> 1a8a5404
public:
    static LLHandle<LLFolderBridge> sSelf;
    static void staticFolderOptionsMenu();

protected:
    void outfitFolderCreatedCallback(LLUUID cat_source_id, LLUUID cat_dest_id, LLPointer<LLInventoryCallback> cb);
    void callback_pasteFromClipboard(const LLSD& notification, const LLSD& response);
    void perform_pasteFromClipboard();
    void gatherMessage(std::string& message, S32 depth, LLError::ELevel log_level);
    LLUIImagePtr getFolderIcon(bool is_open) const;

    bool                            mCallingCards;
    bool                            mWearables;
    bool                            mIsLoading;
    bool                            mShowDescendantsCount;
    LLTimer                         mTimeSinceRequestStart;
    std::string                     mMessage;
    LLRootHandle<LLFolderBridge> mHandle;

private:
    // checking if folder is cutable or deletable is expensive,
    // cache values and split check over frames
    static void onCanDeleteIdle(void* user_data);
    void initCanDeleteProcessing(LLInventoryModel* model, S32 version);
    void completeDeleteProcessing();
    bool canMenuDelete();
    bool canMenuCut();

    enum ECanDeleteState
    {
        CDS_INIT_FOLDER_CHECK,
        CDS_PROCESSING_ITEMS,
        CDS_PROCESSING_FOLDERS,
        CDS_DONE,
    };

    ECanDeleteState mCanDeleteFolderState;
    LLInventoryModel::cat_array_t mFoldersToCheck;
    LLInventoryModel::item_array_t mItemsToCheck;
    S32 mLastCheckedVersion;
    S32 mInProgressVersion;
    bool mCanDelete;
    bool mCanCut;
};

class LLTextureBridge : public LLItemBridge
{
public:
    LLTextureBridge(LLInventoryPanel* inventory,
                    LLFolderView* root,
                    const LLUUID& uuid,
                    LLInventoryType::EType type) :
        LLItemBridge(inventory, root, uuid)
    {
        mInvType = type;
    }
    virtual LLUIImagePtr getIcon() const;
    virtual void openItem();
    virtual void buildContextMenu(LLMenuGL& menu, U32 flags);
    virtual void performAction(LLInventoryModel* model, std::string action);
    bool canSaveTexture(void);
    void setFileName(const std::string& file_name) { mFileName = file_name; }
protected:
    std::string mFileName;
};

class LLSoundBridge : public LLItemBridge
{
public:
    LLSoundBridge(LLInventoryPanel* inventory,
                  LLFolderView* root,
                  const LLUUID& uuid) :
        LLItemBridge(inventory, root, uuid) {}
    virtual void openItem();
    virtual void buildContextMenu(LLMenuGL& menu, U32 flags);
    virtual void performAction(LLInventoryModel* model, std::string action);
    static void openSoundPreview(void*);
};

class LLLandmarkBridge : public LLItemBridge
{
public:
    LLLandmarkBridge(LLInventoryPanel* inventory,
                     LLFolderView* root,
                     const LLUUID& uuid,
                     U32 flags = 0x00);
    virtual void performAction(LLInventoryModel* model, std::string action);
    virtual void buildContextMenu(LLMenuGL& menu, U32 flags);
    virtual LLUIImagePtr getIcon() const;
    virtual void openItem();
protected:
<<<<<<< HEAD
	bool mVisited;
=======
    bool mVisited;
>>>>>>> 1a8a5404
};

class LLCallingCardBridge : public LLItemBridge
{
public:
<<<<<<< HEAD
	LLCallingCardBridge(LLInventoryPanel* inventory, 
						LLFolderView* folder,
						const LLUUID& uuid );
	~LLCallingCardBridge();
	virtual std::string getLabelSuffix() const;
	//virtual const std::string& getDisplayName() const;
	virtual LLUIImagePtr getIcon() const;
	virtual void performAction(LLInventoryModel* model, std::string action);
	virtual void openItem();
	virtual void buildContextMenu(LLMenuGL& menu, U32 flags);
	virtual bool dragOrDrop(MASK mask, bool drop,
							EDragAndDropType cargo_type,
							void* cargo_data,
							std::string& tooltip_msg);
	void refreshFolderViewItem();
	void checkSearchBySuffixChanges();
=======
    LLCallingCardBridge(LLInventoryPanel* inventory,
                        LLFolderView* folder,
                        const LLUUID& uuid );
    ~LLCallingCardBridge();
    virtual std::string getLabelSuffix() const;
    //virtual const std::string& getDisplayName() const;
    virtual LLUIImagePtr getIcon() const;
    virtual void performAction(LLInventoryModel* model, std::string action);
    virtual void openItem();
    virtual void buildContextMenu(LLMenuGL& menu, U32 flags);
    virtual bool dragOrDrop(MASK mask, bool drop,
                            EDragAndDropType cargo_type,
                            void* cargo_data,
                            std::string& tooltip_msg);
    void refreshFolderViewItem();
    void checkSearchBySuffixChanges();
>>>>>>> 1a8a5404
protected:
    LLCallingCardObserver* mObserver;
    LLUUID mCreatorUUID;
};

class LLNotecardBridge : public LLItemBridge
{
public:
    LLNotecardBridge(LLInventoryPanel* inventory,
                     LLFolderView* root,
                     const LLUUID& uuid) :
        LLItemBridge(inventory, root, uuid) {}
    virtual void openItem();
    virtual void buildContextMenu(LLMenuGL& menu, U32 flags);
};

class LLGestureBridge : public LLItemBridge
{
public:
<<<<<<< HEAD
	LLGestureBridge(LLInventoryPanel* inventory, 
					LLFolderView* root,
					const LLUUID& uuid) :
		LLItemBridge(inventory, root, uuid) {}
	// Only suffix for gesture items, not task items, because only
	// gestures in your inventory can be active.
	virtual LLFontGL::StyleFlags getLabelStyle() const;
	virtual std::string getLabelSuffix() const;
	virtual void performAction(LLInventoryModel* model, std::string action);
	virtual void openItem();
	virtual bool removeItem();
	virtual void buildContextMenu(LLMenuGL& menu, U32 flags);
	static void playGesture(const LLUUID& item_id);
=======
    LLGestureBridge(LLInventoryPanel* inventory,
                    LLFolderView* root,
                    const LLUUID& uuid) :
        LLItemBridge(inventory, root, uuid) {}
    // Only suffix for gesture items, not task items, because only
    // gestures in your inventory can be active.
    virtual LLFontGL::StyleFlags getLabelStyle() const;
    virtual std::string getLabelSuffix() const;
    virtual void performAction(LLInventoryModel* model, std::string action);
    virtual void openItem();
    virtual bool removeItem();
    virtual void buildContextMenu(LLMenuGL& menu, U32 flags);
    static void playGesture(const LLUUID& item_id);
>>>>>>> 1a8a5404
};

class LLAnimationBridge : public LLItemBridge
{
public:
    LLAnimationBridge(LLInventoryPanel* inventory,
                      LLFolderView* root,
                      const LLUUID& uuid) :
        LLItemBridge(inventory, root, uuid) {}
    virtual void performAction(LLInventoryModel* model, std::string action);
    virtual void buildContextMenu(LLMenuGL& menu, U32 flags);
    virtual void openItem();
};

class LLObjectBridge : public LLItemBridge
{
public:
<<<<<<< HEAD
	LLObjectBridge(LLInventoryPanel* inventory, 
				   LLFolderView* root, 
				   const LLUUID& uuid, 
				   LLInventoryType::EType type, 
				   U32 flags);
	virtual LLUIImagePtr	getIcon() const;
	virtual void			performAction(LLInventoryModel* model, std::string action);
	virtual void			openItem();
    virtual bool isItemWearable() const { return true; }
	virtual std::string getLabelSuffix() const;
	virtual void			buildContextMenu(LLMenuGL& menu, U32 flags);
	virtual bool renameItem(const std::string& new_name);
	LLInventoryObject* getObject() const;
protected:
	static LLUUID sContextMenuItemID;  // Only valid while the context menu is open.
	U32 mAttachPt;
	bool mIsMultiObject;
=======
    LLObjectBridge(LLInventoryPanel* inventory,
                   LLFolderView* root,
                   const LLUUID& uuid,
                   LLInventoryType::EType type,
                   U32 flags);
    virtual LLUIImagePtr    getIcon() const;
    virtual void            performAction(LLInventoryModel* model, std::string action);
    virtual void            openItem();
    virtual bool isItemWearable() const { return true; }
    virtual std::string getLabelSuffix() const;
    virtual void            buildContextMenu(LLMenuGL& menu, U32 flags);
    virtual bool renameItem(const std::string& new_name);
    LLInventoryObject* getObject() const;
    LLViewerInventoryItem* getItem() const;
    LLViewerInventoryCategory* getCategory() const;
protected:
    static LLUUID sContextMenuItemID;  // Only valid while the context menu is open.
    U32 mAttachPt;
    bool mIsMultiObject;
>>>>>>> 1a8a5404
};

class LLLSLTextBridge : public LLItemBridge
{
public:
    LLLSLTextBridge(LLInventoryPanel* inventory,
                    LLFolderView* root,
                    const LLUUID& uuid ) :
        LLItemBridge(inventory, root, uuid) {}
    virtual void openItem();
};

class LLWearableBridge : public LLItemBridge
{
public:
<<<<<<< HEAD
	LLWearableBridge(LLInventoryPanel* inventory, 
					 LLFolderView* root, 
					 const LLUUID& uuid, 
					 LLAssetType::EType asset_type, 
					 LLInventoryType::EType inv_type, 
					 LLWearableType::EType wearable_type);
	virtual LLUIImagePtr getIcon() const;
	virtual void	performAction(LLInventoryModel* model, std::string action);
	virtual void	openItem();
    virtual bool isItemWearable() const { return true; }
	virtual void	buildContextMenu(LLMenuGL& menu, U32 flags);
	virtual std::string getLabelSuffix() const;
	virtual bool renameItem(const std::string& new_name);
	virtual LLWearableType::EType getWearableType() const { return mWearableType; }

	static void		onWearOnAvatar( void* userdata );	// Access to wearOnAvatar() from menu
	static bool		canWearOnAvatar( void* userdata );
//	static void		onWearOnAvatarArrived( LLViewerWearable* wearable, void* userdata );
	void			wearOnAvatar();

//	static void		onWearAddOnAvatarArrived( LLViewerWearable* wearable, void* userdata );
	void			wearAddOnAvatar();

	static bool		canEditOnAvatar( void* userdata );	// Access to editOnAvatar() from menu
	static void		onEditOnAvatar( void* userdata );
	void			editOnAvatar();

	static bool		canRemoveFromAvatar( void* userdata );
	void			removeFromAvatar();
=======
    LLWearableBridge(LLInventoryPanel* inventory,
                     LLFolderView* root,
                     const LLUUID& uuid,
                     LLAssetType::EType asset_type,
                     LLInventoryType::EType inv_type,
                     LLWearableType::EType wearable_type);
    virtual LLUIImagePtr getIcon() const;
    virtual void    performAction(LLInventoryModel* model, std::string action);
    virtual void    openItem();
    virtual bool isItemWearable() const { return true; }
    virtual void    buildContextMenu(LLMenuGL& menu, U32 flags);
    virtual std::string getLabelSuffix() const;
    virtual bool renameItem(const std::string& new_name);
    virtual LLWearableType::EType getWearableType() const { return mWearableType; }

    static void     onWearOnAvatar( void* userdata );   // Access to wearOnAvatar() from menu
    static bool     canWearOnAvatar( void* userdata );
//  static void     onWearOnAvatarArrived( LLViewerWearable* wearable, void* userdata );
    void            wearOnAvatar();

//  static void     onWearAddOnAvatarArrived( LLViewerWearable* wearable, void* userdata );
    void            wearAddOnAvatar();

    static bool     canEditOnAvatar( void* userdata );  // Access to editOnAvatar() from menu
    static void     onEditOnAvatar( void* userdata );
    void            editOnAvatar();

    static bool     canRemoveFromAvatar( void* userdata );
    void            removeFromAvatar();
>>>>>>> 1a8a5404
protected:
    LLAssetType::EType mAssetType;
    LLWearableType::EType  mWearableType;
};

class LLLinkItemBridge : public LLItemBridge
{
public:
    LLLinkItemBridge(LLInventoryPanel* inventory,
                     LLFolderView* root,
                     const LLUUID& uuid) :
        LLItemBridge(inventory, root, uuid) {}
    virtual const std::string& getPrefix() { return sPrefix; }
    virtual void buildContextMenu(LLMenuGL& menu, U32 flags);
protected:
    static std::string sPrefix;
};

class LLUnknownItemBridge : public LLItemBridge
{
public:
    LLUnknownItemBridge(LLInventoryPanel* inventory,
        LLFolderView* root,
        const LLUUID& uuid) :
        LLItemBridge(inventory, root, uuid) {}
    virtual LLUIImagePtr getIcon() const;
    virtual void buildContextMenu(LLMenuGL& menu, U32 flags);
};

class LLLinkFolderBridge : public LLItemBridge
{
public:
    LLLinkFolderBridge(LLInventoryPanel* inventory,
                       LLFolderView* root,
                       const LLUUID& uuid) :
        LLItemBridge(inventory, root, uuid) {}
    virtual const std::string& getPrefix() { return sPrefix; }
    virtual LLUIImagePtr getIcon() const;
    virtual void buildContextMenu(LLMenuGL& menu, U32 flags);
    virtual void performAction(LLInventoryModel* model, std::string action);
    virtual void gotoItem();
protected:
    const LLUUID &getFolderID() const;
    static std::string sPrefix;
};


class LLSettingsBridge : public LLItemBridge
{
public:
    LLSettingsBridge(LLInventoryPanel* inventory,
        LLFolderView* root,
        const LLUUID& uuid,
        LLSettingsType::type_e settings_type);
    virtual LLUIImagePtr getIcon() const;
<<<<<<< HEAD
    virtual void	performAction(LLInventoryModel* model, std::string action);
    virtual void	openItem();
    virtual bool	isMultiPreviewAllowed() { return false; }
    virtual void	buildContextMenu(LLMenuGL& menu, U32 flags);
=======
    virtual void    performAction(LLInventoryModel* model, std::string action);
    virtual void    openItem();
    virtual bool    isMultiPreviewAllowed() { return false; }
    virtual void    buildContextMenu(LLMenuGL& menu, U32 flags);
>>>>>>> 1a8a5404
    virtual bool    renameItem(const std::string& new_name);
    virtual bool    isItemRenameable() const;
    virtual LLSettingsType::type_e getSettingsType() const { return mSettingsType; }

protected:
    bool            canUpdateRegion() const;
    bool            canUpdateParcel() const;

    LLSettingsType::type_e mSettingsType;

};
class LLMaterialBridge : public LLItemBridge
{
public:
    LLMaterialBridge(LLInventoryPanel* inventory,
                     LLFolderView* root,
                     const LLUUID& uuid) :
        LLItemBridge(inventory, root, uuid) {}
    virtual void openItem();
    virtual void buildContextMenu(LLMenuGL& menu, U32 flags);
};

//~~~~~~~~~~~~~~~~~~~~~~~~~~~~~~~~~~~~~~~~~~~~~~~~~~~~~~~~~~~~~~~~~~~~~~~~~~~~~
// Class LLInvFVBridgeAction
//
// This is an implementation class to be able to
// perform action to view inventory items.
//
//~~~~~~~~~~~~~~~~~~~~~~~~~~~~~~~~~~~~~~~~~~~~~~~~~~~~~~~~~~~~~~~~~~~~~~~~~~~~~
class LLInvFVBridgeAction
{
public:
    // This method is a convenience function which creates the correct
    // type of bridge action based on some basic information.
    static LLInvFVBridgeAction* createAction(LLAssetType::EType asset_type,
                                             const LLUUID& uuid,
                                             LLInventoryModel* model);
    static void doAction(LLAssetType::EType asset_type,
                         const LLUUID& uuid, LLInventoryModel* model);
    static void doAction(const LLUUID& uuid, LLInventoryModel* model);

    virtual void doIt() {};
    virtual ~LLInvFVBridgeAction() {} // need this because of warning on OSX
protected:
    LLInvFVBridgeAction(const LLUUID& id, LLInventoryModel* model) :
        mUUID(id), mModel(model) {}
    LLViewerInventoryItem* getItem() const;
protected:
    const LLUUID& mUUID; // item id
    LLInventoryModel* mModel;
};


//~~~~~~~~~~~~~~~~~~~~~~~~~~~~~~~~~~~~~~~~~~~~~~~~~~~~~~~~~~~~~~~~~~~~~~~~~~~~~
// Recent Inventory Panel related classes
//~~~~~~~~~~~~~~~~~~~~~~~~~~~~~~~~~~~~~~~~~~~~~~~~~~~~~~~~~~~~~~~~~~~~~~~~~~~~~

// Overridden version of the Inventory-Folder-View-Bridge for Folders
class LLRecentItemsFolderBridge : public LLFolderBridge
{
    friend class LLInvFVBridgeAction;
public:
    // Creates context menu for Folders related to Recent Inventory Panel.
    // Uses base logic and than removes from visible items "New..." menu items.
    LLRecentItemsFolderBridge(LLInventoryType::EType type,
                              LLInventoryPanel* inventory,
                              LLFolderView* root,
                              const LLUUID& uuid) :
        LLFolderBridge(inventory, root, uuid)
    {
        mInvType = type;
    }
    /*virtual*/ void buildContextMenu(LLMenuGL& menu, U32 flags);
};

// Bridge builder to create Inventory-Folder-View-Bridge for Recent Inventory Panel
class LLRecentInventoryBridgeBuilder : public LLInventoryFolderViewModelBuilder
{
public:
    LLRecentInventoryBridgeBuilder() {}
    // Overrides FolderBridge for Recent Inventory Panel.
    // It use base functionality for bridges other than FolderBridge.
    virtual LLInvFVBridge* createBridge(LLAssetType::EType asset_type,
        LLAssetType::EType actual_asset_type,
        LLInventoryType::EType inv_type,
        LLInventoryPanel* inventory,
        LLFolderViewModelInventory* view_model,
        LLFolderView* root,
        const LLUUID& uuid,
        U32 flags = 0x00) const;
};

//~~~~~~~~~~~~~~~~~~~~~~~~~~~~~~~~~~~~~~~~~~~~~~~~~~~~~~~~~~~~~~~~~~~~~~~~~~~~~
// Worn Inventory Panel related classes
//~~~~~~~~~~~~~~~~~~~~~~~~~~~~~~~~~~~~~~~~~~~~~~~~~~~~~~~~~~~~~~~~~~~~~~~~~~~~~

// Overridden version of the Inventory-Folder-View-Bridge for Folders
class LLWornItemsFolderBridge : public LLFolderBridge
{
public:
    // Creates context menu for Folders related to Worn Inventory Panel.
    // Uses base logic and than removes from visible items "New..." menu items.
    LLWornItemsFolderBridge(LLInventoryType::EType type,
                              LLInventoryPanel* inventory,
                              LLFolderView* root,
                              const LLUUID& uuid) :
        LLFolderBridge(inventory, root, uuid)
    {
        mInvType = type;
    }
    /*virtual*/ void buildContextMenu(LLMenuGL& menu, U32 flags);
};

// Bridge builder to create Inventory-Folder-View-Bridge for Worn Inventory Panel
class LLWornInventoryBridgeBuilder : public LLInventoryFolderViewModelBuilder
{
public:
    // Overrides FolderBridge for Worn Inventory Panel.
    // It use base functionality for bridges other than FolderBridge.
    virtual LLInvFVBridge* createBridge(LLAssetType::EType asset_type,
        LLAssetType::EType actual_asset_type,
        LLInventoryType::EType inv_type,
        LLInventoryPanel* inventory,
        LLFolderViewModelInventory* view_model,
        LLFolderView* root,
        const LLUUID& uuid,
        U32 flags = 0x00) const;
};

//~~~~~~~~~~~~~~~~~~~~~~~~~~~~~~~~~~~~~~~~~~~~~~~~~~~~~~~~~~~~~~~~~~~~~~~~~~~~~
// Worn Inventory Panel related classes
//~~~~~~~~~~~~~~~~~~~~~~~~~~~~~~~~~~~~~~~~~~~~~~~~~~~~~~~~~~~~~~~~~~~~~~~~~~~~~

// Overridden version of the Inventory-Folder-View-Bridge for Folders
class LLWornItemsFolderBridge : public LLFolderBridge
{
public:
	// Creates context menu for Folders related to Worn Inventory Panel.
	// Uses base logic and than removes from visible items "New..." menu items.
	LLWornItemsFolderBridge(LLInventoryType::EType type,
							  LLInventoryPanel* inventory,
							  LLFolderView* root,
							  const LLUUID& uuid) :
		LLFolderBridge(inventory, root, uuid)
	{
		mInvType = type;
	}
	/*virtual*/ void buildContextMenu(LLMenuGL& menu, U32 flags);
};

// Bridge builder to create Inventory-Folder-View-Bridge for Worn Inventory Panel
class LLWornInventoryBridgeBuilder : public LLInventoryFolderViewModelBuilder
{
public:
	// Overrides FolderBridge for Worn Inventory Panel.
	// It use base functionality for bridges other than FolderBridge.
	virtual LLInvFVBridge* createBridge(LLAssetType::EType asset_type,
		LLAssetType::EType actual_asset_type,
		LLInventoryType::EType inv_type,
		LLInventoryPanel* inventory,
		LLFolderViewModelInventory* view_model,
		LLFolderView* root,
		const LLUUID& uuid,
		U32 flags = 0x00) const;
};

//~~~~~~~~~~~~~~~~~~~~~~~~~~~~~~~~~~~~~~~~~~~~~~~~~~~~~~~~~~~~~~~~~~~~~~~~~~~~~
// Marketplace Inventory Panel related classes
//~~~~~~~~~~~~~~~~~~~~~~~~~~~~~~~~~~~~~~~~~~~~~~~~~~~~~~~~~~~~~~~~~~~~~~~~~~~~~

class LLMarketplaceFolderBridge : public LLFolderBridge
{
public:
    // Overloads some display related methods specific to folders in a marketplace floater context
    LLMarketplaceFolderBridge(LLInventoryPanel* inventory,
                              LLFolderView* root,
                              const LLUUID& uuid);

    virtual LLUIImagePtr getIcon() const;
    virtual LLUIImagePtr getIconOpen() const;
    virtual std::string getLabelSuffix() const;
    virtual LLFontGL::StyleFlags getLabelStyle() const;

private:
    LLUIImagePtr getMarketplaceFolderIcon(bool is_open) const;
    // Those members are mutable because they are cached variablse to speed up display, not a state variables
    mutable S32 m_depth;
    mutable S32 m_stockCountCache;
};


void rez_attachment(LLViewerInventoryItem* item,
                    LLViewerJointAttachment* attachment,
                    bool replace = false);

// Move items from an in-world object's "Contents" folder to a specified
// folder in agent inventory.
<<<<<<< HEAD
bool move_inv_category_world_to_agent(const LLUUID& object_id, 
									  const LLUUID& category_id,
									  bool drop,
									  std::function<void(S32, void*, const LLMoveInv *)> callback = NULL,
									  void* user_data = NULL,
									  LLInventoryFilter* filter = NULL);
=======
bool move_inv_category_world_to_agent(const LLUUID& object_id,
                                      const LLUUID& category_id,
                                      bool drop,
                                      std::function<void(S32, void*, const LLMoveInv *)> callback = NULL,
                                      void* user_data = NULL,
                                      LLInventoryFilter* filter = NULL);
>>>>>>> 1a8a5404

// Utility function to hide all entries except those in the list
// Can be called multiple times on the same menu (e.g. if multiple items
// are selected).  If "append" is false, then only common enabled items
// are set as enabled.
void hide_context_entries(LLMenuGL& menu,
                          const menuentry_vec_t &entries_to_show,
                          const menuentry_vec_t &disabled_entries);

// Helper functions to classify actions.
bool isAddAction(const std::string& action);
bool isRemoveAction(const std::string& action);
bool isMarketplaceCopyAction(const std::string& action);
bool isMarketplaceSendAction(const std::string& action);

class LLFolderViewGroupedItemBridge: public LLFolderViewGroupedItemModel
{
public:
    LLFolderViewGroupedItemBridge();
    virtual void groupFilterContextMenu(folder_view_item_deque& selected_items, LLMenuGL& menu);
    bool canWearSelected(const uuid_vec_t& item_ids) const;
};

struct LLMoveInv
{
    LLUUID mObjectID;
    LLUUID mCategoryID;
    two_uuids_list_t mMoveList;
    std::function<void(S32, void*, const LLMoveInv*)> mCallback;
    void* mUserData;
};

void warn_move_inventory(LLViewerObject* object, std::shared_ptr<LLMoveInv> move_inv);
bool move_task_inventory_callback(const LLSD& notification, const LLSD& response, std::shared_ptr<LLMoveInv>);

#endif // LL_LLINVENTORYBRIDGE_H<|MERGE_RESOLUTION|>--- conflicted
+++ resolved
@@ -86,27 +86,6 @@
     //--------------------------------------------------------------------
     virtual const LLUUID& getUUID() const { return mUUID; }
     virtual const LLUUID& getThumbnailUUID() const { return LLUUID::null; }
-<<<<<<< HEAD
-	virtual void clearDisplayName() { mDisplayName.clear(); }
-	virtual void restoreItem() {}
-	virtual void restoreToWorld() {}
-
-	//--------------------------------------------------------------------
-	// Inherited LLFolderViewModelItemInventory functions
-	//--------------------------------------------------------------------
-	virtual const std::string& getName() const;
-	virtual const std::string& getDisplayName() const;
-	const std::string& getSearchableName() const { return mSearchableName; }
-
-	std::string getSearchableDescription() const;
-	std::string getSearchableCreatorName() const;
-	std::string getSearchableUUIDString() const;
-	std::string getSearchableAll() const; // <FS:Ansariel> Zi's extended inventory search
-
-	virtual PermissionMask getPermissionMask() const;
-	virtual LLFolderType::EType getPreferredType() const;
-	virtual time_t getCreationDate() const;
-=======
     virtual void clearDisplayName() { mDisplayName.clear(); }
     virtual void restoreItem() {}
     virtual void restoreToWorld() {}
@@ -126,50 +105,12 @@
     virtual PermissionMask getPermissionMask() const;
     virtual LLFolderType::EType getPreferredType() const;
     virtual time_t getCreationDate() const;
->>>>>>> 1a8a5404
         virtual void setCreationDate(time_t creation_date_utc);
     virtual LLFontGL::StyleFlags getLabelStyle() const { return LLFontGL::NORMAL; }
     virtual std::string getLabelSuffix() const { return LLStringUtil::null; }
     virtual void openItem() {}
     virtual void closeItem() {}
     virtual void navigateToFolder(bool new_window = false, bool change_mode = false);
-<<<<<<< HEAD
-	virtual void showProperties();
-	virtual bool isItemRenameable() const { return true; }
-	virtual bool isMultiPreviewAllowed() { return true; }
-	//virtual bool renameItem(const std::string& new_name) {}
-	virtual bool isItemRemovable() const;
-	virtual bool isItemMovable() const;
-	virtual bool isItemInTrash() const;
-    virtual bool isItemInOutfits() const;
-	virtual bool isLink() const;
-	virtual bool isLibraryItem() const;
-	//virtual bool removeItem() = 0;
-	virtual void removeBatch(std::vector<LLFolderViewModelItem*>& batch);
-	virtual void move(LLFolderViewModelItem* new_parent_bridge) {}
-    virtual bool isItemCopyable(bool can_copy_as_link = true) const { return false; }
-// [SL:KB] - Patch: Inventory-Links | Checked: 2013-09-19 (Catznip-3.6)
-	virtual bool isItemLinkable() const { return false; }
-// [/SL:KB]
-	virtual bool copyToClipboard() const;
-	virtual bool cutToClipboard();
-	virtual bool isCutToClipboard();
-	virtual bool isClipboardPasteable() const;
-	virtual bool isClipboardPasteableAsLink() const;
-	virtual void pasteFromClipboard() {}
-	virtual void pasteLinkFromClipboard() {}
-	void getClipboardEntries(bool show_asset_id, menuentry_vec_t &items, 
-							 menuentry_vec_t &disabled_items, U32 flags);
-	virtual void buildContextMenu(LLMenuGL& menu, U32 flags);
-    virtual LLToolDragAndDrop::ESource getDragSource() const;
-	virtual bool startDrag(EDragAndDropType* type, LLUUID* id) const;
-	virtual bool dragOrDrop(MASK mask, bool drop,
-							EDragAndDropType cargo_type,
-							void* cargo_data,
-							std::string& tooltip_msg) { return false; }
-	virtual LLInventoryType::EType getInventoryType() const { return mInvType; }
-	virtual LLWearableType::EType getWearableType() const { return LLWearableType::WT_NONE; }
-=======
     virtual void showProperties();
     virtual bool isItemRenameable() const { return true; }
     virtual bool isMultiPreviewAllowed() { return true; }
@@ -205,7 +146,6 @@
                             std::string& tooltip_msg) { return false; }
     virtual LLInventoryType::EType getInventoryType() const { return mInvType; }
     virtual LLWearableType::EType getWearableType() const { return LLWearableType::WT_NONE; }
->>>>>>> 1a8a5404
     virtual LLSettingsType::type_e getSettingsType() const { return LLSettingsType::ST_NONE; }
         EInventorySortGroup getSortGroup()  const { return SG_ITEM; }
     virtual LLInventoryObject* getInventoryObject() const;
@@ -232,60 +172,7 @@
     // <FS:Ansariel> Move to default folder
     virtual void addMoveToDefaultFolderMenuOption(menuentry_vec_t& items);
 
-	// <FS:Ansariel> Move to default folder
-	virtual void addMoveToDefaultFolderMenuOption(menuentry_vec_t& items);
-
-protected:
-<<<<<<< HEAD
-	LLInvFVBridge(LLInventoryPanel* inventory, LLFolderView* root, const LLUUID& uuid);
-
-	LLInventoryModel* getInventoryModel() const;
-	LLInventoryFilter* getInventoryFilter() const;
-	
-	bool isLinkedObjectInTrash() const; // Is this obj or its baseobj in the trash?
-	bool isLinkedObjectMissing() const; // Is this a linked obj whose baseobj is not in inventory?
-
-	bool isAgentInventory() const; // false if lost or in the inventory library
-	bool isCOFFolder() const;       // true if COF or descendant of
-	bool isInboxFolder() const;     // true if COF or descendant of   marketplace inbox
-
-	bool isMarketplaceListingsFolder() const;     // true if descendant of Marketplace listings folder
-
-// [SL:KB] - Patch: Inventory-Misc | Checked: 2011-05-28 (Catznip-2.6.0a) | Added: Catznip-2.6.0a
-	bool isLibraryInventory() const;
-	bool isLostInventory() const;
-// [/SL:KB]
-// <FS:TT> Client LSL Bridge
-	bool isLockedFolder(bool ignore_setting = false) const;
-// </FS:TT>
-
-	virtual bool isItemPermissive() const;
-	static void changeItemParent(LLInventoryModel* model,
-								 LLViewerInventoryItem* item,
-								 const LLUUID& new_parent,
-								 bool restamp);
-	static void changeCategoryParent(LLInventoryModel* model,
-									 LLViewerInventoryCategory* item,
-									 const LLUUID& new_parent,
-									 bool restamp);
-	void removeBatchNoCheck(std::vector<LLFolderViewModelItem*>& batch);
-    
-    bool callback_cutToClipboard(const LLSD& notification, const LLSD& response);
-    bool perform_cutToClipboard();
-
-	LLHandle<LLInventoryPanel> mInventoryPanel;
-	LLFolderView* mRoot;
-	const LLUUID mUUID;	// item id
-	LLInventoryType::EType mInvType;
-	bool						mIsLink;
-	LLTimer						mTimeSinceRequestStart;
-	mutable std::string			mDisplayName;
-	mutable std::string			mSearchableName;
-
-	void purgeItem(LLInventoryModel *model, const LLUUID &uuid);
-	void removeObject(LLInventoryModel *model, const LLUUID &uuid);
-	virtual void buildDisplayName() const {}
-=======
+protected:
     LLInvFVBridge(LLInventoryPanel* inventory, LLFolderView* root, const LLUUID& uuid);
 
     LLInventoryModel* getInventoryModel() const;
@@ -334,7 +221,6 @@
     void purgeItem(LLInventoryModel *model, const LLUUID &uuid);
     void removeObject(LLInventoryModel *model, const LLUUID &uuid);
     virtual void buildDisplayName() const {}
->>>>>>> 1a8a5404
 };
 
 //~~~~~~~~~~~~~~~~~~~~~~~~~~~~~~~~~~~~~~~~~~~~~~~~~~~~~~~~~~~~~~~~~~~~~~~~~~~~~
@@ -361,44 +247,6 @@
 class LLItemBridge : public LLInvFVBridge
 {
 public:
-<<<<<<< HEAD
-	LLItemBridge(LLInventoryPanel* inventory, 
-				 LLFolderView* root,
-				 const LLUUID& uuid) :
-		LLInvFVBridge(inventory, root, uuid) {}
-
-	typedef boost::function<void(std::string& slurl)> slurl_callback_t;
-
-	virtual void performAction(LLInventoryModel* model, std::string action);
-	virtual void selectItem();
-	virtual void restoreItem();
-	virtual void restoreToWorld();
-	virtual void gotoItem();
-	virtual LLUIImagePtr getIcon() const;
-	virtual std::string getLabelSuffix() const;
-	virtual LLFontGL::StyleFlags getLabelStyle() const;
-	virtual PermissionMask getPermissionMask() const;
-	virtual time_t getCreationDate() const;
-	virtual bool isItemRenameable() const;
-	virtual bool renameItem(const std::string& new_name);
-	virtual bool removeItem();
-    virtual bool isItemCopyable(bool can_copy_as_link = true) const;
-// [SL:KB] - Patch: Inventory-Links | Checked: 2013-09-19 (Catznip-3.6)
-	/*virtual*/ bool isItemLinkable() const;
-// [/SL:KB]
-	virtual bool hasChildren() const { return false; }
-	virtual bool isUpToDate() const { return true; }
-	virtual LLUIImagePtr getIconOverlay() const;
-
-	LLViewerInventoryItem* getItem() const;
-    virtual const LLUUID& getThumbnailUUID() const;
-
-protected:
-	bool confirmRemoveItem(const LLSD& notification, const LLSD& response);
-	virtual bool isItemPermissive() const;
-	virtual void buildDisplayName() const;
-	void doActionOnCurSelectedLandmark(LLLandmarkList::loaded_callback_t cb);
-=======
     LLItemBridge(LLInventoryPanel* inventory,
                  LLFolderView* root,
                  const LLUUID& uuid) :
@@ -435,7 +283,6 @@
     virtual bool isItemPermissive() const;
     virtual void buildDisplayName() const;
     void doActionOnCurSelectedLandmark(LLLandmarkList::loaded_callback_t cb);
->>>>>>> 1a8a5404
 
 private:
     void doShowOnMap(LLLandmark* landmark);
@@ -444,20 +291,6 @@
 class LLFolderBridge : public LLInvFVBridge
 {
 public:
-<<<<<<< HEAD
-	LLFolderBridge(LLInventoryPanel* inventory, 
-				   LLFolderView* root,
-				   const LLUUID& uuid) 
-	:	LLInvFVBridge(inventory, root, uuid),
-		mCallingCards(false),
-		mWearables(false),
-		mIsLoading(false),
-		mShowDescendantsCount(false)
-	{}
-		
-	bool dragItemIntoFolder(LLInventoryItem* inv_item, bool drop, std::string& tooltip_msg, bool user_confirm = true, LLPointer<LLInventoryCallback> cb = NULL);
-	bool dragCategoryIntoFolder(LLInventoryCategory* inv_category, bool drop, std::string& tooltip_msg, bool is_link = false, bool user_confirm = true, LLPointer<LLInventoryCallback> cb = NULL);
-=======
     LLFolderBridge(LLInventoryPanel* inventory,
                    LLFolderView* root,
                    const LLUUID& uuid);
@@ -466,28 +299,11 @@
 
     bool dragItemIntoFolder(LLInventoryItem* inv_item, bool drop, std::string& tooltip_msg, bool user_confirm = true, LLPointer<LLInventoryCallback> cb = NULL);
     bool dragCategoryIntoFolder(LLInventoryCategory* inv_category, bool drop, std::string& tooltip_msg, bool is_link = false, bool user_confirm = true, LLPointer<LLInventoryCallback> cb = NULL);
->>>>>>> 1a8a5404
     void callback_dropItemIntoFolder(const LLSD& notification, const LLSD& response, LLInventoryItem* inv_item);
     void callback_dropCategoryIntoFolder(const LLSD& notification, const LLSD& response, LLInventoryCategory* inv_category);
 
     virtual void buildDisplayName() const;
 
-<<<<<<< HEAD
-	virtual void performAction(LLInventoryModel* model, std::string action);
-	virtual void openItem();
-	virtual void closeItem();
-	virtual bool isItemRenameable() const;
-	virtual void selectItem();
-	virtual void restoreItem();
-
-	virtual LLFolderType::EType getPreferredType() const;
-	virtual LLUIImagePtr getIcon() const;
-	virtual LLUIImagePtr getIconOpen() const;
-	virtual LLUIImagePtr getIconOverlay() const;
-	static LLUIImagePtr getIcon(LLFolderType::EType preferred_type);
-	virtual std::string getLabelSuffix() const;
-	virtual LLFontGL::StyleFlags getLabelStyle() const;
-=======
     virtual void performAction(LLInventoryModel* model, std::string action);
     virtual void openItem();
     virtual void closeItem();
@@ -502,41 +318,10 @@
     static LLUIImagePtr getIcon(LLFolderType::EType preferred_type);
     virtual std::string getLabelSuffix() const;
     virtual LLFontGL::StyleFlags getLabelStyle() const;
->>>>>>> 1a8a5404
     virtual const LLUUID& getThumbnailUUID() const;
 
     void setShowDescendantsCount(bool show_count) {mShowDescendantsCount = show_count;}
 
-<<<<<<< HEAD
-	virtual bool renameItem(const std::string& new_name);
-
-	virtual bool removeItem();
-	bool removeSystemFolder();
-	bool removeItemResponse(const LLSD& notification, const LLSD& response);
-    void updateHierarchyCreationDate(time_t date);
-
-	virtual void pasteFromClipboard();
-	virtual void pasteLinkFromClipboard();
-	virtual void buildContextMenu(LLMenuGL& menu, U32 flags);
-	virtual bool hasChildren() const;
-	virtual bool dragOrDrop(MASK mask, bool drop,
-							EDragAndDropType cargo_type,
-							void* cargo_data,
-							std::string& tooltip_msg);
-
-	virtual bool isItemRemovable() const;
-	virtual bool isItemMovable() const ;
-	virtual bool isUpToDate() const;
-    virtual bool isItemCopyable(bool can_copy_as_link = true) const;
-// [SL:KB] - Patch: Inventory-Links | Checked: 2013-09-19 (Catznip-3.6)
-	/*virtual*/ bool isItemLinkable() const;
-// [/SL:KB]
-	virtual bool isClipboardPasteable() const;
-	virtual bool isClipboardPasteableAsLink() const;
-	
-	EInventorySortGroup getSortGroup()  const;
-	virtual void update();
-=======
     virtual bool renameItem(const std::string& new_name);
 
     virtual bool removeItem();
@@ -565,7 +350,6 @@
 
     EInventorySortGroup getSortGroup()  const;
     virtual void update();
->>>>>>> 1a8a5404
 
     static void createWearable(LLFolderBridge* bridge, LLWearableType::EType type);
 
@@ -579,51 +363,12 @@
 
     // <FS:Ansariel> FIRE-29342: Protect folder option
     virtual bool isProtected() const;
-
-	// <FS:Ansariel> Special for locked folders
-	virtual bool isLocked() const;
-
-	// <FS:Ansariel> FIRE-29342: Protect folder option
-	virtual bool isProtected() const;
 
 protected:
     void buildContextMenuOptions(U32 flags, menuentry_vec_t& items,   menuentry_vec_t& disabled_items);
     void buildContextMenuFolderOptions(U32 flags, menuentry_vec_t& items,   menuentry_vec_t& disabled_items);
     void addOpenFolderMenuOptions(U32 flags, menuentry_vec_t& items);
 
-<<<<<<< HEAD
-	//--------------------------------------------------------------------
-	// Menu callbacks
-	//--------------------------------------------------------------------
-	static void pasteClipboard(void* user_data);
-	static void createNewShirt(void* user_data);
-	static void createNewPants(void* user_data);
-	static void createNewShoes(void* user_data);
-	static void createNewSocks(void* user_data);
-	static void createNewJacket(void* user_data);
-	static void createNewSkirt(void* user_data);
-	static void createNewGloves(void* user_data);
-	static void createNewUndershirt(void* user_data);
-	static void createNewUnderpants(void* user_data);
-	static void createNewShape(void* user_data);
-	static void createNewSkin(void* user_data);
-	static void createNewHair(void* user_data);
-	static void createNewEyes(void* user_data);
-
-	bool checkFolderForContentsOfType(LLInventoryModel* model, LLInventoryCollectFunctor& typeToCheck);
-
-	void modifyOutfit(bool append);
-	void copyOutfitToClipboard();
-	void determineFolderType();
-
-	void dropToFavorites(LLInventoryItem* inv_item, LLPointer<LLInventoryCallback> cb = NULL);
-	void dropToOutfit(LLInventoryItem* inv_item, bool move_is_into_current_outfit, LLPointer<LLInventoryCallback> cb = NULL);
-	void dropToMyOutfits(LLInventoryCategory* inv_cat, LLPointer<LLInventoryCallback> cb = NULL);
-
-	//--------------------------------------------------------------------
-	// Messy hacks for handling folder options
-	//--------------------------------------------------------------------
-=======
     //--------------------------------------------------------------------
     // Menu callbacks
     //--------------------------------------------------------------------
@@ -655,7 +400,6 @@
     //--------------------------------------------------------------------
     // Messy hacks for handling folder options
     //--------------------------------------------------------------------
->>>>>>> 1a8a5404
 public:
     static LLHandle<LLFolderBridge> sSelf;
     static void staticFolderOptionsMenu();
@@ -747,34 +491,12 @@
     virtual LLUIImagePtr getIcon() const;
     virtual void openItem();
 protected:
-<<<<<<< HEAD
-	bool mVisited;
-=======
     bool mVisited;
->>>>>>> 1a8a5404
 };
 
 class LLCallingCardBridge : public LLItemBridge
 {
 public:
-<<<<<<< HEAD
-	LLCallingCardBridge(LLInventoryPanel* inventory, 
-						LLFolderView* folder,
-						const LLUUID& uuid );
-	~LLCallingCardBridge();
-	virtual std::string getLabelSuffix() const;
-	//virtual const std::string& getDisplayName() const;
-	virtual LLUIImagePtr getIcon() const;
-	virtual void performAction(LLInventoryModel* model, std::string action);
-	virtual void openItem();
-	virtual void buildContextMenu(LLMenuGL& menu, U32 flags);
-	virtual bool dragOrDrop(MASK mask, bool drop,
-							EDragAndDropType cargo_type,
-							void* cargo_data,
-							std::string& tooltip_msg);
-	void refreshFolderViewItem();
-	void checkSearchBySuffixChanges();
-=======
     LLCallingCardBridge(LLInventoryPanel* inventory,
                         LLFolderView* folder,
                         const LLUUID& uuid );
@@ -791,7 +513,6 @@
                             std::string& tooltip_msg);
     void refreshFolderViewItem();
     void checkSearchBySuffixChanges();
->>>>>>> 1a8a5404
 protected:
     LLCallingCardObserver* mObserver;
     LLUUID mCreatorUUID;
@@ -811,21 +532,6 @@
 class LLGestureBridge : public LLItemBridge
 {
 public:
-<<<<<<< HEAD
-	LLGestureBridge(LLInventoryPanel* inventory, 
-					LLFolderView* root,
-					const LLUUID& uuid) :
-		LLItemBridge(inventory, root, uuid) {}
-	// Only suffix for gesture items, not task items, because only
-	// gestures in your inventory can be active.
-	virtual LLFontGL::StyleFlags getLabelStyle() const;
-	virtual std::string getLabelSuffix() const;
-	virtual void performAction(LLInventoryModel* model, std::string action);
-	virtual void openItem();
-	virtual bool removeItem();
-	virtual void buildContextMenu(LLMenuGL& menu, U32 flags);
-	static void playGesture(const LLUUID& item_id);
-=======
     LLGestureBridge(LLInventoryPanel* inventory,
                     LLFolderView* root,
                     const LLUUID& uuid) :
@@ -839,7 +545,6 @@
     virtual bool removeItem();
     virtual void buildContextMenu(LLMenuGL& menu, U32 flags);
     static void playGesture(const LLUUID& item_id);
->>>>>>> 1a8a5404
 };
 
 class LLAnimationBridge : public LLItemBridge
@@ -857,25 +562,6 @@
 class LLObjectBridge : public LLItemBridge
 {
 public:
-<<<<<<< HEAD
-	LLObjectBridge(LLInventoryPanel* inventory, 
-				   LLFolderView* root, 
-				   const LLUUID& uuid, 
-				   LLInventoryType::EType type, 
-				   U32 flags);
-	virtual LLUIImagePtr	getIcon() const;
-	virtual void			performAction(LLInventoryModel* model, std::string action);
-	virtual void			openItem();
-    virtual bool isItemWearable() const { return true; }
-	virtual std::string getLabelSuffix() const;
-	virtual void			buildContextMenu(LLMenuGL& menu, U32 flags);
-	virtual bool renameItem(const std::string& new_name);
-	LLInventoryObject* getObject() const;
-protected:
-	static LLUUID sContextMenuItemID;  // Only valid while the context menu is open.
-	U32 mAttachPt;
-	bool mIsMultiObject;
-=======
     LLObjectBridge(LLInventoryPanel* inventory,
                    LLFolderView* root,
                    const LLUUID& uuid,
@@ -895,7 +581,6 @@
     static LLUUID sContextMenuItemID;  // Only valid while the context menu is open.
     U32 mAttachPt;
     bool mIsMultiObject;
->>>>>>> 1a8a5404
 };
 
 class LLLSLTextBridge : public LLItemBridge
@@ -911,37 +596,6 @@
 class LLWearableBridge : public LLItemBridge
 {
 public:
-<<<<<<< HEAD
-	LLWearableBridge(LLInventoryPanel* inventory, 
-					 LLFolderView* root, 
-					 const LLUUID& uuid, 
-					 LLAssetType::EType asset_type, 
-					 LLInventoryType::EType inv_type, 
-					 LLWearableType::EType wearable_type);
-	virtual LLUIImagePtr getIcon() const;
-	virtual void	performAction(LLInventoryModel* model, std::string action);
-	virtual void	openItem();
-    virtual bool isItemWearable() const { return true; }
-	virtual void	buildContextMenu(LLMenuGL& menu, U32 flags);
-	virtual std::string getLabelSuffix() const;
-	virtual bool renameItem(const std::string& new_name);
-	virtual LLWearableType::EType getWearableType() const { return mWearableType; }
-
-	static void		onWearOnAvatar( void* userdata );	// Access to wearOnAvatar() from menu
-	static bool		canWearOnAvatar( void* userdata );
-//	static void		onWearOnAvatarArrived( LLViewerWearable* wearable, void* userdata );
-	void			wearOnAvatar();
-
-//	static void		onWearAddOnAvatarArrived( LLViewerWearable* wearable, void* userdata );
-	void			wearAddOnAvatar();
-
-	static bool		canEditOnAvatar( void* userdata );	// Access to editOnAvatar() from menu
-	static void		onEditOnAvatar( void* userdata );
-	void			editOnAvatar();
-
-	static bool		canRemoveFromAvatar( void* userdata );
-	void			removeFromAvatar();
-=======
     LLWearableBridge(LLInventoryPanel* inventory,
                      LLFolderView* root,
                      const LLUUID& uuid,
@@ -971,7 +625,6 @@
 
     static bool     canRemoveFromAvatar( void* userdata );
     void            removeFromAvatar();
->>>>>>> 1a8a5404
 protected:
     LLAssetType::EType mAssetType;
     LLWearableType::EType  mWearableType;
@@ -1027,17 +680,10 @@
         const LLUUID& uuid,
         LLSettingsType::type_e settings_type);
     virtual LLUIImagePtr getIcon() const;
-<<<<<<< HEAD
-    virtual void	performAction(LLInventoryModel* model, std::string action);
-    virtual void	openItem();
-    virtual bool	isMultiPreviewAllowed() { return false; }
-    virtual void	buildContextMenu(LLMenuGL& menu, U32 flags);
-=======
     virtual void    performAction(LLInventoryModel* model, std::string action);
     virtual void    openItem();
     virtual bool    isMultiPreviewAllowed() { return false; }
     virtual void    buildContextMenu(LLMenuGL& menu, U32 flags);
->>>>>>> 1a8a5404
     virtual bool    renameItem(const std::string& new_name);
     virtual bool    isItemRenameable() const;
     virtual LLSettingsType::type_e getSettingsType() const { return mSettingsType; }
@@ -1168,43 +814,6 @@
 };
 
 //~~~~~~~~~~~~~~~~~~~~~~~~~~~~~~~~~~~~~~~~~~~~~~~~~~~~~~~~~~~~~~~~~~~~~~~~~~~~~
-// Worn Inventory Panel related classes
-//~~~~~~~~~~~~~~~~~~~~~~~~~~~~~~~~~~~~~~~~~~~~~~~~~~~~~~~~~~~~~~~~~~~~~~~~~~~~~
-
-// Overridden version of the Inventory-Folder-View-Bridge for Folders
-class LLWornItemsFolderBridge : public LLFolderBridge
-{
-public:
-	// Creates context menu for Folders related to Worn Inventory Panel.
-	// Uses base logic and than removes from visible items "New..." menu items.
-	LLWornItemsFolderBridge(LLInventoryType::EType type,
-							  LLInventoryPanel* inventory,
-							  LLFolderView* root,
-							  const LLUUID& uuid) :
-		LLFolderBridge(inventory, root, uuid)
-	{
-		mInvType = type;
-	}
-	/*virtual*/ void buildContextMenu(LLMenuGL& menu, U32 flags);
-};
-
-// Bridge builder to create Inventory-Folder-View-Bridge for Worn Inventory Panel
-class LLWornInventoryBridgeBuilder : public LLInventoryFolderViewModelBuilder
-{
-public:
-	// Overrides FolderBridge for Worn Inventory Panel.
-	// It use base functionality for bridges other than FolderBridge.
-	virtual LLInvFVBridge* createBridge(LLAssetType::EType asset_type,
-		LLAssetType::EType actual_asset_type,
-		LLInventoryType::EType inv_type,
-		LLInventoryPanel* inventory,
-		LLFolderViewModelInventory* view_model,
-		LLFolderView* root,
-		const LLUUID& uuid,
-		U32 flags = 0x00) const;
-};
-
-//~~~~~~~~~~~~~~~~~~~~~~~~~~~~~~~~~~~~~~~~~~~~~~~~~~~~~~~~~~~~~~~~~~~~~~~~~~~~~
 // Marketplace Inventory Panel related classes
 //~~~~~~~~~~~~~~~~~~~~~~~~~~~~~~~~~~~~~~~~~~~~~~~~~~~~~~~~~~~~~~~~~~~~~~~~~~~~~
 
@@ -1235,21 +844,12 @@
 
 // Move items from an in-world object's "Contents" folder to a specified
 // folder in agent inventory.
-<<<<<<< HEAD
-bool move_inv_category_world_to_agent(const LLUUID& object_id, 
-									  const LLUUID& category_id,
-									  bool drop,
-									  std::function<void(S32, void*, const LLMoveInv *)> callback = NULL,
-									  void* user_data = NULL,
-									  LLInventoryFilter* filter = NULL);
-=======
 bool move_inv_category_world_to_agent(const LLUUID& object_id,
                                       const LLUUID& category_id,
                                       bool drop,
                                       std::function<void(S32, void*, const LLMoveInv *)> callback = NULL,
                                       void* user_data = NULL,
                                       LLInventoryFilter* filter = NULL);
->>>>>>> 1a8a5404
 
 // Utility function to hide all entries except those in the list
 // Can be called multiple times on the same menu (e.g. if multiple items
