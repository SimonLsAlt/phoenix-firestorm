--- conflicted
+++ resolved
@@ -160,7 +160,6 @@
 	BOOL isLinkedObjectMissing() const; // Is this a linked obj whose baseobj is not in inventory?
 
 	BOOL isAgentInventory() const; // false if lost or in the inventory library
-<<<<<<< HEAD
 // [SL:KB] - Patch: Inventory-Misc | Checked: 2011-05-28 (Catznip-2.6.0a) | Added: Catznip-2.6.0a
 	BOOL isLibraryInventory() const;
 	BOOL isLostInventory() const;
@@ -170,12 +169,6 @@
 	BOOL isProtectedFolder(bool ignore_setting = false) const;
 // </FS:TT>
 	BOOL isInboxFolder() const; // true if COF or descendent of marketplace inbox
-	BOOL isOutboxFolderDirectParent() const;
-=======
-	BOOL isCOFFolder() const;       // true if COF or descendant of
-	BOOL isInboxFolder() const;     // true if COF or descendant of   marketplace inbox
-
->>>>>>> abf9ccb0
 	BOOL isMarketplaceListingsFolder() const;     // true if descendant of Marketplace listings folder
 
 	// <FS:Ansariel> Inventory Links Replace
