--- conflicted
+++ resolved
@@ -120,14 +120,10 @@
 	//virtual BOOL removeItem() = 0;
 	virtual void removeBatch(std::vector<LLFolderViewModelItem*>& batch);
 	virtual void move(LLFolderViewModelItem* new_parent_bridge) {}
-<<<<<<< HEAD
-	virtual BOOL isItemCopyable() const { return FALSE; }
+    virtual bool isItemCopyable(bool can_copy_as_link = true) const { return false; }
 // [SL:KB] - Patch: Inventory-Links | Checked: 2013-09-19 (Catznip-3.6)
 	virtual bool isItemLinkable() const { return FALSE; }
 // [/SL:KB]
-=======
-    virtual bool isItemCopyable(bool can_copy_as_link = true) const { return false; }
->>>>>>> 609632ea
 	virtual BOOL copyToClipboard() const;
 	virtual BOOL cutToClipboard();
 	virtual bool isCutToClipboard();
@@ -264,14 +260,10 @@
 	virtual BOOL isItemRenameable() const;
 	virtual BOOL renameItem(const std::string& new_name);
 	virtual BOOL removeItem();
-<<<<<<< HEAD
-	virtual BOOL isItemCopyable() const;
+    virtual bool isItemCopyable(bool can_copy_as_link = true) const;
 // [SL:KB] - Patch: Inventory-Links | Checked: 2013-09-19 (Catznip-3.6)
 	/*virtual*/ bool isItemLinkable() const;
 // [/SL:KB]
-=======
-    virtual bool isItemCopyable(bool can_copy_as_link = true) const;
->>>>>>> 609632ea
 	virtual bool hasChildren() const { return FALSE; }
 	virtual BOOL isUpToDate() const { return TRUE; }
 	virtual LLUIImagePtr getIconOverlay() const;
@@ -344,14 +336,10 @@
 	virtual BOOL isItemRemovable() const;
 	virtual BOOL isItemMovable() const ;
 	virtual BOOL isUpToDate() const;
-<<<<<<< HEAD
-	virtual BOOL isItemCopyable() const;
+    virtual bool isItemCopyable(bool can_copy_as_link = true) const;
 // [SL:KB] - Patch: Inventory-Links | Checked: 2013-09-19 (Catznip-3.6)
 	/*virtual*/ bool isItemLinkable() const;
 // [/SL:KB]
-=======
-    virtual bool isItemCopyable(bool can_copy_as_link = true) const;
->>>>>>> 609632ea
 	virtual BOOL isClipboardPasteable() const;
 	virtual BOOL isClipboardPasteableAsLink() const;
 	
