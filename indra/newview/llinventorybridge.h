/** 
 * @file llinventorybridge.h
 * @brief Implementation of the Inventory-Folder-View-Bridge classes.
 *
 * $LicenseInfo:firstyear=2001&license=viewerlgpl$
 * Second Life Viewer Source Code
 * Copyright (C) 2010, Linden Research, Inc.
 * 
 * This library is free software; you can redistribute it and/or
 * modify it under the terms of the GNU Lesser General Public
 * License as published by the Free Software Foundation;
 * version 2.1 of the License only.
 * 
 * This library is distributed in the hope that it will be useful,
 * but WITHOUT ANY WARRANTY; without even the implied warranty of
 * MERCHANTABILITY or FITNESS FOR A PARTICULAR PURPOSE.  See the GNU
 * Lesser General Public License for more details.
 * 
 * You should have received a copy of the GNU Lesser General Public
 * License along with this library; if not, write to the Free Software
 * Foundation, Inc., 51 Franklin Street, Fifth Floor, Boston, MA  02110-1301  USA
 * 
 * Linden Research, Inc., 945 Battery Street, San Francisco, CA  94111  USA
 * $/LicenseInfo$
 */

#ifndef LL_LLINVENTORYBRIDGE_H
#define LL_LLINVENTORYBRIDGE_H

#include "llcallingcard.h"
#include "llfloaterproperties.h"
#include "llfolderviewmodel.h"
#include "llinventorymodel.h"
#include "llinventoryobserver.h"
#include "llinventorypanel.h"
#include "llviewercontrol.h"
#include "llviewerwearable.h"
#include "lltooldraganddrop.h"
#include "lllandmarklist.h"
#include "llfolderviewitem.h"

class LLInventoryFilter;
class LLInventoryPanel;
class LLInventoryModel;
class LLMenuGL;
class LLCallingCardObserver;
class LLViewerJointAttachment;
class LLFolderView;

typedef std::vector<std::string> menuentry_vec_t;

//~~~~~~~~~~~~~~~~~~~~~~~~~~~~~~~~~~~~~~~~~~~~~~~~~~~~~~~~~~~~~~~~~~~~~~~~~~~~~
// Class LLInvFVBridge
//
// Short for Inventory-Folder-View-Bridge. This is an
// implementation class to be able to view inventory items.
//
// You'll want to call LLInvItemFVELister::createBridge() to actually create
// an instance of this class. This helps encapsulate the
// functionality a bit. (except for folders, you can create those
// manually...)
//~~~~~~~~~~~~~~~~~~~~~~~~~~~~~~~~~~~~~~~~~~~~~~~~~~~~~~~~~~~~~~~~~~~~~~~~~~~~~
class LLInvFVBridge : public LLFolderViewModelItemInventory
{
public:
	// This method is a convenience function which creates the correct
	// type of bridge based on some basic information
	static LLInvFVBridge* createBridge(LLAssetType::EType asset_type,
									   LLAssetType::EType actual_asset_type,
									   LLInventoryType::EType inv_type,
									   LLInventoryPanel* inventory,
									   LLFolderViewModelInventory* view_model,
									   LLFolderView* root,
									   const LLUUID& uuid,
									   U32 flags = 0x00);
	virtual ~LLInvFVBridge() {}

	bool canShare() const;
	bool canListOnMarketplace() const;
	bool canListOnMarketplaceNow() const;

	//--------------------------------------------------------------------
	// LLInvFVBridge functionality
	//--------------------------------------------------------------------
	virtual const LLUUID& getUUID() const { return mUUID; }
	virtual void clearDisplayName() { mDisplayName.clear(); }
	virtual void restoreItem() {}
	virtual void restoreToWorld() {}

	//--------------------------------------------------------------------
	// Inherited LLFolderViewModelItemInventory functions
	//--------------------------------------------------------------------
	virtual const std::string& getName() const;
	virtual const std::string& getDisplayName() const;
	const std::string& getSearchableName() const { return mSearchableName; }

	virtual PermissionMask getPermissionMask() const;
	virtual LLFolderType::EType getPreferredType() const;
	virtual time_t getCreationDate() const;
        virtual void setCreationDate(time_t creation_date_utc);
	virtual LLFontGL::StyleFlags getLabelStyle() const { return LLFontGL::NORMAL; }
	virtual std::string getLabelSuffix() const { return LLStringUtil::null; }
	virtual void openItem() {}
	virtual void closeItem() {}
	virtual void showProperties();
	virtual BOOL isItemRenameable() const { return TRUE; }
	//virtual BOOL renameItem(const std::string& new_name) {}
	virtual BOOL isItemRemovable() const;
	virtual BOOL isItemMovable() const;
	virtual BOOL isItemInTrash() const;
	virtual BOOL isLink() const;
	virtual BOOL isLibraryItem() const;
	//virtual BOOL removeItem() = 0;
	virtual void removeBatch(std::vector<LLFolderViewModelItem*>& batch);
	virtual void move(LLFolderViewModelItem* new_parent_bridge) {}
	virtual BOOL isItemCopyable() const { return FALSE; }
	virtual BOOL copyToClipboard() const;
	virtual BOOL cutToClipboard() const;
	virtual BOOL isClipboardPasteable() const;
	virtual BOOL isClipboardPasteableAsLink() const;
	virtual void pasteFromClipboard() {}
	virtual void pasteLinkFromClipboard() {}
	void getClipboardEntries(bool show_asset_id, menuentry_vec_t &items, 
							 menuentry_vec_t &disabled_items, U32 flags);
	virtual void buildContextMenu(LLMenuGL& menu, U32 flags);
    virtual LLToolDragAndDrop::ESource getDragSource() const;
	virtual BOOL startDrag(EDragAndDropType* type, LLUUID* id) const;
	virtual BOOL dragOrDrop(MASK mask, BOOL drop,
							EDragAndDropType cargo_type,
							void* cargo_data,
							std::string& tooltip_msg) { return FALSE; }
	virtual LLInventoryType::EType getInventoryType() const { return mInvType; }
	virtual LLWearableType::EType getWearableType() const { return LLWearableType::WT_NONE; }
        EInventorySortGroup getSortGroup()  const { return SG_ITEM; }
	virtual LLInventoryObject* getInventoryObject() const;


	//--------------------------------------------------------------------
	// Convenience functions for adding various common menu options.
	//--------------------------------------------------------------------
protected:
	virtual void addTrashContextMenuOptions(menuentry_vec_t &items,
											menuentry_vec_t &disabled_items);
	virtual void addDeleteContextMenuOptions(menuentry_vec_t &items,
											 menuentry_vec_t &disabled_items);
	virtual void addOpenRightClickMenuOption(menuentry_vec_t &items);
	virtual void addOutboxContextMenuOptions(U32 flags,
											 menuentry_vec_t &items,
											 menuentry_vec_t &disabled_items);
protected:
	LLInvFVBridge(LLInventoryPanel* inventory, LLFolderView* root, const LLUUID& uuid);

	LLInventoryModel* getInventoryModel() const;
	LLInventoryFilter* getInventoryFilter() const;
	
	BOOL isLinkedObjectInTrash() const; // Is this obj or its baseobj in the trash?
	BOOL isLinkedObjectMissing() const; // Is this a linked obj whose baseobj is not in inventory?

	BOOL isAgentInventory() const; // false if lost or in the inventory library
	BOOL isCOFFolder() const;       // true if COF or descendant of
	BOOL isInboxFolder() const;     // true if COF or descendant of   marketplace inbox

	BOOL isOutboxFolderDirectParent() const;
	const LLUUID getOutboxFolder() const;

	virtual BOOL isItemPermissive() const;
	static void changeItemParent(LLInventoryModel* model,
								 LLViewerInventoryItem* item,
								 const LLUUID& new_parent,
								 BOOL restamp);
	static void changeCategoryParent(LLInventoryModel* model,
									 LLViewerInventoryCategory* item,
									 const LLUUID& new_parent,
									 BOOL restamp);
	void removeBatchNoCheck(std::vector<LLFolderViewModelItem*>& batch);

public:
	BOOL isOutboxFolder() const;    // true if COF or descendant of   marketplace outbox

protected:
	LLHandle<LLInventoryPanel> mInventoryPanel;
	LLFolderView* mRoot;
	const LLUUID mUUID;	// item id
	LLInventoryType::EType mInvType;
	bool						mIsLink;
	LLTimer						mTimeSinceRequestStart;
	mutable std::string			mDisplayName;
	mutable std::string			mSearchableName;

	void purgeItem(LLInventoryModel *model, const LLUUID &uuid);
	virtual void buildDisplayName() const {}
};

//~~~~~~~~~~~~~~~~~~~~~~~~~~~~~~~~~~~~~~~~~~~~~~~~~~~~~~~~~~~~~~~~~~~~~~~~~~~~~
// Class LLInventoryFolderViewModelBuilder
//
// This class intended to build Folder View Model via LLInvFVBridge::createBridge.
// It can be overridden with another way of creation necessary Inventory Folder View Models.
//~~~~~~~~~~~~~~~~~~~~~~~~~~~~~~~~~~~~~~~~~~~~~~~~~~~~~~~~~~~~~~~~~~~~~~~~~~~~~
class LLInventoryFolderViewModelBuilder
{
public:
 	LLInventoryFolderViewModelBuilder() {}
 	virtual ~LLInventoryFolderViewModelBuilder() {}
	virtual LLInvFVBridge* createBridge(LLAssetType::EType asset_type,
										LLAssetType::EType actual_asset_type,
										LLInventoryType::EType inv_type,
										LLInventoryPanel* inventory,
										LLFolderViewModelInventory* view_model,
										LLFolderView* root,
										const LLUUID& uuid,
										U32 flags = 0x00) const;
};

class LLItemBridge : public LLInvFVBridge
{
public:
	LLItemBridge(LLInventoryPanel* inventory, 
				 LLFolderView* root,
				 const LLUUID& uuid) :
		LLInvFVBridge(inventory, root, uuid) {}

	typedef boost::function<void(std::string& slurl)> slurl_callback_t;

	virtual void performAction(LLInventoryModel* model, std::string action);
	virtual void selectItem();
	virtual void restoreItem();
	virtual void restoreToWorld();
	virtual void gotoItem();
	virtual LLUIImagePtr getIcon() const;
	virtual std::string getLabelSuffix() const;
	virtual LLFontGL::StyleFlags getLabelStyle() const;
	virtual PermissionMask getPermissionMask() const;
	virtual time_t getCreationDate() const;
	virtual BOOL isItemRenameable() const;
	virtual BOOL renameItem(const std::string& new_name);
	virtual BOOL removeItem();
	virtual BOOL isItemCopyable() const;
	virtual bool hasChildren() const { return FALSE; }
	virtual BOOL isUpToDate() const { return TRUE; }
	virtual LLUIImagePtr getIconOverlay() const;

	LLViewerInventoryItem* getItem() const;

protected:
	BOOL confirmRemoveItem(const LLSD& notification, const LLSD& response);
	virtual BOOL isItemPermissive() const;
	virtual void buildDisplayName() const;
	void doActionOnCurSelectedLandmark(LLLandmarkList::loaded_callback_t cb);

private:
	void doShowOnMap(LLLandmark* landmark);
};

class LLFolderBridge : public LLInvFVBridge
{
public:
	LLFolderBridge(LLInventoryPanel* inventory, 
				   LLFolderView* root,
				   const LLUUID& uuid) 
	:	LLInvFVBridge(inventory, root, uuid),
		mCallingCards(FALSE),
		mWearables(FALSE),
		mIsLoading(false)
	{}
		
	BOOL dragItemIntoFolder(LLInventoryItem* inv_item, BOOL drop, std::string& tooltip_msg);
	BOOL dragCategoryIntoFolder(LLInventoryCategory* inv_category, BOOL drop, std::string& tooltip_msg);

    virtual void buildDisplayName() const;

	virtual void performAction(LLInventoryModel* model, std::string action);
	virtual void openItem();
	virtual void closeItem();
	virtual BOOL isItemRenameable() const;
	virtual void selectItem();
	virtual void restoreItem();

	virtual LLFolderType::EType getPreferredType() const;
	virtual LLUIImagePtr getIcon() const;
	virtual LLUIImagePtr getIconOpen() const;
	virtual LLUIImagePtr getIconOverlay() const;

	static LLUIImagePtr getIcon(LLFolderType::EType preferred_type);
	
	virtual std::string getLabelSuffix() const;

	virtual BOOL renameItem(const std::string& new_name);

	virtual BOOL removeItem();
	BOOL removeSystemFolder();
	bool removeItemResponse(const LLSD& notification, const LLSD& response);
    void updateHierarchyCreationDate(time_t date);

	virtual void pasteFromClipboard();
	virtual void pasteLinkFromClipboard();
	virtual void buildContextMenu(LLMenuGL& menu, U32 flags);
	virtual bool hasChildren() const;
	virtual BOOL dragOrDrop(MASK mask, BOOL drop,
							EDragAndDropType cargo_type,
							void* cargo_data,
							std::string& tooltip_msg);

	virtual BOOL isItemRemovable() const;
	virtual BOOL isItemMovable() const ;
	virtual BOOL isUpToDate() const;
	virtual BOOL isItemCopyable() const;
	virtual BOOL isClipboardPasteable() const;
	virtual BOOL isClipboardPasteableAsLink() const;
	
	EInventorySortGroup getSortGroup()  const;
	virtual void update();

	static void createWearable(LLFolderBridge* bridge, LLWearableType::EType type);

	LLViewerInventoryCategory* getCategory() const;
	LLHandle<LLFolderBridge> getHandle() { mHandle.bind(this); return mHandle; }

	bool isLoading() { return mIsLoading; }

protected:
	void buildContextMenuOptions(U32 flags, menuentry_vec_t& items,   menuentry_vec_t& disabled_items);
	void buildContextMenuFolderOptions(U32 flags, menuentry_vec_t& items,   menuentry_vec_t& disabled_items);

	//--------------------------------------------------------------------
	// Menu callbacks
	//--------------------------------------------------------------------
	static void pasteClipboard(void* user_data);
	static void createNewShirt(void* user_data);
	static void createNewPants(void* user_data);
	static void createNewShoes(void* user_data);
	static void createNewSocks(void* user_data);
	static void createNewJacket(void* user_data);
	static void createNewSkirt(void* user_data);
	static void createNewGloves(void* user_data);
	static void createNewUndershirt(void* user_data);
	static void createNewUnderpants(void* user_data);
	static void createNewShape(void* user_data);
	static void createNewSkin(void* user_data);
	static void createNewHair(void* user_data);
	static void createNewEyes(void* user_data);

	BOOL checkFolderForContentsOfType(LLInventoryModel* model, LLInventoryCollectFunctor& typeToCheck);

	void modifyOutfit(BOOL append);
	void determineFolderType();

	void dropToFavorites(LLInventoryItem* inv_item);
	void dropToOutfit(LLInventoryItem* inv_item, BOOL move_is_into_current_outfit);

	//--------------------------------------------------------------------
	// Messy hacks for handling folder options
	//--------------------------------------------------------------------
public:
	static LLHandle<LLFolderBridge> sSelf;
	static void staticFolderOptionsMenu();

private:

	bool							mCallingCards;
	bool							mWearables;
	bool							mIsLoading;
	LLTimer							mTimeSinceRequestStart;
	LLRootHandle<LLFolderBridge> mHandle;
};

class LLTextureBridge : public LLItemBridge
{
public:
	LLTextureBridge(LLInventoryPanel* inventory, 
					LLFolderView* root,
					const LLUUID& uuid, 
					LLInventoryType::EType type) :
		LLItemBridge(inventory, root, uuid)
	{
		mInvType = type;
	}
	virtual LLUIImagePtr getIcon() const;
	virtual void openItem();
	virtual void buildContextMenu(LLMenuGL& menu, U32 flags);
	virtual void performAction(LLInventoryModel* model, std::string action);
	bool canSaveTexture(void);
};

class LLSoundBridge : public LLItemBridge
{
public:
 	LLSoundBridge(LLInventoryPanel* inventory, 
				  LLFolderView* root,
				  const LLUUID& uuid) :
		LLItemBridge(inventory, root, uuid) {}
	virtual void openItem();
	virtual void buildContextMenu(LLMenuGL& menu, U32 flags);
	virtual void performAction(LLInventoryModel* model, std::string action);
	static void openSoundPreview(void*);
};

class LLLandmarkBridge : public LLItemBridge
{
public:
 	LLLandmarkBridge(LLInventoryPanel* inventory, 
					 LLFolderView* root,
					 const LLUUID& uuid, 
					 U32 flags = 0x00);
	virtual void performAction(LLInventoryModel* model, std::string action);
	virtual void buildContextMenu(LLMenuGL& menu, U32 flags);
	virtual LLUIImagePtr getIcon() const;
	virtual void openItem();
protected:
	BOOL mVisited;
};

class LLCallingCardBridge : public LLItemBridge
{
public:
	LLCallingCardBridge(LLInventoryPanel* inventory, 
						LLFolderView* folder,
						const LLUUID& uuid );
	~LLCallingCardBridge();
	virtual std::string getLabelSuffix() const;
	//virtual const std::string& getDisplayName() const;
	virtual LLUIImagePtr getIcon() const;
	virtual void performAction(LLInventoryModel* model, std::string action);
	virtual void openItem();
	virtual void buildContextMenu(LLMenuGL& menu, U32 flags);
	virtual BOOL dragOrDrop(MASK mask, BOOL drop,
							EDragAndDropType cargo_type,
							void* cargo_data,
							std::string& tooltip_msg);
	void refreshFolderViewItem();
	void checkSearchBySuffixChanges();
protected:
	LLCallingCardObserver* mObserver;
};

class LLNotecardBridge : public LLItemBridge
{
public:
	LLNotecardBridge(LLInventoryPanel* inventory, 
					 LLFolderView* root,
					 const LLUUID& uuid) :
		LLItemBridge(inventory, root, uuid) {}
	virtual void openItem();
};

class LLGestureBridge : public LLItemBridge
{
public:
	LLGestureBridge(LLInventoryPanel* inventory, 
					LLFolderView* root,
					const LLUUID& uuid) :
		LLItemBridge(inventory, root, uuid) {}
	// Only suffix for gesture items, not task items, because only
	// gestures in your inventory can be active.
	virtual LLFontGL::StyleFlags getLabelStyle() const;
	virtual std::string getLabelSuffix() const;
	virtual void performAction(LLInventoryModel* model, std::string action);
	virtual void openItem();
	virtual BOOL removeItem();
	virtual void buildContextMenu(LLMenuGL& menu, U32 flags);
	static void playGesture(const LLUUID& item_id);
};

class LLAnimationBridge : public LLItemBridge
{
public:
	LLAnimationBridge(LLInventoryPanel* inventory, 
					  LLFolderView* root, 
					  const LLUUID& uuid) :
		LLItemBridge(inventory, root, uuid) {}
	virtual void performAction(LLInventoryModel* model, std::string action);
	virtual void buildContextMenu(LLMenuGL& menu, U32 flags);
	virtual void openItem();
};

class LLObjectBridge : public LLItemBridge
{
public:
	LLObjectBridge(LLInventoryPanel* inventory, 
				   LLFolderView* root, 
				   const LLUUID& uuid, 
				   LLInventoryType::EType type, 
				   U32 flags);
	virtual LLUIImagePtr	getIcon() const;
	virtual void			performAction(LLInventoryModel* model, std::string action);
	virtual void			openItem();
	virtual std::string getLabelSuffix() const;
	virtual void			buildContextMenu(LLMenuGL& menu, U32 flags);
	virtual BOOL renameItem(const std::string& new_name);
	LLInventoryObject* getObject() const;
protected:
	static LLUUID sContextMenuItemID;  // Only valid while the context menu is open.
	U32 mAttachPt;
	BOOL mIsMultiObject;
};

class LLLSLTextBridge : public LLItemBridge
{
public:
	LLLSLTextBridge(LLInventoryPanel* inventory, 
					LLFolderView* root, 
					const LLUUID& uuid ) :
		LLItemBridge(inventory, root, uuid) {}
	virtual void openItem();
};

class LLWearableBridge : public LLItemBridge
{
public:
	LLWearableBridge(LLInventoryPanel* inventory, 
					 LLFolderView* root, 
					 const LLUUID& uuid, 
					 LLAssetType::EType asset_type, 
					 LLInventoryType::EType inv_type, 
					 LLWearableType::EType wearable_type);
	virtual LLUIImagePtr getIcon() const;
	virtual void	performAction(LLInventoryModel* model, std::string action);
	virtual void	openItem();
	virtual void	buildContextMenu(LLMenuGL& menu, U32 flags);
	virtual std::string getLabelSuffix() const;
	virtual BOOL renameItem(const std::string& new_name);
	virtual LLWearableType::EType getWearableType() const { return mWearableType; }

	static void		onWearOnAvatar( void* userdata );	// Access to wearOnAvatar() from menu
	static BOOL		canWearOnAvatar( void* userdata );
	static void		onWearOnAvatarArrived( LLViewerWearable* wearable, void* userdata );
	void			wearOnAvatar();

	static void		onWearAddOnAvatarArrived( LLViewerWearable* wearable, void* userdata );
	void			wearAddOnAvatar();

	static BOOL		canEditOnAvatar( void* userdata );	// Access to editOnAvatar() from menu
	static void		onEditOnAvatar( void* userdata );
	void			editOnAvatar();

	static BOOL		canRemoveFromAvatar( void* userdata );
	static void 	removeAllClothesFromAvatar();
	void			removeFromAvatar();
protected:
	LLAssetType::EType mAssetType;
	LLWearableType::EType  mWearableType;
};

class LLLinkItemBridge : public LLItemBridge
{
public:
	LLLinkItemBridge(LLInventoryPanel* inventory, 
					 LLFolderView* root,
					 const LLUUID& uuid) :
		LLItemBridge(inventory, root, uuid) {}
	virtual const std::string& getPrefix() { return sPrefix; }
	virtual void buildContextMenu(LLMenuGL& menu, U32 flags);
protected:
	static std::string sPrefix;
};

class LLLinkFolderBridge : public LLItemBridge
{
public:
	LLLinkFolderBridge(LLInventoryPanel* inventory, 
					   LLFolderView* root,
					   const LLUUID& uuid) :
		LLItemBridge(inventory, root, uuid) {}
	virtual const std::string& getPrefix() { return sPrefix; }
	virtual LLUIImagePtr getIcon() const;
	virtual void buildContextMenu(LLMenuGL& menu, U32 flags);
	virtual void performAction(LLInventoryModel* model, std::string action);
	virtual void gotoItem();
protected:
	const LLUUID &getFolderID() const;
	static std::string sPrefix;
};


class LLMeshBridge : public LLItemBridge
{
	friend class LLInvFVBridge;
public:
	virtual LLUIImagePtr getIcon() const;
	virtual void openItem();
	virtual void buildContextMenu(LLMenuGL& menu, U32 flags);

protected:
	LLMeshBridge(LLInventoryPanel* inventory, 
		     LLFolderView* root,
		     const LLUUID& uuid) :
                       LLItemBridge(inventory, root, uuid) {}
};


//~~~~~~~~~~~~~~~~~~~~~~~~~~~~~~~~~~~~~~~~~~~~~~~~~~~~~~~~~~~~~~~~~~~~~~~~~~~~~
// Class LLInvFVBridgeAction
//
// This is an implementation class to be able to 
// perform action to view inventory items.
//
//~~~~~~~~~~~~~~~~~~~~~~~~~~~~~~~~~~~~~~~~~~~~~~~~~~~~~~~~~~~~~~~~~~~~~~~~~~~~~
class LLInvFVBridgeAction
{
public:
	// This method is a convenience function which creates the correct
	// type of bridge action based on some basic information.
	static LLInvFVBridgeAction* createAction(LLAssetType::EType asset_type,
											 const LLUUID& uuid,
											 LLInventoryModel* model);
	static void doAction(LLAssetType::EType asset_type,
						 const LLUUID& uuid, LLInventoryModel* model);
	static void doAction(const LLUUID& uuid, LLInventoryModel* model);

	virtual void doIt() {};
	virtual ~LLInvFVBridgeAction() {} // need this because of warning on OSX
protected:
	LLInvFVBridgeAction(const LLUUID& id, LLInventoryModel* model) :
		mUUID(id), mModel(model) {}
	LLViewerInventoryItem* getItem() const;
protected:
	const LLUUID& mUUID; // item id
	LLInventoryModel* mModel;
};

class LLMeshBridgeAction: public LLInvFVBridgeAction
{
	friend class LLInvFVBridgeAction;
public:
	virtual void	doIt() ;
	virtual ~LLMeshBridgeAction(){}
protected:
	LLMeshBridgeAction(const LLUUID& id,LLInventoryModel* model):LLInvFVBridgeAction(id,model){}

};


//~~~~~~~~~~~~~~~~~~~~~~~~~~~~~~~~~~~~~~~~~~~~~~~~~~~~~~~~~~~~~~~~~~~~~~~~~~~~~
// Recent Inventory Panel related classes
//~~~~~~~~~~~~~~~~~~~~~~~~~~~~~~~~~~~~~~~~~~~~~~~~~~~~~~~~~~~~~~~~~~~~~~~~~~~~~

// Overridden version of the Inventory-Folder-View-Bridge for Folders
class LLRecentItemsFolderBridge : public LLFolderBridge
{
	friend class LLInvFVBridgeAction;
public:
	// Creates context menu for Folders related to Recent Inventory Panel.
	// Uses base logic and than removes from visible items "New..." menu items.
	LLRecentItemsFolderBridge(LLInventoryType::EType type,
							  LLInventoryPanel* inventory,
							  LLFolderView* root,
							  const LLUUID& uuid) :
		LLFolderBridge(inventory, root, uuid)
	{
		mInvType = type;
	}
	/*virtual*/ void buildContextMenu(LLMenuGL& menu, U32 flags);
};

// Bridge builder to create Inventory-Folder-View-Bridge for Recent Inventory Panel
class LLRecentInventoryBridgeBuilder : public LLInventoryFolderViewModelBuilder
{
public:
	LLRecentInventoryBridgeBuilder() {}
	// Overrides FolderBridge for Recent Inventory Panel.
	// It use base functionality for bridges other than FolderBridge.
	virtual LLInvFVBridge* createBridge(LLAssetType::EType asset_type,
		LLAssetType::EType actual_asset_type,
		LLInventoryType::EType inv_type,
		LLInventoryPanel* inventory,
		LLFolderViewModelInventory* view_model,
		LLFolderView* root,
		const LLUUID& uuid,
		U32 flags = 0x00) const;
};

void rez_attachment(LLViewerInventoryItem* item, 
					LLViewerJointAttachment* attachment,
					bool replace = false);

// Move items from an in-world object's "Contents" folder to a specified
// folder in agent inventory.
BOOL move_inv_category_world_to_agent(const LLUUID& object_id, 
									  const LLUUID& category_id,
									  BOOL drop,
									  void (*callback)(S32, void*) = NULL,
									  void* user_data = NULL,
									  LLInventoryFilter* filter = NULL);

// Utility function to hide all entries except those in the list
// Can be called multiple times on the same menu (e.g. if multiple items
// are selected).  If "append" is false, then only common enabled items
// are set as enabled.
void hide_context_entries(LLMenuGL& menu, 
						  const menuentry_vec_t &entries_to_show, 
						  const menuentry_vec_t &disabled_entries);

<<<<<<< HEAD
// Helper functions to classify actions.
bool isAddAction(const std::string& action);
bool isRemoveAction(const std::string& action);
bool isMarketplaceCopyAction(const std::string& action);
bool isMarketplaceSendAction(const std::string& action);
=======
class LLFolderViewGroupedItemBridge: public LLFolderViewGroupedItemModel
{
public:
    LLFolderViewGroupedItemBridge();
    virtual void groupFilterContextMenu(folder_view_item_deque& selected_items, LLMenuGL& menu);
};
>>>>>>> f3c58f76

#endif // LL_LLINVENTORYBRIDGE_H<|MERGE_RESOLUTION|>--- conflicted
+++ resolved
@@ -690,19 +690,17 @@
 						  const menuentry_vec_t &entries_to_show, 
 						  const menuentry_vec_t &disabled_entries);
 
-<<<<<<< HEAD
 // Helper functions to classify actions.
 bool isAddAction(const std::string& action);
 bool isRemoveAction(const std::string& action);
 bool isMarketplaceCopyAction(const std::string& action);
 bool isMarketplaceSendAction(const std::string& action);
-=======
+
 class LLFolderViewGroupedItemBridge: public LLFolderViewGroupedItemModel
 {
 public:
     LLFolderViewGroupedItemBridge();
     virtual void groupFilterContextMenu(folder_view_item_deque& selected_items, LLMenuGL& menu);
 };
->>>>>>> f3c58f76
 
 #endif // LL_LLINVENTORYBRIDGE_H