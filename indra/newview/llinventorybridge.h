/** 
 * @file llinventorybridge.h
 * @brief Implementation of the Inventory-Folder-View-Bridge classes.
 *
 * $LicenseInfo:firstyear=2001&license=viewerlgpl$
 * Second Life Viewer Source Code
 * Copyright (C) 2010, Linden Research, Inc.
 * 
 * This library is free software; you can redistribute it and/or
 * modify it under the terms of the GNU Lesser General Public
 * License as published by the Free Software Foundation;
 * version 2.1 of the License only.
 * 
 * This library is distributed in the hope that it will be useful,
 * but WITHOUT ANY WARRANTY; without even the implied warranty of
 * MERCHANTABILITY or FITNESS FOR A PARTICULAR PURPOSE.  See the GNU
 * Lesser General Public License for more details.
 * 
 * You should have received a copy of the GNU Lesser General Public
 * License along with this library; if not, write to the Free Software
 * Foundation, Inc., 51 Franklin Street, Fifth Floor, Boston, MA  02110-1301  USA
 * 
 * Linden Research, Inc., 945 Battery Street, San Francisco, CA  94111  USA
 * $/LicenseInfo$
 */

#ifndef LL_LLINVENTORYBRIDGE_H
#define LL_LLINVENTORYBRIDGE_H

#include "llcallingcard.h"
#include "llfloaterproperties.h"
#include "llfolderviewmodel.h"
#include "llinventorymodel.h"
#include "llinventoryobserver.h"
#include "llinventorypanel.h"
#include "llviewercontrol.h"
#include "llviewerwearable.h"
#include "lltooldraganddrop.h"
#include "lllandmarklist.h"

class LLInventoryFilter;
class LLInventoryPanel;
class LLInventoryModel;
class LLMenuGL;
class LLCallingCardObserver;
class LLViewerJointAttachment;
class LLFolderView;

typedef std::vector<std::string> menuentry_vec_t;

//~~~~~~~~~~~~~~~~~~~~~~~~~~~~~~~~~~~~~~~~~~~~~~~~~~~~~~~~~~~~~~~~~~~~~~~~~~~~~
// Class LLInvFVBridge
//
// Short for Inventory-Folder-View-Bridge. This is an
// implementation class to be able to view inventory items.
//
// You'll want to call LLInvItemFVELister::createBridge() to actually create
// an instance of this class. This helps encapsulate the
// functionality a bit. (except for folders, you can create those
// manually...)
//~~~~~~~~~~~~~~~~~~~~~~~~~~~~~~~~~~~~~~~~~~~~~~~~~~~~~~~~~~~~~~~~~~~~~~~~~~~~~
class LLInvFVBridge : public LLFolderViewModelItemInventory
{
public:
	// This method is a convenience function which creates the correct
	// type of bridge based on some basic information
	static LLInvFVBridge* createBridge(LLAssetType::EType asset_type,
									   LLAssetType::EType actual_asset_type,
									   LLInventoryType::EType inv_type,
									   LLInventoryPanel* inventory,
									   LLFolderViewModelInventory* view_model,
									   LLFolderView* root,
									   const LLUUID& uuid,
									   U32 flags = 0x00);
	virtual ~LLInvFVBridge() {}

	bool canShare() const;
	bool canListOnMarketplace() const;
	bool canListOnMarketplaceNow() const;

	//--------------------------------------------------------------------
	// LLInvFVBridge functionality
	//--------------------------------------------------------------------
	virtual const LLUUID& getUUID() const { return mUUID; }
	virtual void clearDisplayName() { mDisplayName.clear(); }
	virtual void restoreItem() {}
	virtual void restoreToWorld() {}

	//--------------------------------------------------------------------
	// Inherited LLFolderViewModelItemInventory functions
	//--------------------------------------------------------------------
	virtual const std::string& getName() const;
	virtual const std::string& getDisplayName() const;
	const std::string& getSearchableName() const { return mSearchableName; }

	virtual PermissionMask getPermissionMask() const;
	virtual LLFolderType::EType getPreferredType() const;
	virtual time_t getCreationDate() const;
        virtual void setCreationDate(time_t creation_date_utc);
	virtual LLFontGL::StyleFlags getLabelStyle() const { return LLFontGL::NORMAL; }
	virtual std::string getLabelSuffix() const { return LLStringUtil::null; }
	virtual void openItem() {}
	virtual void closeItem() {}
	virtual void showProperties();
	virtual BOOL isItemRenameable() const { return TRUE; }
	//virtual BOOL renameItem(const std::string& new_name) {}
	virtual BOOL isItemRemovable() const;
	virtual BOOL isItemMovable() const;
	virtual BOOL isItemInTrash() const;
	virtual BOOL isLink() const;
	virtual BOOL isLibraryItem() const;
	//virtual BOOL removeItem() = 0;
	virtual void removeBatch(std::vector<LLFolderViewModelItem*>& batch);
	virtual void move(LLFolderViewModelItem* new_parent_bridge) {}
	virtual BOOL isItemCopyable() const { return FALSE; }
	virtual BOOL copyToClipboard() const;
	virtual BOOL cutToClipboard();
	virtual BOOL isClipboardPasteable() const;
	virtual BOOL isClipboardPasteableAsLink() const;
	virtual void pasteFromClipboard() {}
	virtual void pasteLinkFromClipboard() {}
	void getClipboardEntries(bool show_asset_id, menuentry_vec_t &items, 
							 menuentry_vec_t &disabled_items, U32 flags);
	virtual void buildContextMenu(LLMenuGL& menu, U32 flags);
    virtual LLToolDragAndDrop::ESource getDragSource() const;
	virtual BOOL startDrag(EDragAndDropType* type, LLUUID* id) const;
	virtual BOOL dragOrDrop(MASK mask, BOOL drop,
							EDragAndDropType cargo_type,
							void* cargo_data,
							std::string& tooltip_msg) { return FALSE; }
	virtual LLInventoryType::EType getInventoryType() const { return mInvType; }
	virtual LLWearableType::EType getWearableType() const { return LLWearableType::WT_NONE; }
        EInventorySortGroup getSortGroup()  const { return SG_ITEM; }
	virtual LLInventoryObject* getInventoryObject() const;


	//--------------------------------------------------------------------
	// Convenience functions for adding various common menu options.
	//--------------------------------------------------------------------
protected:
	virtual void addTrashContextMenuOptions(menuentry_vec_t &items,
											menuentry_vec_t &disabled_items);
	virtual void addDeleteContextMenuOptions(menuentry_vec_t &items,
											 menuentry_vec_t &disabled_items);
	virtual void addOpenRightClickMenuOption(menuentry_vec_t &items);
	virtual void addOutboxContextMenuOptions(U32 flags,
											 menuentry_vec_t &items,
											 menuentry_vec_t &disabled_items);
	virtual void addMarketplaceContextMenuOptions(U32 flags,
											 menuentry_vec_t &items,
											 menuentry_vec_t &disabled_items);
protected:
	LLInvFVBridge(LLInventoryPanel* inventory, LLFolderView* root, const LLUUID& uuid);

	LLInventoryModel* getInventoryModel() const;
	LLInventoryFilter* getInventoryFilter() const;
	
	BOOL isLinkedObjectInTrash() const; // Is this obj or its baseobj in the trash?
	BOOL isLinkedObjectMissing() const; // Is this a linked obj whose baseobj is not in inventory?

	BOOL isAgentInventory() const; // false if lost or in the inventory library
	BOOL isCOFFolder() const;       // true if COF or descendant of
	BOOL isInboxFolder() const;     // true if COF or descendant of   marketplace inbox

	BOOL isOutboxFolderDirectParent() const;
	BOOL isMarketplaceListingsFolder() const;     // true if descendant of Marketplace listings folder
	const LLUUID getOutboxFolder() const;

	virtual BOOL isItemPermissive() const;
	static void changeItemParent(LLInventoryModel* model,
								 LLViewerInventoryItem* item,
								 const LLUUID& new_parent,
								 BOOL restamp);
	static void changeCategoryParent(LLInventoryModel* model,
									 LLViewerInventoryCategory* item,
									 const LLUUID& new_parent,
									 BOOL restamp);
	void removeBatchNoCheck(std::vector<LLFolderViewModelItem*>& batch);
<<<<<<< HEAD
    
    BOOL callback_cutToClipboard(const LLSD& notification, const LLSD& response);
    BOOL perform_cutToClipboard();
=======

public:
	BOOL isOutboxFolder() const;    // true if COF or descendant of   marketplace outbox

>>>>>>> 499f5aa9
protected:
	LLHandle<LLInventoryPanel> mInventoryPanel;
	LLFolderView* mRoot;
	const LLUUID mUUID;	// item id
	LLInventoryType::EType mInvType;
	bool						mIsLink;
	LLTimer						mTimeSinceRequestStart;
	mutable std::string			mDisplayName;
	mutable std::string			mSearchableName;

	void purgeItem(LLInventoryModel *model, const LLUUID &uuid);
	void removeObject(LLInventoryModel *model, const LLUUID &uuid);
	virtual void buildDisplayName() const {}
};

//~~~~~~~~~~~~~~~~~~~~~~~~~~~~~~~~~~~~~~~~~~~~~~~~~~~~~~~~~~~~~~~~~~~~~~~~~~~~~
// Class LLInventoryFolderViewModelBuilder
//
// This class intended to build Folder View Model via LLInvFVBridge::createBridge.
// It can be overridden with another way of creation necessary Inventory Folder View Models.
//~~~~~~~~~~~~~~~~~~~~~~~~~~~~~~~~~~~~~~~~~~~~~~~~~~~~~~~~~~~~~~~~~~~~~~~~~~~~~
class LLInventoryFolderViewModelBuilder
{
public:
 	virtual ~LLInventoryFolderViewModelBuilder() {}
	virtual LLInvFVBridge* createBridge(LLAssetType::EType asset_type,
										LLAssetType::EType actual_asset_type,
										LLInventoryType::EType inv_type,
										LLInventoryPanel* inventory,
										LLFolderViewModelInventory* view_model,
										LLFolderView* root,
										const LLUUID& uuid,
										U32 flags = 0x00) const;
};

class LLItemBridge : public LLInvFVBridge
{
public:
	LLItemBridge(LLInventoryPanel* inventory, 
				 LLFolderView* root,
				 const LLUUID& uuid) :
		LLInvFVBridge(inventory, root, uuid) {}

	typedef boost::function<void(std::string& slurl)> slurl_callback_t;

	virtual void performAction(LLInventoryModel* model, std::string action);
	virtual void selectItem();
	virtual void restoreItem();
	virtual void restoreToWorld();
	virtual void gotoItem();
	virtual LLUIImagePtr getIcon() const;
	virtual std::string getLabelSuffix() const;
	virtual LLFontGL::StyleFlags getLabelStyle() const;
	virtual PermissionMask getPermissionMask() const;
	virtual time_t getCreationDate() const;
	virtual BOOL isItemRenameable() const;
	virtual BOOL renameItem(const std::string& new_name);
	virtual BOOL removeItem();
	virtual BOOL isItemCopyable() const;
	virtual bool hasChildren() const { return FALSE; }
	virtual BOOL isUpToDate() const { return TRUE; }
	virtual LLUIImagePtr getIconOverlay() const;

	LLViewerInventoryItem* getItem() const;

protected:
	BOOL confirmRemoveItem(const LLSD& notification, const LLSD& response);
	virtual BOOL isItemPermissive() const;
	virtual void buildDisplayName() const;
	void doActionOnCurSelectedLandmark(LLLandmarkList::loaded_callback_t cb);

private:
	void doShowOnMap(LLLandmark* landmark);
};

class LLFolderBridge : public LLInvFVBridge
{
public:
	LLFolderBridge(LLInventoryPanel* inventory, 
				   LLFolderView* root,
				   const LLUUID& uuid) 
	:	LLInvFVBridge(inventory, root, uuid),
		mCallingCards(FALSE),
		mWearables(FALSE),
		mIsLoading(false)
	{}
		
	BOOL dragItemIntoFolder(LLInventoryItem* inv_item, BOOL drop, std::string& tooltip_msg, BOOL user_confirm = TRUE);
	BOOL dragCategoryIntoFolder(LLInventoryCategory* inv_category, BOOL drop, std::string& tooltip_msg, BOOL user_confirm = TRUE);
    void callback_dropItemIntoFolder(const LLSD& notification, const LLSD& response, LLInventoryItem* inv_item);
    void callback_dropCategoryIntoFolder(const LLSD& notification, const LLSD& response, LLInventoryCategory* inv_category);

    virtual void buildDisplayName() const;

	virtual void performAction(LLInventoryModel* model, std::string action);
	virtual void openItem();
	virtual void closeItem();
	virtual BOOL isItemRenameable() const;
	virtual void selectItem();
	virtual void restoreItem();

	virtual LLFolderType::EType getPreferredType() const;
	virtual LLUIImagePtr getIcon() const;
	virtual LLUIImagePtr getIconOpen() const;
	virtual LLUIImagePtr getIconOverlay() const;
	static LLUIImagePtr getIcon(LLFolderType::EType preferred_type);
	virtual std::string getLabelSuffix() const;
	virtual LLFontGL::StyleFlags getLabelStyle() const;

	virtual BOOL renameItem(const std::string& new_name);

	virtual BOOL removeItem();
	BOOL removeSystemFolder();
	bool removeItemResponse(const LLSD& notification, const LLSD& response);
    void updateHierarchyCreationDate(time_t date);

	virtual void pasteFromClipboard();
	virtual void pasteLinkFromClipboard();
	virtual void buildContextMenu(LLMenuGL& menu, U32 flags);
	virtual bool hasChildren() const;
	virtual BOOL dragOrDrop(MASK mask, BOOL drop,
							EDragAndDropType cargo_type,
							void* cargo_data,
							std::string& tooltip_msg);

	virtual BOOL isItemRemovable() const;
	virtual BOOL isItemMovable() const ;
	virtual BOOL isUpToDate() const;
	virtual BOOL isItemCopyable() const;
	virtual BOOL isClipboardPasteable() const;
	virtual BOOL isClipboardPasteableAsLink() const;
	
	EInventorySortGroup getSortGroup()  const;
	virtual void update();

	static void createWearable(LLFolderBridge* bridge, LLWearableType::EType type);

	LLViewerInventoryCategory* getCategory() const;
	LLHandle<LLFolderBridge> getHandle() { mHandle.bind(this); return mHandle; }

	bool isLoading() { return mIsLoading; }

protected:
	void buildContextMenuOptions(U32 flags, menuentry_vec_t& items,   menuentry_vec_t& disabled_items);
	void buildContextMenuFolderOptions(U32 flags, menuentry_vec_t& items,   menuentry_vec_t& disabled_items);

	//--------------------------------------------------------------------
	// Menu callbacks
	//--------------------------------------------------------------------
	static void pasteClipboard(void* user_data);
	static void createNewShirt(void* user_data);
	static void createNewPants(void* user_data);
	static void createNewShoes(void* user_data);
	static void createNewSocks(void* user_data);
	static void createNewJacket(void* user_data);
	static void createNewSkirt(void* user_data);
	static void createNewGloves(void* user_data);
	static void createNewUndershirt(void* user_data);
	static void createNewUnderpants(void* user_data);
	static void createNewShape(void* user_data);
	static void createNewSkin(void* user_data);
	static void createNewHair(void* user_data);
	static void createNewEyes(void* user_data);

	BOOL checkFolderForContentsOfType(LLInventoryModel* model, LLInventoryCollectFunctor& typeToCheck);

	void modifyOutfit(BOOL append);
	void determineFolderType();

	void dropToFavorites(LLInventoryItem* inv_item);
	void dropToOutfit(LLInventoryItem* inv_item, BOOL move_is_into_current_outfit);

	//--------------------------------------------------------------------
	// Messy hacks for handling folder options
	//--------------------------------------------------------------------
public:
	static LLHandle<LLFolderBridge> sSelf;
	static void staticFolderOptionsMenu();

private:
    void callback_pasteFromClipboard(const LLSD& notification, const LLSD& response);
    void perform_pasteFromClipboard();
    void gatherMessage(std::string& message, LLError::ELevel log_level);
    LLUIImagePtr getFolderIcon(BOOL is_open) const;

	bool							mCallingCards;
	bool							mWearables;
	bool							mIsLoading;
	LLTimer							mTimeSinceRequestStart;
    std::string                     mMessage;
	LLRootHandle<LLFolderBridge> mHandle;
};

class LLTextureBridge : public LLItemBridge
{
public:
	LLTextureBridge(LLInventoryPanel* inventory, 
					LLFolderView* root,
					const LLUUID& uuid, 
					LLInventoryType::EType type) :
		LLItemBridge(inventory, root, uuid)
	{
		mInvType = type;
	}
	virtual LLUIImagePtr getIcon() const;
	virtual void openItem();
	virtual void buildContextMenu(LLMenuGL& menu, U32 flags);
	virtual void performAction(LLInventoryModel* model, std::string action);
	bool canSaveTexture(void);
};

class LLSoundBridge : public LLItemBridge
{
public:
 	LLSoundBridge(LLInventoryPanel* inventory, 
				  LLFolderView* root,
				  const LLUUID& uuid) :
		LLItemBridge(inventory, root, uuid) {}
	virtual void openItem();
	virtual void buildContextMenu(LLMenuGL& menu, U32 flags);
	static void openSoundPreview(void*);
};

class LLLandmarkBridge : public LLItemBridge
{
public:
 	LLLandmarkBridge(LLInventoryPanel* inventory, 
					 LLFolderView* root,
					 const LLUUID& uuid, 
					 U32 flags = 0x00);
	virtual void performAction(LLInventoryModel* model, std::string action);
	virtual void buildContextMenu(LLMenuGL& menu, U32 flags);
	virtual LLUIImagePtr getIcon() const;
	virtual void openItem();
protected:
	BOOL mVisited;
};

class LLCallingCardBridge : public LLItemBridge
{
public:
	LLCallingCardBridge(LLInventoryPanel* inventory, 
						LLFolderView* folder,
						const LLUUID& uuid );
	~LLCallingCardBridge();
	virtual std::string getLabelSuffix() const;
	//virtual const std::string& getDisplayName() const;
	virtual LLUIImagePtr getIcon() const;
	virtual void performAction(LLInventoryModel* model, std::string action);
	virtual void openItem();
	virtual void buildContextMenu(LLMenuGL& menu, U32 flags);
	virtual BOOL dragOrDrop(MASK mask, BOOL drop,
							EDragAndDropType cargo_type,
							void* cargo_data,
							std::string& tooltip_msg);
	void refreshFolderViewItem();
	void checkSearchBySuffixChanges();
protected:
	LLCallingCardObserver* mObserver;
};

class LLNotecardBridge : public LLItemBridge
{
public:
	LLNotecardBridge(LLInventoryPanel* inventory, 
					 LLFolderView* root,
					 const LLUUID& uuid) :
		LLItemBridge(inventory, root, uuid) {}
	virtual void openItem();
	virtual void buildContextMenu(LLMenuGL& menu, U32 flags);
};

class LLGestureBridge : public LLItemBridge
{
public:
	LLGestureBridge(LLInventoryPanel* inventory, 
					LLFolderView* root,
					const LLUUID& uuid) :
		LLItemBridge(inventory, root, uuid) {}
	// Only suffix for gesture items, not task items, because only
	// gestures in your inventory can be active.
	virtual LLFontGL::StyleFlags getLabelStyle() const;
	virtual std::string getLabelSuffix() const;
	virtual void performAction(LLInventoryModel* model, std::string action);
	virtual void openItem();
	virtual BOOL removeItem();
	virtual void buildContextMenu(LLMenuGL& menu, U32 flags);
	static void playGesture(const LLUUID& item_id);
};

class LLAnimationBridge : public LLItemBridge
{
public:
	LLAnimationBridge(LLInventoryPanel* inventory, 
					  LLFolderView* root, 
					  const LLUUID& uuid) :
		LLItemBridge(inventory, root, uuid) {}
	virtual void performAction(LLInventoryModel* model, std::string action);
	virtual void buildContextMenu(LLMenuGL& menu, U32 flags);
	virtual void openItem();
};

class LLObjectBridge : public LLItemBridge
{
public:
	LLObjectBridge(LLInventoryPanel* inventory, 
				   LLFolderView* root, 
				   const LLUUID& uuid, 
				   LLInventoryType::EType type, 
				   U32 flags);
	virtual LLUIImagePtr	getIcon() const;
	virtual void			performAction(LLInventoryModel* model, std::string action);
	virtual void			openItem();
    virtual BOOL isItemWearable() const { return TRUE; }
	virtual std::string getLabelSuffix() const;
	virtual void			buildContextMenu(LLMenuGL& menu, U32 flags);
	virtual BOOL renameItem(const std::string& new_name);
	LLInventoryObject* getObject() const;
protected:
	static LLUUID sContextMenuItemID;  // Only valid while the context menu is open.
	U32 mAttachPt;
	BOOL mIsMultiObject;
};

class LLLSLTextBridge : public LLItemBridge
{
public:
	LLLSLTextBridge(LLInventoryPanel* inventory, 
					LLFolderView* root, 
					const LLUUID& uuid ) :
		LLItemBridge(inventory, root, uuid) {}
	virtual void openItem();
};

class LLWearableBridge : public LLItemBridge
{
public:
	LLWearableBridge(LLInventoryPanel* inventory, 
					 LLFolderView* root, 
					 const LLUUID& uuid, 
					 LLAssetType::EType asset_type, 
					 LLInventoryType::EType inv_type, 
					 LLWearableType::EType wearable_type);
	virtual LLUIImagePtr getIcon() const;
	virtual void	performAction(LLInventoryModel* model, std::string action);
	virtual void	openItem();
    virtual BOOL isItemWearable() const { return TRUE; }
	virtual void	buildContextMenu(LLMenuGL& menu, U32 flags);
	virtual std::string getLabelSuffix() const;
	virtual BOOL renameItem(const std::string& new_name);
	virtual LLWearableType::EType getWearableType() const { return mWearableType; }

	static void		onWearOnAvatar( void* userdata );	// Access to wearOnAvatar() from menu
	static BOOL		canWearOnAvatar( void* userdata );
	static void		onWearOnAvatarArrived( LLViewerWearable* wearable, void* userdata );
	void			wearOnAvatar();

	static void		onWearAddOnAvatarArrived( LLViewerWearable* wearable, void* userdata );
	void			wearAddOnAvatar();

	static BOOL		canEditOnAvatar( void* userdata );	// Access to editOnAvatar() from menu
	static void		onEditOnAvatar( void* userdata );
	void			editOnAvatar();

	static BOOL		canRemoveFromAvatar( void* userdata );
	static void 	removeAllClothesFromAvatar();
	void			removeFromAvatar();
protected:
	LLAssetType::EType mAssetType;
	LLWearableType::EType  mWearableType;
};

class LLLinkItemBridge : public LLItemBridge
{
public:
	LLLinkItemBridge(LLInventoryPanel* inventory, 
					 LLFolderView* root,
					 const LLUUID& uuid) :
		LLItemBridge(inventory, root, uuid) {}
	virtual const std::string& getPrefix() { return sPrefix; }
	virtual void buildContextMenu(LLMenuGL& menu, U32 flags);
protected:
	static std::string sPrefix;
};

class LLLinkFolderBridge : public LLItemBridge
{
public:
	LLLinkFolderBridge(LLInventoryPanel* inventory, 
					   LLFolderView* root,
					   const LLUUID& uuid) :
		LLItemBridge(inventory, root, uuid) {}
	virtual const std::string& getPrefix() { return sPrefix; }
	virtual LLUIImagePtr getIcon() const;
	virtual void buildContextMenu(LLMenuGL& menu, U32 flags);
	virtual void performAction(LLInventoryModel* model, std::string action);
	virtual void gotoItem();
protected:
	const LLUUID &getFolderID() const;
	static std::string sPrefix;
};


class LLMeshBridge : public LLItemBridge
{
	friend class LLInvFVBridge;
public:
	virtual LLUIImagePtr getIcon() const;
	virtual void openItem();
	virtual void buildContextMenu(LLMenuGL& menu, U32 flags);

protected:
	LLMeshBridge(LLInventoryPanel* inventory, 
		     LLFolderView* root,
		     const LLUUID& uuid) :
                       LLItemBridge(inventory, root, uuid) {}
};


//~~~~~~~~~~~~~~~~~~~~~~~~~~~~~~~~~~~~~~~~~~~~~~~~~~~~~~~~~~~~~~~~~~~~~~~~~~~~~
// Class LLInvFVBridgeAction
//
// This is an implementation class to be able to 
// perform action to view inventory items.
//
//~~~~~~~~~~~~~~~~~~~~~~~~~~~~~~~~~~~~~~~~~~~~~~~~~~~~~~~~~~~~~~~~~~~~~~~~~~~~~
class LLInvFVBridgeAction
{
public:
	// This method is a convenience function which creates the correct
	// type of bridge action based on some basic information.
	static LLInvFVBridgeAction* createAction(LLAssetType::EType asset_type,
											 const LLUUID& uuid,
											 LLInventoryModel* model);
	static void doAction(LLAssetType::EType asset_type,
						 const LLUUID& uuid, LLInventoryModel* model);
	static void doAction(const LLUUID& uuid, LLInventoryModel* model);

	virtual void doIt() {};
	virtual ~LLInvFVBridgeAction() {} // need this because of warning on OSX
protected:
	LLInvFVBridgeAction(const LLUUID& id, LLInventoryModel* model) :
		mUUID(id), mModel(model) {}
	LLViewerInventoryItem* getItem() const;
protected:
	const LLUUID& mUUID; // item id
	LLInventoryModel* mModel;
};

class LLMeshBridgeAction: public LLInvFVBridgeAction
{
	friend class LLInvFVBridgeAction;
public:
	virtual void	doIt() ;
	virtual ~LLMeshBridgeAction(){}
protected:
	LLMeshBridgeAction(const LLUUID& id,LLInventoryModel* model):LLInvFVBridgeAction(id,model){}

};


//~~~~~~~~~~~~~~~~~~~~~~~~~~~~~~~~~~~~~~~~~~~~~~~~~~~~~~~~~~~~~~~~~~~~~~~~~~~~~
// Recent Inventory Panel related classes
//~~~~~~~~~~~~~~~~~~~~~~~~~~~~~~~~~~~~~~~~~~~~~~~~~~~~~~~~~~~~~~~~~~~~~~~~~~~~~

// Overridden version of the Inventory-Folder-View-Bridge for Folders
class LLRecentItemsFolderBridge : public LLFolderBridge
{
	friend class LLInvFVBridgeAction;
public:
	// Creates context menu for Folders related to Recent Inventory Panel.
	// Uses base logic and than removes from visible items "New..." menu items.
	LLRecentItemsFolderBridge(LLInventoryType::EType type,
							  LLInventoryPanel* inventory,
							  LLFolderView* root,
							  const LLUUID& uuid) :
		LLFolderBridge(inventory, root, uuid)
	{
		mInvType = type;
	}
	/*virtual*/ void buildContextMenu(LLMenuGL& menu, U32 flags);
};

// Bridge builder to create Inventory-Folder-View-Bridge for Recent Inventory Panel
class LLRecentInventoryBridgeBuilder : public LLInventoryFolderViewModelBuilder
{
public:
	// Overrides FolderBridge for Recent Inventory Panel.
	// It use base functionality for bridges other than FolderBridge.
	virtual LLInvFVBridge* createBridge(LLAssetType::EType asset_type,
		LLAssetType::EType actual_asset_type,
		LLInventoryType::EType inv_type,
		LLInventoryPanel* inventory,
		LLFolderViewModelInventory* view_model,
		LLFolderView* root,
		const LLUUID& uuid,
		U32 flags = 0x00) const;
};

void rez_attachment(LLViewerInventoryItem* item, 
					LLViewerJointAttachment* attachment,
					bool replace = false);

// Move items from an in-world object's "Contents" folder to a specified
// folder in agent inventory.
BOOL move_inv_category_world_to_agent(const LLUUID& object_id, 
									  const LLUUID& category_id,
									  BOOL drop,
									  void (*callback)(S32, void*) = NULL,
									  void* user_data = NULL,
									  LLInventoryFilter* filter = NULL);

// Utility function to hide all entries except those in the list
// Can be called multiple times on the same menu (e.g. if multiple items
// are selected).  If "append" is false, then only common enabled items
// are set as enabled.
void hide_context_entries(LLMenuGL& menu, 
						  const menuentry_vec_t &entries_to_show, 
						  const menuentry_vec_t &disabled_entries);

#endif // LL_LLINVENTORYBRIDGE_H<|MERGE_RESOLUTION|>--- conflicted
+++ resolved
@@ -176,16 +176,13 @@
 									 const LLUUID& new_parent,
 									 BOOL restamp);
 	void removeBatchNoCheck(std::vector<LLFolderViewModelItem*>& batch);
-<<<<<<< HEAD
     
     BOOL callback_cutToClipboard(const LLSD& notification, const LLSD& response);
     BOOL perform_cutToClipboard();
-=======
 
 public:
 	BOOL isOutboxFolder() const;    // true if COF or descendant of   marketplace outbox
 
->>>>>>> 499f5aa9
 protected:
 	LLHandle<LLInventoryPanel> mInventoryPanel;
 	LLFolderView* mRoot;
