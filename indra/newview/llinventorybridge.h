/** 
 * @file llinventorybridge.h
 * @brief Implementation of the Inventory-Folder-View-Bridge classes.
 *
 * $LicenseInfo:firstyear=2001&license=viewerlgpl$
 * Second Life Viewer Source Code
 * Copyright (C) 2010, Linden Research, Inc.
 * 
 * This library is free software; you can redistribute it and/or
 * modify it under the terms of the GNU Lesser General Public
 * License as published by the Free Software Foundation;
 * version 2.1 of the License only.
 * 
 * This library is distributed in the hope that it will be useful,
 * but WITHOUT ANY WARRANTY; without even the implied warranty of
 * MERCHANTABILITY or FITNESS FOR A PARTICULAR PURPOSE.  See the GNU
 * Lesser General Public License for more details.
 * 
 * You should have received a copy of the GNU Lesser General Public
 * License along with this library; if not, write to the Free Software
 * Foundation, Inc., 51 Franklin Street, Fifth Floor, Boston, MA  02110-1301  USA
 * 
 * Linden Research, Inc., 945 Battery Street, San Francisco, CA  94111  USA
 * $/LicenseInfo$
 */

#ifndef LL_LLINVENTORYBRIDGE_H
#define LL_LLINVENTORYBRIDGE_H

#include "llcallingcard.h"
#include "llfloaterproperties.h"
#include "llfolderviewmodel.h"
#include "llinventorymodel.h"
#include "llinventoryobserver.h"
#include "llinventorypanel.h"
#include "llviewercontrol.h"
#include "llviewerwearable.h"
#include "lltooldraganddrop.h"
#include "lllandmarklist.h"
#include "llfolderviewitem.h"

class LLInventoryFilter;
class LLInventoryPanel;
class LLInventoryModel;
class LLMenuGL;
class LLCallingCardObserver;
class LLViewerJointAttachment;
class LLFolderView;

typedef std::vector<std::string> menuentry_vec_t;

//~~~~~~~~~~~~~~~~~~~~~~~~~~~~~~~~~~~~~~~~~~~~~~~~~~~~~~~~~~~~~~~~~~~~~~~~~~~~~
// Class LLInvFVBridge
//
// Short for Inventory-Folder-View-Bridge. This is an
// implementation class to be able to view inventory items.
//
// You'll want to call LLInvItemFVELister::createBridge() to actually create
// an instance of this class. This helps encapsulate the
// functionality a bit. (except for folders, you can create those
// manually...)
//~~~~~~~~~~~~~~~~~~~~~~~~~~~~~~~~~~~~~~~~~~~~~~~~~~~~~~~~~~~~~~~~~~~~~~~~~~~~~
class LLInvFVBridge : public LLFolderViewModelItemInventory
{
public:
	// This method is a convenience function which creates the correct
	// type of bridge based on some basic information
	static LLInvFVBridge* createBridge(LLAssetType::EType asset_type,
									   LLAssetType::EType actual_asset_type,
									   LLInventoryType::EType inv_type,
									   LLInventoryPanel* inventory,
									   LLFolderViewModelInventory* view_model,
									   LLFolderView* root,
									   const LLUUID& uuid,
									   U32 flags = 0x00);
	virtual ~LLInvFVBridge() {}

	bool canShare() const;
	bool canListOnMarketplace() const;
	bool canListOnMarketplaceNow() const;

	//--------------------------------------------------------------------
	// LLInvFVBridge functionality
	//--------------------------------------------------------------------
	virtual const LLUUID& getUUID() const { return mUUID; }
	virtual void clearDisplayName() { mDisplayName.clear(); }
	virtual void restoreItem() {}
	virtual void restoreToWorld() {}

	//--------------------------------------------------------------------
	// Inherited LLFolderViewModelItemInventory functions
	//--------------------------------------------------------------------
	virtual const std::string& getName() const;
	virtual const std::string& getDisplayName() const;
	const std::string& getSearchableName() const { return mSearchableName; }

	virtual PermissionMask getPermissionMask() const;
	virtual LLFolderType::EType getPreferredType() const;
	virtual time_t getCreationDate() const;
        virtual void setCreationDate(time_t creation_date_utc);
	virtual LLFontGL::StyleFlags getLabelStyle() const { return LLFontGL::NORMAL; }
	virtual std::string getLabelSuffix() const { return LLStringUtil::null; }
	virtual void openItem() {}
	virtual void closeItem() {}
	virtual void showProperties();
	virtual BOOL isItemRenameable() const { return TRUE; }
	//virtual BOOL renameItem(const std::string& new_name) {}
	virtual BOOL isItemRemovable() const;
	virtual BOOL isItemMovable() const;
	virtual BOOL isItemInTrash() const;
	virtual BOOL isLink() const;
	virtual BOOL isLibraryItem() const;
	//virtual BOOL removeItem() = 0;
	virtual void removeBatch(std::vector<LLFolderViewModelItem*>& batch);
	virtual void move(LLFolderViewModelItem* new_parent_bridge) {}
	virtual BOOL isItemCopyable() const { return FALSE; }
// [SL:KB] - Patch: Inventory-Links | Checked: 2013-09-19 (Catznip-3.6)
	virtual bool isItemLinkable() const { return FALSE; }
// [/SL:KB]
	virtual BOOL copyToClipboard() const;
	virtual BOOL cutToClipboard();
	virtual bool isCutToClipboard();
	virtual BOOL isClipboardPasteable() const;
	virtual BOOL isClipboardPasteableAsLink() const;
	virtual void pasteFromClipboard() {}
	virtual void pasteLinkFromClipboard() {}
	void getClipboardEntries(bool show_asset_id, menuentry_vec_t &items, 
							 menuentry_vec_t &disabled_items, U32 flags);
	virtual void buildContextMenu(LLMenuGL& menu, U32 flags);
    virtual LLToolDragAndDrop::ESource getDragSource() const;
	virtual BOOL startDrag(EDragAndDropType* type, LLUUID* id) const;
	virtual BOOL dragOrDrop(MASK mask, BOOL drop,
							EDragAndDropType cargo_type,
							void* cargo_data,
							std::string& tooltip_msg) { return FALSE; }
	virtual LLInventoryType::EType getInventoryType() const { return mInvType; }
	virtual LLWearableType::EType getWearableType() const { return LLWearableType::WT_NONE; }
        EInventorySortGroup getSortGroup()  const { return SG_ITEM; }
	virtual LLInventoryObject* getInventoryObject() const;


	//--------------------------------------------------------------------
	// Convenience functions for adding various common menu options.
	//--------------------------------------------------------------------
protected:
	virtual void addTrashContextMenuOptions(menuentry_vec_t &items,
											menuentry_vec_t &disabled_items);
	virtual void addDeleteContextMenuOptions(menuentry_vec_t &items,
											 menuentry_vec_t &disabled_items);
	virtual void addOpenRightClickMenuOption(menuentry_vec_t &items);
	virtual void addMarketplaceContextMenuOptions(U32 flags,
											 menuentry_vec_t &items,
											 menuentry_vec_t &disabled_items);
<<<<<<< HEAD
	// <FS:Ansariel> Inventory Links Replace
	virtual void addLinkReplaceMenuOption(menuentry_vec_t& items,
										  menuentry_vec_t& disabled_items);
	// <FS:Ansariel> Move to default folder
	virtual void addMoveToDefaultFolderMenuOption(menuentry_vec_t& items);
=======
	virtual void addLinkReplaceMenuOption(menuentry_vec_t& items,
										  menuentry_vec_t& disabled_items);
>>>>>>> d4d56f00

protected:
	LLInvFVBridge(LLInventoryPanel* inventory, LLFolderView* root, const LLUUID& uuid);

	LLInventoryModel* getInventoryModel() const;
	LLInventoryFilter* getInventoryFilter() const;
	
	BOOL isLinkedObjectInTrash() const; // Is this obj or its baseobj in the trash?
	BOOL isLinkedObjectMissing() const; // Is this a linked obj whose baseobj is not in inventory?

	BOOL isAgentInventory() const; // false if lost or in the inventory library
	BOOL isCOFFolder() const;       // true if COF or descendant of
	BOOL isInboxFolder() const;     // true if COF or descendant of   marketplace inbox

	BOOL isMarketplaceListingsFolder() const;     // true if descendant of Marketplace listings folder

// [SL:KB] - Patch: Inventory-Misc | Checked: 2011-05-28 (Catznip-2.6.0a) | Added: Catznip-2.6.0a
	BOOL isLibraryInventory() const;
	BOOL isLostInventory() const;
// [/SL:KB]
// <FS:TT> Client LSL Bridge
	BOOL isProtectedFolder(bool ignore_setting = false) const;
// </FS:TT>

	virtual BOOL isItemPermissive() const;
	static void changeItemParent(LLInventoryModel* model,
								 LLViewerInventoryItem* item,
								 const LLUUID& new_parent,
								 BOOL restamp);
	static void changeCategoryParent(LLInventoryModel* model,
									 LLViewerInventoryCategory* item,
									 const LLUUID& new_parent,
									 BOOL restamp);
	void removeBatchNoCheck(std::vector<LLFolderViewModelItem*>& batch);
    
    BOOL callback_cutToClipboard(const LLSD& notification, const LLSD& response);
    BOOL perform_cutToClipboard();

	LLHandle<LLInventoryPanel> mInventoryPanel;
	LLFolderView* mRoot;
	const LLUUID mUUID;	// item id
	LLInventoryType::EType mInvType;
	bool						mIsLink;
	LLTimer						mTimeSinceRequestStart;
	mutable std::string			mDisplayName;
	mutable std::string			mSearchableName;

	void purgeItem(LLInventoryModel *model, const LLUUID &uuid);
	void removeObject(LLInventoryModel *model, const LLUUID &uuid);
	virtual void buildDisplayName() const {}

	// <FS:ND> Reintegrate search by uuid/creator/descripting from Zi Ree after CHUI Merge
public:
	virtual std::string getSearchableCreator( void ) const;
	virtual std::string getSearchableDescription( void ) const;
	virtual std::string getSearchableUUID( void ) const;
	virtual std::string getSearchableAll( void ) const;
	// </FS:ND>
};

//~~~~~~~~~~~~~~~~~~~~~~~~~~~~~~~~~~~~~~~~~~~~~~~~~~~~~~~~~~~~~~~~~~~~~~~~~~~~~
// Class LLInventoryFolderViewModelBuilder
//
// This class intended to build Folder View Model via LLInvFVBridge::createBridge.
// It can be overridden with another way of creation necessary Inventory Folder View Models.
//~~~~~~~~~~~~~~~~~~~~~~~~~~~~~~~~~~~~~~~~~~~~~~~~~~~~~~~~~~~~~~~~~~~~~~~~~~~~~
class LLInventoryFolderViewModelBuilder
{
public:
 	LLInventoryFolderViewModelBuilder() {}
 	virtual ~LLInventoryFolderViewModelBuilder() {}
	virtual LLInvFVBridge* createBridge(LLAssetType::EType asset_type,
										LLAssetType::EType actual_asset_type,
										LLInventoryType::EType inv_type,
										LLInventoryPanel* inventory,
										LLFolderViewModelInventory* view_model,
										LLFolderView* root,
										const LLUUID& uuid,
										U32 flags = 0x00) const;
};

class LLItemBridge : public LLInvFVBridge
{
public:
	LLItemBridge(LLInventoryPanel* inventory, 
				 LLFolderView* root,
				 const LLUUID& uuid) :
		LLInvFVBridge(inventory, root, uuid) {}

	typedef boost::function<void(std::string& slurl)> slurl_callback_t;

	virtual void performAction(LLInventoryModel* model, std::string action);
	virtual void selectItem();
	virtual void restoreItem();
	virtual void restoreToWorld();
	virtual void gotoItem();
	virtual LLUIImagePtr getIcon() const;
	virtual std::string getLabelSuffix() const;
	virtual LLFontGL::StyleFlags getLabelStyle() const;
	virtual PermissionMask getPermissionMask() const;
	virtual time_t getCreationDate() const;
	virtual BOOL isItemRenameable() const;
	virtual BOOL renameItem(const std::string& new_name);
	virtual BOOL removeItem();
	virtual BOOL isItemCopyable() const;
// [SL:KB] - Patch: Inventory-Links | Checked: 2013-09-19 (Catznip-3.6)
	/*virtual*/ bool isItemLinkable() const;
// [/SL:KB]
	virtual bool hasChildren() const { return FALSE; }
	virtual BOOL isUpToDate() const { return TRUE; }
	virtual LLUIImagePtr getIconOverlay() const;

	LLViewerInventoryItem* getItem() const;

protected:
	BOOL confirmRemoveItem(const LLSD& notification, const LLSD& response);
	virtual BOOL isItemPermissive() const;
	virtual void buildDisplayName() const;
	void doActionOnCurSelectedLandmark(LLLandmarkList::loaded_callback_t cb);

private:
	void doShowOnMap(LLLandmark* landmark);
};

class LLFolderBridge : public LLInvFVBridge
{
public:
	LLFolderBridge(LLInventoryPanel* inventory, 
				   LLFolderView* root,
				   const LLUUID& uuid) 
	:	LLInvFVBridge(inventory, root, uuid),
		mCallingCards(FALSE),
		mWearables(FALSE),
		mIsLoading(false)
	{}
		
	BOOL dragItemIntoFolder(LLInventoryItem* inv_item, BOOL drop, std::string& tooltip_msg, BOOL user_confirm = TRUE);
	BOOL dragCategoryIntoFolder(LLInventoryCategory* inv_category, BOOL drop, std::string& tooltip_msg, BOOL is_link = FALSE, BOOL user_confirm = TRUE);
    void callback_dropItemIntoFolder(const LLSD& notification, const LLSD& response, LLInventoryItem* inv_item);
    void callback_dropCategoryIntoFolder(const LLSD& notification, const LLSD& response, LLInventoryCategory* inv_category);

    virtual void buildDisplayName() const;

	virtual void performAction(LLInventoryModel* model, std::string action);
	virtual void openItem();
	virtual void closeItem();
	virtual BOOL isItemRenameable() const;
	virtual void selectItem();
	virtual void restoreItem();

	virtual LLFolderType::EType getPreferredType() const;
	virtual LLUIImagePtr getIcon() const;
	virtual LLUIImagePtr getIconOpen() const;
	virtual LLUIImagePtr getIconOverlay() const;
	static LLUIImagePtr getIcon(LLFolderType::EType preferred_type);
	virtual std::string getLabelSuffix() const;
	virtual LLFontGL::StyleFlags getLabelStyle() const;

	virtual BOOL renameItem(const std::string& new_name);

	virtual BOOL removeItem();
	BOOL removeSystemFolder();
	bool removeItemResponse(const LLSD& notification, const LLSD& response);
    void updateHierarchyCreationDate(time_t date);

	virtual void pasteFromClipboard();
	virtual void pasteLinkFromClipboard();
	virtual void buildContextMenu(LLMenuGL& menu, U32 flags);
	virtual bool hasChildren() const;
	virtual BOOL dragOrDrop(MASK mask, BOOL drop,
							EDragAndDropType cargo_type,
							void* cargo_data,
							std::string& tooltip_msg);

	virtual BOOL isItemRemovable() const;
	virtual BOOL isItemMovable() const ;
	virtual BOOL isUpToDate() const;
	virtual BOOL isItemCopyable() const;
// [SL:KB] - Patch: Inventory-Links | Checked: 2013-09-19 (Catznip-3.6)
	/*virtual*/ bool isItemLinkable() const;
// [/SL:KB]
	virtual BOOL isClipboardPasteable() const;
	virtual BOOL isClipboardPasteableAsLink() const;
	
	EInventorySortGroup getSortGroup()  const;
	virtual void update();

	static void createWearable(LLFolderBridge* bridge, LLWearableType::EType type);

	LLViewerInventoryCategory* getCategory() const;
	LLHandle<LLFolderBridge> getHandle() { mHandle.bind(this); return mHandle; }

	bool isLoading() { return mIsLoading; }

	// <FS:Ansariel> Special for protected folders
	virtual bool isProtected() const;

protected:
	void buildContextMenuOptions(U32 flags, menuentry_vec_t& items,   menuentry_vec_t& disabled_items);
	void buildContextMenuFolderOptions(U32 flags, menuentry_vec_t& items,   menuentry_vec_t& disabled_items);

	//--------------------------------------------------------------------
	// Menu callbacks
	//--------------------------------------------------------------------
	static void pasteClipboard(void* user_data);
	static void createNewShirt(void* user_data);
	static void createNewPants(void* user_data);
	static void createNewShoes(void* user_data);
	static void createNewSocks(void* user_data);
	static void createNewJacket(void* user_data);
	static void createNewSkirt(void* user_data);
	static void createNewGloves(void* user_data);
	static void createNewUndershirt(void* user_data);
	static void createNewUnderpants(void* user_data);
	static void createNewShape(void* user_data);
	static void createNewSkin(void* user_data);
	static void createNewHair(void* user_data);
	static void createNewEyes(void* user_data);

	BOOL checkFolderForContentsOfType(LLInventoryModel* model, LLInventoryCollectFunctor& typeToCheck);

	void modifyOutfit(BOOL append);
	void copyOutfitToClipboard();
	void determineFolderType();

	void dropToFavorites(LLInventoryItem* inv_item);
	void dropToOutfit(LLInventoryItem* inv_item, BOOL move_is_into_current_outfit);

	//--------------------------------------------------------------------
	// Messy hacks for handling folder options
	//--------------------------------------------------------------------
public:
	static LLHandle<LLFolderBridge> sSelf;
	static void staticFolderOptionsMenu();

protected:
    void callback_pasteFromClipboard(const LLSD& notification, const LLSD& response);
    void perform_pasteFromClipboard();
    void gatherMessage(std::string& message, S32 depth, LLError::ELevel log_level);
    LLUIImagePtr getFolderIcon(BOOL is_open) const;

	bool							mCallingCards;
	bool							mWearables;
	bool							mIsLoading;
	LLTimer							mTimeSinceRequestStart;
    std::string                     mMessage;
	LLRootHandle<LLFolderBridge> mHandle;
};

class LLTextureBridge : public LLItemBridge
{
public:
	LLTextureBridge(LLInventoryPanel* inventory, 
					LLFolderView* root,
					const LLUUID& uuid, 
					LLInventoryType::EType type) :
		LLItemBridge(inventory, root, uuid)
	{
		mInvType = type;
	}
	virtual LLUIImagePtr getIcon() const;
	virtual void openItem();
	virtual void buildContextMenu(LLMenuGL& menu, U32 flags);
	virtual void performAction(LLInventoryModel* model, std::string action);
	bool canSaveTexture(void);
};

class LLSoundBridge : public LLItemBridge
{
public:
 	LLSoundBridge(LLInventoryPanel* inventory, 
				  LLFolderView* root,
				  const LLUUID& uuid) :
		LLItemBridge(inventory, root, uuid) {}
	virtual void openItem();
	virtual void buildContextMenu(LLMenuGL& menu, U32 flags);
	virtual void performAction(LLInventoryModel* model, std::string action);
	static void openSoundPreview(void*);
};

class LLLandmarkBridge : public LLItemBridge
{
public:
 	LLLandmarkBridge(LLInventoryPanel* inventory, 
					 LLFolderView* root,
					 const LLUUID& uuid, 
					 U32 flags = 0x00);
	virtual void performAction(LLInventoryModel* model, std::string action);
	virtual void buildContextMenu(LLMenuGL& menu, U32 flags);
	virtual LLUIImagePtr getIcon() const;
	virtual void openItem();
protected:
	BOOL mVisited;
};

class LLCallingCardBridge : public LLItemBridge
{
public:
	LLCallingCardBridge(LLInventoryPanel* inventory, 
						LLFolderView* folder,
						const LLUUID& uuid );
	~LLCallingCardBridge();
	virtual std::string getLabelSuffix() const;
	//virtual const std::string& getDisplayName() const;
	virtual LLUIImagePtr getIcon() const;
	virtual void performAction(LLInventoryModel* model, std::string action);
	virtual void openItem();
	virtual void buildContextMenu(LLMenuGL& menu, U32 flags);
	virtual BOOL dragOrDrop(MASK mask, BOOL drop,
							EDragAndDropType cargo_type,
							void* cargo_data,
							std::string& tooltip_msg);
	void refreshFolderViewItem();
	void checkSearchBySuffixChanges();
protected:
	LLCallingCardObserver* mObserver;
};

class LLNotecardBridge : public LLItemBridge
{
public:
	LLNotecardBridge(LLInventoryPanel* inventory, 
					 LLFolderView* root,
					 const LLUUID& uuid) :
		LLItemBridge(inventory, root, uuid) {}
	virtual void openItem();
	virtual void buildContextMenu(LLMenuGL& menu, U32 flags);
};

class LLGestureBridge : public LLItemBridge
{
public:
	LLGestureBridge(LLInventoryPanel* inventory, 
					LLFolderView* root,
					const LLUUID& uuid) :
		LLItemBridge(inventory, root, uuid) {}
	// Only suffix for gesture items, not task items, because only
	// gestures in your inventory can be active.
	virtual LLFontGL::StyleFlags getLabelStyle() const;
	virtual std::string getLabelSuffix() const;
	virtual void performAction(LLInventoryModel* model, std::string action);
	virtual void openItem();
	virtual BOOL removeItem();
	virtual void buildContextMenu(LLMenuGL& menu, U32 flags);
	static void playGesture(const LLUUID& item_id);
};

class LLAnimationBridge : public LLItemBridge
{
public:
	LLAnimationBridge(LLInventoryPanel* inventory, 
					  LLFolderView* root, 
					  const LLUUID& uuid) :
		LLItemBridge(inventory, root, uuid) {}
	virtual void performAction(LLInventoryModel* model, std::string action);
	virtual void buildContextMenu(LLMenuGL& menu, U32 flags);
	virtual void openItem();
};

class LLObjectBridge : public LLItemBridge
{
public:
	LLObjectBridge(LLInventoryPanel* inventory, 
				   LLFolderView* root, 
				   const LLUUID& uuid, 
				   LLInventoryType::EType type, 
				   U32 flags);
	virtual LLUIImagePtr	getIcon() const;
	virtual void			performAction(LLInventoryModel* model, std::string action);
	virtual void			openItem();
    virtual BOOL isItemWearable() const { return TRUE; }
	virtual std::string getLabelSuffix() const;
	virtual void			buildContextMenu(LLMenuGL& menu, U32 flags);
	virtual BOOL renameItem(const std::string& new_name);
	LLInventoryObject* getObject() const;
protected:
	static LLUUID sContextMenuItemID;  // Only valid while the context menu is open.
	U32 mAttachPt;
	BOOL mIsMultiObject;
};

class LLLSLTextBridge : public LLItemBridge
{
public:
	LLLSLTextBridge(LLInventoryPanel* inventory, 
					LLFolderView* root, 
					const LLUUID& uuid ) :
		LLItemBridge(inventory, root, uuid) {}
	virtual void openItem();
};

class LLWearableBridge : public LLItemBridge
{
public:
	LLWearableBridge(LLInventoryPanel* inventory, 
					 LLFolderView* root, 
					 const LLUUID& uuid, 
					 LLAssetType::EType asset_type, 
					 LLInventoryType::EType inv_type, 
					 LLWearableType::EType wearable_type);
	virtual LLUIImagePtr getIcon() const;
	virtual void	performAction(LLInventoryModel* model, std::string action);
	virtual void	openItem();
    virtual BOOL isItemWearable() const { return TRUE; }
	virtual void	buildContextMenu(LLMenuGL& menu, U32 flags);
	virtual std::string getLabelSuffix() const;
	virtual BOOL renameItem(const std::string& new_name);
	virtual LLWearableType::EType getWearableType() const { return mWearableType; }

	static void		onWearOnAvatar( void* userdata );	// Access to wearOnAvatar() from menu
	static BOOL		canWearOnAvatar( void* userdata );
//	static void		onWearOnAvatarArrived( LLViewerWearable* wearable, void* userdata );
	void			wearOnAvatar();

//	static void		onWearAddOnAvatarArrived( LLViewerWearable* wearable, void* userdata );
	void			wearAddOnAvatar();

	static BOOL		canEditOnAvatar( void* userdata );	// Access to editOnAvatar() from menu
	static void		onEditOnAvatar( void* userdata );
	void			editOnAvatar();

	static BOOL		canRemoveFromAvatar( void* userdata );
	static void 	removeAllClothesFromAvatar();
	void			removeFromAvatar();
protected:
	LLAssetType::EType mAssetType;
	LLWearableType::EType  mWearableType;
};

class LLLinkItemBridge : public LLItemBridge
{
public:
	LLLinkItemBridge(LLInventoryPanel* inventory, 
					 LLFolderView* root,
					 const LLUUID& uuid) :
		LLItemBridge(inventory, root, uuid) {}
	virtual const std::string& getPrefix() { return sPrefix; }
	virtual void buildContextMenu(LLMenuGL& menu, U32 flags);
protected:
	static std::string sPrefix;
};

class LLLinkFolderBridge : public LLItemBridge
{
public:
	LLLinkFolderBridge(LLInventoryPanel* inventory, 
					   LLFolderView* root,
					   const LLUUID& uuid) :
		LLItemBridge(inventory, root, uuid) {}
	virtual const std::string& getPrefix() { return sPrefix; }
	virtual LLUIImagePtr getIcon() const;
	virtual void buildContextMenu(LLMenuGL& menu, U32 flags);
	virtual void performAction(LLInventoryModel* model, std::string action);
	virtual void gotoItem();
protected:
	const LLUUID &getFolderID() const;
	static std::string sPrefix;
};


class LLMeshBridge : public LLItemBridge
{
	friend class LLInvFVBridge;
public:
	virtual LLUIImagePtr getIcon() const;
	virtual void openItem();
	virtual void buildContextMenu(LLMenuGL& menu, U32 flags);

protected:
	LLMeshBridge(LLInventoryPanel* inventory, 
		     LLFolderView* root,
		     const LLUUID& uuid) :
                       LLItemBridge(inventory, root, uuid) {}
};


//~~~~~~~~~~~~~~~~~~~~~~~~~~~~~~~~~~~~~~~~~~~~~~~~~~~~~~~~~~~~~~~~~~~~~~~~~~~~~
// Class LLInvFVBridgeAction
//
// This is an implementation class to be able to 
// perform action to view inventory items.
//
//~~~~~~~~~~~~~~~~~~~~~~~~~~~~~~~~~~~~~~~~~~~~~~~~~~~~~~~~~~~~~~~~~~~~~~~~~~~~~
class LLInvFVBridgeAction
{
public:
	// This method is a convenience function which creates the correct
	// type of bridge action based on some basic information.
	static LLInvFVBridgeAction* createAction(LLAssetType::EType asset_type,
											 const LLUUID& uuid,
											 LLInventoryModel* model);
	static void doAction(LLAssetType::EType asset_type,
						 const LLUUID& uuid, LLInventoryModel* model);
	static void doAction(const LLUUID& uuid, LLInventoryModel* model);

	virtual void doIt() {};
	virtual ~LLInvFVBridgeAction() {} // need this because of warning on OSX
protected:
	LLInvFVBridgeAction(const LLUUID& id, LLInventoryModel* model) :
		mUUID(id), mModel(model) {}
	LLViewerInventoryItem* getItem() const;
protected:
	const LLUUID& mUUID; // item id
	LLInventoryModel* mModel;
};

class LLMeshBridgeAction: public LLInvFVBridgeAction
{
	friend class LLInvFVBridgeAction;
public:
	virtual void	doIt() ;
	virtual ~LLMeshBridgeAction(){}
protected:
	LLMeshBridgeAction(const LLUUID& id,LLInventoryModel* model):LLInvFVBridgeAction(id,model){}

};


//~~~~~~~~~~~~~~~~~~~~~~~~~~~~~~~~~~~~~~~~~~~~~~~~~~~~~~~~~~~~~~~~~~~~~~~~~~~~~
// Recent Inventory Panel related classes
//~~~~~~~~~~~~~~~~~~~~~~~~~~~~~~~~~~~~~~~~~~~~~~~~~~~~~~~~~~~~~~~~~~~~~~~~~~~~~

// Overridden version of the Inventory-Folder-View-Bridge for Folders
class LLRecentItemsFolderBridge : public LLFolderBridge
{
	friend class LLInvFVBridgeAction;
public:
	// Creates context menu for Folders related to Recent Inventory Panel.
	// Uses base logic and than removes from visible items "New..." menu items.
	LLRecentItemsFolderBridge(LLInventoryType::EType type,
							  LLInventoryPanel* inventory,
							  LLFolderView* root,
							  const LLUUID& uuid) :
		LLFolderBridge(inventory, root, uuid)
	{
		mInvType = type;
	}
	/*virtual*/ void buildContextMenu(LLMenuGL& menu, U32 flags);
};

// Bridge builder to create Inventory-Folder-View-Bridge for Recent Inventory Panel
class LLRecentInventoryBridgeBuilder : public LLInventoryFolderViewModelBuilder
{
public:
	LLRecentInventoryBridgeBuilder() {}
	// Overrides FolderBridge for Recent Inventory Panel.
	// It use base functionality for bridges other than FolderBridge.
	virtual LLInvFVBridge* createBridge(LLAssetType::EType asset_type,
		LLAssetType::EType actual_asset_type,
		LLInventoryType::EType inv_type,
		LLInventoryPanel* inventory,
		LLFolderViewModelInventory* view_model,
		LLFolderView* root,
		const LLUUID& uuid,
		U32 flags = 0x00) const;
};

//~~~~~~~~~~~~~~~~~~~~~~~~~~~~~~~~~~~~~~~~~~~~~~~~~~~~~~~~~~~~~~~~~~~~~~~~~~~~~
// Worn Inventory Panel related classes
//~~~~~~~~~~~~~~~~~~~~~~~~~~~~~~~~~~~~~~~~~~~~~~~~~~~~~~~~~~~~~~~~~~~~~~~~~~~~~

// Overridden version of the Inventory-Folder-View-Bridge for Folders
class LLWornItemsFolderBridge : public LLFolderBridge
{
public:
	// Creates context menu for Folders related to Worn Inventory Panel.
	// Uses base logic and than removes from visible items "New..." menu items.
	LLWornItemsFolderBridge(LLInventoryType::EType type,
							  LLInventoryPanel* inventory,
							  LLFolderView* root,
							  const LLUUID& uuid) :
		LLFolderBridge(inventory, root, uuid)
	{
		mInvType = type;
	}
	/*virtual*/ void buildContextMenu(LLMenuGL& menu, U32 flags);
};

// Bridge builder to create Inventory-Folder-View-Bridge for Worn Inventory Panel
class LLWornInventoryBridgeBuilder : public LLInventoryFolderViewModelBuilder
{
public:
	// Overrides FolderBridge for Worn Inventory Panel.
	// It use base functionality for bridges other than FolderBridge.
	virtual LLInvFVBridge* createBridge(LLAssetType::EType asset_type,
		LLAssetType::EType actual_asset_type,
		LLInventoryType::EType inv_type,
		LLInventoryPanel* inventory,
		LLFolderViewModelInventory* view_model,
		LLFolderView* root,
		const LLUUID& uuid,
		U32 flags = 0x00) const;
};

//~~~~~~~~~~~~~~~~~~~~~~~~~~~~~~~~~~~~~~~~~~~~~~~~~~~~~~~~~~~~~~~~~~~~~~~~~~~~~
// Marketplace Inventory Panel related classes
//~~~~~~~~~~~~~~~~~~~~~~~~~~~~~~~~~~~~~~~~~~~~~~~~~~~~~~~~~~~~~~~~~~~~~~~~~~~~~

class LLMarketplaceFolderBridge : public LLFolderBridge
{
public:
    // Overloads some display related methods specific to folders in a marketplace floater context
	LLMarketplaceFolderBridge(LLInventoryPanel* inventory,
							  LLFolderView* root,
                              const LLUUID& uuid);
    
	virtual LLUIImagePtr getIcon() const;
	virtual LLUIImagePtr getIconOpen() const;
	virtual std::string getLabelSuffix() const;
	virtual LLFontGL::StyleFlags getLabelStyle() const;
    
private:
    LLUIImagePtr getMarketplaceFolderIcon(BOOL is_open) const;
    // Those members are mutable because they are cached variablse to speed up display, not a state variables
    mutable S32 m_depth;
    mutable S32 m_stockCountCache;
};


void rez_attachment(LLViewerInventoryItem* item, 
					LLViewerJointAttachment* attachment,
					bool replace = false);

// Move items from an in-world object's "Contents" folder to a specified
// folder in agent inventory.
BOOL move_inv_category_world_to_agent(const LLUUID& object_id, 
									  const LLUUID& category_id,
									  BOOL drop,
									  void (*callback)(S32, void*) = NULL,
									  void* user_data = NULL,
									  LLInventoryFilter* filter = NULL);

// Utility function to hide all entries except those in the list
// Can be called multiple times on the same menu (e.g. if multiple items
// are selected).  If "append" is false, then only common enabled items
// are set as enabled.
void hide_context_entries(LLMenuGL& menu, 
						  const menuentry_vec_t &entries_to_show, 
						  const menuentry_vec_t &disabled_entries);

// Helper functions to classify actions.
bool isAddAction(const std::string& action);
bool isRemoveAction(const std::string& action);
bool isMarketplaceCopyAction(const std::string& action);
bool isMarketplaceSendAction(const std::string& action);

class LLFolderViewGroupedItemBridge: public LLFolderViewGroupedItemModel
{
public:
    LLFolderViewGroupedItemBridge();
    virtual void groupFilterContextMenu(folder_view_item_deque& selected_items, LLMenuGL& menu);
};

#endif // LL_LLINVENTORYBRIDGE_H<|MERGE_RESOLUTION|>--- conflicted
+++ resolved
@@ -151,16 +151,11 @@
 	virtual void addMarketplaceContextMenuOptions(U32 flags,
 											 menuentry_vec_t &items,
 											 menuentry_vec_t &disabled_items);
-<<<<<<< HEAD
-	// <FS:Ansariel> Inventory Links Replace
 	virtual void addLinkReplaceMenuOption(menuentry_vec_t& items,
 										  menuentry_vec_t& disabled_items);
+
 	// <FS:Ansariel> Move to default folder
 	virtual void addMoveToDefaultFolderMenuOption(menuentry_vec_t& items);
-=======
-	virtual void addLinkReplaceMenuOption(menuentry_vec_t& items,
-										  menuentry_vec_t& disabled_items);
->>>>>>> d4d56f00
 
 protected:
 	LLInvFVBridge(LLInventoryPanel* inventory, LLFolderView* root, const LLUUID& uuid);
