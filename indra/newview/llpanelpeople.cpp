/**
 * @file llpanelpeople.cpp
 * @brief Side tray "People" panel
 *
 * $LicenseInfo:firstyear=2009&license=viewerlgpl$
 * Second Life Viewer Source Code
 * Copyright (C) 2010, Linden Research, Inc.
 *
 * This library is free software; you can redistribute it and/or
 * modify it under the terms of the GNU Lesser General Public
 * License as published by the Free Software Foundation;
 * version 2.1 of the License only.
 *
 * This library is distributed in the hope that it will be useful,
 * but WITHOUT ANY WARRANTY; without even the implied warranty of
 * MERCHANTABILITY or FITNESS FOR A PARTICULAR PURPOSE.  See the GNU
 * Lesser General Public License for more details.
 *
 * You should have received a copy of the GNU Lesser General Public
 * License along with this library; if not, write to the Free Software
 * Foundation, Inc., 51 Franklin Street, Fifth Floor, Boston, MA  02110-1301  USA
 *
 * Linden Research, Inc., 945 Battery Street, San Francisco, CA  94111  USA
 * $/LicenseInfo$
 */

#include "llviewerprecompiledheaders.h"

// libs
#include "llavatarname.h"
#include "llconversationview.h"
#include "llfloaterimcontainer.h"
#include "llfloaterreg.h"
#include "llfloatersidepanelcontainer.h"
#include "llmenubutton.h"
#include "llmenugl.h"
#include "llnotificationsutil.h"
#include "lleventtimer.h"
#include "llfiltereditor.h"
#include "lltabcontainer.h"
#include "lltoggleablemenu.h"
#include "lluictrlfactory.h"

#include "llpanelpeople.h"

// newview
#include "llaccordionctrl.h"
#include "llaccordionctrltab.h"
#include "llagent.h"
#include "llagentbenefits.h"
#include "llavataractions.h"
#include "llavatarlist.h"
#include "llavatarlistitem.h"
#include "llavatarnamecache.h"
#include "llcallingcard.h"          // for LLAvatarTracker
#include "llcallbacklist.h"
#include "llerror.h"
#include "llfloateravatarpicker.h"
#include "llfriendcard.h"
#include "llgroupactions.h"
#include "llgrouplist.h"
#include "llinventoryobserver.h"
#include "llnetmap.h"
#include "llpanelpeoplemenus.h"
#include "llparticipantlist.h"
#include "llsidetraypanelcontainer.h"
#include "llrecentpeople.h"
#include "llviewercontrol.h"        // for gSavedSettings
#include "llviewermenu.h"           // for gMenuHolder
#include "llviewerregion.h"
#include "llvoiceclient.h"
#include "llworld.h"
#include "llspeakers.h"
#include "llfloaterwebcontent.h"

#include "llagentui.h"
#include "llslurl.h"
<<<<<<< HEAD
#include "llevents.h"				// for LLEventPumps
=======
#include "llevents.h"               // for LLEventPumps
>>>>>>> 1a8a5404
// [RLVa:KB] - Checked: RLVa-1.2.2
#include "rlvactions.h"
// [/RLVa:KB]


// Firestorm includes
#include "fscommon.h"
#include "fspanelradar.h"
#include "lggcontactsets.h"
#include "llcombobox.h"
#include "lllayoutstack.h"

<<<<<<< HEAD
const F32 FRIEND_LIST_UPDATE_TIMEOUT =	0.5f;
const F32 NEARBY_LIST_UPDATE_INTERVAL =	1.f;
const U32 MAX_SELECTIONS = 20;

static const std::string NEARBY_TAB_NAME	= "nearby_panel";
static const std::string FRIENDS_TAB_NAME	= "friends_panel";
static const std::string GROUP_TAB_NAME		= "groups_panel";
static const std::string RECENT_TAB_NAME	= "recent_panel";
static const std::string BLOCKED_TAB_NAME	= "blocked_panel"; // blocked avatars
static const std::string CONTACT_SETS_TAB_NAME = "contact_sets_panel";	// [FS:CR] Contact sets
=======
const F32 FRIEND_LIST_UPDATE_TIMEOUT =  0.5f;
const F32 NEARBY_LIST_UPDATE_INTERVAL = 1.f;
const U32 MAX_SELECTIONS = 20;

static const std::string NEARBY_TAB_NAME    = "nearby_panel";
static const std::string FRIENDS_TAB_NAME   = "friends_panel";
static const std::string GROUP_TAB_NAME     = "groups_panel";
static const std::string RECENT_TAB_NAME    = "recent_panel";
static const std::string BLOCKED_TAB_NAME   = "blocked_panel"; // blocked avatars
static const std::string CONTACT_SETS_TAB_NAME = "contact_sets_panel";  // [FS:CR] Contact sets
>>>>>>> 1a8a5404
static const std::string COLLAPSED_BY_USER  = "collapsed_by_user";

// [FS] FIRE-12229
//extern S32 gMaxAgentGroups;

/** Comparator for comparing avatar items by last interaction date */
class LLAvatarItemRecentComparator : public LLAvatarItemComparator
{
public:
    LLAvatarItemRecentComparator() {};
    virtual ~LLAvatarItemRecentComparator() {};

protected:
    virtual bool doCompare(const LLAvatarListItem* avatar_item1, const LLAvatarListItem* avatar_item2) const
    {
        LLRecentPeople& people = LLRecentPeople::instance();
        const LLDate& date1 = people.getDate(avatar_item1->getAvatarId());
        const LLDate& date2 = people.getDate(avatar_item2->getAvatarId());

        //older comes first
        return date1 > date2;
    }
};

/** Compares avatar items by online status, then by name */
class LLAvatarItemStatusComparator : public LLAvatarItemComparator
{
public:
    LLAvatarItemStatusComparator() {};

protected:
    /**
     * @return true if item1 < item2, false otherwise
     */
    virtual bool doCompare(const LLAvatarListItem* item1, const LLAvatarListItem* item2) const
    {
        LLAvatarTracker& at = LLAvatarTracker::instance();
        bool online1 = at.isBuddyOnline(item1->getAvatarId());
        bool online2 = at.isBuddyOnline(item2->getAvatarId());

        if (online1 == online2)
        {
            std::string name1 = item1->getAvatarName();
            std::string name2 = item2->getAvatarName();

            LLStringUtil::toUpper(name1);
            LLStringUtil::toUpper(name2);

            return name1 < name2;
        }

        return online1 > online2;
    }
};

/** Compares avatar items by distance between you and them */
class LLAvatarItemDistanceComparator : public LLAvatarItemComparator
{
public:
    typedef std::map < LLUUID, LLVector3d > id_to_pos_map_t;
    LLAvatarItemDistanceComparator() {};

    void updateAvatarsPositions(std::vector<LLVector3d>& positions, uuid_vec_t& uuids)
    {
        std::vector<LLVector3d>::const_iterator
            pos_it = positions.begin(),
            pos_end = positions.end();

        uuid_vec_t::const_iterator
            id_it = uuids.begin(),
            id_end = uuids.end();

        LLAvatarItemDistanceComparator::id_to_pos_map_t pos_map;

        mAvatarsPositions.clear();

        for (;pos_it != pos_end && id_it != id_end; ++pos_it, ++id_it )
        {
            mAvatarsPositions[*id_it] = *pos_it;
        }
    };

<<<<<<< HEAD
		for (;pos_it != pos_end && id_it != id_end; ++pos_it, ++id_it )
		{
			mAvatarsPositions[*id_it] = *pos_it;
		}
	};
	
	// Used for Range Display, originally from KB/Catznip
	const id_to_pos_map_t& getAvatarsPositions() { return mAvatarsPositions; }
=======
    // Used for Range Display, originally from KB/Catznip
    const id_to_pos_map_t& getAvatarsPositions() { return mAvatarsPositions; }
>>>>>>> 1a8a5404

protected:
    virtual bool doCompare(const LLAvatarListItem* item1, const LLAvatarListItem* item2) const
    {
        const LLVector3d& me_pos = gAgent.getPositionGlobal();
        const LLVector3d& item1_pos = mAvatarsPositions.find(item1->getAvatarId())->second;
        const LLVector3d& item2_pos = mAvatarsPositions.find(item2->getAvatarId())->second;

        return dist_vec_squared(item1_pos, me_pos) < dist_vec_squared(item2_pos, me_pos);
    }
private:
    id_to_pos_map_t mAvatarsPositions;
};

/** Comparator for comparing nearby avatar items by last spoken time */
class LLAvatarItemRecentSpeakerComparator : public  LLAvatarItemNameComparator
{
public:
    LLAvatarItemRecentSpeakerComparator() {};
    virtual ~LLAvatarItemRecentSpeakerComparator() {};

protected:
    virtual bool doCompare(const LLAvatarListItem* item1, const LLAvatarListItem* item2) const
    {
        LLPointer<LLSpeaker> lhs = LLActiveSpeakerMgr::instance().findSpeaker(item1->getAvatarId());
        LLPointer<LLSpeaker> rhs = LLActiveSpeakerMgr::instance().findSpeaker(item2->getAvatarId());
        if ( lhs.notNull() && rhs.notNull() )
        {
            // Compare by last speaking time
            if( lhs->mLastSpokeTime != rhs->mLastSpokeTime )
                return ( lhs->mLastSpokeTime > rhs->mLastSpokeTime );
        }
        else if ( lhs.notNull() )
        {
            // True if only item1 speaker info available
            return true;
        }
        else if ( rhs.notNull() )
        {
            // False if only item2 speaker info available
            return false;
        }
        // By default compare by name.
        return LLAvatarItemNameComparator::doCompare(item1, item2);
    }
};

class LLAvatarItemRecentArrivalComparator : public  LLAvatarItemNameComparator
{
public:
    LLAvatarItemRecentArrivalComparator() {};
    virtual ~LLAvatarItemRecentArrivalComparator() {};

protected:
    virtual bool doCompare(const LLAvatarListItem* item1, const LLAvatarListItem* item2) const
    {

        F32 arr_time1 = LLRecentPeople::instance().getArrivalTimeByID(item1->getAvatarId());
        F32 arr_time2 = LLRecentPeople::instance().getArrivalTimeByID(item2->getAvatarId());

        if (arr_time1 == arr_time2)
        {
            std::string name1 = item1->getAvatarName();
            std::string name2 = item2->getAvatarName();

            LLStringUtil::toUpper(name1);
            LLStringUtil::toUpper(name2);

            return name1 < name2;
        }

        return arr_time1 > arr_time2;
    }
};

static const LLAvatarItemRecentComparator RECENT_COMPARATOR;
static const LLAvatarItemStatusComparator STATUS_COMPARATOR;
static LLAvatarItemDistanceComparator DISTANCE_COMPARATOR;
static const LLAvatarItemRecentSpeakerComparator RECENT_SPEAKER_COMPARATOR;
static LLAvatarItemRecentArrivalComparator RECENT_ARRIVAL_COMPARATOR;

static LLPanelInjector<LLPanelPeople> t_people("panel_people");

//=============================================================================

/**
 * Updates given list either on regular basis or on external events (up to implementation).
 */
class LLPanelPeople::Updater
{
public:
    typedef boost::function<void()> callback_t;
    Updater(callback_t cb)
    : mCallback(cb)
    {
    }

    virtual ~Updater()
    {
    }

    /**
     * Activate/deactivate updater.
     *
     * This may start/stop regular updates.
     */
    virtual void setActive(bool) {}

protected:
    void update()
    {
        mCallback();
    }

    callback_t      mCallback;
};

/**
 * Update buttons on changes in our friend relations (STORM-557).
 */
class LLButtonsUpdater : public LLPanelPeople::Updater, public LLFriendObserver
{
public:
    LLButtonsUpdater(callback_t cb)
    :   LLPanelPeople::Updater(cb)
    {
        LLAvatarTracker::instance().addObserver(this);
    }

    ~LLButtonsUpdater()
    {
        LLAvatarTracker::instance().removeObserver(this);
    }

    /*virtual*/ void changed(U32 mask)
    {
        (void) mask;
        update();
    }
};

class LLAvatarListUpdater : public LLPanelPeople::Updater, public LLEventTimer
{
public:
<<<<<<< HEAD
	LLAvatarListUpdater(callback_t cb, F32 period)
	:	LLEventTimer(period),
		LLPanelPeople::Updater(cb)
	{
		mEventTimer.stop();
	}

	virtual bool tick() // from LLEventTimer
	{
		return false;
	}
=======
    LLAvatarListUpdater(callback_t cb, F32 period)
    :   LLEventTimer(period),
        LLPanelPeople::Updater(cb)
    {
        mEventTimer.stop();
    }

    virtual bool tick() // from LLEventTimer
    {
        return false;
    }
>>>>>>> 1a8a5404
};

/**
 * Updates the friends list.
 *
 * Updates the list on external events which trigger the changed() method.
 */
class LLFriendListUpdater : public LLAvatarListUpdater, public LLFriendObserver
{
<<<<<<< HEAD
	LOG_CLASS(LLFriendListUpdater);
	class LLInventoryFriendCardObserver;

public: 
	friend class LLInventoryFriendCardObserver;
	LLFriendListUpdater(callback_t cb)
	:	LLAvatarListUpdater(cb, FRIEND_LIST_UPDATE_TIMEOUT)
	,	mIsActive(false)
	{
		LLAvatarTracker::instance().addObserver(this);

		// For notification when SIP online status changes.
		LLVoiceClient::getInstance()->addObserver(this);
		// <FS:Ansariel> Disconnect LLFriendCardsManager
		if (gSavedSettings.getBOOL("FSCreateCallingCards"))
			mInvObserver = new LLInventoryFriendCardObserver(this);
	}

	~LLFriendListUpdater()
	{
		// will be deleted by ~LLInventoryModel
		//delete mInvObserver;
=======
    LOG_CLASS(LLFriendListUpdater);
    class LLInventoryFriendCardObserver;

public:
    friend class LLInventoryFriendCardObserver;
    LLFriendListUpdater(callback_t cb)
    :   LLAvatarListUpdater(cb, FRIEND_LIST_UPDATE_TIMEOUT)
    ,   mIsActive(false)
    {
        LLAvatarTracker::instance().addObserver(this);

        // For notification when SIP online status changes.
        LLVoiceClient::getInstance()->addObserver(this);
        // <FS:Ansariel> Disconnect LLFriendCardsManager
        if (gSavedSettings.getBOOL("FSCreateCallingCards"))
            mInvObserver = new LLInventoryFriendCardObserver(this);
    }

    ~LLFriendListUpdater()
    {
        // will be deleted by ~LLInventoryModel
        //delete mInvObserver;
>>>>>>> 1a8a5404
        if (LLVoiceClient::instanceExists())
        {
            LLVoiceClient::getInstance()->removeObserver(this);
        }
<<<<<<< HEAD
		LLAvatarTracker::instance().removeObserver(this);
	}

	/*virtual*/ void changed(U32 mask)
	{
		if (mIsActive)
		{
			// events can arrive quickly in bulk - we need not process EVERY one of them -
			// so we wait a short while to let others pile-in, and process them in aggregate.
			mEventTimer.start();
		}

		// save-up all the mask-bits which have come-in
		mMask |= mask;
	}


	/*virtual*/ bool tick()
	{
		if (!mIsActive) return false;

		if (mMask & (LLFriendObserver::ADD | LLFriendObserver::REMOVE | LLFriendObserver::ONLINE))
		{
			update();
		}

		// Stop updates.
		mEventTimer.stop();
		mMask = 0;

		return false;
	}

	// virtual
	void setActive(bool active)
	{
		mIsActive = active;
		if (active)
		{
			tick();
		}
	}

private:
	U32 mMask;
	// <FS:Ansariel> Disconnect LLFriendCardsManager
	LLInventoryFriendCardObserver* mInvObserver{ nullptr };
	bool mIsActive;

	/**
	 *	This class is intended for updating Friend List when Inventory Friend Card is added/removed.
	 * 
	 *	The main usage is when Inventory Friends/All content is added while synchronizing with 
	 *		friends list on startup is performed. In this case Friend Panel should be updated when 
	 *		missing Inventory Friend Card is created.
	 *	*NOTE: updating is fired when Inventory item is added into CallingCards/Friends subfolder.
	 *		Otherwise LLFriendObserver functionality is enough to keep Friends Panel synchronized.
	 */
	class LLInventoryFriendCardObserver : public LLInventoryObserver
	{
		LOG_CLASS(LLFriendListUpdater::LLInventoryFriendCardObserver);

		friend class LLFriendListUpdater;

	private:
		LLInventoryFriendCardObserver(LLFriendListUpdater* updater) : mUpdater(updater)
		{
			gInventory.addObserver(this);
		}
		~LLInventoryFriendCardObserver()
		{
			gInventory.removeObserver(this);
		}
		/*virtual*/ void changed(U32 mask)
		{
			LL_DEBUGS() << "Inventory changed: " << mask << LL_ENDL;

			static bool synchronize_friends_folders = true;
			if (synchronize_friends_folders)
			{
				// Checks whether "Friends" and "Friends/All" folders exist in "Calling Cards" folder,
				// fetches their contents if needed and synchronizes it with buddies list.
				// If the folders are not found they are created.
				LLFriendCardsManager::instance().syncFriendCardsFolders();
				synchronize_friends_folders = false;
			}

			// *NOTE: deleting of InventoryItem is performed via moving to Trash. 
			// That means LLInventoryObserver::STRUCTURE is present in MASK instead of LLInventoryObserver::REMOVE
			if ((CALLINGCARD_ADDED & mask) == CALLINGCARD_ADDED)
			{
				LL_DEBUGS() << "Calling card added: count: " << gInventory.getChangedIDs().size() 
					<< ", first Inventory ID: "<< (*gInventory.getChangedIDs().begin())
					<< LL_ENDL;

				bool friendFound = false;
				std::set<LLUUID> changedIDs = gInventory.getChangedIDs();
				for (std::set<LLUUID>::const_iterator it = changedIDs.begin(); it != changedIDs.end(); ++it)
				{
					if (isDescendentOfInventoryFriends(*it))
					{
						friendFound = true;
						break;
					}
				}

				if (friendFound)
				{
					LL_DEBUGS() << "friend found, panel should be updated" << LL_ENDL;
					mUpdater->changed(LLFriendObserver::ADD);
				}
			}
		}

		bool isDescendentOfInventoryFriends(const LLUUID& invItemID)
		{
			LLViewerInventoryItem * item = gInventory.getItem(invItemID);
			if (NULL == item)
				return false;

			return LLFriendCardsManager::instance().isItemInAnyFriendsList(item);
		}
		LLFriendListUpdater* mUpdater;

		static const U32 CALLINGCARD_ADDED = LLInventoryObserver::ADD | LLInventoryObserver::CALLING_CARD;
	};
=======
        LLAvatarTracker::instance().removeObserver(this);
    }

    /*virtual*/ void changed(U32 mask)
    {
        if (mIsActive)
        {
            // events can arrive quickly in bulk - we need not process EVERY one of them -
            // so we wait a short while to let others pile-in, and process them in aggregate.
            mEventTimer.start();
        }

        // save-up all the mask-bits which have come-in
        mMask |= mask;
    }


    /*virtual*/ bool tick()
    {
        if (!mIsActive) return false;

        if (mMask & (LLFriendObserver::ADD | LLFriendObserver::REMOVE | LLFriendObserver::ONLINE))
        {
            update();
        }

        // Stop updates.
        mEventTimer.stop();
        mMask = 0;

        return false;
    }

    // virtual
    void setActive(bool active)
    {
        mIsActive = active;
        if (active)
        {
            tick();
        }
    }

private:
    U32 mMask;
    // <FS:Ansariel> Disconnect LLFriendCardsManager
    LLInventoryFriendCardObserver* mInvObserver{ nullptr };
    bool mIsActive;

    /**
     *  This class is intended for updating Friend List when Inventory Friend Card is added/removed.
     *
     *  The main usage is when Inventory Friends/All content is added while synchronizing with
     *      friends list on startup is performed. In this case Friend Panel should be updated when
     *      missing Inventory Friend Card is created.
     *  *NOTE: updating is fired when Inventory item is added into CallingCards/Friends subfolder.
     *      Otherwise LLFriendObserver functionality is enough to keep Friends Panel synchronized.
     */
    class LLInventoryFriendCardObserver : public LLInventoryObserver
    {
        LOG_CLASS(LLFriendListUpdater::LLInventoryFriendCardObserver);

        friend class LLFriendListUpdater;

    private:
        LLInventoryFriendCardObserver(LLFriendListUpdater* updater) : mUpdater(updater)
        {
            gInventory.addObserver(this);
        }
        ~LLInventoryFriendCardObserver()
        {
            gInventory.removeObserver(this);
        }
        /*virtual*/ void changed(U32 mask)
        {
            LL_DEBUGS() << "Inventory changed: " << mask << LL_ENDL;

            static bool synchronize_friends_folders = true;
            if (synchronize_friends_folders)
            {
                // Checks whether "Friends" and "Friends/All" folders exist in "Calling Cards" folder,
                // fetches their contents if needed and synchronizes it with buddies list.
                // If the folders are not found they are created.
                LLFriendCardsManager::instance().syncFriendCardsFolders();
                synchronize_friends_folders = false;
            }

            // *NOTE: deleting of InventoryItem is performed via moving to Trash.
            // That means LLInventoryObserver::STRUCTURE is present in MASK instead of LLInventoryObserver::REMOVE
            if ((CALLINGCARD_ADDED & mask) == CALLINGCARD_ADDED)
            {
                LL_DEBUGS() << "Calling card added: count: " << gInventory.getChangedIDs().size()
                    << ", first Inventory ID: "<< (*gInventory.getChangedIDs().begin())
                    << LL_ENDL;

                bool friendFound = false;
                std::set<LLUUID> changedIDs = gInventory.getChangedIDs();
                for (std::set<LLUUID>::const_iterator it = changedIDs.begin(); it != changedIDs.end(); ++it)
                {
                    if (isDescendentOfInventoryFriends(*it))
                    {
                        friendFound = true;
                        break;
                    }
                }

                if (friendFound)
                {
                    LL_DEBUGS() << "friend found, panel should be updated" << LL_ENDL;
                    mUpdater->changed(LLFriendObserver::ADD);
                }
            }
        }

        bool isDescendentOfInventoryFriends(const LLUUID& invItemID)
        {
            LLViewerInventoryItem * item = gInventory.getItem(invItemID);
            if (NULL == item)
                return false;

            return LLFriendCardsManager::instance().isItemInAnyFriendsList(item);
        }
        LLFriendListUpdater* mUpdater;

        static const U32 CALLINGCARD_ADDED = LLInventoryObserver::ADD | LLInventoryObserver::CALLING_CARD;
    };
>>>>>>> 1a8a5404
};

/**
 * Periodically updates the nearby people list while the Nearby tab is active.
 *
 * The period is defined by NEARBY_LIST_UPDATE_INTERVAL constant.
 */
class LLNearbyListUpdater : public LLAvatarListUpdater
{
    LOG_CLASS(LLNearbyListUpdater);

public:
<<<<<<< HEAD
	LLNearbyListUpdater(callback_t cb)
	:	LLAvatarListUpdater(cb, NEARBY_LIST_UPDATE_INTERVAL)
	{
		setActive(false);
	}

	/*virtual*/ void setActive(bool val)
	{
		if (val)
		{
			// update immediately and start regular updates
			update();
			mEventTimer.start(); 
		}
		else
		{
			// stop regular updates
			mEventTimer.stop();
		}
	}

	/*virtual*/ bool tick()
	{
		update();
		return false;
	}
=======
    LLNearbyListUpdater(callback_t cb)
    :   LLAvatarListUpdater(cb, NEARBY_LIST_UPDATE_INTERVAL)
    {
        setActive(false);
    }

    /*virtual*/ void setActive(bool val)
    {
        if (val)
        {
            // update immediately and start regular updates
            update();
            mEventTimer.start();
        }
        else
        {
            // stop regular updates
            mEventTimer.stop();
        }
    }

    /*virtual*/ bool tick()
    {
        update();
        return false;
    }
>>>>>>> 1a8a5404
private:
};

/**
 * Updates the recent people list (those the agent has recently interacted with).
 */
class LLRecentListUpdater : public LLAvatarListUpdater, public boost::signals2::trackable
{
    LOG_CLASS(LLRecentListUpdater);

public:
    LLRecentListUpdater(callback_t cb)
    :   LLAvatarListUpdater(cb, 0)
    {
        LLRecentPeople::instance().setChangedCallback(boost::bind(&LLRecentListUpdater::update, this));
    }
};

//=============================================================================

LLPanelPeople::LLPanelPeople()
<<<<<<< HEAD
	:	LLPanel(),
		mTabContainer(NULL),
		mOnlineFriendList(NULL),
		mAllFriendList(NULL),
		mNearbyList(NULL),
		mRecentList(NULL),
		mGroupList(NULL),
		// [FS:CR] Contact sets
		mContactSetList(NULL),
		mContactSetCombo(NULL),
		// <FS:Ansariel> Firestorm radar
		//mMiniMap(NULL)
		mMiniMap(NULL),
		mRadarPanel(NULL),
		// </FS:Ansariel> Firestorm radar
		// <FS:Ansariel> FIRE-4740: Friend counter in people panel
		mFriendsTabContainer(NULL)
{
	mFriendListUpdater = new LLFriendListUpdater(boost::bind(&LLPanelPeople::updateFriendList,	this));
	// <FS:Ansariel> Firestorm radar
	//mNearbyListUpdater = new LLNearbyListUpdater(boost::bind(&LLPanelPeople::updateNearbyList,	this));
	mRecentListUpdater = new LLRecentListUpdater(boost::bind(&LLPanelPeople::updateRecentList,	this));
	mButtonsUpdater = new LLButtonsUpdater(boost::bind(&LLPanelPeople::updateButtons, this));

	mCommitCallbackRegistrar.add("People.AddFriend", boost::bind(&LLPanelPeople::onAddFriendButtonClicked, this));
	mCommitCallbackRegistrar.add("People.AddFriendWizard",	boost::bind(&LLPanelPeople::onAddFriendWizButtonClicked,	this));
	mCommitCallbackRegistrar.add("People.DelFriend",		boost::bind(&LLPanelPeople::onDeleteFriendButtonClicked,	this));
	mCommitCallbackRegistrar.add("People.Group.Minus",		boost::bind(&LLPanelPeople::onGroupMinusButtonClicked,  this));
	mCommitCallbackRegistrar.add("People.Chat",			boost::bind(&LLPanelPeople::onChatButtonClicked,		this));
	mCommitCallbackRegistrar.add("People.Gear",			boost::bind(&LLPanelPeople::onGearButtonClicked,		this, _1));

	mCommitCallbackRegistrar.add("People.Group.Plus.Action",  boost::bind(&LLPanelPeople::onGroupPlusMenuItemClicked,  this, _2));
	mCommitCallbackRegistrar.add("People.Friends.ViewSort.Action",  boost::bind(&LLPanelPeople::onFriendsViewSortMenuItemClicked,  this, _2));
	// <FS:Ansariel> Firestorm radar
	//mCommitCallbackRegistrar.add("People.Nearby.ViewSort.Action",  boost::bind(&LLPanelPeople::onNearbyViewSortMenuItemClicked,  this, _2));
	mCommitCallbackRegistrar.add("People.Groups.ViewSort.Action",  boost::bind(&LLPanelPeople::onGroupsViewSortMenuItemClicked,  this, _2));
	mCommitCallbackRegistrar.add("People.Recent.ViewSort.Action",  boost::bind(&LLPanelPeople::onRecentViewSortMenuItemClicked,  this, _2));

	mEnableCallbackRegistrar.add("People.Friends.ViewSort.CheckItem",	boost::bind(&LLPanelPeople::onFriendsViewSortMenuItemCheck,	this, _2));
	mEnableCallbackRegistrar.add("People.Recent.ViewSort.CheckItem",	boost::bind(&LLPanelPeople::onRecentViewSortMenuItemCheck,	this, _2));
	// <FS:Ansariel> Firestorm radar
	//mEnableCallbackRegistrar.add("People.Nearby.ViewSort.CheckItem",	boost::bind(&LLPanelPeople::onNearbyViewSortMenuItemCheck,	this, _2));

	mEnableCallbackRegistrar.add("People.Group.Plus.Validate",	boost::bind(&LLPanelPeople::onGroupPlusButtonValidate,	this));

	// <FS:Ansariel> Firestorm radar
	//doPeriodically(boost::bind(&LLPanelPeople::updateNearbyArrivalTime, this), 2.0);
	
	// [FS:CR] Contact sets
	mCommitCallbackRegistrar.add("ContactSet.Action", boost::bind(&LLPanelPeople::onContactSetsMenuItemClicked, this, _2));
	mEnableCallbackRegistrar.add("ContactSet.Enable", boost::bind(&LLPanelPeople::onContactSetsEnable, this, _2));
	mContactSetChangedConnection = LGGContactSets::getInstance()->setContactSetChangeCallback(boost::bind(&LLPanelPeople::updateContactSets, this, _1));
	// [/FS:CR]

	// <FS:Ansariel> FIRE-10839: Customizable radar columns (needed for Vintage skin)
	mCommitCallbackRegistrar.add("People.ToggleColumn", boost::bind(&LLPanelPeople::onColumnVisibilityChecked, this, _2));
	mEnableCallbackRegistrar.add("People.EnableColumn", boost::bind(&LLPanelPeople::onEnableColumnVisibilityChecked, this, _2));
	// </FS:Ansariel>
=======
    :   LLPanel(),
        mTabContainer(NULL),
        mOnlineFriendList(NULL),
        mAllFriendList(NULL),
        mNearbyList(NULL),
        mRecentList(NULL),
        mGroupList(NULL),
        // [FS:CR] Contact sets
        mContactSetList(NULL),
        mContactSetCombo(NULL),
        // <FS:Ansariel> Firestorm radar
        //mMiniMap(NULL)
        mMiniMap(NULL),
        mRadarPanel(NULL),
        // </FS:Ansariel> Firestorm radar
        // <FS:Ansariel> FIRE-4740: Friend counter in people panel
        mFriendsTabContainer(NULL)
{
    mFriendListUpdater = new LLFriendListUpdater(boost::bind(&LLPanelPeople::updateFriendList,  this));
    // <FS:Ansariel> Firestorm radar
    //mNearbyListUpdater = new LLNearbyListUpdater(boost::bind(&LLPanelPeople::updateNearbyList,    this));
    mRecentListUpdater = new LLRecentListUpdater(boost::bind(&LLPanelPeople::updateRecentList,  this));
    mButtonsUpdater = new LLButtonsUpdater(boost::bind(&LLPanelPeople::updateButtons, this));

    mCommitCallbackRegistrar.add("People.AddFriend", boost::bind(&LLPanelPeople::onAddFriendButtonClicked, this));
    mCommitCallbackRegistrar.add("People.AddFriendWizard",  boost::bind(&LLPanelPeople::onAddFriendWizButtonClicked,    this));
    mCommitCallbackRegistrar.add("People.DelFriend",        boost::bind(&LLPanelPeople::onDeleteFriendButtonClicked,    this));
    mCommitCallbackRegistrar.add("People.Group.Minus",      boost::bind(&LLPanelPeople::onGroupMinusButtonClicked,  this));
    mCommitCallbackRegistrar.add("People.Chat",         boost::bind(&LLPanelPeople::onChatButtonClicked,        this));
    mCommitCallbackRegistrar.add("People.Gear",         boost::bind(&LLPanelPeople::onGearButtonClicked,        this, _1));

    mCommitCallbackRegistrar.add("People.Group.Plus.Action",  boost::bind(&LLPanelPeople::onGroupPlusMenuItemClicked,  this, _2));
    mCommitCallbackRegistrar.add("People.Friends.ViewSort.Action",  boost::bind(&LLPanelPeople::onFriendsViewSortMenuItemClicked,  this, _2));
    // <FS:Ansariel> Firestorm radar
    //mCommitCallbackRegistrar.add("People.Nearby.ViewSort.Action",  boost::bind(&LLPanelPeople::onNearbyViewSortMenuItemClicked,  this, _2));
    mCommitCallbackRegistrar.add("People.Groups.ViewSort.Action",  boost::bind(&LLPanelPeople::onGroupsViewSortMenuItemClicked,  this, _2));
    mCommitCallbackRegistrar.add("People.Recent.ViewSort.Action",  boost::bind(&LLPanelPeople::onRecentViewSortMenuItemClicked,  this, _2));

    mEnableCallbackRegistrar.add("People.Friends.ViewSort.CheckItem",   boost::bind(&LLPanelPeople::onFriendsViewSortMenuItemCheck, this, _2));
    mEnableCallbackRegistrar.add("People.Recent.ViewSort.CheckItem",    boost::bind(&LLPanelPeople::onRecentViewSortMenuItemCheck,  this, _2));
    // <FS:Ansariel> Firestorm radar
    //mEnableCallbackRegistrar.add("People.Nearby.ViewSort.CheckItem",  boost::bind(&LLPanelPeople::onNearbyViewSortMenuItemCheck,  this, _2));

    mEnableCallbackRegistrar.add("People.Group.Plus.Validate",  boost::bind(&LLPanelPeople::onGroupPlusButtonValidate,  this));

    // <FS:Ansariel> Firestorm radar
    //doPeriodically(boost::bind(&LLPanelPeople::updateNearbyArrivalTime, this), 2.0);

    // [FS:CR] Contact sets
    mCommitCallbackRegistrar.add("ContactSet.Action", boost::bind(&LLPanelPeople::onContactSetsMenuItemClicked, this, _2));
    mEnableCallbackRegistrar.add("ContactSet.Enable", boost::bind(&LLPanelPeople::onContactSetsEnable, this, _2));
    mContactSetChangedConnection = LGGContactSets::getInstance()->setContactSetChangeCallback(boost::bind(&LLPanelPeople::updateContactSets, this, _1));
    // [/FS:CR]

    // <FS:Ansariel> FIRE-10839: Customizable radar columns (needed for Vintage skin)
    mCommitCallbackRegistrar.add("People.ToggleColumn", boost::bind(&LLPanelPeople::onColumnVisibilityChecked, this, _2));
    mEnableCallbackRegistrar.add("People.EnableColumn", boost::bind(&LLPanelPeople::onEnableColumnVisibilityChecked, this, _2));
    // </FS:Ansariel>
>>>>>>> 1a8a5404
}

LLPanelPeople::~LLPanelPeople()
{
<<<<<<< HEAD
	delete mButtonsUpdater;
	// <FS:Ansariel> Firestorm radar
	//delete mNearbyListUpdater;
	delete mFriendListUpdater;
	delete mRecentListUpdater;

    mNearbyFilterCommitConnection.disconnect();
    mFriedsFilterCommitConnection.disconnect();
    mGroupsFilterCommitConnection.disconnect();
    mRecentFilterCommitConnection.disconnect();

	if(LLVoiceClient::instanceExists())
	{
		LLVoiceClient::getInstance()->removeObserver(this);
	}
	
	// [FS:CR] Contact sets
	if (mContactSetChangedConnection.connected())
		mContactSetChangedConnection.disconnect();
	// [/FS:CR]
=======
    delete mButtonsUpdater;
    // <FS:Ansariel> Firestorm radar
    //delete mNearbyListUpdater;
    delete mFriendListUpdater;
    delete mRecentListUpdater;

    mNearbyFilterCommitConnection.disconnect();
    mFriedsFilterCommitConnection.disconnect();
    mGroupsFilterCommitConnection.disconnect();
    mRecentFilterCommitConnection.disconnect();

    if(LLVoiceClient::instanceExists())
    {
        LLVoiceClient::getInstance()->removeObserver(this);
    }

    // [FS:CR] Contact sets
    if (mContactSetChangedConnection.connected())
        mContactSetChangedConnection.disconnect();
    // [/FS:CR]
>>>>>>> 1a8a5404
}

void LLPanelPeople::onFriendsAccordionExpandedCollapsed(LLUICtrl* ctrl, const LLSD& param, LLAvatarList* avatar_list)
{
    if(!avatar_list)
    {
        LL_ERRS() << "Bad parameter" << LL_ENDL;
        return;
    }

    bool expanded = param.asBoolean();

    setAccordionCollapsedByUser(ctrl, !expanded);
    if(!expanded)
    {
        avatar_list->resetSelection();
    }
}


void LLPanelPeople::removePicker()
{
    if(mPicker.get())
    {
        mPicker.get()->closeFloater();
    }
}

bool LLPanelPeople::postBuild()
{
<<<<<<< HEAD
	// <FS:Ansariel> Don't bother with "want more?" advertisement
	//S32 max_premium = LLAgentBenefitsMgr::get("Premium").getGroupMembershipLimit();
	// </FS:Ansariel>

	// <FS:Ansariel> Firestorm radar
	//mNearbyFilterCommitConnection = getChild<LLFilterEditor>("nearby_filter_input")->setCommitCallback(boost::bind(&LLPanelPeople::onFilterEdit, this, _2));
	mFriedsFilterCommitConnection = getChild<LLFilterEditor>("friends_filter_input")->setCommitCallback(boost::bind(&LLPanelPeople::onFilterEdit, this, _2));
	mGroupsFilterCommitConnection = getChild<LLFilterEditor>("groups_filter_input")->setCommitCallback(boost::bind(&LLPanelPeople::onFilterEdit, this, _2));
	mRecentFilterCommitConnection = getChild<LLFilterEditor>("recent_filter_input")->setCommitCallback(boost::bind(&LLPanelPeople::onFilterEdit, this, _2));

	// <FS:Ansariel> Don't bother with "want more?" advertisement
	//if(LLAgentBenefitsMgr::current().getGroupMembershipLimit() < max_premium)
	//{
	//	getChild<LLTextBox>("groupcount")->setText(getString("GroupCountWithInfo"));
	//	getChild<LLTextBox>("groupcount")->setURLClickedCallback(boost::bind(&LLPanelPeople::onGroupLimitInfo, this));
	//}
	// </FS:Ansariel>
	mTabContainer = getChild<LLTabContainer>("tabs");
	mTabContainer->setCommitCallback(boost::bind(&LLPanelPeople::onTabSelected, this, _2));
	mSavedFilters.resize(mTabContainer->getTabCount());
	mSavedOriginalFilters.resize(mTabContainer->getTabCount());
=======
    // <FS:Ansariel> Don't bother with "want more?" advertisement
    //S32 max_premium = LLAgentBenefitsMgr::get("Premium").getGroupMembershipLimit();
    // </FS:Ansariel>

    // <FS:Ansariel> Firestorm radar
    //mNearbyFilterCommitConnection = getChild<LLFilterEditor>("nearby_filter_input")->setCommitCallback(boost::bind(&LLPanelPeople::onFilterEdit, this, _2));
    mFriedsFilterCommitConnection = getChild<LLFilterEditor>("friends_filter_input")->setCommitCallback(boost::bind(&LLPanelPeople::onFilterEdit, this, _2));
    mGroupsFilterCommitConnection = getChild<LLFilterEditor>("groups_filter_input")->setCommitCallback(boost::bind(&LLPanelPeople::onFilterEdit, this, _2));
    mRecentFilterCommitConnection = getChild<LLFilterEditor>("recent_filter_input")->setCommitCallback(boost::bind(&LLPanelPeople::onFilterEdit, this, _2));

    // <FS:Ansariel> Don't bother with "want more?" advertisement
    //if(LLAgentBenefitsMgr::current().getGroupMembershipLimit() < max_premium)
    //{
    //  getChild<LLTextBox>("groupcount")->setText(getString("GroupCountWithInfo"));
    //  getChild<LLTextBox>("groupcount")->setURLClickedCallback(boost::bind(&LLPanelPeople::onGroupLimitInfo, this));
    //}
    // </FS:Ansariel>
    mTabContainer = getChild<LLTabContainer>("tabs");
    mTabContainer->setCommitCallback(boost::bind(&LLPanelPeople::onTabSelected, this, _2));
    mSavedFilters.resize(mTabContainer->getTabCount());
    mSavedOriginalFilters.resize(mTabContainer->getTabCount());

    LLPanel* friends_tab = getChild<LLPanel>(FRIENDS_TAB_NAME);
    // updater is active only if panel is visible to user.
    friends_tab->setVisibleCallback(boost::bind(&Updater::setActive, mFriendListUpdater, _2));
    friends_tab->setVisibleCallback(boost::bind(&LLPanelPeople::removePicker, this));

    // <FS:Ansariel> FIRE-4740: Friend counter in people panel
    mFriendsTabContainer = friends_tab->findChild<LLTabContainer>("friends_accordion");
    // <FS:Ansariel> Firestorm radar
    mOnlineFriendList = friends_tab->getChild<LLAvatarList>("avatars_online");
    mAllFriendList = friends_tab->getChild<LLAvatarList>("avatars_all");
    mOnlineFriendList->setNoItemsCommentText(getString("no_friends_online"));
    mOnlineFriendList->setShowIcons("FriendsListShowIcons");
    mOnlineFriendList->showPermissions("FriendsListShowPermissions");
    mOnlineFriendList->setShowCompleteName(!gSavedSettings.getBOOL("FriendsListHideUsernames"));
    mAllFriendList->setNoItemsCommentText(getString("no_friends"));
    mAllFriendList->setShowIcons("FriendsListShowIcons");
    mAllFriendList->showPermissions("FriendsListShowPermissions");
    mAllFriendList->setShowCompleteName(!gSavedSettings.getBOOL("FriendsListHideUsernames"));

    LLPanel* nearby_tab = getChild<LLPanel>(NEARBY_TAB_NAME);
    // <FS:Ansariel> Firestorm radar
    //nearby_tab->setVisibleCallback(boost::bind(&Updater::setActive, mNearbyListUpdater, _2));

    // <FS:AO> Radarlist takes over for nearbylist for presentation.
    mRadarPanel = nearby_tab->findChild<FSPanelRadar>("panel_radar");
    mRadarPanel->onColumnDisplayModeChanged();
    // </FS:AO>

    // <FS:Ansariel> Firestorm radar
    //mNearbyList = nearby_tab->getChild<LLAvatarList>("avatar_list");
    //mNearbyList->setNoItemsCommentText(getString("no_one_near"));
    //mNearbyList->setNoItemsMsg(getString("no_one_near"));
    //mNearbyList->setNoFilteredItemsMsg(getString("no_one_filtered_near"));
    //mNearbyList->setShowIcons("NearbyListShowIcons");
    //mNearbyList->setShowCompleteName(!gSavedSettings.getBOOL("NearbyListHideUsernames"));
    // </FS:Ansariel> Firestorm radar
// [RLVa:KB] - Checked: RLVa-1.2.0
    // Externalized to FSRadar
    //mNearbyList->setRlvCheckShowNames(true);
// [/RLVa:KB]

    mMiniMap = (LLNetMap*)getChildView("Net Map",true);
    // <FS:Ansariel> Synchronize tooltips throughout instances
    //mMiniMap->setToolTipMsg(gSavedSettings.getBOOL("DoubleClickTeleport") ?
    //  getString("AltMiniMapToolTipMsg") : getString("MiniMapToolTipMsg"));
    // <//FS:Ansariel> Synchronize tooltips throughout instances

    mRecentList = getChild<LLPanel>(RECENT_TAB_NAME)->getChild<LLAvatarList>("avatar_list");
    mRecentList->setNoItemsCommentText(getString("no_recent_people"));
    mRecentList->setNoItemsMsg(getString("no_recent_people"));
    mRecentList->setNoFilteredItemsMsg(getString("no_filtered_recent_people"));
    mRecentList->setShowIcons("RecentListShowIcons");

    mGroupList = getChild<LLGroupList>("group_list");
    mGroupList->setNoItemsCommentText(getString("no_groups_msg"));
    mGroupList->setNoItemsMsg(getString("no_groups_msg"));
    mGroupList->setNoFilteredItemsMsg(getString("no_filtered_groups_msg"));

    // <FS:Ansariel> Use Firestorm radar menu handler
    //mNearbyList->setContextMenu(&LLPanelPeopleMenus::gNearbyPeopleContextMenu);
    // </FS:Ansariel>
    mRecentList->setContextMenu(&LLPanelPeopleMenus::gPeopleContextMenu);
    mAllFriendList->setContextMenu(&LLPanelPeopleMenus::gPeopleContextMenu);
    mOnlineFriendList->setContextMenu(&LLPanelPeopleMenus::gPeopleContextMenu);

    setSortOrder(mRecentList,       (ESortOrder)gSavedSettings.getU32("RecentPeopleSortOrder"), false);
    setSortOrder(mAllFriendList,    (ESortOrder)gSavedSettings.getU32("FriendsSortOrder"),      false);
    // <FS:Ansariel> Firestorm radar
    //setSortOrder(mNearbyList,     (ESortOrder)gSavedSettings.getU32("NearbyPeopleSortOrder"), false);

    mOnlineFriendList->setItemDoubleClickCallback(boost::bind(&LLPanelPeople::onAvatarListDoubleClicked, this, _1));
    mAllFriendList->setItemDoubleClickCallback(boost::bind(&LLPanelPeople::onAvatarListDoubleClicked, this, _1));
    // <FS:Ansariel> Firestorm radar
    //mNearbyList->setItemDoubleClickCallback(boost::bind(&LLPanelPeople::onAvatarListDoubleClicked, this, _1));
    // </FS:Ansariel> Firestorm radar
    mRecentList->setItemDoubleClickCallback(boost::bind(&LLPanelPeople::onAvatarListDoubleClicked, this, _1));

    mOnlineFriendList->setCommitCallback(boost::bind(&LLPanelPeople::onAvatarListCommitted, this, mOnlineFriendList));
    mAllFriendList->setCommitCallback(boost::bind(&LLPanelPeople::onAvatarListCommitted, this, mAllFriendList));
    // <FS:Ansariel> We only use mRadarList here
    //mNearbyList->setCommitCallback(boost::bind(&LLPanelPeople::onAvatarListCommitted, this, mNearbyList));
    mRecentList->setCommitCallback(boost::bind(&LLPanelPeople::onAvatarListCommitted, this, mRecentList));

    // Set openning IM as default on return action for avatar lists
    mOnlineFriendList->setReturnCallback(boost::bind(&LLPanelPeople::onImButtonClicked, this));
    mAllFriendList->setReturnCallback(boost::bind(&LLPanelPeople::onImButtonClicked, this));
    // <FS:Ansariel> Firestorm radar
    //mNearbyList->setReturnCallback(boost::bind(&LLPanelPeople::onImButtonClicked, this));
    mRecentList->setReturnCallback(boost::bind(&LLPanelPeople::onImButtonClicked, this));

    mGroupList->setDoubleClickCallback(boost::bind(&LLPanelPeople::onChatButtonClicked, this));
    mGroupList->setCommitCallback(boost::bind(&LLPanelPeople::updateButtons, this));
    mGroupList->setReturnCallback(boost::bind(&LLPanelPeople::onChatButtonClicked, this));

    LLMenuButton* groups_gear_btn = getChild<LLMenuButton>("groups_gear_btn");

    // Use the context menu of the Groups list for the Groups tab gear menu.
    LLToggleableMenu* groups_gear_menu = mGroupList->getContextMenu();
    if (groups_gear_menu)
    {
        groups_gear_btn->setMenu(groups_gear_menu, LLMenuButton::MP_BOTTOM_LEFT);
    }
    else
    {
        LL_WARNS() << "People->Groups list menu not found" << LL_ENDL;
    }

    // [FS:CR] Contact sets
    mContactSetCombo = getChild<LLComboBox>("combo_sets");
    if (mContactSetCombo)
    {
        mContactSetCombo->setCommitCallback(boost::bind(&LLPanelPeople::generateCurrentContactList, this));
        refreshContactSets();
    }

    mContactSetList = getChild<LLAvatarList>("contact_list");
    if (mContactSetList)
    {
        mContactSetList->setCommitCallback(boost::bind(&LLPanelPeople::updateButtons, this));
        mContactSetList->setItemDoubleClickCallback(boost::bind(&LLPanelPeople::onAvatarListDoubleClicked, this, _1));
        mContactSetList->setNoItemsCommentText(getString("empty_list"));
        mContactSetList->setContextMenu(&LLPanelPeopleMenus::gPeopleContextMenu);
        generateCurrentContactList();
    }
    // [/FS:CR]

    // <FS:Ansariel> Friend list accordion replacement
    //LLAccordionCtrlTab* accordion_tab = getChild<LLAccordionCtrlTab>("tab_all");
    //accordion_tab->setDropDownStateChangedCallback(
    //  boost::bind(&LLPanelPeople::onFriendsAccordionExpandedCollapsed, this, _1, _2, mAllFriendList));
>>>>>>> 1a8a5404

    //accordion_tab = getChild<LLAccordionCtrlTab>("tab_online");
    //accordion_tab->setDropDownStateChangedCallback(
    //  boost::bind(&LLPanelPeople::onFriendsAccordionExpandedCollapsed, this, _1, _2, mOnlineFriendList));
    // </FS:Ansariel> Friend list accordion replacement

    // Must go after setting commit callback and initializing all pointers to children.
    mTabContainer->selectTabByName(NEARBY_TAB_NAME);

    LLVoiceClient::getInstance()->addObserver(this);

    // call this method in case some list is empty and buttons can be in inconsistent state
    updateButtons();

    // <FS:Ansariel> Friend list accordion replacement
    //mOnlineFriendList->setRefreshCompleteCallback(boost::bind(&LLPanelPeople::onFriendListRefreshComplete, this, _1, _2));
    //mAllFriendList->setRefreshCompleteCallback(boost::bind(&LLPanelPeople::onFriendListRefreshComplete, this, _1, _2));
    // </FS:Ansariel> Friend list accordion replacement

<<<<<<< HEAD
	// <FS:Ansariel> FIRE-4740: Friend counter in people panel
	mFriendsTabContainer = friends_tab->findChild<LLTabContainer>("friends_accordion");
	// <FS:Ansariel> Firestorm radar
	mOnlineFriendList = friends_tab->getChild<LLAvatarList>("avatars_online");
	mAllFriendList = friends_tab->getChild<LLAvatarList>("avatars_all");
	mOnlineFriendList->setNoItemsCommentText(getString("no_friends_online"));
	mOnlineFriendList->setShowIcons("FriendsListShowIcons");
	mOnlineFriendList->showPermissions("FriendsListShowPermissions");
	mOnlineFriendList->setShowCompleteName(!gSavedSettings.getBOOL("FriendsListHideUsernames"));
	mAllFriendList->setNoItemsCommentText(getString("no_friends"));
	mAllFriendList->setShowIcons("FriendsListShowIcons");
	mAllFriendList->showPermissions("FriendsListShowPermissions");
	mAllFriendList->setShowCompleteName(!gSavedSettings.getBOOL("FriendsListHideUsernames"));

	LLPanel* nearby_tab = getChild<LLPanel>(NEARBY_TAB_NAME);
	// <FS:Ansariel> Firestorm radar
	//nearby_tab->setVisibleCallback(boost::bind(&Updater::setActive, mNearbyListUpdater, _2));
	
	// <FS:AO> Radarlist takes over for nearbylist for presentation.
	mRadarPanel = nearby_tab->findChild<FSPanelRadar>("panel_radar");
	mRadarPanel->onColumnDisplayModeChanged();
	// </FS:AO>

	// <FS:Ansariel> Firestorm radar
	//mNearbyList = nearby_tab->getChild<LLAvatarList>("avatar_list");
	//mNearbyList->setNoItemsCommentText(getString("no_one_near"));
	//mNearbyList->setNoItemsMsg(getString("no_one_near"));
	//mNearbyList->setNoFilteredItemsMsg(getString("no_one_filtered_near"));
	//mNearbyList->setShowIcons("NearbyListShowIcons");
	//mNearbyList->setShowCompleteName(!gSavedSettings.getBOOL("NearbyListHideUsernames"));
	// </FS:Ansariel> Firestorm radar
// [RLVa:KB] - Checked: RLVa-1.2.0
	// Externalized to FSRadar
	//mNearbyList->setRlvCheckShowNames(true);
// [/RLVa:KB]
	
	mMiniMap = (LLNetMap*)getChildView("Net Map",true);
	// <FS:Ansariel> Synchronize tooltips throughout instances
	//mMiniMap->setToolTipMsg(gSavedSettings.getBOOL("DoubleClickTeleport") ? 
	//	getString("AltMiniMapToolTipMsg") :	getString("MiniMapToolTipMsg"));
	// <//FS:Ansariel> Synchronize tooltips throughout instances

	mRecentList = getChild<LLPanel>(RECENT_TAB_NAME)->getChild<LLAvatarList>("avatar_list");
	mRecentList->setNoItemsCommentText(getString("no_recent_people"));
	mRecentList->setNoItemsMsg(getString("no_recent_people"));
	mRecentList->setNoFilteredItemsMsg(getString("no_filtered_recent_people"));
	mRecentList->setShowIcons("RecentListShowIcons");

	mGroupList = getChild<LLGroupList>("group_list");
	mGroupList->setNoItemsCommentText(getString("no_groups_msg"));
	mGroupList->setNoItemsMsg(getString("no_groups_msg"));
	mGroupList->setNoFilteredItemsMsg(getString("no_filtered_groups_msg"));

	// <FS:Ansariel> Use Firestorm radar menu handler
	//mNearbyList->setContextMenu(&LLPanelPeopleMenus::gNearbyPeopleContextMenu);
	// </FS:Ansariel>
	mRecentList->setContextMenu(&LLPanelPeopleMenus::gPeopleContextMenu);
	mAllFriendList->setContextMenu(&LLPanelPeopleMenus::gPeopleContextMenu);
	mOnlineFriendList->setContextMenu(&LLPanelPeopleMenus::gPeopleContextMenu);

	setSortOrder(mRecentList,		(ESortOrder)gSavedSettings.getU32("RecentPeopleSortOrder"),	false);
	setSortOrder(mAllFriendList,	(ESortOrder)gSavedSettings.getU32("FriendsSortOrder"),		false);
	// <FS:Ansariel> Firestorm radar
	//setSortOrder(mNearbyList,		(ESortOrder)gSavedSettings.getU32("NearbyPeopleSortOrder"),	false);

	mOnlineFriendList->setItemDoubleClickCallback(boost::bind(&LLPanelPeople::onAvatarListDoubleClicked, this, _1));
	mAllFriendList->setItemDoubleClickCallback(boost::bind(&LLPanelPeople::onAvatarListDoubleClicked, this, _1));
	// <FS:Ansariel> Firestorm radar
	//mNearbyList->setItemDoubleClickCallback(boost::bind(&LLPanelPeople::onAvatarListDoubleClicked, this, _1));
	// </FS:Ansariel> Firestorm radar
	mRecentList->setItemDoubleClickCallback(boost::bind(&LLPanelPeople::onAvatarListDoubleClicked, this, _1));

	mOnlineFriendList->setCommitCallback(boost::bind(&LLPanelPeople::onAvatarListCommitted, this, mOnlineFriendList));
	mAllFriendList->setCommitCallback(boost::bind(&LLPanelPeople::onAvatarListCommitted, this, mAllFriendList));
	// <FS:Ansariel> We only use mRadarList here
	//mNearbyList->setCommitCallback(boost::bind(&LLPanelPeople::onAvatarListCommitted, this, mNearbyList));
	mRecentList->setCommitCallback(boost::bind(&LLPanelPeople::onAvatarListCommitted, this, mRecentList));

	// Set openning IM as default on return action for avatar lists
	mOnlineFriendList->setReturnCallback(boost::bind(&LLPanelPeople::onImButtonClicked, this));
	mAllFriendList->setReturnCallback(boost::bind(&LLPanelPeople::onImButtonClicked, this));
	// <FS:Ansariel> Firestorm radar
	//mNearbyList->setReturnCallback(boost::bind(&LLPanelPeople::onImButtonClicked, this));
	mRecentList->setReturnCallback(boost::bind(&LLPanelPeople::onImButtonClicked, this));

	mGroupList->setDoubleClickCallback(boost::bind(&LLPanelPeople::onChatButtonClicked, this));
	mGroupList->setCommitCallback(boost::bind(&LLPanelPeople::updateButtons, this));
	mGroupList->setReturnCallback(boost::bind(&LLPanelPeople::onChatButtonClicked, this));

	LLMenuButton* groups_gear_btn = getChild<LLMenuButton>("groups_gear_btn");

	// Use the context menu of the Groups list for the Groups tab gear menu.
	LLToggleableMenu* groups_gear_menu = mGroupList->getContextMenu();
	if (groups_gear_menu)
	{
		groups_gear_btn->setMenu(groups_gear_menu, LLMenuButton::MP_BOTTOM_LEFT);
	}
	else
	{
		LL_WARNS() << "People->Groups list menu not found" << LL_ENDL;
	}
	
	// [FS:CR] Contact sets
	mContactSetCombo = getChild<LLComboBox>("combo_sets");
	if (mContactSetCombo)
	{
		mContactSetCombo->setCommitCallback(boost::bind(&LLPanelPeople::generateCurrentContactList, this));
		refreshContactSets();
	}
	
	mContactSetList = getChild<LLAvatarList>("contact_list");
	if (mContactSetList)
	{
		mContactSetList->setCommitCallback(boost::bind(&LLPanelPeople::updateButtons, this));
		mContactSetList->setItemDoubleClickCallback(boost::bind(&LLPanelPeople::onAvatarListDoubleClicked, this, _1));
		mContactSetList->setNoItemsCommentText(getString("empty_list"));
		mContactSetList->setContextMenu(&LLPanelPeopleMenus::gPeopleContextMenu);
		generateCurrentContactList();
	}
	// [/FS:CR]

	// <FS:Ansariel> Friend list accordion replacement
	//LLAccordionCtrlTab* accordion_tab = getChild<LLAccordionCtrlTab>("tab_all");
	//accordion_tab->setDropDownStateChangedCallback(
	//	boost::bind(&LLPanelPeople::onFriendsAccordionExpandedCollapsed, this, _1, _2, mAllFriendList));

	//accordion_tab = getChild<LLAccordionCtrlTab>("tab_online");
	//accordion_tab->setDropDownStateChangedCallback(
	//	boost::bind(&LLPanelPeople::onFriendsAccordionExpandedCollapsed, this, _1, _2, mOnlineFriendList));
	// </FS:Ansariel> Friend list accordion replacement

	// Must go after setting commit callback and initializing all pointers to children.
	mTabContainer->selectTabByName(NEARBY_TAB_NAME);

	LLVoiceClient::getInstance()->addObserver(this);

	// call this method in case some list is empty and buttons can be in inconsistent state
	updateButtons();

	// <FS:Ansariel> Friend list accordion replacement
	//mOnlineFriendList->setRefreshCompleteCallback(boost::bind(&LLPanelPeople::onFriendListRefreshComplete, this, _1, _2));
	//mAllFriendList->setRefreshCompleteCallback(boost::bind(&LLPanelPeople::onFriendListRefreshComplete, this, _1, _2));
	// </FS:Ansariel> Friend list accordion replacement

	return true;
=======
    return true;
>>>>>>> 1a8a5404
}

// virtual
void LLPanelPeople::onChange(EStatusType status, const std::string &channelURI, bool proximal)
{
    if(status == STATUS_JOINING || status == STATUS_LEFT_CHANNEL)
    {
        return;
    }

    updateButtons();
}

void LLPanelPeople::updateFriendListHelpText()
{
    // show special help text for just created account to help finding friends. EXT-4836
    static LLTextBox* no_friends_text = getChild<LLTextBox>("no_friends_help_text");

    // Seems sometimes all_friends can be empty because of issue with Inventory loading (clear cache, slow connection...)
    // So, lets check all lists to avoid overlapping the text with online list. See EXT-6448.
    bool any_friend_exists = mAllFriendList->filterHasMatches() || mOnlineFriendList->filterHasMatches();
    no_friends_text->setVisible(!any_friend_exists);
    if (no_friends_text->getVisible())
    {
        //update help text for empty lists
        const std::string& filter = mSavedOriginalFilters[mTabContainer->getCurrentPanelIndex()];

        std::string message_name = filter.empty() ? "no_friends_msg" : "no_filtered_friends_msg";
        LLStringUtil::format_map_t args;
        args["[SEARCH_TERM]"] = LLURI::escape(filter);
        no_friends_text->setText(getString(message_name, args));
    }
}

void LLPanelPeople::updateFriendList()
{
<<<<<<< HEAD
	if (!mOnlineFriendList || !mAllFriendList)
		return;

	// get all buddies we know about
	const LLAvatarTracker& av_tracker = LLAvatarTracker::instance();
	LLAvatarTracker::buddy_map_t all_buddies;
	av_tracker.copyBuddyList(all_buddies);

	// save them to the online and all friends vectors
	uuid_vec_t& online_friendsp = mOnlineFriendList->getIDs();
	uuid_vec_t& all_friendsp = mAllFriendList->getIDs();

	all_friendsp.clear();
	online_friendsp.clear();

	uuid_vec_t buddies_uuids;
	LLAvatarTracker::buddy_map_t::const_iterator buddies_iter;

	// Fill the avatar list with friends UUIDs
	for (buddies_iter = all_buddies.begin(); buddies_iter != all_buddies.end(); ++buddies_iter)
	{
		buddies_uuids.push_back(buddies_iter->first);
	}

	if (buddies_uuids.size() > 0)
	{
		LL_DEBUGS() << "Friends added to the list: " << buddies_uuids.size() << LL_ENDL;
		all_friendsp = buddies_uuids;
	}
	else
	{
		LL_DEBUGS() << "No friends found" << LL_ENDL;
	}

	LLAvatarTracker::buddy_map_t::const_iterator buddy_it = all_buddies.begin();
	for (; buddy_it != all_buddies.end(); ++buddy_it)
	{
		LLUUID buddy_id = buddy_it->first;
		if (av_tracker.isBuddyOnline(buddy_id))
			online_friendsp.push_back(buddy_id);
	}

	/*
	 * Avatarlists  will be hidden by showFriendsAccordionsIfNeeded(), if they do not have items.
	 * But avatarlist can be updated only if it is visible @see LLAvatarList::draw();   
	 * So we need to do force update of lists to avoid inconsistency of data and view of avatarlist. 
	 */
	mOnlineFriendList->setDirty(true, !mOnlineFriendList->filterHasMatches());// do force update if list do NOT have items
	mAllFriendList->setDirty(true, !mAllFriendList->filterHasMatches());
	//update trash and other buttons according to a selected item
	updateButtons();
	showFriendsAccordionsIfNeeded();

	// <FS:Ansariel> FIRE-4740: Friend counter in people panel
	if (mFriendsTabContainer)
	{
		LLStringUtil::format_map_t args;
		args["ALL"] = llformat("%d", all_friendsp.size());
		args["ONLINE"] = llformat("%d", online_friendsp.size());
		mFriendsTabContainer->setPanelTitle(0, getString("OnlineFriendsTitle", args));
		mFriendsTabContainer->setPanelTitle(1, getString("AllFriendsTitle", args));
	}
	// </FS:Ansariel>
=======
    if (!mOnlineFriendList || !mAllFriendList)
        return;

    // get all buddies we know about
    const LLAvatarTracker& av_tracker = LLAvatarTracker::instance();
    LLAvatarTracker::buddy_map_t all_buddies;
    av_tracker.copyBuddyList(all_buddies);

    // save them to the online and all friends vectors
    uuid_vec_t& online_friendsp = mOnlineFriendList->getIDs();
    uuid_vec_t& all_friendsp = mAllFriendList->getIDs();

    all_friendsp.clear();
    online_friendsp.clear();

    uuid_vec_t buddies_uuids;
    LLAvatarTracker::buddy_map_t::const_iterator buddies_iter;

    // Fill the avatar list with friends UUIDs
    for (buddies_iter = all_buddies.begin(); buddies_iter != all_buddies.end(); ++buddies_iter)
    {
        buddies_uuids.push_back(buddies_iter->first);
    }

    if (buddies_uuids.size() > 0)
    {
        LL_DEBUGS() << "Friends added to the list: " << buddies_uuids.size() << LL_ENDL;
        all_friendsp = buddies_uuids;
    }
    else
    {
        LL_DEBUGS() << "No friends found" << LL_ENDL;
    }

    LLAvatarTracker::buddy_map_t::const_iterator buddy_it = all_buddies.begin();
    for (; buddy_it != all_buddies.end(); ++buddy_it)
    {
        LLUUID buddy_id = buddy_it->first;
        if (av_tracker.isBuddyOnline(buddy_id))
            online_friendsp.push_back(buddy_id);
    }

    /*
     * Avatarlists  will be hidden by showFriendsAccordionsIfNeeded(), if they do not have items.
     * But avatarlist can be updated only if it is visible @see LLAvatarList::draw();
     * So we need to do force update of lists to avoid inconsistency of data and view of avatarlist.
     */
    mOnlineFriendList->setDirty(true, !mOnlineFriendList->filterHasMatches());// do force update if list do NOT have items
    mAllFriendList->setDirty(true, !mAllFriendList->filterHasMatches());
    //update trash and other buttons according to a selected item
    updateButtons();
    showFriendsAccordionsIfNeeded();

    // <FS:Ansariel> FIRE-4740: Friend counter in people panel
    if (mFriendsTabContainer)
    {
        LLStringUtil::format_map_t args;
        args["ALL"] = llformat("%d", all_friendsp.size());
        args["ONLINE"] = llformat("%d", online_friendsp.size());
        mFriendsTabContainer->setPanelTitle(0, getString("OnlineFriendsTitle", args));
        mFriendsTabContainer->setPanelTitle(1, getString("AllFriendsTitle", args));
    }
    // </FS:Ansariel>
>>>>>>> 1a8a5404
}

void LLPanelPeople::updateNearbyList()
{
    if (!mNearbyList)
        return;

    std::vector<LLVector3d> positions;

// [RLVa:KB] - Checked: RLVa-2.0.3
<<<<<<< HEAD
	if (RlvActions::canShowNearbyAgents())
	{
// [/RLVa:KB]
		LLWorld::getInstance()->getAvatars(&mNearbyList->getIDs(), &positions, gAgent.getPositionGlobal(), gSavedSettings.getF32("NearMeRange"));
// [RLVa:KB] - Checked: RLVa-2.0.3
	}
	else
	{
		mNearbyList->getIDs().clear();
	}
// [/RLVa:KB]
	mNearbyList->setDirty();

	DISTANCE_COMPARATOR.updateAvatarsPositions(positions, mNearbyList->getIDs());
	LLActiveSpeakerMgr::instance().update(true);
=======
    if (RlvActions::canShowNearbyAgents())
    {
// [/RLVa:KB]
        LLWorld::getInstance()->getAvatars(&mNearbyList->getIDs(), &positions, gAgent.getPositionGlobal(), gSavedSettings.getF32("NearMeRange"));
// [RLVa:KB] - Checked: RLVa-2.0.3
    }
    else
    {
        mNearbyList->getIDs().clear();
    }
// [/RLVa:KB]
    mNearbyList->setDirty();

    DISTANCE_COMPARATOR.updateAvatarsPositions(positions, mNearbyList->getIDs());
    LLActiveSpeakerMgr::instance().update(true);
>>>>>>> 1a8a5404
}

void LLPanelPeople::updateRecentList()
{
    if (!mRecentList)
        return;

    LLRecentPeople::instance().get(mRecentList->getIDs());
    mRecentList->setDirty();
}

void LLPanelPeople::updateButtons()
{
<<<<<<< HEAD
	std::string cur_tab		= getActiveTabName();
// [RLVa:KB] - Checked: RLVa-1.4.9
	bool nearby_tab_active = (cur_tab == NEARBY_TAB_NAME);
// [/RLVa:KB]
	bool friends_tab_active = (cur_tab == FRIENDS_TAB_NAME);
	bool group_tab_active	= (cur_tab == GROUP_TAB_NAME);
	//bool recent_tab_active	= (cur_tab == RECENT_TAB_NAME);
	LLUUID selected_id;

	uuid_vec_t selected_uuids;
	getCurrentItemIDs(selected_uuids);
	bool item_selected = (selected_uuids.size() == 1);
	bool multiple_selected = (selected_uuids.size() >= 1);

	if (group_tab_active)
	{
		if (item_selected)
		{
			selected_id = mGroupList->getSelectedUUID();
		}

		LLPanel* groups_panel = mTabContainer->getCurrentPanel();
		groups_panel->getChildView("minus_btn")->setEnabled(item_selected && selected_id.notNull()); // a real group selected

		// <FS:CR> FIRE-12229
		//U32 groups_count = gAgent.mGroups.size();
		//S32 max_groups = LLAgentBenefitsMgr::current().getGroupMembershipLimit();
		//U32 groups_remaining = max_groups > groups_count ? max_groups - groups_count : 0;
		//groups_panel->getChild<LLUICtrl>("groupcount")->setTextArg("[COUNT]", llformat("%d", groups_count));
		//groups_panel->getChild<LLUICtrl>("groupcount")->setTextArg("[REMAINING]", llformat("%d", groups_remaining));
		getChild<LLUICtrl>("groupcount")->setValue(FSCommon::populateGroupCount());
		// </FS:CR>
	}
	else
	{
		bool is_friend = true;
		bool is_self = false;
		// Check whether selected avatar is our friend.
		if (item_selected)
		{
			selected_id = selected_uuids.front();
			is_friend = LLAvatarTracker::instance().getBuddyInfo(selected_id) != NULL;
			is_self = gAgent.getID() == selected_id;
		}

		LLPanel* cur_panel = mTabContainer->getCurrentPanel();
		if (cur_panel)
		{
			// <FS:Ansariel> RLVa check
			//if (cur_panel->hasChild("add_friend_btn", true))
			//	cur_panel->getChildView("add_friend_btn")->setEnabled(item_selected && !is_friend && !is_self);
			if (!nearby_tab_active && cur_panel->hasChild("add_friend_btn", true))
				cur_panel->getChildView("add_friend_btn")->setEnabled(item_selected && !is_friend && !is_self && RlvActions::canShowName(RlvActions::SNC_DEFAULT, selected_id));
			// </FS:Ansariel> RLVa check

			if (friends_tab_active)
			{
				cur_panel->getChildView("friends_del_btn")->setEnabled(multiple_selected);
			}

			// <FS:Ansariel> Fix warning about missing gear button on blocklist panel
			//if (!group_tab_active)
			if (!group_tab_active && !nearby_tab_active && cur_tab != BLOCKED_TAB_NAME)
			// </FS:Ansariel>
			{
				cur_panel->getChildView("gear_btn")->setEnabled(multiple_selected);
			}
		}
	}
=======
    std::string cur_tab     = getActiveTabName();
// [RLVa:KB] - Checked: RLVa-1.4.9
    bool nearby_tab_active = (cur_tab == NEARBY_TAB_NAME);
// [/RLVa:KB]
    bool friends_tab_active = (cur_tab == FRIENDS_TAB_NAME);
    bool group_tab_active   = (cur_tab == GROUP_TAB_NAME);
    //bool recent_tab_active    = (cur_tab == RECENT_TAB_NAME);
    LLUUID selected_id;

    uuid_vec_t selected_uuids;
    getCurrentItemIDs(selected_uuids);
    bool item_selected = (selected_uuids.size() == 1);
    bool multiple_selected = (selected_uuids.size() >= 1);

    if (group_tab_active)
    {
        if (item_selected)
        {
            selected_id = mGroupList->getSelectedUUID();
        }

        LLPanel* groups_panel = mTabContainer->getCurrentPanel();
        groups_panel->getChildView("minus_btn")->setEnabled(item_selected && selected_id.notNull()); // a real group selected

        // <FS:CR> FIRE-12229
        //U32 groups_count = gAgent.mGroups.size();
        //S32 max_groups = LLAgentBenefitsMgr::current().getGroupMembershipLimit();
        //U32 groups_remaining = max_groups > groups_count ? max_groups - groups_count : 0;
        //groups_panel->getChild<LLUICtrl>("groupcount")->setTextArg("[COUNT]", llformat("%d", groups_count));
        //groups_panel->getChild<LLUICtrl>("groupcount")->setTextArg("[REMAINING]", llformat("%d", groups_remaining));
        getChild<LLUICtrl>("groupcount")->setValue(FSCommon::populateGroupCount());
        // </FS:CR>
    }
    else
    {
        bool is_friend = true;
        bool is_self = false;
        // Check whether selected avatar is our friend.
        if (item_selected)
        {
            selected_id = selected_uuids.front();
            is_friend = LLAvatarTracker::instance().getBuddyInfo(selected_id) != NULL;
            is_self = gAgent.getID() == selected_id;
        }

        LLPanel* cur_panel = mTabContainer->getCurrentPanel();
        if (cur_panel)
        {
            // <FS:Ansariel> RLVa check
            //if (cur_panel->hasChild("add_friend_btn", true))
            //  cur_panel->getChildView("add_friend_btn")->setEnabled(item_selected && !is_friend && !is_self);
            if (!nearby_tab_active && cur_panel->hasChild("add_friend_btn", true))
                cur_panel->getChildView("add_friend_btn")->setEnabled(item_selected && !is_friend && !is_self && RlvActions::canShowName(RlvActions::SNC_DEFAULT, selected_id));
            // </FS:Ansariel> RLVa check

            if (friends_tab_active)
            {
                cur_panel->getChildView("friends_del_btn")->setEnabled(multiple_selected);
            }

            // <FS:Ansariel> Fix warning about missing gear button on blocklist panel
            //if (!group_tab_active)
            if (!group_tab_active && !nearby_tab_active && cur_tab != BLOCKED_TAB_NAME)
            // </FS:Ansariel>
            {
                cur_panel->getChildView("gear_btn")->setEnabled(multiple_selected);
            }
        }
    }
>>>>>>> 1a8a5404
}

std::string LLPanelPeople::getActiveTabName() const
{
    return mTabContainer->getCurrentPanel()->getName();
}

LLUUID LLPanelPeople::getCurrentItemID() const
{
    std::string cur_tab = getActiveTabName();

    if (cur_tab == FRIENDS_TAB_NAME) // this tab has two lists
    {
        LLUUID cur_online_friend;

        if ((cur_online_friend = mOnlineFriendList->getSelectedUUID()).notNull())
            return cur_online_friend;

        return mAllFriendList->getSelectedUUID();
    }

<<<<<<< HEAD
	if (cur_tab == NEARBY_TAB_NAME)
	// <FS:AO> Adapted for scrolllist
		//return mNearbyList->getSelectedUUID();
		return mRadarPanel->getCurrentItemID();
	// </FS:AO>
	
	else if (cur_tab == RECENT_TAB_NAME)
		return mRecentList->getSelectedUUID();

	else if (cur_tab == GROUP_TAB_NAME)
		return mGroupList->getSelectedUUID();

	else if (cur_tab == BLOCKED_TAB_NAME)
		return LLUUID::null; // FIXME?
	
	// [FS:CR] Contact sets
	else if (cur_tab == CONTACT_SETS_TAB_NAME)
		return mContactSetList->getSelectedUUID();
	// [/FS:CR] Contact sets
	llassert(0 && "unknown tab selected");
	return LLUUID::null;
=======
    if (cur_tab == NEARBY_TAB_NAME)
    // <FS:AO> Adapted for scrolllist
        //return mNearbyList->getSelectedUUID();
        return mRadarPanel->getCurrentItemID();
    // </FS:AO>

    else if (cur_tab == RECENT_TAB_NAME)
        return mRecentList->getSelectedUUID();

    else if (cur_tab == GROUP_TAB_NAME)
        return mGroupList->getSelectedUUID();

    else if (cur_tab == BLOCKED_TAB_NAME)
        return LLUUID::null; // FIXME?

    // [FS:CR] Contact sets
    else if (cur_tab == CONTACT_SETS_TAB_NAME)
        return mContactSetList->getSelectedUUID();
    // [/FS:CR] Contact sets
    llassert(0 && "unknown tab selected");
    return LLUUID::null;
>>>>>>> 1a8a5404
}

void LLPanelPeople::getCurrentItemIDs(uuid_vec_t& selected_uuids) const
{
<<<<<<< HEAD
	std::string cur_tab = getActiveTabName();

	if (cur_tab == FRIENDS_TAB_NAME)
	{
		// friends tab has two lists
		mOnlineFriendList->getSelectedUUIDs(selected_uuids);
		mAllFriendList->getSelectedUUIDs(selected_uuids);
	}
	else if (cur_tab == NEARBY_TAB_NAME)
	// <FS:AO> Adapted for scrolllist
		//mNearbyList->getSelectedUUIDs(selected_uuids);
		mRadarPanel->getCurrentItemIDs(selected_uuids);
	// </FS:AO>
	else if (cur_tab == RECENT_TAB_NAME)
		mRecentList->getSelectedUUIDs(selected_uuids);
	else if (cur_tab == GROUP_TAB_NAME)
		mGroupList->getSelectedUUIDs(selected_uuids);
	else if (cur_tab == BLOCKED_TAB_NAME)
		selected_uuids.clear(); // FIXME?
	// [FS:CR] Contact sets
	else if (cur_tab == CONTACT_SETS_TAB_NAME)
		mContactSetList->getSelectedUUIDs(selected_uuids);
	// [/FS:CR] Contact sets
	else
		llassert(0 && "unknown tab selected");
=======
    std::string cur_tab = getActiveTabName();

    if (cur_tab == FRIENDS_TAB_NAME)
    {
        // friends tab has two lists
        mOnlineFriendList->getSelectedUUIDs(selected_uuids);
        mAllFriendList->getSelectedUUIDs(selected_uuids);
    }
    else if (cur_tab == NEARBY_TAB_NAME)
    // <FS:AO> Adapted for scrolllist
        //mNearbyList->getSelectedUUIDs(selected_uuids);
        mRadarPanel->getCurrentItemIDs(selected_uuids);
    // </FS:AO>
    else if (cur_tab == RECENT_TAB_NAME)
        mRecentList->getSelectedUUIDs(selected_uuids);
    else if (cur_tab == GROUP_TAB_NAME)
        mGroupList->getSelectedUUIDs(selected_uuids);
    else if (cur_tab == BLOCKED_TAB_NAME)
        selected_uuids.clear(); // FIXME?
    // [FS:CR] Contact sets
    else if (cur_tab == CONTACT_SETS_TAB_NAME)
        mContactSetList->getSelectedUUIDs(selected_uuids);
    // [/FS:CR] Contact sets
    else
        llassert(0 && "unknown tab selected");
>>>>>>> 1a8a5404

}

void LLPanelPeople::setSortOrder(LLAvatarList* list, ESortOrder order, bool save)
{
<<<<<<< HEAD
	switch (order)
	{
	case E_SORT_BY_NAME:
		list->sortByName();
		break;
	case E_SORT_BY_STATUS:
		list->setComparator(&STATUS_COMPARATOR);
		list->sort();
		break;
	case E_SORT_BY_MOST_RECENT:
		list->setComparator(&RECENT_COMPARATOR);
		list->sort();
		break;
	case E_SORT_BY_RECENT_SPEAKERS:
		list->setComparator(&RECENT_SPEAKER_COMPARATOR);
		list->sort();
		break;
	case E_SORT_BY_DISTANCE:
		list->setComparator(&DISTANCE_COMPARATOR);
		list->sort();
		break;
	case E_SORT_BY_RECENT_ARRIVAL:
		list->setComparator(&RECENT_ARRIVAL_COMPARATOR);
		list->sort();
		break;
	// <FS:Ansariel> FIRE-5283: Sort by username
	case E_SORT_BY_USERNAME:
		list->sortByUserName();
		break;
	// </FS:Ansariel>
	default:
		LL_WARNS() << "Unrecognized people sort order for " << list->getName() << LL_ENDL;
		return;
	}

	if (save)
	{
		std::string setting;

		if (list == mAllFriendList || list == mOnlineFriendList)
			setting = "FriendsSortOrder";
		else if (list == mRecentList)
			setting = "RecentPeopleSortOrder";
		else if (list == mNearbyList)
			setting = "NearbyPeopleSortOrder";

		if (!setting.empty())
			gSavedSettings.setU32(setting, order);
	}
=======
    switch (order)
    {
    case E_SORT_BY_NAME:
        list->sortByName();
        break;
    case E_SORT_BY_STATUS:
        list->setComparator(&STATUS_COMPARATOR);
        list->sort();
        break;
    case E_SORT_BY_MOST_RECENT:
        list->setComparator(&RECENT_COMPARATOR);
        list->sort();
        break;
    case E_SORT_BY_RECENT_SPEAKERS:
        list->setComparator(&RECENT_SPEAKER_COMPARATOR);
        list->sort();
        break;
    case E_SORT_BY_DISTANCE:
        list->setComparator(&DISTANCE_COMPARATOR);
        list->sort();
        break;
    case E_SORT_BY_RECENT_ARRIVAL:
        list->setComparator(&RECENT_ARRIVAL_COMPARATOR);
        list->sort();
        break;
    // <FS:Ansariel> FIRE-5283: Sort by username
    case E_SORT_BY_USERNAME:
        list->sortByUserName();
        break;
    // </FS:Ansariel>
    default:
        LL_WARNS() << "Unrecognized people sort order for " << list->getName() << LL_ENDL;
        return;
    }

    if (save)
    {
        std::string setting;

        if (list == mAllFriendList || list == mOnlineFriendList)
            setting = "FriendsSortOrder";
        else if (list == mRecentList)
            setting = "RecentPeopleSortOrder";
        else if (list == mNearbyList)
            setting = "NearbyPeopleSortOrder";

        if (!setting.empty())
            gSavedSettings.setU32(setting, order);
    }
>>>>>>> 1a8a5404
}

void LLPanelPeople::onFilterEdit(const std::string& search_string)
{
    const S32 cur_tab_idx = mTabContainer->getCurrentPanelIndex();
    std::string& filter = mSavedOriginalFilters[cur_tab_idx];
    std::string& saved_filter = mSavedFilters[cur_tab_idx];

    filter = search_string;
    LLStringUtil::trimHead(filter);

    // Searches are case-insensitive
    std::string search_upper = filter;
    LLStringUtil::toUpper(search_upper);

    if (saved_filter == search_upper)
        return;

    saved_filter = search_upper;

    // Apply new filter to the current tab.
    const std::string cur_tab = getActiveTabName();
    if (cur_tab == NEARBY_TAB_NAME)
    {
        mNearbyList->setNameFilter(filter);
    }
    else if (cur_tab == FRIENDS_TAB_NAME)
    {
        // store accordion tabs opened/closed state before any manipulation with accordion tabs
        if (!saved_filter.empty())
        {
            notifyChildren(LLSD().with("action","store_state"));
        }

        mOnlineFriendList->setNameFilter(filter);
        mAllFriendList->setNameFilter(filter);

<<<<<<< HEAD
	// <FS:Ansariel> Friend list accordion replacement
	//setAccordionCollapsedByUser("tab_online", false);
	//setAccordionCollapsedByUser("tab_all", false);
	// </FS:Ansariel> Friend list accordion replacement
		showFriendsAccordionsIfNeeded();
=======
    // <FS:Ansariel> Friend list accordion replacement
    //setAccordionCollapsedByUser("tab_online", false);
    //setAccordionCollapsedByUser("tab_all", false);
    // </FS:Ansariel> Friend list accordion replacement
        showFriendsAccordionsIfNeeded();
>>>>>>> 1a8a5404

        // restore accordion tabs state _after_ all manipulations
        if(saved_filter.empty())
        {
            notifyChildren(LLSD().with("action","restore_state"));
        }
    }
    else if (cur_tab == GROUP_TAB_NAME)
    {
        mGroupList->setNameFilter(filter);
    }
    else if (cur_tab == RECENT_TAB_NAME)
    {
        mRecentList->setNameFilter(filter);
    }
}

void LLPanelPeople::onGroupLimitInfo()
{
    LLSD args;

    S32 max_basic = LLAgentBenefitsMgr::get("Base").getGroupMembershipLimit();
    S32 max_premium = LLAgentBenefitsMgr::get("Premium").getGroupMembershipLimit();

    args["MAX_BASIC"] = max_basic;
    args["MAX_PREMIUM"] = max_premium;

    if (LLAgentBenefitsMgr::has("Premium_Plus"))
    {
        S32 max_premium_plus = LLAgentBenefitsMgr::get("Premium_Plus").getGroupMembershipLimit();
        args["MAX_PREMIUM_PLUS"] = max_premium_plus;
        LLNotificationsUtil::add("GroupLimitInfoPlus", args);
    }
    else
    {
        LLNotificationsUtil::add("GroupLimitInfo", args);
    }
}

void LLPanelPeople::onTabSelected(const LLSD& param)
{
    std::string tab_name = getChild<LLPanel>(param.asString())->getName();
    updateButtons();

    showFriendsAccordionsIfNeeded();

    // <FS:AO> Layout panels will not initialize at a constant size, force it here.
    if (tab_name == NEARBY_TAB_NAME)
    {
        LLLayoutPanel* minilayout = (LLLayoutPanel*)getChildView("minimaplayout", true);
        if (minilayout->getVisible())
        {
            LLRect rec = minilayout->getRect();
            rec.mBottom = 635;
            rec.mTop = 775;
            minilayout->setShape(rec,true);
        }
    }
    // </FS:AO>

<<<<<<< HEAD
	showFriendsAccordionsIfNeeded();

	// <FS:AO> Layout panels will not initialize at a constant size, force it here.
	if (tab_name == NEARBY_TAB_NAME)
	{
		LLLayoutPanel* minilayout = (LLLayoutPanel*)getChildView("minimaplayout", true);
		if (minilayout->getVisible())
		{
			LLRect rec = minilayout->getRect();
			rec.mBottom = 635;
			rec.mTop = 775;
			minilayout->setShape(rec,true);
		}
	}
	// </FS:AO>
	
=======
>>>>>>> 1a8a5404
}

void LLPanelPeople::onAvatarListDoubleClicked(LLUICtrl* ctrl)
{
<<<<<<< HEAD
	LLAvatarListItem* item = dynamic_cast<LLAvatarListItem*>(ctrl);
	if(!item)
	{
		return;
	}

	LLUUID clicked_id = item->getAvatarId();
	if(gAgent.getID() == clicked_id)
	{
		return;
	}
	
// [RLVa:KB] - Checked: RLVa-2.0.1
	// <FS:Ansariel> Firestorm radar; commented out
	//if ( (RlvActions::isRlvEnabled()) && (NEARBY_TAB_NAME == getActiveTabName()) && (!RlvActions::canShowName(RlvActions::SNC_DEFAULT, clicked_id)) )
	//{
	//	return;
	//}
=======
    LLAvatarListItem* item = dynamic_cast<LLAvatarListItem*>(ctrl);
    if(!item)
    {
        return;
    }

    LLUUID clicked_id = item->getAvatarId();
    if(gAgent.getID() == clicked_id)
    {
        return;
    }

// [RLVa:KB] - Checked: RLVa-2.0.1
    // <FS:Ansariel> Firestorm radar; commented out
    //if ( (RlvActions::isRlvEnabled()) && (NEARBY_TAB_NAME == getActiveTabName()) && (!RlvActions::canShowName(RlvActions::SNC_DEFAULT, clicked_id)) )
    //{
    //  return;
    //}
>>>>>>> 1a8a5404
// [/RLVa:KB]

#if 0 // SJB: Useful for testing, but not currently functional or to spec
    LLAvatarActions::showProfile(clicked_id);
#else // spec says open IM window
    LLAvatarActions::startIM(clicked_id);
#endif
}


void LLPanelPeople::onAvatarListCommitted(LLAvatarList* list)
{
    if (getActiveTabName() == NEARBY_TAB_NAME)
    {
        uuid_vec_t selected_uuids;
        getCurrentItemIDs(selected_uuids);
        mMiniMap->setSelected(selected_uuids);
    } else
    // Make sure only one of the friends lists (online/all) has selection.
    if (getActiveTabName() == FRIENDS_TAB_NAME)
    {
        if (list == mOnlineFriendList)
            mAllFriendList->resetSelection(true);
        else if (list == mAllFriendList)
            mOnlineFriendList->resetSelection(true);
        else
            llassert(0 && "commit on unknown friends list");
    }

    updateButtons();
}

void LLPanelPeople::onAddFriendButtonClicked()
{
    LLUUID id = getCurrentItemID();
    if (id.notNull())
    {
        LLAvatarActions::requestFriendshipDialog(id);
    }
}

bool LLPanelPeople::isItemsFreeOfFriends(const uuid_vec_t& uuids)
{
    const LLAvatarTracker& av_tracker = LLAvatarTracker::instance();
    for ( uuid_vec_t::const_iterator
              id = uuids.begin(),
              id_end = uuids.end();
          id != id_end; ++id )
    {
        if (av_tracker.isBuddy (*id))
        {
            return false;
        }
    }
    return true;
}

void LLPanelPeople::onAddFriendWizButtonClicked()
{
    LLPanel* cur_panel = mTabContainer->getCurrentPanel();
    LLView * button = cur_panel->findChild<LLButton>("friends_add_btn", true);

    // Show add friend wizard.
    LLFloater* root_floater = gFloaterView->getParentFloater(this);
<<<<<<< HEAD
	LLFloaterAvatarPicker* picker = LLFloaterAvatarPicker::show(boost::bind(&LLPanelPeople::onAvatarPicked, _1, _2), false, true, false, root_floater->getName(), button);
	if (!picker)
	{
		return;
	}

	// Need to disable 'ok' button when friend occurs in selection
	picker->setOkBtnEnableCb(boost::bind(&LLPanelPeople::isItemsFreeOfFriends, this, _1));
	
	if (root_floater)
	{
		root_floater->addDependentFloater(picker);
	}
=======
    LLFloaterAvatarPicker* picker = LLFloaterAvatarPicker::show(boost::bind(&LLPanelPeople::onAvatarPicked, _1, _2), false, true, false, root_floater->getName(), button);
    if (!picker)
    {
        return;
    }

    // Need to disable 'ok' button when friend occurs in selection
    picker->setOkBtnEnableCb(boost::bind(&LLPanelPeople::isItemsFreeOfFriends, this, _1));

    if (root_floater)
    {
        root_floater->addDependentFloater(picker);
    }
>>>>>>> 1a8a5404

    mPicker = picker->getHandle();
}

void LLPanelPeople::onDeleteFriendButtonClicked()
{
    uuid_vec_t selected_uuids;
    getCurrentItemIDs(selected_uuids);

    if (selected_uuids.size() == 1)
    {
        LLAvatarActions::removeFriendDialog( selected_uuids.front() );
    }
    else if (selected_uuids.size() > 1)
    {
        LLAvatarActions::removeFriendsDialog( selected_uuids );
    }
}

void LLPanelPeople::onChatButtonClicked()
{
    LLUUID group_id = getCurrentItemID();
    if (group_id.notNull())
        LLGroupActions::startIM(group_id);
}

void LLPanelPeople::onGearButtonClicked(LLUICtrl* btn)
{
    uuid_vec_t selected_uuids;
    getCurrentItemIDs(selected_uuids);
    // Spawn at bottom left corner of the button.
    if (getActiveTabName() == NEARBY_TAB_NAME)
        LLPanelPeopleMenus::gNearbyPeopleContextMenu.show(btn, selected_uuids, 0, 0);
    else
        LLPanelPeopleMenus::gPeopleContextMenu.show(btn, selected_uuids, 0, 0);
}

void LLPanelPeople::onImButtonClicked()
{
<<<<<<< HEAD
	uuid_vec_t selected_uuids;
	getCurrentItemIDs(selected_uuids);
// [RLVa:KB] - Checked: RLVa-2.0.1
	// <FS:Ansariel> Firestorm radar; commented out
	//if ( (RlvActions::isRlvEnabled()) && (NEARBY_TAB_NAME == getActiveTabName()) && (!RlvActions::canShowName(RlvActions::SNC_DEFAULT)) )
	//{
	//	bool fCanShowNames = true;
	//	std::for_each(selected_uuids.begin(), selected_uuids.end(), [&fCanShowNames](const LLUUID& idAgent) { fCanShowNames &= RlvActions::canShowName(RlvActions::SNC_DEFAULT, idAgent); });
	//	if (!fCanShowNames)
	//		return;
	//}
// [/RLVa:KB]
	if ( selected_uuids.size() == 1 )
	{
		// if selected only one person then start up IM
		LLAvatarActions::startIM(selected_uuids.at(0));
	}
	else if ( selected_uuids.size() > 1 )
	{
		// for multiple selection start up friends conference
		LLAvatarActions::startConference(selected_uuids);
	}
=======
    uuid_vec_t selected_uuids;
    getCurrentItemIDs(selected_uuids);
// [RLVa:KB] - Checked: RLVa-2.0.1
    // <FS:Ansariel> Firestorm radar; commented out
    //if ( (RlvActions::isRlvEnabled()) && (NEARBY_TAB_NAME == getActiveTabName()) && (!RlvActions::canShowName(RlvActions::SNC_DEFAULT)) )
    //{
    //  bool fCanShowNames = true;
    //  std::for_each(selected_uuids.begin(), selected_uuids.end(), [&fCanShowNames](const LLUUID& idAgent) { fCanShowNames &= RlvActions::canShowName(RlvActions::SNC_DEFAULT, idAgent); });
    //  if (!fCanShowNames)
    //      return;
    //}
// [/RLVa:KB]
    if ( selected_uuids.size() == 1 )
    {
        // if selected only one person then start up IM
        LLAvatarActions::startIM(selected_uuids.at(0));
    }
    else if ( selected_uuids.size() > 1 )
    {
        // for multiple selection start up friends conference
        LLAvatarActions::startConference(selected_uuids);
    }
>>>>>>> 1a8a5404
}

// static
void LLPanelPeople::onAvatarPicked(const uuid_vec_t& ids, const std::vector<LLAvatarName> names)
{
    if (!names.empty() && !ids.empty())
        LLAvatarActions::requestFriendshipDialog(ids[0], names[0].getCompleteName());
}

bool LLPanelPeople::onGroupPlusButtonValidate()
{
    if (!gAgent.canJoinGroups())
    {
        LLNotificationsUtil::add("JoinedTooManyGroups");
        return false;
    }

    return true;
}

void LLPanelPeople::onGroupMinusButtonClicked()
{
    LLUUID group_id = getCurrentItemID();
    if (group_id.notNull())
        LLGroupActions::leave(group_id);
}

void LLPanelPeople::onGroupPlusMenuItemClicked(const LLSD& userdata)
{
<<<<<<< HEAD
	std::string chosen_item = userdata.asString();
	if (chosen_item == "join_group")
		LLGroupActions::search();
	else if (chosen_item == "new_group")
		LLGroupActions::createGroup();
=======
    std::string chosen_item = userdata.asString();
    if (chosen_item == "join_group")
        LLGroupActions::search();
    else if (chosen_item == "new_group")
        LLGroupActions::createGroup();
>>>>>>> 1a8a5404
}

void LLPanelPeople::onFriendsViewSortMenuItemClicked(const LLSD& userdata)
{
<<<<<<< HEAD
	std::string chosen_item = userdata.asString();

	if (chosen_item == "sort_name")
	{
		setSortOrder(mAllFriendList, E_SORT_BY_NAME);
	}
	// <FS:Ansariel> FIRE-5283: Sort by username
	if (chosen_item == "sort_username")
	{
		setSortOrder(mAllFriendList, E_SORT_BY_USERNAME);
	}
	// </FS:Ansariel>
	else if (chosen_item == "sort_status")
	{
		setSortOrder(mAllFriendList, E_SORT_BY_STATUS);
	}
	else if (chosen_item == "view_icons")
	{
		mAllFriendList->toggleIcons();
		mOnlineFriendList->toggleIcons();
	}
	else if (chosen_item == "view_permissions")
	{
		bool show_permissions = !gSavedSettings.getBOOL("FriendsListShowPermissions");
		gSavedSettings.setBOOL("FriendsListShowPermissions", show_permissions);

		mAllFriendList->showPermissions(show_permissions);
		mOnlineFriendList->showPermissions(show_permissions);
	}
	else if (chosen_item == "view_usernames")
	{
		bool hide_usernames = !gSavedSettings.getBOOL("FriendsListHideUsernames");
		gSavedSettings.setBOOL("FriendsListHideUsernames", hide_usernames);

		mAllFriendList->setShowCompleteName(!hide_usernames);
		mAllFriendList->handleDisplayNamesOptionChanged();
		mOnlineFriendList->setShowCompleteName(!hide_usernames);
		mOnlineFriendList->handleDisplayNamesOptionChanged();
	}
	}
=======
    std::string chosen_item = userdata.asString();

    if (chosen_item == "sort_name")
    {
        setSortOrder(mAllFriendList, E_SORT_BY_NAME);
    }
    // <FS:Ansariel> FIRE-5283: Sort by username
    if (chosen_item == "sort_username")
    {
        setSortOrder(mAllFriendList, E_SORT_BY_USERNAME);
    }
    // </FS:Ansariel>
    else if (chosen_item == "sort_status")
    {
        setSortOrder(mAllFriendList, E_SORT_BY_STATUS);
    }
    else if (chosen_item == "view_icons")
    {
        mAllFriendList->toggleIcons();
        mOnlineFriendList->toggleIcons();
    }
    else if (chosen_item == "view_permissions")
    {
        bool show_permissions = !gSavedSettings.getBOOL("FriendsListShowPermissions");
        gSavedSettings.setBOOL("FriendsListShowPermissions", show_permissions);

        mAllFriendList->showPermissions(show_permissions);
        mOnlineFriendList->showPermissions(show_permissions);
    }
    else if (chosen_item == "view_usernames")
    {
        bool hide_usernames = !gSavedSettings.getBOOL("FriendsListHideUsernames");
        gSavedSettings.setBOOL("FriendsListHideUsernames", hide_usernames);

        mAllFriendList->setShowCompleteName(!hide_usernames);
        mAllFriendList->handleDisplayNamesOptionChanged();
        mOnlineFriendList->setShowCompleteName(!hide_usernames);
        mOnlineFriendList->handleDisplayNamesOptionChanged();
    }
    }
>>>>>>> 1a8a5404

void LLPanelPeople::onGroupsViewSortMenuItemClicked(const LLSD& userdata)
{
    std::string chosen_item = userdata.asString();

    if (chosen_item == "show_icons")
    {
        mGroupList->toggleIcons();
    }
}

void LLPanelPeople::onNearbyViewSortMenuItemClicked(const LLSD& userdata)
{
    std::string chosen_item = userdata.asString();

    if (chosen_item == "sort_by_recent_speakers")
    {
        setSortOrder(mNearbyList, E_SORT_BY_RECENT_SPEAKERS);
    }
    else if (chosen_item == "sort_name")
    {
        setSortOrder(mNearbyList, E_SORT_BY_NAME);
    }
    else if (chosen_item == "view_icons")
    {
        mNearbyList->toggleIcons();
    }
    else if (chosen_item == "sort_distance")
    {
        setSortOrder(mNearbyList, E_SORT_BY_DISTANCE);
    }
    else if (chosen_item == "sort_arrival")
    {
        setSortOrder(mNearbyList, E_SORT_BY_RECENT_ARRIVAL);
    }
    else if (chosen_item == "view_usernames")
    {
        bool hide_usernames = !gSavedSettings.getBOOL("NearbyListHideUsernames");
        gSavedSettings.setBOOL("NearbyListHideUsernames", hide_usernames);

        mNearbyList->setShowCompleteName(!hide_usernames);
        mNearbyList->handleDisplayNamesOptionChanged();
    }
}

bool LLPanelPeople::onNearbyViewSortMenuItemCheck(const LLSD& userdata)
{
    std::string item = userdata.asString();
    U32 sort_order = gSavedSettings.getU32("NearbyPeopleSortOrder");

    if (item == "sort_by_recent_speakers")
        return sort_order == E_SORT_BY_RECENT_SPEAKERS;
    if (item == "sort_name")
        return sort_order == E_SORT_BY_NAME;
    if (item == "sort_distance")
        return sort_order == E_SORT_BY_DISTANCE;
    if (item == "sort_arrival")
        return sort_order == E_SORT_BY_RECENT_ARRIVAL;

    return false;
}

void LLPanelPeople::onRecentViewSortMenuItemClicked(const LLSD& userdata)
{
    std::string chosen_item = userdata.asString();

    if (chosen_item == "sort_recent")
    {
        setSortOrder(mRecentList, E_SORT_BY_MOST_RECENT);
    }
    else if (chosen_item == "sort_name")
    {
        setSortOrder(mRecentList, E_SORT_BY_NAME);
    }
    else if (chosen_item == "view_icons")
    {
        mRecentList->toggleIcons();
    }
}

bool LLPanelPeople::onFriendsViewSortMenuItemCheck(const LLSD& userdata)
{
<<<<<<< HEAD
	std::string item = userdata.asString();
	U32 sort_order = gSavedSettings.getU32("FriendsSortOrder");

	if (item == "sort_name") 
		return sort_order == E_SORT_BY_NAME;
	if (item == "sort_status")
		return sort_order == E_SORT_BY_STATUS;
	// <FS:Ansariel> FIRE-5283: Sort by username
	if (item == "sort_username") 
		return sort_order == E_SORT_BY_USERNAME;
	// </FS:Ansariel>

	return false;
=======
    std::string item = userdata.asString();
    U32 sort_order = gSavedSettings.getU32("FriendsSortOrder");

    if (item == "sort_name")
        return sort_order == E_SORT_BY_NAME;
    if (item == "sort_status")
        return sort_order == E_SORT_BY_STATUS;
    // <FS:Ansariel> FIRE-5283: Sort by username
    if (item == "sort_username")
        return sort_order == E_SORT_BY_USERNAME;
    // </FS:Ansariel>

    return false;
>>>>>>> 1a8a5404
}

bool LLPanelPeople::onRecentViewSortMenuItemCheck(const LLSD& userdata)
{
    std::string item = userdata.asString();
    U32 sort_order = gSavedSettings.getU32("RecentPeopleSortOrder");

    if (item == "sort_recent")
        return sort_order == E_SORT_BY_MOST_RECENT;
    if (item == "sort_name")
        return sort_order == E_SORT_BY_NAME;

    return false;
}

void LLPanelPeople::onMoreButtonClicked()
{
    // *TODO: not implemented yet
}

void LLPanelPeople::onOpen(const LLSD& key)
{
<<<<<<< HEAD
	std::string tab_name = key["people_panel_tab_name"];
	if (!tab_name.empty())
	{
		mTabContainer->selectTabByName(tab_name);
		if(tab_name == BLOCKED_TAB_NAME)
		{
			LLPanel* blocked_tab = mTabContainer->getCurrentPanel()->findChild<LLPanel>("panel_block_list_sidetray");
			if(blocked_tab)
			{
				blocked_tab->onOpen(key);
			}
		}
	}
=======
    std::string tab_name = key["people_panel_tab_name"];
    if (!tab_name.empty())
    {
        mTabContainer->selectTabByName(tab_name);
        if(tab_name == BLOCKED_TAB_NAME)
        {
            LLPanel* blocked_tab = mTabContainer->getCurrentPanel()->findChild<LLPanel>("panel_block_list_sidetray");
            if(blocked_tab)
            {
                blocked_tab->onOpen(key);
            }
        }
    }
>>>>>>> 1a8a5404
}

bool LLPanelPeople::notifyChildren(const LLSD& info)
{
    if (info.has("task-panel-action") && info["task-panel-action"].asString() == "handle-tri-state")
    {
        LLSideTrayPanelContainer* container = dynamic_cast<LLSideTrayPanelContainer*>(getParent());
        if (!container)
        {
            LL_WARNS() << "Cannot find People panel container" << LL_ENDL;
            return true;
        }

        if (container->getCurrentPanelIndex() > 0)
        {
            // if not on the default panel, switch to it
            container->onOpen(LLSD().with(LLSideTrayPanelContainer::PARAM_SUB_PANEL_NAME, getName()));
        }
        else
            LLFloaterReg::hideInstance("people");

        return true; // this notification is only supposed to be handled by task panels
    }

    return LLPanel::notifyChildren(info);
}

void LLPanelPeople::showAccordion(const std::string name, bool show)
{
    if(name.empty())
    {
        LL_WARNS() << "No name provided" << LL_ENDL;
        return;
    }

    LLAccordionCtrlTab* tab = getChild<LLAccordionCtrlTab>(name);
    tab->setVisible(show);
    if(show)
    {
        // don't expand accordion if it was collapsed by user
        if(!isAccordionCollapsedByUser(tab))
        {
            // expand accordion
            tab->changeOpenClose(false);
        }
    }
}

void LLPanelPeople::showFriendsAccordionsIfNeeded()
{
<<<<<<< HEAD
	if(FRIENDS_TAB_NAME == getActiveTabName())
	{
		// <FS:Ansariel> Friend list accordion replacement
		// Expand and show accordions if needed, else - hide them
		//showAccordion("tab_online", mOnlineFriendList->filterHasMatches());
		//showAccordion("tab_all", mAllFriendList->filterHasMatches());

		//// Rearrange accordions
		//LLAccordionCtrl* accordion = getChild<LLAccordionCtrl>("friends_accordion");
		//accordion->arrange();

		childSetVisible("friends_accordion", mAllFriendList->filterHasMatches());
		// </FS:Ansariel> Friend list accordion replacement

		// *TODO: new no_matched_tabs_text attribute was implemented in accordion (EXT-7368).
		// this code should be refactored to use it
		// keep help text in a synchronization with accordions visibility.
		updateFriendListHelpText();
	}
=======
    if(FRIENDS_TAB_NAME == getActiveTabName())
    {
        // <FS:Ansariel> Friend list accordion replacement
        // Expand and show accordions if needed, else - hide them
        //showAccordion("tab_online", mOnlineFriendList->filterHasMatches());
        //showAccordion("tab_all", mAllFriendList->filterHasMatches());

        //// Rearrange accordions
        //LLAccordionCtrl* accordion = getChild<LLAccordionCtrl>("friends_accordion");
        //accordion->arrange();

        childSetVisible("friends_accordion", mAllFriendList->filterHasMatches());
        // </FS:Ansariel> Friend list accordion replacement

        // *TODO: new no_matched_tabs_text attribute was implemented in accordion (EXT-7368).
        // this code should be refactored to use it
        // keep help text in a synchronization with accordions visibility.
        updateFriendListHelpText();
    }
>>>>>>> 1a8a5404
}

void LLPanelPeople::onFriendListRefreshComplete(LLUICtrl*ctrl, const LLSD& param)
{
    if(ctrl == mOnlineFriendList)
    {
        showAccordion("tab_online", param.asInteger());
    }
    else if(ctrl == mAllFriendList)
    {
        showAccordion("tab_all", param.asInteger());
    }
}

void LLPanelPeople::setAccordionCollapsedByUser(LLUICtrl* acc_tab, bool collapsed)
{
    if(!acc_tab)
    {
        LL_WARNS() << "Invalid parameter" << LL_ENDL;
        return;
    }

    LLSD param = acc_tab->getValue();
    param[COLLAPSED_BY_USER] = collapsed;
    acc_tab->setValue(param);
}

void LLPanelPeople::setAccordionCollapsedByUser(const std::string& name, bool collapsed)
{
    setAccordionCollapsedByUser(getChild<LLUICtrl>(name), collapsed);
}

bool LLPanelPeople::isAccordionCollapsedByUser(LLUICtrl* acc_tab)
{
    if(!acc_tab)
    {
        LL_WARNS() << "Invalid parameter" << LL_ENDL;
        return false;
    }

    LLSD param = acc_tab->getValue();
    if(!param.has(COLLAPSED_BY_USER))
    {
        return false;
    }
    return param[COLLAPSED_BY_USER].asBoolean();
}

bool LLPanelPeople::isAccordionCollapsedByUser(const std::string& name)
{
    return isAccordionCollapsedByUser(getChild<LLUICtrl>(name));
}

bool LLPanelPeople::updateNearbyArrivalTime()
{
    std::vector<LLVector3d> positions;
    std::vector<LLUUID> uuids;
    static LLCachedControl<F32> range(gSavedSettings, "NearMeRange");
    LLWorld::getInstance()->getAvatars(&uuids, &positions, gAgent.getPositionGlobal(), range);
    LLRecentPeople::instance().updateAvatarsArrivalTime(uuids);
    return LLApp::isExiting();
}

// [FS:CR] Contact sets
void LLPanelPeople::updateContactSets(LGGContactSets::EContactSetUpdate type)
{
<<<<<<< HEAD
	switch (type)
	{
		case LGGContactSets::UPDATED_LISTS:
			refreshContactSets();
		case LGGContactSets::UPDATED_MEMBERS:
			generateCurrentContactList();
			break;
	}
=======
    switch (type)
    {
        case LGGContactSets::UPDATED_LISTS:
            refreshContactSets();
        case LGGContactSets::UPDATED_MEMBERS:
            generateCurrentContactList();
            break;
    }
>>>>>>> 1a8a5404
}

void LLPanelPeople::refreshContactSets()
{
<<<<<<< HEAD
	if (!mContactSetCombo) return;
	
	mContactSetCombo->clearRows();
	std::vector<std::string> contact_sets = LGGContactSets::getInstance()->getAllContactSets();
	if (!contact_sets.empty())
	{
		for (auto const& set_name : contact_sets)
		{
			mContactSetCombo->add(set_name);
		}
		mContactSetCombo->addSeparator(ADD_BOTTOM);
	}
	mContactSetCombo->add(getString("all_sets"), LLSD(CS_SET_ALL_SETS), ADD_BOTTOM);
	mContactSetCombo->add(getString("no_sets"), LLSD(CS_SET_NO_SETS), ADD_BOTTOM);
	mContactSetCombo->add(getString("pseudonyms"), LLSD(CS_SET_PSEUDONYM), ADD_BOTTOM);
}

void LLPanelPeople::generateContactList(const std::string& contact_set)
{
	if (!mContactSetList) return;
	
	mContactSetList->clear();
	mContactSetList->setDirty(true, true);

	uuid_vec_t& avatars = mContactSetList->getIDs();
	
	if (contact_set == CS_SET_ALL_SETS)
 	{
		avatars = LGGContactSets::getInstance()->getListOfNonFriends();
 		
		// "All sets" includes buddies
		LLAvatarTracker::buddy_map_t all_buddies;
		LLAvatarTracker::instance().copyBuddyList(all_buddies);
		for (LLAvatarTracker::buddy_map_t::const_iterator buddy = all_buddies.begin();
			 buddy != all_buddies.end();
			 ++buddy)
		{
			avatars.push_back(buddy->first);
		}
 	}
	else if (contact_set == CS_SET_NO_SETS)
	{
		LLAvatarTracker::buddy_map_t all_buddies;
		LLAvatarTracker::instance().copyBuddyList(all_buddies);
		for (LLAvatarTracker::buddy_map_t::const_iterator buddy = all_buddies.begin();
			 buddy != all_buddies.end();
			 ++buddy)
		{
			// Only show our buddies who aren't in a set, by request.
			if (!LGGContactSets::getInstance()->isFriendInAnySet(buddy->first))
				avatars.push_back(buddy->first);
		}
	}
	else if (contact_set == CS_SET_PSEUDONYM)
	{
		avatars = LGGContactSets::getInstance()->getListOfPseudonymAvs();
	}
	else if (!LGGContactSets::getInstance()->isInternalSetName(contact_set))
	{
		if (LGGContactSets::ContactSet* group = LGGContactSets::getInstance()->getContactSet(contact_set); group)
		{
			for (auto const& id : group->mFriends)
			{
				avatars.push_back(id);
			}
		}
	}
	mContactSetList->setDirty();
}

void LLPanelPeople::generateCurrentContactList()
{
	mContactSetList->refreshNames();
	generateContactList(mContactSetCombo->getValue().asString());
}

bool LLPanelPeople::onContactSetsEnable(const LLSD& userdata)
{
	std::string item = userdata.asString();
	if (item == "has_mutable_set")
		return (!LGGContactSets::getInstance()->isInternalSetName(mContactSetCombo->getValue().asString()));
	else if (item == "has_selection")
	{
		uuid_vec_t selected_uuids;
		getCurrentItemIDs(selected_uuids);
		return (!selected_uuids.empty() &&
				selected_uuids.size() <= MAX_SELECTIONS);
	}
	else if (item == "has_mutable_set_and_selection")
	{
		uuid_vec_t selected_uuids;
		getCurrentItemIDs(selected_uuids);
		return ((!selected_uuids.empty() && selected_uuids.size() <= MAX_SELECTIONS)
				&& !LGGContactSets::getInstance()->isInternalSetName(mContactSetCombo->getValue().asString()));
	}
	else if (item == "has_single_selection")
	{
		uuid_vec_t selected_uuids;
		getCurrentItemIDs(selected_uuids);
		return (selected_uuids.size() == 1);
	}
	else if (item == "has_pseudonym")
	{
		uuid_vec_t selected_uuids;
		getCurrentItemIDs(selected_uuids);
		if (!selected_uuids.empty())
			return LGGContactSets::getInstance()->hasPseudonym(selected_uuids);
	}
	else if (item == "has_display_name")
	{
		uuid_vec_t selected_uuids;
		getCurrentItemIDs(selected_uuids);
		if (!selected_uuids.empty())
			return (!LGGContactSets::getInstance()->hasDisplayNameRemoved(selected_uuids));
	}
	return false;
}

void LLPanelPeople::onContactSetsMenuItemClicked(const LLSD& userdata)
{
	std::string chosen_item = userdata.asString();
	if (chosen_item == "add_set")
	{
		LLNotificationsUtil::add("AddNewContactSet", LLSD(), LLSD(), &LGGContactSets::handleAddContactSetCallback);
	}
	else if (chosen_item == "remove_set")
	{
		LLSD payload, args;
		std::string set = mContactSetCombo->getValue().asString();
		args["SET_NAME"] = set;
		payload["contact_set"] = set;
		LLNotificationsUtil::add("RemoveContactSet", args, payload, &LGGContactSets::handleRemoveContactSetCallback);
	}
	else if (chosen_item == "add_contact")
	{
		LLFloater* root_floater = gFloaterView->getParentFloater(this);
		LLFloater* avatar_picker = LLFloaterAvatarPicker::show(boost::bind(&LLPanelPeople::handlePickerCallback, this, _1, mContactSetCombo->getValue().asString()),
															   true, true, true, root_floater->getName());
		if (root_floater && avatar_picker)
			root_floater->addDependentFloater(avatar_picker);
	}
	else if (chosen_item == "remove_contact")
	{
		if (!mContactSetCombo) return;
		
		uuid_vec_t selected_uuids;
		getCurrentItemIDs(selected_uuids);
		if (selected_uuids.empty()) return;

		LLSD payload, args;
		std::string set = mContactSetCombo->getValue().asString();
		S32 selected_size = selected_uuids.size();
		args["SET_NAME"] = set;
		args["TARGET"] = (selected_size > 1 ? llformat("%d", selected_size) : LLSLURL("agent", selected_uuids.front(), "about").getSLURLString());
		payload["contact_set"] = set;
		for (auto const& id : selected_uuids)
		{
			payload["ids"].append(id);
		}
		LLNotificationsUtil::add((selected_size > 1 ? "RemoveContactsFromSet" : "RemoveContactFromSet"), args, payload, &LGGContactSets::handleRemoveAvatarFromSetCallback);
	}
	else if (chosen_item == "set_config")
	{
		LLFloater* root_floater = gFloaterView->getParentFloater(this);
		LLFloater* config_floater = LLFloaterReg::showInstance("fs_contact_set_config", LLSD(mContactSetCombo->getValue().asString()));
		if (root_floater && config_floater)
			root_floater->addDependentFloater(config_floater);
	}
	else if (chosen_item == "profile")
	{
		uuid_vec_t selected_uuids;
		getCurrentItemIDs(selected_uuids);
		if (selected_uuids.empty()) return;
		
		for (auto const& id : selected_uuids)
		{
			LLAvatarActions::showProfile(id);
		}
	}
	else if (chosen_item == "im")
	{
		uuid_vec_t selected_uuids;
		getCurrentItemIDs(selected_uuids);
		if (selected_uuids.empty()) return;
		
		if (selected_uuids.size() == 1)
		{
			LLAvatarActions::startIM(selected_uuids[0]);
		}
		else if (selected_uuids.size() > 1)
		{
			LLAvatarActions::startConference(selected_uuids);
		}
	}
	else if (chosen_item == "teleport")
	{
		uuid_vec_t selected_uuids;
		getCurrentItemIDs(selected_uuids);
		if (selected_uuids.empty()) return;

		LLAvatarActions::offerTeleport(selected_uuids);
	}
	else if (chosen_item == "set_pseudonym")
	{
		uuid_vec_t selected_uuids;
		getCurrentItemIDs(selected_uuids);
		if (selected_uuids.empty()) return;

		LLSD payload, args;
		args["AVATAR"] = LLSLURL("agent", selected_uuids.front(), "about").getSLURLString();
		payload["id"] = selected_uuids.front();
		LLNotificationsUtil::add("SetAvatarPseudonym", args, payload, &LGGContactSets::handleSetAvatarPseudonymCallback);
	}
	else if (chosen_item == "remove_pseudonym")
	{
		uuid_vec_t selected_uuids;
		getCurrentItemIDs(selected_uuids);
		if (selected_uuids.empty()) return;

		for (auto const& id : selected_uuids)
		{
			if (LGGContactSets::getInstance()->hasPseudonym(id))
			{
				LGGContactSets::getInstance()->clearPseudonym(id);
			}
		}
	}
	else if (chosen_item == "remove_display_name")
	{
		uuid_vec_t selected_uuids;
		getCurrentItemIDs(selected_uuids);
		if (selected_uuids.empty()) return;

		for (auto const& id : selected_uuids)
		{
			if (!LGGContactSets::getInstance()->hasDisplayNameRemoved(id))
			{
				LGGContactSets::getInstance()->removeDisplayName(id);
			}
		}
	}
=======
    if (!mContactSetCombo) return;

    mContactSetCombo->clearRows();
    std::vector<std::string> contact_sets = LGGContactSets::getInstance()->getAllContactSets();
    if (!contact_sets.empty())
    {
        for (auto const& set_name : contact_sets)
        {
            mContactSetCombo->add(set_name);
        }
        mContactSetCombo->addSeparator(ADD_BOTTOM);
    }
    mContactSetCombo->add(getString("all_sets"), LLSD(CS_SET_ALL_SETS), ADD_BOTTOM);
    mContactSetCombo->add(getString("no_sets"), LLSD(CS_SET_NO_SETS), ADD_BOTTOM);
    mContactSetCombo->add(getString("pseudonyms"), LLSD(CS_SET_PSEUDONYM), ADD_BOTTOM);
}

void LLPanelPeople::generateContactList(const std::string& contact_set)
{
    if (!mContactSetList) return;

    mContactSetList->clear();
    mContactSetList->setDirty(true, true);

    uuid_vec_t& avatars = mContactSetList->getIDs();

    if (contact_set == CS_SET_ALL_SETS)
    {
        avatars = LGGContactSets::getInstance()->getListOfNonFriends();

        // "All sets" includes buddies
        LLAvatarTracker::buddy_map_t all_buddies;
        LLAvatarTracker::instance().copyBuddyList(all_buddies);
        for (LLAvatarTracker::buddy_map_t::const_iterator buddy = all_buddies.begin();
             buddy != all_buddies.end();
             ++buddy)
        {
            avatars.push_back(buddy->first);
        }
    }
    else if (contact_set == CS_SET_NO_SETS)
    {
        LLAvatarTracker::buddy_map_t all_buddies;
        LLAvatarTracker::instance().copyBuddyList(all_buddies);
        for (LLAvatarTracker::buddy_map_t::const_iterator buddy = all_buddies.begin();
             buddy != all_buddies.end();
             ++buddy)
        {
            // Only show our buddies who aren't in a set, by request.
            if (!LGGContactSets::getInstance()->isFriendInAnySet(buddy->first))
                avatars.push_back(buddy->first);
        }
    }
    else if (contact_set == CS_SET_PSEUDONYM)
    {
        avatars = LGGContactSets::getInstance()->getListOfPseudonymAvs();
    }
    else if (!LGGContactSets::getInstance()->isInternalSetName(contact_set))
    {
        if (LGGContactSets::ContactSet* group = LGGContactSets::getInstance()->getContactSet(contact_set); group)
        {
            for (auto const& id : group->mFriends)
            {
                avatars.push_back(id);
            }
        }
    }
    mContactSetList->setDirty();
}

void LLPanelPeople::generateCurrentContactList()
{
    mContactSetList->refreshNames();
    generateContactList(mContactSetCombo->getValue().asString());
}

bool LLPanelPeople::onContactSetsEnable(const LLSD& userdata)
{
    std::string item = userdata.asString();
    if (item == "has_mutable_set")
        return (!LGGContactSets::getInstance()->isInternalSetName(mContactSetCombo->getValue().asString()));
    else if (item == "has_selection")
    {
        uuid_vec_t selected_uuids;
        getCurrentItemIDs(selected_uuids);
        return (!selected_uuids.empty() &&
                selected_uuids.size() <= MAX_SELECTIONS);
    }
    else if (item == "has_mutable_set_and_selection")
    {
        uuid_vec_t selected_uuids;
        getCurrentItemIDs(selected_uuids);
        return ((!selected_uuids.empty() && selected_uuids.size() <= MAX_SELECTIONS)
                && !LGGContactSets::getInstance()->isInternalSetName(mContactSetCombo->getValue().asString()));
    }
    else if (item == "has_single_selection")
    {
        uuid_vec_t selected_uuids;
        getCurrentItemIDs(selected_uuids);
        return (selected_uuids.size() == 1);
    }
    else if (item == "has_pseudonym")
    {
        uuid_vec_t selected_uuids;
        getCurrentItemIDs(selected_uuids);
        if (!selected_uuids.empty())
            return LGGContactSets::getInstance()->hasPseudonym(selected_uuids);
    }
    else if (item == "has_display_name")
    {
        uuid_vec_t selected_uuids;
        getCurrentItemIDs(selected_uuids);
        if (!selected_uuids.empty())
            return (!LGGContactSets::getInstance()->hasDisplayNameRemoved(selected_uuids));
    }
    return false;
}

void LLPanelPeople::onContactSetsMenuItemClicked(const LLSD& userdata)
{
    std::string chosen_item = userdata.asString();
    if (chosen_item == "add_set")
    {
        LLNotificationsUtil::add("AddNewContactSet", LLSD(), LLSD(), &LGGContactSets::handleAddContactSetCallback);
    }
    else if (chosen_item == "remove_set")
    {
        LLSD payload, args;
        std::string set = mContactSetCombo->getValue().asString();
        args["SET_NAME"] = set;
        payload["contact_set"] = set;
        LLNotificationsUtil::add("RemoveContactSet", args, payload, &LGGContactSets::handleRemoveContactSetCallback);
    }
    else if (chosen_item == "add_contact")
    {
        LLFloater* root_floater = gFloaterView->getParentFloater(this);
        LLFloater* avatar_picker = LLFloaterAvatarPicker::show(boost::bind(&LLPanelPeople::handlePickerCallback, this, _1, mContactSetCombo->getValue().asString()),
                                                               true, true, true, root_floater->getName());
        if (root_floater && avatar_picker)
            root_floater->addDependentFloater(avatar_picker);
    }
    else if (chosen_item == "remove_contact")
    {
        if (!mContactSetCombo) return;

        uuid_vec_t selected_uuids;
        getCurrentItemIDs(selected_uuids);
        if (selected_uuids.empty()) return;

        LLSD payload, args;
        std::string set = mContactSetCombo->getValue().asString();
        S32 selected_size = selected_uuids.size();
        args["SET_NAME"] = set;
        args["TARGET"] = (selected_size > 1 ? llformat("%d", selected_size) : LLSLURL("agent", selected_uuids.front(), "about").getSLURLString());
        payload["contact_set"] = set;
        for (auto const& id : selected_uuids)
        {
            payload["ids"].append(id);
        }
        LLNotificationsUtil::add((selected_size > 1 ? "RemoveContactsFromSet" : "RemoveContactFromSet"), args, payload, &LGGContactSets::handleRemoveAvatarFromSetCallback);
    }
    else if (chosen_item == "set_config")
    {
        LLFloater* root_floater = gFloaterView->getParentFloater(this);
        LLFloater* config_floater = LLFloaterReg::showInstance("fs_contact_set_config", LLSD(mContactSetCombo->getValue().asString()));
        if (root_floater && config_floater)
            root_floater->addDependentFloater(config_floater);
    }
    else if (chosen_item == "profile")
    {
        uuid_vec_t selected_uuids;
        getCurrentItemIDs(selected_uuids);
        if (selected_uuids.empty()) return;

        for (auto const& id : selected_uuids)
        {
            LLAvatarActions::showProfile(id);
        }
    }
    else if (chosen_item == "im")
    {
        uuid_vec_t selected_uuids;
        getCurrentItemIDs(selected_uuids);
        if (selected_uuids.empty()) return;

        if (selected_uuids.size() == 1)
        {
            LLAvatarActions::startIM(selected_uuids[0]);
        }
        else if (selected_uuids.size() > 1)
        {
            LLAvatarActions::startConference(selected_uuids);
        }
    }
    else if (chosen_item == "teleport")
    {
        uuid_vec_t selected_uuids;
        getCurrentItemIDs(selected_uuids);
        if (selected_uuids.empty()) return;

        LLAvatarActions::offerTeleport(selected_uuids);
    }
    else if (chosen_item == "set_pseudonym")
    {
        uuid_vec_t selected_uuids;
        getCurrentItemIDs(selected_uuids);
        if (selected_uuids.empty()) return;

        LLSD payload, args;
        args["AVATAR"] = LLSLURL("agent", selected_uuids.front(), "about").getSLURLString();
        payload["id"] = selected_uuids.front();
        LLNotificationsUtil::add("SetAvatarPseudonym", args, payload, &LGGContactSets::handleSetAvatarPseudonymCallback);
    }
    else if (chosen_item == "remove_pseudonym")
    {
        uuid_vec_t selected_uuids;
        getCurrentItemIDs(selected_uuids);
        if (selected_uuids.empty()) return;

        for (auto const& id : selected_uuids)
        {
            if (LGGContactSets::getInstance()->hasPseudonym(id))
            {
                LGGContactSets::getInstance()->clearPseudonym(id);
            }
        }
    }
    else if (chosen_item == "remove_display_name")
    {
        uuid_vec_t selected_uuids;
        getCurrentItemIDs(selected_uuids);
        if (selected_uuids.empty()) return;

        for (auto const& id : selected_uuids)
        {
            if (!LGGContactSets::getInstance()->hasDisplayNameRemoved(id))
            {
                LGGContactSets::getInstance()->removeDisplayName(id);
            }
        }
    }
>>>>>>> 1a8a5404
}

void LLPanelPeople::handlePickerCallback(const uuid_vec_t& ids, const std::string& set)
{
<<<<<<< HEAD
	if (ids.empty() || !mContactSetCombo)
	{
		return;
	}

	LGGContactSets::instance().addToSet(ids, set);
=======
    if (ids.empty() || !mContactSetCombo)
    {
        return;
    }

    LGGContactSets::instance().addToSet(ids, set);
>>>>>>> 1a8a5404
}
// [/FS:CR]

// <FS:Ansariel> FIRE-10839: Customizable radar columns (needed for Vintage skin)
void LLPanelPeople::onColumnVisibilityChecked(const LLSD& userdata)
{
<<<<<<< HEAD
	if (mRadarPanel)
	{
		mRadarPanel->onColumnVisibilityChecked(userdata);
	}
=======
    if (mRadarPanel)
    {
        mRadarPanel->onColumnVisibilityChecked(userdata);
    }
>>>>>>> 1a8a5404
}

bool LLPanelPeople::onEnableColumnVisibilityChecked(const LLSD& userdata)
{
<<<<<<< HEAD
	if (mRadarPanel)
	{
		return mRadarPanel->onEnableColumnVisibilityChecked(userdata);
	}
	return false;
=======
    if (mRadarPanel)
    {
        return mRadarPanel->onEnableColumnVisibilityChecked(userdata);
    }
    return false;
>>>>>>> 1a8a5404
}
// </FS:Ansariel>

// <FS:Ansariel> CTRL-F focusses local search editor
bool LLPanelPeople::handleKeyHere(KEY key, MASK mask)
{
<<<<<<< HEAD
	if (FSCommon::isFilterEditorKeyCombo(key, mask))
	{
		std::string cur_tab = getActiveTabName();

		if (cur_tab == FRIENDS_TAB_NAME)
		{
			getChild<LLFilterEditor>("friends_filter_input")->setFocus(true);
			return true;
		}
		else if (cur_tab == GROUP_TAB_NAME)
		{
			getChild<LLFilterEditor>("groups_filter_input")->setFocus(true);
			return true;
		}
		else if (cur_tab == RECENT_TAB_NAME)
		{
			getChild<LLFilterEditor>("recent_filter_input")->setFocus(true);
			return true;
		}
	}

	return LLPanel::handleKeyHere(key, mask);
=======
    if (FSCommon::isFilterEditorKeyCombo(key, mask))
    {
        std::string cur_tab = getActiveTabName();

        if (cur_tab == FRIENDS_TAB_NAME)
        {
            getChild<LLFilterEditor>("friends_filter_input")->setFocus(true);
            return true;
        }
        else if (cur_tab == GROUP_TAB_NAME)
        {
            getChild<LLFilterEditor>("groups_filter_input")->setFocus(true);
            return true;
        }
        else if (cur_tab == RECENT_TAB_NAME)
        {
            getChild<LLFilterEditor>("recent_filter_input")->setFocus(true);
            return true;
        }
    }

    return LLPanel::handleKeyHere(key, mask);
>>>>>>> 1a8a5404
}
// </FS:Ansariel>
// EOF<|MERGE_RESOLUTION|>--- conflicted
+++ resolved
@@ -75,11 +75,7 @@
 
 #include "llagentui.h"
 #include "llslurl.h"
-<<<<<<< HEAD
-#include "llevents.h"				// for LLEventPumps
-=======
 #include "llevents.h"               // for LLEventPumps
->>>>>>> 1a8a5404
 // [RLVa:KB] - Checked: RLVa-1.2.2
 #include "rlvactions.h"
 // [/RLVa:KB]
@@ -92,18 +88,6 @@
 #include "llcombobox.h"
 #include "lllayoutstack.h"
 
-<<<<<<< HEAD
-const F32 FRIEND_LIST_UPDATE_TIMEOUT =	0.5f;
-const F32 NEARBY_LIST_UPDATE_INTERVAL =	1.f;
-const U32 MAX_SELECTIONS = 20;
-
-static const std::string NEARBY_TAB_NAME	= "nearby_panel";
-static const std::string FRIENDS_TAB_NAME	= "friends_panel";
-static const std::string GROUP_TAB_NAME		= "groups_panel";
-static const std::string RECENT_TAB_NAME	= "recent_panel";
-static const std::string BLOCKED_TAB_NAME	= "blocked_panel"; // blocked avatars
-static const std::string CONTACT_SETS_TAB_NAME = "contact_sets_panel";	// [FS:CR] Contact sets
-=======
 const F32 FRIEND_LIST_UPDATE_TIMEOUT =  0.5f;
 const F32 NEARBY_LIST_UPDATE_INTERVAL = 1.f;
 const U32 MAX_SELECTIONS = 20;
@@ -114,7 +98,6 @@
 static const std::string RECENT_TAB_NAME    = "recent_panel";
 static const std::string BLOCKED_TAB_NAME   = "blocked_panel"; // blocked avatars
 static const std::string CONTACT_SETS_TAB_NAME = "contact_sets_panel";  // [FS:CR] Contact sets
->>>>>>> 1a8a5404
 static const std::string COLLAPSED_BY_USER  = "collapsed_by_user";
 
 // [FS] FIRE-12229
@@ -197,19 +180,8 @@
         }
     };
 
-<<<<<<< HEAD
-		for (;pos_it != pos_end && id_it != id_end; ++pos_it, ++id_it )
-		{
-			mAvatarsPositions[*id_it] = *pos_it;
-		}
-	};
-	
-	// Used for Range Display, originally from KB/Catznip
-	const id_to_pos_map_t& getAvatarsPositions() { return mAvatarsPositions; }
-=======
     // Used for Range Display, originally from KB/Catznip
     const id_to_pos_map_t& getAvatarsPositions() { return mAvatarsPositions; }
->>>>>>> 1a8a5404
 
 protected:
     virtual bool doCompare(const LLAvatarListItem* item1, const LLAvatarListItem* item2) const
@@ -354,19 +326,6 @@
 class LLAvatarListUpdater : public LLPanelPeople::Updater, public LLEventTimer
 {
 public:
-<<<<<<< HEAD
-	LLAvatarListUpdater(callback_t cb, F32 period)
-	:	LLEventTimer(period),
-		LLPanelPeople::Updater(cb)
-	{
-		mEventTimer.stop();
-	}
-
-	virtual bool tick() // from LLEventTimer
-	{
-		return false;
-	}
-=======
     LLAvatarListUpdater(callback_t cb, F32 period)
     :   LLEventTimer(period),
         LLPanelPeople::Updater(cb)
@@ -378,7 +337,6 @@
     {
         return false;
     }
->>>>>>> 1a8a5404
 };
 
 /**
@@ -388,30 +346,6 @@
  */
 class LLFriendListUpdater : public LLAvatarListUpdater, public LLFriendObserver
 {
-<<<<<<< HEAD
-	LOG_CLASS(LLFriendListUpdater);
-	class LLInventoryFriendCardObserver;
-
-public: 
-	friend class LLInventoryFriendCardObserver;
-	LLFriendListUpdater(callback_t cb)
-	:	LLAvatarListUpdater(cb, FRIEND_LIST_UPDATE_TIMEOUT)
-	,	mIsActive(false)
-	{
-		LLAvatarTracker::instance().addObserver(this);
-
-		// For notification when SIP online status changes.
-		LLVoiceClient::getInstance()->addObserver(this);
-		// <FS:Ansariel> Disconnect LLFriendCardsManager
-		if (gSavedSettings.getBOOL("FSCreateCallingCards"))
-			mInvObserver = new LLInventoryFriendCardObserver(this);
-	}
-
-	~LLFriendListUpdater()
-	{
-		// will be deleted by ~LLInventoryModel
-		//delete mInvObserver;
-=======
     LOG_CLASS(LLFriendListUpdater);
     class LLInventoryFriendCardObserver;
 
@@ -434,139 +368,10 @@
     {
         // will be deleted by ~LLInventoryModel
         //delete mInvObserver;
->>>>>>> 1a8a5404
         if (LLVoiceClient::instanceExists())
         {
             LLVoiceClient::getInstance()->removeObserver(this);
         }
-<<<<<<< HEAD
-		LLAvatarTracker::instance().removeObserver(this);
-	}
-
-	/*virtual*/ void changed(U32 mask)
-	{
-		if (mIsActive)
-		{
-			// events can arrive quickly in bulk - we need not process EVERY one of them -
-			// so we wait a short while to let others pile-in, and process them in aggregate.
-			mEventTimer.start();
-		}
-
-		// save-up all the mask-bits which have come-in
-		mMask |= mask;
-	}
-
-
-	/*virtual*/ bool tick()
-	{
-		if (!mIsActive) return false;
-
-		if (mMask & (LLFriendObserver::ADD | LLFriendObserver::REMOVE | LLFriendObserver::ONLINE))
-		{
-			update();
-		}
-
-		// Stop updates.
-		mEventTimer.stop();
-		mMask = 0;
-
-		return false;
-	}
-
-	// virtual
-	void setActive(bool active)
-	{
-		mIsActive = active;
-		if (active)
-		{
-			tick();
-		}
-	}
-
-private:
-	U32 mMask;
-	// <FS:Ansariel> Disconnect LLFriendCardsManager
-	LLInventoryFriendCardObserver* mInvObserver{ nullptr };
-	bool mIsActive;
-
-	/**
-	 *	This class is intended for updating Friend List when Inventory Friend Card is added/removed.
-	 * 
-	 *	The main usage is when Inventory Friends/All content is added while synchronizing with 
-	 *		friends list on startup is performed. In this case Friend Panel should be updated when 
-	 *		missing Inventory Friend Card is created.
-	 *	*NOTE: updating is fired when Inventory item is added into CallingCards/Friends subfolder.
-	 *		Otherwise LLFriendObserver functionality is enough to keep Friends Panel synchronized.
-	 */
-	class LLInventoryFriendCardObserver : public LLInventoryObserver
-	{
-		LOG_CLASS(LLFriendListUpdater::LLInventoryFriendCardObserver);
-
-		friend class LLFriendListUpdater;
-
-	private:
-		LLInventoryFriendCardObserver(LLFriendListUpdater* updater) : mUpdater(updater)
-		{
-			gInventory.addObserver(this);
-		}
-		~LLInventoryFriendCardObserver()
-		{
-			gInventory.removeObserver(this);
-		}
-		/*virtual*/ void changed(U32 mask)
-		{
-			LL_DEBUGS() << "Inventory changed: " << mask << LL_ENDL;
-
-			static bool synchronize_friends_folders = true;
-			if (synchronize_friends_folders)
-			{
-				// Checks whether "Friends" and "Friends/All" folders exist in "Calling Cards" folder,
-				// fetches their contents if needed and synchronizes it with buddies list.
-				// If the folders are not found they are created.
-				LLFriendCardsManager::instance().syncFriendCardsFolders();
-				synchronize_friends_folders = false;
-			}
-
-			// *NOTE: deleting of InventoryItem is performed via moving to Trash. 
-			// That means LLInventoryObserver::STRUCTURE is present in MASK instead of LLInventoryObserver::REMOVE
-			if ((CALLINGCARD_ADDED & mask) == CALLINGCARD_ADDED)
-			{
-				LL_DEBUGS() << "Calling card added: count: " << gInventory.getChangedIDs().size() 
-					<< ", first Inventory ID: "<< (*gInventory.getChangedIDs().begin())
-					<< LL_ENDL;
-
-				bool friendFound = false;
-				std::set<LLUUID> changedIDs = gInventory.getChangedIDs();
-				for (std::set<LLUUID>::const_iterator it = changedIDs.begin(); it != changedIDs.end(); ++it)
-				{
-					if (isDescendentOfInventoryFriends(*it))
-					{
-						friendFound = true;
-						break;
-					}
-				}
-
-				if (friendFound)
-				{
-					LL_DEBUGS() << "friend found, panel should be updated" << LL_ENDL;
-					mUpdater->changed(LLFriendObserver::ADD);
-				}
-			}
-		}
-
-		bool isDescendentOfInventoryFriends(const LLUUID& invItemID)
-		{
-			LLViewerInventoryItem * item = gInventory.getItem(invItemID);
-			if (NULL == item)
-				return false;
-
-			return LLFriendCardsManager::instance().isItemInAnyFriendsList(item);
-		}
-		LLFriendListUpdater* mUpdater;
-
-		static const U32 CALLINGCARD_ADDED = LLInventoryObserver::ADD | LLInventoryObserver::CALLING_CARD;
-	};
-=======
         LLAvatarTracker::instance().removeObserver(this);
     }
 
@@ -693,7 +498,6 @@
 
         static const U32 CALLINGCARD_ADDED = LLInventoryObserver::ADD | LLInventoryObserver::CALLING_CARD;
     };
->>>>>>> 1a8a5404
 };
 
 /**
@@ -706,34 +510,6 @@
     LOG_CLASS(LLNearbyListUpdater);
 
 public:
-<<<<<<< HEAD
-	LLNearbyListUpdater(callback_t cb)
-	:	LLAvatarListUpdater(cb, NEARBY_LIST_UPDATE_INTERVAL)
-	{
-		setActive(false);
-	}
-
-	/*virtual*/ void setActive(bool val)
-	{
-		if (val)
-		{
-			// update immediately and start regular updates
-			update();
-			mEventTimer.start(); 
-		}
-		else
-		{
-			// stop regular updates
-			mEventTimer.stop();
-		}
-	}
-
-	/*virtual*/ bool tick()
-	{
-		update();
-		return false;
-	}
-=======
     LLNearbyListUpdater(callback_t cb)
     :   LLAvatarListUpdater(cb, NEARBY_LIST_UPDATE_INTERVAL)
     {
@@ -760,7 +536,6 @@
         update();
         return false;
     }
->>>>>>> 1a8a5404
 private:
 };
 
@@ -782,66 +557,6 @@
 //=============================================================================
 
 LLPanelPeople::LLPanelPeople()
-<<<<<<< HEAD
-	:	LLPanel(),
-		mTabContainer(NULL),
-		mOnlineFriendList(NULL),
-		mAllFriendList(NULL),
-		mNearbyList(NULL),
-		mRecentList(NULL),
-		mGroupList(NULL),
-		// [FS:CR] Contact sets
-		mContactSetList(NULL),
-		mContactSetCombo(NULL),
-		// <FS:Ansariel> Firestorm radar
-		//mMiniMap(NULL)
-		mMiniMap(NULL),
-		mRadarPanel(NULL),
-		// </FS:Ansariel> Firestorm radar
-		// <FS:Ansariel> FIRE-4740: Friend counter in people panel
-		mFriendsTabContainer(NULL)
-{
-	mFriendListUpdater = new LLFriendListUpdater(boost::bind(&LLPanelPeople::updateFriendList,	this));
-	// <FS:Ansariel> Firestorm radar
-	//mNearbyListUpdater = new LLNearbyListUpdater(boost::bind(&LLPanelPeople::updateNearbyList,	this));
-	mRecentListUpdater = new LLRecentListUpdater(boost::bind(&LLPanelPeople::updateRecentList,	this));
-	mButtonsUpdater = new LLButtonsUpdater(boost::bind(&LLPanelPeople::updateButtons, this));
-
-	mCommitCallbackRegistrar.add("People.AddFriend", boost::bind(&LLPanelPeople::onAddFriendButtonClicked, this));
-	mCommitCallbackRegistrar.add("People.AddFriendWizard",	boost::bind(&LLPanelPeople::onAddFriendWizButtonClicked,	this));
-	mCommitCallbackRegistrar.add("People.DelFriend",		boost::bind(&LLPanelPeople::onDeleteFriendButtonClicked,	this));
-	mCommitCallbackRegistrar.add("People.Group.Minus",		boost::bind(&LLPanelPeople::onGroupMinusButtonClicked,  this));
-	mCommitCallbackRegistrar.add("People.Chat",			boost::bind(&LLPanelPeople::onChatButtonClicked,		this));
-	mCommitCallbackRegistrar.add("People.Gear",			boost::bind(&LLPanelPeople::onGearButtonClicked,		this, _1));
-
-	mCommitCallbackRegistrar.add("People.Group.Plus.Action",  boost::bind(&LLPanelPeople::onGroupPlusMenuItemClicked,  this, _2));
-	mCommitCallbackRegistrar.add("People.Friends.ViewSort.Action",  boost::bind(&LLPanelPeople::onFriendsViewSortMenuItemClicked,  this, _2));
-	// <FS:Ansariel> Firestorm radar
-	//mCommitCallbackRegistrar.add("People.Nearby.ViewSort.Action",  boost::bind(&LLPanelPeople::onNearbyViewSortMenuItemClicked,  this, _2));
-	mCommitCallbackRegistrar.add("People.Groups.ViewSort.Action",  boost::bind(&LLPanelPeople::onGroupsViewSortMenuItemClicked,  this, _2));
-	mCommitCallbackRegistrar.add("People.Recent.ViewSort.Action",  boost::bind(&LLPanelPeople::onRecentViewSortMenuItemClicked,  this, _2));
-
-	mEnableCallbackRegistrar.add("People.Friends.ViewSort.CheckItem",	boost::bind(&LLPanelPeople::onFriendsViewSortMenuItemCheck,	this, _2));
-	mEnableCallbackRegistrar.add("People.Recent.ViewSort.CheckItem",	boost::bind(&LLPanelPeople::onRecentViewSortMenuItemCheck,	this, _2));
-	// <FS:Ansariel> Firestorm radar
-	//mEnableCallbackRegistrar.add("People.Nearby.ViewSort.CheckItem",	boost::bind(&LLPanelPeople::onNearbyViewSortMenuItemCheck,	this, _2));
-
-	mEnableCallbackRegistrar.add("People.Group.Plus.Validate",	boost::bind(&LLPanelPeople::onGroupPlusButtonValidate,	this));
-
-	// <FS:Ansariel> Firestorm radar
-	//doPeriodically(boost::bind(&LLPanelPeople::updateNearbyArrivalTime, this), 2.0);
-	
-	// [FS:CR] Contact sets
-	mCommitCallbackRegistrar.add("ContactSet.Action", boost::bind(&LLPanelPeople::onContactSetsMenuItemClicked, this, _2));
-	mEnableCallbackRegistrar.add("ContactSet.Enable", boost::bind(&LLPanelPeople::onContactSetsEnable, this, _2));
-	mContactSetChangedConnection = LGGContactSets::getInstance()->setContactSetChangeCallback(boost::bind(&LLPanelPeople::updateContactSets, this, _1));
-	// [/FS:CR]
-
-	// <FS:Ansariel> FIRE-10839: Customizable radar columns (needed for Vintage skin)
-	mCommitCallbackRegistrar.add("People.ToggleColumn", boost::bind(&LLPanelPeople::onColumnVisibilityChecked, this, _2));
-	mEnableCallbackRegistrar.add("People.EnableColumn", boost::bind(&LLPanelPeople::onEnableColumnVisibilityChecked, this, _2));
-	// </FS:Ansariel>
-=======
     :   LLPanel(),
         mTabContainer(NULL),
         mOnlineFriendList(NULL),
@@ -900,33 +615,10 @@
     mCommitCallbackRegistrar.add("People.ToggleColumn", boost::bind(&LLPanelPeople::onColumnVisibilityChecked, this, _2));
     mEnableCallbackRegistrar.add("People.EnableColumn", boost::bind(&LLPanelPeople::onEnableColumnVisibilityChecked, this, _2));
     // </FS:Ansariel>
->>>>>>> 1a8a5404
 }
 
 LLPanelPeople::~LLPanelPeople()
 {
-<<<<<<< HEAD
-	delete mButtonsUpdater;
-	// <FS:Ansariel> Firestorm radar
-	//delete mNearbyListUpdater;
-	delete mFriendListUpdater;
-	delete mRecentListUpdater;
-
-    mNearbyFilterCommitConnection.disconnect();
-    mFriedsFilterCommitConnection.disconnect();
-    mGroupsFilterCommitConnection.disconnect();
-    mRecentFilterCommitConnection.disconnect();
-
-	if(LLVoiceClient::instanceExists())
-	{
-		LLVoiceClient::getInstance()->removeObserver(this);
-	}
-	
-	// [FS:CR] Contact sets
-	if (mContactSetChangedConnection.connected())
-		mContactSetChangedConnection.disconnect();
-	// [/FS:CR]
-=======
     delete mButtonsUpdater;
     // <FS:Ansariel> Firestorm radar
     //delete mNearbyListUpdater;
@@ -947,7 +639,6 @@
     if (mContactSetChangedConnection.connected())
         mContactSetChangedConnection.disconnect();
     // [/FS:CR]
->>>>>>> 1a8a5404
 }
 
 void LLPanelPeople::onFriendsAccordionExpandedCollapsed(LLUICtrl* ctrl, const LLSD& param, LLAvatarList* avatar_list)
@@ -978,29 +669,6 @@
 
 bool LLPanelPeople::postBuild()
 {
-<<<<<<< HEAD
-	// <FS:Ansariel> Don't bother with "want more?" advertisement
-	//S32 max_premium = LLAgentBenefitsMgr::get("Premium").getGroupMembershipLimit();
-	// </FS:Ansariel>
-
-	// <FS:Ansariel> Firestorm radar
-	//mNearbyFilterCommitConnection = getChild<LLFilterEditor>("nearby_filter_input")->setCommitCallback(boost::bind(&LLPanelPeople::onFilterEdit, this, _2));
-	mFriedsFilterCommitConnection = getChild<LLFilterEditor>("friends_filter_input")->setCommitCallback(boost::bind(&LLPanelPeople::onFilterEdit, this, _2));
-	mGroupsFilterCommitConnection = getChild<LLFilterEditor>("groups_filter_input")->setCommitCallback(boost::bind(&LLPanelPeople::onFilterEdit, this, _2));
-	mRecentFilterCommitConnection = getChild<LLFilterEditor>("recent_filter_input")->setCommitCallback(boost::bind(&LLPanelPeople::onFilterEdit, this, _2));
-
-	// <FS:Ansariel> Don't bother with "want more?" advertisement
-	//if(LLAgentBenefitsMgr::current().getGroupMembershipLimit() < max_premium)
-	//{
-	//	getChild<LLTextBox>("groupcount")->setText(getString("GroupCountWithInfo"));
-	//	getChild<LLTextBox>("groupcount")->setURLClickedCallback(boost::bind(&LLPanelPeople::onGroupLimitInfo, this));
-	//}
-	// </FS:Ansariel>
-	mTabContainer = getChild<LLTabContainer>("tabs");
-	mTabContainer->setCommitCallback(boost::bind(&LLPanelPeople::onTabSelected, this, _2));
-	mSavedFilters.resize(mTabContainer->getTabCount());
-	mSavedOriginalFilters.resize(mTabContainer->getTabCount());
-=======
     // <FS:Ansariel> Don't bother with "want more?" advertisement
     //S32 max_premium = LLAgentBenefitsMgr::get("Premium").getGroupMembershipLimit();
     // </FS:Ansariel>
@@ -1153,7 +821,6 @@
     //LLAccordionCtrlTab* accordion_tab = getChild<LLAccordionCtrlTab>("tab_all");
     //accordion_tab->setDropDownStateChangedCallback(
     //  boost::bind(&LLPanelPeople::onFriendsAccordionExpandedCollapsed, this, _1, _2, mAllFriendList));
->>>>>>> 1a8a5404
 
     //accordion_tab = getChild<LLAccordionCtrlTab>("tab_online");
     //accordion_tab->setDropDownStateChangedCallback(
@@ -1173,155 +840,7 @@
     //mAllFriendList->setRefreshCompleteCallback(boost::bind(&LLPanelPeople::onFriendListRefreshComplete, this, _1, _2));
     // </FS:Ansariel> Friend list accordion replacement
 
-<<<<<<< HEAD
-	// <FS:Ansariel> FIRE-4740: Friend counter in people panel
-	mFriendsTabContainer = friends_tab->findChild<LLTabContainer>("friends_accordion");
-	// <FS:Ansariel> Firestorm radar
-	mOnlineFriendList = friends_tab->getChild<LLAvatarList>("avatars_online");
-	mAllFriendList = friends_tab->getChild<LLAvatarList>("avatars_all");
-	mOnlineFriendList->setNoItemsCommentText(getString("no_friends_online"));
-	mOnlineFriendList->setShowIcons("FriendsListShowIcons");
-	mOnlineFriendList->showPermissions("FriendsListShowPermissions");
-	mOnlineFriendList->setShowCompleteName(!gSavedSettings.getBOOL("FriendsListHideUsernames"));
-	mAllFriendList->setNoItemsCommentText(getString("no_friends"));
-	mAllFriendList->setShowIcons("FriendsListShowIcons");
-	mAllFriendList->showPermissions("FriendsListShowPermissions");
-	mAllFriendList->setShowCompleteName(!gSavedSettings.getBOOL("FriendsListHideUsernames"));
-
-	LLPanel* nearby_tab = getChild<LLPanel>(NEARBY_TAB_NAME);
-	// <FS:Ansariel> Firestorm radar
-	//nearby_tab->setVisibleCallback(boost::bind(&Updater::setActive, mNearbyListUpdater, _2));
-	
-	// <FS:AO> Radarlist takes over for nearbylist for presentation.
-	mRadarPanel = nearby_tab->findChild<FSPanelRadar>("panel_radar");
-	mRadarPanel->onColumnDisplayModeChanged();
-	// </FS:AO>
-
-	// <FS:Ansariel> Firestorm radar
-	//mNearbyList = nearby_tab->getChild<LLAvatarList>("avatar_list");
-	//mNearbyList->setNoItemsCommentText(getString("no_one_near"));
-	//mNearbyList->setNoItemsMsg(getString("no_one_near"));
-	//mNearbyList->setNoFilteredItemsMsg(getString("no_one_filtered_near"));
-	//mNearbyList->setShowIcons("NearbyListShowIcons");
-	//mNearbyList->setShowCompleteName(!gSavedSettings.getBOOL("NearbyListHideUsernames"));
-	// </FS:Ansariel> Firestorm radar
-// [RLVa:KB] - Checked: RLVa-1.2.0
-	// Externalized to FSRadar
-	//mNearbyList->setRlvCheckShowNames(true);
-// [/RLVa:KB]
-	
-	mMiniMap = (LLNetMap*)getChildView("Net Map",true);
-	// <FS:Ansariel> Synchronize tooltips throughout instances
-	//mMiniMap->setToolTipMsg(gSavedSettings.getBOOL("DoubleClickTeleport") ? 
-	//	getString("AltMiniMapToolTipMsg") :	getString("MiniMapToolTipMsg"));
-	// <//FS:Ansariel> Synchronize tooltips throughout instances
-
-	mRecentList = getChild<LLPanel>(RECENT_TAB_NAME)->getChild<LLAvatarList>("avatar_list");
-	mRecentList->setNoItemsCommentText(getString("no_recent_people"));
-	mRecentList->setNoItemsMsg(getString("no_recent_people"));
-	mRecentList->setNoFilteredItemsMsg(getString("no_filtered_recent_people"));
-	mRecentList->setShowIcons("RecentListShowIcons");
-
-	mGroupList = getChild<LLGroupList>("group_list");
-	mGroupList->setNoItemsCommentText(getString("no_groups_msg"));
-	mGroupList->setNoItemsMsg(getString("no_groups_msg"));
-	mGroupList->setNoFilteredItemsMsg(getString("no_filtered_groups_msg"));
-
-	// <FS:Ansariel> Use Firestorm radar menu handler
-	//mNearbyList->setContextMenu(&LLPanelPeopleMenus::gNearbyPeopleContextMenu);
-	// </FS:Ansariel>
-	mRecentList->setContextMenu(&LLPanelPeopleMenus::gPeopleContextMenu);
-	mAllFriendList->setContextMenu(&LLPanelPeopleMenus::gPeopleContextMenu);
-	mOnlineFriendList->setContextMenu(&LLPanelPeopleMenus::gPeopleContextMenu);
-
-	setSortOrder(mRecentList,		(ESortOrder)gSavedSettings.getU32("RecentPeopleSortOrder"),	false);
-	setSortOrder(mAllFriendList,	(ESortOrder)gSavedSettings.getU32("FriendsSortOrder"),		false);
-	// <FS:Ansariel> Firestorm radar
-	//setSortOrder(mNearbyList,		(ESortOrder)gSavedSettings.getU32("NearbyPeopleSortOrder"),	false);
-
-	mOnlineFriendList->setItemDoubleClickCallback(boost::bind(&LLPanelPeople::onAvatarListDoubleClicked, this, _1));
-	mAllFriendList->setItemDoubleClickCallback(boost::bind(&LLPanelPeople::onAvatarListDoubleClicked, this, _1));
-	// <FS:Ansariel> Firestorm radar
-	//mNearbyList->setItemDoubleClickCallback(boost::bind(&LLPanelPeople::onAvatarListDoubleClicked, this, _1));
-	// </FS:Ansariel> Firestorm radar
-	mRecentList->setItemDoubleClickCallback(boost::bind(&LLPanelPeople::onAvatarListDoubleClicked, this, _1));
-
-	mOnlineFriendList->setCommitCallback(boost::bind(&LLPanelPeople::onAvatarListCommitted, this, mOnlineFriendList));
-	mAllFriendList->setCommitCallback(boost::bind(&LLPanelPeople::onAvatarListCommitted, this, mAllFriendList));
-	// <FS:Ansariel> We only use mRadarList here
-	//mNearbyList->setCommitCallback(boost::bind(&LLPanelPeople::onAvatarListCommitted, this, mNearbyList));
-	mRecentList->setCommitCallback(boost::bind(&LLPanelPeople::onAvatarListCommitted, this, mRecentList));
-
-	// Set openning IM as default on return action for avatar lists
-	mOnlineFriendList->setReturnCallback(boost::bind(&LLPanelPeople::onImButtonClicked, this));
-	mAllFriendList->setReturnCallback(boost::bind(&LLPanelPeople::onImButtonClicked, this));
-	// <FS:Ansariel> Firestorm radar
-	//mNearbyList->setReturnCallback(boost::bind(&LLPanelPeople::onImButtonClicked, this));
-	mRecentList->setReturnCallback(boost::bind(&LLPanelPeople::onImButtonClicked, this));
-
-	mGroupList->setDoubleClickCallback(boost::bind(&LLPanelPeople::onChatButtonClicked, this));
-	mGroupList->setCommitCallback(boost::bind(&LLPanelPeople::updateButtons, this));
-	mGroupList->setReturnCallback(boost::bind(&LLPanelPeople::onChatButtonClicked, this));
-
-	LLMenuButton* groups_gear_btn = getChild<LLMenuButton>("groups_gear_btn");
-
-	// Use the context menu of the Groups list for the Groups tab gear menu.
-	LLToggleableMenu* groups_gear_menu = mGroupList->getContextMenu();
-	if (groups_gear_menu)
-	{
-		groups_gear_btn->setMenu(groups_gear_menu, LLMenuButton::MP_BOTTOM_LEFT);
-	}
-	else
-	{
-		LL_WARNS() << "People->Groups list menu not found" << LL_ENDL;
-	}
-	
-	// [FS:CR] Contact sets
-	mContactSetCombo = getChild<LLComboBox>("combo_sets");
-	if (mContactSetCombo)
-	{
-		mContactSetCombo->setCommitCallback(boost::bind(&LLPanelPeople::generateCurrentContactList, this));
-		refreshContactSets();
-	}
-	
-	mContactSetList = getChild<LLAvatarList>("contact_list");
-	if (mContactSetList)
-	{
-		mContactSetList->setCommitCallback(boost::bind(&LLPanelPeople::updateButtons, this));
-		mContactSetList->setItemDoubleClickCallback(boost::bind(&LLPanelPeople::onAvatarListDoubleClicked, this, _1));
-		mContactSetList->setNoItemsCommentText(getString("empty_list"));
-		mContactSetList->setContextMenu(&LLPanelPeopleMenus::gPeopleContextMenu);
-		generateCurrentContactList();
-	}
-	// [/FS:CR]
-
-	// <FS:Ansariel> Friend list accordion replacement
-	//LLAccordionCtrlTab* accordion_tab = getChild<LLAccordionCtrlTab>("tab_all");
-	//accordion_tab->setDropDownStateChangedCallback(
-	//	boost::bind(&LLPanelPeople::onFriendsAccordionExpandedCollapsed, this, _1, _2, mAllFriendList));
-
-	//accordion_tab = getChild<LLAccordionCtrlTab>("tab_online");
-	//accordion_tab->setDropDownStateChangedCallback(
-	//	boost::bind(&LLPanelPeople::onFriendsAccordionExpandedCollapsed, this, _1, _2, mOnlineFriendList));
-	// </FS:Ansariel> Friend list accordion replacement
-
-	// Must go after setting commit callback and initializing all pointers to children.
-	mTabContainer->selectTabByName(NEARBY_TAB_NAME);
-
-	LLVoiceClient::getInstance()->addObserver(this);
-
-	// call this method in case some list is empty and buttons can be in inconsistent state
-	updateButtons();
-
-	// <FS:Ansariel> Friend list accordion replacement
-	//mOnlineFriendList->setRefreshCompleteCallback(boost::bind(&LLPanelPeople::onFriendListRefreshComplete, this, _1, _2));
-	//mAllFriendList->setRefreshCompleteCallback(boost::bind(&LLPanelPeople::onFriendListRefreshComplete, this, _1, _2));
-	// </FS:Ansariel> Friend list accordion replacement
-
-	return true;
-=======
     return true;
->>>>>>> 1a8a5404
 }
 
 // virtual
@@ -1358,71 +877,6 @@
 
 void LLPanelPeople::updateFriendList()
 {
-<<<<<<< HEAD
-	if (!mOnlineFriendList || !mAllFriendList)
-		return;
-
-	// get all buddies we know about
-	const LLAvatarTracker& av_tracker = LLAvatarTracker::instance();
-	LLAvatarTracker::buddy_map_t all_buddies;
-	av_tracker.copyBuddyList(all_buddies);
-
-	// save them to the online and all friends vectors
-	uuid_vec_t& online_friendsp = mOnlineFriendList->getIDs();
-	uuid_vec_t& all_friendsp = mAllFriendList->getIDs();
-
-	all_friendsp.clear();
-	online_friendsp.clear();
-
-	uuid_vec_t buddies_uuids;
-	LLAvatarTracker::buddy_map_t::const_iterator buddies_iter;
-
-	// Fill the avatar list with friends UUIDs
-	for (buddies_iter = all_buddies.begin(); buddies_iter != all_buddies.end(); ++buddies_iter)
-	{
-		buddies_uuids.push_back(buddies_iter->first);
-	}
-
-	if (buddies_uuids.size() > 0)
-	{
-		LL_DEBUGS() << "Friends added to the list: " << buddies_uuids.size() << LL_ENDL;
-		all_friendsp = buddies_uuids;
-	}
-	else
-	{
-		LL_DEBUGS() << "No friends found" << LL_ENDL;
-	}
-
-	LLAvatarTracker::buddy_map_t::const_iterator buddy_it = all_buddies.begin();
-	for (; buddy_it != all_buddies.end(); ++buddy_it)
-	{
-		LLUUID buddy_id = buddy_it->first;
-		if (av_tracker.isBuddyOnline(buddy_id))
-			online_friendsp.push_back(buddy_id);
-	}
-
-	/*
-	 * Avatarlists  will be hidden by showFriendsAccordionsIfNeeded(), if they do not have items.
-	 * But avatarlist can be updated only if it is visible @see LLAvatarList::draw();   
-	 * So we need to do force update of lists to avoid inconsistency of data and view of avatarlist. 
-	 */
-	mOnlineFriendList->setDirty(true, !mOnlineFriendList->filterHasMatches());// do force update if list do NOT have items
-	mAllFriendList->setDirty(true, !mAllFriendList->filterHasMatches());
-	//update trash and other buttons according to a selected item
-	updateButtons();
-	showFriendsAccordionsIfNeeded();
-
-	// <FS:Ansariel> FIRE-4740: Friend counter in people panel
-	if (mFriendsTabContainer)
-	{
-		LLStringUtil::format_map_t args;
-		args["ALL"] = llformat("%d", all_friendsp.size());
-		args["ONLINE"] = llformat("%d", online_friendsp.size());
-		mFriendsTabContainer->setPanelTitle(0, getString("OnlineFriendsTitle", args));
-		mFriendsTabContainer->setPanelTitle(1, getString("AllFriendsTitle", args));
-	}
-	// </FS:Ansariel>
-=======
     if (!mOnlineFriendList || !mAllFriendList)
         return;
 
@@ -1486,7 +940,6 @@
         mFriendsTabContainer->setPanelTitle(1, getString("AllFriendsTitle", args));
     }
     // </FS:Ansariel>
->>>>>>> 1a8a5404
 }
 
 void LLPanelPeople::updateNearbyList()
@@ -1497,23 +950,6 @@
     std::vector<LLVector3d> positions;
 
 // [RLVa:KB] - Checked: RLVa-2.0.3
-<<<<<<< HEAD
-	if (RlvActions::canShowNearbyAgents())
-	{
-// [/RLVa:KB]
-		LLWorld::getInstance()->getAvatars(&mNearbyList->getIDs(), &positions, gAgent.getPositionGlobal(), gSavedSettings.getF32("NearMeRange"));
-// [RLVa:KB] - Checked: RLVa-2.0.3
-	}
-	else
-	{
-		mNearbyList->getIDs().clear();
-	}
-// [/RLVa:KB]
-	mNearbyList->setDirty();
-
-	DISTANCE_COMPARATOR.updateAvatarsPositions(positions, mNearbyList->getIDs());
-	LLActiveSpeakerMgr::instance().update(true);
-=======
     if (RlvActions::canShowNearbyAgents())
     {
 // [/RLVa:KB]
@@ -1529,7 +965,6 @@
 
     DISTANCE_COMPARATOR.updateAvatarsPositions(positions, mNearbyList->getIDs());
     LLActiveSpeakerMgr::instance().update(true);
->>>>>>> 1a8a5404
 }
 
 void LLPanelPeople::updateRecentList()
@@ -1543,77 +978,6 @@
 
 void LLPanelPeople::updateButtons()
 {
-<<<<<<< HEAD
-	std::string cur_tab		= getActiveTabName();
-// [RLVa:KB] - Checked: RLVa-1.4.9
-	bool nearby_tab_active = (cur_tab == NEARBY_TAB_NAME);
-// [/RLVa:KB]
-	bool friends_tab_active = (cur_tab == FRIENDS_TAB_NAME);
-	bool group_tab_active	= (cur_tab == GROUP_TAB_NAME);
-	//bool recent_tab_active	= (cur_tab == RECENT_TAB_NAME);
-	LLUUID selected_id;
-
-	uuid_vec_t selected_uuids;
-	getCurrentItemIDs(selected_uuids);
-	bool item_selected = (selected_uuids.size() == 1);
-	bool multiple_selected = (selected_uuids.size() >= 1);
-
-	if (group_tab_active)
-	{
-		if (item_selected)
-		{
-			selected_id = mGroupList->getSelectedUUID();
-		}
-
-		LLPanel* groups_panel = mTabContainer->getCurrentPanel();
-		groups_panel->getChildView("minus_btn")->setEnabled(item_selected && selected_id.notNull()); // a real group selected
-
-		// <FS:CR> FIRE-12229
-		//U32 groups_count = gAgent.mGroups.size();
-		//S32 max_groups = LLAgentBenefitsMgr::current().getGroupMembershipLimit();
-		//U32 groups_remaining = max_groups > groups_count ? max_groups - groups_count : 0;
-		//groups_panel->getChild<LLUICtrl>("groupcount")->setTextArg("[COUNT]", llformat("%d", groups_count));
-		//groups_panel->getChild<LLUICtrl>("groupcount")->setTextArg("[REMAINING]", llformat("%d", groups_remaining));
-		getChild<LLUICtrl>("groupcount")->setValue(FSCommon::populateGroupCount());
-		// </FS:CR>
-	}
-	else
-	{
-		bool is_friend = true;
-		bool is_self = false;
-		// Check whether selected avatar is our friend.
-		if (item_selected)
-		{
-			selected_id = selected_uuids.front();
-			is_friend = LLAvatarTracker::instance().getBuddyInfo(selected_id) != NULL;
-			is_self = gAgent.getID() == selected_id;
-		}
-
-		LLPanel* cur_panel = mTabContainer->getCurrentPanel();
-		if (cur_panel)
-		{
-			// <FS:Ansariel> RLVa check
-			//if (cur_panel->hasChild("add_friend_btn", true))
-			//	cur_panel->getChildView("add_friend_btn")->setEnabled(item_selected && !is_friend && !is_self);
-			if (!nearby_tab_active && cur_panel->hasChild("add_friend_btn", true))
-				cur_panel->getChildView("add_friend_btn")->setEnabled(item_selected && !is_friend && !is_self && RlvActions::canShowName(RlvActions::SNC_DEFAULT, selected_id));
-			// </FS:Ansariel> RLVa check
-
-			if (friends_tab_active)
-			{
-				cur_panel->getChildView("friends_del_btn")->setEnabled(multiple_selected);
-			}
-
-			// <FS:Ansariel> Fix warning about missing gear button on blocklist panel
-			//if (!group_tab_active)
-			if (!group_tab_active && !nearby_tab_active && cur_tab != BLOCKED_TAB_NAME)
-			// </FS:Ansariel>
-			{
-				cur_panel->getChildView("gear_btn")->setEnabled(multiple_selected);
-			}
-		}
-	}
-=======
     std::string cur_tab     = getActiveTabName();
 // [RLVa:KB] - Checked: RLVa-1.4.9
     bool nearby_tab_active = (cur_tab == NEARBY_TAB_NAME);
@@ -1683,7 +1047,6 @@
             }
         }
     }
->>>>>>> 1a8a5404
 }
 
 std::string LLPanelPeople::getActiveTabName() const
@@ -1705,29 +1068,6 @@
         return mAllFriendList->getSelectedUUID();
     }
 
-<<<<<<< HEAD
-	if (cur_tab == NEARBY_TAB_NAME)
-	// <FS:AO> Adapted for scrolllist
-		//return mNearbyList->getSelectedUUID();
-		return mRadarPanel->getCurrentItemID();
-	// </FS:AO>
-	
-	else if (cur_tab == RECENT_TAB_NAME)
-		return mRecentList->getSelectedUUID();
-
-	else if (cur_tab == GROUP_TAB_NAME)
-		return mGroupList->getSelectedUUID();
-
-	else if (cur_tab == BLOCKED_TAB_NAME)
-		return LLUUID::null; // FIXME?
-	
-	// [FS:CR] Contact sets
-	else if (cur_tab == CONTACT_SETS_TAB_NAME)
-		return mContactSetList->getSelectedUUID();
-	// [/FS:CR] Contact sets
-	llassert(0 && "unknown tab selected");
-	return LLUUID::null;
-=======
     if (cur_tab == NEARBY_TAB_NAME)
     // <FS:AO> Adapted for scrolllist
         //return mNearbyList->getSelectedUUID();
@@ -1749,38 +1089,10 @@
     // [/FS:CR] Contact sets
     llassert(0 && "unknown tab selected");
     return LLUUID::null;
->>>>>>> 1a8a5404
 }
 
 void LLPanelPeople::getCurrentItemIDs(uuid_vec_t& selected_uuids) const
 {
-<<<<<<< HEAD
-	std::string cur_tab = getActiveTabName();
-
-	if (cur_tab == FRIENDS_TAB_NAME)
-	{
-		// friends tab has two lists
-		mOnlineFriendList->getSelectedUUIDs(selected_uuids);
-		mAllFriendList->getSelectedUUIDs(selected_uuids);
-	}
-	else if (cur_tab == NEARBY_TAB_NAME)
-	// <FS:AO> Adapted for scrolllist
-		//mNearbyList->getSelectedUUIDs(selected_uuids);
-		mRadarPanel->getCurrentItemIDs(selected_uuids);
-	// </FS:AO>
-	else if (cur_tab == RECENT_TAB_NAME)
-		mRecentList->getSelectedUUIDs(selected_uuids);
-	else if (cur_tab == GROUP_TAB_NAME)
-		mGroupList->getSelectedUUIDs(selected_uuids);
-	else if (cur_tab == BLOCKED_TAB_NAME)
-		selected_uuids.clear(); // FIXME?
-	// [FS:CR] Contact sets
-	else if (cur_tab == CONTACT_SETS_TAB_NAME)
-		mContactSetList->getSelectedUUIDs(selected_uuids);
-	// [/FS:CR] Contact sets
-	else
-		llassert(0 && "unknown tab selected");
-=======
     std::string cur_tab = getActiveTabName();
 
     if (cur_tab == FRIENDS_TAB_NAME)
@@ -1806,63 +1118,11 @@
     // [/FS:CR] Contact sets
     else
         llassert(0 && "unknown tab selected");
->>>>>>> 1a8a5404
 
 }
 
 void LLPanelPeople::setSortOrder(LLAvatarList* list, ESortOrder order, bool save)
 {
-<<<<<<< HEAD
-	switch (order)
-	{
-	case E_SORT_BY_NAME:
-		list->sortByName();
-		break;
-	case E_SORT_BY_STATUS:
-		list->setComparator(&STATUS_COMPARATOR);
-		list->sort();
-		break;
-	case E_SORT_BY_MOST_RECENT:
-		list->setComparator(&RECENT_COMPARATOR);
-		list->sort();
-		break;
-	case E_SORT_BY_RECENT_SPEAKERS:
-		list->setComparator(&RECENT_SPEAKER_COMPARATOR);
-		list->sort();
-		break;
-	case E_SORT_BY_DISTANCE:
-		list->setComparator(&DISTANCE_COMPARATOR);
-		list->sort();
-		break;
-	case E_SORT_BY_RECENT_ARRIVAL:
-		list->setComparator(&RECENT_ARRIVAL_COMPARATOR);
-		list->sort();
-		break;
-	// <FS:Ansariel> FIRE-5283: Sort by username
-	case E_SORT_BY_USERNAME:
-		list->sortByUserName();
-		break;
-	// </FS:Ansariel>
-	default:
-		LL_WARNS() << "Unrecognized people sort order for " << list->getName() << LL_ENDL;
-		return;
-	}
-
-	if (save)
-	{
-		std::string setting;
-
-		if (list == mAllFriendList || list == mOnlineFriendList)
-			setting = "FriendsSortOrder";
-		else if (list == mRecentList)
-			setting = "RecentPeopleSortOrder";
-		else if (list == mNearbyList)
-			setting = "NearbyPeopleSortOrder";
-
-		if (!setting.empty())
-			gSavedSettings.setU32(setting, order);
-	}
-=======
     switch (order)
     {
     case E_SORT_BY_NAME:
@@ -1912,7 +1172,6 @@
         if (!setting.empty())
             gSavedSettings.setU32(setting, order);
     }
->>>>>>> 1a8a5404
 }
 
 void LLPanelPeople::onFilterEdit(const std::string& search_string)
@@ -1950,19 +1209,11 @@
         mOnlineFriendList->setNameFilter(filter);
         mAllFriendList->setNameFilter(filter);
 
-<<<<<<< HEAD
-	// <FS:Ansariel> Friend list accordion replacement
-	//setAccordionCollapsedByUser("tab_online", false);
-	//setAccordionCollapsedByUser("tab_all", false);
-	// </FS:Ansariel> Friend list accordion replacement
-		showFriendsAccordionsIfNeeded();
-=======
     // <FS:Ansariel> Friend list accordion replacement
     //setAccordionCollapsedByUser("tab_online", false);
     //setAccordionCollapsedByUser("tab_all", false);
     // </FS:Ansariel> Friend list accordion replacement
         showFriendsAccordionsIfNeeded();
->>>>>>> 1a8a5404
 
         // restore accordion tabs state _after_ all manipulations
         if(saved_filter.empty())
@@ -2023,49 +1274,10 @@
     }
     // </FS:AO>
 
-<<<<<<< HEAD
-	showFriendsAccordionsIfNeeded();
-
-	// <FS:AO> Layout panels will not initialize at a constant size, force it here.
-	if (tab_name == NEARBY_TAB_NAME)
-	{
-		LLLayoutPanel* minilayout = (LLLayoutPanel*)getChildView("minimaplayout", true);
-		if (minilayout->getVisible())
-		{
-			LLRect rec = minilayout->getRect();
-			rec.mBottom = 635;
-			rec.mTop = 775;
-			minilayout->setShape(rec,true);
-		}
-	}
-	// </FS:AO>
-	
-=======
->>>>>>> 1a8a5404
 }
 
 void LLPanelPeople::onAvatarListDoubleClicked(LLUICtrl* ctrl)
 {
-<<<<<<< HEAD
-	LLAvatarListItem* item = dynamic_cast<LLAvatarListItem*>(ctrl);
-	if(!item)
-	{
-		return;
-	}
-
-	LLUUID clicked_id = item->getAvatarId();
-	if(gAgent.getID() == clicked_id)
-	{
-		return;
-	}
-	
-// [RLVa:KB] - Checked: RLVa-2.0.1
-	// <FS:Ansariel> Firestorm radar; commented out
-	//if ( (RlvActions::isRlvEnabled()) && (NEARBY_TAB_NAME == getActiveTabName()) && (!RlvActions::canShowName(RlvActions::SNC_DEFAULT, clicked_id)) )
-	//{
-	//	return;
-	//}
-=======
     LLAvatarListItem* item = dynamic_cast<LLAvatarListItem*>(ctrl);
     if(!item)
     {
@@ -2084,7 +1296,6 @@
     //{
     //  return;
     //}
->>>>>>> 1a8a5404
 // [/RLVa:KB]
 
 #if 0 // SJB: Useful for testing, but not currently functional or to spec
@@ -2149,21 +1360,6 @@
 
     // Show add friend wizard.
     LLFloater* root_floater = gFloaterView->getParentFloater(this);
-<<<<<<< HEAD
-	LLFloaterAvatarPicker* picker = LLFloaterAvatarPicker::show(boost::bind(&LLPanelPeople::onAvatarPicked, _1, _2), false, true, false, root_floater->getName(), button);
-	if (!picker)
-	{
-		return;
-	}
-
-	// Need to disable 'ok' button when friend occurs in selection
-	picker->setOkBtnEnableCb(boost::bind(&LLPanelPeople::isItemsFreeOfFriends, this, _1));
-	
-	if (root_floater)
-	{
-		root_floater->addDependentFloater(picker);
-	}
-=======
     LLFloaterAvatarPicker* picker = LLFloaterAvatarPicker::show(boost::bind(&LLPanelPeople::onAvatarPicked, _1, _2), false, true, false, root_floater->getName(), button);
     if (!picker)
     {
@@ -2177,7 +1373,6 @@
     {
         root_floater->addDependentFloater(picker);
     }
->>>>>>> 1a8a5404
 
     mPicker = picker->getHandle();
 }
@@ -2217,30 +1412,6 @@
 
 void LLPanelPeople::onImButtonClicked()
 {
-<<<<<<< HEAD
-	uuid_vec_t selected_uuids;
-	getCurrentItemIDs(selected_uuids);
-// [RLVa:KB] - Checked: RLVa-2.0.1
-	// <FS:Ansariel> Firestorm radar; commented out
-	//if ( (RlvActions::isRlvEnabled()) && (NEARBY_TAB_NAME == getActiveTabName()) && (!RlvActions::canShowName(RlvActions::SNC_DEFAULT)) )
-	//{
-	//	bool fCanShowNames = true;
-	//	std::for_each(selected_uuids.begin(), selected_uuids.end(), [&fCanShowNames](const LLUUID& idAgent) { fCanShowNames &= RlvActions::canShowName(RlvActions::SNC_DEFAULT, idAgent); });
-	//	if (!fCanShowNames)
-	//		return;
-	//}
-// [/RLVa:KB]
-	if ( selected_uuids.size() == 1 )
-	{
-		// if selected only one person then start up IM
-		LLAvatarActions::startIM(selected_uuids.at(0));
-	}
-	else if ( selected_uuids.size() > 1 )
-	{
-		// for multiple selection start up friends conference
-		LLAvatarActions::startConference(selected_uuids);
-	}
-=======
     uuid_vec_t selected_uuids;
     getCurrentItemIDs(selected_uuids);
 // [RLVa:KB] - Checked: RLVa-2.0.1
@@ -2263,7 +1434,6 @@
         // for multiple selection start up friends conference
         LLAvatarActions::startConference(selected_uuids);
     }
->>>>>>> 1a8a5404
 }
 
 // static
@@ -2293,65 +1463,15 @@
 
 void LLPanelPeople::onGroupPlusMenuItemClicked(const LLSD& userdata)
 {
-<<<<<<< HEAD
-	std::string chosen_item = userdata.asString();
-	if (chosen_item == "join_group")
-		LLGroupActions::search();
-	else if (chosen_item == "new_group")
-		LLGroupActions::createGroup();
-=======
     std::string chosen_item = userdata.asString();
     if (chosen_item == "join_group")
         LLGroupActions::search();
     else if (chosen_item == "new_group")
         LLGroupActions::createGroup();
->>>>>>> 1a8a5404
 }
 
 void LLPanelPeople::onFriendsViewSortMenuItemClicked(const LLSD& userdata)
 {
-<<<<<<< HEAD
-	std::string chosen_item = userdata.asString();
-
-	if (chosen_item == "sort_name")
-	{
-		setSortOrder(mAllFriendList, E_SORT_BY_NAME);
-	}
-	// <FS:Ansariel> FIRE-5283: Sort by username
-	if (chosen_item == "sort_username")
-	{
-		setSortOrder(mAllFriendList, E_SORT_BY_USERNAME);
-	}
-	// </FS:Ansariel>
-	else if (chosen_item == "sort_status")
-	{
-		setSortOrder(mAllFriendList, E_SORT_BY_STATUS);
-	}
-	else if (chosen_item == "view_icons")
-	{
-		mAllFriendList->toggleIcons();
-		mOnlineFriendList->toggleIcons();
-	}
-	else if (chosen_item == "view_permissions")
-	{
-		bool show_permissions = !gSavedSettings.getBOOL("FriendsListShowPermissions");
-		gSavedSettings.setBOOL("FriendsListShowPermissions", show_permissions);
-
-		mAllFriendList->showPermissions(show_permissions);
-		mOnlineFriendList->showPermissions(show_permissions);
-	}
-	else if (chosen_item == "view_usernames")
-	{
-		bool hide_usernames = !gSavedSettings.getBOOL("FriendsListHideUsernames");
-		gSavedSettings.setBOOL("FriendsListHideUsernames", hide_usernames);
-
-		mAllFriendList->setShowCompleteName(!hide_usernames);
-		mAllFriendList->handleDisplayNamesOptionChanged();
-		mOnlineFriendList->setShowCompleteName(!hide_usernames);
-		mOnlineFriendList->handleDisplayNamesOptionChanged();
-	}
-	}
-=======
     std::string chosen_item = userdata.asString();
 
     if (chosen_item == "sort_name")
@@ -2392,7 +1512,6 @@
         mOnlineFriendList->handleDisplayNamesOptionChanged();
     }
     }
->>>>>>> 1a8a5404
 
 void LLPanelPeople::onGroupsViewSortMenuItemClicked(const LLSD& userdata)
 {
@@ -2475,21 +1594,6 @@
 
 bool LLPanelPeople::onFriendsViewSortMenuItemCheck(const LLSD& userdata)
 {
-<<<<<<< HEAD
-	std::string item = userdata.asString();
-	U32 sort_order = gSavedSettings.getU32("FriendsSortOrder");
-
-	if (item == "sort_name") 
-		return sort_order == E_SORT_BY_NAME;
-	if (item == "sort_status")
-		return sort_order == E_SORT_BY_STATUS;
-	// <FS:Ansariel> FIRE-5283: Sort by username
-	if (item == "sort_username") 
-		return sort_order == E_SORT_BY_USERNAME;
-	// </FS:Ansariel>
-
-	return false;
-=======
     std::string item = userdata.asString();
     U32 sort_order = gSavedSettings.getU32("FriendsSortOrder");
 
@@ -2503,7 +1607,6 @@
     // </FS:Ansariel>
 
     return false;
->>>>>>> 1a8a5404
 }
 
 bool LLPanelPeople::onRecentViewSortMenuItemCheck(const LLSD& userdata)
@@ -2526,21 +1629,6 @@
 
 void LLPanelPeople::onOpen(const LLSD& key)
 {
-<<<<<<< HEAD
-	std::string tab_name = key["people_panel_tab_name"];
-	if (!tab_name.empty())
-	{
-		mTabContainer->selectTabByName(tab_name);
-		if(tab_name == BLOCKED_TAB_NAME)
-		{
-			LLPanel* blocked_tab = mTabContainer->getCurrentPanel()->findChild<LLPanel>("panel_block_list_sidetray");
-			if(blocked_tab)
-			{
-				blocked_tab->onOpen(key);
-			}
-		}
-	}
-=======
     std::string tab_name = key["people_panel_tab_name"];
     if (!tab_name.empty())
     {
@@ -2554,7 +1642,6 @@
             }
         }
     }
->>>>>>> 1a8a5404
 }
 
 bool LLPanelPeople::notifyChildren(const LLSD& info)
@@ -2605,27 +1692,6 @@
 
 void LLPanelPeople::showFriendsAccordionsIfNeeded()
 {
-<<<<<<< HEAD
-	if(FRIENDS_TAB_NAME == getActiveTabName())
-	{
-		// <FS:Ansariel> Friend list accordion replacement
-		// Expand and show accordions if needed, else - hide them
-		//showAccordion("tab_online", mOnlineFriendList->filterHasMatches());
-		//showAccordion("tab_all", mAllFriendList->filterHasMatches());
-
-		//// Rearrange accordions
-		//LLAccordionCtrl* accordion = getChild<LLAccordionCtrl>("friends_accordion");
-		//accordion->arrange();
-
-		childSetVisible("friends_accordion", mAllFriendList->filterHasMatches());
-		// </FS:Ansariel> Friend list accordion replacement
-
-		// *TODO: new no_matched_tabs_text attribute was implemented in accordion (EXT-7368).
-		// this code should be refactored to use it
-		// keep help text in a synchronization with accordions visibility.
-		updateFriendListHelpText();
-	}
-=======
     if(FRIENDS_TAB_NAME == getActiveTabName())
     {
         // <FS:Ansariel> Friend list accordion replacement
@@ -2645,7 +1711,6 @@
         // keep help text in a synchronization with accordions visibility.
         updateFriendListHelpText();
     }
->>>>>>> 1a8a5404
 }
 
 void LLPanelPeople::onFriendListRefreshComplete(LLUICtrl*ctrl, const LLSD& param)
@@ -2712,16 +1777,6 @@
 // [FS:CR] Contact sets
 void LLPanelPeople::updateContactSets(LGGContactSets::EContactSetUpdate type)
 {
-<<<<<<< HEAD
-	switch (type)
-	{
-		case LGGContactSets::UPDATED_LISTS:
-			refreshContactSets();
-		case LGGContactSets::UPDATED_MEMBERS:
-			generateCurrentContactList();
-			break;
-	}
-=======
     switch (type)
     {
         case LGGContactSets::UPDATED_LISTS:
@@ -2730,254 +1785,10 @@
             generateCurrentContactList();
             break;
     }
->>>>>>> 1a8a5404
 }
 
 void LLPanelPeople::refreshContactSets()
 {
-<<<<<<< HEAD
-	if (!mContactSetCombo) return;
-	
-	mContactSetCombo->clearRows();
-	std::vector<std::string> contact_sets = LGGContactSets::getInstance()->getAllContactSets();
-	if (!contact_sets.empty())
-	{
-		for (auto const& set_name : contact_sets)
-		{
-			mContactSetCombo->add(set_name);
-		}
-		mContactSetCombo->addSeparator(ADD_BOTTOM);
-	}
-	mContactSetCombo->add(getString("all_sets"), LLSD(CS_SET_ALL_SETS), ADD_BOTTOM);
-	mContactSetCombo->add(getString("no_sets"), LLSD(CS_SET_NO_SETS), ADD_BOTTOM);
-	mContactSetCombo->add(getString("pseudonyms"), LLSD(CS_SET_PSEUDONYM), ADD_BOTTOM);
-}
-
-void LLPanelPeople::generateContactList(const std::string& contact_set)
-{
-	if (!mContactSetList) return;
-	
-	mContactSetList->clear();
-	mContactSetList->setDirty(true, true);
-
-	uuid_vec_t& avatars = mContactSetList->getIDs();
-	
-	if (contact_set == CS_SET_ALL_SETS)
- 	{
-		avatars = LGGContactSets::getInstance()->getListOfNonFriends();
- 		
-		// "All sets" includes buddies
-		LLAvatarTracker::buddy_map_t all_buddies;
-		LLAvatarTracker::instance().copyBuddyList(all_buddies);
-		for (LLAvatarTracker::buddy_map_t::const_iterator buddy = all_buddies.begin();
-			 buddy != all_buddies.end();
-			 ++buddy)
-		{
-			avatars.push_back(buddy->first);
-		}
- 	}
-	else if (contact_set == CS_SET_NO_SETS)
-	{
-		LLAvatarTracker::buddy_map_t all_buddies;
-		LLAvatarTracker::instance().copyBuddyList(all_buddies);
-		for (LLAvatarTracker::buddy_map_t::const_iterator buddy = all_buddies.begin();
-			 buddy != all_buddies.end();
-			 ++buddy)
-		{
-			// Only show our buddies who aren't in a set, by request.
-			if (!LGGContactSets::getInstance()->isFriendInAnySet(buddy->first))
-				avatars.push_back(buddy->first);
-		}
-	}
-	else if (contact_set == CS_SET_PSEUDONYM)
-	{
-		avatars = LGGContactSets::getInstance()->getListOfPseudonymAvs();
-	}
-	else if (!LGGContactSets::getInstance()->isInternalSetName(contact_set))
-	{
-		if (LGGContactSets::ContactSet* group = LGGContactSets::getInstance()->getContactSet(contact_set); group)
-		{
-			for (auto const& id : group->mFriends)
-			{
-				avatars.push_back(id);
-			}
-		}
-	}
-	mContactSetList->setDirty();
-}
-
-void LLPanelPeople::generateCurrentContactList()
-{
-	mContactSetList->refreshNames();
-	generateContactList(mContactSetCombo->getValue().asString());
-}
-
-bool LLPanelPeople::onContactSetsEnable(const LLSD& userdata)
-{
-	std::string item = userdata.asString();
-	if (item == "has_mutable_set")
-		return (!LGGContactSets::getInstance()->isInternalSetName(mContactSetCombo->getValue().asString()));
-	else if (item == "has_selection")
-	{
-		uuid_vec_t selected_uuids;
-		getCurrentItemIDs(selected_uuids);
-		return (!selected_uuids.empty() &&
-				selected_uuids.size() <= MAX_SELECTIONS);
-	}
-	else if (item == "has_mutable_set_and_selection")
-	{
-		uuid_vec_t selected_uuids;
-		getCurrentItemIDs(selected_uuids);
-		return ((!selected_uuids.empty() && selected_uuids.size() <= MAX_SELECTIONS)
-				&& !LGGContactSets::getInstance()->isInternalSetName(mContactSetCombo->getValue().asString()));
-	}
-	else if (item == "has_single_selection")
-	{
-		uuid_vec_t selected_uuids;
-		getCurrentItemIDs(selected_uuids);
-		return (selected_uuids.size() == 1);
-	}
-	else if (item == "has_pseudonym")
-	{
-		uuid_vec_t selected_uuids;
-		getCurrentItemIDs(selected_uuids);
-		if (!selected_uuids.empty())
-			return LGGContactSets::getInstance()->hasPseudonym(selected_uuids);
-	}
-	else if (item == "has_display_name")
-	{
-		uuid_vec_t selected_uuids;
-		getCurrentItemIDs(selected_uuids);
-		if (!selected_uuids.empty())
-			return (!LGGContactSets::getInstance()->hasDisplayNameRemoved(selected_uuids));
-	}
-	return false;
-}
-
-void LLPanelPeople::onContactSetsMenuItemClicked(const LLSD& userdata)
-{
-	std::string chosen_item = userdata.asString();
-	if (chosen_item == "add_set")
-	{
-		LLNotificationsUtil::add("AddNewContactSet", LLSD(), LLSD(), &LGGContactSets::handleAddContactSetCallback);
-	}
-	else if (chosen_item == "remove_set")
-	{
-		LLSD payload, args;
-		std::string set = mContactSetCombo->getValue().asString();
-		args["SET_NAME"] = set;
-		payload["contact_set"] = set;
-		LLNotificationsUtil::add("RemoveContactSet", args, payload, &LGGContactSets::handleRemoveContactSetCallback);
-	}
-	else if (chosen_item == "add_contact")
-	{
-		LLFloater* root_floater = gFloaterView->getParentFloater(this);
-		LLFloater* avatar_picker = LLFloaterAvatarPicker::show(boost::bind(&LLPanelPeople::handlePickerCallback, this, _1, mContactSetCombo->getValue().asString()),
-															   true, true, true, root_floater->getName());
-		if (root_floater && avatar_picker)
-			root_floater->addDependentFloater(avatar_picker);
-	}
-	else if (chosen_item == "remove_contact")
-	{
-		if (!mContactSetCombo) return;
-		
-		uuid_vec_t selected_uuids;
-		getCurrentItemIDs(selected_uuids);
-		if (selected_uuids.empty()) return;
-
-		LLSD payload, args;
-		std::string set = mContactSetCombo->getValue().asString();
-		S32 selected_size = selected_uuids.size();
-		args["SET_NAME"] = set;
-		args["TARGET"] = (selected_size > 1 ? llformat("%d", selected_size) : LLSLURL("agent", selected_uuids.front(), "about").getSLURLString());
-		payload["contact_set"] = set;
-		for (auto const& id : selected_uuids)
-		{
-			payload["ids"].append(id);
-		}
-		LLNotificationsUtil::add((selected_size > 1 ? "RemoveContactsFromSet" : "RemoveContactFromSet"), args, payload, &LGGContactSets::handleRemoveAvatarFromSetCallback);
-	}
-	else if (chosen_item == "set_config")
-	{
-		LLFloater* root_floater = gFloaterView->getParentFloater(this);
-		LLFloater* config_floater = LLFloaterReg::showInstance("fs_contact_set_config", LLSD(mContactSetCombo->getValue().asString()));
-		if (root_floater && config_floater)
-			root_floater->addDependentFloater(config_floater);
-	}
-	else if (chosen_item == "profile")
-	{
-		uuid_vec_t selected_uuids;
-		getCurrentItemIDs(selected_uuids);
-		if (selected_uuids.empty()) return;
-		
-		for (auto const& id : selected_uuids)
-		{
-			LLAvatarActions::showProfile(id);
-		}
-	}
-	else if (chosen_item == "im")
-	{
-		uuid_vec_t selected_uuids;
-		getCurrentItemIDs(selected_uuids);
-		if (selected_uuids.empty()) return;
-		
-		if (selected_uuids.size() == 1)
-		{
-			LLAvatarActions::startIM(selected_uuids[0]);
-		}
-		else if (selected_uuids.size() > 1)
-		{
-			LLAvatarActions::startConference(selected_uuids);
-		}
-	}
-	else if (chosen_item == "teleport")
-	{
-		uuid_vec_t selected_uuids;
-		getCurrentItemIDs(selected_uuids);
-		if (selected_uuids.empty()) return;
-
-		LLAvatarActions::offerTeleport(selected_uuids);
-	}
-	else if (chosen_item == "set_pseudonym")
-	{
-		uuid_vec_t selected_uuids;
-		getCurrentItemIDs(selected_uuids);
-		if (selected_uuids.empty()) return;
-
-		LLSD payload, args;
-		args["AVATAR"] = LLSLURL("agent", selected_uuids.front(), "about").getSLURLString();
-		payload["id"] = selected_uuids.front();
-		LLNotificationsUtil::add("SetAvatarPseudonym", args, payload, &LGGContactSets::handleSetAvatarPseudonymCallback);
-	}
-	else if (chosen_item == "remove_pseudonym")
-	{
-		uuid_vec_t selected_uuids;
-		getCurrentItemIDs(selected_uuids);
-		if (selected_uuids.empty()) return;
-
-		for (auto const& id : selected_uuids)
-		{
-			if (LGGContactSets::getInstance()->hasPseudonym(id))
-			{
-				LGGContactSets::getInstance()->clearPseudonym(id);
-			}
-		}
-	}
-	else if (chosen_item == "remove_display_name")
-	{
-		uuid_vec_t selected_uuids;
-		getCurrentItemIDs(selected_uuids);
-		if (selected_uuids.empty()) return;
-
-		for (auto const& id : selected_uuids)
-		{
-			if (!LGGContactSets::getInstance()->hasDisplayNameRemoved(id))
-			{
-				LGGContactSets::getInstance()->removeDisplayName(id);
-			}
-		}
-	}
-=======
     if (!mContactSetCombo) return;
 
     mContactSetCombo->clearRows();
@@ -3219,90 +2030,41 @@
             }
         }
     }
->>>>>>> 1a8a5404
 }
 
 void LLPanelPeople::handlePickerCallback(const uuid_vec_t& ids, const std::string& set)
 {
-<<<<<<< HEAD
-	if (ids.empty() || !mContactSetCombo)
-	{
-		return;
-	}
-
-	LGGContactSets::instance().addToSet(ids, set);
-=======
     if (ids.empty() || !mContactSetCombo)
     {
         return;
     }
 
     LGGContactSets::instance().addToSet(ids, set);
->>>>>>> 1a8a5404
 }
 // [/FS:CR]
 
 // <FS:Ansariel> FIRE-10839: Customizable radar columns (needed for Vintage skin)
 void LLPanelPeople::onColumnVisibilityChecked(const LLSD& userdata)
 {
-<<<<<<< HEAD
-	if (mRadarPanel)
-	{
-		mRadarPanel->onColumnVisibilityChecked(userdata);
-	}
-=======
     if (mRadarPanel)
     {
         mRadarPanel->onColumnVisibilityChecked(userdata);
     }
->>>>>>> 1a8a5404
 }
 
 bool LLPanelPeople::onEnableColumnVisibilityChecked(const LLSD& userdata)
 {
-<<<<<<< HEAD
-	if (mRadarPanel)
-	{
-		return mRadarPanel->onEnableColumnVisibilityChecked(userdata);
-	}
-	return false;
-=======
     if (mRadarPanel)
     {
         return mRadarPanel->onEnableColumnVisibilityChecked(userdata);
     }
     return false;
->>>>>>> 1a8a5404
 }
 // </FS:Ansariel>
 
 // <FS:Ansariel> CTRL-F focusses local search editor
 bool LLPanelPeople::handleKeyHere(KEY key, MASK mask)
 {
-<<<<<<< HEAD
-	if (FSCommon::isFilterEditorKeyCombo(key, mask))
-	{
-		std::string cur_tab = getActiveTabName();
-
-		if (cur_tab == FRIENDS_TAB_NAME)
-		{
-			getChild<LLFilterEditor>("friends_filter_input")->setFocus(true);
-			return true;
-		}
-		else if (cur_tab == GROUP_TAB_NAME)
-		{
-			getChild<LLFilterEditor>("groups_filter_input")->setFocus(true);
-			return true;
-		}
-		else if (cur_tab == RECENT_TAB_NAME)
-		{
-			getChild<LLFilterEditor>("recent_filter_input")->setFocus(true);
-			return true;
-		}
-	}
-
-	return LLPanel::handleKeyHere(key, mask);
-=======
     if (FSCommon::isFilterEditorKeyCombo(key, mask))
     {
         std::string cur_tab = getActiveTabName();
@@ -3325,7 +2087,6 @@
     }
 
     return LLPanel::handleKeyHere(key, mask);
->>>>>>> 1a8a5404
 }
 // </FS:Ansariel>
 // EOF