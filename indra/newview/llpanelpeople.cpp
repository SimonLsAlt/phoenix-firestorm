/** 
 * @file llpanelpeople.cpp
 * @brief Side tray "People" panel
 *
 * $LicenseInfo:firstyear=2009&license=viewerlgpl$
 * Second Life Viewer Source Code
 * Copyright (C) 2010, Linden Research, Inc.
 * 
 * This library is free software; you can redistribute it and/or
 * modify it under the terms of the GNU Lesser General Public
 * License as published by the Free Software Foundation;
 * version 2.1 of the License only.
 * 
 * This library is distributed in the hope that it will be useful,
 * but WITHOUT ANY WARRANTY; without even the implied warranty of
 * MERCHANTABILITY or FITNESS FOR A PARTICULAR PURPOSE.  See the GNU
 * Lesser General Public License for more details.
 * 
 * You should have received a copy of the GNU Lesser General Public
 * License along with this library; if not, write to the Free Software
 * Foundation, Inc., 51 Franklin Street, Fifth Floor, Boston, MA  02110-1301  USA
 * 
 * Linden Research, Inc., 945 Battery Street, San Francisco, CA  94111  USA
 * $/LicenseInfo$
 */

#include "llviewerprecompiledheaders.h"

// libs
#include "llavatarname.h"
#include "llconversationview.h"
#include "llfloaterimcontainer.h"
#include "llfloaterreg.h"
#include "llfloatersidepanelcontainer.h"
#include "llmenubutton.h"
#include "llmenugl.h"
#include "llnotificationsutil.h"
#include "lleventtimer.h"
#include "llfiltereditor.h"
#include "lltabcontainer.h"
#include "lltoggleablemenu.h"
#include "lluictrlfactory.h"

#include "llpanelpeople.h"

// newview
#include "llaccordionctrl.h"
#include "llaccordionctrltab.h"
#include "llagent.h"
#include "llagentbenefits.h"
#include "llavataractions.h"
#include "llavatarlist.h"
#include "llavatarlistitem.h"
#include "llavatarnamecache.h"
#include "llcallingcard.h"			// for LLAvatarTracker
#include "llcallbacklist.h"
#include "llerror.h"
#include "llfloateravatarpicker.h"
#include "llfriendcard.h"
#include "llgroupactions.h"
#include "llgrouplist.h"
#include "llinventoryobserver.h"
#include "llnetmap.h"
#include "llpanelpeoplemenus.h"
#include "llparticipantlist.h"
#include "llsidetraypanelcontainer.h"
#include "llrecentpeople.h"
#include "llviewercontrol.h"		// for gSavedSettings
#include "llviewermenu.h"			// for gMenuHolder
#include "llviewerregion.h"
#include "llvoiceclient.h"
#include "llworld.h"
#include "llspeakers.h"
#include "llfloaterwebcontent.h"

#include "llagentui.h"
#include "llslurl.h"
#include "llevents.h"				// for LLEventPumps
// [RLVa:KB] - Checked: RLVa-1.2.2
#include "rlvactions.h"
// [/RLVa:KB]


// Firestorm includes
#include "fscommon.h"
#include "fspanelradar.h"
#include "lggcontactsets.h"
#include "llcombobox.h"
#include "lllayoutstack.h"

const F32 FRIEND_LIST_UPDATE_TIMEOUT =	0.5f;
const F32 NEARBY_LIST_UPDATE_INTERVAL =	1.f;
const U32 MAX_SELECTIONS = 20;

static const std::string NEARBY_TAB_NAME	= "nearby_panel";
static const std::string FRIENDS_TAB_NAME	= "friends_panel";
static const std::string GROUP_TAB_NAME		= "groups_panel";
static const std::string RECENT_TAB_NAME	= "recent_panel";
static const std::string BLOCKED_TAB_NAME	= "blocked_panel"; // blocked avatars
static const std::string CONTACT_SETS_TAB_NAME = "contact_sets_panel";	// [FS:CR] Contact sets
static const std::string COLLAPSED_BY_USER  = "collapsed_by_user";

// [FS] FIRE-12229
//extern S32 gMaxAgentGroups;

/** Comparator for comparing avatar items by last interaction date */
class LLAvatarItemRecentComparator : public LLAvatarItemComparator
{
public:
	LLAvatarItemRecentComparator() {};
	virtual ~LLAvatarItemRecentComparator() {};

protected:
	virtual bool doCompare(const LLAvatarListItem* avatar_item1, const LLAvatarListItem* avatar_item2) const
	{
		LLRecentPeople& people = LLRecentPeople::instance();
		const LLDate& date1 = people.getDate(avatar_item1->getAvatarId());
		const LLDate& date2 = people.getDate(avatar_item2->getAvatarId());

		//older comes first
		return date1 > date2;
	}
};

/** Compares avatar items by online status, then by name */
class LLAvatarItemStatusComparator : public LLAvatarItemComparator
{
public:
	LLAvatarItemStatusComparator() {};

protected:
	/**
	 * @return true if item1 < item2, false otherwise
	 */
	virtual bool doCompare(const LLAvatarListItem* item1, const LLAvatarListItem* item2) const
	{
		LLAvatarTracker& at = LLAvatarTracker::instance();
		bool online1 = at.isBuddyOnline(item1->getAvatarId());
		bool online2 = at.isBuddyOnline(item2->getAvatarId());

		if (online1 == online2)
		{
			std::string name1 = item1->getAvatarName();
			std::string name2 = item2->getAvatarName();

			LLStringUtil::toUpper(name1);
			LLStringUtil::toUpper(name2);

			return name1 < name2;
		}
		
		return online1 > online2; 
	}
};

/** Compares avatar items by distance between you and them */
class LLAvatarItemDistanceComparator : public LLAvatarItemComparator
{
public:
	typedef std::map < LLUUID, LLVector3d > id_to_pos_map_t;
	LLAvatarItemDistanceComparator() {};

	void updateAvatarsPositions(std::vector<LLVector3d>& positions, uuid_vec_t& uuids)
	{
		std::vector<LLVector3d>::const_iterator
			pos_it = positions.begin(),
			pos_end = positions.end();

		uuid_vec_t::const_iterator
			id_it = uuids.begin(),
			id_end = uuids.end();

		LLAvatarItemDistanceComparator::id_to_pos_map_t pos_map;

		mAvatarsPositions.clear();

		for (;pos_it != pos_end && id_it != id_end; ++pos_it, ++id_it )
		{
			mAvatarsPositions[*id_it] = *pos_it;
		}
	};
	
	// Used for Range Display, originally from KB/Catznip
	const id_to_pos_map_t& getAvatarsPositions() { return mAvatarsPositions; }

protected:
	virtual bool doCompare(const LLAvatarListItem* item1, const LLAvatarListItem* item2) const
	{
		const LLVector3d& me_pos = gAgent.getPositionGlobal();
		const LLVector3d& item1_pos = mAvatarsPositions.find(item1->getAvatarId())->second;
		const LLVector3d& item2_pos = mAvatarsPositions.find(item2->getAvatarId())->second;
		
		return dist_vec_squared(item1_pos, me_pos) < dist_vec_squared(item2_pos, me_pos);
	}
private:
	id_to_pos_map_t mAvatarsPositions;
};

/** Comparator for comparing nearby avatar items by last spoken time */
class LLAvatarItemRecentSpeakerComparator : public  LLAvatarItemNameComparator
{
public:
	LLAvatarItemRecentSpeakerComparator() {};
	virtual ~LLAvatarItemRecentSpeakerComparator() {};

protected:
	virtual bool doCompare(const LLAvatarListItem* item1, const LLAvatarListItem* item2) const
	{
		LLPointer<LLSpeaker> lhs = LLActiveSpeakerMgr::instance().findSpeaker(item1->getAvatarId());
		LLPointer<LLSpeaker> rhs = LLActiveSpeakerMgr::instance().findSpeaker(item2->getAvatarId());
		if ( lhs.notNull() && rhs.notNull() )
		{
			// Compare by last speaking time
			if( lhs->mLastSpokeTime != rhs->mLastSpokeTime )
				return ( lhs->mLastSpokeTime > rhs->mLastSpokeTime );
		}
		else if ( lhs.notNull() )
		{
			// True if only item1 speaker info available
			return true;
		}
		else if ( rhs.notNull() )
		{
			// False if only item2 speaker info available
			return false;
		}
		// By default compare by name.
		return LLAvatarItemNameComparator::doCompare(item1, item2);
	}
};

class LLAvatarItemRecentArrivalComparator : public  LLAvatarItemNameComparator
{
public:
	LLAvatarItemRecentArrivalComparator() {};
	virtual ~LLAvatarItemRecentArrivalComparator() {};

protected:
	virtual bool doCompare(const LLAvatarListItem* item1, const LLAvatarListItem* item2) const
	{

		F32 arr_time1 = LLRecentPeople::instance().getArrivalTimeByID(item1->getAvatarId());
		F32 arr_time2 = LLRecentPeople::instance().getArrivalTimeByID(item2->getAvatarId());

		if (arr_time1 == arr_time2)
		{
			std::string name1 = item1->getAvatarName();
			std::string name2 = item2->getAvatarName();

			LLStringUtil::toUpper(name1);
			LLStringUtil::toUpper(name2);

			return name1 < name2;
		}

		return arr_time1 > arr_time2;
	}
};

static const LLAvatarItemRecentComparator RECENT_COMPARATOR;
static const LLAvatarItemStatusComparator STATUS_COMPARATOR;
static LLAvatarItemDistanceComparator DISTANCE_COMPARATOR;
static const LLAvatarItemRecentSpeakerComparator RECENT_SPEAKER_COMPARATOR;
static LLAvatarItemRecentArrivalComparator RECENT_ARRIVAL_COMPARATOR;

static LLPanelInjector<LLPanelPeople> t_people("panel_people");

//=============================================================================

/**
 * Updates given list either on regular basis or on external events (up to implementation). 
 */
class LLPanelPeople::Updater
{
public:
	typedef boost::function<void()> callback_t;
	Updater(callback_t cb)
	: mCallback(cb)
	{
	}

	virtual ~Updater()
	{
	}

	/**
	 * Activate/deactivate updater.
	 *
	 * This may start/stop regular updates.
	 */
	virtual void setActive(bool) {}

protected:
	void update()
	{
		mCallback();
	}

	callback_t		mCallback;
};

/**
 * Update buttons on changes in our friend relations (STORM-557).
 */
class LLButtonsUpdater : public LLPanelPeople::Updater, public LLFriendObserver
{
public:
	LLButtonsUpdater(callback_t cb)
	:	LLPanelPeople::Updater(cb)
	{
		LLAvatarTracker::instance().addObserver(this);
	}

	~LLButtonsUpdater()
	{
		LLAvatarTracker::instance().removeObserver(this);
	}

	/*virtual*/ void changed(U32 mask)
	{
		(void) mask;
		update();
	}
};

class LLAvatarListUpdater : public LLPanelPeople::Updater, public LLEventTimer
{
public:
	LLAvatarListUpdater(callback_t cb, F32 period)
	:	LLEventTimer(period),
		LLPanelPeople::Updater(cb)
	{
		mEventTimer.stop();
	}

	virtual BOOL tick() // from LLEventTimer
	{
		return FALSE;
	}
};

/**
 * Updates the friends list.
 * 
 * Updates the list on external events which trigger the changed() method. 
 */
class LLFriendListUpdater : public LLAvatarListUpdater, public LLFriendObserver
{
	LOG_CLASS(LLFriendListUpdater);
	class LLInventoryFriendCardObserver;

public: 
	friend class LLInventoryFriendCardObserver;
	LLFriendListUpdater(callback_t cb)
	:	LLAvatarListUpdater(cb, FRIEND_LIST_UPDATE_TIMEOUT)
	,	mIsActive(false)
	{
		LLAvatarTracker::instance().addObserver(this);

		// For notification when SIP online status changes.
		LLVoiceClient::getInstance()->addObserver(this);
		// <FS:Ansariel> Disconnect LLFriendCardsManager
		if (gSavedSettings.getBOOL("FSCreateCallingCards"))
			mInvObserver = new LLInventoryFriendCardObserver(this);
	}

	~LLFriendListUpdater()
	{
		// will be deleted by ~LLInventoryModel
		//delete mInvObserver;
        if (LLVoiceClient::instanceExists())
        {
            LLVoiceClient::getInstance()->removeObserver(this);
        }
		LLAvatarTracker::instance().removeObserver(this);
	}

	/*virtual*/ void changed(U32 mask)
	{
		if (mIsActive)
		{
			// events can arrive quickly in bulk - we need not process EVERY one of them -
			// so we wait a short while to let others pile-in, and process them in aggregate.
			mEventTimer.start();
		}

		// save-up all the mask-bits which have come-in
		mMask |= mask;
	}


	/*virtual*/ BOOL tick()
	{
		if (!mIsActive) return FALSE;

		if (mMask & (LLFriendObserver::ADD | LLFriendObserver::REMOVE | LLFriendObserver::ONLINE))
		{
			update();
		}

		// Stop updates.
		mEventTimer.stop();
		mMask = 0;

		return FALSE;
	}

	// virtual
	void setActive(bool active)
	{
		mIsActive = active;
		if (active)
		{
			tick();
		}
	}

private:
	U32 mMask;
	// <FS:Ansariel> Disconnect LLFriendCardsManager
	LLInventoryFriendCardObserver* mInvObserver{ nullptr };
	bool mIsActive;

	/**
	 *	This class is intended for updating Friend List when Inventory Friend Card is added/removed.
	 * 
	 *	The main usage is when Inventory Friends/All content is added while synchronizing with 
	 *		friends list on startup is performed. In this case Friend Panel should be updated when 
	 *		missing Inventory Friend Card is created.
	 *	*NOTE: updating is fired when Inventory item is added into CallingCards/Friends subfolder.
	 *		Otherwise LLFriendObserver functionality is enough to keep Friends Panel synchronized.
	 */
	class LLInventoryFriendCardObserver : public LLInventoryObserver
	{
		LOG_CLASS(LLFriendListUpdater::LLInventoryFriendCardObserver);

		friend class LLFriendListUpdater;

	private:
		LLInventoryFriendCardObserver(LLFriendListUpdater* updater) : mUpdater(updater)
		{
			gInventory.addObserver(this);
		}
		~LLInventoryFriendCardObserver()
		{
			gInventory.removeObserver(this);
		}
		/*virtual*/ void changed(U32 mask)
		{
			LL_DEBUGS() << "Inventory changed: " << mask << LL_ENDL;

			static bool synchronize_friends_folders = true;
			if (synchronize_friends_folders)
			{
				// Checks whether "Friends" and "Friends/All" folders exist in "Calling Cards" folder,
				// fetches their contents if needed and synchronizes it with buddies list.
				// If the folders are not found they are created.
				LLFriendCardsManager::instance().syncFriendCardsFolders();
				synchronize_friends_folders = false;
			}

			// *NOTE: deleting of InventoryItem is performed via moving to Trash. 
			// That means LLInventoryObserver::STRUCTURE is present in MASK instead of LLInventoryObserver::REMOVE
			if ((CALLINGCARD_ADDED & mask) == CALLINGCARD_ADDED)
			{
				LL_DEBUGS() << "Calling card added: count: " << gInventory.getChangedIDs().size() 
					<< ", first Inventory ID: "<< (*gInventory.getChangedIDs().begin())
					<< LL_ENDL;

				bool friendFound = false;
				std::set<LLUUID> changedIDs = gInventory.getChangedIDs();
				for (std::set<LLUUID>::const_iterator it = changedIDs.begin(); it != changedIDs.end(); ++it)
				{
					if (isDescendentOfInventoryFriends(*it))
					{
						friendFound = true;
						break;
					}
				}

				if (friendFound)
				{
					LL_DEBUGS() << "friend found, panel should be updated" << LL_ENDL;
					mUpdater->changed(LLFriendObserver::ADD);
				}
			}
		}

		bool isDescendentOfInventoryFriends(const LLUUID& invItemID)
		{
			LLViewerInventoryItem * item = gInventory.getItem(invItemID);
			if (NULL == item)
				return false;

			return LLFriendCardsManager::instance().isItemInAnyFriendsList(item);
		}
		LLFriendListUpdater* mUpdater;

		static const U32 CALLINGCARD_ADDED = LLInventoryObserver::ADD | LLInventoryObserver::CALLING_CARD;
	};
};

/**
 * Periodically updates the nearby people list while the Nearby tab is active.
 * 
 * The period is defined by NEARBY_LIST_UPDATE_INTERVAL constant.
 */
class LLNearbyListUpdater : public LLAvatarListUpdater
{
	LOG_CLASS(LLNearbyListUpdater);

public:
	LLNearbyListUpdater(callback_t cb)
	:	LLAvatarListUpdater(cb, NEARBY_LIST_UPDATE_INTERVAL)
	{
		setActive(false);
	}

	/*virtual*/ void setActive(bool val)
	{
		if (val)
		{
			// update immediately and start regular updates
			update();
			mEventTimer.start(); 
		}
		else
		{
			// stop regular updates
			mEventTimer.stop();
		}
	}

	/*virtual*/ BOOL tick()
	{
		update();
		return FALSE;
	}
private:
};

/**
 * Updates the recent people list (those the agent has recently interacted with).
 */
class LLRecentListUpdater : public LLAvatarListUpdater, public boost::signals2::trackable
{
	LOG_CLASS(LLRecentListUpdater);

public:
	LLRecentListUpdater(callback_t cb)
	:	LLAvatarListUpdater(cb, 0)
	{
		LLRecentPeople::instance().setChangedCallback(boost::bind(&LLRecentListUpdater::update, this));
	}
};

//=============================================================================

LLPanelPeople::LLPanelPeople()
	:	LLPanel(),
		mTabContainer(NULL),
		mOnlineFriendList(NULL),
		mAllFriendList(NULL),
		mNearbyList(NULL),
		mRecentList(NULL),
		mGroupList(NULL),
		// [FS:CR] Contact sets
		mContactSetList(NULL),
		mContactSetCombo(NULL),
		// <FS:Ansariel> Firestorm radar
		//mMiniMap(NULL)
		mMiniMap(NULL),
		mRadarPanel(NULL),
		// </FS:Ansariel> Firestorm radar
		// <FS:Ansariel> FIRE-4740: Friend counter in people panel
		mFriendsTabContainer(NULL)
{
	mFriendListUpdater = new LLFriendListUpdater(boost::bind(&LLPanelPeople::updateFriendList,	this));
	// <FS:Ansariel> Firestorm radar
	//mNearbyListUpdater = new LLNearbyListUpdater(boost::bind(&LLPanelPeople::updateNearbyList,	this));
	mRecentListUpdater = new LLRecentListUpdater(boost::bind(&LLPanelPeople::updateRecentList,	this));
	mButtonsUpdater = new LLButtonsUpdater(boost::bind(&LLPanelPeople::updateButtons, this));

	mCommitCallbackRegistrar.add("People.AddFriend", boost::bind(&LLPanelPeople::onAddFriendButtonClicked, this));
	mCommitCallbackRegistrar.add("People.AddFriendWizard",	boost::bind(&LLPanelPeople::onAddFriendWizButtonClicked,	this));
	mCommitCallbackRegistrar.add("People.DelFriend",		boost::bind(&LLPanelPeople::onDeleteFriendButtonClicked,	this));
	mCommitCallbackRegistrar.add("People.Group.Minus",		boost::bind(&LLPanelPeople::onGroupMinusButtonClicked,  this));
	mCommitCallbackRegistrar.add("People.Chat",			boost::bind(&LLPanelPeople::onChatButtonClicked,		this));
	mCommitCallbackRegistrar.add("People.Gear",			boost::bind(&LLPanelPeople::onGearButtonClicked,		this, _1));

	mCommitCallbackRegistrar.add("People.Group.Plus.Action",  boost::bind(&LLPanelPeople::onGroupPlusMenuItemClicked,  this, _2));
	mCommitCallbackRegistrar.add("People.Friends.ViewSort.Action",  boost::bind(&LLPanelPeople::onFriendsViewSortMenuItemClicked,  this, _2));
	// <FS:Ansariel> Firestorm radar
	//mCommitCallbackRegistrar.add("People.Nearby.ViewSort.Action",  boost::bind(&LLPanelPeople::onNearbyViewSortMenuItemClicked,  this, _2));
	mCommitCallbackRegistrar.add("People.Groups.ViewSort.Action",  boost::bind(&LLPanelPeople::onGroupsViewSortMenuItemClicked,  this, _2));
	mCommitCallbackRegistrar.add("People.Recent.ViewSort.Action",  boost::bind(&LLPanelPeople::onRecentViewSortMenuItemClicked,  this, _2));

	mEnableCallbackRegistrar.add("People.Friends.ViewSort.CheckItem",	boost::bind(&LLPanelPeople::onFriendsViewSortMenuItemCheck,	this, _2));
	mEnableCallbackRegistrar.add("People.Recent.ViewSort.CheckItem",	boost::bind(&LLPanelPeople::onRecentViewSortMenuItemCheck,	this, _2));
	// <FS:Ansariel> Firestorm radar
	//mEnableCallbackRegistrar.add("People.Nearby.ViewSort.CheckItem",	boost::bind(&LLPanelPeople::onNearbyViewSortMenuItemCheck,	this, _2));

	mEnableCallbackRegistrar.add("People.Group.Plus.Validate",	boost::bind(&LLPanelPeople::onGroupPlusButtonValidate,	this));

	// <FS:Ansariel> Firestorm radar
	//doPeriodically(boost::bind(&LLPanelPeople::updateNearbyArrivalTime, this), 2.0);
	
	// [FS:CR] Contact sets
	mCommitCallbackRegistrar.add("ContactSet.Action", boost::bind(&LLPanelPeople::onContactSetsMenuItemClicked, this, _2));
	mEnableCallbackRegistrar.add("ContactSet.Enable", boost::bind(&LLPanelPeople::onContactSetsEnable, this, _2));
	mContactSetChangedConnection = LGGContactSets::getInstance()->setContactSetChangeCallback(boost::bind(&LLPanelPeople::updateContactSets, this, _1));
	// [/FS:CR]

	// <FS:Ansariel> FIRE-10839: Customizable radar columns (needed for Vintage skin)
	mCommitCallbackRegistrar.add("People.ToggleColumn", boost::bind(&LLPanelPeople::onColumnVisibilityChecked, this, _2));
	mEnableCallbackRegistrar.add("People.EnableColumn", boost::bind(&LLPanelPeople::onEnableColumnVisibilityChecked, this, _2));
	// </FS:Ansariel>
}

LLPanelPeople::~LLPanelPeople()
{
	delete mButtonsUpdater;
	// <FS:Ansariel> Firestorm radar
	//delete mNearbyListUpdater;
	delete mFriendListUpdater;
	delete mRecentListUpdater;

	if(LLVoiceClient::instanceExists())
	{
		LLVoiceClient::getInstance()->removeObserver(this);
	}
	
	// [FS:CR] Contact sets
	if (mContactSetChangedConnection.connected())
		mContactSetChangedConnection.disconnect();
	// [/FS:CR]
}

void LLPanelPeople::onFriendsAccordionExpandedCollapsed(LLUICtrl* ctrl, const LLSD& param, LLAvatarList* avatar_list)
{
	if(!avatar_list)
	{
		LL_ERRS() << "Bad parameter" << LL_ENDL;
		return;
	}

	bool expanded = param.asBoolean();

	setAccordionCollapsedByUser(ctrl, !expanded);
	if(!expanded)
	{
		avatar_list->resetSelection();
	}
}


void LLPanelPeople::removePicker()
{
    if(mPicker.get())
    {
        mPicker.get()->closeFloater();
    }
}

BOOL LLPanelPeople::postBuild()
{
	// <FS:Ansariel> Don't bother with "want more?" advertisement
	//S32 max_premium = LLAgentBenefitsMgr::get("Premium").getGroupMembershipLimit();
	// </FS:Ansariel>

	// <FS:Ansariel> Firestorm radar
	//getChild<LLFilterEditor>("nearby_filter_input")->setCommitCallback(boost::bind(&LLPanelPeople::onFilterEdit, this, _2));
	getChild<LLFilterEditor>("friends_filter_input")->setCommitCallback(boost::bind(&LLPanelPeople::onFilterEdit, this, _2));
	getChild<LLFilterEditor>("groups_filter_input")->setCommitCallback(boost::bind(&LLPanelPeople::onFilterEdit, this, _2));
	getChild<LLFilterEditor>("recent_filter_input")->setCommitCallback(boost::bind(&LLPanelPeople::onFilterEdit, this, _2));

	// <FS:Ansariel> Don't bother with "want more?" advertisement
	//if(LLAgentBenefitsMgr::current().getGroupMembershipLimit() < max_premium)
	//{
	//	getChild<LLTextBox>("groupcount")->setText(getString("GroupCountWithInfo"));
	//	getChild<LLTextBox>("groupcount")->setURLClickedCallback(boost::bind(&LLPanelPeople::onGroupLimitInfo, this));
	//}
	// </FS:Ansariel>
	mTabContainer = getChild<LLTabContainer>("tabs");
	mTabContainer->setCommitCallback(boost::bind(&LLPanelPeople::onTabSelected, this, _2));
	mSavedFilters.resize(mTabContainer->getTabCount());
	mSavedOriginalFilters.resize(mTabContainer->getTabCount());

	LLPanel* friends_tab = getChild<LLPanel>(FRIENDS_TAB_NAME);
	// updater is active only if panel is visible to user.
	friends_tab->setVisibleCallback(boost::bind(&Updater::setActive, mFriendListUpdater, _2));
    friends_tab->setVisibleCallback(boost::bind(&LLPanelPeople::removePicker, this));

	// <FS:Ansariel> FIRE-4740: Friend counter in people panel
	mFriendsTabContainer = friends_tab->findChild<LLTabContainer>("friends_accordion");
	// <FS:Ansariel> Firestorm radar
	mOnlineFriendList = friends_tab->getChild<LLAvatarList>("avatars_online");
	mAllFriendList = friends_tab->getChild<LLAvatarList>("avatars_all");
	mOnlineFriendList->setNoItemsCommentText(getString("no_friends_online"));
	mOnlineFriendList->setShowIcons("FriendsListShowIcons");
	mOnlineFriendList->showPermissions("FriendsListShowPermissions");
	mOnlineFriendList->setShowCompleteName(!gSavedSettings.getBOOL("FriendsListHideUsernames"));
	mAllFriendList->setNoItemsCommentText(getString("no_friends"));
	mAllFriendList->setShowIcons("FriendsListShowIcons");
	mAllFriendList->showPermissions("FriendsListShowPermissions");
	mAllFriendList->setShowCompleteName(!gSavedSettings.getBOOL("FriendsListHideUsernames"));

	LLPanel* nearby_tab = getChild<LLPanel>(NEARBY_TAB_NAME);
	// <FS:Ansariel> Firestorm radar
	//nearby_tab->setVisibleCallback(boost::bind(&Updater::setActive, mNearbyListUpdater, _2));
	
	// <FS:AO> Radarlist takes over for nearbylist for presentation.
	mRadarPanel = nearby_tab->findChild<FSPanelRadar>("panel_radar");
	mRadarPanel->onColumnDisplayModeChanged();
	// </FS:AO>

	// <FS:Ansariel> Firestorm radar
	//mNearbyList = nearby_tab->getChild<LLAvatarList>("avatar_list");
	//mNearbyList->setNoItemsCommentText(getString("no_one_near"));
	//mNearbyList->setNoItemsMsg(getString("no_one_near"));
	//mNearbyList->setNoFilteredItemsMsg(getString("no_one_filtered_near"));
	//mNearbyList->setShowIcons("NearbyListShowIcons");
	//mNearbyList->setShowCompleteName(!gSavedSettings.getBOOL("NearbyListHideUsernames"));
	// </FS:Ansariel> Firestorm radar
// [RLVa:KB] - Checked: RLVa-1.2.0
	// Externalized to FSRadar
	//mNearbyList->setRlvCheckShowNames(true);
// [/RLVa:KB]
	
	mMiniMap = (LLNetMap*)getChildView("Net Map",true);
	// <FS:Ansariel> Synchronize tooltips throughout instances
	//mMiniMap->setToolTipMsg(gSavedSettings.getBOOL("DoubleClickTeleport") ? 
	//	getString("AltMiniMapToolTipMsg") :	getString("MiniMapToolTipMsg"));
	// <//FS:Ansariel> Synchronize tooltips throughout instances

	mRecentList = getChild<LLPanel>(RECENT_TAB_NAME)->getChild<LLAvatarList>("avatar_list");
	mRecentList->setNoItemsCommentText(getString("no_recent_people"));
	mRecentList->setNoItemsMsg(getString("no_recent_people"));
	mRecentList->setNoFilteredItemsMsg(getString("no_filtered_recent_people"));
	mRecentList->setShowIcons("RecentListShowIcons");

	mGroupList = getChild<LLGroupList>("group_list");
	mGroupList->setNoItemsCommentText(getString("no_groups_msg"));
	mGroupList->setNoItemsMsg(getString("no_groups_msg"));
	mGroupList->setNoFilteredItemsMsg(getString("no_filtered_groups_msg"));

	// <FS:Ansariel> Use Firestorm radar menu handler
	//mNearbyList->setContextMenu(&LLPanelPeopleMenus::gNearbyPeopleContextMenu);
	// </FS:Ansariel>
	mRecentList->setContextMenu(&LLPanelPeopleMenus::gPeopleContextMenu);
	mAllFriendList->setContextMenu(&LLPanelPeopleMenus::gPeopleContextMenu);
	mOnlineFriendList->setContextMenu(&LLPanelPeopleMenus::gPeopleContextMenu);

	setSortOrder(mRecentList,		(ESortOrder)gSavedSettings.getU32("RecentPeopleSortOrder"),	false);
	setSortOrder(mAllFriendList,	(ESortOrder)gSavedSettings.getU32("FriendsSortOrder"),		false);
	// <FS:Ansariel> Firestorm radar
	//setSortOrder(mNearbyList,		(ESortOrder)gSavedSettings.getU32("NearbyPeopleSortOrder"),	false);

	mOnlineFriendList->setItemDoubleClickCallback(boost::bind(&LLPanelPeople::onAvatarListDoubleClicked, this, _1));
	mAllFriendList->setItemDoubleClickCallback(boost::bind(&LLPanelPeople::onAvatarListDoubleClicked, this, _1));
	// <FS:Ansariel> Firestorm radar
	//mNearbyList->setItemDoubleClickCallback(boost::bind(&LLPanelPeople::onAvatarListDoubleClicked, this, _1));
	// </FS:Ansariel> Firestorm radar
	mRecentList->setItemDoubleClickCallback(boost::bind(&LLPanelPeople::onAvatarListDoubleClicked, this, _1));

	mOnlineFriendList->setCommitCallback(boost::bind(&LLPanelPeople::onAvatarListCommitted, this, mOnlineFriendList));
	mAllFriendList->setCommitCallback(boost::bind(&LLPanelPeople::onAvatarListCommitted, this, mAllFriendList));
	// <FS:Ansariel> We only use mRadarList here
	//mNearbyList->setCommitCallback(boost::bind(&LLPanelPeople::onAvatarListCommitted, this, mNearbyList));
	mRecentList->setCommitCallback(boost::bind(&LLPanelPeople::onAvatarListCommitted, this, mRecentList));

	// Set openning IM as default on return action for avatar lists
	mOnlineFriendList->setReturnCallback(boost::bind(&LLPanelPeople::onImButtonClicked, this));
	mAllFriendList->setReturnCallback(boost::bind(&LLPanelPeople::onImButtonClicked, this));
	// <FS:Ansariel> Firestorm radar
	//mNearbyList->setReturnCallback(boost::bind(&LLPanelPeople::onImButtonClicked, this));
	mRecentList->setReturnCallback(boost::bind(&LLPanelPeople::onImButtonClicked, this));

	mGroupList->setDoubleClickCallback(boost::bind(&LLPanelPeople::onChatButtonClicked, this));
	mGroupList->setCommitCallback(boost::bind(&LLPanelPeople::updateButtons, this));
	mGroupList->setReturnCallback(boost::bind(&LLPanelPeople::onChatButtonClicked, this));

	LLMenuButton* groups_gear_btn = getChild<LLMenuButton>("groups_gear_btn");

	// Use the context menu of the Groups list for the Groups tab gear menu.
	LLToggleableMenu* groups_gear_menu = mGroupList->getContextMenu();
	if (groups_gear_menu)
	{
		groups_gear_btn->setMenu(groups_gear_menu, LLMenuButton::MP_BOTTOM_LEFT);
	}
	else
	{
		LL_WARNS() << "People->Groups list menu not found" << LL_ENDL;
	}
	
	// [FS:CR] Contact sets
	mContactSetCombo = getChild<LLComboBox>("combo_sets");
	if (mContactSetCombo)
	{
		mContactSetCombo->setCommitCallback(boost::bind(&LLPanelPeople::generateCurrentContactList, this));
		refreshContactSets();
	}
	
	mContactSetList = getChild<LLAvatarList>("contact_list");
	if (mContactSetList)
	{
		mContactSetList->setCommitCallback(boost::bind(&LLPanelPeople::updateButtons, this));
		mContactSetList->setItemDoubleClickCallback(boost::bind(&LLPanelPeople::onAvatarListDoubleClicked, this, _1));
		mContactSetList->setNoItemsCommentText(getString("empty_list"));
		mContactSetList->setContextMenu(&LLPanelPeopleMenus::gPeopleContextMenu);
		generateCurrentContactList();
	}
	// [/FS:CR]

	// <FS:Ansariel> Friend list accordion replacement
	//LLAccordionCtrlTab* accordion_tab = getChild<LLAccordionCtrlTab>("tab_all");
	//accordion_tab->setDropDownStateChangedCallback(
	//	boost::bind(&LLPanelPeople::onFriendsAccordionExpandedCollapsed, this, _1, _2, mAllFriendList));

	//accordion_tab = getChild<LLAccordionCtrlTab>("tab_online");
	//accordion_tab->setDropDownStateChangedCallback(
	//	boost::bind(&LLPanelPeople::onFriendsAccordionExpandedCollapsed, this, _1, _2, mOnlineFriendList));
	// </FS:Ansariel> Friend list accordion replacement

	// Must go after setting commit callback and initializing all pointers to children.
	mTabContainer->selectTabByName(NEARBY_TAB_NAME);

	LLVoiceClient::getInstance()->addObserver(this);

	// call this method in case some list is empty and buttons can be in inconsistent state
	updateButtons();

	// <FS:Ansariel> Friend list accordion replacement
	//mOnlineFriendList->setRefreshCompleteCallback(boost::bind(&LLPanelPeople::onFriendListRefreshComplete, this, _1, _2));
	//mAllFriendList->setRefreshCompleteCallback(boost::bind(&LLPanelPeople::onFriendListRefreshComplete, this, _1, _2));
	// </FS:Ansariel> Friend list accordion replacement

	return TRUE;
}

// virtual
void LLPanelPeople::onChange(EStatusType status, const std::string &channelURI, bool proximal)
{
	if(status == STATUS_JOINING || status == STATUS_LEFT_CHANNEL)
	{
		return;
	}
	
	updateButtons();
}

void LLPanelPeople::updateFriendListHelpText()
{
	// show special help text for just created account to help finding friends. EXT-4836
	static LLTextBox* no_friends_text = getChild<LLTextBox>("no_friends_help_text");

	// Seems sometimes all_friends can be empty because of issue with Inventory loading (clear cache, slow connection...)
	// So, lets check all lists to avoid overlapping the text with online list. See EXT-6448.
	bool any_friend_exists = mAllFriendList->filterHasMatches() || mOnlineFriendList->filterHasMatches();
	no_friends_text->setVisible(!any_friend_exists);
	if (no_friends_text->getVisible())
	{
		//update help text for empty lists
		const std::string& filter = mSavedOriginalFilters[mTabContainer->getCurrentPanelIndex()];

		std::string message_name = filter.empty() ? "no_friends_msg" : "no_filtered_friends_msg";
		LLStringUtil::format_map_t args;
		args["[SEARCH_TERM]"] = LLURI::escape(filter);
		no_friends_text->setText(getString(message_name, args));
	}
}

void LLPanelPeople::updateFriendList()
{
	if (!mOnlineFriendList || !mAllFriendList)
		return;

	// get all buddies we know about
	const LLAvatarTracker& av_tracker = LLAvatarTracker::instance();
	LLAvatarTracker::buddy_map_t all_buddies;
	av_tracker.copyBuddyList(all_buddies);

	// save them to the online and all friends vectors
	uuid_vec_t& online_friendsp = mOnlineFriendList->getIDs();
	uuid_vec_t& all_friendsp = mAllFriendList->getIDs();

	all_friendsp.clear();
	online_friendsp.clear();

	uuid_vec_t buddies_uuids;
	LLAvatarTracker::buddy_map_t::const_iterator buddies_iter;

	// Fill the avatar list with friends UUIDs
	for (buddies_iter = all_buddies.begin(); buddies_iter != all_buddies.end(); ++buddies_iter)
	{
		buddies_uuids.push_back(buddies_iter->first);
	}

	if (buddies_uuids.size() > 0)
	{
		LL_DEBUGS() << "Friends added to the list: " << buddies_uuids.size() << LL_ENDL;
		all_friendsp = buddies_uuids;
	}
	else
	{
		LL_DEBUGS() << "No friends found" << LL_ENDL;
	}

	LLAvatarTracker::buddy_map_t::const_iterator buddy_it = all_buddies.begin();
	for (; buddy_it != all_buddies.end(); ++buddy_it)
	{
		LLUUID buddy_id = buddy_it->first;
		if (av_tracker.isBuddyOnline(buddy_id))
			online_friendsp.push_back(buddy_id);
	}

	/*
	 * Avatarlists  will be hidden by showFriendsAccordionsIfNeeded(), if they do not have items.
	 * But avatarlist can be updated only if it is visible @see LLAvatarList::draw();   
	 * So we need to do force update of lists to avoid inconsistency of data and view of avatarlist. 
	 */
	mOnlineFriendList->setDirty(true, !mOnlineFriendList->filterHasMatches());// do force update if list do NOT have items
	mAllFriendList->setDirty(true, !mAllFriendList->filterHasMatches());
	//update trash and other buttons according to a selected item
	updateButtons();
	showFriendsAccordionsIfNeeded();

	// <FS:Ansariel> FIRE-4740: Friend counter in people panel
	if (mFriendsTabContainer)
	{
		LLStringUtil::format_map_t args;
		args["ALL"] = llformat("%d", all_friendsp.size());
		args["ONLINE"] = llformat("%d", online_friendsp.size());
		mFriendsTabContainer->setPanelTitle(0, getString("OnlineFriendsTitle", args));
		mFriendsTabContainer->setPanelTitle(1, getString("AllFriendsTitle", args));
	}
	// </FS:Ansariel>
}

void LLPanelPeople::updateNearbyList()
{
	if (!mNearbyList)
		return;

	std::vector<LLVector3d> positions;

// [RLVa:KB] - Checked: RLVa-2.0.3
	if (RlvActions::canShowNearbyAgents())
	{
// [/RLVa:KB]
		LLWorld::getInstance()->getAvatars(&mNearbyList->getIDs(), &positions, gAgent.getPositionGlobal(), gSavedSettings.getF32("NearMeRange"));
// [RLVa:KB] - Checked: RLVa-2.0.3
	}
	else
	{
		mNearbyList->getIDs().clear();
	}
// [/RLVa:KB]
	mNearbyList->setDirty();

	DISTANCE_COMPARATOR.updateAvatarsPositions(positions, mNearbyList->getIDs());
	LLActiveSpeakerMgr::instance().update(TRUE);
}

void LLPanelPeople::updateRecentList()
{
	if (!mRecentList)
		return;

	LLRecentPeople::instance().get(mRecentList->getIDs());
	mRecentList->setDirty();
}

void LLPanelPeople::updateButtons()
{
	std::string cur_tab		= getActiveTabName();
// [RLVa:KB] - Checked: RLVa-1.4.9
	bool nearby_tab_active = (cur_tab == NEARBY_TAB_NAME);
// [/RLVa:KB]
	bool friends_tab_active = (cur_tab == FRIENDS_TAB_NAME);
	bool group_tab_active	= (cur_tab == GROUP_TAB_NAME);
	//bool recent_tab_active	= (cur_tab == RECENT_TAB_NAME);
	LLUUID selected_id;

	uuid_vec_t selected_uuids;
	getCurrentItemIDs(selected_uuids);
	bool item_selected = (selected_uuids.size() == 1);
	bool multiple_selected = (selected_uuids.size() >= 1);

	if (group_tab_active)
	{
		if (item_selected)
		{
			selected_id = mGroupList->getSelectedUUID();
		}

		LLPanel* groups_panel = mTabContainer->getCurrentPanel();
		groups_panel->getChildView("minus_btn")->setEnabled(item_selected && selected_id.notNull()); // a real group selected

		// <FS:CR> FIRE-12229
		//U32 groups_count = gAgent.mGroups.size();
		//S32 max_groups = LLAgentBenefitsMgr::current().getGroupMembershipLimit();
		//U32 groups_remaining = max_groups > groups_count ? max_groups - groups_count : 0;
		//groups_panel->getChild<LLUICtrl>("groupcount")->setTextArg("[COUNT]", llformat("%d", groups_count));
		//groups_panel->getChild<LLUICtrl>("groupcount")->setTextArg("[REMAINING]", llformat("%d", groups_remaining));
		getChild<LLUICtrl>("groupcount")->setValue(FSCommon::populateGroupCount());
		// </FS:CR>
	}
	else
	{
		bool is_friend = true;
		bool is_self = false;
		// Check whether selected avatar is our friend.
		if (item_selected)
		{
			selected_id = selected_uuids.front();
			is_friend = LLAvatarTracker::instance().getBuddyInfo(selected_id) != NULL;
			is_self = gAgent.getID() == selected_id;
		}

		LLPanel* cur_panel = mTabContainer->getCurrentPanel();
		if (cur_panel)
		{
			// <FS:Ansariel> RLVa check
			//if (cur_panel->hasChild("add_friend_btn", TRUE))
			//	cur_panel->getChildView("add_friend_btn")->setEnabled(item_selected && !is_friend && !is_self);
			if (!nearby_tab_active && cur_panel->hasChild("add_friend_btn", TRUE))
				cur_panel->getChildView("add_friend_btn")->setEnabled(item_selected && !is_friend && !is_self && RlvActions::canShowName(RlvActions::SNC_DEFAULT, selected_id));
			// </FS:Ansariel> RLVa check

			if (friends_tab_active)
			{
				cur_panel->getChildView("friends_del_btn")->setEnabled(multiple_selected);
			}

			// <FS:Ansariel> Fix warning about missing gear button on blocklist panel
			//if (!group_tab_active)
			if (!group_tab_active && !nearby_tab_active && cur_tab != BLOCKED_TAB_NAME)
			// </FS:Ansariel>
			{
				cur_panel->getChildView("gear_btn")->setEnabled(multiple_selected);
			}
		}
	}
}

std::string LLPanelPeople::getActiveTabName() const
{
	return mTabContainer->getCurrentPanel()->getName();
}

LLUUID LLPanelPeople::getCurrentItemID() const
{
	std::string cur_tab = getActiveTabName();

	if (cur_tab == FRIENDS_TAB_NAME) // this tab has two lists
	{
		LLUUID cur_online_friend;

		if ((cur_online_friend = mOnlineFriendList->getSelectedUUID()).notNull())
			return cur_online_friend;

		return mAllFriendList->getSelectedUUID();
	}

	if (cur_tab == NEARBY_TAB_NAME)
	// <FS:AO> Adapted for scrolllist
		//return mNearbyList->getSelectedUUID();
		return mRadarPanel->getCurrentItemID();
	// </FS:AO>
	
	else if (cur_tab == RECENT_TAB_NAME)
		return mRecentList->getSelectedUUID();

	else if (cur_tab == GROUP_TAB_NAME)
		return mGroupList->getSelectedUUID();

	else if (cur_tab == BLOCKED_TAB_NAME)
		return LLUUID::null; // FIXME?
	
	// [FS:CR] Contact sets
	else if (cur_tab == CONTACT_SETS_TAB_NAME)
		return mContactSetList->getSelectedUUID();
	// [/FS:CR] Contact sets
	llassert(0 && "unknown tab selected");
	return LLUUID::null;
}

void LLPanelPeople::getCurrentItemIDs(uuid_vec_t& selected_uuids) const
{
	std::string cur_tab = getActiveTabName();

	if (cur_tab == FRIENDS_TAB_NAME)
	{
		// friends tab has two lists
		mOnlineFriendList->getSelectedUUIDs(selected_uuids);
		mAllFriendList->getSelectedUUIDs(selected_uuids);
	}
	else if (cur_tab == NEARBY_TAB_NAME)
	// <FS:AO> Adapted for scrolllist
		//mNearbyList->getSelectedUUIDs(selected_uuids);
		mRadarPanel->getCurrentItemIDs(selected_uuids);
	// </FS:AO>
	else if (cur_tab == RECENT_TAB_NAME)
		mRecentList->getSelectedUUIDs(selected_uuids);
	else if (cur_tab == GROUP_TAB_NAME)
		mGroupList->getSelectedUUIDs(selected_uuids);
	else if (cur_tab == BLOCKED_TAB_NAME)
		selected_uuids.clear(); // FIXME?
	// [FS:CR] Contact sets
	else if (cur_tab == CONTACT_SETS_TAB_NAME)
		mContactSetList->getSelectedUUIDs(selected_uuids);
	// [/FS:CR] Contact sets
	else
		llassert(0 && "unknown tab selected");

}

void LLPanelPeople::showGroupMenu(LLMenuGL* menu)
{
	// Shows the menu at the top of the button bar.

	// Calculate its coordinates.
	// (assumes that groups panel is the current tab)
	LLPanel* bottom_panel = mTabContainer->getCurrentPanel()->getChild<LLPanel>("bottom_panel");
	LLPanel* parent_panel = mTabContainer->getCurrentPanel();
	menu->arrangeAndClear();
	S32 menu_height = menu->getRect().getHeight();
	S32 menu_x = -2; // *HACK: compensates HPAD in showPopup()
	S32 menu_y = bottom_panel->getRect().mTop + menu_height;

	// Actually show the menu.
	menu->buildDrawLabels();
	menu->updateParent(LLMenuGL::sMenuContainer);
	LLMenuGL::showPopup(parent_panel, menu, menu_x, menu_y);
}

void LLPanelPeople::setSortOrder(LLAvatarList* list, ESortOrder order, bool save)
{
	switch (order)
	{
	case E_SORT_BY_NAME:
		list->sortByName();
		break;
	case E_SORT_BY_STATUS:
		list->setComparator(&STATUS_COMPARATOR);
		list->sort();
		break;
	case E_SORT_BY_MOST_RECENT:
		list->setComparator(&RECENT_COMPARATOR);
		list->sort();
		break;
	case E_SORT_BY_RECENT_SPEAKERS:
		list->setComparator(&RECENT_SPEAKER_COMPARATOR);
		list->sort();
		break;
	case E_SORT_BY_DISTANCE:
		list->setComparator(&DISTANCE_COMPARATOR);
		list->sort();
		break;
	case E_SORT_BY_RECENT_ARRIVAL:
		list->setComparator(&RECENT_ARRIVAL_COMPARATOR);
		list->sort();
		break;
	// <FS:Ansariel> FIRE-5283: Sort by username
	case E_SORT_BY_USERNAME:
		list->sortByUserName();
		break;
	// </FS:Ansariel>
	default:
		LL_WARNS() << "Unrecognized people sort order for " << list->getName() << LL_ENDL;
		return;
	}

	if (save)
	{
		std::string setting;

		if (list == mAllFriendList || list == mOnlineFriendList)
			setting = "FriendsSortOrder";
		else if (list == mRecentList)
			setting = "RecentPeopleSortOrder";
		else if (list == mNearbyList)
			setting = "NearbyPeopleSortOrder";

		if (!setting.empty())
			gSavedSettings.setU32(setting, order);
	}
}

void LLPanelPeople::onFilterEdit(const std::string& search_string)
{
	const S32 cur_tab_idx = mTabContainer->getCurrentPanelIndex();
	std::string& filter = mSavedOriginalFilters[cur_tab_idx];
	std::string& saved_filter = mSavedFilters[cur_tab_idx];

	filter = search_string;
	LLStringUtil::trimHead(filter);

	// Searches are case-insensitive
	std::string search_upper = filter;
	LLStringUtil::toUpper(search_upper);

	if (saved_filter == search_upper)
		return;

	saved_filter = search_upper;

	// Apply new filter to the current tab.
	const std::string cur_tab = getActiveTabName();
	if (cur_tab == NEARBY_TAB_NAME)
	{
		mNearbyList->setNameFilter(filter);
	}
	else if (cur_tab == FRIENDS_TAB_NAME)
	{
		// store accordion tabs opened/closed state before any manipulation with accordion tabs
		if (!saved_filter.empty())
        {
            notifyChildren(LLSD().with("action","store_state"));
        }

		mOnlineFriendList->setNameFilter(filter);
		mAllFriendList->setNameFilter(filter);

	// <FS:Ansariel> Friend list accordion replacement
	//setAccordionCollapsedByUser("tab_online", false);
	//setAccordionCollapsedByUser("tab_all", false);
	// </FS:Ansariel> Friend list accordion replacement
		showFriendsAccordionsIfNeeded();

		// restore accordion tabs state _after_ all manipulations
		if(saved_filter.empty())
        {
            notifyChildren(LLSD().with("action","restore_state"));
        }
    }
	else if (cur_tab == GROUP_TAB_NAME)
	{
		mGroupList->setNameFilter(filter);
	}
	else if (cur_tab == RECENT_TAB_NAME)
	{
		mRecentList->setNameFilter(filter);
	}
}

void LLPanelPeople::onGroupLimitInfo()
{
	LLSD args;

	S32 max_basic = LLAgentBenefitsMgr::get("Base").getGroupMembershipLimit();
	S32 max_premium = LLAgentBenefitsMgr::get("Premium").getGroupMembershipLimit();
	
	args["MAX_BASIC"] = max_basic;
	args["MAX_PREMIUM"] = max_premium;

	if (LLAgentBenefitsMgr::has("Premium_Plus"))
	{
		S32 max_premium_plus = LLAgentBenefitsMgr::get("Premium_Plus").getGroupMembershipLimit();
		args["MAX_PREMIUM_PLUS"] = max_premium_plus;
		LLNotificationsUtil::add("GroupLimitInfoPlus", args);
	}
	else
	{
		LLNotificationsUtil::add("GroupLimitInfo", args);
	}	
}

void LLPanelPeople::onTabSelected(const LLSD& param)
{
	std::string tab_name = getChild<LLPanel>(param.asString())->getName();
	updateButtons();

	showFriendsAccordionsIfNeeded();

	// <FS:AO> Layout panels will not initialize at a constant size, force it here.
	if (tab_name == NEARBY_TAB_NAME)
	{
		LLLayoutPanel* minilayout = (LLLayoutPanel*)getChildView("minimaplayout", true);
		if (minilayout->getVisible())
		{
			LLRect rec = minilayout->getRect();
			rec.mBottom = 635;
			rec.mTop = 775;
			minilayout->setShape(rec,true);
		}
	}
	// </FS:AO>
	
}

void LLPanelPeople::onAvatarListDoubleClicked(LLUICtrl* ctrl)
{
	LLAvatarListItem* item = dynamic_cast<LLAvatarListItem*>(ctrl);
	if(!item)
	{
		return;
	}

	LLUUID clicked_id = item->getAvatarId();
	if(gAgent.getID() == clicked_id)
	{
		return;
	}
	
// [RLVa:KB] - Checked: RLVa-2.0.1
	// <FS:Ansariel> Firestorm radar; commented out
	//if ( (RlvActions::isRlvEnabled()) && (NEARBY_TAB_NAME == getActiveTabName()) && (!RlvActions::canShowName(RlvActions::SNC_DEFAULT, clicked_id)) )
	//{
	//	return;
	//}
// [/RLVa:KB]

#if 0 // SJB: Useful for testing, but not currently functional or to spec
	LLAvatarActions::showProfile(clicked_id);
#else // spec says open IM window
	LLAvatarActions::startIM(clicked_id);
#endif
}


void LLPanelPeople::onAvatarListCommitted(LLAvatarList* list)
{
	if (getActiveTabName() == NEARBY_TAB_NAME)
	{
		uuid_vec_t selected_uuids;
		getCurrentItemIDs(selected_uuids);
		mMiniMap->setSelected(selected_uuids);
	} else
	// Make sure only one of the friends lists (online/all) has selection.
	if (getActiveTabName() == FRIENDS_TAB_NAME)
	{
		if (list == mOnlineFriendList)
			mAllFriendList->resetSelection(true);
		else if (list == mAllFriendList)
			mOnlineFriendList->resetSelection(true);
		else
			llassert(0 && "commit on unknown friends list");
	}

	updateButtons();
}

void LLPanelPeople::onAddFriendButtonClicked()
{
	LLUUID id = getCurrentItemID();
	if (id.notNull())
	{
		LLAvatarActions::requestFriendshipDialog(id);
	}
}

bool LLPanelPeople::isItemsFreeOfFriends(const uuid_vec_t& uuids)
{
	const LLAvatarTracker& av_tracker = LLAvatarTracker::instance();
	for ( uuid_vec_t::const_iterator
			  id = uuids.begin(),
			  id_end = uuids.end();
		  id != id_end; ++id )
	{
		if (av_tracker.isBuddy (*id))
		{
			return false;
		}
	}
	return true;
}

void LLPanelPeople::onAddFriendWizButtonClicked()
{
    LLPanel* cur_panel = mTabContainer->getCurrentPanel();
    LLView * button = cur_panel->findChild<LLButton>("friends_add_btn", TRUE);

	// Show add friend wizard.
    LLFloater* root_floater = gFloaterView->getParentFloater(this);
	LLFloaterAvatarPicker* picker = LLFloaterAvatarPicker::show(boost::bind(&LLPanelPeople::onAvatarPicked, _1, _2), FALSE, TRUE, FALSE, root_floater->getName(), button);
	if (!picker)
	{
		return;
	}

	// Need to disable 'ok' button when friend occurs in selection
	picker->setOkBtnEnableCb(boost::bind(&LLPanelPeople::isItemsFreeOfFriends, this, _1));
	
	if (root_floater)
	{
		root_floater->addDependentFloater(picker);
	}

    mPicker = picker->getHandle();
}

void LLPanelPeople::onDeleteFriendButtonClicked()
{
	uuid_vec_t selected_uuids;
	getCurrentItemIDs(selected_uuids);

	if (selected_uuids.size() == 1)
	{
		LLAvatarActions::removeFriendDialog( selected_uuids.front() );
	}
	else if (selected_uuids.size() > 1)
	{
		LLAvatarActions::removeFriendsDialog( selected_uuids );
	}
}

void LLPanelPeople::onChatButtonClicked()
{
	LLUUID group_id = getCurrentItemID();
	if (group_id.notNull())
		LLGroupActions::startIM(group_id);
}

void LLPanelPeople::onGearButtonClicked(LLUICtrl* btn)
{
	uuid_vec_t selected_uuids;
	getCurrentItemIDs(selected_uuids);
	// Spawn at bottom left corner of the button.
	if (getActiveTabName() == NEARBY_TAB_NAME)
		LLPanelPeopleMenus::gNearbyPeopleContextMenu.show(btn, selected_uuids, 0, 0);
	else
		LLPanelPeopleMenus::gPeopleContextMenu.show(btn, selected_uuids, 0, 0);
}

void LLPanelPeople::onImButtonClicked()
{
	uuid_vec_t selected_uuids;
	getCurrentItemIDs(selected_uuids);
// [RLVa:KB] - Checked: RLVa-2.0.1
	// <FS:Ansariel> Firestorm radar; commented out
	//if ( (RlvActions::isRlvEnabled()) && (NEARBY_TAB_NAME == getActiveTabName()) && (!RlvActions::canShowName(RlvActions::SNC_DEFAULT)) )
	//{
	//	bool fCanShowNames = true;
	//	std::for_each(selected_uuids.begin(), selected_uuids.end(), [&fCanShowNames](const LLUUID& idAgent) { fCanShowNames &= RlvActions::canShowName(RlvActions::SNC_DEFAULT, idAgent); });
	//	if (!fCanShowNames)
	//		return;
	//}
// [/RLVa:KB]
	if ( selected_uuids.size() == 1 )
	{
		// if selected only one person then start up IM
		LLAvatarActions::startIM(selected_uuids.at(0));
	}
	else if ( selected_uuids.size() > 1 )
	{
		// for multiple selection start up friends conference
		LLAvatarActions::startConference(selected_uuids);
	}
}

// static
void LLPanelPeople::onAvatarPicked(const uuid_vec_t& ids, const std::vector<LLAvatarName> names)
{
	if (!names.empty() && !ids.empty())
		LLAvatarActions::requestFriendshipDialog(ids[0], names[0].getCompleteName());
}

bool LLPanelPeople::onGroupPlusButtonValidate()
{
	if (!gAgent.canJoinGroups())
	{
		LLNotificationsUtil::add("JoinedTooManyGroups");
		return false;
	}

	return true;
}

void LLPanelPeople::onGroupMinusButtonClicked()
{
	LLUUID group_id = getCurrentItemID();
	if (group_id.notNull())
		LLGroupActions::leave(group_id);
}

void LLPanelPeople::onGroupPlusMenuItemClicked(const LLSD& userdata)
{
	std::string chosen_item = userdata.asString();
	if (chosen_item == "join_group")
		LLGroupActions::search();
	else if (chosen_item == "new_group")
		LLGroupActions::createGroup();
}

void LLPanelPeople::onFriendsViewSortMenuItemClicked(const LLSD& userdata)
{
	std::string chosen_item = userdata.asString();

	if (chosen_item == "sort_name")
	{
		setSortOrder(mAllFriendList, E_SORT_BY_NAME);
	}
	// <FS:Ansariel> FIRE-5283: Sort by username
	if (chosen_item == "sort_username")
	{
		setSortOrder(mAllFriendList, E_SORT_BY_USERNAME);
	}
	// </FS:Ansariel>
	else if (chosen_item == "sort_status")
	{
		setSortOrder(mAllFriendList, E_SORT_BY_STATUS);
	}
	else if (chosen_item == "view_icons")
	{
		mAllFriendList->toggleIcons();
		mOnlineFriendList->toggleIcons();
	}
	else if (chosen_item == "view_permissions")
	{
		bool show_permissions = !gSavedSettings.getBOOL("FriendsListShowPermissions");
		gSavedSettings.setBOOL("FriendsListShowPermissions", show_permissions);

		mAllFriendList->showPermissions(show_permissions);
		mOnlineFriendList->showPermissions(show_permissions);
	}
	else if (chosen_item == "view_usernames")
	{
		bool hide_usernames = !gSavedSettings.getBOOL("FriendsListHideUsernames");
		gSavedSettings.setBOOL("FriendsListHideUsernames", hide_usernames);

		mAllFriendList->setShowCompleteName(!hide_usernames);
		mAllFriendList->handleDisplayNamesOptionChanged();
		mOnlineFriendList->setShowCompleteName(!hide_usernames);
		mOnlineFriendList->handleDisplayNamesOptionChanged();
	}
	}

void LLPanelPeople::onGroupsViewSortMenuItemClicked(const LLSD& userdata)
{
	std::string chosen_item = userdata.asString();

	if (chosen_item == "show_icons")
	{
		mGroupList->toggleIcons();
	}
}

void LLPanelPeople::onNearbyViewSortMenuItemClicked(const LLSD& userdata)
{
	std::string chosen_item = userdata.asString();

	if (chosen_item == "sort_by_recent_speakers")
	{
		setSortOrder(mNearbyList, E_SORT_BY_RECENT_SPEAKERS);
	}
	else if (chosen_item == "sort_name")
	{
		setSortOrder(mNearbyList, E_SORT_BY_NAME);
	}
	else if (chosen_item == "view_icons")
	{
		mNearbyList->toggleIcons();
	}
	else if (chosen_item == "sort_distance")
	{
		setSortOrder(mNearbyList, E_SORT_BY_DISTANCE);
	}
	else if (chosen_item == "sort_arrival")
	{
		setSortOrder(mNearbyList, E_SORT_BY_RECENT_ARRIVAL);
	}
	else if (chosen_item == "view_usernames")
	{
	    bool hide_usernames = !gSavedSettings.getBOOL("NearbyListHideUsernames");
	    gSavedSettings.setBOOL("NearbyListHideUsernames", hide_usernames);

	    mNearbyList->setShowCompleteName(!hide_usernames);
	    mNearbyList->handleDisplayNamesOptionChanged();
	}
}

bool LLPanelPeople::onNearbyViewSortMenuItemCheck(const LLSD& userdata)
{
	std::string item = userdata.asString();
	U32 sort_order = gSavedSettings.getU32("NearbyPeopleSortOrder");

	if (item == "sort_by_recent_speakers")
		return sort_order == E_SORT_BY_RECENT_SPEAKERS;
	if (item == "sort_name")
		return sort_order == E_SORT_BY_NAME;
	if (item == "sort_distance")
		return sort_order == E_SORT_BY_DISTANCE;
	if (item == "sort_arrival")
		return sort_order == E_SORT_BY_RECENT_ARRIVAL;

	return false;
}

void LLPanelPeople::onRecentViewSortMenuItemClicked(const LLSD& userdata)
{
	std::string chosen_item = userdata.asString();

	if (chosen_item == "sort_recent")
	{
		setSortOrder(mRecentList, E_SORT_BY_MOST_RECENT);
	} 
	else if (chosen_item == "sort_name")
	{
		setSortOrder(mRecentList, E_SORT_BY_NAME);
	}
	else if (chosen_item == "view_icons")
	{
		mRecentList->toggleIcons();
	}
}

bool LLPanelPeople::onFriendsViewSortMenuItemCheck(const LLSD& userdata) 
{
	std::string item = userdata.asString();
	U32 sort_order = gSavedSettings.getU32("FriendsSortOrder");

	if (item == "sort_name") 
		return sort_order == E_SORT_BY_NAME;
	if (item == "sort_status")
		return sort_order == E_SORT_BY_STATUS;
	// <FS:Ansariel> FIRE-5283: Sort by username
	if (item == "sort_username") 
		return sort_order == E_SORT_BY_USERNAME;
	// </FS:Ansariel>

	return false;
}

bool LLPanelPeople::onRecentViewSortMenuItemCheck(const LLSD& userdata) 
{
	std::string item = userdata.asString();
	U32 sort_order = gSavedSettings.getU32("RecentPeopleSortOrder");

	if (item == "sort_recent")
		return sort_order == E_SORT_BY_MOST_RECENT;
	if (item == "sort_name") 
		return sort_order == E_SORT_BY_NAME;

	return false;
}

void LLPanelPeople::onMoreButtonClicked()
{
	// *TODO: not implemented yet
}

void LLPanelPeople::onOpen(const LLSD& key)
{
	std::string tab_name = key["people_panel_tab_name"];
	if (!tab_name.empty())
	{
		mTabContainer->selectTabByName(tab_name);
		if(tab_name == BLOCKED_TAB_NAME)
		{
			LLPanel* blocked_tab = mTabContainer->getCurrentPanel()->findChild<LLPanel>("panel_block_list_sidetray");
			if(blocked_tab)
			{
				blocked_tab->onOpen(key);
			}
		}
	}
}

bool LLPanelPeople::notifyChildren(const LLSD& info)
{
	if (info.has("task-panel-action") && info["task-panel-action"].asString() == "handle-tri-state")
	{
		LLSideTrayPanelContainer* container = dynamic_cast<LLSideTrayPanelContainer*>(getParent());
		if (!container)
		{
			LL_WARNS() << "Cannot find People panel container" << LL_ENDL;
			return true;
		}

		if (container->getCurrentPanelIndex() > 0) 
		{
			// if not on the default panel, switch to it
			container->onOpen(LLSD().with(LLSideTrayPanelContainer::PARAM_SUB_PANEL_NAME, getName()));
		}
		else
			LLFloaterReg::hideInstance("people");

		return true; // this notification is only supposed to be handled by task panels
	}

	return LLPanel::notifyChildren(info);
}

void LLPanelPeople::showAccordion(const std::string name, bool show)
{
	if(name.empty())
	{
		LL_WARNS() << "No name provided" << LL_ENDL;
		return;
	}

	LLAccordionCtrlTab* tab = getChild<LLAccordionCtrlTab>(name);
	tab->setVisible(show);
	if(show)
	{
		// don't expand accordion if it was collapsed by user
		if(!isAccordionCollapsedByUser(tab))
		{
			// expand accordion
			tab->changeOpenClose(false);
		}
	}
}

void LLPanelPeople::showFriendsAccordionsIfNeeded()
{
	if(FRIENDS_TAB_NAME == getActiveTabName())
	{
		// <FS:Ansariel> Friend list accordion replacement
		// Expand and show accordions if needed, else - hide them
		//showAccordion("tab_online", mOnlineFriendList->filterHasMatches());
		//showAccordion("tab_all", mAllFriendList->filterHasMatches());

		//// Rearrange accordions
		//LLAccordionCtrl* accordion = getChild<LLAccordionCtrl>("friends_accordion");
		//accordion->arrange();

		childSetVisible("friends_accordion", mAllFriendList->filterHasMatches());
		// </FS:Ansariel> Friend list accordion replacement

		// *TODO: new no_matched_tabs_text attribute was implemented in accordion (EXT-7368).
		// this code should be refactored to use it
		// keep help text in a synchronization with accordions visibility.
		updateFriendListHelpText();
	}
}

void LLPanelPeople::onFriendListRefreshComplete(LLUICtrl*ctrl, const LLSD& param)
{
	if(ctrl == mOnlineFriendList)
	{
		showAccordion("tab_online", param.asInteger());
	}
	else if(ctrl == mAllFriendList)
	{
		showAccordion("tab_all", param.asInteger());
	}
}

void LLPanelPeople::setAccordionCollapsedByUser(LLUICtrl* acc_tab, bool collapsed)
{
	if(!acc_tab)
	{
		LL_WARNS() << "Invalid parameter" << LL_ENDL;
		return;
	}

	LLSD param = acc_tab->getValue();
	param[COLLAPSED_BY_USER] = collapsed;
	acc_tab->setValue(param);
}

void LLPanelPeople::setAccordionCollapsedByUser(const std::string& name, bool collapsed)
{
	setAccordionCollapsedByUser(getChild<LLUICtrl>(name), collapsed);
}

bool LLPanelPeople::isAccordionCollapsedByUser(LLUICtrl* acc_tab)
{
	if(!acc_tab)
	{
		LL_WARNS() << "Invalid parameter" << LL_ENDL;
		return false;
	}

	LLSD param = acc_tab->getValue();
	if(!param.has(COLLAPSED_BY_USER))
	{
		return false;
	}
	return param[COLLAPSED_BY_USER].asBoolean();
}

bool LLPanelPeople::isAccordionCollapsedByUser(const std::string& name)
{
	return isAccordionCollapsedByUser(getChild<LLUICtrl>(name));
}

bool LLPanelPeople::updateNearbyArrivalTime()
{
	std::vector<LLVector3d> positions;
	std::vector<LLUUID> uuids;
	static LLCachedControl<F32> range(gSavedSettings, "NearMeRange");
	LLWorld::getInstance()->getAvatars(&uuids, &positions, gAgent.getPositionGlobal(), range);
	LLRecentPeople::instance().updateAvatarsArrivalTime(uuids);
	return LLApp::isExiting();
}

// [FS:CR] Contact sets
void LLPanelPeople::updateContactSets(LGGContactSets::EContactSetUpdate type)
{
	switch (type)
	{
		case LGGContactSets::UPDATED_LISTS:
			refreshContactSets();
		case LGGContactSets::UPDATED_MEMBERS:
			generateCurrentContactList();
			break;
	}
}
<<<<<<< HEAD

void LLPanelPeople::refreshContactSets()
{
	if (!mContactSetCombo) return;
	
	mContactSetCombo->clearRows();
	std::vector<std::string> contact_sets = LGGContactSets::getInstance()->getAllContactSets();
	if (!contact_sets.empty())
	{
		for (auto const& set_name : contact_sets)
		{
			mContactSetCombo->add(set_name);
		}
		mContactSetCombo->addSeparator(ADD_BOTTOM);
	}
	mContactSetCombo->add(getString("all_sets"), LLSD(CS_SET_ALL_SETS), ADD_BOTTOM);
	mContactSetCombo->add(getString("no_sets"), LLSD(CS_SET_NO_SETS), ADD_BOTTOM);
	mContactSetCombo->add(getString("pseudonyms"), LLSD(CS_SET_PSEUDONYM), ADD_BOTTOM);
}

void LLPanelPeople::generateContactList(const std::string& contact_set)
{
	if (!mContactSetList) return;
	
	mContactSetList->clear();
	mContactSetList->setDirty(true, true);

	uuid_vec_t& avatars = mContactSetList->getIDs();
	
	if (contact_set == CS_SET_ALL_SETS)
 	{
		avatars = LGGContactSets::getInstance()->getListOfNonFriends();
 		
		// "All sets" includes buddies
		LLAvatarTracker::buddy_map_t all_buddies;
		LLAvatarTracker::instance().copyBuddyList(all_buddies);
		for (LLAvatarTracker::buddy_map_t::const_iterator buddy = all_buddies.begin();
			 buddy != all_buddies.end();
			 ++buddy)
		{
			avatars.push_back(buddy->first);
		}
 	}
	else if (contact_set == CS_SET_NO_SETS)
	{
		LLAvatarTracker::buddy_map_t all_buddies;
		LLAvatarTracker::instance().copyBuddyList(all_buddies);
		for (LLAvatarTracker::buddy_map_t::const_iterator buddy = all_buddies.begin();
			 buddy != all_buddies.end();
			 ++buddy)
		{
			// Only show our buddies who aren't in a set, by request.
			if (!LGGContactSets::getInstance()->isFriendInSet(buddy->first))
				avatars.push_back(buddy->first);
		}
	}
	else if (contact_set == CS_SET_PSEUDONYM)
	{
		avatars = LGGContactSets::getInstance()->getListOfPseudonymAvs();
	}
	else if (!LGGContactSets::getInstance()->isInternalSetName(contact_set))
	{
		LGGContactSets::ContactSet* group = LGGContactSets::getInstance()->getContactSet(contact_set);
		for (auto const& id : group->mFriends)
		{
			avatars.push_back(id);
		}
	}
	mContactSetList->setDirty();
}

void LLPanelPeople::generateCurrentContactList()
{
	mContactSetList->refreshNames();
	generateContactList(mContactSetCombo->getValue().asString());
}

bool LLPanelPeople::onContactSetsEnable(const LLSD& userdata)
{
	std::string item = userdata.asString();
	if (item == "has_mutable_set")
		return (!LGGContactSets::getInstance()->isInternalSetName(mContactSetCombo->getValue().asString()));
	else if (item == "has_selection")
	{
		uuid_vec_t selected_uuids;
		getCurrentItemIDs(selected_uuids);
		return (!selected_uuids.empty() &&
				selected_uuids.size() <= MAX_SELECTIONS);
	}
	else if (item == "has_mutable_set_and_selection")
	{
		uuid_vec_t selected_uuids;
		getCurrentItemIDs(selected_uuids);
		return ((!selected_uuids.empty() && selected_uuids.size() <= MAX_SELECTIONS)
				&& !LGGContactSets::getInstance()->isInternalSetName(mContactSetCombo->getValue().asString()));
	}
	else if (item == "has_single_selection")
	{
		uuid_vec_t selected_uuids;
		getCurrentItemIDs(selected_uuids);
		return (selected_uuids.size() == 1);
	}
	else if (item == "has_pseudonym")
	{
		uuid_vec_t selected_uuids;
		getCurrentItemIDs(selected_uuids);
		if (!selected_uuids.empty())
			return LGGContactSets::getInstance()->hasPseudonym(selected_uuids);
	}
	else if (item == "has_display_name")
	{
		uuid_vec_t selected_uuids;
		getCurrentItemIDs(selected_uuids);
		if (!selected_uuids.empty())
			return (!LGGContactSets::getInstance()->hasDisplayNameRemoved(selected_uuids));
	}
	return false;
}

void LLPanelPeople::onContactSetsMenuItemClicked(const LLSD& userdata)
{
	std::string chosen_item = userdata.asString();
	if (chosen_item == "add_set")
	{
		LLNotificationsUtil::add("AddNewContactSet", LLSD(), LLSD(), &LGGContactSets::handleAddContactSetCallback);
	}
	else if (chosen_item == "remove_set")
	{
		LLSD payload, args;
		std::string set = mContactSetCombo->getValue().asString();
		args["SET_NAME"] = set;
		payload["contact_set"] = set;
		LLNotificationsUtil::add("RemoveContactSet", args, payload, &LGGContactSets::handleRemoveContactSetCallback);
	}
	else if (chosen_item == "add_contact")
	{
		LLFloater* root_floater = gFloaterView->getParentFloater(this);
		LLFloater* avatar_picker = LLFloaterAvatarPicker::show(boost::bind(&LLPanelPeople::handlePickerCallback, this, _1, mContactSetCombo->getValue().asString()),
															   TRUE, TRUE, TRUE, root_floater->getName());
		if (root_floater && avatar_picker)
			root_floater->addDependentFloater(avatar_picker);
	}
	else if (chosen_item == "remove_contact")
	{
		if (!mContactSetCombo) return;
		
		uuid_vec_t selected_uuids;
		getCurrentItemIDs(selected_uuids);
		if (selected_uuids.empty()) return;

		LLSD payload, args;
		std::string set = mContactSetCombo->getValue().asString();
		S32 selected_size = selected_uuids.size();
		args["SET_NAME"] = set;
		args["TARGET"] = (selected_size > 1 ? llformat("%d", selected_size) : LLSLURL("agent", selected_uuids.front(), "about").getSLURLString());
		payload["contact_set"] = set;
		for (auto const& id : selected_uuids)
		{
			payload["ids"].append(id);
		}
		LLNotificationsUtil::add((selected_size > 1 ? "RemoveContactsFromSet" : "RemoveContactFromSet"), args, payload, &LGGContactSets::handleRemoveAvatarFromSetCallback);
	}
	else if (chosen_item == "set_config")
	{
		LLFloater* root_floater = gFloaterView->getParentFloater(this);
		LLFloater* config_floater = LLFloaterReg::showInstance("fs_contact_set_config", LLSD(mContactSetCombo->getValue().asString()));
		if (root_floater && config_floater)
			root_floater->addDependentFloater(config_floater);
	}
	else if (chosen_item == "profile")
	{
		uuid_vec_t selected_uuids;
		getCurrentItemIDs(selected_uuids);
		if (selected_uuids.empty()) return;
		
		for (auto const& id : selected_uuids)
		{
			LLAvatarActions::showProfile(id);
		}
	}
	else if (chosen_item == "im")
	{
		uuid_vec_t selected_uuids;
		getCurrentItemIDs(selected_uuids);
		if (selected_uuids.empty()) return;
		
		if (selected_uuids.size() == 1)
		{
			LLAvatarActions::startIM(selected_uuids[0]);
		}
		else if (selected_uuids.size() > 1)
		{
			LLAvatarActions::startConference(selected_uuids);
		}
	}
	else if (chosen_item == "teleport")
	{
		uuid_vec_t selected_uuids;
		getCurrentItemIDs(selected_uuids);
		if (selected_uuids.empty()) return;

		LLAvatarActions::offerTeleport(selected_uuids);
	}
	else if (chosen_item == "set_pseudonym")
	{
		uuid_vec_t selected_uuids;
		getCurrentItemIDs(selected_uuids);
		if (selected_uuids.empty()) return;

		LLSD payload, args;
		args["AVATAR"] = LLSLURL("agent", selected_uuids.front(), "about").getSLURLString();
		payload["id"] = selected_uuids.front();
		LLNotificationsUtil::add("SetAvatarPseudonym", args, payload, &LGGContactSets::handleSetAvatarPseudonymCallback);
	}
	else if (chosen_item == "remove_pseudonym")
	{
		uuid_vec_t selected_uuids;
		getCurrentItemIDs(selected_uuids);
		if (selected_uuids.empty()) return;

		for (auto const& id : selected_uuids)
		{
			if (LGGContactSets::getInstance()->hasPseudonym(id))
			{
				LGGContactSets::getInstance()->clearPseudonym(id);
			}
		}
	}
	else if (chosen_item == "remove_display_name")
	{
		uuid_vec_t selected_uuids;
		getCurrentItemIDs(selected_uuids);
		if (selected_uuids.empty()) return;

		for (auto const& id : selected_uuids)
		{
			if (!LGGContactSets::getInstance()->hasDisplayNameRemoved(id))
			{
				LGGContactSets::getInstance()->removeDisplayName(id);
			}
		}
	}
}

void LLPanelPeople::handlePickerCallback(const uuid_vec_t& ids, const std::string& set)
{
	if (ids.empty() || !mContactSetCombo)
	{
		return;
	}

	LGGContactSets::instance().addToSet(ids, set);
}
// [/FS:CR]

// <FS:Ansariel> FIRE-10839: Customizable radar columns (needed for Vintage skin)
void LLPanelPeople::onColumnVisibilityChecked(const LLSD& userdata)
{
	if (mRadarPanel)
	{
		mRadarPanel->onColumnVisibilityChecked(userdata);
	}
}

bool LLPanelPeople::onEnableColumnVisibilityChecked(const LLSD& userdata)
{
	if (mRadarPanel)
	{
		return mRadarPanel->onEnableColumnVisibilityChecked(userdata);
	}
	return false;
}
// </FS:Ansariel>

=======

void LLPanelPeople::refreshContactSets()
{
	if (!mContactSetCombo) return;
	
	mContactSetCombo->clearRows();
	std::vector<std::string> contact_sets = LGGContactSets::getInstance()->getAllContactSets();
	if (!contact_sets.empty())
	{
		for (auto const& set_name : contact_sets)
		{
			mContactSetCombo->add(set_name);
		}
		mContactSetCombo->addSeparator(ADD_BOTTOM);
	}
	mContactSetCombo->add(getString("all_sets"), LLSD(CS_SET_ALL_SETS), ADD_BOTTOM);
	mContactSetCombo->add(getString("no_sets"), LLSD(CS_SET_NO_SETS), ADD_BOTTOM);
	mContactSetCombo->add(getString("pseudonyms"), LLSD(CS_SET_PSEUDONYM), ADD_BOTTOM);
}

void LLPanelPeople::generateContactList(const std::string& contact_set)
{
	if (!mContactSetList) return;
	
	mContactSetList->clear();
	mContactSetList->setDirty(true, true);

	uuid_vec_t& avatars = mContactSetList->getIDs();
	
	if (contact_set == CS_SET_ALL_SETS)
 	{
		avatars = LGGContactSets::getInstance()->getListOfNonFriends();
 		
		// "All sets" includes buddies
		LLAvatarTracker::buddy_map_t all_buddies;
		LLAvatarTracker::instance().copyBuddyList(all_buddies);
		for (LLAvatarTracker::buddy_map_t::const_iterator buddy = all_buddies.begin();
			 buddy != all_buddies.end();
			 ++buddy)
		{
			avatars.push_back(buddy->first);
		}
 	}
	else if (contact_set == CS_SET_NO_SETS)
	{
		LLAvatarTracker::buddy_map_t all_buddies;
		LLAvatarTracker::instance().copyBuddyList(all_buddies);
		for (LLAvatarTracker::buddy_map_t::const_iterator buddy = all_buddies.begin();
			 buddy != all_buddies.end();
			 ++buddy)
		{
			// Only show our buddies who aren't in a set, by request.
			if (!LGGContactSets::getInstance()->isFriendInSet(buddy->first))
				avatars.push_back(buddy->first);
		}
	}
	else if (contact_set == CS_SET_PSEUDONYM)
	{
		avatars = LGGContactSets::getInstance()->getListOfPseudonymAvs();
	}
	else if (!LGGContactSets::getInstance()->isInternalSetName(contact_set))
	{
		LGGContactSets::ContactSet* group = LGGContactSets::getInstance()->getContactSet(contact_set);
		for (auto const& id : group->mFriends)
		{
			avatars.push_back(id);
		}
	}
	mContactSetList->setDirty();
}

void LLPanelPeople::generateCurrentContactList()
{
	mContactSetList->refreshNames();
	generateContactList(mContactSetCombo->getValue().asString());
}

bool LLPanelPeople::onContactSetsEnable(const LLSD& userdata)
{
	std::string item = userdata.asString();
	if (item == "has_mutable_set")
		return (!LGGContactSets::getInstance()->isInternalSetName(mContactSetCombo->getValue().asString()));
	else if (item == "has_selection")
	{
		uuid_vec_t selected_uuids;
		getCurrentItemIDs(selected_uuids);
		return (!selected_uuids.empty() &&
				selected_uuids.size() <= MAX_SELECTIONS);
	}
	else if (item == "has_mutable_set_and_selection")
	{
		uuid_vec_t selected_uuids;
		getCurrentItemIDs(selected_uuids);
		return ((!selected_uuids.empty() && selected_uuids.size() <= MAX_SELECTIONS)
				&& !LGGContactSets::getInstance()->isInternalSetName(mContactSetCombo->getValue().asString()));
	}
	else if (item == "has_single_selection")
	{
		uuid_vec_t selected_uuids;
		getCurrentItemIDs(selected_uuids);
		return (selected_uuids.size() == 1);
	}
	else if (item == "has_pseudonym")
	{
		uuid_vec_t selected_uuids;
		getCurrentItemIDs(selected_uuids);
		if (!selected_uuids.empty())
			return LGGContactSets::getInstance()->hasPseudonym(selected_uuids);
	}
	else if (item == "has_display_name")
	{
		uuid_vec_t selected_uuids;
		getCurrentItemIDs(selected_uuids);
		if (!selected_uuids.empty())
			return (!LGGContactSets::getInstance()->hasDisplayNameRemoved(selected_uuids));
	}
	return false;
}

void LLPanelPeople::onContactSetsMenuItemClicked(const LLSD& userdata)
{
	std::string chosen_item = userdata.asString();
	if (chosen_item == "add_set")
	{
		LLNotificationsUtil::add("AddNewContactSet", LLSD(), LLSD(), &LGGContactSets::handleAddContactSetCallback);
	}
	else if (chosen_item == "remove_set")
	{
		LLSD payload, args;
		std::string set = mContactSetCombo->getValue().asString();
		args["SET_NAME"] = set;
		payload["contact_set"] = set;
		LLNotificationsUtil::add("RemoveContactSet", args, payload, &LGGContactSets::handleRemoveContactSetCallback);
	}
	else if (chosen_item == "add_contact")
	{
		LLFloater* root_floater = gFloaterView->getParentFloater(this);
		LLFloater* avatar_picker = LLFloaterAvatarPicker::show(boost::bind(&LLPanelPeople::handlePickerCallback, this, _1, mContactSetCombo->getValue().asString()),
															   TRUE, TRUE, TRUE, root_floater->getName());
		if (root_floater && avatar_picker)
			root_floater->addDependentFloater(avatar_picker);
	}
	else if (chosen_item == "remove_contact")
	{
		if (!mContactSetCombo) return;
		
		uuid_vec_t selected_uuids;
		getCurrentItemIDs(selected_uuids);
		if (selected_uuids.empty()) return;

		LLSD payload, args;
		std::string set = mContactSetCombo->getValue().asString();
		S32 selected_size = selected_uuids.size();
		args["SET_NAME"] = set;
		args["TARGET"] = (selected_size > 1 ? llformat("%d", selected_size) : LLSLURL("agent", selected_uuids.front(), "about").getSLURLString());
		payload["contact_set"] = set;
		for (auto const& id : selected_uuids)
		{
			payload["ids"].append(id);
		}
		LLNotificationsUtil::add((selected_size > 1 ? "RemoveContactsFromSet" : "RemoveContactFromSet"), args, payload, &LGGContactSets::handleRemoveAvatarFromSetCallback);
	}
	else if (chosen_item == "set_config")
	{
		LLFloater* root_floater = gFloaterView->getParentFloater(this);
		LLFloater* config_floater = LLFloaterReg::showInstance("fs_contact_set_config", LLSD(mContactSetCombo->getValue().asString()));
		if (root_floater && config_floater)
			root_floater->addDependentFloater(config_floater);
	}
	else if (chosen_item == "profile")
	{
		uuid_vec_t selected_uuids;
		getCurrentItemIDs(selected_uuids);
		if (selected_uuids.empty()) return;
		
		for (auto const& id : selected_uuids)
		{
			LLAvatarActions::showProfile(id);
		}
	}
	else if (chosen_item == "im")
	{
		uuid_vec_t selected_uuids;
		getCurrentItemIDs(selected_uuids);
		if (selected_uuids.empty()) return;
		
		if (selected_uuids.size() == 1)
		{
			LLAvatarActions::startIM(selected_uuids[0]);
		}
		else if (selected_uuids.size() > 1)
		{
			LLAvatarActions::startConference(selected_uuids);
		}
	}
	else if (chosen_item == "teleport")
	{
		uuid_vec_t selected_uuids;
		getCurrentItemIDs(selected_uuids);
		if (selected_uuids.empty()) return;

		LLAvatarActions::offerTeleport(selected_uuids);
	}
	else if (chosen_item == "set_pseudonym")
	{
		uuid_vec_t selected_uuids;
		getCurrentItemIDs(selected_uuids);
		if (selected_uuids.empty()) return;

		LLSD payload, args;
		args["AVATAR"] = LLSLURL("agent", selected_uuids.front(), "about").getSLURLString();
		payload["id"] = selected_uuids.front();
		LLNotificationsUtil::add("SetAvatarPseudonym", args, payload, &LGGContactSets::handleSetAvatarPseudonymCallback);
	}
	else if (chosen_item == "remove_pseudonym")
	{
		uuid_vec_t selected_uuids;
		getCurrentItemIDs(selected_uuids);
		if (selected_uuids.empty()) return;

		for (auto const& id : selected_uuids)
		{
			if (LGGContactSets::getInstance()->hasPseudonym(id))
			{
				LGGContactSets::getInstance()->clearPseudonym(id);
			}
		}
	}
	else if (chosen_item == "remove_display_name")
	{
		uuid_vec_t selected_uuids;
		getCurrentItemIDs(selected_uuids);
		if (selected_uuids.empty()) return;

		for (auto const& id : selected_uuids)
		{
			if (!LGGContactSets::getInstance()->hasDisplayNameRemoved(id))
			{
				LGGContactSets::getInstance()->removeDisplayName(id);
			}
		}
	}
}

void LLPanelPeople::handlePickerCallback(const uuid_vec_t& ids, const std::string& set)
{
	if (ids.empty() || !mContactSetCombo)
	{
		return;
	}

	LGGContactSets::instance().addToSet(ids, set);
}
// [/FS:CR]

// <FS:Ansariel> FIRE-10839: Customizable radar columns (needed for Vintage skin)
void LLPanelPeople::onColumnVisibilityChecked(const LLSD& userdata)
{
	if (mRadarPanel)
	{
		mRadarPanel->onColumnVisibilityChecked(userdata);
	}
}

bool LLPanelPeople::onEnableColumnVisibilityChecked(const LLSD& userdata)
{
	if (mRadarPanel)
	{
		return mRadarPanel->onEnableColumnVisibilityChecked(userdata);
	}
	return false;
}
// </FS:Ansariel>

>>>>>>> b5f40c06
// <FS:Ansariel> CTRL-F focusses local search editor
BOOL LLPanelPeople::handleKeyHere(KEY key, MASK mask)
{
	if (FSCommon::isFilterEditorKeyCombo(key, mask))
	{
		std::string cur_tab = getActiveTabName();

		if (cur_tab == FRIENDS_TAB_NAME)
		{
			getChild<LLFilterEditor>("friends_filter_input")->setFocus(TRUE);
			return TRUE;
		}
		else if (cur_tab == GROUP_TAB_NAME)
		{
			getChild<LLFilterEditor>("groups_filter_input")->setFocus(TRUE);
			return TRUE;
		}
		else if (cur_tab == RECENT_TAB_NAME)
		{
			getChild<LLFilterEditor>("recent_filter_input")->setFocus(TRUE);
			return TRUE;
		}
	}

	return LLPanel::handleKeyHere(key, mask);
}
// </FS:Ansariel>
// EOF<|MERGE_RESOLUTION|>--- conflicted
+++ resolved
@@ -1800,7 +1800,6 @@
 			break;
 	}
 }
-<<<<<<< HEAD
 
 void LLPanelPeople::refreshContactSets()
 {
@@ -2075,282 +2074,6 @@
 }
 // </FS:Ansariel>
 
-=======
-
-void LLPanelPeople::refreshContactSets()
-{
-	if (!mContactSetCombo) return;
-	
-	mContactSetCombo->clearRows();
-	std::vector<std::string> contact_sets = LGGContactSets::getInstance()->getAllContactSets();
-	if (!contact_sets.empty())
-	{
-		for (auto const& set_name : contact_sets)
-		{
-			mContactSetCombo->add(set_name);
-		}
-		mContactSetCombo->addSeparator(ADD_BOTTOM);
-	}
-	mContactSetCombo->add(getString("all_sets"), LLSD(CS_SET_ALL_SETS), ADD_BOTTOM);
-	mContactSetCombo->add(getString("no_sets"), LLSD(CS_SET_NO_SETS), ADD_BOTTOM);
-	mContactSetCombo->add(getString("pseudonyms"), LLSD(CS_SET_PSEUDONYM), ADD_BOTTOM);
-}
-
-void LLPanelPeople::generateContactList(const std::string& contact_set)
-{
-	if (!mContactSetList) return;
-	
-	mContactSetList->clear();
-	mContactSetList->setDirty(true, true);
-
-	uuid_vec_t& avatars = mContactSetList->getIDs();
-	
-	if (contact_set == CS_SET_ALL_SETS)
- 	{
-		avatars = LGGContactSets::getInstance()->getListOfNonFriends();
- 		
-		// "All sets" includes buddies
-		LLAvatarTracker::buddy_map_t all_buddies;
-		LLAvatarTracker::instance().copyBuddyList(all_buddies);
-		for (LLAvatarTracker::buddy_map_t::const_iterator buddy = all_buddies.begin();
-			 buddy != all_buddies.end();
-			 ++buddy)
-		{
-			avatars.push_back(buddy->first);
-		}
- 	}
-	else if (contact_set == CS_SET_NO_SETS)
-	{
-		LLAvatarTracker::buddy_map_t all_buddies;
-		LLAvatarTracker::instance().copyBuddyList(all_buddies);
-		for (LLAvatarTracker::buddy_map_t::const_iterator buddy = all_buddies.begin();
-			 buddy != all_buddies.end();
-			 ++buddy)
-		{
-			// Only show our buddies who aren't in a set, by request.
-			if (!LGGContactSets::getInstance()->isFriendInSet(buddy->first))
-				avatars.push_back(buddy->first);
-		}
-	}
-	else if (contact_set == CS_SET_PSEUDONYM)
-	{
-		avatars = LGGContactSets::getInstance()->getListOfPseudonymAvs();
-	}
-	else if (!LGGContactSets::getInstance()->isInternalSetName(contact_set))
-	{
-		LGGContactSets::ContactSet* group = LGGContactSets::getInstance()->getContactSet(contact_set);
-		for (auto const& id : group->mFriends)
-		{
-			avatars.push_back(id);
-		}
-	}
-	mContactSetList->setDirty();
-}
-
-void LLPanelPeople::generateCurrentContactList()
-{
-	mContactSetList->refreshNames();
-	generateContactList(mContactSetCombo->getValue().asString());
-}
-
-bool LLPanelPeople::onContactSetsEnable(const LLSD& userdata)
-{
-	std::string item = userdata.asString();
-	if (item == "has_mutable_set")
-		return (!LGGContactSets::getInstance()->isInternalSetName(mContactSetCombo->getValue().asString()));
-	else if (item == "has_selection")
-	{
-		uuid_vec_t selected_uuids;
-		getCurrentItemIDs(selected_uuids);
-		return (!selected_uuids.empty() &&
-				selected_uuids.size() <= MAX_SELECTIONS);
-	}
-	else if (item == "has_mutable_set_and_selection")
-	{
-		uuid_vec_t selected_uuids;
-		getCurrentItemIDs(selected_uuids);
-		return ((!selected_uuids.empty() && selected_uuids.size() <= MAX_SELECTIONS)
-				&& !LGGContactSets::getInstance()->isInternalSetName(mContactSetCombo->getValue().asString()));
-	}
-	else if (item == "has_single_selection")
-	{
-		uuid_vec_t selected_uuids;
-		getCurrentItemIDs(selected_uuids);
-		return (selected_uuids.size() == 1);
-	}
-	else if (item == "has_pseudonym")
-	{
-		uuid_vec_t selected_uuids;
-		getCurrentItemIDs(selected_uuids);
-		if (!selected_uuids.empty())
-			return LGGContactSets::getInstance()->hasPseudonym(selected_uuids);
-	}
-	else if (item == "has_display_name")
-	{
-		uuid_vec_t selected_uuids;
-		getCurrentItemIDs(selected_uuids);
-		if (!selected_uuids.empty())
-			return (!LGGContactSets::getInstance()->hasDisplayNameRemoved(selected_uuids));
-	}
-	return false;
-}
-
-void LLPanelPeople::onContactSetsMenuItemClicked(const LLSD& userdata)
-{
-	std::string chosen_item = userdata.asString();
-	if (chosen_item == "add_set")
-	{
-		LLNotificationsUtil::add("AddNewContactSet", LLSD(), LLSD(), &LGGContactSets::handleAddContactSetCallback);
-	}
-	else if (chosen_item == "remove_set")
-	{
-		LLSD payload, args;
-		std::string set = mContactSetCombo->getValue().asString();
-		args["SET_NAME"] = set;
-		payload["contact_set"] = set;
-		LLNotificationsUtil::add("RemoveContactSet", args, payload, &LGGContactSets::handleRemoveContactSetCallback);
-	}
-	else if (chosen_item == "add_contact")
-	{
-		LLFloater* root_floater = gFloaterView->getParentFloater(this);
-		LLFloater* avatar_picker = LLFloaterAvatarPicker::show(boost::bind(&LLPanelPeople::handlePickerCallback, this, _1, mContactSetCombo->getValue().asString()),
-															   TRUE, TRUE, TRUE, root_floater->getName());
-		if (root_floater && avatar_picker)
-			root_floater->addDependentFloater(avatar_picker);
-	}
-	else if (chosen_item == "remove_contact")
-	{
-		if (!mContactSetCombo) return;
-		
-		uuid_vec_t selected_uuids;
-		getCurrentItemIDs(selected_uuids);
-		if (selected_uuids.empty()) return;
-
-		LLSD payload, args;
-		std::string set = mContactSetCombo->getValue().asString();
-		S32 selected_size = selected_uuids.size();
-		args["SET_NAME"] = set;
-		args["TARGET"] = (selected_size > 1 ? llformat("%d", selected_size) : LLSLURL("agent", selected_uuids.front(), "about").getSLURLString());
-		payload["contact_set"] = set;
-		for (auto const& id : selected_uuids)
-		{
-			payload["ids"].append(id);
-		}
-		LLNotificationsUtil::add((selected_size > 1 ? "RemoveContactsFromSet" : "RemoveContactFromSet"), args, payload, &LGGContactSets::handleRemoveAvatarFromSetCallback);
-	}
-	else if (chosen_item == "set_config")
-	{
-		LLFloater* root_floater = gFloaterView->getParentFloater(this);
-		LLFloater* config_floater = LLFloaterReg::showInstance("fs_contact_set_config", LLSD(mContactSetCombo->getValue().asString()));
-		if (root_floater && config_floater)
-			root_floater->addDependentFloater(config_floater);
-	}
-	else if (chosen_item == "profile")
-	{
-		uuid_vec_t selected_uuids;
-		getCurrentItemIDs(selected_uuids);
-		if (selected_uuids.empty()) return;
-		
-		for (auto const& id : selected_uuids)
-		{
-			LLAvatarActions::showProfile(id);
-		}
-	}
-	else if (chosen_item == "im")
-	{
-		uuid_vec_t selected_uuids;
-		getCurrentItemIDs(selected_uuids);
-		if (selected_uuids.empty()) return;
-		
-		if (selected_uuids.size() == 1)
-		{
-			LLAvatarActions::startIM(selected_uuids[0]);
-		}
-		else if (selected_uuids.size() > 1)
-		{
-			LLAvatarActions::startConference(selected_uuids);
-		}
-	}
-	else if (chosen_item == "teleport")
-	{
-		uuid_vec_t selected_uuids;
-		getCurrentItemIDs(selected_uuids);
-		if (selected_uuids.empty()) return;
-
-		LLAvatarActions::offerTeleport(selected_uuids);
-	}
-	else if (chosen_item == "set_pseudonym")
-	{
-		uuid_vec_t selected_uuids;
-		getCurrentItemIDs(selected_uuids);
-		if (selected_uuids.empty()) return;
-
-		LLSD payload, args;
-		args["AVATAR"] = LLSLURL("agent", selected_uuids.front(), "about").getSLURLString();
-		payload["id"] = selected_uuids.front();
-		LLNotificationsUtil::add("SetAvatarPseudonym", args, payload, &LGGContactSets::handleSetAvatarPseudonymCallback);
-	}
-	else if (chosen_item == "remove_pseudonym")
-	{
-		uuid_vec_t selected_uuids;
-		getCurrentItemIDs(selected_uuids);
-		if (selected_uuids.empty()) return;
-
-		for (auto const& id : selected_uuids)
-		{
-			if (LGGContactSets::getInstance()->hasPseudonym(id))
-			{
-				LGGContactSets::getInstance()->clearPseudonym(id);
-			}
-		}
-	}
-	else if (chosen_item == "remove_display_name")
-	{
-		uuid_vec_t selected_uuids;
-		getCurrentItemIDs(selected_uuids);
-		if (selected_uuids.empty()) return;
-
-		for (auto const& id : selected_uuids)
-		{
-			if (!LGGContactSets::getInstance()->hasDisplayNameRemoved(id))
-			{
-				LGGContactSets::getInstance()->removeDisplayName(id);
-			}
-		}
-	}
-}
-
-void LLPanelPeople::handlePickerCallback(const uuid_vec_t& ids, const std::string& set)
-{
-	if (ids.empty() || !mContactSetCombo)
-	{
-		return;
-	}
-
-	LGGContactSets::instance().addToSet(ids, set);
-}
-// [/FS:CR]
-
-// <FS:Ansariel> FIRE-10839: Customizable radar columns (needed for Vintage skin)
-void LLPanelPeople::onColumnVisibilityChecked(const LLSD& userdata)
-{
-	if (mRadarPanel)
-	{
-		mRadarPanel->onColumnVisibilityChecked(userdata);
-	}
-}
-
-bool LLPanelPeople::onEnableColumnVisibilityChecked(const LLSD& userdata)
-{
-	if (mRadarPanel)
-	{
-		return mRadarPanel->onEnableColumnVisibilityChecked(userdata);
-	}
-	return false;
-}
-// </FS:Ansariel>
-
->>>>>>> b5f40c06
 // <FS:Ansariel> CTRL-F focusses local search editor
 BOOL LLPanelPeople::handleKeyHere(KEY key, MASK mask)
 {
