/**
 * @file llpanelpeople.cpp
 * @brief Side tray "People" panel
 *
 * $LicenseInfo:firstyear=2009&license=viewerlgpl$
 * Second Life Viewer Source Code
 * Copyright (C) 2010, Linden Research, Inc.
 *
 * This library is free software; you can redistribute it and/or
 * modify it under the terms of the GNU Lesser General Public
 * License as published by the Free Software Foundation;
 * version 2.1 of the License only.
 *
 * This library is distributed in the hope that it will be useful,
 * but WITHOUT ANY WARRANTY; without even the implied warranty of
 * MERCHANTABILITY or FITNESS FOR A PARTICULAR PURPOSE.  See the GNU
 * Lesser General Public License for more details.
 *
 * You should have received a copy of the GNU Lesser General Public
 * License along with this library; if not, write to the Free Software
 * Foundation, Inc., 51 Franklin Street, Fifth Floor, Boston, MA  02110-1301  USA
 *
 * Linden Research, Inc., 945 Battery Street, San Francisco, CA  94111  USA
 * $/LicenseInfo$
 */

#include "llviewerprecompiledheaders.h"

// libs
#include "llavatarname.h"
#include "llconversationview.h"
#include "llfloaterimcontainer.h"
#include "llfloaterreg.h"
#include "llfloatersidepanelcontainer.h"
#include "llmenubutton.h"
#include "llmenugl.h"
#include "llnotificationsutil.h"
#include "lleventtimer.h"
#include "llfiltereditor.h"
#include "lltabcontainer.h"
#include "lltoggleablemenu.h"
#include "lluictrlfactory.h"

#include "llpanelpeople.h"

// newview
#include "llaccordionctrl.h"
#include "llaccordionctrltab.h"
#include "llagent.h"
#include "llagentbenefits.h"
#include "llavataractions.h"
#include "llavatarlist.h"
#include "llavatarlistitem.h"
#include "llavatarnamecache.h"
#include "llcallingcard.h"          // for LLAvatarTracker
#include "llcallbacklist.h"
#include "llerror.h"
#include "llfloateravatarpicker.h"
#include "llfriendcard.h"
#include "llgroupactions.h"
#include "llgrouplist.h"
#include "llinventoryobserver.h"
#include "llnetmap.h"
#include "llpanelpeoplemenus.h"
#include "llparticipantlist.h"
#include "llsidetraypanelcontainer.h"
#include "llrecentpeople.h"
#include "llviewercontrol.h"        // for gSavedSettings
#include "llviewermenu.h"           // for gMenuHolder
#include "llviewerregion.h"
#include "llvoiceclient.h"
#include "llworld.h"
#include "llspeakers.h"
#include "llfloaterwebcontent.h"

#include "llagentui.h"
#include "llslurl.h"
#include "llevents.h"               // for LLEventPumps
// [RLVa:KB] - Checked: RLVa-1.2.2
#include "rlvactions.h"
// [/RLVa:KB]


// Firestorm includes
#include "fscommon.h"
#include "fspanelradar.h"
#include "lggcontactsets.h"
#include "llcombobox.h"
#include "lllayoutstack.h"

const F32 FRIEND_LIST_UPDATE_TIMEOUT =  0.5f;
const F32 NEARBY_LIST_UPDATE_INTERVAL = 1.f;
const U32 MAX_SELECTIONS = 20;

static const std::string NEARBY_TAB_NAME    = "nearby_panel";
static const std::string FRIENDS_TAB_NAME   = "friends_panel";
static const std::string GROUP_TAB_NAME     = "groups_panel";
static const std::string RECENT_TAB_NAME    = "recent_panel";
static const std::string BLOCKED_TAB_NAME   = "blocked_panel"; // blocked avatars
static const std::string CONTACT_SETS_TAB_NAME = "contact_sets_panel";  // [FS:CR] Contact sets
static const std::string COLLAPSED_BY_USER  = "collapsed_by_user";

// [FS] FIRE-12229
//extern S32 gMaxAgentGroups;

/** Comparator for comparing avatar items by last interaction date */
class LLAvatarItemRecentComparator : public LLAvatarItemComparator
{
public:
    LLAvatarItemRecentComparator() {};
    virtual ~LLAvatarItemRecentComparator() {};

protected:
    virtual bool doCompare(const LLAvatarListItem* avatar_item1, const LLAvatarListItem* avatar_item2) const
    {
        LLRecentPeople& people = LLRecentPeople::instance();
        const LLDate& date1 = people.getDate(avatar_item1->getAvatarId());
        const LLDate& date2 = people.getDate(avatar_item2->getAvatarId());

        //older comes first
        return date1 > date2;
    }
};

/** Compares avatar items by online status, then by name */
class LLAvatarItemStatusComparator : public LLAvatarItemComparator
{
public:
    LLAvatarItemStatusComparator() {};

protected:
    /**
     * @return true if item1 < item2, false otherwise
     */
    virtual bool doCompare(const LLAvatarListItem* item1, const LLAvatarListItem* item2) const
    {
        LLAvatarTracker& at = LLAvatarTracker::instance();
        bool online1 = at.isBuddyOnline(item1->getAvatarId());
        bool online2 = at.isBuddyOnline(item2->getAvatarId());

        if (online1 == online2)
        {
            std::string name1 = item1->getAvatarName();
            std::string name2 = item2->getAvatarName();

            LLStringUtil::toUpper(name1);
            LLStringUtil::toUpper(name2);

            return name1 < name2;
        }

        return online1 > online2;
    }
};

/** Compares avatar items by distance between you and them */
class LLAvatarItemDistanceComparator : public LLAvatarItemComparator
{
public:
    typedef std::map < LLUUID, LLVector3d > id_to_pos_map_t;
    LLAvatarItemDistanceComparator() {};

    void updateAvatarsPositions(std::vector<LLVector3d>& positions, uuid_vec_t& uuids)
    {
        std::vector<LLVector3d>::const_iterator
            pos_it = positions.begin(),
            pos_end = positions.end();

        uuid_vec_t::const_iterator
            id_it = uuids.begin(),
            id_end = uuids.end();

        LLAvatarItemDistanceComparator::id_to_pos_map_t pos_map;

        mAvatarsPositions.clear();

        for (;pos_it != pos_end && id_it != id_end; ++pos_it, ++id_it )
        {
            mAvatarsPositions[*id_it] = *pos_it;
        }
    };

    // Used for Range Display, originally from KB/Catznip
    const id_to_pos_map_t& getAvatarsPositions() { return mAvatarsPositions; }

protected:
    virtual bool doCompare(const LLAvatarListItem* item1, const LLAvatarListItem* item2) const
    {
        const LLVector3d& me_pos = gAgent.getPositionGlobal();
        const LLVector3d& item1_pos = mAvatarsPositions.find(item1->getAvatarId())->second;
        const LLVector3d& item2_pos = mAvatarsPositions.find(item2->getAvatarId())->second;

        return dist_vec_squared(item1_pos, me_pos) < dist_vec_squared(item2_pos, me_pos);
    }
private:
    id_to_pos_map_t mAvatarsPositions;
};

/** Comparator for comparing nearby avatar items by last spoken time */
class LLAvatarItemRecentSpeakerComparator : public  LLAvatarItemNameComparator
{
public:
    LLAvatarItemRecentSpeakerComparator() {};
    virtual ~LLAvatarItemRecentSpeakerComparator() {};

protected:
    virtual bool doCompare(const LLAvatarListItem* item1, const LLAvatarListItem* item2) const
    {
        LLPointer<LLSpeaker> lhs = LLActiveSpeakerMgr::instance().findSpeaker(item1->getAvatarId());
        LLPointer<LLSpeaker> rhs = LLActiveSpeakerMgr::instance().findSpeaker(item2->getAvatarId());
        if ( lhs.notNull() && rhs.notNull() )
        {
            // Compare by last speaking time
            if( lhs->mLastSpokeTime != rhs->mLastSpokeTime )
                return ( lhs->mLastSpokeTime > rhs->mLastSpokeTime );
        }
        else if ( lhs.notNull() )
        {
            // True if only item1 speaker info available
            return true;
        }
        else if ( rhs.notNull() )
        {
            // False if only item2 speaker info available
            return false;
        }
        // By default compare by name.
        return LLAvatarItemNameComparator::doCompare(item1, item2);
    }
};

class LLAvatarItemRecentArrivalComparator : public  LLAvatarItemNameComparator
{
public:
    LLAvatarItemRecentArrivalComparator() {};
    virtual ~LLAvatarItemRecentArrivalComparator() {};

protected:
    virtual bool doCompare(const LLAvatarListItem* item1, const LLAvatarListItem* item2) const
    {

        F32 arr_time1 = LLRecentPeople::instance().getArrivalTimeByID(item1->getAvatarId());
        F32 arr_time2 = LLRecentPeople::instance().getArrivalTimeByID(item2->getAvatarId());

        if (arr_time1 == arr_time2)
        {
            std::string name1 = item1->getAvatarName();
            std::string name2 = item2->getAvatarName();

            LLStringUtil::toUpper(name1);
            LLStringUtil::toUpper(name2);

            return name1 < name2;
        }

        return arr_time1 > arr_time2;
    }
};

static const LLAvatarItemRecentComparator RECENT_COMPARATOR;
static const LLAvatarItemStatusComparator STATUS_COMPARATOR;
static LLAvatarItemDistanceComparator DISTANCE_COMPARATOR;
static const LLAvatarItemRecentSpeakerComparator RECENT_SPEAKER_COMPARATOR;
static LLAvatarItemRecentArrivalComparator RECENT_ARRIVAL_COMPARATOR;

static LLPanelInjector<LLPanelPeople> t_people("panel_people");

//=============================================================================

/**
 * Updates given list either on regular basis or on external events (up to implementation).
 */
class LLPanelPeople::Updater
{
public:
    typedef boost::function<void()> callback_t;
    Updater(callback_t cb)
    : mCallback(cb)
    {
    }

    virtual ~Updater()
    {
    }

    /**
     * Activate/deactivate updater.
     *
     * This may start/stop regular updates.
     */
    virtual void setActive(bool) {}

protected:
    void update()
    {
        mCallback();
    }

    callback_t      mCallback;
};

/**
 * Update buttons on changes in our friend relations (STORM-557).
 */
class LLButtonsUpdater : public LLPanelPeople::Updater, public LLFriendObserver
{
public:
    LLButtonsUpdater(callback_t cb)
    :   LLPanelPeople::Updater(cb)
    {
        LLAvatarTracker::instance().addObserver(this);
    }

    ~LLButtonsUpdater()
    {
        LLAvatarTracker::instance().removeObserver(this);
    }

    /*virtual*/ void changed(U32 mask)
    {
        (void) mask;
        update();
    }
};

class LLAvatarListUpdater : public LLPanelPeople::Updater, public LLEventTimer
{
public:
    LLAvatarListUpdater(callback_t cb, F32 period)
    :   LLEventTimer(period),
        LLPanelPeople::Updater(cb)
    {
        mEventTimer.stop();
    }

    virtual BOOL tick() // from LLEventTimer
    {
        return FALSE;
    }
};

/**
 * Updates the friends list.
 *
 * Updates the list on external events which trigger the changed() method.
 */
class LLFriendListUpdater : public LLAvatarListUpdater, public LLFriendObserver
{
    LOG_CLASS(LLFriendListUpdater);
    class LLInventoryFriendCardObserver;

public:
    friend class LLInventoryFriendCardObserver;
    LLFriendListUpdater(callback_t cb)
    :   LLAvatarListUpdater(cb, FRIEND_LIST_UPDATE_TIMEOUT)
    ,   mIsActive(false)
    {
        LLAvatarTracker::instance().addObserver(this);

        // For notification when SIP online status changes.
<<<<<<< HEAD
        LLVoiceClient::getInstance()->addObserver(this);
        // <FS:Ansariel> Disconnect LLFriendCardsManager
        if (gSavedSettings.getBOOL("FSCreateCallingCards"))
            mInvObserver = new LLInventoryFriendCardObserver(this);
=======
        LLVoiceClient::addObserver(this);
        mInvObserver = new LLInventoryFriendCardObserver(this);
>>>>>>> 10ef293b
    }

    ~LLFriendListUpdater()
    {
        // will be deleted by ~LLInventoryModel
        //delete mInvObserver;
        LLVoiceClient::removeObserver(this);
        LLAvatarTracker::instance().removeObserver(this);
    }

    /*virtual*/ void changed(U32 mask)
    {
        if (mIsActive)
        {
            // events can arrive quickly in bulk - we need not process EVERY one of them -
            // so we wait a short while to let others pile-in, and process them in aggregate.
            mEventTimer.start();
        }

        // save-up all the mask-bits which have come-in
        mMask |= mask;
    }


    /*virtual*/ BOOL tick()
    {
        if (!mIsActive) return FALSE;

        if (mMask & (LLFriendObserver::ADD | LLFriendObserver::REMOVE | LLFriendObserver::ONLINE))
        {
            update();
        }

        // Stop updates.
        mEventTimer.stop();
        mMask = 0;

        return FALSE;
    }

    // virtual
    void setActive(bool active)
    {
        mIsActive = active;
        if (active)
        {
            tick();
        }
    }

private:
    U32 mMask;
    // <FS:Ansariel> Disconnect LLFriendCardsManager
    LLInventoryFriendCardObserver* mInvObserver{ nullptr };
    bool mIsActive;

    /**
     *  This class is intended for updating Friend List when Inventory Friend Card is added/removed.
     *
     *  The main usage is when Inventory Friends/All content is added while synchronizing with
     *      friends list on startup is performed. In this case Friend Panel should be updated when
     *      missing Inventory Friend Card is created.
     *  *NOTE: updating is fired when Inventory item is added into CallingCards/Friends subfolder.
     *      Otherwise LLFriendObserver functionality is enough to keep Friends Panel synchronized.
     */
    class LLInventoryFriendCardObserver : public LLInventoryObserver
    {
        LOG_CLASS(LLFriendListUpdater::LLInventoryFriendCardObserver);

        friend class LLFriendListUpdater;

    private:
        LLInventoryFriendCardObserver(LLFriendListUpdater* updater) : mUpdater(updater)
        {
            gInventory.addObserver(this);
        }
        ~LLInventoryFriendCardObserver()
        {
            gInventory.removeObserver(this);
        }
        /*virtual*/ void changed(U32 mask)
        {
            LL_DEBUGS() << "Inventory changed: " << mask << LL_ENDL;

            static bool synchronize_friends_folders = true;
            if (synchronize_friends_folders)
            {
                // Checks whether "Friends" and "Friends/All" folders exist in "Calling Cards" folder,
                // fetches their contents if needed and synchronizes it with buddies list.
                // If the folders are not found they are created.
                LLFriendCardsManager::instance().syncFriendCardsFolders();
                synchronize_friends_folders = false;
            }

            // *NOTE: deleting of InventoryItem is performed via moving to Trash.
            // That means LLInventoryObserver::STRUCTURE is present in MASK instead of LLInventoryObserver::REMOVE
            if ((CALLINGCARD_ADDED & mask) == CALLINGCARD_ADDED)
            {
                LL_DEBUGS() << "Calling card added: count: " << gInventory.getChangedIDs().size()
                    << ", first Inventory ID: "<< (*gInventory.getChangedIDs().begin())
                    << LL_ENDL;

                bool friendFound = false;
                std::set<LLUUID> changedIDs = gInventory.getChangedIDs();
                for (std::set<LLUUID>::const_iterator it = changedIDs.begin(); it != changedIDs.end(); ++it)
                {
                    if (isDescendentOfInventoryFriends(*it))
                    {
                        friendFound = true;
                        break;
                    }
                }

                if (friendFound)
                {
                    LL_DEBUGS() << "friend found, panel should be updated" << LL_ENDL;
                    mUpdater->changed(LLFriendObserver::ADD);
                }
            }
        }

        bool isDescendentOfInventoryFriends(const LLUUID& invItemID)
        {
            LLViewerInventoryItem * item = gInventory.getItem(invItemID);
            if (NULL == item)
                return false;

            return LLFriendCardsManager::instance().isItemInAnyFriendsList(item);
        }
        LLFriendListUpdater* mUpdater;

        static const U32 CALLINGCARD_ADDED = LLInventoryObserver::ADD | LLInventoryObserver::CALLING_CARD;
    };
};

/**
 * Periodically updates the nearby people list while the Nearby tab is active.
 *
 * The period is defined by NEARBY_LIST_UPDATE_INTERVAL constant.
 */
class LLNearbyListUpdater : public LLAvatarListUpdater
{
    LOG_CLASS(LLNearbyListUpdater);

public:
    LLNearbyListUpdater(callback_t cb)
    :   LLAvatarListUpdater(cb, NEARBY_LIST_UPDATE_INTERVAL)
    {
        setActive(false);
    }

    /*virtual*/ void setActive(bool val)
    {
        if (val)
        {
            // update immediately and start regular updates
            update();
            mEventTimer.start();
        }
        else
        {
            // stop regular updates
            mEventTimer.stop();
        }
    }

    /*virtual*/ BOOL tick()
    {
        update();
        return FALSE;
    }
private:
};

/**
 * Updates the recent people list (those the agent has recently interacted with).
 */
class LLRecentListUpdater : public LLAvatarListUpdater, public boost::signals2::trackable
{
    LOG_CLASS(LLRecentListUpdater);

public:
    LLRecentListUpdater(callback_t cb)
    :   LLAvatarListUpdater(cb, 0)
    {
        LLRecentPeople::instance().setChangedCallback(boost::bind(&LLRecentListUpdater::update, this));
    }
};

//=============================================================================

LLPanelPeople::LLPanelPeople()
    :   LLPanel(),
        mTabContainer(NULL),
        mOnlineFriendList(NULL),
        mAllFriendList(NULL),
        mNearbyList(NULL),
        mRecentList(NULL),
        mGroupList(NULL),
        // [FS:CR] Contact sets
        mContactSetList(NULL),
        mContactSetCombo(NULL),
        // <FS:Ansariel> Firestorm radar
        //mMiniMap(NULL)
        mMiniMap(NULL),
        mRadarPanel(NULL),
        // </FS:Ansariel> Firestorm radar
        // <FS:Ansariel> FIRE-4740: Friend counter in people panel
        mFriendsTabContainer(NULL)
{
    mFriendListUpdater = new LLFriendListUpdater(boost::bind(&LLPanelPeople::updateFriendList,  this));
    // <FS:Ansariel> Firestorm radar
    //mNearbyListUpdater = new LLNearbyListUpdater(boost::bind(&LLPanelPeople::updateNearbyList,    this));
    mRecentListUpdater = new LLRecentListUpdater(boost::bind(&LLPanelPeople::updateRecentList,  this));
    mButtonsUpdater = new LLButtonsUpdater(boost::bind(&LLPanelPeople::updateButtons, this));

    mCommitCallbackRegistrar.add("People.AddFriend", boost::bind(&LLPanelPeople::onAddFriendButtonClicked, this));
    mCommitCallbackRegistrar.add("People.AddFriendWizard",  boost::bind(&LLPanelPeople::onAddFriendWizButtonClicked,    this));
    mCommitCallbackRegistrar.add("People.DelFriend",        boost::bind(&LLPanelPeople::onDeleteFriendButtonClicked,    this));
    mCommitCallbackRegistrar.add("People.Group.Minus",      boost::bind(&LLPanelPeople::onGroupMinusButtonClicked,  this));
    mCommitCallbackRegistrar.add("People.Chat",         boost::bind(&LLPanelPeople::onChatButtonClicked,        this));
    mCommitCallbackRegistrar.add("People.Gear",         boost::bind(&LLPanelPeople::onGearButtonClicked,        this, _1));

    mCommitCallbackRegistrar.add("People.Group.Plus.Action",  boost::bind(&LLPanelPeople::onGroupPlusMenuItemClicked,  this, _2));
    mCommitCallbackRegistrar.add("People.Friends.ViewSort.Action",  boost::bind(&LLPanelPeople::onFriendsViewSortMenuItemClicked,  this, _2));
    // <FS:Ansariel> Firestorm radar
    //mCommitCallbackRegistrar.add("People.Nearby.ViewSort.Action",  boost::bind(&LLPanelPeople::onNearbyViewSortMenuItemClicked,  this, _2));
    mCommitCallbackRegistrar.add("People.Groups.ViewSort.Action",  boost::bind(&LLPanelPeople::onGroupsViewSortMenuItemClicked,  this, _2));
    mCommitCallbackRegistrar.add("People.Recent.ViewSort.Action",  boost::bind(&LLPanelPeople::onRecentViewSortMenuItemClicked,  this, _2));

    mEnableCallbackRegistrar.add("People.Friends.ViewSort.CheckItem",   boost::bind(&LLPanelPeople::onFriendsViewSortMenuItemCheck, this, _2));
    mEnableCallbackRegistrar.add("People.Recent.ViewSort.CheckItem",    boost::bind(&LLPanelPeople::onRecentViewSortMenuItemCheck,  this, _2));
    // <FS:Ansariel> Firestorm radar
    //mEnableCallbackRegistrar.add("People.Nearby.ViewSort.CheckItem",  boost::bind(&LLPanelPeople::onNearbyViewSortMenuItemCheck,  this, _2));

    mEnableCallbackRegistrar.add("People.Group.Plus.Validate",  boost::bind(&LLPanelPeople::onGroupPlusButtonValidate,  this));

    // <FS:Ansariel> Firestorm radar
    //doPeriodically(boost::bind(&LLPanelPeople::updateNearbyArrivalTime, this), 2.0);

    // [FS:CR] Contact sets
    mCommitCallbackRegistrar.add("ContactSet.Action", boost::bind(&LLPanelPeople::onContactSetsMenuItemClicked, this, _2));
    mEnableCallbackRegistrar.add("ContactSet.Enable", boost::bind(&LLPanelPeople::onContactSetsEnable, this, _2));
    mContactSetChangedConnection = LGGContactSets::getInstance()->setContactSetChangeCallback(boost::bind(&LLPanelPeople::updateContactSets, this, _1));
    // [/FS:CR]

    // <FS:Ansariel> FIRE-10839: Customizable radar columns (needed for Vintage skin)
    mCommitCallbackRegistrar.add("People.ToggleColumn", boost::bind(&LLPanelPeople::onColumnVisibilityChecked, this, _2));
    mEnableCallbackRegistrar.add("People.EnableColumn", boost::bind(&LLPanelPeople::onEnableColumnVisibilityChecked, this, _2));
    // </FS:Ansariel>
}

LLPanelPeople::~LLPanelPeople()
{
    delete mButtonsUpdater;
    // <FS:Ansariel> Firestorm radar
    //delete mNearbyListUpdater;
    delete mFriendListUpdater;
    delete mRecentListUpdater;

<<<<<<< HEAD
    if(LLVoiceClient::instanceExists())
    {
        LLVoiceClient::getInstance()->removeObserver(this);
    }

    // [FS:CR] Contact sets
    if (mContactSetChangedConnection.connected())
        mContactSetChangedConnection.disconnect();
    // [/FS:CR]
=======
    LLVoiceClient::removeObserver(this);
>>>>>>> 10ef293b
}

void LLPanelPeople::onFriendsAccordionExpandedCollapsed(LLUICtrl* ctrl, const LLSD& param, LLAvatarList* avatar_list)
{
    if(!avatar_list)
    {
        LL_ERRS() << "Bad parameter" << LL_ENDL;
        return;
    }

    bool expanded = param.asBoolean();

    setAccordionCollapsedByUser(ctrl, !expanded);
    if(!expanded)
    {
        avatar_list->resetSelection();
    }
}


void LLPanelPeople::removePicker()
{
    if(mPicker.get())
    {
        mPicker.get()->closeFloater();
    }
}

BOOL LLPanelPeople::postBuild()
{
    // <FS:Ansariel> Don't bother with "want more?" advertisement
    //S32 max_premium = LLAgentBenefitsMgr::get("Premium").getGroupMembershipLimit();
    // </FS:Ansariel>

    // <FS:Ansariel> Firestorm radar
    //getChild<LLFilterEditor>("nearby_filter_input")->setCommitCallback(boost::bind(&LLPanelPeople::onFilterEdit, this, _2));
    getChild<LLFilterEditor>("friends_filter_input")->setCommitCallback(boost::bind(&LLPanelPeople::onFilterEdit, this, _2));
    getChild<LLFilterEditor>("groups_filter_input")->setCommitCallback(boost::bind(&LLPanelPeople::onFilterEdit, this, _2));
    getChild<LLFilterEditor>("recent_filter_input")->setCommitCallback(boost::bind(&LLPanelPeople::onFilterEdit, this, _2));

    // <FS:Ansariel> Don't bother with "want more?" advertisement
    //if(LLAgentBenefitsMgr::current().getGroupMembershipLimit() < max_premium)
    //{
    //  getChild<LLTextBox>("groupcount")->setText(getString("GroupCountWithInfo"));
    //  getChild<LLTextBox>("groupcount")->setURLClickedCallback(boost::bind(&LLPanelPeople::onGroupLimitInfo, this));
    //}
    // </FS:Ansariel>
    mTabContainer = getChild<LLTabContainer>("tabs");
    mTabContainer->setCommitCallback(boost::bind(&LLPanelPeople::onTabSelected, this, _2));
    mSavedFilters.resize(mTabContainer->getTabCount());
    mSavedOriginalFilters.resize(mTabContainer->getTabCount());

    LLPanel* friends_tab = getChild<LLPanel>(FRIENDS_TAB_NAME);
    // updater is active only if panel is visible to user.
    friends_tab->setVisibleCallback(boost::bind(&Updater::setActive, mFriendListUpdater, _2));
    friends_tab->setVisibleCallback(boost::bind(&LLPanelPeople::removePicker, this));

    // <FS:Ansariel> FIRE-4740: Friend counter in people panel
    mFriendsTabContainer = friends_tab->findChild<LLTabContainer>("friends_accordion");
    // <FS:Ansariel> Firestorm radar
    mOnlineFriendList = friends_tab->getChild<LLAvatarList>("avatars_online");
    mAllFriendList = friends_tab->getChild<LLAvatarList>("avatars_all");
    mOnlineFriendList->setNoItemsCommentText(getString("no_friends_online"));
    mOnlineFriendList->setShowIcons("FriendsListShowIcons");
    mOnlineFriendList->showPermissions("FriendsListShowPermissions");
    mOnlineFriendList->setShowCompleteName(!gSavedSettings.getBOOL("FriendsListHideUsernames"));
    mAllFriendList->setNoItemsCommentText(getString("no_friends"));
    mAllFriendList->setShowIcons("FriendsListShowIcons");
    mAllFriendList->showPermissions("FriendsListShowPermissions");
    mAllFriendList->setShowCompleteName(!gSavedSettings.getBOOL("FriendsListHideUsernames"));

    LLPanel* nearby_tab = getChild<LLPanel>(NEARBY_TAB_NAME);
    // <FS:Ansariel> Firestorm radar
    //nearby_tab->setVisibleCallback(boost::bind(&Updater::setActive, mNearbyListUpdater, _2));

    // <FS:AO> Radarlist takes over for nearbylist for presentation.
    mRadarPanel = nearby_tab->findChild<FSPanelRadar>("panel_radar");
    mRadarPanel->onColumnDisplayModeChanged();
    // </FS:AO>

    // <FS:Ansariel> Firestorm radar
    //mNearbyList = nearby_tab->getChild<LLAvatarList>("avatar_list");
    //mNearbyList->setNoItemsCommentText(getString("no_one_near"));
    //mNearbyList->setNoItemsMsg(getString("no_one_near"));
    //mNearbyList->setNoFilteredItemsMsg(getString("no_one_filtered_near"));
    //mNearbyList->setShowIcons("NearbyListShowIcons");
    //mNearbyList->setShowCompleteName(!gSavedSettings.getBOOL("NearbyListHideUsernames"));
    // </FS:Ansariel> Firestorm radar
// [RLVa:KB] - Checked: RLVa-1.2.0
    // Externalized to FSRadar
    //mNearbyList->setRlvCheckShowNames(true);
// [/RLVa:KB]

    mMiniMap = (LLNetMap*)getChildView("Net Map",true);
    // <FS:Ansariel> Synchronize tooltips throughout instances
    //mMiniMap->setToolTipMsg(gSavedSettings.getBOOL("DoubleClickTeleport") ?
    //  getString("AltMiniMapToolTipMsg") : getString("MiniMapToolTipMsg"));
    // <//FS:Ansariel> Synchronize tooltips throughout instances

    mRecentList = getChild<LLPanel>(RECENT_TAB_NAME)->getChild<LLAvatarList>("avatar_list");
    mRecentList->setNoItemsCommentText(getString("no_recent_people"));
    mRecentList->setNoItemsMsg(getString("no_recent_people"));
    mRecentList->setNoFilteredItemsMsg(getString("no_filtered_recent_people"));
    mRecentList->setShowIcons("RecentListShowIcons");

    mGroupList = getChild<LLGroupList>("group_list");
    mGroupList->setNoItemsCommentText(getString("no_groups_msg"));
    mGroupList->setNoItemsMsg(getString("no_groups_msg"));
    mGroupList->setNoFilteredItemsMsg(getString("no_filtered_groups_msg"));

    // <FS:Ansariel> Use Firestorm radar menu handler
    //mNearbyList->setContextMenu(&LLPanelPeopleMenus::gNearbyPeopleContextMenu);
    // </FS:Ansariel>
    mRecentList->setContextMenu(&LLPanelPeopleMenus::gPeopleContextMenu);
    mAllFriendList->setContextMenu(&LLPanelPeopleMenus::gPeopleContextMenu);
    mOnlineFriendList->setContextMenu(&LLPanelPeopleMenus::gPeopleContextMenu);

    setSortOrder(mRecentList,       (ESortOrder)gSavedSettings.getU32("RecentPeopleSortOrder"), false);
    setSortOrder(mAllFriendList,    (ESortOrder)gSavedSettings.getU32("FriendsSortOrder"),      false);
    // <FS:Ansariel> Firestorm radar
    //setSortOrder(mNearbyList,     (ESortOrder)gSavedSettings.getU32("NearbyPeopleSortOrder"), false);

    mOnlineFriendList->setItemDoubleClickCallback(boost::bind(&LLPanelPeople::onAvatarListDoubleClicked, this, _1));
    mAllFriendList->setItemDoubleClickCallback(boost::bind(&LLPanelPeople::onAvatarListDoubleClicked, this, _1));
    // <FS:Ansariel> Firestorm radar
    //mNearbyList->setItemDoubleClickCallback(boost::bind(&LLPanelPeople::onAvatarListDoubleClicked, this, _1));
    // </FS:Ansariel> Firestorm radar
    mRecentList->setItemDoubleClickCallback(boost::bind(&LLPanelPeople::onAvatarListDoubleClicked, this, _1));

    mOnlineFriendList->setCommitCallback(boost::bind(&LLPanelPeople::onAvatarListCommitted, this, mOnlineFriendList));
    mAllFriendList->setCommitCallback(boost::bind(&LLPanelPeople::onAvatarListCommitted, this, mAllFriendList));
    // <FS:Ansariel> We only use mRadarList here
    //mNearbyList->setCommitCallback(boost::bind(&LLPanelPeople::onAvatarListCommitted, this, mNearbyList));
    mRecentList->setCommitCallback(boost::bind(&LLPanelPeople::onAvatarListCommitted, this, mRecentList));

    // Set openning IM as default on return action for avatar lists
    mOnlineFriendList->setReturnCallback(boost::bind(&LLPanelPeople::onImButtonClicked, this));
    mAllFriendList->setReturnCallback(boost::bind(&LLPanelPeople::onImButtonClicked, this));
    // <FS:Ansariel> Firestorm radar
    //mNearbyList->setReturnCallback(boost::bind(&LLPanelPeople::onImButtonClicked, this));
    mRecentList->setReturnCallback(boost::bind(&LLPanelPeople::onImButtonClicked, this));

    mGroupList->setDoubleClickCallback(boost::bind(&LLPanelPeople::onChatButtonClicked, this));
    mGroupList->setCommitCallback(boost::bind(&LLPanelPeople::updateButtons, this));
    mGroupList->setReturnCallback(boost::bind(&LLPanelPeople::onChatButtonClicked, this));

    LLMenuButton* groups_gear_btn = getChild<LLMenuButton>("groups_gear_btn");

    // Use the context menu of the Groups list for the Groups tab gear menu.
    LLToggleableMenu* groups_gear_menu = mGroupList->getContextMenu();
    if (groups_gear_menu)
    {
        groups_gear_btn->setMenu(groups_gear_menu, LLMenuButton::MP_BOTTOM_LEFT);
    }
    else
    {
        LL_WARNS() << "People->Groups list menu not found" << LL_ENDL;
    }

    // [FS:CR] Contact sets
    mContactSetCombo = getChild<LLComboBox>("combo_sets");
    if (mContactSetCombo)
    {
        mContactSetCombo->setCommitCallback(boost::bind(&LLPanelPeople::generateCurrentContactList, this));
        refreshContactSets();
    }

    mContactSetList = getChild<LLAvatarList>("contact_list");
    if (mContactSetList)
    {
        mContactSetList->setCommitCallback(boost::bind(&LLPanelPeople::updateButtons, this));
        mContactSetList->setItemDoubleClickCallback(boost::bind(&LLPanelPeople::onAvatarListDoubleClicked, this, _1));
        mContactSetList->setNoItemsCommentText(getString("empty_list"));
        mContactSetList->setContextMenu(&LLPanelPeopleMenus::gPeopleContextMenu);
        generateCurrentContactList();
    }
    // [/FS:CR]

    // <FS:Ansariel> Friend list accordion replacement
    //LLAccordionCtrlTab* accordion_tab = getChild<LLAccordionCtrlTab>("tab_all");
    //accordion_tab->setDropDownStateChangedCallback(
    //  boost::bind(&LLPanelPeople::onFriendsAccordionExpandedCollapsed, this, _1, _2, mAllFriendList));

    //accordion_tab = getChild<LLAccordionCtrlTab>("tab_online");
    //accordion_tab->setDropDownStateChangedCallback(
    //  boost::bind(&LLPanelPeople::onFriendsAccordionExpandedCollapsed, this, _1, _2, mOnlineFriendList));
    // </FS:Ansariel> Friend list accordion replacement

    // Must go after setting commit callback and initializing all pointers to children.
    mTabContainer->selectTabByName(NEARBY_TAB_NAME);

    LLVoiceClient::addObserver(this);

    // call this method in case some list is empty and buttons can be in inconsistent state
    updateButtons();

    // <FS:Ansariel> Friend list accordion replacement
    //mOnlineFriendList->setRefreshCompleteCallback(boost::bind(&LLPanelPeople::onFriendListRefreshComplete, this, _1, _2));
    //mAllFriendList->setRefreshCompleteCallback(boost::bind(&LLPanelPeople::onFriendListRefreshComplete, this, _1, _2));
    // </FS:Ansariel> Friend list accordion replacement

    return TRUE;
}

// virtual
void LLPanelPeople::onChange(EStatusType status, const LLSD& channelInfo, bool proximal)
{
    if(status == STATUS_JOINING || status == STATUS_LEFT_CHANNEL)
    {
        return;
    }

    updateButtons();
}

void LLPanelPeople::updateFriendListHelpText()
{
    // show special help text for just created account to help finding friends. EXT-4836
    static LLTextBox* no_friends_text = getChild<LLTextBox>("no_friends_help_text");

    // Seems sometimes all_friends can be empty because of issue with Inventory loading (clear cache, slow connection...)
    // So, lets check all lists to avoid overlapping the text with online list. See EXT-6448.
    bool any_friend_exists = mAllFriendList->filterHasMatches() || mOnlineFriendList->filterHasMatches();
    no_friends_text->setVisible(!any_friend_exists);
    if (no_friends_text->getVisible())
    {
        //update help text for empty lists
        const std::string& filter = mSavedOriginalFilters[mTabContainer->getCurrentPanelIndex()];

        std::string message_name = filter.empty() ? "no_friends_msg" : "no_filtered_friends_msg";
        LLStringUtil::format_map_t args;
        args["[SEARCH_TERM]"] = LLURI::escape(filter);
        no_friends_text->setText(getString(message_name, args));
    }
}

void LLPanelPeople::updateFriendList()
{
    if (!mOnlineFriendList || !mAllFriendList)
        return;

    // get all buddies we know about
    const LLAvatarTracker& av_tracker = LLAvatarTracker::instance();
    LLAvatarTracker::buddy_map_t all_buddies;
    av_tracker.copyBuddyList(all_buddies);

    // save them to the online and all friends vectors
    uuid_vec_t& online_friendsp = mOnlineFriendList->getIDs();
    uuid_vec_t& all_friendsp = mAllFriendList->getIDs();

    all_friendsp.clear();
    online_friendsp.clear();

    uuid_vec_t buddies_uuids;
    LLAvatarTracker::buddy_map_t::const_iterator buddies_iter;

    // Fill the avatar list with friends UUIDs
    for (buddies_iter = all_buddies.begin(); buddies_iter != all_buddies.end(); ++buddies_iter)
    {
        buddies_uuids.push_back(buddies_iter->first);
    }

    if (buddies_uuids.size() > 0)
    {
        LL_DEBUGS() << "Friends added to the list: " << buddies_uuids.size() << LL_ENDL;
        all_friendsp = buddies_uuids;
    }
    else
    {
        LL_DEBUGS() << "No friends found" << LL_ENDL;
    }

    LLAvatarTracker::buddy_map_t::const_iterator buddy_it = all_buddies.begin();
    for (; buddy_it != all_buddies.end(); ++buddy_it)
    {
        LLUUID buddy_id = buddy_it->first;
        if (av_tracker.isBuddyOnline(buddy_id))
            online_friendsp.push_back(buddy_id);
    }

    /*
     * Avatarlists  will be hidden by showFriendsAccordionsIfNeeded(), if they do not have items.
     * But avatarlist can be updated only if it is visible @see LLAvatarList::draw();
     * So we need to do force update of lists to avoid inconsistency of data and view of avatarlist.
     */
    mOnlineFriendList->setDirty(true, !mOnlineFriendList->filterHasMatches());// do force update if list do NOT have items
    mAllFriendList->setDirty(true, !mAllFriendList->filterHasMatches());
    //update trash and other buttons according to a selected item
    updateButtons();
    showFriendsAccordionsIfNeeded();

    // <FS:Ansariel> FIRE-4740: Friend counter in people panel
    if (mFriendsTabContainer)
    {
        LLStringUtil::format_map_t args;
        args["ALL"] = llformat("%d", all_friendsp.size());
        args["ONLINE"] = llformat("%d", online_friendsp.size());
        mFriendsTabContainer->setPanelTitle(0, getString("OnlineFriendsTitle", args));
        mFriendsTabContainer->setPanelTitle(1, getString("AllFriendsTitle", args));
    }
    // </FS:Ansariel>
}

void LLPanelPeople::updateNearbyList()
{
    if (!mNearbyList)
        return;

    std::vector<LLVector3d> positions;

// [RLVa:KB] - Checked: RLVa-2.0.3
    if (RlvActions::canShowNearbyAgents())
    {
// [/RLVa:KB]
        LLWorld::getInstance()->getAvatars(&mNearbyList->getIDs(), &positions, gAgent.getPositionGlobal(), gSavedSettings.getF32("NearMeRange"));
// [RLVa:KB] - Checked: RLVa-2.0.3
    }
    else
    {
        mNearbyList->getIDs().clear();
    }
// [/RLVa:KB]
    mNearbyList->setDirty();

    DISTANCE_COMPARATOR.updateAvatarsPositions(positions, mNearbyList->getIDs());
    LLActiveSpeakerMgr::instance().update(TRUE);
}

void LLPanelPeople::updateRecentList()
{
    if (!mRecentList)
        return;

    LLRecentPeople::instance().get(mRecentList->getIDs());
    mRecentList->setDirty();
}

void LLPanelPeople::updateButtons()
{
    std::string cur_tab     = getActiveTabName();
// [RLVa:KB] - Checked: RLVa-1.4.9
    bool nearby_tab_active = (cur_tab == NEARBY_TAB_NAME);
// [/RLVa:KB]
    bool friends_tab_active = (cur_tab == FRIENDS_TAB_NAME);
    bool group_tab_active   = (cur_tab == GROUP_TAB_NAME);
    //bool recent_tab_active    = (cur_tab == RECENT_TAB_NAME);
    LLUUID selected_id;

    uuid_vec_t selected_uuids;
    getCurrentItemIDs(selected_uuids);
    bool item_selected = (selected_uuids.size() == 1);
    bool multiple_selected = (selected_uuids.size() >= 1);

    if (group_tab_active)
    {
        if (item_selected)
        {
            selected_id = mGroupList->getSelectedUUID();
        }

        LLPanel* groups_panel = mTabContainer->getCurrentPanel();
        groups_panel->getChildView("minus_btn")->setEnabled(item_selected && selected_id.notNull()); // a real group selected

        // <FS:CR> FIRE-12229
        //U32 groups_count = gAgent.mGroups.size();
        //S32 max_groups = LLAgentBenefitsMgr::current().getGroupMembershipLimit();
        //U32 groups_remaining = max_groups > groups_count ? max_groups - groups_count : 0;
        //groups_panel->getChild<LLUICtrl>("groupcount")->setTextArg("[COUNT]", llformat("%d", groups_count));
        //groups_panel->getChild<LLUICtrl>("groupcount")->setTextArg("[REMAINING]", llformat("%d", groups_remaining));
        getChild<LLUICtrl>("groupcount")->setValue(FSCommon::populateGroupCount());
        // </FS:CR>
    }
    else
    {
        bool is_friend = true;
        bool is_self = false;
        // Check whether selected avatar is our friend.
        if (item_selected)
        {
            selected_id = selected_uuids.front();
            is_friend = LLAvatarTracker::instance().getBuddyInfo(selected_id) != NULL;
            is_self = gAgent.getID() == selected_id;
        }

        LLPanel* cur_panel = mTabContainer->getCurrentPanel();
        if (cur_panel)
        {
            // <FS:Ansariel> RLVa check
            //if (cur_panel->hasChild("add_friend_btn", TRUE))
            //  cur_panel->getChildView("add_friend_btn")->setEnabled(item_selected && !is_friend && !is_self);
            if (!nearby_tab_active && cur_panel->hasChild("add_friend_btn", TRUE))
                cur_panel->getChildView("add_friend_btn")->setEnabled(item_selected && !is_friend && !is_self && RlvActions::canShowName(RlvActions::SNC_DEFAULT, selected_id));
            // </FS:Ansariel> RLVa check

            if (friends_tab_active)
            {
                cur_panel->getChildView("friends_del_btn")->setEnabled(multiple_selected);
            }

            // <FS:Ansariel> Fix warning about missing gear button on blocklist panel
            //if (!group_tab_active)
            if (!group_tab_active && !nearby_tab_active && cur_tab != BLOCKED_TAB_NAME)
            // </FS:Ansariel>
            {
                cur_panel->getChildView("gear_btn")->setEnabled(multiple_selected);
            }
        }
    }
}

std::string LLPanelPeople::getActiveTabName() const
{
    return mTabContainer->getCurrentPanel()->getName();
}

LLUUID LLPanelPeople::getCurrentItemID() const
{
    std::string cur_tab = getActiveTabName();

    if (cur_tab == FRIENDS_TAB_NAME) // this tab has two lists
    {
        LLUUID cur_online_friend;

        if ((cur_online_friend = mOnlineFriendList->getSelectedUUID()).notNull())
            return cur_online_friend;

        return mAllFriendList->getSelectedUUID();
    }

    if (cur_tab == NEARBY_TAB_NAME)
    // <FS:AO> Adapted for scrolllist
        //return mNearbyList->getSelectedUUID();
        return mRadarPanel->getCurrentItemID();
    // </FS:AO>

    else if (cur_tab == RECENT_TAB_NAME)
        return mRecentList->getSelectedUUID();

    else if (cur_tab == GROUP_TAB_NAME)
        return mGroupList->getSelectedUUID();

    else if (cur_tab == BLOCKED_TAB_NAME)
        return LLUUID::null; // FIXME?

    // [FS:CR] Contact sets
    else if (cur_tab == CONTACT_SETS_TAB_NAME)
        return mContactSetList->getSelectedUUID();
    // [/FS:CR] Contact sets
    llassert(0 && "unknown tab selected");
    return LLUUID::null;
}

void LLPanelPeople::getCurrentItemIDs(uuid_vec_t& selected_uuids) const
{
    std::string cur_tab = getActiveTabName();

    if (cur_tab == FRIENDS_TAB_NAME)
    {
        // friends tab has two lists
        mOnlineFriendList->getSelectedUUIDs(selected_uuids);
        mAllFriendList->getSelectedUUIDs(selected_uuids);
    }
    else if (cur_tab == NEARBY_TAB_NAME)
    // <FS:AO> Adapted for scrolllist
        //mNearbyList->getSelectedUUIDs(selected_uuids);
        mRadarPanel->getCurrentItemIDs(selected_uuids);
    // </FS:AO>
    else if (cur_tab == RECENT_TAB_NAME)
        mRecentList->getSelectedUUIDs(selected_uuids);
    else if (cur_tab == GROUP_TAB_NAME)
        mGroupList->getSelectedUUIDs(selected_uuids);
    else if (cur_tab == BLOCKED_TAB_NAME)
        selected_uuids.clear(); // FIXME?
    // [FS:CR] Contact sets
    else if (cur_tab == CONTACT_SETS_TAB_NAME)
        mContactSetList->getSelectedUUIDs(selected_uuids);
    // [/FS:CR] Contact sets
    else
        llassert(0 && "unknown tab selected");

}

void LLPanelPeople::showGroupMenu(LLMenuGL* menu)
{
    // Shows the menu at the top of the button bar.

    // Calculate its coordinates.
    // (assumes that groups panel is the current tab)
    LLPanel* bottom_panel = mTabContainer->getCurrentPanel()->getChild<LLPanel>("bottom_panel");
    LLPanel* parent_panel = mTabContainer->getCurrentPanel();
    menu->arrangeAndClear();
    S32 menu_height = menu->getRect().getHeight();
    S32 menu_x = -2; // *HACK: compensates HPAD in showPopup()
    S32 menu_y = bottom_panel->getRect().mTop + menu_height;

    // Actually show the menu.
    menu->buildDrawLabels();
    menu->updateParent(LLMenuGL::sMenuContainer);
    LLMenuGL::showPopup(parent_panel, menu, menu_x, menu_y);
}

void LLPanelPeople::setSortOrder(LLAvatarList* list, ESortOrder order, bool save)
{
    switch (order)
    {
    case E_SORT_BY_NAME:
        list->sortByName();
        break;
    case E_SORT_BY_STATUS:
        list->setComparator(&STATUS_COMPARATOR);
        list->sort();
        break;
    case E_SORT_BY_MOST_RECENT:
        list->setComparator(&RECENT_COMPARATOR);
        list->sort();
        break;
    case E_SORT_BY_RECENT_SPEAKERS:
        list->setComparator(&RECENT_SPEAKER_COMPARATOR);
        list->sort();
        break;
    case E_SORT_BY_DISTANCE:
        list->setComparator(&DISTANCE_COMPARATOR);
        list->sort();
        break;
    case E_SORT_BY_RECENT_ARRIVAL:
        list->setComparator(&RECENT_ARRIVAL_COMPARATOR);
        list->sort();
        break;
    // <FS:Ansariel> FIRE-5283: Sort by username
    case E_SORT_BY_USERNAME:
        list->sortByUserName();
        break;
    // </FS:Ansariel>
    default:
        LL_WARNS() << "Unrecognized people sort order for " << list->getName() << LL_ENDL;
        return;
    }

    if (save)
    {
        std::string setting;

        if (list == mAllFriendList || list == mOnlineFriendList)
            setting = "FriendsSortOrder";
        else if (list == mRecentList)
            setting = "RecentPeopleSortOrder";
        else if (list == mNearbyList)
            setting = "NearbyPeopleSortOrder";

        if (!setting.empty())
            gSavedSettings.setU32(setting, order);
    }
}

void LLPanelPeople::onFilterEdit(const std::string& search_string)
{
    const S32 cur_tab_idx = mTabContainer->getCurrentPanelIndex();
    std::string& filter = mSavedOriginalFilters[cur_tab_idx];
    std::string& saved_filter = mSavedFilters[cur_tab_idx];

    filter = search_string;
    LLStringUtil::trimHead(filter);

    // Searches are case-insensitive
    std::string search_upper = filter;
    LLStringUtil::toUpper(search_upper);

    if (saved_filter == search_upper)
        return;

    saved_filter = search_upper;

    // Apply new filter to the current tab.
    const std::string cur_tab = getActiveTabName();
    if (cur_tab == NEARBY_TAB_NAME)
    {
        mNearbyList->setNameFilter(filter);
    }
    else if (cur_tab == FRIENDS_TAB_NAME)
    {
        // store accordion tabs opened/closed state before any manipulation with accordion tabs
        if (!saved_filter.empty())
        {
            notifyChildren(LLSD().with("action","store_state"));
        }

        mOnlineFriendList->setNameFilter(filter);
        mAllFriendList->setNameFilter(filter);

    // <FS:Ansariel> Friend list accordion replacement
    //setAccordionCollapsedByUser("tab_online", false);
    //setAccordionCollapsedByUser("tab_all", false);
    // </FS:Ansariel> Friend list accordion replacement
        showFriendsAccordionsIfNeeded();

        // restore accordion tabs state _after_ all manipulations
        if(saved_filter.empty())
        {
            notifyChildren(LLSD().with("action","restore_state"));
        }
    }
    else if (cur_tab == GROUP_TAB_NAME)
    {
        mGroupList->setNameFilter(filter);
    }
    else if (cur_tab == RECENT_TAB_NAME)
    {
        mRecentList->setNameFilter(filter);
    }
}

void LLPanelPeople::onGroupLimitInfo()
{
    LLSD args;

    S32 max_basic = LLAgentBenefitsMgr::get("Base").getGroupMembershipLimit();
    S32 max_premium = LLAgentBenefitsMgr::get("Premium").getGroupMembershipLimit();

    args["MAX_BASIC"] = max_basic;
    args["MAX_PREMIUM"] = max_premium;

    if (LLAgentBenefitsMgr::has("Premium_Plus"))
    {
        S32 max_premium_plus = LLAgentBenefitsMgr::get("Premium_Plus").getGroupMembershipLimit();
        args["MAX_PREMIUM_PLUS"] = max_premium_plus;
        LLNotificationsUtil::add("GroupLimitInfoPlus", args);
    }
    else
    {
        LLNotificationsUtil::add("GroupLimitInfo", args);
    }
}

void LLPanelPeople::onTabSelected(const LLSD& param)
{
    std::string tab_name = getChild<LLPanel>(param.asString())->getName();
    updateButtons();

    showFriendsAccordionsIfNeeded();

    // <FS:AO> Layout panels will not initialize at a constant size, force it here.
    if (tab_name == NEARBY_TAB_NAME)
    {
        LLLayoutPanel* minilayout = (LLLayoutPanel*)getChildView("minimaplayout", true);
        if (minilayout->getVisible())
        {
            LLRect rec = minilayout->getRect();
            rec.mBottom = 635;
            rec.mTop = 775;
            minilayout->setShape(rec,true);
        }
    }
    // </FS:AO>

}

void LLPanelPeople::onAvatarListDoubleClicked(LLUICtrl* ctrl)
{
    LLAvatarListItem* item = dynamic_cast<LLAvatarListItem*>(ctrl);
    if(!item)
    {
        return;
    }

    LLUUID clicked_id = item->getAvatarId();
    if(gAgent.getID() == clicked_id)
    {
        return;
    }

// [RLVa:KB] - Checked: RLVa-2.0.1
    // <FS:Ansariel> Firestorm radar; commented out
    //if ( (RlvActions::isRlvEnabled()) && (NEARBY_TAB_NAME == getActiveTabName()) && (!RlvActions::canShowName(RlvActions::SNC_DEFAULT, clicked_id)) )
    //{
    //  return;
    //}
// [/RLVa:KB]

#if 0 // SJB: Useful for testing, but not currently functional or to spec
    LLAvatarActions::showProfile(clicked_id);
#else // spec says open IM window
    LLAvatarActions::startIM(clicked_id);
#endif
}


void LLPanelPeople::onAvatarListCommitted(LLAvatarList* list)
{
    if (getActiveTabName() == NEARBY_TAB_NAME)
    {
        uuid_vec_t selected_uuids;
        getCurrentItemIDs(selected_uuids);
        mMiniMap->setSelected(selected_uuids);
    } else
    // Make sure only one of the friends lists (online/all) has selection.
    if (getActiveTabName() == FRIENDS_TAB_NAME)
    {
        if (list == mOnlineFriendList)
            mAllFriendList->resetSelection(true);
        else if (list == mAllFriendList)
            mOnlineFriendList->resetSelection(true);
        else
            llassert(0 && "commit on unknown friends list");
    }

    updateButtons();
}

void LLPanelPeople::onAddFriendButtonClicked()
{
    LLUUID id = getCurrentItemID();
    if (id.notNull())
    {
        LLAvatarActions::requestFriendshipDialog(id);
    }
}

bool LLPanelPeople::isItemsFreeOfFriends(const uuid_vec_t& uuids)
{
    const LLAvatarTracker& av_tracker = LLAvatarTracker::instance();
    for ( uuid_vec_t::const_iterator
              id = uuids.begin(),
              id_end = uuids.end();
          id != id_end; ++id )
    {
        if (av_tracker.isBuddy (*id))
        {
            return false;
        }
    }
    return true;
}

void LLPanelPeople::onAddFriendWizButtonClicked()
{
    LLPanel* cur_panel = mTabContainer->getCurrentPanel();
    LLView * button = cur_panel->findChild<LLButton>("friends_add_btn", TRUE);

    // Show add friend wizard.
    LLFloater* root_floater = gFloaterView->getParentFloater(this);
    LLFloaterAvatarPicker* picker = LLFloaterAvatarPicker::show(boost::bind(&LLPanelPeople::onAvatarPicked, _1, _2), FALSE, TRUE, FALSE, root_floater->getName(), button);
    if (!picker)
    {
        return;
    }

    // Need to disable 'ok' button when friend occurs in selection
    picker->setOkBtnEnableCb(boost::bind(&LLPanelPeople::isItemsFreeOfFriends, this, _1));

    if (root_floater)
    {
        root_floater->addDependentFloater(picker);
    }

    mPicker = picker->getHandle();
}

void LLPanelPeople::onDeleteFriendButtonClicked()
{
    uuid_vec_t selected_uuids;
    getCurrentItemIDs(selected_uuids);

    if (selected_uuids.size() == 1)
    {
        LLAvatarActions::removeFriendDialog( selected_uuids.front() );
    }
    else if (selected_uuids.size() > 1)
    {
        LLAvatarActions::removeFriendsDialog( selected_uuids );
    }
}

void LLPanelPeople::onChatButtonClicked()
{
    LLUUID group_id = getCurrentItemID();
    if (group_id.notNull())
        LLGroupActions::startIM(group_id);
}

void LLPanelPeople::onGearButtonClicked(LLUICtrl* btn)
{
    uuid_vec_t selected_uuids;
    getCurrentItemIDs(selected_uuids);
    // Spawn at bottom left corner of the button.
    if (getActiveTabName() == NEARBY_TAB_NAME)
        LLPanelPeopleMenus::gNearbyPeopleContextMenu.show(btn, selected_uuids, 0, 0);
    else
        LLPanelPeopleMenus::gPeopleContextMenu.show(btn, selected_uuids, 0, 0);
}

void LLPanelPeople::onImButtonClicked()
{
    uuid_vec_t selected_uuids;
    getCurrentItemIDs(selected_uuids);
// [RLVa:KB] - Checked: RLVa-2.0.1
    // <FS:Ansariel> Firestorm radar; commented out
    //if ( (RlvActions::isRlvEnabled()) && (NEARBY_TAB_NAME == getActiveTabName()) && (!RlvActions::canShowName(RlvActions::SNC_DEFAULT)) )
    //{
    //  bool fCanShowNames = true;
    //  std::for_each(selected_uuids.begin(), selected_uuids.end(), [&fCanShowNames](const LLUUID& idAgent) { fCanShowNames &= RlvActions::canShowName(RlvActions::SNC_DEFAULT, idAgent); });
    //  if (!fCanShowNames)
    //      return;
    //}
// [/RLVa:KB]
    if ( selected_uuids.size() == 1 )
    {
        // if selected only one person then start up IM
        LLAvatarActions::startIM(selected_uuids.at(0));
    }
    else if ( selected_uuids.size() > 1 )
    {
        // for multiple selection start up friends conference
        LLAvatarActions::startConference(selected_uuids);
    }
}

// static
void LLPanelPeople::onAvatarPicked(const uuid_vec_t& ids, const std::vector<LLAvatarName> names)
{
    if (!names.empty() && !ids.empty())
        LLAvatarActions::requestFriendshipDialog(ids[0], names[0].getCompleteName());
}

bool LLPanelPeople::onGroupPlusButtonValidate()
{
    if (!gAgent.canJoinGroups())
    {
        LLNotificationsUtil::add("JoinedTooManyGroups");
        return false;
    }

    return true;
}

void LLPanelPeople::onGroupMinusButtonClicked()
{
    LLUUID group_id = getCurrentItemID();
    if (group_id.notNull())
        LLGroupActions::leave(group_id);
}

void LLPanelPeople::onGroupPlusMenuItemClicked(const LLSD& userdata)
{
    std::string chosen_item = userdata.asString();
    if (chosen_item == "join_group")
        LLGroupActions::search();
    else if (chosen_item == "new_group")
        LLGroupActions::createGroup();
}

void LLPanelPeople::onFriendsViewSortMenuItemClicked(const LLSD& userdata)
{
    std::string chosen_item = userdata.asString();

    if (chosen_item == "sort_name")
    {
        setSortOrder(mAllFriendList, E_SORT_BY_NAME);
    }
    // <FS:Ansariel> FIRE-5283: Sort by username
    if (chosen_item == "sort_username")
    {
        setSortOrder(mAllFriendList, E_SORT_BY_USERNAME);
    }
    // </FS:Ansariel>
    else if (chosen_item == "sort_status")
    {
        setSortOrder(mAllFriendList, E_SORT_BY_STATUS);
    }
    else if (chosen_item == "view_icons")
    {
        mAllFriendList->toggleIcons();
        mOnlineFriendList->toggleIcons();
    }
    else if (chosen_item == "view_permissions")
    {
        bool show_permissions = !gSavedSettings.getBOOL("FriendsListShowPermissions");
        gSavedSettings.setBOOL("FriendsListShowPermissions", show_permissions);

        mAllFriendList->showPermissions(show_permissions);
        mOnlineFriendList->showPermissions(show_permissions);
    }
    else if (chosen_item == "view_usernames")
    {
        bool hide_usernames = !gSavedSettings.getBOOL("FriendsListHideUsernames");
        gSavedSettings.setBOOL("FriendsListHideUsernames", hide_usernames);

        mAllFriendList->setShowCompleteName(!hide_usernames);
        mAllFriendList->handleDisplayNamesOptionChanged();
        mOnlineFriendList->setShowCompleteName(!hide_usernames);
        mOnlineFriendList->handleDisplayNamesOptionChanged();
    }
    }

void LLPanelPeople::onGroupsViewSortMenuItemClicked(const LLSD& userdata)
{
    std::string chosen_item = userdata.asString();

    if (chosen_item == "show_icons")
    {
        mGroupList->toggleIcons();
    }
}

void LLPanelPeople::onNearbyViewSortMenuItemClicked(const LLSD& userdata)
{
    std::string chosen_item = userdata.asString();

    if (chosen_item == "sort_by_recent_speakers")
    {
        setSortOrder(mNearbyList, E_SORT_BY_RECENT_SPEAKERS);
    }
    else if (chosen_item == "sort_name")
    {
        setSortOrder(mNearbyList, E_SORT_BY_NAME);
    }
    else if (chosen_item == "view_icons")
    {
        mNearbyList->toggleIcons();
    }
    else if (chosen_item == "sort_distance")
    {
        setSortOrder(mNearbyList, E_SORT_BY_DISTANCE);
    }
    else if (chosen_item == "sort_arrival")
    {
        setSortOrder(mNearbyList, E_SORT_BY_RECENT_ARRIVAL);
    }
    else if (chosen_item == "view_usernames")
    {
        bool hide_usernames = !gSavedSettings.getBOOL("NearbyListHideUsernames");
        gSavedSettings.setBOOL("NearbyListHideUsernames", hide_usernames);

        mNearbyList->setShowCompleteName(!hide_usernames);
        mNearbyList->handleDisplayNamesOptionChanged();
    }
}

bool LLPanelPeople::onNearbyViewSortMenuItemCheck(const LLSD& userdata)
{
    std::string item = userdata.asString();
    U32 sort_order = gSavedSettings.getU32("NearbyPeopleSortOrder");

    if (item == "sort_by_recent_speakers")
        return sort_order == E_SORT_BY_RECENT_SPEAKERS;
    if (item == "sort_name")
        return sort_order == E_SORT_BY_NAME;
    if (item == "sort_distance")
        return sort_order == E_SORT_BY_DISTANCE;
    if (item == "sort_arrival")
        return sort_order == E_SORT_BY_RECENT_ARRIVAL;

    return false;
}

void LLPanelPeople::onRecentViewSortMenuItemClicked(const LLSD& userdata)
{
    std::string chosen_item = userdata.asString();

    if (chosen_item == "sort_recent")
    {
        setSortOrder(mRecentList, E_SORT_BY_MOST_RECENT);
    }
    else if (chosen_item == "sort_name")
    {
        setSortOrder(mRecentList, E_SORT_BY_NAME);
    }
    else if (chosen_item == "view_icons")
    {
        mRecentList->toggleIcons();
    }
}

bool LLPanelPeople::onFriendsViewSortMenuItemCheck(const LLSD& userdata)
{
    std::string item = userdata.asString();
    U32 sort_order = gSavedSettings.getU32("FriendsSortOrder");

    if (item == "sort_name")
        return sort_order == E_SORT_BY_NAME;
    if (item == "sort_status")
        return sort_order == E_SORT_BY_STATUS;
    // <FS:Ansariel> FIRE-5283: Sort by username
    if (item == "sort_username")
        return sort_order == E_SORT_BY_USERNAME;
    // </FS:Ansariel>

    return false;
}

bool LLPanelPeople::onRecentViewSortMenuItemCheck(const LLSD& userdata)
{
    std::string item = userdata.asString();
    U32 sort_order = gSavedSettings.getU32("RecentPeopleSortOrder");

    if (item == "sort_recent")
        return sort_order == E_SORT_BY_MOST_RECENT;
    if (item == "sort_name")
        return sort_order == E_SORT_BY_NAME;

    return false;
}

void LLPanelPeople::onMoreButtonClicked()
{
    // *TODO: not implemented yet
}

void LLPanelPeople::onOpen(const LLSD& key)
{
    std::string tab_name = key["people_panel_tab_name"];
    if (!tab_name.empty())
    {
        mTabContainer->selectTabByName(tab_name);
        if(tab_name == BLOCKED_TAB_NAME)
        {
            LLPanel* blocked_tab = mTabContainer->getCurrentPanel()->findChild<LLPanel>("panel_block_list_sidetray");
            if(blocked_tab)
            {
                blocked_tab->onOpen(key);
            }
        }
    }
}

bool LLPanelPeople::notifyChildren(const LLSD& info)
{
    if (info.has("task-panel-action") && info["task-panel-action"].asString() == "handle-tri-state")
    {
        LLSideTrayPanelContainer* container = dynamic_cast<LLSideTrayPanelContainer*>(getParent());
        if (!container)
        {
            LL_WARNS() << "Cannot find People panel container" << LL_ENDL;
            return true;
        }

        if (container->getCurrentPanelIndex() > 0)
        {
            // if not on the default panel, switch to it
            container->onOpen(LLSD().with(LLSideTrayPanelContainer::PARAM_SUB_PANEL_NAME, getName()));
        }
        else
            LLFloaterReg::hideInstance("people");

        return true; // this notification is only supposed to be handled by task panels
    }

    return LLPanel::notifyChildren(info);
}

void LLPanelPeople::showAccordion(const std::string name, bool show)
{
    if(name.empty())
    {
        LL_WARNS() << "No name provided" << LL_ENDL;
        return;
    }

    LLAccordionCtrlTab* tab = getChild<LLAccordionCtrlTab>(name);
    tab->setVisible(show);
    if(show)
    {
        // don't expand accordion if it was collapsed by user
        if(!isAccordionCollapsedByUser(tab))
        {
            // expand accordion
            tab->changeOpenClose(false);
        }
    }
}

void LLPanelPeople::showFriendsAccordionsIfNeeded()
{
    if(FRIENDS_TAB_NAME == getActiveTabName())
    {
        // <FS:Ansariel> Friend list accordion replacement
        // Expand and show accordions if needed, else - hide them
        //showAccordion("tab_online", mOnlineFriendList->filterHasMatches());
        //showAccordion("tab_all", mAllFriendList->filterHasMatches());

        //// Rearrange accordions
        //LLAccordionCtrl* accordion = getChild<LLAccordionCtrl>("friends_accordion");
        //accordion->arrange();

        childSetVisible("friends_accordion", mAllFriendList->filterHasMatches());
        // </FS:Ansariel> Friend list accordion replacement

        // *TODO: new no_matched_tabs_text attribute was implemented in accordion (EXT-7368).
        // this code should be refactored to use it
        // keep help text in a synchronization with accordions visibility.
        updateFriendListHelpText();
    }
}

void LLPanelPeople::onFriendListRefreshComplete(LLUICtrl*ctrl, const LLSD& param)
{
    if(ctrl == mOnlineFriendList)
    {
        showAccordion("tab_online", param.asInteger());
    }
    else if(ctrl == mAllFriendList)
    {
        showAccordion("tab_all", param.asInteger());
    }
}

void LLPanelPeople::setAccordionCollapsedByUser(LLUICtrl* acc_tab, bool collapsed)
{
    if(!acc_tab)
    {
        LL_WARNS() << "Invalid parameter" << LL_ENDL;
        return;
    }

    LLSD param = acc_tab->getValue();
    param[COLLAPSED_BY_USER] = collapsed;
    acc_tab->setValue(param);
}

void LLPanelPeople::setAccordionCollapsedByUser(const std::string& name, bool collapsed)
{
    setAccordionCollapsedByUser(getChild<LLUICtrl>(name), collapsed);
}

bool LLPanelPeople::isAccordionCollapsedByUser(LLUICtrl* acc_tab)
{
    if(!acc_tab)
    {
        LL_WARNS() << "Invalid parameter" << LL_ENDL;
        return false;
    }

    LLSD param = acc_tab->getValue();
    if(!param.has(COLLAPSED_BY_USER))
    {
        return false;
    }
    return param[COLLAPSED_BY_USER].asBoolean();
}

bool LLPanelPeople::isAccordionCollapsedByUser(const std::string& name)
{
    return isAccordionCollapsedByUser(getChild<LLUICtrl>(name));
}

bool LLPanelPeople::updateNearbyArrivalTime()
{
    std::vector<LLVector3d> positions;
    std::vector<LLUUID> uuids;
    static LLCachedControl<F32> range(gSavedSettings, "NearMeRange");
    LLWorld::getInstance()->getAvatars(&uuids, &positions, gAgent.getPositionGlobal(), range);
    LLRecentPeople::instance().updateAvatarsArrivalTime(uuids);
    return LLApp::isExiting();
}

// [FS:CR] Contact sets
void LLPanelPeople::updateContactSets(LGGContactSets::EContactSetUpdate type)
{
    switch (type)
    {
        case LGGContactSets::UPDATED_LISTS:
            refreshContactSets();
        case LGGContactSets::UPDATED_MEMBERS:
            generateCurrentContactList();
            break;
    }
}

void LLPanelPeople::refreshContactSets()
{
    if (!mContactSetCombo) return;

    mContactSetCombo->clearRows();
    std::vector<std::string> contact_sets = LGGContactSets::getInstance()->getAllContactSets();
    if (!contact_sets.empty())
    {
        for (auto const& set_name : contact_sets)
        {
            mContactSetCombo->add(set_name);
        }
        mContactSetCombo->addSeparator(ADD_BOTTOM);
    }
    mContactSetCombo->add(getString("all_sets"), LLSD(CS_SET_ALL_SETS), ADD_BOTTOM);
    mContactSetCombo->add(getString("no_sets"), LLSD(CS_SET_NO_SETS), ADD_BOTTOM);
    mContactSetCombo->add(getString("pseudonyms"), LLSD(CS_SET_PSEUDONYM), ADD_BOTTOM);
}

void LLPanelPeople::generateContactList(const std::string& contact_set)
{
    if (!mContactSetList) return;

    mContactSetList->clear();
    mContactSetList->setDirty(true, true);

    uuid_vec_t& avatars = mContactSetList->getIDs();

    if (contact_set == CS_SET_ALL_SETS)
    {
        avatars = LGGContactSets::getInstance()->getListOfNonFriends();

        // "All sets" includes buddies
        LLAvatarTracker::buddy_map_t all_buddies;
        LLAvatarTracker::instance().copyBuddyList(all_buddies);
        for (LLAvatarTracker::buddy_map_t::const_iterator buddy = all_buddies.begin();
             buddy != all_buddies.end();
             ++buddy)
        {
            avatars.push_back(buddy->first);
        }
    }
    else if (contact_set == CS_SET_NO_SETS)
    {
        LLAvatarTracker::buddy_map_t all_buddies;
        LLAvatarTracker::instance().copyBuddyList(all_buddies);
        for (LLAvatarTracker::buddy_map_t::const_iterator buddy = all_buddies.begin();
             buddy != all_buddies.end();
             ++buddy)
        {
            // Only show our buddies who aren't in a set, by request.
            if (!LGGContactSets::getInstance()->isFriendInAnySet(buddy->first))
                avatars.push_back(buddy->first);
        }
    }
    else if (contact_set == CS_SET_PSEUDONYM)
    {
        avatars = LGGContactSets::getInstance()->getListOfPseudonymAvs();
    }
    else if (!LGGContactSets::getInstance()->isInternalSetName(contact_set))
    {
        if (LGGContactSets::ContactSet* group = LGGContactSets::getInstance()->getContactSet(contact_set); group)
        {
            for (auto const& id : group->mFriends)
            {
                avatars.push_back(id);
            }
        }
    }
    mContactSetList->setDirty();
}

void LLPanelPeople::generateCurrentContactList()
{
    mContactSetList->refreshNames();
    generateContactList(mContactSetCombo->getValue().asString());
}

bool LLPanelPeople::onContactSetsEnable(const LLSD& userdata)
{
    std::string item = userdata.asString();
    if (item == "has_mutable_set")
        return (!LGGContactSets::getInstance()->isInternalSetName(mContactSetCombo->getValue().asString()));
    else if (item == "has_selection")
    {
        uuid_vec_t selected_uuids;
        getCurrentItemIDs(selected_uuids);
        return (!selected_uuids.empty() &&
                selected_uuids.size() <= MAX_SELECTIONS);
    }
    else if (item == "has_mutable_set_and_selection")
    {
        uuid_vec_t selected_uuids;
        getCurrentItemIDs(selected_uuids);
        return ((!selected_uuids.empty() && selected_uuids.size() <= MAX_SELECTIONS)
                && !LGGContactSets::getInstance()->isInternalSetName(mContactSetCombo->getValue().asString()));
    }
    else if (item == "has_single_selection")
    {
        uuid_vec_t selected_uuids;
        getCurrentItemIDs(selected_uuids);
        return (selected_uuids.size() == 1);
    }
    else if (item == "has_pseudonym")
    {
        uuid_vec_t selected_uuids;
        getCurrentItemIDs(selected_uuids);
        if (!selected_uuids.empty())
            return LGGContactSets::getInstance()->hasPseudonym(selected_uuids);
    }
    else if (item == "has_display_name")
    {
        uuid_vec_t selected_uuids;
        getCurrentItemIDs(selected_uuids);
        if (!selected_uuids.empty())
            return (!LGGContactSets::getInstance()->hasDisplayNameRemoved(selected_uuids));
    }
    return false;
}

void LLPanelPeople::onContactSetsMenuItemClicked(const LLSD& userdata)
{
    std::string chosen_item = userdata.asString();
    if (chosen_item == "add_set")
    {
        LLNotificationsUtil::add("AddNewContactSet", LLSD(), LLSD(), &LGGContactSets::handleAddContactSetCallback);
    }
    else if (chosen_item == "remove_set")
    {
        LLSD payload, args;
        std::string set = mContactSetCombo->getValue().asString();
        args["SET_NAME"] = set;
        payload["contact_set"] = set;
        LLNotificationsUtil::add("RemoveContactSet", args, payload, &LGGContactSets::handleRemoveContactSetCallback);
    }
    else if (chosen_item == "add_contact")
    {
        LLFloater* root_floater = gFloaterView->getParentFloater(this);
        LLFloater* avatar_picker = LLFloaterAvatarPicker::show(boost::bind(&LLPanelPeople::handlePickerCallback, this, _1, mContactSetCombo->getValue().asString()),
                                                               TRUE, TRUE, TRUE, root_floater->getName());
        if (root_floater && avatar_picker)
            root_floater->addDependentFloater(avatar_picker);
    }
    else if (chosen_item == "remove_contact")
    {
        if (!mContactSetCombo) return;

        uuid_vec_t selected_uuids;
        getCurrentItemIDs(selected_uuids);
        if (selected_uuids.empty()) return;

        LLSD payload, args;
        std::string set = mContactSetCombo->getValue().asString();
        S32 selected_size = selected_uuids.size();
        args["SET_NAME"] = set;
        args["TARGET"] = (selected_size > 1 ? llformat("%d", selected_size) : LLSLURL("agent", selected_uuids.front(), "about").getSLURLString());
        payload["contact_set"] = set;
        for (auto const& id : selected_uuids)
        {
            payload["ids"].append(id);
        }
        LLNotificationsUtil::add((selected_size > 1 ? "RemoveContactsFromSet" : "RemoveContactFromSet"), args, payload, &LGGContactSets::handleRemoveAvatarFromSetCallback);
    }
    else if (chosen_item == "set_config")
    {
        LLFloater* root_floater = gFloaterView->getParentFloater(this);
        LLFloater* config_floater = LLFloaterReg::showInstance("fs_contact_set_config", LLSD(mContactSetCombo->getValue().asString()));
        if (root_floater && config_floater)
            root_floater->addDependentFloater(config_floater);
    }
    else if (chosen_item == "profile")
    {
        uuid_vec_t selected_uuids;
        getCurrentItemIDs(selected_uuids);
        if (selected_uuids.empty()) return;

        for (auto const& id : selected_uuids)
        {
            LLAvatarActions::showProfile(id);
        }
    }
    else if (chosen_item == "im")
    {
        uuid_vec_t selected_uuids;
        getCurrentItemIDs(selected_uuids);
        if (selected_uuids.empty()) return;

        if (selected_uuids.size() == 1)
        {
            LLAvatarActions::startIM(selected_uuids[0]);
        }
        else if (selected_uuids.size() > 1)
        {
            LLAvatarActions::startConference(selected_uuids);
        }
    }
    else if (chosen_item == "teleport")
    {
        uuid_vec_t selected_uuids;
        getCurrentItemIDs(selected_uuids);
        if (selected_uuids.empty()) return;

        LLAvatarActions::offerTeleport(selected_uuids);
    }
    else if (chosen_item == "set_pseudonym")
    {
        uuid_vec_t selected_uuids;
        getCurrentItemIDs(selected_uuids);
        if (selected_uuids.empty()) return;

        LLSD payload, args;
        args["AVATAR"] = LLSLURL("agent", selected_uuids.front(), "about").getSLURLString();
        payload["id"] = selected_uuids.front();
        LLNotificationsUtil::add("SetAvatarPseudonym", args, payload, &LGGContactSets::handleSetAvatarPseudonymCallback);
    }
    else if (chosen_item == "remove_pseudonym")
    {
        uuid_vec_t selected_uuids;
        getCurrentItemIDs(selected_uuids);
        if (selected_uuids.empty()) return;

        for (auto const& id : selected_uuids)
        {
            if (LGGContactSets::getInstance()->hasPseudonym(id))
            {
                LGGContactSets::getInstance()->clearPseudonym(id);
            }
        }
    }
    else if (chosen_item == "remove_display_name")
    {
        uuid_vec_t selected_uuids;
        getCurrentItemIDs(selected_uuids);
        if (selected_uuids.empty()) return;

        for (auto const& id : selected_uuids)
        {
            if (!LGGContactSets::getInstance()->hasDisplayNameRemoved(id))
            {
                LGGContactSets::getInstance()->removeDisplayName(id);
            }
        }
    }
}

void LLPanelPeople::handlePickerCallback(const uuid_vec_t& ids, const std::string& set)
{
    if (ids.empty() || !mContactSetCombo)
    {
        return;
    }

    LGGContactSets::instance().addToSet(ids, set);
}
// [/FS:CR]

// <FS:Ansariel> FIRE-10839: Customizable radar columns (needed for Vintage skin)
void LLPanelPeople::onColumnVisibilityChecked(const LLSD& userdata)
{
    if (mRadarPanel)
    {
        mRadarPanel->onColumnVisibilityChecked(userdata);
    }
}

bool LLPanelPeople::onEnableColumnVisibilityChecked(const LLSD& userdata)
{
    if (mRadarPanel)
    {
        return mRadarPanel->onEnableColumnVisibilityChecked(userdata);
    }
    return false;
}
// </FS:Ansariel>

// <FS:Ansariel> CTRL-F focusses local search editor
BOOL LLPanelPeople::handleKeyHere(KEY key, MASK mask)
{
    if (FSCommon::isFilterEditorKeyCombo(key, mask))
    {
        std::string cur_tab = getActiveTabName();

        if (cur_tab == FRIENDS_TAB_NAME)
        {
            getChild<LLFilterEditor>("friends_filter_input")->setFocus(TRUE);
            return TRUE;
        }
        else if (cur_tab == GROUP_TAB_NAME)
        {
            getChild<LLFilterEditor>("groups_filter_input")->setFocus(TRUE);
            return TRUE;
        }
        else if (cur_tab == RECENT_TAB_NAME)
        {
            getChild<LLFilterEditor>("recent_filter_input")->setFocus(TRUE);
            return TRUE;
        }
    }

    return LLPanel::handleKeyHere(key, mask);
}
// </FS:Ansariel>
// EOF<|MERGE_RESOLUTION|>--- conflicted
+++ resolved
@@ -358,15 +358,10 @@
         LLAvatarTracker::instance().addObserver(this);
 
         // For notification when SIP online status changes.
-<<<<<<< HEAD
-        LLVoiceClient::getInstance()->addObserver(this);
+        LLVoiceClient::addObserver(this);
         // <FS:Ansariel> Disconnect LLFriendCardsManager
         if (gSavedSettings.getBOOL("FSCreateCallingCards"))
             mInvObserver = new LLInventoryFriendCardObserver(this);
-=======
-        LLVoiceClient::addObserver(this);
-        mInvObserver = new LLInventoryFriendCardObserver(this);
->>>>>>> 10ef293b
     }
 
     ~LLFriendListUpdater()
@@ -627,19 +622,12 @@
     delete mFriendListUpdater;
     delete mRecentListUpdater;
 
-<<<<<<< HEAD
-    if(LLVoiceClient::instanceExists())
-    {
-        LLVoiceClient::getInstance()->removeObserver(this);
-    }
+    LLVoiceClient::removeObserver(this);
 
     // [FS:CR] Contact sets
     if (mContactSetChangedConnection.connected())
         mContactSetChangedConnection.disconnect();
     // [/FS:CR]
-=======
-    LLVoiceClient::removeObserver(this);
->>>>>>> 10ef293b
 }
 
 void LLPanelPeople::onFriendsAccordionExpandedCollapsed(LLUICtrl* ctrl, const LLSD& param, LLAvatarList* avatar_list)
