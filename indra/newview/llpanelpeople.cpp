/** 
 * @file llpanelpeople.cpp
 * @brief Side tray "People" panel
 *
 * $LicenseInfo:firstyear=2009&license=viewerlgpl$
 * Second Life Viewer Source Code
 * Copyright (C) 2010, Linden Research, Inc.
 * 
 * This library is free software; you can redistribute it and/or
 * modify it under the terms of the GNU Lesser General Public
 * License as published by the Free Software Foundation;
 * version 2.1 of the License only.
 * 
 * This library is distributed in the hope that it will be useful,
 * but WITHOUT ANY WARRANTY; without even the implied warranty of
 * MERCHANTABILITY or FITNESS FOR A PARTICULAR PURPOSE.  See the GNU
 * Lesser General Public License for more details.
 * 
 * You should have received a copy of the GNU Lesser General Public
 * License along with this library; if not, write to the Free Software
 * Foundation, Inc., 51 Franklin Street, Fifth Floor, Boston, MA  02110-1301  USA
 * 
 * Linden Research, Inc., 945 Battery Street, San Francisco, CA  94111  USA
 * $/LicenseInfo$
 */

#include "llviewerprecompiledheaders.h"

// libs
#include "llavatarname.h"
#include "llfloaterreg.h"
#include "llfloatersidepanelcontainer.h"
#include "llmenubutton.h"
#include "llmenugl.h"
#include "llnotificationsutil.h"
#include "lleventtimer.h"
#include "llfiltereditor.h"
#include "lltabcontainer.h"
#include "lltoggleablemenu.h"
#include "lluictrlfactory.h"

#include "llpanelpeople.h"

// newview
#include "llaccordionctrl.h"
#include "llaccordionctrltab.h"
#include "llagent.h"
#include "llavataractions.h"
#include "llavatarlist.h"
#include "llavatarlistitem.h"
#include "llcallingcard.h"			// for LLAvatarTracker
#include "llfloateravatarpicker.h"
//#include "llfloaterminiinspector.h"
#include "llfriendcard.h"
#include "llgroupactions.h"
#include "llgrouplist.h"
#include "llinventoryobserver.h"
#include "llnetmap.h"
#include "llpanelpeoplemenus.h"
#include "llsidetraypanelcontainer.h"
#include "llrecentpeople.h"
#include "llviewercontrol.h"		// for gSavedSettings
#include "llviewermenu.h"			// for gMenuHolder
#include "llvoiceclient.h"
#include "llworld.h"
#include "llspeakers.h"
// [RLVa:KB] - Checked: 2010-06-04 (RLVa-1.2.2a)
#include "rlvhandler.h"
// [/RLVa:KB]

#define FRIEND_LIST_UPDATE_TIMEOUT	0.5
#define NEARBY_LIST_UPDATE_INTERVAL 1

static const std::string NEARBY_TAB_NAME	= "nearby_panel";
static const std::string FRIENDS_TAB_NAME	= "friends_panel";
static const std::string GROUP_TAB_NAME		= "groups_panel";
static const std::string RECENT_TAB_NAME	= "recent_panel";
static const std::string BLOCKED_TAB_NAME	= "blocked_panel"; // blocked avatars

static const std::string COLLAPSED_BY_USER  = "collapsed_by_user";

/** Comparator for comparing avatar items by last interaction date */
class LLAvatarItemRecentComparator : public LLAvatarItemComparator
{
public:
	LLAvatarItemRecentComparator() {};
	virtual ~LLAvatarItemRecentComparator() {};

protected:
	virtual bool doCompare(const LLAvatarListItem* avatar_item1, const LLAvatarListItem* avatar_item2) const
	{
		LLRecentPeople& people = LLRecentPeople::instance();
		const LLDate& date1 = people.getDate(avatar_item1->getAvatarId());
		const LLDate& date2 = people.getDate(avatar_item2->getAvatarId());

		//older comes first
		return date1 > date2;
	}
};

/** Compares avatar items by online status, then by name */
class LLAvatarItemStatusComparator : public LLAvatarItemComparator
{
public:
	LLAvatarItemStatusComparator() {};

protected:
	/**
	 * @return true if item1 < item2, false otherwise
	 */
	virtual bool doCompare(const LLAvatarListItem* item1, const LLAvatarListItem* item2) const
	{
		LLAvatarTracker& at = LLAvatarTracker::instance();
		bool online1 = at.isBuddyOnline(item1->getAvatarId());
		bool online2 = at.isBuddyOnline(item2->getAvatarId());

		if (online1 == online2)
		{
			std::string name1 = item1->getAvatarName();
			std::string name2 = item2->getAvatarName();

			LLStringUtil::toUpper(name1);
			LLStringUtil::toUpper(name2);

			return name1 < name2;
		}
		
		return online1 > online2; 
	}
};

/** Compares avatar items by distance between you and them */
class LLAvatarItemDistanceComparator : public LLAvatarItemComparator
{
public:
	typedef std::map < LLUUID, LLVector3d > id_to_pos_map_t;
	LLAvatarItemDistanceComparator() {};

	void updateAvatarsPositions(std::vector<LLVector3d>& positions, uuid_vec_t& uuids)
	{
		std::vector<LLVector3d>::const_iterator
			pos_it = positions.begin(),
			pos_end = positions.end();

		uuid_vec_t::const_iterator
			id_it = uuids.begin(),
			id_end = uuids.end();

		LLAvatarItemDistanceComparator::id_to_pos_map_t pos_map;

		mAvatarsPositions.clear();

		for (;pos_it != pos_end && id_it != id_end; ++pos_it, ++id_it )
		{
			mAvatarsPositions[*id_it] = *pos_it;
		}
	};

protected:
	virtual bool doCompare(const LLAvatarListItem* item1, const LLAvatarListItem* item2) const
	{
		const LLVector3d& me_pos = gAgent.getPositionGlobal();
		const LLVector3d& item1_pos = mAvatarsPositions.find(item1->getAvatarId())->second;
		const LLVector3d& item2_pos = mAvatarsPositions.find(item2->getAvatarId())->second;
		
		return dist_vec_squared(item1_pos, me_pos) < dist_vec_squared(item2_pos, me_pos);
	}
private:
	id_to_pos_map_t mAvatarsPositions;
};

/** Comparator for comparing nearby avatar items by last spoken time */
class LLAvatarItemRecentSpeakerComparator : public  LLAvatarItemNameComparator
{
public:
	LLAvatarItemRecentSpeakerComparator() {};
	virtual ~LLAvatarItemRecentSpeakerComparator() {};

protected:
	virtual bool doCompare(const LLAvatarListItem* item1, const LLAvatarListItem* item2) const
	{
		LLPointer<LLSpeaker> lhs = LLActiveSpeakerMgr::instance().findSpeaker(item1->getAvatarId());
		LLPointer<LLSpeaker> rhs = LLActiveSpeakerMgr::instance().findSpeaker(item2->getAvatarId());
		if ( lhs.notNull() && rhs.notNull() )
		{
			// Compare by last speaking time
			if( lhs->mLastSpokeTime != rhs->mLastSpokeTime )
				return ( lhs->mLastSpokeTime > rhs->mLastSpokeTime );
		}
		else if ( lhs.notNull() )
		{
			// True if only item1 speaker info available
			return true;
		}
		else if ( rhs.notNull() )
		{
			// False if only item2 speaker info available
			return false;
		}
		// By default compare by name.
		return LLAvatarItemNameComparator::doCompare(item1, item2);
	}
};

static const LLAvatarItemRecentComparator RECENT_COMPARATOR;
static const LLAvatarItemStatusComparator STATUS_COMPARATOR;
static LLAvatarItemDistanceComparator DISTANCE_COMPARATOR;
static const LLAvatarItemRecentSpeakerComparator RECENT_SPEAKER_COMPARATOR;

static LLRegisterPanelClassWrapper<LLPanelPeople> t_people("panel_people");

//=============================================================================

/**
 * Updates given list either on regular basis or on external events (up to implementation). 
 */
class LLPanelPeople::Updater
{
public:
	typedef boost::function<void()> callback_t;
	Updater(callback_t cb)
	: mCallback(cb)
	{
	}

	virtual ~Updater()
	{
	}

	/**
	 * Activate/deactivate updater.
	 *
	 * This may start/stop regular updates.
	 */
	virtual void setActive(bool) {}

protected:
	void update()
	{
		mCallback();
	}

	callback_t		mCallback;
};

/**
 * Update buttons on changes in our friend relations (STORM-557).
 */
class LLButtonsUpdater : public LLPanelPeople::Updater, public LLFriendObserver
{
public:
	LLButtonsUpdater(callback_t cb)
	:	LLPanelPeople::Updater(cb)
	{
		LLAvatarTracker::instance().addObserver(this);
	}

	~LLButtonsUpdater()
	{
		LLAvatarTracker::instance().removeObserver(this);
	}

	/*virtual*/ void changed(U32 mask)
	{
		(void) mask;
		update();
	}
};

class LLAvatarListUpdater : public LLPanelPeople::Updater, public LLEventTimer
{
public:
	LLAvatarListUpdater(callback_t cb, F32 period)
	:	LLEventTimer(period),
		LLPanelPeople::Updater(cb)
	{
		mEventTimer.stop();
	}

	virtual BOOL tick() // from LLEventTimer
	{
		return FALSE;
	}
};

/**
 * Updates the friends list.
 * 
 * Updates the list on external events which trigger the changed() method. 
 */
class LLFriendListUpdater : public LLAvatarListUpdater, public LLFriendObserver
{
	LOG_CLASS(LLFriendListUpdater);
	class LLInventoryFriendCardObserver;

public: 
	friend class LLInventoryFriendCardObserver;
	LLFriendListUpdater(callback_t cb)
	:	LLAvatarListUpdater(cb, FRIEND_LIST_UPDATE_TIMEOUT)
	,	mIsActive(false)
	{
		LLAvatarTracker::instance().addObserver(this);

		// For notification when SIP online status changes.
		LLVoiceClient::getInstance()->addObserver(this);
		mInvObserver = new LLInventoryFriendCardObserver(this);
	}

	~LLFriendListUpdater()
	{
		// will be deleted by ~LLInventoryModel
		//delete mInvObserver;
		LLVoiceClient::getInstance()->removeObserver(this);
		LLAvatarTracker::instance().removeObserver(this);
	}

	/*virtual*/ void changed(U32 mask)
	{
		if (mIsActive)
		{
			// events can arrive quickly in bulk - we need not process EVERY one of them -
			// so we wait a short while to let others pile-in, and process them in aggregate.
			mEventTimer.start();
		}

		// save-up all the mask-bits which have come-in
		mMask |= mask;
	}


	/*virtual*/ BOOL tick()
	{
		if (!mIsActive) return FALSE;

		if (mMask & (LLFriendObserver::ADD | LLFriendObserver::REMOVE | LLFriendObserver::ONLINE))
		{
			update();
		}

		// Stop updates.
		mEventTimer.stop();
		mMask = 0;

		return FALSE;
	}

	// virtual
	void setActive(bool active)
	{
		mIsActive = active;
		if (active)
		{
			tick();
		}
	}

private:
	U32 mMask;
	LLInventoryFriendCardObserver* mInvObserver;
	bool mIsActive;

	/**
	 *	This class is intended for updating Friend List when Inventory Friend Card is added/removed.
	 * 
	 *	The main usage is when Inventory Friends/All content is added while synchronizing with 
	 *		friends list on startup is performed. In this case Friend Panel should be updated when 
	 *		missing Inventory Friend Card is created.
	 *	*NOTE: updating is fired when Inventory item is added into CallingCards/Friends subfolder.
	 *		Otherwise LLFriendObserver functionality is enough to keep Friends Panel synchronized.
	 */
	class LLInventoryFriendCardObserver : public LLInventoryObserver
	{
		LOG_CLASS(LLFriendListUpdater::LLInventoryFriendCardObserver);

		friend class LLFriendListUpdater;

	private:
		LLInventoryFriendCardObserver(LLFriendListUpdater* updater) : mUpdater(updater)
		{
			gInventory.addObserver(this);
		}
		~LLInventoryFriendCardObserver()
		{
			gInventory.removeObserver(this);
		}
		/*virtual*/ void changed(U32 mask)
		{
			lldebugs << "Inventory changed: " << mask << llendl;

			static bool synchronize_friends_folders = true;
			if (synchronize_friends_folders)
			{
				// Checks whether "Friends" and "Friends/All" folders exist in "Calling Cards" folder,
				// fetches their contents if needed and synchronizes it with buddies list.
				// If the folders are not found they are created.
				LLFriendCardsManager::instance().syncFriendCardsFolders();
				synchronize_friends_folders = false;
			}

			// *NOTE: deleting of InventoryItem is performed via moving to Trash. 
			// That means LLInventoryObserver::STRUCTURE is present in MASK instead of LLInventoryObserver::REMOVE
			if ((CALLINGCARD_ADDED & mask) == CALLINGCARD_ADDED)
			{
				lldebugs << "Calling card added: count: " << gInventory.getChangedIDs().size() 
					<< ", first Inventory ID: "<< (*gInventory.getChangedIDs().begin())
					<< llendl;

				bool friendFound = false;
				std::set<LLUUID> changedIDs = gInventory.getChangedIDs();
				for (std::set<LLUUID>::const_iterator it = changedIDs.begin(); it != changedIDs.end(); ++it)
				{
					if (isDescendentOfInventoryFriends(*it))
					{
						friendFound = true;
						break;
					}
				}

				if (friendFound)
				{
					lldebugs << "friend found, panel should be updated" << llendl;
					mUpdater->changed(LLFriendObserver::ADD);
				}
			}
		}

		bool isDescendentOfInventoryFriends(const LLUUID& invItemID)
		{
			LLViewerInventoryItem * item = gInventory.getItem(invItemID);
			if (NULL == item)
				return false;

			return LLFriendCardsManager::instance().isItemInAnyFriendsList(item);
		}
		LLFriendListUpdater* mUpdater;

		static const U32 CALLINGCARD_ADDED = LLInventoryObserver::ADD | LLInventoryObserver::CALLING_CARD;
	};
};

/**
 * Periodically updates the nearby people list while the Nearby tab is active.
 * 
 * The period is defined by NEARBY_LIST_UPDATE_INTERVAL constant.
 */
class LLNearbyListUpdater : public LLAvatarListUpdater
{
	LOG_CLASS(LLNearbyListUpdater);

public:
	LLNearbyListUpdater(callback_t cb)
	:	LLAvatarListUpdater(cb, NEARBY_LIST_UPDATE_INTERVAL)
	{
		setActive(false);
	}

	/*virtual*/ void setActive(bool val)
	{
		if (val)
		{
			// update immediately and start regular updates
			update();
			mEventTimer.start(); 
		}
		else
		{
			// stop regular updates
			mEventTimer.stop();
		}
	}

	/*virtual*/ BOOL tick()
	{
		update();
		return FALSE;
	}
private:
};

/**
 * Updates the recent people list (those the agent has recently interacted with).
 */
class LLRecentListUpdater : public LLAvatarListUpdater, public boost::signals2::trackable
{
	LOG_CLASS(LLRecentListUpdater);

public:
	LLRecentListUpdater(callback_t cb)
	:	LLAvatarListUpdater(cb, 0)
	{
		LLRecentPeople::instance().setChangedCallback(boost::bind(&LLRecentListUpdater::update, this));
	}
};

//=============================================================================

LLPanelPeople::LLPanelPeople()
	:	LLPanel(),
		mTabContainer(NULL),
		mOnlineFriendList(NULL),
		mAllFriendList(NULL),
		mNearbyList(NULL),
		mRecentList(NULL),
		mGroupList(NULL),
		mMiniMap(NULL)
{
	mFriendListUpdater = new LLFriendListUpdater(boost::bind(&LLPanelPeople::updateFriendList,	this));
	mNearbyListUpdater = new LLNearbyListUpdater(boost::bind(&LLPanelPeople::updateNearbyList,	this));
	mRecentListUpdater = new LLRecentListUpdater(boost::bind(&LLPanelPeople::updateRecentList,	this));
	mButtonsUpdater = new LLButtonsUpdater(boost::bind(&LLPanelPeople::updateButtons, this));

	mCommitCallbackRegistrar.add("People.AddFriend", boost::bind(&LLPanelPeople::onAddFriendButtonClicked, this));
	mCommitCallbackRegistrar.add("People.AddFriendWizard",	boost::bind(&LLPanelPeople::onAddFriendWizButtonClicked,	this));
	mCommitCallbackRegistrar.add("People.DelFriend",		boost::bind(&LLPanelPeople::onDeleteFriendButtonClicked,	this));
	mCommitCallbackRegistrar.add("People.Group.Minus",		boost::bind(&LLPanelPeople::onGroupMinusButtonClicked,  this));
	mCommitCallbackRegistrar.add("People.Chat",			boost::bind(&LLPanelPeople::onChatButtonClicked,		this));
	mCommitCallbackRegistrar.add("People.Gear",			boost::bind(&LLPanelPeople::onGearButtonClicked,		this, _1));

	mCommitCallbackRegistrar.add("People.Group.Plus.Action",  boost::bind(&LLPanelPeople::onGroupPlusMenuItemClicked,  this, _2));
	mCommitCallbackRegistrar.add("People.Friends.ViewSort.Action",  boost::bind(&LLPanelPeople::onFriendsViewSortMenuItemClicked,  this, _2));
	mCommitCallbackRegistrar.add("People.Nearby.ViewSort.Action",  boost::bind(&LLPanelPeople::onNearbyViewSortMenuItemClicked,  this, _2));
	mCommitCallbackRegistrar.add("People.Groups.ViewSort.Action",  boost::bind(&LLPanelPeople::onGroupsViewSortMenuItemClicked,  this, _2));
	mCommitCallbackRegistrar.add("People.Recent.ViewSort.Action",  boost::bind(&LLPanelPeople::onRecentViewSortMenuItemClicked,  this, _2));

	mEnableCallbackRegistrar.add("People.Friends.ViewSort.CheckItem",	boost::bind(&LLPanelPeople::onFriendsViewSortMenuItemCheck,	this, _2));
	mEnableCallbackRegistrar.add("People.Recent.ViewSort.CheckItem",	boost::bind(&LLPanelPeople::onRecentViewSortMenuItemCheck,	this, _2));
	mEnableCallbackRegistrar.add("People.Nearby.ViewSort.CheckItem",	boost::bind(&LLPanelPeople::onNearbyViewSortMenuItemCheck,	this, _2));

	mEnableCallbackRegistrar.add("People.Group.Plus.Validate",	boost::bind(&LLPanelPeople::onGroupPlusButtonValidate,	this));
}

LLPanelPeople::~LLPanelPeople()
{
	delete mButtonsUpdater;
	delete mNearbyListUpdater;
	delete mFriendListUpdater;
	delete mRecentListUpdater;

	if(LLVoiceClient::instanceExists())
	{
		LLVoiceClient::getInstance()->removeObserver(this);
	}
}

void LLPanelPeople::onFriendsAccordionExpandedCollapsed(LLUICtrl* ctrl, const LLSD& param, LLAvatarList* avatar_list)
{
	if(!avatar_list)
	{
		llerrs << "Bad parameter" << llendl;
		return;
	}

	bool expanded = param.asBoolean();

	setAccordionCollapsedByUser(ctrl, !expanded);
	if(!expanded)
	{
		avatar_list->resetSelection();
	}
}


void LLPanelPeople::removePicker()
{
    if(mPicker.get())
    {
        mPicker.get()->closeFloater();
    }
}

BOOL LLPanelPeople::postBuild()
{
	getChild<LLFilterEditor>("nearby_filter_input")->setCommitCallback(boost::bind(&LLPanelPeople::onFilterEdit, this, _2));
	getChild<LLFilterEditor>("friends_filter_input")->setCommitCallback(boost::bind(&LLPanelPeople::onFilterEdit, this, _2));
	getChild<LLFilterEditor>("groups_filter_input")->setCommitCallback(boost::bind(&LLPanelPeople::onFilterEdit, this, _2));
	getChild<LLFilterEditor>("recent_filter_input")->setCommitCallback(boost::bind(&LLPanelPeople::onFilterEdit, this, _2));

	mTabContainer = getChild<LLTabContainer>("tabs");
	mTabContainer->setCommitCallback(boost::bind(&LLPanelPeople::onTabSelected, this, _2));
	mSavedFilters.resize(mTabContainer->getTabCount());
	mSavedOriginalFilters.resize(mTabContainer->getTabCount());

	LLPanel* friends_tab = getChild<LLPanel>(FRIENDS_TAB_NAME);
	// updater is active only if panel is visible to user.
	friends_tab->setVisibleCallback(boost::bind(&Updater::setActive, mFriendListUpdater, _2));
    friends_tab->setVisibleCallback(boost::bind(&LLPanelPeople::removePicker, this));
	mOnlineFriendList = friends_tab->getChild<LLAvatarList>("avatars_online");
	mAllFriendList = friends_tab->getChild<LLAvatarList>("avatars_all");
	mOnlineFriendList->setNoItemsCommentText(getString("no_friends_online"));
	mOnlineFriendList->setShowIcons("FriendsListShowIcons");
	mOnlineFriendList->showPermissions("FriendsListShowPermissions");
	mAllFriendList->setNoItemsCommentText(getString("no_friends"));
	mAllFriendList->setShowIcons("FriendsListShowIcons");
	mAllFriendList->showPermissions("FriendsListShowPermissions");

	LLPanel* nearby_tab = getChild<LLPanel>(NEARBY_TAB_NAME);
	nearby_tab->setVisibleCallback(boost::bind(&Updater::setActive, mNearbyListUpdater, _2));
	mNearbyList = nearby_tab->getChild<LLAvatarList>("avatar_list");
	mNearbyList->setNoItemsCommentText(getString("no_one_near"));
	mNearbyList->setNoItemsMsg(getString("no_one_near"));
	mNearbyList->setNoFilteredItemsMsg(getString("no_one_filtered_near"));
	mNearbyList->setShowIcons("NearbyListShowIcons");
// [RLVa:KB] - Checked: 2010-04-05 (RLVa-1.2.2a) | Added: RLVa-1.2.0d
	mNearbyList->setRlvCheckShowNames(true);
// [/RLVa:KB]
	mMiniMap = (LLNetMap*)getChildView("Net Map",true);
	mMiniMap->setToolTipMsg(gSavedSettings.getBOOL("DoubleClickTeleport") ? 
		getString("AltMiniMapToolTipMsg") :	getString("MiniMapToolTipMsg"));

	mRecentList = getChild<LLPanel>(RECENT_TAB_NAME)->getChild<LLAvatarList>("avatar_list");
	mRecentList->setNoItemsCommentText(getString("no_recent_people"));
	mRecentList->setNoItemsMsg(getString("no_recent_people"));
	mRecentList->setNoFilteredItemsMsg(getString("no_filtered_recent_people"));
	mRecentList->setShowIcons("RecentListShowIcons");

	mGroupList = getChild<LLGroupList>("group_list");
	mGroupList->setNoItemsMsg(getString("no_groups_msg"));
	mGroupList->setNoFilteredItemsMsg(getString("no_filtered_groups_msg"));

	mNearbyList->setContextMenu(&LLPanelPeopleMenus::gNearbyPeopleContextMenu);
	mRecentList->setContextMenu(&LLPanelPeopleMenus::gPeopleContextMenu);
	mAllFriendList->setContextMenu(&LLPanelPeopleMenus::gPeopleContextMenu);
	mOnlineFriendList->setContextMenu(&LLPanelPeopleMenus::gPeopleContextMenu);

	setSortOrder(mRecentList,		(ESortOrder)gSavedSettings.getU32("RecentPeopleSortOrder"),	false);
	setSortOrder(mAllFriendList,	(ESortOrder)gSavedSettings.getU32("FriendsSortOrder"),		false);
	setSortOrder(mNearbyList,		(ESortOrder)gSavedSettings.getU32("NearbyPeopleSortOrder"),	false);

	mOnlineFriendList->setItemDoubleClickCallback(boost::bind(&LLPanelPeople::onAvatarListDoubleClicked, this, _1));
	mAllFriendList->setItemDoubleClickCallback(boost::bind(&LLPanelPeople::onAvatarListDoubleClicked, this, _1));
	mNearbyList->setItemDoubleClickCallback(boost::bind(&LLPanelPeople::onAvatarListDoubleClicked, this, _1));
	mRecentList->setItemDoubleClickCallback(boost::bind(&LLPanelPeople::onAvatarListDoubleClicked, this, _1));

	mOnlineFriendList->setCommitCallback(boost::bind(&LLPanelPeople::onAvatarListCommitted, this, mOnlineFriendList));
	mAllFriendList->setCommitCallback(boost::bind(&LLPanelPeople::onAvatarListCommitted, this, mAllFriendList));
	mNearbyList->setCommitCallback(boost::bind(&LLPanelPeople::onAvatarListCommitted, this, mNearbyList));
	mRecentList->setCommitCallback(boost::bind(&LLPanelPeople::onAvatarListCommitted, this, mRecentList));

	// Set openning IM as default on return action for avatar lists
	mOnlineFriendList->setReturnCallback(boost::bind(&LLPanelPeople::onImButtonClicked, this));
	mAllFriendList->setReturnCallback(boost::bind(&LLPanelPeople::onImButtonClicked, this));
	mNearbyList->setReturnCallback(boost::bind(&LLPanelPeople::onImButtonClicked, this));
	mRecentList->setReturnCallback(boost::bind(&LLPanelPeople::onImButtonClicked, this));

	mGroupList->setDoubleClickCallback(boost::bind(&LLPanelPeople::onChatButtonClicked, this));
	mGroupList->setCommitCallback(boost::bind(&LLPanelPeople::updateButtons, this));
	mGroupList->setReturnCallback(boost::bind(&LLPanelPeople::onChatButtonClicked, this));

	LLMenuButton* groups_gear_btn = getChild<LLMenuButton>("groups_gear_btn");

	// Use the context menu of the Groups list for the Groups tab gear menu.
	LLToggleableMenu* groups_gear_menu = mGroupList->getContextMenu();
	if (groups_gear_menu)
	{
		groups_gear_btn->setMenu(groups_gear_menu, LLMenuButton::MP_BOTTOM_LEFT);
	}
	else
	{
		llwarns << "People->Groups list menu not found" << llendl;
	}

	LLAccordionCtrlTab* accordion_tab = getChild<LLAccordionCtrlTab>("tab_all");
	accordion_tab->setDropDownStateChangedCallback(
		boost::bind(&LLPanelPeople::onFriendsAccordionExpandedCollapsed, this, _1, _2, mAllFriendList));

	accordion_tab = getChild<LLAccordionCtrlTab>("tab_online");
	accordion_tab->setDropDownStateChangedCallback(
		boost::bind(&LLPanelPeople::onFriendsAccordionExpandedCollapsed, this, _1, _2, mOnlineFriendList));

	// Must go after setting commit callback and initializing all pointers to children.
	mTabContainer->selectTabByName(NEARBY_TAB_NAME);

	LLVoiceClient::getInstance()->addObserver(this);

	// call this method in case some list is empty and buttons can be in inconsistent state
	updateButtons();

	mOnlineFriendList->setRefreshCompleteCallback(boost::bind(&LLPanelPeople::onFriendListRefreshComplete, this, _1, _2));
	mAllFriendList->setRefreshCompleteCallback(boost::bind(&LLPanelPeople::onFriendListRefreshComplete, this, _1, _2));

	return TRUE;
}

// virtual
void LLPanelPeople::onChange(EStatusType status, const std::string &channelURI, bool proximal)
{
	if(status == STATUS_JOINING || status == STATUS_LEFT_CHANNEL)
	{
		return;
	}
	
	updateButtons();
}

void LLPanelPeople::updateFriendListHelpText()
{
	// show special help text for just created account to help finding friends. EXT-4836
	static LLTextBox* no_friends_text = getChild<LLTextBox>("no_friends_help_text");

	// Seems sometimes all_friends can be empty because of issue with Inventory loading (clear cache, slow connection...)
	// So, lets check all lists to avoid overlapping the text with online list. See EXT-6448.
	bool any_friend_exists = mAllFriendList->filterHasMatches() || mOnlineFriendList->filterHasMatches();
	no_friends_text->setVisible(!any_friend_exists);
	if (no_friends_text->getVisible())
	{
		//update help text for empty lists
		const std::string& filter = mSavedOriginalFilters[mTabContainer->getCurrentPanelIndex()];

		std::string message_name = filter.empty() ? "no_friends_msg" : "no_filtered_friends_msg";
		LLStringUtil::format_map_t args;
		args["[SEARCH_TERM]"] = LLURI::escape(filter);
		no_friends_text->setText(getString(message_name, args));
	}
}

void LLPanelPeople::updateFriendList()
{
	if (!mOnlineFriendList || !mAllFriendList)
		return;

	// get all buddies we know about
	const LLAvatarTracker& av_tracker = LLAvatarTracker::instance();
	LLAvatarTracker::buddy_map_t all_buddies;
	av_tracker.copyBuddyList(all_buddies);

	// save them to the online and all friends vectors
	uuid_vec_t& online_friendsp = mOnlineFriendList->getIDs();
	uuid_vec_t& all_friendsp = mAllFriendList->getIDs();

	all_friendsp.clear();
	online_friendsp.clear();

	uuid_vec_t buddies_uuids;
	LLAvatarTracker::buddy_map_t::const_iterator buddies_iter;

	// Fill the avatar list with friends UUIDs
	for (buddies_iter = all_buddies.begin(); buddies_iter != all_buddies.end(); ++buddies_iter)
	{
		buddies_uuids.push_back(buddies_iter->first);
	}

	if (buddies_uuids.size() > 0)
	{
		lldebugs << "Friends added to the list: " << buddies_uuids.size() << llendl;
		all_friendsp = buddies_uuids;
	}
	else
	{
		lldebugs << "No friends found" << llendl;
	}

	LLAvatarTracker::buddy_map_t::const_iterator buddy_it = all_buddies.begin();
	for (; buddy_it != all_buddies.end(); ++buddy_it)
	{
		LLUUID buddy_id = buddy_it->first;
		if (av_tracker.isBuddyOnline(buddy_id))
			online_friendsp.push_back(buddy_id);
	}

	/*
	 * Avatarlists  will be hidden by showFriendsAccordionsIfNeeded(), if they do not have items.
	 * But avatarlist can be updated only if it is visible @see LLAvatarList::draw();   
	 * So we need to do force update of lists to avoid inconsistency of data and view of avatarlist. 
	 */
	mOnlineFriendList->setDirty(true, !mOnlineFriendList->filterHasMatches());// do force update if list do NOT have items
	mAllFriendList->setDirty(true, !mAllFriendList->filterHasMatches());
	//update trash and other buttons according to a selected item
	updateButtons();
	showFriendsAccordionsIfNeeded();
}

void LLPanelPeople::updateNearbyList()
{
	if (!mNearbyList)
		return;

	std::vector<LLVector3d> positions;

	LLWorld::getInstance()->getAvatars(&mNearbyList->getIDs(), &positions, gAgent.getPositionGlobal(), gSavedSettings.getF32("NearMeRange"));
	mNearbyList->setDirty();

	DISTANCE_COMPARATOR.updateAvatarsPositions(positions, mNearbyList->getIDs());
	LLActiveSpeakerMgr::instance().update(TRUE);
}

void LLPanelPeople::updateRecentList()
{
	if (!mRecentList)
		return;

	LLRecentPeople::instance().get(mRecentList->getIDs());
	mRecentList->setDirty();
}

void LLPanelPeople::updateButtons()
{
	std::string cur_tab		= getActiveTabName();
	bool friends_tab_active = (cur_tab == FRIENDS_TAB_NAME);
	bool group_tab_active	= (cur_tab == GROUP_TAB_NAME);
	//bool recent_tab_active	= (cur_tab == RECENT_TAB_NAME);
	LLUUID selected_id;

	uuid_vec_t selected_uuids;
	getCurrentItemIDs(selected_uuids);
	bool item_selected = (selected_uuids.size() == 1);
	bool multiple_selected = (selected_uuids.size() >= 1);

	if (group_tab_active)
	{
		if (item_selected)
		{
			selected_id = mGroupList->getSelectedUUID();
		}

		LLPanel* groups_panel = mTabContainer->getCurrentPanel();
<<<<<<< HEAD
		groups_panel->getChildView("minus_btn")->setEnabled(item_selected && selected_id.notNull()); // a real group selected
=======
//		groups_panel->getChildView("activate_btn")->setEnabled(item_selected && !cur_group_active); // "none" or a non-active group selected
// [RLVa:KB] - Checked: 2011-03-28 (RLVa-1.4.1a) | Added: RLVa-1.3.0f
		groups_panel->getChildView("activate_btn")->setEnabled(
			item_selected && !cur_group_active && !gRlvHandler.hasBehaviour(RLV_BHVR_SETGROUP)); // "none" or a non-active group selected
// [/RLVa:KB]
		groups_panel->getChildView("minus_btn")->setEnabled(item_selected && selected_id.notNull());
>>>>>>> 723f415a
	}
	else
	{
		bool is_friend = true;
		bool is_self = false;
		// Check whether selected avatar is our friend.
		if (item_selected)
		{
			selected_id = selected_uuids.front();
			is_friend = LLAvatarTracker::instance().getBuddyInfo(selected_id) != NULL;
			is_self = gAgent.getID() == selected_id;
		}

		LLPanel* cur_panel = mTabContainer->getCurrentPanel();
		if (cur_panel)
		{
<<<<<<< HEAD
			if (cur_panel->hasChild("add_friend_btn", TRUE))
				cur_panel->getChildView("add_friend_btn")->setEnabled(item_selected && !is_friend && !is_self);

=======
//			cur_panel->getChildView("add_friend_btn")->setEnabled(!is_friend);
// [RLVa:KB] - Checked: 2010-07-20 (RLVa-1.2.2a) | Added: RLVa-1.2.0h
			cur_panel->getChildView("add_friend_btn")->setEnabled(
				!is_friend && ((!nearby_tab_active) || (!gRlvHandler.hasBehaviour(RLV_BHVR_SHOWNAMES))));
// [/RLBa:KB]
>>>>>>> 723f415a
			if (friends_tab_active)
			{
				cur_panel->getChildView("friends_del_btn")->setEnabled(multiple_selected);
			}

			if (!group_tab_active)
			{
				cur_panel->getChildView("gear_btn")->setEnabled(multiple_selected);
			}
		}
	}
<<<<<<< HEAD
=======

	bool enable_calls = LLVoiceClient::getInstance()->isVoiceWorking() && LLVoiceClient::getInstance()->voiceEnabled();

// [RLVa:KB] - Checked: 2010-06-04 (RLVa-1.2.2a) | Modified: RLVa-1.2.0d
	if ( (nearby_tab_active) && (gRlvHandler.hasBehaviour(RLV_BHVR_SHOWNAMES)) )
	{
		item_selected = multiple_selected = false;
	}
// [/RLBa:KB]

	buttonSetEnabled("view_profile_btn",item_selected);
	buttonSetEnabled("share_btn",		item_selected);
	buttonSetEnabled("im_btn",			multiple_selected); // allow starting the friends conference for multiple selection
	buttonSetEnabled("call_btn",		multiple_selected && enable_calls);
	buttonSetEnabled("teleport_btn",	multiple_selected && LLAvatarActions::canOfferTeleport(selected_uuids));

	bool none_group_selected = item_selected && selected_id.isNull();
	buttonSetEnabled("group_info_btn", !none_group_selected);
	buttonSetEnabled("group_call_btn", !none_group_selected && enable_calls);
	buttonSetEnabled("chat_btn", !none_group_selected);
>>>>>>> 723f415a
}

std::string LLPanelPeople::getActiveTabName() const
{
	return mTabContainer->getCurrentPanel()->getName();
}

LLUUID LLPanelPeople::getCurrentItemID() const
{
	std::string cur_tab = getActiveTabName();

	if (cur_tab == FRIENDS_TAB_NAME) // this tab has two lists
	{
		LLUUID cur_online_friend;

		if ((cur_online_friend = mOnlineFriendList->getSelectedUUID()).notNull())
			return cur_online_friend;

		return mAllFriendList->getSelectedUUID();
	}

	if (cur_tab == NEARBY_TAB_NAME)
		return mNearbyList->getSelectedUUID();

	if (cur_tab == RECENT_TAB_NAME)
		return mRecentList->getSelectedUUID();

	if (cur_tab == GROUP_TAB_NAME)
		return mGroupList->getSelectedUUID();

	if (cur_tab == BLOCKED_TAB_NAME)
		return LLUUID::null; // FIXME?

	llassert(0 && "unknown tab selected");
	return LLUUID::null;
}

void LLPanelPeople::getCurrentItemIDs(uuid_vec_t& selected_uuids) const
{
	std::string cur_tab = getActiveTabName();

	if (cur_tab == FRIENDS_TAB_NAME)
	{
		// friends tab has two lists
		mOnlineFriendList->getSelectedUUIDs(selected_uuids);
		mAllFriendList->getSelectedUUIDs(selected_uuids);
	}
	else if (cur_tab == NEARBY_TAB_NAME)
		mNearbyList->getSelectedUUIDs(selected_uuids);
	else if (cur_tab == RECENT_TAB_NAME)
		mRecentList->getSelectedUUIDs(selected_uuids);
	else if (cur_tab == GROUP_TAB_NAME)
		mGroupList->getSelectedUUIDs(selected_uuids);
	else if (cur_tab == BLOCKED_TAB_NAME)
		selected_uuids.clear(); // FIXME?
	else
		llassert(0 && "unknown tab selected");

}

void LLPanelPeople::showGroupMenu(LLMenuGL* menu)
{
	// Shows the menu at the top of the button bar.

	// Calculate its coordinates.
	// (assumes that groups panel is the current tab)
	LLPanel* bottom_panel = mTabContainer->getCurrentPanel()->getChild<LLPanel>("bottom_panel");
	LLPanel* parent_panel = mTabContainer->getCurrentPanel();
	menu->arrangeAndClear();
	S32 menu_height = menu->getRect().getHeight();
	S32 menu_x = -2; // *HACK: compensates HPAD in showPopup()
	S32 menu_y = bottom_panel->getRect().mTop + menu_height;

	// Actually show the menu.
	menu->buildDrawLabels();
	menu->updateParent(LLMenuGL::sMenuContainer);
	LLMenuGL::showPopup(parent_panel, menu, menu_x, menu_y);
}

void LLPanelPeople::setSortOrder(LLAvatarList* list, ESortOrder order, bool save)
{
	switch (order)
	{
	case E_SORT_BY_NAME:
		list->sortByName();
		break;
	case E_SORT_BY_STATUS:
		list->setComparator(&STATUS_COMPARATOR);
		list->sort();
		break;
	case E_SORT_BY_MOST_RECENT:
		list->setComparator(&RECENT_COMPARATOR);
		list->sort();
		break;
	case E_SORT_BY_RECENT_SPEAKERS:
		list->setComparator(&RECENT_SPEAKER_COMPARATOR);
		list->sort();
		break;
	case E_SORT_BY_DISTANCE:
		list->setComparator(&DISTANCE_COMPARATOR);
		list->sort();
		break;
	default:
		llwarns << "Unrecognized people sort order for " << list->getName() << llendl;
		return;
	}

	if (save)
	{
		std::string setting;

		if (list == mAllFriendList || list == mOnlineFriendList)
			setting = "FriendsSortOrder";
		else if (list == mRecentList)
			setting = "RecentPeopleSortOrder";
		else if (list == mNearbyList)
			setting = "NearbyPeopleSortOrder";

		if (!setting.empty())
			gSavedSettings.setU32(setting, order);
	}
}

void LLPanelPeople::onFilterEdit(const std::string& search_string)
{
	const S32 cur_tab_idx = mTabContainer->getCurrentPanelIndex();
	std::string& filter = mSavedOriginalFilters[cur_tab_idx];
	std::string& saved_filter = mSavedFilters[cur_tab_idx];

	filter = search_string;
	LLStringUtil::trimHead(filter);

	// Searches are case-insensitive
	std::string search_upper = filter;
	LLStringUtil::toUpper(search_upper);

	if (saved_filter == search_upper)
		return;

	saved_filter = search_upper;

	// Apply new filter to the current tab.
	const std::string cur_tab = getActiveTabName();
	if (cur_tab == NEARBY_TAB_NAME)
	{
		mNearbyList->setNameFilter(filter);
	}
	else if (cur_tab == FRIENDS_TAB_NAME)
	{
		// store accordion tabs opened/closed state before any manipulation with accordion tabs
		if (!saved_filter.empty())
	{
		notifyChildren(LLSD().with("action","store_state"));
	}

		mOnlineFriendList->setNameFilter(filter);
		mAllFriendList->setNameFilter(filter);

	setAccordionCollapsedByUser("tab_online", false);
	setAccordionCollapsedByUser("tab_all", false);
	showFriendsAccordionsIfNeeded();

		// restore accordion tabs state _after_ all manipulations
		if(saved_filter.empty())
	{
		notifyChildren(LLSD().with("action","restore_state"));
	}
}
	else if (cur_tab == GROUP_TAB_NAME)
	{
		mGroupList->setNameFilter(filter);
	}
	else if (cur_tab == RECENT_TAB_NAME)
	{
		mRecentList->setNameFilter(filter);
	}
}

void LLPanelPeople::onTabSelected(const LLSD& param)
{
	std::string tab_name = getChild<LLPanel>(param.asString())->getName();
	updateButtons();

	showFriendsAccordionsIfNeeded();
}

void LLPanelPeople::onAvatarListDoubleClicked(LLUICtrl* ctrl)
{
	LLAvatarListItem* item = dynamic_cast<LLAvatarListItem*>(ctrl);
	if(!item)
	{
		return;
	}

	LLUUID clicked_id = item->getAvatarId();
	if(gAgent.getID() == clicked_id)
	{
		return;
	}
	
#if 0 // SJB: Useful for testing, but not currently functional or to spec
	LLAvatarActions::showProfile(clicked_id);
#else // spec says open IM window
	LLAvatarActions::startIM(clicked_id);
#endif
}

void LLPanelPeople::onAvatarListCommitted(LLAvatarList* list)
{
	if (getActiveTabName() == NEARBY_TAB_NAME)
	{
		uuid_vec_t selected_uuids;
		getCurrentItemIDs(selected_uuids);
		mMiniMap->setSelected(selected_uuids);
	} else
	// Make sure only one of the friends lists (online/all) has selection.
	if (getActiveTabName() == FRIENDS_TAB_NAME)
	{
		if (list == mOnlineFriendList)
			mAllFriendList->resetSelection(true);
		else if (list == mAllFriendList)
			mOnlineFriendList->resetSelection(true);
		else
			llassert(0 && "commit on unknown friends list");
	}

	updateButtons();
}

void LLPanelPeople::onAddFriendButtonClicked()
{
	LLUUID id = getCurrentItemID();
	if (id.notNull())
	{
		LLAvatarActions::requestFriendshipDialog(id);
	}
}

bool LLPanelPeople::isItemsFreeOfFriends(const uuid_vec_t& uuids)
{
	const LLAvatarTracker& av_tracker = LLAvatarTracker::instance();
	for ( uuid_vec_t::const_iterator
			  id = uuids.begin(),
			  id_end = uuids.end();
		  id != id_end; ++id )
	{
		if (av_tracker.isBuddy (*id))
		{
			return false;
		}
	}
	return true;
}

void LLPanelPeople::onAddFriendWizButtonClicked()
{
    LLPanel* cur_panel = mTabContainer->getCurrentPanel();
    LLView * button = cur_panel->findChild<LLButton>("friends_add_btn", TRUE);

	// Show add friend wizard.
    LLFloater* root_floater = gFloaterView->getParentFloater(this);
	LLFloaterAvatarPicker* picker = LLFloaterAvatarPicker::show(boost::bind(&LLPanelPeople::onAvatarPicked, _1, _2), FALSE, TRUE, FALSE, root_floater->getName(), button);
	if (!picker)
	{
		return;
	}

	// Need to disable 'ok' button when friend occurs in selection
	picker->setOkBtnEnableCb(boost::bind(&LLPanelPeople::isItemsFreeOfFriends, this, _1));
	
	if (root_floater)
	{
		root_floater->addDependentFloater(picker);
	}

    mPicker = picker->getHandle();
}

void LLPanelPeople::onDeleteFriendButtonClicked()
{
	uuid_vec_t selected_uuids;
	getCurrentItemIDs(selected_uuids);

	if (selected_uuids.size() == 1)
	{
		LLAvatarActions::removeFriendDialog( selected_uuids.front() );
	}
	else if (selected_uuids.size() > 1)
	{
		LLAvatarActions::removeFriendsDialog( selected_uuids );
	}
}

void LLPanelPeople::onChatButtonClicked()
{
	LLUUID group_id = getCurrentItemID();
	if (group_id.notNull())
		LLGroupActions::startIM(group_id);
}

void LLPanelPeople::onGearButtonClicked(LLUICtrl* btn)
{
	uuid_vec_t selected_uuids;
	getCurrentItemIDs(selected_uuids);
	// Spawn at bottom left corner of the button.
	if (getActiveTabName() == NEARBY_TAB_NAME)
		LLPanelPeopleMenus::gNearbyPeopleContextMenu.show(btn, selected_uuids, 0, 0);
	else
		LLPanelPeopleMenus::gPeopleContextMenu.show(btn, selected_uuids, 0, 0);
}

void LLPanelPeople::onImButtonClicked()
{
	uuid_vec_t selected_uuids;
	getCurrentItemIDs(selected_uuids);
	if ( selected_uuids.size() == 1 )
	{
		// if selected only one person then start up IM
		LLAvatarActions::startIM(selected_uuids.at(0));
	}
	else if ( selected_uuids.size() > 1 )
	{
		// for multiple selection start up friends conference
		LLAvatarActions::startConference(selected_uuids);
	}
}

// static
void LLPanelPeople::onAvatarPicked(const uuid_vec_t& ids, const std::vector<LLAvatarName> names)
{
	if (!names.empty() && !ids.empty())
		LLAvatarActions::requestFriendshipDialog(ids[0], names[0].getCompleteName());
}

bool LLPanelPeople::onGroupPlusButtonValidate()
{
	if (!gAgent.canJoinGroups())
	{
		LLNotificationsUtil::add("JoinedTooManyGroups");
		return false;
	}

	return true;
}

void LLPanelPeople::onGroupMinusButtonClicked()
{
	LLUUID group_id = getCurrentItemID();
	if (group_id.notNull())
		LLGroupActions::leave(group_id);
}

void LLPanelPeople::onGroupPlusMenuItemClicked(const LLSD& userdata)
{
	std::string chosen_item = userdata.asString();

	if (chosen_item == "join_group")
		LLGroupActions::search();
	else if (chosen_item == "new_group")
		LLGroupActions::createGroup();
}

void LLPanelPeople::onFriendsViewSortMenuItemClicked(const LLSD& userdata)
{
	std::string chosen_item = userdata.asString();

	if (chosen_item == "sort_name")
	{
		setSortOrder(mAllFriendList, E_SORT_BY_NAME);
	}
	else if (chosen_item == "sort_status")
	{
		setSortOrder(mAllFriendList, E_SORT_BY_STATUS);
	}
	else if (chosen_item == "view_icons")
	{
		mAllFriendList->toggleIcons();
		mOnlineFriendList->toggleIcons();
	}
	else if (chosen_item == "view_permissions")
	{
		bool show_permissions = !gSavedSettings.getBOOL("FriendsListShowPermissions");
		gSavedSettings.setBOOL("FriendsListShowPermissions", show_permissions);

		mAllFriendList->showPermissions(show_permissions);
		mOnlineFriendList->showPermissions(show_permissions);
	}
}

void LLPanelPeople::onGroupsViewSortMenuItemClicked(const LLSD& userdata)
{
	std::string chosen_item = userdata.asString();

	if (chosen_item == "show_icons")
	{
		mGroupList->toggleIcons();
	}
}

void LLPanelPeople::onNearbyViewSortMenuItemClicked(const LLSD& userdata)
{
	std::string chosen_item = userdata.asString();

	if (chosen_item == "sort_by_recent_speakers")
	{
		setSortOrder(mNearbyList, E_SORT_BY_RECENT_SPEAKERS);
	}
	else if (chosen_item == "sort_name")
	{
		setSortOrder(mNearbyList, E_SORT_BY_NAME);
	}
	else if (chosen_item == "view_icons")
	{
		mNearbyList->toggleIcons();
	}
	else if (chosen_item == "sort_distance")
	{
		setSortOrder(mNearbyList, E_SORT_BY_DISTANCE);
	}
}

bool LLPanelPeople::onNearbyViewSortMenuItemCheck(const LLSD& userdata)
{
	std::string item = userdata.asString();
	U32 sort_order = gSavedSettings.getU32("NearbyPeopleSortOrder");

	if (item == "sort_by_recent_speakers")
		return sort_order == E_SORT_BY_RECENT_SPEAKERS;
	if (item == "sort_name")
		return sort_order == E_SORT_BY_NAME;
	if (item == "sort_distance")
		return sort_order == E_SORT_BY_DISTANCE;

	return false;
}

void LLPanelPeople::onRecentViewSortMenuItemClicked(const LLSD& userdata)
{
	std::string chosen_item = userdata.asString();

	if (chosen_item == "sort_recent")
	{
		setSortOrder(mRecentList, E_SORT_BY_MOST_RECENT);
	} 
	else if (chosen_item == "sort_name")
	{
		setSortOrder(mRecentList, E_SORT_BY_NAME);
	}
	else if (chosen_item == "view_icons")
	{
		mRecentList->toggleIcons();
	}
}

bool LLPanelPeople::onFriendsViewSortMenuItemCheck(const LLSD& userdata) 
{
	std::string item = userdata.asString();
	U32 sort_order = gSavedSettings.getU32("FriendsSortOrder");

	if (item == "sort_name") 
		return sort_order == E_SORT_BY_NAME;
	if (item == "sort_status")
		return sort_order == E_SORT_BY_STATUS;

	return false;
}

bool LLPanelPeople::onRecentViewSortMenuItemCheck(const LLSD& userdata) 
{
	std::string item = userdata.asString();
	U32 sort_order = gSavedSettings.getU32("RecentPeopleSortOrder");

	if (item == "sort_recent")
		return sort_order == E_SORT_BY_MOST_RECENT;
	if (item == "sort_name") 
		return sort_order == E_SORT_BY_NAME;

	return false;
}

void LLPanelPeople::onMoreButtonClicked()
{
	// *TODO: not implemented yet
}

void	LLPanelPeople::onOpen(const LLSD& key)
{
	std::string tab_name = key["people_panel_tab_name"];
	if (!tab_name.empty())
		mTabContainer->selectTabByName(tab_name);
}

bool LLPanelPeople::notifyChildren(const LLSD& info)
{
	if (info.has("task-panel-action") && info["task-panel-action"].asString() == "handle-tri-state")
	{
		LLSideTrayPanelContainer* container = dynamic_cast<LLSideTrayPanelContainer*>(getParent());
		if (!container)
		{
			llwarns << "Cannot find People panel container" << llendl;
			return true;
		}

		if (container->getCurrentPanelIndex() > 0) 
		{
			// if not on the default panel, switch to it
			container->onOpen(LLSD().with(LLSideTrayPanelContainer::PARAM_SUB_PANEL_NAME, getName()));
		}
		else
			LLFloaterReg::hideInstance("people");

		return true; // this notification is only supposed to be handled by task panels
	}

	return LLPanel::notifyChildren(info);
}

void LLPanelPeople::showAccordion(const std::string name, bool show)
{
	if(name.empty())
	{
		llwarns << "No name provided" << llendl;
		return;
	}

	LLAccordionCtrlTab* tab = getChild<LLAccordionCtrlTab>(name);
	tab->setVisible(show);
	if(show)
	{
		// don't expand accordion if it was collapsed by user
		if(!isAccordionCollapsedByUser(tab))
		{
			// expand accordion
			tab->changeOpenClose(false);
		}
	}
}

void LLPanelPeople::showFriendsAccordionsIfNeeded()
{
	if(FRIENDS_TAB_NAME == getActiveTabName())
	{
		// Expand and show accordions if needed, else - hide them
		showAccordion("tab_online", mOnlineFriendList->filterHasMatches());
		showAccordion("tab_all", mAllFriendList->filterHasMatches());

		// Rearrange accordions
		LLAccordionCtrl* accordion = getChild<LLAccordionCtrl>("friends_accordion");
		accordion->arrange();

		// *TODO: new no_matched_tabs_text attribute was implemented in accordion (EXT-7368).
		// this code should be refactored to use it
		// keep help text in a synchronization with accordions visibility.
		updateFriendListHelpText();
	}
}

void LLPanelPeople::onFriendListRefreshComplete(LLUICtrl*ctrl, const LLSD& param)
{
	if(ctrl == mOnlineFriendList)
	{
		showAccordion("tab_online", param.asInteger());
	}
	else if(ctrl == mAllFriendList)
	{
		showAccordion("tab_all", param.asInteger());
	}
}

void LLPanelPeople::setAccordionCollapsedByUser(LLUICtrl* acc_tab, bool collapsed)
{
	if(!acc_tab)
	{
		llwarns << "Invalid parameter" << llendl;
		return;
	}

	LLSD param = acc_tab->getValue();
	param[COLLAPSED_BY_USER] = collapsed;
	acc_tab->setValue(param);
}

void LLPanelPeople::setAccordionCollapsedByUser(const std::string& name, bool collapsed)
{
	setAccordionCollapsedByUser(getChild<LLUICtrl>(name), collapsed);
}

bool LLPanelPeople::isAccordionCollapsedByUser(LLUICtrl* acc_tab)
{
	if(!acc_tab)
	{
		llwarns << "Invalid parameter" << llendl;
		return false;
	}

	LLSD param = acc_tab->getValue();
	if(!param.has(COLLAPSED_BY_USER))
	{
		return false;
	}
	return param[COLLAPSED_BY_USER].asBoolean();
}

bool LLPanelPeople::isAccordionCollapsedByUser(const std::string& name)
{
	return isAccordionCollapsedByUser(getChild<LLUICtrl>(name));
}

// EOF<|MERGE_RESOLUTION|>--- conflicted
+++ resolved
@@ -795,6 +795,9 @@
 void LLPanelPeople::updateButtons()
 {
 	std::string cur_tab		= getActiveTabName();
+// [RLVa:KB] - Checked: 2013-05-06 (RLVa-1.4.9)
+	bool nearby_tab_active = (cur_tab == NEARBY_TAB_NAME);
+// [/RLVa:KB]
 	bool friends_tab_active = (cur_tab == FRIENDS_TAB_NAME);
 	bool group_tab_active	= (cur_tab == GROUP_TAB_NAME);
 	//bool recent_tab_active	= (cur_tab == RECENT_TAB_NAME);
@@ -813,16 +816,12 @@
 		}
 
 		LLPanel* groups_panel = mTabContainer->getCurrentPanel();
-<<<<<<< HEAD
 		groups_panel->getChildView("minus_btn")->setEnabled(item_selected && selected_id.notNull()); // a real group selected
-=======
 //		groups_panel->getChildView("activate_btn")->setEnabled(item_selected && !cur_group_active); // "none" or a non-active group selected
 // [RLVa:KB] - Checked: 2011-03-28 (RLVa-1.4.1a) | Added: RLVa-1.3.0f
-		groups_panel->getChildView("activate_btn")->setEnabled(
-			item_selected && !cur_group_active && !gRlvHandler.hasBehaviour(RLV_BHVR_SETGROUP)); // "none" or a non-active group selected
+//		groups_panel->getChildView("activate_btn")->setEnabled(
+//			item_selected && !cur_group_active && !gRlvHandler.hasBehaviour(RLV_BHVR_SETGROUP)); // "none" or a non-active group selected
 // [/RLVa:KB]
-		groups_panel->getChildView("minus_btn")->setEnabled(item_selected && selected_id.notNull());
->>>>>>> 723f415a
 	}
 	else
 	{
@@ -839,17 +838,14 @@
 		LLPanel* cur_panel = mTabContainer->getCurrentPanel();
 		if (cur_panel)
 		{
-<<<<<<< HEAD
 			if (cur_panel->hasChild("add_friend_btn", TRUE))
 				cur_panel->getChildView("add_friend_btn")->setEnabled(item_selected && !is_friend && !is_self);
 
-=======
 //			cur_panel->getChildView("add_friend_btn")->setEnabled(!is_friend);
 // [RLVa:KB] - Checked: 2010-07-20 (RLVa-1.2.2a) | Added: RLVa-1.2.0h
-			cur_panel->getChildView("add_friend_btn")->setEnabled(
-				!is_friend && ((!nearby_tab_active) || (!gRlvHandler.hasBehaviour(RLV_BHVR_SHOWNAMES))));
+//			cur_panel->getChildView("add_friend_btn")->setEnabled(
+//				!is_friend && ((!nearby_tab_active) || (!gRlvHandler.hasBehaviour(RLV_BHVR_SHOWNAMES))));
 // [/RLBa:KB]
->>>>>>> 723f415a
 			if (friends_tab_active)
 			{
 				cur_panel->getChildView("friends_del_btn")->setEnabled(multiple_selected);
@@ -861,10 +857,6 @@
 			}
 		}
 	}
-<<<<<<< HEAD
-=======
-
-	bool enable_calls = LLVoiceClient::getInstance()->isVoiceWorking() && LLVoiceClient::getInstance()->voiceEnabled();
 
 // [RLVa:KB] - Checked: 2010-06-04 (RLVa-1.2.2a) | Modified: RLVa-1.2.0d
 	if ( (nearby_tab_active) && (gRlvHandler.hasBehaviour(RLV_BHVR_SHOWNAMES)) )
@@ -872,18 +864,6 @@
 		item_selected = multiple_selected = false;
 	}
 // [/RLBa:KB]
-
-	buttonSetEnabled("view_profile_btn",item_selected);
-	buttonSetEnabled("share_btn",		item_selected);
-	buttonSetEnabled("im_btn",			multiple_selected); // allow starting the friends conference for multiple selection
-	buttonSetEnabled("call_btn",		multiple_selected && enable_calls);
-	buttonSetEnabled("teleport_btn",	multiple_selected && LLAvatarActions::canOfferTeleport(selected_uuids));
-
-	bool none_group_selected = item_selected && selected_id.isNull();
-	buttonSetEnabled("group_info_btn", !none_group_selected);
-	buttonSetEnabled("group_call_btn", !none_group_selected && enable_calls);
-	buttonSetEnabled("chat_btn", !none_group_selected);
->>>>>>> 723f415a
 }
 
 std::string LLPanelPeople::getActiveTabName() const
