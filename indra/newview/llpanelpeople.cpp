--- conflicted
+++ resolved
@@ -75,12 +75,11 @@
 
 #include "llagentui.h"
 #include "llslurl.h"
-#include "llevents.h"				// for LLEventPumps
+#include "llevents.h"               // for LLEventPumps
 // [RLVa:KB] - Checked: RLVa-1.2.2
 #include "rlvactions.h"
 // [/RLVa:KB]
 
-<<<<<<< HEAD
 
 // Firestorm includes
 #include "fscommon.h"
@@ -89,26 +88,16 @@
 #include "llcombobox.h"
 #include "lllayoutstack.h"
 
-const F32 FRIEND_LIST_UPDATE_TIMEOUT =	0.5f;
-const F32 NEARBY_LIST_UPDATE_INTERVAL =	1.f;
+const F32 FRIEND_LIST_UPDATE_TIMEOUT =  0.5f;
+const F32 NEARBY_LIST_UPDATE_INTERVAL = 1.f;
 const U32 MAX_SELECTIONS = 20;
-
-static const std::string NEARBY_TAB_NAME	= "nearby_panel";
-static const std::string FRIENDS_TAB_NAME	= "friends_panel";
-static const std::string GROUP_TAB_NAME		= "groups_panel";
-static const std::string RECENT_TAB_NAME	= "recent_panel";
-static const std::string BLOCKED_TAB_NAME	= "blocked_panel"; // blocked avatars
-static const std::string CONTACT_SETS_TAB_NAME = "contact_sets_panel";	// [FS:CR] Contact sets
-=======
-#define FRIEND_LIST_UPDATE_TIMEOUT  0.5
-#define NEARBY_LIST_UPDATE_INTERVAL 1
 
 static const std::string NEARBY_TAB_NAME    = "nearby_panel";
 static const std::string FRIENDS_TAB_NAME   = "friends_panel";
 static const std::string GROUP_TAB_NAME     = "groups_panel";
 static const std::string RECENT_TAB_NAME    = "recent_panel";
 static const std::string BLOCKED_TAB_NAME   = "blocked_panel"; // blocked avatars
->>>>>>> 38c2a5bd
+static const std::string CONTACT_SETS_TAB_NAME = "contact_sets_panel";  // [FS:CR] Contact sets
 static const std::string COLLAPSED_BY_USER  = "collapsed_by_user";
 
 // [FS] FIRE-12229
@@ -185,22 +174,14 @@
 
         mAvatarsPositions.clear();
 
-<<<<<<< HEAD
-		for (;pos_it != pos_end && id_it != id_end; ++pos_it, ++id_it )
-		{
-			mAvatarsPositions[*id_it] = *pos_it;
-		}
-	};
-	
-	// Used for Range Display, originally from KB/Catznip
-	const id_to_pos_map_t& getAvatarsPositions() { return mAvatarsPositions; }
-=======
         for (;pos_it != pos_end && id_it != id_end; ++pos_it, ++id_it )
         {
             mAvatarsPositions[*id_it] = *pos_it;
         }
     };
->>>>>>> 38c2a5bd
+
+    // Used for Range Display, originally from KB/Catznip
+    const id_to_pos_map_t& getAvatarsPositions() { return mAvatarsPositions; }
 
 protected:
     virtual bool doCompare(const LLAvatarListItem* item1, const LLAvatarListItem* item2) const
@@ -365,30 +346,6 @@
  */
 class LLFriendListUpdater : public LLAvatarListUpdater, public LLFriendObserver
 {
-<<<<<<< HEAD
-	LOG_CLASS(LLFriendListUpdater);
-	class LLInventoryFriendCardObserver;
-
-public: 
-	friend class LLInventoryFriendCardObserver;
-	LLFriendListUpdater(callback_t cb)
-	:	LLAvatarListUpdater(cb, FRIEND_LIST_UPDATE_TIMEOUT)
-	,	mIsActive(false)
-	{
-		LLAvatarTracker::instance().addObserver(this);
-
-		// For notification when SIP online status changes.
-		LLVoiceClient::getInstance()->addObserver(this);
-		// <FS:Ansariel> Disconnect LLFriendCardsManager
-		if (gSavedSettings.getBOOL("FSCreateCallingCards"))
-			mInvObserver = new LLInventoryFriendCardObserver(this);
-	}
-
-	~LLFriendListUpdater()
-	{
-		// will be deleted by ~LLInventoryModel
-		//delete mInvObserver;
-=======
     LOG_CLASS(LLFriendListUpdater);
     class LLInventoryFriendCardObserver;
 
@@ -402,14 +359,15 @@
 
         // For notification when SIP online status changes.
         LLVoiceClient::getInstance()->addObserver(this);
-        mInvObserver = new LLInventoryFriendCardObserver(this);
+        // <FS:Ansariel> Disconnect LLFriendCardsManager
+        if (gSavedSettings.getBOOL("FSCreateCallingCards"))
+            mInvObserver = new LLInventoryFriendCardObserver(this);
     }
 
     ~LLFriendListUpdater()
     {
         // will be deleted by ~LLInventoryModel
         //delete mInvObserver;
->>>>>>> 38c2a5bd
         if (LLVoiceClient::instanceExists())
         {
             LLVoiceClient::getInstance()->removeObserver(this);
@@ -458,92 +416,9 @@
     }
 
 private:
-<<<<<<< HEAD
-	U32 mMask;
-	// <FS:Ansariel> Disconnect LLFriendCardsManager
-	LLInventoryFriendCardObserver* mInvObserver{ nullptr };
-	bool mIsActive;
-
-	/**
-	 *	This class is intended for updating Friend List when Inventory Friend Card is added/removed.
-	 * 
-	 *	The main usage is when Inventory Friends/All content is added while synchronizing with 
-	 *		friends list on startup is performed. In this case Friend Panel should be updated when 
-	 *		missing Inventory Friend Card is created.
-	 *	*NOTE: updating is fired when Inventory item is added into CallingCards/Friends subfolder.
-	 *		Otherwise LLFriendObserver functionality is enough to keep Friends Panel synchronized.
-	 */
-	class LLInventoryFriendCardObserver : public LLInventoryObserver
-	{
-		LOG_CLASS(LLFriendListUpdater::LLInventoryFriendCardObserver);
-
-		friend class LLFriendListUpdater;
-
-	private:
-		LLInventoryFriendCardObserver(LLFriendListUpdater* updater) : mUpdater(updater)
-		{
-			gInventory.addObserver(this);
-		}
-		~LLInventoryFriendCardObserver()
-		{
-			gInventory.removeObserver(this);
-		}
-		/*virtual*/ void changed(U32 mask)
-		{
-			LL_DEBUGS() << "Inventory changed: " << mask << LL_ENDL;
-
-			static bool synchronize_friends_folders = true;
-			if (synchronize_friends_folders)
-			{
-				// Checks whether "Friends" and "Friends/All" folders exist in "Calling Cards" folder,
-				// fetches their contents if needed and synchronizes it with buddies list.
-				// If the folders are not found they are created.
-				LLFriendCardsManager::instance().syncFriendCardsFolders();
-				synchronize_friends_folders = false;
-			}
-
-			// *NOTE: deleting of InventoryItem is performed via moving to Trash. 
-			// That means LLInventoryObserver::STRUCTURE is present in MASK instead of LLInventoryObserver::REMOVE
-			if ((CALLINGCARD_ADDED & mask) == CALLINGCARD_ADDED)
-			{
-				LL_DEBUGS() << "Calling card added: count: " << gInventory.getChangedIDs().size() 
-					<< ", first Inventory ID: "<< (*gInventory.getChangedIDs().begin())
-					<< LL_ENDL;
-
-				bool friendFound = false;
-				std::set<LLUUID> changedIDs = gInventory.getChangedIDs();
-				for (std::set<LLUUID>::const_iterator it = changedIDs.begin(); it != changedIDs.end(); ++it)
-				{
-					if (isDescendentOfInventoryFriends(*it))
-					{
-						friendFound = true;
-						break;
-					}
-				}
-
-				if (friendFound)
-				{
-					LL_DEBUGS() << "friend found, panel should be updated" << LL_ENDL;
-					mUpdater->changed(LLFriendObserver::ADD);
-				}
-			}
-		}
-
-		bool isDescendentOfInventoryFriends(const LLUUID& invItemID)
-		{
-			LLViewerInventoryItem * item = gInventory.getItem(invItemID);
-			if (NULL == item)
-				return false;
-
-			return LLFriendCardsManager::instance().isItemInAnyFriendsList(item);
-		}
-		LLFriendListUpdater* mUpdater;
-
-		static const U32 CALLINGCARD_ADDED = LLInventoryObserver::ADD | LLInventoryObserver::CALLING_CARD;
-	};
-=======
     U32 mMask;
-    LLInventoryFriendCardObserver* mInvObserver;
+    // <FS:Ansariel> Disconnect LLFriendCardsManager
+    LLInventoryFriendCardObserver* mInvObserver{ nullptr };
     bool mIsActive;
 
     /**
@@ -623,7 +498,6 @@
 
         static const U32 CALLINGCARD_ADDED = LLInventoryObserver::ADD | LLInventoryObserver::CALLING_CARD;
     };
->>>>>>> 38c2a5bd
 };
 
 /**
@@ -683,66 +557,6 @@
 //=============================================================================
 
 LLPanelPeople::LLPanelPeople()
-<<<<<<< HEAD
-	:	LLPanel(),
-		mTabContainer(NULL),
-		mOnlineFriendList(NULL),
-		mAllFriendList(NULL),
-		mNearbyList(NULL),
-		mRecentList(NULL),
-		mGroupList(NULL),
-		// [FS:CR] Contact sets
-		mContactSetList(NULL),
-		mContactSetCombo(NULL),
-		// <FS:Ansariel> Firestorm radar
-		//mMiniMap(NULL)
-		mMiniMap(NULL),
-		mRadarPanel(NULL),
-		// </FS:Ansariel> Firestorm radar
-		// <FS:Ansariel> FIRE-4740: Friend counter in people panel
-		mFriendsTabContainer(NULL)
-{
-	mFriendListUpdater = new LLFriendListUpdater(boost::bind(&LLPanelPeople::updateFriendList,	this));
-	// <FS:Ansariel> Firestorm radar
-	//mNearbyListUpdater = new LLNearbyListUpdater(boost::bind(&LLPanelPeople::updateNearbyList,	this));
-	mRecentListUpdater = new LLRecentListUpdater(boost::bind(&LLPanelPeople::updateRecentList,	this));
-	mButtonsUpdater = new LLButtonsUpdater(boost::bind(&LLPanelPeople::updateButtons, this));
-
-	mCommitCallbackRegistrar.add("People.AddFriend", boost::bind(&LLPanelPeople::onAddFriendButtonClicked, this));
-	mCommitCallbackRegistrar.add("People.AddFriendWizard",	boost::bind(&LLPanelPeople::onAddFriendWizButtonClicked,	this));
-	mCommitCallbackRegistrar.add("People.DelFriend",		boost::bind(&LLPanelPeople::onDeleteFriendButtonClicked,	this));
-	mCommitCallbackRegistrar.add("People.Group.Minus",		boost::bind(&LLPanelPeople::onGroupMinusButtonClicked,  this));
-	mCommitCallbackRegistrar.add("People.Chat",			boost::bind(&LLPanelPeople::onChatButtonClicked,		this));
-	mCommitCallbackRegistrar.add("People.Gear",			boost::bind(&LLPanelPeople::onGearButtonClicked,		this, _1));
-
-	mCommitCallbackRegistrar.add("People.Group.Plus.Action",  boost::bind(&LLPanelPeople::onGroupPlusMenuItemClicked,  this, _2));
-	mCommitCallbackRegistrar.add("People.Friends.ViewSort.Action",  boost::bind(&LLPanelPeople::onFriendsViewSortMenuItemClicked,  this, _2));
-	// <FS:Ansariel> Firestorm radar
-	//mCommitCallbackRegistrar.add("People.Nearby.ViewSort.Action",  boost::bind(&LLPanelPeople::onNearbyViewSortMenuItemClicked,  this, _2));
-	mCommitCallbackRegistrar.add("People.Groups.ViewSort.Action",  boost::bind(&LLPanelPeople::onGroupsViewSortMenuItemClicked,  this, _2));
-	mCommitCallbackRegistrar.add("People.Recent.ViewSort.Action",  boost::bind(&LLPanelPeople::onRecentViewSortMenuItemClicked,  this, _2));
-
-	mEnableCallbackRegistrar.add("People.Friends.ViewSort.CheckItem",	boost::bind(&LLPanelPeople::onFriendsViewSortMenuItemCheck,	this, _2));
-	mEnableCallbackRegistrar.add("People.Recent.ViewSort.CheckItem",	boost::bind(&LLPanelPeople::onRecentViewSortMenuItemCheck,	this, _2));
-	// <FS:Ansariel> Firestorm radar
-	//mEnableCallbackRegistrar.add("People.Nearby.ViewSort.CheckItem",	boost::bind(&LLPanelPeople::onNearbyViewSortMenuItemCheck,	this, _2));
-
-	mEnableCallbackRegistrar.add("People.Group.Plus.Validate",	boost::bind(&LLPanelPeople::onGroupPlusButtonValidate,	this));
-
-	// <FS:Ansariel> Firestorm radar
-	//doPeriodically(boost::bind(&LLPanelPeople::updateNearbyArrivalTime, this), 2.0);
-	
-	// [FS:CR] Contact sets
-	mCommitCallbackRegistrar.add("ContactSet.Action", boost::bind(&LLPanelPeople::onContactSetsMenuItemClicked, this, _2));
-	mEnableCallbackRegistrar.add("ContactSet.Enable", boost::bind(&LLPanelPeople::onContactSetsEnable, this, _2));
-	mContactSetChangedConnection = LGGContactSets::getInstance()->setContactSetChangeCallback(boost::bind(&LLPanelPeople::updateContactSets, this, _1));
-	// [/FS:CR]
-
-	// <FS:Ansariel> FIRE-10839: Customizable radar columns (needed for Vintage skin)
-	mCommitCallbackRegistrar.add("People.ToggleColumn", boost::bind(&LLPanelPeople::onColumnVisibilityChecked, this, _2));
-	mEnableCallbackRegistrar.add("People.EnableColumn", boost::bind(&LLPanelPeople::onEnableColumnVisibilityChecked, this, _2));
-	// </FS:Ansariel>
-=======
     :   LLPanel(),
         mTabContainer(NULL),
         mOnlineFriendList(NULL),
@@ -750,10 +564,20 @@
         mNearbyList(NULL),
         mRecentList(NULL),
         mGroupList(NULL),
-        mMiniMap(NULL)
+        // [FS:CR] Contact sets
+        mContactSetList(NULL),
+        mContactSetCombo(NULL),
+        // <FS:Ansariel> Firestorm radar
+        //mMiniMap(NULL)
+        mMiniMap(NULL),
+        mRadarPanel(NULL),
+        // </FS:Ansariel> Firestorm radar
+        // <FS:Ansariel> FIRE-4740: Friend counter in people panel
+        mFriendsTabContainer(NULL)
 {
     mFriendListUpdater = new LLFriendListUpdater(boost::bind(&LLPanelPeople::updateFriendList,  this));
-    mNearbyListUpdater = new LLNearbyListUpdater(boost::bind(&LLPanelPeople::updateNearbyList,  this));
+    // <FS:Ansariel> Firestorm radar
+    //mNearbyListUpdater = new LLNearbyListUpdater(boost::bind(&LLPanelPeople::updateNearbyList,    this));
     mRecentListUpdater = new LLRecentListUpdater(boost::bind(&LLPanelPeople::updateRecentList,  this));
     mButtonsUpdater = new LLButtonsUpdater(boost::bind(&LLPanelPeople::updateButtons, this));
 
@@ -766,41 +590,38 @@
 
     mCommitCallbackRegistrar.add("People.Group.Plus.Action",  boost::bind(&LLPanelPeople::onGroupPlusMenuItemClicked,  this, _2));
     mCommitCallbackRegistrar.add("People.Friends.ViewSort.Action",  boost::bind(&LLPanelPeople::onFriendsViewSortMenuItemClicked,  this, _2));
-    mCommitCallbackRegistrar.add("People.Nearby.ViewSort.Action",  boost::bind(&LLPanelPeople::onNearbyViewSortMenuItemClicked,  this, _2));
+    // <FS:Ansariel> Firestorm radar
+    //mCommitCallbackRegistrar.add("People.Nearby.ViewSort.Action",  boost::bind(&LLPanelPeople::onNearbyViewSortMenuItemClicked,  this, _2));
     mCommitCallbackRegistrar.add("People.Groups.ViewSort.Action",  boost::bind(&LLPanelPeople::onGroupsViewSortMenuItemClicked,  this, _2));
     mCommitCallbackRegistrar.add("People.Recent.ViewSort.Action",  boost::bind(&LLPanelPeople::onRecentViewSortMenuItemClicked,  this, _2));
 
     mEnableCallbackRegistrar.add("People.Friends.ViewSort.CheckItem",   boost::bind(&LLPanelPeople::onFriendsViewSortMenuItemCheck, this, _2));
     mEnableCallbackRegistrar.add("People.Recent.ViewSort.CheckItem",    boost::bind(&LLPanelPeople::onRecentViewSortMenuItemCheck,  this, _2));
-    mEnableCallbackRegistrar.add("People.Nearby.ViewSort.CheckItem",    boost::bind(&LLPanelPeople::onNearbyViewSortMenuItemCheck,  this, _2));
+    // <FS:Ansariel> Firestorm radar
+    //mEnableCallbackRegistrar.add("People.Nearby.ViewSort.CheckItem",  boost::bind(&LLPanelPeople::onNearbyViewSortMenuItemCheck,  this, _2));
 
     mEnableCallbackRegistrar.add("People.Group.Plus.Validate",  boost::bind(&LLPanelPeople::onGroupPlusButtonValidate,  this));
 
-    doPeriodically(boost::bind(&LLPanelPeople::updateNearbyArrivalTime, this), 2.0);
->>>>>>> 38c2a5bd
+    // <FS:Ansariel> Firestorm radar
+    //doPeriodically(boost::bind(&LLPanelPeople::updateNearbyArrivalTime, this), 2.0);
+
+    // [FS:CR] Contact sets
+    mCommitCallbackRegistrar.add("ContactSet.Action", boost::bind(&LLPanelPeople::onContactSetsMenuItemClicked, this, _2));
+    mEnableCallbackRegistrar.add("ContactSet.Enable", boost::bind(&LLPanelPeople::onContactSetsEnable, this, _2));
+    mContactSetChangedConnection = LGGContactSets::getInstance()->setContactSetChangeCallback(boost::bind(&LLPanelPeople::updateContactSets, this, _1));
+    // [/FS:CR]
+
+    // <FS:Ansariel> FIRE-10839: Customizable radar columns (needed for Vintage skin)
+    mCommitCallbackRegistrar.add("People.ToggleColumn", boost::bind(&LLPanelPeople::onColumnVisibilityChecked, this, _2));
+    mEnableCallbackRegistrar.add("People.EnableColumn", boost::bind(&LLPanelPeople::onEnableColumnVisibilityChecked, this, _2));
+    // </FS:Ansariel>
 }
 
 LLPanelPeople::~LLPanelPeople()
 {
-<<<<<<< HEAD
-	delete mButtonsUpdater;
-	// <FS:Ansariel> Firestorm radar
-	//delete mNearbyListUpdater;
-	delete mFriendListUpdater;
-	delete mRecentListUpdater;
-
-	if(LLVoiceClient::instanceExists())
-	{
-		LLVoiceClient::getInstance()->removeObserver(this);
-	}
-	
-	// [FS:CR] Contact sets
-	if (mContactSetChangedConnection.connected())
-		mContactSetChangedConnection.disconnect();
-	// [/FS:CR]
-=======
     delete mButtonsUpdater;
-    delete mNearbyListUpdater;
+    // <FS:Ansariel> Firestorm radar
+    //delete mNearbyListUpdater;
     delete mFriendListUpdater;
     delete mRecentListUpdater;
 
@@ -808,7 +629,11 @@
     {
         LLVoiceClient::getInstance()->removeObserver(this);
     }
->>>>>>> 38c2a5bd
+
+    // [FS:CR] Contact sets
+    if (mContactSetChangedConnection.connected())
+        mContactSetChangedConnection.disconnect();
+    // [/FS:CR]
 }
 
 void LLPanelPeople::onFriendsAccordionExpandedCollapsed(LLUICtrl* ctrl, const LLSD& param, LLAvatarList* avatar_list)
@@ -839,193 +664,23 @@
 
 BOOL LLPanelPeople::postBuild()
 {
-<<<<<<< HEAD
-	// <FS:Ansariel> Don't bother with "want more?" advertisement
-	//S32 max_premium = LLAgentBenefitsMgr::get("Premium").getGroupMembershipLimit();
-	// </FS:Ansariel>
-
-	// <FS:Ansariel> Firestorm radar
-	//getChild<LLFilterEditor>("nearby_filter_input")->setCommitCallback(boost::bind(&LLPanelPeople::onFilterEdit, this, _2));
-	getChild<LLFilterEditor>("friends_filter_input")->setCommitCallback(boost::bind(&LLPanelPeople::onFilterEdit, this, _2));
-	getChild<LLFilterEditor>("groups_filter_input")->setCommitCallback(boost::bind(&LLPanelPeople::onFilterEdit, this, _2));
-	getChild<LLFilterEditor>("recent_filter_input")->setCommitCallback(boost::bind(&LLPanelPeople::onFilterEdit, this, _2));
-
-	// <FS:Ansariel> Don't bother with "want more?" advertisement
-	//if(LLAgentBenefitsMgr::current().getGroupMembershipLimit() < max_premium)
-	//{
-	//	getChild<LLTextBox>("groupcount")->setText(getString("GroupCountWithInfo"));
-	//	getChild<LLTextBox>("groupcount")->setURLClickedCallback(boost::bind(&LLPanelPeople::onGroupLimitInfo, this));
-	//}
-	// </FS:Ansariel>
-	mTabContainer = getChild<LLTabContainer>("tabs");
-	mTabContainer->setCommitCallback(boost::bind(&LLPanelPeople::onTabSelected, this, _2));
-	mSavedFilters.resize(mTabContainer->getTabCount());
-	mSavedOriginalFilters.resize(mTabContainer->getTabCount());
-
-	LLPanel* friends_tab = getChild<LLPanel>(FRIENDS_TAB_NAME);
-	// updater is active only if panel is visible to user.
-	friends_tab->setVisibleCallback(boost::bind(&Updater::setActive, mFriendListUpdater, _2));
-    friends_tab->setVisibleCallback(boost::bind(&LLPanelPeople::removePicker, this));
-
-	// <FS:Ansariel> FIRE-4740: Friend counter in people panel
-	mFriendsTabContainer = friends_tab->findChild<LLTabContainer>("friends_accordion");
-	// <FS:Ansariel> Firestorm radar
-	mOnlineFriendList = friends_tab->getChild<LLAvatarList>("avatars_online");
-	mAllFriendList = friends_tab->getChild<LLAvatarList>("avatars_all");
-	mOnlineFriendList->setNoItemsCommentText(getString("no_friends_online"));
-	mOnlineFriendList->setShowIcons("FriendsListShowIcons");
-	mOnlineFriendList->showPermissions("FriendsListShowPermissions");
-	mOnlineFriendList->setShowCompleteName(!gSavedSettings.getBOOL("FriendsListHideUsernames"));
-	mAllFriendList->setNoItemsCommentText(getString("no_friends"));
-	mAllFriendList->setShowIcons("FriendsListShowIcons");
-	mAllFriendList->showPermissions("FriendsListShowPermissions");
-	mAllFriendList->setShowCompleteName(!gSavedSettings.getBOOL("FriendsListHideUsernames"));
-
-	LLPanel* nearby_tab = getChild<LLPanel>(NEARBY_TAB_NAME);
-	// <FS:Ansariel> Firestorm radar
-	//nearby_tab->setVisibleCallback(boost::bind(&Updater::setActive, mNearbyListUpdater, _2));
-	
-	// <FS:AO> Radarlist takes over for nearbylist for presentation.
-	mRadarPanel = nearby_tab->findChild<FSPanelRadar>("panel_radar");
-	mRadarPanel->onColumnDisplayModeChanged();
-	// </FS:AO>
-
-	// <FS:Ansariel> Firestorm radar
-	//mNearbyList = nearby_tab->getChild<LLAvatarList>("avatar_list");
-	//mNearbyList->setNoItemsCommentText(getString("no_one_near"));
-	//mNearbyList->setNoItemsMsg(getString("no_one_near"));
-	//mNearbyList->setNoFilteredItemsMsg(getString("no_one_filtered_near"));
-	//mNearbyList->setShowIcons("NearbyListShowIcons");
-	//mNearbyList->setShowCompleteName(!gSavedSettings.getBOOL("NearbyListHideUsernames"));
-	// </FS:Ansariel> Firestorm radar
-// [RLVa:KB] - Checked: RLVa-1.2.0
-	// Externalized to FSRadar
-	//mNearbyList->setRlvCheckShowNames(true);
-// [/RLVa:KB]
-	
-	mMiniMap = (LLNetMap*)getChildView("Net Map",true);
-	// <FS:Ansariel> Synchronize tooltips throughout instances
-	//mMiniMap->setToolTipMsg(gSavedSettings.getBOOL("DoubleClickTeleport") ? 
-	//	getString("AltMiniMapToolTipMsg") :	getString("MiniMapToolTipMsg"));
-	// <//FS:Ansariel> Synchronize tooltips throughout instances
-
-	mRecentList = getChild<LLPanel>(RECENT_TAB_NAME)->getChild<LLAvatarList>("avatar_list");
-	mRecentList->setNoItemsCommentText(getString("no_recent_people"));
-	mRecentList->setNoItemsMsg(getString("no_recent_people"));
-	mRecentList->setNoFilteredItemsMsg(getString("no_filtered_recent_people"));
-	mRecentList->setShowIcons("RecentListShowIcons");
-
-	mGroupList = getChild<LLGroupList>("group_list");
-	mGroupList->setNoItemsCommentText(getString("no_groups_msg"));
-	mGroupList->setNoItemsMsg(getString("no_groups_msg"));
-	mGroupList->setNoFilteredItemsMsg(getString("no_filtered_groups_msg"));
-
-	// <FS:Ansariel> Use Firestorm radar menu handler
-	//mNearbyList->setContextMenu(&LLPanelPeopleMenus::gNearbyPeopleContextMenu);
-	// </FS:Ansariel>
-	mRecentList->setContextMenu(&LLPanelPeopleMenus::gPeopleContextMenu);
-	mAllFriendList->setContextMenu(&LLPanelPeopleMenus::gPeopleContextMenu);
-	mOnlineFriendList->setContextMenu(&LLPanelPeopleMenus::gPeopleContextMenu);
-
-	setSortOrder(mRecentList,		(ESortOrder)gSavedSettings.getU32("RecentPeopleSortOrder"),	false);
-	setSortOrder(mAllFriendList,	(ESortOrder)gSavedSettings.getU32("FriendsSortOrder"),		false);
-	// <FS:Ansariel> Firestorm radar
-	//setSortOrder(mNearbyList,		(ESortOrder)gSavedSettings.getU32("NearbyPeopleSortOrder"),	false);
-
-	mOnlineFriendList->setItemDoubleClickCallback(boost::bind(&LLPanelPeople::onAvatarListDoubleClicked, this, _1));
-	mAllFriendList->setItemDoubleClickCallback(boost::bind(&LLPanelPeople::onAvatarListDoubleClicked, this, _1));
-	// <FS:Ansariel> Firestorm radar
-	//mNearbyList->setItemDoubleClickCallback(boost::bind(&LLPanelPeople::onAvatarListDoubleClicked, this, _1));
-	// </FS:Ansariel> Firestorm radar
-	mRecentList->setItemDoubleClickCallback(boost::bind(&LLPanelPeople::onAvatarListDoubleClicked, this, _1));
-
-	mOnlineFriendList->setCommitCallback(boost::bind(&LLPanelPeople::onAvatarListCommitted, this, mOnlineFriendList));
-	mAllFriendList->setCommitCallback(boost::bind(&LLPanelPeople::onAvatarListCommitted, this, mAllFriendList));
-	// <FS:Ansariel> We only use mRadarList here
-	//mNearbyList->setCommitCallback(boost::bind(&LLPanelPeople::onAvatarListCommitted, this, mNearbyList));
-	mRecentList->setCommitCallback(boost::bind(&LLPanelPeople::onAvatarListCommitted, this, mRecentList));
-
-	// Set openning IM as default on return action for avatar lists
-	mOnlineFriendList->setReturnCallback(boost::bind(&LLPanelPeople::onImButtonClicked, this));
-	mAllFriendList->setReturnCallback(boost::bind(&LLPanelPeople::onImButtonClicked, this));
-	// <FS:Ansariel> Firestorm radar
-	//mNearbyList->setReturnCallback(boost::bind(&LLPanelPeople::onImButtonClicked, this));
-	mRecentList->setReturnCallback(boost::bind(&LLPanelPeople::onImButtonClicked, this));
-
-	mGroupList->setDoubleClickCallback(boost::bind(&LLPanelPeople::onChatButtonClicked, this));
-	mGroupList->setCommitCallback(boost::bind(&LLPanelPeople::updateButtons, this));
-	mGroupList->setReturnCallback(boost::bind(&LLPanelPeople::onChatButtonClicked, this));
-
-	LLMenuButton* groups_gear_btn = getChild<LLMenuButton>("groups_gear_btn");
-
-	// Use the context menu of the Groups list for the Groups tab gear menu.
-	LLToggleableMenu* groups_gear_menu = mGroupList->getContextMenu();
-	if (groups_gear_menu)
-	{
-		groups_gear_btn->setMenu(groups_gear_menu, LLMenuButton::MP_BOTTOM_LEFT);
-	}
-	else
-	{
-		LL_WARNS() << "People->Groups list menu not found" << LL_ENDL;
-	}
-	
-	// [FS:CR] Contact sets
-	mContactSetCombo = getChild<LLComboBox>("combo_sets");
-	if (mContactSetCombo)
-	{
-		mContactSetCombo->setCommitCallback(boost::bind(&LLPanelPeople::generateCurrentContactList, this));
-		refreshContactSets();
-	}
-	
-	mContactSetList = getChild<LLAvatarList>("contact_list");
-	if (mContactSetList)
-	{
-		mContactSetList->setCommitCallback(boost::bind(&LLPanelPeople::updateButtons, this));
-		mContactSetList->setItemDoubleClickCallback(boost::bind(&LLPanelPeople::onAvatarListDoubleClicked, this, _1));
-		mContactSetList->setNoItemsCommentText(getString("empty_list"));
-		mContactSetList->setContextMenu(&LLPanelPeopleMenus::gPeopleContextMenu);
-		generateCurrentContactList();
-	}
-	// [/FS:CR]
-
-	// <FS:Ansariel> Friend list accordion replacement
-	//LLAccordionCtrlTab* accordion_tab = getChild<LLAccordionCtrlTab>("tab_all");
-	//accordion_tab->setDropDownStateChangedCallback(
-	//	boost::bind(&LLPanelPeople::onFriendsAccordionExpandedCollapsed, this, _1, _2, mAllFriendList));
-
-	//accordion_tab = getChild<LLAccordionCtrlTab>("tab_online");
-	//accordion_tab->setDropDownStateChangedCallback(
-	//	boost::bind(&LLPanelPeople::onFriendsAccordionExpandedCollapsed, this, _1, _2, mOnlineFriendList));
-	// </FS:Ansariel> Friend list accordion replacement
-
-	// Must go after setting commit callback and initializing all pointers to children.
-	mTabContainer->selectTabByName(NEARBY_TAB_NAME);
-
-	LLVoiceClient::getInstance()->addObserver(this);
-
-	// call this method in case some list is empty and buttons can be in inconsistent state
-	updateButtons();
-
-	// <FS:Ansariel> Friend list accordion replacement
-	//mOnlineFriendList->setRefreshCompleteCallback(boost::bind(&LLPanelPeople::onFriendListRefreshComplete, this, _1, _2));
-	//mAllFriendList->setRefreshCompleteCallback(boost::bind(&LLPanelPeople::onFriendListRefreshComplete, this, _1, _2));
-	// </FS:Ansariel> Friend list accordion replacement
-
-	return TRUE;
-=======
-    S32 max_premium = LLAgentBenefitsMgr::get("Premium").getGroupMembershipLimit();
-
-    getChild<LLFilterEditor>("nearby_filter_input")->setCommitCallback(boost::bind(&LLPanelPeople::onFilterEdit, this, _2));
+    // <FS:Ansariel> Don't bother with "want more?" advertisement
+    //S32 max_premium = LLAgentBenefitsMgr::get("Premium").getGroupMembershipLimit();
+    // </FS:Ansariel>
+
+    // <FS:Ansariel> Firestorm radar
+    //getChild<LLFilterEditor>("nearby_filter_input")->setCommitCallback(boost::bind(&LLPanelPeople::onFilterEdit, this, _2));
     getChild<LLFilterEditor>("friends_filter_input")->setCommitCallback(boost::bind(&LLPanelPeople::onFilterEdit, this, _2));
     getChild<LLFilterEditor>("groups_filter_input")->setCommitCallback(boost::bind(&LLPanelPeople::onFilterEdit, this, _2));
     getChild<LLFilterEditor>("recent_filter_input")->setCommitCallback(boost::bind(&LLPanelPeople::onFilterEdit, this, _2));
 
-    if(LLAgentBenefitsMgr::current().getGroupMembershipLimit() < max_premium)
-    {
-        getChild<LLTextBox>("groupcount")->setText(getString("GroupCountWithInfo"));
-        getChild<LLTextBox>("groupcount")->setURLClickedCallback(boost::bind(&LLPanelPeople::onGroupLimitInfo, this));
-    }
-
+    // <FS:Ansariel> Don't bother with "want more?" advertisement
+    //if(LLAgentBenefitsMgr::current().getGroupMembershipLimit() < max_premium)
+    //{
+    //  getChild<LLTextBox>("groupcount")->setText(getString("GroupCountWithInfo"));
+    //  getChild<LLTextBox>("groupcount")->setURLClickedCallback(boost::bind(&LLPanelPeople::onGroupLimitInfo, this));
+    //}
+    // </FS:Ansariel>
     mTabContainer = getChild<LLTabContainer>("tabs");
     mTabContainer->setCommitCallback(boost::bind(&LLPanelPeople::onTabSelected, this, _2));
     mSavedFilters.resize(mTabContainer->getTabCount());
@@ -1036,6 +691,9 @@
     friends_tab->setVisibleCallback(boost::bind(&Updater::setActive, mFriendListUpdater, _2));
     friends_tab->setVisibleCallback(boost::bind(&LLPanelPeople::removePicker, this));
 
+    // <FS:Ansariel> FIRE-4740: Friend counter in people panel
+    mFriendsTabContainer = friends_tab->findChild<LLTabContainer>("friends_accordion");
+    // <FS:Ansariel> Firestorm radar
     mOnlineFriendList = friends_tab->getChild<LLAvatarList>("avatars_online");
     mAllFriendList = friends_tab->getChild<LLAvatarList>("avatars_all");
     mOnlineFriendList->setNoItemsCommentText(getString("no_friends_online"));
@@ -1048,16 +706,32 @@
     mAllFriendList->setShowCompleteName(!gSavedSettings.getBOOL("FriendsListHideUsernames"));
 
     LLPanel* nearby_tab = getChild<LLPanel>(NEARBY_TAB_NAME);
-    nearby_tab->setVisibleCallback(boost::bind(&Updater::setActive, mNearbyListUpdater, _2));
-    mNearbyList = nearby_tab->getChild<LLAvatarList>("avatar_list");
-    mNearbyList->setNoItemsCommentText(getString("no_one_near"));
-    mNearbyList->setNoItemsMsg(getString("no_one_near"));
-    mNearbyList->setNoFilteredItemsMsg(getString("no_one_filtered_near"));
-    mNearbyList->setShowIcons("NearbyListShowIcons");
-    mNearbyList->setShowCompleteName(!gSavedSettings.getBOOL("NearbyListHideUsernames"));
+    // <FS:Ansariel> Firestorm radar
+    //nearby_tab->setVisibleCallback(boost::bind(&Updater::setActive, mNearbyListUpdater, _2));
+
+    // <FS:AO> Radarlist takes over for nearbylist for presentation.
+    mRadarPanel = nearby_tab->findChild<FSPanelRadar>("panel_radar");
+    mRadarPanel->onColumnDisplayModeChanged();
+    // </FS:AO>
+
+    // <FS:Ansariel> Firestorm radar
+    //mNearbyList = nearby_tab->getChild<LLAvatarList>("avatar_list");
+    //mNearbyList->setNoItemsCommentText(getString("no_one_near"));
+    //mNearbyList->setNoItemsMsg(getString("no_one_near"));
+    //mNearbyList->setNoFilteredItemsMsg(getString("no_one_filtered_near"));
+    //mNearbyList->setShowIcons("NearbyListShowIcons");
+    //mNearbyList->setShowCompleteName(!gSavedSettings.getBOOL("NearbyListHideUsernames"));
+    // </FS:Ansariel> Firestorm radar
+// [RLVa:KB] - Checked: RLVa-1.2.0
+    // Externalized to FSRadar
+    //mNearbyList->setRlvCheckShowNames(true);
+// [/RLVa:KB]
+
     mMiniMap = (LLNetMap*)getChildView("Net Map",true);
-    mMiniMap->setToolTipMsg(gSavedSettings.getBOOL("DoubleClickTeleport") ?
-        getString("AltMiniMapToolTipMsg") : getString("MiniMapToolTipMsg"));
+    // <FS:Ansariel> Synchronize tooltips throughout instances
+    //mMiniMap->setToolTipMsg(gSavedSettings.getBOOL("DoubleClickTeleport") ?
+    //  getString("AltMiniMapToolTipMsg") : getString("MiniMapToolTipMsg"));
+    // <//FS:Ansariel> Synchronize tooltips throughout instances
 
     mRecentList = getChild<LLPanel>(RECENT_TAB_NAME)->getChild<LLAvatarList>("avatar_list");
     mRecentList->setNoItemsCommentText(getString("no_recent_people"));
@@ -1070,29 +744,36 @@
     mGroupList->setNoItemsMsg(getString("no_groups_msg"));
     mGroupList->setNoFilteredItemsMsg(getString("no_filtered_groups_msg"));
 
-    mNearbyList->setContextMenu(&LLPanelPeopleMenus::gNearbyPeopleContextMenu);
+    // <FS:Ansariel> Use Firestorm radar menu handler
+    //mNearbyList->setContextMenu(&LLPanelPeopleMenus::gNearbyPeopleContextMenu);
+    // </FS:Ansariel>
     mRecentList->setContextMenu(&LLPanelPeopleMenus::gPeopleContextMenu);
     mAllFriendList->setContextMenu(&LLPanelPeopleMenus::gPeopleContextMenu);
     mOnlineFriendList->setContextMenu(&LLPanelPeopleMenus::gPeopleContextMenu);
 
     setSortOrder(mRecentList,       (ESortOrder)gSavedSettings.getU32("RecentPeopleSortOrder"), false);
     setSortOrder(mAllFriendList,    (ESortOrder)gSavedSettings.getU32("FriendsSortOrder"),      false);
-    setSortOrder(mNearbyList,       (ESortOrder)gSavedSettings.getU32("NearbyPeopleSortOrder"), false);
+    // <FS:Ansariel> Firestorm radar
+    //setSortOrder(mNearbyList,     (ESortOrder)gSavedSettings.getU32("NearbyPeopleSortOrder"), false);
 
     mOnlineFriendList->setItemDoubleClickCallback(boost::bind(&LLPanelPeople::onAvatarListDoubleClicked, this, _1));
     mAllFriendList->setItemDoubleClickCallback(boost::bind(&LLPanelPeople::onAvatarListDoubleClicked, this, _1));
-    mNearbyList->setItemDoubleClickCallback(boost::bind(&LLPanelPeople::onAvatarListDoubleClicked, this, _1));
+    // <FS:Ansariel> Firestorm radar
+    //mNearbyList->setItemDoubleClickCallback(boost::bind(&LLPanelPeople::onAvatarListDoubleClicked, this, _1));
+    // </FS:Ansariel> Firestorm radar
     mRecentList->setItemDoubleClickCallback(boost::bind(&LLPanelPeople::onAvatarListDoubleClicked, this, _1));
 
     mOnlineFriendList->setCommitCallback(boost::bind(&LLPanelPeople::onAvatarListCommitted, this, mOnlineFriendList));
     mAllFriendList->setCommitCallback(boost::bind(&LLPanelPeople::onAvatarListCommitted, this, mAllFriendList));
-    mNearbyList->setCommitCallback(boost::bind(&LLPanelPeople::onAvatarListCommitted, this, mNearbyList));
+    // <FS:Ansariel> We only use mRadarList here
+    //mNearbyList->setCommitCallback(boost::bind(&LLPanelPeople::onAvatarListCommitted, this, mNearbyList));
     mRecentList->setCommitCallback(boost::bind(&LLPanelPeople::onAvatarListCommitted, this, mRecentList));
 
     // Set openning IM as default on return action for avatar lists
     mOnlineFriendList->setReturnCallback(boost::bind(&LLPanelPeople::onImButtonClicked, this));
     mAllFriendList->setReturnCallback(boost::bind(&LLPanelPeople::onImButtonClicked, this));
-    mNearbyList->setReturnCallback(boost::bind(&LLPanelPeople::onImButtonClicked, this));
+    // <FS:Ansariel> Firestorm radar
+    //mNearbyList->setReturnCallback(boost::bind(&LLPanelPeople::onImButtonClicked, this));
     mRecentList->setReturnCallback(boost::bind(&LLPanelPeople::onImButtonClicked, this));
 
     mGroupList->setDoubleClickCallback(boost::bind(&LLPanelPeople::onChatButtonClicked, this));
@@ -1112,13 +793,34 @@
         LL_WARNS() << "People->Groups list menu not found" << LL_ENDL;
     }
 
-    LLAccordionCtrlTab* accordion_tab = getChild<LLAccordionCtrlTab>("tab_all");
-    accordion_tab->setDropDownStateChangedCallback(
-        boost::bind(&LLPanelPeople::onFriendsAccordionExpandedCollapsed, this, _1, _2, mAllFriendList));
-
-    accordion_tab = getChild<LLAccordionCtrlTab>("tab_online");
-    accordion_tab->setDropDownStateChangedCallback(
-        boost::bind(&LLPanelPeople::onFriendsAccordionExpandedCollapsed, this, _1, _2, mOnlineFriendList));
+    // [FS:CR] Contact sets
+    mContactSetCombo = getChild<LLComboBox>("combo_sets");
+    if (mContactSetCombo)
+    {
+        mContactSetCombo->setCommitCallback(boost::bind(&LLPanelPeople::generateCurrentContactList, this));
+        refreshContactSets();
+    }
+
+    mContactSetList = getChild<LLAvatarList>("contact_list");
+    if (mContactSetList)
+    {
+        mContactSetList->setCommitCallback(boost::bind(&LLPanelPeople::updateButtons, this));
+        mContactSetList->setItemDoubleClickCallback(boost::bind(&LLPanelPeople::onAvatarListDoubleClicked, this, _1));
+        mContactSetList->setNoItemsCommentText(getString("empty_list"));
+        mContactSetList->setContextMenu(&LLPanelPeopleMenus::gPeopleContextMenu);
+        generateCurrentContactList();
+    }
+    // [/FS:CR]
+
+    // <FS:Ansariel> Friend list accordion replacement
+    //LLAccordionCtrlTab* accordion_tab = getChild<LLAccordionCtrlTab>("tab_all");
+    //accordion_tab->setDropDownStateChangedCallback(
+    //  boost::bind(&LLPanelPeople::onFriendsAccordionExpandedCollapsed, this, _1, _2, mAllFriendList));
+
+    //accordion_tab = getChild<LLAccordionCtrlTab>("tab_online");
+    //accordion_tab->setDropDownStateChangedCallback(
+    //  boost::bind(&LLPanelPeople::onFriendsAccordionExpandedCollapsed, this, _1, _2, mOnlineFriendList));
+    // </FS:Ansariel> Friend list accordion replacement
 
     // Must go after setting commit callback and initializing all pointers to children.
     mTabContainer->selectTabByName(NEARBY_TAB_NAME);
@@ -1128,11 +830,12 @@
     // call this method in case some list is empty and buttons can be in inconsistent state
     updateButtons();
 
-    mOnlineFriendList->setRefreshCompleteCallback(boost::bind(&LLPanelPeople::onFriendListRefreshComplete, this, _1, _2));
-    mAllFriendList->setRefreshCompleteCallback(boost::bind(&LLPanelPeople::onFriendListRefreshComplete, this, _1, _2));
+    // <FS:Ansariel> Friend list accordion replacement
+    //mOnlineFriendList->setRefreshCompleteCallback(boost::bind(&LLPanelPeople::onFriendListRefreshComplete, this, _1, _2));
+    //mAllFriendList->setRefreshCompleteCallback(boost::bind(&LLPanelPeople::onFriendListRefreshComplete, this, _1, _2));
+    // </FS:Ansariel> Friend list accordion replacement
 
     return TRUE;
->>>>>>> 38c2a5bd
 }
 
 // virtual
@@ -1169,71 +872,6 @@
 
 void LLPanelPeople::updateFriendList()
 {
-<<<<<<< HEAD
-	if (!mOnlineFriendList || !mAllFriendList)
-		return;
-
-	// get all buddies we know about
-	const LLAvatarTracker& av_tracker = LLAvatarTracker::instance();
-	LLAvatarTracker::buddy_map_t all_buddies;
-	av_tracker.copyBuddyList(all_buddies);
-
-	// save them to the online and all friends vectors
-	uuid_vec_t& online_friendsp = mOnlineFriendList->getIDs();
-	uuid_vec_t& all_friendsp = mAllFriendList->getIDs();
-
-	all_friendsp.clear();
-	online_friendsp.clear();
-
-	uuid_vec_t buddies_uuids;
-	LLAvatarTracker::buddy_map_t::const_iterator buddies_iter;
-
-	// Fill the avatar list with friends UUIDs
-	for (buddies_iter = all_buddies.begin(); buddies_iter != all_buddies.end(); ++buddies_iter)
-	{
-		buddies_uuids.push_back(buddies_iter->first);
-	}
-
-	if (buddies_uuids.size() > 0)
-	{
-		LL_DEBUGS() << "Friends added to the list: " << buddies_uuids.size() << LL_ENDL;
-		all_friendsp = buddies_uuids;
-	}
-	else
-	{
-		LL_DEBUGS() << "No friends found" << LL_ENDL;
-	}
-
-	LLAvatarTracker::buddy_map_t::const_iterator buddy_it = all_buddies.begin();
-	for (; buddy_it != all_buddies.end(); ++buddy_it)
-	{
-		LLUUID buddy_id = buddy_it->first;
-		if (av_tracker.isBuddyOnline(buddy_id))
-			online_friendsp.push_back(buddy_id);
-	}
-
-	/*
-	 * Avatarlists  will be hidden by showFriendsAccordionsIfNeeded(), if they do not have items.
-	 * But avatarlist can be updated only if it is visible @see LLAvatarList::draw();   
-	 * So we need to do force update of lists to avoid inconsistency of data and view of avatarlist. 
-	 */
-	mOnlineFriendList->setDirty(true, !mOnlineFriendList->filterHasMatches());// do force update if list do NOT have items
-	mAllFriendList->setDirty(true, !mAllFriendList->filterHasMatches());
-	//update trash and other buttons according to a selected item
-	updateButtons();
-	showFriendsAccordionsIfNeeded();
-
-	// <FS:Ansariel> FIRE-4740: Friend counter in people panel
-	if (mFriendsTabContainer)
-	{
-		LLStringUtil::format_map_t args;
-		args["ALL"] = llformat("%d", all_friendsp.size());
-		args["ONLINE"] = llformat("%d", online_friendsp.size());
-		mFriendsTabContainer->setPanelTitle(0, getString("OnlineFriendsTitle", args));
-		mFriendsTabContainer->setPanelTitle(1, getString("AllFriendsTitle", args));
-	}
-	// </FS:Ansariel>
-=======
     if (!mOnlineFriendList || !mAllFriendList)
         return;
 
@@ -1286,7 +924,17 @@
     //update trash and other buttons according to a selected item
     updateButtons();
     showFriendsAccordionsIfNeeded();
->>>>>>> 38c2a5bd
+
+    // <FS:Ansariel> FIRE-4740: Friend counter in people panel
+    if (mFriendsTabContainer)
+    {
+        LLStringUtil::format_map_t args;
+        args["ALL"] = llformat("%d", all_friendsp.size());
+        args["ONLINE"] = llformat("%d", online_friendsp.size());
+        mFriendsTabContainer->setPanelTitle(0, getString("OnlineFriendsTitle", args));
+        mFriendsTabContainer->setPanelTitle(1, getString("AllFriendsTitle", args));
+    }
+    // </FS:Ansariel>
 }
 
 void LLPanelPeople::updateNearbyList()
@@ -1296,24 +944,19 @@
 
     std::vector<LLVector3d> positions;
 
-<<<<<<< HEAD
 // [RLVa:KB] - Checked: RLVa-2.0.3
-	if (RlvActions::canShowNearbyAgents())
-	{
+    if (RlvActions::canShowNearbyAgents())
+    {
 // [/RLVa:KB]
-		LLWorld::getInstance()->getAvatars(&mNearbyList->getIDs(), &positions, gAgent.getPositionGlobal(), gSavedSettings.getF32("NearMeRange"));
+        LLWorld::getInstance()->getAvatars(&mNearbyList->getIDs(), &positions, gAgent.getPositionGlobal(), gSavedSettings.getF32("NearMeRange"));
 // [RLVa:KB] - Checked: RLVa-2.0.3
-	}
-	else
-	{
-		mNearbyList->getIDs().clear();
-	}
+    }
+    else
+    {
+        mNearbyList->getIDs().clear();
+    }
 // [/RLVa:KB]
-	mNearbyList->setDirty();
-=======
-    LLWorld::getInstance()->getAvatars(&mNearbyList->getIDs(), &positions, gAgent.getPositionGlobal(), gSavedSettings.getF32("NearMeRange"));
     mNearbyList->setDirty();
->>>>>>> 38c2a5bd
 
     DISTANCE_COMPARATOR.updateAvatarsPositions(positions, mNearbyList->getIDs());
     LLActiveSpeakerMgr::instance().update(TRUE);
@@ -1330,78 +973,10 @@
 
 void LLPanelPeople::updateButtons()
 {
-<<<<<<< HEAD
-	std::string cur_tab		= getActiveTabName();
+    std::string cur_tab     = getActiveTabName();
 // [RLVa:KB] - Checked: RLVa-1.4.9
-	bool nearby_tab_active = (cur_tab == NEARBY_TAB_NAME);
+    bool nearby_tab_active = (cur_tab == NEARBY_TAB_NAME);
 // [/RLVa:KB]
-	bool friends_tab_active = (cur_tab == FRIENDS_TAB_NAME);
-	bool group_tab_active	= (cur_tab == GROUP_TAB_NAME);
-	//bool recent_tab_active	= (cur_tab == RECENT_TAB_NAME);
-	LLUUID selected_id;
-
-	uuid_vec_t selected_uuids;
-	getCurrentItemIDs(selected_uuids);
-	bool item_selected = (selected_uuids.size() == 1);
-	bool multiple_selected = (selected_uuids.size() >= 1);
-
-	if (group_tab_active)
-	{
-		if (item_selected)
-		{
-			selected_id = mGroupList->getSelectedUUID();
-		}
-
-		LLPanel* groups_panel = mTabContainer->getCurrentPanel();
-		groups_panel->getChildView("minus_btn")->setEnabled(item_selected && selected_id.notNull()); // a real group selected
-
-		// <FS:CR> FIRE-12229
-		//U32 groups_count = gAgent.mGroups.size();
-		//S32 max_groups = LLAgentBenefitsMgr::current().getGroupMembershipLimit();
-		//U32 groups_remaining = max_groups > groups_count ? max_groups - groups_count : 0;
-		//groups_panel->getChild<LLUICtrl>("groupcount")->setTextArg("[COUNT]", llformat("%d", groups_count));
-		//groups_panel->getChild<LLUICtrl>("groupcount")->setTextArg("[REMAINING]", llformat("%d", groups_remaining));
-		getChild<LLUICtrl>("groupcount")->setValue(FSCommon::populateGroupCount());
-		// </FS:CR>
-	}
-	else
-	{
-		bool is_friend = true;
-		bool is_self = false;
-		// Check whether selected avatar is our friend.
-		if (item_selected)
-		{
-			selected_id = selected_uuids.front();
-			is_friend = LLAvatarTracker::instance().getBuddyInfo(selected_id) != NULL;
-			is_self = gAgent.getID() == selected_id;
-		}
-
-		LLPanel* cur_panel = mTabContainer->getCurrentPanel();
-		if (cur_panel)
-		{
-			// <FS:Ansariel> RLVa check
-			//if (cur_panel->hasChild("add_friend_btn", TRUE))
-			//	cur_panel->getChildView("add_friend_btn")->setEnabled(item_selected && !is_friend && !is_self);
-			if (!nearby_tab_active && cur_panel->hasChild("add_friend_btn", TRUE))
-				cur_panel->getChildView("add_friend_btn")->setEnabled(item_selected && !is_friend && !is_self && RlvActions::canShowName(RlvActions::SNC_DEFAULT, selected_id));
-			// </FS:Ansariel> RLVa check
-
-			if (friends_tab_active)
-			{
-				cur_panel->getChildView("friends_del_btn")->setEnabled(multiple_selected);
-			}
-
-			// <FS:Ansariel> Fix warning about missing gear button on blocklist panel
-			//if (!group_tab_active)
-			if (!group_tab_active && !nearby_tab_active && cur_tab != BLOCKED_TAB_NAME)
-			// </FS:Ansariel>
-			{
-				cur_panel->getChildView("gear_btn")->setEnabled(multiple_selected);
-			}
-		}
-	}
-=======
-    std::string cur_tab     = getActiveTabName();
     bool friends_tab_active = (cur_tab == FRIENDS_TAB_NAME);
     bool group_tab_active   = (cur_tab == GROUP_TAB_NAME);
     //bool recent_tab_active    = (cur_tab == RECENT_TAB_NAME);
@@ -1422,11 +997,14 @@
         LLPanel* groups_panel = mTabContainer->getCurrentPanel();
         groups_panel->getChildView("minus_btn")->setEnabled(item_selected && selected_id.notNull()); // a real group selected
 
-        U32 groups_count = gAgent.mGroups.size();
-        S32 max_groups = LLAgentBenefitsMgr::current().getGroupMembershipLimit();
-        U32 groups_remaining = max_groups > groups_count ? max_groups - groups_count : 0;
-        groups_panel->getChild<LLUICtrl>("groupcount")->setTextArg("[COUNT]", llformat("%d", groups_count));
-        groups_panel->getChild<LLUICtrl>("groupcount")->setTextArg("[REMAINING]", llformat("%d", groups_remaining));
+        // <FS:CR> FIRE-12229
+        //U32 groups_count = gAgent.mGroups.size();
+        //S32 max_groups = LLAgentBenefitsMgr::current().getGroupMembershipLimit();
+        //U32 groups_remaining = max_groups > groups_count ? max_groups - groups_count : 0;
+        //groups_panel->getChild<LLUICtrl>("groupcount")->setTextArg("[COUNT]", llformat("%d", groups_count));
+        //groups_panel->getChild<LLUICtrl>("groupcount")->setTextArg("[REMAINING]", llformat("%d", groups_remaining));
+        getChild<LLUICtrl>("groupcount")->setValue(FSCommon::populateGroupCount());
+        // </FS:CR>
     }
     else
     {
@@ -1443,21 +1021,27 @@
         LLPanel* cur_panel = mTabContainer->getCurrentPanel();
         if (cur_panel)
         {
-            if (cur_panel->hasChild("add_friend_btn", TRUE))
-                cur_panel->getChildView("add_friend_btn")->setEnabled(item_selected && !is_friend && !is_self);
+            // <FS:Ansariel> RLVa check
+            //if (cur_panel->hasChild("add_friend_btn", TRUE))
+            //  cur_panel->getChildView("add_friend_btn")->setEnabled(item_selected && !is_friend && !is_self);
+            if (!nearby_tab_active && cur_panel->hasChild("add_friend_btn", TRUE))
+                cur_panel->getChildView("add_friend_btn")->setEnabled(item_selected && !is_friend && !is_self && RlvActions::canShowName(RlvActions::SNC_DEFAULT, selected_id));
+            // </FS:Ansariel> RLVa check
 
             if (friends_tab_active)
             {
                 cur_panel->getChildView("friends_del_btn")->setEnabled(multiple_selected);
             }
 
-            if (!group_tab_active)
+            // <FS:Ansariel> Fix warning about missing gear button on blocklist panel
+            //if (!group_tab_active)
+            if (!group_tab_active && !nearby_tab_active && cur_tab != BLOCKED_TAB_NAME)
+            // </FS:Ansariel>
             {
                 cur_panel->getChildView("gear_btn")->setEnabled(multiple_selected);
             }
         }
     }
->>>>>>> 38c2a5bd
 }
 
 std::string LLPanelPeople::getActiveTabName() const
@@ -1479,75 +1063,31 @@
         return mAllFriendList->getSelectedUUID();
     }
 
-<<<<<<< HEAD
-	if (cur_tab == NEARBY_TAB_NAME)
-	// <FS:AO> Adapted for scrolllist
-		//return mNearbyList->getSelectedUUID();
-		return mRadarPanel->getCurrentItemID();
-	// </FS:AO>
-	
-	else if (cur_tab == RECENT_TAB_NAME)
-		return mRecentList->getSelectedUUID();
-
-	else if (cur_tab == GROUP_TAB_NAME)
-		return mGroupList->getSelectedUUID();
-
-	else if (cur_tab == BLOCKED_TAB_NAME)
-		return LLUUID::null; // FIXME?
-	
-	// [FS:CR] Contact sets
-	else if (cur_tab == CONTACT_SETS_TAB_NAME)
-		return mContactSetList->getSelectedUUID();
-	// [/FS:CR] Contact sets
-	llassert(0 && "unknown tab selected");
-	return LLUUID::null;
-=======
     if (cur_tab == NEARBY_TAB_NAME)
-        return mNearbyList->getSelectedUUID();
-
-    if (cur_tab == RECENT_TAB_NAME)
+    // <FS:AO> Adapted for scrolllist
+        //return mNearbyList->getSelectedUUID();
+        return mRadarPanel->getCurrentItemID();
+    // </FS:AO>
+
+    else if (cur_tab == RECENT_TAB_NAME)
         return mRecentList->getSelectedUUID();
 
-    if (cur_tab == GROUP_TAB_NAME)
+    else if (cur_tab == GROUP_TAB_NAME)
         return mGroupList->getSelectedUUID();
 
-    if (cur_tab == BLOCKED_TAB_NAME)
+    else if (cur_tab == BLOCKED_TAB_NAME)
         return LLUUID::null; // FIXME?
 
+    // [FS:CR] Contact sets
+    else if (cur_tab == CONTACT_SETS_TAB_NAME)
+        return mContactSetList->getSelectedUUID();
+    // [/FS:CR] Contact sets
     llassert(0 && "unknown tab selected");
     return LLUUID::null;
->>>>>>> 38c2a5bd
 }
 
 void LLPanelPeople::getCurrentItemIDs(uuid_vec_t& selected_uuids) const
 {
-<<<<<<< HEAD
-	std::string cur_tab = getActiveTabName();
-
-	if (cur_tab == FRIENDS_TAB_NAME)
-	{
-		// friends tab has two lists
-		mOnlineFriendList->getSelectedUUIDs(selected_uuids);
-		mAllFriendList->getSelectedUUIDs(selected_uuids);
-	}
-	else if (cur_tab == NEARBY_TAB_NAME)
-	// <FS:AO> Adapted for scrolllist
-		//mNearbyList->getSelectedUUIDs(selected_uuids);
-		mRadarPanel->getCurrentItemIDs(selected_uuids);
-	// </FS:AO>
-	else if (cur_tab == RECENT_TAB_NAME)
-		mRecentList->getSelectedUUIDs(selected_uuids);
-	else if (cur_tab == GROUP_TAB_NAME)
-		mGroupList->getSelectedUUIDs(selected_uuids);
-	else if (cur_tab == BLOCKED_TAB_NAME)
-		selected_uuids.clear(); // FIXME?
-	// [FS:CR] Contact sets
-	else if (cur_tab == CONTACT_SETS_TAB_NAME)
-		mContactSetList->getSelectedUUIDs(selected_uuids);
-	// [/FS:CR] Contact sets
-	else
-		llassert(0 && "unknown tab selected");
-=======
     std::string cur_tab = getActiveTabName();
 
     if (cur_tab == FRIENDS_TAB_NAME)
@@ -1557,16 +1097,22 @@
         mAllFriendList->getSelectedUUIDs(selected_uuids);
     }
     else if (cur_tab == NEARBY_TAB_NAME)
-        mNearbyList->getSelectedUUIDs(selected_uuids);
+    // <FS:AO> Adapted for scrolllist
+        //mNearbyList->getSelectedUUIDs(selected_uuids);
+        mRadarPanel->getCurrentItemIDs(selected_uuids);
+    // </FS:AO>
     else if (cur_tab == RECENT_TAB_NAME)
         mRecentList->getSelectedUUIDs(selected_uuids);
     else if (cur_tab == GROUP_TAB_NAME)
         mGroupList->getSelectedUUIDs(selected_uuids);
     else if (cur_tab == BLOCKED_TAB_NAME)
         selected_uuids.clear(); // FIXME?
+    // [FS:CR] Contact sets
+    else if (cur_tab == CONTACT_SETS_TAB_NAME)
+        mContactSetList->getSelectedUUIDs(selected_uuids);
+    // [/FS:CR] Contact sets
     else
         llassert(0 && "unknown tab selected");
->>>>>>> 38c2a5bd
 
 }
 
@@ -1591,57 +1137,6 @@
 
 void LLPanelPeople::setSortOrder(LLAvatarList* list, ESortOrder order, bool save)
 {
-<<<<<<< HEAD
-	switch (order)
-	{
-	case E_SORT_BY_NAME:
-		list->sortByName();
-		break;
-	case E_SORT_BY_STATUS:
-		list->setComparator(&STATUS_COMPARATOR);
-		list->sort();
-		break;
-	case E_SORT_BY_MOST_RECENT:
-		list->setComparator(&RECENT_COMPARATOR);
-		list->sort();
-		break;
-	case E_SORT_BY_RECENT_SPEAKERS:
-		list->setComparator(&RECENT_SPEAKER_COMPARATOR);
-		list->sort();
-		break;
-	case E_SORT_BY_DISTANCE:
-		list->setComparator(&DISTANCE_COMPARATOR);
-		list->sort();
-		break;
-	case E_SORT_BY_RECENT_ARRIVAL:
-		list->setComparator(&RECENT_ARRIVAL_COMPARATOR);
-		list->sort();
-		break;
-	// <FS:Ansariel> FIRE-5283: Sort by username
-	case E_SORT_BY_USERNAME:
-		list->sortByUserName();
-		break;
-	// </FS:Ansariel>
-	default:
-		LL_WARNS() << "Unrecognized people sort order for " << list->getName() << LL_ENDL;
-		return;
-	}
-
-	if (save)
-	{
-		std::string setting;
-
-		if (list == mAllFriendList || list == mOnlineFriendList)
-			setting = "FriendsSortOrder";
-		else if (list == mRecentList)
-			setting = "RecentPeopleSortOrder";
-		else if (list == mNearbyList)
-			setting = "NearbyPeopleSortOrder";
-
-		if (!setting.empty())
-			gSavedSettings.setU32(setting, order);
-	}
-=======
     switch (order)
     {
     case E_SORT_BY_NAME:
@@ -1667,6 +1162,11 @@
         list->setComparator(&RECENT_ARRIVAL_COMPARATOR);
         list->sort();
         break;
+    // <FS:Ansariel> FIRE-5283: Sort by username
+    case E_SORT_BY_USERNAME:
+        list->sortByUserName();
+        break;
+    // </FS:Ansariel>
     default:
         LL_WARNS() << "Unrecognized people sort order for " << list->getName() << LL_ENDL;
         return;
@@ -1686,7 +1186,6 @@
         if (!setting.empty())
             gSavedSettings.setU32(setting, order);
     }
->>>>>>> 38c2a5bd
 }
 
 void LLPanelPeople::onFilterEdit(const std::string& search_string)
@@ -1724,11 +1223,11 @@
         mOnlineFriendList->setNameFilter(filter);
         mAllFriendList->setNameFilter(filter);
 
-	// <FS:Ansariel> Friend list accordion replacement
-	//setAccordionCollapsedByUser("tab_online", false);
-	//setAccordionCollapsedByUser("tab_all", false);
-	// </FS:Ansariel> Friend list accordion replacement
-		showFriendsAccordionsIfNeeded();
+    // <FS:Ansariel> Friend list accordion replacement
+    //setAccordionCollapsedByUser("tab_online", false);
+    //setAccordionCollapsedByUser("tab_all", false);
+    // </FS:Ansariel> Friend list accordion replacement
+        showFriendsAccordionsIfNeeded();
 
         // restore accordion tabs state _after_ all manipulations
         if(saved_filter.empty())
@@ -1773,51 +1272,26 @@
     std::string tab_name = getChild<LLPanel>(param.asString())->getName();
     updateButtons();
 
-<<<<<<< HEAD
-	showFriendsAccordionsIfNeeded();
-
-	// <FS:AO> Layout panels will not initialize at a constant size, force it here.
-	if (tab_name == NEARBY_TAB_NAME)
-	{
-		LLLayoutPanel* minilayout = (LLLayoutPanel*)getChildView("minimaplayout", true);
-		if (minilayout->getVisible())
-		{
-			LLRect rec = minilayout->getRect();
-			rec.mBottom = 635;
-			rec.mTop = 775;
-			minilayout->setShape(rec,true);
-		}
-	}
-	// </FS:AO>
-	
-=======
     showFriendsAccordionsIfNeeded();
->>>>>>> 38c2a5bd
+
+    // <FS:AO> Layout panels will not initialize at a constant size, force it here.
+    if (tab_name == NEARBY_TAB_NAME)
+    {
+        LLLayoutPanel* minilayout = (LLLayoutPanel*)getChildView("minimaplayout", true);
+        if (minilayout->getVisible())
+        {
+            LLRect rec = minilayout->getRect();
+            rec.mBottom = 635;
+            rec.mTop = 775;
+            minilayout->setShape(rec,true);
+        }
+    }
+    // </FS:AO>
+
 }
 
 void LLPanelPeople::onAvatarListDoubleClicked(LLUICtrl* ctrl)
 {
-<<<<<<< HEAD
-	LLAvatarListItem* item = dynamic_cast<LLAvatarListItem*>(ctrl);
-	if(!item)
-	{
-		return;
-	}
-
-	LLUUID clicked_id = item->getAvatarId();
-	if(gAgent.getID() == clicked_id)
-	{
-		return;
-	}
-	
-// [RLVa:KB] - Checked: RLVa-2.0.1
-	// <FS:Ansariel> Firestorm radar; commented out
-	//if ( (RlvActions::isRlvEnabled()) && (NEARBY_TAB_NAME == getActiveTabName()) && (!RlvActions::canShowName(RlvActions::SNC_DEFAULT, clicked_id)) )
-	//{
-	//	return;
-	//}
-// [/RLVa:KB]
-=======
     LLAvatarListItem* item = dynamic_cast<LLAvatarListItem*>(ctrl);
     if(!item)
     {
@@ -1829,7 +1303,14 @@
     {
         return;
     }
->>>>>>> 38c2a5bd
+
+// [RLVa:KB] - Checked: RLVa-2.0.1
+    // <FS:Ansariel> Firestorm radar; commented out
+    //if ( (RlvActions::isRlvEnabled()) && (NEARBY_TAB_NAME == getActiveTabName()) && (!RlvActions::canShowName(RlvActions::SNC_DEFAULT, clicked_id)) )
+    //{
+    //  return;
+    //}
+// [/RLVa:KB]
 
 #if 0 // SJB: Useful for testing, but not currently functional or to spec
     LLAvatarActions::showProfile(clicked_id);
@@ -1945,32 +1426,18 @@
 
 void LLPanelPeople::onImButtonClicked()
 {
-<<<<<<< HEAD
-	uuid_vec_t selected_uuids;
-	getCurrentItemIDs(selected_uuids);
-// [RLVa:KB] - Checked: RLVa-2.0.1
-	// <FS:Ansariel> Firestorm radar; commented out
-	//if ( (RlvActions::isRlvEnabled()) && (NEARBY_TAB_NAME == getActiveTabName()) && (!RlvActions::canShowName(RlvActions::SNC_DEFAULT)) )
-	//{
-	//	bool fCanShowNames = true;
-	//	std::for_each(selected_uuids.begin(), selected_uuids.end(), [&fCanShowNames](const LLUUID& idAgent) { fCanShowNames &= RlvActions::canShowName(RlvActions::SNC_DEFAULT, idAgent); });
-	//	if (!fCanShowNames)
-	//		return;
-	//}
-// [/RLVa:KB]
-	if ( selected_uuids.size() == 1 )
-	{
-		// if selected only one person then start up IM
-		LLAvatarActions::startIM(selected_uuids.at(0));
-	}
-	else if ( selected_uuids.size() > 1 )
-	{
-		// for multiple selection start up friends conference
-		LLAvatarActions::startConference(selected_uuids);
-	}
-=======
     uuid_vec_t selected_uuids;
     getCurrentItemIDs(selected_uuids);
+// [RLVa:KB] - Checked: RLVa-2.0.1
+    // <FS:Ansariel> Firestorm radar; commented out
+    //if ( (RlvActions::isRlvEnabled()) && (NEARBY_TAB_NAME == getActiveTabName()) && (!RlvActions::canShowName(RlvActions::SNC_DEFAULT)) )
+    //{
+    //  bool fCanShowNames = true;
+    //  std::for_each(selected_uuids.begin(), selected_uuids.end(), [&fCanShowNames](const LLUUID& idAgent) { fCanShowNames &= RlvActions::canShowName(RlvActions::SNC_DEFAULT, idAgent); });
+    //  if (!fCanShowNames)
+    //      return;
+    //}
+// [/RLVa:KB]
     if ( selected_uuids.size() == 1 )
     {
         // if selected only one person then start up IM
@@ -1981,7 +1448,6 @@
         // for multiple selection start up friends conference
         LLAvatarActions::startConference(selected_uuids);
     }
->>>>>>> 38c2a5bd
 }
 
 // static
@@ -2011,72 +1477,27 @@
 
 void LLPanelPeople::onGroupPlusMenuItemClicked(const LLSD& userdata)
 {
-<<<<<<< HEAD
-	std::string chosen_item = userdata.asString();
-	if (chosen_item == "join_group")
-		LLGroupActions::search();
-	else if (chosen_item == "new_group")
-		LLGroupActions::createGroup();
-=======
     std::string chosen_item = userdata.asString();
-
     if (chosen_item == "join_group")
         LLGroupActions::search();
     else if (chosen_item == "new_group")
         LLGroupActions::createGroup();
->>>>>>> 38c2a5bd
 }
 
 void LLPanelPeople::onFriendsViewSortMenuItemClicked(const LLSD& userdata)
 {
-<<<<<<< HEAD
-	std::string chosen_item = userdata.asString();
-
-	if (chosen_item == "sort_name")
-	{
-		setSortOrder(mAllFriendList, E_SORT_BY_NAME);
-	}
-	// <FS:Ansariel> FIRE-5283: Sort by username
-	if (chosen_item == "sort_username")
-	{
-		setSortOrder(mAllFriendList, E_SORT_BY_USERNAME);
-	}
-	// </FS:Ansariel>
-	else if (chosen_item == "sort_status")
-	{
-		setSortOrder(mAllFriendList, E_SORT_BY_STATUS);
-	}
-	else if (chosen_item == "view_icons")
-	{
-		mAllFriendList->toggleIcons();
-		mOnlineFriendList->toggleIcons();
-	}
-	else if (chosen_item == "view_permissions")
-	{
-		bool show_permissions = !gSavedSettings.getBOOL("FriendsListShowPermissions");
-		gSavedSettings.setBOOL("FriendsListShowPermissions", show_permissions);
-
-		mAllFriendList->showPermissions(show_permissions);
-		mOnlineFriendList->showPermissions(show_permissions);
-	}
-	else if (chosen_item == "view_usernames")
-	{
-		bool hide_usernames = !gSavedSettings.getBOOL("FriendsListHideUsernames");
-		gSavedSettings.setBOOL("FriendsListHideUsernames", hide_usernames);
-
-		mAllFriendList->setShowCompleteName(!hide_usernames);
-		mAllFriendList->handleDisplayNamesOptionChanged();
-		mOnlineFriendList->setShowCompleteName(!hide_usernames);
-		mOnlineFriendList->handleDisplayNamesOptionChanged();
-	}
-	}
-=======
     std::string chosen_item = userdata.asString();
 
     if (chosen_item == "sort_name")
     {
         setSortOrder(mAllFriendList, E_SORT_BY_NAME);
     }
+    // <FS:Ansariel> FIRE-5283: Sort by username
+    if (chosen_item == "sort_username")
+    {
+        setSortOrder(mAllFriendList, E_SORT_BY_USERNAME);
+    }
+    // </FS:Ansariel>
     else if (chosen_item == "sort_status")
     {
         setSortOrder(mAllFriendList, E_SORT_BY_STATUS);
@@ -2105,7 +1526,6 @@
         mOnlineFriendList->handleDisplayNamesOptionChanged();
     }
     }
->>>>>>> 38c2a5bd
 
 void LLPanelPeople::onGroupsViewSortMenuItemClicked(const LLSD& userdata)
 {
@@ -2191,21 +1611,14 @@
     std::string item = userdata.asString();
     U32 sort_order = gSavedSettings.getU32("FriendsSortOrder");
 
-<<<<<<< HEAD
-	if (item == "sort_name") 
-		return sort_order == E_SORT_BY_NAME;
-	if (item == "sort_status")
-		return sort_order == E_SORT_BY_STATUS;
-	// <FS:Ansariel> FIRE-5283: Sort by username
-	if (item == "sort_username") 
-		return sort_order == E_SORT_BY_USERNAME;
-	// </FS:Ansariel>
-=======
     if (item == "sort_name")
         return sort_order == E_SORT_BY_NAME;
     if (item == "sort_status")
         return sort_order == E_SORT_BY_STATUS;
->>>>>>> 38c2a5bd
+    // <FS:Ansariel> FIRE-5283: Sort by username
+    if (item == "sort_username")
+        return sort_order == E_SORT_BY_USERNAME;
+    // </FS:Ansariel>
 
     return false;
 }
@@ -2228,11 +1641,7 @@
     // *TODO: not implemented yet
 }
 
-<<<<<<< HEAD
 void LLPanelPeople::onOpen(const LLSD& key)
-=======
-void    LLPanelPeople::onOpen(const LLSD& key)
->>>>>>> 38c2a5bd
 {
     std::string tab_name = key["people_panel_tab_name"];
     if (!tab_name.empty())
@@ -2297,43 +1706,25 @@
 
 void LLPanelPeople::showFriendsAccordionsIfNeeded()
 {
-<<<<<<< HEAD
-	if(FRIENDS_TAB_NAME == getActiveTabName())
-	{
-		// <FS:Ansariel> Friend list accordion replacement
-		// Expand and show accordions if needed, else - hide them
-		//showAccordion("tab_online", mOnlineFriendList->filterHasMatches());
-		//showAccordion("tab_all", mAllFriendList->filterHasMatches());
-
-		//// Rearrange accordions
-		//LLAccordionCtrl* accordion = getChild<LLAccordionCtrl>("friends_accordion");
-		//accordion->arrange();
-
-		childSetVisible("friends_accordion", mAllFriendList->filterHasMatches());
-		// </FS:Ansariel> Friend list accordion replacement
-
-		// *TODO: new no_matched_tabs_text attribute was implemented in accordion (EXT-7368).
-		// this code should be refactored to use it
-		// keep help text in a synchronization with accordions visibility.
-		updateFriendListHelpText();
-	}
-=======
     if(FRIENDS_TAB_NAME == getActiveTabName())
     {
+        // <FS:Ansariel> Friend list accordion replacement
         // Expand and show accordions if needed, else - hide them
-        showAccordion("tab_online", mOnlineFriendList->filterHasMatches());
-        showAccordion("tab_all", mAllFriendList->filterHasMatches());
-
-        // Rearrange accordions
-        LLAccordionCtrl* accordion = getChild<LLAccordionCtrl>("friends_accordion");
-        accordion->arrange();
+        //showAccordion("tab_online", mOnlineFriendList->filterHasMatches());
+        //showAccordion("tab_all", mAllFriendList->filterHasMatches());
+
+        //// Rearrange accordions
+        //LLAccordionCtrl* accordion = getChild<LLAccordionCtrl>("friends_accordion");
+        //accordion->arrange();
+
+        childSetVisible("friends_accordion", mAllFriendList->filterHasMatches());
+        // </FS:Ansariel> Friend list accordion replacement
 
         // *TODO: new no_matched_tabs_text attribute was implemented in accordion (EXT-7368).
         // this code should be refactored to use it
         // keep help text in a synchronization with accordions visibility.
         updateFriendListHelpText();
     }
->>>>>>> 38c2a5bd
 }
 
 void LLPanelPeople::onFriendListRefreshComplete(LLUICtrl*ctrl, const LLSD& param)
@@ -2400,316 +1791,316 @@
 // [FS:CR] Contact sets
 void LLPanelPeople::updateContactSets(LGGContactSets::EContactSetUpdate type)
 {
-	switch (type)
-	{
-		case LGGContactSets::UPDATED_LISTS:
-			refreshContactSets();
-		case LGGContactSets::UPDATED_MEMBERS:
-			generateCurrentContactList();
-			break;
-	}
+    switch (type)
+    {
+        case LGGContactSets::UPDATED_LISTS:
+            refreshContactSets();
+        case LGGContactSets::UPDATED_MEMBERS:
+            generateCurrentContactList();
+            break;
+    }
 }
 
 void LLPanelPeople::refreshContactSets()
 {
-	if (!mContactSetCombo) return;
-	
-	mContactSetCombo->clearRows();
-	std::vector<std::string> contact_sets = LGGContactSets::getInstance()->getAllContactSets();
-	if (!contact_sets.empty())
-	{
-		for (auto const& set_name : contact_sets)
-		{
-			mContactSetCombo->add(set_name);
-		}
-		mContactSetCombo->addSeparator(ADD_BOTTOM);
-	}
-	mContactSetCombo->add(getString("all_sets"), LLSD(CS_SET_ALL_SETS), ADD_BOTTOM);
-	mContactSetCombo->add(getString("no_sets"), LLSD(CS_SET_NO_SETS), ADD_BOTTOM);
-	mContactSetCombo->add(getString("pseudonyms"), LLSD(CS_SET_PSEUDONYM), ADD_BOTTOM);
+    if (!mContactSetCombo) return;
+
+    mContactSetCombo->clearRows();
+    std::vector<std::string> contact_sets = LGGContactSets::getInstance()->getAllContactSets();
+    if (!contact_sets.empty())
+    {
+        for (auto const& set_name : contact_sets)
+        {
+            mContactSetCombo->add(set_name);
+        }
+        mContactSetCombo->addSeparator(ADD_BOTTOM);
+    }
+    mContactSetCombo->add(getString("all_sets"), LLSD(CS_SET_ALL_SETS), ADD_BOTTOM);
+    mContactSetCombo->add(getString("no_sets"), LLSD(CS_SET_NO_SETS), ADD_BOTTOM);
+    mContactSetCombo->add(getString("pseudonyms"), LLSD(CS_SET_PSEUDONYM), ADD_BOTTOM);
 }
 
 void LLPanelPeople::generateContactList(const std::string& contact_set)
 {
-	if (!mContactSetList) return;
-	
-	mContactSetList->clear();
-	mContactSetList->setDirty(true, true);
-
-	uuid_vec_t& avatars = mContactSetList->getIDs();
-	
-	if (contact_set == CS_SET_ALL_SETS)
- 	{
-		avatars = LGGContactSets::getInstance()->getListOfNonFriends();
- 		
-		// "All sets" includes buddies
-		LLAvatarTracker::buddy_map_t all_buddies;
-		LLAvatarTracker::instance().copyBuddyList(all_buddies);
-		for (LLAvatarTracker::buddy_map_t::const_iterator buddy = all_buddies.begin();
-			 buddy != all_buddies.end();
-			 ++buddy)
-		{
-			avatars.push_back(buddy->first);
-		}
- 	}
-	else if (contact_set == CS_SET_NO_SETS)
-	{
-		LLAvatarTracker::buddy_map_t all_buddies;
-		LLAvatarTracker::instance().copyBuddyList(all_buddies);
-		for (LLAvatarTracker::buddy_map_t::const_iterator buddy = all_buddies.begin();
-			 buddy != all_buddies.end();
-			 ++buddy)
-		{
-			// Only show our buddies who aren't in a set, by request.
-			if (!LGGContactSets::getInstance()->isFriendInAnySet(buddy->first))
-				avatars.push_back(buddy->first);
-		}
-	}
-	else if (contact_set == CS_SET_PSEUDONYM)
-	{
-		avatars = LGGContactSets::getInstance()->getListOfPseudonymAvs();
-	}
-	else if (!LGGContactSets::getInstance()->isInternalSetName(contact_set))
-	{
-		if (LGGContactSets::ContactSet* group = LGGContactSets::getInstance()->getContactSet(contact_set); group)
-		{
-			for (auto const& id : group->mFriends)
-			{
-				avatars.push_back(id);
-			}
-		}
-	}
-	mContactSetList->setDirty();
+    if (!mContactSetList) return;
+
+    mContactSetList->clear();
+    mContactSetList->setDirty(true, true);
+
+    uuid_vec_t& avatars = mContactSetList->getIDs();
+
+    if (contact_set == CS_SET_ALL_SETS)
+    {
+        avatars = LGGContactSets::getInstance()->getListOfNonFriends();
+
+        // "All sets" includes buddies
+        LLAvatarTracker::buddy_map_t all_buddies;
+        LLAvatarTracker::instance().copyBuddyList(all_buddies);
+        for (LLAvatarTracker::buddy_map_t::const_iterator buddy = all_buddies.begin();
+             buddy != all_buddies.end();
+             ++buddy)
+        {
+            avatars.push_back(buddy->first);
+        }
+    }
+    else if (contact_set == CS_SET_NO_SETS)
+    {
+        LLAvatarTracker::buddy_map_t all_buddies;
+        LLAvatarTracker::instance().copyBuddyList(all_buddies);
+        for (LLAvatarTracker::buddy_map_t::const_iterator buddy = all_buddies.begin();
+             buddy != all_buddies.end();
+             ++buddy)
+        {
+            // Only show our buddies who aren't in a set, by request.
+            if (!LGGContactSets::getInstance()->isFriendInAnySet(buddy->first))
+                avatars.push_back(buddy->first);
+        }
+    }
+    else if (contact_set == CS_SET_PSEUDONYM)
+    {
+        avatars = LGGContactSets::getInstance()->getListOfPseudonymAvs();
+    }
+    else if (!LGGContactSets::getInstance()->isInternalSetName(contact_set))
+    {
+        if (LGGContactSets::ContactSet* group = LGGContactSets::getInstance()->getContactSet(contact_set); group)
+        {
+            for (auto const& id : group->mFriends)
+            {
+                avatars.push_back(id);
+            }
+        }
+    }
+    mContactSetList->setDirty();
 }
 
 void LLPanelPeople::generateCurrentContactList()
 {
-	mContactSetList->refreshNames();
-	generateContactList(mContactSetCombo->getValue().asString());
+    mContactSetList->refreshNames();
+    generateContactList(mContactSetCombo->getValue().asString());
 }
 
 bool LLPanelPeople::onContactSetsEnable(const LLSD& userdata)
 {
-	std::string item = userdata.asString();
-	if (item == "has_mutable_set")
-		return (!LGGContactSets::getInstance()->isInternalSetName(mContactSetCombo->getValue().asString()));
-	else if (item == "has_selection")
-	{
-		uuid_vec_t selected_uuids;
-		getCurrentItemIDs(selected_uuids);
-		return (!selected_uuids.empty() &&
-				selected_uuids.size() <= MAX_SELECTIONS);
-	}
-	else if (item == "has_mutable_set_and_selection")
-	{
-		uuid_vec_t selected_uuids;
-		getCurrentItemIDs(selected_uuids);
-		return ((!selected_uuids.empty() && selected_uuids.size() <= MAX_SELECTIONS)
-				&& !LGGContactSets::getInstance()->isInternalSetName(mContactSetCombo->getValue().asString()));
-	}
-	else if (item == "has_single_selection")
-	{
-		uuid_vec_t selected_uuids;
-		getCurrentItemIDs(selected_uuids);
-		return (selected_uuids.size() == 1);
-	}
-	else if (item == "has_pseudonym")
-	{
-		uuid_vec_t selected_uuids;
-		getCurrentItemIDs(selected_uuids);
-		if (!selected_uuids.empty())
-			return LGGContactSets::getInstance()->hasPseudonym(selected_uuids);
-	}
-	else if (item == "has_display_name")
-	{
-		uuid_vec_t selected_uuids;
-		getCurrentItemIDs(selected_uuids);
-		if (!selected_uuids.empty())
-			return (!LGGContactSets::getInstance()->hasDisplayNameRemoved(selected_uuids));
-	}
-	return false;
+    std::string item = userdata.asString();
+    if (item == "has_mutable_set")
+        return (!LGGContactSets::getInstance()->isInternalSetName(mContactSetCombo->getValue().asString()));
+    else if (item == "has_selection")
+    {
+        uuid_vec_t selected_uuids;
+        getCurrentItemIDs(selected_uuids);
+        return (!selected_uuids.empty() &&
+                selected_uuids.size() <= MAX_SELECTIONS);
+    }
+    else if (item == "has_mutable_set_and_selection")
+    {
+        uuid_vec_t selected_uuids;
+        getCurrentItemIDs(selected_uuids);
+        return ((!selected_uuids.empty() && selected_uuids.size() <= MAX_SELECTIONS)
+                && !LGGContactSets::getInstance()->isInternalSetName(mContactSetCombo->getValue().asString()));
+    }
+    else if (item == "has_single_selection")
+    {
+        uuid_vec_t selected_uuids;
+        getCurrentItemIDs(selected_uuids);
+        return (selected_uuids.size() == 1);
+    }
+    else if (item == "has_pseudonym")
+    {
+        uuid_vec_t selected_uuids;
+        getCurrentItemIDs(selected_uuids);
+        if (!selected_uuids.empty())
+            return LGGContactSets::getInstance()->hasPseudonym(selected_uuids);
+    }
+    else if (item == "has_display_name")
+    {
+        uuid_vec_t selected_uuids;
+        getCurrentItemIDs(selected_uuids);
+        if (!selected_uuids.empty())
+            return (!LGGContactSets::getInstance()->hasDisplayNameRemoved(selected_uuids));
+    }
+    return false;
 }
 
 void LLPanelPeople::onContactSetsMenuItemClicked(const LLSD& userdata)
 {
-	std::string chosen_item = userdata.asString();
-	if (chosen_item == "add_set")
-	{
-		LLNotificationsUtil::add("AddNewContactSet", LLSD(), LLSD(), &LGGContactSets::handleAddContactSetCallback);
-	}
-	else if (chosen_item == "remove_set")
-	{
-		LLSD payload, args;
-		std::string set = mContactSetCombo->getValue().asString();
-		args["SET_NAME"] = set;
-		payload["contact_set"] = set;
-		LLNotificationsUtil::add("RemoveContactSet", args, payload, &LGGContactSets::handleRemoveContactSetCallback);
-	}
-	else if (chosen_item == "add_contact")
-	{
-		LLFloater* root_floater = gFloaterView->getParentFloater(this);
-		LLFloater* avatar_picker = LLFloaterAvatarPicker::show(boost::bind(&LLPanelPeople::handlePickerCallback, this, _1, mContactSetCombo->getValue().asString()),
-															   TRUE, TRUE, TRUE, root_floater->getName());
-		if (root_floater && avatar_picker)
-			root_floater->addDependentFloater(avatar_picker);
-	}
-	else if (chosen_item == "remove_contact")
-	{
-		if (!mContactSetCombo) return;
-		
-		uuid_vec_t selected_uuids;
-		getCurrentItemIDs(selected_uuids);
-		if (selected_uuids.empty()) return;
-
-		LLSD payload, args;
-		std::string set = mContactSetCombo->getValue().asString();
-		S32 selected_size = selected_uuids.size();
-		args["SET_NAME"] = set;
-		args["TARGET"] = (selected_size > 1 ? llformat("%d", selected_size) : LLSLURL("agent", selected_uuids.front(), "about").getSLURLString());
-		payload["contact_set"] = set;
-		for (auto const& id : selected_uuids)
-		{
-			payload["ids"].append(id);
-		}
-		LLNotificationsUtil::add((selected_size > 1 ? "RemoveContactsFromSet" : "RemoveContactFromSet"), args, payload, &LGGContactSets::handleRemoveAvatarFromSetCallback);
-	}
-	else if (chosen_item == "set_config")
-	{
-		LLFloater* root_floater = gFloaterView->getParentFloater(this);
-		LLFloater* config_floater = LLFloaterReg::showInstance("fs_contact_set_config", LLSD(mContactSetCombo->getValue().asString()));
-		if (root_floater && config_floater)
-			root_floater->addDependentFloater(config_floater);
-	}
-	else if (chosen_item == "profile")
-	{
-		uuid_vec_t selected_uuids;
-		getCurrentItemIDs(selected_uuids);
-		if (selected_uuids.empty()) return;
-		
-		for (auto const& id : selected_uuids)
-		{
-			LLAvatarActions::showProfile(id);
-		}
-	}
-	else if (chosen_item == "im")
-	{
-		uuid_vec_t selected_uuids;
-		getCurrentItemIDs(selected_uuids);
-		if (selected_uuids.empty()) return;
-		
-		if (selected_uuids.size() == 1)
-		{
-			LLAvatarActions::startIM(selected_uuids[0]);
-		}
-		else if (selected_uuids.size() > 1)
-		{
-			LLAvatarActions::startConference(selected_uuids);
-		}
-	}
-	else if (chosen_item == "teleport")
-	{
-		uuid_vec_t selected_uuids;
-		getCurrentItemIDs(selected_uuids);
-		if (selected_uuids.empty()) return;
-
-		LLAvatarActions::offerTeleport(selected_uuids);
-	}
-	else if (chosen_item == "set_pseudonym")
-	{
-		uuid_vec_t selected_uuids;
-		getCurrentItemIDs(selected_uuids);
-		if (selected_uuids.empty()) return;
-
-		LLSD payload, args;
-		args["AVATAR"] = LLSLURL("agent", selected_uuids.front(), "about").getSLURLString();
-		payload["id"] = selected_uuids.front();
-		LLNotificationsUtil::add("SetAvatarPseudonym", args, payload, &LGGContactSets::handleSetAvatarPseudonymCallback);
-	}
-	else if (chosen_item == "remove_pseudonym")
-	{
-		uuid_vec_t selected_uuids;
-		getCurrentItemIDs(selected_uuids);
-		if (selected_uuids.empty()) return;
-
-		for (auto const& id : selected_uuids)
-		{
-			if (LGGContactSets::getInstance()->hasPseudonym(id))
-			{
-				LGGContactSets::getInstance()->clearPseudonym(id);
-			}
-		}
-	}
-	else if (chosen_item == "remove_display_name")
-	{
-		uuid_vec_t selected_uuids;
-		getCurrentItemIDs(selected_uuids);
-		if (selected_uuids.empty()) return;
-
-		for (auto const& id : selected_uuids)
-		{
-			if (!LGGContactSets::getInstance()->hasDisplayNameRemoved(id))
-			{
-				LGGContactSets::getInstance()->removeDisplayName(id);
-			}
-		}
-	}
+    std::string chosen_item = userdata.asString();
+    if (chosen_item == "add_set")
+    {
+        LLNotificationsUtil::add("AddNewContactSet", LLSD(), LLSD(), &LGGContactSets::handleAddContactSetCallback);
+    }
+    else if (chosen_item == "remove_set")
+    {
+        LLSD payload, args;
+        std::string set = mContactSetCombo->getValue().asString();
+        args["SET_NAME"] = set;
+        payload["contact_set"] = set;
+        LLNotificationsUtil::add("RemoveContactSet", args, payload, &LGGContactSets::handleRemoveContactSetCallback);
+    }
+    else if (chosen_item == "add_contact")
+    {
+        LLFloater* root_floater = gFloaterView->getParentFloater(this);
+        LLFloater* avatar_picker = LLFloaterAvatarPicker::show(boost::bind(&LLPanelPeople::handlePickerCallback, this, _1, mContactSetCombo->getValue().asString()),
+                                                               TRUE, TRUE, TRUE, root_floater->getName());
+        if (root_floater && avatar_picker)
+            root_floater->addDependentFloater(avatar_picker);
+    }
+    else if (chosen_item == "remove_contact")
+    {
+        if (!mContactSetCombo) return;
+
+        uuid_vec_t selected_uuids;
+        getCurrentItemIDs(selected_uuids);
+        if (selected_uuids.empty()) return;
+
+        LLSD payload, args;
+        std::string set = mContactSetCombo->getValue().asString();
+        S32 selected_size = selected_uuids.size();
+        args["SET_NAME"] = set;
+        args["TARGET"] = (selected_size > 1 ? llformat("%d", selected_size) : LLSLURL("agent", selected_uuids.front(), "about").getSLURLString());
+        payload["contact_set"] = set;
+        for (auto const& id : selected_uuids)
+        {
+            payload["ids"].append(id);
+        }
+        LLNotificationsUtil::add((selected_size > 1 ? "RemoveContactsFromSet" : "RemoveContactFromSet"), args, payload, &LGGContactSets::handleRemoveAvatarFromSetCallback);
+    }
+    else if (chosen_item == "set_config")
+    {
+        LLFloater* root_floater = gFloaterView->getParentFloater(this);
+        LLFloater* config_floater = LLFloaterReg::showInstance("fs_contact_set_config", LLSD(mContactSetCombo->getValue().asString()));
+        if (root_floater && config_floater)
+            root_floater->addDependentFloater(config_floater);
+    }
+    else if (chosen_item == "profile")
+    {
+        uuid_vec_t selected_uuids;
+        getCurrentItemIDs(selected_uuids);
+        if (selected_uuids.empty()) return;
+
+        for (auto const& id : selected_uuids)
+        {
+            LLAvatarActions::showProfile(id);
+        }
+    }
+    else if (chosen_item == "im")
+    {
+        uuid_vec_t selected_uuids;
+        getCurrentItemIDs(selected_uuids);
+        if (selected_uuids.empty()) return;
+
+        if (selected_uuids.size() == 1)
+        {
+            LLAvatarActions::startIM(selected_uuids[0]);
+        }
+        else if (selected_uuids.size() > 1)
+        {
+            LLAvatarActions::startConference(selected_uuids);
+        }
+    }
+    else if (chosen_item == "teleport")
+    {
+        uuid_vec_t selected_uuids;
+        getCurrentItemIDs(selected_uuids);
+        if (selected_uuids.empty()) return;
+
+        LLAvatarActions::offerTeleport(selected_uuids);
+    }
+    else if (chosen_item == "set_pseudonym")
+    {
+        uuid_vec_t selected_uuids;
+        getCurrentItemIDs(selected_uuids);
+        if (selected_uuids.empty()) return;
+
+        LLSD payload, args;
+        args["AVATAR"] = LLSLURL("agent", selected_uuids.front(), "about").getSLURLString();
+        payload["id"] = selected_uuids.front();
+        LLNotificationsUtil::add("SetAvatarPseudonym", args, payload, &LGGContactSets::handleSetAvatarPseudonymCallback);
+    }
+    else if (chosen_item == "remove_pseudonym")
+    {
+        uuid_vec_t selected_uuids;
+        getCurrentItemIDs(selected_uuids);
+        if (selected_uuids.empty()) return;
+
+        for (auto const& id : selected_uuids)
+        {
+            if (LGGContactSets::getInstance()->hasPseudonym(id))
+            {
+                LGGContactSets::getInstance()->clearPseudonym(id);
+            }
+        }
+    }
+    else if (chosen_item == "remove_display_name")
+    {
+        uuid_vec_t selected_uuids;
+        getCurrentItemIDs(selected_uuids);
+        if (selected_uuids.empty()) return;
+
+        for (auto const& id : selected_uuids)
+        {
+            if (!LGGContactSets::getInstance()->hasDisplayNameRemoved(id))
+            {
+                LGGContactSets::getInstance()->removeDisplayName(id);
+            }
+        }
+    }
 }
 
 void LLPanelPeople::handlePickerCallback(const uuid_vec_t& ids, const std::string& set)
 {
-	if (ids.empty() || !mContactSetCombo)
-	{
-		return;
-	}
-
-	LGGContactSets::instance().addToSet(ids, set);
+    if (ids.empty() || !mContactSetCombo)
+    {
+        return;
+    }
+
+    LGGContactSets::instance().addToSet(ids, set);
 }
 // [/FS:CR]
 
 // <FS:Ansariel> FIRE-10839: Customizable radar columns (needed for Vintage skin)
 void LLPanelPeople::onColumnVisibilityChecked(const LLSD& userdata)
 {
-	if (mRadarPanel)
-	{
-		mRadarPanel->onColumnVisibilityChecked(userdata);
-	}
+    if (mRadarPanel)
+    {
+        mRadarPanel->onColumnVisibilityChecked(userdata);
+    }
 }
 
 bool LLPanelPeople::onEnableColumnVisibilityChecked(const LLSD& userdata)
 {
-	if (mRadarPanel)
-	{
-		return mRadarPanel->onEnableColumnVisibilityChecked(userdata);
-	}
-	return false;
+    if (mRadarPanel)
+    {
+        return mRadarPanel->onEnableColumnVisibilityChecked(userdata);
+    }
+    return false;
 }
 // </FS:Ansariel>
 
 // <FS:Ansariel> CTRL-F focusses local search editor
 BOOL LLPanelPeople::handleKeyHere(KEY key, MASK mask)
 {
-	if (FSCommon::isFilterEditorKeyCombo(key, mask))
-	{
-		std::string cur_tab = getActiveTabName();
-
-		if (cur_tab == FRIENDS_TAB_NAME)
-		{
-			getChild<LLFilterEditor>("friends_filter_input")->setFocus(TRUE);
-			return TRUE;
-		}
-		else if (cur_tab == GROUP_TAB_NAME)
-		{
-			getChild<LLFilterEditor>("groups_filter_input")->setFocus(TRUE);
-			return TRUE;
-		}
-		else if (cur_tab == RECENT_TAB_NAME)
-		{
-			getChild<LLFilterEditor>("recent_filter_input")->setFocus(TRUE);
-			return TRUE;
-		}
-	}
-
-	return LLPanel::handleKeyHere(key, mask);
+    if (FSCommon::isFilterEditorKeyCombo(key, mask))
+    {
+        std::string cur_tab = getActiveTabName();
+
+        if (cur_tab == FRIENDS_TAB_NAME)
+        {
+            getChild<LLFilterEditor>("friends_filter_input")->setFocus(TRUE);
+            return TRUE;
+        }
+        else if (cur_tab == GROUP_TAB_NAME)
+        {
+            getChild<LLFilterEditor>("groups_filter_input")->setFocus(TRUE);
+            return TRUE;
+        }
+        else if (cur_tab == RECENT_TAB_NAME)
+        {
+            getChild<LLFilterEditor>("recent_filter_input")->setFocus(TRUE);
+            return TRUE;
+        }
+    }
+
+    return LLPanel::handleKeyHere(key, mask);
 }
 // </FS:Ansariel>
 // EOF