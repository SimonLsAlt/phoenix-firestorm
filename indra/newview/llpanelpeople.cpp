/** 
 * @file llpanelpeople.cpp
 * @brief Side tray "People" panel
 *
 * $LicenseInfo:firstyear=2009&license=viewerlgpl$
 * Second Life Viewer Source Code
 * Copyright (C) 2010, Linden Research, Inc.
 * 
 * This library is free software; you can redistribute it and/or
 * modify it under the terms of the GNU Lesser General Public
 * License as published by the Free Software Foundation;
 * version 2.1 of the License only.
 * 
 * This library is distributed in the hope that it will be useful,
 * but WITHOUT ANY WARRANTY; without even the implied warranty of
 * MERCHANTABILITY or FITNESS FOR A PARTICULAR PURPOSE.  See the GNU
 * Lesser General Public License for more details.
 * 
 * You should have received a copy of the GNU Lesser General Public
 * License along with this library; if not, write to the Free Software
 * Foundation, Inc., 51 Franklin Street, Fifth Floor, Boston, MA  02110-1301  USA
 * 
 * Linden Research, Inc., 945 Battery Street, San Francisco, CA  94111  USA
 * $/LicenseInfo$
 */

#include "llviewerprecompiledheaders.h"

// libs
#include "llavatarname.h"
#include "llconversationview.h"
#include "llfloaterimcontainer.h"
#include "llfloaterreg.h"
#include "llfloatersidepanelcontainer.h"
#include "llmenubutton.h"
#include "llmenugl.h"
#include "llnotificationsutil.h"
#include "lleventtimer.h"
#include "llfiltereditor.h"
#include "lltabcontainer.h"
#include "lltoggleablemenu.h"
#include "lluictrlfactory.h"

#include "llpanelpeople.h"

// newview
#include "llaccordionctrl.h"
#include "llaccordionctrltab.h"
#include "llagent.h"
#include "llavataractions.h"
#include "llavatarlist.h"
#include "llavatarlistitem.h"
#include "llavatarnamecache.h"
#include "llcallingcard.h"			// for LLAvatarTracker
#include "llcallbacklist.h"
#include "llerror.h"
#include "llfacebookconnect.h"
#include "llfloateravatarpicker.h"
#include "llfriendcard.h"
#include "llgroupactions.h"
#include "llgrouplist.h"
#include "llinventoryobserver.h"
#include "llnetmap.h"
#include "llpanelpeoplemenus.h"
#include "llparticipantlist.h"
#include "llsidetraypanelcontainer.h"
#include "llrecentpeople.h"
#include "llviewercontrol.h"		// for gSavedSettings
#include "llviewermenu.h"			// for gMenuHolder
#include "llvoiceclient.h"
#include "llworld.h"
#include "llspeakers.h"
#include "llfloaterwebcontent.h"

#include "llagentui.h"
#include "llslurl.h"
#include "llevents.h"				// for LLEventPumps
// [RLVa:KB] - Checked: RLVa-1.2.2
#include "rlvactions.h"
// [/RLVa:KB]


// Firestorm includes
#include "fscommon.h"
#include "fspanelradar.h"
#include "lggcontactsets.h"
#include "llcombobox.h"
#include "lllayoutstack.h"

#include <boost/foreach.hpp>

const F32 FRIEND_LIST_UPDATE_TIMEOUT =	0.5f;
const F32 NEARBY_LIST_UPDATE_INTERVAL =	1.f;
const U32 MAX_SELECTIONS = 20;

static const std::string NEARBY_TAB_NAME	= "nearby_panel";
static const std::string FRIENDS_TAB_NAME	= "friends_panel";
static const std::string GROUP_TAB_NAME		= "groups_panel";
static const std::string RECENT_TAB_NAME	= "recent_panel";
static const std::string BLOCKED_TAB_NAME	= "blocked_panel"; // blocked avatars
static const std::string CONTACT_SETS_TAB_NAME = "contact_sets_panel";	// [FS:CR] Contact sets
static const std::string COLLAPSED_BY_USER  = "collapsed_by_user";

const S32 BASE_MAX_AGENT_GROUPS = 42;
const S32 PREMIUM_MAX_AGENT_GROUPS = 60;

// [FS] FIRE-12229
//extern S32 gMaxAgentGroups;

/** Comparator for comparing avatar items by last interaction date */
class LLAvatarItemRecentComparator : public LLAvatarItemComparator
{
public:
	LLAvatarItemRecentComparator() {};
	virtual ~LLAvatarItemRecentComparator() {};

protected:
	virtual bool doCompare(const LLAvatarListItem* avatar_item1, const LLAvatarListItem* avatar_item2) const
	{
		LLRecentPeople& people = LLRecentPeople::instance();
		const LLDate& date1 = people.getDate(avatar_item1->getAvatarId());
		const LLDate& date2 = people.getDate(avatar_item2->getAvatarId());

		//older comes first
		return date1 > date2;
	}
};

/** Compares avatar items by online status, then by name */
class LLAvatarItemStatusComparator : public LLAvatarItemComparator
{
public:
	LLAvatarItemStatusComparator() {};

protected:
	/**
	 * @return true if item1 < item2, false otherwise
	 */
	virtual bool doCompare(const LLAvatarListItem* item1, const LLAvatarListItem* item2) const
	{
		LLAvatarTracker& at = LLAvatarTracker::instance();
		bool online1 = at.isBuddyOnline(item1->getAvatarId());
		bool online2 = at.isBuddyOnline(item2->getAvatarId());

		if (online1 == online2)
		{
			std::string name1 = item1->getAvatarName();
			std::string name2 = item2->getAvatarName();

			LLStringUtil::toUpper(name1);
			LLStringUtil::toUpper(name2);

			return name1 < name2;
		}
		
		return online1 > online2; 
	}
};

/** Compares avatar items by distance between you and them */
class LLAvatarItemDistanceComparator : public LLAvatarItemComparator
{
public:
	typedef std::map < LLUUID, LLVector3d > id_to_pos_map_t;
	LLAvatarItemDistanceComparator() {};

	void updateAvatarsPositions(std::vector<LLVector3d>& positions, uuid_vec_t& uuids)
	{
		std::vector<LLVector3d>::const_iterator
			pos_it = positions.begin(),
			pos_end = positions.end();

		uuid_vec_t::const_iterator
			id_it = uuids.begin(),
			id_end = uuids.end();

		LLAvatarItemDistanceComparator::id_to_pos_map_t pos_map;

		mAvatarsPositions.clear();

		for (;pos_it != pos_end && id_it != id_end; ++pos_it, ++id_it )
		{
			mAvatarsPositions[*id_it] = *pos_it;
		}
	};
	
	// Used for Range Display, originally from KB/Catznip
	const id_to_pos_map_t& getAvatarsPositions() { return mAvatarsPositions; }

protected:
	virtual bool doCompare(const LLAvatarListItem* item1, const LLAvatarListItem* item2) const
	{
		const LLVector3d& me_pos = gAgent.getPositionGlobal();
		const LLVector3d& item1_pos = mAvatarsPositions.find(item1->getAvatarId())->second;
		const LLVector3d& item2_pos = mAvatarsPositions.find(item2->getAvatarId())->second;
		
		return dist_vec_squared(item1_pos, me_pos) < dist_vec_squared(item2_pos, me_pos);
	}
private:
	id_to_pos_map_t mAvatarsPositions;
};

/** Comparator for comparing nearby avatar items by last spoken time */
class LLAvatarItemRecentSpeakerComparator : public  LLAvatarItemNameComparator
{
public:
	LLAvatarItemRecentSpeakerComparator() {};
	virtual ~LLAvatarItemRecentSpeakerComparator() {};

protected:
	virtual bool doCompare(const LLAvatarListItem* item1, const LLAvatarListItem* item2) const
	{
		LLPointer<LLSpeaker> lhs = LLActiveSpeakerMgr::instance().findSpeaker(item1->getAvatarId());
		LLPointer<LLSpeaker> rhs = LLActiveSpeakerMgr::instance().findSpeaker(item2->getAvatarId());
		if ( lhs.notNull() && rhs.notNull() )
		{
			// Compare by last speaking time
			if( lhs->mLastSpokeTime != rhs->mLastSpokeTime )
				return ( lhs->mLastSpokeTime > rhs->mLastSpokeTime );
		}
		else if ( lhs.notNull() )
		{
			// True if only item1 speaker info available
			return true;
		}
		else if ( rhs.notNull() )
		{
			// False if only item2 speaker info available
			return false;
		}
		// By default compare by name.
		return LLAvatarItemNameComparator::doCompare(item1, item2);
	}
};

static const LLAvatarItemRecentComparator RECENT_COMPARATOR;
static const LLAvatarItemStatusComparator STATUS_COMPARATOR;
static LLAvatarItemDistanceComparator DISTANCE_COMPARATOR;
static const LLAvatarItemRecentSpeakerComparator RECENT_SPEAKER_COMPARATOR;

static LLPanelInjector<LLPanelPeople> t_people("panel_people");

//=============================================================================

/**
 * Updates given list either on regular basis or on external events (up to implementation). 
 */
class LLPanelPeople::Updater
{
public:
	typedef boost::function<void()> callback_t;
	Updater(callback_t cb)
	: mCallback(cb)
	{
	}

	virtual ~Updater()
	{
	}

	/**
	 * Activate/deactivate updater.
	 *
	 * This may start/stop regular updates.
	 */
	virtual void setActive(bool) {}

protected:
	void update()
	{
		mCallback();
	}

	callback_t		mCallback;
};

/**
 * Update buttons on changes in our friend relations (STORM-557).
 */
class LLButtonsUpdater : public LLPanelPeople::Updater, public LLFriendObserver
{
public:
	LLButtonsUpdater(callback_t cb)
	:	LLPanelPeople::Updater(cb)
	{
		LLAvatarTracker::instance().addObserver(this);
	}

	~LLButtonsUpdater()
	{
		LLAvatarTracker::instance().removeObserver(this);
	}

	/*virtual*/ void changed(U32 mask)
	{
		(void) mask;
		update();
	}
};

class LLAvatarListUpdater : public LLPanelPeople::Updater, public LLEventTimer
{
public:
	LLAvatarListUpdater(callback_t cb, F32 period)
	:	LLEventTimer(period),
		LLPanelPeople::Updater(cb)
	{
		mEventTimer.stop();
	}

	virtual BOOL tick() // from LLEventTimer
	{
		return FALSE;
	}
};

/**
 * Updates the friends list.
 * 
 * Updates the list on external events which trigger the changed() method. 
 */
class LLFriendListUpdater : public LLAvatarListUpdater, public LLFriendObserver
{
	LOG_CLASS(LLFriendListUpdater);
	class LLInventoryFriendCardObserver;

public: 
	friend class LLInventoryFriendCardObserver;
	LLFriendListUpdater(callback_t cb)
	:	LLAvatarListUpdater(cb, FRIEND_LIST_UPDATE_TIMEOUT)
	,	mIsActive(false)
	{
		LLAvatarTracker::instance().addObserver(this);

		// For notification when SIP online status changes.
		LLVoiceClient::getInstance()->addObserver(this);
		// <FS:Ansariel> Disconnect LLFriendCardsManager
		//mInvObserver = new LLInventoryFriendCardObserver(this);
	}

	~LLFriendListUpdater()
	{
		// will be deleted by ~LLInventoryModel
		//delete mInvObserver;
		LLVoiceClient::getInstance()->removeObserver(this);
		LLAvatarTracker::instance().removeObserver(this);
	}

	/*virtual*/ void changed(U32 mask)
	{
		if (mIsActive)
		{
			// events can arrive quickly in bulk - we need not process EVERY one of them -
			// so we wait a short while to let others pile-in, and process them in aggregate.
			mEventTimer.start();
		}

		// save-up all the mask-bits which have come-in
		mMask |= mask;
	}


	/*virtual*/ BOOL tick()
	{
		if (!mIsActive) return FALSE;

		if (mMask & (LLFriendObserver::ADD | LLFriendObserver::REMOVE | LLFriendObserver::ONLINE))
		{
			update();
		}

		// Stop updates.
		mEventTimer.stop();
		mMask = 0;

		return FALSE;
	}

	// virtual
	void setActive(bool active)
	{
		mIsActive = active;
		if (active)
		{
			tick();
		}
	}

private:
	U32 mMask;
	LLInventoryFriendCardObserver* mInvObserver;
	bool mIsActive;

	/**
	 *	This class is intended for updating Friend List when Inventory Friend Card is added/removed.
	 * 
	 *	The main usage is when Inventory Friends/All content is added while synchronizing with 
	 *		friends list on startup is performed. In this case Friend Panel should be updated when 
	 *		missing Inventory Friend Card is created.
	 *	*NOTE: updating is fired when Inventory item is added into CallingCards/Friends subfolder.
	 *		Otherwise LLFriendObserver functionality is enough to keep Friends Panel synchronized.
	 */
	class LLInventoryFriendCardObserver : public LLInventoryObserver
	{
		LOG_CLASS(LLFriendListUpdater::LLInventoryFriendCardObserver);

		friend class LLFriendListUpdater;

	private:
		LLInventoryFriendCardObserver(LLFriendListUpdater* updater) : mUpdater(updater)
		{
			gInventory.addObserver(this);
		}
		~LLInventoryFriendCardObserver()
		{
			gInventory.removeObserver(this);
		}
		/*virtual*/ void changed(U32 mask)
		{
			LL_DEBUGS() << "Inventory changed: " << mask << LL_ENDL;

			static bool synchronize_friends_folders = true;
			if (synchronize_friends_folders)
			{
				// Checks whether "Friends" and "Friends/All" folders exist in "Calling Cards" folder,
				// fetches their contents if needed and synchronizes it with buddies list.
				// If the folders are not found they are created.
				LLFriendCardsManager::instance().syncFriendCardsFolders();
				synchronize_friends_folders = false;
			}

			// *NOTE: deleting of InventoryItem is performed via moving to Trash. 
			// That means LLInventoryObserver::STRUCTURE is present in MASK instead of LLInventoryObserver::REMOVE
			if ((CALLINGCARD_ADDED & mask) == CALLINGCARD_ADDED)
			{
				LL_DEBUGS() << "Calling card added: count: " << gInventory.getChangedIDs().size() 
					<< ", first Inventory ID: "<< (*gInventory.getChangedIDs().begin())
					<< LL_ENDL;

				bool friendFound = false;
				std::set<LLUUID> changedIDs = gInventory.getChangedIDs();
				for (std::set<LLUUID>::const_iterator it = changedIDs.begin(); it != changedIDs.end(); ++it)
				{
					if (isDescendentOfInventoryFriends(*it))
					{
						friendFound = true;
						break;
					}
				}

				if (friendFound)
				{
					LL_DEBUGS() << "friend found, panel should be updated" << LL_ENDL;
					mUpdater->changed(LLFriendObserver::ADD);
				}
			}
		}

		bool isDescendentOfInventoryFriends(const LLUUID& invItemID)
		{
			LLViewerInventoryItem * item = gInventory.getItem(invItemID);
			if (NULL == item)
				return false;

			return LLFriendCardsManager::instance().isItemInAnyFriendsList(item);
		}
		LLFriendListUpdater* mUpdater;

		static const U32 CALLINGCARD_ADDED = LLInventoryObserver::ADD | LLInventoryObserver::CALLING_CARD;
	};
};

/**
 * Periodically updates the nearby people list while the Nearby tab is active.
 * 
 * The period is defined by NEARBY_LIST_UPDATE_INTERVAL constant.
 */
class LLNearbyListUpdater : public LLAvatarListUpdater
{
	LOG_CLASS(LLNearbyListUpdater);

public:
	LLNearbyListUpdater(callback_t cb)
	:	LLAvatarListUpdater(cb, NEARBY_LIST_UPDATE_INTERVAL)
	{
		setActive(false);
	}

	/*virtual*/ void setActive(bool val)
	{
		if (val)
		{
			// update immediately and start regular updates
			update();
			mEventTimer.start(); 
		}
		else
		{
			// stop regular updates
			mEventTimer.stop();
		}
	}

	/*virtual*/ BOOL tick()
	{
		update();
		return FALSE;
	}
private:
};

/**
 * Updates the recent people list (those the agent has recently interacted with).
 */
class LLRecentListUpdater : public LLAvatarListUpdater, public boost::signals2::trackable
{
	LOG_CLASS(LLRecentListUpdater);

public:
	LLRecentListUpdater(callback_t cb)
	:	LLAvatarListUpdater(cb, 0)
	{
		LLRecentPeople::instance().setChangedCallback(boost::bind(&LLRecentListUpdater::update, this));
	}
};

//=============================================================================

LLPanelPeople::LLPanelPeople()
	:	LLPanel(),
		mTryToConnectToFacebook(true),
		mTabContainer(NULL),
		mOnlineFriendList(NULL),
		mAllFriendList(NULL),
		mNearbyList(NULL),
		mRecentList(NULL),
		mGroupList(NULL),
		// [FS:CR] Contact sets
		mContactSetList(NULL),
		mContactSetCombo(NULL),
		// <FS:Ansariel> Firestorm radar
		//mMiniMap(NULL)
		mMiniMap(NULL),
		mRadarPanel(NULL),
		// </FS:Ansariel> Firestorm radar
		// <FS:Ansariel> FIRE-4740: Friend counter in people panel
		mFriendsTabContainer(NULL)
{
	mFriendListUpdater = new LLFriendListUpdater(boost::bind(&LLPanelPeople::updateFriendList,	this));
	// <FS:Ansariel> Firestorm radar
	//mNearbyListUpdater = new LLNearbyListUpdater(boost::bind(&LLPanelPeople::updateNearbyList,	this));
	mRecentListUpdater = new LLRecentListUpdater(boost::bind(&LLPanelPeople::updateRecentList,	this));
	mButtonsUpdater = new LLButtonsUpdater(boost::bind(&LLPanelPeople::updateButtons, this));

	mCommitCallbackRegistrar.add("People.AddFriend", boost::bind(&LLPanelPeople::onAddFriendButtonClicked, this));
	mCommitCallbackRegistrar.add("People.AddFriendWizard",	boost::bind(&LLPanelPeople::onAddFriendWizButtonClicked,	this));
	mCommitCallbackRegistrar.add("People.DelFriend",		boost::bind(&LLPanelPeople::onDeleteFriendButtonClicked,	this));
	mCommitCallbackRegistrar.add("People.Group.Minus",		boost::bind(&LLPanelPeople::onGroupMinusButtonClicked,  this));
	mCommitCallbackRegistrar.add("People.Chat",			boost::bind(&LLPanelPeople::onChatButtonClicked,		this));
	mCommitCallbackRegistrar.add("People.Gear",			boost::bind(&LLPanelPeople::onGearButtonClicked,		this, _1));

	mCommitCallbackRegistrar.add("People.Group.Plus.Action",  boost::bind(&LLPanelPeople::onGroupPlusMenuItemClicked,  this, _2));
	mCommitCallbackRegistrar.add("People.Friends.ViewSort.Action",  boost::bind(&LLPanelPeople::onFriendsViewSortMenuItemClicked,  this, _2));
	// <FS:Ansariel> Firestorm radar
	//mCommitCallbackRegistrar.add("People.Nearby.ViewSort.Action",  boost::bind(&LLPanelPeople::onNearbyViewSortMenuItemClicked,  this, _2));
	mCommitCallbackRegistrar.add("People.Groups.ViewSort.Action",  boost::bind(&LLPanelPeople::onGroupsViewSortMenuItemClicked,  this, _2));
	mCommitCallbackRegistrar.add("People.Recent.ViewSort.Action",  boost::bind(&LLPanelPeople::onRecentViewSortMenuItemClicked,  this, _2));

	mEnableCallbackRegistrar.add("People.Friends.ViewSort.CheckItem",	boost::bind(&LLPanelPeople::onFriendsViewSortMenuItemCheck,	this, _2));
	mEnableCallbackRegistrar.add("People.Recent.ViewSort.CheckItem",	boost::bind(&LLPanelPeople::onRecentViewSortMenuItemCheck,	this, _2));
	// <FS:Ansariel> Firestorm radar
	//mEnableCallbackRegistrar.add("People.Nearby.ViewSort.CheckItem",	boost::bind(&LLPanelPeople::onNearbyViewSortMenuItemCheck,	this, _2));

	mEnableCallbackRegistrar.add("People.Group.Plus.Validate",	boost::bind(&LLPanelPeople::onGroupPlusButtonValidate,	this));
	
	// [FS:CR] Contact sets
	mCommitCallbackRegistrar.add("ContactSet.Action", boost::bind(&LLPanelPeople::onContactSetsMenuItemClicked, this, _2));
	mEnableCallbackRegistrar.add("ContactSet.Enable", boost::bind(&LLPanelPeople::onContactSetsEnable, this, _2));
	mContactSetChangedConnection = LGGContactSets::getInstance()->setContactSetChangeCallback(boost::bind(&LLPanelPeople::updateContactSets, this, _1));
	// [/FS:CR]

	// <FS:Ansariel> FIRE-10839: Customizable radar columns (needed for Vintage skin)
	mCommitCallbackRegistrar.add("People.ToggleColumn", boost::bind(&LLPanelPeople::onColumnVisibilityChecked, this, _2));
	mEnableCallbackRegistrar.add("People.EnableColumn", boost::bind(&LLPanelPeople::onEnableColumnVisibilityChecked, this, _2));
	// </FS:Ansariel>
}

LLPanelPeople::~LLPanelPeople()
{
	delete mButtonsUpdater;
	// <FS:Ansariel> Firestorm radar
	//delete mNearbyListUpdater;
	delete mFriendListUpdater;
	delete mRecentListUpdater;

	if(LLVoiceClient::instanceExists())
	{
		LLVoiceClient::getInstance()->removeObserver(this);
	}
	
	// [FS:CR] Contact sets
	if (mContactSetChangedConnection.connected())
		mContactSetChangedConnection.disconnect();
	// [/FS:CR]
}

void LLPanelPeople::onFriendsAccordionExpandedCollapsed(LLUICtrl* ctrl, const LLSD& param, LLAvatarList* avatar_list)
{
	if(!avatar_list)
	{
		LL_ERRS() << "Bad parameter" << LL_ENDL;
		return;
	}

	bool expanded = param.asBoolean();

	setAccordionCollapsedByUser(ctrl, !expanded);
	if(!expanded)
	{
		avatar_list->resetSelection();
	}
}


void LLPanelPeople::removePicker()
{
    if(mPicker.get())
    {
        mPicker.get()->closeFloater();
    }
}

BOOL LLPanelPeople::postBuild()
{
	// <FS:Ansariel> Firestorm radar
	//getChild<LLFilterEditor>("nearby_filter_input")->setCommitCallback(boost::bind(&LLPanelPeople::onFilterEdit, this, _2));
	getChild<LLFilterEditor>("friends_filter_input")->setCommitCallback(boost::bind(&LLPanelPeople::onFilterEdit, this, _2));
	getChild<LLFilterEditor>("groups_filter_input")->setCommitCallback(boost::bind(&LLPanelPeople::onFilterEdit, this, _2));
	getChild<LLFilterEditor>("recent_filter_input")->setCommitCallback(boost::bind(&LLPanelPeople::onFilterEdit, this, _2));
	//getChild<LLFilterEditor>("fbc_filter_input")->setCommitCallback(boost::bind(&LLPanelPeople::onFilterEdit, this, _2)); // <FS:Ansariel> Doesn't exist anymore

	// <FS:Ansariel> Don't bother with "want more?" advertisement
	//if(gMaxAgentGroups <= BASE_MAX_AGENT_GROUPS)
	//{
	//    getChild<LLTextBox>("groupcount")->setText(getString("GroupCountWithInfo"));
	//    getChild<LLTextBox>("groupcount")->setURLClickedCallback(boost::bind(&LLPanelPeople::onGroupLimitInfo, this));
	//}
	// </FS:Ansariel>

	mTabContainer = getChild<LLTabContainer>("tabs");
	mTabContainer->setCommitCallback(boost::bind(&LLPanelPeople::onTabSelected, this, _2));
	mSavedFilters.resize(mTabContainer->getTabCount());
	mSavedOriginalFilters.resize(mTabContainer->getTabCount());

	LLPanel* friends_tab = getChild<LLPanel>(FRIENDS_TAB_NAME);
	// updater is active only if panel is visible to user.
	friends_tab->setVisibleCallback(boost::bind(&Updater::setActive, mFriendListUpdater, _2));
    friends_tab->setVisibleCallback(boost::bind(&LLPanelPeople::removePicker, this));
	friends_tab->setVisibleCallback(boost::bind(&LLPanelPeople::updateFacebookList, this, _2));

	// <FS:Ansariel> FIRE-4740: Friend counter in people panel
	mFriendsTabContainer = friends_tab->findChild<LLTabContainer>("friends_accordion");
	// <FS:Ansariel> Firestorm radar
	mOnlineFriendList = friends_tab->getChild<LLAvatarList>("avatars_online");
	mAllFriendList = friends_tab->getChild<LLAvatarList>("avatars_all");
	mSuggestedFriends = friends_tab->getChild<LLAvatarList>("suggested_friends");
	mOnlineFriendList->setNoItemsCommentText(getString("no_friends_online"));
	mOnlineFriendList->setShowIcons("FriendsListShowIcons");
	// <FS:Ansariel> Firestorm radar
	//mOnlineFriendList->showPermissions("FriendsListShowPermissions");
	mOnlineFriendList->showPermissions(true);
	// </FS:Ansariel> Firestorm radar
	mOnlineFriendList->setShowCompleteName(!gSavedSettings.getBOOL("FriendsListHideUsernames"));
	mAllFriendList->setNoItemsCommentText(getString("no_friends"));
	mAllFriendList->setShowIcons("FriendsListShowIcons");
	// <FS:Ansariel> Firestorm radar
	//mAllFriendList->showPermissions("FriendsListShowPermissions");
	mAllFriendList->showPermissions(true);
	// </FS:Ansariel> Firestorm radar
	mAllFriendList->setShowCompleteName(!gSavedSettings.getBOOL("FriendsListHideUsernames"));

	LLPanel* nearby_tab = getChild<LLPanel>(NEARBY_TAB_NAME);
	// <FS:Ansariel> Firestorm radar
	//nearby_tab->setVisibleCallback(boost::bind(&Updater::setActive, mNearbyListUpdater, _2));
	
	// <FS:AO> Radarlist takes over for nearbylist for presentation.
	mRadarPanel = nearby_tab->findChild<FSPanelRadar>("panel_radar");
	mRadarPanel->onColumnDisplayModeChanged();
	// </FS:AO>

	// <FS:Ansariel> Firestorm radar
	//mNearbyList = nearby_tab->getChild<LLAvatarList>("avatar_list");
	//mNearbyList->setNoItemsCommentText(getString("no_one_near"));
	//mNearbyList->setNoItemsMsg(getString("no_one_near"));
	//mNearbyList->setNoFilteredItemsMsg(getString("no_one_filtered_near"));
	//mNearbyList->setShowIcons("NearbyListShowIcons");
	//mNearbyList->setShowCompleteName(!gSavedSettings.getBOOL("NearbyListHideUsernames"));
	// </FS:Ansariel> Firestorm radar
// [RLVa:KB] - Checked: RLVa-1.2.0
	// Externalized to FSRadar
	//mNearbyList->setRlvCheckShowNames(true);
// [/RLVa:KB]
	
	mMiniMap = (LLNetMap*)getChildView("Net Map",true);
	// <FS:Ansariel> Synchronize tooltips throughout instances
	//mMiniMap->setToolTipMsg(gSavedSettings.getBOOL("DoubleClickTeleport") ? 
	//	getString("AltMiniMapToolTipMsg") :	getString("MiniMapToolTipMsg"));
	// <//FS:Ansariel> Synchronize tooltips throughout instances

	mRecentList = getChild<LLPanel>(RECENT_TAB_NAME)->getChild<LLAvatarList>("avatar_list");
	mRecentList->setNoItemsCommentText(getString("no_recent_people"));
	mRecentList->setNoItemsMsg(getString("no_recent_people"));
	mRecentList->setNoFilteredItemsMsg(getString("no_filtered_recent_people"));
	mRecentList->setShowIcons("RecentListShowIcons");

	mGroupList = getChild<LLGroupList>("group_list");
	mGroupList->setNoItemsMsg(getString("no_groups_msg"));
	mGroupList->setNoFilteredItemsMsg(getString("no_filtered_groups_msg"));

	// <FS:Ansariel> Use Firestorm radar menu handler
	//mNearbyList->setContextMenu(&LLPanelPeopleMenus::gNearbyPeopleContextMenu);
	// </FS:Ansariel>
	mRecentList->setContextMenu(&LLPanelPeopleMenus::gPeopleContextMenu);
	mAllFriendList->setContextMenu(&LLPanelPeopleMenus::gPeopleContextMenu);
	mOnlineFriendList->setContextMenu(&LLPanelPeopleMenus::gPeopleContextMenu);
	mSuggestedFriends->setContextMenu(&LLPanelPeopleMenus::gSuggestedFriendsContextMenu);

	setSortOrder(mRecentList,		(ESortOrder)gSavedSettings.getU32("RecentPeopleSortOrder"),	false);
	setSortOrder(mAllFriendList,	(ESortOrder)gSavedSettings.getU32("FriendsSortOrder"),		false);
	// <FS:Ansariel> Firestorm radar
	//setSortOrder(mNearbyList,		(ESortOrder)gSavedSettings.getU32("NearbyPeopleSortOrder"),	false);

	mOnlineFriendList->setItemDoubleClickCallback(boost::bind(&LLPanelPeople::onAvatarListDoubleClicked, this, _1));
	mAllFriendList->setItemDoubleClickCallback(boost::bind(&LLPanelPeople::onAvatarListDoubleClicked, this, _1));
	// <FS:Ansariel> Firestorm radar
	//mNearbyList->setItemDoubleClickCallback(boost::bind(&LLPanelPeople::onAvatarListDoubleClicked, this, _1));
	// </FS:Ansariel> Firestorm radar
	mRecentList->setItemDoubleClickCallback(boost::bind(&LLPanelPeople::onAvatarListDoubleClicked, this, _1));

	mOnlineFriendList->setCommitCallback(boost::bind(&LLPanelPeople::onAvatarListCommitted, this, mOnlineFriendList));
	mAllFriendList->setCommitCallback(boost::bind(&LLPanelPeople::onAvatarListCommitted, this, mAllFriendList));
	// <FS:Ansariel> We only use mRadarList here
	//mNearbyList->setCommitCallback(boost::bind(&LLPanelPeople::onAvatarListCommitted, this, mNearbyList));
	mRecentList->setCommitCallback(boost::bind(&LLPanelPeople::onAvatarListCommitted, this, mRecentList));

	// Set openning IM as default on return action for avatar lists
	mOnlineFriendList->setReturnCallback(boost::bind(&LLPanelPeople::onImButtonClicked, this));
	mAllFriendList->setReturnCallback(boost::bind(&LLPanelPeople::onImButtonClicked, this));
	// <FS:Ansariel> Firestorm radar
	//mNearbyList->setReturnCallback(boost::bind(&LLPanelPeople::onImButtonClicked, this));
	mRecentList->setReturnCallback(boost::bind(&LLPanelPeople::onImButtonClicked, this));

	mGroupList->setDoubleClickCallback(boost::bind(&LLPanelPeople::onChatButtonClicked, this));
	mGroupList->setCommitCallback(boost::bind(&LLPanelPeople::updateButtons, this));
	mGroupList->setReturnCallback(boost::bind(&LLPanelPeople::onChatButtonClicked, this));

	LLMenuButton* groups_gear_btn = getChild<LLMenuButton>("groups_gear_btn");

	// Use the context menu of the Groups list for the Groups tab gear menu.
	LLToggleableMenu* groups_gear_menu = mGroupList->getContextMenu();
	if (groups_gear_menu)
	{
		groups_gear_btn->setMenu(groups_gear_menu, LLMenuButton::MP_BOTTOM_LEFT);
	}
	else
	{
		LL_WARNS() << "People->Groups list menu not found" << LL_ENDL;
	}
	
	// [FS:CR] Contact sets
	mContactSetCombo = getChild<LLComboBox>("combo_sets");
	if (mContactSetCombo)
	{
		mContactSetCombo->setCommitCallback(boost::bind(&LLPanelPeople::generateCurrentContactList, this));
		refreshContactSets();
	}
	
	mContactSetList = getChild<LLAvatarList>("contact_list");
	if (mContactSetList)
	{
		mContactSetList->setCommitCallback(boost::bind(&LLPanelPeople::updateButtons, this));
		mContactSetList->setDoubleClickCallback(boost::bind(&LLPanelPeople::onAvatarListDoubleClicked, this, _1));
		mContactSetList->setNoItemsCommentText(getString("empty_list"));
		mContactSetList->setContextMenu(&LLPanelPeopleMenus::gPeopleContextMenu);
		generateCurrentContactList();
	}
	// [/FS:CR]

	// <FS:Ansariel> Friend list accordion replacement
	//LLAccordionCtrlTab* accordion_tab = getChild<LLAccordionCtrlTab>("tab_all");
	//accordion_tab->setDropDownStateChangedCallback(
	//	boost::bind(&LLPanelPeople::onFriendsAccordionExpandedCollapsed, this, _1, _2, mAllFriendList));

	//accordion_tab = getChild<LLAccordionCtrlTab>("tab_online");
	//accordion_tab->setDropDownStateChangedCallback(
	//	boost::bind(&LLPanelPeople::onFriendsAccordionExpandedCollapsed, this, _1, _2, mOnlineFriendList));
	// </FS:Ansariel> Friend list accordion replacement

	// Must go after setting commit callback and initializing all pointers to children.
	mTabContainer->selectTabByName(NEARBY_TAB_NAME);

	LLVoiceClient::getInstance()->addObserver(this);

	// call this method in case some list is empty and buttons can be in inconsistent state
	updateButtons();

	// <FS:Ansariel> Friend list accordion replacement
	//mOnlineFriendList->setRefreshCompleteCallback(boost::bind(&LLPanelPeople::onFriendListRefreshComplete, this, _1, _2));
	//mAllFriendList->setRefreshCompleteCallback(boost::bind(&LLPanelPeople::onFriendListRefreshComplete, this, _1, _2));
	// </FS:Ansariel> Friend list accordion replacement

	return TRUE;
}

// virtual
void LLPanelPeople::onChange(EStatusType status, const std::string &channelURI, bool proximal)
{
	if(status == STATUS_JOINING || status == STATUS_LEFT_CHANNEL)
	{
		return;
	}
	
	updateButtons();
}

void LLPanelPeople::updateFriendListHelpText()
{
	// show special help text for just created account to help finding friends. EXT-4836
	static LLTextBox* no_friends_text = getChild<LLTextBox>("no_friends_help_text");

	// Seems sometimes all_friends can be empty because of issue with Inventory loading (clear cache, slow connection...)
	// So, lets check all lists to avoid overlapping the text with online list. See EXT-6448.
	bool any_friend_exists = mAllFriendList->filterHasMatches() || mOnlineFriendList->filterHasMatches() || mSuggestedFriends->filterHasMatches();
	no_friends_text->setVisible(!any_friend_exists);
	if (no_friends_text->getVisible())
	{
		//update help text for empty lists
		const std::string& filter = mSavedOriginalFilters[mTabContainer->getCurrentPanelIndex()];

		std::string message_name = filter.empty() ? "no_friends_msg" : "no_filtered_friends_msg";
		LLStringUtil::format_map_t args;
		args["[SEARCH_TERM]"] = LLURI::escape(filter);
		no_friends_text->setText(getString(message_name, args));
	}
}

void LLPanelPeople::updateFriendList()
{
	if (!mOnlineFriendList || !mAllFriendList)
		return;

	// get all buddies we know about
	const LLAvatarTracker& av_tracker = LLAvatarTracker::instance();
	LLAvatarTracker::buddy_map_t all_buddies;
	av_tracker.copyBuddyList(all_buddies);

	// save them to the online and all friends vectors
	uuid_vec_t& online_friendsp = mOnlineFriendList->getIDs();
	uuid_vec_t& all_friendsp = mAllFriendList->getIDs();

	all_friendsp.clear();
	online_friendsp.clear();

	uuid_vec_t buddies_uuids;
	LLAvatarTracker::buddy_map_t::const_iterator buddies_iter;

	// Fill the avatar list with friends UUIDs
	for (buddies_iter = all_buddies.begin(); buddies_iter != all_buddies.end(); ++buddies_iter)
	{
		buddies_uuids.push_back(buddies_iter->first);
	}

	if (buddies_uuids.size() > 0)
	{
		LL_DEBUGS() << "Friends added to the list: " << buddies_uuids.size() << LL_ENDL;
		all_friendsp = buddies_uuids;
	}
	else
	{
		LL_DEBUGS() << "No friends found" << LL_ENDL;
	}

	LLAvatarTracker::buddy_map_t::const_iterator buddy_it = all_buddies.begin();
	for (; buddy_it != all_buddies.end(); ++buddy_it)
	{
		LLUUID buddy_id = buddy_it->first;
		if (av_tracker.isBuddyOnline(buddy_id))
			online_friendsp.push_back(buddy_id);
	}

	/*
	 * Avatarlists  will be hidden by showFriendsAccordionsIfNeeded(), if they do not have items.
	 * But avatarlist can be updated only if it is visible @see LLAvatarList::draw();   
	 * So we need to do force update of lists to avoid inconsistency of data and view of avatarlist. 
	 */
	mOnlineFriendList->setDirty(true, !mOnlineFriendList->filterHasMatches());// do force update if list do NOT have items
	mAllFriendList->setDirty(true, !mAllFriendList->filterHasMatches());
	//update trash and other buttons according to a selected item
	updateButtons();
	updateSuggestedFriendList();
	showFriendsAccordionsIfNeeded();

	// <FS:Ansariel> FIRE-4740: Friend counter in people panel
	if (mFriendsTabContainer)
	{
		LLStringUtil::format_map_t args;
		args["ALL"] = llformat("%d", all_friendsp.size());
		args["ONLINE"] = llformat("%d", online_friendsp.size());
		mFriendsTabContainer->setPanelTitle(0, getString("OnlineFriendsTitle", args));
		mFriendsTabContainer->setPanelTitle(1, getString("AllFriendsTitle", args));
	}
	// </FS:Ansariel>
}

bool LLPanelPeople::updateSuggestedFriendList()
{
	const LLAvatarTracker& av_tracker = LLAvatarTracker::instance();
	uuid_vec_t& suggested_friends = mSuggestedFriends->getIDs();
	suggested_friends.clear();

	//Add suggested friends
	LLSD friends = LLFacebookConnect::instance().getContent();
	for (LLSD::array_const_iterator i = friends.beginArray(); i != friends.endArray(); ++i)
	{
		LLUUID agent_id = (*i).asUUID();
		bool second_life_buddy = agent_id.notNull() ? av_tracker.isBuddy(agent_id) : false;

		if(!second_life_buddy)
		{
			//FB+SL but not SL friend
			if (agent_id.notNull())
			{
				suggested_friends.push_back(agent_id);
			}
		}
	}

	//Force a refresh when there aren't any filter matches (prevent displaying content that shouldn't display)
	mSuggestedFriends->setDirty(true, !mSuggestedFriends->filterHasMatches());
	showFriendsAccordionsIfNeeded();

	return false;
}

void LLPanelPeople::updateNearbyList()
{
	if (!mNearbyList)
		return;

	std::vector<LLVector3d> positions;

// [RLVa:KB] - Checked: RLVa-2.0.3
	if (RlvActions::canShowNearbyAgents())
	{
// [/RLVa:KB]
		LLWorld::getInstance()->getAvatars(&mNearbyList->getIDs(), &positions, gAgent.getPositionGlobal(), gSavedSettings.getF32("NearMeRange"));
// [RLVa:KB] - Checked: RLVa-2.0.3
	}
	else
	{
		mNearbyList->getIDs().clear();
	}
// [/RLVa:KB]
	mNearbyList->setDirty();

	DISTANCE_COMPARATOR.updateAvatarsPositions(positions, mNearbyList->getIDs());
	LLActiveSpeakerMgr::instance().update(TRUE);
}

void LLPanelPeople::updateRecentList()
{
	if (!mRecentList)
		return;

	LLRecentPeople::instance().get(mRecentList->getIDs());
	mRecentList->setDirty();
}

bool LLPanelPeople::onConnectedToFacebook(const LLSD& data)
{
	LLSD::Integer connection_state = data.get("enum").asInteger();

	if (connection_state == LLFacebookConnect::FB_CONNECTED)
	{
		LLFacebookConnect::instance().loadFacebookFriends();
	}
	else if(connection_state == LLFacebookConnect::FB_NOT_CONNECTED)
	{
		updateSuggestedFriendList();
	};

	return false;
}

void LLPanelPeople::updateFacebookList(bool visible)
{
	if (visible)
	{
		LLEventPumps::instance().obtain("FacebookConnectContent").stopListening("LLPanelPeople"); // just in case it is already listening
		LLEventPumps::instance().obtain("FacebookConnectContent").listen("LLPanelPeople", boost::bind(&LLPanelPeople::updateSuggestedFriendList, this));

		LLEventPumps::instance().obtain("FacebookConnectState").stopListening("LLPanelPeople"); // just in case it is already listening
		LLEventPumps::instance().obtain("FacebookConnectState").listen("LLPanelPeople", boost::bind(&LLPanelPeople::onConnectedToFacebook, this, _1));

		if (LLFacebookConnect::instance().isConnected())
		{
			LLFacebookConnect::instance().loadFacebookFriends();
		}
		else if(mTryToConnectToFacebook)
		{
			LLFacebookConnect::instance().checkConnectionToFacebook();
			mTryToConnectToFacebook = false;
		}
    
		updateSuggestedFriendList();
	}
	else
	{
		LLEventPumps::instance().obtain("FacebookConnectState").stopListening("LLPanelPeople");
		LLEventPumps::instance().obtain("FacebookConnectContent").stopListening("LLPanelPeople");
	}
}

void LLPanelPeople::updateButtons()
{
	std::string cur_tab		= getActiveTabName();
// [RLVa:KB] - Checked: RLVa-1.4.9
	bool nearby_tab_active = (cur_tab == NEARBY_TAB_NAME);
// [/RLVa:KB]
	bool friends_tab_active = (cur_tab == FRIENDS_TAB_NAME);
	bool group_tab_active	= (cur_tab == GROUP_TAB_NAME);
	//bool recent_tab_active	= (cur_tab == RECENT_TAB_NAME);
	LLUUID selected_id;

	uuid_vec_t selected_uuids;
	getCurrentItemIDs(selected_uuids);
	bool item_selected = (selected_uuids.size() == 1);
	bool multiple_selected = (selected_uuids.size() >= 1);

	if (group_tab_active)
	{
		if (item_selected)
		{
			selected_id = mGroupList->getSelectedUUID();
		}

		LLPanel* groups_panel = mTabContainer->getCurrentPanel();
		groups_panel->getChildView("minus_btn")->setEnabled(item_selected && selected_id.notNull()); // a real group selected

		// [CR] FIRE-12229
		//U32 groups_count = gAgent.mGroups.size();
		//U32 groups_ramaining = gMaxAgentGroups > groups_count ? gMaxAgentGroups - groups_count : 0;
		//groups_panel->getChild<LLUICtrl>("groupcount")->setTextArg("[COUNT]", llformat("%d", groups_count));
		//groups_panel->getChild<LLUICtrl>("groupcount")->setTextArg("[REMAINING]", llformat("%d", groups_ramaining));
		getChild<LLUICtrl>("groupcount")->setValue(FSCommon::populateGroupCount());
		// [/CR]
	}
	else
	{
		bool is_friend = true;
		bool is_self = false;
		// Check whether selected avatar is our friend.
		if (item_selected)
		{
			selected_id = selected_uuids.front();
			is_friend = LLAvatarTracker::instance().getBuddyInfo(selected_id) != NULL;
			is_self = gAgent.getID() == selected_id;
		}

		LLPanel* cur_panel = mTabContainer->getCurrentPanel();
		if (cur_panel)
		{
			// <FS:Ansariel> RLVa check
			//if (cur_panel->hasChild("add_friend_btn", TRUE))
			//	cur_panel->getChildView("add_friend_btn")->setEnabled(item_selected && !is_friend && !is_self);
			if (!nearby_tab_active && cur_panel->hasChild("add_friend_btn", TRUE))
				cur_panel->getChildView("add_friend_btn")->setEnabled(item_selected && !is_friend && !is_self && RlvActions::canShowName(RlvActions::SNC_DEFAULT, selected_id));
			// </FS:Ansariel> RLVa check

			if (friends_tab_active)
			{
				cur_panel->getChildView("friends_del_btn")->setEnabled(multiple_selected);
			}

			// <FS:Ansariel> Fix warning about missing gear button on blocklist panel
			//if (!group_tab_active)
			if (!group_tab_active && !nearby_tab_active && cur_tab != BLOCKED_TAB_NAME)
			// </FS:Ansariel>
			{
				cur_panel->getChildView("gear_btn")->setEnabled(multiple_selected);
			}
		}
	}
}

std::string LLPanelPeople::getActiveTabName() const
{
	return mTabContainer->getCurrentPanel()->getName();
}

LLUUID LLPanelPeople::getCurrentItemID() const
{
	std::string cur_tab = getActiveTabName();

	if (cur_tab == FRIENDS_TAB_NAME) // this tab has two lists
	{
		LLUUID cur_online_friend;

		if ((cur_online_friend = mOnlineFriendList->getSelectedUUID()).notNull())
			return cur_online_friend;

		return mAllFriendList->getSelectedUUID();
	}

	if (cur_tab == NEARBY_TAB_NAME)
	// <FS:AO> Adapted for scrolllist
		//return mNearbyList->getSelectedUUID();
		return mRadarPanel->getCurrentItemID();
	// </FS:AO>
	
	else if (cur_tab == RECENT_TAB_NAME)
		return mRecentList->getSelectedUUID();

	else if (cur_tab == GROUP_TAB_NAME)
		return mGroupList->getSelectedUUID();

	else if (cur_tab == BLOCKED_TAB_NAME)
		return LLUUID::null; // FIXME?
	
	// [FS:CR] Contact sets
	else if (cur_tab == CONTACT_SETS_TAB_NAME)
		return mContactSetList->getSelectedUUID();
	// [/FS:CR] Contact sets
	llassert(0 && "unknown tab selected");
	return LLUUID::null;
}

void LLPanelPeople::getCurrentItemIDs(uuid_vec_t& selected_uuids) const
{
	std::string cur_tab = getActiveTabName();

	if (cur_tab == FRIENDS_TAB_NAME)
	{
		// friends tab has two lists
		mOnlineFriendList->getSelectedUUIDs(selected_uuids);
		mAllFriendList->getSelectedUUIDs(selected_uuids);
	}
	else if (cur_tab == NEARBY_TAB_NAME)
	// <FS:AO> Adapted for scrolllist
		//mNearbyList->getSelectedUUIDs(selected_uuids);
		mRadarPanel->getCurrentItemIDs(selected_uuids);
	// </FS:AO>
	else if (cur_tab == RECENT_TAB_NAME)
		mRecentList->getSelectedUUIDs(selected_uuids);
	else if (cur_tab == GROUP_TAB_NAME)
		mGroupList->getSelectedUUIDs(selected_uuids);
	else if (cur_tab == BLOCKED_TAB_NAME)
		selected_uuids.clear(); // FIXME?
	// [FS:CR] Contact sets
	else if (cur_tab == CONTACT_SETS_TAB_NAME)
		mContactSetList->getSelectedUUIDs(selected_uuids);
	// [/FS:CR] Contact sets
	else
		llassert(0 && "unknown tab selected");

}

void LLPanelPeople::showGroupMenu(LLMenuGL* menu)
{
	// Shows the menu at the top of the button bar.

	// Calculate its coordinates.
	// (assumes that groups panel is the current tab)
	LLPanel* bottom_panel = mTabContainer->getCurrentPanel()->getChild<LLPanel>("bottom_panel");
	LLPanel* parent_panel = mTabContainer->getCurrentPanel();
	menu->arrangeAndClear();
	S32 menu_height = menu->getRect().getHeight();
	S32 menu_x = -2; // *HACK: compensates HPAD in showPopup()
	S32 menu_y = bottom_panel->getRect().mTop + menu_height;

	// Actually show the menu.
	menu->buildDrawLabels();
	menu->updateParent(LLMenuGL::sMenuContainer);
	LLMenuGL::showPopup(parent_panel, menu, menu_x, menu_y);
}

void LLPanelPeople::setSortOrder(LLAvatarList* list, ESortOrder order, bool save)
{
	switch (order)
	{
	case E_SORT_BY_NAME:
		list->sortByName();
		break;
	case E_SORT_BY_STATUS:
		list->setComparator(&STATUS_COMPARATOR);
		list->sort();
		break;
	case E_SORT_BY_MOST_RECENT:
		list->setComparator(&RECENT_COMPARATOR);
		list->sort();
		break;
	case E_SORT_BY_RECENT_SPEAKERS:
		list->setComparator(&RECENT_SPEAKER_COMPARATOR);
		list->sort();
		break;
	case E_SORT_BY_DISTANCE:
		list->setComparator(&DISTANCE_COMPARATOR);
		list->sort();
		break;
	// <FS:Ansariel> FIRE-5283: Sort by username
	case E_SORT_BY_USERNAME:
		list->sortByUserName();
		break;
	// </FS:Ansariel>
	default:
		LL_WARNS() << "Unrecognized people sort order for " << list->getName() << LL_ENDL;
		return;
	}

	if (save)
	{
		std::string setting;

		if (list == mAllFriendList || list == mOnlineFriendList)
			setting = "FriendsSortOrder";
		else if (list == mRecentList)
			setting = "RecentPeopleSortOrder";
		else if (list == mNearbyList)
			setting = "NearbyPeopleSortOrder";

		if (!setting.empty())
			gSavedSettings.setU32(setting, order);
	}
}

void LLPanelPeople::onFilterEdit(const std::string& search_string)
{
	const S32 cur_tab_idx = mTabContainer->getCurrentPanelIndex();
	std::string& filter = mSavedOriginalFilters[cur_tab_idx];
	std::string& saved_filter = mSavedFilters[cur_tab_idx];

	filter = search_string;
	LLStringUtil::trimHead(filter);

	// Searches are case-insensitive
	std::string search_upper = filter;
	LLStringUtil::toUpper(search_upper);

	if (saved_filter == search_upper)
		return;

	saved_filter = search_upper;

	// Apply new filter to the current tab.
	const std::string cur_tab = getActiveTabName();
	if (cur_tab == NEARBY_TAB_NAME)
	{
		mNearbyList->setNameFilter(filter);
	}
	else if (cur_tab == FRIENDS_TAB_NAME)
	{
		// store accordion tabs opened/closed state before any manipulation with accordion tabs
		if (!saved_filter.empty())
        {
            notifyChildren(LLSD().with("action","store_state"));
        }

		mOnlineFriendList->setNameFilter(filter);
		mAllFriendList->setNameFilter(filter);
		mSuggestedFriends->setNameFilter(filter);

	// <FS:Ansariel> Friend list accordion replacement
	//setAccordionCollapsedByUser("tab_online", false);
	//setAccordionCollapsedByUser("tab_all", false);
	//	setAccordionCollapsedByUser("tab_suggested_friends", false);
	// </FS:Ansariel> Friend list accordion replacement
		showFriendsAccordionsIfNeeded();

		// restore accordion tabs state _after_ all manipulations
		if(saved_filter.empty())
        {
            notifyChildren(LLSD().with("action","restore_state"));
        }
    }
	else if (cur_tab == GROUP_TAB_NAME)
	{
		mGroupList->setNameFilter(filter);
	}
	else if (cur_tab == RECENT_TAB_NAME)
	{
		mRecentList->setNameFilter(filter);
	}
}

void LLPanelPeople::onGroupLimitInfo()
{
	LLSD args;
	args["MAX_BASIC"] = BASE_MAX_AGENT_GROUPS;
	args["MAX_PREMIUM"] = PREMIUM_MAX_AGENT_GROUPS;
	LLNotificationsUtil::add("GroupLimitInfo", args);
}

void LLPanelPeople::onTabSelected(const LLSD& param)
{
	std::string tab_name = getChild<LLPanel>(param.asString())->getName();
	updateButtons();

	showFriendsAccordionsIfNeeded();

	// <FS:AO> Layout panels will not initialize at a constant size, force it here.
	if (tab_name == NEARBY_TAB_NAME)
	{
		LLLayoutPanel* minilayout = (LLLayoutPanel*)getChildView("minimaplayout", true);
		if (minilayout->getVisible())
		{
			LLRect rec = minilayout->getRect();
			rec.mBottom = 635;
			rec.mTop = 775;
			minilayout->setShape(rec,true);
		}
	}
	// </FS:AO>
	
}

void LLPanelPeople::onAvatarListDoubleClicked(LLUICtrl* ctrl)
{
	LLAvatarListItem* item = dynamic_cast<LLAvatarListItem*>(ctrl);
	if(!item)
	{
		return;
	}

	LLUUID clicked_id = item->getAvatarId();
	if(gAgent.getID() == clicked_id)
	{
		return;
	}
	
// [RLVa:KB] - Checked: RLVa-2.0.1
	// <FS:Ansariel> Firestorm radar; commented out
	//if ( (RlvActions::isRlvEnabled()) && (NEARBY_TAB_NAME == getActiveTabName()) && (!RlvActions::canShowName(RlvActions::SNC_DEFAULT, clicked_id)) )
	//{
	//	return;
	//}
// [/RLVa:KB]

#if 0 // SJB: Useful for testing, but not currently functional or to spec
	LLAvatarActions::showProfile(clicked_id);
#else // spec says open IM window
	LLAvatarActions::startIM(clicked_id);
#endif
}


void LLPanelPeople::onAvatarListCommitted(LLAvatarList* list)
{
	if (getActiveTabName() == NEARBY_TAB_NAME)
	{
		uuid_vec_t selected_uuids;
		getCurrentItemIDs(selected_uuids);
		mMiniMap->setSelected(selected_uuids);
	} else
	// Make sure only one of the friends lists (online/all) has selection.
	if (getActiveTabName() == FRIENDS_TAB_NAME)
	{
		if (list == mOnlineFriendList)
			mAllFriendList->resetSelection(true);
		else if (list == mAllFriendList)
			mOnlineFriendList->resetSelection(true);
		else
			llassert(0 && "commit on unknown friends list");
	}

	updateButtons();
}

void LLPanelPeople::onAddFriendButtonClicked()
{
	LLUUID id = getCurrentItemID();
	if (id.notNull())
	{
		LLAvatarActions::requestFriendshipDialog(id);
	}
}

bool LLPanelPeople::isItemsFreeOfFriends(const uuid_vec_t& uuids)
{
	const LLAvatarTracker& av_tracker = LLAvatarTracker::instance();
	for ( uuid_vec_t::const_iterator
			  id = uuids.begin(),
			  id_end = uuids.end();
		  id != id_end; ++id )
	{
		if (av_tracker.isBuddy (*id))
		{
			return false;
		}
	}
	return true;
}

void LLPanelPeople::onAddFriendWizButtonClicked()
{
    LLPanel* cur_panel = mTabContainer->getCurrentPanel();
    LLView * button = cur_panel->findChild<LLButton>("friends_add_btn", TRUE);

	// Show add friend wizard.
    LLFloater* root_floater = gFloaterView->getParentFloater(this);
	LLFloaterAvatarPicker* picker = LLFloaterAvatarPicker::show(boost::bind(&LLPanelPeople::onAvatarPicked, _1, _2), FALSE, TRUE, FALSE, root_floater->getName(), button);
	if (!picker)
	{
		return;
	}

	// Need to disable 'ok' button when friend occurs in selection
	picker->setOkBtnEnableCb(boost::bind(&LLPanelPeople::isItemsFreeOfFriends, this, _1));
	
	if (root_floater)
	{
		root_floater->addDependentFloater(picker);
	}

    mPicker = picker->getHandle();
}

void LLPanelPeople::onDeleteFriendButtonClicked()
{
	uuid_vec_t selected_uuids;
	getCurrentItemIDs(selected_uuids);

	if (selected_uuids.size() == 1)
	{
		LLAvatarActions::removeFriendDialog( selected_uuids.front() );
	}
	else if (selected_uuids.size() > 1)
	{
		LLAvatarActions::removeFriendsDialog( selected_uuids );
	}
}

void LLPanelPeople::onChatButtonClicked()
{
	LLUUID group_id = getCurrentItemID();
	if (group_id.notNull())
		LLGroupActions::startIM(group_id);
}

void LLPanelPeople::onGearButtonClicked(LLUICtrl* btn)
{
	uuid_vec_t selected_uuids;
	getCurrentItemIDs(selected_uuids);
	// Spawn at bottom left corner of the button.
	if (getActiveTabName() == NEARBY_TAB_NAME)
		LLPanelPeopleMenus::gNearbyPeopleContextMenu.show(btn, selected_uuids, 0, 0);
	else
		LLPanelPeopleMenus::gPeopleContextMenu.show(btn, selected_uuids, 0, 0);
}

void LLPanelPeople::onImButtonClicked()
{
	uuid_vec_t selected_uuids;
	getCurrentItemIDs(selected_uuids);
// [RLVa:KB] - Checked: RLVa-2.0.1
	// <FS:Ansariel> Firestorm radar; commented out
	//if ( (RlvActions::isRlvEnabled()) && (NEARBY_TAB_NAME == getActiveTabName()) && (!RlvActions::canShowName(RlvActions::SNC_DEFAULT)) )
	//{
	//	bool fCanShowNames = true;
	//	std::for_each(selected_uuids.begin(), selected_uuids.end(), [&fCanShowNames](const LLUUID& idAgent) { fCanShowNames &= RlvActions::canShowName(RlvActions::SNC_DEFAULT, idAgent); });
	//	if (!fCanShowNames)
	//		return;
	//}
// [/RLVa:KB]
	if ( selected_uuids.size() == 1 )
	{
		// if selected only one person then start up IM
		LLAvatarActions::startIM(selected_uuids.at(0));
	}
	else if ( selected_uuids.size() > 1 )
	{
		// for multiple selection start up friends conference
		LLAvatarActions::startConference(selected_uuids);
	}
}

// static
void LLPanelPeople::onAvatarPicked(const uuid_vec_t& ids, const std::vector<LLAvatarName> names)
{
	if (!names.empty() && !ids.empty())
		LLAvatarActions::requestFriendshipDialog(ids[0], names[0].getCompleteName());
}

bool LLPanelPeople::onGroupPlusButtonValidate()
{
	if (!gAgent.canJoinGroups())
	{
		LLNotificationsUtil::add("JoinedTooManyGroups");
		return false;
	}

	return true;
}

void LLPanelPeople::onGroupMinusButtonClicked()
{
	LLUUID group_id = getCurrentItemID();
	if (group_id.notNull())
		LLGroupActions::leave(group_id);
}

void LLPanelPeople::onGroupPlusMenuItemClicked(const LLSD& userdata)
{
	std::string chosen_item = userdata.asString();
	if (chosen_item == "join_group")
		LLGroupActions::search();
	else if (chosen_item == "new_group")
		LLGroupActions::createGroup();
}

void LLPanelPeople::onFriendsViewSortMenuItemClicked(const LLSD& userdata)
{
	std::string chosen_item = userdata.asString();

	if (chosen_item == "sort_name")
	{
		setSortOrder(mAllFriendList, E_SORT_BY_NAME);
	}
	// <FS:Ansariel> FIRE-5283: Sort by username
	if (chosen_item == "sort_username")
	{
		setSortOrder(mAllFriendList, E_SORT_BY_USERNAME);
	}
	// </FS:Ansariel>
	else if (chosen_item == "sort_status")
	{
		setSortOrder(mAllFriendList, E_SORT_BY_STATUS);
	}
	else if (chosen_item == "view_icons")
	{
		mAllFriendList->toggleIcons();
		mOnlineFriendList->toggleIcons();
	}
	else if (chosen_item == "view_permissions")
	{
		bool show_permissions = !gSavedSettings.getBOOL("FriendsListShowPermissions");
		gSavedSettings.setBOOL("FriendsListShowPermissions", show_permissions);

		mAllFriendList->showPermissions(show_permissions);
		mOnlineFriendList->showPermissions(show_permissions);
	}
	else if (chosen_item == "view_usernames")
	{
		bool hide_usernames = !gSavedSettings.getBOOL("FriendsListHideUsernames");
		gSavedSettings.setBOOL("FriendsListHideUsernames", hide_usernames);

		mAllFriendList->setShowCompleteName(!hide_usernames);
		mAllFriendList->handleDisplayNamesOptionChanged();
		mOnlineFriendList->setShowCompleteName(!hide_usernames);
		mOnlineFriendList->handleDisplayNamesOptionChanged();
	}
	}

void LLPanelPeople::onGroupsViewSortMenuItemClicked(const LLSD& userdata)
{
	std::string chosen_item = userdata.asString();

	if (chosen_item == "show_icons")
	{
		mGroupList->toggleIcons();
	}
}

void LLPanelPeople::onNearbyViewSortMenuItemClicked(const LLSD& userdata)
{
	std::string chosen_item = userdata.asString();

	if (chosen_item == "sort_by_recent_speakers")
	{
		setSortOrder(mNearbyList, E_SORT_BY_RECENT_SPEAKERS);
	}
	else if (chosen_item == "sort_name")
	{
		setSortOrder(mNearbyList, E_SORT_BY_NAME);
	}
	else if (chosen_item == "view_icons")
	{
		mNearbyList->toggleIcons();
	}
	else if (chosen_item == "sort_distance")
	{
		setSortOrder(mNearbyList, E_SORT_BY_DISTANCE);
	}
	else if (chosen_item == "view_usernames")
	{
	    bool hide_usernames = !gSavedSettings.getBOOL("NearbyListHideUsernames");
	    gSavedSettings.setBOOL("NearbyListHideUsernames", hide_usernames);

	    mNearbyList->setShowCompleteName(!hide_usernames);
	    mNearbyList->handleDisplayNamesOptionChanged();
	}
}

bool LLPanelPeople::onNearbyViewSortMenuItemCheck(const LLSD& userdata)
{
	std::string item = userdata.asString();
	U32 sort_order = gSavedSettings.getU32("NearbyPeopleSortOrder");

	if (item == "sort_by_recent_speakers")
		return sort_order == E_SORT_BY_RECENT_SPEAKERS;
	if (item == "sort_name")
		return sort_order == E_SORT_BY_NAME;
	if (item == "sort_distance")
		return sort_order == E_SORT_BY_DISTANCE;

	return false;
}

void LLPanelPeople::onRecentViewSortMenuItemClicked(const LLSD& userdata)
{
	std::string chosen_item = userdata.asString();

	if (chosen_item == "sort_recent")
	{
		setSortOrder(mRecentList, E_SORT_BY_MOST_RECENT);
	} 
	else if (chosen_item == "sort_name")
	{
		setSortOrder(mRecentList, E_SORT_BY_NAME);
	}
	else if (chosen_item == "view_icons")
	{
		mRecentList->toggleIcons();
	}
}

bool LLPanelPeople::onFriendsViewSortMenuItemCheck(const LLSD& userdata) 
{
	std::string item = userdata.asString();
	U32 sort_order = gSavedSettings.getU32("FriendsSortOrder");

	if (item == "sort_name") 
		return sort_order == E_SORT_BY_NAME;
	if (item == "sort_status")
		return sort_order == E_SORT_BY_STATUS;
	// <FS:Ansariel> FIRE-5283: Sort by username
	if (item == "sort_username") 
		return sort_order == E_SORT_BY_USERNAME;
	// </FS:Ansariel>

	return false;
}

bool LLPanelPeople::onRecentViewSortMenuItemCheck(const LLSD& userdata) 
{
	std::string item = userdata.asString();
	U32 sort_order = gSavedSettings.getU32("RecentPeopleSortOrder");

	if (item == "sort_recent")
		return sort_order == E_SORT_BY_MOST_RECENT;
	if (item == "sort_name") 
		return sort_order == E_SORT_BY_NAME;

	return false;
}

void LLPanelPeople::onMoreButtonClicked()
{
	// *TODO: not implemented yet
}

void LLPanelPeople::onOpen(const LLSD& key)
{
	std::string tab_name = key["people_panel_tab_name"];
	if (!tab_name.empty())
	{
		mTabContainer->selectTabByName(tab_name);
<<<<<<< HEAD

	// <FS:Ansariel> Call onOpen for the blocklist panel to select mute if necessary
	if (tab_name == "blocked_panel")
	{
		LLPanel* blocklist_impl_panel = mTabContainer->getCurrentPanel()->findChild<LLPanel>("panel_block_list_sidetray");
		if (blocklist_impl_panel)
		{
			blocklist_impl_panel->onOpen(key);
		}
	}
	// </FS:Ansariel>
=======
		if(tab_name == BLOCKED_TAB_NAME)
		{
			LLPanel* blocked_tab = mTabContainer->getCurrentPanel()->findChild<LLPanel>("panel_block_list_sidetray");
			if(blocked_tab)
			{
				blocked_tab->onOpen(key);
			}
		}
	}
>>>>>>> d4d56f00
}

bool LLPanelPeople::notifyChildren(const LLSD& info)
{
	if (info.has("task-panel-action") && info["task-panel-action"].asString() == "handle-tri-state")
	{
		LLSideTrayPanelContainer* container = dynamic_cast<LLSideTrayPanelContainer*>(getParent());
		if (!container)
		{
			LL_WARNS() << "Cannot find People panel container" << LL_ENDL;
			return true;
		}

		if (container->getCurrentPanelIndex() > 0) 
		{
			// if not on the default panel, switch to it
			container->onOpen(LLSD().with(LLSideTrayPanelContainer::PARAM_SUB_PANEL_NAME, getName()));
		}
		else
			LLFloaterReg::hideInstance("people");

		return true; // this notification is only supposed to be handled by task panels
	}

	return LLPanel::notifyChildren(info);
}

void LLPanelPeople::showAccordion(const std::string name, bool show)
{
	if(name.empty())
	{
		LL_WARNS() << "No name provided" << LL_ENDL;
		return;
	}

	LLAccordionCtrlTab* tab = getChild<LLAccordionCtrlTab>(name);
	tab->setVisible(show);
	if(show)
	{
		// don't expand accordion if it was collapsed by user
		if(!isAccordionCollapsedByUser(tab))
		{
			// expand accordion
			tab->changeOpenClose(false);
		}
	}
}

void LLPanelPeople::showFriendsAccordionsIfNeeded()
{
	if(FRIENDS_TAB_NAME == getActiveTabName())
	{
		// <FS:Ansariel> Friend list accordion replacement
		// Expand and show accordions if needed, else - hide them
		//showAccordion("tab_online", mOnlineFriendList->filterHasMatches());
		//showAccordion("tab_all", mAllFriendList->filterHasMatches());
		//showAccordion("tab_suggested_friends", mSuggestedFriends->filterHasMatches());

		//// Rearrange accordions
		//LLAccordionCtrl* accordion = getChild<LLAccordionCtrl>("friends_accordion");
		//accordion->arrange();

		childSetVisible("friends_accordion", (mAllFriendList->filterHasMatches() || mSuggestedFriends->filterHasMatches()));
		// </FS:Ansariel> Friend list accordion replacement

		// *TODO: new no_matched_tabs_text attribute was implemented in accordion (EXT-7368).
		// this code should be refactored to use it
		// keep help text in a synchronization with accordions visibility.
		updateFriendListHelpText();
	}
}

void LLPanelPeople::onFriendListRefreshComplete(LLUICtrl*ctrl, const LLSD& param)
{
	if(ctrl == mOnlineFriendList)
	{
		showAccordion("tab_online", param.asInteger());
	}
	else if(ctrl == mAllFriendList)
	{
		showAccordion("tab_all", param.asInteger());
	}
}

void LLPanelPeople::setAccordionCollapsedByUser(LLUICtrl* acc_tab, bool collapsed)
{
	if(!acc_tab)
	{
		LL_WARNS() << "Invalid parameter" << LL_ENDL;
		return;
	}

	LLSD param = acc_tab->getValue();
	param[COLLAPSED_BY_USER] = collapsed;
	acc_tab->setValue(param);
}

void LLPanelPeople::setAccordionCollapsedByUser(const std::string& name, bool collapsed)
{
	setAccordionCollapsedByUser(getChild<LLUICtrl>(name), collapsed);
}

bool LLPanelPeople::isAccordionCollapsedByUser(LLUICtrl* acc_tab)
{
	if(!acc_tab)
	{
		LL_WARNS() << "Invalid parameter" << LL_ENDL;
		return false;
	}

	LLSD param = acc_tab->getValue();
	if(!param.has(COLLAPSED_BY_USER))
	{
		return false;
	}
	return param[COLLAPSED_BY_USER].asBoolean();
}

bool LLPanelPeople::isAccordionCollapsedByUser(const std::string& name)
{
	return isAccordionCollapsedByUser(getChild<LLUICtrl>(name));
}

// [FS:CR] Contact sets
void LLPanelPeople::updateContactSets(LGGContactSets::EContactSetUpdate type)
{
	switch (type)
	{
		case LGGContactSets::UPDATED_LISTS:
			refreshContactSets();
		case LGGContactSets::UPDATED_MEMBERS:
			generateCurrentContactList();
			break;
	}
}

void LLPanelPeople::refreshContactSets()
{
	if (!mContactSetCombo) return;
	
	mContactSetCombo->clearRows();
	std::vector<std::string> contact_sets = LGGContactSets::getInstance()->getAllContactSets();
	if (!contact_sets.empty())
	{
		BOOST_FOREACH(const std::string& set_name, contact_sets)
		{
			mContactSetCombo->add(set_name);
		}
		mContactSetCombo->addSeparator(ADD_BOTTOM);
	}
	mContactSetCombo->add(getString("all_sets"), LLSD(CS_SET_ALL_SETS), ADD_BOTTOM);
	mContactSetCombo->add(getString("no_sets"), LLSD(CS_SET_NO_SETS), ADD_BOTTOM);
	mContactSetCombo->add(getString("pseudonyms"), LLSD(CS_SET_PSEUDONYM), ADD_BOTTOM);
}

void LLPanelPeople::generateContactList(const std::string& contact_set)
{
	if (!mContactSetList) return;
	
	mContactSetList->clear();
	mContactSetList->setDirty(true, true);

	uuid_vec_t& avatars = mContactSetList->getIDs();
	
	if (contact_set == CS_SET_ALL_SETS)
 	{
		avatars = LGGContactSets::getInstance()->getListOfNonFriends();
 		
		// "All sets" includes buddies
		LLAvatarTracker::buddy_map_t all_buddies;
		LLAvatarTracker::instance().copyBuddyList(all_buddies);
		for (LLAvatarTracker::buddy_map_t::const_iterator buddy = all_buddies.begin();
			 buddy != all_buddies.end();
			 ++buddy)
		{
			avatars.push_back(buddy->first);
		}
 	}
	else if (contact_set == CS_SET_NO_SETS)
	{
		LLAvatarTracker::buddy_map_t all_buddies;
		LLAvatarTracker::instance().copyBuddyList(all_buddies);
		for (LLAvatarTracker::buddy_map_t::const_iterator buddy = all_buddies.begin();
			 buddy != all_buddies.end();
			 ++buddy)
		{
			// Only show our buddies who aren't in a set, by request.
			if (!LGGContactSets::getInstance()->isFriendInSet(buddy->first))
				avatars.push_back(buddy->first);
		}
	}
	else if (contact_set == CS_SET_PSEUDONYM)
	{
		avatars = LGGContactSets::getInstance()->getListOfPseudonymAvs();
	}
	else if (!LGGContactSets::getInstance()->isInternalSetName(contact_set))
	{
		LGGContactSets::ContactSet* group = LGGContactSets::getInstance()->getContactSet(contact_set);
		BOOST_FOREACH(const LLUUID id, group->mFriends)
		{
			avatars.push_back(id);
		}
	}
	mContactSetList->setDirty();
}

void LLPanelPeople::generateCurrentContactList()
{
	mContactSetList->refreshNames();
	generateContactList(mContactSetCombo->getValue().asString());
}

bool LLPanelPeople::onContactSetsEnable(const LLSD& userdata)
{
	std::string item = userdata.asString();
	if (item == "has_mutable_set")
		return (!LGGContactSets::getInstance()->isInternalSetName(mContactSetCombo->getValue().asString()));
	else if (item == "has_selection")
	{
		uuid_vec_t selected_uuids;
		getCurrentItemIDs(selected_uuids);
		return (!selected_uuids.empty() &&
				selected_uuids.size() <= MAX_SELECTIONS);
	}
	else if (item == "has_mutable_set_and_selection")
	{
		uuid_vec_t selected_uuids;
		getCurrentItemIDs(selected_uuids);
		return ((!selected_uuids.empty() && selected_uuids.size() <= MAX_SELECTIONS)
				&& !LGGContactSets::getInstance()->isInternalSetName(mContactSetCombo->getValue().asString()));
	}
	else if (item == "has_single_selection")
	{
		uuid_vec_t selected_uuids;
		getCurrentItemIDs(selected_uuids);
		return (selected_uuids.size() == 1);
	}
	else if (item == "has_pseudonym")
	{
		uuid_vec_t selected_uuids;
		getCurrentItemIDs(selected_uuids);
		if (!selected_uuids.empty())
			return LGGContactSets::getInstance()->hasPseudonym(selected_uuids);
	}
	else if (item == "has_display_name")
	{
		uuid_vec_t selected_uuids;
		getCurrentItemIDs(selected_uuids);
		if (!selected_uuids.empty())
			return (!LGGContactSets::getInstance()->hasDisplayNameRemoved(selected_uuids));
	}
	return false;
}

void LLPanelPeople::onContactSetsMenuItemClicked(const LLSD& userdata)
{
	std::string chosen_item = userdata.asString();
	if (chosen_item == "add_set")
	{
		LLNotificationsUtil::add("AddNewContactSet", LLSD(), LLSD(), &LGGContactSets::handleAddContactSetCallback);
	}
	else if (chosen_item == "remove_set")
	{
		LLSD payload, args;
		std::string set = mContactSetCombo->getValue().asString();
		args["SET_NAME"] = set;
		payload["contact_set"] = set;
		LLNotificationsUtil::add("RemoveContactSet", args, payload, &LGGContactSets::handleRemoveContactSetCallback);
	}
	else if (chosen_item == "add_contact")
	{
		LLFloater* root_floater = gFloaterView->getParentFloater(this);
		LLFloater* avatar_picker = LLFloaterAvatarPicker::show(boost::bind(&LLPanelPeople::handlePickerCallback, this, _1, mContactSetCombo->getValue().asString()),
															   TRUE, TRUE, TRUE, root_floater->getName());
		if (root_floater && avatar_picker)
			root_floater->addDependentFloater(avatar_picker);
	}
	else if (chosen_item == "remove_contact")
	{
		if (!mContactSetCombo) return;
		
		uuid_vec_t selected_uuids;
		getCurrentItemIDs(selected_uuids);
		if (selected_uuids.empty()) return;
		
		LLSD payload, args;
		std::string set = mContactSetCombo->getValue().asString();
		S32 selected_size = selected_uuids.size();
		args["SET_NAME"] = set;
		args["TARGET"] = (selected_size > 1 ? llformat("%d", selected_size) : LLSLURL("agent", selected_uuids.front(), "about").getSLURLString());
		payload["contact_set"] = set;
		BOOST_FOREACH(const LLUUID& id, selected_uuids)
		{
			payload["ids"].append(id);
		}
		LLNotificationsUtil::add((selected_size > 1 ? "RemoveContactsFromSet" : "RemoveContactFromSet"), args, payload, &LGGContactSets::handleRemoveAvatarFromSetCallback);
	}
	else if (chosen_item == "set_config")
	{
		LLFloater* root_floater = gFloaterView->getParentFloater(this);
		LLFloater* config_floater = LLFloaterReg::showInstance("fs_contact_set_config", LLSD(mContactSetCombo->getValue().asString()));
		if (root_floater && config_floater)
			root_floater->addDependentFloater(config_floater);
	}
	else if (chosen_item == "profile")
	{
		uuid_vec_t selected_uuids;
		getCurrentItemIDs(selected_uuids);
		if (selected_uuids.empty()) return;
		
		BOOST_FOREACH(const LLUUID& id, selected_uuids)
		{
			LLAvatarActions::showProfile(id);
		}
	}
	else if (chosen_item == "im")
	{
		uuid_vec_t selected_uuids;
		getCurrentItemIDs(selected_uuids);
		if (selected_uuids.empty()) return;
		
		if (selected_uuids.size() == 1)
		{
			LLAvatarActions::startIM(selected_uuids[0]);
		}
		else if (selected_uuids.size() > 1)
		{
			LLAvatarActions::startConference(selected_uuids);
		}
	}
	else if (chosen_item == "teleport")
	{
		uuid_vec_t selected_uuids;
		getCurrentItemIDs(selected_uuids);
		if (selected_uuids.empty()) return;
		
		LLAvatarActions::offerTeleport(selected_uuids);
	}
	else if (chosen_item == "set_pseudonym")
	{
		uuid_vec_t selected_uuids;
		getCurrentItemIDs(selected_uuids);
		if (selected_uuids.empty()) return;
		
		LLSD payload, args;
		args["AVATAR"] = LLSLURL("agent", selected_uuids.front(), "about").getSLURLString();
		payload["id"] = selected_uuids.front();
		LLNotificationsUtil::add("SetAvatarPseudonym", args, payload, &LGGContactSets::handleSetAvatarPseudonymCallback);
	}
	else if (chosen_item == "remove_pseudonym")
	{
		uuid_vec_t selected_uuids;
		getCurrentItemIDs(selected_uuids);
		if (selected_uuids.empty()) return;
		
		BOOST_FOREACH(const LLUUID& id, selected_uuids)
		{
			if (LGGContactSets::getInstance()->hasPseudonym(id))
			{
				LGGContactSets::getInstance()->clearPseudonym(id);
			}
		}
	}
	else if (chosen_item == "remove_display_name")
	{
		uuid_vec_t selected_uuids;
		getCurrentItemIDs(selected_uuids);
		if (selected_uuids.empty()) return;
		
		BOOST_FOREACH(const LLUUID& id, selected_uuids)
		{
			if (!LGGContactSets::getInstance()->hasDisplayNameRemoved(id))
			{
				LGGContactSets::getInstance()->removeDisplayName(id);
			}
		}
	}
}

void LLPanelPeople::handlePickerCallback(const uuid_vec_t& ids, const std::string& set)
{
	if (ids.empty() || !mContactSetCombo) return;
	
	BOOST_FOREACH(const LLUUID& id, ids)
	{
		if (!LLAvatarTracker::instance().isBuddy(id))
			LGGContactSets::getInstance()->addNonFriendToList(id);
		LGGContactSets::getInstance()->addFriendToSet(id, set);
	}
}
// [/FS:CR]

// <FS:Ansariel> FIRE-10839: Customizable radar columns (needed for Vintage skin)
void LLPanelPeople::onColumnVisibilityChecked(const LLSD& userdata)
{
	if (mRadarPanel)
	{
		mRadarPanel->onColumnVisibilityChecked(userdata);
	}
}

bool LLPanelPeople::onEnableColumnVisibilityChecked(const LLSD& userdata)
{
	if (mRadarPanel)
	{
		return mRadarPanel->onEnableColumnVisibilityChecked(userdata);
	}
	return false;
}
// </FS:Ansariel>

// <FS:Ansariel> CTRL-F focusses local search editor
BOOL LLPanelPeople::handleKeyHere(KEY key, MASK mask)
{
	if (FSCommon::isFilterEditorKeyCombo(key, mask))
	{
		std::string cur_tab = getActiveTabName();

		if (cur_tab == FRIENDS_TAB_NAME)
		{
			getChild<LLFilterEditor>("friends_filter_input")->setFocus(TRUE);
			return TRUE;
		}
		else if (cur_tab == GROUP_TAB_NAME)
		{
			getChild<LLFilterEditor>("groups_filter_input")->setFocus(TRUE);
			return TRUE;
		}
		else if (cur_tab == RECENT_TAB_NAME)
		{
			getChild<LLFilterEditor>("recent_filter_input")->setFocus(TRUE);
			return TRUE;
		}
	}

	return LLPanel::handleKeyHere(key, mask);
}
// </FS:Ansariel>
// EOF<|MERGE_RESOLUTION|>--- conflicted
+++ resolved
@@ -1674,19 +1674,6 @@
 	if (!tab_name.empty())
 	{
 		mTabContainer->selectTabByName(tab_name);
-<<<<<<< HEAD
-
-	// <FS:Ansariel> Call onOpen for the blocklist panel to select mute if necessary
-	if (tab_name == "blocked_panel")
-	{
-		LLPanel* blocklist_impl_panel = mTabContainer->getCurrentPanel()->findChild<LLPanel>("panel_block_list_sidetray");
-		if (blocklist_impl_panel)
-		{
-			blocklist_impl_panel->onOpen(key);
-		}
-	}
-	// </FS:Ansariel>
-=======
 		if(tab_name == BLOCKED_TAB_NAME)
 		{
 			LLPanel* blocked_tab = mTabContainer->getCurrentPanel()->findChild<LLPanel>("panel_block_list_sidetray");
@@ -1696,7 +1683,6 @@
 			}
 		}
 	}
->>>>>>> d4d56f00
 }
 
 bool LLPanelPeople::notifyChildren(const LLSD& info)
