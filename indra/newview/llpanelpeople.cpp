/** 
 * @file llpanelpeople.cpp
 * @brief Side tray "People" panel
 *
 * $LicenseInfo:firstyear=2009&license=viewerlgpl$
 * Second Life Viewer Source Code
 * Copyright (C) 2010, Linden Research, Inc.
 * 
 * This library is free software; you can redistribute it and/or
 * modify it under the terms of the GNU Lesser General Public
 * License as published by the Free Software Foundation;
 * version 2.1 of the License only.
 * 
 * This library is distributed in the hope that it will be useful,
 * but WITHOUT ANY WARRANTY; without even the implied warranty of
 * MERCHANTABILITY or FITNESS FOR A PARTICULAR PURPOSE.  See the GNU
 * Lesser General Public License for more details.
 * 
 * You should have received a copy of the GNU Lesser General Public
 * License along with this library; if not, write to the Free Software
 * Foundation, Inc., 51 Franklin Street, Fifth Floor, Boston, MA  02110-1301  USA
 * 
 * Linden Research, Inc., 945 Battery Street, San Francisco, CA  94111  USA
 * $/LicenseInfo$
 */

#include "llviewerprecompiledheaders.h"

// libs
#include "llavatarname.h"
#include "llconversationview.h"
#include "llfloaterimcontainer.h"
#include "llfloaterreg.h"
#include "llfloatersidepanelcontainer.h"
#include "llmenubutton.h"
#include "llmenugl.h"
#include "llnotificationsutil.h"
#include "lleventtimer.h"
#include "llfiltereditor.h"
#include "lltabcontainer.h"
#include "lltoggleablemenu.h"
#include "lluictrlfactory.h"

#include "llpanelpeople.h"

// newview
#include "llaccordionctrl.h"
#include "llaccordionctrltab.h"
#include "llagent.h"
#include "llavataractions.h"
#include "llavatarlist.h"
#include "llavatarlistitem.h"
#include "llavatarnamecache.h"
#include "llcallingcard.h"			// for LLAvatarTracker
#include "llcallbacklist.h"
#include "llerror.h"
#include "llfacebookconnect.h"
#include "llfloateravatarpicker.h"
#include "llfriendcard.h"
#include "llgroupactions.h"
#include "llgrouplist.h"
#include "llinventoryobserver.h"
#include "llnetmap.h"
#include "llpanelpeoplemenus.h"
#include "llparticipantlist.h"
#include "llsidetraypanelcontainer.h"
#include "llrecentpeople.h"
#include "llviewercontrol.h"		// for gSavedSettings
#include "llviewermenu.h"			// for gMenuHolder
#include "llvoiceclient.h"
#include "llworld.h"
#include "llspeakers.h"
#include "llfloaterwebcontent.h"

#include "llagentui.h"
#include "llslurl.h"
#include "llevents.h"				// for LLEventPumps

// Firestorm includes
#include "fscommon.h"
#include "fspanelradar.h"
#include "lggcontactsets.h"
#include "llcombobox.h"
#include "lllayoutstack.h"
#include "rlvhandler.h"

#include <boost/foreach.hpp>

const F32 FRIEND_LIST_UPDATE_TIMEOUT =	0.5f;
const F32 NEARBY_LIST_UPDATE_INTERVAL =	1.f;
const U32 MAX_SELECTIONS = 20;

static const std::string NEARBY_TAB_NAME	= "nearby_panel";
static const std::string FRIENDS_TAB_NAME	= "friends_panel";
static const std::string GROUP_TAB_NAME		= "groups_panel";
static const std::string RECENT_TAB_NAME	= "recent_panel";
static const std::string BLOCKED_TAB_NAME	= "blocked_panel"; // blocked avatars
static const std::string CONTACT_SETS_TAB_NAME = "contact_sets_panel";	// [FS:CR] Contact sets
static const std::string COLLAPSED_BY_USER  = "collapsed_by_user";

const S32 BASE_MAX_AGENT_GROUPS = 42;
const S32 PREMIUM_MAX_AGENT_GROUPS = 60;

// [FS] FIRE-12229
//extern S32 gMaxAgentGroups;

/** Comparator for comparing avatar items by last interaction date */
class LLAvatarItemRecentComparator : public LLAvatarItemComparator
{
public:
	LLAvatarItemRecentComparator() {};
	virtual ~LLAvatarItemRecentComparator() {};

protected:
	virtual bool doCompare(const LLAvatarListItem* avatar_item1, const LLAvatarListItem* avatar_item2) const
	{
		LLRecentPeople& people = LLRecentPeople::instance();
		const LLDate& date1 = people.getDate(avatar_item1->getAvatarId());
		const LLDate& date2 = people.getDate(avatar_item2->getAvatarId());

		//older comes first
		return date1 > date2;
	}
};

/** Compares avatar items by online status, then by name */
class LLAvatarItemStatusComparator : public LLAvatarItemComparator
{
public:
	LLAvatarItemStatusComparator() {};

protected:
	/**
	 * @return true if item1 < item2, false otherwise
	 */
	virtual bool doCompare(const LLAvatarListItem* item1, const LLAvatarListItem* item2) const
	{
		LLAvatarTracker& at = LLAvatarTracker::instance();
		bool online1 = at.isBuddyOnline(item1->getAvatarId());
		bool online2 = at.isBuddyOnline(item2->getAvatarId());

		if (online1 == online2)
		{
			std::string name1 = item1->getAvatarName();
			std::string name2 = item2->getAvatarName();

			LLStringUtil::toUpper(name1);
			LLStringUtil::toUpper(name2);

			return name1 < name2;
		}
		
		return online1 > online2; 
	}
};

/** Compares avatar items by distance between you and them */
class LLAvatarItemDistanceComparator : public LLAvatarItemComparator
{
public:
	typedef std::map < LLUUID, LLVector3d > id_to_pos_map_t;
	LLAvatarItemDistanceComparator() {};

	void updateAvatarsPositions(std::vector<LLVector3d>& positions, uuid_vec_t& uuids)
	{
		std::vector<LLVector3d>::const_iterator
			pos_it = positions.begin(),
			pos_end = positions.end();

		uuid_vec_t::const_iterator
			id_it = uuids.begin(),
			id_end = uuids.end();

		LLAvatarItemDistanceComparator::id_to_pos_map_t pos_map;

		mAvatarsPositions.clear();

		for (;pos_it != pos_end && id_it != id_end; ++pos_it, ++id_it )
		{
			mAvatarsPositions[*id_it] = *pos_it;
		}
	};
	
	// Used for Range Display, originally from KB/Catznip
	const id_to_pos_map_t& getAvatarsPositions() { return mAvatarsPositions; }

protected:
	virtual bool doCompare(const LLAvatarListItem* item1, const LLAvatarListItem* item2) const
	{
		const LLVector3d& me_pos = gAgent.getPositionGlobal();
		const LLVector3d& item1_pos = mAvatarsPositions.find(item1->getAvatarId())->second;
		const LLVector3d& item2_pos = mAvatarsPositions.find(item2->getAvatarId())->second;
		
		return dist_vec_squared(item1_pos, me_pos) < dist_vec_squared(item2_pos, me_pos);
	}
private:
	id_to_pos_map_t mAvatarsPositions;
};

/** Comparator for comparing nearby avatar items by last spoken time */
class LLAvatarItemRecentSpeakerComparator : public  LLAvatarItemNameComparator
{
public:
	LLAvatarItemRecentSpeakerComparator() {};
	virtual ~LLAvatarItemRecentSpeakerComparator() {};

protected:
	virtual bool doCompare(const LLAvatarListItem* item1, const LLAvatarListItem* item2) const
	{
		LLPointer<LLSpeaker> lhs = LLActiveSpeakerMgr::instance().findSpeaker(item1->getAvatarId());
		LLPointer<LLSpeaker> rhs = LLActiveSpeakerMgr::instance().findSpeaker(item2->getAvatarId());
		if ( lhs.notNull() && rhs.notNull() )
		{
			// Compare by last speaking time
			if( lhs->mLastSpokeTime != rhs->mLastSpokeTime )
				return ( lhs->mLastSpokeTime > rhs->mLastSpokeTime );
		}
		else if ( lhs.notNull() )
		{
			// True if only item1 speaker info available
			return true;
		}
		else if ( rhs.notNull() )
		{
			// False if only item2 speaker info available
			return false;
		}
		// By default compare by name.
		return LLAvatarItemNameComparator::doCompare(item1, item2);
	}
};

static const LLAvatarItemRecentComparator RECENT_COMPARATOR;
static const LLAvatarItemStatusComparator STATUS_COMPARATOR;
static LLAvatarItemDistanceComparator DISTANCE_COMPARATOR;
static const LLAvatarItemRecentSpeakerComparator RECENT_SPEAKER_COMPARATOR;

static LLPanelInjector<LLPanelPeople> t_people("panel_people");

//=============================================================================

/**
 * Updates given list either on regular basis or on external events (up to implementation). 
 */
class LLPanelPeople::Updater
{
public:
	typedef boost::function<void()> callback_t;
	Updater(callback_t cb)
	: mCallback(cb)
	{
	}

	virtual ~Updater()
	{
	}

	/**
	 * Activate/deactivate updater.
	 *
	 * This may start/stop regular updates.
	 */
	virtual void setActive(bool) {}

protected:
	void update()
	{
		mCallback();
	}

	callback_t		mCallback;
};

/**
 * Update buttons on changes in our friend relations (STORM-557).
 */
class LLButtonsUpdater : public LLPanelPeople::Updater, public LLFriendObserver
{
public:
	LLButtonsUpdater(callback_t cb)
	:	LLPanelPeople::Updater(cb)
	{
		LLAvatarTracker::instance().addObserver(this);
	}

	~LLButtonsUpdater()
	{
		LLAvatarTracker::instance().removeObserver(this);
	}

	/*virtual*/ void changed(U32 mask)
	{
		(void) mask;
		update();
	}
};

class LLAvatarListUpdater : public LLPanelPeople::Updater, public LLEventTimer
{
public:
	LLAvatarListUpdater(callback_t cb, F32 period)
	:	LLEventTimer(period),
		LLPanelPeople::Updater(cb)
	{
		mEventTimer.stop();
	}

	virtual BOOL tick() // from LLEventTimer
	{
		return FALSE;
	}
};

/**
 * Updates the friends list.
 * 
 * Updates the list on external events which trigger the changed() method. 
 */
class LLFriendListUpdater : public LLAvatarListUpdater, public LLFriendObserver
{
	LOG_CLASS(LLFriendListUpdater);
	class LLInventoryFriendCardObserver;

public: 
	friend class LLInventoryFriendCardObserver;
	LLFriendListUpdater(callback_t cb)
	:	LLAvatarListUpdater(cb, FRIEND_LIST_UPDATE_TIMEOUT)
	,	mIsActive(false)
	{
		LLAvatarTracker::instance().addObserver(this);

		// For notification when SIP online status changes.
		LLVoiceClient::getInstance()->addObserver(this);
		mInvObserver = new LLInventoryFriendCardObserver(this);
	}

	~LLFriendListUpdater()
	{
		// will be deleted by ~LLInventoryModel
		//delete mInvObserver;
		LLVoiceClient::getInstance()->removeObserver(this);
		LLAvatarTracker::instance().removeObserver(this);
	}

	/*virtual*/ void changed(U32 mask)
	{
		if (mIsActive)
		{
			// events can arrive quickly in bulk - we need not process EVERY one of them -
			// so we wait a short while to let others pile-in, and process them in aggregate.
			mEventTimer.start();
		}

		// save-up all the mask-bits which have come-in
		mMask |= mask;
	}


	/*virtual*/ BOOL tick()
	{
		if (!mIsActive) return FALSE;

		if (mMask & (LLFriendObserver::ADD | LLFriendObserver::REMOVE | LLFriendObserver::ONLINE))
		{
			update();
		}

		// Stop updates.
		mEventTimer.stop();
		mMask = 0;

		return FALSE;
	}

	// virtual
	void setActive(bool active)
	{
		mIsActive = active;
		if (active)
		{
			tick();
		}
	}

private:
	U32 mMask;
	LLInventoryFriendCardObserver* mInvObserver;
	bool mIsActive;

	/**
	 *	This class is intended for updating Friend List when Inventory Friend Card is added/removed.
	 * 
	 *	The main usage is when Inventory Friends/All content is added while synchronizing with 
	 *		friends list on startup is performed. In this case Friend Panel should be updated when 
	 *		missing Inventory Friend Card is created.
	 *	*NOTE: updating is fired when Inventory item is added into CallingCards/Friends subfolder.
	 *		Otherwise LLFriendObserver functionality is enough to keep Friends Panel synchronized.
	 */
	class LLInventoryFriendCardObserver : public LLInventoryObserver
	{
		LOG_CLASS(LLFriendListUpdater::LLInventoryFriendCardObserver);

		friend class LLFriendListUpdater;

	private:
		LLInventoryFriendCardObserver(LLFriendListUpdater* updater) : mUpdater(updater)
		{
			gInventory.addObserver(this);
		}
		~LLInventoryFriendCardObserver()
		{
			gInventory.removeObserver(this);
		}
		/*virtual*/ void changed(U32 mask)
		{
			LL_DEBUGS() << "Inventory changed: " << mask << LL_ENDL;

			static bool synchronize_friends_folders = true;
			if (synchronize_friends_folders)
			{
				// Checks whether "Friends" and "Friends/All" folders exist in "Calling Cards" folder,
				// fetches their contents if needed and synchronizes it with buddies list.
				// If the folders are not found they are created.
				LLFriendCardsManager::instance().syncFriendCardsFolders();
				synchronize_friends_folders = false;
			}

			// *NOTE: deleting of InventoryItem is performed via moving to Trash. 
			// That means LLInventoryObserver::STRUCTURE is present in MASK instead of LLInventoryObserver::REMOVE
			if ((CALLINGCARD_ADDED & mask) == CALLINGCARD_ADDED)
			{
				LL_DEBUGS() << "Calling card added: count: " << gInventory.getChangedIDs().size() 
					<< ", first Inventory ID: "<< (*gInventory.getChangedIDs().begin())
					<< LL_ENDL;

				bool friendFound = false;
				std::set<LLUUID> changedIDs = gInventory.getChangedIDs();
				for (std::set<LLUUID>::const_iterator it = changedIDs.begin(); it != changedIDs.end(); ++it)
				{
					if (isDescendentOfInventoryFriends(*it))
					{
						friendFound = true;
						break;
					}
				}

				if (friendFound)
				{
					LL_DEBUGS() << "friend found, panel should be updated" << LL_ENDL;
					mUpdater->changed(LLFriendObserver::ADD);
				}
			}
		}

		bool isDescendentOfInventoryFriends(const LLUUID& invItemID)
		{
			LLViewerInventoryItem * item = gInventory.getItem(invItemID);
			if (NULL == item)
				return false;

			return LLFriendCardsManager::instance().isItemInAnyFriendsList(item);
		}
		LLFriendListUpdater* mUpdater;

		static const U32 CALLINGCARD_ADDED = LLInventoryObserver::ADD | LLInventoryObserver::CALLING_CARD;
	};
};

/**
 * Periodically updates the nearby people list while the Nearby tab is active.
 * 
 * The period is defined by NEARBY_LIST_UPDATE_INTERVAL constant.
 */
class LLNearbyListUpdater : public LLAvatarListUpdater
{
	LOG_CLASS(LLNearbyListUpdater);

public:
	LLNearbyListUpdater(callback_t cb)
	:	LLAvatarListUpdater(cb, NEARBY_LIST_UPDATE_INTERVAL)
	{
		setActive(false);
	}

	/*virtual*/ void setActive(bool val)
	{
		if (val)
		{
			// update immediately and start regular updates
			update();
			mEventTimer.start(); 
		}
		else
		{
			// stop regular updates
			mEventTimer.stop();
		}
	}

	/*virtual*/ BOOL tick()
	{
		update();
		return FALSE;
	}
private:
};

/**
 * Updates the recent people list (those the agent has recently interacted with).
 */
class LLRecentListUpdater : public LLAvatarListUpdater, public boost::signals2::trackable
{
	LOG_CLASS(LLRecentListUpdater);

public:
	LLRecentListUpdater(callback_t cb)
	:	LLAvatarListUpdater(cb, 0)
	{
		LLRecentPeople::instance().setChangedCallback(boost::bind(&LLRecentListUpdater::update, this));
	}
};

//=============================================================================

LLPanelPeople::LLPanelPeople()
	:	LLPanel(),
		mTryToConnectToFacebook(true),
		mTabContainer(NULL),
		mOnlineFriendList(NULL),
		mAllFriendList(NULL),
		mNearbyList(NULL),
		mRecentList(NULL),
		mGroupList(NULL),
		// [FS:CR] Contact sets
		mContactSetList(NULL),
		mContactSetCombo(NULL),
		// <FS:Ansariel> Firestorm radar
		//mMiniMap(NULL)
		mMiniMap(NULL),
		mRadarPanel(NULL),
		// </FS:Ansariel> Firestorm radar
		// <FS:Ansariel> FIRE-4740: Friend counter in people panel
		mFriendsTabContainer(NULL)
{
	mFriendListUpdater = new LLFriendListUpdater(boost::bind(&LLPanelPeople::updateFriendList,	this));
	// <FS:Ansariel> Firestorm radar
	//mNearbyListUpdater = new LLNearbyListUpdater(boost::bind(&LLPanelPeople::updateNearbyList,	this));
	mRecentListUpdater = new LLRecentListUpdater(boost::bind(&LLPanelPeople::updateRecentList,	this));
	mButtonsUpdater = new LLButtonsUpdater(boost::bind(&LLPanelPeople::updateButtons, this));

	mCommitCallbackRegistrar.add("People.AddFriend", boost::bind(&LLPanelPeople::onAddFriendButtonClicked, this));
	mCommitCallbackRegistrar.add("People.AddFriendWizard",	boost::bind(&LLPanelPeople::onAddFriendWizButtonClicked,	this));
	mCommitCallbackRegistrar.add("People.DelFriend",		boost::bind(&LLPanelPeople::onDeleteFriendButtonClicked,	this));
	mCommitCallbackRegistrar.add("People.Group.Minus",		boost::bind(&LLPanelPeople::onGroupMinusButtonClicked,  this));
	mCommitCallbackRegistrar.add("People.Chat",			boost::bind(&LLPanelPeople::onChatButtonClicked,		this));
	mCommitCallbackRegistrar.add("People.Gear",			boost::bind(&LLPanelPeople::onGearButtonClicked,		this, _1));

	mCommitCallbackRegistrar.add("People.Group.Plus.Action",  boost::bind(&LLPanelPeople::onGroupPlusMenuItemClicked,  this, _2));
	mCommitCallbackRegistrar.add("People.Friends.ViewSort.Action",  boost::bind(&LLPanelPeople::onFriendsViewSortMenuItemClicked,  this, _2));
	// <FS:Ansariel> Firestorm radar
	//mCommitCallbackRegistrar.add("People.Nearby.ViewSort.Action",  boost::bind(&LLPanelPeople::onNearbyViewSortMenuItemClicked,  this, _2));
	mCommitCallbackRegistrar.add("People.Groups.ViewSort.Action",  boost::bind(&LLPanelPeople::onGroupsViewSortMenuItemClicked,  this, _2));
	mCommitCallbackRegistrar.add("People.Recent.ViewSort.Action",  boost::bind(&LLPanelPeople::onRecentViewSortMenuItemClicked,  this, _2));

	mEnableCallbackRegistrar.add("People.Friends.ViewSort.CheckItem",	boost::bind(&LLPanelPeople::onFriendsViewSortMenuItemCheck,	this, _2));
	mEnableCallbackRegistrar.add("People.Recent.ViewSort.CheckItem",	boost::bind(&LLPanelPeople::onRecentViewSortMenuItemCheck,	this, _2));
	// <FS:Ansariel> Firestorm radar
	//mEnableCallbackRegistrar.add("People.Nearby.ViewSort.CheckItem",	boost::bind(&LLPanelPeople::onNearbyViewSortMenuItemCheck,	this, _2));

	mEnableCallbackRegistrar.add("People.Group.Plus.Validate",	boost::bind(&LLPanelPeople::onGroupPlusButtonValidate,	this));
	
	// [FS:CR] Contact sets
	mCommitCallbackRegistrar.add("ContactSet.Action", boost::bind(&LLPanelPeople::onContactSetsMenuItemClicked, this, _2));
	mEnableCallbackRegistrar.add("ContactSet.Enable", boost::bind(&LLPanelPeople::onContactSetsEnable, this, _2));
	mContactSetChangedConnection = LGGContactSets::getInstance()->setContactSetChangeCallback(boost::bind(&LLPanelPeople::updateContactSets, this, _1));
	// [/FS:CR]

	// <FS:Ansariel> FIRE-10839: Customizable radar columns (needed for Vintage skin)
	mCommitCallbackRegistrar.add("People.ToggleColumn", boost::bind(&LLPanelPeople::onColumnVisibilityChecked, this, _2));
	mEnableCallbackRegistrar.add("People.EnableColumn", boost::bind(&LLPanelPeople::onEnableColumnVisibilityChecked, this, _2));
	// </FS:Ansariel>
}

LLPanelPeople::~LLPanelPeople()
{
	delete mButtonsUpdater;
	// <FS:Ansariel> Firestorm radar
	//delete mNearbyListUpdater;
	delete mFriendListUpdater;
	delete mRecentListUpdater;

	if(LLVoiceClient::instanceExists())
	{
		LLVoiceClient::getInstance()->removeObserver(this);
	}
	
	// [FS:CR] Contact sets
	if (mContactSetChangedConnection.connected())
		mContactSetChangedConnection.disconnect();
	// [/FS:CR]
}

void LLPanelPeople::onFriendsAccordionExpandedCollapsed(LLUICtrl* ctrl, const LLSD& param, LLAvatarList* avatar_list)
{
	if(!avatar_list)
	{
		LL_ERRS() << "Bad parameter" << LL_ENDL;
		return;
	}

	bool expanded = param.asBoolean();

	setAccordionCollapsedByUser(ctrl, !expanded);
	if(!expanded)
	{
		avatar_list->resetSelection();
	}
}


void LLPanelPeople::removePicker()
{
    if(mPicker.get())
    {
        mPicker.get()->closeFloater();
    }
}

BOOL LLPanelPeople::postBuild()
{
	// <FS:Ansariel> Firestorm radar
	//getChild<LLFilterEditor>("nearby_filter_input")->setCommitCallback(boost::bind(&LLPanelPeople::onFilterEdit, this, _2));
	getChild<LLFilterEditor>("friends_filter_input")->setCommitCallback(boost::bind(&LLPanelPeople::onFilterEdit, this, _2));
	getChild<LLFilterEditor>("groups_filter_input")->setCommitCallback(boost::bind(&LLPanelPeople::onFilterEdit, this, _2));
	getChild<LLFilterEditor>("recent_filter_input")->setCommitCallback(boost::bind(&LLPanelPeople::onFilterEdit, this, _2));
	//getChild<LLFilterEditor>("fbc_filter_input")->setCommitCallback(boost::bind(&LLPanelPeople::onFilterEdit, this, _2)); // <FS:Ansariel> Doesn't exist anymore

	// <FS:Ansariel> Don't bother with "want more?" advertisement
	//if(gMaxAgentGroups <= BASE_MAX_AGENT_GROUPS)
	//{
	//    getChild<LLTextBox>("groupcount")->setText(getString("GroupCountWithInfo"));
	//    getChild<LLTextBox>("groupcount")->setURLClickedCallback(boost::bind(&LLPanelPeople::onGroupLimitInfo, this));
	//}
	// </FS:Ansariel>

	mTabContainer = getChild<LLTabContainer>("tabs");
	mTabContainer->setCommitCallback(boost::bind(&LLPanelPeople::onTabSelected, this, _2));
	mSavedFilters.resize(mTabContainer->getTabCount());
	mSavedOriginalFilters.resize(mTabContainer->getTabCount());

	LLPanel* friends_tab = getChild<LLPanel>(FRIENDS_TAB_NAME);
	// updater is active only if panel is visible to user.
	friends_tab->setVisibleCallback(boost::bind(&Updater::setActive, mFriendListUpdater, _2));
    friends_tab->setVisibleCallback(boost::bind(&LLPanelPeople::removePicker, this));
	friends_tab->setVisibleCallback(boost::bind(&LLPanelPeople::updateFacebookList, this, _2));

	// <FS:Ansariel> FIRE-4740: Friend counter in people panel
	mFriendsTabContainer = friends_tab->findChild<LLTabContainer>("friends_accordion");
	// <FS:Ansariel> Firestorm radar
	friends_tab->childSetAction("GlobalOnlineStatusToggle", boost::bind(&LLPanelPeople::onGlobalVisToggleButtonClicked, this));
	mOnlineFriendList = friends_tab->getChild<LLAvatarList>("avatars_online");
	mAllFriendList = friends_tab->getChild<LLAvatarList>("avatars_all");
	mSuggestedFriends = friends_tab->getChild<LLAvatarList>("suggested_friends");
	mOnlineFriendList->setNoItemsCommentText(getString("no_friends_online"));
	mOnlineFriendList->setShowIcons("FriendsListShowIcons");
	// <FS:Ansariel> Firestorm radar
	//mOnlineFriendList->showPermissions("FriendsListShowPermissions");
	mOnlineFriendList->showPermissions(true);
	// </FS:Ansariel> Firestorm radar
	mAllFriendList->setNoItemsCommentText(getString("no_friends"));
	mAllFriendList->setShowIcons("FriendsListShowIcons");
	// <FS:Ansariel> Firestorm radar
	//mAllFriendList->showPermissions("FriendsListShowPermissions");
	mAllFriendList->showPermissions(true);
	// </FS:Ansariel> Firestorm radar

	LLPanel* nearby_tab = getChild<LLPanel>(NEARBY_TAB_NAME);
	// <FS:Ansariel> Firestorm radar
	//nearby_tab->setVisibleCallback(boost::bind(&Updater::setActive, mNearbyListUpdater, _2));
	
	// <FS:AO> Radarlist takes over for nearbylist for presentation.
	mRadarPanel = nearby_tab->findChild<FSPanelRadar>("panel_radar");
	mRadarPanel->onColumnDisplayModeChanged();
	// </FS:AO>

	// <FS:Ansariel> Firestorm radar
	//mNearbyList = nearby_tab->getChild<LLAvatarList>("avatar_list");
	//mNearbyList->setNoItemsCommentText(getString("no_one_near"));
	//mNearbyList->setNoItemsMsg(getString("no_one_near"));
	//mNearbyList->setNoFilteredItemsMsg(getString("no_one_filtered_near"));
	//mNearbyList->setShowIcons("NearbyListShowIcons");
	// </FS:Ansariel> Firestorm radar
// [RLVa:KB] - Checked: 2010-04-05 (RLVa-1.2.2a) | Added: RLVa-1.2.0d
	// Externalized to FSRadar
	//mNearbyList->setRlvCheckShowNames(true);
// [/RLVa:KB]
	
	mMiniMap = (LLNetMap*)getChildView("Net Map",true);
	// <FS:Ansariel> Synchronize tooltips throughout instances
	//mMiniMap->setToolTipMsg(gSavedSettings.getBOOL("DoubleClickTeleport") ? 
	//	getString("AltMiniMapToolTipMsg") :	getString("MiniMapToolTipMsg"));
	// <//FS:Ansariel> Synchronize tooltips throughout instances

	mRecentList = getChild<LLPanel>(RECENT_TAB_NAME)->getChild<LLAvatarList>("avatar_list");
	mRecentList->setNoItemsCommentText(getString("no_recent_people"));
	mRecentList->setNoItemsMsg(getString("no_recent_people"));
	mRecentList->setNoFilteredItemsMsg(getString("no_filtered_recent_people"));
	mRecentList->setShowIcons("RecentListShowIcons");

	mGroupList = getChild<LLGroupList>("group_list");
	mGroupList->setNoItemsMsg(getString("no_groups_msg"));
	mGroupList->setNoFilteredItemsMsg(getString("no_filtered_groups_msg"));

	// <FS:Ansariel> Use Firestorm radar menu handler
	//mNearbyList->setContextMenu(&LLPanelPeopleMenus::gNearbyPeopleContextMenu);
	// </FS:Ansariel>
	mRecentList->setContextMenu(&LLPanelPeopleMenus::gPeopleContextMenu);
	mAllFriendList->setContextMenu(&LLPanelPeopleMenus::gPeopleContextMenu);
	mOnlineFriendList->setContextMenu(&LLPanelPeopleMenus::gPeopleContextMenu);
	mSuggestedFriends->setContextMenu(&LLPanelPeopleMenus::gSuggestedFriendsContextMenu);

	setSortOrder(mRecentList,		(ESortOrder)gSavedSettings.getU32("RecentPeopleSortOrder"),	false);
	setSortOrder(mAllFriendList,	(ESortOrder)gSavedSettings.getU32("FriendsSortOrder"),		false);
	// <FS:Ansariel> Firestorm radar
	//setSortOrder(mNearbyList,		(ESortOrder)gSavedSettings.getU32("NearbyPeopleSortOrder"),	false);

	mOnlineFriendList->setItemDoubleClickCallback(boost::bind(&LLPanelPeople::onAvatarListDoubleClicked, this, _1));
	mAllFriendList->setItemDoubleClickCallback(boost::bind(&LLPanelPeople::onAvatarListDoubleClicked, this, _1));
	// <FS:Ansariel> Firestorm radar
	//mNearbyList->setItemDoubleClickCallback(boost::bind(&LLPanelPeople::onAvatarListDoubleClicked, this, _1));
	// </FS:Ansariel> Firestorm radar
	mRecentList->setItemDoubleClickCallback(boost::bind(&LLPanelPeople::onAvatarListDoubleClicked, this, _1));

	mOnlineFriendList->setCommitCallback(boost::bind(&LLPanelPeople::onAvatarListCommitted, this, mOnlineFriendList));
	mAllFriendList->setCommitCallback(boost::bind(&LLPanelPeople::onAvatarListCommitted, this, mAllFriendList));
	// <FS:Ansariel> We only use mRadarList here
	//mNearbyList->setCommitCallback(boost::bind(&LLPanelPeople::onAvatarListCommitted, this, mNearbyList));
	mRecentList->setCommitCallback(boost::bind(&LLPanelPeople::onAvatarListCommitted, this, mRecentList));

	// Set openning IM as default on return action for avatar lists
	mOnlineFriendList->setReturnCallback(boost::bind(&LLPanelPeople::onImButtonClicked, this));
	mAllFriendList->setReturnCallback(boost::bind(&LLPanelPeople::onImButtonClicked, this));
	// <FS:Ansariel> Firestorm radar
	//mNearbyList->setReturnCallback(boost::bind(&LLPanelPeople::onImButtonClicked, this));
	mRecentList->setReturnCallback(boost::bind(&LLPanelPeople::onImButtonClicked, this));

	mGroupList->setDoubleClickCallback(boost::bind(&LLPanelPeople::onChatButtonClicked, this));
	mGroupList->setCommitCallback(boost::bind(&LLPanelPeople::updateButtons, this));
	mGroupList->setReturnCallback(boost::bind(&LLPanelPeople::onChatButtonClicked, this));

	LLMenuButton* groups_gear_btn = getChild<LLMenuButton>("groups_gear_btn");

	// Use the context menu of the Groups list for the Groups tab gear menu.
	LLToggleableMenu* groups_gear_menu = mGroupList->getContextMenu();
	if (groups_gear_menu)
	{
		groups_gear_btn->setMenu(groups_gear_menu, LLMenuButton::MP_BOTTOM_LEFT);
	}
	else
	{
		LL_WARNS() << "People->Groups list menu not found" << LL_ENDL;
	}
	
	// [FS:CR] Contact sets
	mContactSetCombo = getChild<LLComboBox>("combo_sets");
	if (mContactSetCombo)
	{
		mContactSetCombo->setCommitCallback(boost::bind(&LLPanelPeople::generateCurrentContactList, this));
		refreshContactSets();
	}
	
	mContactSetList = getChild<LLAvatarList>("contact_list");
	if (mContactSetList)
	{
		mContactSetList->setCommitCallback(boost::bind(&LLPanelPeople::updateButtons, this));
		mContactSetList->setDoubleClickCallback(boost::bind(&LLPanelPeople::onAvatarListDoubleClicked, this, _1));
		mContactSetList->setNoItemsCommentText(getString("empty_list"));
		mContactSetList->setContextMenu(&LLPanelPeopleMenus::gPeopleContextMenu);
		generateCurrentContactList();
	}
	// [/FS:CR]

	// <FS:Ansariel> Friend list accordion replacement
	//LLAccordionCtrlTab* accordion_tab = getChild<LLAccordionCtrlTab>("tab_all");
	//accordion_tab->setDropDownStateChangedCallback(
	//	boost::bind(&LLPanelPeople::onFriendsAccordionExpandedCollapsed, this, _1, _2, mAllFriendList));

	//accordion_tab = getChild<LLAccordionCtrlTab>("tab_online");
	//accordion_tab->setDropDownStateChangedCallback(
	//	boost::bind(&LLPanelPeople::onFriendsAccordionExpandedCollapsed, this, _1, _2, mOnlineFriendList));
	// </FS:Ansariel> Friend list accordion replacement

	// Must go after setting commit callback and initializing all pointers to children.
	mTabContainer->selectTabByName(NEARBY_TAB_NAME);

	LLVoiceClient::getInstance()->addObserver(this);

	// call this method in case some list is empty and buttons can be in inconsistent state
	updateButtons();

	// <FS:Ansariel> Friend list accordion replacement
	//mOnlineFriendList->setRefreshCompleteCallback(boost::bind(&LLPanelPeople::onFriendListRefreshComplete, this, _1, _2));
	//mAllFriendList->setRefreshCompleteCallback(boost::bind(&LLPanelPeople::onFriendListRefreshComplete, this, _1, _2));
	// </FS:Ansariel> Friend list accordion replacement

	return TRUE;
}

// virtual
void LLPanelPeople::onChange(EStatusType status, const std::string &channelURI, bool proximal)
{
	if(status == STATUS_JOINING || status == STATUS_LEFT_CHANNEL)
	{
		return;
	}
	
	updateButtons();
}

void LLPanelPeople::updateFriendListHelpText()
{
	// show special help text for just created account to help finding friends. EXT-4836
	static LLTextBox* no_friends_text = getChild<LLTextBox>("no_friends_help_text");

	// Seems sometimes all_friends can be empty because of issue with Inventory loading (clear cache, slow connection...)
	// So, lets check all lists to avoid overlapping the text with online list. See EXT-6448.
	bool any_friend_exists = mAllFriendList->filterHasMatches() || mOnlineFriendList->filterHasMatches() || mSuggestedFriends->filterHasMatches();
	no_friends_text->setVisible(!any_friend_exists);
	if (no_friends_text->getVisible())
	{
		//update help text for empty lists
		const std::string& filter = mSavedOriginalFilters[mTabContainer->getCurrentPanelIndex()];

		std::string message_name = filter.empty() ? "no_friends_msg" : "no_filtered_friends_msg";
		LLStringUtil::format_map_t args;
		args["[SEARCH_TERM]"] = LLURI::escape(filter);
		no_friends_text->setText(getString(message_name, args));
	}
}

void LLPanelPeople::updateFriendList()
{
	if (!mOnlineFriendList || !mAllFriendList)
		return;

	// get all buddies we know about
	const LLAvatarTracker& av_tracker = LLAvatarTracker::instance();
	LLAvatarTracker::buddy_map_t all_buddies;
	av_tracker.copyBuddyList(all_buddies);

	// save them to the online and all friends vectors
	uuid_vec_t& online_friendsp = mOnlineFriendList->getIDs();
	uuid_vec_t& all_friendsp = mAllFriendList->getIDs();

	all_friendsp.clear();
	online_friendsp.clear();

	uuid_vec_t buddies_uuids;
	LLAvatarTracker::buddy_map_t::const_iterator buddies_iter;

	// Fill the avatar list with friends UUIDs
	for (buddies_iter = all_buddies.begin(); buddies_iter != all_buddies.end(); ++buddies_iter)
	{
		buddies_uuids.push_back(buddies_iter->first);
	}

	if (buddies_uuids.size() > 0)
	{
		LL_DEBUGS() << "Friends added to the list: " << buddies_uuids.size() << LL_ENDL;
		all_friendsp = buddies_uuids;
	}
	else
	{
		LL_DEBUGS() << "No friends found" << LL_ENDL;
	}

	LLAvatarTracker::buddy_map_t::const_iterator buddy_it = all_buddies.begin();
	for (; buddy_it != all_buddies.end(); ++buddy_it)
	{
		LLUUID buddy_id = buddy_it->first;
		if (av_tracker.isBuddyOnline(buddy_id))
			online_friendsp.push_back(buddy_id);
	}

	/*
	 * Avatarlists  will be hidden by showFriendsAccordionsIfNeeded(), if they do not have items.
	 * But avatarlist can be updated only if it is visible @see LLAvatarList::draw();   
	 * So we need to do force update of lists to avoid inconsistency of data and view of avatarlist. 
	 */
	mOnlineFriendList->setDirty(true, !mOnlineFriendList->filterHasMatches());// do force update if list do NOT have items
	mAllFriendList->setDirty(true, !mAllFriendList->filterHasMatches());
	//update trash and other buttons according to a selected item
	updateButtons();
	updateSuggestedFriendList();
	showFriendsAccordionsIfNeeded();

	// <FS:Ansariel> FIRE-4740: Friend counter in people panel
	if (mFriendsTabContainer)
	{
		LLStringUtil::format_map_t args;
		args["ALL"] = llformat("%d", all_friendsp.size());
		args["ONLINE"] = llformat("%d", online_friendsp.size());
		mFriendsTabContainer->setPanelTitle(0, getString("OnlineFriendsTitle", args));
		mFriendsTabContainer->setPanelTitle(1, getString("AllFriendsTitle", args));
	}
	// </FS:Ansariel>
}

bool LLPanelPeople::updateSuggestedFriendList()
{
	const LLAvatarTracker& av_tracker = LLAvatarTracker::instance();
	uuid_vec_t& suggested_friends = mSuggestedFriends->getIDs();
	suggested_friends.clear();

	//Add suggested friends
	LLSD friends = LLFacebookConnect::instance().getContent();
	for (LLSD::array_const_iterator i = friends.beginArray(); i != friends.endArray(); ++i)
	{
		LLUUID agent_id = (*i).asUUID();
		bool second_life_buddy = agent_id.notNull() ? av_tracker.isBuddy(agent_id) : false;

		if(!second_life_buddy)
		{
			//FB+SL but not SL friend
			if (agent_id.notNull())
			{
				suggested_friends.push_back(agent_id);
			}
		}
	}

	//Force a refresh when there aren't any filter matches (prevent displaying content that shouldn't display)
	mSuggestedFriends->setDirty(true, !mSuggestedFriends->filterHasMatches());
	showFriendsAccordionsIfNeeded();

	return false;
}

void LLPanelPeople::updateNearbyList()
{
	if (!mNearbyList)
		return;

	std::vector<LLVector3d> positions;

	LLWorld::getInstance()->getAvatars(&mNearbyList->getIDs(), &positions, gAgent.getPositionGlobal(), gSavedSettings.getF32("NearMeRange"));
	mNearbyList->setDirty();

	DISTANCE_COMPARATOR.updateAvatarsPositions(positions, mNearbyList->getIDs());
	LLActiveSpeakerMgr::instance().update(TRUE);
}

void LLPanelPeople::updateRecentList()
{
	if (!mRecentList)
		return;

	LLRecentPeople::instance().get(mRecentList->getIDs());
	mRecentList->setDirty();
}

bool LLPanelPeople::onConnectedToFacebook(const LLSD& data)
{
	LLSD::Integer connection_state = data.get("enum").asInteger();

	if (connection_state == LLFacebookConnect::FB_CONNECTED)
	{
		LLFacebookConnect::instance().loadFacebookFriends();
	}
	else if(connection_state == LLFacebookConnect::FB_NOT_CONNECTED)
	{
		updateSuggestedFriendList();
	};

	return false;
}

void LLPanelPeople::updateFacebookList(bool visible)
{
	if (visible)
	{
		LLEventPumps::instance().obtain("FacebookConnectContent").stopListening("LLPanelPeople"); // just in case it is already listening
		LLEventPumps::instance().obtain("FacebookConnectContent").listen("LLPanelPeople", boost::bind(&LLPanelPeople::updateSuggestedFriendList, this));

		LLEventPumps::instance().obtain("FacebookConnectState").stopListening("LLPanelPeople"); // just in case it is already listening
		LLEventPumps::instance().obtain("FacebookConnectState").listen("LLPanelPeople", boost::bind(&LLPanelPeople::onConnectedToFacebook, this, _1));

		if (LLFacebookConnect::instance().isConnected())
		{
			LLFacebookConnect::instance().loadFacebookFriends();
		}
		else if(mTryToConnectToFacebook)
		{
			LLFacebookConnect::instance().checkConnectionToFacebook();
			mTryToConnectToFacebook = false;
		}
    
		updateSuggestedFriendList();
	}
	else
	{
		LLEventPumps::instance().obtain("FacebookConnectState").stopListening("LLPanelPeople");
		LLEventPumps::instance().obtain("FacebookConnectContent").stopListening("LLPanelPeople");
	}
}

void LLPanelPeople::updateButtons()
{
	std::string cur_tab		= getActiveTabName();
// [RLVa:KB] - Checked: 2013-05-06 (RLVa-1.4.9)
	bool nearby_tab_active = (cur_tab == NEARBY_TAB_NAME);
// [/RLVa:KB]
	bool friends_tab_active = (cur_tab == FRIENDS_TAB_NAME);
	bool group_tab_active	= (cur_tab == GROUP_TAB_NAME);
	//bool recent_tab_active	= (cur_tab == RECENT_TAB_NAME);
	LLUUID selected_id;

	uuid_vec_t selected_uuids;
	getCurrentItemIDs(selected_uuids);
	bool item_selected = (selected_uuids.size() == 1);
	bool multiple_selected = (selected_uuids.size() >= 1);

	if (group_tab_active)
	{
		if (item_selected)
		{
			selected_id = mGroupList->getSelectedUUID();
		}

		LLPanel* groups_panel = mTabContainer->getCurrentPanel();
		groups_panel->getChildView("minus_btn")->setEnabled(item_selected && selected_id.notNull()); // a real group selected

		// [CR] FIRE-12229
		//U32 groups_count = gAgent.mGroups.size();
		//U32 groups_ramaining = gMaxAgentGroups > groups_count ? gMaxAgentGroups - groups_count : 0;
		//groups_panel->getChild<LLUICtrl>("groupcount")->setTextArg("[COUNT]", llformat("%d", groups_count));
		//groups_panel->getChild<LLUICtrl>("groupcount")->setTextArg("[REMAINING]", llformat("%d", groups_ramaining));
		getChild<LLUICtrl>("groupcount")->setValue(FSCommon::populateGroupCount());
		// [/CR]
	}
	else
	{
		bool is_friend = true;
		bool is_self = false;
		// Check whether selected avatar is our friend.
		if (item_selected)
		{
			selected_id = selected_uuids.front();
			is_friend = LLAvatarTracker::instance().getBuddyInfo(selected_id) != NULL;
			is_self = gAgent.getID() == selected_id;
		}

		LLPanel* cur_panel = mTabContainer->getCurrentPanel();
		if (cur_panel)
		{
			// <FS:Ansariel> RLVa check
			//if (cur_panel->hasChild("add_friend_btn", TRUE))
			//	cur_panel->getChildView("add_friend_btn")->setEnabled(item_selected && !is_friend && !is_self);
			if (!nearby_tab_active && cur_panel->hasChild("add_friend_btn", TRUE))
				cur_panel->getChildView("add_friend_btn")->setEnabled(item_selected && !is_friend && !is_self && !gRlvHandler.hasBehaviour(RLV_BHVR_SHOWNAMES));
			// </FS:Ansariel> RLVa check

			if (friends_tab_active)
			{
				cur_panel->getChildView("friends_del_btn")->setEnabled(multiple_selected);
			}

			// <FS:Ansariel> Fix warning about missing gear button on blocklist panel
			//if (!group_tab_active)
			if (!group_tab_active && cur_tab != BLOCKED_TAB_NAME)
			// </FS:Ansariel>
			{
				cur_panel->getChildView("gear_btn")->setEnabled(multiple_selected);
			}
		}
	}
}

std::string LLPanelPeople::getActiveTabName() const
{
	return mTabContainer->getCurrentPanel()->getName();
}

LLUUID LLPanelPeople::getCurrentItemID() const
{
	std::string cur_tab = getActiveTabName();

	if (cur_tab == FRIENDS_TAB_NAME) // this tab has two lists
	{
		LLUUID cur_online_friend;

		if ((cur_online_friend = mOnlineFriendList->getSelectedUUID()).notNull())
			return cur_online_friend;

		return mAllFriendList->getSelectedUUID();
	}

	if (cur_tab == NEARBY_TAB_NAME)
	// <FS:AO> Adapted for scrolllist
		//return mNearbyList->getSelectedUUID();
		return mRadarPanel->getCurrentItemID();
	// </FS:AO>
	
	else if (cur_tab == RECENT_TAB_NAME)
		return mRecentList->getSelectedUUID();

	else if (cur_tab == GROUP_TAB_NAME)
		return mGroupList->getSelectedUUID();

	else if (cur_tab == BLOCKED_TAB_NAME)
		return LLUUID::null; // FIXME?
	
	// [FS:CR] Contact sets
	else if (cur_tab == CONTACT_SETS_TAB_NAME)
		return mContactSetList->getSelectedUUID();
	// [/FS:CR] Contact sets
	llassert(0 && "unknown tab selected");
	return LLUUID::null;
}

void LLPanelPeople::getCurrentItemIDs(uuid_vec_t& selected_uuids) const
{
	std::string cur_tab = getActiveTabName();

	if (cur_tab == FRIENDS_TAB_NAME)
	{
		// friends tab has two lists
		mOnlineFriendList->getSelectedUUIDs(selected_uuids);
		mAllFriendList->getSelectedUUIDs(selected_uuids);
	}
	else if (cur_tab == NEARBY_TAB_NAME)
	// <FS:AO> Adapted for scrolllist
		//mNearbyList->getSelectedUUIDs(selected_uuids);
		mRadarPanel->getCurrentItemIDs(selected_uuids);
	// </FS:AO>
	else if (cur_tab == RECENT_TAB_NAME)
		mRecentList->getSelectedUUIDs(selected_uuids);
	else if (cur_tab == GROUP_TAB_NAME)
		mGroupList->getSelectedUUIDs(selected_uuids);
	else if (cur_tab == BLOCKED_TAB_NAME)
		selected_uuids.clear(); // FIXME?
	// [FS:CR] Contact sets
	else if (cur_tab == CONTACT_SETS_TAB_NAME)
		mContactSetList->getSelectedUUIDs(selected_uuids);
	// [/FS:CR] Contact sets
	else
		llassert(0 && "unknown tab selected");

}

void LLPanelPeople::showGroupMenu(LLMenuGL* menu)
{
	// Shows the menu at the top of the button bar.

	// Calculate its coordinates.
	// (assumes that groups panel is the current tab)
	LLPanel* bottom_panel = mTabContainer->getCurrentPanel()->getChild<LLPanel>("bottom_panel");
	LLPanel* parent_panel = mTabContainer->getCurrentPanel();
	menu->arrangeAndClear();
	S32 menu_height = menu->getRect().getHeight();
	S32 menu_x = -2; // *HACK: compensates HPAD in showPopup()
	S32 menu_y = bottom_panel->getRect().mTop + menu_height;

	// Actually show the menu.
	menu->buildDrawLabels();
	menu->updateParent(LLMenuGL::sMenuContainer);
	LLMenuGL::showPopup(parent_panel, menu, menu_x, menu_y);
}

void LLPanelPeople::setSortOrder(LLAvatarList* list, ESortOrder order, bool save)
{
	switch (order)
	{
	case E_SORT_BY_NAME:
		list->sortByName();
		break;
	case E_SORT_BY_STATUS:
		list->setComparator(&STATUS_COMPARATOR);
		list->sort();
		break;
	case E_SORT_BY_MOST_RECENT:
		list->setComparator(&RECENT_COMPARATOR);
		list->sort();
		break;
	case E_SORT_BY_RECENT_SPEAKERS:
		list->setComparator(&RECENT_SPEAKER_COMPARATOR);
		list->sort();
		break;
	case E_SORT_BY_DISTANCE:
		list->setComparator(&DISTANCE_COMPARATOR);
		list->sort();
		break;
	// <FS:Ansariel> FIRE-5283: Sort by username
	case E_SORT_BY_USERNAME:
		list->sortByUserName();
		break;
	// </FS:Ansariel>
	default:
		LL_WARNS() << "Unrecognized people sort order for " << list->getName() << LL_ENDL;
		return;
	}

	if (save)
	{
		std::string setting;

		if (list == mAllFriendList || list == mOnlineFriendList)
			setting = "FriendsSortOrder";
		else if (list == mRecentList)
			setting = "RecentPeopleSortOrder";
		else if (list == mNearbyList)
			setting = "NearbyPeopleSortOrder";

		if (!setting.empty())
			gSavedSettings.setU32(setting, order);
	}
}

void LLPanelPeople::onFilterEdit(const std::string& search_string)
{
	const S32 cur_tab_idx = mTabContainer->getCurrentPanelIndex();
	std::string& filter = mSavedOriginalFilters[cur_tab_idx];
	std::string& saved_filter = mSavedFilters[cur_tab_idx];

	filter = search_string;
	LLStringUtil::trimHead(filter);

	// Searches are case-insensitive
	std::string search_upper = filter;
	LLStringUtil::toUpper(search_upper);

	if (saved_filter == search_upper)
		return;

	saved_filter = search_upper;

	// Apply new filter to the current tab.
	const std::string cur_tab = getActiveTabName();
	if (cur_tab == NEARBY_TAB_NAME)
	{
		mNearbyList->setNameFilter(filter);
	}
	else if (cur_tab == FRIENDS_TAB_NAME)
	{
		// store accordion tabs opened/closed state before any manipulation with accordion tabs
		if (!saved_filter.empty())
        {
            notifyChildren(LLSD().with("action","store_state"));
        }

		mOnlineFriendList->setNameFilter(filter);
		mAllFriendList->setNameFilter(filter);
		mSuggestedFriends->setNameFilter(filter);

	// <FS:Ansariel> Friend list accordion replacement
	//setAccordionCollapsedByUser("tab_online", false);
	//setAccordionCollapsedByUser("tab_all", false);
	//	setAccordionCollapsedByUser("tab_suggested_friends", false);
	// </FS:Ansariel> Friend list accordion replacement
		showFriendsAccordionsIfNeeded();

		// restore accordion tabs state _after_ all manipulations
		if(saved_filter.empty())
        {
            notifyChildren(LLSD().with("action","restore_state"));
        }
    }
	else if (cur_tab == GROUP_TAB_NAME)
	{
		mGroupList->setNameFilter(filter);
	}
	else if (cur_tab == RECENT_TAB_NAME)
	{
		mRecentList->setNameFilter(filter);
	}
}

void LLPanelPeople::onGroupLimitInfo()
{
	LLSD args;
	args["MAX_BASIC"] = BASE_MAX_AGENT_GROUPS;
	args["MAX_PREMIUM"] = PREMIUM_MAX_AGENT_GROUPS;
	LLNotificationsUtil::add("GroupLimitInfo", args);
}

void LLPanelPeople::onTabSelected(const LLSD& param)
{
	std::string tab_name = getChild<LLPanel>(param.asString())->getName();
	updateButtons();

	showFriendsAccordionsIfNeeded();

	// <FS:AO> Layout panels will not initialize at a constant size, force it here.
	if (tab_name == NEARBY_TAB_NAME)
	{
		LLLayoutPanel* minilayout = (LLLayoutPanel*)getChildView("minimaplayout", true);
		if (minilayout->getVisible())
		{
			LLRect rec = minilayout->getRect();
			rec.mBottom = 635;
			rec.mTop = 775;
			minilayout->setShape(rec,true);
		}
	}
	// </FS:AO>
	
}

void LLPanelPeople::onAvatarListDoubleClicked(LLUICtrl* ctrl)
{
	LLAvatarListItem* item = dynamic_cast<LLAvatarListItem*>(ctrl);
	if(!item)
	{
		return;
	}

	LLUUID clicked_id = item->getAvatarId();
	if(gAgent.getID() == clicked_id)
	{
		return;
	}
	
#if 0 // SJB: Useful for testing, but not currently functional or to spec
	LLAvatarActions::showProfile(clicked_id);
#else // spec says open IM window
	LLAvatarActions::startIM(clicked_id);
#endif
}


void LLPanelPeople::onAvatarListCommitted(LLAvatarList* list)
{
	if (getActiveTabName() == NEARBY_TAB_NAME)
	{
		uuid_vec_t selected_uuids;
		getCurrentItemIDs(selected_uuids);
		mMiniMap->setSelected(selected_uuids);
	} else
	// Make sure only one of the friends lists (online/all) has selection.
	if (getActiveTabName() == FRIENDS_TAB_NAME)
	{
		if (list == mOnlineFriendList)
			mAllFriendList->resetSelection(true);
		else if (list == mAllFriendList)
			mOnlineFriendList->resetSelection(true);
		else
			llassert(0 && "commit on unknown friends list");
	}

	updateButtons();
}

void LLPanelPeople::onAddFriendButtonClicked()
{
	LLUUID id = getCurrentItemID();
	if (id.notNull())
	{
		LLAvatarActions::requestFriendshipDialog(id);
	}
}

bool LLPanelPeople::isItemsFreeOfFriends(const uuid_vec_t& uuids)
{
	const LLAvatarTracker& av_tracker = LLAvatarTracker::instance();
	for ( uuid_vec_t::const_iterator
			  id = uuids.begin(),
			  id_end = uuids.end();
		  id != id_end; ++id )
	{
		if (av_tracker.isBuddy (*id))
		{
			return false;
		}
	}
	return true;
}

void LLPanelPeople::onAddFriendWizButtonClicked()
{
    LLPanel* cur_panel = mTabContainer->getCurrentPanel();
    LLView * button = cur_panel->findChild<LLButton>("friends_add_btn", TRUE);

	// Show add friend wizard.
    LLFloater* root_floater = gFloaterView->getParentFloater(this);
	LLFloaterAvatarPicker* picker = LLFloaterAvatarPicker::show(boost::bind(&LLPanelPeople::onAvatarPicked, _1, _2), FALSE, TRUE, FALSE, root_floater->getName(), button);
	if (!picker)
	{
		return;
	}

	// Need to disable 'ok' button when friend occurs in selection
	picker->setOkBtnEnableCb(boost::bind(&LLPanelPeople::isItemsFreeOfFriends, this, _1));
	
	if (root_floater)
	{
		root_floater->addDependentFloater(picker);
	}

    mPicker = picker->getHandle();
}

void LLPanelPeople::onDeleteFriendButtonClicked()
{
	uuid_vec_t selected_uuids;
	getCurrentItemIDs(selected_uuids);

	if (selected_uuids.size() == 1)
	{
		LLAvatarActions::removeFriendDialog( selected_uuids.front() );
	}
	else if (selected_uuids.size() > 1)
	{
		LLAvatarActions::removeFriendsDialog( selected_uuids );
	}
}

void LLPanelPeople::onChatButtonClicked()
{
	LLUUID group_id = getCurrentItemID();
	if (group_id.notNull())
		LLGroupActions::startIM(group_id);
}

void LLPanelPeople::onGearButtonClicked(LLUICtrl* btn)
{
	uuid_vec_t selected_uuids;
	getCurrentItemIDs(selected_uuids);
	// Spawn at bottom left corner of the button.
	if (getActiveTabName() == NEARBY_TAB_NAME)
		LLPanelPeopleMenus::gNearbyPeopleContextMenu.show(btn, selected_uuids, 0, 0);
	else
		LLPanelPeopleMenus::gPeopleContextMenu.show(btn, selected_uuids, 0, 0);
}

void LLPanelPeople::onImButtonClicked()
{
	uuid_vec_t selected_uuids;
	getCurrentItemIDs(selected_uuids);
	if ( selected_uuids.size() == 1 )
	{
		// if selected only one person then start up IM
		LLAvatarActions::startIM(selected_uuids.at(0));
	}
	else if ( selected_uuids.size() > 1 )
	{
		// for multiple selection start up friends conference
		LLAvatarActions::startConference(selected_uuids);
	}
}

// static
void LLPanelPeople::onAvatarPicked(const uuid_vec_t& ids, const std::vector<LLAvatarName> names)
{
	if (!names.empty() && !ids.empty())
		LLAvatarActions::requestFriendshipDialog(ids[0], names[0].getCompleteName());
}

bool LLPanelPeople::onGroupPlusButtonValidate()
{
	if (!gAgent.canJoinGroups())
	{
		LLNotificationsUtil::add("JoinedTooManyGroups");
		return false;
	}

	return true;
}

void LLPanelPeople::onGroupMinusButtonClicked()
{
	LLUUID group_id = getCurrentItemID();
	if (group_id.notNull())
		LLGroupActions::leave(group_id);
}

void LLPanelPeople::onGroupPlusMenuItemClicked(const LLSD& userdata)
{
	std::string chosen_item = userdata.asString();
	if (chosen_item == "join_group")
		LLGroupActions::search();
	else if (chosen_item == "new_group")
		LLGroupActions::createGroup();
}

void LLPanelPeople::onFriendsViewSortMenuItemClicked(const LLSD& userdata)
{
	std::string chosen_item = userdata.asString();

	if (chosen_item == "sort_name")
	{
		setSortOrder(mAllFriendList, E_SORT_BY_NAME);
	}
	// <FS:Ansariel> FIRE-5283: Sort by username
	if (chosen_item == "sort_username")
	{
		setSortOrder(mAllFriendList, E_SORT_BY_USERNAME);
	}
	// </FS:Ansariel>
	else if (chosen_item == "sort_status")
	{
		setSortOrder(mAllFriendList, E_SORT_BY_STATUS);
	}
	else if (chosen_item == "view_icons")
	{
		mAllFriendList->toggleIcons();
		mOnlineFriendList->toggleIcons();
	}
	else if (chosen_item == "view_permissions")
	{
		bool show_permissions = !gSavedSettings.getBOOL("FriendsListShowPermissions");
		gSavedSettings.setBOOL("FriendsListShowPermissions", show_permissions);

		mAllFriendList->showPermissions(show_permissions);
		mOnlineFriendList->showPermissions(show_permissions);
	}
	}

void LLPanelPeople::onGroupsViewSortMenuItemClicked(const LLSD& userdata)
{
	std::string chosen_item = userdata.asString();

	if (chosen_item == "show_icons")
	{
		mGroupList->toggleIcons();
	}
}

void LLPanelPeople::onNearbyViewSortMenuItemClicked(const LLSD& userdata)
{
	std::string chosen_item = userdata.asString();

	if (chosen_item == "sort_by_recent_speakers")
	{
		setSortOrder(mNearbyList, E_SORT_BY_RECENT_SPEAKERS);
	}
	else if (chosen_item == "sort_name")
	{
		setSortOrder(mNearbyList, E_SORT_BY_NAME);
	}
	else if (chosen_item == "view_icons")
	{
		mNearbyList->toggleIcons();
	}
	else if (chosen_item == "sort_distance")
	{
		setSortOrder(mNearbyList, E_SORT_BY_DISTANCE);
	}
}

bool LLPanelPeople::onNearbyViewSortMenuItemCheck(const LLSD& userdata)
{
	std::string item = userdata.asString();
	U32 sort_order = gSavedSettings.getU32("NearbyPeopleSortOrder");

	if (item == "sort_by_recent_speakers")
		return sort_order == E_SORT_BY_RECENT_SPEAKERS;
	if (item == "sort_name")
		return sort_order == E_SORT_BY_NAME;
	if (item == "sort_distance")
		return sort_order == E_SORT_BY_DISTANCE;

	return false;
}

void LLPanelPeople::onRecentViewSortMenuItemClicked(const LLSD& userdata)
{
	std::string chosen_item = userdata.asString();

	if (chosen_item == "sort_recent")
	{
		setSortOrder(mRecentList, E_SORT_BY_MOST_RECENT);
	} 
	else if (chosen_item == "sort_name")
	{
		setSortOrder(mRecentList, E_SORT_BY_NAME);
	}
	else if (chosen_item == "view_icons")
	{
		mRecentList->toggleIcons();
	}
}

bool LLPanelPeople::onFriendsViewSortMenuItemCheck(const LLSD& userdata) 
{
	std::string item = userdata.asString();
	U32 sort_order = gSavedSettings.getU32("FriendsSortOrder");

	if (item == "sort_name") 
		return sort_order == E_SORT_BY_NAME;
	if (item == "sort_status")
		return sort_order == E_SORT_BY_STATUS;
<<<<<<< HEAD
	if (item == "view_icons")
		return gSavedSettings.getBOOL(mAllFriendList->getIconParamName()) && !gSavedSettings.getBOOL("GlobalShowIconsOverride");
	// <FS:Ansariel> FIRE-5283: Sort by username
	if (item == "sort_username") 
		return sort_order == E_SORT_BY_USERNAME;
	// </FS:Ansariel>
=======
>>>>>>> d6284458

	return false;
}

bool LLPanelPeople::onRecentViewSortMenuItemCheck(const LLSD& userdata) 
{
	std::string item = userdata.asString();
	U32 sort_order = gSavedSettings.getU32("RecentPeopleSortOrder");

	if (item == "sort_recent")
		return sort_order == E_SORT_BY_MOST_RECENT;
	if (item == "sort_name") 
		return sort_order == E_SORT_BY_NAME;

	return false;
}

void LLPanelPeople::onMoreButtonClicked()
{
	// *TODO: not implemented yet
}

void LLPanelPeople::onOpen(const LLSD& key)
{
	std::string tab_name = key["people_panel_tab_name"];
	if (!tab_name.empty())
		mTabContainer->selectTabByName(tab_name);

	// <FS:Ansariel> Call onOpen for the blocklist panel to select mute if necessary
	if (tab_name == "blocked_panel")
	{
		LLPanel* blocklist_impl_panel = mTabContainer->getCurrentPanel()->findChild<LLPanel>("panel_block_list_sidetray");
		if (blocklist_impl_panel)
		{
			blocklist_impl_panel->onOpen(key);
		}
	}
	// </FS:Ansariel>
}

bool LLPanelPeople::notifyChildren(const LLSD& info)
{
	if (info.has("task-panel-action") && info["task-panel-action"].asString() == "handle-tri-state")
	{
		LLSideTrayPanelContainer* container = dynamic_cast<LLSideTrayPanelContainer*>(getParent());
		if (!container)
		{
			LL_WARNS() << "Cannot find People panel container" << LL_ENDL;
			return true;
		}

		if (container->getCurrentPanelIndex() > 0) 
		{
			// if not on the default panel, switch to it
			container->onOpen(LLSD().with(LLSideTrayPanelContainer::PARAM_SUB_PANEL_NAME, getName()));
		}
		else
			LLFloaterReg::hideInstance("people");

		return true; // this notification is only supposed to be handled by task panels
	}

	return LLPanel::notifyChildren(info);
}

void LLPanelPeople::showAccordion(const std::string name, bool show)
{
	if(name.empty())
	{
		LL_WARNS() << "No name provided" << LL_ENDL;
		return;
	}

	LLAccordionCtrlTab* tab = getChild<LLAccordionCtrlTab>(name);
	tab->setVisible(show);
	if(show)
	{
		// don't expand accordion if it was collapsed by user
		if(!isAccordionCollapsedByUser(tab))
		{
			// expand accordion
			tab->changeOpenClose(false);
		}
	}
}

void LLPanelPeople::showFriendsAccordionsIfNeeded()
{
	if(FRIENDS_TAB_NAME == getActiveTabName())
	{
		// <FS:Ansariel> Friend list accordion replacement
		// Expand and show accordions if needed, else - hide them
		//showAccordion("tab_online", mOnlineFriendList->filterHasMatches());
		//showAccordion("tab_all", mAllFriendList->filterHasMatches());
		//showAccordion("tab_suggested_friends", mSuggestedFriends->filterHasMatches());

		//// Rearrange accordions
		//LLAccordionCtrl* accordion = getChild<LLAccordionCtrl>("friends_accordion");
		//accordion->arrange();

		childSetVisible("friends_accordion", (mAllFriendList->filterHasMatches() || mSuggestedFriends->filterHasMatches()));
		// </FS:Ansariel> Friend list accordion replacement

		// *TODO: new no_matched_tabs_text attribute was implemented in accordion (EXT-7368).
		// this code should be refactored to use it
		// keep help text in a synchronization with accordions visibility.
		updateFriendListHelpText();
	}
}

void LLPanelPeople::onFriendListRefreshComplete(LLUICtrl*ctrl, const LLSD& param)
{
	if(ctrl == mOnlineFriendList)
	{
		showAccordion("tab_online", param.asInteger());
	}
	else if(ctrl == mAllFriendList)
	{
		showAccordion("tab_all", param.asInteger());
	}
}

void LLPanelPeople::setAccordionCollapsedByUser(LLUICtrl* acc_tab, bool collapsed)
{
	if(!acc_tab)
	{
		LL_WARNS() << "Invalid parameter" << LL_ENDL;
		return;
	}

	LLSD param = acc_tab->getValue();
	param[COLLAPSED_BY_USER] = collapsed;
	acc_tab->setValue(param);
}

void LLPanelPeople::setAccordionCollapsedByUser(const std::string& name, bool collapsed)
{
	setAccordionCollapsedByUser(getChild<LLUICtrl>(name), collapsed);
}

bool LLPanelPeople::isAccordionCollapsedByUser(LLUICtrl* acc_tab)
{
	if(!acc_tab)
	{
		LL_WARNS() << "Invalid parameter" << LL_ENDL;
		return false;
	}

	LLSD param = acc_tab->getValue();
	if(!param.has(COLLAPSED_BY_USER))
	{
		return false;
	}
	return param[COLLAPSED_BY_USER].asBoolean();
}

bool LLPanelPeople::isAccordionCollapsedByUser(const std::string& name)
{
	return isAccordionCollapsedByUser(getChild<LLUICtrl>(name));
}

// <FS:Ansariel> Firestorm radar
void LLPanelPeople::onGlobalVisToggleButtonClicked()
// Iterate through friends lists, toggling status permission on or off 
{	
	bool vis = getChild<LLUICtrl>("GlobalOnlineStatusToggle")->getValue().asBoolean();
	gSavedSettings.setBOOL("GlobalOnlineStatusToggle", vis);
	
	const LLAvatarTracker& av_tracker = LLAvatarTracker::instance();
	LLAvatarTracker::buddy_map_t all_buddies;
	av_tracker.copyBuddyList(all_buddies);
	LLAvatarTracker::buddy_map_t::const_iterator buddy_it = all_buddies.begin();
	for (; buddy_it != all_buddies.end(); ++buddy_it)
	{
		LLUUID buddy_id = buddy_it->first;
		const LLRelationship* relation = LLAvatarTracker::instance().getBuddyInfo(buddy_id);
		if (relation == NULL)
		{
			// Lets have a warning log message instead of having a crash. EXT-4947.
			LL_WARNS() << "Trying to modify rights for non-friend avatar. Skipped." << LL_ENDL;
			return;
		}
		
		S32 cur_rights = relation->getRightsGrantedTo();
		S32 new_rights = 0;
		if (vis)
			new_rights = LLRelationship::GRANT_ONLINE_STATUS + (cur_rights &  LLRelationship::GRANT_MAP_LOCATION) + (cur_rights & LLRelationship::GRANT_MODIFY_OBJECTS);
		else
			new_rights = (cur_rights &  LLRelationship::GRANT_MAP_LOCATION) + (cur_rights & LLRelationship::GRANT_MODIFY_OBJECTS);

		LLAvatarPropertiesProcessor::getInstance()->sendFriendRights(buddy_id,new_rights);
	}		
	
	mAllFriendList->showPermissions(true);
	mOnlineFriendList->showPermissions(true);
	
	LLSD args;
	args["MESSAGE"] = getString("high_server_load");
	LLNotificationsUtil::add("GenericAlert", args);
}
// </FS:Ansariel> Firestorm radar

// [FS:CR] Contact sets
void LLPanelPeople::updateContactSets(LGGContactSets::EContactSetUpdate type)
{
	switch (type)
	{
		case LGGContactSets::UPDATED_LISTS:
			refreshContactSets();
		case LGGContactSets::UPDATED_MEMBERS:
			generateCurrentContactList();
			break;
	}
}

void LLPanelPeople::refreshContactSets()
{
	if (!mContactSetCombo) return;
	
	mContactSetCombo->clearRows();
	std::vector<std::string> contact_sets = LGGContactSets::getInstance()->getAllContactSets();
	if (!contact_sets.empty())
	{
		BOOST_FOREACH(const std::string& set_name, contact_sets)
		{
			mContactSetCombo->add(set_name);
		}
		mContactSetCombo->addSeparator(ADD_BOTTOM);
	}
	mContactSetCombo->add(getString("all_sets"), LLSD(CS_SET_ALL_SETS), ADD_BOTTOM);
	mContactSetCombo->add(getString("no_sets"), LLSD(CS_SET_NO_SETS), ADD_BOTTOM);
	mContactSetCombo->add(getString("pseudonyms"), LLSD(CS_SET_PSEUDONYM), ADD_BOTTOM);
}

void LLPanelPeople::generateContactList(const std::string& contact_set)
{
	if (!mContactSetList) return;
	
	mContactSetList->clear();
	mContactSetList->setDirty(true, true);

	uuid_vec_t& avatars = mContactSetList->getIDs();
	
	if (contact_set == CS_SET_ALL_SETS)
 	{
		avatars = LGGContactSets::getInstance()->getListOfNonFriends();
 		
		// "All sets" includes buddies
		LLAvatarTracker::buddy_map_t all_buddies;
		LLAvatarTracker::instance().copyBuddyList(all_buddies);
		for (LLAvatarTracker::buddy_map_t::const_iterator buddy = all_buddies.begin();
			 buddy != all_buddies.end();
			 ++buddy)
		{
			avatars.push_back(buddy->first);
		}
 	}
	else if (contact_set == CS_SET_NO_SETS)
	{
		LLAvatarTracker::buddy_map_t all_buddies;
		LLAvatarTracker::instance().copyBuddyList(all_buddies);
		for (LLAvatarTracker::buddy_map_t::const_iterator buddy = all_buddies.begin();
			 buddy != all_buddies.end();
			 ++buddy)
		{
			// Only show our buddies who aren't in a set, by request.
			if (!LGGContactSets::getInstance()->isFriendInSet(buddy->first))
				avatars.push_back(buddy->first);
		}
	}
	else if (contact_set == CS_SET_PSEUDONYM)
	{
		avatars = LGGContactSets::getInstance()->getListOfPseudonymAvs();
	}
	else if (!LGGContactSets::getInstance()->isInternalSetName(contact_set))
	{
		LGGContactSets::ContactSet* group = LGGContactSets::getInstance()->getContactSet(contact_set);
		BOOST_FOREACH(const LLUUID id, group->mFriends)
		{
			avatars.push_back(id);
		}
	}
	mContactSetList->setDirty();
}

void LLPanelPeople::generateCurrentContactList()
{
	mContactSetList->refreshNames();
	generateContactList(mContactSetCombo->getValue().asString());
}

bool LLPanelPeople::onContactSetsEnable(const LLSD& userdata)
{
	std::string item = userdata.asString();
	if (item == "has_mutable_set")
		return (!LGGContactSets::getInstance()->isInternalSetName(mContactSetCombo->getValue().asString()));
	else if (item == "has_selection")
	{
		uuid_vec_t selected_uuids;
		getCurrentItemIDs(selected_uuids);
		return (!selected_uuids.empty() &&
				selected_uuids.size() <= MAX_SELECTIONS);
	}
	else if (item == "has_mutable_set_and_selection")
	{
		uuid_vec_t selected_uuids;
		getCurrentItemIDs(selected_uuids);
		return ((!selected_uuids.empty() && selected_uuids.size() <= MAX_SELECTIONS)
				&& !LGGContactSets::getInstance()->isInternalSetName(mContactSetCombo->getValue().asString()));
	}
	else if (item == "has_single_selection")
	{
		uuid_vec_t selected_uuids;
		getCurrentItemIDs(selected_uuids);
		return (selected_uuids.size() == 1);
	}
	else if (item == "has_pseudonym")
	{
		uuid_vec_t selected_uuids;
		getCurrentItemIDs(selected_uuids);
		if (!selected_uuids.empty())
			return LGGContactSets::getInstance()->hasPseudonym(selected_uuids);
	}
	else if (item == "has_display_name")
	{
		uuid_vec_t selected_uuids;
		getCurrentItemIDs(selected_uuids);
		if (!selected_uuids.empty())
			return (!LGGContactSets::getInstance()->hasDisplayNameRemoved(selected_uuids));
	}
	return false;
}

void LLPanelPeople::onContactSetsMenuItemClicked(const LLSD& userdata)
{
	std::string chosen_item = userdata.asString();
	if (chosen_item == "add_set")
	{
		LLNotificationsUtil::add("AddNewContactSet", LLSD(), LLSD(), &LGGContactSets::handleAddContactSetCallback);
	}
	else if (chosen_item == "remove_set")
	{
		LLSD payload, args;
		std::string set = mContactSetCombo->getValue().asString();
		args["SET_NAME"] = set;
		payload["contact_set"] = set;
		LLNotificationsUtil::add("RemoveContactSet", args, payload, &LGGContactSets::handleRemoveContactSetCallback);
	}
	else if (chosen_item == "add_contact")
	{
		LLFloater* root_floater = gFloaterView->getParentFloater(this);
		LLFloater* avatar_picker = LLFloaterAvatarPicker::show(boost::bind(&LLPanelPeople::handlePickerCallback, this, _1, mContactSetCombo->getValue().asString()),
															   TRUE, TRUE, TRUE, root_floater->getName());
		if (root_floater && avatar_picker)
			root_floater->addDependentFloater(avatar_picker);
	}
	else if (chosen_item == "remove_contact")
	{
		if (!mContactSetCombo) return;
		
		uuid_vec_t selected_uuids;
		getCurrentItemIDs(selected_uuids);
		if (selected_uuids.empty()) return;
		
		LLSD payload, args;
		std::string set = mContactSetCombo->getValue().asString();
		S32 selected_size = selected_uuids.size();
		args["SET_NAME"] = set;
		args["TARGET"] = (selected_size > 1 ? llformat("%d", selected_size) : LLSLURL("agent", selected_uuids.front(), "about").getSLURLString());
		payload["contact_set"] = set;
		BOOST_FOREACH(const LLUUID& id, selected_uuids)
		{
			payload["ids"].append(id);
		}
		LLNotificationsUtil::add((selected_size > 1 ? "RemoveContactsFromSet" : "RemoveContactFromSet"), args, payload, &LGGContactSets::handleRemoveAvatarFromSetCallback);
	}
	else if (chosen_item == "set_config")
	{
		LLFloater* root_floater = gFloaterView->getParentFloater(this);
		LLFloater* config_floater = LLFloaterReg::showInstance("fs_contact_set_config", LLSD(mContactSetCombo->getValue().asString()));
		if (root_floater && config_floater)
			root_floater->addDependentFloater(config_floater);
	}
	else if (chosen_item == "profile")
	{
		uuid_vec_t selected_uuids;
		getCurrentItemIDs(selected_uuids);
		if (selected_uuids.empty()) return;
		
		BOOST_FOREACH(const LLUUID& id, selected_uuids)
		{
			LLAvatarActions::showProfile(id);
		}
	}
	else if (chosen_item == "im")
	{
		uuid_vec_t selected_uuids;
		getCurrentItemIDs(selected_uuids);
		if (selected_uuids.empty()) return;
		
		if (selected_uuids.size() == 1)
		{
			LLAvatarActions::startIM(selected_uuids[0]);
		}
		else if (selected_uuids.size() > 1)
		{
			LLAvatarActions::startConference(selected_uuids);
		}
	}
	else if (chosen_item == "teleport")
	{
		uuid_vec_t selected_uuids;
		getCurrentItemIDs(selected_uuids);
		if (selected_uuids.empty()) return;
		
		LLAvatarActions::offerTeleport(selected_uuids);
	}
	else if (chosen_item == "set_pseudonym")
	{
		uuid_vec_t selected_uuids;
		getCurrentItemIDs(selected_uuids);
		if (selected_uuids.empty()) return;
		
		LLSD payload, args;
		args["AVATAR"] = LLSLURL("agent", selected_uuids.front(), "about").getSLURLString();
		payload["id"] = selected_uuids.front();
		LLNotificationsUtil::add("SetAvatarPseudonym", args, payload, &LGGContactSets::handleSetAvatarPseudonymCallback);
	}
	else if (chosen_item == "remove_pseudonym")
	{
		uuid_vec_t selected_uuids;
		getCurrentItemIDs(selected_uuids);
		if (selected_uuids.empty()) return;
		
		BOOST_FOREACH(const LLUUID& id, selected_uuids)
		{
			if (LGGContactSets::getInstance()->hasPseudonym(id))
			{
				LGGContactSets::getInstance()->clearPseudonym(id);
			}
		}
	}
	else if (chosen_item == "remove_display_name")
	{
		uuid_vec_t selected_uuids;
		getCurrentItemIDs(selected_uuids);
		if (selected_uuids.empty()) return;
		
		BOOST_FOREACH(const LLUUID& id, selected_uuids)
		{
			if (!LGGContactSets::getInstance()->hasDisplayNameRemoved(id))
			{
				LGGContactSets::getInstance()->removeDisplayName(id);
			}
		}
	}
}

void LLPanelPeople::handlePickerCallback(const uuid_vec_t& ids, const std::string& set)
{
	if (ids.empty() || !mContactSetCombo) return;
	
	BOOST_FOREACH(const LLUUID& id, ids)
	{
		if (!LLAvatarTracker::instance().isBuddy(id))
			LGGContactSets::getInstance()->addNonFriendToList(id);
		LGGContactSets::getInstance()->addFriendToSet(id, set);
	}
}
// [/FS:CR]

// <FS:Ansariel> FIRE-10839: Customizable radar columns (needed for Vintage skin)
void LLPanelPeople::onColumnVisibilityChecked(const LLSD& userdata)
{
	if (mRadarPanel)
	{
		mRadarPanel->onColumnVisibilityChecked(userdata);
	}
}

bool LLPanelPeople::onEnableColumnVisibilityChecked(const LLSD& userdata)
{
	if (mRadarPanel)
	{
		return mRadarPanel->onEnableColumnVisibilityChecked(userdata);
	}
	return false;
}
// </FS:Ansariel>

// EOF<|MERGE_RESOLUTION|>--- conflicted
+++ resolved
@@ -1589,15 +1589,10 @@
 		return sort_order == E_SORT_BY_NAME;
 	if (item == "sort_status")
 		return sort_order == E_SORT_BY_STATUS;
-<<<<<<< HEAD
-	if (item == "view_icons")
-		return gSavedSettings.getBOOL(mAllFriendList->getIconParamName()) && !gSavedSettings.getBOOL("GlobalShowIconsOverride");
 	// <FS:Ansariel> FIRE-5283: Sort by username
 	if (item == "sort_username") 
 		return sort_order == E_SORT_BY_USERNAME;
 	// </FS:Ansariel>
-=======
->>>>>>> d6284458
 
 	return false;
 }
