/**
 * @file llviewerregion.cpp
 * @brief Implementation of the LLViewerRegion class.
 *
 * $LicenseInfo:firstyear=2000&license=viewerlgpl$
 * Second Life Viewer Source Code
 * Copyright (C) 2010-2013, Linden Research, Inc.
 *
 * This library is free software; you can redistribute it and/or
 * modify it under the terms of the GNU Lesser General Public
 * License as published by the Free Software Foundation;
 * version 2.1 of the License only.
 *
 * This library is distributed in the hope that it will be useful,
 * but WITHOUT ANY WARRANTY; without even the implied warranty of
 * MERCHANTABILITY or FITNESS FOR A PARTICULAR PURPOSE.  See the GNU
 * Lesser General Public License for more details.
 *
 * You should have received a copy of the GNU Lesser General Public
 * License along with this library; if not, write to the Free Software
 * Foundation, Inc., 51 Franklin Street, Fifth Floor, Boston, MA  02110-1301  USA
 *
 * Linden Research, Inc., 945 Battery Street, San Francisco, CA  94111  USA
 * $/LicenseInfo$
 */

#include "llviewerprecompiledheaders.h"

#include "llviewerregion.h"

// linden libraries
#include "indra_constants.h"
#include "llaisapi.h"
#include "llavatarnamecache.h"      // name lookup cap url
#include "llfloaterreg.h"
#include "llmath.h"
#include "llregionflags.h"
#include "llregionhandle.h"
#include "llsurface.h"
#include "message.h"
//#include "vmath.h"
#include "v3math.h"
#include "v4math.h"

#include "llagent.h"
#include "llagentcamera.h"
#include "llappviewer.h"
#include "llavatarrenderinfoaccountant.h"
#include "llcallingcard.h"
#include "llcommandhandler.h"
#include "lldir.h"
#include "lleventpoll.h"
#include "llfloatergodtools.h"
#include "llfloaterreporter.h"
#include "llfloaterregioninfo.h"
#include "llgltfmateriallist.h"
#include "llhttpnode.h"
#include "llregioninfomodel.h"
#include "llsdutil.h"
#include "llstartup.h"
#include "lltrans.h"
#include "llurldispatcher.h"
#include "llviewerobjectlist.h"
#include "llviewerparceloverlay.h"
#include "llviewerstatsrecorder.h"
#include "llvlmanager.h"
#include "llvlcomposition.h"
#include "llvoavatarself.h"
#include "llvocache.h"
#include "llworld.h"
#include "llspatialpartition.h"
#include "stringize.h"
#include "llviewercontrol.h"
#include "llsdserialize.h"
#include "llfloaterperms.h"
#include "llvieweroctree.h"
#include "llviewerdisplay.h"
#include "llviewerwindow.h"
#include "llprogressview.h"
#include "llcoros.h"
#include "lleventcoro.h"
#include "llcorehttputil.h"
#include "llcallstack.h"
#include "llsettingsdaycycle.h"

#include <boost/regex.hpp>

#ifdef LL_WINDOWS
    #pragma warning(disable:4355)
#endif

// When we receive a base grant of capabilities that has a different number of
// capabilities than the original base grant received for the region, print
// out the two lists of capabilities for analysis.
//#define DEBUG_CAPS_GRANTS

// The server only keeps our pending agent info for 60 seconds.
// We want to allow for seed cap retry, but its not useful after that 60 seconds.
// Even though we gave up on login, keep trying for caps after we are logged in:
const S32 MAX_CAP_REQUEST_ATTEMPTS = 30;
const U32 DEFAULT_MAX_REGION_WIDE_PRIM_COUNT = 15000;

bool LLViewerRegion::sVOCacheCullingEnabled = false;
S32  LLViewerRegion::sLastCameraUpdated = 0;
S32  LLViewerRegion::sNewObjectCreationThrottle = -1;
LLViewerRegion::vocache_entry_map_t LLViewerRegion::sRegionCacheCleanup;

typedef std::map<std::string, std::string> CapabilityMap;

static void log_capabilities(const CapabilityMap &capmap);

namespace
{

void newRegionEntry(LLViewerRegion& region)
{
    LL_INFOS("LLViewerRegion") << "Entering region [" << region.getName() << "]" << LL_ENDL;
    gDebugInfo["CurrentRegion"] = region.getName();
    LLAppViewer::instance()->writeDebugInfo();
}

} // anonymous namespace

// support for secondlife:///app/region/{REGION} SLapps
// N.B. this is defined to work exactly like the classic secondlife://{REGION}
// However, the later syntax cannot support spaces in the region name because
// spaces (and %20 chars) are illegal in the hostname of an http URL. Some
// browsers let you get away with this, but some do not (such as Qt's Webkit).
// Hence we introduced the newer secondlife:///app/region alternative.
class LLRegionHandler : public LLCommandHandler
{
public:
    // requests will be throttled from a non-trusted browser
    LLRegionHandler() : LLCommandHandler("region", UNTRUSTED_THROTTLE) {}

    bool handle(const LLSD& params, const LLSD& query_map, const std::string& grid, LLMediaCtrl* web)
    {
        // make sure that we at least have a region name
        int num_params = params.size();
        if (num_params < 1)
        {
            return false;
        }

        // build a secondlife://{PLACE} SLurl from this SLapp
        std::string url = "secondlife://";
        if (!grid.empty())
        {
            url += grid + "/secondlife/";
        }
        boost::regex name_rx("[A-Za-z0-9()_%]+");
        boost::regex coord_rx("[0-9]+");
        for (int i = 0; i < num_params; i++)
        {
            if (i > 0)
            {
                url += "/";
            }
            if (!boost::regex_match(params[i].asString(), i > 0 ? coord_rx : name_rx))
            {
                return false;
            }

            url += params[i].asString();
        }

        // Process the SLapp as if it was a secondlife://{PLACE} SLurl
        LLURLDispatcher::dispatch(url, LLCommandHandler::NAV_TYPE_CLICKED, web, true);
        return true;
    }

};
LLRegionHandler gRegionHandler;


class LLViewerRegionImpl
{
public:
    LLViewerRegionImpl(LLViewerRegion * region, LLHost const & host):
        mHost(host),
        mCompositionp(NULL),
        mEventPoll(NULL),
        mSeedCapMaxAttempts(MAX_CAP_REQUEST_ATTEMPTS),
        mSeedCapAttempts(0),
        mHttpResponderID(0),
        mLastCameraUpdate(0),
        mLastCameraOrigin(),
        mVOCachePartition(NULL),
        mLandp(NULL)
    {}

    static void buildCapabilityNames(LLSD& capabilityNames);

    // The surfaces and other layers
    LLSurface*  mLandp;

    // Region geometry data
    LLVector3d  mOriginGlobal;  // Location of southwest corner of region (meters)
    LLVector3d  mCenterGlobal;  // Location of center in world space (meters)
    LLHost      mHost;

    // The unique ID for this region.
    LLUUID mRegionID;

    // region/estate owner - usually null.
    LLUUID mOwnerID;

    // Network statistics for the region's circuit...
    LLTimer mLastNetUpdate;

    // Misc
    LLVLComposition *mCompositionp;     // Composition layer for the surface

    LLVOCacheEntry::vocache_entry_map_t   mCacheMap; //all cached entries
    LLVOCacheEntry::vocache_entry_set_t   mActiveSet; //all active entries;
    LLVOCacheEntry::vocache_entry_set_t   mWaitingSet; //entries waiting for LLDrawable to be generated.
    std::set< LLPointer<LLViewerOctreeGroup> >      mVisibleGroups; //visible groupa
    LLVOCachePartition*                   mVOCachePartition;
    LLVOCacheEntry::vocache_entry_set_t   mVisibleEntries; //must-be-created visible entries wait for objects creation.
    LLVOCacheEntry::vocache_entry_priority_list_t mWaitingList; //transient list storing sorted visible entries waiting for object creation.
    std::set<U32>                          mNonCacheableCreatedList; //list of local ids of all non-cacheable objects
    LLVOCacheEntry::vocache_gltf_overrides_map_t mGLTFOverridesLLSD; // for materials

    // time?
    // LRU info?

    // Cache ID is unique per-region, across renames, moving locations,
    // etc.
    LLUUID mCacheID;

    CapabilityMap mCapabilities;
    CapabilityMap mSecondCapabilitiesTracker;

    LLEventPoll* mEventPoll;

    S32 mSeedCapMaxAttempts;
    S32 mSeedCapAttempts;

    S32 mHttpResponderID;

    //spatial partitions for objects in this region
    std::vector<LLViewerOctreePartition*> mObjectPartition;

    LLVector3   mLastCameraOrigin;
    U32         mLastCameraUpdate;

    static void        requestBaseCapabilitiesCoro(U64 regionHandle);
    static void        requestBaseCapabilitiesCompleteCoro(U64 regionHandle);
    static void        requestSimulatorFeatureCoro(std::string url, U64 regionHandle);
};

void LLViewerRegionImpl::requestBaseCapabilitiesCoro(U64 regionHandle)
{
    LLCore::HttpRequest::policy_t httpPolicy(LLCore::HttpRequest::DEFAULT_POLICY_ID);
    LLCoreHttpUtil::HttpCoroutineAdapter::ptr_t
        httpAdapter(new LLCoreHttpUtil::HttpCoroutineAdapter("BaseCapabilitiesRequest", httpPolicy));
    LLCore::HttpRequest::ptr_t httpRequest(new LLCore::HttpRequest);

    LLSD result;
    LLViewerRegion *regionp = NULL;

    // This loop is used for retrying a capabilities request.
    do
    {
        if (STATE_WORLD_INIT > LLStartUp::getStartupState())
        {
            LL_INFOS("AppInit", "Capabilities") << "Aborting capabilities request, reason: returned to login screen" << LL_ENDL;
            return;
        }

        if (!LLWorld::instanceExists())
        {
            LL_WARNS("AppInit", "Capabilities") << "Attempting to get capabilities, but world no longer exists!" << LL_ENDL;
            return;
        }

        regionp = LLWorld::getInstance()->getRegionFromHandle(regionHandle);
        if (!regionp) //region was removed
        {
            LL_WARNS("AppInit", "Capabilities") << "Attempting to get capabilities for region that no longer exists!" << LL_ENDL;
            return; // this error condition is not recoverable.
        }
        LLViewerRegionImpl* impl = regionp->getRegionImplNC();
        LL_DEBUGS("AppInit", "Capabilities") << "requesting seed caps for handle " << regionHandle
                                             << " name " << regionp->getName() << LL_ENDL;

        std::string url = regionp->getCapability("Seed");
        if (url.empty())
        {
            LL_WARNS("AppInit", "Capabilities") << "Failed to get seed capabilities, and can not determine url!" << LL_ENDL;
            regionp->setCapabilitiesError();
            return; // this error condition is not recoverable.
        }

        // record that we just entered a new region
        newRegionEntry(*regionp);

        if (impl->mSeedCapAttempts > impl->mSeedCapMaxAttempts)
        {
            // *TODO: Give a user pop-up about this error?
            LL_WARNS("AppInit", "Capabilities") << "Failed to get seed capabilities from '" << url << "' after " << impl->mSeedCapAttempts << " attempts.  Giving up!" << LL_ENDL;
            return;  // this error condition is not recoverable.
        }

        S32 id = ++(impl->mHttpResponderID);

        LLSD capabilityNames = LLSD::emptyArray();
        impl->buildCapabilityNames(capabilityNames);

        LL_INFOS("AppInit", "Capabilities") << "Requesting seed from " << url
                                            << " region name " << regionp->getName()
                                            << " region id " << regionp->getRegionID()
                                            << " handle " << regionp->getHandle()
                                            << " (attempt #" << impl->mSeedCapAttempts + 1 << ")" << LL_ENDL;
        LL_DEBUGS("AppInit", "Capabilities") << "Capabilities requested: " << capabilityNames << LL_ENDL;

        regionp = NULL;
        impl = NULL;
        result = httpAdapter->postAndSuspend(httpRequest, url, capabilityNames);

        if (STATE_WORLD_INIT > LLStartUp::getStartupState())
        {
            LL_INFOS("AppInit", "Capabilities") << "Aborting capabilities request, reason: returned to login screen" << LL_ENDL;
            return;
        }

        if (LLApp::isExiting() || gDisconnected)
        {
            LL_DEBUGS("AppInit", "Capabilities") << "Shutting down" << LL_ENDL;
            return;
        }

        if (!LLWorld::instanceExists())
        {
            LL_WARNS("AppInit", "Capabilities") << "Received capabilities, but world no longer exists!" << LL_ENDL;
            return;
        }

        regionp = LLWorld::getInstance()->getRegionFromHandle(regionHandle);
        if (!regionp) //region was removed
        {
            LL_WARNS("AppInit", "Capabilities") << "Received capabilities for region that no longer exists!" << LL_ENDL;
            return; // this error condition is not recoverable.
        }

        impl = regionp->getRegionImplNC();

        ++(impl->mSeedCapAttempts);

        if (!result.isMap() || result.has("error"))
        {
            LL_WARNS("AppInit", "Capabilities") << "Malformed response" << LL_ENDL;
            // setup for retry.
            continue;
        }

        LLSD httpResults = result["http_result"];
        LLCore::HttpStatus status = LLCoreHttpUtil::HttpCoroutineAdapter::getStatusFromLLSD(httpResults);
        if (!status)
        {
            LL_WARNS("AppInit", "Capabilities") << "HttpStatus error " << LL_ENDL;
            // setup for retry.
            continue;
        }

        // remove the http_result from the llsd
        result.erase("http_result");

        if (id != impl->mHttpResponderID) // region is no longer referring to this request
        {
            LL_WARNS("AppInit", "Capabilities") << "Received results for a stale capabilities request!" << LL_ENDL;
            // setup for retry.
            continue;
        }

        LLSD::map_const_iterator iter;
        for (iter = result.beginMap(); iter != result.endMap(); ++iter)
        {
            regionp->setCapability(iter->first, iter->second);

            LL_DEBUGS("AppInit", "Capabilities")
                << "Capability '" << iter->first << "' is '" << iter->second << "'" << LL_ENDL;
        }

#if 0
        log_capabilities(mCapabilities);
#endif

        LL_DEBUGS("AppInit", "Capabilities", "Teleport") << "received caps for handle " << regionHandle
                                                         << " region name " << regionp->getName() << LL_ENDL;
        regionp->setCapabilitiesReceived(true);

        break;
    }
    while (true);

    if (regionp && regionp->isCapabilityAvailable("ServerReleaseNotes") &&
            regionp->getReleaseNotesRequested())
    {   // *HACK: we're waiting for the ServerReleaseNotes
        regionp->showReleaseNotes();
    }
}


void LLViewerRegionImpl::requestBaseCapabilitiesCompleteCoro(U64 regionHandle)
{
    LLCore::HttpRequest::policy_t httpPolicy(LLCore::HttpRequest::DEFAULT_POLICY_ID);
    LLCoreHttpUtil::HttpCoroutineAdapter::ptr_t
        httpAdapter(new LLCoreHttpUtil::HttpCoroutineAdapter("BaseCapabilitiesRequest", httpPolicy));
    LLCore::HttpRequest::ptr_t httpRequest(new LLCore::HttpRequest);

    LLSD result;
    LLViewerRegion *regionp = NULL;

    // This loop is used for retrying a capabilities request.
    do
    {
        LLWorld *world_inst = LLWorld::getInstance(); // Not a singleton!
        if (!world_inst)
        {
            LL_WARNS("AppInit", "Capabilities") << "Attempting to get capabilities, but world no longer exists!" << LL_ENDL;
            return;
        }

        regionp = world_inst->getRegionFromHandle(regionHandle);
        if (!regionp) //region was removed
        {
            LL_WARNS("AppInit", "Capabilities") << "Attempting to get capabilities for region that no longer exists!" << LL_ENDL;
            break; // this error condition is not recoverable.
        }

        std::string url = regionp->getCapabilityDebug("Seed");
        if (url.empty())
        {
            LL_WARNS("AppInit", "Capabilities") << "Failed to get seed capabilities, and can not determine url!" << LL_ENDL;
            if (regionp->getCapability("Seed").empty())
            {
                // initial attempt failed to get this cap as well
                regionp->setCapabilitiesError();
            }
            break; // this error condition is not recoverable.
        }

        // record that we just entered a new region
        newRegionEntry(*regionp);

        LLSD capabilityNames = LLSD::emptyArray();
        buildCapabilityNames(capabilityNames);

        LL_INFOS("AppInit", "Capabilities") << "Requesting second Seed from " << url << " for region " << regionp->getRegionID() << LL_ENDL;

        regionp = NULL;
        world_inst = NULL;
        result = httpAdapter->postAndSuspend(httpRequest, url, capabilityNames);

        LLSD httpResults = result["http_result"];
        LLCore::HttpStatus status = LLCoreHttpUtil::HttpCoroutineAdapter::getStatusFromLLSD(httpResults);
        if (!status)
        {
            LL_WARNS("AppInit", "Capabilities") << "HttpStatus error " << LL_ENDL;
            break;  // no retry
        }

        if (LLApp::isExiting() || gDisconnected)
        {
            break;
        }

        world_inst = LLWorld::getInstance();
        if (!world_inst)
        {
            LL_WARNS("AppInit", "Capabilities") << "Received capabilities, but world no longer exists!" << LL_ENDL;
            return;
        }

        regionp = world_inst->getRegionFromHandle(regionHandle);
        if (!regionp) //region was removed
        {
            LL_WARNS("AppInit", "Capabilities") << "Received capabilities for region that no longer exists!" << LL_ENDL;
            break; // this error condition is not recoverable.
        }
        LLViewerRegionImpl* impl = regionp->getRegionImplNC();

        // remove the http_result from the llsd
        result.erase("http_result");

        LLSD::map_const_iterator iter;
        for (iter = result.beginMap(); iter != result.endMap(); ++iter)
        {
            regionp->setCapabilityDebug(iter->first, iter->second);
            //LL_INFOS()<<"BaseCapabilitiesCompleteTracker New Caps "<<iter->first<<" "<< iter->second<<LL_ENDL;
        }

#if 0
        log_capabilities(impl->mCapabilities);
#endif

        if (impl->mCapabilities.size() != impl->mSecondCapabilitiesTracker.size())
        {
            LL_WARNS("AppInit", "Capabilities")
                << "Sim sent duplicate base caps that differ in size from what we initially received - most likely content. "
                << "mCapabilities == " << impl->mCapabilities.size()
                << " mSecondCapabilitiesTracker == " << impl->mSecondCapabilitiesTracker.size()
                << LL_ENDL;
#ifdef DEBUG_CAPS_GRANTS
            LL_WARNS("AppInit", "Capabilities")
                << "Initial Base capabilities: " << LL_ENDL;

            log_capabilities(impl->mCapabilities);

            LL_WARNS("AppInit", "Capabilities")
                << "Latest base capabilities: " << LL_ENDL;

            log_capabilities(impl->mSecondCapabilitiesTracker);

#endif

            if (impl->mSecondCapabilitiesTracker.size() > impl->mCapabilities.size())
            {
                // *HACK Since we were granted more base capabilities in this grant request than the initial, replace
                // the old with the new. This shouldn't happen i.e. we should always get the same capabilities from a
                // sim. The simulator fix from SH-3895 should prevent it from happening, at least in the case of the
                // inventory api capability grants.

                // Need to clear a std::map before copying into it because old keys take precedence.
                impl->mCapabilities.clear();
                impl->mCapabilities = impl->mSecondCapabilitiesTracker;
            }
        }
        else
        {
            LL_DEBUGS("CrossingCaps") << "Sim sent multiple base cap grants with matching sizes." << LL_ENDL;
        }
        impl->mSecondCapabilitiesTracker.clear();
    }
    while (false);
}

void LLViewerRegionImpl::requestSimulatorFeatureCoro(std::string url, U64 regionHandle)
{
    LLCore::HttpRequest::policy_t httpPolicy(LLCore::HttpRequest::DEFAULT_POLICY_ID);
    LLCoreHttpUtil::HttpCoroutineAdapter::ptr_t
        httpAdapter(new LLCoreHttpUtil::HttpCoroutineAdapter("BaseCapabilitiesRequest", httpPolicy));
    LLCore::HttpRequest::ptr_t httpRequest(new LLCore::HttpRequest);

    LLViewerRegion *regionp = NULL;
    S32 attemptNumber = 0;
    // This loop is used for retrying a capabilities request.
    do
    {
        ++attemptNumber;

        if (attemptNumber > MAX_CAP_REQUEST_ATTEMPTS)
        {
            LL_WARNS("AppInit", "SimulatorFeatures") << "Retries count exceeded attempting to get Simulator feature from "
                << url << LL_ENDL;
            break;
        }

        LLWorld *world_inst = LLWorld::getInstance(); // Not a singleton!
        if (!world_inst)
        {
            LL_WARNS("AppInit", "Capabilities") << "Attempting to request Sim Feature, but world no longer exists!" << LL_ENDL;
            return;
        }

        regionp = world_inst->getRegionFromHandle(regionHandle);
        if (!regionp) //region was removed
        {
            LL_WARNS("AppInit", "SimulatorFeatures") << "Attempting to request Sim Feature for region that no longer exists!" << LL_ENDL;
            break; // this error condition is not recoverable.
        }

        regionp = NULL;
        world_inst = NULL;
        LLSD result = httpAdapter->getAndSuspend(httpRequest, url);

        LLSD httpResults = result["http_result"];
        LLCore::HttpStatus status = LLCoreHttpUtil::HttpCoroutineAdapter::getStatusFromLLSD(httpResults);
        if (!status)
        {
            LL_WARNS("AppInit", "SimulatorFeatures") << "HttpStatus error retrying" << LL_ENDL;
            continue;
        }

        if (LLApp::isExiting() || gDisconnected)
        {
            break;
        }

        // remove the http_result from the llsd
        result.erase("http_result");

        world_inst = LLWorld::getInstance();
        if (!world_inst)
        {
            LL_WARNS("AppInit", "Capabilities") << "Attempting to request Sim Feature, but world no longer exists!" << LL_ENDL;
            return;
        }

        regionp = world_inst->getRegionFromHandle(regionHandle);
        if (!regionp) //region was removed
        {
            LL_WARNS("AppInit", "SimulatorFeatures") << "Attempting to set Sim Feature for region that no longer exists!" << LL_ENDL;
            break; // this error condition is not recoverable.
        }

        regionp->setSimulatorFeatures(result);

        break;
    }
    while (true);

}

LLViewerRegion::LLViewerRegion(const U64 &handle,
                               const LLHost &host,
                               const U32 grids_per_region_edge,
                               const U32 grids_per_patch_edge,
                               const F32 region_width_meters)
:   mImpl(new LLViewerRegionImpl(this, host)),
    mHandle(handle),
    mTimeDilation(1.0f),
    mName(""),
    mZoning(""),
    mIsEstateManager(false),
    mRegionFlags( REGION_FLAGS_DEFAULT ),
    mRegionProtocols( 0 ),
    mSimAccess( SIM_ACCESS_MIN ),
    mBillableFactor(1.0),
    mMaxTasks(DEFAULT_MAX_REGION_WIDE_PRIM_COUNT),
    mCentralBakeVersion(1),
    mClassID(0),
    mCPURatio(0),
    mColoName("unknown"),
    mProductSKU("unknown"),
    mProductName("unknown"),
    mViewerAssetUrl(""),
    mCacheLoaded(false),
    mCacheDirty(false),
    mReleaseNotesRequested(false),
    mCapabilitiesState(CAPABILITIES_STATE_INIT),
    mSimulatorFeaturesReceived(false),
    mBitsReceived(0.f),
    mPacketsReceived(0.f),
    mDead(false),
    mLastVisitedEntry(NULL),
    mInvisibilityCheckHistory(-1),
    mPaused(false),
    mRegionCacheHitCount(0),
    mRegionCacheMissCount(0),
    mInterestListMode(IL_MODE_DEFAULT)
{
    mWidth = region_width_meters;
    mImpl->mOriginGlobal = from_region_handle(handle);
    updateRenderMatrix();

    mImpl->mLandp = new LLSurface('l', NULL);

    // Create the composition layer for the surface
    mImpl->mCompositionp =
        new LLVLComposition(mImpl->mLandp,
                            grids_per_region_edge,
                            region_width_meters / grids_per_region_edge);
    mImpl->mCompositionp->setSurface(mImpl->mLandp);

    // Create the surfaces
    mImpl->mLandp->setRegion(this);
    mImpl->mLandp->create(grids_per_region_edge,
                    grids_per_patch_edge,
                    mImpl->mOriginGlobal,
                    mWidth);

    mParcelOverlay = new LLViewerParcelOverlay(this, region_width_meters);

    setOriginGlobal(from_region_handle(handle));
    calculateCenterGlobal();

    // Create the object lists
    initStats();

    //create object partitions
    //MUST MATCH declaration of eObjectPartitions
    mImpl->mObjectPartition.push_back(new LLHUDPartition(this));        //PARTITION_HUD
    mImpl->mObjectPartition.push_back(new LLTerrainPartition(this));    //PARTITION_TERRAIN
    mImpl->mObjectPartition.push_back(new LLVoidWaterPartition(this));  //PARTITION_VOIDWATER
    mImpl->mObjectPartition.push_back(new LLWaterPartition(this));      //PARTITION_WATER
    mImpl->mObjectPartition.push_back(new LLTreePartition(this));       //PARTITION_TREE
    mImpl->mObjectPartition.push_back(new LLParticlePartition(this));   //PARTITION_PARTICLE
    mImpl->mObjectPartition.push_back(new LLGrassPartition(this));      //PARTITION_GRASS
    mImpl->mObjectPartition.push_back(new LLVolumePartition(this)); //PARTITION_VOLUME
    mImpl->mObjectPartition.push_back(new LLBridgePartition(this)); //PARTITION_BRIDGE
    mImpl->mObjectPartition.push_back(new LLAvatarPartition(this)); //PARTITION_AVATAR
    mImpl->mObjectPartition.push_back(new LLControlAVPartition(this));  //PARTITION_CONTROL_AV
    mImpl->mObjectPartition.push_back(new LLHUDParticlePartition(this));//PARTITION_HUD_PARTICLE
    mImpl->mObjectPartition.push_back(new LLVOCachePartition(this)); //PARTITION_VO_CACHE
    mImpl->mObjectPartition.push_back(NULL);                    //PARTITION_NONE
    mImpl->mVOCachePartition = getVOCachePartition();

    setCapabilitiesReceivedCallback(boost::bind(&LLAvatarRenderInfoAccountant::scanNewRegion, _1));
}


void LLViewerRegion::initStats()
{
    mImpl->mLastNetUpdate.reset();
    mPacketsIn = 0;
    mBitsIn = (U32Bits)0;
    mLastBitsIn = (U32Bits)0;
    mLastPacketsIn = 0;
    mPacketsOut = 0;
    mLastPacketsOut = 0;
    mPacketsLost = 0;
    mLastPacketsLost = 0;
    mPingDelay = (U32Seconds)0;
    mAlive = false;                 // can become false if circuit disconnects
}

static LLTrace::BlockTimerStatHandle FTM_CLEANUP_REGION_OBJECTS("Cleanup Region Objects");
static LLTrace::BlockTimerStatHandle FTM_SAVE_REGION_CACHE("Save Region Cache");

LLViewerRegion::~LLViewerRegion()
{
    LL_PROFILE_ZONE_SCOPED;
    mDead = true;
    mImpl->mActiveSet.clear();
    mImpl->mVisibleEntries.clear();
    mImpl->mVisibleGroups.clear();
    mImpl->mWaitingSet.clear();

    gVLManager.cleanupData(this);
    // Can't do this on destruction, because the neighbor pointers might be invalid.
    // This should be reference counted...
    disconnectAllNeighbors();
    LLViewerPartSim::getInstance()->cleanupRegion(this);

    {
        LL_RECORD_BLOCK_TIME(FTM_CLEANUP_REGION_OBJECTS);
        gObjectList.killObjects(this);
    }

    delete mImpl->mCompositionp;
    delete mParcelOverlay;
    delete mImpl->mLandp;
    delete mImpl->mEventPoll;
#if 0
    LLHTTPSender::clearSender(mImpl->mHost);
#endif
    std::for_each(mImpl->mObjectPartition.begin(), mImpl->mObjectPartition.end(), DeletePointer());

    {
        LL_RECORD_BLOCK_TIME(FTM_SAVE_REGION_CACHE);
        saveObjectCache();
    }

    delete mImpl;
    mImpl = NULL;
}

/*virtual*/
const LLHost&   LLViewerRegion::getHost() const
{
    return mImpl->mHost;
}

LLSurface & LLViewerRegion::getLand() const
{
    return *mImpl->mLandp;
}

const LLUUID& LLViewerRegion::getRegionID() const
{
    return mImpl->mRegionID;
}

void LLViewerRegion::setRegionID(const LLUUID& region_id)
{
    mImpl->mRegionID = region_id;
}

void LLViewerRegion::loadObjectCache()
{
    if (mCacheLoaded)
    {
        return;
    }

    // Presume success.  If it fails, we don't want to try again.
    mCacheLoaded = true;

    if(LLVOCache::instanceExists())
    {
        LLVOCache & vocache = LLVOCache::instance();
<<<<<<< HEAD
		// Without this a "corrupted" vocache persists until a cache clear or other rewrite. Mark as dirty hereif read fails to force a rewrite.
		mCacheDirty = !vocache.readFromCache(mHandle, mImpl->mCacheID, mImpl->mCacheMap);
		vocache.readGenericExtrasFromCache(mHandle, mImpl->mCacheID, mImpl->mGLTFOverridesLLSD, mImpl->mCacheMap);
=======
        vocache.readFromCache(mHandle, mImpl->mCacheID, mImpl->mCacheMap);
        vocache.readGenericExtrasFromCache(mHandle, mImpl->mCacheID, mImpl->mGLTFOverridesLLSD);
>>>>>>> 6377610f

        if (mImpl->mCacheMap.empty())
        {
            mCacheDirty = true;
        }
    }
}


void LLViewerRegion::saveObjectCache()
{
    if (!mCacheLoaded)
    {
        return;
    }

    if (mImpl->mCacheMap.empty())
    {
        return;
    }

    if(LLVOCache::instanceExists())
    {
        const F32 start_time_threshold = 600.0f; //seconds
        bool removal_enabled = sVOCacheCullingEnabled && (mRegionTimer.getElapsedTimeF32() > start_time_threshold); //allow to remove invalid objects from object cache file.

        LLVOCache & instance = LLVOCache::instance();

        instance.writeToCache(mHandle, mImpl->mCacheID, mImpl->mCacheMap, mCacheDirty, removal_enabled);
        instance.writeGenericExtrasToCache(mHandle, mImpl->mCacheID, mImpl->mGLTFOverridesLLSD, mCacheDirty, removal_enabled);
        mCacheDirty = false;
    }

    if (LLAppViewer::instance()->isQuitting())
    {
        mImpl->mCacheMap.clear();
    }
    else
    {
        // Map of LLVOCacheEntry takes time to release, store map for cleanup on idle
        sRegionCacheCleanup.insert(mImpl->mCacheMap.begin(), mImpl->mCacheMap.end());
        mImpl->mCacheMap.clear();
        // TODO - probably need to do the same for overrides cache
    }
}

void LLViewerRegion::sendMessage()
{
    gMessageSystem->sendMessage(mImpl->mHost);
}

void LLViewerRegion::sendReliableMessage()
{
    gMessageSystem->sendReliable(mImpl->mHost);
}

void LLViewerRegion::setWaterHeight(F32 water_level)
{
    mImpl->mLandp->setWaterHeight(water_level);
}

F32 LLViewerRegion::getWaterHeight() const
{
    return mImpl->mLandp->getWaterHeight();
}

bool LLViewerRegion::isVoiceEnabled() const
{
    return getRegionFlag(REGION_FLAGS_ALLOW_VOICE);
}

void LLViewerRegion::setRegionFlags(U64 flags)
{
    mRegionFlags = flags;
}


void LLViewerRegion::setOriginGlobal(const LLVector3d &origin_global)
{
    mImpl->mOriginGlobal = origin_global;
    updateRenderMatrix();
    mImpl->mLandp->setOriginGlobal(origin_global);
    mWind.setOriginGlobal(origin_global);
    calculateCenterGlobal();
}

void LLViewerRegion::updateRenderMatrix()
{
    mRenderMatrix.setTranslation(getOriginAgent());
}

void LLViewerRegion::setTimeDilation(F32 time_dilation)
{
    mTimeDilation = time_dilation;
}

const LLVector3d & LLViewerRegion::getOriginGlobal() const
{
    return mImpl->mOriginGlobal;
}

LLVector3 LLViewerRegion::getOriginAgent() const
{
    return gAgent.getPosAgentFromGlobal(mImpl->mOriginGlobal);
}

const LLVector3d & LLViewerRegion::getCenterGlobal() const
{
    return mImpl->mCenterGlobal;
}

LLVector3 LLViewerRegion::getCenterAgent() const
{
    return gAgent.getPosAgentFromGlobal(mImpl->mCenterGlobal);
}

void LLViewerRegion::setOwner(const LLUUID& owner_id)
{
    mImpl->mOwnerID = owner_id;
}

const LLUUID& LLViewerRegion::getOwner() const
{
    return mImpl->mOwnerID;
}

void LLViewerRegion::setRegionNameAndZone   (const std::string& name_zone)
{
    std::string::size_type pipe_pos = name_zone.find('|');
    S32 length   = name_zone.size();
    if (pipe_pos != std::string::npos)
    {
        mName   = name_zone.substr(0, pipe_pos);
        mZoning = name_zone.substr(pipe_pos+1, length-(pipe_pos+1));
    }
    else
    {
        mName   = name_zone;
        mZoning = "";
    }

    LLStringUtil::stripNonprintable(mName);
    LLStringUtil::stripNonprintable(mZoning);
}

bool LLViewerRegion::canManageEstate() const
{
    return gAgent.isGodlike()
        || isEstateManager()
        || gAgent.getID() == getOwner();
}

const std::string LLViewerRegion::getSimAccessString() const
{
    return accessToString(mSimAccess);
}

std::string LLViewerRegion::getLocalizedSimProductName() const
{
    std::string localized_spn;
    return LLTrans::findString(localized_spn, mProductName) ? localized_spn : mProductName;
}

// static
std::string LLViewerRegion::regionFlagsToString(U64 flags)
{
    std::string result;

    if (flags & REGION_FLAGS_SANDBOX)
    {
        result += "Sandbox";
    }

    if (flags & REGION_FLAGS_ALLOW_DAMAGE)
    {
        result += " Not Safe";
    }

    return result;
}

// static
std::string LLViewerRegion::accessToString(U8 sim_access)
{
    switch(sim_access)
    {
    case SIM_ACCESS_PG:
        return LLTrans::getString("SIM_ACCESS_PG");

    case SIM_ACCESS_MATURE:
        return LLTrans::getString("SIM_ACCESS_MATURE");

    case SIM_ACCESS_ADULT:
        return LLTrans::getString("SIM_ACCESS_ADULT");

    case SIM_ACCESS_DOWN:
        return LLTrans::getString("SIM_ACCESS_DOWN");

    case SIM_ACCESS_MIN:
    default:
        return LLTrans::getString("SIM_ACCESS_MIN");
    }
}

// static
std::string LLViewerRegion::getAccessIcon(U8 sim_access)
{
    switch(sim_access)
    {
    case SIM_ACCESS_MATURE:
        return "Parcel_M_Dark";

    case SIM_ACCESS_ADULT:
        return "Parcel_R_Light";

    case SIM_ACCESS_PG:
        return "Parcel_PG_Light";

    case SIM_ACCESS_MIN:
    default:
        return "";
    }
}

// static
std::string LLViewerRegion::accessToShortString(U8 sim_access)
{
    switch(sim_access)      /* Flawfinder: ignore */
    {
    case SIM_ACCESS_PG:
        return "PG";

    case SIM_ACCESS_MATURE:
        return "M";

    case SIM_ACCESS_ADULT:
        return "A";

    case SIM_ACCESS_MIN:
    default:
        return "U";
    }
}

// static
U8 LLViewerRegion::shortStringToAccess(const std::string &sim_access)
{
    U8 accessValue;

    if (LLStringUtil::compareStrings(sim_access, "PG") == 0)
    {
        accessValue = SIM_ACCESS_PG;
    }
    else if (LLStringUtil::compareStrings(sim_access, "M") == 0)
    {
        accessValue = SIM_ACCESS_MATURE;
    }
    else if (LLStringUtil::compareStrings(sim_access, "A") == 0)
    {
        accessValue = SIM_ACCESS_ADULT;
    }
    else
    {
        accessValue = SIM_ACCESS_MIN;
    }

    return accessValue;
}

// static
void LLViewerRegion::processRegionInfo(LLMessageSystem* msg, void**)
{
    // send it to 'observers'
    // *TODO: switch the floaters to using LLRegionInfoModel
    LL_INFOS() << "Processing region info" << LL_ENDL;
    LLRegionInfoModel::instance().update(msg);
    LLFloaterGodTools::processRegionInfo(msg);
    LLFloaterRegionInfo::processRegionInfo(msg);
}

void LLViewerRegion::setCacheID(const LLUUID& id)
{
    mImpl->mCacheID = id;
}

void LLViewerRegion::renderPropertyLines()
{
    if (mParcelOverlay)
    {
        mParcelOverlay->renderPropertyLines();
    }
}

void LLViewerRegion::renderPropertyLinesOnMinimap(F32 scale_pixels_per_meter, const F32 *parcel_outline_color)
{
    if (mParcelOverlay)
    {
        mParcelOverlay->renderPropertyLinesOnMinimap(scale_pixels_per_meter, parcel_outline_color);
    }
}


// This gets called when the height field changes.
void LLViewerRegion::dirtyHeights()
{
    // Property lines need to be reconstructed when the land changes.
    if (mParcelOverlay)
    {
        mParcelOverlay->setDirty();
    }
}

void LLViewerRegion::dirtyAllPatches()
{
    getLand().dirtyAllPatches();
}

//physically delete the cache entry
void LLViewerRegion::killCacheEntry(LLVOCacheEntry* entry, bool for_rendering)
<<<<<<< HEAD
{	
	if(!entry || !entry->isValid())
	{
		return;
	}

	if(for_rendering && !entry->isState(LLVOCacheEntry::ACTIVE))
	{
		addNewObject(entry); //force to add to rendering pipeline
	}

	//remove from active list and waiting list
	if(entry->isState(LLVOCacheEntry::ACTIVE))
	{
		mImpl->mActiveSet.erase(entry);
	}
	else
	{
		if(entry->isState(LLVOCacheEntry::WAITING))
		{
			mImpl->mWaitingSet.erase(entry);
		}
		
		//remove from mVOCachePartition
		removeFromVOCacheTree(entry);
	}

	//remove from the forced visible list
	mImpl->mVisibleEntries.erase(entry);

	//disconnect from parent if it is a child
	if(entry->getParentID() > 0)
	{
		LLVOCacheEntry* parent = getCacheEntry(entry->getParentID());
		if(parent)
		{
			parent->removeChild(entry);
		}
	}
	else if(entry->getNumOfChildren() > 0)//remove children from cache if has any
	{
		LLVOCacheEntry* child = entry->getChild();
		while(child != NULL)
		{
			killCacheEntry(child, for_rendering);
			child = entry->getChild();
		}
	}
	// Kill the assocaited overrides
	mImpl->mGLTFOverridesLLSD.erase(entry->getLocalID());
	//will remove it from the object cache, real deletion
	entry->setState(LLVOCacheEntry::INACTIVE);
	entry->removeOctreeEntry();
	entry->setValid(false);

}

//physically delete the cache entry	
void LLViewerRegion::killCacheEntry(U32 local_id) 
{
	killCacheEntry(getCacheEntry(local_id));
=======
{
    if(!entry || !entry->isValid())
    {
        return;
    }

    if(for_rendering && !entry->isState(LLVOCacheEntry::ACTIVE))
    {
        addNewObject(entry); //force to add to rendering pipeline
    }

    //remove from active list and waiting list
    if(entry->isState(LLVOCacheEntry::ACTIVE))
    {
        mImpl->mActiveSet.erase(entry);
    }
    else
    {
        if(entry->isState(LLVOCacheEntry::WAITING))
        {
            mImpl->mWaitingSet.erase(entry);
        }

        //remove from mVOCachePartition
        removeFromVOCacheTree(entry);
    }

    //remove from the forced visible list
    mImpl->mVisibleEntries.erase(entry);

    //disconnect from parent if it is a child
    if(entry->getParentID() > 0)
    {
        LLVOCacheEntry* parent = getCacheEntry(entry->getParentID());
        if(parent)
        {
            parent->removeChild(entry);
        }
    }
    else if(entry->getNumOfChildren() > 0)//remove children from cache if has any
    {
        LLVOCacheEntry* child = entry->getChild();
        while(child != NULL)
        {
            killCacheEntry(child, for_rendering);
            child = entry->getChild();
        }
    }

    //will remove it from the object cache, real deletion
    entry->setState(LLVOCacheEntry::INACTIVE);
    entry->removeOctreeEntry();
    entry->setValid(false);

    // TODO kill extras/material overrides cache too
}

//physically delete the cache entry
void LLViewerRegion::killCacheEntry(U32 local_id)
{
    killCacheEntry(getCacheEntry(local_id));
>>>>>>> 6377610f
}

U32 LLViewerRegion::getNumOfActiveCachedObjects() const
{
    return  mImpl->mActiveSet.size();
}

void LLViewerRegion::addActiveCacheEntry(LLVOCacheEntry* entry)
{
    if(!entry || mDead)
    {
        return;
    }
    if(entry->isState(LLVOCacheEntry::ACTIVE))
    {
        return; //already inserted.
    }

    if(entry->isState(LLVOCacheEntry::WAITING))
    {
        mImpl->mWaitingSet.erase(entry);
    }

    entry->setState(LLVOCacheEntry::ACTIVE);
    entry->setVisible();

    llassert(entry->getEntry()->hasDrawable());
    mImpl->mActiveSet.insert(entry);
}

void LLViewerRegion::removeActiveCacheEntry(LLVOCacheEntry* entry, LLDrawable* drawablep)
{
    if(mDead || !entry || !entry->isValid())
    {
        return;
    }
    if(!entry->isState(LLVOCacheEntry::ACTIVE))
    {
        return; //not an active entry.
    }

    //shift to the local regional space from agent space
    if(drawablep != NULL && drawablep->getVObj().notNull())
    {
        const LLVector3& pos = drawablep->getVObj()->getPositionRegion();
        LLVector4a shift;
        shift.load3(pos.mV);
        shift.sub(entry->getPositionGroup());
        entry->shift(shift);
    }

    if(entry->getParentID() > 0) //is a child
    {
        LLVOCacheEntry* parent = getCacheEntry(entry->getParentID());
        if(parent)
        {
            parent->addChild(entry);
        }
        else //parent not in cache.
        {
            //this happens only when parent is not cacheable.
            mOrphanMap[entry->getParentID()].push_back(entry->getLocalID());
        }
    }
    else //insert to vo cache tree.
    {
        entry->updateParentBoundingInfo();
        entry->saveBoundingSphere();
        addToVOCacheTree(entry);
    }

    mImpl->mVisibleEntries.erase(entry);
    mImpl->mActiveSet.erase(entry);
    mImpl->mWaitingSet.erase(entry);
    entry->setState(LLVOCacheEntry::INACTIVE);
}

bool LLViewerRegion::addVisibleGroup(LLViewerOctreeGroup* group)
{
    if(mDead || group->isEmpty())
    {
        return false;
    }

    mImpl->mVisibleGroups.insert(group);

    return true;
}

U32 LLViewerRegion::getNumOfVisibleGroups() const
{
    return mImpl ? mImpl->mVisibleGroups.size() : 0;
}

void LLViewerRegion::updateReflectionProbes()
{
    LL_PROFILE_ZONE_SCOPED_CATEGORY_DISPLAY;
    const F32 probe_spacing = 32.f;
    const F32 probe_radius = sqrtf((probe_spacing * 0.5f) * (probe_spacing * 0.5f) * 3.f);
    const F32 hover_height = 2.f;

    F32 start = probe_spacing * 0.5f;

    U32 grid_width = REGION_WIDTH_METERS / probe_spacing;

    mReflectionMaps.resize(grid_width * grid_width);

    F32 water_height = getWaterHeight();
    LLVector3 origin = getOriginAgent();

    for (U32 i = 0; i < grid_width; ++i)
    {
        F32 x = i * probe_spacing + start;
        for (U32 j = 0; j < grid_width; ++j)
        {
            F32 y = j * probe_spacing + start;

            U32 idx = i * grid_width + j;

            if (mReflectionMaps[idx].isNull())
            {
                mReflectionMaps[idx] = gPipeline.mReflectionMapManager.addProbe();
            }

            LLVector3 probe_origin = LLVector3(x, y, llmax(water_height, mImpl->mLandp->resolveHeightRegion(x, y)));
            probe_origin.mV[2] += hover_height;
            probe_origin += origin;

            mReflectionMaps[idx]->mOrigin.load3(probe_origin.mV);
            mReflectionMaps[idx]->mRadius = probe_radius;
        }
    }
}

void LLViewerRegion::addToVOCacheTree(LLVOCacheEntry* entry)
{
    if(!sVOCacheCullingEnabled)
    {
        return;
    }

    if(mDead || !entry || !entry->getEntry() || !entry->isValid())
    {
        return;
    }
    if(entry->getParentID() > 0)
    {
        return; //no child prim in cache octree.
    }

    if(entry->hasState(LLVOCacheEntry::IN_VO_TREE))
    {
        return; //already in the tree.
    }

    llassert_always(!entry->getGroup()); //not in octree.
    llassert(!entry->getEntry()->hasDrawable()); //not have drawables

    if(mImpl->mVOCachePartition->addEntry(entry->getEntry()))
    {
        entry->setState(LLVOCacheEntry::IN_VO_TREE);
    }
}

void LLViewerRegion::removeFromVOCacheTree(LLVOCacheEntry* entry)
{
    if(mDead || !entry || !entry->getEntry())
    {
        return;
    }

    if(!entry->hasState(LLVOCacheEntry::IN_VO_TREE))
    {
        return; //not in the tree.
    }
    entry->clearState(LLVOCacheEntry::IN_VO_TREE);

    mImpl->mVOCachePartition->removeEntry(entry->getEntry());
}

//add child objects as visible entries
void LLViewerRegion::addVisibleChildCacheEntry(LLVOCacheEntry* parent, LLVOCacheEntry* child)
{
    if(mDead)
    {
        return;
    }

    if(parent && (!parent->isValid() || !parent->isState(LLVOCacheEntry::ACTIVE)))
    {
        return; //parent must be valid and in rendering pipeline
    }

    if(child && (!child->getEntry() || !child->isValid() || !child->isState(LLVOCacheEntry::INACTIVE)))
    {
        return; //child must be valid and not in the rendering pipeline
    }

    if(child)
    {
        child->setState(LLVOCacheEntry::IN_QUEUE);
        mImpl->mVisibleEntries.insert(child);
    }
    else if(parent && parent->getNumOfChildren() > 0) //add all children
    {
        child = parent->getChild();
        while(child != NULL)
        {
            addVisibleChildCacheEntry(NULL, child);
            child = parent->getChild();
        }
    }
}

void LLViewerRegion::updateVisibleEntries(F32 max_time)
{
    if(mDead)
    {
        return;
    }

    if(mImpl->mVisibleGroups.empty() && mImpl->mVisibleEntries.empty())
    {
        return;
    }

    if(!sNewObjectCreationThrottle)
    {
        return;
    }

    const F32 LARGE_SCENE_CONTRIBUTION = 1000.f; //a large number to force to load the object.
    const LLVector3 camera_origin = LLViewerCamera::getInstance()->getOrigin();
    const U32 cur_frame = LLViewerOctreeEntryData::getCurrentFrame();
    bool needs_update = ((cur_frame - mImpl->mLastCameraUpdate) > 5) && ((camera_origin - mImpl->mLastCameraOrigin).lengthSquared() > 10.f);
    U32 last_update = mImpl->mLastCameraUpdate;
    LLVector4a local_origin;
    local_origin.load3((camera_origin - getOriginAgent()).mV);

    //process visible entries
    for(LLVOCacheEntry::vocache_entry_set_t::iterator iter = mImpl->mVisibleEntries.begin(); iter != mImpl->mVisibleEntries.end();)
    {
        LLVOCacheEntry* vo_entry = *iter;

        if(vo_entry->isValid() && vo_entry->getState() < LLVOCacheEntry::WAITING)
        {
            //set a large number to force to load this object.
            vo_entry->setSceneContribution(LARGE_SCENE_CONTRIBUTION);

            mImpl->mWaitingList.insert(vo_entry);
            ++iter;
        }
        else
        {
            LLVOCacheEntry::vocache_entry_set_t::iterator next_iter = iter;
            ++next_iter;
            mImpl->mVisibleEntries.erase(iter);
            iter = next_iter;
        }
    }

    //
    //process visible groups
    //
    //object projected area threshold
    F32 projection_threshold = LLVOCacheEntry::getSquaredPixelThreshold(mImpl->mVOCachePartition->isFrontCull());
    F32 dist_threshold = mImpl->mVOCachePartition->isFrontCull() ? gAgentCamera.mDrawDistance : LLVOCacheEntry::sRearFarRadius;

    std::set< LLPointer<LLViewerOctreeGroup> >::iterator group_iter = mImpl->mVisibleGroups.begin();
    for(; group_iter != mImpl->mVisibleGroups.end(); ++group_iter)
    {
        LLPointer<LLViewerOctreeGroup> group = *group_iter;
        if(group->getNumRefs() < 3 || //group to be deleted
            !group->getOctreeNode() || group->isEmpty()) //group empty
        {
            continue;
        }

        for (LLViewerOctreeGroup::element_iter i = group->getDataBegin(); i != group->getDataEnd(); ++i)
        {
            if((*i)->hasVOCacheEntry())
            {
                LLVOCacheEntry* vo_entry = (LLVOCacheEntry*)(*i)->getVOCacheEntry();

                if(vo_entry->getParentID() > 0) //is a child
                {
                    //child visibility depends on its parent.
                    continue;
                }
                if(!vo_entry->isValid())
                {
                    continue; //skip invalid entry.
                }

                vo_entry->calcSceneContribution(local_origin, needs_update, last_update, dist_threshold);
                if(vo_entry->getSceneContribution() > projection_threshold)
                {
                    mImpl->mWaitingList.insert(vo_entry);
                }
            }
        }
    }

    if(needs_update)
    {
        mImpl->mLastCameraOrigin = camera_origin;
        mImpl->mLastCameraUpdate = cur_frame;
    }

    return;
}

void LLViewerRegion::createVisibleObjects(F32 max_time)
{
    if(mDead)
    {
        return;
    }
    if(mImpl->mWaitingList.empty())
    {
        mImpl->mVOCachePartition->setCullHistory(false);
        return;
    }

    S32 throttle = sNewObjectCreationThrottle;
    bool has_new_obj = false;
    LLTimer update_timer;
    for(LLVOCacheEntry::vocache_entry_priority_list_t::iterator iter = mImpl->mWaitingList.begin();
        iter != mImpl->mWaitingList.end(); ++iter)
    {
        LLVOCacheEntry* vo_entry = *iter;

        if(vo_entry->getState() < LLVOCacheEntry::WAITING)
        {
            addNewObject(vo_entry);
            has_new_obj = true;
            if(throttle > 0 && !(--throttle) && update_timer.getElapsedTimeF32() > max_time)
            {
                break;
            }
        }
    }

    mImpl->mVOCachePartition->setCullHistory(has_new_obj);

    return;
}

void LLViewerRegion::clearCachedVisibleObjects()
{
    mImpl->mWaitingList.clear();
    mImpl->mVisibleGroups.clear();

    //reset all occluders
    mImpl->mVOCachePartition->resetOccluders();
    mPaused = true;

    //clean visible entries
    for(LLVOCacheEntry::vocache_entry_set_t::iterator iter = mImpl->mVisibleEntries.begin(); iter != mImpl->mVisibleEntries.end();)
    {
        LLVOCacheEntry* entry = *iter;
        LLVOCacheEntry* parent = getCacheEntry(entry->getParentID());

        if(!entry->getParentID() || parent) //no child or parent is cache-able
        {
            if(parent) //has a cache-able parent
            {
                parent->addChild(entry);
            }

            LLVOCacheEntry::vocache_entry_set_t::iterator next_iter = iter;
            ++next_iter;
            mImpl->mVisibleEntries.erase(iter);
            iter = next_iter;
        }
        else //parent is not cache-able, leave it.
        {
            ++iter;
        }
    }

    //remove all visible entries.
    mLastVisitedEntry = NULL;
    std::vector<LLDrawable*> delete_list;
    for(LLVOCacheEntry::vocache_entry_set_t::iterator iter = mImpl->mActiveSet.begin();
        iter != mImpl->mActiveSet.end(); ++iter)
    {
        LLVOCacheEntry* vo_entry = *iter;
        if (!vo_entry || !vo_entry->getEntry())
        {
            continue;
        }
        LLDrawable* drawablep = (LLDrawable*)vo_entry->getEntry()->getDrawable();

        if(drawablep && !drawablep->getParent())
        {
            delete_list.push_back(drawablep);
        }
    }

    if(!delete_list.empty())
    {
        for(S32 i = 0; i < delete_list.size(); i++)
        {
            gObjectList.killObject(delete_list[i]->getVObj());
        }
        delete_list.clear();
    }

    return;
}

//perform some necessary but very light updates.
//to replace the function idleUpdate(...) in case there is no enough time.
void LLViewerRegion::lightIdleUpdate()
{
    if(!sVOCacheCullingEnabled)
    {
        return;
    }
    if(mImpl->mCacheMap.empty())
    {
        return;
    }

    //reset all occluders
    mImpl->mVOCachePartition->resetOccluders();
}

void LLViewerRegion::idleUpdate(F32 max_update_time)
{
    LL_PROFILE_ZONE_SCOPED;
    LLTimer update_timer;
    F32 max_time;

    mLastUpdate = LLViewerOctreeEntryData::getCurrentFrame();

<<<<<<< HEAD
    static LLCachedControl<bool> pbr_terrain_enabled(gSavedSettings, "RenderTerrainPBREnabled", false);
    static LLCachedControl<bool> pbr_terrain_experimental_normals(gSavedSettings, "RenderTerrainPBRNormalsEnabled", false);
    bool pbr_material = mImpl->mCompositionp && (mImpl->mCompositionp->getMaterialType() == LLTerrainMaterials::Type::PBR);
    bool pbr_land = pbr_material && pbr_terrain_enabled && pbr_terrain_experimental_normals;

    if (!pbr_land)
    {
        mImpl->mLandp->idleUpdate</*PBR=*/false>(max_update_time);
    }
    else
    {
        mImpl->mLandp->idleUpdate</*PBR=*/true>(max_update_time);
    }
	
	if (mParcelOverlay)
	{
		// Hopefully not a significant time sink...
		mParcelOverlay->idleUpdate();
	}
=======
    mImpl->mLandp->idleUpdate(max_update_time);

    if (mParcelOverlay)
    {
        // Hopefully not a significant time sink...
        mParcelOverlay->idleUpdate();
    }
>>>>>>> 6377610f

    if(!sVOCacheCullingEnabled)
    {
        return;
    }
    if(mImpl->mCacheMap.empty())
    {
        return;
    }
    if(mPaused)
    {
        mPaused = false; //unpause.
    }

    LLViewerCamera::eCameraID old_camera_id = LLViewerCamera::sCurCameraID;
    LLViewerCamera::sCurCameraID = LLViewerCamera::CAMERA_WORLD;

    //reset all occluders
    mImpl->mVOCachePartition->resetOccluders();

    max_time = max_update_time - update_timer.getElapsedTimeF32();

    //kill invisible objects
    killInvisibleObjects(max_time * 0.4f);
    max_time = max_update_time - update_timer.getElapsedTimeF32();

    updateVisibleEntries(max_time);
    max_time = max_update_time - update_timer.getElapsedTimeF32();

    createVisibleObjects(max_time);

    mImpl->mWaitingList.clear();
    mImpl->mVisibleGroups.clear();

    LLViewerCamera::sCurCameraID = old_camera_id;
    return;
}

// static
void LLViewerRegion::idleCleanup(F32 max_update_time)
{
    LLTimer update_timer;
    while (!sRegionCacheCleanup.empty() && (max_update_time - update_timer.getElapsedTimeF32() > 0))
    {
        sRegionCacheCleanup.erase(sRegionCacheCleanup.begin());
    }
}

//update the throttling number for new object creation
void LLViewerRegion::calcNewObjectCreationThrottle()
{
    static LLCachedControl<S32> new_object_creation_throttle(gSavedSettings,"NewObjectCreationThrottle");
    static LLCachedControl<F32> throttle_delay_time(gSavedSettings,"NewObjectCreationThrottleDelayTime");
    static LLFrameTimer timer;

    //
    //sNewObjectCreationThrottle =
    //-2: throttle is disabled because either the screen is showing progress view, or immediate after the screen is not black
    //-1: throttle is disabled by the debug setting
    //0:  no new object creation is allowed
    //>0: valid throttling number
    //

    if(gViewerWindow->getProgressView()->getVisible() && throttle_delay_time > 0.f)
    {
        sNewObjectCreationThrottle = -2; //cancel the throttling
        timer.reset();
    }
    else if(sNewObjectCreationThrottle < -1) //just recoved from the login/teleport screen
    {
        if(timer.getElapsedTimeF32() > throttle_delay_time) //wait for throttle_delay_time to reset the throttle
        {
            sNewObjectCreationThrottle = new_object_creation_throttle; //reset
            if(sNewObjectCreationThrottle < -1)
            {
                sNewObjectCreationThrottle = -1;
            }
        }
    }

    //update some LLVOCacheEntry debug setting factors.
    LLVOCacheEntry::updateDebugSettings();
}

bool LLViewerRegion::isViewerCameraStatic()
{
    return sLastCameraUpdated < LLViewerOctreeEntryData::getCurrentFrame();
}

void LLViewerRegion::killInvisibleObjects(F32 max_time)
{
#if 1 // TODO: kill this.  This is ill-conceived, objects that aren't in the camera frustum should not be deleted from memory.
        // because of this, every time you turn around the simulator sends a swarm of full object update messages from cache
    // probe misses and objects have to be reloaded from scratch.  From some reason, disabling this causes holes to
    // appear in the scene when flying back and forth between regions
    if(!sVOCacheCullingEnabled)
    {
        return;
    }
    if(mImpl->mActiveSet.empty())
    {
        return;
    }
    if(sNewObjectCreationThrottle < 0)
    {
        return;
    }

    LLTimer update_timer;
    LLVector4a camera_origin;
    camera_origin.load3(LLViewerCamera::getInstance()->getOrigin().mV);
    LLVector4a local_origin;
    local_origin.load3((LLViewerCamera::getInstance()->getOrigin() - getOriginAgent()).mV);
    F32 back_threshold = LLVOCacheEntry::sRearFarRadius;

    size_t max_update = 64;
    if(!mInvisibilityCheckHistory && isViewerCameraStatic())
    {
        //history is clean, reduce number of checking
        max_update /= 2;
    }

    std::vector<LLDrawable*> delete_list;
    S32 update_counter = llmin(max_update, mImpl->mActiveSet.size());
    LLVOCacheEntry::vocache_entry_set_t::iterator iter = mImpl->mActiveSet.upper_bound(mLastVisitedEntry);

    for(; update_counter > 0; --update_counter, ++iter)
    {
        if(iter == mImpl->mActiveSet.end())
        {
            iter = mImpl->mActiveSet.begin();
        }
        if((*iter)->getParentID() > 0)
        {
            continue; //skip child objects, they are removed with their parent.
        }

        LLVOCacheEntry* vo_entry = *iter;
        if(!vo_entry->isAnyVisible(camera_origin, local_origin, back_threshold) && vo_entry->mLastCameraUpdated < sLastCameraUpdated)
        {
            killObject(vo_entry, delete_list);
        }

        if(max_time < update_timer.getElapsedTimeF32()) //time out
        {
            break;
        }
    }

    if(iter == mImpl->mActiveSet.end())
    {
        mLastVisitedEntry = NULL;
    }
    else
    {
        mLastVisitedEntry = *iter;
    }

    mInvisibilityCheckHistory <<= 1;
    if(!delete_list.empty())
    {
        mInvisibilityCheckHistory |= 1;
        S32 count = delete_list.size();
        for(S32 i = 0; i < count; i++)
        {
            gObjectList.killObject(delete_list[i]->getVObj());
        }
        delete_list.clear();
    }

    return;
#endif
}

void LLViewerRegion::killObject(LLVOCacheEntry* entry, std::vector<LLDrawable*>& delete_list)
{
    //kill the object.
    LLDrawable* drawablep = (LLDrawable*)entry->getEntry()->getDrawable();
    llassert(drawablep);
    llassert(drawablep->getRegion() == this);

    if(drawablep && !drawablep->getParent())
    {
        LLViewerObject* v_obj = drawablep->getVObj();
        if (v_obj->isSelected()
            || (v_obj->flagAnimSource() && isAgentAvatarValid() && gAgentAvatarp->hasMotionFromSource(v_obj->getID())))
        {
            // do not remove objects user is interacting with
            ((LLViewerOctreeEntryData*)drawablep)->setVisible();
            return;
        }
        LLViewerObject::const_child_list_t& child_list = v_obj->getChildren();
        for (LLViewerObject::child_list_t::const_iterator iter = child_list.begin();
            iter != child_list.end(); iter++)
        {
            LLViewerObject* child = *iter;
            if(child->mDrawable)
            {
                if( !child->mDrawable->getEntry()
                    || !child->mDrawable->getEntry()->hasVOCacheEntry()
                    || child->isSelected()
                    || (child->flagAnimSource() && isAgentAvatarValid() && gAgentAvatarp->hasMotionFromSource(child->getID())))
                {
                    //do not remove parent if any of its children non-cacheable, animating or selected
                    //especially for the case that an avatar sits on a cache-able object
                    ((LLViewerOctreeEntryData*)drawablep)->setVisible();
                    return;
                }

                LLOcclusionCullingGroup* group = (LLOcclusionCullingGroup*)child->mDrawable->getGroup();
                if(group && group->isAnyRecentlyVisible())
                {
                    //set the parent visible if any of its children visible.
                    ((LLViewerOctreeEntryData*)drawablep)->setVisible();
                    return;
                }
            }
        }
        delete_list.push_back(drawablep);
    }
}

LLViewerObject* LLViewerRegion::addNewObject(LLVOCacheEntry* entry)
{
    if(!entry || !entry->getEntry())
    {
        if(entry)
        {
            mImpl->mVisibleEntries.erase(entry);
            entry->setState(LLVOCacheEntry::INACTIVE);
        }
        return NULL;
    }

    LLViewerObject* obj = NULL;
    if(!entry->getEntry()->hasDrawable()) //not added to the rendering pipeline yet
    {
        //add the object
        obj = gObjectList.processObjectUpdateFromCache(entry, this);
        if(obj)
        {
            if(!entry->isState(LLVOCacheEntry::ACTIVE))
            {
                mImpl->mWaitingSet.insert(entry);
                entry->setState(LLVOCacheEntry::WAITING);
            }
        }
    }
    else
    {
        LLViewerRegion* old_regionp = ((LLDrawable*)entry->getEntry()->getDrawable())->getRegion();
        if(old_regionp != this)
        {
            //this object exists in two regions at the same time;
            //this case can be safely ignored here because
            //server should soon send update message to remove one region for this object.

            LL_WARNS() << "Entry: " << entry->getLocalID() << " exists in two regions at the same time." << LL_ENDL;
            return NULL;
        }

        LL_WARNS() << "Entry: " << entry->getLocalID() << " in rendering pipeline but not set to be active." << LL_ENDL;

        //should not hit here any more, but does not hurt either, just put it back to active list
        addActiveCacheEntry(entry);
    }

    return obj;
}

//update object cache if the object receives a full-update or terse update
//update_type == EObjectUpdateType::OUT_TERSE_IMPROVED or EObjectUpdateType::OUT_FULL
LLViewerObject* LLViewerRegion::updateCacheEntry(U32 local_id, LLViewerObject* objectp)
{
    LLVOCacheEntry* entry = getCacheEntry(local_id);
    if (!entry)
    {
        return objectp; //not in the cache, do nothing.
    }
    if(!objectp) //object not created
    {
        //create a new object from cache.
        objectp = addNewObject(entry);
    }

    //remove from cache.
    killCacheEntry(entry, true);

    return objectp;
}

// As above, but forcibly do the update.
void LLViewerRegion::forceUpdate()
{
<<<<<<< HEAD
	constexpr F32 max_update_time = 0.f;

    static LLCachedControl<bool> pbr_terrain_enabled(gSavedSettings, "RenderTerrainPBREnabled", false);
    static LLCachedControl<bool> pbr_terrain_experimental_normals(gSavedSettings, "RenderTerrainPBRNormalsEnabled", false);
	bool pbr_material = mImpl->mCompositionp && (mImpl->mCompositionp->getMaterialType() == LLTerrainMaterials::Type::PBR);
	bool pbr_land = pbr_material && pbr_terrain_enabled && pbr_terrain_experimental_normals;

	if (!pbr_land)
	{
		mImpl->mLandp->idleUpdate</*PBR=*/false>(max_update_time);
	}
	else
	{
		mImpl->mLandp->idleUpdate</*PBR=*/true>(max_update_time);
	}
=======
    mImpl->mLandp->idleUpdate(0.f);
>>>>>>> 6377610f

    if (mParcelOverlay)
    {
        mParcelOverlay->idleUpdate(true);
    }
}

void LLViewerRegion::connectNeighbor(LLViewerRegion *neighborp, U32 direction)
{
    mImpl->mLandp->connectNeighbor(neighborp->mImpl->mLandp, direction);
}


void LLViewerRegion::disconnectAllNeighbors()
{
    mImpl->mLandp->disconnectAllNeighbors();
}

LLVLComposition * LLViewerRegion::getComposition() const
{
    return mImpl->mCompositionp;
}

F32 LLViewerRegion::getCompositionXY(const S32 x, const S32 y) const
{
    if (x >= 256)
    {
        if (y >= 256)
        {
            LLVector3d center = getCenterGlobal() + LLVector3d(256.f, 256.f, 0.f);
            LLViewerRegion *regionp = LLWorld::getInstance()->getRegionFromPosGlobal(center);
            if (regionp)
            {
                // OK, we need to do some hackery here - different simulators no longer use
                // the same composition values, necessarily.
                // If we're attempting to blend, then we want to make the fractional part of
                // this region match the fractional of the adjacent.  For now, just minimize
                // the delta.
                F32 our_comp = getComposition()->getValueScaled(255, 255);
                F32 adj_comp = regionp->getComposition()->getValueScaled(x - 256.f, y - 256.f);
                while (llabs(our_comp - adj_comp) >= 1.f)
                {
                    if (our_comp > adj_comp)
                    {
                        adj_comp += 1.f;
                    }
                    else
                    {
                        adj_comp -= 1.f;
                    }
                }
                return adj_comp;
            }
        }
        else
        {
            LLVector3d center = getCenterGlobal() + LLVector3d(256.f, 0, 0.f);
            LLViewerRegion *regionp = LLWorld::getInstance()->getRegionFromPosGlobal(center);
            if (regionp)
            {
                // OK, we need to do some hackery here - different simulators no longer use
                // the same composition values, necessarily.
                // If we're attempting to blend, then we want to make the fractional part of
                // this region match the fractional of the adjacent.  For now, just minimize
                // the delta.
                F32 our_comp = getComposition()->getValueScaled(255.f, (F32)y);
                F32 adj_comp = regionp->getComposition()->getValueScaled(x - 256.f, (F32)y);
                while (llabs(our_comp - adj_comp) >= 1.f)
                {
                    if (our_comp > adj_comp)
                    {
                        adj_comp += 1.f;
                    }
                    else
                    {
                        adj_comp -= 1.f;
                    }
                }
                return adj_comp;
            }
        }
    }
    else if (y >= 256)
    {
        LLVector3d center = getCenterGlobal() + LLVector3d(0.f, 256.f, 0.f);
        LLViewerRegion *regionp = LLWorld::getInstance()->getRegionFromPosGlobal(center);
        if (regionp)
        {
            // OK, we need to do some hackery here - different simulators no longer use
            // the same composition values, necessarily.
            // If we're attempting to blend, then we want to make the fractional part of
            // this region match the fractional of the adjacent.  For now, just minimize
            // the delta.
            F32 our_comp = getComposition()->getValueScaled((F32)x, 255.f);
            F32 adj_comp = regionp->getComposition()->getValueScaled((F32)x, y - 256.f);
            while (llabs(our_comp - adj_comp) >= 1.f)
            {
                if (our_comp > adj_comp)
                {
                    adj_comp += 1.f;
                }
                else
                {
                    adj_comp -= 1.f;
                }
            }
            return adj_comp;
        }
    }

    return getComposition()->getValueScaled((F32)x, (F32)y);
}

void LLViewerRegion::calculateCenterGlobal()
{
    mImpl->mCenterGlobal = mImpl->mOriginGlobal;
    mImpl->mCenterGlobal.mdV[VX] += 0.5 * mWidth;
    mImpl->mCenterGlobal.mdV[VY] += 0.5 * mWidth;
    mImpl->mCenterGlobal.mdV[VZ] = 0.5 * mImpl->mLandp->getMinZ() + mImpl->mLandp->getMaxZ();
}

void LLViewerRegion::calculateCameraDistance()
{
    mCameraDistanceSquared = (F32)(gAgentCamera.getCameraPositionGlobal() - getCenterGlobal()).magVecSquared();
}

std::ostream& operator<<(std::ostream &s, const LLViewerRegion &region)
{
    s << "{ ";
    s << region.mImpl->mHost;
    s << " mOriginGlobal = " << region.getOriginGlobal()<< "\n";
    std::string name(region.getName()), zone(region.getZoning());
    if (! name.empty())
    {
        s << " mName         = " << name << '\n';
    }
    if (! zone.empty())
    {
        s << " mZoning       = " << zone << '\n';
    }
    s << "}";
    return s;
}


// ---------------- Protected Member Functions ----------------

void LLViewerRegion::updateNetStats()
{
    F32 dt = mImpl->mLastNetUpdate.getElapsedTimeAndResetF32();

    LLCircuitData *cdp = gMessageSystem->mCircuitInfo.findCircuit(mImpl->mHost);
    if (!cdp)
    {
        mAlive = false;
        return;
    }

    mAlive = true;
    mDeltaTime = dt;

    mLastPacketsIn =    mPacketsIn;
    mLastBitsIn =       mBitsIn;
    mLastPacketsOut =   mPacketsOut;
    mLastPacketsLost =  mPacketsLost;

    mPacketsIn =                cdp->getPacketsIn();
    mBitsIn =                   8 * cdp->getBytesIn();
    mPacketsOut =               cdp->getPacketsOut();
    mPacketsLost =              cdp->getPacketsLost();
    mPingDelay =                cdp->getPingDelay();

    mBitsReceived += mBitsIn - mLastBitsIn;
    mPacketsReceived += mPacketsIn - mLastPacketsIn;
}


U32 LLViewerRegion::getPacketsLost() const
{
    LLCircuitData *cdp = gMessageSystem->mCircuitInfo.findCircuit(mImpl->mHost);
    if (!cdp)
    {
        LL_INFOS() << "LLViewerRegion::getPacketsLost couldn't find circuit for " << mImpl->mHost << LL_ENDL;
        return 0;
    }
    else
    {
        return cdp->getPacketsLost();
    }
}

S32 LLViewerRegion::getHttpResponderID() const
{
    return mImpl->mHttpResponderID;
}

bool LLViewerRegion::pointInRegionGlobal(const LLVector3d &point_global) const
{
    LLVector3 pos_region = getPosRegionFromGlobal(point_global);

    if (pos_region.mV[VX] < 0)
    {
        return false;
    }
    if (pos_region.mV[VX] >= mWidth)
    {
        return false;
    }
    if (pos_region.mV[VY] < 0)
    {
        return false;
    }
    if (pos_region.mV[VY] >= mWidth)
    {
        return false;
    }
    return true;
}

LLVector3 LLViewerRegion::getPosRegionFromGlobal(const LLVector3d &point_global) const
{
    LLVector3 pos_region;
    pos_region.setVec(point_global - mImpl->mOriginGlobal);
    return pos_region;
}

LLVector3d LLViewerRegion::getPosGlobalFromRegion(const LLVector3 &pos_region) const
{
    LLVector3d pos_region_d;
    pos_region_d.setVec(pos_region);
    return pos_region_d + mImpl->mOriginGlobal;
}

LLVector3 LLViewerRegion::getPosAgentFromRegion(const LLVector3 &pos_region) const
{
    LLVector3d pos_global = getPosGlobalFromRegion(pos_region);

    return gAgent.getPosAgentFromGlobal(pos_global);
}

LLVector3 LLViewerRegion::getPosRegionFromAgent(const LLVector3 &pos_agent) const
{
    return pos_agent - getOriginAgent();
}

F32 LLViewerRegion::getLandHeightRegion(const LLVector3& region_pos)
{
    return mImpl->mLandp->resolveHeightRegion( region_pos );
}

bool LLViewerRegion::isAlive()
{
    return mAlive;
}

bool LLViewerRegion::isOwnedSelf(const LLVector3& pos)
{
    if (mParcelOverlay)
    {
        return mParcelOverlay->isOwnedSelf(pos);
    } else {
        return false;
    }
}

// Owned by a group you belong to?  (officer or member)
bool LLViewerRegion::isOwnedGroup(const LLVector3& pos)
{
    if (mParcelOverlay)
    {
        return mParcelOverlay->isOwnedGroup(pos);
    } else {
        return false;
    }
}

// the new TCP coarse location handler node
class CoarseLocationUpdate : public LLHTTPNode
{
public:
    virtual void post(
        ResponsePtr responder,
        const LLSD& context,
        const LLSD& input) const
    {
        LLHost host(input["sender"].asString());

        LLWorld *world_inst = LLWorld::getInstance(); // Not a singleton!
        if (!world_inst)
        {
            return;
        }

        LLViewerRegion* region = world_inst->getRegion(host);
        if( !region )
        {
            return;
        }

        S32 target_index = input["body"]["Index"][0]["Prey"].asInteger();
        S32 you_index    = input["body"]["Index"][0]["You" ].asInteger();

        std::vector<U32>* avatar_locs = &region->mMapAvatars;
        std::vector<LLUUID>* avatar_ids = &region->mMapAvatarIDs;
        avatar_locs->clear();
        avatar_ids->clear();

        //LL_INFOS() << "coarse locations agent[0] " << input["body"]["AgentData"][0]["AgentID"].asUUID() << LL_ENDL;
        //LL_INFOS() << "my agent id = " << gAgent.getID() << LL_ENDL;
        //LL_INFOS() << ll_pretty_print_sd(input) << LL_ENDL;

        LLSD
            locs   = input["body"]["Location"],
            agents = input["body"]["AgentData"];
        LLSD::array_iterator
            locs_it = locs.beginArray(),
            agents_it = agents.beginArray();
        bool has_agent_data = input["body"].has("AgentData");

        for(int i=0;
            locs_it != locs.endArray();
            i++, locs_it++)
        {
            U8
                x = locs_it->get("X").asInteger(),
                y = locs_it->get("Y").asInteger(),
                z = locs_it->get("Z").asInteger();
            // treat the target specially for the map, and don't add you or the target
            if(i == target_index)
            {
                LLVector3d global_pos(region->getOriginGlobal());
                global_pos.mdV[VX] += (F64)x;
                global_pos.mdV[VY] += (F64)y;
                global_pos.mdV[VZ] += (F64)z * 4.0;
                LLAvatarTracker::instance().setTrackedCoarseLocation(global_pos);
            }
            else if( i != you_index)
            {
                U32 pos = 0x0;
                pos |= x;
                pos <<= 8;
                pos |= y;
                pos <<= 8;
                pos |= z;
                avatar_locs->push_back(pos);
                //LL_INFOS() << "next pos: " << x << "," << y << "," << z << ": " << pos << LL_ENDL;
                if(has_agent_data) // for backwards compatibility with old message format
                {
                    LLUUID agent_id(agents_it->get("AgentID").asUUID());
                    //LL_INFOS() << "next agent: " << agent_id.asString() << LL_ENDL;
                    avatar_ids->push_back(agent_id);
                }
            }
            if (has_agent_data)
            {
                agents_it++;
            }
        }
    }
};

// build the coarse location HTTP node under the "/message" URL
LLHTTPRegistration<CoarseLocationUpdate>
   gHTTPRegistrationCoarseLocationUpdate(
       "/message/CoarseLocationUpdate");


// the deprecated coarse location handler
void LLViewerRegion::updateCoarseLocations(LLMessageSystem* msg)
{
    //LL_INFOS() << "CoarseLocationUpdate" << LL_ENDL;
    mMapAvatars.clear();
    mMapAvatarIDs.clear(); // only matters in a rare case but it's good to be safe.

    U8 x_pos = 0;
    U8 y_pos = 0;
    U8 z_pos = 0;

    U32 pos = 0x0;

    S16 agent_index;
    S16 target_index;
    msg->getS16Fast(_PREHASH_Index, _PREHASH_You, agent_index);
    msg->getS16Fast(_PREHASH_Index, _PREHASH_Prey, target_index);

    bool has_agent_data = msg->has(_PREHASH_AgentData);
    S32 count = msg->getNumberOfBlocksFast(_PREHASH_Location);
    for(S32 i = 0; i < count; i++)
    {
        msg->getU8Fast(_PREHASH_Location, _PREHASH_X, x_pos, i);
        msg->getU8Fast(_PREHASH_Location, _PREHASH_Y, y_pos, i);
        msg->getU8Fast(_PREHASH_Location, _PREHASH_Z, z_pos, i);
        LLUUID agent_id = LLUUID::null;
        if(has_agent_data)
        {
            msg->getUUIDFast(_PREHASH_AgentData, _PREHASH_AgentID, agent_id, i);
        }

        //LL_INFOS() << "  object X: " << (S32)x_pos << " Y: " << (S32)y_pos
        //      << " Z: " << (S32)(z_pos * 4)
        //      << LL_ENDL;

        // treat the target specially for the map
        if(i == target_index)
        {
            LLVector3d global_pos(mImpl->mOriginGlobal);
            global_pos.mdV[VX] += (F64)(x_pos);
            global_pos.mdV[VY] += (F64)(y_pos);
            global_pos.mdV[VZ] += (F64)(z_pos) * 4.0;
            LLAvatarTracker::instance().setTrackedCoarseLocation(global_pos);
        }

        //don't add you
        if( i != agent_index)
        {
            pos = 0x0;
            pos |= x_pos;
            pos <<= 8;
            pos |= y_pos;
            pos <<= 8;
            pos |= z_pos;
            mMapAvatars.push_back(pos);
            if(has_agent_data)
            {
                mMapAvatarIDs.push_back(agent_id);
            }
        }
    }
}

void LLViewerRegion::getInfo(LLSD& info)
{
    info["Region"]["Host"] = getHost().getIPandPort();
    info["Region"]["Name"] = getName();
    U32 x, y;
    from_region_handle(getHandle(), &x, &y);
    info["Region"]["Handle"]["x"] = (LLSD::Integer)x;
    info["Region"]["Handle"]["y"] = (LLSD::Integer)y;
}

void LLViewerRegion::requestSimulatorFeatures()
{
    LL_DEBUGS("SimulatorFeatures") << "region " << getName() << " ptr " << this
                                   << " trying to request SimulatorFeatures" << LL_ENDL;
    // kick off a request for simulator features
    std::string url = getCapability("SimulatorFeatures");
    if (!url.empty())
    {
        std::string coroname =
            LLCoros::instance().launch("LLViewerRegionImpl::requestSimulatorFeatureCoro",
                                       boost::bind(&LLViewerRegionImpl::requestSimulatorFeatureCoro, url, getHandle()));

        // requestSimulatorFeatures can be called from other coros,
        // launch() acts like a suspend()
        // Make sure we are still good to do
        LLCoros::checkStop();

        LL_INFOS("AppInit", "SimulatorFeatures") << "Launching " << coroname << " requesting simulator features from " << url << " for region " << getRegionID() << LL_ENDL;
    }
    else
    {
        LL_WARNS("AppInit", "SimulatorFeatures") << "SimulatorFeatures cap not set" << LL_ENDL;
    }
}

boost::signals2::connection LLViewerRegion::setSimulatorFeaturesReceivedCallback(const caps_received_signal_t::slot_type& cb)
{
    return mSimulatorFeaturesReceivedSignal.connect(cb);
}

void LLViewerRegion::setSimulatorFeaturesReceived(bool received)
{
    mSimulatorFeaturesReceived = received;
    if (received)
    {
        mSimulatorFeaturesReceivedSignal(getRegionID(), this);
        mSimulatorFeaturesReceivedSignal.disconnect_all_slots();
    }
}

bool LLViewerRegion::simulatorFeaturesReceived() const
{
    return mSimulatorFeaturesReceived;
}

void LLViewerRegion::getSimulatorFeatures(LLSD& sim_features) const
{
    sim_features = mSimulatorFeatures;

}

void LLViewerRegion::setSimulatorFeatures(const LLSD& sim_features)
{
    std::stringstream str;

    LLSDSerialize::toPrettyXML(sim_features, str);
    LL_INFOS() << "region " << getName() << " "  << str.str() << LL_ENDL;
    mSimulatorFeatures = sim_features;

    setSimulatorFeaturesReceived(true);

<<<<<<< HEAD
	setSimulatorFeaturesReceived(true);

    // WARNING: this is called from a coroutine, and flipping saved settings has a LOT of side effects, shuttle 
    // the work below back to the main loop
    // 
    
    // copy features to lambda in case the region is deleted before the lambda is executed
    LLSD features = mSimulatorFeatures;

    auto work = [=]()
        {
            // if region has MaxTextureResolution, set max_texture_dimension settings, otherwise use default
            if (features.has("MaxTextureResolution"))
            {
                S32 max_texture_resolution = features["MaxTextureResolution"].asInteger();
                gSavedSettings.setS32("max_texture_dimension_X", max_texture_resolution);
                gSavedSettings.setS32("max_texture_dimension_Y", max_texture_resolution);
            }
            else
            {
                gSavedSettings.setS32("max_texture_dimension_X", 1024);
                gSavedSettings.setS32("max_texture_dimension_Y", 1024);
            }

            if (features.has("PBRTerrainEnabled"))
            {
                bool enabled = features["PBRTerrainEnabled"];
                gSavedSettings.setBOOL("RenderTerrainPBREnabled", enabled);
            }
            else
            {
                gSavedSettings.setBOOL("RenderTerrainPBREnabled", false);
            }

            if (features.has("PBRMaterialSwatchEnabled"))
            {
                bool enabled = features["PBRMaterialSwatchEnabled"];
                gSavedSettings.setBOOL("UIPreviewMaterial", enabled);
            }
            else
            {
                gSavedSettings.setBOOL("UIPreviewMaterial", false);
            }
        };


    LLAppViewer::instance()->postToMainCoro(work);
=======
>>>>>>> 6377610f
}

//this is called when the parent is not cacheable.
//move all orphan children out of cache and insert to rendering octree.
void LLViewerRegion::findOrphans(U32 parent_id)
{
    orphan_list_t::iterator iter = mOrphanMap.find(parent_id);
    if(iter != mOrphanMap.end())
    {
        std::vector<U32>* children = &mOrphanMap[parent_id];
        for(S32 i = 0; i < children->size(); i++)
        {
            //parent is visible, so is the child.
            addVisibleChildCacheEntry(NULL, getCacheEntry((*children)[i]));
        }
        children->clear();
        mOrphanMap.erase(parent_id);
    }
}

void LLViewerRegion::decodeBoundingInfo(LLVOCacheEntry* entry)
{
    if(!sVOCacheCullingEnabled)
    {
        gObjectList.processObjectUpdateFromCache(entry, this);
        return;
    }
    if(!entry || !entry->isValid())
    {
        return;
    }

    if(!entry->getEntry())
    {
        entry->setOctreeEntry(NULL);
    }

    if(entry->getEntry()->hasDrawable()) //already in the rendering pipeline
    {
        LLViewerRegion* old_regionp = ((LLDrawable*)entry->getEntry()->getDrawable())->getRegion();
        if(old_regionp != this && old_regionp)
        {
            LLViewerObject* obj = ((LLDrawable*)entry->getEntry()->getDrawable())->getVObj();
            if(obj)
            {
                //remove from old region
                old_regionp->killCacheEntry(obj->getLocalID());

                //change region
                obj->setRegion(this);
            }
        }

        addActiveCacheEntry(entry);

        //set parent id
        U32 parent_id = 0;
        if (entry->getDP()) // NULL if nothing cached
        {
            LLViewerObject::unpackParentID(entry->getDP(), parent_id);
        }
        if(parent_id != entry->getParentID())
        {
            entry->setParentID(parent_id);
        }

        //update the object
        gObjectList.processObjectUpdateFromCache(entry, this);
        return; //done
    }

    //must not be active.
    llassert_always(!entry->isState(LLVOCacheEntry::ACTIVE));
    removeFromVOCacheTree(entry); //remove from cache octree if it is in.

    LLVector3 pos;
    LLVector3 scale;
    LLQuaternion rot;

    //decode spatial info and parent info
    U32 parent_id = entry->getDP() ? LLViewerObject::extractSpatialExtents(entry->getDP(), pos, scale, rot) : entry->getParentID();

    U32 old_parent_id = entry->getParentID();
    bool same_old_parent = false;
    if(parent_id != old_parent_id) //parent changed.
    {
        if(old_parent_id > 0) //has an old parent, disconnect it
        {
            LLVOCacheEntry* old_parent = getCacheEntry(old_parent_id);
            if(old_parent)
            {
                old_parent->removeChild(entry);
                if(!old_parent->isState(LLVOCacheEntry::INACTIVE))
                {
                    mImpl->mVisibleEntries.erase(entry);
                    entry->setState(LLVOCacheEntry::INACTIVE);
                }
            }
        }
        entry->setParentID(parent_id);
    }
    else
    {
        same_old_parent = true;
    }

    if(parent_id > 0) //has a new parent
    {
        //1, find the parent in cache
        LLVOCacheEntry* parent = getCacheEntry(parent_id);

        //2, parent is not in the cache, put into the orphan list.
        if(!parent)
        {
            if(!same_old_parent)
            {
                //check if parent is non-cacheable and already created
                if(isNonCacheableObjectCreated(parent_id))
                {
                    //parent is visible, so is the child.
                    addVisibleChildCacheEntry(NULL, entry);
                }
                else
                {
                    entry->setBoundingInfo(pos, scale);
                    mOrphanMap[parent_id].push_back(entry->getLocalID());
                }
            }
            else
            {
                entry->setBoundingInfo(pos, scale);
            }
        }
        else //parent in cache.
        {
            if(!parent->isState(LLVOCacheEntry::INACTIVE))
            {
                //parent is visible, so is the child.
                addVisibleChildCacheEntry(parent, entry);
            }
            else
            {
                entry->setBoundingInfo(pos, scale);
                parent->addChild(entry);

                if(parent->getGroup()) //re-insert parent to vo-cache tree because its bounding info changed.
                {
                    removeFromVOCacheTree(parent);
                    addToVOCacheTree(parent);
                }
            }
        }

        return;
    }

    //
    //no parent
    //
    entry->setBoundingInfo(pos, scale);

    if(!parent_id) //a potential parent
    {
        //find all children and update their bounding info
        orphan_list_t::iterator iter = mOrphanMap.find(entry->getLocalID());
        if(iter != mOrphanMap.end())
        {
            std::vector<U32>* orphans = &mOrphanMap[entry->getLocalID()];
            S32 size = orphans->size();
            for(S32 i = 0; i < size; i++)
            {
                LLVOCacheEntry* child = getCacheEntry((*orphans)[i]);
                if(child)
                {
                    entry->addChild(child);
                }
            }
            orphans->clear();
            mOrphanMap.erase(entry->getLocalID());
        }
    }

    if(!entry->getGroup() && entry->isState(LLVOCacheEntry::INACTIVE))
    {
        addToVOCacheTree(entry);
    }
    return ;
}

LLViewerRegion::eCacheUpdateResult LLViewerRegion::cacheFullUpdate(LLDataPackerBinaryBuffer &dp, U32 flags)
{
    eCacheUpdateResult result;
    U32 crc;
    U32 local_id;

    LLViewerObject::unpackU32(&dp, local_id, "LocalID");
    LLViewerObject::unpackU32(&dp, crc, "CRC");

    LLVOCacheEntry* entry = getCacheEntry(local_id, false);

    if (entry)
    {
        entry->setValid();

        // we've seen this object before
        if (entry->getCRC() == crc)
        {
            LL_DEBUGS("AnimatedObjects") << " got dupe for local_id " << local_id << LL_ENDL;
            dumpStack("AnimatedObjectsStack");

            // Record a hit
            entry->recordDupe();
            result = CACHE_UPDATE_DUPE;
        }
        else //CRC changed
        {
            LL_DEBUGS("AnimatedObjects") << " got update for local_id " << local_id << LL_ENDL;
            dumpStack("AnimatedObjectsStack");

            // Update the cache entry
            entry->updateEntry(crc, dp);

            decodeBoundingInfo(entry);

            result = CACHE_UPDATE_CHANGED;
        }
    }
    else
    {
        LL_DEBUGS("AnimatedObjects") << " got first notification for local_id " << local_id << LL_ENDL;
        dumpStack("AnimatedObjectsStack");

        // we haven't seen this object before
        // Create new entry and add to map
        result = CACHE_UPDATE_ADDED;
        entry = new LLVOCacheEntry(local_id, crc, dp);
        record(LLStatViewer::OBJECT_CACHE_HIT_RATE, LLUnits::Ratio::fromValue(0));

        mImpl->mCacheMap[local_id] = entry;

        decodeBoundingInfo(entry);
    }
    entry->setUpdateFlags(flags);

    return result;
    }

LLViewerRegion::eCacheUpdateResult LLViewerRegion::cacheFullUpdate(LLViewerObject* objectp, LLDataPackerBinaryBuffer &dp, U32 flags)
{
    eCacheUpdateResult result = cacheFullUpdate(dp, flags);

    return result;
}

void LLViewerRegion::cacheFullUpdateGLTFOverride(const LLGLTFOverrideCacheEntry &override_data)
{
    U32 local_id = override_data.mLocalId;
    if (override_data.mSides.size() > 0)
    { // empty override means overrides were removed from this object
        mImpl->mGLTFOverridesLLSD[local_id] = override_data;
    }
    else
    {
        mImpl->mGLTFOverridesLLSD.erase(local_id);
    }
}

LLVOCacheEntry* LLViewerRegion::getCacheEntryForOctree(U32 local_id)
{
    if(!sVOCacheCullingEnabled)
    {
        return NULL;
    }

    LLVOCacheEntry* entry = getCacheEntry(local_id);
    removeFromVOCacheTree(entry);

    return entry;
}

LLVOCacheEntry* LLViewerRegion::getCacheEntry(U32 local_id, bool valid)
{
    LLVOCacheEntry::vocache_entry_map_t::iterator iter = mImpl->mCacheMap.find(local_id);
    if(iter != mImpl->mCacheMap.end())
    {
        if(!valid || iter->second->isValid())
        {
            return iter->second;
        }
    }
    return NULL;
}

void LLViewerRegion::addCacheMiss(U32 id, LLViewerRegion::eCacheMissType cache_miss_type)
{
    mRegionCacheMissCount++;
    mCacheMissList.push_back(CacheMissItem(id, cache_miss_type));
}

//check if a non-cacheable object is already created.
bool LLViewerRegion::isNonCacheableObjectCreated(U32 local_id)
{
    if(mImpl && local_id > 0 && mImpl->mNonCacheableCreatedList.find(local_id) != mImpl->mNonCacheableCreatedList.end())
    {
        return true;
    }
    return false;
}

void LLViewerRegion::removeFromCreatedList(U32 local_id)
{
    if(mImpl && local_id > 0)
    {
        std::set<U32>::iterator iter = mImpl->mNonCacheableCreatedList.find(local_id);
        if(iter != mImpl->mNonCacheableCreatedList.end())
        {
            mImpl->mNonCacheableCreatedList.erase(iter);
        }
    }
    }

void LLViewerRegion::addToCreatedList(U32 local_id)
{
    if(mImpl && local_id > 0)
    {
        mImpl->mNonCacheableCreatedList.insert(local_id);
    }
}

// Get data packer for this object, if we have cached data
// AND the CRC matches. JC
bool LLViewerRegion::probeCache(U32 local_id, U32 crc, U32 flags, U8 &cache_miss_type)
{
    //llassert(mCacheLoaded);  This assert failes often, changing to early-out -- davep, 2010/10/18

    LLVOCacheEntry* entry = getCacheEntry(local_id, false);

    if (entry)
    {
        // we've seen this object before
        if (entry->getCRC() == crc)
        {
            // Record a hit
            mRegionCacheHitCount++;
            entry->recordHit();
            cache_miss_type = CACHE_MISS_TYPE_NONE;
            entry->setUpdateFlags(flags);

            if(entry->isState(LLVOCacheEntry::ACTIVE))
            {
                ((LLDrawable*)entry->getEntry()->getDrawable())->getVObj()->loadFlags(flags);
                return true;
            }

            if(entry->isValid())
            {
                return true; //already probed
            }

            entry->setValid();
            decodeBoundingInfo(entry);

            //loadCacheMiscExtras(local_id, entry, crc);

            return true;
        }
        else
        {
            // LL_INFOS() << "CRC miss for " << local_id << LL_ENDL;

            addCacheMiss(local_id, CACHE_MISS_TYPE_CRC);
            cache_miss_type = CACHE_MISS_TYPE_CRC;
        }
    }
    else
    {   // Total miss, don't have the object in cache
        // LL_INFOS() << "Cache miss for " << local_id << LL_ENDL;
        addCacheMiss(local_id, CACHE_MISS_TYPE_TOTAL);
        cache_miss_type = CACHE_MISS_TYPE_TOTAL;
    }

    return false;
}

void LLViewerRegion::addCacheMissFull(const U32 local_id)
{
    addCacheMiss(local_id, CACHE_MISS_TYPE_TOTAL);
}

void LLViewerRegion::requestCacheMisses()
{
    if (!mCacheMissList.size())
    {
        return;
    }

    LLMessageSystem* msg = gMessageSystem;
    bool start_new_message = true;
    S32 blocks = 0;

    //send requests for all cache-missed objects
    for (CacheMissItem::cache_miss_list_t::iterator iter = mCacheMissList.begin(); iter != mCacheMissList.end(); ++iter)
    {
        if (start_new_message)
        {
            msg->newMessageFast(_PREHASH_RequestMultipleObjects);
            msg->nextBlockFast(_PREHASH_AgentData);
            msg->addUUIDFast(_PREHASH_AgentID, gAgent.getID());
            msg->addUUIDFast(_PREHASH_SessionID, gAgent.getSessionID());
            start_new_message = false;
        }

        msg->nextBlockFast(_PREHASH_ObjectData);
        msg->addU8Fast(_PREHASH_CacheMissType, (*iter).mType);
        msg->addU32Fast(_PREHASH_ID, (*iter).mID);

        LL_DEBUGS("AnimatedObjects") << "Requesting cache missed object " << (*iter).mID << LL_ENDL;

        blocks++;

        if (blocks >= 255)
        {
            sendReliableMessage();
            start_new_message = true;
            blocks = 0;
        }
    }

    // finish any pending message
    if (!start_new_message)
    {
        sendReliableMessage();
    }

    mCacheDirty = true ;
    // LL_INFOS() << "KILLDEBUG Sent cache miss full " << full_count << " crc " << crc_count << LL_ENDL;
    LLViewerStatsRecorder::instance().requestCacheMissesEvent(mCacheMissList.size());

    mCacheMissList.clear();
}

void LLViewerRegion::dumpCache()
{
    const S32 BINS = 4;
    S32 hit_bin[BINS];
    S32 change_bin[BINS];

    S32 i;
    for (i = 0; i < BINS; ++i)
    {
        hit_bin[i] = 0;
        change_bin[i] = 0;
    }

    LLVOCacheEntry *entry;
    for(LLVOCacheEntry::vocache_entry_map_t::iterator iter = mImpl->mCacheMap.begin(); iter != mImpl->mCacheMap.end(); ++iter)
    {
        entry = iter->second ;

        S32 hits = entry->getHitCount();
        S32 changes = entry->getCRCChangeCount();

        hits = llclamp(hits, 0, BINS-1);
        changes = llclamp(changes, 0, BINS-1);

        hit_bin[hits]++;
        change_bin[changes]++;
    }

    LL_INFOS() << "Count " << mImpl->mCacheMap.size() << LL_ENDL;
    for (i = 0; i < BINS; i++)
    {
        LL_INFOS() << "Hits " << i << " " << hit_bin[i] << LL_ENDL;
    }
    for (i = 0; i < BINS; i++)
    {
        LL_INFOS() << "Changes " << i << " " << change_bin[i] << LL_ENDL;
    }
    // TODO - add overrides cache too
}

void LLViewerRegion::clearVOCacheFromMemory()
{
    mImpl->mCacheMap.clear();
}

void LLViewerRegion::unpackRegionHandshake()
{
<<<<<<< HEAD
	LLMessageSystem *msg = gMessageSystem;

	U64 region_flags = 0;
	U64 region_protocols = 0;
	U8 sim_access;
	std::string sim_name;
	LLUUID sim_owner;
	bool is_estate_manager;
	F32 water_height;
	F32 billable_factor;
	LLUUID cache_id;

	msg->getU8		("RegionInfo", "SimAccess", sim_access);
	msg->getString	("RegionInfo", "SimName", sim_name);
	msg->getUUID	("RegionInfo", "SimOwner", sim_owner);
	msg->getBOOL	("RegionInfo", "IsEstateManager", is_estate_manager);
	msg->getF32		("RegionInfo", "WaterHeight", water_height);
	msg->getF32		("RegionInfo", "BillableFactor", billable_factor);
	msg->getUUID	("RegionInfo", "CacheID", cache_id );

	if (msg->has(_PREHASH_RegionInfo4))
	{
		msg->getU64Fast(_PREHASH_RegionInfo4, _PREHASH_RegionFlagsExtended, region_flags);
		msg->getU64Fast(_PREHASH_RegionInfo4, _PREHASH_RegionProtocols, region_protocols);
	}
	else
	{
		U32 flags = 0;
		msg->getU32Fast(_PREHASH_RegionInfo, _PREHASH_RegionFlags, flags);
		region_flags = flags;
	}

	setRegionFlags(region_flags);
	setRegionProtocols(region_protocols);
	setSimAccess(sim_access);
	setRegionNameAndZone(sim_name);
	setOwner(sim_owner);
	setIsEstateManager(is_estate_manager);
	setWaterHeight(water_height);
	setBillableFactor(billable_factor);
	setCacheID(cache_id);

	LLUUID region_id;
	msg->getUUID("RegionInfo2", "RegionID", region_id);
	setRegionID(region_id);
	
	// Retrieve the CR-53 (Homestead/Land SKU) information
	S32 classID = 0;
	S32 cpuRatio = 0;
	std::string coloName;
	std::string productSKU;
	std::string productName;

	// the only reasonable way to decide if we actually have any data is to
	// check to see if any of these fields have positive sizes
	if (msg->getSize("RegionInfo3", "ColoName") > 0 ||
	    msg->getSize("RegionInfo3", "ProductSKU") > 0 ||
	    msg->getSize("RegionInfo3", "ProductName") > 0)
	{
		msg->getS32     ("RegionInfo3", "CPUClassID",  classID);
		msg->getS32     ("RegionInfo3", "CPURatio",    cpuRatio);
		msg->getString  ("RegionInfo3", "ColoName",    coloName);
		msg->getString  ("RegionInfo3", "ProductSKU",  productSKU);
		msg->getString  ("RegionInfo3", "ProductName", productName);
		
		mClassID = classID;
		mCPURatio = cpuRatio;
		mColoName = coloName;
		mProductSKU = productSKU;
		mProductName = productName;
	}

	mCentralBakeVersion = region_protocols & 1; // was (S32)gSavedSettings.getBOOL("UseServerTextureBaking");
	LLVLComposition *compp = getComposition();
	if (compp)
	{
		LLUUID tmp_id;

		bool changed = false;

		// Get the 4 textures for land
		msg->getUUID("RegionInfo", "TerrainDetail0", tmp_id);
		changed |= (tmp_id != compp->getDetailAssetID(0));		
		compp->setDetailAssetID(0, tmp_id);

		msg->getUUID("RegionInfo", "TerrainDetail1", tmp_id);
		changed |= (tmp_id != compp->getDetailAssetID(1));		
		compp->setDetailAssetID(1, tmp_id);

		msg->getUUID("RegionInfo", "TerrainDetail2", tmp_id);
		changed |= (tmp_id != compp->getDetailAssetID(2));		
		compp->setDetailAssetID(2, tmp_id);

		msg->getUUID("RegionInfo", "TerrainDetail3", tmp_id);
		changed |= (tmp_id != compp->getDetailAssetID(3));		
		compp->setDetailAssetID(3, tmp_id);

		// Get the start altitude and range values for land textures
		F32 tmp_f32;
		msg->getF32("RegionInfo", "TerrainStartHeight00", tmp_f32);
		changed |= (tmp_f32 != compp->getStartHeight(0));
		compp->setStartHeight(0, tmp_f32);

		msg->getF32("RegionInfo", "TerrainStartHeight01", tmp_f32);
		changed |= (tmp_f32 != compp->getStartHeight(1));
		compp->setStartHeight(1, tmp_f32);

		msg->getF32("RegionInfo", "TerrainStartHeight10", tmp_f32);
		changed |= (tmp_f32 != compp->getStartHeight(2));
		compp->setStartHeight(2, tmp_f32);

		msg->getF32("RegionInfo", "TerrainStartHeight11", tmp_f32);
		changed |= (tmp_f32 != compp->getStartHeight(3));
		compp->setStartHeight(3, tmp_f32);


		msg->getF32("RegionInfo", "TerrainHeightRange00", tmp_f32);
		changed |= (tmp_f32 != compp->getHeightRange(0));
		compp->setHeightRange(0, tmp_f32);

		msg->getF32("RegionInfo", "TerrainHeightRange01", tmp_f32);
		changed |= (tmp_f32 != compp->getHeightRange(1));
		compp->setHeightRange(1, tmp_f32);

		msg->getF32("RegionInfo", "TerrainHeightRange10", tmp_f32);
		changed |= (tmp_f32 != compp->getHeightRange(2));
		compp->setHeightRange(2, tmp_f32);

		msg->getF32("RegionInfo", "TerrainHeightRange11", tmp_f32);
		changed |= (tmp_f32 != compp->getHeightRange(3));
		compp->setHeightRange(3, tmp_f32);

		// If this is an UPDATE (params already ready, we need to regenerate
		// all of our terrain stuff, by
		if (compp->getParamsReady())
		{
			// Update if the land changed
			if (changed)
			{
				getLand().dirtyAllPatches();
			}
		}
		else
		{
			compp->setParamsReady();
		}
	}


	// Now that we have the name, we can load the cache file
	// off disk.
	loadObjectCache();

	// After loading cache, signal that simulator can start
	// sending data.
	// TODO: Send all upstream viewer->sim handshake info here.
	LLHost host = msg->getSender();
	msg->newMessage("RegionHandshakeReply");
	msg->nextBlock("AgentData");
	msg->addUUID("AgentID", gAgent.getID());
	msg->addUUID("SessionID", gAgent.getSessionID());
	msg->nextBlock("RegionInfo");

	U32 flags = 0;
	flags |= REGION_HANDSHAKE_SUPPORTS_SELF_APPEARANCE;

	if(sVOCacheCullingEnabled)
	{
		flags |= 0x00000001; //set the bit 0 to be 1 to ask sim to send all cacheable objects.		
	}
	if(mImpl->mCacheMap.empty())
	{
		flags |= 0x00000002; //set the bit 1 to be 1 to tell sim the cache file is empty, no need to send cache probes.
	}
	msg->addU32("Flags", flags );
	msg->sendReliable(host);

	mRegionTimer.reset(); //reset region timer.
=======
    LLMessageSystem *msg = gMessageSystem;

    U64 region_flags = 0;
    U64 region_protocols = 0;
    U8 sim_access;
    std::string sim_name;
    LLUUID sim_owner;
    bool is_estate_manager;
    F32 water_height;
    F32 billable_factor;
    LLUUID cache_id;

    msg->getU8      ("RegionInfo", "SimAccess", sim_access);
    msg->getString  ("RegionInfo", "SimName", sim_name);
    msg->getUUID    ("RegionInfo", "SimOwner", sim_owner);
    msg->getBOOL    ("RegionInfo", "IsEstateManager", is_estate_manager);
    msg->getF32     ("RegionInfo", "WaterHeight", water_height);
    msg->getF32     ("RegionInfo", "BillableFactor", billable_factor);
    msg->getUUID    ("RegionInfo", "CacheID", cache_id );

    if (msg->has(_PREHASH_RegionInfo4))
    {
        msg->getU64Fast(_PREHASH_RegionInfo4, _PREHASH_RegionFlagsExtended, region_flags);
        msg->getU64Fast(_PREHASH_RegionInfo4, _PREHASH_RegionProtocols, region_protocols);
    }
    else
    {
        U32 flags = 0;
        msg->getU32Fast(_PREHASH_RegionInfo, _PREHASH_RegionFlags, flags);
        region_flags = flags;
    }

    setRegionFlags(region_flags);
    setRegionProtocols(region_protocols);
    setSimAccess(sim_access);
    setRegionNameAndZone(sim_name);
    setOwner(sim_owner);
    setIsEstateManager(is_estate_manager);
    setWaterHeight(water_height);
    setBillableFactor(billable_factor);
    setCacheID(cache_id);

    LLUUID region_id;
    msg->getUUID("RegionInfo2", "RegionID", region_id);
    setRegionID(region_id);

    // Retrieve the CR-53 (Homestead/Land SKU) information
    S32 classID = 0;
    S32 cpuRatio = 0;
    std::string coloName;
    std::string productSKU;
    std::string productName;

    // the only reasonable way to decide if we actually have any data is to
    // check to see if any of these fields have positive sizes
    if (msg->getSize("RegionInfo3", "ColoName") > 0 ||
        msg->getSize("RegionInfo3", "ProductSKU") > 0 ||
        msg->getSize("RegionInfo3", "ProductName") > 0)
    {
        msg->getS32     ("RegionInfo3", "CPUClassID",  classID);
        msg->getS32     ("RegionInfo3", "CPURatio",    cpuRatio);
        msg->getString  ("RegionInfo3", "ColoName",    coloName);
        msg->getString  ("RegionInfo3", "ProductSKU",  productSKU);
        msg->getString  ("RegionInfo3", "ProductName", productName);

        mClassID = classID;
        mCPURatio = cpuRatio;
        mColoName = coloName;
        mProductSKU = productSKU;
        mProductName = productName;
    }

    mCentralBakeVersion = region_protocols & 1; // was (S32)gSavedSettings.getBOOL("UseServerTextureBaking");
    LLVLComposition *compp = getComposition();
    if (compp)
    {
        LLUUID tmp_id;

        bool changed = false;

        // Get the 4 textures for land
        msg->getUUID("RegionInfo", "TerrainDetail0", tmp_id);
        changed |= (tmp_id != compp->getDetailTextureID(0));
        compp->setDetailTextureID(0, tmp_id);

        msg->getUUID("RegionInfo", "TerrainDetail1", tmp_id);
        changed |= (tmp_id != compp->getDetailTextureID(1));
        compp->setDetailTextureID(1, tmp_id);

        msg->getUUID("RegionInfo", "TerrainDetail2", tmp_id);
        changed |= (tmp_id != compp->getDetailTextureID(2));
        compp->setDetailTextureID(2, tmp_id);

        msg->getUUID("RegionInfo", "TerrainDetail3", tmp_id);
        changed |= (tmp_id != compp->getDetailTextureID(3));
        compp->setDetailTextureID(3, tmp_id);

        // Get the start altitude and range values for land textures
        F32 tmp_f32;
        msg->getF32("RegionInfo", "TerrainStartHeight00", tmp_f32);
        changed |= (tmp_f32 != compp->getStartHeight(0));
        compp->setStartHeight(0, tmp_f32);

        msg->getF32("RegionInfo", "TerrainStartHeight01", tmp_f32);
        changed |= (tmp_f32 != compp->getStartHeight(1));
        compp->setStartHeight(1, tmp_f32);

        msg->getF32("RegionInfo", "TerrainStartHeight10", tmp_f32);
        changed |= (tmp_f32 != compp->getStartHeight(2));
        compp->setStartHeight(2, tmp_f32);

        msg->getF32("RegionInfo", "TerrainStartHeight11", tmp_f32);
        changed |= (tmp_f32 != compp->getStartHeight(3));
        compp->setStartHeight(3, tmp_f32);


        msg->getF32("RegionInfo", "TerrainHeightRange00", tmp_f32);
        changed |= (tmp_f32 != compp->getHeightRange(0));
        compp->setHeightRange(0, tmp_f32);

        msg->getF32("RegionInfo", "TerrainHeightRange01", tmp_f32);
        changed |= (tmp_f32 != compp->getHeightRange(1));
        compp->setHeightRange(1, tmp_f32);

        msg->getF32("RegionInfo", "TerrainHeightRange10", tmp_f32);
        changed |= (tmp_f32 != compp->getHeightRange(2));
        compp->setHeightRange(2, tmp_f32);

        msg->getF32("RegionInfo", "TerrainHeightRange11", tmp_f32);
        changed |= (tmp_f32 != compp->getHeightRange(3));
        compp->setHeightRange(3, tmp_f32);

        // If this is an UPDATE (params already ready, we need to regenerate
        // all of our terrain stuff, by
        if (compp->getParamsReady())
        {
            // Update if the land changed
            if (changed)
            {
                getLand().dirtyAllPatches();
            }
        }
        else
        {
            compp->setParamsReady();
        }
    }


    // Now that we have the name, we can load the cache file
    // off disk.
    loadObjectCache();

    // After loading cache, signal that simulator can start
    // sending data.
    // TODO: Send all upstream viewer->sim handshake info here.
    LLHost host = msg->getSender();
    msg->newMessage("RegionHandshakeReply");
    msg->nextBlock("AgentData");
    msg->addUUID("AgentID", gAgent.getID());
    msg->addUUID("SessionID", gAgent.getSessionID());
    msg->nextBlock("RegionInfo");

    U32 flags = 0;
    flags |= REGION_HANDSHAKE_SUPPORTS_SELF_APPEARANCE;

    if(sVOCacheCullingEnabled)
    {
        flags |= 0x00000001; //set the bit 0 to be 1 to ask sim to send all cacheable objects.
    }
    if(mImpl->mCacheMap.empty())
    {
        flags |= 0x00000002; //set the bit 1 to be 1 to tell sim the cache file is empty, no need to send cache probes.
    }
    msg->addU32("Flags", flags );
    msg->sendReliable(host);

    mRegionTimer.reset(); //reset region timer.
>>>>>>> 6377610f
}

// static
void LLViewerRegionImpl::buildCapabilityNames(LLSD& capabilityNames)
{
    capabilityNames.append("AbuseCategories");
    capabilityNames.append("AcceptFriendship");
    capabilityNames.append("AcceptGroupInvite"); // ReadOfflineMsgs recieved messages only!!!
    capabilityNames.append("AgentPreferences");
    capabilityNames.append("AgentProfile");
    capabilityNames.append("AgentState");
    capabilityNames.append("AttachmentResources");
    capabilityNames.append("AvatarPickerSearch");
    capabilityNames.append("AvatarRenderInfo");
    capabilityNames.append("CharacterProperties");
    capabilityNames.append("ChatSessionRequest");
    capabilityNames.append("CopyInventoryFromNotecard");
    capabilityNames.append("CreateInventoryCategory");
    capabilityNames.append("DeclineFriendship");
    capabilityNames.append("DeclineGroupInvite"); // ReadOfflineMsgs recieved messages only!!!
    capabilityNames.append("DispatchRegionInfo");
    capabilityNames.append("DirectDelivery");
    capabilityNames.append("EnvironmentSettings");
    capabilityNames.append("EstateAccess");
    capabilityNames.append("EstateChangeInfo");
    capabilityNames.append("EventQueueGet");
    capabilityNames.append("ExtEnvironment");

    capabilityNames.append("FetchLib2");
    capabilityNames.append("FetchLibDescendents2");
    capabilityNames.append("FetchInventory2");
    capabilityNames.append("FetchInventoryDescendents2");
    capabilityNames.append("IncrementCOFVersion");
    AISAPI::getCapNames(capabilityNames);

    capabilityNames.append("InterestList");

    capabilityNames.append("InventoryThumbnailUpload");
    capabilityNames.append("GetDisplayNames");
    capabilityNames.append("GetExperiences");
    capabilityNames.append("AgentExperiences");
    capabilityNames.append("FindExperienceByName");
    capabilityNames.append("GetExperienceInfo");
    capabilityNames.append("GetAdminExperiences");
    capabilityNames.append("GetCreatorExperiences");
    capabilityNames.append("ExperiencePreferences");
    capabilityNames.append("GroupExperiences");
    capabilityNames.append("UpdateExperience");
    capabilityNames.append("IsExperienceAdmin");
    capabilityNames.append("IsExperienceContributor");
    capabilityNames.append("RegionExperiences");
    capabilityNames.append("ExperienceQuery");
    capabilityNames.append("GetMetadata");
    capabilityNames.append("GetObjectCost");
    capabilityNames.append("GetObjectPhysicsData");
    capabilityNames.append("GroupAPIv1");
    capabilityNames.append("GroupMemberData");
    capabilityNames.append("GroupProposalBallot");
    capabilityNames.append("HomeLocation");
    capabilityNames.append("LandResources");
    capabilityNames.append("LSLSyntax");
    capabilityNames.append("MapLayer");
    capabilityNames.append("MapLayerGod");
    capabilityNames.append("MeshUploadFlag");
    capabilityNames.append("ModifyMaterialParams");
    capabilityNames.append("NavMeshGenerationStatus");
    capabilityNames.append("NewFileAgentInventory");
    capabilityNames.append("ObjectAnimation");
    capabilityNames.append("ObjectMedia");
    capabilityNames.append("ObjectMediaNavigate");
    capabilityNames.append("ObjectNavMeshProperties");
    capabilityNames.append("ParcelPropertiesUpdate");
    capabilityNames.append("ParcelVoiceInfoRequest");
    capabilityNames.append("ProductInfoRequest");
    capabilityNames.append("ProvisionVoiceAccountRequest");
    capabilityNames.append("ReadOfflineMsgs"); // Requires to respond reliably: AcceptFriendship, AcceptGroupInvite, DeclineFriendship, DeclineGroupInvite
    capabilityNames.append("RegionObjects");
    capabilityNames.append("RemoteParcelRequest");
    capabilityNames.append("RenderMaterials");
    capabilityNames.append("RequestTextureDownload");
    capabilityNames.append("ResourceCostSelected");
    capabilityNames.append("RetrieveNavMeshSrc");
    capabilityNames.append("SearchStatRequest");
    capabilityNames.append("SearchStatTracking");
    capabilityNames.append("SendPostcard");
    capabilityNames.append("SendUserReport");
    capabilityNames.append("SendUserReportWithScreenshot");
    capabilityNames.append("ServerReleaseNotes");
    capabilityNames.append("SetDisplayName");
    capabilityNames.append("SimConsoleAsync");
    capabilityNames.append("SimulatorFeatures");
    capabilityNames.append("StartGroupProposal");
    capabilityNames.append("TerrainNavMeshProperties");
    capabilityNames.append("TextureStats");
    capabilityNames.append("UntrustedSimulatorMessage");
    capabilityNames.append("UpdateAgentInformation");
    capabilityNames.append("UpdateAgentLanguage");
    capabilityNames.append("UpdateAvatarAppearance");
    capabilityNames.append("UpdateGestureAgentInventory");
    capabilityNames.append("UpdateGestureTaskInventory");
    capabilityNames.append("UpdateNotecardAgentInventory");
    capabilityNames.append("UpdateNotecardTaskInventory");
    capabilityNames.append("UpdateScriptAgent");
    capabilityNames.append("UpdateScriptTask");
    capabilityNames.append("UpdateSettingsAgentInventory");
    capabilityNames.append("UpdateSettingsTaskInventory");
    capabilityNames.append("UploadAgentProfileImage");
    capabilityNames.append("UpdateMaterialAgentInventory");
    capabilityNames.append("UpdateMaterialTaskInventory");
    capabilityNames.append("UploadBakedTexture");
    capabilityNames.append("UserInfo");
    capabilityNames.append("ViewerAsset");
    capabilityNames.append("ViewerBenefits");
    capabilityNames.append("ViewerMetrics");
    capabilityNames.append("ViewerStartAuction");
    capabilityNames.append("ViewerStats");

    // Please add new capabilities alphabetically to reduce
    // merge conflicts.
}

void LLViewerRegion::setSeedCapability(const std::string& url)
{
    if (getCapability("Seed") == url)
    {
        setCapabilityDebug("Seed", url);
        LL_WARNS("CrossingCaps") <<  "Received duplicate seed capability for " << getRegionID() << ", posting to seed " <<
                url << LL_ENDL;

        //Instead of just returning we build up a second set of seed caps and compare them
        //to the "original" seed cap received and determine why there is problem!
        std::string coroname =
            LLCoros::instance().launch("LLEnvironmentRequest::requestBaseCapabilitiesCompleteCoro",
            boost::bind(&LLViewerRegionImpl::requestBaseCapabilitiesCompleteCoro, getHandle()));

        // setSeedCapability can be called from other coros,
        // launch() acts like a suspend()
        // Make sure we are still good to do
        LLCoros::checkStop();

        return;
    }

    delete mImpl->mEventPoll;
    mImpl->mEventPoll = NULL;

    mImpl->mCapabilities.clear();
    setCapability("Seed", url);

    std::string coroname =
        LLCoros::instance().launch("LLViewerRegionImpl::requestBaseCapabilitiesCoro",
        boost::bind(&LLViewerRegionImpl::requestBaseCapabilitiesCoro, getHandle()));

    // setSeedCapability can be called from other coros,
    // launch() acts like a suspend()
    // Make sure we are still good to do
    LLCoros::checkStop();

    LL_INFOS("AppInit", "Capabilities") << "Launching " << coroname << " requesting seed capabilities from " << url << " for region " << getRegionID() << LL_ENDL;
}

S32 LLViewerRegion::getNumSeedCapRetries()
{
    return mImpl->mSeedCapAttempts;
}

void LLViewerRegion::setCapability(const std::string& name, const std::string& url)
{
    if(name == "EventQueueGet")
    {
        delete mImpl->mEventPoll;
        mImpl->mEventPoll = NULL;
        mImpl->mEventPoll = new LLEventPoll(url, getHost());
    }
    else if(name == "UntrustedSimulatorMessage")
    {
        mImpl->mHost.setUntrustedSimulatorCap(url);
    }
    else if (name == "SimulatorFeatures")
    {
        mImpl->mCapabilities["SimulatorFeatures"] = url;
        requestSimulatorFeatures();
    }
    else
    {
        mImpl->mCapabilities[name] = url;
        if(name == "ViewerAsset")
        {
            /*==============================================================*/
            // The following inserted lines are a hack for testing MAINT-7081,
            // which is why the indentation and formatting are left ugly.
            const char* VIEWERASSET = getenv("VIEWERASSET");
            if (VIEWERASSET)
            {
                mImpl->mCapabilities[name] = VIEWERASSET;
                mViewerAssetUrl = VIEWERASSET;
            }
            else
            /*==============================================================*/
            mViewerAssetUrl = url;
        }
    }
}

void LLViewerRegion::setCapabilityDebug(const std::string& name, const std::string& url)
{
    // Continue to not add certain caps, as we do in setCapability. This is so they match up when we check them later.
    if ( ! ( name == "EventQueueGet" || name == "UntrustedSimulatorMessage" || name == "SimulatorFeatures" ) )
    {
        mImpl->mSecondCapabilitiesTracker[name] = url;
        if(name == "ViewerAsset")
        {
            /*==============================================================*/
            // The following inserted lines are a hack for testing MAINT-7081,
            // which is why the indentation and formatting are left ugly.
            const char* VIEWERASSET = getenv("VIEWERASSET");
            if (VIEWERASSET)
            {
                mImpl->mSecondCapabilitiesTracker[name] = VIEWERASSET;
                mViewerAssetUrl = VIEWERASSET;
            }
            else
            /*==============================================================*/
            mViewerAssetUrl = url;
        }
    }
}

std::string LLViewerRegion::getCapabilityDebug(const std::string& name) const
{
    CapabilityMap::const_iterator iter = mImpl->mSecondCapabilitiesTracker.find(name);
    if (iter == mImpl->mSecondCapabilitiesTracker.end())
    {
        return "";
    }

    return iter->second;
}


bool LLViewerRegion::isSpecialCapabilityName(const std::string &name)
{
    return name == "EventQueueGet" || name == "UntrustedSimulatorMessage";
}

std::string LLViewerRegion::getCapability(const std::string& name) const
{
    if (!capabilitiesReceived() && (name!=std::string("Seed")) && (name!=std::string("ObjectMedia")))
    {
        LL_WARNS() << "getCapability called before caps received for " << name << LL_ENDL;
    }

    CapabilityMap::const_iterator iter = mImpl->mCapabilities.find(name);
    if(iter == mImpl->mCapabilities.end())
    {
        return "";
    }

    return iter->second;
}

bool LLViewerRegion::isCapabilityAvailable(const std::string& name) const
{
    if (!capabilitiesReceived() && (name!=std::string("Seed")) && (name!=std::string("ObjectMedia")))
    {
        LL_WARNS() << "isCapabilityAvailable called before caps received for " << name << LL_ENDL;
    }

    CapabilityMap::const_iterator iter = mImpl->mCapabilities.find(name);
    if(iter == mImpl->mCapabilities.end())
    {
        return false;
    }

    return true;
}

bool LLViewerRegion::capabilitiesReceived() const
{
    return mCapabilitiesState == CAPABILITIES_STATE_RECEIVED;
}

bool LLViewerRegion::capabilitiesError() const
{
    return mCapabilitiesState == CAPABILITIES_STATE_ERROR;
}

void LLViewerRegion::setCapabilitiesReceived(bool received)
{
    mCapabilitiesState = received ? CAPABILITIES_STATE_RECEIVED : CAPABILITIES_STATE_INIT;

    // Tell interested parties that we've received capabilities,
    // so that they can safely use getCapability().
    if (received)
    {
        mCapabilitiesReceivedSignal(getRegionID(), this);

        LLFloaterPermsDefault::sendInitialPerms();

        // This is a single-shot signal. Forget callbacks to save resources.
        mCapabilitiesReceivedSignal.disconnect_all_slots();

        // Set the region to the desired interest list mode
        setInterestListMode(gAgent.getInterestListMode());
    }
}

void LLViewerRegion::setCapabilitiesError()
{
    mCapabilitiesState = CAPABILITIES_STATE_ERROR;
}

boost::signals2::connection LLViewerRegion::setCapabilitiesReceivedCallback(const caps_received_signal_t::slot_type& cb)
{
    return mCapabilitiesReceivedSignal.connect(cb);
}

void LLViewerRegion::logActiveCapabilities() const
{
    log_capabilities(mImpl->mCapabilities);
}


bool LLViewerRegion::requestPostCapability(const std::string &capName, LLSD &postData, httpCallback_t cbSuccess, httpCallback_t cbFailure)
{
    std::string url = getCapability(capName);

    if (url.empty())
    {
        LL_WARNS("Region") << "Could not retrieve region " << getRegionID()
            << " POST capability \"" << capName << "\"" << LL_ENDL;
        return false;
    }

    LLCoreHttpUtil::HttpCoroutineAdapter::callbackHttpPost(url, gAgent.getAgentPolicy(), postData, cbSuccess, cbFailure);
    return true;
}

bool LLViewerRegion::requestGetCapability(const std::string &capName, httpCallback_t cbSuccess, httpCallback_t cbFailure)
{
    std::string url;

    url = getCapability(capName);

    if (url.empty())
    {
        LL_WARNS("Region") << "Could not retrieve region " << getRegionID()
                           << " GET capability \"" << capName << "\"" << LL_ENDL;
        return false;
    }

    LLCoreHttpUtil::HttpCoroutineAdapter::callbackHttpGet(url, gAgent.getAgentPolicy(), cbSuccess, cbFailure);
    return true;
}

bool LLViewerRegion::requestDelCapability(const std::string &capName, httpCallback_t cbSuccess, httpCallback_t cbFailure)
{
    std::string url;

    url = getCapability(capName);

    if (url.empty())
    {
        LL_WARNS("Region") << "Could not retrieve region " << getRegionID() << " DEL capability \"" << capName << "\"" << LL_ENDL;
        return false;
    }

    LLCoreHttpUtil::HttpCoroutineAdapter::callbackHttpDel(url, gAgent.getAgentPolicy(), cbSuccess, cbFailure);
    return true;
}

void LLViewerRegion::setInterestListMode(const std::string &new_mode)
{
    if (new_mode != mInterestListMode)
    {
        mInterestListMode = new_mode;

        if (mInterestListMode != IL_MODE_DEFAULT && mInterestListMode != IL_MODE_360)
        {
            LL_WARNS("360Capture") << "Region " << getRegionID() << " setInterestListMode() invalid interest list mode: "
                << mInterestListMode << ", setting to default" << LL_ENDL;
            mInterestListMode = IL_MODE_DEFAULT;
        }

        LLSD body;
        body["mode"] = mInterestListMode;
        if (requestPostCapability("InterestList", body,
                                  [](const LLSD &response) {
                                      LL_DEBUGS("360Capture") << "InterestList capability responded: \n"
                                          << ll_pretty_print_sd(response) << LL_ENDL;
                                  }))
        {
            LL_DEBUGS("360Capture") << "Region " << getRegionID()
                                    << " Successfully posted an InterestList capability request with payload: \n"
                                    << ll_pretty_print_sd(body) << LL_ENDL;
        }
        else
        {
            LL_WARNS("360Capture") << "Region " << getRegionID()
                                   << " Unable to post an InterestList capability request with payload: \n"
                                   << ll_pretty_print_sd(body) << LL_ENDL;
        }
    }
    else
    {
        LL_DEBUGS("360Capture") << "Region " << getRegionID() << "No change, skipping Interest List mode POST to "
                                << new_mode << " mode" << LL_ENDL;
    }
}


void LLViewerRegion::resetInterestList()
{
    if (requestDelCapability("InterestList", [](const LLSD &response) {
                            LL_DEBUGS("360Capture") << "InterestList capability DEL responded: \n" << ll_pretty_print_sd(response) << LL_ENDL;
                        }))
    {
        LL_DEBUGS("360Capture") << "Region " << getRegionID() << " Successfully reset InterestList capability" << LL_ENDL;
    }
    else
    {
        LL_WARNS("360Capture") << "Region " << getRegionID() << " Unable to DEL InterestList capability request" << LL_ENDL;
    }
}


LLSpatialPartition *LLViewerRegion::getSpatialPartition(U32 type)
{
    if (type < mImpl->mObjectPartition.size() && type < PARTITION_VO_CACHE)
    {
        return (LLSpatialPartition*)mImpl->mObjectPartition[type];
    }
    return NULL;
}

LLVOCachePartition* LLViewerRegion::getVOCachePartition()
{
    if(PARTITION_VO_CACHE < mImpl->mObjectPartition.size())
    {
        return (LLVOCachePartition*)mImpl->mObjectPartition[PARTITION_VO_CACHE];
    }
    return NULL;
}

// the viewer can not yet distinquish between normal- and estate-owned objects
// so we collapse these two bits and enable the UI if either are set
const U64 ALLOW_RETURN_ENCROACHING_OBJECT = REGION_FLAGS_ALLOW_RETURN_ENCROACHING_OBJECT
                                            | REGION_FLAGS_ALLOW_RETURN_ENCROACHING_ESTATE_OBJECT;

bool LLViewerRegion::objectIsReturnable(const LLVector3& pos, const std::vector<LLBBox>& boxes) const
{
    return (mParcelOverlay != NULL)
        && (mParcelOverlay->isOwnedSelf(pos)
            || mParcelOverlay->isOwnedGroup(pos)
            || (getRegionFlag(ALLOW_RETURN_ENCROACHING_OBJECT)
                && mParcelOverlay->encroachesOwned(boxes)) );
}

bool LLViewerRegion::childrenObjectReturnable( const std::vector<LLBBox>& boxes ) const
{
    bool result = false;
    result = ( mParcelOverlay && mParcelOverlay->encroachesOnUnowned( boxes ) ) ? 1 : 0;
    return result;
}

bool LLViewerRegion::objectsCrossParcel(const std::vector<LLBBox>& boxes) const
{
    return mParcelOverlay && mParcelOverlay->encroachesOnNearbyParcel(boxes);
}

void LLViewerRegion::getNeighboringRegions( std::vector<LLViewerRegion*>& uniqueRegions )
{
    mImpl->mLandp->getNeighboringRegions( uniqueRegions );
}
void LLViewerRegion::getNeighboringRegionsStatus( std::vector<S32>& regions )
{
    mImpl->mLandp->getNeighboringRegionsStatus( regions );
}
void LLViewerRegion::showReleaseNotes()
{
    std::string url = this->getCapability("ServerReleaseNotes");

    if (url.empty()) {
        // HACK haven't received the capability yet, we'll wait until
        // it arives.
        mReleaseNotesRequested = true;
        return;
    }

    LLWeb::loadURL(url);
    mReleaseNotesRequested = false;
}

std::string LLViewerRegion::getDescription() const
{
    return stringize(*this);
}

bool LLViewerRegion::meshUploadEnabled() const
{
    return (mSimulatorFeatures.has("MeshUploadEnabled") &&
        mSimulatorFeatures["MeshUploadEnabled"].asBoolean());
}

bool LLViewerRegion::bakesOnMeshEnabled() const
{
    return (mSimulatorFeatures.has("BakesOnMeshEnabled") &&
        mSimulatorFeatures["BakesOnMeshEnabled"].asBoolean());
}

bool LLViewerRegion::meshRezEnabled() const
{
    return (mSimulatorFeatures.has("MeshRezEnabled") &&
                mSimulatorFeatures["MeshRezEnabled"].asBoolean());
}

bool LLViewerRegion::dynamicPathfindingEnabled() const
{
    return ( mSimulatorFeatures.has("DynamicPathfindingEnabled") &&
             mSimulatorFeatures["DynamicPathfindingEnabled"].asBoolean());
}

bool LLViewerRegion::avatarHoverHeightEnabled() const
{
    return ( mSimulatorFeatures.has("AvatarHoverHeightEnabled") &&
             mSimulatorFeatures["AvatarHoverHeightEnabled"].asBoolean());
}
/* Static Functions */

void log_capabilities(const CapabilityMap &capmap)
{
    S32 count = 0;
    CapabilityMap::const_iterator iter;
    for (iter = capmap.begin(); iter != capmap.end(); ++iter, ++count)
    {
        if (!iter->second.empty())
        {
            LL_INFOS() << "log_capabilities: " << iter->first << " URL is " << iter->second << LL_ENDL;
        }
    }
    LL_INFOS() << "log_capabilities: Dumped " << count << " entries." << LL_ENDL;
}
void LLViewerRegion::resetMaterialsCapThrottle()
{
    F32 requests_per_sec =  1.0f; // original default;
    if (   mSimulatorFeatures.has("RenderMaterialsCapability")
        && mSimulatorFeatures["RenderMaterialsCapability"].isReal() )
    {
        requests_per_sec = mSimulatorFeatures["RenderMaterialsCapability"].asReal();
        if ( requests_per_sec == 0.0f )
        {
            requests_per_sec = 1.0f;
            LL_WARNS("Materials")
                << "region '" << getName()
                << "' returned zero for RenderMaterialsCapability; using default "
                << requests_per_sec << " per second"
                << LL_ENDL;
        }
        LL_DEBUGS("Materials") << "region '" << getName()
                               << "' RenderMaterialsCapability " << requests_per_sec
                               << LL_ENDL;
    }
    else
    {
        LL_DEBUGS("Materials")
            << "region '" << getName()
            << "' did not return RenderMaterialsCapability, using default "
            << requests_per_sec << " per second"
            << LL_ENDL;
    }

    mMaterialsCapThrottleTimer.resetWithExpiry( 1.0f / requests_per_sec );
}

U32 LLViewerRegion::getMaxMaterialsPerTransaction() const
{
    U32 max_entries = 50; // original hard coded default
    if (   mSimulatorFeatures.has( "MaxMaterialsPerTransaction" )
        && mSimulatorFeatures[ "MaxMaterialsPerTransaction" ].isInteger())
    {
        max_entries = mSimulatorFeatures[ "MaxMaterialsPerTransaction" ].asInteger();
    }
    return max_entries;
}

std::string LLViewerRegion::getSimHostName()
{
    if (mSimulatorFeaturesReceived)
    {
        return mSimulatorFeatures.has("HostName") ? mSimulatorFeatures["HostName"].asString() : getHost().getHostName();
    }
    return std::string("...");
}

void LLViewerRegion::applyCacheMiscExtras(LLViewerObject* obj)
{
    LL_PROFILE_ZONE_SCOPED_CATEGORY_DISPLAY;
    llassert(obj);

    U32 local_id = obj->getLocalID();
    auto iter = mImpl->mGLTFOverridesLLSD.find(local_id);
    if (iter != mImpl->mGLTFOverridesLLSD.end())
    {
        // UUID can be inserted null, so backfill the UUID if it was left empty
        if (iter->second.mObjectId.isNull())
        {
            iter->second.mObjectId = obj->getID();
        }
        llassert(iter->second.mGLTFMaterial.size() == iter->second.mSides.size());

        for (auto& side : iter->second.mGLTFMaterial)
        {
            obj->setTEGLTFMaterialOverride(side.first, side.second);
        }
    }
}
<|MERGE_RESOLUTION|>--- conflicted
+++ resolved
@@ -791,14 +791,9 @@
     if(LLVOCache::instanceExists())
     {
         LLVOCache & vocache = LLVOCache::instance();
-<<<<<<< HEAD
-		// Without this a "corrupted" vocache persists until a cache clear or other rewrite. Mark as dirty hereif read fails to force a rewrite.
-		mCacheDirty = !vocache.readFromCache(mHandle, mImpl->mCacheID, mImpl->mCacheMap);
-		vocache.readGenericExtrasFromCache(mHandle, mImpl->mCacheID, mImpl->mGLTFOverridesLLSD, mImpl->mCacheMap);
-=======
-        vocache.readFromCache(mHandle, mImpl->mCacheID, mImpl->mCacheMap);
-        vocache.readGenericExtrasFromCache(mHandle, mImpl->mCacheID, mImpl->mGLTFOverridesLLSD);
->>>>>>> 6377610f
+        // Without this a "corrupted" vocache persists until a cache clear or other rewrite. Mark as dirty hereif read fails to force a rewrite.
+        mCacheDirty = !vocache.readFromCache(mHandle, mImpl->mCacheID, mImpl->mCacheMap);
+        vocache.readGenericExtrasFromCache(mHandle, mImpl->mCacheID, mImpl->mGLTFOverridesLLSD, mImpl->mCacheMap);
 
         if (mImpl->mCacheMap.empty())
         {
@@ -1118,69 +1113,6 @@
 
 //physically delete the cache entry
 void LLViewerRegion::killCacheEntry(LLVOCacheEntry* entry, bool for_rendering)
-<<<<<<< HEAD
-{	
-	if(!entry || !entry->isValid())
-	{
-		return;
-	}
-
-	if(for_rendering && !entry->isState(LLVOCacheEntry::ACTIVE))
-	{
-		addNewObject(entry); //force to add to rendering pipeline
-	}
-
-	//remove from active list and waiting list
-	if(entry->isState(LLVOCacheEntry::ACTIVE))
-	{
-		mImpl->mActiveSet.erase(entry);
-	}
-	else
-	{
-		if(entry->isState(LLVOCacheEntry::WAITING))
-		{
-			mImpl->mWaitingSet.erase(entry);
-		}
-		
-		//remove from mVOCachePartition
-		removeFromVOCacheTree(entry);
-	}
-
-	//remove from the forced visible list
-	mImpl->mVisibleEntries.erase(entry);
-
-	//disconnect from parent if it is a child
-	if(entry->getParentID() > 0)
-	{
-		LLVOCacheEntry* parent = getCacheEntry(entry->getParentID());
-		if(parent)
-		{
-			parent->removeChild(entry);
-		}
-	}
-	else if(entry->getNumOfChildren() > 0)//remove children from cache if has any
-	{
-		LLVOCacheEntry* child = entry->getChild();
-		while(child != NULL)
-		{
-			killCacheEntry(child, for_rendering);
-			child = entry->getChild();
-		}
-	}
-	// Kill the assocaited overrides
-	mImpl->mGLTFOverridesLLSD.erase(entry->getLocalID());
-	//will remove it from the object cache, real deletion
-	entry->setState(LLVOCacheEntry::INACTIVE);
-	entry->removeOctreeEntry();
-	entry->setValid(false);
-
-}
-
-//physically delete the cache entry	
-void LLViewerRegion::killCacheEntry(U32 local_id) 
-{
-	killCacheEntry(getCacheEntry(local_id));
-=======
 {
     if(!entry || !entry->isValid())
     {
@@ -1229,20 +1161,19 @@
             child = entry->getChild();
         }
     }
-
+    // Kill the assocaited overrides
+    mImpl->mGLTFOverridesLLSD.erase(entry->getLocalID());
     //will remove it from the object cache, real deletion
     entry->setState(LLVOCacheEntry::INACTIVE);
     entry->removeOctreeEntry();
     entry->setValid(false);
 
-    // TODO kill extras/material overrides cache too
 }
 
 //physically delete the cache entry
 void LLViewerRegion::killCacheEntry(U32 local_id)
 {
     killCacheEntry(getCacheEntry(local_id));
->>>>>>> 6377610f
 }
 
 U32 LLViewerRegion::getNumOfActiveCachedObjects() const
@@ -1680,7 +1611,6 @@
 
     mLastUpdate = LLViewerOctreeEntryData::getCurrentFrame();
 
-<<<<<<< HEAD
     static LLCachedControl<bool> pbr_terrain_enabled(gSavedSettings, "RenderTerrainPBREnabled", false);
     static LLCachedControl<bool> pbr_terrain_experimental_normals(gSavedSettings, "RenderTerrainPBRNormalsEnabled", false);
     bool pbr_material = mImpl->mCompositionp && (mImpl->mCompositionp->getMaterialType() == LLTerrainMaterials::Type::PBR);
@@ -1694,21 +1624,12 @@
     {
         mImpl->mLandp->idleUpdate</*PBR=*/true>(max_update_time);
     }
-	
-	if (mParcelOverlay)
-	{
-		// Hopefully not a significant time sink...
-		mParcelOverlay->idleUpdate();
-	}
-=======
-    mImpl->mLandp->idleUpdate(max_update_time);
 
     if (mParcelOverlay)
     {
         // Hopefully not a significant time sink...
         mParcelOverlay->idleUpdate();
     }
->>>>>>> 6377610f
 
     if(!sVOCacheCullingEnabled)
     {
@@ -2003,25 +1924,21 @@
 // As above, but forcibly do the update.
 void LLViewerRegion::forceUpdate()
 {
-<<<<<<< HEAD
-	constexpr F32 max_update_time = 0.f;
+    constexpr F32 max_update_time = 0.f;
 
     static LLCachedControl<bool> pbr_terrain_enabled(gSavedSettings, "RenderTerrainPBREnabled", false);
     static LLCachedControl<bool> pbr_terrain_experimental_normals(gSavedSettings, "RenderTerrainPBRNormalsEnabled", false);
-	bool pbr_material = mImpl->mCompositionp && (mImpl->mCompositionp->getMaterialType() == LLTerrainMaterials::Type::PBR);
-	bool pbr_land = pbr_material && pbr_terrain_enabled && pbr_terrain_experimental_normals;
-
-	if (!pbr_land)
-	{
-		mImpl->mLandp->idleUpdate</*PBR=*/false>(max_update_time);
-	}
-	else
-	{
-		mImpl->mLandp->idleUpdate</*PBR=*/true>(max_update_time);
-	}
-=======
-    mImpl->mLandp->idleUpdate(0.f);
->>>>>>> 6377610f
+    bool pbr_material = mImpl->mCompositionp && (mImpl->mCompositionp->getMaterialType() == LLTerrainMaterials::Type::PBR);
+    bool pbr_land = pbr_material && pbr_terrain_enabled && pbr_terrain_experimental_normals;
+
+    if (!pbr_land)
+    {
+        mImpl->mLandp->idleUpdate</*PBR=*/false>(max_update_time);
+    }
+    else
+    {
+        mImpl->mLandp->idleUpdate</*PBR=*/true>(max_update_time);
+    }
 
     if (mParcelOverlay)
     {
@@ -2523,13 +2440,10 @@
 
     setSimulatorFeaturesReceived(true);
 
-<<<<<<< HEAD
-	setSimulatorFeaturesReceived(true);
-
-    // WARNING: this is called from a coroutine, and flipping saved settings has a LOT of side effects, shuttle 
+    // WARNING: this is called from a coroutine, and flipping saved settings has a LOT of side effects, shuttle
     // the work below back to the main loop
-    // 
-    
+    //
+
     // copy features to lambda in case the region is deleted before the lambda is executed
     LLSD features = mSimulatorFeatures;
 
@@ -2571,8 +2485,6 @@
 
 
     LLAppViewer::instance()->postToMainCoro(work);
-=======
->>>>>>> 6377610f
 }
 
 //this is called when the parent is not cacheable.
@@ -3061,186 +2973,6 @@
 
 void LLViewerRegion::unpackRegionHandshake()
 {
-<<<<<<< HEAD
-	LLMessageSystem *msg = gMessageSystem;
-
-	U64 region_flags = 0;
-	U64 region_protocols = 0;
-	U8 sim_access;
-	std::string sim_name;
-	LLUUID sim_owner;
-	bool is_estate_manager;
-	F32 water_height;
-	F32 billable_factor;
-	LLUUID cache_id;
-
-	msg->getU8		("RegionInfo", "SimAccess", sim_access);
-	msg->getString	("RegionInfo", "SimName", sim_name);
-	msg->getUUID	("RegionInfo", "SimOwner", sim_owner);
-	msg->getBOOL	("RegionInfo", "IsEstateManager", is_estate_manager);
-	msg->getF32		("RegionInfo", "WaterHeight", water_height);
-	msg->getF32		("RegionInfo", "BillableFactor", billable_factor);
-	msg->getUUID	("RegionInfo", "CacheID", cache_id );
-
-	if (msg->has(_PREHASH_RegionInfo4))
-	{
-		msg->getU64Fast(_PREHASH_RegionInfo4, _PREHASH_RegionFlagsExtended, region_flags);
-		msg->getU64Fast(_PREHASH_RegionInfo4, _PREHASH_RegionProtocols, region_protocols);
-	}
-	else
-	{
-		U32 flags = 0;
-		msg->getU32Fast(_PREHASH_RegionInfo, _PREHASH_RegionFlags, flags);
-		region_flags = flags;
-	}
-
-	setRegionFlags(region_flags);
-	setRegionProtocols(region_protocols);
-	setSimAccess(sim_access);
-	setRegionNameAndZone(sim_name);
-	setOwner(sim_owner);
-	setIsEstateManager(is_estate_manager);
-	setWaterHeight(water_height);
-	setBillableFactor(billable_factor);
-	setCacheID(cache_id);
-
-	LLUUID region_id;
-	msg->getUUID("RegionInfo2", "RegionID", region_id);
-	setRegionID(region_id);
-	
-	// Retrieve the CR-53 (Homestead/Land SKU) information
-	S32 classID = 0;
-	S32 cpuRatio = 0;
-	std::string coloName;
-	std::string productSKU;
-	std::string productName;
-
-	// the only reasonable way to decide if we actually have any data is to
-	// check to see if any of these fields have positive sizes
-	if (msg->getSize("RegionInfo3", "ColoName") > 0 ||
-	    msg->getSize("RegionInfo3", "ProductSKU") > 0 ||
-	    msg->getSize("RegionInfo3", "ProductName") > 0)
-	{
-		msg->getS32     ("RegionInfo3", "CPUClassID",  classID);
-		msg->getS32     ("RegionInfo3", "CPURatio",    cpuRatio);
-		msg->getString  ("RegionInfo3", "ColoName",    coloName);
-		msg->getString  ("RegionInfo3", "ProductSKU",  productSKU);
-		msg->getString  ("RegionInfo3", "ProductName", productName);
-		
-		mClassID = classID;
-		mCPURatio = cpuRatio;
-		mColoName = coloName;
-		mProductSKU = productSKU;
-		mProductName = productName;
-	}
-
-	mCentralBakeVersion = region_protocols & 1; // was (S32)gSavedSettings.getBOOL("UseServerTextureBaking");
-	LLVLComposition *compp = getComposition();
-	if (compp)
-	{
-		LLUUID tmp_id;
-
-		bool changed = false;
-
-		// Get the 4 textures for land
-		msg->getUUID("RegionInfo", "TerrainDetail0", tmp_id);
-		changed |= (tmp_id != compp->getDetailAssetID(0));		
-		compp->setDetailAssetID(0, tmp_id);
-
-		msg->getUUID("RegionInfo", "TerrainDetail1", tmp_id);
-		changed |= (tmp_id != compp->getDetailAssetID(1));		
-		compp->setDetailAssetID(1, tmp_id);
-
-		msg->getUUID("RegionInfo", "TerrainDetail2", tmp_id);
-		changed |= (tmp_id != compp->getDetailAssetID(2));		
-		compp->setDetailAssetID(2, tmp_id);
-
-		msg->getUUID("RegionInfo", "TerrainDetail3", tmp_id);
-		changed |= (tmp_id != compp->getDetailAssetID(3));		
-		compp->setDetailAssetID(3, tmp_id);
-
-		// Get the start altitude and range values for land textures
-		F32 tmp_f32;
-		msg->getF32("RegionInfo", "TerrainStartHeight00", tmp_f32);
-		changed |= (tmp_f32 != compp->getStartHeight(0));
-		compp->setStartHeight(0, tmp_f32);
-
-		msg->getF32("RegionInfo", "TerrainStartHeight01", tmp_f32);
-		changed |= (tmp_f32 != compp->getStartHeight(1));
-		compp->setStartHeight(1, tmp_f32);
-
-		msg->getF32("RegionInfo", "TerrainStartHeight10", tmp_f32);
-		changed |= (tmp_f32 != compp->getStartHeight(2));
-		compp->setStartHeight(2, tmp_f32);
-
-		msg->getF32("RegionInfo", "TerrainStartHeight11", tmp_f32);
-		changed |= (tmp_f32 != compp->getStartHeight(3));
-		compp->setStartHeight(3, tmp_f32);
-
-
-		msg->getF32("RegionInfo", "TerrainHeightRange00", tmp_f32);
-		changed |= (tmp_f32 != compp->getHeightRange(0));
-		compp->setHeightRange(0, tmp_f32);
-
-		msg->getF32("RegionInfo", "TerrainHeightRange01", tmp_f32);
-		changed |= (tmp_f32 != compp->getHeightRange(1));
-		compp->setHeightRange(1, tmp_f32);
-
-		msg->getF32("RegionInfo", "TerrainHeightRange10", tmp_f32);
-		changed |= (tmp_f32 != compp->getHeightRange(2));
-		compp->setHeightRange(2, tmp_f32);
-
-		msg->getF32("RegionInfo", "TerrainHeightRange11", tmp_f32);
-		changed |= (tmp_f32 != compp->getHeightRange(3));
-		compp->setHeightRange(3, tmp_f32);
-
-		// If this is an UPDATE (params already ready, we need to regenerate
-		// all of our terrain stuff, by
-		if (compp->getParamsReady())
-		{
-			// Update if the land changed
-			if (changed)
-			{
-				getLand().dirtyAllPatches();
-			}
-		}
-		else
-		{
-			compp->setParamsReady();
-		}
-	}
-
-
-	// Now that we have the name, we can load the cache file
-	// off disk.
-	loadObjectCache();
-
-	// After loading cache, signal that simulator can start
-	// sending data.
-	// TODO: Send all upstream viewer->sim handshake info here.
-	LLHost host = msg->getSender();
-	msg->newMessage("RegionHandshakeReply");
-	msg->nextBlock("AgentData");
-	msg->addUUID("AgentID", gAgent.getID());
-	msg->addUUID("SessionID", gAgent.getSessionID());
-	msg->nextBlock("RegionInfo");
-
-	U32 flags = 0;
-	flags |= REGION_HANDSHAKE_SUPPORTS_SELF_APPEARANCE;
-
-	if(sVOCacheCullingEnabled)
-	{
-		flags |= 0x00000001; //set the bit 0 to be 1 to ask sim to send all cacheable objects.		
-	}
-	if(mImpl->mCacheMap.empty())
-	{
-		flags |= 0x00000002; //set the bit 1 to be 1 to tell sim the cache file is empty, no need to send cache probes.
-	}
-	msg->addU32("Flags", flags );
-	msg->sendReliable(host);
-
-	mRegionTimer.reset(); //reset region timer.
-=======
     LLMessageSystem *msg = gMessageSystem;
 
     U64 region_flags = 0;
@@ -3323,20 +3055,20 @@
 
         // Get the 4 textures for land
         msg->getUUID("RegionInfo", "TerrainDetail0", tmp_id);
-        changed |= (tmp_id != compp->getDetailTextureID(0));
-        compp->setDetailTextureID(0, tmp_id);
+        changed |= (tmp_id != compp->getDetailAssetID(0));
+        compp->setDetailAssetID(0, tmp_id);
 
         msg->getUUID("RegionInfo", "TerrainDetail1", tmp_id);
-        changed |= (tmp_id != compp->getDetailTextureID(1));
-        compp->setDetailTextureID(1, tmp_id);
+        changed |= (tmp_id != compp->getDetailAssetID(1));
+        compp->setDetailAssetID(1, tmp_id);
 
         msg->getUUID("RegionInfo", "TerrainDetail2", tmp_id);
-        changed |= (tmp_id != compp->getDetailTextureID(2));
-        compp->setDetailTextureID(2, tmp_id);
+        changed |= (tmp_id != compp->getDetailAssetID(2));
+        compp->setDetailAssetID(2, tmp_id);
 
         msg->getUUID("RegionInfo", "TerrainDetail3", tmp_id);
-        changed |= (tmp_id != compp->getDetailTextureID(3));
-        compp->setDetailTextureID(3, tmp_id);
+        changed |= (tmp_id != compp->getDetailAssetID(3));
+        compp->setDetailAssetID(3, tmp_id);
 
         // Get the start altitude and range values for land textures
         F32 tmp_f32;
@@ -3419,7 +3151,6 @@
     msg->sendReliable(host);
 
     mRegionTimer.reset(); //reset region timer.
->>>>>>> 6377610f
 }
 
 // static
