--- conflicted
+++ resolved
@@ -329,7 +329,6 @@
 		
 		if ( regionp->getRegionImpl()->mCapabilities.size() != regionp->getRegionImpl()->mSecondCapabilitiesTracker.size() )
 		{
-<<<<<<< HEAD
 			LL_WARNS2("AppInit", "Capabilities") 
 				<< "Sim sent duplicate base caps that differ in size from what we initially received - most likely content. "
 				<< "mCapabilities == " << regionp->getRegionImpl()->mCapabilities.size()
@@ -358,20 +357,6 @@
 				// Need to clear a std::map before copying into it because old keys take precedence.
 				regionp->getRegionImplNC()->mCapabilities.clear();
 				regionp->getRegionImplNC()->mCapabilities = regionp->getRegionImpl()->mSecondCapabilitiesTracker;
-=======
-			llinfos << "BaseCapabilitiesCompleteTracker " << "sim " << regionp->getName()
-				<< " sent duplicate seed caps that differs in size - most likely content. " 
-				<< (S32) regionp->getRegionImpl()->mCapabilities.size() << " vs " << regionp->getRegionImpl()->mSecondCapabilitiesTracker.size()
-				<< llendl;
-
-			//todo#add cap debug versus original check?
-			/*
-			CapabilityMap::const_iterator iter = regionp->getRegionImpl()->mCapabilities.begin();
-			while (iter!=regionp->getRegionImpl()->mCapabilities.end() )
-			{
-				llinfos << "BaseCapabilitiesCompleteTracker Original " << iter->first << " " << iter->second<<llendl;
-				++iter;
->>>>>>> f7158bc5
 			}
 		}
 		else
@@ -2038,8 +2023,6 @@
 	return ( mSimulatorFeatures.has("DynamicPathfindingEnabled") &&
 			 mSimulatorFeatures["DynamicPathfindingEnabled"].asBoolean());
 }
-
-<<<<<<< HEAD
 /* Static Functions */
 
 void log_capabilities(const CapabilityMap &capmap)
@@ -2055,7 +2038,6 @@
 	}
 	llinfos << "log_capabilities: Dumped " << count << " entries." << llendl;
 }
-=======
 void LLViewerRegion::resetMaterialsCapThrottle()
 {
 	F32 requests_per_sec = 	1.0f; // original default;
@@ -2099,4 +2081,4 @@
 	return max_entries;
 }
 
->>>>>>> f7158bc5
+
