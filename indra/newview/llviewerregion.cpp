--- conflicted
+++ resolved
@@ -3380,19 +3380,11 @@
 
         std::string cap = getCapability("ModifyRegion"); // needed for queueQuery
         if (cap.empty())
-<<<<<<< HEAD
         {
             LLFloaterRegionInfo::sRefreshFromRegion(this);
         }
         else
         {
-=======
-        {
-            LLFloaterRegionInfo::sRefreshFromRegion(this);
-        }
-        else
-        {
->>>>>>> 50dc4cbd
             LLPBRTerrainFeatures::queueQuery(*this, [](LLUUID region_id, bool success, const LLModifyRegion& composition_changes)
             {
                 if (!success) { return; }
