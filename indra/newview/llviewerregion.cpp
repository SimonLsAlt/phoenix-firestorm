--- conflicted
+++ resolved
@@ -3313,10 +3313,4 @@
 		max_entries = mSimulatorFeatures[ "MaxMaterialsPerTransaction" ].asInteger();
 	}
 	return max_entries;
-<<<<<<< HEAD
-}
-=======
-}
-
-
->>>>>>> 97747617
+}
