--- conflicted
+++ resolved
@@ -2294,11 +2294,7 @@
 			for (U32 y = 0; y != totalY; ++y)
 			{
 				const std::string map_url = LFSimFeatureHandler::instance().mapServerURL() + llformat("map-1-%d-%d-objects.jpg", gridX + x, gridY + y);
-<<<<<<< HEAD
 				LLPointer<LLViewerTexture> tex(LLViewerTextureManager::getFetchedTextureFromUrl(map_url, FTT_MAP_TILE, true,
-=======
-				LLPointer<LLViewerTexture> tex(LLViewerTextureManager::getFetchedTextureFromUrl(map_url, FTT_MAP_TILE, TRUE,
->>>>>>> cfdca912
 																			LLViewerTexture::BOOST_NONE, LLViewerTexture::LOD_TEXTURE));
 				mWorldMapTiles.push_back(tex);
 				tex->setBoostLevel(LLViewerTexture::BOOST_MAP);
@@ -2316,15 +2312,9 @@
 	return mAlive;
 }
 
-<<<<<<< HEAD
 //bool LLViewerRegion::isOwnedSelf(const LLVector3& pos)
 // [SL:KB] - Patch: UI-SidepanelPeople | Checked: 2010-12-02 (Catznip-2.4.0g) | Added: Catznip-2.4.0g
 bool LLViewerRegion::isOwnedSelf(const LLVector3& pos) const
-=======
-//BOOL LLViewerRegion::isOwnedSelf(const LLVector3& pos)
-// [SL:KB] - Patch: UI-SidepanelPeople | Checked: 2010-12-02 (Catznip-2.4.0g) | Added: Catznip-2.4.0g
-BOOL LLViewerRegion::isOwnedSelf(const LLVector3& pos) const
->>>>>>> cfdca912
 // [/SL:KB]
 {
 	if (mParcelOverlay)
@@ -2336,15 +2326,9 @@
 }
 
 // Owned by a group you belong to?  (officer or member)
-<<<<<<< HEAD
 //bool LLViewerRegion::isOwnedGroup(const LLVector3& pos)
 // [SL:KB] - Patch: UI-SidepanelPeople | Checked: 2010-12-02 (Catznip-2.4.0g) | Added: Catznip-2.4.0g
 bool LLViewerRegion::isOwnedGroup(const LLVector3& pos) const
-=======
-//BOOL LLViewerRegion::isOwnedGroup(const LLVector3& pos)
-// [SL:KB] - Patch: UI-SidepanelPeople | Checked: 2010-12-02 (Catznip-2.4.0g) | Added: Catznip-2.4.0g
-BOOL LLViewerRegion::isOwnedGroup(const LLVector3& pos) const
->>>>>>> cfdca912
 // [/SL:KB]
 {
 	if (mParcelOverlay)
