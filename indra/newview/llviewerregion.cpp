/** 
 * @file llviewerregion.cpp
 * @brief Implementation of the LLViewerRegion class.
 *
 * $LicenseInfo:firstyear=2000&license=viewerlgpl$
 * Second Life Viewer Source Code
 * Copyright (C) 2010-2013, Linden Research, Inc.
 * 
 * This library is free software; you can redistribute it and/or
 * modify it under the terms of the GNU Lesser General Public
 * License as published by the Free Software Foundation;
 * version 2.1 of the License only.
 * 
 * This library is distributed in the hope that it will be useful,
 * but WITHOUT ANY WARRANTY; without even the implied warranty of
 * MERCHANTABILITY or FITNESS FOR A PARTICULAR PURPOSE.  See the GNU
 * Lesser General Public License for more details.
 * 
 * You should have received a copy of the GNU Lesser General Public
 * License along with this library; if not, write to the Free Software
 * Foundation, Inc., 51 Franklin Street, Fifth Floor, Boston, MA  02110-1301  USA
 * 
 * Linden Research, Inc., 945 Battery Street, San Francisco, CA  94111  USA
 * $/LicenseInfo$
 */

#include "llviewerprecompiledheaders.h"

#include "llviewerregion.h"

// linden libraries
#include "indra_constants.h"
#include "llaisapi.h"
#include "llavatarnamecache.h"		// name lookup cap url
#include "llfloaterreg.h"
#include "llmath.h"
#include "llregionflags.h"
#include "llregionhandle.h"
#include "llsurface.h"
#include "message.h"
//#include "vmath.h"
#include "v3math.h"
#include "v4math.h"

#include "llagent.h"
#include "llagentcamera.h"
#include "llappviewer.h"
#include "llavatarrenderinfoaccountant.h"
#include "llavatarappearancedefines.h"
#include "llcallingcard.h"
#include "llcommandhandler.h"
#include "lldir.h"
#include "lleventpoll.h"
#include "llfloatergodtools.h"
#include "llfloaterreporter.h"
#include "llfloaterregioninfo.h"
#include "llgltfmateriallist.h"
#include "llhttpnode.h"
#include "llregioninfomodel.h"
#include "llsdutil.h"
#include "llstartup.h"
#include "lltrans.h"
#include "llurldispatcher.h"
#include "llviewerobjectlist.h"
#include "llviewerparceloverlay.h"
#include "llviewerstatsrecorder.h"
#include "llvlmanager.h"
#include "llvlcomposition.h"
#include "llvoavatarself.h"
#include "llvocache.h"
#include "llworld.h"
#include "llspatialpartition.h"
#include "stringize.h"
#include "llviewercontrol.h"
#include "llsdserialize.h"
#include "llfloaterperms.h"
#include "llvieweroctree.h"
#include "llviewerdisplay.h"
#include "llviewerwindow.h"
#include "llprogressview.h"
#include "llcoros.h"
#include "lleventcoro.h"
#include "llcorehttputil.h"
#include "llcallstack.h"
#include "llsettingsdaycycle.h"

#include <boost/regex.hpp>

// Firestorm includes
#include "lfsimfeaturehandler.h"
#include "llviewermenu.h"
#include "llviewernetwork.h"
#include "llviewerparcelmgr.h"	//Aurora Sim

#ifdef LL_WINDOWS
	#pragma warning(disable:4355)
#endif

// When we receive a base grant of capabilities that has a different number of 
// capabilities than the original base grant received for the region, print 
// out the two lists of capabilities for analysis.
//#define DEBUG_CAPS_GRANTS

// The server only keeps our pending agent info for 60 seconds.
// We want to allow for seed cap retry, but its not useful after that 60 seconds.
// Even though we gave up on login, keep trying for caps after we are logged in:
const S32 MAX_CAP_REQUEST_ATTEMPTS = 30;
const U32 DEFAULT_MAX_REGION_WIDE_PRIM_COUNT = 15000;

bool LLViewerRegion::sVOCacheCullingEnabled = false;
S32  LLViewerRegion::sLastCameraUpdated = 0;
S32  LLViewerRegion::sNewObjectCreationThrottle = -1;
LLViewerRegion::vocache_entry_map_t LLViewerRegion::sRegionCacheCleanup;

typedef std::map<std::string, std::string> CapabilityMap;

static void log_capabilities(const CapabilityMap &capmap);

namespace
{

void newRegionEntry(LLViewerRegion& region)
{
    LL_INFOS("LLViewerRegion") << "Entering region [" << region.getName() << "]" << LL_ENDL;
    gDebugInfo["CurrentRegion"] = region.getName();
    LLAppViewer::instance()->writeDebugInfo();
}

} // anonymous namespace

// support for secondlife:///app/region/{REGION} SLapps
// N.B. this is defined to work exactly like the classic secondlife://{REGION}
// However, the later syntax cannot support spaces in the region name because
// spaces (and %20 chars) are illegal in the hostname of an http URL. Some
// browsers let you get away with this, but some do not (such as Qt's Webkit).
// Hence we introduced the newer secondlife:///app/region alternative.
class LLRegionHandler : public LLCommandHandler
{
public:
    // requests will be throttled from a non-trusted browser
    LLRegionHandler() : LLCommandHandler("region", UNTRUSTED_THROTTLE) {}

    bool handle(const LLSD& params, const LLSD& query_map, const std::string& grid, LLMediaCtrl* web)
    {
        // make sure that we at least have a region name
        int num_params = params.size();
        if (num_params < 1)
        {
            return false;
        }
           
        // build a secondlife://{PLACE} SLurl from this SLapp
        std::string url = "secondlife://";
        if (!grid.empty())
        {
            url += grid + "/secondlife/";
        }
		boost::regex name_rx("[A-Za-z0-9()_%]+");
		boost::regex coord_rx("[0-9]+");
        for (int i = 0; i < num_params; i++)
        {
            if (i > 0)
            {
                url += "/";
            }
			if (!boost::regex_match(params[i].asString(), i > 0 ? coord_rx : name_rx))
			{
				return false;
			}

            url += params[i].asString();
        }

        // Process the SLapp as if it was a secondlife://{PLACE} SLurl
        LLURLDispatcher::dispatch(url, LLCommandHandler::NAV_TYPE_CLICKED, web, true);
        return true;
    }
       
};
LLRegionHandler gRegionHandler;


class LLViewerRegionImpl 
{
public:
	LLViewerRegionImpl(LLViewerRegion * region, LLHost const & host):   
        mHost(host),
        mCompositionp(NULL),
        mEventPoll(NULL),
        mSeedCapMaxAttempts(MAX_CAP_REQUEST_ATTEMPTS),
        mSeedCapAttempts(0),
        mHttpResponderID(0),
        mLastCameraUpdate(0),
        mLastCameraOrigin(),
        mVOCachePartition(NULL),
        mLandp(NULL)
	{}

	static void buildCapabilityNames(LLSD& capabilityNames);

	// The surfaces and other layers
	LLSurface*	mLandp;

	// Region geometry data
	LLVector3d	mOriginGlobal;	// Location of southwest corner of region (meters)
	LLVector3d	mCenterGlobal;	// Location of center in world space (meters)
	LLHost		mHost;

	// The unique ID for this region.
	LLUUID mRegionID;

	// region/estate owner - usually null.
	LLUUID mOwnerID;

	// Network statistics for the region's circuit...
	LLTimer mLastNetUpdate;

	// Misc
	LLVLComposition *mCompositionp;		// Composition layer for the surface

	LLVOCacheEntry::vocache_entry_map_t	  mCacheMap; //all cached entries
	LLVOCacheEntry::vocache_entry_set_t   mActiveSet; //all active entries;
	LLVOCacheEntry::vocache_entry_set_t   mWaitingSet; //entries waiting for LLDrawable to be generated.	
	std::set< LLPointer<LLViewerOctreeGroup> >      mVisibleGroups; //visible groupa
	LLVOCachePartition*                   mVOCachePartition;
	LLVOCacheEntry::vocache_entry_set_t   mVisibleEntries; //must-be-created visible entries wait for objects creation.	
	LLVOCacheEntry::vocache_entry_priority_list_t mWaitingList; //transient list storing sorted visible entries waiting for object creation.
	std::set<U32>                          mNonCacheableCreatedList; //list of local ids of all non-cacheable objects
    LLVOCacheEntry::vocache_gltf_overrides_map_t mGLTFOverridesLLSD; // for materials

	// time?
	// LRU info?

	// Cache ID is unique per-region, across renames, moving locations,
	// etc.
	LLUUID mCacheID;

	CapabilityMap mCapabilities;
	CapabilityMap mSecondCapabilitiesTracker; 

	LLEventPoll* mEventPoll;

	S32 mSeedCapMaxAttempts;
	S32 mSeedCapAttempts;

	S32 mHttpResponderID;

	//spatial partitions for objects in this region
	std::vector<LLViewerOctreePartition*> mObjectPartition;

	LLVector3   mLastCameraOrigin;
	U32         mLastCameraUpdate;

    static void        requestBaseCapabilitiesCoro(U64 regionHandle);
    static void        requestBaseCapabilitiesCompleteCoro(U64 regionHandle);
    static void        requestSimulatorFeatureCoro(std::string url, U64 regionHandle);
};

void LLViewerRegionImpl::requestBaseCapabilitiesCoro(U64 regionHandle)
{
    LLCore::HttpRequest::policy_t httpPolicy(LLCore::HttpRequest::DEFAULT_POLICY_ID);
    LLCoreHttpUtil::HttpCoroutineAdapter::ptr_t 
        httpAdapter(new LLCoreHttpUtil::HttpCoroutineAdapter("BaseCapabilitiesRequest", httpPolicy));
    LLCore::HttpRequest::ptr_t httpRequest(new LLCore::HttpRequest);

    LLSD result;
    LLViewerRegion *regionp = NULL;

    // This loop is used for retrying a capabilities request.
    do
    {
        if (STATE_WORLD_INIT > LLStartUp::getStartupState())
        {
            LL_INFOS("AppInit", "Capabilities") << "Aborting capabilities request, reason: returned to login screen" << LL_ENDL;
            return;
        }

        if (!LLWorld::instanceExists())
        {
            LL_WARNS("AppInit", "Capabilities") << "Attempting to get capabilities, but world no longer exists!" << LL_ENDL;
            return;
        }

        regionp = LLWorld::getInstance()->getRegionFromHandle(regionHandle);
        if (!regionp) //region was removed
        {
            LL_WARNS("AppInit", "Capabilities") << "Attempting to get capabilities for region that no longer exists!" << LL_ENDL;
            return; // this error condition is not recoverable.
        }
        LLViewerRegionImpl* impl = regionp->getRegionImplNC();
        LL_DEBUGS("AppInit", "Capabilities") << "requesting seed caps for handle " << regionHandle 
                                             << " name " << regionp->getName() << LL_ENDL;

        std::string url = regionp->getCapability("Seed");
        if (url.empty())
        {
            LL_WARNS("AppInit", "Capabilities") << "Failed to get seed capabilities, and can not determine url!" << LL_ENDL;
            regionp->setCapabilitiesError();
            return; // this error condition is not recoverable.
        }

        // record that we just entered a new region
        newRegionEntry(*regionp);

        if (impl->mSeedCapAttempts > impl->mSeedCapMaxAttempts)
        {
            LL_WARNS("AppInit", "Capabilities") << "Failed to get seed capabilities from '" << url << "' after " << impl->mSeedCapAttempts << " attempts.  Giving up!" << LL_ENDL;
            regionp->setCapabilitiesError();
            return;  // this error condition is not recoverable.
        }

        S32 id = ++(impl->mHttpResponderID);

        LLSD capabilityNames = LLSD::emptyArray();
        impl->buildCapabilityNames(capabilityNames);

        LL_INFOS("AppInit", "Capabilities") << "Requesting seed from " << url 
                                            << " region name " << regionp->getName()
                                            << " region id " << regionp->getRegionID()
                                            << " handle " << regionp->getHandle()
                                            << " (attempt #" << impl->mSeedCapAttempts + 1 << ")" << LL_ENDL;
		LL_DEBUGS("AppInit", "Capabilities") << "Capabilities requested: " << capabilityNames << LL_ENDL;

        regionp = NULL;
        impl = NULL;
        result = httpAdapter->postAndSuspend(httpRequest, url, capabilityNames);

        if (STATE_WORLD_INIT > LLStartUp::getStartupState())
        {
            LL_INFOS("AppInit", "Capabilities") << "Aborting capabilities request, reason: returned to login screen" << LL_ENDL;
            return;
        }

        if (LLApp::isExiting() || gDisconnected)
        {
            LL_DEBUGS("AppInit", "Capabilities") << "Shutting down" << LL_ENDL;
            return;
        }

        if (!LLWorld::instanceExists())
        {
            LL_WARNS("AppInit", "Capabilities") << "Received capabilities, but world no longer exists!" << LL_ENDL;
            return;
        }

        regionp = LLWorld::getInstance()->getRegionFromHandle(regionHandle);
        if (!regionp) //region was removed
        {
            LL_WARNS("AppInit", "Capabilities") << "Received capabilities for region that no longer exists!" << LL_ENDL;
            return; // this error condition is not recoverable.
        }

        impl = regionp->getRegionImplNC();

        // <FS:Ansariel> Fix seed cap retry count
        //++(impl->mSeedCapAttempts);

        if (!result.isMap() || result.has("error"))
        {
            LL_WARNS("AppInit", "Capabilities") << "Malformed response" << LL_ENDL;
            // setup for retry.
            continue;
        }

        LLSD httpResults = result["http_result"];
        LLCore::HttpStatus status = LLCoreHttpUtil::HttpCoroutineAdapter::getStatusFromLLSD(httpResults);
        if (!status)
        {
            LL_WARNS("AppInit", "Capabilities") << "HttpStatus error " << LL_ENDL;
            // setup for retry.
            continue;
        }

        // remove the http_result from the llsd
        result.erase("http_result");

        if (id != impl->mHttpResponderID) // region is no longer referring to this request
        {
            LL_WARNS("AppInit", "Capabilities") << "Received results for a stale capabilities request!" << LL_ENDL;
            // setup for retry.
            ++(impl->mSeedCapAttempts); // <FS:Ansariel> Fix seed cap retry count
            continue;
        }

        LLSD::map_const_iterator iter;
        for (iter = result.beginMap(); iter != result.endMap(); ++iter)
        {
            regionp->setCapability(iter->first, iter->second);

            LL_DEBUGS("AppInit", "Capabilities")
                << "Capability '" << iter->first << "' is '" << iter->second << "'" << LL_ENDL;
        }

#if 0
        log_capabilities(mCapabilities);
#endif

        LL_DEBUGS("AppInit", "Capabilities", "Teleport") << "received caps for handle " << regionHandle 
														 << " region name " << regionp->getName() << LL_ENDL;
        regionp->setCapabilitiesReceived(true);

        break;
    } 
    while (true);

    if (regionp && regionp->isCapabilityAvailable("ServerReleaseNotes") &&
            regionp->getReleaseNotesRequested())
    {   // *HACK: we're waiting for the ServerReleaseNotes
        regionp->showReleaseNotes();
    }
}


void LLViewerRegionImpl::requestBaseCapabilitiesCompleteCoro(U64 regionHandle)
{
    LLCore::HttpRequest::policy_t httpPolicy(LLCore::HttpRequest::DEFAULT_POLICY_ID);
    LLCoreHttpUtil::HttpCoroutineAdapter::ptr_t
        httpAdapter(new LLCoreHttpUtil::HttpCoroutineAdapter("BaseCapabilitiesRequest", httpPolicy));
    LLCore::HttpRequest::ptr_t httpRequest(new LLCore::HttpRequest);

    LLSD result;
    LLViewerRegion *regionp = NULL;

    // This loop is used for retrying a capabilities request.
    do
    {
        LLWorld *world_inst = LLWorld::getInstance(); // Not a singleton!
        if (!world_inst)
        {
            LL_WARNS("AppInit", "Capabilities") << "Attempting to get capabilities, but world no longer exists!" << LL_ENDL;
            return;
        }

        regionp = world_inst->getRegionFromHandle(regionHandle);
        if (!regionp) //region was removed
        {
            LL_WARNS("AppInit", "Capabilities") << "Attempting to get capabilities for region that no longer exists!" << LL_ENDL;
            break; // this error condition is not recoverable.
        }

        std::string url = regionp->getCapabilityDebug("Seed");
        if (url.empty())
        {
            LL_WARNS("AppInit", "Capabilities") << "Failed to get seed capabilities, and can not determine url!" << LL_ENDL;
            if (regionp->getCapability("Seed").empty())
            {
                // initial attempt failed to get this cap as well
                regionp->setCapabilitiesError();
            }
            break; // this error condition is not recoverable.
        }

        // record that we just entered a new region
        newRegionEntry(*regionp);

        LLSD capabilityNames = LLSD::emptyArray();
        buildCapabilityNames(capabilityNames);

        LL_INFOS("AppInit", "Capabilities") << "Requesting second Seed from " << url << " for region " << regionp->getRegionID() << LL_ENDL;

        regionp = NULL;
        world_inst = NULL;
        result = httpAdapter->postAndSuspend(httpRequest, url, capabilityNames);

        LLSD httpResults = result["http_result"];
        LLCore::HttpStatus status = LLCoreHttpUtil::HttpCoroutineAdapter::getStatusFromLLSD(httpResults);
        if (!status)
        {
            LL_WARNS("AppInit", "Capabilities") << "HttpStatus error " << LL_ENDL;
            break;  // no retry
        }

        if (LLApp::isExiting() || gDisconnected)
        {
            break;
        }

        world_inst = LLWorld::getInstance();
        if (!world_inst)
        {
            LL_WARNS("AppInit", "Capabilities") << "Received capabilities, but world no longer exists!" << LL_ENDL;
            return;
        }

        regionp = world_inst->getRegionFromHandle(regionHandle);
        if (!regionp) //region was removed
        {
            LL_WARNS("AppInit", "Capabilities") << "Received capabilities for region that no longer exists!" << LL_ENDL;
            break; // this error condition is not recoverable.
        }
        LLViewerRegionImpl* impl = regionp->getRegionImplNC();

        // remove the http_result from the llsd
        result.erase("http_result");

        LLSD::map_const_iterator iter;
        for (iter = result.beginMap(); iter != result.endMap(); ++iter)
        {
            regionp->setCapabilityDebug(iter->first, iter->second);
            //LL_INFOS()<<"BaseCapabilitiesCompleteTracker New Caps "<<iter->first<<" "<< iter->second<<LL_ENDL;
        }

#if 0
        log_capabilities(impl->mCapabilities);
#endif

        if (impl->mCapabilities.size() != impl->mSecondCapabilitiesTracker.size())
        {
            LL_WARNS("AppInit", "Capabilities")
                << "Sim sent duplicate base caps that differ in size from what we initially received - most likely content. "
                << "mCapabilities == " << impl->mCapabilities.size()
                << " mSecondCapabilitiesTracker == " << impl->mSecondCapabilitiesTracker.size()
                << LL_ENDL;
#ifdef DEBUG_CAPS_GRANTS
            LL_WARNS("AppInit", "Capabilities")
                << "Initial Base capabilities: " << LL_ENDL;

            log_capabilities(impl->mCapabilities);

            LL_WARNS("AppInit", "Capabilities")
                << "Latest base capabilities: " << LL_ENDL;

            log_capabilities(impl->mSecondCapabilitiesTracker);

#endif

            if (impl->mSecondCapabilitiesTracker.size() > impl->mCapabilities.size())
            {
                // *HACK Since we were granted more base capabilities in this grant request than the initial, replace
                // the old with the new. This shouldn't happen i.e. we should always get the same capabilities from a
                // sim. The simulator fix from SH-3895 should prevent it from happening, at least in the case of the
                // inventory api capability grants.

                // Need to clear a std::map before copying into it because old keys take precedence.
                impl->mCapabilities.clear();
                impl->mCapabilities = impl->mSecondCapabilitiesTracker;
            }
        }
        else
        {
            LL_DEBUGS("CrossingCaps") << "Sim sent multiple base cap grants with matching sizes." << LL_ENDL;
        }
        impl->mSecondCapabilitiesTracker.clear();
    } 
    while (false);
}

void LLViewerRegionImpl::requestSimulatorFeatureCoro(std::string url, U64 regionHandle)
{
    LLCore::HttpRequest::policy_t httpPolicy(LLCore::HttpRequest::DEFAULT_POLICY_ID);
    LLCoreHttpUtil::HttpCoroutineAdapter::ptr_t
        httpAdapter(new LLCoreHttpUtil::HttpCoroutineAdapter("BaseCapabilitiesRequest", httpPolicy));
    LLCore::HttpRequest::ptr_t httpRequest(new LLCore::HttpRequest);

    LLViewerRegion *regionp = NULL;
    S32 attemptNumber = 0;
    // This loop is used for retrying a capabilities request.
    do
    {
        ++attemptNumber;

        if (attemptNumber > MAX_CAP_REQUEST_ATTEMPTS)
        {
            LL_WARNS("AppInit", "SimulatorFeatures") << "Retries count exceeded attempting to get Simulator feature from " 
                << url << LL_ENDL;
            break;
        }

        LLWorld *world_inst = LLWorld::getInstance(); // Not a singleton!
        if (!world_inst)
        {
            LL_WARNS("AppInit", "Capabilities") << "Attempting to request Sim Feature, but world no longer exists!" << LL_ENDL;
            return;
        }

        regionp = world_inst->getRegionFromHandle(regionHandle);
        if (!regionp) //region was removed
        {
            LL_WARNS("AppInit", "SimulatorFeatures") << "Attempting to request Sim Feature for region that no longer exists!" << LL_ENDL;
            break; // this error condition is not recoverable.
        }

        regionp = NULL;
        world_inst = NULL;
        LLSD result = httpAdapter->getAndSuspend(httpRequest, url);

        LLSD httpResults = result["http_result"];
        LLCore::HttpStatus status = LLCoreHttpUtil::HttpCoroutineAdapter::getStatusFromLLSD(httpResults);
        if (!status)
        {
            LL_WARNS("AppInit", "SimulatorFeatures") << "HttpStatus error retrying" << LL_ENDL;
            continue;  
        }

        if (LLApp::isExiting() || gDisconnected)
        {
            break;
        }

        // remove the http_result from the llsd
        result.erase("http_result");

        world_inst = LLWorld::getInstance();
        if (!world_inst)
        {
            LL_WARNS("AppInit", "Capabilities") << "Attempting to request Sim Feature, but world no longer exists!" << LL_ENDL;
            return;
        }

        regionp = world_inst->getRegionFromHandle(regionHandle);
        if (!regionp) //region was removed
        {
            LL_WARNS("AppInit", "SimulatorFeatures") << "Attempting to set Sim Feature for region that no longer exists!" << LL_ENDL;
            break; // this error condition is not recoverable.
        }

        regionp->setSimulatorFeatures(result);

        break;
    }
    while (true);

}

LLViewerRegion::LLViewerRegion(const U64 &handle,
							   const LLHost &host,
							   const U32 grids_per_region_edge, 
							   const U32 grids_per_patch_edge, 
							   const F32 region_width_meters)
:	mImpl(new LLViewerRegionImpl(this, host)),
	mHandle(handle),
	mTimeDilation(1.0f),
	mName(""),
	mZoning(""),
	mIsEstateManager(false),
	mRegionFlags( REGION_FLAGS_DEFAULT ),
	mRegionProtocols( 0 ),
	mSimAccess( SIM_ACCESS_MIN ),
	mBillableFactor(1.0),
	mMaxTasks(DEFAULT_MAX_REGION_WIDE_PRIM_COUNT),
	// <FS:Ansariel> [Legacy Bake]
	//mCentralBakeVersion(1),
	mCentralBakeVersion(0),
	// </FS:Ansariel> [Legacy Bake]
	mClassID(0),
	mCPURatio(0),
	mColoName("unknown"),
	mProductSKU("unknown"),
	mProductName("unknown"),
	mHttpUrl(""), // <FS:Ansariel> [UDP Assets]
	mViewerAssetUrl(""),
	mCacheLoaded(false),
	mCacheDirty(false),
	mReleaseNotesRequested(false),
	mCapabilitiesState(CAPABILITIES_STATE_INIT),
	mSimulatorFeaturesReceived(false),
	mBitsReceived(0.f),
	mPacketsReceived(0.f),
	mDead(false),
	mLastVisitedEntry(NULL),
	mInvisibilityCheckHistory(-1),
	mPaused(false),
	mRegionCacheHitCount(0),
	mRegionCacheMissCount(0),
    mInterestListMode(IL_MODE_DEFAULT),
// <FS:Beq> BOM tests for OS
	mMaxBakes(LLGridManager::getInstance()->isInSecondLife()?
		LLAvatarAppearanceDefines::EBakedTextureIndex::BAKED_NUM_INDICES:
		LLAvatarAppearanceDefines::EBakedTextureIndex::BAKED_LEFT_ARM),
	mMaxTEs(LLGridManager::getInstance()->isInSecondLife()?
		LLAvatarAppearanceDefines::ETextureIndex::TEX_NUM_INDICES:
		LLAvatarAppearanceDefines::ETextureIndex::TEX_HEAD_UNIVERSAL_TATTOO),
// </FS:Beq>
	// <FS:CR> Aurora Sim
	mWidth(region_width_meters),
	mWidthScaleFactor(region_width_meters / REGION_WIDTH_METERS) // <FS:Ansariel> FIRE-19563: Scaling for OpenSim VarRegions
{
	// Moved this up... -> mWidth = region_width_meters;
// </FS:CR>
	mImpl->mOriginGlobal = from_region_handle(handle); 
	updateRenderMatrix();

	mImpl->mLandp = new LLSurface('l', NULL);

	// Create the composition layer for the surface
	mImpl->mCompositionp =
		new LLVLComposition(mImpl->mLandp,
							grids_per_region_edge,
// <FS:CR> Aurora Sim
							//region_width_meters / grids_per_region_edge);
							mWidth / grids_per_region_edge);
// </FS:CR> Aurora Sim
	mImpl->mCompositionp->setSurface(mImpl->mLandp);

	// Create the surfaces
	mImpl->mLandp->setRegion(this);
	mImpl->mLandp->create(grids_per_region_edge,
					grids_per_patch_edge,
					mImpl->mOriginGlobal,
					mWidth);

// <FS:CR> Aurora Sim
	//mParcelOverlay = new LLViewerParcelOverlay(this, region_width_meters);
	mParcelOverlay = new LLViewerParcelOverlay(this, mWidth);
	LLViewerParcelMgr::getInstance()->init(mWidth);
// </FS:CR> Aurora Sim

	setOriginGlobal(from_region_handle(handle));
	calculateCenterGlobal();

	// Create the object lists
	initStats();
// <FS:CR> FIRE-11593: Opensim "4096 Bug" Fix by Latif Khalifa
	initPartitions();
}
void LLViewerRegion::initPartitions()
{
// </FS:CR>

	//create object partitions
	//MUST MATCH declaration of eObjectPartitions
	mImpl->mObjectPartition.push_back(new LLHUDPartition(this));		//PARTITION_HUD
	mImpl->mObjectPartition.push_back(new LLTerrainPartition(this));	//PARTITION_TERRAIN
	mImpl->mObjectPartition.push_back(new LLVoidWaterPartition(this));	//PARTITION_VOIDWATER
	mImpl->mObjectPartition.push_back(new LLWaterPartition(this));		//PARTITION_WATER
	mImpl->mObjectPartition.push_back(new LLTreePartition(this));		//PARTITION_TREE
	mImpl->mObjectPartition.push_back(new LLParticlePartition(this));	//PARTITION_PARTICLE
	mImpl->mObjectPartition.push_back(new LLGrassPartition(this));		//PARTITION_GRASS
	mImpl->mObjectPartition.push_back(new LLVolumePartition(this));	//PARTITION_VOLUME
	mImpl->mObjectPartition.push_back(new LLBridgePartition(this));	//PARTITION_BRIDGE
	mImpl->mObjectPartition.push_back(new LLAvatarPartition(this));	//PARTITION_AVATAR
	mImpl->mObjectPartition.push_back(new LLControlAVPartition(this));	//PARTITION_CONTROL_AV
	mImpl->mObjectPartition.push_back(new LLHUDParticlePartition(this));//PARTITION_HUD_PARTICLE
	mImpl->mObjectPartition.push_back(new LLVOCachePartition(this)); //PARTITION_VO_CACHE
	mImpl->mObjectPartition.push_back(NULL);					//PARTITION_NONE
	mImpl->mVOCachePartition = getVOCachePartition();

	setCapabilitiesReceivedCallback(boost::bind(&LLAvatarRenderInfoAccountant::scanNewRegion, _1));
}

// <FS:CR> FIRE-11593: Opensim "4096 Bug" Fix by Latif Khalifa
void LLViewerRegion::reInitPartitions()
{
	std::for_each(mImpl->mObjectPartition.begin(), mImpl->mObjectPartition.end(), DeletePointer());
	mImpl->mObjectPartition.clear();
	initPartitions();
}
// </FS:CR>

void LLViewerRegion::initStats()
{
	mImpl->mLastNetUpdate.reset();
	mPacketsIn = 0;
	mBitsIn = (U32Bits)0;
	mLastBitsIn = (U32Bits)0;
	mLastPacketsIn = 0;
	mPacketsOut = 0;
	mLastPacketsOut = 0;
	mPacketsLost = 0;
	mLastPacketsLost = 0;
	mPingDelay = (U32Seconds)0;
	mAlive = false;					// can become false if circuit disconnects
}

static LLTrace::BlockTimerStatHandle FTM_CLEANUP_REGION_OBJECTS("Cleanup Region Objects");
static LLTrace::BlockTimerStatHandle FTM_SAVE_REGION_CACHE("Save Region Cache");

LLViewerRegion::~LLViewerRegion() 
{
    LL_PROFILE_ZONE_SCOPED;
	mDead = true;
	mImpl->mActiveSet.clear();
	mImpl->mVisibleEntries.clear();
	mImpl->mVisibleGroups.clear();
	mImpl->mWaitingSet.clear();

	gVLManager.cleanupData(this);
	// Can't do this on destruction, because the neighbor pointers might be invalid.
	// This should be reference counted...
	disconnectAllNeighbors();
	LLViewerPartSim::getInstance()->cleanupRegion(this);

    {
        LL_RECORD_BLOCK_TIME(FTM_CLEANUP_REGION_OBJECTS);
        gObjectList.killObjects(this);
    }

	delete mImpl->mCompositionp;
	delete mParcelOverlay;
	delete mImpl->mLandp;
	delete mImpl->mEventPoll;
#if 0
	LLHTTPSender::clearSender(mImpl->mHost);
#endif	
	std::for_each(mImpl->mObjectPartition.begin(), mImpl->mObjectPartition.end(), DeletePointer());

    {
        LL_RECORD_BLOCK_TIME(FTM_SAVE_REGION_CACHE);
        saveObjectCache();
    }

	delete mImpl;
	mImpl = NULL;

// [SL:KB] - Patch: World-MinimapOverlay | Checked: 2012-07-26 (Catznip-3.3)
	for (tex_matrix_t::iterator i = mWorldMapTiles.begin(), iend = mWorldMapTiles.end(); i != iend; ++i)
		(*i)->setBoostLevel(LLViewerTexture::BOOST_NONE);
// [/SL:KB]
}

/*virtual*/ 
const LLHost&	LLViewerRegion::getHost() const				
{ 
	return mImpl->mHost; 
}

LLSurface & LLViewerRegion::getLand() const
{
	return *mImpl->mLandp;
}

const LLUUID& LLViewerRegion::getRegionID() const
{
	return mImpl->mRegionID;
}

void LLViewerRegion::setRegionID(const LLUUID& region_id)
{
	mImpl->mRegionID = region_id;
}

void LLViewerRegion::loadObjectCache()
{
	if (mCacheLoaded)
	{
		return;
	}

	// Presume success.  If it fails, we don't want to try again.
	mCacheLoaded = true;

	if(LLVOCache::instanceExists())
	{
        LLVOCache & vocache = LLVOCache::instance();
		// Without this a "corrupted" vocache persists until a cache clear or other rewrite. Mark as dirty hereif read fails to force a rewrite.
		mCacheDirty = !vocache.readFromCache(mHandle, mImpl->mCacheID, mImpl->mCacheMap);
		vocache.readGenericExtrasFromCache(mHandle, mImpl->mCacheID, mImpl->mGLTFOverridesLLSD, mImpl->mCacheMap);

		if (mImpl->mCacheMap.empty())
		{
			mCacheDirty = true;
		}
	}
}


void LLViewerRegion::saveObjectCache()
{
	if (!mCacheLoaded)
	{
		return;
	}

	if (mImpl->mCacheMap.empty())
	{
		return;
	}

	if(LLVOCache::instanceExists())
	{
		const F32 start_time_threshold = 600.0f; //seconds
		bool removal_enabled = sVOCacheCullingEnabled && (mRegionTimer.getElapsedTimeF32() > start_time_threshold); //allow to remove invalid objects from object cache file.

        LLVOCache & instance = LLVOCache::instance();

        instance.writeToCache(mHandle, mImpl->mCacheID, mImpl->mCacheMap, mCacheDirty, removal_enabled);
        instance.writeGenericExtrasToCache(mHandle, mImpl->mCacheID, mImpl->mGLTFOverridesLLSD, mCacheDirty, removal_enabled);
		mCacheDirty = false;
	}

    if (LLAppViewer::instance()->isQuitting())
    {
        mImpl->mCacheMap.clear();
    }
    else
    {
        // Map of LLVOCacheEntry takes time to release, store map for cleanup on idle
        sRegionCacheCleanup.insert(mImpl->mCacheMap.begin(), mImpl->mCacheMap.end());
        mImpl->mCacheMap.clear();
        // TODO - probably need to do the same for overrides cache
    }
}

void LLViewerRegion::sendMessage()
{
	gMessageSystem->sendMessage(mImpl->mHost);
}

void LLViewerRegion::sendReliableMessage()
{
	gMessageSystem->sendReliable(mImpl->mHost);
}

void LLViewerRegion::setWaterHeight(F32 water_level)
{
	mImpl->mLandp->setWaterHeight(water_level);
}

// <FS:CR> Aurora Sim
void LLViewerRegion::rebuildWater()
{
	mImpl->mLandp->rebuildWater();
}
// <FS:CR> Aurora Sim

F32 LLViewerRegion::getWaterHeight() const
{
	return mImpl->mLandp->getWaterHeight();
}

bool LLViewerRegion::isVoiceEnabled() const
{
	return getRegionFlag(REGION_FLAGS_ALLOW_VOICE);
}

void LLViewerRegion::setRegionFlags(U64 flags)
{
	mRegionFlags = flags;
}


void LLViewerRegion::setOriginGlobal(const LLVector3d &origin_global) 
{ 
	mImpl->mOriginGlobal = origin_global; 
	updateRenderMatrix();
	mImpl->mLandp->setOriginGlobal(origin_global);
	mWind.setOriginGlobal(origin_global);
	calculateCenterGlobal();
}

void LLViewerRegion::updateRenderMatrix()
{
	mRenderMatrix.setTranslation(getOriginAgent());
}

void LLViewerRegion::setTimeDilation(F32 time_dilation)
{
	mTimeDilation = time_dilation;
}

const LLVector3d & LLViewerRegion::getOriginGlobal() const
{
	return mImpl->mOriginGlobal;
}

LLVector3 LLViewerRegion::getOriginAgent() const
{
	return gAgent.getPosAgentFromGlobal(mImpl->mOriginGlobal);
}

const LLVector3d & LLViewerRegion::getCenterGlobal() const
{
	return mImpl->mCenterGlobal;
}

LLVector3 LLViewerRegion::getCenterAgent() const
{
	return gAgent.getPosAgentFromGlobal(mImpl->mCenterGlobal);
}

void LLViewerRegion::setOwner(const LLUUID& owner_id)
{
	mImpl->mOwnerID = owner_id;
}

const LLUUID& LLViewerRegion::getOwner() const
{
	return mImpl->mOwnerID;
}

void LLViewerRegion::setRegionNameAndZone	(const std::string& name_zone)
{
	std::string::size_type pipe_pos = name_zone.find('|');
	S32 length   = name_zone.size();
	if (pipe_pos != std::string::npos)
	{
		mName   = name_zone.substr(0, pipe_pos);
		mZoning = name_zone.substr(pipe_pos+1, length-(pipe_pos+1));
	}
	else
	{
		mName   = name_zone;
		mZoning = "";
	}

	LLStringUtil::stripNonprintable(mName);
	LLStringUtil::stripNonprintable(mZoning);
}

bool LLViewerRegion::canManageEstate() const
{
	return gAgent.isGodlike()
		|| isEstateManager()
		|| gAgent.getID() == getOwner();
}

const std::string LLViewerRegion::getSimAccessString() const
{
	return accessToString(mSimAccess);
}

std::string LLViewerRegion::getLocalizedSimProductName() const
{
	std::string localized_spn;
	return LLTrans::findString(localized_spn, mProductName) ? localized_spn : mProductName;
}

// static
std::string LLViewerRegion::regionFlagsToString(U64 flags)
{
	std::string result;

	if (flags & REGION_FLAGS_SANDBOX)
	{
		result += "Sandbox";
	}

	if (flags & REGION_FLAGS_ALLOW_DAMAGE)
	{
		result += " Not Safe";
	}

	return result;
}

// static
std::string LLViewerRegion::accessToString(U8 sim_access)
{
	// <FS:ND> Prevent querying LLTrans each frame
	static std::vector< std::string > vcAccess;
	if( vcAccess.empty() )
	{
		vcAccess.push_back( LLTrans::getString("SIM_ACCESS_PG") );
		vcAccess.push_back( LLTrans::getString("SIM_ACCESS_MATURE") );
		vcAccess.push_back( LLTrans::getString("SIM_ACCESS_ADULT") );
		vcAccess.push_back( LLTrans::getString("SIM_ACCESS_DOWN") );
		vcAccess.push_back( LLTrans::getString("SIM_ACCESS_MIN") );
	}
	// </FS:ND>

	switch(sim_access)
	{
	case SIM_ACCESS_PG:
		// <FS:ND> Prevent querying LLTrans each frame
		// return LLTrans::getString("SIM_ACCESS_PG");
		return vcAccess[0];
		// </FS:ND>

	case SIM_ACCESS_MATURE:
		// <FS:ND> Prevent querying LLTrans each frame
		// return LLTrans::getString("SIM_ACCESS_MATURE");
		return vcAccess[1];
		// </FS:ND>

	case SIM_ACCESS_ADULT:
		// <FS:ND> Prevent querying LLTrans each frame
		// return LLTrans::getString("SIM_ACCESS_ADULT");
		return vcAccess[2];
		// </FS:ND>

	case SIM_ACCESS_DOWN:
		// <FS:ND> Prevent querying LLTrans each frame
		// return LLTrans::getString("SIM_ACCESS_DOWN");
		return vcAccess[3];
		// </FS:ND>

	case SIM_ACCESS_MIN:
	default:
		// <FS:ND> Prevent querying LLTrans each frame
		// return LLTrans::getString("SIM_ACCESS_MIN");
		return vcAccess[4];
		// </FS:ND>
	}
}

// static
std::string LLViewerRegion::getAccessIcon(U8 sim_access)
{
	switch(sim_access)
	{
	case SIM_ACCESS_MATURE:
		return "Parcel_M_Dark";

	case SIM_ACCESS_ADULT:
		return "Parcel_R_Light";

	case SIM_ACCESS_PG:
		return "Parcel_PG_Light";

	case SIM_ACCESS_MIN:
	default:
		return "";
	}
}

// static
std::string LLViewerRegion::accessToShortString(U8 sim_access)
{
	switch(sim_access)		/* Flawfinder: ignore */
	{
	case SIM_ACCESS_PG:
		return "PG";

	case SIM_ACCESS_MATURE:
		return "M";

	case SIM_ACCESS_ADULT:
		return "A";

	case SIM_ACCESS_MIN:
	default:
		return "U";
	}
}

// static
U8 LLViewerRegion::shortStringToAccess(const std::string &sim_access)
{
	U8 accessValue;

	if (LLStringUtil::compareStrings(sim_access, "PG") == 0)
	{
		accessValue = SIM_ACCESS_PG;
	}
	else if (LLStringUtil::compareStrings(sim_access, "M") == 0)
	{
		accessValue = SIM_ACCESS_MATURE;
	}
	else if (LLStringUtil::compareStrings(sim_access, "A") == 0)
	{
		accessValue = SIM_ACCESS_ADULT;
	}
	else
	{
		accessValue = SIM_ACCESS_MIN;
	}

	return accessValue;
}

// static
void LLViewerRegion::processRegionInfo(LLMessageSystem* msg, void**)
{
	// send it to 'observers'
	// *TODO: switch the floaters to using LLRegionInfoModel
	LL_INFOS() << "Processing region info" << LL_ENDL;
	LLRegionInfoModel::instance().update(msg);
	LLFloaterGodTools::processRegionInfo(msg);
	LLFloaterRegionInfo::processRegionInfo(msg);
}

void LLViewerRegion::setCacheID(const LLUUID& id)
{
	mImpl->mCacheID = id;
}

S32 LLViewerRegion::renderPropertyLines()
{
	if (mParcelOverlay)
	{
		return mParcelOverlay->renderPropertyLines();
	}
	else
	{
		return 0;
	}
}

void LLViewerRegion::renderPropertyLinesOnMinimap(F32 scale_pixels_per_meter, const F32 *parcel_outline_color)
{
    if (mParcelOverlay)
    {
        mParcelOverlay->renderPropertyLinesOnMinimap(scale_pixels_per_meter, parcel_outline_color);
    }
}


// This gets called when the height field changes.
void LLViewerRegion::dirtyHeights()
{
	// Property lines need to be reconstructed when the land changes.
	if (mParcelOverlay)
	{
		mParcelOverlay->setDirty();
	}
}

void LLViewerRegion::dirtyAllPatches()
{
    getLand().dirtyAllPatches();
}

//physically delete the cache entry
void LLViewerRegion::killCacheEntry(LLVOCacheEntry* entry, bool for_rendering)
{	
	if(!entry || !entry->isValid())
	{
		return;
	}

	if(for_rendering && !entry->isState(LLVOCacheEntry::ACTIVE))
	{
		addNewObject(entry); //force to add to rendering pipeline
	}

	//remove from active list and waiting list
	if(entry->isState(LLVOCacheEntry::ACTIVE))
	{
		mImpl->mActiveSet.erase(entry);
	}
	else
	{
		if(entry->isState(LLVOCacheEntry::WAITING))
		{
			mImpl->mWaitingSet.erase(entry);
		}
		
		//remove from mVOCachePartition
		removeFromVOCacheTree(entry);
	}

	//remove from the forced visible list
	mImpl->mVisibleEntries.erase(entry);

	//disconnect from parent if it is a child
	if(entry->getParentID() > 0)
	{
		LLVOCacheEntry* parent = getCacheEntry(entry->getParentID());
		if(parent)
		{
			parent->removeChild(entry);
		}
	}
	else if(entry->getNumOfChildren() > 0)//remove children from cache if has any
	{
		LLVOCacheEntry* child = entry->getChild();
		while(child != NULL)
		{
			killCacheEntry(child, for_rendering);
			child = entry->getChild();
		}
	}
	// Kill the assocaited overrides
	mImpl->mGLTFOverridesLLSD.erase(entry->getLocalID());
	//will remove it from the object cache, real deletion
	entry->setState(LLVOCacheEntry::INACTIVE);
	entry->removeOctreeEntry();
	entry->setValid(false);

}

//physically delete the cache entry	
void LLViewerRegion::killCacheEntry(U32 local_id) 
{
	killCacheEntry(getCacheEntry(local_id));
}

U32 LLViewerRegion::getNumOfActiveCachedObjects() const
{
	return  mImpl->mActiveSet.size();
}

void LLViewerRegion::addActiveCacheEntry(LLVOCacheEntry* entry)
{
	if(!entry || mDead)
	{
		return;
	}
	if(entry->isState(LLVOCacheEntry::ACTIVE))
	{
		return; //already inserted.
	}

	if(entry->isState(LLVOCacheEntry::WAITING))
	{
		mImpl->mWaitingSet.erase(entry);
	}

	entry->setState(LLVOCacheEntry::ACTIVE);
	entry->setVisible();

	llassert(entry->getEntry()->hasDrawable());
	mImpl->mActiveSet.insert(entry);
}

void LLViewerRegion::removeActiveCacheEntry(LLVOCacheEntry* entry, LLDrawable* drawablep)
{
	if(mDead || !entry || !entry->isValid())
	{
		return;
	}
	if(!entry->isState(LLVOCacheEntry::ACTIVE))
	{
		return; //not an active entry.
	}

	//shift to the local regional space from agent space
	if(drawablep != NULL && drawablep->getVObj().notNull())
	{
		const LLVector3& pos = drawablep->getVObj()->getPositionRegion();
		LLVector4a shift;
		shift.load3(pos.mV);
		shift.sub(entry->getPositionGroup());
		entry->shift(shift);
	}

	if(entry->getParentID() > 0) //is a child
	{
		LLVOCacheEntry* parent = getCacheEntry(entry->getParentID());
		if(parent)
		{
			parent->addChild(entry);
		}
		else //parent not in cache.
		{
			//this happens only when parent is not cacheable.
			mOrphanMap[entry->getParentID()].push_back(entry->getLocalID());
		}
	}
	else //insert to vo cache tree.
	{		
		entry->updateParentBoundingInfo();
		entry->saveBoundingSphere();
		addToVOCacheTree(entry);
	}

	mImpl->mVisibleEntries.erase(entry);
	mImpl->mActiveSet.erase(entry);
	mImpl->mWaitingSet.erase(entry);
	entry->setState(LLVOCacheEntry::INACTIVE);
}

bool LLViewerRegion::addVisibleGroup(LLViewerOctreeGroup* group)
{
	if(mDead || group->isEmpty())
	{
		return false;
	}
	
	mImpl->mVisibleGroups.insert(group);

	return true;
}

U32 LLViewerRegion::getNumOfVisibleGroups() const
{
	return mImpl ? mImpl->mVisibleGroups.size() : 0;
}

void LLViewerRegion::updateReflectionProbes()
{
    LL_PROFILE_ZONE_SCOPED_CATEGORY_DISPLAY;
    const F32 probe_spacing = 32.f;
    const F32 probe_radius = sqrtf((probe_spacing * 0.5f) * (probe_spacing * 0.5f) * 3.f);
    const F32 hover_height = 2.f;

    F32 start = probe_spacing * 0.5f;

    U32 grid_width = REGION_WIDTH_METERS / probe_spacing;

    mReflectionMaps.resize(grid_width * grid_width);

    F32 water_height = getWaterHeight();
    LLVector3 origin = getOriginAgent();

    for (U32 i = 0; i < grid_width; ++i)
    {
        F32 x = i * probe_spacing + start;
        for (U32 j = 0; j < grid_width; ++j)
        {
            F32 y = j * probe_spacing + start;

            U32 idx = i * grid_width + j;

            if (mReflectionMaps[idx].isNull())
            {
                mReflectionMaps[idx] = gPipeline.mReflectionMapManager.addProbe();
            }

            LLVector3 probe_origin = LLVector3(x, y, llmax(water_height, mImpl->mLandp->resolveHeightRegion(x, y)));
            probe_origin.mV[2] += hover_height;
            probe_origin += origin;

            mReflectionMaps[idx]->mOrigin.load3(probe_origin.mV);
            mReflectionMaps[idx]->mRadius = probe_radius;
        }
    }
}

void LLViewerRegion::addToVOCacheTree(LLVOCacheEntry* entry)
{
	if(!sVOCacheCullingEnabled)
	{
		return;
	}

	if(mDead || !entry || !entry->getEntry() || !entry->isValid())
	{
		return;
	}
	if(entry->getParentID() > 0)
	{
		return; //no child prim in cache octree.
	}

	if(entry->hasState(LLVOCacheEntry::IN_VO_TREE))
	{
		return; //already in the tree.
	}	

	llassert_always(!entry->getGroup()); //not in octree.
	llassert(!entry->getEntry()->hasDrawable()); //not have drawables

	if(mImpl->mVOCachePartition->addEntry(entry->getEntry()))
	{
		entry->setState(LLVOCacheEntry::IN_VO_TREE);
	}
}

void LLViewerRegion::removeFromVOCacheTree(LLVOCacheEntry* entry)
{
	if(mDead || !entry || !entry->getEntry())
	{
		return;
	}
	
	if(!entry->hasState(LLVOCacheEntry::IN_VO_TREE))
	{
		return; //not in the tree.
	}
	entry->clearState(LLVOCacheEntry::IN_VO_TREE);

	mImpl->mVOCachePartition->removeEntry(entry->getEntry());	
}

//add child objects as visible entries
void LLViewerRegion::addVisibleChildCacheEntry(LLVOCacheEntry* parent, LLVOCacheEntry* child)
{
	if(mDead)
	{
		return;
	}

	if(parent && (!parent->isValid() || !parent->isState(LLVOCacheEntry::ACTIVE)))
	{
		return; //parent must be valid and in rendering pipeline
	}

	if(child && (!child->getEntry() || !child->isValid() || !child->isState(LLVOCacheEntry::INACTIVE)))
	{
		return; //child must be valid and not in the rendering pipeline
	}

	if(child)
	{
		child->setState(LLVOCacheEntry::IN_QUEUE);
		mImpl->mVisibleEntries.insert(child);
	}	
	else if(parent && parent->getNumOfChildren() > 0) //add all children
	{
		child = parent->getChild();
		while(child != NULL)
		{
			addVisibleChildCacheEntry(NULL, child);
			child = parent->getChild();
		}
	}
}

void LLViewerRegion::updateVisibleEntries(F32 max_time)
{
	if(mDead)
	{
		return;
	}

	if(mImpl->mVisibleGroups.empty() && mImpl->mVisibleEntries.empty())
	{
		return;
	}

	if(!sNewObjectCreationThrottle)
	{
		return;
	}

	const F32 LARGE_SCENE_CONTRIBUTION = 1000.f; //a large number to force to load the object.
	const LLVector3 camera_origin = LLViewerCamera::getInstance()->getOrigin();
	const U32 cur_frame = LLViewerOctreeEntryData::getCurrentFrame();
	bool needs_update = ((cur_frame - mImpl->mLastCameraUpdate) > 5) && ((camera_origin - mImpl->mLastCameraOrigin).lengthSquared() > 10.f);	
	U32 last_update = mImpl->mLastCameraUpdate;
	LLVector4a local_origin;
	local_origin.load3((camera_origin - getOriginAgent()).mV);

	//process visible entries
	for(LLVOCacheEntry::vocache_entry_set_t::iterator iter = mImpl->mVisibleEntries.begin(); iter != mImpl->mVisibleEntries.end();)
	{
		LLVOCacheEntry* vo_entry = *iter;
		
		if(vo_entry->isValid() && vo_entry->getState() < LLVOCacheEntry::WAITING)
		{
			//set a large number to force to load this object.
			vo_entry->setSceneContribution(LARGE_SCENE_CONTRIBUTION);
			
			mImpl->mWaitingList.insert(vo_entry);
			++iter;
		}
		else
		{
			LLVOCacheEntry::vocache_entry_set_t::iterator next_iter = iter;
			++next_iter;
			mImpl->mVisibleEntries.erase(iter);
			iter = next_iter;
		}
	}

	//
	//process visible groups
	//
	//object projected area threshold
	F32 projection_threshold = LLVOCacheEntry::getSquaredPixelThreshold(mImpl->mVOCachePartition->isFrontCull());
	F32 dist_threshold = mImpl->mVOCachePartition->isFrontCull() ? gAgentCamera.mDrawDistance : LLVOCacheEntry::sRearFarRadius;
	
	std::set< LLPointer<LLViewerOctreeGroup> >::iterator group_iter = mImpl->mVisibleGroups.begin();
	for(; group_iter != mImpl->mVisibleGroups.end(); ++group_iter)
	{
		LLPointer<LLViewerOctreeGroup> group = *group_iter;
		if(group->getNumRefs() < 3 || //group to be deleted
			!group->getOctreeNode() || group->isEmpty()) //group empty
        {
			continue;
		}

		for (LLViewerOctreeGroup::element_iter i = group->getDataBegin(); i != group->getDataEnd(); ++i)
		{
			if((*i)->hasVOCacheEntry())
			{
				LLVOCacheEntry* vo_entry = (LLVOCacheEntry*)(*i)->getVOCacheEntry();

				if(vo_entry->getParentID() > 0) //is a child
				{
					//child visibility depends on its parent.
					continue;
				}
				if(!vo_entry->isValid())
				{
					continue; //skip invalid entry.
				}

				vo_entry->calcSceneContribution(local_origin, needs_update, last_update, dist_threshold);
				if(vo_entry->getSceneContribution() > projection_threshold)
				{
					mImpl->mWaitingList.insert(vo_entry);			
				}
			}
		}
	}

	if(needs_update)
	{
		mImpl->mLastCameraOrigin = camera_origin;
		mImpl->mLastCameraUpdate = cur_frame;
	}

	return;
}

void LLViewerRegion::createVisibleObjects(F32 max_time)
{
	if(mDead)
	{
		return;
	}
	if(mImpl->mWaitingList.empty())
	{
		mImpl->mVOCachePartition->setCullHistory(false);
		return;
	}	
	
	S32 throttle = sNewObjectCreationThrottle;
	bool has_new_obj = false;
	LLTimer update_timer;	
	for(LLVOCacheEntry::vocache_entry_priority_list_t::iterator iter = mImpl->mWaitingList.begin();
		iter != mImpl->mWaitingList.end(); ++iter)
	{
		LLVOCacheEntry* vo_entry = *iter;		

		if(vo_entry->getState() < LLVOCacheEntry::WAITING)
		{
			addNewObject(vo_entry);
			has_new_obj = true;
			if(throttle > 0 && !(--throttle) && update_timer.getElapsedTimeF32() > max_time)
			{
				break;
			}
		}
	}	

	mImpl->mVOCachePartition->setCullHistory(has_new_obj);

	return;
}

void LLViewerRegion::clearCachedVisibleObjects()
{
	mImpl->mWaitingList.clear();
	mImpl->mVisibleGroups.clear();

	//reset all occluders
	mImpl->mVOCachePartition->resetOccluders();
	mPaused = true;

	//clean visible entries
	for(LLVOCacheEntry::vocache_entry_set_t::iterator iter = mImpl->mVisibleEntries.begin(); iter != mImpl->mVisibleEntries.end();)
	{
		LLVOCacheEntry* entry = *iter;
		LLVOCacheEntry* parent = getCacheEntry(entry->getParentID());

		if(!entry->getParentID() || parent) //no child or parent is cache-able
		{
			if(parent) //has a cache-able parent
			{
				parent->addChild(entry);
			}

			LLVOCacheEntry::vocache_entry_set_t::iterator next_iter = iter;
			++next_iter;
			mImpl->mVisibleEntries.erase(iter);
			iter = next_iter;
		}
		else //parent is not cache-able, leave it.
		{
			++iter;
		}
	}

	//remove all visible entries.
	mLastVisitedEntry = NULL;
	std::vector<LLDrawable*> delete_list;
	for(LLVOCacheEntry::vocache_entry_set_t::iterator iter = mImpl->mActiveSet.begin();
		iter != mImpl->mActiveSet.end(); ++iter)
	{
        LLVOCacheEntry* vo_entry = *iter;
        if (!vo_entry || !vo_entry->getEntry())
        {
            continue;
        }
        LLDrawable* drawablep = (LLDrawable*)vo_entry->getEntry()->getDrawable();
	
		if(drawablep && !drawablep->getParent())
		{
			delete_list.push_back(drawablep);
		}
	}

	if(!delete_list.empty())
	{
		for(S32 i = 0; i < delete_list.size(); i++)
		{
			gObjectList.killObject(delete_list[i]->getVObj());
		}
		delete_list.clear();
	}

	return;
}

//perform some necessary but very light updates.
//to replace the function idleUpdate(...) in case there is no enough time.
void LLViewerRegion::lightIdleUpdate()
{
	if(!sVOCacheCullingEnabled)
	{
		return;
	}
	if(mImpl->mCacheMap.empty())
	{
		return;
	}

	//reset all occluders
	mImpl->mVOCachePartition->resetOccluders();	
}

void LLViewerRegion::idleUpdate(F32 max_update_time)
{	
    LL_PROFILE_ZONE_SCOPED;
	LLTimer update_timer;
	F32 max_time;

	mLastUpdate = LLViewerOctreeEntryData::getCurrentFrame();

    static LLCachedControl<bool> pbr_terrain_enabled(gSavedSettings, "RenderTerrainPBREnabled", false);
    static LLCachedControl<bool> pbr_terrain_experimental_normals(gSavedSettings, "RenderTerrainPBRNormalsEnabled", false);
    bool pbr_material = mImpl->mCompositionp && (mImpl->mCompositionp->getMaterialType() == LLTerrainMaterials::Type::PBR);
    bool pbr_land = pbr_material && pbr_terrain_enabled && pbr_terrain_experimental_normals;

    if (!pbr_land)
    {
        mImpl->mLandp->idleUpdate</*PBR=*/false>(max_update_time);
    }
    else
    {
        mImpl->mLandp->idleUpdate</*PBR=*/true>(max_update_time);
    }
	
	if (mParcelOverlay)
	{
		// Hopefully not a significant time sink...
		mParcelOverlay->idleUpdate();
	}

	if(!sVOCacheCullingEnabled)
	{
		return;
	}
	if(mImpl->mCacheMap.empty())
	{
		return;
	}	
	if(mPaused)
	{
		mPaused = false; //unpause.
	}

	LLViewerCamera::eCameraID old_camera_id = LLViewerCamera::sCurCameraID;
	LLViewerCamera::sCurCameraID = LLViewerCamera::CAMERA_WORLD;

	//reset all occluders
	mImpl->mVOCachePartition->resetOccluders();	

	max_time = max_update_time - update_timer.getElapsedTimeF32();	

	//kill invisible objects
	killInvisibleObjects(max_time * 0.4f);	
	max_time = max_update_time - update_timer.getElapsedTimeF32();	

	updateVisibleEntries(max_time);
	max_time = max_update_time - update_timer.getElapsedTimeF32();	

	createVisibleObjects(max_time);

	mImpl->mWaitingList.clear();
	mImpl->mVisibleGroups.clear();

	LLViewerCamera::sCurCameraID = old_camera_id;
	return;
}

// static
void LLViewerRegion::idleCleanup(F32 max_update_time)
{
    LLTimer update_timer;
    while (!sRegionCacheCleanup.empty() && (max_update_time - update_timer.getElapsedTimeF32() > 0))
    {
        sRegionCacheCleanup.erase(sRegionCacheCleanup.begin());
    }
}

//update the throttling number for new object creation
void LLViewerRegion::calcNewObjectCreationThrottle()
{
	static LLCachedControl<S32> new_object_creation_throttle(gSavedSettings,"NewObjectCreationThrottle");
	static LLCachedControl<F32> throttle_delay_time(gSavedSettings,"NewObjectCreationThrottleDelayTime");
	static LLFrameTimer timer;

	//
	//sNewObjectCreationThrottle =
	//-2: throttle is disabled because either the screen is showing progress view, or immediate after the screen is not black
	//-1: throttle is disabled by the debug setting
	//0:  no new object creation is allowed
	//>0: valid throttling number
	//

	if(gViewerWindow->getProgressView()->getVisible() && throttle_delay_time > 0.f)
	{
		sNewObjectCreationThrottle = -2; //cancel the throttling
		timer.reset();
	}	
	else if(sNewObjectCreationThrottle < -1) //just recoved from the login/teleport screen
	{
		if(timer.getElapsedTimeF32() > throttle_delay_time) //wait for throttle_delay_time to reset the throttle
		{
			sNewObjectCreationThrottle = new_object_creation_throttle; //reset
			if(sNewObjectCreationThrottle < -1)
			{
				sNewObjectCreationThrottle = -1;
			}
		}
	}

	//update some LLVOCacheEntry debug setting factors.
	LLVOCacheEntry::updateDebugSettings();
}

bool LLViewerRegion::isViewerCameraStatic()
{
	return sLastCameraUpdated < LLViewerOctreeEntryData::getCurrentFrame();
}

void LLViewerRegion::killInvisibleObjects(F32 max_time)
{
#if 1 // TODO: kill this.  This is ill-conceived, objects that aren't in the camera frustum should not be deleted from memory.
        // because of this, every time you turn around the simulator sends a swarm of full object update messages from cache
    // probe misses and objects have to be reloaded from scratch.  From some reason, disabling this causes holes to 
    // appear in the scene when flying back and forth between regions
	if(gAgent.getFSAreaSearchActive()){ return; } // <FS:Beq/> FIRE-32668 Area Search improvements (again)
	if(!sVOCacheCullingEnabled)
	{
		return;
	}
	if(mImpl->mActiveSet.empty())
	{
		return;
	}
	if(sNewObjectCreationThrottle < 0)
	{
		return;
	}

	LLTimer update_timer;
	LLVector4a camera_origin;
	camera_origin.load3(LLViewerCamera::getInstance()->getOrigin().mV);
	LLVector4a local_origin;
	local_origin.load3((LLViewerCamera::getInstance()->getOrigin() - getOriginAgent()).mV);
	F32 back_threshold = LLVOCacheEntry::sRearFarRadius;
	
	size_t max_update = 64; 
	if(!mInvisibilityCheckHistory && isViewerCameraStatic())
	{
		//history is clean, reduce number of checking
		max_update /= 2;
	}
	
	std::vector<LLDrawable*> delete_list;
	S32 update_counter = llmin(max_update, mImpl->mActiveSet.size());
	LLVOCacheEntry::vocache_entry_set_t::iterator iter = mImpl->mActiveSet.upper_bound(mLastVisitedEntry);		

	for(; update_counter > 0; --update_counter, ++iter)
	{	
		if(iter == mImpl->mActiveSet.end())
		{
			iter = mImpl->mActiveSet.begin();
		}
		if((*iter)->getParentID() > 0)
		{
			continue; //skip child objects, they are removed with their parent.
		}

		LLVOCacheEntry* vo_entry = *iter;
		if(!vo_entry->isAnyVisible(camera_origin, local_origin, back_threshold) && vo_entry->mLastCameraUpdated < sLastCameraUpdated)
		{
			killObject(vo_entry, delete_list);
		}

		if(max_time < update_timer.getElapsedTimeF32()) //time out
		{
			break;
		}
	}

	if(iter == mImpl->mActiveSet.end())
	{
		mLastVisitedEntry = NULL;
	}
	else
	{
		mLastVisitedEntry = *iter;
	}

	mInvisibilityCheckHistory <<= 1;
	if(!delete_list.empty())
	{
		mInvisibilityCheckHistory |= 1;
		S32 count = delete_list.size();
		for(S32 i = 0; i < count; i++)
		{
			gObjectList.killObject(delete_list[i]->getVObj());
		}
		delete_list.clear();
	}

	return;
#endif
}

void LLViewerRegion::killObject(LLVOCacheEntry* entry, std::vector<LLDrawable*>& delete_list)
{
	//kill the object.
	LLDrawable* drawablep = (LLDrawable*)entry->getEntry()->getDrawable();
	llassert(drawablep);
	llassert(drawablep->getRegion() == this);

	if(drawablep && !drawablep->getParent())
	{
		LLViewerObject* v_obj = drawablep->getVObj();
		if (v_obj->isSelected()
			|| (v_obj->flagAnimSource() && isAgentAvatarValid() && gAgentAvatarp->hasMotionFromSource(v_obj->getID())))
		{
			// do not remove objects user is interacting with
			((LLViewerOctreeEntryData*)drawablep)->setVisible();
			return;
		}
		LLViewerObject::const_child_list_t& child_list = v_obj->getChildren();
		for (LLViewerObject::child_list_t::const_iterator iter = child_list.begin();
			iter != child_list.end(); iter++)
		{
			LLViewerObject* child = *iter;
			if(child->mDrawable)
			{
				if( !child->mDrawable->getEntry()
					|| !child->mDrawable->getEntry()->hasVOCacheEntry()
					|| child->isSelected()
					|| (child->flagAnimSource() && isAgentAvatarValid() && gAgentAvatarp->hasMotionFromSource(child->getID())))
				{
					//do not remove parent if any of its children non-cacheable, animating or selected
					//especially for the case that an avatar sits on a cache-able object
					((LLViewerOctreeEntryData*)drawablep)->setVisible();
					return;
				}

				LLOcclusionCullingGroup* group = (LLOcclusionCullingGroup*)child->mDrawable->getGroup();
				if(group && group->isAnyRecentlyVisible())
				{
					//set the parent visible if any of its children visible.
					((LLViewerOctreeEntryData*)drawablep)->setVisible();
					return;
				}
			}
		}
		delete_list.push_back(drawablep);				
	}				
}

LLViewerObject* LLViewerRegion::addNewObject(LLVOCacheEntry* entry)
{
	if(!entry || !entry->getEntry())
	{
		if(entry)
		{
			mImpl->mVisibleEntries.erase(entry);
			entry->setState(LLVOCacheEntry::INACTIVE);
		}
		return NULL;
	}

	LLViewerObject* obj = NULL;
	if(!entry->getEntry()->hasDrawable()) //not added to the rendering pipeline yet
	{ 
		//add the object
		obj = gObjectList.processObjectUpdateFromCache(entry, this);
		if(obj)
		{
			if(!entry->isState(LLVOCacheEntry::ACTIVE))
			{
				mImpl->mWaitingSet.insert(entry);
				entry->setState(LLVOCacheEntry::WAITING);
			}
		}
	}
	else
	{
		LLViewerRegion* old_regionp = ((LLDrawable*)entry->getEntry()->getDrawable())->getRegion();
		if(old_regionp != this)
		{
			//this object exists in two regions at the same time;
			//this case can be safely ignored here because
			//server should soon send update message to remove one region for this object.

			LL_WARNS() << "Entry: " << entry->getLocalID() << " exists in two regions at the same time." << LL_ENDL;
			return NULL;
		}
		
		LL_WARNS() << "Entry: " << entry->getLocalID() << " in rendering pipeline but not set to be active." << LL_ENDL;

		//should not hit here any more, but does not hurt either, just put it back to active list
		addActiveCacheEntry(entry);
	}

	return obj;
}

//update object cache if the object receives a full-update or terse update
//update_type == EObjectUpdateType::OUT_TERSE_IMPROVED or EObjectUpdateType::OUT_FULL
LLViewerObject* LLViewerRegion::updateCacheEntry(U32 local_id, LLViewerObject* objectp)
{
	LLVOCacheEntry* entry = getCacheEntry(local_id);
	if (!entry)
	{
		return objectp; //not in the cache, do nothing.
	}
	if(!objectp) //object not created
	{
		//create a new object from cache.
		objectp = addNewObject(entry);
	}

    //remove from cache.
    killCacheEntry(entry, true);

	return objectp;
}

// As above, but forcibly do the update.
void LLViewerRegion::forceUpdate()
{
	constexpr F32 max_update_time = 0.f;

    static LLCachedControl<bool> pbr_terrain_enabled(gSavedSettings, "RenderTerrainPBREnabled", false);
    static LLCachedControl<bool> pbr_terrain_experimental_normals(gSavedSettings, "RenderTerrainPBRNormalsEnabled", false);
	bool pbr_material = mImpl->mCompositionp && (mImpl->mCompositionp->getMaterialType() == LLTerrainMaterials::Type::PBR);
	bool pbr_land = pbr_material && pbr_terrain_enabled && pbr_terrain_experimental_normals;

	if (!pbr_land)
	{
		mImpl->mLandp->idleUpdate</*PBR=*/false>(max_update_time);
	}
	else
	{
		mImpl->mLandp->idleUpdate</*PBR=*/true>(max_update_time);
	}

	if (mParcelOverlay)
	{
		mParcelOverlay->idleUpdate(true);
	}
}

void LLViewerRegion::connectNeighbor(LLViewerRegion *neighborp, U32 direction)
{
	mImpl->mLandp->connectNeighbor(neighborp->mImpl->mLandp, direction);
}


void LLViewerRegion::disconnectAllNeighbors()
{
	mImpl->mLandp->disconnectAllNeighbors();
}

LLVLComposition * LLViewerRegion::getComposition() const
{
	return mImpl->mCompositionp;
}

F32 LLViewerRegion::getCompositionXY(const S32 x, const S32 y) const
{
// <FS:CR> Aurora Sim
	//if (x >= 256)
	if (x >= mWidth)
// </FS:CR> Aurora Sim
	{
// <FS:CR> Aurora Sim
		//if (y >= 256)
		if (y >= mWidth)
// </FS:CR> Aurora Sim
		{
// <FS:CR> Aurora Sim
			//LLVector3d center = getCenterGlobal() + LLVector3d(256.f, 256.f, 0.f);
			LLVector3d center = getCenterGlobal() + LLVector3d(mWidth, mWidth, 0.f);
// </FS:CR> Aurora Sim
			LLViewerRegion *regionp = LLWorld::getInstance()->getRegionFromPosGlobal(center);
			if (regionp)
			{
				// OK, we need to do some hackery here - different simulators no longer use
				// the same composition values, necessarily.
				// If we're attempting to blend, then we want to make the fractional part of
				// this region match the fractional of the adjacent.  For now, just minimize
				// the delta.
// <FS:CR> Aurora Sim
				//F32 our_comp = getComposition()->getValueScaled(255, 255);
				//F32 adj_comp = regionp->getComposition()->getValueScaled(x - 256.f, y - 256.f);
				F32 our_comp = getComposition()->getValueScaled(mWidth-1.f, mWidth-1.f);
				F32 adj_comp = regionp->getComposition()->getValueScaled(x - regionp->getWidth(), y - regionp->getWidth());
// </FS:CR> Aurora Sim
				while (llabs(our_comp - adj_comp) >= 1.f)
				{
					if (our_comp > adj_comp)
					{
						adj_comp += 1.f;
					}
					else
					{
						adj_comp -= 1.f;
					}
				}
				return adj_comp;
			}
		}
		else
		{
// <FS:CR> Aurora Sim
			//LLVector3d center = getCenterGlobal() + LLVector3d(256.f, 0, 0.f);
			LLVector3d center = getCenterGlobal() + LLVector3d(mWidth, 0.f, 0.f);
// </FS:CR> Aurora Sim
			LLViewerRegion *regionp = LLWorld::getInstance()->getRegionFromPosGlobal(center);
			if (regionp)
			{
				// OK, we need to do some hackery here - different simulators no longer use
				// the same composition values, necessarily.
				// If we're attempting to blend, then we want to make the fractional part of
				// this region match the fractional of the adjacent.  For now, just minimize
				// the delta.
// <FS:CR> Aurora Sim
				//F32 our_comp = getComposition()->getValueScaled(255.f, (F32)y);
				//F32 adj_comp = regionp->getComposition()->getValueScaled(x - 256.f, (F32)y);
				F32 our_comp = getComposition()->getValueScaled(mWidth-1.f, (F32)y);
				F32 adj_comp = regionp->getComposition()->getValueScaled(x - regionp->getWidth(), (F32)y);
// </FS:CR> Aurora Sim
				while (llabs(our_comp - adj_comp) >= 1.f)
				{
					if (our_comp > adj_comp)
					{
						adj_comp += 1.f;
					}
					else
					{
						adj_comp -= 1.f;
					}
				}
				return adj_comp;
			}
		}
	}
// <FS:CR> Aurora Sim
	//else if (y >= 256)
	else if (y >= mWidth)
// </FS:CR> Aurora Sim
	{
// <FS:CR> Aurora Sim
		//LLVector3d center = getCenterGlobal() + LLVector3d(0.f, 256.f, 0.f);
		LLVector3d center = getCenterGlobal() + LLVector3d(0.f, mWidth, 0.f);
// </FS:CR> Aurora Sim
		LLViewerRegion *regionp = LLWorld::getInstance()->getRegionFromPosGlobal(center);
		if (regionp)
		{
			// OK, we need to do some hackery here - different simulators no longer use
			// the same composition values, necessarily.
			// If we're attempting to blend, then we want to make the fractional part of
			// this region match the fractional of the adjacent.  For now, just minimize
			// the delta.
// <FS:CR> Aurora Sim
			//F32 our_comp = getComposition()->getValueScaled((F32)x, 255.f);
			//F32 adj_comp = regionp->getComposition()->getValueScaled((F32)x, y - 256.f);
			F32 our_comp = getComposition()->getValueScaled((F32)x, mWidth-1.f);
			F32 adj_comp = regionp->getComposition()->getValueScaled((F32)x, y - regionp->getWidth());
// <FS:CR> Aurora Sim
			while (llabs(our_comp - adj_comp) >= 1.f)
			{
				if (our_comp > adj_comp)
				{
					adj_comp += 1.f;
				}
				else
				{
					adj_comp -= 1.f;
				}
			}
			return adj_comp;
		}
	}

	return getComposition()->getValueScaled((F32)x, (F32)y);
}

void LLViewerRegion::calculateCenterGlobal() 
{
	mImpl->mCenterGlobal = mImpl->mOriginGlobal;
	mImpl->mCenterGlobal.mdV[VX] += 0.5 * mWidth;
	mImpl->mCenterGlobal.mdV[VY] += 0.5 * mWidth;
	mImpl->mCenterGlobal.mdV[VZ] = 0.5 * mImpl->mLandp->getMinZ() + mImpl->mLandp->getMaxZ();
}

void LLViewerRegion::calculateCameraDistance()
{
	mCameraDistanceSquared = (F32)(gAgentCamera.getCameraPositionGlobal() - getCenterGlobal()).magVecSquared();
}

std::ostream& operator<<(std::ostream &s, const LLViewerRegion &region)
{
	s << "{ ";
	s << region.mImpl->mHost;
	s << " mOriginGlobal = " << region.getOriginGlobal()<< "\n";
    std::string name(region.getName()), zone(region.getZoning());
    if (! name.empty())
    {
        s << " mName         = " << name << '\n';
    }
    if (! zone.empty())
    {
        s << " mZoning       = " << zone << '\n';
    }
	s << "}";
	return s;
}


// ---------------- Protected Member Functions ----------------

void LLViewerRegion::updateNetStats()
{
	F32 dt = mImpl->mLastNetUpdate.getElapsedTimeAndResetF32();

	LLCircuitData *cdp = gMessageSystem->mCircuitInfo.findCircuit(mImpl->mHost);
	if (!cdp)
	{
		mAlive = false;
		return;
	}

	mAlive = true;
	mDeltaTime = dt;

	mLastPacketsIn =	mPacketsIn;
	mLastBitsIn =		mBitsIn;
	mLastPacketsOut =	mPacketsOut;
	mLastPacketsLost =	mPacketsLost;

	mPacketsIn =				cdp->getPacketsIn();
	// <FS:Ansariel> FIRE-17071: UDP network data measuring is wrong
	//mBitsIn =					8 * cdp->getBytesIn();
	mBitsIn =					cdp->getBytesIn();
	// </FS:Ansariel>
	mPacketsOut =				cdp->getPacketsOut();
	mPacketsLost =				cdp->getPacketsLost();
	mPingDelay =				cdp->getPingDelay();

	mBitsReceived += mBitsIn - mLastBitsIn;
	mPacketsReceived += mPacketsIn - mLastPacketsIn;
}


U32 LLViewerRegion::getPacketsLost() const
{
	LLCircuitData *cdp = gMessageSystem->mCircuitInfo.findCircuit(mImpl->mHost);
	if (!cdp)
	{
		LL_INFOS() << "LLViewerRegion::getPacketsLost couldn't find circuit for " << mImpl->mHost << LL_ENDL;
		return 0;
	}
	else
	{
		return cdp->getPacketsLost();
	}
}

S32 LLViewerRegion::getHttpResponderID() const
{
	return mImpl->mHttpResponderID;
}

bool LLViewerRegion::pointInRegionGlobal(const LLVector3d &point_global) const
{
	LLVector3 pos_region = getPosRegionFromGlobal(point_global);

	if (pos_region.mV[VX] < 0)
	{
		return false;
	}
	if (pos_region.mV[VX] >= mWidth)
	{
		return false;
	}
	if (pos_region.mV[VY] < 0)
	{
		return false;
	}
	if (pos_region.mV[VY] >= mWidth)
	{
		return false;
	}
	return true;
}

LLVector3 LLViewerRegion::getPosRegionFromGlobal(const LLVector3d &point_global) const
{
	LLVector3 pos_region;
	pos_region.setVec(point_global - mImpl->mOriginGlobal);
	return pos_region;
}

LLVector3d LLViewerRegion::getPosGlobalFromRegion(const LLVector3 &pos_region) const
{
	LLVector3d pos_region_d;
	pos_region_d.setVec(pos_region);
	return pos_region_d + mImpl->mOriginGlobal;
}

LLVector3 LLViewerRegion::getPosAgentFromRegion(const LLVector3 &pos_region) const
{
	LLVector3d pos_global = getPosGlobalFromRegion(pos_region);

	return gAgent.getPosAgentFromGlobal(pos_global);
}

LLVector3 LLViewerRegion::getPosRegionFromAgent(const LLVector3 &pos_agent) const
{
	return pos_agent - getOriginAgent();
}

F32 LLViewerRegion::getLandHeightRegion(const LLVector3& region_pos)
{
	return mImpl->mLandp->resolveHeightRegion( region_pos );
}

// [SL:KB] - Patch: World-MinimapOverlay | Checked: 2012-06-20 (Catznip-3.3)
const LLViewerRegion::tex_matrix_t& LLViewerRegion::getWorldMapTiles() const
{
	if (mWorldMapTiles.empty())
	{
		U32 gridX, gridY;
		grid_from_region_handle(mHandle, &gridX, &gridY);
		U32 totalX(getWidth() / REGION_WIDTH_U32);
		if (!totalX) ++totalX; // If this region is too small, still get an image.
		/* TODO: Nonsquare regions?
		U32 totalY(getLength()/REGION_WIDTH_U32);
		if (!totalY) ++totalY; // If this region is too small, still get an image.
		*/
		const U32 totalY(totalX);
		mWorldMapTiles.reserve(totalX * totalY);
		for (U32 x = 0; x != totalX; ++x)
			for (U32 y = 0; y != totalY; ++y)
			{
				const std::string map_url = LFSimFeatureHandler::instance().mapServerURL() + llformat("map-1-%d-%d-objects.jpg", gridX + x, gridY + y);
				LLPointer<LLViewerTexture> tex(LLViewerTextureManager::getFetchedTextureFromUrl(map_url, FTT_MAP_TILE, true,
																			LLViewerTexture::BOOST_NONE, LLViewerTexture::LOD_TEXTURE));
				mWorldMapTiles.push_back(tex);
				tex->setBoostLevel(LLViewerTexture::BOOST_MAP);
			}
	}
	return mWorldMapTiles;
}
// [/SL:KB]

//bool LLViewerRegion::isAlive()
// [SL:KB] - Patch: World-MinimapOverlay | Checked: 2012-06-20 (Catznip-3.3)
bool LLViewerRegion::isAlive() const
// [/SL:KB]
{
	return mAlive;
}

//bool LLViewerRegion::isOwnedSelf(const LLVector3& pos)
// [SL:KB] - Patch: UI-SidepanelPeople | Checked: 2010-12-02 (Catznip-2.4.0g) | Added: Catznip-2.4.0g
bool LLViewerRegion::isOwnedSelf(const LLVector3& pos) const
// [/SL:KB]
{
	if (mParcelOverlay)
	{
		return mParcelOverlay->isOwnedSelf(pos);
	} else {
		return false;
	}
}

// Owned by a group you belong to?  (officer or member)
//bool LLViewerRegion::isOwnedGroup(const LLVector3& pos)
// [SL:KB] - Patch: UI-SidepanelPeople | Checked: 2010-12-02 (Catznip-2.4.0g) | Added: Catznip-2.4.0g
bool LLViewerRegion::isOwnedGroup(const LLVector3& pos) const
// [/SL:KB]
{
	if (mParcelOverlay)
	{
		return mParcelOverlay->isOwnedGroup(pos);
	} else {
		return false;
	}
}

// the new TCP coarse location handler node
class CoarseLocationUpdate : public LLHTTPNode
{
public:
	virtual void post(
		ResponsePtr responder,
		const LLSD& context,
		const LLSD& input) const
	{
		LLHost host(input["sender"].asString());

        LLWorld *world_inst = LLWorld::getInstance(); // Not a singleton!
        if (!world_inst)
        {
            return;
        }

		LLViewerRegion* region = world_inst->getRegion(host);
		if( !region )
		{
			return;
		}

		S32 target_index = input["body"]["Index"][0]["Prey"].asInteger();
		S32 you_index    = input["body"]["Index"][0]["You" ].asInteger();

		std::vector<U32>* avatar_locs = &region->mMapAvatars;
		std::vector<LLUUID>* avatar_ids = &region->mMapAvatarIDs;
		avatar_locs->clear();
		avatar_ids->clear();

		//LL_INFOS() << "coarse locations agent[0] " << input["body"]["AgentData"][0]["AgentID"].asUUID() << LL_ENDL;
		//LL_INFOS() << "my agent id = " << gAgent.getID() << LL_ENDL;
		//LL_INFOS() << ll_pretty_print_sd(input) << LL_ENDL;

		LLSD 
			locs   = input["body"]["Location"],
			agents = input["body"]["AgentData"];
		LLSD::array_iterator 
			locs_it = locs.beginArray(), 
			agents_it = agents.beginArray();
		bool has_agent_data = input["body"].has("AgentData");

		for(int i=0; 
			locs_it != locs.endArray(); 
			i++, locs_it++)
		{
			U8 
				x = locs_it->get("X").asInteger(),
				y = locs_it->get("Y").asInteger(),
				z = locs_it->get("Z").asInteger();
			// treat the target specially for the map, and don't add you or the target
			if(i == target_index)
			{
				LLVector3d global_pos(region->getOriginGlobal());
				// <FS:Ansariel> FIRE-19563: Scaling for OpenSim VarRegions
				//global_pos.mdV[VX] += (F64)x;
				//global_pos.mdV[VY] += (F64)y;
				global_pos.mdV[VX] += (F64)x * region->getWidthScaleFactor();
				global_pos.mdV[VY] += (F64)y * region->getWidthScaleFactor();
				// </FS:Ansariel>
				global_pos.mdV[VZ] += (F64)z * 4.0;
				LLAvatarTracker::instance().setTrackedCoarseLocation(global_pos);
			}
			else if( i != you_index)
			{
				U32 pos = 0x0;
				pos |= x;
				pos <<= 8;
				pos |= y;
				pos <<= 8;
				pos |= z;
				avatar_locs->push_back(pos);
				//LL_INFOS() << "next pos: " << x << "," << y << "," << z << ": " << pos << LL_ENDL;
				if(has_agent_data) // for backwards compatibility with old message format
				{
					LLUUID agent_id(agents_it->get("AgentID").asUUID());
					//LL_INFOS() << "next agent: " << agent_id.asString() << LL_ENDL;
					avatar_ids->push_back(agent_id);
				}
			}
			if (has_agent_data)
			{
				agents_it++;
			}
		}
	}
};

// build the coarse location HTTP node under the "/message" URL
LLHTTPRegistration<CoarseLocationUpdate>
   gHTTPRegistrationCoarseLocationUpdate(
	   "/message/CoarseLocationUpdate");


// the deprecated coarse location handler
void LLViewerRegion::updateCoarseLocations(LLMessageSystem* msg)
{
	//LL_INFOS() << "CoarseLocationUpdate" << LL_ENDL;
	mMapAvatars.clear();
	mMapAvatarIDs.clear(); // only matters in a rare case but it's good to be safe.

	U8 x_pos = 0;
	U8 y_pos = 0;
	U8 z_pos = 0;

	U32 pos = 0x0;

	S16 agent_index;
	S16 target_index;
	msg->getS16Fast(_PREHASH_Index, _PREHASH_You, agent_index);
	msg->getS16Fast(_PREHASH_Index, _PREHASH_Prey, target_index);

	bool has_agent_data = msg->has(_PREHASH_AgentData);
	S32 count = msg->getNumberOfBlocksFast(_PREHASH_Location);
	for(S32 i = 0; i < count; i++)
	{
		msg->getU8Fast(_PREHASH_Location, _PREHASH_X, x_pos, i);
		msg->getU8Fast(_PREHASH_Location, _PREHASH_Y, y_pos, i);
		msg->getU8Fast(_PREHASH_Location, _PREHASH_Z, z_pos, i);
		LLUUID agent_id = LLUUID::null;
		if(has_agent_data)
		{
			msg->getUUIDFast(_PREHASH_AgentData, _PREHASH_AgentID, agent_id, i);
		}

		//LL_INFOS() << "  object X: " << (S32)x_pos << " Y: " << (S32)y_pos
		//		<< " Z: " << (S32)(z_pos * 4)
		//		<< LL_ENDL;

		// treat the target specially for the map
		if(i == target_index)
		{
			LLVector3d global_pos(mImpl->mOriginGlobal);
			// <FS:Ansariel> FIRE-19563: Scaling for OpenSim VarRegions
			//global_pos.mdV[VX] += (F64)(x_pos);
			//global_pos.mdV[VY] += (F64)(y_pos);
			global_pos.mdV[VX] += (F64)(x_pos) * mWidthScaleFactor;
			global_pos.mdV[VY] += (F64)(y_pos) * mWidthScaleFactor;
			// </FS:Ansariel>
			global_pos.mdV[VZ] += (F64)(z_pos) * 4.0;
			LLAvatarTracker::instance().setTrackedCoarseLocation(global_pos);
		}
		
		//don't add you
		if( i != agent_index)
		{
			pos = 0x0;
			pos |= x_pos;
			pos <<= 8;
			pos |= y_pos;
			pos <<= 8;
			pos |= z_pos;
			mMapAvatars.push_back(pos);
			if(has_agent_data)
			{
				mMapAvatarIDs.push_back(agent_id);
			}
		}
	}
}

void LLViewerRegion::getInfo(LLSD& info)
{
	info["Region"]["Host"] = getHost().getIPandPort();
	info["Region"]["Name"] = getName();
	U32 x, y;
	from_region_handle(getHandle(), &x, &y);
	info["Region"]["Handle"]["x"] = (LLSD::Integer)x;
	info["Region"]["Handle"]["y"] = (LLSD::Integer)y;
}

void LLViewerRegion::requestSimulatorFeatures()
{
    LL_DEBUGS("SimulatorFeatures") << "region " << getName() << " ptr " << this
                                   << " trying to request SimulatorFeatures" << LL_ENDL;
    // kick off a request for simulator features
    std::string url = getCapability("SimulatorFeatures");
    if (!url.empty())
    {
        std::string coroname =
            LLCoros::instance().launch("LLViewerRegionImpl::requestSimulatorFeatureCoro",
                                       boost::bind(&LLViewerRegionImpl::requestSimulatorFeatureCoro, url, getHandle()));

        // requestSimulatorFeatures can be called from other coros,
        // launch() acts like a suspend()
        // Make sure we are still good to do
        LLCoros::checkStop();
        
        LL_INFOS("AppInit", "SimulatorFeatures") << "Launching " << coroname << " requesting simulator features from " << url << " for region " << getRegionID() << LL_ENDL;
    }
    else
    {
        LL_WARNS("AppInit", "SimulatorFeatures") << "SimulatorFeatures cap not set" << LL_ENDL;
    }
}

boost::signals2::connection LLViewerRegion::setSimulatorFeaturesReceivedCallback(const caps_received_signal_t::slot_type& cb)
{
	return mSimulatorFeaturesReceivedSignal.connect(cb);
}

void LLViewerRegion::setSimulatorFeaturesReceived(bool received)
{
	mSimulatorFeaturesReceived = received;
	if (received)
	{
		mSimulatorFeaturesReceivedSignal(getRegionID(), this);
		mSimulatorFeaturesReceivedSignal.disconnect_all_slots();
	}
}

bool LLViewerRegion::simulatorFeaturesReceived() const
{
	return mSimulatorFeaturesReceived;
}

void LLViewerRegion::getSimulatorFeatures(LLSD& sim_features) const
{
	sim_features = mSimulatorFeatures;

}

void LLViewerRegion::setSimulatorFeatures(const LLSD& sim_features)
{
	std::stringstream str;
	
	LLSDSerialize::toPrettyXML(sim_features, str);
	LL_INFOS() << "region " << getName() << " "  << str.str() << LL_ENDL;
	mSimulatorFeatures = sim_features;

	setSimulatorFeaturesReceived(true);

    // WARNING: this is called from a coroutine, and flipping saved settings has a LOT of side effects, shuttle 
    // the work below back to the main loop
    // 
    
    // copy features to lambda in case the region is deleted before the lambda is executed
    LLSD features = mSimulatorFeatures;

    auto work = [=]()
        {
            // if region has MaxTextureResolution, set max_texture_dimension settings, otherwise use default
            if (features.has("MaxTextureResolution"))
            {
                S32 max_texture_resolution = features["MaxTextureResolution"].asInteger();
                gSavedSettings.setS32("max_texture_dimension_X", max_texture_resolution);
                gSavedSettings.setS32("max_texture_dimension_Y", max_texture_resolution);
            }
            else
            {
                gSavedSettings.setS32("max_texture_dimension_X", 1024);
                gSavedSettings.setS32("max_texture_dimension_Y", 1024);
            }

<<<<<<< HEAD
            bool mirrors_enabled = false;
            if (features.has("MirrorsEnabled"))
            {
                mirrors_enabled = features["MirrorsEnabled"].asBoolean();
            }

            gSavedSettings.setBOOL("RenderMirrors", mirrors_enabled);

            if (features.has("PBRTerrainEnabled"))
=======
            if (features.has("GLTFEnabled"))
>>>>>>> 03c4458b
            {
                bool enabled = features["GLTFEnabled"];
                gSavedSettings.setBOOL("GLTFEnabled", enabled);
            }
            else
            {
                gSavedSettings.setBOOL("GLTFEnabled", false);
            }
        };


    LLAppViewer::instance()->postToMainCoro(work);
	
// <FS:CR> Opensim god names
#ifdef OPENSIM
	if (LLGridManager::getInstance()->isInOpenSim())
	{
		mGodNames.clear();
		if (mSimulatorFeatures.has("god_names"))
		{
			if (mSimulatorFeatures["god_names"].has("full_names"))
			{
				LLSD god_names = mSimulatorFeatures["god_names"]["full_names"];
				for (LLSD::array_iterator itr = god_names.beginArray();
					 itr != god_names.endArray();
					 itr++)
				{
					mGodNames.insert((*itr).asString());
				}
			}
			if (mSimulatorFeatures["god_names"].has("last_names"))
			{
				LLSD god_names = mSimulatorFeatures["god_names"]["last_names"];
				for (LLSD::array_iterator itr = god_names.beginArray();
					 itr != god_names.endArray();
					 itr++)
				{
					mGodNames.insert((*itr).asString());
				}
			}
		}
	}
#endif // OPENSIM
// </FS:CR>
// <FS:Beq> limit num bakes by region support
#ifdef OPENSIM
	if (mSimulatorFeatures.has("BakesOnMeshEnabled") && (mSimulatorFeatures["BakesOnMeshEnabled"].asBoolean()==true))
	{
		mMaxBakes = LLAvatarAppearanceDefines::EBakedTextureIndex::BAKED_NUM_INDICES;
		mMaxTEs   = LLAvatarAppearanceDefines::ETextureIndex::TEX_NUM_INDICES;
	}
	else
	{
		mMaxBakes = LLAvatarAppearanceDefines::EBakedTextureIndex::BAKED_LEFT_ARM;
		mMaxTEs   = LLAvatarAppearanceDefines::ETextureIndex::TEX_HEAD_UNIVERSAL_TATTOO;
	}
#else
	mMaxBakes = LLAvatarAppearanceDefines::EBakedTextureIndex::BAKED_NUM_INDICES;
	mMaxTEs   = LLAvatarAppearanceDefines::ETextureIndex::TEX_NUM_INDICES;
#endif // OPENSIM
// </FS:Beq>
}

//this is called when the parent is not cacheable.
//move all orphan children out of cache and insert to rendering octree.
void LLViewerRegion::findOrphans(U32 parent_id)
{
	orphan_list_t::iterator iter = mOrphanMap.find(parent_id);
	if(iter != mOrphanMap.end())
	{
		std::vector<U32>* children = &mOrphanMap[parent_id];
		for(S32 i = 0; i < children->size(); i++)
		{
			//parent is visible, so is the child.
			addVisibleChildCacheEntry(NULL, getCacheEntry((*children)[i]));
		}
		children->clear();
		mOrphanMap.erase(parent_id);
	}
}

void LLViewerRegion::decodeBoundingInfo(LLVOCacheEntry* entry)
{
	if(!sVOCacheCullingEnabled)
	{
		gObjectList.processObjectUpdateFromCache(entry, this);
		return;
	}
	if(!entry || !entry->isValid())
	{
		return;
	}

	if(!entry->getEntry())
	{
		entry->setOctreeEntry(NULL);
	}
		
	if(entry->getEntry()->hasDrawable()) //already in the rendering pipeline
	{
		LLViewerRegion* old_regionp = ((LLDrawable*)entry->getEntry()->getDrawable())->getRegion();
		if(old_regionp != this && old_regionp)
        {
			LLViewerObject* obj = ((LLDrawable*)entry->getEntry()->getDrawable())->getVObj();
			if(obj)
			{
				//remove from old region
				old_regionp->killCacheEntry(obj->getLocalID());

				//change region
				obj->setRegion(this);
			}
		}

		addActiveCacheEntry(entry);

		//set parent id
		U32	parent_id = 0;
        if (entry->getDP()) // NULL if nothing cached
        {
            LLViewerObject::unpackParentID(entry->getDP(), parent_id);
        }
		if(parent_id != entry->getParentID())
		{				
			entry->setParentID(parent_id);
		}

		//update the object
		gObjectList.processObjectUpdateFromCache(entry, this);
		return; //done
	}
	
	//must not be active.
	llassert_always(!entry->isState(LLVOCacheEntry::ACTIVE));
	removeFromVOCacheTree(entry); //remove from cache octree if it is in.

	LLVector3 pos;
	LLVector3 scale;
	LLQuaternion rot;

	//decode spatial info and parent info
	U32 parent_id = entry->getDP() ? LLViewerObject::extractSpatialExtents(entry->getDP(), pos, scale, rot) : entry->getParentID();
	
	U32 old_parent_id = entry->getParentID();
	bool same_old_parent = false;
	if(parent_id != old_parent_id) //parent changed.
	{
		if(old_parent_id > 0) //has an old parent, disconnect it
		{
			LLVOCacheEntry* old_parent = getCacheEntry(old_parent_id);
			if(old_parent)
			{
				old_parent->removeChild(entry);
				if(!old_parent->isState(LLVOCacheEntry::INACTIVE))
				{
					mImpl->mVisibleEntries.erase(entry);
					entry->setState(LLVOCacheEntry::INACTIVE);
				}
			}
		}
		entry->setParentID(parent_id);
	}
	else
	{
		same_old_parent = true;
	}

	if(parent_id > 0) //has a new parent
	{	
		//1, find the parent in cache
		LLVOCacheEntry* parent = getCacheEntry(parent_id);
		
		//2, parent is not in the cache, put into the orphan list.
		if(!parent)
		{
			if(!same_old_parent)
			{
				//check if parent is non-cacheable and already created
				if(isNonCacheableObjectCreated(parent_id))
				{
					//parent is visible, so is the child.
					addVisibleChildCacheEntry(NULL, entry);
				}
				else
				{
					entry->setBoundingInfo(pos, scale);
					mOrphanMap[parent_id].push_back(entry->getLocalID());
				}
			}
			else
			{
				entry->setBoundingInfo(pos, scale);
			}
		}
		else //parent in cache.
		{
			if(!parent->isState(LLVOCacheEntry::INACTIVE)) 
			{
				//parent is visible, so is the child.
				addVisibleChildCacheEntry(parent, entry);
			}
			else
			{
				entry->setBoundingInfo(pos, scale);
				parent->addChild(entry);

				if(parent->getGroup()) //re-insert parent to vo-cache tree because its bounding info changed.
				{
					removeFromVOCacheTree(parent);
					addToVOCacheTree(parent);
				}
			}
		}

		return;
	}
	
	//
	//no parent
	//
	entry->setBoundingInfo(pos, scale);	

	if(!parent_id) //a potential parent
	{
		//find all children and update their bounding info
		orphan_list_t::iterator iter = mOrphanMap.find(entry->getLocalID());
		if(iter != mOrphanMap.end())
		{			
			std::vector<U32>* orphans = &mOrphanMap[entry->getLocalID()];
			S32 size = orphans->size();
			for(S32 i = 0; i < size; i++)
			{
				LLVOCacheEntry* child = getCacheEntry((*orphans)[i]);
				if(child)
				{
					entry->addChild(child);
				}
			}
			orphans->clear();
			mOrphanMap.erase(entry->getLocalID());
		}
	}
	
	if(!entry->getGroup() && entry->isState(LLVOCacheEntry::INACTIVE))
	{
		addToVOCacheTree(entry);
	}
	return ;
}

LLViewerRegion::eCacheUpdateResult LLViewerRegion::cacheFullUpdate(LLDataPackerBinaryBuffer &dp, U32 flags)
{
	eCacheUpdateResult result;
	U32 crc;
	U32 local_id;

	LLViewerObject::unpackU32(&dp, local_id, "LocalID");
	LLViewerObject::unpackU32(&dp, crc, "CRC");

	LLVOCacheEntry* entry = getCacheEntry(local_id, false);

	if (entry)
	{
		entry->setValid();

		// we've seen this object before
		if (entry->getCRC() == crc)
		{
            LL_DEBUGS("AnimatedObjects") << " got dupe for local_id " << local_id << LL_ENDL;
            dumpStack("AnimatedObjectsStack");

			// Record a hit
			entry->recordDupe();
			result = CACHE_UPDATE_DUPE;
		}
		else //CRC changed
		{
            LL_DEBUGS("AnimatedObjects") << " got update for local_id " << local_id << LL_ENDL;
            dumpStack("AnimatedObjectsStack");

			// Update the cache entry 
			entry->updateEntry(crc, dp);

			decodeBoundingInfo(entry);

			result = CACHE_UPDATE_CHANGED;
		}		
	}
	else
	{
        LL_DEBUGS("AnimatedObjects") << " got first notification for local_id " << local_id << LL_ENDL;
        dumpStack("AnimatedObjectsStack");

		// we haven't seen this object before
		// Create new entry and add to map
		result = CACHE_UPDATE_ADDED;
		entry = new LLVOCacheEntry(local_id, crc, dp);
		record(LLStatViewer::OBJECT_CACHE_HIT_RATE, LLUnits::Ratio::fromValue(0)); 
		
		mImpl->mCacheMap[local_id] = entry;
		
		decodeBoundingInfo(entry);
	}
	entry->setUpdateFlags(flags);

	return result;
	}

LLViewerRegion::eCacheUpdateResult LLViewerRegion::cacheFullUpdate(LLViewerObject* objectp, LLDataPackerBinaryBuffer &dp, U32 flags)
{
	eCacheUpdateResult result = cacheFullUpdate(dp, flags);

	return result;
}

void LLViewerRegion::cacheFullUpdateGLTFOverride(const LLGLTFOverrideCacheEntry &override_data)
{
    U32 local_id = override_data.mLocalId;
    if (override_data.mSides.size() > 0)
    { // empty override means overrides were removed from this object
        mImpl->mGLTFOverridesLLSD[local_id] = override_data;
    }
    else
    {
        mImpl->mGLTFOverridesLLSD.erase(local_id);
    }
}

LLVOCacheEntry* LLViewerRegion::getCacheEntryForOctree(U32 local_id)
{
	if(!sVOCacheCullingEnabled)
	{
		return NULL;
	}

	LLVOCacheEntry* entry = getCacheEntry(local_id);
	removeFromVOCacheTree(entry);
		
	return entry;
}

LLVOCacheEntry* LLViewerRegion::getCacheEntry(U32 local_id, bool valid)
{
	LLVOCacheEntry::vocache_entry_map_t::iterator iter = mImpl->mCacheMap.find(local_id);
	if(iter != mImpl->mCacheMap.end())
	{
		if(!valid || iter->second->isValid())
		{
			return iter->second;
		}
	}
	return NULL;
}

void LLViewerRegion::addCacheMiss(U32 id, LLViewerRegion::eCacheMissType cache_miss_type)
{
	mRegionCacheMissCount++;
    mCacheMissList.push_back(CacheMissItem(id, cache_miss_type));
}

//check if a non-cacheable object is already created.
bool LLViewerRegion::isNonCacheableObjectCreated(U32 local_id)
{
	if(mImpl && local_id > 0 && mImpl->mNonCacheableCreatedList.find(local_id) != mImpl->mNonCacheableCreatedList.end())
	{
		return true;
	}
	return false;
}
		
void LLViewerRegion::removeFromCreatedList(U32 local_id)
{	
	if(mImpl && local_id > 0)
	{
		std::set<U32>::iterator iter = mImpl->mNonCacheableCreatedList.find(local_id);
		if(iter != mImpl->mNonCacheableCreatedList.end())
		{
			mImpl->mNonCacheableCreatedList.erase(iter);
		}
	}
	}

void LLViewerRegion::addToCreatedList(U32 local_id)
{
	if(mImpl && local_id > 0)
	{
		mImpl->mNonCacheableCreatedList.insert(local_id);
	}
}

// Get data packer for this object, if we have cached data
// AND the CRC matches. JC
bool LLViewerRegion::probeCache(U32 local_id, U32 crc, U32 flags, U8 &cache_miss_type)
{
	//llassert(mCacheLoaded);  This assert failes often, changing to early-out -- davep, 2010/10/18

	LLVOCacheEntry* entry = getCacheEntry(local_id, false);

	if (entry)
	{
		// we've seen this object before
		if (entry->getCRC() == crc)
		{
			// Record a hit
			mRegionCacheHitCount++;
			entry->recordHit();
            cache_miss_type = CACHE_MISS_TYPE_NONE;
			entry->setUpdateFlags(flags);
			
			if(entry->isState(LLVOCacheEntry::ACTIVE))
			{
				// <FS:Beq> Bugsplat-fix
				// ((LLDrawable*)entry->getEntry()->getDrawable())->getVObj()->loadFlags(flags);
				// split each get...() to include a !null check
				const auto *octeeEntry = entry->getEntry();
				if(octeeEntry)
				{
					LLDrawable * drawable = (LLDrawable *)octeeEntry->getDrawable();
					if(drawable)
					{
						auto vobj = drawable->getVObj();
						if(vobj)
						{
							vobj->loadFlags(flags);
						}
					}
				}
				// </FS:Beq>
				return true;
			}

			if(entry->isValid())
			{
				return true; //already probed
			}

			entry->setValid();
			decodeBoundingInfo(entry);

            //loadCacheMiscExtras(local_id, entry, crc);

			return true;
		}
		else
		{
			// LL_INFOS() << "CRC miss for " << local_id << LL_ENDL;

			addCacheMiss(local_id, CACHE_MISS_TYPE_CRC);
            cache_miss_type = CACHE_MISS_TYPE_CRC;
		}
	}
	else
	{	// Total miss, don't have the object in cache
		// LL_INFOS() << "Cache miss for " << local_id << LL_ENDL;
        addCacheMiss(local_id, CACHE_MISS_TYPE_TOTAL);
        cache_miss_type = CACHE_MISS_TYPE_TOTAL;
	}

	return false;
}

void LLViewerRegion::addCacheMissFull(const U32 local_id)
{
	addCacheMiss(local_id, CACHE_MISS_TYPE_TOTAL);
}

void LLViewerRegion::requestCacheMisses()
{
	if (!mCacheMissList.size()) 
	{
		return;
	}

	LLMessageSystem* msg = gMessageSystem;
	bool start_new_message = true;
	S32 blocks = 0;

	//send requests for all cache-missed objects
	for (CacheMissItem::cache_miss_list_t::iterator iter = mCacheMissList.begin(); iter != mCacheMissList.end(); ++iter)
	{
		if (start_new_message)
		{
			msg->newMessageFast(_PREHASH_RequestMultipleObjects);
			msg->nextBlockFast(_PREHASH_AgentData);
			msg->addUUIDFast(_PREHASH_AgentID, gAgent.getID());
			msg->addUUIDFast(_PREHASH_SessionID, gAgent.getSessionID());
			start_new_message = false;
		}

		msg->nextBlockFast(_PREHASH_ObjectData);
		msg->addU8Fast(_PREHASH_CacheMissType, (*iter).mType);
		msg->addU32Fast(_PREHASH_ID, (*iter).mID);

        LL_DEBUGS("AnimatedObjects") << "Requesting cache missed object " << (*iter).mID << LL_ENDL;
        
		blocks++;

		if (blocks >= 255)
		{
			sendReliableMessage();
			start_new_message = true;
			blocks = 0;
		}
	}

	// finish any pending message
	if (!start_new_message)
	{
		sendReliableMessage();
	}

	mCacheDirty = true ;
	// LL_INFOS() << "KILLDEBUG Sent cache miss full " << full_count << " crc " << crc_count << LL_ENDL;
	LLViewerStatsRecorder::instance().requestCacheMissesEvent(mCacheMissList.size());

	mCacheMissList.clear();
}

void LLViewerRegion::dumpCache()
{
	const S32 BINS = 4;
	S32 hit_bin[BINS];
	S32 change_bin[BINS];

	S32 i;
	for (i = 0; i < BINS; ++i)
	{
		hit_bin[i] = 0;
		change_bin[i] = 0;
	}

	LLVOCacheEntry *entry;
	for(LLVOCacheEntry::vocache_entry_map_t::iterator iter = mImpl->mCacheMap.begin(); iter != mImpl->mCacheMap.end(); ++iter)
	{
		entry = iter->second ;

		S32 hits = entry->getHitCount();
		S32 changes = entry->getCRCChangeCount();

		hits = llclamp(hits, 0, BINS-1);
		changes = llclamp(changes, 0, BINS-1);

		hit_bin[hits]++;
		change_bin[changes]++;
	}

	LL_INFOS() << "Count " << mImpl->mCacheMap.size() << LL_ENDL;
	for (i = 0; i < BINS; i++)
	{
		LL_INFOS() << "Hits " << i << " " << hit_bin[i] << LL_ENDL;
	}
	for (i = 0; i < BINS; i++)
	{
		LL_INFOS() << "Changes " << i << " " << change_bin[i] << LL_ENDL;
	}
	// TODO - add overrides cache too
}

void LLViewerRegion::clearVOCacheFromMemory()
{
    mImpl->mCacheMap.clear();
}

void LLViewerRegion::unpackRegionHandshake()
{
	LLMessageSystem *msg = gMessageSystem;

	U64 region_flags = 0;
	U64 region_protocols = 0;
	U8 sim_access;
	std::string sim_name;
	LLUUID sim_owner;
	bool is_estate_manager;
	F32 water_height;
	F32 billable_factor;
	LLUUID cache_id;

	msg->getU8		("RegionInfo", "SimAccess", sim_access);
	msg->getString	("RegionInfo", "SimName", sim_name);
	msg->getUUID	("RegionInfo", "SimOwner", sim_owner);
	msg->getBOOL	("RegionInfo", "IsEstateManager", is_estate_manager);
	msg->getF32		("RegionInfo", "WaterHeight", water_height);
	msg->getF32		("RegionInfo", "BillableFactor", billable_factor);
	msg->getUUID	("RegionInfo", "CacheID", cache_id );

	if (msg->has(_PREHASH_RegionInfo4))
	{
		msg->getU64Fast(_PREHASH_RegionInfo4, _PREHASH_RegionFlagsExtended, region_flags);
		msg->getU64Fast(_PREHASH_RegionInfo4, _PREHASH_RegionProtocols, region_protocols);
	}
	else
	{
		U32 flags = 0;
		msg->getU32Fast(_PREHASH_RegionInfo, _PREHASH_RegionFlags, flags);
		region_flags = flags;
	}

	setRegionFlags(region_flags);
	setRegionProtocols(region_protocols);
	setSimAccess(sim_access);
	setRegionNameAndZone(sim_name);
	setOwner(sim_owner);
	setIsEstateManager(is_estate_manager);
	setWaterHeight(water_height);
	setBillableFactor(billable_factor);
	setCacheID(cache_id);

	LLUUID region_id;
	msg->getUUID("RegionInfo2", "RegionID", region_id);
	setRegionID(region_id);
	
	// Retrieve the CR-53 (Homestead/Land SKU) information
	S32 classID = 0;
	S32 cpuRatio = 0;
	std::string coloName;
	std::string productSKU;
	std::string productName;

	// the only reasonable way to decide if we actually have any data is to
	// check to see if any of these fields have positive sizes
	if (msg->getSize("RegionInfo3", "ColoName") > 0 ||
	    msg->getSize("RegionInfo3", "ProductSKU") > 0 ||
	    msg->getSize("RegionInfo3", "ProductName") > 0)
	{
		msg->getS32     ("RegionInfo3", "CPUClassID",  classID);
		msg->getS32     ("RegionInfo3", "CPURatio",    cpuRatio);
		msg->getString  ("RegionInfo3", "ColoName",    coloName);
		msg->getString  ("RegionInfo3", "ProductSKU",  productSKU);
		msg->getString  ("RegionInfo3", "ProductName", productName);
		
		mClassID = classID;
		mCPURatio = cpuRatio;
		mColoName = coloName;
		mProductSKU = productSKU;
		mProductName = productName;
	}

	mCentralBakeVersion = region_protocols & 1; // was (S32)gSavedSettings.getBOOL("UseServerTextureBaking");
	// <FS:Beq> Earlier trigger for BOM support on region
	#ifdef OPENSIM
	constexpr U64 REGION_SUPPORTS_BOM {(U64)1<<63};
	if(region_protocols & REGION_SUPPORTS_BOM) // OS sets bit 63 when BOM supported
	{
		mMaxBakes = LLAvatarAppearanceDefines::EBakedTextureIndex::BAKED_NUM_INDICES;
		mMaxTEs   = LLAvatarAppearanceDefines::ETextureIndex::TEX_NUM_INDICES;
	}
	else
	{
		mMaxBakes = LLAvatarAppearanceDefines::EBakedTextureIndex::BAKED_LEFT_ARM;
		mMaxTEs   = LLAvatarAppearanceDefines::ETextureIndex::TEX_HEAD_UNIVERSAL_TATTOO;
	}
	#endif
	// </FS:Beq>
	LLVLComposition *compp = getComposition();
	if (compp)
	{
		LLUUID tmp_id;

		bool changed = false;

		// Get the 4 textures for land
		msg->getUUID("RegionInfo", "TerrainDetail0", tmp_id);
		changed |= (tmp_id != compp->getDetailAssetID(0));		
		compp->setDetailAssetID(0, tmp_id);

		msg->getUUID("RegionInfo", "TerrainDetail1", tmp_id);
		changed |= (tmp_id != compp->getDetailAssetID(1));		
		compp->setDetailAssetID(1, tmp_id);

		msg->getUUID("RegionInfo", "TerrainDetail2", tmp_id);
		changed |= (tmp_id != compp->getDetailAssetID(2));		
		compp->setDetailAssetID(2, tmp_id);

		msg->getUUID("RegionInfo", "TerrainDetail3", tmp_id);
		changed |= (tmp_id != compp->getDetailAssetID(3));		
		compp->setDetailAssetID(3, tmp_id);

		// Get the start altitude and range values for land textures
		F32 tmp_f32;
		msg->getF32("RegionInfo", "TerrainStartHeight00", tmp_f32);
		changed |= (tmp_f32 != compp->getStartHeight(0));
		compp->setStartHeight(0, tmp_f32);

		msg->getF32("RegionInfo", "TerrainStartHeight01", tmp_f32);
		changed |= (tmp_f32 != compp->getStartHeight(1));
		compp->setStartHeight(1, tmp_f32);

		msg->getF32("RegionInfo", "TerrainStartHeight10", tmp_f32);
		changed |= (tmp_f32 != compp->getStartHeight(2));
		compp->setStartHeight(2, tmp_f32);

		msg->getF32("RegionInfo", "TerrainStartHeight11", tmp_f32);
		changed |= (tmp_f32 != compp->getStartHeight(3));
		compp->setStartHeight(3, tmp_f32);


		msg->getF32("RegionInfo", "TerrainHeightRange00", tmp_f32);
		changed |= (tmp_f32 != compp->getHeightRange(0));
		compp->setHeightRange(0, tmp_f32);

		msg->getF32("RegionInfo", "TerrainHeightRange01", tmp_f32);
		changed |= (tmp_f32 != compp->getHeightRange(1));
		compp->setHeightRange(1, tmp_f32);

		msg->getF32("RegionInfo", "TerrainHeightRange10", tmp_f32);
		changed |= (tmp_f32 != compp->getHeightRange(2));
		compp->setHeightRange(2, tmp_f32);

		msg->getF32("RegionInfo", "TerrainHeightRange11", tmp_f32);
		changed |= (tmp_f32 != compp->getHeightRange(3));
		compp->setHeightRange(3, tmp_f32);

		// If this is an UPDATE (params already ready, we need to regenerate
		// all of our terrain stuff, by
		if (compp->getParamsReady())
		{
			// Update if the land changed
			if (changed)
			{
				getLand().dirtyAllPatches();
			}
		}
		else
		{
			compp->setParamsReady();
		}
	}


	// Now that we have the name, we can load the cache file
	// off disk.
	loadObjectCache();

	// After loading cache, signal that simulator can start
	// sending data.
	// TODO: Send all upstream viewer->sim handshake info here.
	LLHost host = msg->getSender();
	msg->newMessage("RegionHandshakeReply");
	msg->nextBlock("AgentData");
	msg->addUUID("AgentID", gAgent.getID());
	msg->addUUID("SessionID", gAgent.getSessionID());
	msg->nextBlock("RegionInfo");

	U32 flags = 0;
	flags |= REGION_HANDSHAKE_SUPPORTS_SELF_APPEARANCE;

	if(sVOCacheCullingEnabled)
	{
		flags |= 0x00000001; //set the bit 0 to be 1 to ask sim to send all cacheable objects.		
	}
	if(mImpl->mCacheMap.empty())
	{
		flags |= 0x00000002; //set the bit 1 to be 1 to tell sim the cache file is empty, no need to send cache probes.
	}
	msg->addU32("Flags", flags );
	msg->sendReliable(host);

	mRegionTimer.reset(); //reset region timer.
}

// static
void LLViewerRegionImpl::buildCapabilityNames(LLSD& capabilityNames)
{
	capabilityNames.append("AbuseCategories");
	capabilityNames.append("AcceptFriendship");
	capabilityNames.append("AcceptGroupInvite"); // ReadOfflineMsgs recieved messages only!!!
	capabilityNames.append("AgentPreferences");
    capabilityNames.append("AgentProfile");
	capabilityNames.append("AgentState");
	capabilityNames.append("AttachmentResources");
	capabilityNames.append("AvatarPickerSearch");
	capabilityNames.append("AvatarRenderInfo");
	capabilityNames.append("CharacterProperties");
	capabilityNames.append("ChatSessionRequest");
	capabilityNames.append("CopyInventoryFromNotecard");
	capabilityNames.append("CreateInventoryCategory");
	capabilityNames.append("DeclineFriendship");
	capabilityNames.append("DeclineGroupInvite"); // ReadOfflineMsgs recieved messages only!!!
	capabilityNames.append("DispatchRegionInfo");
	capabilityNames.append("DirectDelivery");
	capabilityNames.append("EnvironmentSettings");
	capabilityNames.append("EstateAccess");
// <FS:CR> Aurora Sim
	capabilityNames.append("DispatchOpenRegionSettings");
// </FS:CR> Aurora Sim
	capabilityNames.append("EstateChangeInfo");
	capabilityNames.append("EventQueueGet");
    capabilityNames.append("ExtEnvironment");

	// <FS:Ansariel> Force HTTP features on SL
	if (use_http_inventory()) {
	// </FS:Ansariel>
	capabilityNames.append("FetchLib2");
	capabilityNames.append("FetchLibDescendents2");
	capabilityNames.append("FetchInventory2");
	capabilityNames.append("FetchInventoryDescendents2");
	capabilityNames.append("IncrementCOFVersion");
	AISAPI::getCapNames(capabilityNames);
	} //</FS:Ansariel>

	capabilityNames.append("InterestList");

    capabilityNames.append("InventoryThumbnailUpload");
	capabilityNames.append("GetDisplayNames");
	capabilityNames.append("GetExperiences");
	capabilityNames.append("AgentExperiences");
	capabilityNames.append("FindExperienceByName");
	capabilityNames.append("GetExperienceInfo");
	capabilityNames.append("GetAdminExperiences");
	capabilityNames.append("GetCreatorExperiences");
	capabilityNames.append("ExperiencePreferences");
	capabilityNames.append("GroupExperiences");
	capabilityNames.append("UpdateExperience");
	capabilityNames.append("IsExperienceAdmin");
	capabilityNames.append("IsExperienceContributor");
	capabilityNames.append("RegionExperiences");
    capabilityNames.append("ExperienceQuery");
	// <FS:Ansariel> [UDP Assets]
	capabilityNames.append("GetMesh");
	capabilityNames.append("GetMesh2");
	// </FS:Ansariel> [UDP Assets]
	capabilityNames.append("GetMetadata");
	capabilityNames.append("GetObjectCost");
	capabilityNames.append("GetObjectPhysicsData");
	capabilityNames.append("GetTexture"); // <FS:Ansariel> [UDP Assets]
	capabilityNames.append("GroupAPIv1");
	capabilityNames.append("GroupMemberData");
	capabilityNames.append("GroupProposalBallot");
	capabilityNames.append("HomeLocation");
	capabilityNames.append("LandResources");
	capabilityNames.append("LSLSyntax");
	capabilityNames.append("MapLayer");
	capabilityNames.append("MapLayerGod");
	capabilityNames.append("MeshUploadFlag");	
	capabilityNames.append("ModifyMaterialParams");
	capabilityNames.append("NavMeshGenerationStatus");
	capabilityNames.append("NewFileAgentInventory");
	capabilityNames.append("ObjectAnimation");
	capabilityNames.append("ObjectMedia");
	capabilityNames.append("ObjectMediaNavigate");
	capabilityNames.append("ObjectNavMeshProperties");
	capabilityNames.append("ParcelPropertiesUpdate");
	capabilityNames.append("ParcelVoiceInfoRequest");
	capabilityNames.append("ProductInfoRequest");
	capabilityNames.append("ProvisionVoiceAccountRequest");
	capabilityNames.append("ReadOfflineMsgs"); // Requires to respond reliably: AcceptFriendship, AcceptGroupInvite, DeclineFriendship, DeclineGroupInvite
	capabilityNames.append("RegionObjects");
	capabilityNames.append("RemoteParcelRequest");
	capabilityNames.append("RenderMaterials");
	capabilityNames.append("RequestTextureDownload");
	capabilityNames.append("ResourceCostSelected");
	capabilityNames.append("RetrieveNavMeshSrc");
	capabilityNames.append("SearchStatRequest");
	capabilityNames.append("SearchStatTracking");
	capabilityNames.append("SendPostcard");
	capabilityNames.append("SendUserReport");
	capabilityNames.append("SendUserReportWithScreenshot");
	capabilityNames.append("ServerReleaseNotes");
	capabilityNames.append("SetDisplayName");
	capabilityNames.append("SimConsoleAsync");
	capabilityNames.append("SimulatorFeatures");
	capabilityNames.append("StartGroupProposal");
	capabilityNames.append("TerrainNavMeshProperties");
	capabilityNames.append("TextureStats");
	capabilityNames.append("UntrustedSimulatorMessage");
	capabilityNames.append("UpdateAgentInformation");
	capabilityNames.append("UpdateAgentLanguage");
	capabilityNames.append("UpdateAvatarAppearance");
	capabilityNames.append("UpdateGestureAgentInventory");
	capabilityNames.append("UpdateGestureTaskInventory");
	capabilityNames.append("UpdateNotecardAgentInventory");
	capabilityNames.append("UpdateNotecardTaskInventory");
	capabilityNames.append("UpdateScriptAgent");
	capabilityNames.append("UpdateScriptTask");
    capabilityNames.append("UpdateSettingsAgentInventory");
    capabilityNames.append("UpdateSettingsTaskInventory");
    capabilityNames.append("UploadAgentProfileImage");
    capabilityNames.append("UpdateMaterialAgentInventory");
    capabilityNames.append("UpdateMaterialTaskInventory");
	capabilityNames.append("UploadBakedTexture");
    capabilityNames.append("UserInfo");
	capabilityNames.append("ViewerAsset"); 
	capabilityNames.append("ViewerBenefits");
	capabilityNames.append("ViewerMetrics");
	capabilityNames.append("ViewerStartAuction");
	capabilityNames.append("ViewerStats");

	// Please add new capabilities alphabetically to reduce
	// merge conflicts.
}

void LLViewerRegion::setSeedCapability(const std::string& url)
{
	if (getCapability("Seed") == url)
    {	
		setCapabilityDebug("Seed", url);
		LL_WARNS("CrossingCaps") <<  "Received duplicate seed capability for " << getRegionID() << ", posting to seed " <<
				url	<< LL_ENDL;

		//Instead of just returning we build up a second set of seed caps and compare them 
		//to the "original" seed cap received and determine why there is problem!
        std::string coroname =
            LLCoros::instance().launch("LLEnvironmentRequest::requestBaseCapabilitiesCompleteCoro",
            boost::bind(&LLViewerRegionImpl::requestBaseCapabilitiesCompleteCoro, getHandle()));

        // setSeedCapability can be called from other coros,
        // launch() acts like a suspend()
        // Make sure we are still good to do
        LLCoros::checkStop();

		return;
    }
	
	delete mImpl->mEventPoll;
	mImpl->mEventPoll = NULL;
	
	mImpl->mCapabilities.clear();
	setCapability("Seed", url);

    std::string coroname =
        LLCoros::instance().launch("LLViewerRegionImpl::requestBaseCapabilitiesCoro",
        boost::bind(&LLViewerRegionImpl::requestBaseCapabilitiesCoro, getHandle()));

    // setSeedCapability can be called from other coros,
    // launch() acts like a suspend()
    // Make sure we are still good to do
    LLCoros::checkStop();

    LL_INFOS("AppInit", "Capabilities") << "Launching " << coroname << " requesting seed capabilities from " << url << " for region " << getRegionID() << LL_ENDL;
}

S32 LLViewerRegion::getNumSeedCapRetries()
{
	return mImpl->mSeedCapAttempts;
}

void LLViewerRegion::setCapability(const std::string& name, const std::string& url)
{
	if(name == "EventQueueGet")
	{
		delete mImpl->mEventPoll;
		mImpl->mEventPoll = NULL;
		mImpl->mEventPoll = new LLEventPoll(url, getHost());
	}
	else if(name == "UntrustedSimulatorMessage")
	{
        mImpl->mHost.setUntrustedSimulatorCap(url);
	}
	else if (name == "SimulatorFeatures")
	{
        mImpl->mCapabilities["SimulatorFeatures"] = url;
        requestSimulatorFeatures();
	}
	else
	{
		mImpl->mCapabilities[name] = url;
		if(name == "ViewerAsset")
		{
			/*==============================================================*/
			// The following inserted lines are a hack for testing MAINT-7081,
			// which is why the indentation and formatting are left ugly.
			const char* VIEWERASSET = getenv("VIEWERASSET");
			if (VIEWERASSET)
			{
				mImpl->mCapabilities[name] = VIEWERASSET;
				mViewerAssetUrl = VIEWERASSET;
			}
			else
			/*==============================================================*/
			mViewerAssetUrl = url;
		}
		// <FS:Ansariel> [UDP Assets]
		else if (name == "GetTexture")
		{
			mHttpUrl = url;
		}
		// </FS:Ansariel> [UDP Assets]
	}
}

void LLViewerRegion::setCapabilityDebug(const std::string& name, const std::string& url)
{
	// Continue to not add certain caps, as we do in setCapability. This is so they match up when we check them later.
	if ( ! ( name == "EventQueueGet" || name == "UntrustedSimulatorMessage" || name == "SimulatorFeatures" ) )
	{
		mImpl->mSecondCapabilitiesTracker[name] = url;
		if(name == "ViewerAsset")
		{
			/*==============================================================*/
			// The following inserted lines are a hack for testing MAINT-7081,
			// which is why the indentation and formatting are left ugly.
			const char* VIEWERASSET = getenv("VIEWERASSET");
			if (VIEWERASSET)
			{
				mImpl->mSecondCapabilitiesTracker[name] = VIEWERASSET;
				mViewerAssetUrl = VIEWERASSET;
			}
			else
			/*==============================================================*/
			mViewerAssetUrl = url;
		}
		// <FS:Ansariel> [UDP Assets]
		else if (name == "GetTexture")
		{
			mHttpUrl = url;
		}
		// </FS:Ansariel> [UDP Assets]
	}
}

std::string LLViewerRegion::getCapabilityDebug(const std::string& name) const
{
    CapabilityMap::const_iterator iter = mImpl->mSecondCapabilitiesTracker.find(name);
    if (iter == mImpl->mSecondCapabilitiesTracker.end())
    {
        return "";
    }

    return iter->second;
}


bool LLViewerRegion::isSpecialCapabilityName(const std::string &name)
{
	return name == "EventQueueGet" || name == "UntrustedSimulatorMessage";
}

std::string LLViewerRegion::getCapability(const std::string& name) const
{
	if (!capabilitiesReceived() && (name!=std::string("Seed")) && (name!=std::string("ObjectMedia")))
	{
		LL_WARNS() << "getCapability called before caps received for " << name << LL_ENDL;
	}
	
	CapabilityMap::const_iterator iter = mImpl->mCapabilities.find(name);
	if(iter == mImpl->mCapabilities.end())
	{
		return "";
	}

	return iter->second;
}

bool LLViewerRegion::isCapabilityAvailable(const std::string& name) const
{
	if (!capabilitiesReceived() && (name!=std::string("Seed")) && (name!=std::string("ObjectMedia")))
	{
		LL_WARNS() << "isCapabilityAvailable called before caps received for " << name << LL_ENDL;
	}
	
	CapabilityMap::const_iterator iter = mImpl->mCapabilities.find(name);
	if(iter == mImpl->mCapabilities.end())
	{
		return false;
	}

	return true;
}

bool LLViewerRegion::capabilitiesReceived() const
{
	return mCapabilitiesState == CAPABILITIES_STATE_RECEIVED;
}

bool LLViewerRegion::capabilitiesError() const
{
    return mCapabilitiesState == CAPABILITIES_STATE_ERROR;
}

void LLViewerRegion::setCapabilitiesReceived(bool received)
{
	mCapabilitiesState = received ? CAPABILITIES_STATE_RECEIVED : CAPABILITIES_STATE_INIT;

	// Tell interested parties that we've received capabilities,
	// so that they can safely use getCapability().
	if (received)
	{
		mCapabilitiesReceivedSignal(getRegionID(), this);

		LLFloaterPermsDefault::sendInitialPerms();

		// This is a single-shot signal. Forget callbacks to save resources.
		mCapabilitiesReceivedSignal.disconnect_all_slots();

		// <FS:Beq> 360/AreaSearch fix - Move this to agent callback to avoid premature triggere with null region
		// // Set the region to the desired interest list mode
        // setInterestListMode(gAgent.getInterestListMode());
		// </FS:Beq>
	}
}

void LLViewerRegion::setCapabilitiesError()
{
    mCapabilitiesState = CAPABILITIES_STATE_ERROR;
}

boost::signals2::connection LLViewerRegion::setCapabilitiesReceivedCallback(const caps_received_signal_t::slot_type& cb)
{
	return mCapabilitiesReceivedSignal.connect(cb);
}

void LLViewerRegion::logActiveCapabilities() const
{
	log_capabilities(mImpl->mCapabilities);
}


bool LLViewerRegion::requestPostCapability(const std::string &capName, LLSD &postData, httpCallback_t cbSuccess, httpCallback_t cbFailure)
{
    std::string url = getCapability(capName);

    if (url.empty())
    {
        LL_WARNS("Region") << "Could not retrieve region " << getRegionID()
			<< " POST capability \"" << capName << "\"" << LL_ENDL;
        return false;
    }

    LLCoreHttpUtil::HttpCoroutineAdapter::callbackHttpPost(url, gAgent.getAgentPolicy(), postData, cbSuccess, cbFailure);
    return true;
}

bool LLViewerRegion::requestGetCapability(const std::string &capName, httpCallback_t cbSuccess, httpCallback_t cbFailure)
{
    std::string url;

    url = getCapability(capName);

    if (url.empty())
    {
        LL_WARNS("Region") << "Could not retrieve region " << getRegionID()
                           << " GET capability \"" << capName << "\"" << LL_ENDL;
        return false;
    }

    LLCoreHttpUtil::HttpCoroutineAdapter::callbackHttpGet(url, gAgent.getAgentPolicy(), cbSuccess, cbFailure);
    return true;
}

bool LLViewerRegion::requestDelCapability(const std::string &capName, httpCallback_t cbSuccess, httpCallback_t cbFailure)
{
    std::string url;

    url = getCapability(capName);

    if (url.empty())
    {
        LL_WARNS("Region") << "Could not retrieve region " << getRegionID() << " DEL capability \"" << capName << "\"" << LL_ENDL;
        return false;
    }

    LLCoreHttpUtil::HttpCoroutineAdapter::callbackHttpDel(url, gAgent.getAgentPolicy(), cbSuccess, cbFailure);
    return true;
}

void LLViewerRegion::setInterestListMode(const std::string &new_mode)
{
    if (new_mode != mInterestListMode)
    {
        mInterestListMode = new_mode;

		if (mInterestListMode != IL_MODE_DEFAULT && mInterestListMode != IL_MODE_360)
		{
			LL_WARNS("360Capture") << "Region " << getRegionID() << " setInterestListMode() invalid interest list mode: " 
				<< mInterestListMode << ", setting to default" << LL_ENDL;
            mInterestListMode = IL_MODE_DEFAULT;
		}

		LLSD body;
        body["mode"] = mInterestListMode;
        if (requestPostCapability("InterestList", body,
                                  [](const LLSD &response) {
                                      LL_DEBUGS("360Capture") << "InterestList capability responded: \n"
                                          << ll_pretty_print_sd(response) << LL_ENDL;
                                  }))
        {
            LL_DEBUGS("360Capture") << "Region " << getRegionID()
                                    << " Successfully posted an InterestList capability request with payload: \n"
                                    << ll_pretty_print_sd(body) << LL_ENDL;
        }
        else
        {
            LL_WARNS("360Capture") << "Region " << getRegionID() 
								   << " Unable to post an InterestList capability request with payload: \n"
                                   << ll_pretty_print_sd(body) << LL_ENDL;
        }
    }
    else
    {
        LL_DEBUGS("360Capture") << "Region " << getRegionID() << "No change, skipping Interest List mode POST to "
								<< new_mode << " mode" << LL_ENDL;
    }
}


void LLViewerRegion::resetInterestList()
{
	if (requestDelCapability("InterestList", [](const LLSD &response) {
							LL_DEBUGS("360Capture") << "InterestList capability DEL responded: \n" << ll_pretty_print_sd(response) << LL_ENDL;
						}))
	{
		LL_DEBUGS("360Capture") << "Region " << getRegionID() << " Successfully reset InterestList capability" << LL_ENDL;
	}
	else
	{
		LL_WARNS("360Capture") << "Region " << getRegionID() << " Unable to DEL InterestList capability request" << LL_ENDL;
	}
}


LLSpatialPartition *LLViewerRegion::getSpatialPartition(U32 type)
{
	if (type < mImpl->mObjectPartition.size() && type < PARTITION_VO_CACHE)
	{
		return (LLSpatialPartition*)mImpl->mObjectPartition[type];
	}
	return NULL;
}

LLVOCachePartition* LLViewerRegion::getVOCachePartition()
{
	if(PARTITION_VO_CACHE < mImpl->mObjectPartition.size())
	{
		return (LLVOCachePartition*)mImpl->mObjectPartition[PARTITION_VO_CACHE];
	}
	return NULL;
}

// the viewer can not yet distinquish between normal- and estate-owned objects
// so we collapse these two bits and enable the UI if either are set
const U64 ALLOW_RETURN_ENCROACHING_OBJECT = REGION_FLAGS_ALLOW_RETURN_ENCROACHING_OBJECT
											| REGION_FLAGS_ALLOW_RETURN_ENCROACHING_ESTATE_OBJECT;

bool LLViewerRegion::objectIsReturnable(const LLVector3& pos, const std::vector<LLBBox>& boxes) const
{
	return (mParcelOverlay != NULL)
		&& (mParcelOverlay->isOwnedSelf(pos)
			|| mParcelOverlay->isOwnedGroup(pos)
			|| (getRegionFlag(ALLOW_RETURN_ENCROACHING_OBJECT)
				&& mParcelOverlay->encroachesOwned(boxes)) );
}

bool LLViewerRegion::childrenObjectReturnable( const std::vector<LLBBox>& boxes ) const
{
	bool result = false;
	result = ( mParcelOverlay && mParcelOverlay->encroachesOnUnowned( boxes ) ) ? 1 : 0;
	return result;
}

bool LLViewerRegion::objectsCrossParcel(const std::vector<LLBBox>& boxes) const
{
	return mParcelOverlay && mParcelOverlay->encroachesOnNearbyParcel(boxes);
}

void LLViewerRegion::getNeighboringRegions( std::vector<LLViewerRegion*>& uniqueRegions )
{
	mImpl->mLandp->getNeighboringRegions( uniqueRegions );
}
void LLViewerRegion::getNeighboringRegionsStatus( std::vector<S32>& regions )
{
	mImpl->mLandp->getNeighboringRegionsStatus( regions );
}
void LLViewerRegion::showReleaseNotes()
{
	std::string url = this->getCapability("ServerReleaseNotes");

	if (url.empty()) {
		// HACK haven't received the capability yet, we'll wait until
		// it arives.
		mReleaseNotesRequested = true;
		return;
	}

	LLWeb::loadURL(url);
	mReleaseNotesRequested = false;
}

std::string LLViewerRegion::getDescription() const
{
    return stringize(*this);
}

bool LLViewerRegion::meshUploadEnabled() const
{
	return (mSimulatorFeatures.has("MeshUploadEnabled") &&
		mSimulatorFeatures["MeshUploadEnabled"].asBoolean());
}

bool LLViewerRegion::bakesOnMeshEnabled() const
{
	return (mSimulatorFeatures.has("BakesOnMeshEnabled") &&
		mSimulatorFeatures["BakesOnMeshEnabled"].asBoolean());
}

bool LLViewerRegion::meshRezEnabled() const
{
	return (mSimulatorFeatures.has("MeshRezEnabled") &&
				mSimulatorFeatures["MeshRezEnabled"].asBoolean());
}

bool LLViewerRegion::dynamicPathfindingEnabled() const
{
	return ( mSimulatorFeatures.has("DynamicPathfindingEnabled") &&
			 mSimulatorFeatures["DynamicPathfindingEnabled"].asBoolean());
}

bool LLViewerRegion::avatarHoverHeightEnabled() const
{
	return ( mSimulatorFeatures.has("AvatarHoverHeightEnabled") &&
			 mSimulatorFeatures["AvatarHoverHeightEnabled"].asBoolean());
}
/* Static Functions */

void log_capabilities(const CapabilityMap &capmap)
{
	S32 count = 0;
	CapabilityMap::const_iterator iter;
	for (iter = capmap.begin(); iter != capmap.end(); ++iter, ++count)
	{
		if (!iter->second.empty())
		{
			LL_INFOS() << "log_capabilities: " << iter->first << " URL is " << iter->second << LL_ENDL;
		}
	}
	LL_INFOS() << "log_capabilities: Dumped " << count << " entries." << LL_ENDL;
}
void LLViewerRegion::resetMaterialsCapThrottle()
{
	F32 requests_per_sec = 	1.0f; // original default;
	if (   mSimulatorFeatures.has("RenderMaterialsCapability")
		&& mSimulatorFeatures["RenderMaterialsCapability"].isReal() )
	{
		requests_per_sec = mSimulatorFeatures["RenderMaterialsCapability"].asReal();
		if ( requests_per_sec == 0.0f )
		{
			requests_per_sec = 1.0f;
			LL_WARNS("Materials")
				<< "region '" << getName()
				<< "' returned zero for RenderMaterialsCapability; using default "
				<< requests_per_sec << " per second"
				<< LL_ENDL;
		}
		LL_DEBUGS("Materials") << "region '" << getName()
							   << "' RenderMaterialsCapability " << requests_per_sec
							   << LL_ENDL;
	}
	else
	{
		LL_DEBUGS("Materials")
			<< "region '" << getName()
			<< "' did not return RenderMaterialsCapability, using default "
			<< requests_per_sec << " per second"
			<< LL_ENDL;
	}
	
	mMaterialsCapThrottleTimer.resetWithExpiry( 1.0f / requests_per_sec );
}

U32 LLViewerRegion::getMaxMaterialsPerTransaction() const
{
	U32 max_entries = 50; // original hard coded default
	if (   mSimulatorFeatures.has( "MaxMaterialsPerTransaction" )
		&& mSimulatorFeatures[ "MaxMaterialsPerTransaction" ].isInteger())
	{
		max_entries = mSimulatorFeatures[ "MaxMaterialsPerTransaction" ].asInteger();
	}
	return max_entries;
}

std::string LLViewerRegion::getSimHostName()
{
	if (mSimulatorFeaturesReceived)
	{
		return mSimulatorFeatures.has("HostName") ? mSimulatorFeatures["HostName"].asString() : getHost().getHostName();
	}
	return std::string("...");
}

void LLViewerRegion::applyCacheMiscExtras(LLViewerObject* obj)
{
    LL_PROFILE_ZONE_SCOPED_CATEGORY_DISPLAY;
    llassert(obj);

    U32 local_id = obj->getLocalID();
    auto iter = mImpl->mGLTFOverridesLLSD.find(local_id);
    if (iter != mImpl->mGLTFOverridesLLSD.end())
    {
        // UUID can be inserted null, so backfill the UUID if it was left empty
        if (iter->second.mObjectId.isNull())
        {
            iter->second.mObjectId = obj->getID();
        }
        llassert(iter->second.mGLTFMaterial.size() == iter->second.mSides.size());

        for (auto& side : iter->second.mGLTFMaterial)
        {
            obj->setTEGLTFMaterialOverride(side.first, side.second);
        }
    }
}
<|MERGE_RESOLUTION|>--- conflicted
+++ resolved
@@ -2631,7 +2631,6 @@
                 gSavedSettings.setS32("max_texture_dimension_Y", 1024);
             }
 
-<<<<<<< HEAD
             bool mirrors_enabled = false;
             if (features.has("MirrorsEnabled"))
             {
@@ -2640,10 +2639,7 @@
 
             gSavedSettings.setBOOL("RenderMirrors", mirrors_enabled);
 
-            if (features.has("PBRTerrainEnabled"))
-=======
             if (features.has("GLTFEnabled"))
->>>>>>> 03c4458b
             {
                 bool enabled = features["GLTFEnabled"];
                 gSavedSettings.setBOOL("GLTFEnabled", enabled);
