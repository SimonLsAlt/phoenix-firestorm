--- conflicted
+++ resolved
@@ -3384,19 +3384,11 @@
 
         std::string cap = getCapability("ModifyRegion"); // needed for queueQuery
         if (cap.empty())
-<<<<<<< HEAD
         {
             LLFloaterRegionInfo::sRefreshFromRegion(this);
         }
         else
         {
-=======
-        {
-            LLFloaterRegionInfo::sRefreshFromRegion(this);
-        }
-        else
-        {
->>>>>>> 4d7f622a
             LLPBRTerrainFeatures::queueQuery(*this, [](LLUUID region_id, bool success, const LLModifyRegion& composition_changes)
             {
                 if (!success) { return; }
