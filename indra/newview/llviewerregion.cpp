/** 
 * @file llviewerregion.cpp
 * @brief Implementation of the LLViewerRegion class.
 *
 * $LicenseInfo:firstyear=2000&license=viewerlgpl$
 * Second Life Viewer Source Code
 * Copyright (C) 2010-2013, Linden Research, Inc.
 * 
 * This library is free software; you can redistribute it and/or
 * modify it under the terms of the GNU Lesser General Public
 * License as published by the Free Software Foundation;
 * version 2.1 of the License only.
 * 
 * This library is distributed in the hope that it will be useful,
 * but WITHOUT ANY WARRANTY; without even the implied warranty of
 * MERCHANTABILITY or FITNESS FOR A PARTICULAR PURPOSE.  See the GNU
 * Lesser General Public License for more details.
 * 
 * You should have received a copy of the GNU Lesser General Public
 * License along with this library; if not, write to the Free Software
 * Foundation, Inc., 51 Franklin Street, Fifth Floor, Boston, MA  02110-1301  USA
 * 
 * Linden Research, Inc., 945 Battery Street, San Francisco, CA  94111  USA
 * $/LicenseInfo$
 */

#include "llviewerprecompiledheaders.h"

#include "llviewerregion.h"

// linden libraries
#include "indra_constants.h"
#include "llaisapi.h"
#include "llavatarnamecache.h"		// name lookup cap url
#include "llfloaterreg.h"
#include "llmath.h"
#include "llregionflags.h"
#include "llregionhandle.h"
#include "llsurface.h"
#include "message.h"
//#include "vmath.h"
#include "v3math.h"
#include "v4math.h"

#include "llagent.h"
#include "llagentcamera.h"
#include "llappviewer.h"
#include "llavatarrenderinfoaccountant.h"
#include "llavatarappearancedefines.h"
#include "llcallingcard.h"
#include "llcommandhandler.h"
#include "lldir.h"
#include "lleventpoll.h"
#include "llfloatergodtools.h"
#include "llfloaterreporter.h"
#include "llfloaterregioninfo.h"
#include "llgltfmateriallist.h"
#include "llhttpnode.h"
#include "llregioninfomodel.h"
#include "llsdutil.h"
#include "llstartup.h"
#include "lltrans.h"
#include "llurldispatcher.h"
#include "llviewerobjectlist.h"
#include "llviewerparceloverlay.h"
#include "llviewerstatsrecorder.h"
#include "llvlmanager.h"
#include "llvlcomposition.h"
#include "llvoavatarself.h"
#include "llvocache.h"
#include "llworld.h"
#include "llspatialpartition.h"
#include "stringize.h"
#include "llviewercontrol.h"
#include "llsdserialize.h"
#include "llfloaterperms.h"
#include "llvieweroctree.h"
#include "llviewerdisplay.h"
#include "llviewerwindow.h"
#include "llprogressview.h"
#include "llcoros.h"
#include "lleventcoro.h"
#include "llcorehttputil.h"
#include "llcallstack.h"
#include "llsettingsdaycycle.h"
#include <boost/regex.hpp>

// Firestorm includes
#include "lfsimfeaturehandler.h"
#include "llviewermenu.h"
#include "llviewernetwork.h"
#include "llviewerparcelmgr.h"	//Aurora Sim

#ifdef LL_WINDOWS
	#pragma warning(disable:4355)
#endif

// When we receive a base grant of capabilities that has a different number of 
// capabilities than the original base grant received for the region, print 
// out the two lists of capabilities for analysis.
//#define DEBUG_CAPS_GRANTS

// The server only keeps our pending agent info for 60 seconds.
// We want to allow for seed cap retry, but its not useful after that 60 seconds.
// Even though we gave up on login, keep trying for caps after we are logged in:
const S32 MAX_CAP_REQUEST_ATTEMPTS = 30;
const U32 DEFAULT_MAX_REGION_WIDE_PRIM_COUNT = 15000;

BOOL LLViewerRegion::sVOCacheCullingEnabled = FALSE;
S32  LLViewerRegion::sLastCameraUpdated = 0;
S32  LLViewerRegion::sNewObjectCreationThrottle = -1;
LLViewerRegion::vocache_entry_map_t LLViewerRegion::sRegionCacheCleanup;

const std::string LLViewerRegion::IL_MODE_DEFAULT = "default";
const std::string LLViewerRegion::IL_MODE_360     = "360";

typedef std::map<std::string, std::string> CapabilityMap;

static void log_capabilities(const CapabilityMap &capmap);

namespace
{

void newRegionEntry(LLViewerRegion& region)
{
    LL_INFOS("LLViewerRegion") << "Entering region [" << region.getName() << "]" << LL_ENDL;
    gDebugInfo["CurrentRegion"] = region.getName();
    LLAppViewer::instance()->writeDebugInfo();
}

} // anonymous namespace

// support for secondlife:///app/region/{REGION} SLapps
// N.B. this is defined to work exactly like the classic secondlife://{REGION}
// However, the later syntax cannot support spaces in the region name because
// spaces (and %20 chars) are illegal in the hostname of an http URL. Some
// browsers let you get away with this, but some do not (such as Qt's Webkit).
// Hence we introduced the newer secondlife:///app/region alternative.
class LLRegionHandler : public LLCommandHandler
{
public:
    // requests will be throttled from a non-trusted browser
    LLRegionHandler() : LLCommandHandler("region", UNTRUSTED_THROTTLE) {}

    bool handle(const LLSD& params, const LLSD& query_map, const std::string& grid, LLMediaCtrl* web)
    {
        // make sure that we at least have a region name
        int num_params = params.size();
        if (num_params < 1)
        {
            return false;
        }
           
        // build a secondlife://{PLACE} SLurl from this SLapp
        std::string url = "secondlife://";
        if (!grid.empty())
        {
            url += grid + "/secondlife/";
        }
		boost::regex name_rx("[A-Za-z0-9()_%]+");
		boost::regex coord_rx("[0-9]+");
        for (int i = 0; i < num_params; i++)
        {
            if (i > 0)
            {
                url += "/";
            }
			if (!boost::regex_match(params[i].asString(), i > 0 ? coord_rx : name_rx))
			{
				return false;
			}

            url += params[i].asString();
        }

        // Process the SLapp as if it was a secondlife://{PLACE} SLurl
        LLURLDispatcher::dispatch(url, LLCommandHandler::NAV_TYPE_CLICKED, web, true);
        return true;
    }
       
};
LLRegionHandler gRegionHandler;


class LLViewerRegionImpl 
{
public:
	LLViewerRegionImpl(LLViewerRegion * region, LLHost const & host):   
        mHost(host),
        mCompositionp(NULL),
        mEventPoll(NULL),
        mSeedCapMaxAttempts(MAX_CAP_REQUEST_ATTEMPTS),
        mSeedCapAttempts(0),
        mHttpResponderID(0),
        mLastCameraUpdate(0),
        mLastCameraOrigin(),
        mVOCachePartition(NULL),
        mLandp(NULL)
	{}

	static void buildCapabilityNames(LLSD& capabilityNames);

	// The surfaces and other layers
	LLSurface*	mLandp;

	// Region geometry data
	LLVector3d	mOriginGlobal;	// Location of southwest corner of region (meters)
	LLVector3d	mCenterGlobal;	// Location of center in world space (meters)
	LLHost		mHost;

	// The unique ID for this region.
	LLUUID mRegionID;

	// region/estate owner - usually null.
	LLUUID mOwnerID;

	// Network statistics for the region's circuit...
	LLTimer mLastNetUpdate;

	// Misc
	LLVLComposition *mCompositionp;		// Composition layer for the surface

	LLVOCacheEntry::vocache_entry_map_t	  mCacheMap; //all cached entries
	LLVOCacheEntry::vocache_entry_set_t   mActiveSet; //all active entries;
	LLVOCacheEntry::vocache_entry_set_t   mWaitingSet; //entries waiting for LLDrawable to be generated.	
	std::set< LLPointer<LLViewerOctreeGroup> >      mVisibleGroups; //visible groupa
	LLVOCachePartition*                   mVOCachePartition;
	LLVOCacheEntry::vocache_entry_set_t   mVisibleEntries; //must-be-created visible entries wait for objects creation.	
	LLVOCacheEntry::vocache_entry_priority_list_t mWaitingList; //transient list storing sorted visible entries waiting for object creation.
	std::set<U32>                          mNonCacheableCreatedList; //list of local ids of all non-cacheable objects
    LLVOCacheEntry::vocache_gltf_overrides_map_t mGLTFOverridesLLSD; // for materials

	// time?
	// LRU info?

	// Cache ID is unique per-region, across renames, moving locations,
	// etc.
	LLUUID mCacheID;

	CapabilityMap mCapabilities;
	CapabilityMap mSecondCapabilitiesTracker; 

	LLEventPoll* mEventPoll;

	S32 mSeedCapMaxAttempts;
	S32 mSeedCapAttempts;

	S32 mHttpResponderID;

	//spatial partitions for objects in this region
	std::vector<LLViewerOctreePartition*> mObjectPartition;

	LLVector3   mLastCameraOrigin;
	U32         mLastCameraUpdate;

    static void        requestBaseCapabilitiesCoro(U64 regionHandle);
    static void        requestBaseCapabilitiesCompleteCoro(U64 regionHandle);
    static void        requestSimulatorFeatureCoro(std::string url, U64 regionHandle);
};

void LLViewerRegionImpl::requestBaseCapabilitiesCoro(U64 regionHandle)
{
    LLCore::HttpRequest::policy_t httpPolicy(LLCore::HttpRequest::DEFAULT_POLICY_ID);
    LLCoreHttpUtil::HttpCoroutineAdapter::ptr_t 
        httpAdapter(new LLCoreHttpUtil::HttpCoroutineAdapter("BaseCapabilitiesRequest", httpPolicy));
    LLCore::HttpRequest::ptr_t httpRequest(new LLCore::HttpRequest);

    LLSD result;
    LLViewerRegion *regionp = NULL;

    // This loop is used for retrying a capabilities request.
    do
    {
        if (STATE_WORLD_INIT > LLStartUp::getStartupState())
        {
            LL_INFOS("AppInit", "Capabilities") << "Aborting capabilities request, reason: returned to login screen" << LL_ENDL;
            return;
        }

        if (!LLWorld::instanceExists())
        {
            LL_WARNS("AppInit", "Capabilities") << "Attempting to get capabilities, but world no longer exists!" << LL_ENDL;
            return;
        }

        regionp = LLWorld::getInstance()->getRegionFromHandle(regionHandle);
        if (!regionp) //region was removed
        {
            LL_WARNS("AppInit", "Capabilities") << "Attempting to get capabilities for region that no longer exists!" << LL_ENDL;
            return; // this error condition is not recoverable.
        }
        LLViewerRegionImpl* impl = regionp->getRegionImplNC();
        LL_DEBUGS("AppInit", "Capabilities") << "requesting seed caps for handle " << regionHandle 
                                             << " name " << regionp->getName() << LL_ENDL;

        std::string url = regionp->getCapability("Seed");
        if (url.empty())
        {
            LL_WARNS("AppInit", "Capabilities") << "Failed to get seed capabilities, and can not determine url!" << LL_ENDL;
            regionp->setCapabilitiesError();
            return; // this error condition is not recoverable.
        }

        // record that we just entered a new region
        newRegionEntry(*regionp);

        if (impl->mSeedCapAttempts > impl->mSeedCapMaxAttempts)
        {
            LL_WARNS("AppInit", "Capabilities") << "Failed to get seed capabilities from '" << url << "' after " << impl->mSeedCapAttempts << " attempts.  Giving up!" << LL_ENDL;
            regionp->setCapabilitiesError();
            return;  // this error condition is not recoverable.
        }

        S32 id = ++(impl->mHttpResponderID);

        LLSD capabilityNames = LLSD::emptyArray();
        impl->buildCapabilityNames(capabilityNames);

        LL_INFOS("AppInit", "Capabilities") << "Requesting seed from " << url 
                                            << " region name " << regionp->getName()
                                            << " region id " << regionp->getRegionID()
                                            << " handle " << regionp->getHandle()
                                            << " (attempt #" << impl->mSeedCapAttempts + 1 << ")" << LL_ENDL;
		LL_DEBUGS("AppInit", "Capabilities") << "Capabilities requested: " << capabilityNames << LL_ENDL;

        regionp = NULL;
        impl = NULL;
        result = httpAdapter->postAndSuspend(httpRequest, url, capabilityNames);

        if (STATE_WORLD_INIT > LLStartUp::getStartupState())
        {
            LL_INFOS("AppInit", "Capabilities") << "Aborting capabilities request, reason: returned to login screen" << LL_ENDL;
            return;
        }

        if (LLApp::isExiting() || gDisconnected)
        {
            LL_DEBUGS("AppInit", "Capabilities") << "Shutting down" << LL_ENDL;
            return;
        }

        if (!LLWorld::instanceExists())
        {
            LL_WARNS("AppInit", "Capabilities") << "Received capabilities, but world no longer exists!" << LL_ENDL;
            return;
        }

        regionp = LLWorld::getInstance()->getRegionFromHandle(regionHandle);
        if (!regionp) //region was removed
        {
            LL_WARNS("AppInit", "Capabilities") << "Received capabilities for region that no longer exists!" << LL_ENDL;
            return; // this error condition is not recoverable.
        }

        impl = regionp->getRegionImplNC();

        // <FS:Ansariel> Fix seed cap retry count
        //++(impl->mSeedCapAttempts);

        if (!result.isMap() || result.has("error"))
        {
            LL_WARNS("AppInit", "Capabilities") << "Malformed response" << LL_ENDL;
            // setup for retry.
            continue;
        }

        LLSD httpResults = result["http_result"];
        LLCore::HttpStatus status = LLCoreHttpUtil::HttpCoroutineAdapter::getStatusFromLLSD(httpResults);
        if (!status)
        {
            LL_WARNS("AppInit", "Capabilities") << "HttpStatus error " << LL_ENDL;
            // setup for retry.
            continue;
        }

        // remove the http_result from the llsd
        result.erase("http_result");

        if (id != impl->mHttpResponderID) // region is no longer referring to this request
        {
            LL_WARNS("AppInit", "Capabilities") << "Received results for a stale capabilities request!" << LL_ENDL;
            // setup for retry.
            ++(impl->mSeedCapAttempts); // <FS:Ansariel> Fix seed cap retry count
            continue;
        }

        LLSD::map_const_iterator iter;
        for (iter = result.beginMap(); iter != result.endMap(); ++iter)
        {
            regionp->setCapability(iter->first, iter->second);

            LL_DEBUGS("AppInit", "Capabilities")
                << "Capability '" << iter->first << "' is '" << iter->second << "'" << LL_ENDL;
        }

#if 0
        log_capabilities(mCapabilities);
#endif

        LL_DEBUGS("AppInit", "Capabilities", "Teleport") << "received caps for handle " << regionHandle 
														 << " region name " << regionp->getName() << LL_ENDL;
        regionp->setCapabilitiesReceived(true);

        break;
    } 
    while (true);

    if (regionp && regionp->isCapabilityAvailable("ServerReleaseNotes") &&
            regionp->getReleaseNotesRequested())
    {   // *HACK: we're waiting for the ServerReleaseNotes
        regionp->showReleaseNotes();
    }
}


void LLViewerRegionImpl::requestBaseCapabilitiesCompleteCoro(U64 regionHandle)
{
    LLCore::HttpRequest::policy_t httpPolicy(LLCore::HttpRequest::DEFAULT_POLICY_ID);
    LLCoreHttpUtil::HttpCoroutineAdapter::ptr_t
        httpAdapter(new LLCoreHttpUtil::HttpCoroutineAdapter("BaseCapabilitiesRequest", httpPolicy));
    LLCore::HttpRequest::ptr_t httpRequest(new LLCore::HttpRequest);

    LLSD result;
    LLViewerRegion *regionp = NULL;

    // This loop is used for retrying a capabilities request.
    do
    {
        LLWorld *world_inst = LLWorld::getInstance(); // Not a singleton!
        if (!world_inst)
        {
            LL_WARNS("AppInit", "Capabilities") << "Attempting to get capabilities, but world no longer exists!" << LL_ENDL;
            return;
        }

        regionp = world_inst->getRegionFromHandle(regionHandle);
        if (!regionp) //region was removed
        {
            LL_WARNS("AppInit", "Capabilities") << "Attempting to get capabilities for region that no longer exists!" << LL_ENDL;
            break; // this error condition is not recoverable.
        }

        std::string url = regionp->getCapabilityDebug("Seed");
        if (url.empty())
        {
            LL_WARNS("AppInit", "Capabilities") << "Failed to get seed capabilities, and can not determine url!" << LL_ENDL;
            if (regionp->getCapability("Seed").empty())
            {
                // initial attempt failed to get this cap as well
                regionp->setCapabilitiesError();
            }
            break; // this error condition is not recoverable.
        }

        // record that we just entered a new region
        newRegionEntry(*regionp);

        LLSD capabilityNames = LLSD::emptyArray();
        buildCapabilityNames(capabilityNames);

        LL_INFOS("AppInit", "Capabilities") << "Requesting second Seed from " << url << " for region " << regionp->getRegionID() << LL_ENDL;

        regionp = NULL;
        world_inst = NULL;
        result = httpAdapter->postAndSuspend(httpRequest, url, capabilityNames);

        LLSD httpResults = result["http_result"];
        LLCore::HttpStatus status = LLCoreHttpUtil::HttpCoroutineAdapter::getStatusFromLLSD(httpResults);
        if (!status)
        {
            LL_WARNS("AppInit", "Capabilities") << "HttpStatus error " << LL_ENDL;
            break;  // no retry
        }

        if (LLApp::isExiting() || gDisconnected)
        {
            break;
        }

        world_inst = LLWorld::getInstance();
        if (!world_inst)
        {
            LL_WARNS("AppInit", "Capabilities") << "Received capabilities, but world no longer exists!" << LL_ENDL;
            return;
        }

        regionp = world_inst->getRegionFromHandle(regionHandle);
        if (!regionp) //region was removed
        {
            LL_WARNS("AppInit", "Capabilities") << "Received capabilities for region that no longer exists!" << LL_ENDL;
            break; // this error condition is not recoverable.
        }
        LLViewerRegionImpl* impl = regionp->getRegionImplNC();

        // remove the http_result from the llsd
        result.erase("http_result");

        LLSD::map_const_iterator iter;
        for (iter = result.beginMap(); iter != result.endMap(); ++iter)
        {
            regionp->setCapabilityDebug(iter->first, iter->second);
            //LL_INFOS()<<"BaseCapabilitiesCompleteTracker New Caps "<<iter->first<<" "<< iter->second<<LL_ENDL;
        }

#if 0
        log_capabilities(impl->mCapabilities);
#endif

        if (impl->mCapabilities.size() != impl->mSecondCapabilitiesTracker.size())
        {
            LL_WARNS("AppInit", "Capabilities")
                << "Sim sent duplicate base caps that differ in size from what we initially received - most likely content. "
                << "mCapabilities == " << impl->mCapabilities.size()
                << " mSecondCapabilitiesTracker == " << impl->mSecondCapabilitiesTracker.size()
                << LL_ENDL;
#ifdef DEBUG_CAPS_GRANTS
            LL_WARNS("AppInit", "Capabilities")
                << "Initial Base capabilities: " << LL_ENDL;

            log_capabilities(impl->mCapabilities);

            LL_WARNS("AppInit", "Capabilities")
                << "Latest base capabilities: " << LL_ENDL;

            log_capabilities(impl->mSecondCapabilitiesTracker);

#endif

            if (impl->mSecondCapabilitiesTracker.size() > impl->mCapabilities.size())
            {
                // *HACK Since we were granted more base capabilities in this grant request than the initial, replace
                // the old with the new. This shouldn't happen i.e. we should always get the same capabilities from a
                // sim. The simulator fix from SH-3895 should prevent it from happening, at least in the case of the
                // inventory api capability grants.

                // Need to clear a std::map before copying into it because old keys take precedence.
                impl->mCapabilities.clear();
                impl->mCapabilities = impl->mSecondCapabilitiesTracker;
            }
        }
        else
        {
            LL_DEBUGS("CrossingCaps") << "Sim sent multiple base cap grants with matching sizes." << LL_ENDL;
        }
        impl->mSecondCapabilitiesTracker.clear();
    } 
    while (false);
}

void LLViewerRegionImpl::requestSimulatorFeatureCoro(std::string url, U64 regionHandle)
{
    LLCore::HttpRequest::policy_t httpPolicy(LLCore::HttpRequest::DEFAULT_POLICY_ID);
    LLCoreHttpUtil::HttpCoroutineAdapter::ptr_t
        httpAdapter(new LLCoreHttpUtil::HttpCoroutineAdapter("BaseCapabilitiesRequest", httpPolicy));
    LLCore::HttpRequest::ptr_t httpRequest(new LLCore::HttpRequest);

    LLViewerRegion *regionp = NULL;
    S32 attemptNumber = 0;
    // This loop is used for retrying a capabilities request.
    do
    {
        ++attemptNumber;

        if (attemptNumber > MAX_CAP_REQUEST_ATTEMPTS)
        {
            LL_WARNS("AppInit", "SimulatorFeatures") << "Retries count exceeded attempting to get Simulator feature from " 
                << url << LL_ENDL;
            break;
        }

        LLWorld *world_inst = LLWorld::getInstance(); // Not a singleton!
        if (!world_inst)
        {
            LL_WARNS("AppInit", "Capabilities") << "Attempting to request Sim Feature, but world no longer exists!" << LL_ENDL;
            return;
        }

        regionp = world_inst->getRegionFromHandle(regionHandle);
        if (!regionp) //region was removed
        {
            LL_WARNS("AppInit", "SimulatorFeatures") << "Attempting to request Sim Feature for region that no longer exists!" << LL_ENDL;
            break; // this error condition is not recoverable.
        }

        regionp = NULL;
        world_inst = NULL;
        LLSD result = httpAdapter->getAndSuspend(httpRequest, url);

        LLSD httpResults = result["http_result"];
        LLCore::HttpStatus status = LLCoreHttpUtil::HttpCoroutineAdapter::getStatusFromLLSD(httpResults);
        if (!status)
        {
            LL_WARNS("AppInit", "SimulatorFeatures") << "HttpStatus error retrying" << LL_ENDL;
            continue;  
        }

        if (LLApp::isExiting() || gDisconnected)
        {
            break;
        }

        // remove the http_result from the llsd
        result.erase("http_result");

        world_inst = LLWorld::getInstance();
        if (!world_inst)
        {
            LL_WARNS("AppInit", "Capabilities") << "Attempting to request Sim Feature, but world no longer exists!" << LL_ENDL;
            return;
        }

        regionp = world_inst->getRegionFromHandle(regionHandle);
        if (!regionp) //region was removed
        {
            LL_WARNS("AppInit", "SimulatorFeatures") << "Attempting to set Sim Feature for region that no longer exists!" << LL_ENDL;
            break; // this error condition is not recoverable.
        }

        regionp->setSimulatorFeatures(result);

        break;
    }
    while (true);

}

LLViewerRegion::LLViewerRegion(const U64 &handle,
							   const LLHost &host,
							   const U32 grids_per_region_edge, 
							   const U32 grids_per_patch_edge, 
							   const F32 region_width_meters)
:	mImpl(new LLViewerRegionImpl(this, host)),
	mHandle(handle),
	mTimeDilation(1.0f),
	mName(""),
	mZoning(""),
	mIsEstateManager(FALSE),
	mRegionFlags( REGION_FLAGS_DEFAULT ),
	mRegionProtocols( 0 ),
	mSimAccess( SIM_ACCESS_MIN ),
	mBillableFactor(1.0),
	mMaxTasks(DEFAULT_MAX_REGION_WIDE_PRIM_COUNT),
	// <FS:Ansariel> [Legacy Bake]
	//mCentralBakeVersion(1),
	mCentralBakeVersion(0),
	// </FS:Ansariel> [Legacy Bake]
	mClassID(0),
	mCPURatio(0),
	mColoName("unknown"),
	mProductSKU("unknown"),
	mProductName("unknown"),
	mHttpUrl(""), // <FS:Ansariel> [UDP Assets]
	mViewerAssetUrl(""),
	mCacheLoaded(FALSE),
	mCacheDirty(FALSE),
	mReleaseNotesRequested(FALSE),
	mCapabilitiesState(CAPABILITIES_STATE_INIT),
	mSimulatorFeaturesReceived(false),
	mBitsReceived(0.f),
	mPacketsReceived(0.f),
	mDead(FALSE),
	mLastVisitedEntry(NULL),
	mInvisibilityCheckHistory(-1),
	mPaused(FALSE),
	mRegionCacheHitCount(0),
	mRegionCacheMissCount(0),
    mInterestListMode(IL_MODE_DEFAULT),
// <FS:Beq> BOM tests for OS
	mMaxBakes(LLGridManager::getInstance()->isInSecondLife()?
		LLAvatarAppearanceDefines::EBakedTextureIndex::BAKED_NUM_INDICES:
		LLAvatarAppearanceDefines::EBakedTextureIndex::BAKED_LEFT_ARM),
	mMaxTEs(LLGridManager::getInstance()->isInSecondLife()?
		LLAvatarAppearanceDefines::ETextureIndex::TEX_NUM_INDICES:
		LLAvatarAppearanceDefines::ETextureIndex::TEX_HEAD_UNIVERSAL_TATTOO),
// </FS:Beq>
	// <FS:CR> Aurora Sim
	mWidth(region_width_meters),
	mWidthScaleFactor(region_width_meters / REGION_WIDTH_METERS) // <FS:Ansariel> FIRE-19563: Scaling for OpenSim VarRegions
{
	// Moved this up... -> mWidth = region_width_meters;
// </FS:CR>
	mImpl->mOriginGlobal = from_region_handle(handle); 
	updateRenderMatrix();

	mImpl->mLandp = new LLSurface('l', NULL);

	// Create the composition layer for the surface
	mImpl->mCompositionp =
		new LLVLComposition(mImpl->mLandp,
							grids_per_region_edge,
// <FS:CR> Aurora Sim
							//region_width_meters / grids_per_region_edge);
							mWidth / grids_per_region_edge);
// </FS:CR> Aurora Sim
	mImpl->mCompositionp->setSurface(mImpl->mLandp);

	// Create the surfaces
	mImpl->mLandp->setRegion(this);
	mImpl->mLandp->create(grids_per_region_edge,
					grids_per_patch_edge,
					mImpl->mOriginGlobal,
					mWidth);

// <FS:CR> Aurora Sim
	//mParcelOverlay = new LLViewerParcelOverlay(this, region_width_meters);
	mParcelOverlay = new LLViewerParcelOverlay(this, mWidth);
	LLViewerParcelMgr::getInstance()->init(mWidth);
// </FS:CR> Aurora Sim

	setOriginGlobal(from_region_handle(handle));
	calculateCenterGlobal();

	// Create the object lists
	initStats();
// <FS:CR> FIRE-11593: Opensim "4096 Bug" Fix by Latif Khalifa
	initPartitions();
}
void LLViewerRegion::initPartitions()
{
// </FS:CR>

	//create object partitions
	//MUST MATCH declaration of eObjectPartitions
	mImpl->mObjectPartition.push_back(new LLHUDPartition(this));		//PARTITION_HUD
	mImpl->mObjectPartition.push_back(new LLTerrainPartition(this));	//PARTITION_TERRAIN
	mImpl->mObjectPartition.push_back(new LLVoidWaterPartition(this));	//PARTITION_VOIDWATER
	mImpl->mObjectPartition.push_back(new LLWaterPartition(this));		//PARTITION_WATER
	mImpl->mObjectPartition.push_back(new LLTreePartition(this));		//PARTITION_TREE
	mImpl->mObjectPartition.push_back(new LLParticlePartition(this));	//PARTITION_PARTICLE
	mImpl->mObjectPartition.push_back(new LLGrassPartition(this));		//PARTITION_GRASS
	mImpl->mObjectPartition.push_back(new LLVolumePartition(this));	//PARTITION_VOLUME
	mImpl->mObjectPartition.push_back(new LLBridgePartition(this));	//PARTITION_BRIDGE
	mImpl->mObjectPartition.push_back(new LLAvatarPartition(this));	//PARTITION_AVATAR
	mImpl->mObjectPartition.push_back(new LLControlAVPartition(this));	//PARTITION_CONTROL_AV
	mImpl->mObjectPartition.push_back(new LLHUDParticlePartition(this));//PARTITION_HUD_PARTICLE
	mImpl->mObjectPartition.push_back(new LLVOCachePartition(this)); //PARTITION_VO_CACHE
	mImpl->mObjectPartition.push_back(NULL);					//PARTITION_NONE
	mImpl->mVOCachePartition = getVOCachePartition();

	setCapabilitiesReceivedCallback(boost::bind(&LLAvatarRenderInfoAccountant::scanNewRegion, _1));
}

// <FS:CR> FIRE-11593: Opensim "4096 Bug" Fix by Latif Khalifa
void LLViewerRegion::reInitPartitions()
{
	std::for_each(mImpl->mObjectPartition.begin(), mImpl->mObjectPartition.end(), DeletePointer());
	mImpl->mObjectPartition.clear();
	initPartitions();
}
// </FS:CR>

void LLViewerRegion::initStats()
{
	mImpl->mLastNetUpdate.reset();
	mPacketsIn = 0;
	mBitsIn = (U32Bits)0;
	mLastBitsIn = (U32Bits)0;
	mLastPacketsIn = 0;
	mPacketsOut = 0;
	mLastPacketsOut = 0;
	mPacketsLost = 0;
	mLastPacketsLost = 0;
	mPingDelay = (U32Seconds)0;
	mAlive = false;					// can become false if circuit disconnects
}

static LLTrace::BlockTimerStatHandle FTM_CLEANUP_REGION_OBJECTS("Cleanup Region Objects");
static LLTrace::BlockTimerStatHandle FTM_SAVE_REGION_CACHE("Save Region Cache");

LLViewerRegion::~LLViewerRegion() 
{
    LL_PROFILE_ZONE_SCOPED;
	mDead = TRUE;
	mImpl->mActiveSet.clear();
	mImpl->mVisibleEntries.clear();
	mImpl->mVisibleGroups.clear();
	mImpl->mWaitingSet.clear();

	gVLManager.cleanupData(this);
	// Can't do this on destruction, because the neighbor pointers might be invalid.
	// This should be reference counted...
	disconnectAllNeighbors();
	LLViewerPartSim::getInstance()->cleanupRegion(this);

    {
        LL_RECORD_BLOCK_TIME(FTM_CLEANUP_REGION_OBJECTS);
        gObjectList.killObjects(this);
    }

	delete mImpl->mCompositionp;
	delete mParcelOverlay;
	delete mImpl->mLandp;
	delete mImpl->mEventPoll;
#if 0
	LLHTTPSender::clearSender(mImpl->mHost);
#endif	
	std::for_each(mImpl->mObjectPartition.begin(), mImpl->mObjectPartition.end(), DeletePointer());

    {
        LL_RECORD_BLOCK_TIME(FTM_SAVE_REGION_CACHE);
        saveObjectCache();
    }

	delete mImpl;
	mImpl = NULL;

// [SL:KB] - Patch: World-MinimapOverlay | Checked: 2012-07-26 (Catznip-3.3)
	for (tex_matrix_t::iterator i = mWorldMapTiles.begin(), iend = mWorldMapTiles.end(); i != iend; ++i)
		(*i)->setBoostLevel(LLViewerTexture::BOOST_NONE);
// [/SL:KB]
}

/*virtual*/ 
const LLHost&	LLViewerRegion::getHost() const				
{ 
	return mImpl->mHost; 
}

LLSurface & LLViewerRegion::getLand() const
{
	return *mImpl->mLandp;
}

const LLUUID& LLViewerRegion::getRegionID() const
{
	return mImpl->mRegionID;
}

void LLViewerRegion::setRegionID(const LLUUID& region_id)
{
	mImpl->mRegionID = region_id;
}

void LLViewerRegion::loadObjectCache()
{
	if (mCacheLoaded)
	{
		return;
	}

	// Presume success.  If it fails, we don't want to try again.
	mCacheLoaded = TRUE;

	if(LLVOCache::instanceExists())
	{
        LLVOCache & vocache = LLVOCache::instance();
		// Without this a "corrupted" vocache persists until a cache clear or other rewrite. Mark as dirty hereif read fails to force a rewrite.
		mCacheDirty = !vocache.readFromCache(mHandle, mImpl->mCacheID, mImpl->mCacheMap);
		vocache.readGenericExtrasFromCache(mHandle, mImpl->mCacheID, mImpl->mGLTFOverridesLLSD, mImpl->mCacheMap);

		if (mImpl->mCacheMap.empty())
		{
			mCacheDirty = TRUE;
		}
	}
}


void LLViewerRegion::saveObjectCache()
{
	if (!mCacheLoaded)
	{
		return;
	}

	if (mImpl->mCacheMap.empty())
	{
		return;
	}

	if(LLVOCache::instanceExists())
	{
		const F32 start_time_threshold = 600.0f; //seconds
		bool removal_enabled = sVOCacheCullingEnabled && (mRegionTimer.getElapsedTimeF32() > start_time_threshold); //allow to remove invalid objects from object cache file.

        LLVOCache & instance = LLVOCache::instance();

        instance.writeToCache(mHandle, mImpl->mCacheID, mImpl->mCacheMap, mCacheDirty, removal_enabled);
        instance.writeGenericExtrasToCache(mHandle, mImpl->mCacheID, mImpl->mGLTFOverridesLLSD, mCacheDirty, removal_enabled);
		mCacheDirty = FALSE;
	}

    if (LLAppViewer::instance()->isQuitting())
    {
        mImpl->mCacheMap.clear();
    }
    else
    {
        // Map of LLVOCacheEntry takes time to release, store map for cleanup on idle
        sRegionCacheCleanup.insert(mImpl->mCacheMap.begin(), mImpl->mCacheMap.end());
        mImpl->mCacheMap.clear();
        // TODO - probably need to do the same for overrides cache
    }
}

void LLViewerRegion::sendMessage()
{
	gMessageSystem->sendMessage(mImpl->mHost);
}

void LLViewerRegion::sendReliableMessage()
{
	gMessageSystem->sendReliable(mImpl->mHost);
}

void LLViewerRegion::setWaterHeight(F32 water_level)
{
	mImpl->mLandp->setWaterHeight(water_level);
}

// <FS:CR> Aurora Sim
void LLViewerRegion::rebuildWater()
{
	mImpl->mLandp->rebuildWater();
}
// <FS:CR> Aurora Sim

F32 LLViewerRegion::getWaterHeight() const
{
	return mImpl->mLandp->getWaterHeight();
}

BOOL LLViewerRegion::isVoiceEnabled() const
{
	return getRegionFlag(REGION_FLAGS_ALLOW_VOICE);
}

void LLViewerRegion::setRegionFlags(U64 flags)
{
	mRegionFlags = flags;
}


void LLViewerRegion::setOriginGlobal(const LLVector3d &origin_global) 
{ 
	mImpl->mOriginGlobal = origin_global; 
	updateRenderMatrix();
	mImpl->mLandp->setOriginGlobal(origin_global);
	mWind.setOriginGlobal(origin_global);
	calculateCenterGlobal();
}

void LLViewerRegion::updateRenderMatrix()
{
	mRenderMatrix.setTranslation(getOriginAgent());
}

void LLViewerRegion::setTimeDilation(F32 time_dilation)
{
	mTimeDilation = time_dilation;
}

const LLVector3d & LLViewerRegion::getOriginGlobal() const
{
	return mImpl->mOriginGlobal;
}

LLVector3 LLViewerRegion::getOriginAgent() const
{
	return gAgent.getPosAgentFromGlobal(mImpl->mOriginGlobal);
}

const LLVector3d & LLViewerRegion::getCenterGlobal() const
{
	return mImpl->mCenterGlobal;
}

LLVector3 LLViewerRegion::getCenterAgent() const
{
	return gAgent.getPosAgentFromGlobal(mImpl->mCenterGlobal);
}

void LLViewerRegion::setOwner(const LLUUID& owner_id)
{
	mImpl->mOwnerID = owner_id;
}

const LLUUID& LLViewerRegion::getOwner() const
{
	return mImpl->mOwnerID;
}

void LLViewerRegion::setRegionNameAndZone	(const std::string& name_zone)
{
	std::string::size_type pipe_pos = name_zone.find('|');
	S32 length   = name_zone.size();
	if (pipe_pos != std::string::npos)
	{
		mName   = name_zone.substr(0, pipe_pos);
		mZoning = name_zone.substr(pipe_pos+1, length-(pipe_pos+1));
	}
	else
	{
		mName   = name_zone;
		mZoning = "";
	}

	LLStringUtil::stripNonprintable(mName);
	LLStringUtil::stripNonprintable(mZoning);
}

BOOL LLViewerRegion::canManageEstate() const
{
	return gAgent.isGodlike()
		|| isEstateManager()
		|| gAgent.getID() == getOwner();
}

const std::string LLViewerRegion::getSimAccessString() const
{
	return accessToString(mSimAccess);
}

std::string LLViewerRegion::getLocalizedSimProductName() const
{
	std::string localized_spn;
	return LLTrans::findString(localized_spn, mProductName) ? localized_spn : mProductName;
}

// static
std::string LLViewerRegion::regionFlagsToString(U64 flags)
{
	std::string result;

	if (flags & REGION_FLAGS_SANDBOX)
	{
		result += "Sandbox";
	}

	if (flags & REGION_FLAGS_ALLOW_DAMAGE)
	{
		result += " Not Safe";
	}

	return result;
}

// static
std::string LLViewerRegion::accessToString(U8 sim_access)
{
	// <FS:ND> Prevent querying LLTrans each frame
	static std::vector< std::string > vcAccess;
	if( vcAccess.empty() )
	{
		vcAccess.push_back( LLTrans::getString("SIM_ACCESS_PG") );
		vcAccess.push_back( LLTrans::getString("SIM_ACCESS_MATURE") );
		vcAccess.push_back( LLTrans::getString("SIM_ACCESS_ADULT") );
		vcAccess.push_back( LLTrans::getString("SIM_ACCESS_DOWN") );
		vcAccess.push_back( LLTrans::getString("SIM_ACCESS_MIN") );
	}
	// </FS:ND>

	switch(sim_access)
	{
	case SIM_ACCESS_PG:
		// <FS:ND> Prevent querying LLTrans each frame
		// return LLTrans::getString("SIM_ACCESS_PG");
		return vcAccess[0];
		// </FS:ND>

	case SIM_ACCESS_MATURE:
		// <FS:ND> Prevent querying LLTrans each frame
		// return LLTrans::getString("SIM_ACCESS_MATURE");
		return vcAccess[1];
		// </FS:ND>

	case SIM_ACCESS_ADULT:
		// <FS:ND> Prevent querying LLTrans each frame
		// return LLTrans::getString("SIM_ACCESS_ADULT");
		return vcAccess[2];
		// </FS:ND>

	case SIM_ACCESS_DOWN:
		// <FS:ND> Prevent querying LLTrans each frame
		// return LLTrans::getString("SIM_ACCESS_DOWN");
		return vcAccess[3];
		// </FS:ND>

	case SIM_ACCESS_MIN:
	default:
		// <FS:ND> Prevent querying LLTrans each frame
		// return LLTrans::getString("SIM_ACCESS_MIN");
		return vcAccess[4];
		// </FS:ND>
	}
}

// static
std::string LLViewerRegion::getAccessIcon(U8 sim_access)
{
	switch(sim_access)
	{
	case SIM_ACCESS_MATURE:
		return "Parcel_M_Dark";

	case SIM_ACCESS_ADULT:
		return "Parcel_R_Light";

	case SIM_ACCESS_PG:
		return "Parcel_PG_Light";

	case SIM_ACCESS_MIN:
	default:
		return "";
	}
}

// static
std::string LLViewerRegion::accessToShortString(U8 sim_access)
{
	switch(sim_access)		/* Flawfinder: ignore */
	{
	case SIM_ACCESS_PG:
		return "PG";

	case SIM_ACCESS_MATURE:
		return "M";

	case SIM_ACCESS_ADULT:
		return "A";

	case SIM_ACCESS_MIN:
	default:
		return "U";
	}
}

// static
U8 LLViewerRegion::shortStringToAccess(const std::string &sim_access)
{
	U8 accessValue;

	if (LLStringUtil::compareStrings(sim_access, "PG") == 0)
	{
		accessValue = SIM_ACCESS_PG;
	}
	else if (LLStringUtil::compareStrings(sim_access, "M") == 0)
	{
		accessValue = SIM_ACCESS_MATURE;
	}
	else if (LLStringUtil::compareStrings(sim_access, "A") == 0)
	{
		accessValue = SIM_ACCESS_ADULT;
	}
	else
	{
		accessValue = SIM_ACCESS_MIN;
	}

	return accessValue;
}

// static
void LLViewerRegion::processRegionInfo(LLMessageSystem* msg, void**)
{
	// send it to 'observers'
	// *TODO: switch the floaters to using LLRegionInfoModel
	LL_INFOS() << "Processing region info" << LL_ENDL;
	LLRegionInfoModel::instance().update(msg);
	LLFloaterGodTools::processRegionInfo(msg);
	LLFloaterRegionInfo::processRegionInfo(msg);
}

void LLViewerRegion::setCacheID(const LLUUID& id)
{
	mImpl->mCacheID = id;
}

S32 LLViewerRegion::renderPropertyLines()
{
	if (mParcelOverlay)
	{
		return mParcelOverlay->renderPropertyLines();
	}
	else
	{
		return 0;
	}
}

void LLViewerRegion::renderPropertyLinesOnMinimap(F32 scale_pixels_per_meter, const F32 *parcel_outline_color)
{
    if (mParcelOverlay)
    {
        mParcelOverlay->renderPropertyLinesOnMinimap(scale_pixels_per_meter, parcel_outline_color);
    }
}


// This gets called when the height field changes.
void LLViewerRegion::dirtyHeights()
{
	// Property lines need to be reconstructed when the land changes.
	if (mParcelOverlay)
	{
		mParcelOverlay->setDirty();
	}
}

void LLViewerRegion::dirtyAllPatches()
{
    getLand().dirtyAllPatches();
}

//physically delete the cache entry
void LLViewerRegion::killCacheEntry(LLVOCacheEntry* entry, bool for_rendering)
{	
	if(!entry || !entry->isValid())
	{
		return;
	}

	if(for_rendering && !entry->isState(LLVOCacheEntry::ACTIVE))
	{
		addNewObject(entry); //force to add to rendering pipeline
	}

	//remove from active list and waiting list
	if(entry->isState(LLVOCacheEntry::ACTIVE))
	{
		mImpl->mActiveSet.erase(entry);
	}
	else
	{
		if(entry->isState(LLVOCacheEntry::WAITING))
		{
			mImpl->mWaitingSet.erase(entry);
		}
		
		//remove from mVOCachePartition
		removeFromVOCacheTree(entry);
	}

	//remove from the forced visible list
	mImpl->mVisibleEntries.erase(entry);

	//disconnect from parent if it is a child
	if(entry->getParentID() > 0)
	{
		LLVOCacheEntry* parent = getCacheEntry(entry->getParentID());
		if(parent)
		{
			parent->removeChild(entry);
		}
	}
	else if(entry->getNumOfChildren() > 0)//remove children from cache if has any
	{
		LLVOCacheEntry* child = entry->getChild();
		while(child != NULL)
		{
			killCacheEntry(child, for_rendering);
			child = entry->getChild();
		}
	}
	// Kill the assocaited overrides
	mImpl->mGLTFOverridesLLSD.erase(entry->getLocalID());
	//will remove it from the object cache, real deletion
	entry->setState(LLVOCacheEntry::INACTIVE);
	entry->removeOctreeEntry();
	entry->setValid(FALSE);

}

//physically delete the cache entry	
void LLViewerRegion::killCacheEntry(U32 local_id) 
{
	killCacheEntry(getCacheEntry(local_id));
}

U32 LLViewerRegion::getNumOfActiveCachedObjects() const
{
	return  mImpl->mActiveSet.size();
}

void LLViewerRegion::addActiveCacheEntry(LLVOCacheEntry* entry)
{
	if(!entry || mDead)
	{
		return;
	}
	if(entry->isState(LLVOCacheEntry::ACTIVE))
	{
		return; //already inserted.
	}

	if(entry->isState(LLVOCacheEntry::WAITING))
	{
		mImpl->mWaitingSet.erase(entry);
	}

	entry->setState(LLVOCacheEntry::ACTIVE);
	entry->setVisible();

	llassert(entry->getEntry()->hasDrawable());
	mImpl->mActiveSet.insert(entry);
}

void LLViewerRegion::removeActiveCacheEntry(LLVOCacheEntry* entry, LLDrawable* drawablep)
{
	if(mDead || !entry || !entry->isValid())
	{
		return;
	}
	if(!entry->isState(LLVOCacheEntry::ACTIVE))
	{
		return; //not an active entry.
	}

	//shift to the local regional space from agent space
	if(drawablep != NULL && drawablep->getVObj().notNull())
	{
		const LLVector3& pos = drawablep->getVObj()->getPositionRegion();
		LLVector4a shift;
		shift.load3(pos.mV);
		shift.sub(entry->getPositionGroup());
		entry->shift(shift);
	}

	if(entry->getParentID() > 0) //is a child
	{
		LLVOCacheEntry* parent = getCacheEntry(entry->getParentID());
		if(parent)
		{
			parent->addChild(entry);
		}
		else //parent not in cache.
		{
			//this happens only when parent is not cacheable.
			mOrphanMap[entry->getParentID()].push_back(entry->getLocalID());
		}
	}
	else //insert to vo cache tree.
	{		
		entry->updateParentBoundingInfo();
		entry->saveBoundingSphere();
		addToVOCacheTree(entry);
	}

	mImpl->mVisibleEntries.erase(entry);
	mImpl->mActiveSet.erase(entry);
	mImpl->mWaitingSet.erase(entry);
	entry->setState(LLVOCacheEntry::INACTIVE);
}

bool LLViewerRegion::addVisibleGroup(LLViewerOctreeGroup* group)
{
	if(mDead || group->isEmpty())
	{
		return false;
	}
	
	mImpl->mVisibleGroups.insert(group);

	return true;
}

U32 LLViewerRegion::getNumOfVisibleGroups() const
{
	return mImpl ? mImpl->mVisibleGroups.size() : 0;
}

void LLViewerRegion::updateReflectionProbes()
{
    LL_PROFILE_ZONE_SCOPED_CATEGORY_DISPLAY;
    const F32 probe_spacing = 32.f;
    const F32 probe_radius = sqrtf((probe_spacing * 0.5f) * (probe_spacing * 0.5f) * 3.f);
    const F32 hover_height = 2.f;

    F32 start = probe_spacing * 0.5f;

    U32 grid_width = REGION_WIDTH_METERS / probe_spacing;

    mReflectionMaps.resize(grid_width * grid_width);

    F32 water_height = getWaterHeight();
    LLVector3 origin = getOriginAgent();

    for (U32 i = 0; i < grid_width; ++i)
    {
        F32 x = i * probe_spacing + start;
        for (U32 j = 0; j < grid_width; ++j)
        {
            F32 y = j * probe_spacing + start;

            U32 idx = i * grid_width + j;

            if (mReflectionMaps[idx].isNull())
            {
                mReflectionMaps[idx] = gPipeline.mReflectionMapManager.addProbe();
            }

            LLVector3 probe_origin = LLVector3(x, y, llmax(water_height, mImpl->mLandp->resolveHeightRegion(x, y)));
            probe_origin.mV[2] += hover_height;
            probe_origin += origin;

            mReflectionMaps[idx]->mOrigin.load3(probe_origin.mV);
            mReflectionMaps[idx]->mRadius = probe_radius;
        }
    }
}

void LLViewerRegion::addToVOCacheTree(LLVOCacheEntry* entry)
{
	if(!sVOCacheCullingEnabled)
	{
		return;
	}

	if(mDead || !entry || !entry->getEntry() || !entry->isValid())
	{
		return;
	}
	if(entry->getParentID() > 0)
	{
		return; //no child prim in cache octree.
	}

	if(entry->hasState(LLVOCacheEntry::IN_VO_TREE))
	{
		return; //already in the tree.
	}	

	llassert_always(!entry->getGroup()); //not in octree.
	llassert(!entry->getEntry()->hasDrawable()); //not have drawables

	if(mImpl->mVOCachePartition->addEntry(entry->getEntry()))
	{
		entry->setState(LLVOCacheEntry::IN_VO_TREE);
	}
}

void LLViewerRegion::removeFromVOCacheTree(LLVOCacheEntry* entry)
{
	if(mDead || !entry || !entry->getEntry())
	{
		return;
	}
	
	if(!entry->hasState(LLVOCacheEntry::IN_VO_TREE))
	{
		return; //not in the tree.
	}
	entry->clearState(LLVOCacheEntry::IN_VO_TREE);

	mImpl->mVOCachePartition->removeEntry(entry->getEntry());	
}

//add child objects as visible entries
void LLViewerRegion::addVisibleChildCacheEntry(LLVOCacheEntry* parent, LLVOCacheEntry* child)
{
	if(mDead)
	{
		return;
	}

	if(parent && (!parent->isValid() || !parent->isState(LLVOCacheEntry::ACTIVE)))
	{
		return; //parent must be valid and in rendering pipeline
	}

	if(child && (!child->getEntry() || !child->isValid() || !child->isState(LLVOCacheEntry::INACTIVE)))
	{
		return; //child must be valid and not in the rendering pipeline
	}

	if(child)
	{
		child->setState(LLVOCacheEntry::IN_QUEUE);
		mImpl->mVisibleEntries.insert(child);
	}	
	else if(parent && parent->getNumOfChildren() > 0) //add all children
	{
		child = parent->getChild();
		while(child != NULL)
		{
			addVisibleChildCacheEntry(NULL, child);
			child = parent->getChild();
		}
	}
}

void LLViewerRegion::updateVisibleEntries(F32 max_time)
{
	if(mDead)
	{
		return;
	}

	if(mImpl->mVisibleGroups.empty() && mImpl->mVisibleEntries.empty())
	{
		return;
	}

	if(!sNewObjectCreationThrottle)
	{
		return;
	}

	const F32 LARGE_SCENE_CONTRIBUTION = 1000.f; //a large number to force to load the object.
	const LLVector3 camera_origin = LLViewerCamera::getInstance()->getOrigin();
	const U32 cur_frame = LLViewerOctreeEntryData::getCurrentFrame();
	bool needs_update = ((cur_frame - mImpl->mLastCameraUpdate) > 5) && ((camera_origin - mImpl->mLastCameraOrigin).lengthSquared() > 10.f);	
	U32 last_update = mImpl->mLastCameraUpdate;
	LLVector4a local_origin;
	local_origin.load3((camera_origin - getOriginAgent()).mV);

	//process visible entries
	for(LLVOCacheEntry::vocache_entry_set_t::iterator iter = mImpl->mVisibleEntries.begin(); iter != mImpl->mVisibleEntries.end();)
	{
		LLVOCacheEntry* vo_entry = *iter;
		
		if(vo_entry->isValid() && vo_entry->getState() < LLVOCacheEntry::WAITING)
		{
			//set a large number to force to load this object.
			vo_entry->setSceneContribution(LARGE_SCENE_CONTRIBUTION);
			
			mImpl->mWaitingList.insert(vo_entry);
			++iter;
		}
		else
		{
			LLVOCacheEntry::vocache_entry_set_t::iterator next_iter = iter;
			++next_iter;
			mImpl->mVisibleEntries.erase(iter);
			iter = next_iter;
		}
	}

	//
	//process visible groups
	//
	//object projected area threshold
	F32 projection_threshold = LLVOCacheEntry::getSquaredPixelThreshold(mImpl->mVOCachePartition->isFrontCull());
	F32 dist_threshold = mImpl->mVOCachePartition->isFrontCull() ? gAgentCamera.mDrawDistance : LLVOCacheEntry::sRearFarRadius;
	
	std::set< LLPointer<LLViewerOctreeGroup> >::iterator group_iter = mImpl->mVisibleGroups.begin();
	for(; group_iter != mImpl->mVisibleGroups.end(); ++group_iter)
	{
		LLPointer<LLViewerOctreeGroup> group = *group_iter;
		if(group->getNumRefs() < 3 || //group to be deleted
			!group->getOctreeNode() || group->isEmpty()) //group empty
        {
			continue;
		}

		for (LLViewerOctreeGroup::element_iter i = group->getDataBegin(); i != group->getDataEnd(); ++i)
		{
			if((*i)->hasVOCacheEntry())
			{
				LLVOCacheEntry* vo_entry = (LLVOCacheEntry*)(*i)->getVOCacheEntry();

				if(vo_entry->getParentID() > 0) //is a child
				{
					//child visibility depends on its parent.
					continue;
				}
				if(!vo_entry->isValid())
				{
					continue; //skip invalid entry.
				}

				vo_entry->calcSceneContribution(local_origin, needs_update, last_update, dist_threshold);
				if(vo_entry->getSceneContribution() > projection_threshold)
				{
					mImpl->mWaitingList.insert(vo_entry);			
				}
			}
		}
	}

	if(needs_update)
	{
		mImpl->mLastCameraOrigin = camera_origin;
		mImpl->mLastCameraUpdate = cur_frame;
	}

	return;
}

void LLViewerRegion::createVisibleObjects(F32 max_time)
{
	if(mDead)
	{
		return;
	}
	if(mImpl->mWaitingList.empty())
	{
		mImpl->mVOCachePartition->setCullHistory(FALSE);
		return;
	}	
	
	S32 throttle = sNewObjectCreationThrottle;
	BOOL has_new_obj = FALSE;
	LLTimer update_timer;	
	for(LLVOCacheEntry::vocache_entry_priority_list_t::iterator iter = mImpl->mWaitingList.begin();
		iter != mImpl->mWaitingList.end(); ++iter)
	{
		LLVOCacheEntry* vo_entry = *iter;		

		if(vo_entry->getState() < LLVOCacheEntry::WAITING)
		{
			addNewObject(vo_entry);
			has_new_obj = TRUE;
			if(throttle > 0 && !(--throttle) && update_timer.getElapsedTimeF32() > max_time)
			{
				break;
			}
		}
	}	

	mImpl->mVOCachePartition->setCullHistory(has_new_obj);

	return;
}

void LLViewerRegion::clearCachedVisibleObjects()
{
	mImpl->mWaitingList.clear();
	mImpl->mVisibleGroups.clear();

	//reset all occluders
	mImpl->mVOCachePartition->resetOccluders();
	mPaused = TRUE;

	//clean visible entries
	for(LLVOCacheEntry::vocache_entry_set_t::iterator iter = mImpl->mVisibleEntries.begin(); iter != mImpl->mVisibleEntries.end();)
	{
		LLVOCacheEntry* entry = *iter;
		LLVOCacheEntry* parent = getCacheEntry(entry->getParentID());

		if(!entry->getParentID() || parent) //no child or parent is cache-able
		{
			if(parent) //has a cache-able parent
			{
				parent->addChild(entry);
			}

			LLVOCacheEntry::vocache_entry_set_t::iterator next_iter = iter;
			++next_iter;
			mImpl->mVisibleEntries.erase(iter);
			iter = next_iter;
		}
		else //parent is not cache-able, leave it.
		{
			++iter;
		}
	}

	//remove all visible entries.
	mLastVisitedEntry = NULL;
	std::vector<LLDrawable*> delete_list;
	for(LLVOCacheEntry::vocache_entry_set_t::iterator iter = mImpl->mActiveSet.begin();
		iter != mImpl->mActiveSet.end(); ++iter)
	{
        LLVOCacheEntry* vo_entry = *iter;
        if (!vo_entry || !vo_entry->getEntry())
        {
            continue;
        }
        LLDrawable* drawablep = (LLDrawable*)vo_entry->getEntry()->getDrawable();
	
		if(drawablep && !drawablep->getParent())
		{
			delete_list.push_back(drawablep);
		}
	}

	if(!delete_list.empty())
	{
		for(S32 i = 0; i < delete_list.size(); i++)
		{
			gObjectList.killObject(delete_list[i]->getVObj());
		}
		delete_list.clear();
	}

	return;
}

//perform some necessary but very light updates.
//to replace the function idleUpdate(...) in case there is no enough time.
void LLViewerRegion::lightIdleUpdate()
{
	if(!sVOCacheCullingEnabled)
	{
		return;
	}
	if(mImpl->mCacheMap.empty())
	{
		return;
	}

	//reset all occluders
	mImpl->mVOCachePartition->resetOccluders();	
}

void LLViewerRegion::idleUpdate(F32 max_update_time)
{	
    LL_PROFILE_ZONE_SCOPED;
	LLTimer update_timer;
	F32 max_time;

	mLastUpdate = LLViewerOctreeEntryData::getCurrentFrame();

    static LLCachedControl<bool> pbr_terrain_enabled(gSavedSettings, "RenderTerrainPBREnabled", false);
    static LLCachedControl<bool> pbr_terrain_experimental_normals(gSavedSettings, "RenderTerrainPBRNormalsEnabled", false);
    bool pbr_material = mImpl->mCompositionp && (mImpl->mCompositionp->getMaterialType() == LLTerrainMaterials::Type::PBR);
    bool pbr_land = pbr_material && pbr_terrain_enabled && pbr_terrain_experimental_normals;

    if (!pbr_land)
    {
        mImpl->mLandp->idleUpdate</*PBR=*/false>(max_update_time);
    }
    else
    {
        mImpl->mLandp->idleUpdate</*PBR=*/true>(max_update_time);
    }
	
	if (mParcelOverlay)
	{
		// Hopefully not a significant time sink...
		mParcelOverlay->idleUpdate();
	}

	if(!sVOCacheCullingEnabled)
	{
		return;
	}
	if(mImpl->mCacheMap.empty())
	{
		return;
	}	
	if(mPaused)
	{
		mPaused = FALSE; //unpause.
	}

	LLViewerCamera::eCameraID old_camera_id = LLViewerCamera::sCurCameraID;
	LLViewerCamera::sCurCameraID = LLViewerCamera::CAMERA_WORLD;

	//reset all occluders
	mImpl->mVOCachePartition->resetOccluders();	

	max_time = max_update_time - update_timer.getElapsedTimeF32();	

	//kill invisible objects
	killInvisibleObjects(max_time * 0.4f);	
	max_time = max_update_time - update_timer.getElapsedTimeF32();	

	updateVisibleEntries(max_time);
	max_time = max_update_time - update_timer.getElapsedTimeF32();	

	createVisibleObjects(max_time);

	mImpl->mWaitingList.clear();
	mImpl->mVisibleGroups.clear();

	LLViewerCamera::sCurCameraID = old_camera_id;
	return;
}

// static
void LLViewerRegion::idleCleanup(F32 max_update_time)
{
    LLTimer update_timer;
    while (!sRegionCacheCleanup.empty() && (max_update_time - update_timer.getElapsedTimeF32() > 0))
    {
        sRegionCacheCleanup.erase(sRegionCacheCleanup.begin());
    }
}

//update the throttling number for new object creation
void LLViewerRegion::calcNewObjectCreationThrottle()
{
	static LLCachedControl<S32> new_object_creation_throttle(gSavedSettings,"NewObjectCreationThrottle");
	static LLCachedControl<F32> throttle_delay_time(gSavedSettings,"NewObjectCreationThrottleDelayTime");
	static LLFrameTimer timer;

	//
	//sNewObjectCreationThrottle =
	//-2: throttle is disabled because either the screen is showing progress view, or immediate after the screen is not black
	//-1: throttle is disabled by the debug setting
	//0:  no new object creation is allowed
	//>0: valid throttling number
	//

	if(gViewerWindow->getProgressView()->getVisible() && throttle_delay_time > 0.f)
	{
		sNewObjectCreationThrottle = -2; //cancel the throttling
		timer.reset();
	}	
	else if(sNewObjectCreationThrottle < -1) //just recoved from the login/teleport screen
	{
		if(timer.getElapsedTimeF32() > throttle_delay_time) //wait for throttle_delay_time to reset the throttle
		{
			sNewObjectCreationThrottle = new_object_creation_throttle; //reset
			if(sNewObjectCreationThrottle < -1)
			{
				sNewObjectCreationThrottle = -1;
			}
		}
	}

	//update some LLVOCacheEntry debug setting factors.
	LLVOCacheEntry::updateDebugSettings();
}

BOOL LLViewerRegion::isViewerCameraStatic()
{
	return sLastCameraUpdated < LLViewerOctreeEntryData::getCurrentFrame();
}

void LLViewerRegion::killInvisibleObjects(F32 max_time)
{
#if 1 // TODO: kill this.  This is ill-conceived, objects that aren't in the camera frustum should not be deleted from memory.
        // because of this, every time you turn around the simulator sends a swarm of full object update messages from cache
    // probe misses and objects have to be reloaded from scratch.  From some reason, disabling this causes holes to 
    // appear in the scene when flying back and forth between regions
	if(gAgent.getFSAreaSearchActive()){ return; } // <FS:Beq/> FIRE-32668 Area Search improvements (again)
	if(!sVOCacheCullingEnabled)
	{
		return;
	}
	if(mImpl->mActiveSet.empty())
	{
		return;
	}
	if(sNewObjectCreationThrottle < 0)
	{
		return;
	}

	LLTimer update_timer;
	LLVector4a camera_origin;
	camera_origin.load3(LLViewerCamera::getInstance()->getOrigin().mV);
	LLVector4a local_origin;
	local_origin.load3((LLViewerCamera::getInstance()->getOrigin() - getOriginAgent()).mV);
	F32 back_threshold = LLVOCacheEntry::sRearFarRadius;
	
	size_t max_update = 64; 
	if(!mInvisibilityCheckHistory && isViewerCameraStatic())
	{
		//history is clean, reduce number of checking
		max_update /= 2;
	}
	
	std::vector<LLDrawable*> delete_list;
	S32 update_counter = llmin(max_update, mImpl->mActiveSet.size());
	LLVOCacheEntry::vocache_entry_set_t::iterator iter = mImpl->mActiveSet.upper_bound(mLastVisitedEntry);		

	for(; update_counter > 0; --update_counter, ++iter)
	{	
		if(iter == mImpl->mActiveSet.end())
		{
			iter = mImpl->mActiveSet.begin();
		}
		if((*iter)->getParentID() > 0)
		{
			continue; //skip child objects, they are removed with their parent.
		}

		LLVOCacheEntry* vo_entry = *iter;
		if(!vo_entry->isAnyVisible(camera_origin, local_origin, back_threshold) && vo_entry->mLastCameraUpdated < sLastCameraUpdated)
		{
			killObject(vo_entry, delete_list);
		}

		if(max_time < update_timer.getElapsedTimeF32()) //time out
		{
			break;
		}
	}

	if(iter == mImpl->mActiveSet.end())
	{
		mLastVisitedEntry = NULL;
	}
	else
	{
		mLastVisitedEntry = *iter;
	}

	mInvisibilityCheckHistory <<= 1;
	if(!delete_list.empty())
	{
		mInvisibilityCheckHistory |= 1;
		S32 count = delete_list.size();
		for(S32 i = 0; i < count; i++)
		{
			gObjectList.killObject(delete_list[i]->getVObj());
		}
		delete_list.clear();
	}

	return;
#endif
}

void LLViewerRegion::killObject(LLVOCacheEntry* entry, std::vector<LLDrawable*>& delete_list)
{
	//kill the object.
	LLDrawable* drawablep = (LLDrawable*)entry->getEntry()->getDrawable();
	llassert(drawablep);
	llassert(drawablep->getRegion() == this);

	if(drawablep && !drawablep->getParent())
	{
		LLViewerObject* v_obj = drawablep->getVObj();
		if (v_obj->isSelected()
			|| (v_obj->flagAnimSource() && isAgentAvatarValid() && gAgentAvatarp->hasMotionFromSource(v_obj->getID())))
		{
			// do not remove objects user is interacting with
			((LLViewerOctreeEntryData*)drawablep)->setVisible();
			return;
		}
		LLViewerObject::const_child_list_t& child_list = v_obj->getChildren();
		for (LLViewerObject::child_list_t::const_iterator iter = child_list.begin();
			iter != child_list.end(); iter++)
		{
			LLViewerObject* child = *iter;
			if(child->mDrawable)
			{
				if( !child->mDrawable->getEntry()
					|| !child->mDrawable->getEntry()->hasVOCacheEntry()
					|| child->isSelected()
					|| (child->flagAnimSource() && isAgentAvatarValid() && gAgentAvatarp->hasMotionFromSource(child->getID())))
				{
					//do not remove parent if any of its children non-cacheable, animating or selected
					//especially for the case that an avatar sits on a cache-able object
					((LLViewerOctreeEntryData*)drawablep)->setVisible();
					return;
				}

				LLOcclusionCullingGroup* group = (LLOcclusionCullingGroup*)child->mDrawable->getGroup();
				if(group && group->isAnyRecentlyVisible())
				{
					//set the parent visible if any of its children visible.
					((LLViewerOctreeEntryData*)drawablep)->setVisible();
					return;
				}
			}
		}
		delete_list.push_back(drawablep);				
	}				
}

LLViewerObject* LLViewerRegion::addNewObject(LLVOCacheEntry* entry)
{
	if(!entry || !entry->getEntry())
	{
		if(entry)
		{
			mImpl->mVisibleEntries.erase(entry);
			entry->setState(LLVOCacheEntry::INACTIVE);
		}
		return NULL;
	}

	LLViewerObject* obj = NULL;
	if(!entry->getEntry()->hasDrawable()) //not added to the rendering pipeline yet
	{ 
		//add the object
		obj = gObjectList.processObjectUpdateFromCache(entry, this);
		if(obj)
		{
			if(!entry->isState(LLVOCacheEntry::ACTIVE))
			{
				mImpl->mWaitingSet.insert(entry);
				entry->setState(LLVOCacheEntry::WAITING);
			}
		}
	}
	else
	{
		LLViewerRegion* old_regionp = ((LLDrawable*)entry->getEntry()->getDrawable())->getRegion();
		if(old_regionp != this)
		{
			//this object exists in two regions at the same time;
			//this case can be safely ignored here because
			//server should soon send update message to remove one region for this object.

			LL_WARNS() << "Entry: " << entry->getLocalID() << " exists in two regions at the same time." << LL_ENDL;
			return NULL;
		}
		
		LL_WARNS() << "Entry: " << entry->getLocalID() << " in rendering pipeline but not set to be active." << LL_ENDL;

		//should not hit here any more, but does not hurt either, just put it back to active list
		addActiveCacheEntry(entry);
	}

	return obj;
}

//update object cache if the object receives a full-update or terse update
//update_type == EObjectUpdateType::OUT_TERSE_IMPROVED or EObjectUpdateType::OUT_FULL
LLViewerObject* LLViewerRegion::updateCacheEntry(U32 local_id, LLViewerObject* objectp)
{
	LLVOCacheEntry* entry = getCacheEntry(local_id);
	if (!entry)
	{
		return objectp; //not in the cache, do nothing.
	}
	if(!objectp) //object not created
	{
		//create a new object from cache.
		objectp = addNewObject(entry);
	}

    //remove from cache.
    killCacheEntry(entry, true);

	return objectp;
}

// As above, but forcibly do the update.
void LLViewerRegion::forceUpdate()
{
	constexpr F32 max_update_time = 0.f;

    static LLCachedControl<bool> pbr_terrain_enabled(gSavedSettings, "RenderTerrainPBREnabled", false);
    static LLCachedControl<bool> pbr_terrain_experimental_normals(gSavedSettings, "RenderTerrainPBRNormalsEnabled", false);
	bool pbr_material = mImpl->mCompositionp && (mImpl->mCompositionp->getMaterialType() == LLTerrainMaterials::Type::PBR);
	bool pbr_land = pbr_material && pbr_terrain_enabled && pbr_terrain_experimental_normals;

	if (!pbr_land)
	{
		mImpl->mLandp->idleUpdate</*PBR=*/false>(max_update_time);
	}
	else
	{
		mImpl->mLandp->idleUpdate</*PBR=*/true>(max_update_time);
	}

	if (mParcelOverlay)
	{
		mParcelOverlay->idleUpdate(true);
	}
}

void LLViewerRegion::connectNeighbor(LLViewerRegion *neighborp, U32 direction)
{
	mImpl->mLandp->connectNeighbor(neighborp->mImpl->mLandp, direction);
}


void LLViewerRegion::disconnectAllNeighbors()
{
	mImpl->mLandp->disconnectAllNeighbors();
}

LLVLComposition * LLViewerRegion::getComposition() const
{
	return mImpl->mCompositionp;
}

F32 LLViewerRegion::getCompositionXY(const S32 x, const S32 y) const
{
// <FS:CR> Aurora Sim
	//if (x >= 256)
	if (x >= mWidth)
// </FS:CR> Aurora Sim
	{
// <FS:CR> Aurora Sim
		//if (y >= 256)
		if (y >= mWidth)
// </FS:CR> Aurora Sim
		{
// <FS:CR> Aurora Sim
			//LLVector3d center = getCenterGlobal() + LLVector3d(256.f, 256.f, 0.f);
			LLVector3d center = getCenterGlobal() + LLVector3d(mWidth, mWidth, 0.f);
// </FS:CR> Aurora Sim
			LLViewerRegion *regionp = LLWorld::getInstance()->getRegionFromPosGlobal(center);
			if (regionp)
			{
				// OK, we need to do some hackery here - different simulators no longer use
				// the same composition values, necessarily.
				// If we're attempting to blend, then we want to make the fractional part of
				// this region match the fractional of the adjacent.  For now, just minimize
				// the delta.
// <FS:CR> Aurora Sim
				//F32 our_comp = getComposition()->getValueScaled(255, 255);
				//F32 adj_comp = regionp->getComposition()->getValueScaled(x - 256.f, y - 256.f);
				F32 our_comp = getComposition()->getValueScaled(mWidth-1.f, mWidth-1.f);
				F32 adj_comp = regionp->getComposition()->getValueScaled(x - regionp->getWidth(), y - regionp->getWidth());
// </FS:CR> Aurora Sim
				while (llabs(our_comp - adj_comp) >= 1.f)
				{
					if (our_comp > adj_comp)
					{
						adj_comp += 1.f;
					}
					else
					{
						adj_comp -= 1.f;
					}
				}
				return adj_comp;
			}
		}
		else
		{
// <FS:CR> Aurora Sim
			//LLVector3d center = getCenterGlobal() + LLVector3d(256.f, 0, 0.f);
			LLVector3d center = getCenterGlobal() + LLVector3d(mWidth, 0.f, 0.f);
// </FS:CR> Aurora Sim
			LLViewerRegion *regionp = LLWorld::getInstance()->getRegionFromPosGlobal(center);
			if (regionp)
			{
				// OK, we need to do some hackery here - different simulators no longer use
				// the same composition values, necessarily.
				// If we're attempting to blend, then we want to make the fractional part of
				// this region match the fractional of the adjacent.  For now, just minimize
				// the delta.
// <FS:CR> Aurora Sim
				//F32 our_comp = getComposition()->getValueScaled(255.f, (F32)y);
				//F32 adj_comp = regionp->getComposition()->getValueScaled(x - 256.f, (F32)y);
				F32 our_comp = getComposition()->getValueScaled(mWidth-1.f, (F32)y);
				F32 adj_comp = regionp->getComposition()->getValueScaled(x - regionp->getWidth(), (F32)y);
// </FS:CR> Aurora Sim
				while (llabs(our_comp - adj_comp) >= 1.f)
				{
					if (our_comp > adj_comp)
					{
						adj_comp += 1.f;
					}
					else
					{
						adj_comp -= 1.f;
					}
				}
				return adj_comp;
			}
		}
	}
// <FS:CR> Aurora Sim
	//else if (y >= 256)
	else if (y >= mWidth)
// </FS:CR> Aurora Sim
	{
// <FS:CR> Aurora Sim
		//LLVector3d center = getCenterGlobal() + LLVector3d(0.f, 256.f, 0.f);
		LLVector3d center = getCenterGlobal() + LLVector3d(0.f, mWidth, 0.f);
// </FS:CR> Aurora Sim
		LLViewerRegion *regionp = LLWorld::getInstance()->getRegionFromPosGlobal(center);
		if (regionp)
		{
			// OK, we need to do some hackery here - different simulators no longer use
			// the same composition values, necessarily.
			// If we're attempting to blend, then we want to make the fractional part of
			// this region match the fractional of the adjacent.  For now, just minimize
			// the delta.
// <FS:CR> Aurora Sim
			//F32 our_comp = getComposition()->getValueScaled((F32)x, 255.f);
			//F32 adj_comp = regionp->getComposition()->getValueScaled((F32)x, y - 256.f);
			F32 our_comp = getComposition()->getValueScaled((F32)x, mWidth-1.f);
			F32 adj_comp = regionp->getComposition()->getValueScaled((F32)x, y - regionp->getWidth());
// <FS:CR> Aurora Sim
			while (llabs(our_comp - adj_comp) >= 1.f)
			{
				if (our_comp > adj_comp)
				{
					adj_comp += 1.f;
				}
				else
				{
					adj_comp -= 1.f;
				}
			}
			return adj_comp;
		}
	}

	return getComposition()->getValueScaled((F32)x, (F32)y);
}

void LLViewerRegion::calculateCenterGlobal() 
{
	mImpl->mCenterGlobal = mImpl->mOriginGlobal;
	mImpl->mCenterGlobal.mdV[VX] += 0.5 * mWidth;
	mImpl->mCenterGlobal.mdV[VY] += 0.5 * mWidth;
	mImpl->mCenterGlobal.mdV[VZ] = 0.5 * mImpl->mLandp->getMinZ() + mImpl->mLandp->getMaxZ();
}

void LLViewerRegion::calculateCameraDistance()
{
	mCameraDistanceSquared = (F32)(gAgentCamera.getCameraPositionGlobal() - getCenterGlobal()).magVecSquared();
}

std::ostream& operator<<(std::ostream &s, const LLViewerRegion &region)
{
	s << "{ ";
	s << region.mImpl->mHost;
	s << " mOriginGlobal = " << region.getOriginGlobal()<< "\n";
    std::string name(region.getName()), zone(region.getZoning());
    if (! name.empty())
    {
        s << " mName         = " << name << '\n';
    }
    if (! zone.empty())
    {
        s << " mZoning       = " << zone << '\n';
    }
	s << "}";
	return s;
}


// ---------------- Protected Member Functions ----------------

void LLViewerRegion::updateNetStats()
{
	F32 dt = mImpl->mLastNetUpdate.getElapsedTimeAndResetF32();

	LLCircuitData *cdp = gMessageSystem->mCircuitInfo.findCircuit(mImpl->mHost);
	if (!cdp)
	{
		mAlive = false;
		return;
	}

	mAlive = true;
	mDeltaTime = dt;

	mLastPacketsIn =	mPacketsIn;
	mLastBitsIn =		mBitsIn;
	mLastPacketsOut =	mPacketsOut;
	mLastPacketsLost =	mPacketsLost;

	mPacketsIn =				cdp->getPacketsIn();
	// <FS:Ansariel> FIRE-17071: UDP network data measuring is wrong
	//mBitsIn =					8 * cdp->getBytesIn();
	mBitsIn =					cdp->getBytesIn();
	// </FS:Ansariel>
	mPacketsOut =				cdp->getPacketsOut();
	mPacketsLost =				cdp->getPacketsLost();
	mPingDelay =				cdp->getPingDelay();

	mBitsReceived += mBitsIn - mLastBitsIn;
	mPacketsReceived += mPacketsIn - mLastPacketsIn;
}


U32 LLViewerRegion::getPacketsLost() const
{
	LLCircuitData *cdp = gMessageSystem->mCircuitInfo.findCircuit(mImpl->mHost);
	if (!cdp)
	{
		LL_INFOS() << "LLViewerRegion::getPacketsLost couldn't find circuit for " << mImpl->mHost << LL_ENDL;
		return 0;
	}
	else
	{
		return cdp->getPacketsLost();
	}
}

S32 LLViewerRegion::getHttpResponderID() const
{
	return mImpl->mHttpResponderID;
}

BOOL LLViewerRegion::pointInRegionGlobal(const LLVector3d &point_global) const
{
	LLVector3 pos_region = getPosRegionFromGlobal(point_global);

	if (pos_region.mV[VX] < 0)
	{
		return FALSE;
	}
	if (pos_region.mV[VX] >= mWidth)
	{
		return FALSE;
	}
	if (pos_region.mV[VY] < 0)
	{
		return FALSE;
	}
	if (pos_region.mV[VY] >= mWidth)
	{
		return FALSE;
	}
	return TRUE;
}

LLVector3 LLViewerRegion::getPosRegionFromGlobal(const LLVector3d &point_global) const
{
	LLVector3 pos_region;
	pos_region.setVec(point_global - mImpl->mOriginGlobal);
	return pos_region;
}

LLVector3d LLViewerRegion::getPosGlobalFromRegion(const LLVector3 &pos_region) const
{
	LLVector3d pos_region_d;
	pos_region_d.setVec(pos_region);
	return pos_region_d + mImpl->mOriginGlobal;
}

LLVector3 LLViewerRegion::getPosAgentFromRegion(const LLVector3 &pos_region) const
{
	LLVector3d pos_global = getPosGlobalFromRegion(pos_region);

	return gAgent.getPosAgentFromGlobal(pos_global);
}

LLVector3 LLViewerRegion::getPosRegionFromAgent(const LLVector3 &pos_agent) const
{
	return pos_agent - getOriginAgent();
}

F32 LLViewerRegion::getLandHeightRegion(const LLVector3& region_pos)
{
	return mImpl->mLandp->resolveHeightRegion( region_pos );
}

// [SL:KB] - Patch: World-MinimapOverlay | Checked: 2012-06-20 (Catznip-3.3)
const LLViewerRegion::tex_matrix_t& LLViewerRegion::getWorldMapTiles() const
{
	if (mWorldMapTiles.empty())
	{
		U32 gridX, gridY;
		grid_from_region_handle(mHandle, &gridX, &gridY);
		U32 totalX(getWidth() / REGION_WIDTH_U32);
		if (!totalX) ++totalX; // If this region is too small, still get an image.
		/* TODO: Nonsquare regions?
		U32 totalY(getLength()/REGION_WIDTH_U32);
		if (!totalY) ++totalY; // If this region is too small, still get an image.
		*/
		const U32 totalY(totalX);
		mWorldMapTiles.reserve(totalX * totalY);
		for (U32 x = 0; x != totalX; ++x)
			for (U32 y = 0; y != totalY; ++y)
			{
				const std::string map_url = LFSimFeatureHandler::instance().mapServerURL() + llformat("map-1-%d-%d-objects.jpg", gridX + x, gridY + y);
				LLPointer<LLViewerTexture> tex(LLViewerTextureManager::getFetchedTextureFromUrl(map_url, FTT_MAP_TILE, TRUE,
																			LLViewerTexture::BOOST_NONE, LLViewerTexture::LOD_TEXTURE));
				mWorldMapTiles.push_back(tex);
				tex->setBoostLevel(LLViewerTexture::BOOST_MAP);
			}
	}
	return mWorldMapTiles;
}
// [/SL:KB]

//bool LLViewerRegion::isAlive()
// [SL:KB] - Patch: World-MinimapOverlay | Checked: 2012-06-20 (Catznip-3.3)
bool LLViewerRegion::isAlive() const
// [/SL:KB]
{
	return mAlive;
}

//BOOL LLViewerRegion::isOwnedSelf(const LLVector3& pos)
// [SL:KB] - Patch: UI-SidepanelPeople | Checked: 2010-12-02 (Catznip-2.4.0g) | Added: Catznip-2.4.0g
BOOL LLViewerRegion::isOwnedSelf(const LLVector3& pos) const
// [/SL:KB]
{
	if (mParcelOverlay)
	{
		return mParcelOverlay->isOwnedSelf(pos);
	} else {
		return FALSE;
	}
}

// Owned by a group you belong to?  (officer or member)
//BOOL LLViewerRegion::isOwnedGroup(const LLVector3& pos)
// [SL:KB] - Patch: UI-SidepanelPeople | Checked: 2010-12-02 (Catznip-2.4.0g) | Added: Catznip-2.4.0g
BOOL LLViewerRegion::isOwnedGroup(const LLVector3& pos) const
// [/SL:KB]
{
	if (mParcelOverlay)
	{
		return mParcelOverlay->isOwnedGroup(pos);
	} else {
		return FALSE;
	}
}

// the new TCP coarse location handler node
class CoarseLocationUpdate : public LLHTTPNode
{
public:
	virtual void post(
		ResponsePtr responder,
		const LLSD& context,
		const LLSD& input) const
	{
		LLHost host(input["sender"].asString());

        LLWorld *world_inst = LLWorld::getInstance(); // Not a singleton!
        if (!world_inst)
        {
            return;
        }

		LLViewerRegion* region = world_inst->getRegion(host);
		if( !region )
		{
			return;
		}

		S32 target_index = input["body"]["Index"][0]["Prey"].asInteger();
		S32 you_index    = input["body"]["Index"][0]["You" ].asInteger();

		std::vector<U32>* avatar_locs = &region->mMapAvatars;
		std::vector<LLUUID>* avatar_ids = &region->mMapAvatarIDs;
		avatar_locs->clear();
		avatar_ids->clear();

		//LL_INFOS() << "coarse locations agent[0] " << input["body"]["AgentData"][0]["AgentID"].asUUID() << LL_ENDL;
		//LL_INFOS() << "my agent id = " << gAgent.getID() << LL_ENDL;
		//LL_INFOS() << ll_pretty_print_sd(input) << LL_ENDL;

		LLSD 
			locs   = input["body"]["Location"],
			agents = input["body"]["AgentData"];
		LLSD::array_iterator 
			locs_it = locs.beginArray(), 
			agents_it = agents.beginArray();
		BOOL has_agent_data = input["body"].has("AgentData");

		for(int i=0; 
			locs_it != locs.endArray(); 
			i++, locs_it++)
		{
			U8 
				x = locs_it->get("X").asInteger(),
				y = locs_it->get("Y").asInteger(),
				z = locs_it->get("Z").asInteger();
			// treat the target specially for the map, and don't add you or the target
			if(i == target_index)
			{
				LLVector3d global_pos(region->getOriginGlobal());
				// <FS:Ansariel> FIRE-19563: Scaling for OpenSim VarRegions
				//global_pos.mdV[VX] += (F64)x;
				//global_pos.mdV[VY] += (F64)y;
				global_pos.mdV[VX] += (F64)x * region->getWidthScaleFactor();
				global_pos.mdV[VY] += (F64)y * region->getWidthScaleFactor();
				// </FS:Ansariel>
				global_pos.mdV[VZ] += (F64)z * 4.0;
				LLAvatarTracker::instance().setTrackedCoarseLocation(global_pos);
			}
			else if( i != you_index)
			{
				U32 pos = 0x0;
				pos |= x;
				pos <<= 8;
				pos |= y;
				pos <<= 8;
				pos |= z;
				avatar_locs->push_back(pos);
				//LL_INFOS() << "next pos: " << x << "," << y << "," << z << ": " << pos << LL_ENDL;
				if(has_agent_data) // for backwards compatibility with old message format
				{
					LLUUID agent_id(agents_it->get("AgentID").asUUID());
					//LL_INFOS() << "next agent: " << agent_id.asString() << LL_ENDL;
					avatar_ids->push_back(agent_id);
				}
			}
			if (has_agent_data)
			{
				agents_it++;
			}
		}
	}
};

// build the coarse location HTTP node under the "/message" URL
LLHTTPRegistration<CoarseLocationUpdate>
   gHTTPRegistrationCoarseLocationUpdate(
	   "/message/CoarseLocationUpdate");


// the deprecated coarse location handler
void LLViewerRegion::updateCoarseLocations(LLMessageSystem* msg)
{
	//LL_INFOS() << "CoarseLocationUpdate" << LL_ENDL;
	mMapAvatars.clear();
	mMapAvatarIDs.clear(); // only matters in a rare case but it's good to be safe.

	U8 x_pos = 0;
	U8 y_pos = 0;
	U8 z_pos = 0;

	U32 pos = 0x0;

	S16 agent_index;
	S16 target_index;
	msg->getS16Fast(_PREHASH_Index, _PREHASH_You, agent_index);
	msg->getS16Fast(_PREHASH_Index, _PREHASH_Prey, target_index);

	BOOL has_agent_data = msg->has(_PREHASH_AgentData);
	S32 count = msg->getNumberOfBlocksFast(_PREHASH_Location);
	for(S32 i = 0; i < count; i++)
	{
		msg->getU8Fast(_PREHASH_Location, _PREHASH_X, x_pos, i);
		msg->getU8Fast(_PREHASH_Location, _PREHASH_Y, y_pos, i);
		msg->getU8Fast(_PREHASH_Location, _PREHASH_Z, z_pos, i);
		LLUUID agent_id = LLUUID::null;
		if(has_agent_data)
		{
			msg->getUUIDFast(_PREHASH_AgentData, _PREHASH_AgentID, agent_id, i);
		}

		//LL_INFOS() << "  object X: " << (S32)x_pos << " Y: " << (S32)y_pos
		//		<< " Z: " << (S32)(z_pos * 4)
		//		<< LL_ENDL;

		// treat the target specially for the map
		if(i == target_index)
		{
			LLVector3d global_pos(mImpl->mOriginGlobal);
			// <FS:Ansariel> FIRE-19563: Scaling for OpenSim VarRegions
			//global_pos.mdV[VX] += (F64)(x_pos);
			//global_pos.mdV[VY] += (F64)(y_pos);
			global_pos.mdV[VX] += (F64)(x_pos) * mWidthScaleFactor;
			global_pos.mdV[VY] += (F64)(y_pos) * mWidthScaleFactor;
			// </FS:Ansariel>
			global_pos.mdV[VZ] += (F64)(z_pos) * 4.0;
			LLAvatarTracker::instance().setTrackedCoarseLocation(global_pos);
		}
		
		//don't add you
		if( i != agent_index)
		{
			pos = 0x0;
			pos |= x_pos;
			pos <<= 8;
			pos |= y_pos;
			pos <<= 8;
			pos |= z_pos;
			mMapAvatars.push_back(pos);
			if(has_agent_data)
			{
				mMapAvatarIDs.push_back(agent_id);
			}
		}
	}
}

void LLViewerRegion::getInfo(LLSD& info)
{
	info["Region"]["Host"] = getHost().getIPandPort();
	info["Region"]["Name"] = getName();
	U32 x, y;
	from_region_handle(getHandle(), &x, &y);
	info["Region"]["Handle"]["x"] = (LLSD::Integer)x;
	info["Region"]["Handle"]["y"] = (LLSD::Integer)y;
}

void LLViewerRegion::requestSimulatorFeatures()
{
    LL_DEBUGS("SimulatorFeatures") << "region " << getName() << " ptr " << this
                                   << " trying to request SimulatorFeatures" << LL_ENDL;
    // kick off a request for simulator features
    std::string url = getCapability("SimulatorFeatures");
    if (!url.empty())
    {
        std::string coroname =
            LLCoros::instance().launch("LLViewerRegionImpl::requestSimulatorFeatureCoro",
                                       boost::bind(&LLViewerRegionImpl::requestSimulatorFeatureCoro, url, getHandle()));

        // requestSimulatorFeatures can be called from other coros,
        // launch() acts like a suspend()
        // Make sure we are still good to do
        LLCoros::checkStop();
        
        LL_INFOS("AppInit", "SimulatorFeatures") << "Launching " << coroname << " requesting simulator features from " << url << " for region " << getRegionID() << LL_ENDL;
    }
    else
    {
        LL_WARNS("AppInit", "SimulatorFeatures") << "SimulatorFeatures cap not set" << LL_ENDL;
    }
}

boost::signals2::connection LLViewerRegion::setSimulatorFeaturesReceivedCallback(const caps_received_signal_t::slot_type& cb)
{
	return mSimulatorFeaturesReceivedSignal.connect(cb);
}

void LLViewerRegion::setSimulatorFeaturesReceived(bool received)
{
	mSimulatorFeaturesReceived = received;
	if (received)
	{
		mSimulatorFeaturesReceivedSignal(getRegionID(), this);
		mSimulatorFeaturesReceivedSignal.disconnect_all_slots();
	}
}

bool LLViewerRegion::simulatorFeaturesReceived() const
{
	return mSimulatorFeaturesReceived;
}

void LLViewerRegion::getSimulatorFeatures(LLSD& sim_features) const
{
	sim_features = mSimulatorFeatures;
}

void LLViewerRegion::setSimulatorFeatures(const LLSD& sim_features)
{
	std::stringstream str;
	
	LLSDSerialize::toPrettyXML(sim_features, str);
	LL_INFOS() << "region " << getName() << " "  << str.str() << LL_ENDL;
	mSimulatorFeatures = sim_features;

	setSimulatorFeaturesReceived(true);

    // WARNING: this is called from a coroutine, and flipping saved settings has a LOT of side effects, shuttle 
    // the work below back to the main loop
    // 
    
    // copy features to lambda in case the region is deleted before the lambda is executed
    LLSD features = mSimulatorFeatures;

    auto work = [=]()
        {
            // if region has MaxTextureResolution, set max_texture_dimension settings, otherwise use default
            if (features.has("MaxTextureResolution"))
            {
                S32 max_texture_resolution = features["MaxTextureResolution"].asInteger();
                gSavedSettings.setS32("max_texture_dimension_X", max_texture_resolution);
                gSavedSettings.setS32("max_texture_dimension_Y", max_texture_resolution);
            }
            else
            {
                gSavedSettings.setS32("max_texture_dimension_X", 1024);
                gSavedSettings.setS32("max_texture_dimension_Y", 1024);
            }

<<<<<<< HEAD
            bool mirrors_enabled = false;
            if (features.has("MirrorsEnabled"))
            {
                mirrors_enabled = features["MirrorsEnabled"].asBoolean();
            }

            gSavedSettings.setBOOL("RenderMirrors", mirrors_enabled);

=======
>>>>>>> 6a43bbd7
            if (features.has("PBRTerrainEnabled"))
            {
                bool enabled = features["PBRTerrainEnabled"];
                gSavedSettings.setBOOL("RenderTerrainPBREnabled", enabled);
            }
            else
            {
                gSavedSettings.setBOOL("RenderTerrainPBREnabled", false);
            }

            if (features.has("PBRMaterialSwatchEnabled"))
            {
                bool enabled = features["PBRMaterialSwatchEnabled"];
                gSavedSettings.setBOOL("UIPreviewMaterial", enabled);
            }
            else
            {
                gSavedSettings.setBOOL("UIPreviewMaterial", false);
            }
        };

    auto workqueue = LL::WorkQueue::getInstance("mainloop");
    if (workqueue)
    {
        LL::WorkQueue::postMaybe(workqueue, work);
    }
<<<<<<< HEAD
	
// <FS:CR> Opensim god names
#ifdef OPENSIM
	if (LLGridManager::getInstance()->isInOpenSim())
	{
		mGodNames.clear();
		if (mSimulatorFeatures.has("god_names"))
		{
			if (mSimulatorFeatures["god_names"].has("full_names"))
			{
				LLSD god_names = mSimulatorFeatures["god_names"]["full_names"];
				for (LLSD::array_iterator itr = god_names.beginArray();
					 itr != god_names.endArray();
					 itr++)
				{
					mGodNames.insert((*itr).asString());
				}
			}
			if (mSimulatorFeatures["god_names"].has("last_names"))
			{
				LLSD god_names = mSimulatorFeatures["god_names"]["last_names"];
				for (LLSD::array_iterator itr = god_names.beginArray();
					 itr != god_names.endArray();
					 itr++)
				{
					mGodNames.insert((*itr).asString());
				}
			}
		}
	}
#endif // OPENSIM
// </FS:CR>
// <FS:Beq> limit num bakes by region support
#ifdef OPENSIM
	if (mSimulatorFeatures.has("BakesOnMeshEnabled") && (mSimulatorFeatures["BakesOnMeshEnabled"].asBoolean()==true))
	{
		mMaxBakes = LLAvatarAppearanceDefines::EBakedTextureIndex::BAKED_NUM_INDICES;
		mMaxTEs   = LLAvatarAppearanceDefines::ETextureIndex::TEX_NUM_INDICES;
	}
	else
	{
		mMaxBakes = LLAvatarAppearanceDefines::EBakedTextureIndex::BAKED_LEFT_ARM;
		mMaxTEs   = LLAvatarAppearanceDefines::ETextureIndex::TEX_HEAD_UNIVERSAL_TATTOO;
	}
#else
	mMaxBakes = LLAvatarAppearanceDefines::EBakedTextureIndex::BAKED_NUM_INDICES;
	mMaxTEs   = LLAvatarAppearanceDefines::ETextureIndex::TEX_NUM_INDICES;
#endif // OPENSIM
// </FS:Beq>
=======
>>>>>>> 6a43bbd7
}

//this is called when the parent is not cacheable.
//move all orphan children out of cache and insert to rendering octree.
void LLViewerRegion::findOrphans(U32 parent_id)
{
	orphan_list_t::iterator iter = mOrphanMap.find(parent_id);
	if(iter != mOrphanMap.end())
	{
		std::vector<U32>* children = &mOrphanMap[parent_id];
		for(S32 i = 0; i < children->size(); i++)
		{
			//parent is visible, so is the child.
			addVisibleChildCacheEntry(NULL, getCacheEntry((*children)[i]));
		}
		children->clear();
		mOrphanMap.erase(parent_id);
	}
}

void LLViewerRegion::decodeBoundingInfo(LLVOCacheEntry* entry)
{
	if(!sVOCacheCullingEnabled)
	{
		gObjectList.processObjectUpdateFromCache(entry, this);
		return;
	}
	if(!entry || !entry->isValid())
	{
		return;
	}

	if(!entry->getEntry())
	{
		entry->setOctreeEntry(NULL);
	}
		
	if(entry->getEntry()->hasDrawable()) //already in the rendering pipeline
	{
		LLViewerRegion* old_regionp = ((LLDrawable*)entry->getEntry()->getDrawable())->getRegion();
		if(old_regionp != this && old_regionp)
        {
			LLViewerObject* obj = ((LLDrawable*)entry->getEntry()->getDrawable())->getVObj();
			if(obj)
			{
				//remove from old region
				old_regionp->killCacheEntry(obj->getLocalID());

				//change region
				obj->setRegion(this);
			}
		}

		addActiveCacheEntry(entry);

		//set parent id
		U32	parent_id = 0;
        if (entry->getDP()) // NULL if nothing cached
        {
            LLViewerObject::unpackParentID(entry->getDP(), parent_id);
        }
		if(parent_id != entry->getParentID())
		{				
			entry->setParentID(parent_id);
		}

		//update the object
		gObjectList.processObjectUpdateFromCache(entry, this);
		return; //done
	}
	
	//must not be active.
	llassert_always(!entry->isState(LLVOCacheEntry::ACTIVE));
	removeFromVOCacheTree(entry); //remove from cache octree if it is in.

	LLVector3 pos;
	LLVector3 scale;
	LLQuaternion rot;

	//decode spatial info and parent info
	U32 parent_id = entry->getDP() ? LLViewerObject::extractSpatialExtents(entry->getDP(), pos, scale, rot) : entry->getParentID();
	
	U32 old_parent_id = entry->getParentID();
	bool same_old_parent = false;
	if(parent_id != old_parent_id) //parent changed.
	{
		if(old_parent_id > 0) //has an old parent, disconnect it
		{
			LLVOCacheEntry* old_parent = getCacheEntry(old_parent_id);
			if(old_parent)
			{
				old_parent->removeChild(entry);
				if(!old_parent->isState(LLVOCacheEntry::INACTIVE))
				{
					mImpl->mVisibleEntries.erase(entry);
					entry->setState(LLVOCacheEntry::INACTIVE);
				}
			}
		}
		entry->setParentID(parent_id);
	}
	else
	{
		same_old_parent = true;
	}

	if(parent_id > 0) //has a new parent
	{	
		//1, find the parent in cache
		LLVOCacheEntry* parent = getCacheEntry(parent_id);
		
		//2, parent is not in the cache, put into the orphan list.
		if(!parent)
		{
			if(!same_old_parent)
			{
				//check if parent is non-cacheable and already created
				if(isNonCacheableObjectCreated(parent_id))
				{
					//parent is visible, so is the child.
					addVisibleChildCacheEntry(NULL, entry);
				}
				else
				{
					entry->setBoundingInfo(pos, scale);
					mOrphanMap[parent_id].push_back(entry->getLocalID());
				}
			}
			else
			{
				entry->setBoundingInfo(pos, scale);
			}
		}
		else //parent in cache.
		{
			if(!parent->isState(LLVOCacheEntry::INACTIVE)) 
			{
				//parent is visible, so is the child.
				addVisibleChildCacheEntry(parent, entry);
			}
			else
			{
				entry->setBoundingInfo(pos, scale);
				parent->addChild(entry);

				if(parent->getGroup()) //re-insert parent to vo-cache tree because its bounding info changed.
				{
					removeFromVOCacheTree(parent);
					addToVOCacheTree(parent);
				}
			}
		}

		return;
	}
	
	//
	//no parent
	//
	entry->setBoundingInfo(pos, scale);	

	if(!parent_id) //a potential parent
	{
		//find all children and update their bounding info
		orphan_list_t::iterator iter = mOrphanMap.find(entry->getLocalID());
		if(iter != mOrphanMap.end())
		{			
			std::vector<U32>* orphans = &mOrphanMap[entry->getLocalID()];
			S32 size = orphans->size();
			for(S32 i = 0; i < size; i++)
			{
				LLVOCacheEntry* child = getCacheEntry((*orphans)[i]);
				if(child)
				{
					entry->addChild(child);
				}
			}
			orphans->clear();
			mOrphanMap.erase(entry->getLocalID());
		}
	}
	
	if(!entry->getGroup() && entry->isState(LLVOCacheEntry::INACTIVE))
	{
		addToVOCacheTree(entry);
	}
	return ;
}

LLViewerRegion::eCacheUpdateResult LLViewerRegion::cacheFullUpdate(LLDataPackerBinaryBuffer &dp, U32 flags)
{
	eCacheUpdateResult result;
	U32 crc;
	U32 local_id;

	LLViewerObject::unpackU32(&dp, local_id, "LocalID");
	LLViewerObject::unpackU32(&dp, crc, "CRC");

	LLVOCacheEntry* entry = getCacheEntry(local_id, false);

	if (entry)
	{
		entry->setValid();

		// we've seen this object before
		if (entry->getCRC() == crc)
		{
            LL_DEBUGS("AnimatedObjects") << " got dupe for local_id " << local_id << LL_ENDL;
            dumpStack("AnimatedObjectsStack");

			// Record a hit
			entry->recordDupe();
			result = CACHE_UPDATE_DUPE;
		}
		else //CRC changed
		{
            LL_DEBUGS("AnimatedObjects") << " got update for local_id " << local_id << LL_ENDL;
            dumpStack("AnimatedObjectsStack");

			// Update the cache entry 
			entry->updateEntry(crc, dp);

			decodeBoundingInfo(entry);

			result = CACHE_UPDATE_CHANGED;
		}		
	}
	else
	{
        LL_DEBUGS("AnimatedObjects") << " got first notification for local_id " << local_id << LL_ENDL;
        dumpStack("AnimatedObjectsStack");

		// we haven't seen this object before
		// Create new entry and add to map
		result = CACHE_UPDATE_ADDED;
		entry = new LLVOCacheEntry(local_id, crc, dp);
		record(LLStatViewer::OBJECT_CACHE_HIT_RATE, LLUnits::Ratio::fromValue(0)); 
		
		mImpl->mCacheMap[local_id] = entry;
		
		decodeBoundingInfo(entry);
	}
	entry->setUpdateFlags(flags);

	return result;
	}

LLViewerRegion::eCacheUpdateResult LLViewerRegion::cacheFullUpdate(LLViewerObject* objectp, LLDataPackerBinaryBuffer &dp, U32 flags)
{
	eCacheUpdateResult result = cacheFullUpdate(dp, flags);

	return result;
}

void LLViewerRegion::cacheFullUpdateGLTFOverride(const LLGLTFOverrideCacheEntry &override_data)
{
    U32 local_id = override_data.mLocalId;
    if (override_data.mSides.size() > 0)
    { // empty override means overrides were removed from this object
        mImpl->mGLTFOverridesLLSD[local_id] = override_data;
    }
    else
    {
        mImpl->mGLTFOverridesLLSD.erase(local_id);
    }
}

LLVOCacheEntry* LLViewerRegion::getCacheEntryForOctree(U32 local_id)
{
	if(!sVOCacheCullingEnabled)
	{
		return NULL;
	}

	LLVOCacheEntry* entry = getCacheEntry(local_id);
	removeFromVOCacheTree(entry);
		
	return entry;
}

LLVOCacheEntry* LLViewerRegion::getCacheEntry(U32 local_id, bool valid)
{
	LLVOCacheEntry::vocache_entry_map_t::iterator iter = mImpl->mCacheMap.find(local_id);
	if(iter != mImpl->mCacheMap.end())
	{
		if(!valid || iter->second->isValid())
		{
			return iter->second;
		}
	}
	return NULL;
}

void LLViewerRegion::addCacheMiss(U32 id, LLViewerRegion::eCacheMissType cache_miss_type)
{
	mRegionCacheMissCount++;
    mCacheMissList.push_back(CacheMissItem(id, cache_miss_type));
}

//check if a non-cacheable object is already created.
bool LLViewerRegion::isNonCacheableObjectCreated(U32 local_id)
{
	if(mImpl && local_id > 0 && mImpl->mNonCacheableCreatedList.find(local_id) != mImpl->mNonCacheableCreatedList.end())
	{
		return true;
	}
	return false;
}
		
void LLViewerRegion::removeFromCreatedList(U32 local_id)
{	
	if(mImpl && local_id > 0)
	{
		std::set<U32>::iterator iter = mImpl->mNonCacheableCreatedList.find(local_id);
		if(iter != mImpl->mNonCacheableCreatedList.end())
		{
			mImpl->mNonCacheableCreatedList.erase(iter);
		}
	}
	}

void LLViewerRegion::addToCreatedList(U32 local_id)
{
	if(mImpl && local_id > 0)
	{
		mImpl->mNonCacheableCreatedList.insert(local_id);
	}
}

// Get data packer for this object, if we have cached data
// AND the CRC matches. JC
bool LLViewerRegion::probeCache(U32 local_id, U32 crc, U32 flags, U8 &cache_miss_type)
{
	//llassert(mCacheLoaded);  This assert failes often, changing to early-out -- davep, 2010/10/18

	LLVOCacheEntry* entry = getCacheEntry(local_id, false);

	if (entry)
	{
		// we've seen this object before
		if (entry->getCRC() == crc)
		{
			// Record a hit
			mRegionCacheHitCount++;
			entry->recordHit();
            cache_miss_type = CACHE_MISS_TYPE_NONE;
			entry->setUpdateFlags(flags);
			
			if(entry->isState(LLVOCacheEntry::ACTIVE))
			{
				// <FS:Beq> Bugsplat-fix
				// ((LLDrawable*)entry->getEntry()->getDrawable())->getVObj()->loadFlags(flags);
				// split each get...() to include a !null check
				const auto *octeeEntry = entry->getEntry();
				if(octeeEntry)
				{
					LLDrawable * drawable = (LLDrawable *)octeeEntry->getDrawable();
					if(drawable)
					{
						auto vobj = drawable->getVObj();
						if(vobj)
						{
							vobj->loadFlags(flags);
						}
					}
				}
				// </FS:Beq>
				return true;
			}

			if(entry->isValid())
			{
				return true; //already probed
			}

			entry->setValid();
			decodeBoundingInfo(entry);

            //loadCacheMiscExtras(local_id, entry, crc);

			return true;
		}
		else
		{
			// LL_INFOS() << "CRC miss for " << local_id << LL_ENDL;

			addCacheMiss(local_id, CACHE_MISS_TYPE_CRC);
            cache_miss_type = CACHE_MISS_TYPE_CRC;
		}
	}
	else
	{	// Total miss, don't have the object in cache
		// LL_INFOS() << "Cache miss for " << local_id << LL_ENDL;
        addCacheMiss(local_id, CACHE_MISS_TYPE_TOTAL);
        cache_miss_type = CACHE_MISS_TYPE_TOTAL;
	}

	return false;
}

void LLViewerRegion::addCacheMissFull(const U32 local_id)
{
	addCacheMiss(local_id, CACHE_MISS_TYPE_TOTAL);
}

void LLViewerRegion::requestCacheMisses()
{
	if (!mCacheMissList.size()) 
	{
		return;
	}

	LLMessageSystem* msg = gMessageSystem;
	BOOL start_new_message = TRUE;
	S32 blocks = 0;

	//send requests for all cache-missed objects
	for (CacheMissItem::cache_miss_list_t::iterator iter = mCacheMissList.begin(); iter != mCacheMissList.end(); ++iter)
	{
		if (start_new_message)
		{
			msg->newMessageFast(_PREHASH_RequestMultipleObjects);
			msg->nextBlockFast(_PREHASH_AgentData);
			msg->addUUIDFast(_PREHASH_AgentID, gAgent.getID());
			msg->addUUIDFast(_PREHASH_SessionID, gAgent.getSessionID());
			start_new_message = FALSE;
		}

		msg->nextBlockFast(_PREHASH_ObjectData);
		msg->addU8Fast(_PREHASH_CacheMissType, (*iter).mType);
		msg->addU32Fast(_PREHASH_ID, (*iter).mID);

        LL_DEBUGS("AnimatedObjects") << "Requesting cache missed object " << (*iter).mID << LL_ENDL;
        
		blocks++;

		if (blocks >= 255)
		{
			sendReliableMessage();
			start_new_message = TRUE;
			blocks = 0;
		}
	}

	// finish any pending message
	if (!start_new_message)
	{
		sendReliableMessage();
	}

	mCacheDirty = TRUE ;
	// LL_INFOS() << "KILLDEBUG Sent cache miss full " << full_count << " crc " << crc_count << LL_ENDL;
	LLViewerStatsRecorder::instance().requestCacheMissesEvent(mCacheMissList.size());

	mCacheMissList.clear();
}

void LLViewerRegion::dumpCache()
{
	const S32 BINS = 4;
	S32 hit_bin[BINS];
	S32 change_bin[BINS];

	S32 i;
	for (i = 0; i < BINS; ++i)
	{
		hit_bin[i] = 0;
		change_bin[i] = 0;
	}

	LLVOCacheEntry *entry;
	for(LLVOCacheEntry::vocache_entry_map_t::iterator iter = mImpl->mCacheMap.begin(); iter != mImpl->mCacheMap.end(); ++iter)
	{
		entry = iter->second ;

		S32 hits = entry->getHitCount();
		S32 changes = entry->getCRCChangeCount();

		hits = llclamp(hits, 0, BINS-1);
		changes = llclamp(changes, 0, BINS-1);

		hit_bin[hits]++;
		change_bin[changes]++;
	}

	LL_INFOS() << "Count " << mImpl->mCacheMap.size() << LL_ENDL;
	for (i = 0; i < BINS; i++)
	{
		LL_INFOS() << "Hits " << i << " " << hit_bin[i] << LL_ENDL;
	}
	for (i = 0; i < BINS; i++)
	{
		LL_INFOS() << "Changes " << i << " " << change_bin[i] << LL_ENDL;
	}
	// TODO - add overrides cache too
}

void LLViewerRegion::clearVOCacheFromMemory()
{
    mImpl->mCacheMap.clear();
}

void LLViewerRegion::unpackRegionHandshake()
{
	LLMessageSystem *msg = gMessageSystem;

	U64 region_flags = 0;
	U64 region_protocols = 0;
	U8 sim_access;
	std::string sim_name;
	LLUUID sim_owner;
	BOOL is_estate_manager;
	F32 water_height;
	F32 billable_factor;
	LLUUID cache_id;

	msg->getU8		("RegionInfo", "SimAccess", sim_access);
	msg->getString	("RegionInfo", "SimName", sim_name);
	msg->getUUID	("RegionInfo", "SimOwner", sim_owner);
	msg->getBOOL	("RegionInfo", "IsEstateManager", is_estate_manager);
	msg->getF32		("RegionInfo", "WaterHeight", water_height);
	msg->getF32		("RegionInfo", "BillableFactor", billable_factor);
	msg->getUUID	("RegionInfo", "CacheID", cache_id );

	if (msg->has(_PREHASH_RegionInfo4))
	{
		msg->getU64Fast(_PREHASH_RegionInfo4, _PREHASH_RegionFlagsExtended, region_flags);
		msg->getU64Fast(_PREHASH_RegionInfo4, _PREHASH_RegionProtocols, region_protocols);
	}
	else
	{
		U32 flags = 0;
		msg->getU32Fast(_PREHASH_RegionInfo, _PREHASH_RegionFlags, flags);
		region_flags = flags;
	}

	setRegionFlags(region_flags);
	setRegionProtocols(region_protocols);
	setSimAccess(sim_access);
	setRegionNameAndZone(sim_name);
	setOwner(sim_owner);
	setIsEstateManager(is_estate_manager);
	setWaterHeight(water_height);
	setBillableFactor(billable_factor);
	setCacheID(cache_id);

	LLUUID region_id;
	msg->getUUID("RegionInfo2", "RegionID", region_id);
	setRegionID(region_id);
	
	// Retrieve the CR-53 (Homestead/Land SKU) information
	S32 classID = 0;
	S32 cpuRatio = 0;
	std::string coloName;
	std::string productSKU;
	std::string productName;

	// the only reasonable way to decide if we actually have any data is to
	// check to see if any of these fields have positive sizes
	if (msg->getSize("RegionInfo3", "ColoName") > 0 ||
	    msg->getSize("RegionInfo3", "ProductSKU") > 0 ||
	    msg->getSize("RegionInfo3", "ProductName") > 0)
	{
		msg->getS32     ("RegionInfo3", "CPUClassID",  classID);
		msg->getS32     ("RegionInfo3", "CPURatio",    cpuRatio);
		msg->getString  ("RegionInfo3", "ColoName",    coloName);
		msg->getString  ("RegionInfo3", "ProductSKU",  productSKU);
		msg->getString  ("RegionInfo3", "ProductName", productName);
		
		mClassID = classID;
		mCPURatio = cpuRatio;
		mColoName = coloName;
		mProductSKU = productSKU;
		mProductName = productName;
	}

	mCentralBakeVersion = region_protocols & 1; // was (S32)gSavedSettings.getBOOL("UseServerTextureBaking");
	// <FS:Beq> Earlier trigger for BOM support on region
	#ifdef OPENSIM
	constexpr U64 REGION_SUPPORTS_BOM {(U64)1<<63};
	if(region_protocols & REGION_SUPPORTS_BOM) // OS sets bit 63 when BOM supported
	{
		mMaxBakes = LLAvatarAppearanceDefines::EBakedTextureIndex::BAKED_NUM_INDICES;
		mMaxTEs   = LLAvatarAppearanceDefines::ETextureIndex::TEX_NUM_INDICES;
	}
	else
	{
		mMaxBakes = LLAvatarAppearanceDefines::EBakedTextureIndex::BAKED_LEFT_ARM;
		mMaxTEs   = LLAvatarAppearanceDefines::ETextureIndex::TEX_HEAD_UNIVERSAL_TATTOO;
	}
	#endif
	// </FS:Beq>
	LLVLComposition *compp = getComposition();
	if (compp)
	{
		LLUUID tmp_id;

		bool changed = false;

		// Get the 4 textures for land
		msg->getUUID("RegionInfo", "TerrainDetail0", tmp_id);
		changed |= (tmp_id != compp->getDetailAssetID(0));		
		compp->setDetailAssetID(0, tmp_id);

		msg->getUUID("RegionInfo", "TerrainDetail1", tmp_id);
		changed |= (tmp_id != compp->getDetailAssetID(1));		
		compp->setDetailAssetID(1, tmp_id);

		msg->getUUID("RegionInfo", "TerrainDetail2", tmp_id);
		changed |= (tmp_id != compp->getDetailAssetID(2));		
		compp->setDetailAssetID(2, tmp_id);

		msg->getUUID("RegionInfo", "TerrainDetail3", tmp_id);
		changed |= (tmp_id != compp->getDetailAssetID(3));		
		compp->setDetailAssetID(3, tmp_id);

		// Get the start altitude and range values for land textures
		F32 tmp_f32;
		msg->getF32("RegionInfo", "TerrainStartHeight00", tmp_f32);
		changed |= (tmp_f32 != compp->getStartHeight(0));
		compp->setStartHeight(0, tmp_f32);

		msg->getF32("RegionInfo", "TerrainStartHeight01", tmp_f32);
		changed |= (tmp_f32 != compp->getStartHeight(1));
		compp->setStartHeight(1, tmp_f32);

		msg->getF32("RegionInfo", "TerrainStartHeight10", tmp_f32);
		changed |= (tmp_f32 != compp->getStartHeight(2));
		compp->setStartHeight(2, tmp_f32);

		msg->getF32("RegionInfo", "TerrainStartHeight11", tmp_f32);
		changed |= (tmp_f32 != compp->getStartHeight(3));
		compp->setStartHeight(3, tmp_f32);


		msg->getF32("RegionInfo", "TerrainHeightRange00", tmp_f32);
		changed |= (tmp_f32 != compp->getHeightRange(0));
		compp->setHeightRange(0, tmp_f32);

		msg->getF32("RegionInfo", "TerrainHeightRange01", tmp_f32);
		changed |= (tmp_f32 != compp->getHeightRange(1));
		compp->setHeightRange(1, tmp_f32);

		msg->getF32("RegionInfo", "TerrainHeightRange10", tmp_f32);
		changed |= (tmp_f32 != compp->getHeightRange(2));
		compp->setHeightRange(2, tmp_f32);

		msg->getF32("RegionInfo", "TerrainHeightRange11", tmp_f32);
		changed |= (tmp_f32 != compp->getHeightRange(3));
		compp->setHeightRange(3, tmp_f32);

		// If this is an UPDATE (params already ready, we need to regenerate
		// all of our terrain stuff, by
		if (compp->getParamsReady())
		{
			// Update if the land changed
			if (changed)
			{
				getLand().dirtyAllPatches();
			}
		}
		else
		{
			compp->setParamsReady();
		}
	}


	// Now that we have the name, we can load the cache file
	// off disk.
	loadObjectCache();

	// After loading cache, signal that simulator can start
	// sending data.
	// TODO: Send all upstream viewer->sim handshake info here.
	LLHost host = msg->getSender();
	msg->newMessage("RegionHandshakeReply");
	msg->nextBlock("AgentData");
	msg->addUUID("AgentID", gAgent.getID());
	msg->addUUID("SessionID", gAgent.getSessionID());
	msg->nextBlock("RegionInfo");

	U32 flags = 0;
	flags |= REGION_HANDSHAKE_SUPPORTS_SELF_APPEARANCE;

	if(sVOCacheCullingEnabled)
	{
		flags |= 0x00000001; //set the bit 0 to be 1 to ask sim to send all cacheable objects.		
	}
	if(mImpl->mCacheMap.empty())
	{
		flags |= 0x00000002; //set the bit 1 to be 1 to tell sim the cache file is empty, no need to send cache probes.
	}
	msg->addU32("Flags", flags );
	msg->sendReliable(host);

	mRegionTimer.reset(); //reset region timer.
}

// static
void LLViewerRegionImpl::buildCapabilityNames(LLSD& capabilityNames)
{
	capabilityNames.append("AbuseCategories");
	capabilityNames.append("AcceptFriendship");
	capabilityNames.append("AcceptGroupInvite"); // ReadOfflineMsgs recieved messages only!!!
	capabilityNames.append("AgentPreferences");
    capabilityNames.append("AgentProfile");
	capabilityNames.append("AgentState");
	capabilityNames.append("AttachmentResources");
	capabilityNames.append("AvatarPickerSearch");
	capabilityNames.append("AvatarRenderInfo");
	capabilityNames.append("CharacterProperties");
	capabilityNames.append("ChatSessionRequest");
	capabilityNames.append("CopyInventoryFromNotecard");
	capabilityNames.append("CreateInventoryCategory");
	capabilityNames.append("DeclineFriendship");
	capabilityNames.append("DeclineGroupInvite"); // ReadOfflineMsgs recieved messages only!!!
	capabilityNames.append("DispatchRegionInfo");
	capabilityNames.append("DirectDelivery");
	capabilityNames.append("EnvironmentSettings");
	capabilityNames.append("EstateAccess");
// <FS:CR> Aurora Sim
	capabilityNames.append("DispatchOpenRegionSettings");
// </FS:CR> Aurora Sim
	capabilityNames.append("EstateChangeInfo");
	capabilityNames.append("EventQueueGet");
    capabilityNames.append("ExtEnvironment");

	// <FS:Ansariel> Force HTTP features on SL
	if (use_http_inventory()) {
	// </FS:Ansariel>
	capabilityNames.append("FetchLib2");
	capabilityNames.append("FetchLibDescendents2");
	capabilityNames.append("FetchInventory2");
	capabilityNames.append("FetchInventoryDescendents2");
	capabilityNames.append("IncrementCOFVersion");
	AISAPI::getCapNames(capabilityNames);
	} //</FS:Ansariel>

	capabilityNames.append("InterestList");

    capabilityNames.append("InventoryThumbnailUpload");
	capabilityNames.append("GetDisplayNames");
	capabilityNames.append("GetExperiences");
	capabilityNames.append("AgentExperiences");
	capabilityNames.append("FindExperienceByName");
	capabilityNames.append("GetExperienceInfo");
	capabilityNames.append("GetAdminExperiences");
	capabilityNames.append("GetCreatorExperiences");
	capabilityNames.append("ExperiencePreferences");
	capabilityNames.append("GroupExperiences");
	capabilityNames.append("UpdateExperience");
	capabilityNames.append("IsExperienceAdmin");
	capabilityNames.append("IsExperienceContributor");
	capabilityNames.append("RegionExperiences");
    capabilityNames.append("ExperienceQuery");
	// <FS:Ansariel> [UDP Assets]
	capabilityNames.append("GetMesh");
	capabilityNames.append("GetMesh2");
	// </FS:Ansariel> [UDP Assets]
	capabilityNames.append("GetMetadata");
	capabilityNames.append("GetObjectCost");
	capabilityNames.append("GetObjectPhysicsData");
	capabilityNames.append("GetTexture"); // <FS:Ansariel> [UDP Assets]
	capabilityNames.append("GroupAPIv1");
	capabilityNames.append("GroupMemberData");
	capabilityNames.append("GroupProposalBallot");
	capabilityNames.append("HomeLocation");
	capabilityNames.append("LandResources");
	capabilityNames.append("LSLSyntax");
	capabilityNames.append("MapLayer");
	capabilityNames.append("MapLayerGod");
	capabilityNames.append("MeshUploadFlag");	
	capabilityNames.append("ModifyMaterialParams");
	capabilityNames.append("NavMeshGenerationStatus");
	capabilityNames.append("NewFileAgentInventory");
	capabilityNames.append("ObjectAnimation");
	capabilityNames.append("ObjectMedia");
	capabilityNames.append("ObjectMediaNavigate");
	capabilityNames.append("ObjectNavMeshProperties");
	capabilityNames.append("ParcelPropertiesUpdate");
	capabilityNames.append("ParcelVoiceInfoRequest");
	capabilityNames.append("ProductInfoRequest");
	capabilityNames.append("ProvisionVoiceAccountRequest");
	capabilityNames.append("ReadOfflineMsgs"); // Requires to respond reliably: AcceptFriendship, AcceptGroupInvite, DeclineFriendship, DeclineGroupInvite
	capabilityNames.append("RegionObjects");
	capabilityNames.append("RemoteParcelRequest");
	capabilityNames.append("RenderMaterials");
	capabilityNames.append("RequestTextureDownload");
	capabilityNames.append("ResourceCostSelected");
	capabilityNames.append("RetrieveNavMeshSrc");
	capabilityNames.append("SearchStatRequest");
	capabilityNames.append("SearchStatTracking");
	capabilityNames.append("SendPostcard");
	capabilityNames.append("SendUserReport");
	capabilityNames.append("SendUserReportWithScreenshot");
	capabilityNames.append("ServerReleaseNotes");
	capabilityNames.append("SetDisplayName");
	capabilityNames.append("SimConsoleAsync");
	capabilityNames.append("SimulatorFeatures");
	capabilityNames.append("StartGroupProposal");
	capabilityNames.append("TerrainNavMeshProperties");
	capabilityNames.append("TextureStats");
	capabilityNames.append("UntrustedSimulatorMessage");
	capabilityNames.append("UpdateAgentInformation");
	capabilityNames.append("UpdateAgentLanguage");
	capabilityNames.append("UpdateAvatarAppearance");
	capabilityNames.append("UpdateGestureAgentInventory");
	capabilityNames.append("UpdateGestureTaskInventory");
	capabilityNames.append("UpdateNotecardAgentInventory");
	capabilityNames.append("UpdateNotecardTaskInventory");
	capabilityNames.append("UpdateScriptAgent");
	capabilityNames.append("UpdateScriptTask");
    capabilityNames.append("UpdateSettingsAgentInventory");
    capabilityNames.append("UpdateSettingsTaskInventory");
    capabilityNames.append("UploadAgentProfileImage");
    capabilityNames.append("UpdateMaterialAgentInventory");
    capabilityNames.append("UpdateMaterialTaskInventory");
	capabilityNames.append("UploadBakedTexture");
    capabilityNames.append("UserInfo");
	capabilityNames.append("ViewerAsset"); 
	capabilityNames.append("ViewerBenefits");
	capabilityNames.append("ViewerMetrics");
	capabilityNames.append("ViewerStartAuction");
	capabilityNames.append("ViewerStats");

	// Please add new capabilities alphabetically to reduce
	// merge conflicts.
}

void LLViewerRegion::setSeedCapability(const std::string& url)
{
	if (getCapability("Seed") == url)
    {	
		setCapabilityDebug("Seed", url);
		LL_WARNS("CrossingCaps") <<  "Received duplicate seed capability for " << getRegionID() << ", posting to seed " <<
				url	<< LL_ENDL;

		//Instead of just returning we build up a second set of seed caps and compare them 
		//to the "original" seed cap received and determine why there is problem!
        std::string coroname =
            LLCoros::instance().launch("LLEnvironmentRequest::requestBaseCapabilitiesCompleteCoro",
            boost::bind(&LLViewerRegionImpl::requestBaseCapabilitiesCompleteCoro, getHandle()));

        // setSeedCapability can be called from other coros,
        // launch() acts like a suspend()
        // Make sure we are still good to do
        LLCoros::checkStop();

		return;
    }
	
	delete mImpl->mEventPoll;
	mImpl->mEventPoll = NULL;
	
	mImpl->mCapabilities.clear();
	setCapability("Seed", url);

    std::string coroname =
        LLCoros::instance().launch("LLViewerRegionImpl::requestBaseCapabilitiesCoro",
        boost::bind(&LLViewerRegionImpl::requestBaseCapabilitiesCoro, getHandle()));

    // setSeedCapability can be called from other coros,
    // launch() acts like a suspend()
    // Make sure we are still good to do
    LLCoros::checkStop();

    LL_INFOS("AppInit", "Capabilities") << "Launching " << coroname << " requesting seed capabilities from " << url << " for region " << getRegionID() << LL_ENDL;
}

S32 LLViewerRegion::getNumSeedCapRetries()
{
	return mImpl->mSeedCapAttempts;
}

void LLViewerRegion::setCapability(const std::string& name, const std::string& url)
{
	if(name == "EventQueueGet")
	{
		delete mImpl->mEventPoll;
		mImpl->mEventPoll = NULL;
		mImpl->mEventPoll = new LLEventPoll(url, getHost());
	}
	else if(name == "UntrustedSimulatorMessage")
	{
        mImpl->mHost.setUntrustedSimulatorCap(url);
	}
	else if (name == "SimulatorFeatures")
	{
        mImpl->mCapabilities["SimulatorFeatures"] = url;
        requestSimulatorFeatures();
	}
	else
	{
		mImpl->mCapabilities[name] = url;
		if(name == "ViewerAsset")
		{
			/*==============================================================*/
			// The following inserted lines are a hack for testing MAINT-7081,
			// which is why the indentation and formatting are left ugly.
			const char* VIEWERASSET = getenv("VIEWERASSET");
			if (VIEWERASSET)
			{
				mImpl->mCapabilities[name] = VIEWERASSET;
				mViewerAssetUrl = VIEWERASSET;
			}
			else
			/*==============================================================*/
			mViewerAssetUrl = url;
		}
		// <FS:Ansariel> [UDP Assets]
		else if (name == "GetTexture")
		{
			mHttpUrl = url;
		}
		// </FS:Ansariel> [UDP Assets]
	}
}

void LLViewerRegion::setCapabilityDebug(const std::string& name, const std::string& url)
{
	// Continue to not add certain caps, as we do in setCapability. This is so they match up when we check them later.
	if ( ! ( name == "EventQueueGet" || name == "UntrustedSimulatorMessage" || name == "SimulatorFeatures" ) )
	{
		mImpl->mSecondCapabilitiesTracker[name] = url;
		if(name == "ViewerAsset")
		{
			/*==============================================================*/
			// The following inserted lines are a hack for testing MAINT-7081,
			// which is why the indentation and formatting are left ugly.
			const char* VIEWERASSET = getenv("VIEWERASSET");
			if (VIEWERASSET)
			{
				mImpl->mSecondCapabilitiesTracker[name] = VIEWERASSET;
				mViewerAssetUrl = VIEWERASSET;
			}
			else
			/*==============================================================*/
			mViewerAssetUrl = url;
		}
		// <FS:Ansariel> [UDP Assets]
		else if (name == "GetTexture")
		{
			mHttpUrl = url;
		}
		// </FS:Ansariel> [UDP Assets]
	}
}

std::string LLViewerRegion::getCapabilityDebug(const std::string& name) const
{
    CapabilityMap::const_iterator iter = mImpl->mSecondCapabilitiesTracker.find(name);
    if (iter == mImpl->mSecondCapabilitiesTracker.end())
    {
        return "";
    }

    return iter->second;
}


bool LLViewerRegion::isSpecialCapabilityName(const std::string &name)
{
	return name == "EventQueueGet" || name == "UntrustedSimulatorMessage";
}

std::string LLViewerRegion::getCapability(const std::string& name) const
{
	if (!capabilitiesReceived() && (name!=std::string("Seed")) && (name!=std::string("ObjectMedia")))
	{
		LL_WARNS() << "getCapability called before caps received for " << name << LL_ENDL;
	}
	
	CapabilityMap::const_iterator iter = mImpl->mCapabilities.find(name);
	if(iter == mImpl->mCapabilities.end())
	{
		return "";
	}

	return iter->second;
}

bool LLViewerRegion::isCapabilityAvailable(const std::string& name) const
{
	if (!capabilitiesReceived() && (name!=std::string("Seed")) && (name!=std::string("ObjectMedia")))
	{
		LL_WARNS() << "isCapabilityAvailable called before caps received for " << name << LL_ENDL;
	}
	
	CapabilityMap::const_iterator iter = mImpl->mCapabilities.find(name);
	if(iter == mImpl->mCapabilities.end())
	{
		return false;
	}

	return true;
}

bool LLViewerRegion::capabilitiesReceived() const
{
	return mCapabilitiesState == CAPABILITIES_STATE_RECEIVED;
}

bool LLViewerRegion::capabilitiesError() const
{
    return mCapabilitiesState == CAPABILITIES_STATE_ERROR;
}

void LLViewerRegion::setCapabilitiesReceived(bool received)
{
	mCapabilitiesState = received ? CAPABILITIES_STATE_RECEIVED : CAPABILITIES_STATE_INIT;

	// Tell interested parties that we've received capabilities,
	// so that they can safely use getCapability().
	if (received)
	{
		mCapabilitiesReceivedSignal(getRegionID(), this);

		LLFloaterPermsDefault::sendInitialPerms();

		// This is a single-shot signal. Forget callbacks to save resources.
		mCapabilitiesReceivedSignal.disconnect_all_slots();

		// <FS:Beq> 360/AreaSearch fix - Move this to agent callback to avoid premature triggere with null region
		// // Set the region to the desired interest list mode
        // setInterestListMode(gAgent.getInterestListMode());
		// </FS:Beq>
	}
}

void LLViewerRegion::setCapabilitiesError()
{
    mCapabilitiesState = CAPABILITIES_STATE_ERROR;
}

boost::signals2::connection LLViewerRegion::setCapabilitiesReceivedCallback(const caps_received_signal_t::slot_type& cb)
{
	return mCapabilitiesReceivedSignal.connect(cb);
}

void LLViewerRegion::logActiveCapabilities() const
{
	log_capabilities(mImpl->mCapabilities);
}


bool LLViewerRegion::requestPostCapability(const std::string &capName, LLSD &postData, httpCallback_t cbSuccess, httpCallback_t cbFailure)
{
    std::string url = getCapability(capName);

    if (url.empty())
    {
        LL_WARNS("Region") << "Could not retrieve region " << getRegionID()
			<< " POST capability \"" << capName << "\"" << LL_ENDL;
        return false;
    }

    LLCoreHttpUtil::HttpCoroutineAdapter::callbackHttpPost(url, gAgent.getAgentPolicy(), postData, cbSuccess, cbFailure);
    return true;
}

bool LLViewerRegion::requestGetCapability(const std::string &capName, httpCallback_t cbSuccess, httpCallback_t cbFailure)
{
    std::string url;

    url = getCapability(capName);

    if (url.empty())
    {
        LL_WARNS("Region") << "Could not retrieve region " << getRegionID()
                           << " GET capability \"" << capName << "\"" << LL_ENDL;
        return false;
    }

    LLCoreHttpUtil::HttpCoroutineAdapter::callbackHttpGet(url, gAgent.getAgentPolicy(), cbSuccess, cbFailure);
    return true;
}

bool LLViewerRegion::requestDelCapability(const std::string &capName, httpCallback_t cbSuccess, httpCallback_t cbFailure)
{
    std::string url;

    url = getCapability(capName);

    if (url.empty())
    {
        LL_WARNS("Region") << "Could not retrieve region " << getRegionID() << " DEL capability \"" << capName << "\"" << LL_ENDL;
        return false;
    }

    LLCoreHttpUtil::HttpCoroutineAdapter::callbackHttpDel(url, gAgent.getAgentPolicy(), cbSuccess, cbFailure);
    return true;
}

void LLViewerRegion::setInterestListMode(const std::string &new_mode)
{
    if (new_mode != mInterestListMode)
    {
        mInterestListMode = new_mode;

		if (mInterestListMode != std::string(IL_MODE_DEFAULT) && mInterestListMode != std::string(IL_MODE_360))
		{
			LL_WARNS("360Capture") << "Region " << getRegionID() << " setInterestListMode() invalid interest list mode: " 
				<< mInterestListMode << ", setting to default" << LL_ENDL;
            mInterestListMode = IL_MODE_DEFAULT;
		}

		LLSD body;
        body["mode"] = mInterestListMode;
        if (requestPostCapability("InterestList", body,
                                  [](const LLSD &response) {
                                      LL_DEBUGS("360Capture") << "InterestList capability responded: \n"
                                          << ll_pretty_print_sd(response) << LL_ENDL;
                                  }))
        {
            LL_DEBUGS("360Capture") << "Region " << getRegionID()
                                    << " Successfully posted an InterestList capability request with payload: \n"
                                    << ll_pretty_print_sd(body) << LL_ENDL;
        }
        else
        {
            LL_WARNS("360Capture") << "Region " << getRegionID() 
								   << " Unable to post an InterestList capability request with payload: \n"
                                   << ll_pretty_print_sd(body) << LL_ENDL;
        }
    }
    else
    {
        LL_DEBUGS("360Capture") << "Region " << getRegionID() << "No change, skipping Interest List mode POST to "
								<< new_mode << " mode" << LL_ENDL;
    }
}


void LLViewerRegion::resetInterestList()
{
	if (requestDelCapability("InterestList", [](const LLSD &response) {
							LL_DEBUGS("360Capture") << "InterestList capability DEL responded: \n" << ll_pretty_print_sd(response) << LL_ENDL;
						}))
	{
		LL_DEBUGS("360Capture") << "Region " << getRegionID() << " Successfully reset InterestList capability" << LL_ENDL;
	}
	else
	{
		LL_WARNS("360Capture") << "Region " << getRegionID() << " Unable to DEL InterestList capability request" << LL_ENDL;
	}
}


LLSpatialPartition *LLViewerRegion::getSpatialPartition(U32 type)
{
	if (type < mImpl->mObjectPartition.size() && type < PARTITION_VO_CACHE)
	{
		return (LLSpatialPartition*)mImpl->mObjectPartition[type];
	}
	return NULL;
}

LLVOCachePartition* LLViewerRegion::getVOCachePartition()
{
	if(PARTITION_VO_CACHE < mImpl->mObjectPartition.size())
	{
		return (LLVOCachePartition*)mImpl->mObjectPartition[PARTITION_VO_CACHE];
	}
	return NULL;
}

// the viewer can not yet distinquish between normal- and estate-owned objects
// so we collapse these two bits and enable the UI if either are set
const U64 ALLOW_RETURN_ENCROACHING_OBJECT = REGION_FLAGS_ALLOW_RETURN_ENCROACHING_OBJECT
											| REGION_FLAGS_ALLOW_RETURN_ENCROACHING_ESTATE_OBJECT;

bool LLViewerRegion::objectIsReturnable(const LLVector3& pos, const std::vector<LLBBox>& boxes) const
{
	return (mParcelOverlay != NULL)
		&& (mParcelOverlay->isOwnedSelf(pos)
			|| mParcelOverlay->isOwnedGroup(pos)
			|| (getRegionFlag(ALLOW_RETURN_ENCROACHING_OBJECT)
				&& mParcelOverlay->encroachesOwned(boxes)) );
}

bool LLViewerRegion::childrenObjectReturnable( const std::vector<LLBBox>& boxes ) const
{
	bool result = false;
	result = ( mParcelOverlay && mParcelOverlay->encroachesOnUnowned( boxes ) ) ? 1 : 0;
	return result;
}

bool LLViewerRegion::objectsCrossParcel(const std::vector<LLBBox>& boxes) const
{
	return mParcelOverlay && mParcelOverlay->encroachesOnNearbyParcel(boxes);
}

void LLViewerRegion::getNeighboringRegions( std::vector<LLViewerRegion*>& uniqueRegions )
{
	mImpl->mLandp->getNeighboringRegions( uniqueRegions );
}
void LLViewerRegion::getNeighboringRegionsStatus( std::vector<S32>& regions )
{
	mImpl->mLandp->getNeighboringRegionsStatus( regions );
}
void LLViewerRegion::showReleaseNotes()
{
	std::string url = this->getCapability("ServerReleaseNotes");

	if (url.empty()) {
		// HACK haven't received the capability yet, we'll wait until
		// it arives.
		mReleaseNotesRequested = TRUE;
		return;
	}

	LLWeb::loadURL(url);
	mReleaseNotesRequested = FALSE;
}

std::string LLViewerRegion::getDescription() const
{
    return stringize(*this);
}

bool LLViewerRegion::meshUploadEnabled() const
{
	return (mSimulatorFeatures.has("MeshUploadEnabled") &&
		mSimulatorFeatures["MeshUploadEnabled"].asBoolean());
}

bool LLViewerRegion::bakesOnMeshEnabled() const
{
	return (mSimulatorFeatures.has("BakesOnMeshEnabled") &&
		mSimulatorFeatures["BakesOnMeshEnabled"].asBoolean());
}

bool LLViewerRegion::meshRezEnabled() const
{
	return (mSimulatorFeatures.has("MeshRezEnabled") &&
				mSimulatorFeatures["MeshRezEnabled"].asBoolean());
}

bool LLViewerRegion::dynamicPathfindingEnabled() const
{
	return ( mSimulatorFeatures.has("DynamicPathfindingEnabled") &&
			 mSimulatorFeatures["DynamicPathfindingEnabled"].asBoolean());
}

bool LLViewerRegion::avatarHoverHeightEnabled() const
{
	return ( mSimulatorFeatures.has("AvatarHoverHeightEnabled") &&
			 mSimulatorFeatures["AvatarHoverHeightEnabled"].asBoolean());
}
/* Static Functions */

void log_capabilities(const CapabilityMap &capmap)
{
	S32 count = 0;
	CapabilityMap::const_iterator iter;
	for (iter = capmap.begin(); iter != capmap.end(); ++iter, ++count)
	{
		if (!iter->second.empty())
		{
			LL_INFOS() << "log_capabilities: " << iter->first << " URL is " << iter->second << LL_ENDL;
		}
	}
	LL_INFOS() << "log_capabilities: Dumped " << count << " entries." << LL_ENDL;
}
void LLViewerRegion::resetMaterialsCapThrottle()
{
	F32 requests_per_sec = 	1.0f; // original default;
	if (   mSimulatorFeatures.has("RenderMaterialsCapability")
		&& mSimulatorFeatures["RenderMaterialsCapability"].isReal() )
	{
		requests_per_sec = mSimulatorFeatures["RenderMaterialsCapability"].asReal();
		if ( requests_per_sec == 0.0f )
		{
			requests_per_sec = 1.0f;
			LL_WARNS("Materials")
				<< "region '" << getName()
				<< "' returned zero for RenderMaterialsCapability; using default "
				<< requests_per_sec << " per second"
				<< LL_ENDL;
		}
		LL_DEBUGS("Materials") << "region '" << getName()
							   << "' RenderMaterialsCapability " << requests_per_sec
							   << LL_ENDL;
	}
	else
	{
		LL_DEBUGS("Materials")
			<< "region '" << getName()
			<< "' did not return RenderMaterialsCapability, using default "
			<< requests_per_sec << " per second"
			<< LL_ENDL;
	}
	
	mMaterialsCapThrottleTimer.resetWithExpiry( 1.0f / requests_per_sec );
}

U32 LLViewerRegion::getMaxMaterialsPerTransaction() const
{
	U32 max_entries = 50; // original hard coded default
	if (   mSimulatorFeatures.has( "MaxMaterialsPerTransaction" )
		&& mSimulatorFeatures[ "MaxMaterialsPerTransaction" ].isInteger())
	{
		max_entries = mSimulatorFeatures[ "MaxMaterialsPerTransaction" ].asInteger();
	}
	return max_entries;
}

std::string LLViewerRegion::getSimHostName()
{
	if (mSimulatorFeaturesReceived)
	{
		return mSimulatorFeatures.has("HostName") ? mSimulatorFeatures["HostName"].asString() : getHost().getHostName();
	}
	return std::string("...");
}

void LLViewerRegion::applyCacheMiscExtras(LLViewerObject* obj)
{
    LL_PROFILE_ZONE_SCOPED_CATEGORY_DISPLAY;
    llassert(obj);

    U32 local_id = obj->getLocalID();
    auto iter = mImpl->mGLTFOverridesLLSD.find(local_id);
    if (iter != mImpl->mGLTFOverridesLLSD.end())
    {
        // UUID can be inserted null, so backfill the UUID if it was left empty
        if (iter->second.mObjectId.isNull())
        {
            iter->second.mObjectId = obj->getID();
        }
        llassert(iter->second.mGLTFMaterial.size() == iter->second.mSides.size());

        for (auto& side : iter->second.mGLTFMaterial)
        {
            obj->setTEGLTFMaterialOverride(side.first, side.second);
        }
    }
}
<|MERGE_RESOLUTION|>--- conflicted
+++ resolved
@@ -2632,17 +2632,6 @@
                 gSavedSettings.setS32("max_texture_dimension_Y", 1024);
             }
 
-<<<<<<< HEAD
-            bool mirrors_enabled = false;
-            if (features.has("MirrorsEnabled"))
-            {
-                mirrors_enabled = features["MirrorsEnabled"].asBoolean();
-            }
-
-            gSavedSettings.setBOOL("RenderMirrors", mirrors_enabled);
-
-=======
->>>>>>> 6a43bbd7
             if (features.has("PBRTerrainEnabled"))
             {
                 bool enabled = features["PBRTerrainEnabled"];
@@ -2669,7 +2658,6 @@
     {
         LL::WorkQueue::postMaybe(workqueue, work);
     }
-<<<<<<< HEAD
 	
 // <FS:CR> Opensim god names
 #ifdef OPENSIM
@@ -2719,8 +2707,6 @@
 	mMaxTEs   = LLAvatarAppearanceDefines::ETextureIndex::TEX_NUM_INDICES;
 #endif // OPENSIM
 // </FS:Beq>
-=======
->>>>>>> 6a43bbd7
 }
 
 //this is called when the parent is not cacheable.
