--- conflicted
+++ resolved
@@ -1695,13 +1695,8 @@
 
 	mLastUpdate = LLViewerOctreeEntryData::getCurrentFrame();
 
-<<<<<<< HEAD
-    static bool pbr_terrain_enabled = gSavedSettings.get<bool>("RenderTerrainPBREnabled");
-    static LLCachedControl<bool> pbr_terrain_experimental_normals(gSavedSettings, "RenderTerrainPBRNormalsEnabled", FALSE);
-=======
     static LLCachedControl<bool> pbr_terrain_enabled(gSavedSettings, "RenderTerrainPBREnabled", false);
     static LLCachedControl<bool> pbr_terrain_experimental_normals(gSavedSettings, "RenderTerrainPBRNormalsEnabled", false);
->>>>>>> 1552ee3a
     bool pbr_material = mImpl->mCompositionp && (mImpl->mCompositionp->getMaterialType() == LLTerrainMaterials::Type::PBR);
     bool pbr_land = pbr_material && pbr_terrain_enabled && pbr_terrain_experimental_normals;
 
@@ -2016,13 +2011,8 @@
 {
 	constexpr F32 max_update_time = 0.f;
 
-<<<<<<< HEAD
-	static bool pbr_terrain_enabled = gSavedSettings.get<BOOL>("RenderTerrainPBREnabled");
-	static LLCachedControl<BOOL> pbr_terrain_experimental_normals(gSavedSettings, "RenderTerrainPBRNormalsEnabled", FALSE);
-=======
     static LLCachedControl<bool> pbr_terrain_enabled(gSavedSettings, "RenderTerrainPBREnabled", false);
     static LLCachedControl<bool> pbr_terrain_experimental_normals(gSavedSettings, "RenderTerrainPBRNormalsEnabled", false);
->>>>>>> 1552ee3a
 	bool pbr_material = mImpl->mCompositionp && (mImpl->mCompositionp->getMaterialType() == LLTerrainMaterials::Type::PBR);
 	bool pbr_land = pbr_material && pbr_terrain_enabled && pbr_terrain_experimental_normals;
 
@@ -2612,8 +2602,47 @@
 	mSimulatorFeatures = sim_features;
 
 	setSimulatorFeaturesReceived(true);
-<<<<<<< HEAD
-	
+
+    // if region has MaxTextureResolution, set max_texture_dimension settings, otherwise use default
+    if (mSimulatorFeatures.has("MaxTextureResolution"))
+    {
+        S32 max_texture_resolution = mSimulatorFeatures["MaxTextureResolution"].asInteger();
+        gSavedSettings.setS32("max_texture_dimension_X", max_texture_resolution);
+        gSavedSettings.setS32("max_texture_dimension_Y", max_texture_resolution);
+    }
+    else
+    {
+        gSavedSettings.setS32("max_texture_dimension_X", 1024);
+        gSavedSettings.setS32("max_texture_dimension_Y", 1024);
+    }
+
+    bool mirrors_enabled = false;
+    if (mSimulatorFeatures.has("MirrorsEnabled"))
+    {
+        mirrors_enabled = mSimulatorFeatures["MirrorsEnabled"].asBoolean();
+    }
+
+    gSavedSettings.setBOOL("RenderMirrors", mirrors_enabled);
+
+    if (mSimulatorFeatures.has("PBRTerrainEnabled"))
+    {
+        bool enabled = mSimulatorFeatures["PBRTerrainEnabled"];
+        gSavedSettings.setBOOL("RenderTerrainPBREnabled", enabled);
+    }
+    else
+    {
+        gSavedSettings.setBOOL("RenderTerrainPBREnabled", false);
+    }
+
+    if (mSimulatorFeatures.has("PBRMaterialSwatchEnabled"))
+    {
+        bool enabled = mSimulatorFeatures["PBRMaterialSwatchEnabled"];
+        gSavedSettings.setBOOL("UIPreviewMaterial", enabled);
+    }
+    else
+    {
+        gSavedSettings.setBOOL("UIPreviewMaterial", false);
+    }
 	
 // <FS:CR> Opensim god names
 #ifdef OPENSIM
@@ -2663,49 +2692,6 @@
 	mMaxTEs   = LLAvatarAppearanceDefines::ETextureIndex::TEX_NUM_INDICES;
 #endif // OPENSIM
 // </FS:Beq>
-=======
-
-    // if region has MaxTextureResolution, set max_texture_dimension settings, otherwise use default
-    if (mSimulatorFeatures.has("MaxTextureResolution"))
-    {
-        S32 max_texture_resolution = mSimulatorFeatures["MaxTextureResolution"].asInteger();
-        gSavedSettings.setS32("max_texture_dimension_X", max_texture_resolution);
-        gSavedSettings.setS32("max_texture_dimension_Y", max_texture_resolution);
-    }
-    else
-    {
-        gSavedSettings.setS32("max_texture_dimension_X", 1024);
-        gSavedSettings.setS32("max_texture_dimension_Y", 1024);
-    }
-
-    bool mirrors_enabled = false;
-    if (mSimulatorFeatures.has("MirrorsEnabled"))
-    {
-        mirrors_enabled = mSimulatorFeatures["MirrorsEnabled"].asBoolean();
-    }
-
-    gSavedSettings.setBOOL("RenderMirrors", mirrors_enabled);
-
-    if (mSimulatorFeatures.has("PBRTerrainEnabled"))
-    {
-        bool enabled = mSimulatorFeatures["PBRTerrainEnabled"];
-        gSavedSettings.setBOOL("RenderTerrainPBREnabled", enabled);
-    }
-    else
-    {
-        gSavedSettings.setBOOL("RenderTerrainPBREnabled", false);
-    }
-
-    if (mSimulatorFeatures.has("PBRMaterialSwatchEnabled"))
-    {
-        bool enabled = mSimulatorFeatures["PBRMaterialSwatchEnabled"];
-        gSavedSettings.setBOOL("UIPreviewMaterial", enabled);
-    }
-    else
-    {
-        gSavedSettings.setBOOL("UIPreviewMaterial", false);
-    }
->>>>>>> 1552ee3a
 }
 
 //this is called when the parent is not cacheable.
