/** 
 * @file llviewerregion.cpp
 * @brief Implementation of the LLViewerRegion class.
 *
 * $LicenseInfo:firstyear=2000&license=viewerlgpl$
 * Second Life Viewer Source Code
 * Copyright (C) 2010-2013, Linden Research, Inc.
 * 
 * This library is free software; you can redistribute it and/or
 * modify it under the terms of the GNU Lesser General Public
 * License as published by the Free Software Foundation;
 * version 2.1 of the License only.
 * 
 * This library is distributed in the hope that it will be useful,
 * but WITHOUT ANY WARRANTY; without even the implied warranty of
 * MERCHANTABILITY or FITNESS FOR A PARTICULAR PURPOSE.  See the GNU
 * Lesser General Public License for more details.
 * 
 * You should have received a copy of the GNU Lesser General Public
 * License along with this library; if not, write to the Free Software
 * Foundation, Inc., 51 Franklin Street, Fifth Floor, Boston, MA  02110-1301  USA
 * 
 * Linden Research, Inc., 945 Battery Street, San Francisco, CA  94111  USA
 * $/LicenseInfo$
 */

#include "llviewerprecompiledheaders.h"

#include "llviewerregion.h"

// linden libraries
#include "indra_constants.h"
#include "llaisapi.h"
#include "llavatarnamecache.h"		// name lookup cap url
#include "llfloaterreg.h"
#include "llmath.h"
#include "llregionflags.h"
#include "llregionhandle.h"
#include "llsurface.h"
#include "message.h"
//#include "vmath.h"
#include "v3math.h"
#include "v4math.h"

#include "llagent.h"
#include "llagentcamera.h"
#include "llavatarrenderinfoaccountant.h"
#include "llcallingcard.h"
#include "llcommandhandler.h"
#include "lldir.h"
#include "lleventpoll.h"
#include "llfloatergodtools.h"
#include "llfloaterreporter.h"
#include "llfloaterregioninfo.h"
#include "llhttpnode.h"
#include "llregioninfomodel.h"
#include "llsdutil.h"
#include "llstartup.h"
#include "lltrans.h"
#include "llurldispatcher.h"
#include "llviewerobjectlist.h"
#include "llviewerparceloverlay.h"
#include "llviewerstatsrecorder.h"
#include "llvlmanager.h"
#include "llvlcomposition.h"
#include "llvoavatarself.h"
#include "llvocache.h"
#include "llworld.h"
#include "llspatialpartition.h"
#include "stringize.h"
#include "llviewercontrol.h"
#include "llsdserialize.h"
#include "llfloaterperms.h"
#include "llvieweroctree.h"
#include "llviewerdisplay.h"
#include "llviewerwindow.h"
#include "llprogressview.h"
#include "llcoros.h"
#include "lleventcoro.h"
#include "llcorehttputil.h"

// <FS:CR> Opensim
#include "llviewerparcelmgr.h"	//Aurora Sim
#ifdef OPENSIM
#include "llviewernetwork.h"
#endif
// </FS:CR>
#include "llviewermenu.h"
#include "lfsimfeaturehandler.h"

#ifdef LL_WINDOWS
	#pragma warning(disable:4355)
#endif

// When we receive a base grant of capabilities that has a different number of 
// capabilities than the original base grant received for the region, print 
// out the two lists of capabilities for analysis.
//#define DEBUG_CAPS_GRANTS

// The server only keeps our pending agent info for 60 seconds.
// We want to allow for seed cap retry, but its not useful after that 60 seconds.
// Give it 3 chances, each at 18 seconds to give ourselves a few seconds to connect anyways if we give up.
const S32 MAX_SEED_CAP_ATTEMPTS_BEFORE_LOGIN = 3;
// Even though we gave up on login, keep trying for caps after we are logged in:
const S32 MAX_CAP_REQUEST_ATTEMPTS = 30;
const U32 DEFAULT_MAX_REGION_WIDE_PRIM_COUNT = 15000;

BOOL LLViewerRegion::sVOCacheCullingEnabled = FALSE;
S32  LLViewerRegion::sLastCameraUpdated = 0;
S32  LLViewerRegion::sNewObjectCreationThrottle = -1;

typedef std::map<std::string, std::string> CapabilityMap;

static void log_capabilities(const CapabilityMap &capmap);

// support for secondlife:///app/region/{REGION} SLapps
// N.B. this is defined to work exactly like the classic secondlife://{REGION}
// However, the later syntax cannot support spaces in the region name because
// spaces (and %20 chars) are illegal in the hostname of an http URL. Some
// browsers let you get away with this, but some do not (such as Qt's Webkit).
// Hence we introduced the newer secondlife:///app/region alternative.
class LLRegionHandler : public LLCommandHandler
{
public:
    // requests will be throttled from a non-trusted browser
    LLRegionHandler() : LLCommandHandler("region", UNTRUSTED_THROTTLE) {}
       
    bool handle(const LLSD& params, const LLSD& query_map, LLMediaCtrl* web)
    {
        // make sure that we at least have a region name
        int num_params = params.size();
        if (num_params < 1)
        {
            return false;
        }
           
        // build a secondlife://{PLACE} SLurl from this SLapp
        std::string url = "secondlife://";
        for (int i = 0; i < num_params; i++)
        {
            if (i > 0)
            {
                url += "/";
            }
            url += params[i].asString();
        }
           
        // Process the SLapp as if it was a secondlife://{PLACE} SLurl
        LLURLDispatcher::dispatch(url, "clicked", web, true);
        return true;
    }
       
};
LLRegionHandler gRegionHandler;


class LLViewerRegionImpl 
{
public:
	LLViewerRegionImpl(LLViewerRegion * region, LLHost const & host):   
        mHost(host),
        mCompositionp(NULL),
        mEventPoll(NULL),
        mSeedCapMaxAttempts(MAX_CAP_REQUEST_ATTEMPTS),
        mSeedCapMaxAttemptsBeforeLogin(MAX_SEED_CAP_ATTEMPTS_BEFORE_LOGIN),
        mSeedCapAttempts(0),
        mHttpResponderID(0),
        mLastCameraUpdate(0),
        mLastCameraOrigin(),
        mVOCachePartition(NULL),
        mLandp(NULL)
	{}

	void buildCapabilityNames(LLSD& capabilityNames);

	// The surfaces and other layers
	LLSurface*	mLandp;

	// Region geometry data
	LLVector3d	mOriginGlobal;	// Location of southwest corner of region (meters)
	LLVector3d	mCenterGlobal;	// Location of center in world space (meters)
	LLHost		mHost;

	// The unique ID for this region.
	LLUUID mRegionID;

	// region/estate owner - usually null.
	LLUUID mOwnerID;

	// Network statistics for the region's circuit...
	LLTimer mLastNetUpdate;

	// Misc
	LLVLComposition *mCompositionp;		// Composition layer for the surface

	LLVOCacheEntry::vocache_entry_map_t	  mCacheMap; //all cached entries
	LLVOCacheEntry::vocache_entry_set_t   mActiveSet; //all active entries;
	LLVOCacheEntry::vocache_entry_set_t   mWaitingSet; //entries waiting for LLDrawable to be generated.	
	std::set< LLPointer<LLViewerOctreeGroup> >      mVisibleGroups; //visible groupa
	LLVOCachePartition*                   mVOCachePartition;
	LLVOCacheEntry::vocache_entry_set_t   mVisibleEntries; //must-be-created visible entries wait for objects creation.	
	LLVOCacheEntry::vocache_entry_priority_list_t mWaitingList; //transient list storing sorted visible entries waiting for object creation.
	std::set<U32>                          mNonCacheableCreatedList; //list of local ids of all non-cacheable objects

	// time?
	// LRU info?

	// Cache ID is unique per-region, across renames, moving locations,
	// etc.
	LLUUID mCacheID;

	CapabilityMap mCapabilities;
	CapabilityMap mSecondCapabilitiesTracker; 

	LLEventPoll* mEventPoll;

	S32 mSeedCapMaxAttempts;
	S32 mSeedCapMaxAttemptsBeforeLogin;
	S32 mSeedCapAttempts;

	S32 mHttpResponderID;

	//spatial partitions for objects in this region
	std::vector<LLViewerOctreePartition*> mObjectPartition;

	LLVector3   mLastCameraOrigin;
	U32         mLastCameraUpdate;

    void        requestBaseCapabilitiesCoro(U64 regionHandle);
    void        requestBaseCapabilitiesCompleteCoro(U64 regionHandle);
    void        requestSimulatorFeatureCoro(std::string url, U64 regionHandle);
};

void LLViewerRegionImpl::requestBaseCapabilitiesCoro(U64 regionHandle)
{
    LLCore::HttpRequest::policy_t httpPolicy(LLCore::HttpRequest::DEFAULT_POLICY_ID);
    LLCoreHttpUtil::HttpCoroutineAdapter::ptr_t 
        httpAdapter(new LLCoreHttpUtil::HttpCoroutineAdapter("BaseCapabilitiesRequest", httpPolicy));
    LLCore::HttpRequest::ptr_t httpRequest(new LLCore::HttpRequest);

    LLSD result;
    LLViewerRegion *regionp = NULL;

    // This loop is used for retrying a capabilities request.
    do
    {
        regionp = LLWorld::getInstance()->getRegionFromHandle(regionHandle);
        if (!regionp) //region was removed
        {
            LL_WARNS("AppInit", "Capabilities") << "Attempting to get capabilities for region that no longer exists!" << LL_ENDL;
            return; // this error condition is not recoverable.
        }

        std::string url = regionp->getCapability("Seed");
        if (url.empty())
        {
            LL_WARNS("AppInit", "Capabilities") << "Failed to get seed capabilities, and can not determine url!" << LL_ENDL;
            return; // this error condition is not recoverable.
        }

        // After a few attempts, continue login.  But keep trying to get the caps:
        if (mSeedCapAttempts >= mSeedCapMaxAttemptsBeforeLogin &&
            STATE_SEED_GRANTED_WAIT == LLStartUp::getStartupState())
        {
            LLStartUp::setStartupState(STATE_SEED_CAP_GRANTED);
        }

        if (mSeedCapAttempts > mSeedCapMaxAttempts)
        {
            // *TODO: Give a user pop-up about this error?
            LL_WARNS("AppInit", "Capabilities") << "Failed to get seed capabilities from '" << url << "' after " << mSeedCapAttempts << " attempts.  Giving up!" << LL_ENDL;
            return;  // this error condition is not recoverable.
        }

        S32 id = ++mHttpResponderID;

        LLSD capabilityNames = LLSD::emptyArray();
        buildCapabilityNames(capabilityNames);

        LL_INFOS("AppInit", "Capabilities") << "Requesting seed from " << url 
            << " (attempt #" << mSeedCapAttempts + 1 << ")" << LL_ENDL;

        regionp = NULL;
        result = httpAdapter->postAndSuspend(httpRequest, url, capabilityNames);

        ++mSeedCapAttempts;

        regionp = LLWorld::getInstance()->getRegionFromHandle(regionHandle);
        if (!regionp) //region was removed
        {
            LL_WARNS("AppInit", "Capabilities") << "Received capabilities for region that no longer exists!" << LL_ENDL;
            return; // this error condition is not recoverable.
        }

        if (id != mHttpResponderID) // region is no longer referring to this request
        {
            LL_WARNS("AppInit", "Capabilities") << "Received results for a stale capabilities request!" << LL_ENDL;
            // setup for retry.
            continue;
        }

        LLSD httpResults = result["http_result"];
        LLCore::HttpStatus status = LLCoreHttpUtil::HttpCoroutineAdapter::getStatusFromLLSD(httpResults);
        if (!status)
        {
            LL_WARNS("AppInit", "Capabilities") << "HttpStatus error " << LL_ENDL;
            // setup for retry.
            continue;
        }

        // remove the http_result from the llsd
        result.erase("http_result");

        LLSD::map_const_iterator iter;
        for (iter = result.beginMap(); iter != result.endMap(); ++iter)
        {
            regionp->setCapability(iter->first, iter->second);

            LL_DEBUGS("AppInit", "Capabilities")
                << "Capability '" << iter->first << "' is '" << iter->second << "'" << LL_ENDL;
        }

#if 0
        log_capabilities(mCapabilities);
#endif

        regionp->setCapabilitiesReceived(true);

        if (STATE_SEED_GRANTED_WAIT == LLStartUp::getStartupState())
        {
            LLStartUp::setStartupState(STATE_SEED_CAP_GRANTED);
        }

        break;
    } 
    while (true);

    if (regionp && regionp->isCapabilityAvailable("ServerReleaseNotes") &&
            regionp->getReleaseNotesRequested())
    {   // *HACK: we're waiting for the ServerReleaseNotes
        regionp->showReleaseNotes();
    }

}


void LLViewerRegionImpl::requestBaseCapabilitiesCompleteCoro(U64 regionHandle)
{
    LLCore::HttpRequest::policy_t httpPolicy(LLCore::HttpRequest::DEFAULT_POLICY_ID);
    LLCoreHttpUtil::HttpCoroutineAdapter::ptr_t
        httpAdapter(new LLCoreHttpUtil::HttpCoroutineAdapter("BaseCapabilitiesRequest", httpPolicy));
    LLCore::HttpRequest::ptr_t httpRequest(new LLCore::HttpRequest);

    LLSD result;
    LLViewerRegion *regionp = NULL;

    // This loop is used for retrying a capabilities request.
    do
    {
        regionp = LLWorld::getInstance()->getRegionFromHandle(regionHandle);
        if (!regionp) //region was removed
        {
            LL_WARNS("AppInit", "Capabilities") << "Attempting to get capabilities for region that no longer exists!" << LL_ENDL;
            break; // this error condition is not recoverable.
        }

        std::string url = regionp->getCapabilityDebug("Seed");
        if (url.empty())
        {
            LL_WARNS("AppInit", "Capabilities") << "Failed to get seed capabilities, and can not determine url!" << LL_ENDL;
            break; // this error condition is not recoverable.
        }

        LLSD capabilityNames = LLSD::emptyArray();
        buildCapabilityNames(capabilityNames);

        LL_INFOS("AppInit", "Capabilities") << "Requesting second Seed from " << url << LL_ENDL;

        regionp = NULL;
        result = httpAdapter->postAndSuspend(httpRequest, url, capabilityNames);

        LLSD httpResults = result["http_result"];
        LLCore::HttpStatus status = LLCoreHttpUtil::HttpCoroutineAdapter::getStatusFromLLSD(httpResults);
        if (!status)
        {
            LL_WARNS("AppInit", "Capabilities") << "HttpStatus error " << LL_ENDL;
            break;  // no retry
        }

        regionp = LLWorld::getInstance()->getRegionFromHandle(regionHandle);
        if (!regionp) //region was removed
        {
            LL_WARNS("AppInit", "Capabilities") << "Received capabilities for region that no longer exists!" << LL_ENDL;
            break; // this error condition is not recoverable.
        }

        // remove the http_result from the llsd
        result.erase("http_result");

        LLSD::map_const_iterator iter;
        for (iter = result.beginMap(); iter != result.endMap(); ++iter)
        {
            regionp->setCapabilityDebug(iter->first, iter->second);
            //LL_INFOS()<<"BaseCapabilitiesCompleteTracker New Caps "<<iter->first<<" "<< iter->second<<LL_ENDL;
        }

#if 0
        log_capabilities(mCapabilities);
#endif

        if (mCapabilities.size() != mSecondCapabilitiesTracker.size())
        {
            LL_WARNS("AppInit", "Capabilities")
                << "Sim sent duplicate base caps that differ in size from what we initially received - most likely content. "
                << "mCapabilities == " << mCapabilities.size()
                << " mSecondCapabilitiesTracker == " << mSecondCapabilitiesTracker.size()
                << LL_ENDL;
#ifdef DEBUG_CAPS_GRANTS
            LL_WARNS("AppInit", "Capabilities")
                << "Initial Base capabilities: " << LL_ENDL;

            log_capabilities(mCapabilities);

            LL_WARNS("AppInit", "Capabilities")
                << "Latest base capabilities: " << LL_ENDL;

            log_capabilities(mSecondCapabilitiesTracker);

#endif

            if (mSecondCapabilitiesTracker.size() > mCapabilities.size())
            {
                // *HACK Since we were granted more base capabilities in this grant request than the initial, replace
                // the old with the new. This shouldn't happen i.e. we should always get the same capabilities from a
                // sim. The simulator fix from SH-3895 should prevent it from happening, at least in the case of the
                // inventory api capability grants.

                // Need to clear a std::map before copying into it because old keys take precedence.
                mCapabilities.clear();
                mCapabilities = mSecondCapabilitiesTracker;
            }
        }
        else
        {
            LL_DEBUGS("CrossingCaps") << "Sim sent multiple base cap grants with matching sizes." << LL_ENDL;
        }
        mSecondCapabilitiesTracker.clear();
    } 
    while (false);


}

void LLViewerRegionImpl::requestSimulatorFeatureCoro(std::string url, U64 regionHandle)
{
    LLCore::HttpRequest::policy_t httpPolicy(LLCore::HttpRequest::DEFAULT_POLICY_ID);
    LLCoreHttpUtil::HttpCoroutineAdapter::ptr_t
        httpAdapter(new LLCoreHttpUtil::HttpCoroutineAdapter("BaseCapabilitiesRequest", httpPolicy));
    LLCore::HttpRequest::ptr_t httpRequest(new LLCore::HttpRequest);

    LLViewerRegion *regionp = NULL;
    S32 attemptNumber = 0;
    // This loop is used for retrying a capabilities request.
    do
    {
        ++attemptNumber;

        if (attemptNumber > MAX_CAP_REQUEST_ATTEMPTS)
        {
            LL_WARNS("AppInit", "SimulatorFeatures") << "Retries count exceeded attempting to get Simulator feature from " 
                << url << LL_ENDL;
            break;
        }

        regionp = LLWorld::getInstance()->getRegionFromHandle(regionHandle);
        if (!regionp) //region was removed
        {
            LL_WARNS("AppInit", "SimulatorFeatures") << "Attempting to request Sim Feature for region that no longer exists!" << LL_ENDL;
            break; // this error condition is not recoverable.
        }

        regionp = NULL;
        LLSD result = httpAdapter->getAndSuspend(httpRequest, url);

        LLSD httpResults = result["http_result"];
        LLCore::HttpStatus status = LLCoreHttpUtil::HttpCoroutineAdapter::getStatusFromLLSD(httpResults);
        if (!status)
        {
            LL_WARNS("AppInit", "SimulatorFeatures") << "HttpStatus error retrying" << LL_ENDL;
            continue;  
        }

        // remove the http_result from the llsd
        result.erase("http_result");

        regionp = LLWorld::getInstance()->getRegionFromHandle(regionHandle);
        if (!regionp) //region was removed
        {
            LL_WARNS("AppInit", "SimulatorFeatures") << "Attempting to set Sim Feature for region that no longer exists!" << LL_ENDL;
            break; // this error condition is not recoverable.
        }

        regionp->setSimulatorFeatures(result);

        break;
    }
    while (true);

}

LLViewerRegion::LLViewerRegion(const U64 &handle,
							   const LLHost &host,
							   const U32 grids_per_region_edge, 
							   const U32 grids_per_patch_edge, 
							   const F32 region_width_meters)
:	mImpl(new LLViewerRegionImpl(this, host)),
	mHandle(handle),
	mTimeDilation(1.0f),
	mName(""),
	mZoning(""),
	mIsEstateManager(FALSE),
	mRegionFlags( REGION_FLAGS_DEFAULT ),
	mRegionProtocols( 0 ),
	mSimAccess( SIM_ACCESS_MIN ),
	mBillableFactor(1.0),
	mMaxTasks(DEFAULT_MAX_REGION_WIDE_PRIM_COUNT),
	// <FS:Ansariel> [Legacy Bake]
	//mCentralBakeVersion(1),
	mCentralBakeVersion(0),
	// </FS:Ansariel> [Legacy Bake]
	mClassID(0),
	mCPURatio(0),
	mColoName("unknown"),
	mProductSKU("unknown"),
	mProductName("unknown"),
	mHttpUrl(""), // <FS:Ansariel> [UDP Assets]
	mViewerAssetUrl(""),
	mCacheLoaded(FALSE),
	mCacheDirty(FALSE),
	mReleaseNotesRequested(FALSE),
	mCapabilitiesReceived(false),
	mSimulatorFeaturesReceived(false),
	mBitsReceived(0.f),
	mPacketsReceived(0.f),
	mDead(FALSE),
	mLastVisitedEntry(NULL),
	mInvisibilityCheckHistory(-1),
	mPaused(FALSE),
<<<<<<< HEAD
	// <FS:CR> Aurora Sim
	mWidth(region_width_meters),
	mWidthScaleFactor(region_width_meters / REGION_WIDTH_METERS) // <FS:Ansariel> FIRE-19563: Scaling for OpenSim VarRegions
=======
	mRegionCacheHitCount(0),
	mRegionCacheMissCount(0)
>>>>>>> 9d9c04b0
{
	// Moved this up... -> mWidth = region_width_meters;
// </FS:CR>
	mImpl->mOriginGlobal = from_region_handle(handle); 
	updateRenderMatrix();

	mImpl->mLandp = new LLSurface('l', NULL);

	// Create the composition layer for the surface
	mImpl->mCompositionp =
		new LLVLComposition(mImpl->mLandp,
							grids_per_region_edge,
// <FS:CR> Aurora Sim
							//region_width_meters / grids_per_region_edge);
							mWidth / grids_per_region_edge);
// </FS:CR> Aurora Sim
	mImpl->mCompositionp->setSurface(mImpl->mLandp);

	// Create the surfaces
	mImpl->mLandp->setRegion(this);
	mImpl->mLandp->create(grids_per_region_edge,
					grids_per_patch_edge,
					mImpl->mOriginGlobal,
					mWidth);

// <FS:CR> Aurora Sim
	//mParcelOverlay = new LLViewerParcelOverlay(this, region_width_meters);
	mParcelOverlay = new LLViewerParcelOverlay(this, mWidth);
	LLViewerParcelMgr::getInstance()->init(mWidth);
// </FS:CR> Aurora Sim

	setOriginGlobal(from_region_handle(handle));
	calculateCenterGlobal();

	// Create the object lists
	initStats();
// <FS:CR> FIRE-11593: Opensim "4096 Bug" Fix by Latif Khalifa
	initPartitions();
}
void LLViewerRegion::initPartitions()
{
// </FS:CR>

	//create object partitions
	//MUST MATCH declaration of eObjectPartitions
	mImpl->mObjectPartition.push_back(new LLHUDPartition(this));		//PARTITION_HUD
	mImpl->mObjectPartition.push_back(new LLTerrainPartition(this));	//PARTITION_TERRAIN
	mImpl->mObjectPartition.push_back(new LLVoidWaterPartition(this));	//PARTITION_VOIDWATER
	mImpl->mObjectPartition.push_back(new LLWaterPartition(this));		//PARTITION_WATER
	mImpl->mObjectPartition.push_back(new LLTreePartition(this));		//PARTITION_TREE
	mImpl->mObjectPartition.push_back(new LLParticlePartition(this));	//PARTITION_PARTICLE
	mImpl->mObjectPartition.push_back(new LLGrassPartition(this));		//PARTITION_GRASS
	mImpl->mObjectPartition.push_back(new LLVolumePartition(this));	//PARTITION_VOLUME
	mImpl->mObjectPartition.push_back(new LLBridgePartition(this));	//PARTITION_BRIDGE
	mImpl->mObjectPartition.push_back(new LLHUDParticlePartition(this));//PARTITION_HUD_PARTICLE
	mImpl->mObjectPartition.push_back(new LLVOCachePartition(this)); //PARTITION_VO_CACHE
	mImpl->mObjectPartition.push_back(NULL);					//PARTITION_NONE
	mImpl->mVOCachePartition = getVOCachePartition();

	setCapabilitiesReceivedCallback(boost::bind(&LLAvatarRenderInfoAccountant::scanNewRegion, _1));
}

// <FS:CR> FIRE-11593: Opensim "4096 Bug" Fix by Latif Khalifa
void LLViewerRegion::reInitPartitions()
{
	std::for_each(mImpl->mObjectPartition.begin(), mImpl->mObjectPartition.end(), DeletePointer());
	mImpl->mObjectPartition.clear();
	initPartitions();
}
// </FS:CR>

void LLViewerRegion::initStats()
{
	mImpl->mLastNetUpdate.reset();
	mPacketsIn = 0;
	mBitsIn = (U32Bits)0;
	mLastBitsIn = (U32Bits)0;
	mLastPacketsIn = 0;
	mPacketsOut = 0;
	mLastPacketsOut = 0;
	mPacketsLost = 0;
	mLastPacketsLost = 0;
	mPingDelay = (U32Seconds)0;
	mAlive = false;					// can become false if circuit disconnects
}

LLViewerRegion::~LLViewerRegion() 
{
	mDead = TRUE;
	mImpl->mActiveSet.clear();
	mImpl->mVisibleEntries.clear();
	mImpl->mVisibleGroups.clear();
	mImpl->mWaitingSet.clear();

	gVLManager.cleanupData(this);
	// Can't do this on destruction, because the neighbor pointers might be invalid.
	// This should be reference counted...
	disconnectAllNeighbors();
	LLViewerPartSim::getInstance()->cleanupRegion(this);

	gObjectList.killObjects(this);

	delete mImpl->mCompositionp;
	delete mParcelOverlay;
	delete mImpl->mLandp;
	delete mImpl->mEventPoll;
#if 0
	LLHTTPSender::clearSender(mImpl->mHost);
#endif	
	std::for_each(mImpl->mObjectPartition.begin(), mImpl->mObjectPartition.end(), DeletePointer());

	saveObjectCache();

	delete mImpl;
	mImpl = NULL;

// [SL:KB] - Patch: World-MinimapOverlay | Checked: 2012-07-26 (Catznip-3.3)
	for (tex_matrix_t::iterator i = mWorldMapTiles.begin(), iend = mWorldMapTiles.end(); i != iend; ++i)
		(*i)->setBoostLevel(LLViewerTexture::BOOST_NONE);
// [/SL:KB]
}

/*virtual*/ 
const LLHost&	LLViewerRegion::getHost() const				
{ 
	return mImpl->mHost; 
}

LLSurface & LLViewerRegion::getLand() const
{
	return *mImpl->mLandp;
}

const LLUUID& LLViewerRegion::getRegionID() const
{
	return mImpl->mRegionID;
}

void LLViewerRegion::setRegionID(const LLUUID& region_id)
{
	mImpl->mRegionID = region_id;
}

void LLViewerRegion::loadObjectCache()
{
	if (mCacheLoaded)
	{
		return;
	}

	// Presume success.  If it fails, we don't want to try again.
	mCacheLoaded = TRUE;

	if(LLVOCache::instanceExists())
	{
		LLVOCache::getInstance()->readFromCache(mHandle, mImpl->mCacheID, mImpl->mCacheMap) ;
		if (mImpl->mCacheMap.empty())
		{
			mCacheDirty = TRUE;
		}
	}
}


void LLViewerRegion::saveObjectCache()
{
	if (!mCacheLoaded)
	{
		return;
	}

	if (mImpl->mCacheMap.empty())
	{
		return;
	}

	if(LLVOCache::instanceExists())
	{
		const F32 start_time_threshold = 600.0f; //seconds
		bool removal_enabled = sVOCacheCullingEnabled && (mRegionTimer.getElapsedTimeF32() > start_time_threshold); //allow to remove invalid objects from object cache file.
		
		LLVOCache::getInstance()->writeToCache(mHandle, mImpl->mCacheID, mImpl->mCacheMap, mCacheDirty, removal_enabled) ;
		mCacheDirty = FALSE;
	}

	mImpl->mCacheMap.clear();
}

void LLViewerRegion::sendMessage()
{
	gMessageSystem->sendMessage(mImpl->mHost);
}

void LLViewerRegion::sendReliableMessage()
{
	gMessageSystem->sendReliable(mImpl->mHost);
}

void LLViewerRegion::setWaterHeight(F32 water_level)
{
	mImpl->mLandp->setWaterHeight(water_level);
}

// <FS:CR> Aurora Sim
void LLViewerRegion::rebuildWater()
{
	mImpl->mLandp->rebuildWater();
}
// <FS:CR> Aurora Sim

F32 LLViewerRegion::getWaterHeight() const
{
	return mImpl->mLandp->getWaterHeight();
}

BOOL LLViewerRegion::isVoiceEnabled() const
{
	return getRegionFlag(REGION_FLAGS_ALLOW_VOICE);
}

void LLViewerRegion::setRegionFlags(U64 flags)
{
	mRegionFlags = flags;
}


void LLViewerRegion::setOriginGlobal(const LLVector3d &origin_global) 
{ 
	mImpl->mOriginGlobal = origin_global; 
	updateRenderMatrix();
	mImpl->mLandp->setOriginGlobal(origin_global);
	mWind.setOriginGlobal(origin_global);
	calculateCenterGlobal();
}

void LLViewerRegion::updateRenderMatrix()
{
	mRenderMatrix.setTranslation(getOriginAgent());
}

void LLViewerRegion::setTimeDilation(F32 time_dilation)
{
	mTimeDilation = time_dilation;
}

const LLVector3d & LLViewerRegion::getOriginGlobal() const
{
	return mImpl->mOriginGlobal;
}

LLVector3 LLViewerRegion::getOriginAgent() const
{
	return gAgent.getPosAgentFromGlobal(mImpl->mOriginGlobal);
}

const LLVector3d & LLViewerRegion::getCenterGlobal() const
{
	return mImpl->mCenterGlobal;
}

LLVector3 LLViewerRegion::getCenterAgent() const
{
	return gAgent.getPosAgentFromGlobal(mImpl->mCenterGlobal);
}

void LLViewerRegion::setOwner(const LLUUID& owner_id)
{
	mImpl->mOwnerID = owner_id;
}

const LLUUID& LLViewerRegion::getOwner() const
{
	return mImpl->mOwnerID;
}

void LLViewerRegion::setRegionNameAndZone	(const std::string& name_zone)
{
	std::string::size_type pipe_pos = name_zone.find('|');
	S32 length   = name_zone.size();
	if (pipe_pos != std::string::npos)
	{
		mName   = name_zone.substr(0, pipe_pos);
		mZoning = name_zone.substr(pipe_pos+1, length-(pipe_pos+1));
	}
	else
	{
		mName   = name_zone;
		mZoning = "";
	}

	LLStringUtil::stripNonprintable(mName);
	LLStringUtil::stripNonprintable(mZoning);
}

BOOL LLViewerRegion::canManageEstate() const
{
	return gAgent.isGodlike()
		|| isEstateManager()
		|| gAgent.getID() == getOwner();
}

const std::string LLViewerRegion::getSimAccessString() const
{
	return accessToString(mSimAccess);
}

std::string LLViewerRegion::getLocalizedSimProductName() const
{
	std::string localized_spn;
	return LLTrans::findString(localized_spn, mProductName) ? localized_spn : mProductName;
}

// static
std::string LLViewerRegion::regionFlagsToString(U64 flags)
{
	std::string result;

	if (flags & REGION_FLAGS_SANDBOX)
	{
		result += "Sandbox";
	}

	if (flags & REGION_FLAGS_ALLOW_DAMAGE)
	{
		result += " Not Safe";
	}

	return result;
}

// static
std::string LLViewerRegion::accessToString(U8 sim_access)
{
	// <FS:ND> Prevent querying LLTrans each frame
	static std::vector< std::string > vcAccess;
	if( vcAccess.empty() )
	{
		vcAccess.push_back( LLTrans::getString("SIM_ACCESS_PG") );
		vcAccess.push_back( LLTrans::getString("SIM_ACCESS_MATURE") );
		vcAccess.push_back( LLTrans::getString("SIM_ACCESS_ADULT") );
		vcAccess.push_back( LLTrans::getString("SIM_ACCESS_DOWN") );
		vcAccess.push_back( LLTrans::getString("SIM_ACCESS_MIN") );
	}
	// </FS:ND>

	switch(sim_access)
	{
	case SIM_ACCESS_PG:
		// <FS:ND> Prevent querying LLTrans each frame
		// return LLTrans::getString("SIM_ACCESS_PG");
		return vcAccess[0];
		// </FS:ND>

	case SIM_ACCESS_MATURE:
		// <FS:ND> Prevent querying LLTrans each frame
		// return LLTrans::getString("SIM_ACCESS_MATURE");
		return vcAccess[1];
		// </FS:ND>

	case SIM_ACCESS_ADULT:
		// <FS:ND> Prevent querying LLTrans each frame
		// return LLTrans::getString("SIM_ACCESS_ADULT");
		return vcAccess[2];
		// </FS:ND>

	case SIM_ACCESS_DOWN:
		// <FS:ND> Prevent querying LLTrans each frame
		// return LLTrans::getString("SIM_ACCESS_DOWN");
		return vcAccess[3];
		// </FS:ND>

	case SIM_ACCESS_MIN:
	default:
		// <FS:ND> Prevent querying LLTrans each frame
		// return LLTrans::getString("SIM_ACCESS_MIN");
		return vcAccess[4];
		// </FS:ND>
	}
}

// static
std::string LLViewerRegion::getAccessIcon(U8 sim_access)
{
	switch(sim_access)
	{
	case SIM_ACCESS_MATURE:
		return "Parcel_M_Dark";

	case SIM_ACCESS_ADULT:
		return "Parcel_R_Light";

	case SIM_ACCESS_PG:
		return "Parcel_PG_Light";

	case SIM_ACCESS_MIN:
	default:
		return "";
	}
}

// static
std::string LLViewerRegion::accessToShortString(U8 sim_access)
{
	switch(sim_access)		/* Flawfinder: ignore */
	{
	case SIM_ACCESS_PG:
		return "PG";

	case SIM_ACCESS_MATURE:
		return "M";

	case SIM_ACCESS_ADULT:
		return "A";

	case SIM_ACCESS_MIN:
	default:
		return "U";
	}
}

// static
U8 LLViewerRegion::shortStringToAccess(const std::string &sim_access)
{
	U8 accessValue;

	if (LLStringUtil::compareStrings(sim_access, "PG") == 0)
	{
		accessValue = SIM_ACCESS_PG;
	}
	else if (LLStringUtil::compareStrings(sim_access, "M") == 0)
	{
		accessValue = SIM_ACCESS_MATURE;
	}
	else if (LLStringUtil::compareStrings(sim_access, "A") == 0)
	{
		accessValue = SIM_ACCESS_ADULT;
	}
	else
	{
		accessValue = SIM_ACCESS_MIN;
	}

	return accessValue;
}

// static
void LLViewerRegion::processRegionInfo(LLMessageSystem* msg, void**)
{
	// send it to 'observers'
	// *TODO: switch the floaters to using LLRegionInfoModel
	LL_INFOS() << "Processing region info" << LL_ENDL;
	LLRegionInfoModel::instance().update(msg);
	LLFloaterGodTools::processRegionInfo(msg);
	LLFloaterRegionInfo::processRegionInfo(msg);
}

void LLViewerRegion::setCacheID(const LLUUID& id)
{
	mImpl->mCacheID = id;
}

S32 LLViewerRegion::renderPropertyLines()
{
	if (mParcelOverlay)
	{
		return mParcelOverlay->renderPropertyLines();
	}
	else
	{
		return 0;
	}
}

// This gets called when the height field changes.
void LLViewerRegion::dirtyHeights()
{
	// Property lines need to be reconstructed when the land changes.
	if (mParcelOverlay)
	{
		mParcelOverlay->setDirty();
	}
}

//physically delete the cache entry
void LLViewerRegion::killCacheEntry(LLVOCacheEntry* entry, bool for_rendering)
{	
	if(!entry || !entry->isValid())
	{
		return;
	}

	if(for_rendering && !entry->isState(LLVOCacheEntry::ACTIVE))
	{
		addNewObject(entry); //force to add to rendering pipeline
	}

	//remove from active list and waiting list
	if(entry->isState(LLVOCacheEntry::ACTIVE))
	{
		mImpl->mActiveSet.erase(entry);
	}
	else
	{
		if(entry->isState(LLVOCacheEntry::WAITING))
		{
			mImpl->mWaitingSet.erase(entry);
		}
		
		//remove from mVOCachePartition
		removeFromVOCacheTree(entry);
	}

	//remove from the forced visible list
	mImpl->mVisibleEntries.erase(entry);

	//disconnect from parent if it is a child
	if(entry->getParentID() > 0)
	{
		LLVOCacheEntry* parent = getCacheEntry(entry->getParentID());
		if(parent)
		{
			parent->removeChild(entry);
		}
	}
	else if(entry->getNumOfChildren() > 0)//remove children from cache if has any
	{
		LLVOCacheEntry* child = entry->getChild();
		while(child != NULL)
		{
			killCacheEntry(child, for_rendering);
			child = entry->getChild();
		}
	}

	//will remove it from the object cache, real deletion
	entry->setState(LLVOCacheEntry::INACTIVE);
	entry->removeOctreeEntry();
	entry->setValid(FALSE);
}

//physically delete the cache entry	
void LLViewerRegion::killCacheEntry(U32 local_id) 
{
	killCacheEntry(getCacheEntry(local_id));
}

U32 LLViewerRegion::getNumOfActiveCachedObjects() const
{
	return  mImpl->mActiveSet.size();
}

void LLViewerRegion::addActiveCacheEntry(LLVOCacheEntry* entry)
{
	if(!entry || mDead)
	{
		return;
	}
	if(entry->isState(LLVOCacheEntry::ACTIVE))
	{
		return; //already inserted.
	}

	if(entry->isState(LLVOCacheEntry::WAITING))
	{
		mImpl->mWaitingSet.erase(entry);
	}

	entry->setState(LLVOCacheEntry::ACTIVE);
	entry->setVisible();

	llassert(entry->getEntry()->hasDrawable());
	mImpl->mActiveSet.insert(entry);
}

void LLViewerRegion::removeActiveCacheEntry(LLVOCacheEntry* entry, LLDrawable* drawablep)
{
	if(mDead || !entry || !entry->isValid())
	{
		return;
	}
	if(!entry->isState(LLVOCacheEntry::ACTIVE))
	{
		return; //not an active entry.
	}

	//shift to the local regional space from agent space
	if(drawablep != NULL && drawablep->getVObj().notNull())
	{
		const LLVector3& pos = drawablep->getVObj()->getPositionRegion();
		LLVector4a shift;
		shift.load3(pos.mV);
		shift.sub(entry->getPositionGroup());
		entry->shift(shift);
	}

	if(entry->getParentID() > 0) //is a child
	{
		LLVOCacheEntry* parent = getCacheEntry(entry->getParentID());
		if(parent)
		{
			parent->addChild(entry);
		}
		else //parent not in cache.
		{
			//this happens only when parent is not cacheable.
			mOrphanMap[entry->getParentID()].push_back(entry->getLocalID());
		}
	}
	else //insert to vo cache tree.
	{		
		entry->updateParentBoundingInfo();
		entry->saveBoundingSphere();
		addToVOCacheTree(entry);
	}

	mImpl->mVisibleEntries.erase(entry);
	mImpl->mActiveSet.erase(entry);
	mImpl->mWaitingSet.erase(entry);
	entry->setState(LLVOCacheEntry::INACTIVE);
}

bool LLViewerRegion::addVisibleGroup(LLViewerOctreeGroup* group)
{
	if(mDead || group->isEmpty())
	{
		return false;
	}
	
	mImpl->mVisibleGroups.insert(group);

	return true;
}

U32 LLViewerRegion::getNumOfVisibleGroups() const
{
	return mImpl ? mImpl->mVisibleGroups.size() : 0;
}

void LLViewerRegion::addToVOCacheTree(LLVOCacheEntry* entry)
{
	if(!sVOCacheCullingEnabled)
	{
		return;
	}

	if(mDead || !entry || !entry->getEntry() || !entry->isValid())
	{
		return;
	}
	if(entry->getParentID() > 0)
	{
		return; //no child prim in cache octree.
	}

	if(entry->hasState(LLVOCacheEntry::IN_VO_TREE))
	{
		return; //already in the tree.
	}	

	llassert_always(!entry->getGroup()); //not in octree.
	llassert(!entry->getEntry()->hasDrawable()); //not have drawables

	if(mImpl->mVOCachePartition->addEntry(entry->getEntry()))
	{
		entry->setState(LLVOCacheEntry::IN_VO_TREE);
	}
}

void LLViewerRegion::removeFromVOCacheTree(LLVOCacheEntry* entry)
{
	if(mDead || !entry || !entry->getEntry())
	{
		return;
	}
	
	if(!entry->hasState(LLVOCacheEntry::IN_VO_TREE))
	{
		return; //not in the tree.
	}
	entry->clearState(LLVOCacheEntry::IN_VO_TREE);

	mImpl->mVOCachePartition->removeEntry(entry->getEntry());	
}

//add child objects as visible entries
void LLViewerRegion::addVisibleChildCacheEntry(LLVOCacheEntry* parent, LLVOCacheEntry* child)
{
	if(mDead)
	{
		return;
	}

	if(parent && (!parent->isValid() || !parent->isState(LLVOCacheEntry::ACTIVE)))
	{
		return; //parent must be valid and in rendering pipeline
	}

	if(child && (!child->getEntry() || !child->isValid() || !child->isState(LLVOCacheEntry::INACTIVE)))
	{
		return; //child must be valid and not in the rendering pipeline
	}

	if(child)
	{
		child->setState(LLVOCacheEntry::IN_QUEUE);
		mImpl->mVisibleEntries.insert(child);
	}	
	else if(parent && parent->getNumOfChildren() > 0) //add all children
	{
		child = parent->getChild();
		while(child != NULL)
		{
			addVisibleChildCacheEntry(NULL, child);
			child = parent->getChild();
		}
	}
}

void LLViewerRegion::updateVisibleEntries(F32 max_time)
{
	if(mDead)
	{
		return;
	}

	if(mImpl->mVisibleGroups.empty() && mImpl->mVisibleEntries.empty())
	{
		return;
	}

	if(!sNewObjectCreationThrottle)
	{
		return;
	}

	const F32 LARGE_SCENE_CONTRIBUTION = 1000.f; //a large number to force to load the object.
	const LLVector3 camera_origin = LLViewerCamera::getInstance()->getOrigin();
	const U32 cur_frame = LLViewerOctreeEntryData::getCurrentFrame();
	bool needs_update = ((cur_frame - mImpl->mLastCameraUpdate) > 5) && ((camera_origin - mImpl->mLastCameraOrigin).lengthSquared() > 10.f);	
	U32 last_update = mImpl->mLastCameraUpdate;
	LLVector4a local_origin;
	local_origin.load3((camera_origin - getOriginAgent()).mV);

	//process visible entries
	for(LLVOCacheEntry::vocache_entry_set_t::iterator iter = mImpl->mVisibleEntries.begin(); iter != mImpl->mVisibleEntries.end();)
	{
		LLVOCacheEntry* vo_entry = *iter;
		
		if(vo_entry->isValid() && vo_entry->getState() < LLVOCacheEntry::WAITING)
		{
			//set a large number to force to load this object.
			vo_entry->setSceneContribution(LARGE_SCENE_CONTRIBUTION);
			
			mImpl->mWaitingList.insert(vo_entry);
			++iter;
		}
		else
		{
			LLVOCacheEntry::vocache_entry_set_t::iterator next_iter = iter;
			++next_iter;
			mImpl->mVisibleEntries.erase(iter);
			iter = next_iter;
		}
	}

	//
	//process visible groups
	//
	//object projected area threshold
	F32 projection_threshold = LLVOCacheEntry::getSquaredPixelThreshold(mImpl->mVOCachePartition->isFrontCull());
	F32 dist_threshold = mImpl->mVOCachePartition->isFrontCull() ? gAgentCamera.mDrawDistance : LLVOCacheEntry::sRearFarRadius;
	
	std::set< LLPointer<LLViewerOctreeGroup> >::iterator group_iter = mImpl->mVisibleGroups.begin();
	for(; group_iter != mImpl->mVisibleGroups.end(); ++group_iter)
	{
		LLPointer<LLViewerOctreeGroup> group = *group_iter;
		if(group->getNumRefs() < 3 || //group to be deleted
			!group->getOctreeNode() || group->isEmpty()) //group empty
{
			continue;
		}

		for (LLViewerOctreeGroup::element_iter i = group->getDataBegin(); i != group->getDataEnd(); ++i)
		{
			if((*i)->hasVOCacheEntry())
			{
				LLVOCacheEntry* vo_entry = (LLVOCacheEntry*)(*i)->getVOCacheEntry();

				if(vo_entry->getParentID() > 0) //is a child
				{
					//child visibility depends on its parent.
					continue;
				}
				if(!vo_entry->isValid())
				{
					continue; //skip invalid entry.
				}

				vo_entry->calcSceneContribution(local_origin, needs_update, last_update, dist_threshold);
				if(vo_entry->getSceneContribution() > projection_threshold)
				{
					mImpl->mWaitingList.insert(vo_entry);			
				}
			}
		}
	}

	if(needs_update)
	{
		mImpl->mLastCameraOrigin = camera_origin;
		mImpl->mLastCameraUpdate = cur_frame;
	}

	return;
}

void LLViewerRegion::createVisibleObjects(F32 max_time)
{
	if(mDead)
	{
		return;
	}
	if(mImpl->mWaitingList.empty())
	{
		mImpl->mVOCachePartition->setCullHistory(FALSE);
		return;
	}	
	
	S32 throttle = sNewObjectCreationThrottle;
	BOOL has_new_obj = FALSE;
	LLTimer update_timer;	
	for(LLVOCacheEntry::vocache_entry_priority_list_t::iterator iter = mImpl->mWaitingList.begin();
		iter != mImpl->mWaitingList.end(); ++iter)
	{
		LLVOCacheEntry* vo_entry = *iter;		

		if(vo_entry->getState() < LLVOCacheEntry::WAITING)
		{
			addNewObject(vo_entry);
			has_new_obj = TRUE;
			if(throttle > 0 && !(--throttle) && update_timer.getElapsedTimeF32() > max_time)
			{
				break;
			}
		}
	}	

	mImpl->mVOCachePartition->setCullHistory(has_new_obj);

	return;
}

void LLViewerRegion::clearCachedVisibleObjects()
{
	mImpl->mWaitingList.clear();
	mImpl->mVisibleGroups.clear();

	//reset all occluders
	mImpl->mVOCachePartition->resetOccluders();
	mPaused = TRUE;

	//clean visible entries
	for(LLVOCacheEntry::vocache_entry_set_t::iterator iter = mImpl->mVisibleEntries.begin(); iter != mImpl->mVisibleEntries.end();)
	{
		LLVOCacheEntry* entry = *iter;
		LLVOCacheEntry* parent = getCacheEntry(entry->getParentID());

		if(!entry->getParentID() || parent) //no child or parent is cache-able
		{
			if(parent) //has a cache-able parent
			{
				parent->addChild(entry);
			}

			LLVOCacheEntry::vocache_entry_set_t::iterator next_iter = iter;
			++next_iter;
			mImpl->mVisibleEntries.erase(iter);
			iter = next_iter;
		}
		else //parent is not cache-able, leave it.
		{
			++iter;
		}
	}

	//remove all visible entries.
	mLastVisitedEntry = NULL;
	std::vector<LLDrawable*> delete_list;
	for(LLVOCacheEntry::vocache_entry_set_t::iterator iter = mImpl->mActiveSet.begin();
		iter != mImpl->mActiveSet.end(); ++iter)
	{
		LLDrawable* drawablep = (LLDrawable*)(*iter)->getEntry()->getDrawable();
	
		if(drawablep && !drawablep->getParent())
		{
			delete_list.push_back(drawablep);
		}
	}

	if(!delete_list.empty())
	{
		for(S32 i = 0; i < delete_list.size(); i++)
		{
			gObjectList.killObject(delete_list[i]->getVObj());
		}
		delete_list.clear();
	}

	return;
}

//perform some necessary but very light updates.
//to replace the function idleUpdate(...) in case there is no enough time.
void LLViewerRegion::lightIdleUpdate()
{
	if(!sVOCacheCullingEnabled)
	{
		return;
	}
	if(mImpl->mCacheMap.empty())
	{
		return;
	}

	//reset all occluders
	mImpl->mVOCachePartition->resetOccluders();	
}

void LLViewerRegion::idleUpdate(F32 max_update_time)
{	
	LLTimer update_timer;
	F32 max_time;

	mLastUpdate = LLViewerOctreeEntryData::getCurrentFrame();

	mImpl->mLandp->idleUpdate(max_update_time);
	
	if (mParcelOverlay)
	{
		// Hopefully not a significant time sink...
		mParcelOverlay->idleUpdate();
	}

	if(!sVOCacheCullingEnabled)
	{
		return;
	}
	if(mImpl->mCacheMap.empty())
	{
		return;
	}	
	if(mPaused)
	{
		mPaused = FALSE; //unpause.
	}

	LLViewerCamera::eCameraID old_camera_id = LLViewerCamera::sCurCameraID;
	LLViewerCamera::sCurCameraID = LLViewerCamera::CAMERA_WORLD;

	//reset all occluders
	mImpl->mVOCachePartition->resetOccluders();	

	max_time = max_update_time - update_timer.getElapsedTimeF32();	

	//kill invisible objects
	killInvisibleObjects(max_time * 0.4f);	
	max_time = max_update_time - update_timer.getElapsedTimeF32();	

	updateVisibleEntries(max_time);
	max_time = max_update_time - update_timer.getElapsedTimeF32();	

	createVisibleObjects(max_time);

	mImpl->mWaitingList.clear();
	mImpl->mVisibleGroups.clear();

	LLViewerCamera::sCurCameraID = old_camera_id;
	return;
}

//update the throttling number for new object creation
void LLViewerRegion::calcNewObjectCreationThrottle()
{
	static LLCachedControl<S32> new_object_creation_throttle(gSavedSettings,"NewObjectCreationThrottle");
	static LLCachedControl<F32> throttle_delay_time(gSavedSettings,"NewObjectCreationThrottleDelayTime");
	static LLFrameTimer timer;

	//
	//sNewObjectCreationThrottle =
	//-2: throttle is disabled because either the screen is showing progress view, or immediate after the screen is not black
	//-1: throttle is disabled by the debug setting
	//0:  no new object creation is allowed
	//>0: valid throttling number
	//

	if(gViewerWindow->getProgressView()->getVisible() && throttle_delay_time > 0.f)
	{
		sNewObjectCreationThrottle = -2; //cancel the throttling
		timer.reset();
	}	
	else if(sNewObjectCreationThrottle < -1) //just recoved from the login/teleport screen
	{
		if(timer.getElapsedTimeF32() > throttle_delay_time) //wait for throttle_delay_time to reset the throttle
		{
			sNewObjectCreationThrottle = new_object_creation_throttle; //reset
			if(sNewObjectCreationThrottle < -1)
			{
				sNewObjectCreationThrottle = -1;
			}
		}
	}

	//update some LLVOCacheEntry debug setting factors.
	LLVOCacheEntry::updateDebugSettings();
}

BOOL LLViewerRegion::isViewerCameraStatic()
{
	return sLastCameraUpdated < LLViewerOctreeEntryData::getCurrentFrame();
}

void LLViewerRegion::killInvisibleObjects(F32 max_time)
{
	if(!sVOCacheCullingEnabled)
	{
		return;
	}
	if(mImpl->mActiveSet.empty())
	{
		return;
	}
	if(sNewObjectCreationThrottle < 0)
	{
		return;
	}

	LLTimer update_timer;
	LLVector4a camera_origin;
	camera_origin.load3(LLViewerCamera::getInstance()->getOrigin().mV);
	LLVector4a local_origin;
	local_origin.load3((LLViewerCamera::getInstance()->getOrigin() - getOriginAgent()).mV);
	F32 back_threshold = LLVOCacheEntry::sRearFarRadius;
	
	size_t max_update = 64; 
	if(!mInvisibilityCheckHistory && isViewerCameraStatic())
	{
		//history is clean, reduce number of checking
		max_update /= 2;
	}
	
	std::vector<LLDrawable*> delete_list;
	S32 update_counter = llmin(max_update, mImpl->mActiveSet.size());
	LLVOCacheEntry::vocache_entry_set_t::iterator iter = mImpl->mActiveSet.upper_bound(mLastVisitedEntry);		

	for(; update_counter > 0; --update_counter, ++iter)
	{	
		if(iter == mImpl->mActiveSet.end())
		{
			iter = mImpl->mActiveSet.begin();
		}
		if((*iter)->getParentID() > 0)
		{
			continue; //skip child objects, they are removed with their parent.
		}

		LLVOCacheEntry* vo_entry = *iter;
		if(!vo_entry->isAnyVisible(camera_origin, local_origin, back_threshold) && vo_entry->mLastCameraUpdated < sLastCameraUpdated)
		{
			killObject(vo_entry, delete_list);
		}

		if(max_time < update_timer.getElapsedTimeF32()) //time out
		{
			break;
		}
	}

	if(iter == mImpl->mActiveSet.end())
	{
		mLastVisitedEntry = NULL;
	}
	else
	{
		mLastVisitedEntry = *iter;
	}

	mInvisibilityCheckHistory <<= 1;
	if(!delete_list.empty())
	{
		mInvisibilityCheckHistory |= 1;
		S32 count = delete_list.size();
		for(S32 i = 0; i < count; i++)
		{
			gObjectList.killObject(delete_list[i]->getVObj());
		}
		delete_list.clear();
	}

	return;
}

void LLViewerRegion::killObject(LLVOCacheEntry* entry, std::vector<LLDrawable*>& delete_list)
{
	//kill the object.
	LLDrawable* drawablep = (LLDrawable*)entry->getEntry()->getDrawable();
	llassert(drawablep);
	llassert(drawablep->getRegion() == this);

	if(drawablep && !drawablep->getParent())
	{
		LLViewerObject* v_obj = drawablep->getVObj();
		if (v_obj->isSelected()
			|| (v_obj->flagAnimSource() && isAgentAvatarValid() && gAgentAvatarp->hasMotionFromSource(v_obj->getID())))
		{
			// do not remove objects user is interacting with
			((LLViewerOctreeEntryData*)drawablep)->setVisible();
			return;
		}
		LLViewerObject::const_child_list_t& child_list = v_obj->getChildren();
		for (LLViewerObject::child_list_t::const_iterator iter = child_list.begin();
			iter != child_list.end(); iter++)
		{
			LLViewerObject* child = *iter;
			if(child->mDrawable)
			{
				if( !child->mDrawable->getEntry()
					|| !child->mDrawable->getEntry()->hasVOCacheEntry()
					|| child->isSelected()
					|| (child->flagAnimSource() && isAgentAvatarValid() && gAgentAvatarp->hasMotionFromSource(child->getID())))
				{
					//do not remove parent if any of its children non-cacheable, animating or selected
					//especially for the case that an avatar sits on a cache-able object
					((LLViewerOctreeEntryData*)drawablep)->setVisible();
					return;
				}

				LLOcclusionCullingGroup* group = (LLOcclusionCullingGroup*)child->mDrawable->getGroup();
				if(group && group->isAnyRecentlyVisible())
				{
					//set the parent visible if any of its children visible.
					((LLViewerOctreeEntryData*)drawablep)->setVisible();
					return;
				}
			}
		}
		delete_list.push_back(drawablep);				
	}				
}

LLViewerObject* LLViewerRegion::addNewObject(LLVOCacheEntry* entry)
{
	if(!entry || !entry->getEntry())
	{
		if(entry)
		{
			mImpl->mVisibleEntries.erase(entry);
			entry->setState(LLVOCacheEntry::INACTIVE);
		}
		return NULL;
	}

	LLViewerObject* obj = NULL;
	if(!entry->getEntry()->hasDrawable()) //not added to the rendering pipeline yet
	{
		//add the object
		obj = gObjectList.processObjectUpdateFromCache(entry, this);
		if(obj)
		{
			if(!entry->isState(LLVOCacheEntry::ACTIVE))
			{
				mImpl->mWaitingSet.insert(entry);
				entry->setState(LLVOCacheEntry::WAITING);
			}
		}
	}
	else
	{
		LLViewerRegion* old_regionp = ((LLDrawable*)entry->getEntry()->getDrawable())->getRegion();
		if(old_regionp != this)
		{
			//this object exists in two regions at the same time;
			//this case can be safely ignored here because
			//server should soon send update message to remove one region for this object.

			LL_WARNS() << "Entry: " << entry->getLocalID() << " exists in two regions at the same time." << LL_ENDL;
			return NULL;
		}
		
		LL_WARNS() << "Entry: " << entry->getLocalID() << " in rendering pipeline but not set to be active." << LL_ENDL;

		//should not hit here any more, but does not hurt either, just put it back to active list
		addActiveCacheEntry(entry);
	}
	return obj;
}

//update object cache if the object receives a full-update or terse update
//update_type == EObjectUpdateType::OUT_TERSE_IMPROVED or EObjectUpdateType::OUT_FULL
LLViewerObject* LLViewerRegion::updateCacheEntry(U32 local_id, LLViewerObject* objectp, U32 update_type)
{
	if(objectp && update_type != (U32)OUT_TERSE_IMPROVED)
	{
		return objectp; //no need to access cache
	}

	LLVOCacheEntry* entry = getCacheEntry(local_id);
	if (!entry)
	{
		return objectp; //not in the cache, do nothing.
	}
	if(!objectp) //object not created
	{
		//create a new object from cache.
		objectp = addNewObject(entry);
	}

	//remove from cache if terse update
	if(update_type == (U32)OUT_TERSE_IMPROVED)
	{
		killCacheEntry(entry, true);
	}

	return objectp;
}

// As above, but forcibly do the update.
void LLViewerRegion::forceUpdate()
{
	mImpl->mLandp->idleUpdate(0.f);

	if (mParcelOverlay)
	{
		mParcelOverlay->idleUpdate(true);
	}
}

void LLViewerRegion::connectNeighbor(LLViewerRegion *neighborp, U32 direction)
{
	mImpl->mLandp->connectNeighbor(neighborp->mImpl->mLandp, direction);
}


void LLViewerRegion::disconnectAllNeighbors()
{
	mImpl->mLandp->disconnectAllNeighbors();
}

LLVLComposition * LLViewerRegion::getComposition() const
{
	return mImpl->mCompositionp;
}

F32 LLViewerRegion::getCompositionXY(const S32 x, const S32 y) const
{
// <FS:CR> Aurora Sim
	//if (x >= 256)
	if (x >= mWidth)
// </FS:CR> Aurora Sim
	{
// <FS:CR> Aurora Sim
		//if (y >= 256)
		if (y >= mWidth)
// </FS:CR> Aurora Sim
		{
// <FS:CR> Aurora Sim
			//LLVector3d center = getCenterGlobal() + LLVector3d(256.f, 256.f, 0.f);
			LLVector3d center = getCenterGlobal() + LLVector3d(mWidth, mWidth, 0.f);
// </FS:CR> Aurora Sim
			LLViewerRegion *regionp = LLWorld::getInstance()->getRegionFromPosGlobal(center);
			if (regionp)
			{
				// OK, we need to do some hackery here - different simulators no longer use
				// the same composition values, necessarily.
				// If we're attempting to blend, then we want to make the fractional part of
				// this region match the fractional of the adjacent.  For now, just minimize
				// the delta.
// <FS:CR> Aurora Sim
				//F32 our_comp = getComposition()->getValueScaled(255, 255);
				//F32 adj_comp = regionp->getComposition()->getValueScaled(x - 256.f, y - 256.f);
				F32 our_comp = getComposition()->getValueScaled(mWidth-1.f, mWidth-1.f);
				F32 adj_comp = regionp->getComposition()->getValueScaled(x - regionp->getWidth(), y - regionp->getWidth());
// </FS:CR> Aurora Sim
				while (llabs(our_comp - adj_comp) >= 1.f)
				{
					if (our_comp > adj_comp)
					{
						adj_comp += 1.f;
					}
					else
					{
						adj_comp -= 1.f;
					}
				}
				return adj_comp;
			}
		}
		else
		{
// <FS:CR> Aurora Sim
			//LLVector3d center = getCenterGlobal() + LLVector3d(256.f, 0, 0.f);
			LLVector3d center = getCenterGlobal() + LLVector3d(mWidth, 0.f, 0.f);
// </FS:CR> Aurora Sim
			LLViewerRegion *regionp = LLWorld::getInstance()->getRegionFromPosGlobal(center);
			if (regionp)
			{
				// OK, we need to do some hackery here - different simulators no longer use
				// the same composition values, necessarily.
				// If we're attempting to blend, then we want to make the fractional part of
				// this region match the fractional of the adjacent.  For now, just minimize
				// the delta.
// <FS:CR> Aurora Sim
				//F32 our_comp = getComposition()->getValueScaled(255.f, (F32)y);
				//F32 adj_comp = regionp->getComposition()->getValueScaled(x - 256.f, (F32)y);
				F32 our_comp = getComposition()->getValueScaled(mWidth-1.f, (F32)y);
				F32 adj_comp = regionp->getComposition()->getValueScaled(x - regionp->getWidth(), (F32)y);
// </FS:CR> Aurora Sim
				while (llabs(our_comp - adj_comp) >= 1.f)
				{
					if (our_comp > adj_comp)
					{
						adj_comp += 1.f;
					}
					else
					{
						adj_comp -= 1.f;
					}
				}
				return adj_comp;
			}
		}
	}
// <FS:CR> Aurora Sim
	//else if (y >= 256)
	else if (y >= mWidth)
// </FS:CR> Aurora Sim
	{
// <FS:CR> Aurora Sim
		//LLVector3d center = getCenterGlobal() + LLVector3d(0.f, 256.f, 0.f);
		LLVector3d center = getCenterGlobal() + LLVector3d(0.f, mWidth, 0.f);
// </FS:CR> Aurora Sim
		LLViewerRegion *regionp = LLWorld::getInstance()->getRegionFromPosGlobal(center);
		if (regionp)
		{
			// OK, we need to do some hackery here - different simulators no longer use
			// the same composition values, necessarily.
			// If we're attempting to blend, then we want to make the fractional part of
			// this region match the fractional of the adjacent.  For now, just minimize
			// the delta.
// <FS:CR> Aurora Sim
			//F32 our_comp = getComposition()->getValueScaled((F32)x, 255.f);
			//F32 adj_comp = regionp->getComposition()->getValueScaled((F32)x, y - 256.f);
			F32 our_comp = getComposition()->getValueScaled((F32)x, mWidth-1.f);
			F32 adj_comp = regionp->getComposition()->getValueScaled((F32)x, y - regionp->getWidth());
// <FS:CR> Aurora Sim
			while (llabs(our_comp - adj_comp) >= 1.f)
			{
				if (our_comp > adj_comp)
				{
					adj_comp += 1.f;
				}
				else
				{
					adj_comp -= 1.f;
				}
			}
			return adj_comp;
		}
	}

	return getComposition()->getValueScaled((F32)x, (F32)y);
}

void LLViewerRegion::calculateCenterGlobal() 
{
	mImpl->mCenterGlobal = mImpl->mOriginGlobal;
	mImpl->mCenterGlobal.mdV[VX] += 0.5 * mWidth;
	mImpl->mCenterGlobal.mdV[VY] += 0.5 * mWidth;
	mImpl->mCenterGlobal.mdV[VZ] = 0.5 * mImpl->mLandp->getMinZ() + mImpl->mLandp->getMaxZ();
}

void LLViewerRegion::calculateCameraDistance()
{
	mCameraDistanceSquared = (F32)(gAgentCamera.getCameraPositionGlobal() - getCenterGlobal()).magVecSquared();
}

std::ostream& operator<<(std::ostream &s, const LLViewerRegion &region)
{
	s << "{ ";
	s << region.mImpl->mHost;
	s << " mOriginGlobal = " << region.getOriginGlobal()<< "\n";
    std::string name(region.getName()), zone(region.getZoning());
    if (! name.empty())
    {
        s << " mName         = " << name << '\n';
    }
    if (! zone.empty())
    {
        s << " mZoning       = " << zone << '\n';
    }
	s << "}";
	return s;
}


// ---------------- Protected Member Functions ----------------

void LLViewerRegion::updateNetStats()
{
	F32 dt = mImpl->mLastNetUpdate.getElapsedTimeAndResetF32();

	LLCircuitData *cdp = gMessageSystem->mCircuitInfo.findCircuit(mImpl->mHost);
	if (!cdp)
	{
		mAlive = false;
		return;
	}

	mAlive = true;
	mDeltaTime = dt;

	mLastPacketsIn =	mPacketsIn;
	mLastBitsIn =		mBitsIn;
	mLastPacketsOut =	mPacketsOut;
	mLastPacketsLost =	mPacketsLost;

	mPacketsIn =				cdp->getPacketsIn();
	// <FS:Ansariel> FIRE-17071: UDP network data measuring is wrong
	//mBitsIn =					8 * cdp->getBytesIn();
	mBitsIn =					cdp->getBytesIn();
	// </FS:Ansariel>
	mPacketsOut =				cdp->getPacketsOut();
	mPacketsLost =				cdp->getPacketsLost();
	mPingDelay =				cdp->getPingDelay();

	mBitsReceived += mBitsIn - mLastBitsIn;
	mPacketsReceived += mPacketsIn - mLastPacketsIn;
}


U32 LLViewerRegion::getPacketsLost() const
{
	LLCircuitData *cdp = gMessageSystem->mCircuitInfo.findCircuit(mImpl->mHost);
	if (!cdp)
	{
		LL_INFOS() << "LLViewerRegion::getPacketsLost couldn't find circuit for " << mImpl->mHost << LL_ENDL;
		return 0;
	}
	else
	{
		return cdp->getPacketsLost();
	}
}

S32 LLViewerRegion::getHttpResponderID() const
{
	return mImpl->mHttpResponderID;
}

BOOL LLViewerRegion::pointInRegionGlobal(const LLVector3d &point_global) const
{
	LLVector3 pos_region = getPosRegionFromGlobal(point_global);

	if (pos_region.mV[VX] < 0)
	{
		return FALSE;
	}
	if (pos_region.mV[VX] >= mWidth)
	{
		return FALSE;
	}
	if (pos_region.mV[VY] < 0)
	{
		return FALSE;
	}
	if (pos_region.mV[VY] >= mWidth)
	{
		return FALSE;
	}
	return TRUE;
}

LLVector3 LLViewerRegion::getPosRegionFromGlobal(const LLVector3d &point_global) const
{
	LLVector3 pos_region;
	pos_region.setVec(point_global - mImpl->mOriginGlobal);
	return pos_region;
}

LLVector3d LLViewerRegion::getPosGlobalFromRegion(const LLVector3 &pos_region) const
{
	LLVector3d pos_region_d;
	pos_region_d.setVec(pos_region);
	return pos_region_d + mImpl->mOriginGlobal;
}

LLVector3 LLViewerRegion::getPosAgentFromRegion(const LLVector3 &pos_region) const
{
	LLVector3d pos_global = getPosGlobalFromRegion(pos_region);

	return gAgent.getPosAgentFromGlobal(pos_global);
}

LLVector3 LLViewerRegion::getPosRegionFromAgent(const LLVector3 &pos_agent) const
{
	return pos_agent - getOriginAgent();
}

F32 LLViewerRegion::getLandHeightRegion(const LLVector3& region_pos)
{
	return mImpl->mLandp->resolveHeightRegion( region_pos );
}

// [SL:KB] - Patch: World-MinimapOverlay | Checked: 2012-06-20 (Catznip-3.3)
const LLViewerRegion::tex_matrix_t& LLViewerRegion::getWorldMapTiles() const
{
	if (mWorldMapTiles.empty())
	{
		U32 gridX, gridY;
		grid_from_region_handle(mHandle, &gridX, &gridY);
		U32 totalX(getWidth() / REGION_WIDTH_U32);
		if (!totalX) ++totalX; // If this region is too small, still get an image.
		/* TODO: Nonsquare regions?
		U32 totalY(getLength()/REGION_WIDTH_U32);
		if (!totalY) ++totalY; // If this region is too small, still get an image.
		*/
		const U32 totalY(totalX);
		mWorldMapTiles.reserve(totalX * totalY);
		for (U32 x = 0; x != totalX; ++x)
			for (U32 y = 0; y != totalY; ++y)
			{
				const std::string map_url = LFSimFeatureHandler::instance().mapServerURL() + llformat("map-1-%d-%d-objects.jpg", gridX + x, gridY + y);
				LLPointer<LLViewerTexture> tex(LLViewerTextureManager::getFetchedTextureFromUrl(map_url, FTT_MAP_TILE, TRUE,
																			LLViewerTexture::BOOST_NONE, LLViewerTexture::LOD_TEXTURE));
				mWorldMapTiles.push_back(tex);
				tex->setBoostLevel(LLViewerTexture::BOOST_MAP);
			}
	}
	return mWorldMapTiles;
}
// [/SL:KB]

//bool LLViewerRegion::isAlive()
// [SL:KB] - Patch: World-MinimapOverlay | Checked: 2012-06-20 (Catznip-3.3)
bool LLViewerRegion::isAlive() const
// [/SL:KB]
{
	return mAlive;
}

//BOOL LLViewerRegion::isOwnedSelf(const LLVector3& pos)
// [SL:KB] - Patch: UI-SidepanelPeople | Checked: 2010-12-02 (Catznip-2.4.0g) | Added: Catznip-2.4.0g
BOOL LLViewerRegion::isOwnedSelf(const LLVector3& pos) const
// [/SL:KB]
{
	if (mParcelOverlay)
	{
		return mParcelOverlay->isOwnedSelf(pos);
	} else {
		return FALSE;
	}
}

// Owned by a group you belong to?  (officer or member)
//BOOL LLViewerRegion::isOwnedGroup(const LLVector3& pos)
// [SL:KB] - Patch: UI-SidepanelPeople | Checked: 2010-12-02 (Catznip-2.4.0g) | Added: Catznip-2.4.0g
BOOL LLViewerRegion::isOwnedGroup(const LLVector3& pos) const
// [/SL:KB]
{
	if (mParcelOverlay)
	{
		return mParcelOverlay->isOwnedGroup(pos);
	} else {
		return FALSE;
	}
}

// the new TCP coarse location handler node
class CoarseLocationUpdate : public LLHTTPNode
{
public:
	virtual void post(
		ResponsePtr responder,
		const LLSD& context,
		const LLSD& input) const
	{
		LLHost host(input["sender"].asString());
		LLViewerRegion* region = LLWorld::getInstance()->getRegion(host);
		if( !region )
		{
			return;
		}

		S32 target_index = input["body"]["Index"][0]["Prey"].asInteger();
		S32 you_index    = input["body"]["Index"][0]["You" ].asInteger();

		std::vector<U32>* avatar_locs = &region->mMapAvatars;
		std::vector<LLUUID>* avatar_ids = &region->mMapAvatarIDs;
		avatar_locs->clear();
		avatar_ids->clear();

		//LL_INFOS() << "coarse locations agent[0] " << input["body"]["AgentData"][0]["AgentID"].asUUID() << LL_ENDL;
		//LL_INFOS() << "my agent id = " << gAgent.getID() << LL_ENDL;
		//LL_INFOS() << ll_pretty_print_sd(input) << LL_ENDL;

		LLSD 
			locs   = input["body"]["Location"],
			agents = input["body"]["AgentData"];
		LLSD::array_iterator 
			locs_it = locs.beginArray(), 
			agents_it = agents.beginArray();
		BOOL has_agent_data = input["body"].has("AgentData");

		for(int i=0; 
			locs_it != locs.endArray(); 
			i++, locs_it++)
		{
			U8 
				x = locs_it->get("X").asInteger(),
				y = locs_it->get("Y").asInteger(),
				z = locs_it->get("Z").asInteger();
			// treat the target specially for the map, and don't add you or the target
			if(i == target_index)
			{
				LLVector3d global_pos(region->getOriginGlobal());
				// <FS:Ansariel> FIRE-19563: Scaling for OpenSim VarRegions
				//global_pos.mdV[VX] += (F64)x;
				//global_pos.mdV[VY] += (F64)y;
				global_pos.mdV[VX] += (F64)x * region->getWidthScaleFactor();
				global_pos.mdV[VY] += (F64)y * region->getWidthScaleFactor();
				// </FS:Ansariel>
				global_pos.mdV[VZ] += (F64)z * 4.0;
				LLAvatarTracker::instance().setTrackedCoarseLocation(global_pos);
			}
			else if( i != you_index)
			{
				U32 pos = 0x0;
				pos |= x;
				pos <<= 8;
				pos |= y;
				pos <<= 8;
				pos |= z;
				avatar_locs->push_back(pos);
				//LL_INFOS() << "next pos: " << x << "," << y << "," << z << ": " << pos << LL_ENDL;
				if(has_agent_data) // for backwards compatibility with old message format
				{
					LLUUID agent_id(agents_it->get("AgentID").asUUID());
					//LL_INFOS() << "next agent: " << agent_id.asString() << LL_ENDL;
					avatar_ids->push_back(agent_id);
				}
			}
			if (has_agent_data)
			{
				agents_it++;
			}
		}
	}
};

// build the coarse location HTTP node under the "/message" URL
LLHTTPRegistration<CoarseLocationUpdate>
   gHTTPRegistrationCoarseLocationUpdate(
	   "/message/CoarseLocationUpdate");


// the deprecated coarse location handler
void LLViewerRegion::updateCoarseLocations(LLMessageSystem* msg)
{
	//LL_INFOS() << "CoarseLocationUpdate" << LL_ENDL;
	mMapAvatars.clear();
	mMapAvatarIDs.clear(); // only matters in a rare case but it's good to be safe.

	U8 x_pos = 0;
	U8 y_pos = 0;
	U8 z_pos = 0;

	U32 pos = 0x0;

	S16 agent_index;
	S16 target_index;
	msg->getS16Fast(_PREHASH_Index, _PREHASH_You, agent_index);
	msg->getS16Fast(_PREHASH_Index, _PREHASH_Prey, target_index);

	BOOL has_agent_data = msg->has(_PREHASH_AgentData);
	S32 count = msg->getNumberOfBlocksFast(_PREHASH_Location);
	for(S32 i = 0; i < count; i++)
	{
		msg->getU8Fast(_PREHASH_Location, _PREHASH_X, x_pos, i);
		msg->getU8Fast(_PREHASH_Location, _PREHASH_Y, y_pos, i);
		msg->getU8Fast(_PREHASH_Location, _PREHASH_Z, z_pos, i);
		LLUUID agent_id = LLUUID::null;
		if(has_agent_data)
		{
			msg->getUUIDFast(_PREHASH_AgentData, _PREHASH_AgentID, agent_id, i);
		}

		//LL_INFOS() << "  object X: " << (S32)x_pos << " Y: " << (S32)y_pos
		//		<< " Z: " << (S32)(z_pos * 4)
		//		<< LL_ENDL;

		// treat the target specially for the map
		if(i == target_index)
		{
			LLVector3d global_pos(mImpl->mOriginGlobal);
			// <FS:Ansariel> FIRE-19563: Scaling for OpenSim VarRegions
			//global_pos.mdV[VX] += (F64)(x_pos);
			//global_pos.mdV[VY] += (F64)(y_pos);
			global_pos.mdV[VX] += (F64)(x_pos) * mWidthScaleFactor;
			global_pos.mdV[VY] += (F64)(y_pos) * mWidthScaleFactor;
			// </FS:Ansariel>
			global_pos.mdV[VZ] += (F64)(z_pos) * 4.0;
			LLAvatarTracker::instance().setTrackedCoarseLocation(global_pos);
		}
		
		//don't add you
		if( i != agent_index)
		{
			pos = 0x0;
			pos |= x_pos;
			pos <<= 8;
			pos |= y_pos;
			pos <<= 8;
			pos |= z_pos;
			mMapAvatars.push_back(pos);
			if(has_agent_data)
			{
				mMapAvatarIDs.push_back(agent_id);
			}
		}
	}
}

void LLViewerRegion::getInfo(LLSD& info)
{
	info["Region"]["Host"] = getHost().getIPandPort();
	info["Region"]["Name"] = getName();
	U32 x, y;
	from_region_handle(getHandle(), &x, &y);
	info["Region"]["Handle"]["x"] = (LLSD::Integer)x;
	info["Region"]["Handle"]["y"] = (LLSD::Integer)y;
}

boost::signals2::connection LLViewerRegion::setSimulatorFeaturesReceivedCallback(const caps_received_signal_t::slot_type& cb)
{
	return mSimulatorFeaturesReceivedSignal.connect(cb);
}

void LLViewerRegion::setSimulatorFeaturesReceived(bool received)
{
	mSimulatorFeaturesReceived = received;
	if (received)
	{
		mSimulatorFeaturesReceivedSignal(getRegionID());
		mSimulatorFeaturesReceivedSignal.disconnect_all_slots();
	}
}

bool LLViewerRegion::simulatorFeaturesReceived() const
{
	return mSimulatorFeaturesReceived;
}

void LLViewerRegion::getSimulatorFeatures(LLSD& sim_features) const
{
	sim_features = mSimulatorFeatures;
}

void LLViewerRegion::setSimulatorFeatures(const LLSD& sim_features)
{
	std::stringstream str;
	
	LLSDSerialize::toPrettyXML(sim_features, str);
	LL_INFOS() << "Region ID " << getRegionID().asString() << ": " << str.str() << LL_ENDL;
	mSimulatorFeatures = sim_features;

	setSimulatorFeaturesReceived(true);
	
	
// <FS:CR> Opensim god names
#ifdef OPENSIM
	if (LLGridManager::getInstance()->isInOpenSim())
	{
		mGodNames.clear();
		if (mSimulatorFeatures.has("god_names"))
		{
			if (mSimulatorFeatures["god_names"].has("full_names"))
			{
				LLSD god_names = mSimulatorFeatures["god_names"]["full_names"];
				for (LLSD::array_iterator itr = god_names.beginArray();
					 itr != god_names.endArray();
					 itr++)
				{
					mGodNames.insert((*itr).asString());
				}
			}
			if (mSimulatorFeatures["god_names"].has("last_names"))
			{
				LLSD god_names = mSimulatorFeatures["god_names"]["last_names"];
				for (LLSD::array_iterator itr = god_names.beginArray();
					 itr != god_names.endArray();
					 itr++)
				{
					mGodNames.insert((*itr).asString());
				}
			}
		}
	}
#endif // OPENSIM
// </FS:CR>
}

//this is called when the parent is not cacheable.
//move all orphan children out of cache and insert to rendering octree.
void LLViewerRegion::findOrphans(U32 parent_id)
{
	orphan_list_t::iterator iter = mOrphanMap.find(parent_id);
	if(iter != mOrphanMap.end())
	{
		std::vector<U32>* children = &mOrphanMap[parent_id];
		for(S32 i = 0; i < children->size(); i++)
		{
			//parent is visible, so is the child.
			addVisibleChildCacheEntry(NULL, getCacheEntry((*children)[i]));
		}
		children->clear();
		mOrphanMap.erase(parent_id);
	}
}

void LLViewerRegion::decodeBoundingInfo(LLVOCacheEntry* entry)
{
	if(!sVOCacheCullingEnabled)
	{
		gObjectList.processObjectUpdateFromCache(entry, this);
		return;
	}
	if(!entry || !entry->isValid())
	{
		return;
	}

	if(!entry->getEntry())
	{
		entry->setOctreeEntry(NULL);
	}
		
	if(entry->getEntry()->hasDrawable()) //already in the rendering pipeline
	{
		LLViewerRegion* old_regionp = ((LLDrawable*)entry->getEntry()->getDrawable())->getRegion();
		if(old_regionp != this && old_regionp)
{
			LLViewerObject* obj = ((LLDrawable*)entry->getEntry()->getDrawable())->getVObj();
			if(obj)
			{
				//remove from old region
				old_regionp->killCacheEntry(obj->getLocalID());

				//change region
				obj->setRegion(this);
			}
		}

		addActiveCacheEntry(entry);

		//set parent id
		U32	parent_id = 0;
		LLViewerObject::unpackParentID(entry->getDP(), parent_id);
		if(parent_id != entry->getParentID())
		{				
			entry->setParentID(parent_id);
		}

		//update the object
		gObjectList.processObjectUpdateFromCache(entry, this);
		return; //done
	}
	
	//must not be active.
	llassert_always(!entry->isState(LLVOCacheEntry::ACTIVE));
	removeFromVOCacheTree(entry); //remove from cache octree if it is in.

	LLVector3 pos;
	LLVector3 scale;
	LLQuaternion rot;

	//decode spatial info and parent info
	U32 parent_id = LLViewerObject::extractSpatialExtents(entry->getDP(), pos, scale, rot);
	
	U32 old_parent_id = entry->getParentID();
	bool same_old_parent = false;
	if(parent_id != old_parent_id) //parent changed.
	{
		if(old_parent_id > 0) //has an old parent, disconnect it
		{
			LLVOCacheEntry* old_parent = getCacheEntry(old_parent_id);
			if(old_parent)
			{
				old_parent->removeChild(entry);
				if(!old_parent->isState(LLVOCacheEntry::INACTIVE))
				{
					mImpl->mVisibleEntries.erase(entry);
					entry->setState(LLVOCacheEntry::INACTIVE);
				}
			}
		}
		entry->setParentID(parent_id);
	}
	else
	{
		same_old_parent = true;
	}

	if(parent_id > 0) //has a new parent
	{	
		//1, find the parent in cache
		LLVOCacheEntry* parent = getCacheEntry(parent_id);
		
		//2, parent is not in the cache, put into the orphan list.
		if(!parent)
		{
			if(!same_old_parent)
			{
				//check if parent is non-cacheable and already created
				if(isNonCacheableObjectCreated(parent_id))
				{
					//parent is visible, so is the child.
					addVisibleChildCacheEntry(NULL, entry);
				}
				else
				{
					entry->setBoundingInfo(pos, scale);
					mOrphanMap[parent_id].push_back(entry->getLocalID());
				}
			}
			else
			{
				entry->setBoundingInfo(pos, scale);
			}
		}
		else //parent in cache.
		{
			if(!parent->isState(LLVOCacheEntry::INACTIVE)) 
			{
				//parent is visible, so is the child.
				addVisibleChildCacheEntry(parent, entry);
			}
			else
			{
				entry->setBoundingInfo(pos, scale);
				parent->addChild(entry);

				if(parent->getGroup()) //re-insert parent to vo-cache tree because its bounding info changed.
				{
					removeFromVOCacheTree(parent);
					addToVOCacheTree(parent);
				}
			}
		}

		return;
	}
	
	//
	//no parent
	//
	entry->setBoundingInfo(pos, scale);	

	if(!parent_id) //a potential parent
	{
		//find all children and update their bounding info
		orphan_list_t::iterator iter = mOrphanMap.find(entry->getLocalID());
		if(iter != mOrphanMap.end())
		{			
			std::vector<U32>* orphans = &mOrphanMap[entry->getLocalID()];
			S32 size = orphans->size();
			for(S32 i = 0; i < size; i++)
			{
				LLVOCacheEntry* child = getCacheEntry((*orphans)[i]);
				if(child)
				{
					entry->addChild(child);
				}
			}
			orphans->clear();
			mOrphanMap.erase(entry->getLocalID());
		}
	}
	
	if(!entry->getGroup() && entry->isState(LLVOCacheEntry::INACTIVE))
	{
		addToVOCacheTree(entry);
	}
	return ;
}

LLViewerRegion::eCacheUpdateResult LLViewerRegion::cacheFullUpdate(LLDataPackerBinaryBuffer &dp, U32 flags)
{
	eCacheUpdateResult result;
	U32 crc;
	U32 local_id;

	LLViewerObject::unpackU32(&dp, local_id, "LocalID");
	LLViewerObject::unpackU32(&dp, crc, "CRC");

	LLVOCacheEntry* entry = getCacheEntry(local_id, false);

	if (entry)
	{
		entry->setValid();

		// we've seen this object before
		if (entry->getCRC() == crc)
		{
			// Record a hit
			entry->recordDupe();
			result = CACHE_UPDATE_DUPE;
		}
		else //CRC changed
		{
			// Update the cache entry
			entry->updateEntry(crc, dp);

			decodeBoundingInfo(entry);

			result = CACHE_UPDATE_CHANGED;
		}		
	}
	else
	{
		// we haven't seen this object before
		// Create new entry and add to map
		result = CACHE_UPDATE_ADDED;
		entry = new LLVOCacheEntry(local_id, crc, dp);
		record(LLStatViewer::OBJECT_CACHE_HIT_RATE, LLUnits::Ratio::fromValue(0));
		
		mImpl->mCacheMap[local_id] = entry;
		
		decodeBoundingInfo(entry);
	}
	entry->setUpdateFlags(flags);

	return result;
	}

LLViewerRegion::eCacheUpdateResult LLViewerRegion::cacheFullUpdate(LLViewerObject* objectp, LLDataPackerBinaryBuffer &dp, U32 flags)
{
	eCacheUpdateResult result = cacheFullUpdate(dp, flags);

	return result;
}

LLVOCacheEntry* LLViewerRegion::getCacheEntryForOctree(U32 local_id)
{
	if(!sVOCacheCullingEnabled)
	{
		return NULL;
	}

	LLVOCacheEntry* entry = getCacheEntry(local_id);
	removeFromVOCacheTree(entry);
		
	return entry;
}

LLVOCacheEntry* LLViewerRegion::getCacheEntry(U32 local_id, bool valid)
{
	LLVOCacheEntry::vocache_entry_map_t::iterator iter = mImpl->mCacheMap.find(local_id);
	if(iter != mImpl->mCacheMap.end())
	{
		if(!valid || iter->second->isValid())
		{
			return iter->second;
		}
	}
	return NULL;
	}

void LLViewerRegion::addCacheMiss(U32 id, LLViewerRegion::eCacheMissType miss_type)
{
	mRegionCacheMissCount++;
#if 0
	mCacheMissList.insert(CacheMissItem(id, miss_type));
#else
	mCacheMissList.push_back(CacheMissItem(id, miss_type));
#endif
}

//check if a non-cacheable object is already created.
bool LLViewerRegion::isNonCacheableObjectCreated(U32 local_id)
{
	if(mImpl && local_id > 0 && mImpl->mNonCacheableCreatedList.find(local_id) != mImpl->mNonCacheableCreatedList.end())
	{
		return true;
	}
	return false;
}
		
void LLViewerRegion::removeFromCreatedList(U32 local_id)
{	
	if(mImpl && local_id > 0)
	{
		std::set<U32>::iterator iter = mImpl->mNonCacheableCreatedList.find(local_id);
		if(iter != mImpl->mNonCacheableCreatedList.end())
		{
			mImpl->mNonCacheableCreatedList.erase(iter);
		}
	}
	}

void LLViewerRegion::addToCreatedList(U32 local_id)
{
	if(mImpl && local_id > 0)
	{
		mImpl->mNonCacheableCreatedList.insert(local_id);
	}
}

// Get data packer for this object, if we have cached data
// AND the CRC matches. JC
bool LLViewerRegion::probeCache(U32 local_id, U32 crc, U32 flags, U8 &cache_miss_type)
{
	//llassert(mCacheLoaded);  This assert failes often, changing to early-out -- davep, 2010/10/18

	LLVOCacheEntry* entry = getCacheEntry(local_id, false);

	if (entry)
	{
		// we've seen this object before
		if (entry->getCRC() == crc)
		{
			// Record a hit
			mRegionCacheHitCount++;
			entry->recordHit();
		cache_miss_type = CACHE_MISS_TYPE_NONE;
			entry->setUpdateFlags(flags);
			
			if(entry->isState(LLVOCacheEntry::ACTIVE))
			{
				((LLDrawable*)entry->getEntry()->getDrawable())->getVObj()->loadFlags(flags);
				return true;
			}

			if(entry->isValid())
			{
				return true; //already probed
			}

			entry->setValid();
			decodeBoundingInfo(entry);
			return true;
		}
		else
		{
			// LL_INFOS() << "CRC miss for " << local_id << LL_ENDL;

			addCacheMiss(local_id, CACHE_MISS_TYPE_CRC);
		}
	}
	else
	{
		// LL_INFOS() << "Cache miss for " << local_id << LL_ENDL;
		addCacheMiss(local_id, CACHE_MISS_TYPE_FULL);
	}

	return false;
}

void LLViewerRegion::addCacheMissFull(const U32 local_id)
{
	addCacheMiss(local_id, CACHE_MISS_TYPE_FULL);
}

void LLViewerRegion::requestCacheMisses()
{
	if (!mCacheMissList.size()) 
	{
		return;
	}

	LLMessageSystem* msg = gMessageSystem;
	BOOL start_new_message = TRUE;
	S32 blocks = 0;

	//send requests for all cache-missed objects
	for (CacheMissItem::cache_miss_list_t::iterator iter = mCacheMissList.begin(); iter != mCacheMissList.end(); ++iter)
	{
		if (start_new_message)
		{
			msg->newMessageFast(_PREHASH_RequestMultipleObjects);
			msg->nextBlockFast(_PREHASH_AgentData);
			msg->addUUIDFast(_PREHASH_AgentID, gAgent.getID());
			msg->addUUIDFast(_PREHASH_SessionID, gAgent.getSessionID());
			start_new_message = FALSE;
		}

		msg->nextBlockFast(_PREHASH_ObjectData);
		msg->addU8Fast(_PREHASH_CacheMissType, (*iter).mType);
		msg->addU32Fast(_PREHASH_ID, (*iter).mID);
		blocks++;

		if (blocks >= 255)
		{
			sendReliableMessage();
			start_new_message = TRUE;
			blocks = 0;
		}
	}

	// finish any pending message
	if (!start_new_message)
	{
		sendReliableMessage();
	}

	mCacheDirty = TRUE ;
	// LL_INFOS() << "KILLDEBUG Sent cache miss full " << full_count << " crc " << crc_count << LL_ENDL;
	LLViewerStatsRecorder::instance().requestCacheMissesEvent(mCacheMissList.size());
	LLViewerStatsRecorder::instance().log(0.2f);

	mCacheMissList.clear();
}

void LLViewerRegion::dumpCache()
{
	const S32 BINS = 4;
	S32 hit_bin[BINS];
	S32 change_bin[BINS];

	S32 i;
	for (i = 0; i < BINS; ++i)
	{
		hit_bin[i] = 0;
		change_bin[i] = 0;
	}

	LLVOCacheEntry *entry;
	for(LLVOCacheEntry::vocache_entry_map_t::iterator iter = mImpl->mCacheMap.begin(); iter != mImpl->mCacheMap.end(); ++iter)
	{
		entry = iter->second ;

		S32 hits = entry->getHitCount();
		S32 changes = entry->getCRCChangeCount();

		hits = llclamp(hits, 0, BINS-1);
		changes = llclamp(changes, 0, BINS-1);

		hit_bin[hits]++;
		change_bin[changes]++;
	}

	LL_INFOS() << "Count " << mImpl->mCacheMap.size() << LL_ENDL;
	for (i = 0; i < BINS; i++)
	{
		LL_INFOS() << "Hits " << i << " " << hit_bin[i] << LL_ENDL;
	}
	for (i = 0; i < BINS; i++)
	{
		LL_INFOS() << "Changes " << i << " " << change_bin[i] << LL_ENDL;
	}
}

void LLViewerRegion::unpackRegionHandshake()
{
	LLMessageSystem *msg = gMessageSystem;

	U64 region_flags = 0;
	U64 region_protocols = 0;
	U8 sim_access;
	std::string sim_name;
	LLUUID sim_owner;
	BOOL is_estate_manager;
	F32 water_height;
	F32 billable_factor;
	LLUUID cache_id;

	msg->getU8		("RegionInfo", "SimAccess", sim_access);
	msg->getString	("RegionInfo", "SimName", sim_name);
	msg->getUUID	("RegionInfo", "SimOwner", sim_owner);
	msg->getBOOL	("RegionInfo", "IsEstateManager", is_estate_manager);
	msg->getF32		("RegionInfo", "WaterHeight", water_height);
	msg->getF32		("RegionInfo", "BillableFactor", billable_factor);
	msg->getUUID	("RegionInfo", "CacheID", cache_id );

	if (msg->has(_PREHASH_RegionInfo4))
	{
		msg->getU64Fast(_PREHASH_RegionInfo4, _PREHASH_RegionFlagsExtended, region_flags);
		msg->getU64Fast(_PREHASH_RegionInfo4, _PREHASH_RegionProtocols, region_protocols);
	}
	else
	{
		U32 flags = 0;
		msg->getU32Fast(_PREHASH_RegionInfo, _PREHASH_RegionFlags, flags);
		region_flags = flags;
	}

	setRegionFlags(region_flags);
	setRegionProtocols(region_protocols);
	setSimAccess(sim_access);
	setRegionNameAndZone(sim_name);
	setOwner(sim_owner);
	setIsEstateManager(is_estate_manager);
	setWaterHeight(water_height);
	setBillableFactor(billable_factor);
	setCacheID(cache_id);

	LLUUID region_id;
	msg->getUUID("RegionInfo2", "RegionID", region_id);
	setRegionID(region_id);
	
	// Retrieve the CR-53 (Homestead/Land SKU) information
	S32 classID = 0;
	S32 cpuRatio = 0;
	std::string coloName;
	std::string productSKU;
	std::string productName;

	// the only reasonable way to decide if we actually have any data is to
	// check to see if any of these fields have positive sizes
	if (msg->getSize("RegionInfo3", "ColoName") > 0 ||
	    msg->getSize("RegionInfo3", "ProductSKU") > 0 ||
	    msg->getSize("RegionInfo3", "ProductName") > 0)
	{
		msg->getS32     ("RegionInfo3", "CPUClassID",  classID);
		msg->getS32     ("RegionInfo3", "CPURatio",    cpuRatio);
		msg->getString  ("RegionInfo3", "ColoName",    coloName);
		msg->getString  ("RegionInfo3", "ProductSKU",  productSKU);
		msg->getString  ("RegionInfo3", "ProductName", productName);
		
		mClassID = classID;
		mCPURatio = cpuRatio;
		mColoName = coloName;
		mProductSKU = productSKU;
		mProductName = productName;
	}


	mCentralBakeVersion = region_protocols & 1; // was (S32)gSavedSettings.getBOOL("UseServerTextureBaking");
	LLVLComposition *compp = getComposition();
	if (compp)
	{
		LLUUID tmp_id;

		bool changed = false;

		// Get the 4 textures for land
		msg->getUUID("RegionInfo", "TerrainDetail0", tmp_id);
		changed |= (tmp_id != compp->getDetailTextureID(0));		
		compp->setDetailTextureID(0, tmp_id);

		msg->getUUID("RegionInfo", "TerrainDetail1", tmp_id);
		changed |= (tmp_id != compp->getDetailTextureID(1));		
		compp->setDetailTextureID(1, tmp_id);

		msg->getUUID("RegionInfo", "TerrainDetail2", tmp_id);
		changed |= (tmp_id != compp->getDetailTextureID(2));		
		compp->setDetailTextureID(2, tmp_id);

		msg->getUUID("RegionInfo", "TerrainDetail3", tmp_id);
		changed |= (tmp_id != compp->getDetailTextureID(3));		
		compp->setDetailTextureID(3, tmp_id);

		// Get the start altitude and range values for land textures
		F32 tmp_f32;
		msg->getF32("RegionInfo", "TerrainStartHeight00", tmp_f32);
		changed |= (tmp_f32 != compp->getStartHeight(0));
		compp->setStartHeight(0, tmp_f32);

		msg->getF32("RegionInfo", "TerrainStartHeight01", tmp_f32);
		changed |= (tmp_f32 != compp->getStartHeight(1));
		compp->setStartHeight(1, tmp_f32);

		msg->getF32("RegionInfo", "TerrainStartHeight10", tmp_f32);
		changed |= (tmp_f32 != compp->getStartHeight(2));
		compp->setStartHeight(2, tmp_f32);

		msg->getF32("RegionInfo", "TerrainStartHeight11", tmp_f32);
		changed |= (tmp_f32 != compp->getStartHeight(3));
		compp->setStartHeight(3, tmp_f32);


		msg->getF32("RegionInfo", "TerrainHeightRange00", tmp_f32);
		changed |= (tmp_f32 != compp->getHeightRange(0));
		compp->setHeightRange(0, tmp_f32);

		msg->getF32("RegionInfo", "TerrainHeightRange01", tmp_f32);
		changed |= (tmp_f32 != compp->getHeightRange(1));
		compp->setHeightRange(1, tmp_f32);

		msg->getF32("RegionInfo", "TerrainHeightRange10", tmp_f32);
		changed |= (tmp_f32 != compp->getHeightRange(2));
		compp->setHeightRange(2, tmp_f32);

		msg->getF32("RegionInfo", "TerrainHeightRange11", tmp_f32);
		changed |= (tmp_f32 != compp->getHeightRange(3));
		compp->setHeightRange(3, tmp_f32);

		// If this is an UPDATE (params already ready, we need to regenerate
		// all of our terrain stuff, by
		if (compp->getParamsReady())
		{
			// Update if the land changed
			if (changed)
			{
				getLand().dirtyAllPatches();
			}
		}
		else
		{
			compp->setParamsReady();
		}
	}


	// Now that we have the name, we can load the cache file
	// off disk.
	loadObjectCache();

	// After loading cache, signal that simulator can start
	// sending data.
	// TODO: Send all upstream viewer->sim handshake info here.
	LLHost host = msg->getSender();
	msg->newMessage("RegionHandshakeReply");
	msg->nextBlock("AgentData");
	msg->addUUID("AgentID", gAgent.getID());
	msg->addUUID("SessionID", gAgent.getSessionID());
	msg->nextBlock("RegionInfo");

	U32 flags = 0;
	flags |= REGION_HANDSHAKE_SUPPORTS_SELF_APPEARANCE;

	if(sVOCacheCullingEnabled)
	{
		flags |= 0x00000001; //set the bit 0 to be 1 to ask sim to send all cacheable objects.		
	}
	if(mImpl->mCacheMap.empty())
	{
		flags |= 0x00000002; //set the bit 1 to be 1 to tell sim the cache file is empty, no need to send cache probes.
	}
	msg->addU32("Flags", flags );
	msg->sendReliable(host);

	mRegionTimer.reset(); //reset region timer.
}

void LLViewerRegionImpl::buildCapabilityNames(LLSD& capabilityNames)
{
	capabilityNames.append("AgentPreferences");
	capabilityNames.append("AgentState");
	capabilityNames.append("AttachmentResources");
	capabilityNames.append("AvatarPickerSearch");
	capabilityNames.append("AvatarRenderInfo");
	capabilityNames.append("CharacterProperties");
	capabilityNames.append("ChatSessionRequest");
	capabilityNames.append("CopyInventoryFromNotecard");
	capabilityNames.append("CreateInventoryCategory");
	capabilityNames.append("DispatchRegionInfo");
	capabilityNames.append("DirectDelivery");
	capabilityNames.append("EnvironmentSettings");
// <FS:CR> Aurora Sim
	capabilityNames.append("DispatchOpenRegionSettings");
// </FS:CR> Aurora Sim
	capabilityNames.append("EstateChangeInfo");
	capabilityNames.append("EventQueueGet");
	capabilityNames.append("FacebookConnect");
	capabilityNames.append("FlickrConnect");
	capabilityNames.append("TwitterConnect");

	// <FS:Ansariel> Force HTTP features on SL
	if (use_http_inventory()) {
	// </FS:Ansariel>
	capabilityNames.append("FetchLib2");
	capabilityNames.append("FetchLibDescendents2");
	capabilityNames.append("FetchInventory2");
	capabilityNames.append("FetchInventoryDescendents2");
	capabilityNames.append("IncrementCOFVersion");
	AISAPI::getCapNames(capabilityNames);
	} //</FS:Ansariel>

	capabilityNames.append("GetDisplayNames");
	capabilityNames.append("GetExperiences");
	capabilityNames.append("AgentExperiences");
	capabilityNames.append("FindExperienceByName");
	capabilityNames.append("GetExperienceInfo");
	capabilityNames.append("GetAdminExperiences");
	capabilityNames.append("GetCreatorExperiences");
	capabilityNames.append("ExperiencePreferences");
	capabilityNames.append("GroupExperiences");
	capabilityNames.append("UpdateExperience");
	capabilityNames.append("IsExperienceAdmin");
	capabilityNames.append("IsExperienceContributor");
	capabilityNames.append("RegionExperiences");
	// <FS:Ansariel> [UDP Assets]
	capabilityNames.append("GetMesh");
	capabilityNames.append("GetMesh2");
	// </FS:Ansariel> [UDP Assets]
	capabilityNames.append("GetMetadata");
	capabilityNames.append("GetObjectCost");
	capabilityNames.append("GetObjectPhysicsData");
	capabilityNames.append("GetTexture"); // <FS:Ansariel> [UDP Assets]
	capabilityNames.append("GroupAPIv1");
	capabilityNames.append("GroupMemberData");
	capabilityNames.append("GroupProposalBallot");
	capabilityNames.append("HomeLocation");
	capabilityNames.append("LandResources");
	capabilityNames.append("LSLSyntax");
	capabilityNames.append("MapLayer");
	capabilityNames.append("MapLayerGod");
	capabilityNames.append("MeshUploadFlag");	
	capabilityNames.append("NavMeshGenerationStatus");
	capabilityNames.append("NewFileAgentInventory");
	capabilityNames.append("ObjectMedia");
	capabilityNames.append("ObjectMediaNavigate");
	capabilityNames.append("ObjectNavMeshProperties");
	capabilityNames.append("ParcelPropertiesUpdate");
	capabilityNames.append("ParcelVoiceInfoRequest");
	capabilityNames.append("ProductInfoRequest");
	capabilityNames.append("ProvisionVoiceAccountRequest");
	capabilityNames.append("RemoteParcelRequest");
	capabilityNames.append("RenderMaterials");
	capabilityNames.append("RequestTextureDownload");
	capabilityNames.append("ResourceCostSelected");
	capabilityNames.append("RetrieveNavMeshSrc");
	capabilityNames.append("SearchStatRequest");
	capabilityNames.append("SearchStatTracking");
	capabilityNames.append("SendPostcard");
	capabilityNames.append("SendUserReport");
	capabilityNames.append("SendUserReportWithScreenshot");
	capabilityNames.append("ServerReleaseNotes");
	capabilityNames.append("SetDisplayName");
	capabilityNames.append("SimConsoleAsync");
	capabilityNames.append("SimulatorFeatures");
	capabilityNames.append("StartGroupProposal");
	capabilityNames.append("TerrainNavMeshProperties");
	capabilityNames.append("TextureStats");
	capabilityNames.append("UntrustedSimulatorMessage");
	capabilityNames.append("UpdateAgentInformation");
	capabilityNames.append("UpdateAgentLanguage");
	capabilityNames.append("UpdateAvatarAppearance");
	capabilityNames.append("UpdateGestureAgentInventory");
	capabilityNames.append("UpdateGestureTaskInventory");
	capabilityNames.append("UpdateNotecardAgentInventory");
	capabilityNames.append("UpdateNotecardTaskInventory");
	capabilityNames.append("UpdateScriptAgent");
	capabilityNames.append("UpdateScriptTask");
	capabilityNames.append("UploadBakedTexture");
	capabilityNames.append("ViewerAsset"); 
	capabilityNames.append("ViewerMetrics");
	capabilityNames.append("ViewerStartAuction");
	capabilityNames.append("ViewerStats");

	// Please add new capabilities alphabetically to reduce
	// merge conflicts.
}

void LLViewerRegion::setSeedCapability(const std::string& url)
{
	if (getCapability("Seed") == url)
    {	
		setCapabilityDebug("Seed", url);
		LL_WARNS("CrossingCaps") <<  "Received duplicate seed capability, posting to seed " <<
				url	<< LL_ENDL;

		//Instead of just returning we build up a second set of seed caps and compare them 
		//to the "original" seed cap received and determine why there is problem!
        std::string coroname =
            LLCoros::instance().launch("LLEnvironmentRequest::requestBaseCapabilitiesCompleteCoro",
            boost::bind(&LLViewerRegionImpl::requestBaseCapabilitiesCompleteCoro, mImpl, getHandle()));
		return;
    }
	
	delete mImpl->mEventPoll;
	mImpl->mEventPoll = NULL;
	
	mImpl->mCapabilities.clear();
	setCapability("Seed", url);

    std::string coroname =
        LLCoros::instance().launch("LLViewerRegionImpl::requestBaseCapabilitiesCoro",
        boost::bind(&LLViewerRegionImpl::requestBaseCapabilitiesCoro, mImpl, getHandle()));

    LL_INFOS("AppInit", "Capabilities") << "Launching " << coroname << " requesting seed capabilities from " << url << LL_ENDL;
}

S32 LLViewerRegion::getNumSeedCapRetries()
{
	return mImpl->mSeedCapAttempts;
}

void LLViewerRegion::setCapability(const std::string& name, const std::string& url)
{
	if(name == "EventQueueGet")
	{
		delete mImpl->mEventPoll;
		mImpl->mEventPoll = NULL;
		mImpl->mEventPoll = new LLEventPoll(url, getHost());
	}
	else if(name == "UntrustedSimulatorMessage")
	{
        mImpl->mHost.setUntrustedSimulatorCap(url);
	}
	else if (name == "SimulatorFeatures")
	{
		// kick off a request for simulator features
        std::string coroname =
            LLCoros::instance().launch("LLViewerRegionImpl::requestSimulatorFeatureCoro",
            boost::bind(&LLViewerRegionImpl::requestSimulatorFeatureCoro, mImpl, url, getHandle()));

        LL_INFOS("AppInit", "SimulatorFeatures") << "Launching " << coroname << " requesting simulator features from " << url << LL_ENDL;
	}
	else
	{
		mImpl->mCapabilities[name] = url;
		if(name == "ViewerAsset")
		{
			mViewerAssetUrl = url;
		}
		// <FS:Ansariel> [UDP Assets]
		else if (name == "GetTexure")
		{
			mHttpUrl = url;
		}
		// </FS:Ansariel> [UDP Assets]
	}
}

void LLViewerRegion::setCapabilityDebug(const std::string& name, const std::string& url)
{
	// Continue to not add certain caps, as we do in setCapability. This is so they match up when we check them later.
	if ( ! ( name == "EventQueueGet" || name == "UntrustedSimulatorMessage" || name == "SimulatorFeatures" ) )
	{
		mImpl->mSecondCapabilitiesTracker[name] = url;
		if(name == "ViewerAsset")
		{
			mViewerAssetUrl = url;
		}
		// <FS:Ansariel> [UDP Assets]
		else if (name == "GetTexure")
		{
			mHttpUrl = url;
		}
		// </FS:Ansariel> [UDP Assets]
	}
}

std::string LLViewerRegion::getCapabilityDebug(const std::string& name) const
{
    CapabilityMap::const_iterator iter = mImpl->mSecondCapabilitiesTracker.find(name);
    if (iter == mImpl->mSecondCapabilitiesTracker.end())
    {
        return "";
    }

    return iter->second;
}


bool LLViewerRegion::isSpecialCapabilityName(const std::string &name)
{
	return name == "EventQueueGet" || name == "UntrustedSimulatorMessage";
}

std::string LLViewerRegion::getCapability(const std::string& name) const
{
	if (!capabilitiesReceived() && (name!=std::string("Seed")) && (name!=std::string("ObjectMedia")))
	{
		LL_WARNS() << "getCapability called before caps received for " << name << LL_ENDL;
	}
	
	CapabilityMap::const_iterator iter = mImpl->mCapabilities.find(name);
	if(iter == mImpl->mCapabilities.end())
	{
		return "";
	}

	return iter->second;
}

bool LLViewerRegion::isCapabilityAvailable(const std::string& name) const
{
	if (!capabilitiesReceived() && (name!=std::string("Seed")) && (name!=std::string("ObjectMedia")))
	{
		LL_WARNS() << "isCapabilityAvailable called before caps received for " << name << LL_ENDL;
	}
	
	CapabilityMap::const_iterator iter = mImpl->mCapabilities.find(name);
	if(iter == mImpl->mCapabilities.end())
	{
		return false;
	}

	return true;
}

bool LLViewerRegion::capabilitiesReceived() const
{
	return mCapabilitiesReceived;
}

void LLViewerRegion::setCapabilitiesReceived(bool received)
{
	mCapabilitiesReceived = received;

	// Tell interested parties that we've received capabilities,
	// so that they can safely use getCapability().
	if (received)
	{
		mCapabilitiesReceivedSignal(getRegionID());

		//LLFloaterPermsDefault::sendInitialPerms();

		// This is a single-shot signal. Forget callbacks to save resources.
		mCapabilitiesReceivedSignal.disconnect_all_slots();
	}
}

boost::signals2::connection LLViewerRegion::setCapabilitiesReceivedCallback(const caps_received_signal_t::slot_type& cb)
{
	return mCapabilitiesReceivedSignal.connect(cb);
}

void LLViewerRegion::logActiveCapabilities() const
{
	log_capabilities(mImpl->mCapabilities);
}

LLSpatialPartition* LLViewerRegion::getSpatialPartition(U32 type)
{
	if (type < mImpl->mObjectPartition.size() && type < PARTITION_VO_CACHE)
	{
		return (LLSpatialPartition*)mImpl->mObjectPartition[type];
	}
	return NULL;
}

LLVOCachePartition* LLViewerRegion::getVOCachePartition()
{
	if(PARTITION_VO_CACHE < mImpl->mObjectPartition.size())
	{
		return (LLVOCachePartition*)mImpl->mObjectPartition[PARTITION_VO_CACHE];
	}
	return NULL;
}

// the viewer can not yet distinquish between normal- and estate-owned objects
// so we collapse these two bits and enable the UI if either are set
const U64 ALLOW_RETURN_ENCROACHING_OBJECT = REGION_FLAGS_ALLOW_RETURN_ENCROACHING_OBJECT
											| REGION_FLAGS_ALLOW_RETURN_ENCROACHING_ESTATE_OBJECT;

bool LLViewerRegion::objectIsReturnable(const LLVector3& pos, const std::vector<LLBBox>& boxes) const
{
	return (mParcelOverlay != NULL)
		&& (mParcelOverlay->isOwnedSelf(pos)
			|| mParcelOverlay->isOwnedGroup(pos)
			|| (getRegionFlag(ALLOW_RETURN_ENCROACHING_OBJECT)
				&& mParcelOverlay->encroachesOwned(boxes)) );
}

bool LLViewerRegion::childrenObjectReturnable( const std::vector<LLBBox>& boxes ) const
{
	bool result = false;
	result = ( mParcelOverlay && mParcelOverlay->encroachesOnUnowned( boxes ) ) ? 1 : 0;
	return result;
}

bool LLViewerRegion::objectsCrossParcel(const std::vector<LLBBox>& boxes) const
{
	return mParcelOverlay && mParcelOverlay->encroachesOnNearbyParcel(boxes);
}

void LLViewerRegion::getNeighboringRegions( std::vector<LLViewerRegion*>& uniqueRegions )
{
	mImpl->mLandp->getNeighboringRegions( uniqueRegions );
}
void LLViewerRegion::getNeighboringRegionsStatus( std::vector<S32>& regions )
{
	mImpl->mLandp->getNeighboringRegionsStatus( regions );
}
void LLViewerRegion::showReleaseNotes()
{
	std::string url = this->getCapability("ServerReleaseNotes");

	if (url.empty()) {
		// HACK haven't received the capability yet, we'll wait until
		// it arives.
		mReleaseNotesRequested = TRUE;
		return;
	}

	LLWeb::loadURL(url);
	mReleaseNotesRequested = FALSE;
}

std::string LLViewerRegion::getDescription() const
{
    return stringize(*this);
}

bool LLViewerRegion::meshUploadEnabled() const
{
	return (mSimulatorFeatures.has("MeshUploadEnabled") &&
		mSimulatorFeatures["MeshUploadEnabled"].asBoolean());
}

bool LLViewerRegion::meshRezEnabled() const
{
	return (mSimulatorFeatures.has("MeshRezEnabled") &&
				mSimulatorFeatures["MeshRezEnabled"].asBoolean());
}

bool LLViewerRegion::dynamicPathfindingEnabled() const
{
	return ( mSimulatorFeatures.has("DynamicPathfindingEnabled") &&
			 mSimulatorFeatures["DynamicPathfindingEnabled"].asBoolean());
}

bool LLViewerRegion::avatarHoverHeightEnabled() const
{
	return ( mSimulatorFeatures.has("AvatarHoverHeightEnabled") &&
			 mSimulatorFeatures["AvatarHoverHeightEnabled"].asBoolean());
}
/* Static Functions */

void log_capabilities(const CapabilityMap &capmap)
{
	S32 count = 0;
	CapabilityMap::const_iterator iter;
	for (iter = capmap.begin(); iter != capmap.end(); ++iter, ++count)
	{
		if (!iter->second.empty())
		{
			LL_INFOS() << "log_capabilities: " << iter->first << " URL is " << iter->second << LL_ENDL;
		}
	}
	LL_INFOS() << "log_capabilities: Dumped " << count << " entries." << LL_ENDL;
}
void LLViewerRegion::resetMaterialsCapThrottle()
{
	F32 requests_per_sec = 	1.0f; // original default;
	if (   mSimulatorFeatures.has("RenderMaterialsCapability")
		&& mSimulatorFeatures["RenderMaterialsCapability"].isReal() )
	{
		requests_per_sec = mSimulatorFeatures["RenderMaterialsCapability"].asReal();
		if ( requests_per_sec == 0.0f )
		{
			requests_per_sec = 1.0f;
			LL_WARNS("Materials")
				<< "region '" << getName()
				<< "' returned zero for RenderMaterialsCapability; using default "
				<< requests_per_sec << " per second"
				<< LL_ENDL;
		}
		LL_DEBUGS("Materials") << "region '" << getName()
							   << "' RenderMaterialsCapability " << requests_per_sec
							   << LL_ENDL;
	}
	else
	{
		LL_DEBUGS("Materials")
			<< "region '" << getName()
			<< "' did not return RenderMaterialsCapability, using default "
			<< requests_per_sec << " per second"
			<< LL_ENDL;
	}
	
	mMaterialsCapThrottleTimer.resetWithExpiry( 1.0f / requests_per_sec );
}

U32 LLViewerRegion::getMaxMaterialsPerTransaction() const
{
	U32 max_entries = 50; // original hard coded default
	if (   mSimulatorFeatures.has( "MaxMaterialsPerTransaction" )
		&& mSimulatorFeatures[ "MaxMaterialsPerTransaction" ].isInteger())
	{
		max_entries = mSimulatorFeatures[ "MaxMaterialsPerTransaction" ].asInteger();
	}
	return max_entries;
}
<|MERGE_RESOLUTION|>--- conflicted
+++ resolved
@@ -546,14 +546,11 @@
 	mLastVisitedEntry(NULL),
 	mInvisibilityCheckHistory(-1),
 	mPaused(FALSE),
-<<<<<<< HEAD
+	mRegionCacheHitCount(0),
+	mRegionCacheMissCount(0),
 	// <FS:CR> Aurora Sim
 	mWidth(region_width_meters),
 	mWidthScaleFactor(region_width_meters / REGION_WIDTH_METERS) // <FS:Ansariel> FIRE-19563: Scaling for OpenSim VarRegions
-=======
-	mRegionCacheHitCount(0),
-	mRegionCacheMissCount(0)
->>>>>>> 9d9c04b0
 {
 	// Moved this up... -> mWidth = region_width_meters;
 // </FS:CR>
