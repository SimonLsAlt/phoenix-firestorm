--- conflicted
+++ resolved
@@ -73,71 +73,6 @@
     bool isControlPanelEnabled() const;
 
 protected:
-<<<<<<< HEAD
-	LLButton* createButton(const LLSD& form_element, bool is_option);
-
-	// Used for callbacks
-	struct InstanceAndS32
-	{
-		LLToastNotifyPanel* mSelf;
-		std::string	mButtonName;
-	};
-	std::vector<InstanceAndS32*> mBtnCallbackData;
-
-	typedef std::pair<int,LLButton*> index_button_pair_t; 
-	void adjustPanelForScriptNotice(S32 max_width, S32 max_height);
-	void adjustPanelForTipNotice();
-	void addDefaultButton();
-	/*
-	 * It lays out buttons of the notification in  mControlPanel.
-	 * Buttons will be placed from BOTTOM to TOP.
-	 * @param  h_pad horizontal space between buttons. It is depend on number of buttons.
-	 * @param buttons vector of button to be added. 
-	 */
-	void updateButtonsLayout(const std::vector<index_button_pair_t>& buttons, S32 h_pad);
-
-	/**
-	 * Disable specific button(s) based on notification name and clicked button
-	 */
-	//void disableButtons(const std::string& notification_name, const std::string& selected_button);
-
-	//std::vector<index_button_pair_t> mButtons;
-
-	// panel elements
-	LLTextBase*		mTextBox;
-	LLPanel*		mInfoPanel;		// a panel, that contains an information
-	LLPanel*		mControlPanel;	// a panel, that contains buttons (if present)
-
-	// internal handler for button being clicked
-	static void onClickButton(void* data);
-
-	typedef boost::signals2::signal <void (const LLUUID& notification_id, const std::string btn_name)>
-		button_click_signal_t;
-	static button_click_signal_t sButtonClickSignal;
-	boost::signals2::connection mButtonClickConnection;
-
-	/**
-	 * handle sButtonClickSignal (to disable buttons) across all panels with given notification_id
-	 */
-	void onToastPanelButtonClicked(const LLUUID& notification_id, const std::string btn_name);
-
-	/**
-	 * Process response data. Will disable selected options
-	 */
-	//void disableRespondedOptions(const LLNotificationPtr& notification);
-
-	bool mIsTip;
-	bool mAddedDefaultBtn;
-	bool mIsScriptDialog;
-	bool mIsCaution; 
-
-	std::string mMessage;
-	S32 mNumOptions;
-	S32 mNumButtons;
-
-	static const LLFontGL* sFont;
-	static const LLFontGL* sFontSmall;
-=======
     LLButton* createButton(const LLSD& form_element, bool is_option);
 
     // Used for callbacks
@@ -201,7 +136,6 @@
 
     static const std::string sFontDefault;
     static const std::string sFontScript;
->>>>>>> 1a8a5404
 };
 
 class LLIMToastNotifyPanel : public LLToastNotifyPanel
@@ -221,11 +155,7 @@
 
     ~LLIMToastNotifyPanel();
 
-<<<<<<< HEAD
-	/*virtual*/ void reshape(S32 width, S32 height, bool called_from_parent = true);
-=======
     /*virtual*/ void reshape(S32 width, S32 height, bool called_from_parent = true);
->>>>>>> 1a8a5404
 
 protected:
     LLTextBase* mParentText;
