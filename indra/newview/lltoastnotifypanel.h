--- conflicted
+++ resolved
@@ -62,12 +62,8 @@
      */
     LLToastNotifyPanel(const LLNotificationPtr& pNotification, const LLRect& rect = LLRect::null, bool show_images = true);
 
-<<<<<<< HEAD
-	virtual void init( LLRect rect, bool show_images );
+    virtual void init( LLRect rect, bool show_images );
     virtual void deleteAllChildren();
-=======
-    virtual void init( LLRect rect, bool show_images );
->>>>>>> e7eced3c
 
     virtual ~LLToastNotifyPanel();
     LLPanel * getControlPanel() { return mControlPanel; }
@@ -77,71 +73,6 @@
     bool isControlPanelEnabled() const;
 
 protected:
-<<<<<<< HEAD
-	LLButton* createButton(const LLSD& form_element, BOOL is_option);
-
-	// Used for callbacks
-	struct InstanceAndS32
-	{
-		LLToastNotifyPanel* mSelf;
-		std::string	mButtonName;
-	};
-	std::vector<InstanceAndS32*> mBtnCallbackData;
-
-	typedef std::pair<int,LLButton*> index_button_pair_t; 
-	void adjustPanelForScriptNotice(S32 max_width, S32 max_height);
-	void adjustPanelForTipNotice();
-	void addDefaultButton();
-	/*
-	 * It lays out buttons of the notification in  mControlPanel.
-	 * Buttons will be placed from BOTTOM to TOP.
-	 * @param  h_pad horizontal space between buttons. It is depend on number of buttons.
-	 * @param buttons vector of button to be added. 
-	 */
-	void updateButtonsLayout(const std::vector<index_button_pair_t>& buttons, S32 h_pad);
-
-	/**
-	 * Disable specific button(s) based on notification name and clicked button
-	 */
-	//void disableButtons(const std::string& notification_name, const std::string& selected_button);
-
-	//std::vector<index_button_pair_t> mButtons;
-
-	// panel elements
-	LLTextBase* mTextBox { nullptr };
-	LLPanel* mInfoPanel { nullptr };    // panel for text information
-	LLPanel* mControlPanel { nullptr }; // panel for buttons (if present)
-
-	// internal handler for button being clicked
-	static void onClickButton(void* data);
-
-	typedef boost::signals2::signal <void (const LLUUID& notification_id, const std::string btn_name)>
-		button_click_signal_t;
-	static button_click_signal_t sButtonClickSignal;
-	boost::signals2::connection mButtonClickConnection;
-
-	/**
-	 * handle sButtonClickSignal (to disable buttons) across all panels with given notification_id
-	 */
-	void onToastPanelButtonClicked(const LLUUID& notification_id, const std::string btn_name);
-
-	/**
-	 * Process response data. Will disable selected options
-	 */
-	//void disableRespondedOptions(const LLNotificationPtr& notification);
-
-    bool mIsTip { false };
-	bool mAddedDefaultBtn { false };
-	bool mIsScriptDialog { false };
-	bool mIsCaution { false };
-
-	std::string mMessage;
-	S32 mNumOptions { 0 };
-	S32 mNumButtons { 0 };
-
-	static const std::string sFontDefault;
-	static const std::string sFontScript;
-=======
     LLButton* createButton(const LLSD& form_element, BOOL is_option);
 
     // Used for callbacks
@@ -172,9 +103,9 @@
     //std::vector<index_button_pair_t> mButtons;
 
     // panel elements
-    LLTextBase*     mTextBox;
-    LLPanel*        mInfoPanel;     // a panel, that contains an information
-    LLPanel*        mControlPanel;  // a panel, that contains buttons (if present)
+    LLTextBase* mTextBox { nullptr };
+    LLPanel* mInfoPanel { nullptr };    // panel for text information
+    LLPanel* mControlPanel { nullptr }; // panel for buttons (if present)
 
     // internal handler for button being clicked
     static void onClickButton(void* data);
@@ -194,18 +125,17 @@
      */
     //void disableRespondedOptions(const LLNotificationPtr& notification);
 
-    bool mIsTip;
-    bool mAddedDefaultBtn;
-    bool mIsScriptDialog;
-    bool mIsCaution;
+    bool mIsTip { false };
+    bool mAddedDefaultBtn { false };
+    bool mIsScriptDialog { false };
+    bool mIsCaution { false };
 
     std::string mMessage;
-    S32 mNumOptions;
-    S32 mNumButtons;
+    S32 mNumOptions { 0 };
+    S32 mNumButtons { 0 };
 
-    static const LLFontGL* sFont;
-    static const LLFontGL* sFontSmall;
->>>>>>> e7eced3c
+    static const std::string sFontDefault;
+    static const std::string sFontScript;
 };
 
 class LLIMToastNotifyPanel : public LLToastNotifyPanel
