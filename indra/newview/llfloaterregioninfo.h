/**
 * @file llfloaterregioninfo.h
 * @author Aaron Brashears
 * @brief Declaration of the region info and controls floater and panels.
 *
 * $LicenseInfo:firstyear=2004&license=viewerlgpl$
 * Second Life Viewer Source Code
 * Copyright (C) 2010, Linden Research, Inc.
 *
 * This library is free software; you can redistribute it and/or
 * modify it under the terms of the GNU Lesser General Public
 * License as published by the Free Software Foundation;
 * version 2.1 of the License only.
 *
 * This library is distributed in the hope that it will be useful,
 * but WITHOUT ANY WARRANTY; without even the implied warranty of
 * MERCHANTABILITY or FITNESS FOR A PARTICULAR PURPOSE.  See the GNU
 * Lesser General Public License for more details.
 *
 * You should have received a copy of the GNU Lesser General Public
 * License along with this library; if not, write to the Free Software
 * Foundation, Inc., 51 Franklin Street, Fifth Floor, Boston, MA  02110-1301  USA
 *
 * Linden Research, Inc., 945 Battery Street, San Francisco, CA  94111  USA
 * $/LicenseInfo$
 */

#ifndef LL_LLFLOATERREGIONINFO_H
#define LL_LLFLOATERREGIONINFO_H

#include <vector>
#include "llagent.h"
#include "llassettype.h"
#include "llfloater.h"
#include "llhost.h"
#include "llpanel.h"
#include "llextendedstatus.h"
#include "llpanelenvironment.h"

#include "lleventcoro.h"

class LLAvatarName;
class LLDispatcher;
class LLLineEditor;
class LLMessageSystem;
class LLPanelRegionInfo;
class LLTabContainer;
class LLViewerRegion;
class LLViewerTextEditor;
class LLInventoryItem;
class LLCheckBoxCtrl;
class LLComboBox;
class LLNameListCtrl;
class LLRadioGroup;
class LLSliderCtrl;
class LLSpinCtrl;
class LLTextBox;

class LLPanelRegionGeneralInfo;
// <FS:CR> Aurora Sim - Region Settings Panel
class LLPanelRegionOpenSettingsInfo;
// </FS:CR> Aurora Sim - Region Settings Panel
class LLPanelRegionDebugInfo;
class LLPanelRegionTerrainInfo;
class LLPanelEstateInfo;
class LLPanelEstateCovenant;
class LLPanelExperienceListEditor;
class LLPanelExperiences;
class LLPanelRegionExperiences;
class LLPanelEstateAccess;
class LLPanelRegionEnvironment;

class LLEventTimer;

class LLFloaterRegionInfo : public LLFloater
{
    friend class LLFloaterReg;
public:


<<<<<<< HEAD
	/*virtual*/ void onOpen(const LLSD& key);
	/*virtual*/ void onClose(bool app_quitting);
	/*virtual*/ bool postBuild();
=======
    /*virtual*/ void onOpen(const LLSD& key);
    /*virtual*/ void onClose(bool app_quitting);
    /*virtual*/ BOOL postBuild();
>>>>>>> c06fb4e0

    static void processEstateOwnerRequest(LLMessageSystem* msg, void**);

    // get and process region info if necessary.
    static void processRegionInfo(LLMessageSystem* msg);

    static const LLUUID& getLastInvoice() { return sRequestInvoice; }
    static void nextInvoice() { sRequestInvoice.generate(); }
    //static S32 getSerial() { return sRequestSerial; }
    //static void incrementSerial() { sRequestSerial++; }

    static LLPanelEstateInfo* getPanelEstate();
    static LLPanelEstateAccess* getPanelAccess();
    static LLPanelEstateCovenant* getPanelCovenant();
    static LLPanelRegionTerrainInfo* getPanelRegionTerrain();
    static LLPanelRegionExperiences* getPanelExperiences();
    static LLPanelRegionGeneralInfo* getPanelGeneral();
    static LLPanelRegionEnvironment* getPanelEnvironment();
// <FS:CR> Aurora Sim - Region Settings Panel
    static LLPanelRegionOpenSettingsInfo* getPanelOpenSettings();
// </FS:CR> Aurora Sim - Region Settings Panel

    // from LLPanel
    virtual void refresh();

    void onRegionChanged();
    void requestRegionInfo();
    void enableTopButtons();
    void disableTopButtons();

private:

    LLFloaterRegionInfo(const LLSD& seed);
    ~LLFloaterRegionInfo();

protected:
    void onTabSelected(const LLSD& param);
    void disableTabCtrls();
    void refreshFromRegion(LLViewerRegion* region);
    void onGodLevelChange(U8 god_level);

    // member data
    LLTabContainer* mTab;
    typedef std::vector<LLPanelRegionInfo*> info_panels_t;
    info_panels_t mInfoPanels;
    LLPanelRegionEnvironment *mEnvironmentPanel;
    //static S32 sRequestSerial;    // serial # of last EstateOwnerRequest
    static LLUUID sRequestInvoice;

private:
    LLAgent::god_level_change_slot_t   mGodLevelChangeSlot;
    boost::signals2::connection mRegionChangedCallback;
};


// Base class for all region information panels.
class LLPanelRegionInfo : public LLPanel
{
public:
<<<<<<< HEAD
	LLPanelRegionInfo();
	
	void onBtnSet();
	void onChangeChildCtrl(LLUICtrl* ctrl);
	void onChangeAnything();
	static void onChangeText(LLLineEditor* caller, void* user_data);
	
	virtual bool refreshFromRegion(LLViewerRegion* region);
	virtual bool estateUpdate(LLMessageSystem* msg) { return true; }
	
	virtual bool postBuild();
	virtual void updateChild(LLUICtrl* child_ctrl);
	
	void enableButton(const std::string& btn_name, bool enable = true);
	void disableButton(const std::string& btn_name);
	
	void onClickManageTelehub();
	
protected:
	void initCtrl(const std::string& name);
	
	// Returns true if update sent and apply button should be
	// disabled.
	virtual bool sendUpdate() { return true; }
	
	typedef std::vector<std::string> strings_t;
	//typedef std::vector<U32> integers_t;
	void sendEstateOwnerMessage(
					 LLMessageSystem* msg,
					 const std::string& request,
					 const LLUUID& invoice,
					 const strings_t& strings);
	
	
	// member data
	LLHost mHost;
=======
    LLPanelRegionInfo();

    void onBtnSet();
    void onChangeChildCtrl(LLUICtrl* ctrl);
    void onChangeAnything();
    static void onChangeText(LLLineEditor* caller, void* user_data);

    virtual bool refreshFromRegion(LLViewerRegion* region);
    virtual bool estateUpdate(LLMessageSystem* msg) { return true; }

    virtual BOOL postBuild();
    virtual void updateChild(LLUICtrl* child_ctrl);

    void enableButton(const std::string& btn_name, BOOL enable = TRUE);
    void disableButton(const std::string& btn_name);

    void onClickManageTelehub();

protected:
    void initCtrl(const std::string& name);

    // Returns TRUE if update sent and apply button should be
    // disabled.
    virtual BOOL sendUpdate() { return TRUE; }

    typedef std::vector<std::string> strings_t;
    //typedef std::vector<U32> integers_t;
    void sendEstateOwnerMessage(
                     LLMessageSystem* msg,
                     const std::string& request,
                     const LLUUID& invoice,
                     const strings_t& strings);


    // member data
    LLHost mHost;
>>>>>>> c06fb4e0
};

/////////////////////////////////////////////////////////////////////////////
// Actual panels start here
/////////////////////////////////////////////////////////////////////////////

// <FS:CR> Aurora Sim - Region Settings Panel
class LLPanelRegionOpenSettingsInfo : public LLPanelRegionInfo
{
public:
<<<<<<< HEAD
	LLPanelRegionOpenSettingsInfo()
		:	LLPanelRegionInfo()	{}
	~LLPanelRegionOpenSettingsInfo() {}
	
	virtual bool refreshFromRegion(LLViewerRegion* region);
	
	// LLPanel
	virtual bool postBuild();
=======
    LLPanelRegionOpenSettingsInfo()
        :   LLPanelRegionInfo() {}
    ~LLPanelRegionOpenSettingsInfo() {}

    virtual bool refreshFromRegion(LLViewerRegion* region);

    // LLPanel
    virtual BOOL postBuild();
>>>>>>> c06fb4e0

protected:
    static void onClickOrs(void* userdata);
    static void onClickHelp(void* data);
};
/////////////////////////////////////////////////////////////////////////////
// </FS:CR> Aurora Sim - Region Settings Panel

class LLPanelRegionGeneralInfo : public LLPanelRegionInfo
{

public:
<<<<<<< HEAD
	LLPanelRegionGeneralInfo()
		:	LLPanelRegionInfo()	{}
	~LLPanelRegionGeneralInfo() {}
	
	virtual bool refreshFromRegion(LLViewerRegion* region);
	
	// LLPanel
	virtual bool postBuild();
	
	void onBtnSet();
	void setObjBonusFactor(F32 object_bonus_factor) {mObjBonusFactor = object_bonus_factor;}

protected:
	virtual bool sendUpdate();
	void onClickKick();
	void onKickCommit(const uuid_vec_t& ids);
	static void onClickKickAll(void* userdata);
	bool onKickAllCommit(const LLSD& notification, const LLSD& response);
	static void onClickMessage(void* userdata);
	bool onMessageCommit(const LLSD& notification, const LLSD& response);
	bool onChangeObjectBonus(const LLSD& notification, const LLSD& response);
=======
    LLPanelRegionGeneralInfo()
        :   LLPanelRegionInfo() {}
    ~LLPanelRegionGeneralInfo() {}

    virtual bool refreshFromRegion(LLViewerRegion* region);

    // LLPanel
    virtual BOOL postBuild();

    void onBtnSet();
    void setObjBonusFactor(F32 object_bonus_factor) {mObjBonusFactor = object_bonus_factor;}

protected:
    virtual BOOL sendUpdate();
    void onClickKick();
    void onKickCommit(const uuid_vec_t& ids);
    static void onClickKickAll(void* userdata);
    bool onKickAllCommit(const LLSD& notification, const LLSD& response);
    static void onClickMessage(void* userdata);
    bool onMessageCommit(const LLSD& notification, const LLSD& response);
    bool onChangeObjectBonus(const LLSD& notification, const LLSD& response);
>>>>>>> c06fb4e0

    F32 mObjBonusFactor;

};

/////////////////////////////////////////////////////////////////////////////

class LLPanelRegionDebugInfo : public LLPanelRegionInfo
{
public:
<<<<<<< HEAD
	LLPanelRegionDebugInfo()
		:	LLPanelRegionInfo(), mTargetAvatar() {}
	~LLPanelRegionDebugInfo() {}
	// LLPanel
	virtual bool postBuild();
	
	virtual bool refreshFromRegion(LLViewerRegion* region);
	
protected:
	virtual bool sendUpdate();

	void onClickChooseAvatar();
	void callbackAvatarID(const uuid_vec_t& ids, const std::vector<LLAvatarName> names);
	static void onClickReturn(void *);
	bool callbackReturn(const LLSD& notification, const LLSD& response);
	static void onClickTopColliders(void*);
	static void onClickTopScripts(void*);
	static void onClickRestart(void* data);
	bool callbackRestart(const LLSD& notification, const LLSD& response, const LLSD& seconds); // Ansariel, added seconds for FIRE-1073
	static void onClickCancelRestart(void* data);
	static void onClickDebugConsole(void* data);
	
=======
    LLPanelRegionDebugInfo()
        :   LLPanelRegionInfo(), mTargetAvatar() {}
    ~LLPanelRegionDebugInfo() {}
    // LLPanel
    virtual BOOL postBuild();

    virtual bool refreshFromRegion(LLViewerRegion* region);

protected:
    virtual BOOL sendUpdate();

    void onClickChooseAvatar();
    void callbackAvatarID(const uuid_vec_t& ids, const std::vector<LLAvatarName> names);
    static void onClickReturn(void *);
    bool callbackReturn(const LLSD& notification, const LLSD& response);
    static void onClickTopColliders(void*);
    static void onClickTopScripts(void*);
    static void onClickRestart(void* data);
    bool callbackRestart(const LLSD& notification, const LLSD& response, const LLSD& seconds); // Ansariel, added seconds for FIRE-1073
    static void onClickCancelRestart(void* data);
    static void onClickDebugConsole(void* data);

>>>>>>> c06fb4e0
private:
    LLUUID mTargetAvatar;
};

/////////////////////////////////////////////////////////////////////////////

class LLPanelRegionTerrainInfo : public LLPanelRegionInfo
{
    LOG_CLASS(LLPanelRegionTerrainInfo);

public:
<<<<<<< HEAD
	LLPanelRegionTerrainInfo() : LLPanelRegionInfo() {}
	~LLPanelRegionTerrainInfo() {}
	
	virtual bool postBuild();												// LLPanel
	
	virtual bool refreshFromRegion(LLViewerRegion* region);					// refresh local settings from region update from simulator
	void setEnvControls(bool available);									// Whether environment settings are available for this region

	bool validateTextureSizes();
	bool validateTextureHeights();

	//static void onChangeAnything(LLUICtrl* ctrl, void* userData);			// callback for any change, to enable commit button
	
	virtual bool sendUpdate();

	static void onClickDownloadRaw(void*);
	static void onClickUploadRaw(void*);
	// <FS:Ansariel> Threaded filepickers
	void onDownloadRawFilepickerCB(const std::vector<std::string>& filenames);
	void onUploadRawFilepickerCB(const std::vector<std::string>& filenames);
	// </FS:Ansariel>
	static void onClickBakeTerrain(void*);
	bool callbackBakeTerrain(const LLSD& notification, const LLSD& response);
	bool callbackTextureHeights(const LLSD& notification, const LLSD& response);
=======
    LLPanelRegionTerrainInfo() : LLPanelRegionInfo() {}
    ~LLPanelRegionTerrainInfo() {}

    virtual BOOL postBuild();                                               // LLPanel

    virtual bool refreshFromRegion(LLViewerRegion* region);                 // refresh local settings from region update from simulator
    void setEnvControls(bool available);                                    // Whether environment settings are available for this region

    BOOL validateTextureSizes();
    BOOL validateTextureHeights();

    //static void onChangeAnything(LLUICtrl* ctrl, void* userData);         // callback for any change, to enable commit button

    virtual BOOL sendUpdate();

    static void onClickDownloadRaw(void*);
    static void onClickUploadRaw(void*);
    // <FS:Ansariel> Threaded filepickers
    void onDownloadRawFilepickerCB(const std::vector<std::string>& filenames);
    void onUploadRawFilepickerCB(const std::vector<std::string>& filenames);
    // </FS:Ansariel>
    static void onClickBakeTerrain(void*);
    bool callbackBakeTerrain(const LLSD& notification, const LLSD& response);
    bool callbackTextureHeights(const LLSD& notification, const LLSD& response);
>>>>>>> c06fb4e0

private:
    bool mConfirmedTextureHeights;
    bool mAskedTextureHeights;
};

/////////////////////////////////////////////////////////////////////////////

class LLPanelEstateInfo : public LLPanelRegionInfo
{
public:
<<<<<<< HEAD
	static void initDispatch(LLDispatcher& dispatch);
	
	void onChangeFixedSun();
	void onChangeUseGlobalTime();
	void onChangeAccessOverride();
	
	void onClickEditSky();
	void onClickEditSkyHelp();	
	void onClickEditDayCycle();
	void onClickEditDayCycleHelp();

	void onClickKickUser();


	bool kickUserConfirm(const LLSD& notification, const LLSD& response);

	void onKickUserCommit(const uuid_vec_t& ids);
	static void onClickMessageEstate(void* data);
	bool onMessageCommit(const LLSD& notification, const LLSD& response);
	
	LLPanelEstateInfo();
	~LLPanelEstateInfo() {}
	
	void updateControls(LLViewerRegion* region);
	
	static void updateEstateName(const std::string& name);
	static void updateEstateOwnerName(const std::string& name);

	virtual bool refreshFromRegion(LLViewerRegion* region);
	virtual bool estateUpdate(LLMessageSystem* msg);
	
	// LLPanel
	virtual bool postBuild();
	virtual void updateChild(LLUICtrl* child_ctrl);
	virtual void refresh();

	void refreshFromEstate();
	
	static bool isLindenEstate();
	
	const std::string getOwnerName() const;
	void setOwnerName(const std::string& name);

protected:
	virtual bool sendUpdate();
	// confirmation dialog callback
	bool callbackChangeLindenEstate(const LLSD& notification, const LLSD& response);

	void commitEstateAccess();
	void commitEstateManagers();
	
	bool checkSunHourSlider(LLUICtrl* child_ctrl);
=======
    static void initDispatch(LLDispatcher& dispatch);

    void onChangeFixedSun();
    void onChangeUseGlobalTime();
    void onChangeAccessOverride();

    void onClickEditSky();
    void onClickEditSkyHelp();
    void onClickEditDayCycle();
    void onClickEditDayCycleHelp();

    void onClickKickUser();


    bool kickUserConfirm(const LLSD& notification, const LLSD& response);

    void onKickUserCommit(const uuid_vec_t& ids);
    static void onClickMessageEstate(void* data);
    bool onMessageCommit(const LLSD& notification, const LLSD& response);

    LLPanelEstateInfo();
    ~LLPanelEstateInfo() {}

    void updateControls(LLViewerRegion* region);

    static void updateEstateName(const std::string& name);
    static void updateEstateOwnerName(const std::string& name);

    virtual bool refreshFromRegion(LLViewerRegion* region);
    virtual bool estateUpdate(LLMessageSystem* msg);

    // LLPanel
    virtual BOOL postBuild();
    virtual void updateChild(LLUICtrl* child_ctrl);
    virtual void refresh();

    void refreshFromEstate();

    static bool isLindenEstate();

    const std::string getOwnerName() const;
    void setOwnerName(const std::string& name);

protected:
    virtual BOOL sendUpdate();
    // confirmation dialog callback
    bool callbackChangeLindenEstate(const LLSD& notification, const LLSD& response);

    void commitEstateAccess();
    void commitEstateManagers();

    BOOL checkSunHourSlider(LLUICtrl* child_ctrl);
>>>>>>> c06fb4e0

    U32 mEstateID;
};

/////////////////////////////////////////////////////////////////////////////

class LLPanelEstateCovenant : public LLPanelRegionInfo
{
public:
<<<<<<< HEAD
	LLPanelEstateCovenant();
	~LLPanelEstateCovenant() {}
	
	// LLPanel
	virtual bool postBuild();
	virtual void updateChild(LLUICtrl* child_ctrl);
	virtual bool refreshFromRegion(LLViewerRegion* region);
	virtual bool estateUpdate(LLMessageSystem* msg);

	// LLView overrides
	bool handleDragAndDrop(S32 x, S32 y, MASK mask,
						   bool drop, EDragAndDropType cargo_type,
						   void *cargo_data, EAcceptance *accept,
						   std::string& tooltip_msg);
	static bool confirmChangeCovenantCallback(const LLSD& notification, const LLSD& response);
	static void resetCovenantID(void* userdata);
	static bool confirmResetCovenantCallback(const LLSD& notification, const LLSD& response);
	void sendChangeCovenantID(const LLUUID &asset_id);
	void loadInvItem(LLInventoryItem *itemp);
	static void onLoadComplete(const LLUUID& asset_uuid,
							   LLAssetType::EType type,
							   void* user_data, S32 status, LLExtStat ext_status);

	// Accessor functions
	static void updateCovenantText(const std::string& string, const LLUUID& asset_id);
	static void updateEstateName(const std::string& name);
	static void updateLastModified(const std::string& text);
	static void updateEstateOwnerName(const std::string& name);

	const LLUUID& getCovenantID() const { return mCovenantID; }
	void setCovenantID(const LLUUID& id) { mCovenantID = id; }
	std::string getEstateName() const;
	void setEstateName(const std::string& name);
	std::string getOwnerName() const;
	void setOwnerName(const std::string& name);
	void setCovenantTextEditor(const std::string& text);

	typedef enum e_asset_status
	{
		ASSET_ERROR,
		ASSET_UNLOADED,
		ASSET_LOADING,
		ASSET_LOADED
	} EAssetStatus;

protected:
	virtual bool sendUpdate();
	LLTextBox*				mEstateNameText;
	LLTextBox*				mEstateOwnerText;
	LLTextBox*				mLastModifiedText;
	// CovenantID from sim
	LLUUID					mCovenantID;
	LLViewerTextEditor*		mEditor;
	EAssetStatus			mAssetStatus;
=======
    LLPanelEstateCovenant();
    ~LLPanelEstateCovenant() {}

    // LLPanel
    virtual BOOL postBuild();
    virtual void updateChild(LLUICtrl* child_ctrl);
    virtual bool refreshFromRegion(LLViewerRegion* region);
    virtual bool estateUpdate(LLMessageSystem* msg);

    // LLView overrides
    BOOL handleDragAndDrop(S32 x, S32 y, MASK mask,
                           BOOL drop, EDragAndDropType cargo_type,
                           void *cargo_data, EAcceptance *accept,
                           std::string& tooltip_msg);
    static bool confirmChangeCovenantCallback(const LLSD& notification, const LLSD& response);
    static void resetCovenantID(void* userdata);
    static bool confirmResetCovenantCallback(const LLSD& notification, const LLSD& response);
    void sendChangeCovenantID(const LLUUID &asset_id);
    void loadInvItem(LLInventoryItem *itemp);
    static void onLoadComplete(const LLUUID& asset_uuid,
                               LLAssetType::EType type,
                               void* user_data, S32 status, LLExtStat ext_status);

    // Accessor functions
    static void updateCovenantText(const std::string& string, const LLUUID& asset_id);
    static void updateEstateName(const std::string& name);
    static void updateLastModified(const std::string& text);
    static void updateEstateOwnerName(const std::string& name);

    const LLUUID& getCovenantID() const { return mCovenantID; }
    void setCovenantID(const LLUUID& id) { mCovenantID = id; }
    std::string getEstateName() const;
    void setEstateName(const std::string& name);
    std::string getOwnerName() const;
    void setOwnerName(const std::string& name);
    void setCovenantTextEditor(const std::string& text);

    typedef enum e_asset_status
    {
        ASSET_ERROR,
        ASSET_UNLOADED,
        ASSET_LOADING,
        ASSET_LOADED
    } EAssetStatus;

protected:
    virtual BOOL sendUpdate();
    LLTextBox*              mEstateNameText;
    LLTextBox*              mEstateOwnerText;
    LLTextBox*              mLastModifiedText;
    // CovenantID from sim
    LLUUID                  mCovenantID;
    LLViewerTextEditor*     mEditor;
    EAssetStatus            mAssetStatus;
>>>>>>> c06fb4e0
};

/////////////////////////////////////////////////////////////////////////////


class LLPanelRegionExperiences : public LLPanelRegionInfo
{
    LOG_CLASS(LLPanelRegionExperiences);

public:
<<<<<<< HEAD
	LLPanelRegionExperiences(){}
	/*virtual*/ bool postBuild();
	virtual bool sendUpdate();
	
	static bool experienceCoreConfirm(const LLSD& notification, const LLSD& response);
	static void sendEstateExperienceDelta(U32 flags, const LLUUID& agent_id);

	static void infoCallback(LLHandle<LLPanelRegionExperiences> handle, const LLSD& content);
	bool refreshFromRegion(LLViewerRegion* region);
	void sendPurchaseRequest()const;
	void processResponse( const LLSD& content );
=======
    LLPanelRegionExperiences(){}
    /*virtual*/ BOOL postBuild();
    virtual BOOL sendUpdate();

    static bool experienceCoreConfirm(const LLSD& notification, const LLSD& response);
    static void sendEstateExperienceDelta(U32 flags, const LLUUID& agent_id);

    static void infoCallback(LLHandle<LLPanelRegionExperiences> handle, const LLSD& content);
    bool refreshFromRegion(LLViewerRegion* region);
    void sendPurchaseRequest()const;
    void processResponse( const LLSD& content );
>>>>>>> c06fb4e0
private:
    void refreshRegionExperiences();

    static std::string regionCapabilityQuery(LLViewerRegion* region, const std::string &cap);

    LLPanelExperienceListEditor* setupList(const char* control_name, U32 add_id, U32 remove_id);
    static LLSD addIds( LLPanelExperienceListEditor* panel );

    void itemChanged(U32 event_type, const LLUUID& id);

    LLPanelExperienceListEditor* mTrusted;
    LLPanelExperienceListEditor* mAllowed;
    LLPanelExperienceListEditor* mBlocked;
    LLUUID mDefaultExperience;
};


class LLPanelEstateAccess : public LLPanelRegionInfo
{
    LOG_CLASS(LLPanelEstateAccess);

public:
    LLPanelEstateAccess();

<<<<<<< HEAD
	virtual bool postBuild();
	virtual void updateChild(LLUICtrl* child_ctrl);
=======
    virtual BOOL postBuild();
    virtual void updateChild(LLUICtrl* child_ctrl);
>>>>>>> c06fb4e0

    void updateControls(LLViewerRegion* region);
    void updateLists();

    void setPendingUpdate(bool pending) { mPendingUpdate = pending; }
    bool getPendingUpdate() { return mPendingUpdate; }

    virtual bool refreshFromRegion(LLViewerRegion* region);

    // <FS:Ansariel> Moved to public
    static void sendEstateAccessDelta(U32 flags, const LLUUID& agent_id);

private:
    void onClickAddAllowedAgent();
    void onClickRemoveAllowedAgent();
    void onClickCopyAllowedList();
    void onClickAddAllowedGroup();
    void onClickRemoveAllowedGroup();
    void onClickCopyAllowedGroupList();
    void onClickAddBannedAgent();
    void onClickRemoveBannedAgent();
    void onClickCopyBannedList();
<<<<<<< HEAD
	void onClickAddEstateManager();
	void onClickRemoveEstateManager();
	void onAllowedSearchEdit(const std::string& search_string);
	void onAllowedGroupsSearchEdit(const std::string& search_string);
	void onBannedSearchEdit(const std::string& search_string);
	
	// Group picker callback is different, can't use core methods below
	bool addAllowedGroup(const LLSD& notification, const LLSD& response);
	void addAllowedGroup2(LLUUID id);

	// Core methods for all above add/remove button clicks
	static void accessAddCore(U32 operation_flag, const std::string& dialog_name);
	static bool accessAddCore2(const LLSD& notification, const LLSD& response);
	static void accessAddCore3(const uuid_vec_t& ids, std::vector<LLAvatarName> names, void* data);

	static void accessRemoveCore(U32 operation_flag, const std::string& dialog_name, const std::string& list_ctrl_name);
	static bool accessRemoveCore2(const LLSD& notification, const LLSD& response);

	// used for both add and remove operations
	static bool accessCoreConfirm(const LLSD& notification, const LLSD& response);

	// Send the actual EstateOwnerRequest "estateaccessdelta" message
	// <FS:Ansariel> Moved to public
	//static void sendEstateAccessDelta(U32 flags, const LLUUID& agent_id);

	static void requestEstateGetAccessCoro(std::string url);

	void searchAgent(LLNameListCtrl* listCtrl, const std::string& search_string);
	void copyListToClipboard(std::string list_name);

	bool mPendingUpdate;
	bool mCtrlsEnabled;
=======
    void onClickAddEstateManager();
    void onClickRemoveEstateManager();
    void onAllowedSearchEdit(const std::string& search_string);
    void onAllowedGroupsSearchEdit(const std::string& search_string);
    void onBannedSearchEdit(const std::string& search_string);

    // Group picker callback is different, can't use core methods below
    bool addAllowedGroup(const LLSD& notification, const LLSD& response);
    void addAllowedGroup2(LLUUID id);

    // Core methods for all above add/remove button clicks
    static void accessAddCore(U32 operation_flag, const std::string& dialog_name);
    static bool accessAddCore2(const LLSD& notification, const LLSD& response);
    static void accessAddCore3(const uuid_vec_t& ids, std::vector<LLAvatarName> names, void* data);

    static void accessRemoveCore(U32 operation_flag, const std::string& dialog_name, const std::string& list_ctrl_name);
    static bool accessRemoveCore2(const LLSD& notification, const LLSD& response);

    // used for both add and remove operations
    static bool accessCoreConfirm(const LLSD& notification, const LLSD& response);

    // Send the actual EstateOwnerRequest "estateaccessdelta" message
    // <FS:Ansariel> Moved to public
    //static void sendEstateAccessDelta(U32 flags, const LLUUID& agent_id);

    static void requestEstateGetAccessCoro(std::string url);

    void searchAgent(LLNameListCtrl* listCtrl, const std::string& search_string);
    void copyListToClipboard(std::string list_name);

    bool mPendingUpdate;
    BOOL mCtrlsEnabled;
>>>>>>> c06fb4e0
};

#endif<|MERGE_RESOLUTION|>--- conflicted
+++ resolved
@@ -78,15 +78,9 @@
 public:
 
 
-<<<<<<< HEAD
-	/*virtual*/ void onOpen(const LLSD& key);
-	/*virtual*/ void onClose(bool app_quitting);
-	/*virtual*/ bool postBuild();
-=======
     /*virtual*/ void onOpen(const LLSD& key);
     /*virtual*/ void onClose(bool app_quitting);
-    /*virtual*/ BOOL postBuild();
->>>>>>> c06fb4e0
+    /*virtual*/ bool postBuild();
 
     static void processEstateOwnerRequest(LLMessageSystem* msg, void**);
 
@@ -146,44 +140,6 @@
 class LLPanelRegionInfo : public LLPanel
 {
 public:
-<<<<<<< HEAD
-	LLPanelRegionInfo();
-	
-	void onBtnSet();
-	void onChangeChildCtrl(LLUICtrl* ctrl);
-	void onChangeAnything();
-	static void onChangeText(LLLineEditor* caller, void* user_data);
-	
-	virtual bool refreshFromRegion(LLViewerRegion* region);
-	virtual bool estateUpdate(LLMessageSystem* msg) { return true; }
-	
-	virtual bool postBuild();
-	virtual void updateChild(LLUICtrl* child_ctrl);
-	
-	void enableButton(const std::string& btn_name, bool enable = true);
-	void disableButton(const std::string& btn_name);
-	
-	void onClickManageTelehub();
-	
-protected:
-	void initCtrl(const std::string& name);
-	
-	// Returns true if update sent and apply button should be
-	// disabled.
-	virtual bool sendUpdate() { return true; }
-	
-	typedef std::vector<std::string> strings_t;
-	//typedef std::vector<U32> integers_t;
-	void sendEstateOwnerMessage(
-					 LLMessageSystem* msg,
-					 const std::string& request,
-					 const LLUUID& invoice,
-					 const strings_t& strings);
-	
-	
-	// member data
-	LLHost mHost;
-=======
     LLPanelRegionInfo();
 
     void onBtnSet();
@@ -194,10 +150,10 @@
     virtual bool refreshFromRegion(LLViewerRegion* region);
     virtual bool estateUpdate(LLMessageSystem* msg) { return true; }
 
-    virtual BOOL postBuild();
+    virtual bool postBuild();
     virtual void updateChild(LLUICtrl* child_ctrl);
 
-    void enableButton(const std::string& btn_name, BOOL enable = TRUE);
+    void enableButton(const std::string& btn_name, bool enable = true);
     void disableButton(const std::string& btn_name);
 
     void onClickManageTelehub();
@@ -205,9 +161,9 @@
 protected:
     void initCtrl(const std::string& name);
 
-    // Returns TRUE if update sent and apply button should be
+    // Returns true if update sent and apply button should be
     // disabled.
-    virtual BOOL sendUpdate() { return TRUE; }
+    virtual bool sendUpdate() { return true; }
 
     typedef std::vector<std::string> strings_t;
     //typedef std::vector<U32> integers_t;
@@ -220,7 +176,6 @@
 
     // member data
     LLHost mHost;
->>>>>>> c06fb4e0
 };
 
 /////////////////////////////////////////////////////////////////////////////
@@ -231,16 +186,6 @@
 class LLPanelRegionOpenSettingsInfo : public LLPanelRegionInfo
 {
 public:
-<<<<<<< HEAD
-	LLPanelRegionOpenSettingsInfo()
-		:	LLPanelRegionInfo()	{}
-	~LLPanelRegionOpenSettingsInfo() {}
-	
-	virtual bool refreshFromRegion(LLViewerRegion* region);
-	
-	// LLPanel
-	virtual bool postBuild();
-=======
     LLPanelRegionOpenSettingsInfo()
         :   LLPanelRegionInfo() {}
     ~LLPanelRegionOpenSettingsInfo() {}
@@ -248,8 +193,7 @@
     virtual bool refreshFromRegion(LLViewerRegion* region);
 
     // LLPanel
-    virtual BOOL postBuild();
->>>>>>> c06fb4e0
+    virtual bool postBuild();
 
 protected:
     static void onClickOrs(void* userdata);
@@ -262,29 +206,6 @@
 {
 
 public:
-<<<<<<< HEAD
-	LLPanelRegionGeneralInfo()
-		:	LLPanelRegionInfo()	{}
-	~LLPanelRegionGeneralInfo() {}
-	
-	virtual bool refreshFromRegion(LLViewerRegion* region);
-	
-	// LLPanel
-	virtual bool postBuild();
-	
-	void onBtnSet();
-	void setObjBonusFactor(F32 object_bonus_factor) {mObjBonusFactor = object_bonus_factor;}
-
-protected:
-	virtual bool sendUpdate();
-	void onClickKick();
-	void onKickCommit(const uuid_vec_t& ids);
-	static void onClickKickAll(void* userdata);
-	bool onKickAllCommit(const LLSD& notification, const LLSD& response);
-	static void onClickMessage(void* userdata);
-	bool onMessageCommit(const LLSD& notification, const LLSD& response);
-	bool onChangeObjectBonus(const LLSD& notification, const LLSD& response);
-=======
     LLPanelRegionGeneralInfo()
         :   LLPanelRegionInfo() {}
     ~LLPanelRegionGeneralInfo() {}
@@ -292,13 +213,13 @@
     virtual bool refreshFromRegion(LLViewerRegion* region);
 
     // LLPanel
-    virtual BOOL postBuild();
+    virtual bool postBuild();
 
     void onBtnSet();
     void setObjBonusFactor(F32 object_bonus_factor) {mObjBonusFactor = object_bonus_factor;}
 
 protected:
-    virtual BOOL sendUpdate();
+    virtual bool sendUpdate();
     void onClickKick();
     void onKickCommit(const uuid_vec_t& ids);
     static void onClickKickAll(void* userdata);
@@ -306,7 +227,6 @@
     static void onClickMessage(void* userdata);
     bool onMessageCommit(const LLSD& notification, const LLSD& response);
     bool onChangeObjectBonus(const LLSD& notification, const LLSD& response);
->>>>>>> c06fb4e0
 
     F32 mObjBonusFactor;
 
@@ -317,40 +237,16 @@
 class LLPanelRegionDebugInfo : public LLPanelRegionInfo
 {
 public:
-<<<<<<< HEAD
-	LLPanelRegionDebugInfo()
-		:	LLPanelRegionInfo(), mTargetAvatar() {}
-	~LLPanelRegionDebugInfo() {}
-	// LLPanel
-	virtual bool postBuild();
-	
-	virtual bool refreshFromRegion(LLViewerRegion* region);
-	
-protected:
-	virtual bool sendUpdate();
-
-	void onClickChooseAvatar();
-	void callbackAvatarID(const uuid_vec_t& ids, const std::vector<LLAvatarName> names);
-	static void onClickReturn(void *);
-	bool callbackReturn(const LLSD& notification, const LLSD& response);
-	static void onClickTopColliders(void*);
-	static void onClickTopScripts(void*);
-	static void onClickRestart(void* data);
-	bool callbackRestart(const LLSD& notification, const LLSD& response, const LLSD& seconds); // Ansariel, added seconds for FIRE-1073
-	static void onClickCancelRestart(void* data);
-	static void onClickDebugConsole(void* data);
-	
-=======
     LLPanelRegionDebugInfo()
         :   LLPanelRegionInfo(), mTargetAvatar() {}
     ~LLPanelRegionDebugInfo() {}
     // LLPanel
-    virtual BOOL postBuild();
-
-    virtual bool refreshFromRegion(LLViewerRegion* region);
-
-protected:
-    virtual BOOL sendUpdate();
+    virtual bool postBuild();
+
+    virtual bool refreshFromRegion(LLViewerRegion* region);
+
+protected:
+    virtual bool sendUpdate();
 
     void onClickChooseAvatar();
     void callbackAvatarID(const uuid_vec_t& ids, const std::vector<LLAvatarName> names);
@@ -363,7 +259,6 @@
     static void onClickCancelRestart(void* data);
     static void onClickDebugConsole(void* data);
 
->>>>>>> c06fb4e0
 private:
     LLUUID mTargetAvatar;
 };
@@ -375,46 +270,20 @@
     LOG_CLASS(LLPanelRegionTerrainInfo);
 
 public:
-<<<<<<< HEAD
-	LLPanelRegionTerrainInfo() : LLPanelRegionInfo() {}
-	~LLPanelRegionTerrainInfo() {}
-	
-	virtual bool postBuild();												// LLPanel
-	
-	virtual bool refreshFromRegion(LLViewerRegion* region);					// refresh local settings from region update from simulator
-	void setEnvControls(bool available);									// Whether environment settings are available for this region
-
-	bool validateTextureSizes();
-	bool validateTextureHeights();
-
-	//static void onChangeAnything(LLUICtrl* ctrl, void* userData);			// callback for any change, to enable commit button
-	
-	virtual bool sendUpdate();
-
-	static void onClickDownloadRaw(void*);
-	static void onClickUploadRaw(void*);
-	// <FS:Ansariel> Threaded filepickers
-	void onDownloadRawFilepickerCB(const std::vector<std::string>& filenames);
-	void onUploadRawFilepickerCB(const std::vector<std::string>& filenames);
-	// </FS:Ansariel>
-	static void onClickBakeTerrain(void*);
-	bool callbackBakeTerrain(const LLSD& notification, const LLSD& response);
-	bool callbackTextureHeights(const LLSD& notification, const LLSD& response);
-=======
     LLPanelRegionTerrainInfo() : LLPanelRegionInfo() {}
     ~LLPanelRegionTerrainInfo() {}
 
-    virtual BOOL postBuild();                                               // LLPanel
+    virtual bool postBuild();                                               // LLPanel
 
     virtual bool refreshFromRegion(LLViewerRegion* region);                 // refresh local settings from region update from simulator
     void setEnvControls(bool available);                                    // Whether environment settings are available for this region
 
-    BOOL validateTextureSizes();
-    BOOL validateTextureHeights();
+    bool validateTextureSizes();
+    bool validateTextureHeights();
 
     //static void onChangeAnything(LLUICtrl* ctrl, void* userData);         // callback for any change, to enable commit button
 
-    virtual BOOL sendUpdate();
+    virtual bool sendUpdate();
 
     static void onClickDownloadRaw(void*);
     static void onClickUploadRaw(void*);
@@ -425,7 +294,6 @@
     static void onClickBakeTerrain(void*);
     bool callbackBakeTerrain(const LLSD& notification, const LLSD& response);
     bool callbackTextureHeights(const LLSD& notification, const LLSD& response);
->>>>>>> c06fb4e0
 
 private:
     bool mConfirmedTextureHeights;
@@ -437,60 +305,6 @@
 class LLPanelEstateInfo : public LLPanelRegionInfo
 {
 public:
-<<<<<<< HEAD
-	static void initDispatch(LLDispatcher& dispatch);
-	
-	void onChangeFixedSun();
-	void onChangeUseGlobalTime();
-	void onChangeAccessOverride();
-	
-	void onClickEditSky();
-	void onClickEditSkyHelp();	
-	void onClickEditDayCycle();
-	void onClickEditDayCycleHelp();
-
-	void onClickKickUser();
-
-
-	bool kickUserConfirm(const LLSD& notification, const LLSD& response);
-
-	void onKickUserCommit(const uuid_vec_t& ids);
-	static void onClickMessageEstate(void* data);
-	bool onMessageCommit(const LLSD& notification, const LLSD& response);
-	
-	LLPanelEstateInfo();
-	~LLPanelEstateInfo() {}
-	
-	void updateControls(LLViewerRegion* region);
-	
-	static void updateEstateName(const std::string& name);
-	static void updateEstateOwnerName(const std::string& name);
-
-	virtual bool refreshFromRegion(LLViewerRegion* region);
-	virtual bool estateUpdate(LLMessageSystem* msg);
-	
-	// LLPanel
-	virtual bool postBuild();
-	virtual void updateChild(LLUICtrl* child_ctrl);
-	virtual void refresh();
-
-	void refreshFromEstate();
-	
-	static bool isLindenEstate();
-	
-	const std::string getOwnerName() const;
-	void setOwnerName(const std::string& name);
-
-protected:
-	virtual bool sendUpdate();
-	// confirmation dialog callback
-	bool callbackChangeLindenEstate(const LLSD& notification, const LLSD& response);
-
-	void commitEstateAccess();
-	void commitEstateManagers();
-	
-	bool checkSunHourSlider(LLUICtrl* child_ctrl);
-=======
     static void initDispatch(LLDispatcher& dispatch);
 
     void onChangeFixedSun();
@@ -523,7 +337,7 @@
     virtual bool estateUpdate(LLMessageSystem* msg);
 
     // LLPanel
-    virtual BOOL postBuild();
+    virtual bool postBuild();
     virtual void updateChild(LLUICtrl* child_ctrl);
     virtual void refresh();
 
@@ -535,15 +349,14 @@
     void setOwnerName(const std::string& name);
 
 protected:
-    virtual BOOL sendUpdate();
+    virtual bool sendUpdate();
     // confirmation dialog callback
     bool callbackChangeLindenEstate(const LLSD& notification, const LLSD& response);
 
     void commitEstateAccess();
     void commitEstateManagers();
 
-    BOOL checkSunHourSlider(LLUICtrl* child_ctrl);
->>>>>>> c06fb4e0
+    bool checkSunHourSlider(LLUICtrl* child_ctrl);
 
     U32 mEstateID;
 };
@@ -553,74 +366,18 @@
 class LLPanelEstateCovenant : public LLPanelRegionInfo
 {
 public:
-<<<<<<< HEAD
-	LLPanelEstateCovenant();
-	~LLPanelEstateCovenant() {}
-	
-	// LLPanel
-	virtual bool postBuild();
-	virtual void updateChild(LLUICtrl* child_ctrl);
-	virtual bool refreshFromRegion(LLViewerRegion* region);
-	virtual bool estateUpdate(LLMessageSystem* msg);
-
-	// LLView overrides
-	bool handleDragAndDrop(S32 x, S32 y, MASK mask,
-						   bool drop, EDragAndDropType cargo_type,
-						   void *cargo_data, EAcceptance *accept,
-						   std::string& tooltip_msg);
-	static bool confirmChangeCovenantCallback(const LLSD& notification, const LLSD& response);
-	static void resetCovenantID(void* userdata);
-	static bool confirmResetCovenantCallback(const LLSD& notification, const LLSD& response);
-	void sendChangeCovenantID(const LLUUID &asset_id);
-	void loadInvItem(LLInventoryItem *itemp);
-	static void onLoadComplete(const LLUUID& asset_uuid,
-							   LLAssetType::EType type,
-							   void* user_data, S32 status, LLExtStat ext_status);
-
-	// Accessor functions
-	static void updateCovenantText(const std::string& string, const LLUUID& asset_id);
-	static void updateEstateName(const std::string& name);
-	static void updateLastModified(const std::string& text);
-	static void updateEstateOwnerName(const std::string& name);
-
-	const LLUUID& getCovenantID() const { return mCovenantID; }
-	void setCovenantID(const LLUUID& id) { mCovenantID = id; }
-	std::string getEstateName() const;
-	void setEstateName(const std::string& name);
-	std::string getOwnerName() const;
-	void setOwnerName(const std::string& name);
-	void setCovenantTextEditor(const std::string& text);
-
-	typedef enum e_asset_status
-	{
-		ASSET_ERROR,
-		ASSET_UNLOADED,
-		ASSET_LOADING,
-		ASSET_LOADED
-	} EAssetStatus;
-
-protected:
-	virtual bool sendUpdate();
-	LLTextBox*				mEstateNameText;
-	LLTextBox*				mEstateOwnerText;
-	LLTextBox*				mLastModifiedText;
-	// CovenantID from sim
-	LLUUID					mCovenantID;
-	LLViewerTextEditor*		mEditor;
-	EAssetStatus			mAssetStatus;
-=======
     LLPanelEstateCovenant();
     ~LLPanelEstateCovenant() {}
 
     // LLPanel
-    virtual BOOL postBuild();
+    virtual bool postBuild();
     virtual void updateChild(LLUICtrl* child_ctrl);
     virtual bool refreshFromRegion(LLViewerRegion* region);
     virtual bool estateUpdate(LLMessageSystem* msg);
 
     // LLView overrides
-    BOOL handleDragAndDrop(S32 x, S32 y, MASK mask,
-                           BOOL drop, EDragAndDropType cargo_type,
+    bool handleDragAndDrop(S32 x, S32 y, MASK mask,
+                           bool drop, EDragAndDropType cargo_type,
                            void *cargo_data, EAcceptance *accept,
                            std::string& tooltip_msg);
     static bool confirmChangeCovenantCallback(const LLSD& notification, const LLSD& response);
@@ -655,7 +412,7 @@
     } EAssetStatus;
 
 protected:
-    virtual BOOL sendUpdate();
+    virtual bool sendUpdate();
     LLTextBox*              mEstateNameText;
     LLTextBox*              mEstateOwnerText;
     LLTextBox*              mLastModifiedText;
@@ -663,7 +420,6 @@
     LLUUID                  mCovenantID;
     LLViewerTextEditor*     mEditor;
     EAssetStatus            mAssetStatus;
->>>>>>> c06fb4e0
 };
 
 /////////////////////////////////////////////////////////////////////////////
@@ -674,22 +430,9 @@
     LOG_CLASS(LLPanelRegionExperiences);
 
 public:
-<<<<<<< HEAD
-	LLPanelRegionExperiences(){}
-	/*virtual*/ bool postBuild();
-	virtual bool sendUpdate();
-	
-	static bool experienceCoreConfirm(const LLSD& notification, const LLSD& response);
-	static void sendEstateExperienceDelta(U32 flags, const LLUUID& agent_id);
-
-	static void infoCallback(LLHandle<LLPanelRegionExperiences> handle, const LLSD& content);
-	bool refreshFromRegion(LLViewerRegion* region);
-	void sendPurchaseRequest()const;
-	void processResponse( const LLSD& content );
-=======
     LLPanelRegionExperiences(){}
-    /*virtual*/ BOOL postBuild();
-    virtual BOOL sendUpdate();
+    /*virtual*/ bool postBuild();
+    virtual bool sendUpdate();
 
     static bool experienceCoreConfirm(const LLSD& notification, const LLSD& response);
     static void sendEstateExperienceDelta(U32 flags, const LLUUID& agent_id);
@@ -698,7 +441,6 @@
     bool refreshFromRegion(LLViewerRegion* region);
     void sendPurchaseRequest()const;
     void processResponse( const LLSD& content );
->>>>>>> c06fb4e0
 private:
     void refreshRegionExperiences();
 
@@ -723,13 +465,8 @@
 public:
     LLPanelEstateAccess();
 
-<<<<<<< HEAD
-	virtual bool postBuild();
-	virtual void updateChild(LLUICtrl* child_ctrl);
-=======
-    virtual BOOL postBuild();
+    virtual bool postBuild();
     virtual void updateChild(LLUICtrl* child_ctrl);
->>>>>>> c06fb4e0
 
     void updateControls(LLViewerRegion* region);
     void updateLists();
@@ -752,40 +489,6 @@
     void onClickAddBannedAgent();
     void onClickRemoveBannedAgent();
     void onClickCopyBannedList();
-<<<<<<< HEAD
-	void onClickAddEstateManager();
-	void onClickRemoveEstateManager();
-	void onAllowedSearchEdit(const std::string& search_string);
-	void onAllowedGroupsSearchEdit(const std::string& search_string);
-	void onBannedSearchEdit(const std::string& search_string);
-	
-	// Group picker callback is different, can't use core methods below
-	bool addAllowedGroup(const LLSD& notification, const LLSD& response);
-	void addAllowedGroup2(LLUUID id);
-
-	// Core methods for all above add/remove button clicks
-	static void accessAddCore(U32 operation_flag, const std::string& dialog_name);
-	static bool accessAddCore2(const LLSD& notification, const LLSD& response);
-	static void accessAddCore3(const uuid_vec_t& ids, std::vector<LLAvatarName> names, void* data);
-
-	static void accessRemoveCore(U32 operation_flag, const std::string& dialog_name, const std::string& list_ctrl_name);
-	static bool accessRemoveCore2(const LLSD& notification, const LLSD& response);
-
-	// used for both add and remove operations
-	static bool accessCoreConfirm(const LLSD& notification, const LLSD& response);
-
-	// Send the actual EstateOwnerRequest "estateaccessdelta" message
-	// <FS:Ansariel> Moved to public
-	//static void sendEstateAccessDelta(U32 flags, const LLUUID& agent_id);
-
-	static void requestEstateGetAccessCoro(std::string url);
-
-	void searchAgent(LLNameListCtrl* listCtrl, const std::string& search_string);
-	void copyListToClipboard(std::string list_name);
-
-	bool mPendingUpdate;
-	bool mCtrlsEnabled;
-=======
     void onClickAddEstateManager();
     void onClickRemoveEstateManager();
     void onAllowedSearchEdit(const std::string& search_string);
@@ -817,8 +520,7 @@
     void copyListToClipboard(std::string list_name);
 
     bool mPendingUpdate;
-    BOOL mCtrlsEnabled;
->>>>>>> c06fb4e0
+    bool mCtrlsEnabled;
 };
 
 #endif