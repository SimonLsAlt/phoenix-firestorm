/** 
 * @file llfloaterregioninfo.h
 * @author Aaron Brashears
 * @brief Declaration of the region info and controls floater and panels.
 *
 * $LicenseInfo:firstyear=2004&license=viewerlgpl$
 * Second Life Viewer Source Code
 * Copyright (C) 2010, Linden Research, Inc.
 * 
 * This library is free software; you can redistribute it and/or
 * modify it under the terms of the GNU Lesser General Public
 * License as published by the Free Software Foundation;
 * version 2.1 of the License only.
 * 
 * This library is distributed in the hope that it will be useful,
 * but WITHOUT ANY WARRANTY; without even the implied warranty of
 * MERCHANTABILITY or FITNESS FOR A PARTICULAR PURPOSE.  See the GNU
 * Lesser General Public License for more details.
 * 
 * You should have received a copy of the GNU Lesser General Public
 * License along with this library; if not, write to the Free Software
 * Foundation, Inc., 51 Franklin Street, Fifth Floor, Boston, MA  02110-1301  USA
 * 
 * Linden Research, Inc., 945 Battery Street, San Francisco, CA  94111  USA
 * $/LicenseInfo$
 */

#ifndef LL_LLFLOATERREGIONINFO_H
#define LL_LLFLOATERREGIONINFO_H

#include <vector>
#include "llagent.h"
#include "llassettype.h"
#include "llfloater.h"
#include "llhost.h"
#include "llpanel.h"
#include "llextendedstatus.h"
#include "llpanelenvironment.h"
#include "llvlcomposition.h"

#include "lleventcoro.h"

class LLAvatarName;
class LLDispatcher;
class LLLineEditor;
class LLMessageSystem;
class LLPanelRegionInfo;
class LLTabContainer;
class LLViewerRegion;
class LLViewerTextEditor;
class LLInventoryItem;
class LLCheckBoxCtrl;
class LLComboBox;
class LLNameListCtrl;
class LLRadioGroup;
class LLSliderCtrl;
class LLSpinCtrl;
class LLTextBox;
class LLTextureCtrl;

class LLPanelRegionGeneralInfo;
// <FS:CR> Aurora Sim - Region Settings Panel
class LLPanelRegionOpenSettingsInfo;
// </FS:CR> Aurora Sim - Region Settings Panel
class LLPanelRegionDebugInfo;
class LLPanelRegionTerrainInfo;
class LLPanelEstateInfo;
class LLPanelEstateCovenant;
class LLPanelExperienceListEditor;
class LLPanelExperiences;
class LLPanelRegionExperiences;
class LLPanelEstateAccess;
class LLPanelRegionEnvironment;

class LLEventTimer;

class LLFloaterRegionInfo : public LLFloater
{
	friend class LLFloaterReg;
public:


	void onOpen(const LLSD& key) override;
	void onClose(bool app_quitting) override;
<<<<<<< HEAD
	bool postBuild() override;
=======
    bool postBuild() override;
>>>>>>> 155ddf23

	static void processEstateOwnerRequest(LLMessageSystem* msg, void**);

	// get and process region info if necessary.
	static void processRegionInfo(LLMessageSystem* msg);

	static const LLUUID& getLastInvoice() { return sRequestInvoice; }
	static void nextInvoice() { sRequestInvoice.generate(); }
	//static S32 getSerial() { return sRequestSerial; }
	//static void incrementSerial() { sRequestSerial++; }

	static LLPanelEstateInfo* getPanelEstate();
	static LLPanelEstateAccess* getPanelAccess();
	static LLPanelEstateCovenant* getPanelCovenant();
	static LLPanelRegionTerrainInfo* getPanelRegionTerrain();
	static LLPanelRegionExperiences* getPanelExperiences();
	static LLPanelRegionGeneralInfo* getPanelGeneral();
	static LLPanelRegionEnvironment* getPanelEnvironment();
// <FS:CR> Aurora Sim - Region Settings Panel
	static LLPanelRegionOpenSettingsInfo* getPanelOpenSettings();
// </FS:CR> Aurora Sim - Region Settings Panel

	// from LLPanel
	void refresh() override;
	
	void onRegionChanged();
	void requestRegionInfo();
	void enableTopButtons();
	void disableTopButtons();

private:
	
	LLFloaterRegionInfo(const LLSD& seed);
	~LLFloaterRegionInfo();

protected:
	void onTabSelected(const LLSD& param);
	void disableTabCtrls();
	void refreshFromRegion(LLViewerRegion* region);
	void onGodLevelChange(U8 god_level);

	// member data
	LLTabContainer* mTab;
	typedef std::vector<LLPanelRegionInfo*> info_panels_t;
	info_panels_t mInfoPanels;
    LLPanelRegionEnvironment *mEnvironmentPanel;
    //static S32 sRequestSerial;	// serial # of last EstateOwnerRequest
	static LLUUID sRequestInvoice;

private:
    LLAgent::god_level_change_slot_t   mGodLevelChangeSlot;
    boost::signals2::connection mRegionChangedCallback;
};


// Base class for all region information panels.
class LLPanelRegionInfo : public LLPanel
{
public:
	LLPanelRegionInfo();
	
	void onBtnSet();
	void onChangeChildCtrl(LLUICtrl* ctrl);
	void onChangeAnything();
	static void onChangeText(LLLineEditor* caller, void* user_data);
	
	virtual bool refreshFromRegion(LLViewerRegion* region);
	virtual bool estateUpdate(LLMessageSystem* msg) { return true; }
	
<<<<<<< HEAD
	bool postBuild() override;
=======
    bool postBuild() override;
>>>>>>> 155ddf23
	virtual void updateChild(LLUICtrl* child_ctrl);
	
	void enableButton(const std::string& btn_name, bool enable = true);
	void disableButton(const std::string& btn_name);
	
	void onClickManageTelehub();
	
protected:
	void initCtrl(const std::string& name);
	
	// Returns true if update sent and apply button should be
	// disabled.
	virtual bool sendUpdate() { return true; }
	
	typedef std::vector<std::string> strings_t;
	//typedef std::vector<U32> integers_t;
	void sendEstateOwnerMessage(
					 LLMessageSystem* msg,
					 const std::string& request,
					 const LLUUID& invoice,
					 const strings_t& strings);
	
	
	// member data
	LLHost mHost;
};

/////////////////////////////////////////////////////////////////////////////
// Actual panels start here
/////////////////////////////////////////////////////////////////////////////

// <FS:CR> Aurora Sim - Region Settings Panel
class LLPanelRegionOpenSettingsInfo : public LLPanelRegionInfo
{
public:
	LLPanelRegionOpenSettingsInfo()
		:	LLPanelRegionInfo()	{}
	~LLPanelRegionOpenSettingsInfo() {}
	
	virtual bool refreshFromRegion(LLViewerRegion* region);
	
	// LLPanel
	virtual bool postBuild();

protected:
	static void onClickOrs(void* userdata);
	static void onClickHelp(void* data);
};
/////////////////////////////////////////////////////////////////////////////
// </FS:CR> Aurora Sim - Region Settings Panel

class LLPanelRegionGeneralInfo : public LLPanelRegionInfo
{
	
public:
	LLPanelRegionGeneralInfo()
		:	LLPanelRegionInfo()	{}
	~LLPanelRegionGeneralInfo() {}
	
	bool refreshFromRegion(LLViewerRegion* region) override;
	
<<<<<<< HEAD
	bool postBuild() override;
=======
    bool postBuild() override;
>>>>>>> 155ddf23
	
	void onBtnSet();
	void setObjBonusFactor(F32 object_bonus_factor) {mObjBonusFactor = object_bonus_factor;}

protected:
	bool sendUpdate() override;
	void onClickKick();
	void onKickCommit(const uuid_vec_t& ids);
	static void onClickKickAll(void* userdata);
	bool onKickAllCommit(const LLSD& notification, const LLSD& response);
	static void onClickMessage(void* userdata);
	bool onMessageCommit(const LLSD& notification, const LLSD& response);
	bool onChangeObjectBonus(const LLSD& notification, const LLSD& response);

	F32 mObjBonusFactor;

};

/////////////////////////////////////////////////////////////////////////////

class LLPanelRegionDebugInfo : public LLPanelRegionInfo
{
public:
	LLPanelRegionDebugInfo()
		:	LLPanelRegionInfo(), mTargetAvatar() {}
	~LLPanelRegionDebugInfo() {}

<<<<<<< HEAD
	bool postBuild() override;
=======
    bool postBuild() override;
>>>>>>> 155ddf23
	
	bool refreshFromRegion(LLViewerRegion* region) override;
	
protected:
<<<<<<< HEAD
	bool sendUpdate() override;
=======
    bool sendUpdate() override;
>>>>>>> 155ddf23

	void onClickChooseAvatar();
	void callbackAvatarID(const uuid_vec_t& ids, const std::vector<LLAvatarName> names);
	static void onClickReturn(void *);
	bool callbackReturn(const LLSD& notification, const LLSD& response);
	static void onClickTopColliders(void*);
	static void onClickTopScripts(void*);
	static void onClickRestart(void* data);
	bool callbackRestart(const LLSD& notification, const LLSD& response, const LLSD& seconds); // Ansariel, added seconds for FIRE-1073
	static void onClickCancelRestart(void* data);
	static void onClickDebugConsole(void* data);
	
private:
	LLUUID mTargetAvatar;
};

/////////////////////////////////////////////////////////////////////////////

class LLPanelRegionTerrainInfo : public LLPanelRegionInfo
{
	LOG_CLASS(LLPanelRegionTerrainInfo);

public:
	LLPanelRegionTerrainInfo();
	~LLPanelRegionTerrainInfo() {}
	
<<<<<<< HEAD
	bool postBuild() override;
=======
    bool postBuild() override;
>>>>>>> 155ddf23
	
    bool refreshFromRegion(LLViewerRegion* region) override;                // refresh local settings from region update from simulator
	void setEnvControls(bool available);									// Whether environment settings are available for this region

    bool validateTextureSizes();
    bool validateMaterials();
<<<<<<< HEAD
	bool validateTextureHeights();
=======
    bool validateTextureHeights();
>>>>>>> 155ddf23

	//static void onChangeAnything(LLUICtrl* ctrl, void* userData);			// callback for any change, to enable commit button
	
    void onSelectMaterialType();
    void updateForMaterialType();

	static void onClickDownloadRaw(void*);
	static void onClickUploadRaw(void*);
	// <FS:Ansariel> Threaded filepickers
	void onDownloadRawFilepickerCB(const std::vector<std::string>& filenames);
	void onUploadRawFilepickerCB(const std::vector<std::string>& filenames);
	// </FS:Ansariel>
	static void onClickBakeTerrain(void*);
	bool callbackBakeTerrain(const LLSD& notification, const LLSD& response);
	bool callbackTextureHeights(const LLSD& notification, const LLSD& response);

protected:
<<<<<<< HEAD
	BOOL sendUpdate() override;
=======
    bool sendUpdate() override;
>>>>>>> 155ddf23

private:
	bool mConfirmedTextureHeights;
	bool mAskedTextureHeights;
    LLCheckBoxCtrl* mMaterialTypeCtrl = nullptr;
    LLTextureCtrl* mTextureDetailCtrl[LLTerrainMaterials::ASSET_COUNT];
    LLTextureCtrl* mMaterialDetailCtrl[LLTerrainMaterials::ASSET_COUNT];
    LLUUID mLastSetTextures[LLTerrainMaterials::ASSET_COUNT];
    LLUUID mLastSetMaterials[LLTerrainMaterials::ASSET_COUNT];
};

/////////////////////////////////////////////////////////////////////////////

class LLPanelEstateInfo : public LLPanelRegionInfo
{
public:
	static void initDispatch(LLDispatcher& dispatch);
	
	void onChangeFixedSun();
	void onChangeUseGlobalTime();
	void onChangeAccessOverride();
	
	void onClickEditSky();
	void onClickEditSkyHelp();	
	void onClickEditDayCycle();
	void onClickEditDayCycleHelp();

	void onClickKickUser();


	bool kickUserConfirm(const LLSD& notification, const LLSD& response);

	void onKickUserCommit(const uuid_vec_t& ids);
	static void onClickMessageEstate(void* data);
	bool onMessageCommit(const LLSD& notification, const LLSD& response);
	
	LLPanelEstateInfo();
	~LLPanelEstateInfo() {}
	
	void updateControls(LLViewerRegion* region);
	
	static void updateEstateName(const std::string& name);
	static void updateEstateOwnerName(const std::string& name);

	bool refreshFromRegion(LLViewerRegion* region) override;
	bool estateUpdate(LLMessageSystem* msg) override;
	
<<<<<<< HEAD
	bool postBuild() override;
=======
    bool postBuild() override;
>>>>>>> 155ddf23
	void updateChild(LLUICtrl* child_ctrl) override;
	void refresh() override;

	void refreshFromEstate();
	
	static bool isLindenEstate();
	
	const std::string getOwnerName() const;
	void setOwnerName(const std::string& name);

protected:
<<<<<<< HEAD
	bool sendUpdate() override;
=======
    bool sendUpdate() override;
>>>>>>> 155ddf23
	// confirmation dialog callback
	bool callbackChangeLindenEstate(const LLSD& notification, const LLSD& response);

	void commitEstateAccess();
	void commitEstateManagers();
	
	bool checkSunHourSlider(LLUICtrl* child_ctrl);

	U32 mEstateID;
};

/////////////////////////////////////////////////////////////////////////////

class LLPanelEstateCovenant : public LLPanelRegionInfo
{
public:
	LLPanelEstateCovenant();
	~LLPanelEstateCovenant() {}
	
<<<<<<< HEAD
	bool postBuild() override;
=======
    bool postBuild() override;
>>>>>>> 155ddf23
	void updateChild(LLUICtrl* child_ctrl) override;
	bool refreshFromRegion(LLViewerRegion* region) override;
	bool estateUpdate(LLMessageSystem* msg) override;

	// LLView overrides
	bool handleDragAndDrop(S32 x, S32 y, MASK mask,
						   bool drop, EDragAndDropType cargo_type,
						   void *cargo_data, EAcceptance *accept,
						   std::string& tooltip_msg) override;
	static bool confirmChangeCovenantCallback(const LLSD& notification, const LLSD& response);
	static void resetCovenantID(void* userdata);
	static bool confirmResetCovenantCallback(const LLSD& notification, const LLSD& response);
	void sendChangeCovenantID(const LLUUID &asset_id);
	void loadInvItem(LLInventoryItem *itemp);
	static void onLoadComplete(const LLUUID& asset_uuid,
							   LLAssetType::EType type,
							   void* user_data, S32 status, LLExtStat ext_status);

	// Accessor functions
	static void updateCovenantText(const std::string& string, const LLUUID& asset_id);
	static void updateEstateName(const std::string& name);
	static void updateLastModified(const std::string& text);
	static void updateEstateOwnerName(const std::string& name);

	const LLUUID& getCovenantID() const { return mCovenantID; }
	void setCovenantID(const LLUUID& id) { mCovenantID = id; }
	std::string getEstateName() const;
	void setEstateName(const std::string& name);
	std::string getOwnerName() const;
	void setOwnerName(const std::string& name);
	void setCovenantTextEditor(const std::string& text);

	typedef enum e_asset_status
	{
		ASSET_ERROR,
		ASSET_UNLOADED,
		ASSET_LOADING,
		ASSET_LOADED
	} EAssetStatus;

protected:
<<<<<<< HEAD
	bool sendUpdate() override;
=======
    bool sendUpdate() override;
>>>>>>> 155ddf23
	LLTextBox*				mEstateNameText;
	LLTextBox*				mEstateOwnerText;
	LLTextBox*				mLastModifiedText;
	// CovenantID from sim
	LLUUID					mCovenantID;
	LLViewerTextEditor*		mEditor;
	EAssetStatus			mAssetStatus;
};

/////////////////////////////////////////////////////////////////////////////


class LLPanelRegionExperiences : public LLPanelRegionInfo
{
    LOG_CLASS(LLPanelRegionExperiences);

public:
	LLPanelRegionExperiences(){}
<<<<<<< HEAD
	bool postBuild() override;
=======
    bool postBuild() override;
>>>>>>> 155ddf23
	
	static bool experienceCoreConfirm(const LLSD& notification, const LLSD& response);
	static void sendEstateExperienceDelta(U32 flags, const LLUUID& agent_id);

	static void infoCallback(LLHandle<LLPanelRegionExperiences> handle, const LLSD& content);
	bool refreshFromRegion(LLViewerRegion* region) override;
	void sendPurchaseRequest()const;
	void processResponse( const LLSD& content );

protected:
<<<<<<< HEAD
	BOOL sendUpdate() override;
=======
    bool sendUpdate() override;
>>>>>>> 155ddf23

private:
	void refreshRegionExperiences();

    static std::string regionCapabilityQuery(LLViewerRegion* region, const std::string &cap);

	LLPanelExperienceListEditor* setupList(const char* control_name, U32 add_id, U32 remove_id);
	static LLSD addIds( LLPanelExperienceListEditor* panel );

	void itemChanged(U32 event_type, const LLUUID& id);

	LLPanelExperienceListEditor* mTrusted;
	LLPanelExperienceListEditor* mAllowed;
	LLPanelExperienceListEditor* mBlocked;
	LLUUID mDefaultExperience;
};


class LLPanelEstateAccess : public LLPanelRegionInfo
{
	LOG_CLASS(LLPanelEstateAccess);

public:
	LLPanelEstateAccess();

<<<<<<< HEAD
	bool postBuild() override;
=======
    bool postBuild() override;
>>>>>>> 155ddf23
	void updateChild(LLUICtrl* child_ctrl) override;

	void updateControls(LLViewerRegion* region);
	void updateLists();

	void setPendingUpdate(bool pending) { mPendingUpdate = pending; }
	bool getPendingUpdate() { return mPendingUpdate; }

	bool refreshFromRegion(LLViewerRegion* region) override;
<<<<<<< HEAD

	// <FS:Ansariel> Moved to public
	static void sendEstateAccessDelta(U32 flags, const LLUUID& agent_id);
=======
>>>>>>> 155ddf23

private:
	void onClickAddAllowedAgent();
	void onClickRemoveAllowedAgent();
	void onClickCopyAllowedList();
	void onClickAddAllowedGroup();
	void onClickRemoveAllowedGroup();
	void onClickCopyAllowedGroupList();
	void onClickAddBannedAgent();
	void onClickRemoveBannedAgent();
    void onClickCopyBannedList();
	void onClickAddEstateManager();
	void onClickRemoveEstateManager();
	void onAllowedSearchEdit(const std::string& search_string);
	void onAllowedGroupsSearchEdit(const std::string& search_string);
	void onBannedSearchEdit(const std::string& search_string);
	
	// Group picker callback is different, can't use core methods below
	bool addAllowedGroup(const LLSD& notification, const LLSD& response);
	void addAllowedGroup2(LLUUID id);

	// Core methods for all above add/remove button clicks
	static void accessAddCore(U32 operation_flag, const std::string& dialog_name);
	static bool accessAddCore2(const LLSD& notification, const LLSD& response);
	static void accessAddCore3(const uuid_vec_t& ids, std::vector<LLAvatarName> names, void* data);

	static void accessRemoveCore(U32 operation_flag, const std::string& dialog_name, const std::string& list_ctrl_name);
	static bool accessRemoveCore2(const LLSD& notification, const LLSD& response);

	// used for both add and remove operations
	static bool accessCoreConfirm(const LLSD& notification, const LLSD& response);

	// Send the actual EstateOwnerRequest "estateaccessdelta" message
	// <FS:Ansariel> Moved to public
	//static void sendEstateAccessDelta(U32 flags, const LLUUID& agent_id);

	static void requestEstateGetAccessCoro(std::string url);

	void searchAgent(LLNameListCtrl* listCtrl, const std::string& search_string);
	void copyListToClipboard(std::string list_name);

	bool mPendingUpdate;
	bool mCtrlsEnabled;
};

#endif<|MERGE_RESOLUTION|>--- conflicted
+++ resolved
@@ -82,11 +82,7 @@
 
 	void onOpen(const LLSD& key) override;
 	void onClose(bool app_quitting) override;
-<<<<<<< HEAD
-	bool postBuild() override;
-=======
-    bool postBuild() override;
->>>>>>> 155ddf23
+    bool postBuild() override;
 
 	static void processEstateOwnerRequest(LLMessageSystem* msg, void**);
 
@@ -156,11 +152,7 @@
 	virtual bool refreshFromRegion(LLViewerRegion* region);
 	virtual bool estateUpdate(LLMessageSystem* msg) { return true; }
 	
-<<<<<<< HEAD
-	bool postBuild() override;
-=======
-    bool postBuild() override;
->>>>>>> 155ddf23
+    bool postBuild() override;
 	virtual void updateChild(LLUICtrl* child_ctrl);
 	
 	void enableButton(const std::string& btn_name, bool enable = true);
@@ -222,11 +214,7 @@
 	
 	bool refreshFromRegion(LLViewerRegion* region) override;
 	
-<<<<<<< HEAD
-	bool postBuild() override;
-=======
-    bool postBuild() override;
->>>>>>> 155ddf23
+    bool postBuild() override;
 	
 	void onBtnSet();
 	void setObjBonusFactor(F32 object_bonus_factor) {mObjBonusFactor = object_bonus_factor;}
@@ -254,20 +242,12 @@
 		:	LLPanelRegionInfo(), mTargetAvatar() {}
 	~LLPanelRegionDebugInfo() {}
 
-<<<<<<< HEAD
-	bool postBuild() override;
-=======
-    bool postBuild() override;
->>>>>>> 155ddf23
+    bool postBuild() override;
 	
 	bool refreshFromRegion(LLViewerRegion* region) override;
 	
 protected:
-<<<<<<< HEAD
-	bool sendUpdate() override;
-=======
     bool sendUpdate() override;
->>>>>>> 155ddf23
 
 	void onClickChooseAvatar();
 	void callbackAvatarID(const uuid_vec_t& ids, const std::vector<LLAvatarName> names);
@@ -294,22 +274,14 @@
 	LLPanelRegionTerrainInfo();
 	~LLPanelRegionTerrainInfo() {}
 	
-<<<<<<< HEAD
-	bool postBuild() override;
-=======
-    bool postBuild() override;
->>>>>>> 155ddf23
+    bool postBuild() override;
 	
     bool refreshFromRegion(LLViewerRegion* region) override;                // refresh local settings from region update from simulator
 	void setEnvControls(bool available);									// Whether environment settings are available for this region
 
     bool validateTextureSizes();
     bool validateMaterials();
-<<<<<<< HEAD
-	bool validateTextureHeights();
-=======
     bool validateTextureHeights();
->>>>>>> 155ddf23
 
 	//static void onChangeAnything(LLUICtrl* ctrl, void* userData);			// callback for any change, to enable commit button
 	
@@ -327,11 +299,7 @@
 	bool callbackTextureHeights(const LLSD& notification, const LLSD& response);
 
 protected:
-<<<<<<< HEAD
-	BOOL sendUpdate() override;
-=======
     bool sendUpdate() override;
->>>>>>> 155ddf23
 
 private:
 	bool mConfirmedTextureHeights;
@@ -379,11 +347,7 @@
 	bool refreshFromRegion(LLViewerRegion* region) override;
 	bool estateUpdate(LLMessageSystem* msg) override;
 	
-<<<<<<< HEAD
-	bool postBuild() override;
-=======
-    bool postBuild() override;
->>>>>>> 155ddf23
+    bool postBuild() override;
 	void updateChild(LLUICtrl* child_ctrl) override;
 	void refresh() override;
 
@@ -395,11 +359,7 @@
 	void setOwnerName(const std::string& name);
 
 protected:
-<<<<<<< HEAD
-	bool sendUpdate() override;
-=======
     bool sendUpdate() override;
->>>>>>> 155ddf23
 	// confirmation dialog callback
 	bool callbackChangeLindenEstate(const LLSD& notification, const LLSD& response);
 
@@ -419,11 +379,7 @@
 	LLPanelEstateCovenant();
 	~LLPanelEstateCovenant() {}
 	
-<<<<<<< HEAD
-	bool postBuild() override;
-=======
-    bool postBuild() override;
->>>>>>> 155ddf23
+    bool postBuild() override;
 	void updateChild(LLUICtrl* child_ctrl) override;
 	bool refreshFromRegion(LLViewerRegion* region) override;
 	bool estateUpdate(LLMessageSystem* msg) override;
@@ -465,11 +421,7 @@
 	} EAssetStatus;
 
 protected:
-<<<<<<< HEAD
-	bool sendUpdate() override;
-=======
     bool sendUpdate() override;
->>>>>>> 155ddf23
 	LLTextBox*				mEstateNameText;
 	LLTextBox*				mEstateOwnerText;
 	LLTextBox*				mLastModifiedText;
@@ -488,11 +440,7 @@
 
 public:
 	LLPanelRegionExperiences(){}
-<<<<<<< HEAD
-	bool postBuild() override;
-=======
-    bool postBuild() override;
->>>>>>> 155ddf23
+    bool postBuild() override;
 	
 	static bool experienceCoreConfirm(const LLSD& notification, const LLSD& response);
 	static void sendEstateExperienceDelta(U32 flags, const LLUUID& agent_id);
@@ -503,11 +451,7 @@
 	void processResponse( const LLSD& content );
 
 protected:
-<<<<<<< HEAD
-	BOOL sendUpdate() override;
-=======
     bool sendUpdate() override;
->>>>>>> 155ddf23
 
 private:
 	void refreshRegionExperiences();
@@ -533,11 +477,7 @@
 public:
 	LLPanelEstateAccess();
 
-<<<<<<< HEAD
-	bool postBuild() override;
-=======
-    bool postBuild() override;
->>>>>>> 155ddf23
+    bool postBuild() override;
 	void updateChild(LLUICtrl* child_ctrl) override;
 
 	void updateControls(LLViewerRegion* region);
@@ -547,12 +487,9 @@
 	bool getPendingUpdate() { return mPendingUpdate; }
 
 	bool refreshFromRegion(LLViewerRegion* region) override;
-<<<<<<< HEAD
 
 	// <FS:Ansariel> Moved to public
 	static void sendEstateAccessDelta(U32 flags, const LLUUID& agent_id);
-=======
->>>>>>> 155ddf23
 
 private:
 	void onClickAddAllowedAgent();
