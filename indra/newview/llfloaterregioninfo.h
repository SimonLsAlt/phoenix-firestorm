--- conflicted
+++ resolved
@@ -80,15 +80,9 @@
 public:
 
 
-<<<<<<< HEAD
-	void onOpen(const LLSD& key) override;
-	void onClose(bool app_quitting) override;
-	BOOL postBuild() override;
-=======
-    /*virtual*/ void onOpen(const LLSD& key);
-    /*virtual*/ void onClose(bool app_quitting);
-    /*virtual*/ BOOL postBuild();
->>>>>>> a3892f03
+    void onOpen(const LLSD& key) override;
+    void onClose(bool app_quitting) override;
+    BOOL postBuild() override;
 
     static void processEstateOwnerRequest(LLMessageSystem* msg, void**);
 
@@ -111,23 +105,13 @@
     static LLPanelRegionOpenSettingsInfo* getPanelOpenSettings();
 // </FS:CR> Aurora Sim - Region Settings Panel
 
-<<<<<<< HEAD
-	// from LLPanel
-	void refresh() override;
-	
-	void onRegionChanged();
-	void requestRegionInfo();
-	void enableTopButtons();
-	void disableTopButtons();
-=======
     // from LLPanel
-    virtual void refresh();
+    void refresh() override;
 
     void onRegionChanged();
     void requestRegionInfo();
     void enableTopButtons();
     void disableTopButtons();
->>>>>>> a3892f03
 
 private:
 
@@ -158,26 +142,6 @@
 class LLPanelRegionInfo : public LLPanel
 {
 public:
-<<<<<<< HEAD
-	LLPanelRegionInfo();
-	
-	void onBtnSet();
-	void onChangeChildCtrl(LLUICtrl* ctrl);
-	void onChangeAnything();
-	static void onChangeText(LLLineEditor* caller, void* user_data);
-	
-	virtual bool refreshFromRegion(LLViewerRegion* region);
-	virtual bool estateUpdate(LLMessageSystem* msg) { return true; }
-	
-	BOOL postBuild() override;
-	virtual void updateChild(LLUICtrl* child_ctrl);
-	
-	void enableButton(const std::string& btn_name, BOOL enable = TRUE);
-	void disableButton(const std::string& btn_name);
-	
-	void onClickManageTelehub();
-	
-=======
     LLPanelRegionInfo();
 
     void onBtnSet();
@@ -188,7 +152,7 @@
     virtual bool refreshFromRegion(LLViewerRegion* region);
     virtual bool estateUpdate(LLMessageSystem* msg) { return true; }
 
-    virtual BOOL postBuild();
+    BOOL postBuild() override;
     virtual void updateChild(LLUICtrl* child_ctrl);
 
     void enableButton(const std::string& btn_name, BOOL enable = TRUE);
@@ -196,7 +160,6 @@
 
     void onClickManageTelehub();
 
->>>>>>> a3892f03
 protected:
     void initCtrl(const std::string& name);
 
@@ -245,42 +208,19 @@
 {
 
 public:
-<<<<<<< HEAD
-	LLPanelRegionGeneralInfo()
-		:	LLPanelRegionInfo()	{}
-	~LLPanelRegionGeneralInfo() {}
-	
-	bool refreshFromRegion(LLViewerRegion* region) override;
-	
-	BOOL postBuild() override;
-	
-	void onBtnSet();
-	void setObjBonusFactor(F32 object_bonus_factor) {mObjBonusFactor = object_bonus_factor;}
-
-protected:
-	BOOL sendUpdate() override;
-	void onClickKick();
-	void onKickCommit(const uuid_vec_t& ids);
-	static void onClickKickAll(void* userdata);
-	bool onKickAllCommit(const LLSD& notification, const LLSD& response);
-	static void onClickMessage(void* userdata);
-	bool onMessageCommit(const LLSD& notification, const LLSD& response);
-	bool onChangeObjectBonus(const LLSD& notification, const LLSD& response);
-=======
     LLPanelRegionGeneralInfo()
         :   LLPanelRegionInfo() {}
     ~LLPanelRegionGeneralInfo() {}
 
-    virtual bool refreshFromRegion(LLViewerRegion* region);
-
-    // LLPanel
-    virtual BOOL postBuild();
+    bool refreshFromRegion(LLViewerRegion* region) override;
+
+    BOOL postBuild() override;
 
     void onBtnSet();
     void setObjBonusFactor(F32 object_bonus_factor) {mObjBonusFactor = object_bonus_factor;}
 
 protected:
-    virtual BOOL sendUpdate();
+    BOOL sendUpdate() override;
     void onClickKick();
     void onKickCommit(const uuid_vec_t& ids);
     static void onClickKickAll(void* userdata);
@@ -288,7 +228,6 @@
     static void onClickMessage(void* userdata);
     bool onMessageCommit(const LLSD& notification, const LLSD& response);
     bool onChangeObjectBonus(const LLSD& notification, const LLSD& response);
->>>>>>> a3892f03
 
     F32 mObjBonusFactor;
 
@@ -299,40 +238,16 @@
 class LLPanelRegionDebugInfo : public LLPanelRegionInfo
 {
 public:
-<<<<<<< HEAD
-	LLPanelRegionDebugInfo()
-		:	LLPanelRegionInfo(), mTargetAvatar() {}
-	~LLPanelRegionDebugInfo() {}
-
-	BOOL postBuild() override;
-	
-	bool refreshFromRegion(LLViewerRegion* region) override;
-	
-protected:
-	BOOL sendUpdate() override;
-
-	void onClickChooseAvatar();
-	void callbackAvatarID(const uuid_vec_t& ids, const std::vector<LLAvatarName> names);
-	static void onClickReturn(void *);
-	bool callbackReturn(const LLSD& notification, const LLSD& response);
-	static void onClickTopColliders(void*);
-	static void onClickTopScripts(void*);
-	static void onClickRestart(void* data);
-	bool callbackRestart(const LLSD& notification, const LLSD& response, const LLSD& seconds); // Ansariel, added seconds for FIRE-1073
-	static void onClickCancelRestart(void* data);
-	static void onClickDebugConsole(void* data);
-	
-=======
     LLPanelRegionDebugInfo()
         :   LLPanelRegionInfo(), mTargetAvatar() {}
     ~LLPanelRegionDebugInfo() {}
-    // LLPanel
-    virtual BOOL postBuild();
-
-    virtual bool refreshFromRegion(LLViewerRegion* region);
-
-protected:
-    virtual BOOL sendUpdate();
+
+    BOOL postBuild() override;
+
+    bool refreshFromRegion(LLViewerRegion* region) override;
+
+protected:
+    BOOL sendUpdate() override;
 
     void onClickChooseAvatar();
     void callbackAvatarID(const uuid_vec_t& ids, const std::vector<LLAvatarName> names);
@@ -345,7 +260,6 @@
     static void onClickCancelRestart(void* data);
     static void onClickDebugConsole(void* data);
 
->>>>>>> a3892f03
 private:
     LLUUID mTargetAvatar;
 };
@@ -357,48 +271,22 @@
     LOG_CLASS(LLPanelRegionTerrainInfo);
 
 public:
-<<<<<<< HEAD
-	LLPanelRegionTerrainInfo();
-	~LLPanelRegionTerrainInfo() {}
-	
-	BOOL postBuild() override;
-	
+    LLPanelRegionTerrainInfo();
+    ~LLPanelRegionTerrainInfo() {}
+
+    BOOL postBuild() override;
+
     bool refreshFromRegion(LLViewerRegion* region) override;                // refresh local settings from region update from simulator
-	void setEnvControls(bool available);									// Whether environment settings are available for this region
+    void setEnvControls(bool available);                                    // Whether environment settings are available for this region
 
     bool validateTextureSizes();
     bool validateMaterials();
-	BOOL validateTextureHeights();
-
-	//static void onChangeAnything(LLUICtrl* ctrl, void* userData);			// callback for any change, to enable commit button
-	
+    BOOL validateTextureHeights();
+
+    //static void onChangeAnything(LLUICtrl* ctrl, void* userData);         // callback for any change, to enable commit button
+
     void onSelectMaterialType();
     void updateForMaterialType();
-
-	static void onClickDownloadRaw(void*);
-	static void onClickUploadRaw(void*);
-	// <FS:Ansariel> Threaded filepickers
-	void onDownloadRawFilepickerCB(const std::vector<std::string>& filenames);
-	void onUploadRawFilepickerCB(const std::vector<std::string>& filenames);
-	// </FS:Ansariel>
-	static void onClickBakeTerrain(void*);
-	bool callbackBakeTerrain(const LLSD& notification, const LLSD& response);
-	bool callbackTextureHeights(const LLSD& notification, const LLSD& response);
-=======
-    LLPanelRegionTerrainInfo() : LLPanelRegionInfo() {}
-    ~LLPanelRegionTerrainInfo() {}
-
-    virtual BOOL postBuild();                                               // LLPanel
-
-    virtual bool refreshFromRegion(LLViewerRegion* region);                 // refresh local settings from region update from simulator
-    void setEnvControls(bool available);                                    // Whether environment settings are available for this region
-
-    BOOL validateTextureSizes();
-    BOOL validateTextureHeights();
-
-    //static void onChangeAnything(LLUICtrl* ctrl, void* userData);         // callback for any change, to enable commit button
-
-    virtual BOOL sendUpdate();
 
     static void onClickDownloadRaw(void*);
     static void onClickUploadRaw(void*);
@@ -409,24 +297,18 @@
     static void onClickBakeTerrain(void*);
     bool callbackBakeTerrain(const LLSD& notification, const LLSD& response);
     bool callbackTextureHeights(const LLSD& notification, const LLSD& response);
->>>>>>> a3892f03
-
-protected:
-	BOOL sendUpdate() override;
+
+protected:
+    BOOL sendUpdate() override;
 
 private:
-<<<<<<< HEAD
-	bool mConfirmedTextureHeights;
-	bool mAskedTextureHeights;
+    bool mConfirmedTextureHeights;
+    bool mAskedTextureHeights;
     LLCheckBoxCtrl* mMaterialTypeCtrl = nullptr;
     LLTextureCtrl* mTextureDetailCtrl[LLTerrainMaterials::ASSET_COUNT];
     LLTextureCtrl* mMaterialDetailCtrl[LLTerrainMaterials::ASSET_COUNT];
     LLUUID mLastSetTextures[LLTerrainMaterials::ASSET_COUNT];
     LLUUID mLastSetMaterials[LLTerrainMaterials::ASSET_COUNT];
-=======
-    bool mConfirmedTextureHeights;
-    bool mAskedTextureHeights;
->>>>>>> a3892f03
 };
 
 /////////////////////////////////////////////////////////////////////////////
@@ -434,54 +316,6 @@
 class LLPanelEstateInfo : public LLPanelRegionInfo
 {
 public:
-<<<<<<< HEAD
-	static void initDispatch(LLDispatcher& dispatch);
-	
-	void onChangeFixedSun();
-	void onChangeUseGlobalTime();
-	void onChangeAccessOverride();
-	
-	void onClickEditSky();
-	void onClickEditSkyHelp();	
-	void onClickEditDayCycle();
-	void onClickEditDayCycleHelp();
-
-	void onClickKickUser();
-
-
-	bool kickUserConfirm(const LLSD& notification, const LLSD& response);
-
-	void onKickUserCommit(const uuid_vec_t& ids);
-	static void onClickMessageEstate(void* data);
-	bool onMessageCommit(const LLSD& notification, const LLSD& response);
-	
-	LLPanelEstateInfo();
-	~LLPanelEstateInfo() {}
-	
-	void updateControls(LLViewerRegion* region);
-	
-	static void updateEstateName(const std::string& name);
-	static void updateEstateOwnerName(const std::string& name);
-
-	bool refreshFromRegion(LLViewerRegion* region) override;
-	bool estateUpdate(LLMessageSystem* msg) override;
-	
-	BOOL postBuild() override;
-	void updateChild(LLUICtrl* child_ctrl) override;
-	void refresh() override;
-
-	void refreshFromEstate();
-	
-	static bool isLindenEstate();
-	
-	const std::string getOwnerName() const;
-	void setOwnerName(const std::string& name);
-
-protected:
-	BOOL sendUpdate() override;
-	// confirmation dialog callback
-	bool callbackChangeLindenEstate(const LLSD& notification, const LLSD& response);
-=======
     static void initDispatch(LLDispatcher& dispatch);
 
     void onChangeFixedSun();
@@ -510,13 +344,12 @@
     static void updateEstateName(const std::string& name);
     static void updateEstateOwnerName(const std::string& name);
 
-    virtual bool refreshFromRegion(LLViewerRegion* region);
-    virtual bool estateUpdate(LLMessageSystem* msg);
-
-    // LLPanel
-    virtual BOOL postBuild();
-    virtual void updateChild(LLUICtrl* child_ctrl);
-    virtual void refresh();
+    bool refreshFromRegion(LLViewerRegion* region) override;
+    bool estateUpdate(LLMessageSystem* msg) override;
+
+    BOOL postBuild() override;
+    void updateChild(LLUICtrl* child_ctrl) override;
+    void refresh() override;
 
     void refreshFromEstate();
 
@@ -526,13 +359,12 @@
     void setOwnerName(const std::string& name);
 
 protected:
-    virtual BOOL sendUpdate();
+    BOOL sendUpdate() override;
     // confirmation dialog callback
     bool callbackChangeLindenEstate(const LLSD& notification, const LLSD& response);
 
     void commitEstateAccess();
     void commitEstateManagers();
->>>>>>> a3892f03
 
     BOOL checkSunHourSlider(LLUICtrl* child_ctrl);
 
@@ -544,75 +376,19 @@
 class LLPanelEstateCovenant : public LLPanelRegionInfo
 {
 public:
-<<<<<<< HEAD
-	LLPanelEstateCovenant();
-	~LLPanelEstateCovenant() {}
-	
-	BOOL postBuild() override;
-	void updateChild(LLUICtrl* child_ctrl) override;
-	bool refreshFromRegion(LLViewerRegion* region) override;
-	bool estateUpdate(LLMessageSystem* msg) override;
-
-	// LLView overrides
-	BOOL handleDragAndDrop(S32 x, S32 y, MASK mask,
-						   BOOL drop, EDragAndDropType cargo_type,
-						   void *cargo_data, EAcceptance *accept,
-						   std::string& tooltip_msg) override;
-	static bool confirmChangeCovenantCallback(const LLSD& notification, const LLSD& response);
-	static void resetCovenantID(void* userdata);
-	static bool confirmResetCovenantCallback(const LLSD& notification, const LLSD& response);
-	void sendChangeCovenantID(const LLUUID &asset_id);
-	void loadInvItem(LLInventoryItem *itemp);
-	static void onLoadComplete(const LLUUID& asset_uuid,
-							   LLAssetType::EType type,
-							   void* user_data, S32 status, LLExtStat ext_status);
-
-	// Accessor functions
-	static void updateCovenantText(const std::string& string, const LLUUID& asset_id);
-	static void updateEstateName(const std::string& name);
-	static void updateLastModified(const std::string& text);
-	static void updateEstateOwnerName(const std::string& name);
-
-	const LLUUID& getCovenantID() const { return mCovenantID; }
-	void setCovenantID(const LLUUID& id) { mCovenantID = id; }
-	std::string getEstateName() const;
-	void setEstateName(const std::string& name);
-	std::string getOwnerName() const;
-	void setOwnerName(const std::string& name);
-	void setCovenantTextEditor(const std::string& text);
-
-	typedef enum e_asset_status
-	{
-		ASSET_ERROR,
-		ASSET_UNLOADED,
-		ASSET_LOADING,
-		ASSET_LOADED
-	} EAssetStatus;
-
-protected:
-	BOOL sendUpdate() override;
-	LLTextBox*				mEstateNameText;
-	LLTextBox*				mEstateOwnerText;
-	LLTextBox*				mLastModifiedText;
-	// CovenantID from sim
-	LLUUID					mCovenantID;
-	LLViewerTextEditor*		mEditor;
-	EAssetStatus			mAssetStatus;
-=======
     LLPanelEstateCovenant();
     ~LLPanelEstateCovenant() {}
 
-    // LLPanel
-    virtual BOOL postBuild();
-    virtual void updateChild(LLUICtrl* child_ctrl);
-    virtual bool refreshFromRegion(LLViewerRegion* region);
-    virtual bool estateUpdate(LLMessageSystem* msg);
+    BOOL postBuild() override;
+    void updateChild(LLUICtrl* child_ctrl) override;
+    bool refreshFromRegion(LLViewerRegion* region) override;
+    bool estateUpdate(LLMessageSystem* msg) override;
 
     // LLView overrides
     BOOL handleDragAndDrop(S32 x, S32 y, MASK mask,
                            BOOL drop, EDragAndDropType cargo_type,
                            void *cargo_data, EAcceptance *accept,
-                           std::string& tooltip_msg);
+                           std::string& tooltip_msg) override;
     static bool confirmChangeCovenantCallback(const LLSD& notification, const LLSD& response);
     static void resetCovenantID(void* userdata);
     static bool confirmResetCovenantCallback(const LLSD& notification, const LLSD& response);
@@ -645,7 +421,7 @@
     } EAssetStatus;
 
 protected:
-    virtual BOOL sendUpdate();
+    BOOL sendUpdate() override;
     LLTextBox*              mEstateNameText;
     LLTextBox*              mEstateOwnerText;
     LLTextBox*              mLastModifiedText;
@@ -653,7 +429,6 @@
     LLUUID                  mCovenantID;
     LLViewerTextEditor*     mEditor;
     EAssetStatus            mAssetStatus;
->>>>>>> a3892f03
 };
 
 /////////////////////////////////////////////////////////////////////////////
@@ -664,34 +439,20 @@
     LOG_CLASS(LLPanelRegionExperiences);
 
 public:
-<<<<<<< HEAD
-	LLPanelRegionExperiences(){}
-	BOOL postBuild() override;
-	
-	static bool experienceCoreConfirm(const LLSD& notification, const LLSD& response);
-	static void sendEstateExperienceDelta(U32 flags, const LLUUID& agent_id);
-
-	static void infoCallback(LLHandle<LLPanelRegionExperiences> handle, const LLSD& content);
-	bool refreshFromRegion(LLViewerRegion* region) override;
-	void sendPurchaseRequest()const;
-	void processResponse( const LLSD& content );
-
-protected:
-	BOOL sendUpdate() override;
-
-=======
     LLPanelRegionExperiences(){}
-    /*virtual*/ BOOL postBuild();
-    virtual BOOL sendUpdate();
+    BOOL postBuild() override;
 
     static bool experienceCoreConfirm(const LLSD& notification, const LLSD& response);
     static void sendEstateExperienceDelta(U32 flags, const LLUUID& agent_id);
 
     static void infoCallback(LLHandle<LLPanelRegionExperiences> handle, const LLSD& content);
-    bool refreshFromRegion(LLViewerRegion* region);
+    bool refreshFromRegion(LLViewerRegion* region) override;
     void sendPurchaseRequest()const;
     void processResponse( const LLSD& content );
->>>>>>> a3892f03
+
+protected:
+    BOOL sendUpdate() override;
+
 private:
     void refreshRegionExperiences();
 
@@ -716,13 +477,8 @@
 public:
     LLPanelEstateAccess();
 
-<<<<<<< HEAD
-	BOOL postBuild() override;
-	void updateChild(LLUICtrl* child_ctrl) override;
-=======
-    virtual BOOL postBuild();
-    virtual void updateChild(LLUICtrl* child_ctrl);
->>>>>>> a3892f03
+    BOOL postBuild() override;
+    void updateChild(LLUICtrl* child_ctrl) override;
 
     void updateControls(LLViewerRegion* region);
     void updateLists();
@@ -730,11 +486,7 @@
     void setPendingUpdate(bool pending) { mPendingUpdate = pending; }
     bool getPendingUpdate() { return mPendingUpdate; }
 
-<<<<<<< HEAD
-	bool refreshFromRegion(LLViewerRegion* region) override;
-=======
-    virtual bool refreshFromRegion(LLViewerRegion* region);
->>>>>>> a3892f03
+    bool refreshFromRegion(LLViewerRegion* region) override;
 
     // <FS:Ansariel> Moved to public
     static void sendEstateAccessDelta(U32 flags, const LLUUID& agent_id);
