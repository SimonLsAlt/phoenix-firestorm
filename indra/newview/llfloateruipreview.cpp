/**
 * @file llfloateruipreview.cpp
 * @brief Tool for previewing and editing floaters, plus localization tool integration
 *
 * $LicenseInfo:firstyear=2008&license=viewerlgpl$
 * Second Life Viewer Source Code
 * Copyright (C) 2010, Linden Research, Inc.
 * 
 * This library is free software; you can redistribute it and/or
 * modify it under the terms of the GNU Lesser General Public
 * License as published by the Free Software Foundation;
 * version 2.1 of the License only.
 * 
 * This library is distributed in the hope that it will be useful,
 * but WITHOUT ANY WARRANTY; without even the implied warranty of
 * MERCHANTABILITY or FITNESS FOR A PARTICULAR PURPOSE.  See the GNU
 * Lesser General Public License for more details.
 * 
 * You should have received a copy of the GNU Lesser General Public
 * License along with this library; if not, write to the Free Software
 * Foundation, Inc., 51 Franklin Street, Fifth Floor, Boston, MA  02110-1301  USA
 * 
 * Linden Research, Inc., 945 Battery Street, San Francisco, CA  94111  USA
 * $/LicenseInfo$
 */

// Tool for previewing floaters and panels for localization and UI design purposes.
// See: https://wiki.lindenlab.com/wiki/GUI_Preview_And_Localization_Tools
// See: https://jira.lindenlab.com/browse/DEV-16869

// *TODO: Translate error messgaes using notifications/alerts.xml

#include "llviewerprecompiledheaders.h"	// Precompiled headers

#include "llfloateruipreview.h"			// Own header

// Internal utility
#include "lldiriterator.h"
#include "lleventtimer.h"
#include "llexternaleditor.h"
#include "llrender.h"
#include "llsdutil.h"
#include "llxmltree.h"
#include "llviewerwindow.h"

// XUI
#include "lluictrlfactory.h"
#include "llcombobox.h"
#include "llnotificationsutil.h"
#include "llresizebar.h"
#include "llscrolllistitem.h"
#include "llscrolllistctrl.h"
#include "llfilepicker.h"
#include "lldraghandle.h"
#include "lllayoutstack.h"
#include "lltooltip.h"
#include "llviewermenu.h"
#include "llrngwriter.h"
#include "llfloater.h"			// superclass
#include "llfloaterreg.h"
#include "llscrollcontainer.h"	// scroll container for overlapping elements
#include "lllivefile.h"					// live file poll/stat/reload
#include "llviewermenufile.h" // LLFilePickerReplyThread

// Boost (for linux/unix command-line execv)
#include <boost/tokenizer.hpp>
#include <boost/shared_ptr.hpp>

// External utility
#include <string>
#include <list>
#include <map>

#if LL_DARWIN
#include <CoreFoundation/CFURL.h>
#include <CoreFoundation/CFBundle.h>	// [FS:CR]
#endif

// Static initialization
static const S32 PRIMARY_FLOATER = 1;
static const S32 SECONDARY_FLOATER = 2;

class LLOverlapPanel;
static LLDefaultChildRegistry::Register<LLOverlapPanel> register_overlap_panel("overlap_panel");

static std::string get_xui_dir(const char* skin = "default")         // <FS:Zi> FIRE-33642 - "Edit" button does not open skinned file name if exists
{
	std::string delim = gDirUtilp->getDirDelimiter();
	return gDirUtilp->getSkinBaseDir() + delim + skin + delim + "xui" + delim; 	// <FS:Zi> FIRE-33642 - "Edit" button does not open skinned file name if exists
}

// Forward declarations to avoid header dependencies
class LLColor;
class LLScrollListCtrl;
class LLComboBox;
class LLButton;
class LLLineEditor;
class LLXmlTreeNode;
class LLFloaterUIPreview;
class LLFadeEventTimer;

class LLLocalizationResetForcer;
class LLGUIPreviewLiveFile;
class LLFadeEventTimer;
class LLPreviewedFloater;

// Implementation of custom overlapping element display panel
class LLOverlapPanel : public LLPanel
{
public:
	struct Params : public LLInitParam::Block<Params, LLPanel::Params>
	{
		Params() {}
	};
	LLOverlapPanel(Params p = Params()) : LLPanel(p),
		mSpacing(10),
		// mClickedElement(NULL),
		mLastClickedElement(NULL)
	{
		mOriginalWidth = getRect().getWidth();
		mOriginalHeight = getRect().getHeight();
	}
	virtual void draw();
	
	typedef std::map<LLView*, std::list<LLView*> >	OverlapMap;
	OverlapMap mOverlapMap;						// map, of XUI element to a list of XUI elements it overlaps
	
	// LLView *mClickedElement;
	LLView *mLastClickedElement;
	int mOriginalWidth, mOriginalHeight, mSpacing;
};


class LLFloaterUIPreview : public LLFloater
{
public:
	// Setup
	LLFloaterUIPreview(const LLSD& key);
	virtual ~LLFloaterUIPreview();

	std::string getLocStr(S32 ID);							// fetches the localization string based on what is selected in the drop-down menu
	void displayFloater(bool click, S32 ID);			// needs to be public so live file can call it when it finds an update

	/*virtual*/ bool postBuild();
	/*virtual*/ void onClose(bool app_quitting);

	void refreshList();										// refresh list (empty it out and fill it up from scratch)
	void addFloaterEntry(const std::string& path);			// add a single file's entry to the list of floaters
	
	static bool containerType(LLView* viewp);				// check if the element is a container type and tree traverses need to look at its children
	
public:	
	LLPreviewedFloater*			mDisplayedFloater;			// the floater which is currently being displayed
	LLPreviewedFloater*			mDisplayedFloater_2;			// the floater which is currently being displayed
	LLGUIPreviewLiveFile*		mLiveFile;					// live file for checking for updates to the currently-displayed XML file
	LLOverlapPanel*				mOverlapPanel;				// custom overlapping elements panel
	// bool						mHighlightingDiffs;			// bool for whether localization diffs are being highlighted or not
	bool						mHighlightingOverlaps;		// bool for whether overlapping elements are being highlighted

	// typedef std::map<std::string,std::pair<std::list<std::string>,std::list<std::string> > > DiffMap; // this version copies the lists etc., and thus is bad memory-wise
	typedef std::list<std::string> StringList;
	typedef boost::shared_ptr<StringList> StringListPtr;
	typedef std::map<std::string, std::pair<StringListPtr,StringListPtr> > DiffMap;
	DiffMap mDiffsMap;							// map, of filename to pair of list of changed element paths and list of errors

private:
	LLExternalEditor mExternalEditor;

	// XUI elements for this floater
	LLScrollListCtrl*			mFileList;							// scroll list control for file list
	LLLineEditor*				mEditorPathTextBox;					// text field for path to editor executable
	LLLineEditor*				mEditorArgsTextBox;					// text field for arguments to editor executable
	LLLineEditor*				mDiffPathTextBox;					// text field for path to diff file
	LLButton*					mDisplayFloaterBtn;					// button to display primary floater
	LLButton*					mDisplayFloaterBtn_2;				// button to display secondary floater
	LLButton*					mEditFloaterBtn;					// button to edit floater
	LLButton*					mExecutableBrowseButton;			// button to browse for executable
	LLButton*					mCloseOtherButton;					// button to close primary displayed floater
	LLButton*					mCloseOtherButton_2;				// button to close secondary displayed floater
	LLButton*					mDiffBrowseButton;					// button to browse for diff file
	LLButton*					mToggleHighlightButton;				// button to toggle highlight of files/elements with diffs
	LLButton*					mToggleOverlapButton;				// button to togle overlap panel/highlighting
	LLComboBox*					mLanguageSelection;					// combo box for primary language selection
	LLComboBox*					mLanguageSelection_2;				// combo box for secondary language selection
	S32							mLastDisplayedX, mLastDisplayedY;	// stored position of last floater so the new one opens up in the same place
	std::string 				mDelim;								// the OS-specific delimiter character (/ or \) (*TODO: this shouldn't be needed, right?)

	std::string					mSavedEditorPath;					// stored editor path so closing this floater doesn't reset it
	std::string					mSavedEditorArgs;					// stored editor args so closing this floater doesn't reset it
	std::string					mSavedDiffPath;						// stored diff file path so closing this floater doesn't reset it

	// Internal functionality
	static void popupAndPrintWarning(const std::string& warning);	// pop up a warning
	// <FS:Zi> FIRE-33642 - "Edit" button does not open skinned file name if exists
	// std::string getLocalizedDirectory();							// build and return the path to the XUI directory for the currently-selected localization
	std::string getLocalizedDirectory(const char* skin = "default");// build and return the path to the XUI directory for the currently-selected localization
	void scanDiffFile(LLXmlTreeNode* file_node);					// scan a given XML node for diff entries and highlight them in its associated file
	void highlightChangedElements();								// look up the list of elements to highlight and highlight them in the current floater
	void highlightChangedFiles();									// look up the list of changed files to highlight and highlight them in the scroll list
	void findOverlapsInChildren(LLView* parent);					// fill the map below with element overlap information
	static bool overlapIgnorable(LLView* viewp);					// check it the element can be ignored for overlap/localization purposes

	// check if two elements overlap using their rectangles
	// used instead of llrect functions because by adding a few pixels of leeway I can cut down drastically on the number of overlaps
	bool elementOverlap(LLView* view1, LLView* view2);

	// Button/drop-down action listeners (self explanatory)
	void onClickDisplayFloater(S32 id);
	void onClickSaveFloater(S32 id);
	void onClickSaveAll(S32 id);
	void onClickEditFloater();
	void onClickBrowseForEditor();
	void getExecutablePath(const std::vector<std::string>& filenames);
	void onClickBrowseForDiffs();
	void getDiffsFilePath(const std::vector<std::string>& filenames);
	void onClickToggleDiffHighlighting();
	void onClickToggleOverlapping();
	void onClickCloseDisplayedFloater(S32 id);
	void onLanguageComboSelect(LLUICtrl* ctrl);
	void onClickExportSchema();
	void onClickShowRectangles(const LLSD& data);
};

//----------------------------------------------------------------------------
// Local class declarations
// Reset object to ensure that when we change the current language setting for preview purposes,
// it automatically is reset.  Constructed on the stack at the start of the method; the reset
// occurs as it falls out of scope at the end of the method.  See llfloateruipreview.cpp for usage.
class LLLocalizationResetForcer
{
public:
	LLLocalizationResetForcer(LLFloaterUIPreview* floater, S32 ID);
	virtual ~LLLocalizationResetForcer();

private:
	std::string mSavedLocalization;	// the localization before we change it
};

// Implementation of live file
// When a floater is being previewed, any saved changes to its corresponding
// file cause the previewed floater to be reloaded
class LLGUIPreviewLiveFile : public LLLiveFile
{
public:
	LLGUIPreviewLiveFile(std::string path, std::string name, LLFloaterUIPreview* parent);
	virtual ~LLGUIPreviewLiveFile();
	LLFloaterUIPreview* mParent;
	LLFadeEventTimer* mFadeTimer;	// timer for fade-to-yellow-and-back effect to warn that file has been reloaded
	bool mFirstFade;				// setting this avoids showing the fade reload warning on first load
	std::string mFileName;
protected:
	bool loadFile();
};

// Implementation of graphical fade in/out (on timer) for when XUI files are updated
class LLFadeEventTimer : public LLEventTimer
{
public:
	LLFadeEventTimer(F32 refresh, LLGUIPreviewLiveFile* parent);
	bool tick();
	LLGUIPreviewLiveFile* mParent;
private:
	bool mFadingOut;			// fades in then out; this is toggled in between
	LLColor4 mOriginalColor;	// original color; color is reset to this after fade is coimplete
};

// Implementation of previewed floater
// Used to override draw and mouse handler
class LLPreviewedFloater : public LLFloater
{
public:
	LLPreviewedFloater(LLFloaterUIPreview* floater, const Params& params)
		: LLFloater(LLSD(), params),
		  mFloaterUIPreview(floater)
	{
	}

	virtual void draw();
	bool handleRightMouseDown(S32 x, S32 y, MASK mask);
	bool handleToolTip(S32 x, S32 y, MASK mask);
	bool selectElement(LLView* parent, int x, int y, int depth);	// select element to display its overlappers

	LLFloaterUIPreview* mFloaterUIPreview;

	// draw widget outlines
	static bool	sShowRectangles;
};

bool LLPreviewedFloater::sShowRectangles = false;

//----------------------------------------------------------------------------

// Localization reset forcer -- ensures that when localization is temporarily changed for previewed floater, it is reset
// Changes are made here
LLLocalizationResetForcer::LLLocalizationResetForcer(LLFloaterUIPreview* floater, S32 ID)
{
	mSavedLocalization = LLUI::getInstance()->mSettingGroups["config"]->getString("Language");				// save current localization setting
	LLUI::getInstance()->mSettingGroups["config"]->setString("Language", floater->getLocStr(ID));// hack language to be the one we want to preview floaters in
	// forcibly reset XUI paths with this new language
// [SL:KB] - Patch: Viewer-Skins | Checked: 2012-12-26 (Catznip-3.4)
	gDirUtilp->setSkinFolder(gDirUtilp->getSkinFolder(), gDirUtilp->getSkinThemeFolder(), floater->getLocStr(ID));
// [/SL:KB]
//	gDirUtilp->setSkinFolder(gDirUtilp->getSkinFolder(), floater->getLocStr(ID));
}

// Actually reset in destructor
// Changes are reversed here
LLLocalizationResetForcer::~LLLocalizationResetForcer()
{
	LLUI::getInstance()->mSettingGroups["config"]->setString("Language", mSavedLocalization);	// reset language to what it was before we changed it
	// forcibly reset XUI paths with this new language
// [SL:KB] - Patch: Viewer-Skins | Checked: 2012-12-26 (Catznip-3.4)
	gDirUtilp->setSkinFolder(gDirUtilp->getSkinFolder(), gDirUtilp->getSkinThemeFolder(), mSavedLocalization);
// [/SL:KB]
//	gDirUtilp->setSkinFolder(gDirUtilp->getSkinFolder(), mSavedLocalization);
}

// Live file constructor
// Needs full path for LLLiveFile but needs just file name for this code, hence the reduntant arguments; easier than separating later
LLGUIPreviewLiveFile::LLGUIPreviewLiveFile(std::string path, std::string name, LLFloaterUIPreview* parent)
        : mFileName(name),
		mParent(parent),
		mFirstFade(true),
		mFadeTimer(NULL),
		LLLiveFile(path, 1.0)
{}

LLGUIPreviewLiveFile::~LLGUIPreviewLiveFile()
{
	mParent->mLiveFile = NULL;
	if(mFadeTimer)
	{
		mFadeTimer->mParent = NULL;
		// deletes itself; see lltimer.cpp
	}
}

// Live file load
bool LLGUIPreviewLiveFile::loadFile()
{
	mParent->displayFloater(false,1);	// redisplay the floater
	if(mFirstFade)	// only fade if it wasn't just clicked on; can't use "clicked" bool below because of an oddity with setting LLLiveFile initial state
	{
		mFirstFade = false;
	}
	else
	{
		if(mFadeTimer)
		{
			mFadeTimer->mParent = NULL;
		}
		mFadeTimer = new LLFadeEventTimer(0.05f,this);
	}
	return true;
}

// Initialize fade event timer
LLFadeEventTimer::LLFadeEventTimer(F32 refresh, LLGUIPreviewLiveFile* parent)
	: mParent(parent),
	mFadingOut(true),
	LLEventTimer(refresh)
{
	mOriginalColor = mParent->mParent->mDisplayedFloater->getBackgroundColor();
}

// Single tick of fade event timer: increment the color
bool LLFadeEventTimer::tick()
{
	float diff = 0.04f;
	if(true == mFadingOut)	// set fade for in/out color direction
	{
		diff = -diff;
	}

	if(NULL == mParent)	// no more need to tick, so suicide
	{
		return true;
	}

	// Set up colors
	LLColor4 bg_color = mParent->mParent->mDisplayedFloater->getBackgroundColor();
	LLSD colors = bg_color.getValue();
	LLSD colors_old = colors;

	// Tick colors
	colors[0] = colors[0].asReal() - diff; if(colors[0].asReal() < mOriginalColor.getValue()[0].asReal()) { colors[0] = colors_old[0]; }
	colors[1] = colors[1].asReal() - diff; if(colors[1].asReal() < mOriginalColor.getValue()[1].asReal()) { colors[1] = colors_old[1]; }
	colors[2] = colors[2].asReal() + diff; if(colors[2].asReal() > mOriginalColor.getValue()[2].asReal()) { colors[2] = colors_old[2]; }

	// Clamp and set colors
	bg_color.setValue(colors);
	bg_color.clamp();	// make sure we didn't exceed [0,1]
	mParent->mParent->mDisplayedFloater->setBackgroundColor(bg_color);

	if(bg_color[2] <= 0.0f)	// end of fade out, start fading in
	{
		mFadingOut = false;
	}

	return false;
}

// Constructor
LLFloaterUIPreview::LLFloaterUIPreview(const LLSD& key)
  : LLFloater(key),
	mDisplayedFloater(NULL),
	mDisplayedFloater_2(NULL),
	mLiveFile(NULL),
	// sHighlightingDiffs(false),
	mHighlightingOverlaps(false),
	mLastDisplayedX(0),
	mLastDisplayedY(0)
{
}

// Destructor
LLFloaterUIPreview::~LLFloaterUIPreview()
{
	// spawned floaters are deleted automatically, so we don't need to delete them here

	// save contents of textfields so it can be restored later if the floater is created again this session
	mSavedEditorPath = mEditorPathTextBox->getText();
	mSavedEditorArgs = mEditorArgsTextBox->getText();
	mSavedDiffPath   = mDiffPathTextBox->getText();

	// delete live file if it exists
	if(mLiveFile)
	{
		delete mLiveFile;
		mLiveFile = NULL;
	}
}

// Perform post-build setup (defined in superclass)
bool LLFloaterUIPreview::postBuild()
{
	LLPanel* main_panel_tmp = getChild<LLPanel>("main_panel");				// get a pointer to the main panel in order to...
	mFileList = main_panel_tmp->getChild<LLScrollListCtrl>("name_list");	// save pointer to file list
	// Double-click opens the floater, for convenience
	mFileList->setDoubleClickCallback(boost::bind(&LLFloaterUIPreview::onClickDisplayFloater, this, PRIMARY_FLOATER));

	setDefaultBtn("display_floater");
	// get pointers to buttons and link to callbacks
	mLanguageSelection = main_panel_tmp->getChild<LLComboBox>("language_select_combo");
	mLanguageSelection->setCommitCallback(boost::bind(&LLFloaterUIPreview::onLanguageComboSelect, this, mLanguageSelection));
	mLanguageSelection_2 = main_panel_tmp->getChild<LLComboBox>("language_select_combo_2");
	mLanguageSelection_2->setCommitCallback(boost::bind(&LLFloaterUIPreview::onLanguageComboSelect, this, mLanguageSelection));
	LLPanel* editor_panel_tmp = main_panel_tmp->getChild<LLPanel>("editor_panel");
	mDisplayFloaterBtn = main_panel_tmp->getChild<LLButton>("display_floater");
	mDisplayFloaterBtn->setClickedCallback(boost::bind(&LLFloaterUIPreview::onClickDisplayFloater, this, PRIMARY_FLOATER));
	mDisplayFloaterBtn_2 = main_panel_tmp->getChild<LLButton>("display_floater_2");
	mDisplayFloaterBtn_2->setClickedCallback(boost::bind(&LLFloaterUIPreview::onClickDisplayFloater, this, SECONDARY_FLOATER));
	mToggleOverlapButton = main_panel_tmp->getChild<LLButton>("toggle_overlap_panel");
	mToggleOverlapButton->setClickedCallback(boost::bind(&LLFloaterUIPreview::onClickToggleOverlapping, this));
	mCloseOtherButton = main_panel_tmp->getChild<LLButton>("close_displayed_floater");
	mCloseOtherButton->setClickedCallback(boost::bind(&LLFloaterUIPreview::onClickCloseDisplayedFloater, this, PRIMARY_FLOATER));
	mCloseOtherButton_2 = main_panel_tmp->getChild<LLButton>("close_displayed_floater_2");
	mCloseOtherButton_2->setClickedCallback(boost::bind(&LLFloaterUIPreview::onClickCloseDisplayedFloater, this, SECONDARY_FLOATER));
	mEditFloaterBtn = main_panel_tmp->getChild<LLButton>("edit_floater");
	mEditFloaterBtn->setClickedCallback(boost::bind(&LLFloaterUIPreview::onClickEditFloater, this));
	mExecutableBrowseButton = editor_panel_tmp->getChild<LLButton>("browse_for_executable");
	LLPanel* vlt_panel_tmp = main_panel_tmp->getChild<LLPanel>("vlt_panel");
	mExecutableBrowseButton->setClickedCallback(boost::bind(&LLFloaterUIPreview::onClickBrowseForEditor, this));
	mDiffBrowseButton = vlt_panel_tmp->getChild<LLButton>("browse_for_vlt_diffs");
	mDiffBrowseButton->setClickedCallback(boost::bind(&LLFloaterUIPreview::onClickBrowseForDiffs, this));
	mToggleHighlightButton = vlt_panel_tmp->getChild<LLButton>("toggle_vlt_diff_highlight");
	mToggleHighlightButton->setClickedCallback(boost::bind(&LLFloaterUIPreview::onClickToggleDiffHighlighting, this));
	main_panel_tmp->getChild<LLButton>("save_floater")->setClickedCallback(boost::bind(&LLFloaterUIPreview::onClickSaveFloater, this, PRIMARY_FLOATER));
	main_panel_tmp->getChild<LLButton>("save_all_floaters")->setClickedCallback(boost::bind(&LLFloaterUIPreview::onClickSaveAll, this, PRIMARY_FLOATER));

	getChild<LLButton>("refresh_btn")->setClickedCallback(boost::bind(&LLFloaterUIPreview::refreshList, this)); // <FS:CR> Manual refresh
	getChild<LLButton>("export_schema")->setClickedCallback(boost::bind(&LLFloaterUIPreview::onClickExportSchema, this));
	getChild<LLUICtrl>("show_rectangles")->setCommitCallback(
		boost::bind(&LLFloaterUIPreview::onClickShowRectangles, this, _2));

	// get pointers to text fields
	mEditorPathTextBox = editor_panel_tmp->getChild<LLLineEditor>("executable_path_field");
	mEditorArgsTextBox = editor_panel_tmp->getChild<LLLineEditor>("executable_args_field");
	mDiffPathTextBox = vlt_panel_tmp->getChild<LLLineEditor>("vlt_diff_path_field");

	// *HACK: restored saved editor path and args to textfields
	mEditorPathTextBox->setText(mSavedEditorPath);
	mEditorArgsTextBox->setText(mSavedEditorArgs);
	mDiffPathTextBox->setText(mSavedDiffPath);

	// Set up overlap panel
	mOverlapPanel = getChild<LLOverlapPanel>("overlap_panel");

	getChildView("overlap_scroll")->setVisible( mHighlightingOverlaps);
	
	mDelim = gDirUtilp->getDirDelimiter();	// initialize delimiter to dir sep slash

	// refresh list of available languages (EN will still be default)
	bool found = true;
	bool found_en_us = false;
	std::string language_directory;
	std::string xui_dir = get_xui_dir();	// directory containing localizations -- don't forget trailing delim
	mLanguageSelection->removeall();																				// clear out anything temporarily in list from XML

	LLDirIterator iter(xui_dir, "*");
	while(found)																									// for every directory
	{
		if((found = iter.next(language_directory)))							// get next directory
		{
			std::string full_path = gDirUtilp->add(xui_dir, language_directory);
			if(LLFile::isfile(full_path.c_str()))																	// if it's not a directory, skip it
			{
				continue;
			}

			if(strncmp("template",language_directory.c_str(),8) && -1 == language_directory.find("."))				// if it's not the template directory or a hidden directory
			{
				if(!strncmp("en",language_directory.c_str(),5))													// remember if we've seen en, so we can make it default
				{
					found_en_us = true;
				}
				else
				{
					mLanguageSelection->add(std::string(language_directory));											// add it to the language selection dropdown menu
					mLanguageSelection_2->add(std::string(language_directory));
				}
			}
		}
	}
	if(found_en_us)
	{
		mLanguageSelection->add(std::string("en"),ADD_TOP);															// make en first item if we found it
		mLanguageSelection_2->add(std::string("en"),ADD_TOP);	
	}
	else
	{
		std::string warning = std::string("No EN localization found; check your XUI directories!");
		popupAndPrintWarning(warning);
	}
	mLanguageSelection->selectFirstItem();																			// select the first item
	mLanguageSelection_2->selectFirstItem();

	refreshList();																									// refresh the list of available floaters

	return true;
}

// Callback for language combo box selection: refresh current floater when you change languages
void LLFloaterUIPreview::onLanguageComboSelect(LLUICtrl* ctrl)
{
	LLComboBox* caller = dynamic_cast<LLComboBox*>(ctrl);
	if (!caller)
		return;
	if(caller->getName() == std::string("language_select_combo"))
	{
		if(mDisplayedFloater)
		{
			onClickCloseDisplayedFloater(PRIMARY_FLOATER);
			displayFloater(true,1);
		}
	}
	else
	{
		if(mDisplayedFloater_2)
		{
			onClickCloseDisplayedFloater(PRIMARY_FLOATER);
			displayFloater(true,2);	// *TODO: make take an arg
		}
	}

}

void LLFloaterUIPreview::onClickExportSchema()
{
	//NOTE: schema generation not complete
	//gViewerWindow->setCursor(UI_CURSOR_WAIT);
	//std::string template_path = gDirUtilp->getExpandedFilename(LL_PATH_DEFAULT_SKIN, "xui", "schema");

	//typedef LLWidgetTypeRegistry::Registrar::registry_map_t::const_iterator registry_it;
	//registry_it end_it = LLWidgetTypeRegistry::defaultRegistrar().endItems();
	//for(registry_it it = LLWidgetTypeRegistry::defaultRegistrar().beginItems();
	//	it != end_it;
	//	++it)
	//{
	//	std::string widget_name = it->first;
	//	const LLInitParam::BaseBlock& block = 
	//		(*LLDefaultParamBlockRegistry::instance().getValue(*LLWidgetTypeRegistry::instance().getValue(widget_name)))();
	//	LLXMLNodePtr root_nodep = new LLXMLNode();
	//	LLRNGWriter().writeRNG(widget_name, root_nodep, block, "http://www.lindenlab.com/xui");

	//	std::string file_name(template_path + gDirUtilp->getDirDelimiter() + widget_name + ".rng");

	//	LLFILE* rng_file = LLFile::fopen(file_name.c_str(), "w");
	//	{
	//		LLXMLNode::writeHeaderToFile(rng_file);
	//		const bool use_type_decorations = false;
	//		root_nodep->writeToFile(rng_file, std::string(), use_type_decorations);
	//	}
	//	fclose(rng_file);
	//}
	//gViewerWindow->setCursor(UI_CURSOR_ARROW);
}

void LLFloaterUIPreview::onClickShowRectangles(const LLSD& data)
{
	LLPreviewedFloater::sShowRectangles = data.asBoolean();
}

// Close click handler -- delete my displayed floater if it exists
void LLFloaterUIPreview::onClose(bool app_quitting)
{
	if(!app_quitting && mDisplayedFloater)
	{
		onClickCloseDisplayedFloater(PRIMARY_FLOATER);
		onClickCloseDisplayedFloater(SECONDARY_FLOATER);
		delete mDisplayedFloater;
		mDisplayedFloater = NULL;
		delete mDisplayedFloater_2;
		mDisplayedFloater_2 = NULL;
	}
}

// Error handling (to avoid code repetition)
// *TODO: this is currently unlocalized.  Add to alerts/notifications.xml, someday, maybe.
void LLFloaterUIPreview::popupAndPrintWarning(const std::string& warning)
{
	LL_WARNS() << warning << LL_ENDL;
	LLSD args;
	args["MESSAGE"] = warning;
	LLNotificationsUtil::add("GenericAlert", args);
}

// Get localization string from drop-down menu
std::string LLFloaterUIPreview::getLocStr(S32 ID)
{
	if(ID == 1)
	{
		return mLanguageSelection->getSelectedItemLabel(0);
	}
	else
	{
		return mLanguageSelection_2->getSelectedItemLabel(0);
	}
}

// Get localized directory (build path from data directory to XUI files, substituting localization string in for language)
std::string LLFloaterUIPreview::getLocalizedDirectory(const char* skin)        // <FS:Zi> FIRE-33642 - "Edit" button does not open skinned file name if exists
{
	return get_xui_dir(skin) + (getLocStr(1)) + mDelim; // e.g. "C:/Code/guipreview/indra/newview/skins/xui/en/";      // <FS:Zi> FIRE-33642 - "Edit" button does not open skinned file name if exists
}

// Refresh the list of floaters by doing a directory traverse for XML XUI floater files
// Could be used to grab any specific language's list of compatible floaters, but currently it's just used to get all of them
void LLFloaterUIPreview::refreshList()
{
	// Note: the mask doesn't seem to accept regular expressions, so there need to be two directory searches here
	mFileList->clearRows();		// empty list
	std::string name;
	bool found = true;

	// <FS:Ansariel> Floaters from Exodus
	while(found)				// for every firestorm custom file that matches the pattern
	{
		if((found = gDirUtilp->getNextFileInDir(getLocalizedDirectory(), "exo_*.xml", name)))	// get next file matching pattern
		{
			addFloaterEntry(name.c_str());	// and add it to the list (file name only; localization code takes care of rest of path)
		}
	}
	found = true;
	// </FS:Ansariel> Floaters from Exodus

	// <FS:Ansariel> Floaters from Exodus
	while(found)				// for every firestorm custom file that matches the pattern
	{
		if((found = gDirUtilp->getNextFileInDir(getLocalizedDirectory(), "exo_*.xml", name)))	// get next file matching pattern
		{
			addFloaterEntry(name.c_str());	// and add it to the list (file name only; localization code takes care of rest of path)
		}
	}
	found = TRUE;
	// </FS:Ansariel> Floaters from Exodus

	LLDirIterator floater_iter(getLocalizedDirectory(), "floater_*.xml");
	while(found)				// for every floater file that matches the pattern
	{
		if((found = floater_iter.next(name)))	// get next file matching pattern
		{
			addFloaterEntry(name.c_str());	// and add it to the list (file name only; localization code takes care of rest of path)
		}
	}
	// ## Zi: Firestorm custom floaters
<<<<<<< HEAD
	found = true;
=======
	found = TRUE;
>>>>>>> cfdca912
	while(found)				// for every firestorm custom file that matches the pattern
	{
		if((found = gDirUtilp->getNextFileInDir(getLocalizedDirectory(), "fs_*.xml", name)))	// get next file matching pattern
		{
			addFloaterEntry(name.c_str());	// and add it to the list (file name only; localization code takes care of rest of path)
		}
	}
	// ## Zi: Firestorm custom floaters
<<<<<<< HEAD
	found = true;
=======
	found = TRUE;
>>>>>>> cfdca912

	LLDirIterator inspect_iter(getLocalizedDirectory(), "inspect_*.xml");
	while(found)				// for every inspector file that matches the pattern
	{
		if((found = inspect_iter.next(name)))	// get next file matching pattern
		{
			addFloaterEntry(name.c_str());	// and add it to the list (file name only; localization code takes care of rest of path)
		}
	}
	found = true;

	LLDirIterator menu_iter(getLocalizedDirectory(), "menu_*.xml");
	while(found)				// for every menu file that matches the pattern
	{
		if((found = menu_iter.next(name)))	// get next file matching pattern
		{
			addFloaterEntry(name.c_str());	// and add it to the list (file name only; localization code takes care of rest of path)
		}
	}
	found = true;

	LLDirIterator panel_iter(getLocalizedDirectory(), "panel_*.xml");
	while(found)				// for every panel file that matches the pattern
	{
		if((found = panel_iter.next(name)))	// get next file matching pattern
		{
			addFloaterEntry(name.c_str());	// and add it to the list (file name only; localization code takes care of rest of path)
		}
	}
	found = true;

	LLDirIterator sidepanel_iter(getLocalizedDirectory(), "sidepanel_*.xml");
	while(found)				// for every sidepanel file that matches the pattern
	{
		if((found = sidepanel_iter.next(name)))	// get next file matching pattern
		{
			addFloaterEntry(name.c_str());	// and add it to the list (file name only; localization code takes care of rest of path)
		}
	}

	if(!mFileList->isEmpty())	// if there were any matching files, just select the first one (so we don't have to worry about disabling buttons when no entry is selected)
	{
		mFileList->selectFirstItem();
	}
}

// Add a single entry to the list of available floaters
// Note: no deduplification (shouldn't be necessary)
void LLFloaterUIPreview::addFloaterEntry(const std::string& path)
{
	LLUUID* entry_id = new LLUUID();				// create a new UUID
	entry_id->generate(path);
	const LLUUID& entry_id_ref = *entry_id;			// get a reference to the UUID for the LLSD block

	// fill LLSD column entry: initialize row/col structure
	LLSD row;
	row["id"] = entry_id_ref;
	LLSD& columns = row["columns"];

	// Get name of floater:
	LLXmlTree xml_tree;
	std::string full_path = getLocalizedDirectory() + path;			// get full path
	bool success = xml_tree.parseFile(full_path.c_str(), true);		// parse xml
	std::string entry_name;
	std::string entry_title;
	if(success)
	{
		// get root (or error handle)
		LLXmlTreeNode* root_floater = xml_tree.getRoot();
		if (!root_floater)
		{
			std::string warning = std::string("No root node found in XUI file: ") + path;
			popupAndPrintWarning(warning);
			return;
		}

		// get name
		root_floater->getAttributeString("name",entry_name);
		if(std::string("") == entry_name)
		{
			entry_name = "Error: unable to load " + std::string(path);	// set to error state if load fails
		}

		// get title
		root_floater->getAttributeString("title",entry_title); // some don't have a title, and some have title = "(unknown)", so just leave it blank if it fails
	}
	else
	{
		std::string warning = std::string("Unable to parse XUI file: ") + path;	// error handling
		popupAndPrintWarning(warning);
		if(mLiveFile)
		{
			delete mLiveFile;
			mLiveFile = NULL;
		}
		return;
	}

	// Fill floater title column
	columns[0]["column"] = "title_column";
	columns[0]["type"] = "text";
	columns[0]["value"] = entry_title;

	// Fill floater path column
	columns[1]["column"] = "file_column";
	columns[1]["type"] = "text";
	columns[1]["value"] = std::string(path);

	// Fill floater name column
	columns[2]["column"] = "top_level_node_column";
	columns[2]["type"] = "text";
	columns[2]["value"] = entry_name;

	mFileList->addElement(row);		// actually add to list
}

// Respond to button click to display/refresh currently-selected floater
void LLFloaterUIPreview::onClickDisplayFloater(S32 caller_id)
{
	displayFloater(true, caller_id);
}

// Saves the current floater/panel
void LLFloaterUIPreview::onClickSaveFloater(S32 caller_id)
{
	displayFloater(true, caller_id);
	popupAndPrintWarning("Save-floater functionality removed, use XML schema to clean up XUI files");
}

// Saves all floater/panels
void LLFloaterUIPreview::onClickSaveAll(S32 caller_id)
{
	int listSize = mFileList->getItemCount();

	for (int index = 0; index < listSize; index++)
	{
		mFileList->selectNthItem(index);
		displayFloater(true, caller_id);
	}
	popupAndPrintWarning("Save-floater functionality removed, use XML schema to clean up XUI files");
}

// Actually display the floater
// Only set up a new live file if this came from a click (at which point there should be no existing live file), rather than from the live file's update itself;
// otherwise, we get an infinite loop as the live file keeps recreating itself.  That means this function is generally called twice.
void LLFloaterUIPreview::displayFloater(bool click, S32 ID)
{
	// Convince UI that we're in a different language (the one selected on the drop-down menu)
	LLLocalizationResetForcer reset_forcer(this, ID);						// save old language in reset forcer object (to be reset upon destruction when it falls out of scope)

	LLPreviewedFloater** floaterp = (ID == 1 ? &(mDisplayedFloater) : &(mDisplayedFloater_2));
	if(ID == 1)
	{
		bool floater_already_open = mDisplayedFloater != NULL;
		if(floater_already_open)											// if we are already displaying a floater
		{
			mLastDisplayedX = mDisplayedFloater->calcScreenRect().mLeft;	// save floater's last known position to put the new one there
			mLastDisplayedY = mDisplayedFloater->calcScreenRect().mBottom;
			delete mDisplayedFloater;							// delete it (this closes it too)
			mDisplayedFloater = NULL;							// and reset the pointer
		}
	}
	else
	{
		if(mDisplayedFloater_2 != NULL)
		{
			delete mDisplayedFloater_2;
			mDisplayedFloater_2 = NULL;
		}
	}

	std::string path = mFileList->getSelectedItemLabel(1);		// get the path of the currently-selected floater
	if(std::string("") == path)											// if no item is selected
	{
		return;															// ignore click (this can only happen with empty list; otherwise an item is always selected)
	}

	LLFloater::Params p(LLFloater::getDefaultParams());
	p.min_height=p.header_height;
	p.min_width=10;

	*floaterp = new LLPreviewedFloater(this, p);

	if(!strncmp(path.c_str(),"floater_",8)
		|| !strncmp(path.c_str(), "inspect_", 8))		// if it's a floater
	{
		(*floaterp)->buildFromFile(path);	// just build it
		(*floaterp)->openFloater((*floaterp)->getKey());
		(*floaterp)->setCanResize((*floaterp)->isResizable());
	}
	else if (!strncmp(path.c_str(),"menu_",5))								// if it's a menu
	{
		// former 'save' processing excised
	}
	else																// if it is a panel...
	{
		(*floaterp)->setCanResize(true);

		const LLFloater::Params& floater_params = LLFloater::getDefaultParams();
		S32 floater_header_size = floater_params.header_height;

		LLPanel::Params panel_params;
		LLPanel* panel = LLUICtrlFactory::create<LLPanel>(panel_params);	// create a new panel

		panel->buildFromFile(path);										// build it
		panel->setOrigin(2,2);											// reset its origin point so it's not offset by -left or other XUI attributes
		(*floaterp)->setTitle(path);									// use the file name as its title, since panels have no guaranteed meaningful name attribute
		panel->setUseBoundingRect(true);								// enable the use of its outer bounding rect (normally disabled because it's O(n) on the number of sub-elements)
		panel->updateBoundingRect();									// update bounding rect
		LLRect bounding_rect = panel->getBoundingRect();				// get the bounding rect
		LLRect new_rect = panel->getRect();								// get the panel's rect
		new_rect.unionWith(bounding_rect);								// union them to make sure we get the biggest one possible
		LLRect floater_rect = new_rect;
		floater_rect.stretch(4, 4);
		(*floaterp)->reshape(floater_rect.getWidth(), floater_rect.getHeight() + floater_header_size);	// reshape floater to match the union rect's dimensions
		panel->reshape(new_rect.getWidth(), new_rect.getHeight());		// reshape panel to match the union rect's dimensions as well (both are needed)
		(*floaterp)->addChild(panel);					// add panel as child
		(*floaterp)->openFloater();						// open floater (needed?)
	}

	if(ID == 1)
	{
		(*floaterp)->setOrigin(mLastDisplayedX, mLastDisplayedY);
	}

	// *HACK: Remove ability to close it; if you close it, its destructor gets called, but we don't know it's null and try to delete it again,
	// resulting in a double free
	(*floaterp)->setCanClose(false);
	
	if(ID == 1)
	{
		mCloseOtherButton->setEnabled(true);	// enable my floater's close button
	}
	else
	{
		mCloseOtherButton_2->setEnabled(true);
	}

	// Add localization to title so user knows whether it's localized or defaulted to en
	std::string full_path = getLocalizedDirectory() + path;
	std::string floater_lang = "EN";
	llstat dummy;
	if(!LLFile::stat(full_path.c_str(), &dummy))	// if the file does not exist
	{
		floater_lang = getLocStr(ID);
	}
	std::string new_title = (*floaterp)->getTitle() + std::string(" [") + floater_lang +
						(ID == 1 ? " - Primary" : " - Secondary") + std::string("]");
	(*floaterp)->setTitle(new_title);

	(*floaterp)->center();
	addDependentFloater(*floaterp);

	if(click && ID == 1)
	{
		// set up live file to track it
		if(mLiveFile)
		{
			delete mLiveFile;
			mLiveFile = NULL;
		}
		mLiveFile = new LLGUIPreviewLiveFile(std::string(full_path.c_str()),std::string(path.c_str()),this);
		mLiveFile->checkAndReload();
		mLiveFile->addToEventTimer();
	}

	if(ID == 1)
	{
		mToggleOverlapButton->setEnabled(true);
	}

	if(LLView::sHighlightingDiffs && click && ID == 1)
	{
		highlightChangedElements();
	}

	if(ID == 1)
	{
		mOverlapPanel->mOverlapMap.clear();
		LLView::sPreviewClickedElement = NULL;	// stop overlapping elements from drawing
		mOverlapPanel->mLastClickedElement = NULL;
		findOverlapsInChildren((LLView*)mDisplayedFloater);

		// highlight and enable them
		if(mHighlightingOverlaps)
		{
			for(LLOverlapPanel::OverlapMap::iterator iter = mOverlapPanel->mOverlapMap.begin(); iter != mOverlapPanel->mOverlapMap.end(); ++iter)
			{
				LLView* viewp = iter->first;
				LLView::sPreviewHighlightedElements.insert(viewp);
			}
		}
		else if(LLView::sHighlightingDiffs)
		{
			highlightChangedElements();
		}
	}

	// NOTE: language is reset here automatically when the reset forcer object falls out of scope (see header for details)
}

// Respond to button click to edit currently-selected floater
void LLFloaterUIPreview::onClickEditFloater()
{
	// Determine file to edit.
	std::string file_path;
	{
		std::string file_name = mFileList->getSelectedItemLabel(1);	// get the file name of the currently-selected floater
		if (file_name.empty())					// if no item is selected
		{
			LL_WARNS() << "No file selected" << LL_ENDL;
			return;															// ignore click
		}
		// <FS:Zi> FIRE-33642 - "Edit" button does not open skinned file name if exists
		// file_path = getLocalizedDirectory() + file_name;

		// first try to use the skinned file name, if this is not found the code below will try the "default" skin
		file_path = getLocalizedDirectory(gDirUtilp->getSkinFolder().c_str()) + file_name;
		// </FS:Zi>

		// stat file to see if it exists (some localized versions may not have it there are no diffs, and then we try to open an nonexistent file)
		llstat dummy;

		// <FS:Zi> FIRE-33642 - "Edit" button does not open skinned file name if exists
		if (LLFile::stat(file_path.c_str(), &dummy))
		{
			file_path = getLocalizedDirectory() + file_name;
		}
		// </FS:Zi>

		if(LLFile::stat(file_path.c_str(), &dummy))								// if the file does not exist
		{
			popupAndPrintWarning("No file for this floater exists in the selected localization.  Opening the EN version instead.");
			file_path = get_xui_dir() + mDelim + "en" + mDelim + file_name; // open the en version instead, by default
		}
	}

	// Set the editor command.
	std::string cmd_override;
	{
		std::string bin = mEditorPathTextBox->getText();
		if (!bin.empty())
		{
			// surround command with double quotes for the case if the path contains spaces
			if (bin.find("\"") == std::string::npos)
			{
				bin = "\"" + bin + "\"";
			}

			std::string args = mEditorArgsTextBox->getText();
			cmd_override = bin + " " + args;
		}
	}

	LLExternalEditor::EErrorCode status = mExternalEditor.setCommand("LL_XUI_EDITOR", cmd_override);
	if (status != LLExternalEditor::EC_SUCCESS)
	{
		std::string warning;

		if (status == LLExternalEditor::EC_NOT_SPECIFIED) // Use custom message for this error.
		{
			warning = getString("ExternalEditorNotSet");
		}
		else
		{
			warning = LLExternalEditor::getErrorMessage(status);
		}

		popupAndPrintWarning(warning);
		return;
	}

	// Run the editor.
	if (mExternalEditor.run(file_path) != LLExternalEditor::EC_SUCCESS)
	{
		popupAndPrintWarning(LLExternalEditor::getErrorMessage(status));
		return;
	}
}

// Respond to button click to browse for an executable with which to edit XML files
void LLFloaterUIPreview::onClickBrowseForEditor()
{
    // Let the user choose an executable through the file picker dialog box
    LLFilePickerReplyThread::startPicker(boost::bind(&LLFloaterUIPreview::getExecutablePath, this, _1), LLFilePicker::FFLOAD_EXE, false);
}

void LLFloaterUIPreview::getExecutablePath(const std::vector<std::string>& filenames)
{
	// put the selected path into text field
	const std::string chosen_path = filenames[0];
	std::string executable_path = chosen_path;
#if LL_DARWIN
	// on Mac, if it's an application bundle, figure out the actual path from the Info.plist file
	CFStringRef path_cfstr = CFStringCreateWithCString(kCFAllocatorDefault, chosen_path.c_str(), kCFStringEncodingMacRoman);		// get path as a CFStringRef
	CFURLRef path_url = CFURLCreateWithFileSystemPath(kCFAllocatorDefault, path_cfstr, kCFURLPOSIXPathStyle, true);			// turn it into a CFURLRef
	CFBundleRef chosen_bundle = CFBundleCreate(kCFAllocatorDefault, path_url);												// get a handle for the bundle
	CFRelease(path_url);	// [FS:CR] Don't leave a mess clean up our objects after we use them
	if(NULL != chosen_bundle)
	{
		CFDictionaryRef bundleInfoDict = CFBundleGetInfoDictionary(chosen_bundle);												// get the bundle's dictionary
		CFRelease(chosen_bundle);	// [FS:CR] Don't leave a mess clean up our objects after we use them
		if(NULL != bundleInfoDict)
		{
			CFStringRef executable_cfstr = (CFStringRef)CFDictionaryGetValue(bundleInfoDict, CFSTR("CFBundleExecutable"));	// get the name of the actual executable (e.g. TextEdit or firefox-bin)
			int max_file_length = 256;																						// (max file name length is 255 in OSX)
			char executable_buf[max_file_length];
			if(CFStringGetCString(executable_cfstr, executable_buf, max_file_length, kCFStringEncodingMacRoman))			// convert CFStringRef to char*
			{
				executable_path += std::string("/Contents/MacOS/") + std::string(executable_buf);							// append path to executable directory and then executable name to exec path
			}
			else
			{
				std::string warning = "Unable to get CString from CFString for executable path";
				popupAndPrintWarning(warning);
			}
		}
		else
		{
			std::string warning = "Unable to get bundle info dictionary from application bundle";
			popupAndPrintWarning(warning);
		}
	}
	else
	{
		if(-1 != executable_path.find(".app"))	// only warn if this path actually had ".app" in it, i.e. it probably just wasn'nt an app bundle and that's okay
		{
			std::string warning = std::string("Unable to get bundle from path \"") + chosen_path + std::string("\"");
			popupAndPrintWarning(warning);
		}
	}

#endif
	mEditorPathTextBox->setText(std::string(executable_path));	// copy the path to the executable to the textfield for display and later fetching
}

// Respond to button click to browse for a VLT-generated diffs file
void LLFloaterUIPreview::onClickBrowseForDiffs()
{
	// create load dialog box
    LLFilePickerReplyThread::startPicker(boost::bind(&LLFloaterUIPreview::getDiffsFilePath, this, _1), LLFilePicker::FFLOAD_XML, false);
}

void LLFloaterUIPreview::getDiffsFilePath(const std::vector<std::string>& filenames)
{
	// put the selected path into text field
	const std::string chosen_path = filenames[0];
	mDiffPathTextBox->setText(std::string(chosen_path));	// copy the path to the executable to the textfield for display and later fetching
	if(LLView::sHighlightingDiffs)								// if we're already highlighting, toggle off and then on so we get the data from the new file
	{
		onClickToggleDiffHighlighting();
		onClickToggleDiffHighlighting();
	}
}

void LLFloaterUIPreview::onClickToggleDiffHighlighting()
{
	if(mHighlightingOverlaps)
	{
		onClickToggleOverlapping();
		mToggleOverlapButton->toggleState();
	}

	LLView::sPreviewHighlightedElements.clear();	// clear lists first
	mDiffsMap.clear();
	mFileList->clearHighlightedItems();

	if(LLView::sHighlightingDiffs)				// Turning highlighting off
	{
		LLView::sHighlightingDiffs = !sHighlightingDiffs;
		return;
	}
	else											// Turning highlighting on
	{
		// Get the file and make sure it exists
		std::string path_in_textfield = mDiffPathTextBox->getText();	// get file path
		bool error = false;

		if(std::string("") == path_in_textfield)									// check for blank file
		{
			std::string warning = "Unable to highlight differences because no file was provided; fill in the relevant text field";
			popupAndPrintWarning(warning);
			error = true;
		}

		llstat dummy;
		if(LLFile::stat(path_in_textfield.c_str(), &dummy) && !error)			// check if the file exists (empty check is reduntant but useful for the informative error message)
		{
			std::string warning = std::string("Unable to highlight differences because an invalid path to a difference file was provided:\"") + path_in_textfield + "\"";
			popupAndPrintWarning(warning);
			error = true;
		}

		// Build a list of changed elements as given by the XML
		std::list<std::string> changed_element_names;
		LLXmlTree xml_tree;
		bool success = xml_tree.parseFile(path_in_textfield.c_str(), true);

		if(success && !error)
		{
			LLXmlTreeNode* root_floater = xml_tree.getRoot();
			if(!strncmp("XuiDelta",root_floater->getName().c_str(),9))
			{
				for (LLXmlTreeNode* child = root_floater->getFirstChild();		// get the first child first, then below get the next one; otherwise the iterator is invalid (bug or feature in XML code?)
					 child != NULL;
 					 child = root_floater->getNextChild())	// get child for next iteration
				{
					if(!strncmp("file",child->getName().c_str(),5))
					{
						scanDiffFile(child);
					}
					else if(!strncmp("error",child->getName().c_str(),6))
					{
						std::string error_file, error_message;
						child->getAttributeString("filename",error_file);
						child->getAttributeString("message",error_message);
						if(mDiffsMap.find(error_file) != mDiffsMap.end())
						{
							mDiffsMap.insert(std::make_pair(error_file,std::make_pair(StringListPtr(new StringList), StringListPtr(new StringList))));
						}
						mDiffsMap[error_file].second->push_back(error_message);
					}
					else
					{
						std::string warning = std::string("Child was neither a file or an error, but rather the following:\"") + std::string(child->getName()) + "\"";
						popupAndPrintWarning(warning);
						error = true;
						break;
					}
				}
			}
			else
			{
				std::string warning = std::string("Root node not named XuiDelta:\"") + path_in_textfield + "\"";
				popupAndPrintWarning(warning);
				error = true;
			}
		}
		else if(!error)
		{
			std::string warning = std::string("Unable to create tree from XML:\"") + path_in_textfield + "\"";
			popupAndPrintWarning(warning);
			error = true;
		}

		if(error)	// if we encountered an error, reset the button to off
		{
			mToggleHighlightButton->setToggleState(false);		
		}
		else		// only toggle if we didn't encounter an error
		{
			LLView::sHighlightingDiffs = !sHighlightingDiffs;
			highlightChangedElements();		// *TODO: this is extraneous, right?
			highlightChangedFiles();			// *TODO: this is extraneous, right?
		}
	}
}

void LLFloaterUIPreview::scanDiffFile(LLXmlTreeNode* file_node)
{
	// Get file name
	std::string file_name;
	file_node->getAttributeString("name",file_name);
	if(std::string("") == file_name)
	{
		std::string warning = std::string("Empty file name encountered in differences:\"") + file_name + "\"";
		popupAndPrintWarning(warning);
		return;
	}

	// Get a list of changed elements
	// Get the first child first, then below get the next one; otherwise the iterator is invalid (bug or feature in XML code?)
	for (LLXmlTreeNode* child = file_node->getFirstChild(); child != NULL; child = file_node->getNextChild())
	{
		if(!strncmp("delta",child->getName().c_str(),6))
		{
			std::string id;
			child->getAttributeString("id",id);
			if(mDiffsMap.find(file_name) == mDiffsMap.end())
			{
				mDiffsMap.insert(std::make_pair(file_name,std::make_pair(StringListPtr(new StringList), StringListPtr(new StringList))));
			}
			mDiffsMap[file_name].first->push_back(std::string(id.c_str()));
		}
		else
		{
			std::string warning = std::string("Child of file was not a delta, but rather the following:\"") + std::string(child->getName()) + "\"";
			popupAndPrintWarning(warning);
			return;
		}
	}
}

void LLFloaterUIPreview::highlightChangedElements()
{
	if(NULL == mLiveFile)
	{
		return;
	}

	// Process differences first (we want their warnings to be shown underneath other warnings)
	StringListPtr changed_element_paths;
	DiffMap::iterator iterExists = mDiffsMap.find(mLiveFile->mFileName);
	if(iterExists != mDiffsMap.end())
	{
		changed_element_paths = mDiffsMap[mLiveFile->mFileName].first;		// retrieve list of changed element paths from map
	}

	for(std::list<std::string>::iterator iter = changed_element_paths->begin(); iter != changed_element_paths->end(); ++iter)	// for every changed element path
	{
		LLView* element = mDisplayedFloater;
		if(!strncmp(iter->c_str(),".",1))	// if it's the root floater itself
		{
			continue;
		}

		// Split element hierarchy path on period (*HACK: it's possible that the element name will have a period in it, in which case this won't work.  See https://wiki.lindenlab.com/wiki/Viewer_Localization_Tool_Documentation.)
		typedef boost::tokenizer<boost::char_separator<char> > tokenizer;
		boost::char_separator<char> sep(".");
		tokenizer tokens(*iter, sep);
		tokenizer::iterator token_iter;
		bool failed = false;
		for(token_iter = tokens.begin(); token_iter != tokens.end(); ++token_iter)
		{
			element = element->findChild<LLView>(*token_iter,false);	// try to find element: don't recur, and don't create if missing

			// if we still didn't find it...
			if(NULL == element)												
			{
				LL_INFOS() << "Unable to find element in XuiDelta file named \"" << *iter << "\" in file \"" << mLiveFile->mFileName <<
							"\". The element may no longer exist, the path may be incorrect, or it may not be a non-displayable element (not an LLView) such as a \"string\" type." << LL_ENDL;
				failed = true;
				break;
			}
		}

		if(!failed)
		{
			// Now that we have a pointer to the actual element, add it to the list of elements to be highlighted
			std::set<LLView*>::iterator iter2 = std::find(LLView::sPreviewHighlightedElements.begin(), LLView::sPreviewHighlightedElements.end(), element);
			if(iter2 == LLView::sPreviewHighlightedElements.end())
			{
				LLView::sPreviewHighlightedElements.insert(element);
			}
		}
	}

	// Process errors second, so their warnings show up on top of other warnings
	StringListPtr error_list;
	if(iterExists != mDiffsMap.end())
	{
		error_list = mDiffsMap[mLiveFile->mFileName].second;
	}
	for(std::list<std::string>::iterator iter = error_list->begin(); iter != error_list->end(); ++iter)	// for every changed element path
	{
		std::string warning = std::string("Error listed among differences.  Filename: \"") + mLiveFile->mFileName + "\".  Message: \"" + *iter + "\"";
		popupAndPrintWarning(warning);
	}
}

void LLFloaterUIPreview::highlightChangedFiles()
{
	for(DiffMap::iterator iter = mDiffsMap.begin(); iter != mDiffsMap.end(); ++iter)	// for every file listed in diffs
	{
		LLScrollListItem* item = mFileList->getItemByLabel(std::string(iter->first), false, 1);
		if(item)
		{
			item->setHighlighted(true);
		}
	}
}

// Respond to button click to browse for an executable with which to edit XML files
void LLFloaterUIPreview::onClickCloseDisplayedFloater(S32 caller_id)
{
	if(caller_id == PRIMARY_FLOATER)
	{
		mCloseOtherButton->setEnabled(false);
		mToggleOverlapButton->setEnabled(false);

		if(mDisplayedFloater)
		{
			mLastDisplayedX = mDisplayedFloater->calcScreenRect().mLeft;
			mLastDisplayedY = mDisplayedFloater->calcScreenRect().mBottom;
			delete mDisplayedFloater;
			mDisplayedFloater = NULL;
		}

		if(mLiveFile)
		{
			delete mLiveFile;
			mLiveFile = NULL;
		}

		if(mToggleOverlapButton->getToggleState())
		{
			mToggleOverlapButton->toggleState();
			onClickToggleOverlapping();
		}

		LLView::sPreviewClickedElement = NULL;	// stop overlapping elements panel from drawing
		mOverlapPanel->mLastClickedElement = NULL;
	}
	else
	{
		mCloseOtherButton_2->setEnabled(false);
		delete mDisplayedFloater_2;
		mDisplayedFloater_2 = NULL;
	}

}

void append_view_tooltip(LLView* tooltip_view, std::string *tooltip_msg)
{
	LLRect rect = tooltip_view->getRect();
	LLRect parent_rect = tooltip_view->getParent()->getRect();
	S32 left = rect.mLeft;
	// invert coordinate system for XUI top-left layout
	S32 top = parent_rect.getHeight() - rect.mTop;
	if (!tooltip_msg->empty())
	{
		tooltip_msg->append("\n");
	}
	std::string msg = llformat("%s %d, %d (%d x %d)",
		tooltip_view->getName().c_str(),
		left,
		top,
		rect.getWidth(),
		rect.getHeight() );
	tooltip_msg->append( msg );
}

bool LLPreviewedFloater::handleToolTip(S32 x, S32 y, MASK mask)
{
	if (!sShowRectangles)
	{
		return LLFloater::handleToolTip(x, y, mask);
	}

	S32 screen_x, screen_y;
	localPointToScreen(x, y, &screen_x, &screen_y);
	std::string tooltip_msg;
	LLView* tooltip_view = this;
	LLView::tree_iterator_t end_it = endTreeDFS();
	for (LLView::tree_iterator_t it = beginTreeDFS(); it != end_it; ++it)
	{
		LLView* viewp = *it;
		LLRect screen_rect;
		viewp->localRectToScreen(viewp->getLocalRect(), &screen_rect);
		if (!(viewp->getVisible()
			 && screen_rect.pointInRect(screen_x, screen_y)))
		{
			it.skipDescendants();
		}
		// only report xui names for LLUICtrls, not the various container LLViews

		else if (dynamic_cast<LLUICtrl*>(viewp))
		{
			// if we are in a new part of the tree (not a descendent of current tooltip_view)
			// then push the results for tooltip_view and start with a new potential view
			// NOTE: this emulates visiting only the leaf nodes that meet our criteria

			if (tooltip_view != this
				&& !viewp->hasAncestor(tooltip_view))
			{
				append_view_tooltip(tooltip_view, &tooltip_msg);
			}
			tooltip_view = viewp;
		}
	}

	append_view_tooltip(tooltip_view, &tooltip_msg);
	
	LLToolTipMgr::instance().show(LLToolTip::Params()
		.message(tooltip_msg)
		.max_width(400));
	return true;
}

bool LLPreviewedFloater::handleRightMouseDown(S32 x, S32 y, MASK mask)
{
	selectElement(this,x,y,0);
	return true;
}

// *NOTE: In order to hide all of the overlapping elements of the selected element so as to see it in context, here is what you would need to do:
// -This selectElement call fills the overlap panel as normal.  The element which is "selected" here is actually just an intermediate selection step;
// what you've really selected is a list of elements: the one you clicked on and everything that overlaps it.
// -The user then selects one of the elements from this list the overlap panel (click handling to the overlap panel would have to be added).
//  This becomes the final selection (as opposed to the intermediate selection that was just made).
// -Everything else that is currently displayed on the overlap panel should be hidden from view in the previewed floater itself (setVisible(false)).
// -Subsequent clicks on other elements in the overlap panel (they should still be there) should make other elements the final selection.
// -On close or on the click of a new button, everything should be shown again and all selection state should be cleared.
//   ~Jacob, 8/08
bool LLPreviewedFloater::selectElement(LLView* parent, int x, int y, int depth)
{
	if(getVisible())
	{
		bool handled = false;
		if(LLFloaterUIPreview::containerType(parent))
		{
			for(child_list_const_iter_t child_it = parent->getChildList()->begin(); child_it != parent->getChildList()->end(); ++child_it)
			{
				LLView* child = *child_it;
				S32 local_x = x - child->getRect().mLeft;
				S32 local_y = y - child->getRect().mBottom;
				if (child->pointInView(local_x, local_y) &&
					child->getVisible() &&
					selectElement(child, x, y, ++depth))
				{
					handled = true;
					break;
				}
			}
		}

		if(!handled)
		{
			LLView::sPreviewClickedElement = parent;
		}
		return true;
	}
	else
	{
		return false;
	}
}

void LLPreviewedFloater::draw()
{
	if(NULL != mFloaterUIPreview)
	{
		// Set and unset sDrawPreviewHighlights flag so as to avoid using two flags
		if(mFloaterUIPreview->mHighlightingOverlaps)
		{
			LLView::sDrawPreviewHighlights = true;
		}

		// If we're looking for truncations, draw debug rects for the displayed
		// floater only.
		bool old_debug_rects = LLView::sDebugRects;
		bool old_show_names = LLView::sDebugRectsShowNames;
		if (sShowRectangles)
		{
			LLView::sDebugRects = true;
			LLView::sDebugRectsShowNames = false;
		}

		LLFloater::draw();

		LLView::sDebugRects = old_debug_rects;
		LLView::sDebugRectsShowNames = old_show_names;

		if(mFloaterUIPreview->mHighlightingOverlaps)
		{
			LLView::sDrawPreviewHighlights = false;
		}
	}
}

void LLFloaterUIPreview::onClickToggleOverlapping()
{
	if(LLView::sHighlightingDiffs)
	{
		onClickToggleDiffHighlighting();
		mToggleHighlightButton->toggleState();
	}
	LLView::sPreviewHighlightedElements.clear();	// clear lists first

	S32 width, height;
	getResizeLimits(&width, &height);	// illegal call of non-static member function
	if(mHighlightingOverlaps)
	{
		mHighlightingOverlaps = !mHighlightingOverlaps;
		// reset list of preview highlighted elements
		setRect(LLRect(getRect().mLeft,getRect().mTop,getRect().mRight - mOverlapPanel->getRect().getWidth(),getRect().mBottom));
		setResizeLimits(width - mOverlapPanel->getRect().getWidth(), height);
	}
	else
	{
		mHighlightingOverlaps = !mHighlightingOverlaps;
		displayFloater(false,1);
		setRect(LLRect(getRect().mLeft,getRect().mTop,getRect().mRight + mOverlapPanel->getRect().getWidth(),getRect().mBottom));
		setResizeLimits(width + mOverlapPanel->getRect().getWidth(), height);
	}
	getChildView("overlap_scroll")->setVisible( mHighlightingOverlaps);
}

void LLFloaterUIPreview::findOverlapsInChildren(LLView* parent)
{
	if(parent->getChildCount() == 0 || !containerType(parent))	// if it has no children or isn't a container type, skip it
	{
		return;
	}

	// for every child of the parent
	for(child_list_const_iter_t child_it = parent->getChildList()->begin(); child_it != parent->getChildList()->end(); ++child_it)
	{
		LLView* child = *child_it;
		if(overlapIgnorable(child))
		{
			continue;
		}

		// for every sibling
		for(child_list_const_iter_t sibling_it = parent->getChildList()->begin(); sibling_it != parent->getChildList()->end(); ++sibling_it)	// for each sibling
		{
			LLView* sibling = *sibling_it;
			if(overlapIgnorable(sibling))
			{
				continue;
			}

			// if they overlap... (we don't care if they're visible or enabled -- we want to check those anyway, i.e. hidden tabs that can be later shown)
			if(sibling != child && elementOverlap(child, sibling))
			{
				mOverlapPanel->mOverlapMap[child].push_back(sibling);		// add to the map
			}
		}
		findOverlapsInChildren(child);						// recur
	}
}

// *HACK: don't overlap with the drag handle and various other elements
// This is using dynamic casts because there is no object-oriented way to tell which elements contain localizable text.  These are a few that are ignorable.
// *NOTE: If a list of elements which have localizable content were created, this function should return false if viewp's class is in that list.
bool LLFloaterUIPreview::overlapIgnorable(LLView* viewp)
{
	return	NULL != dynamic_cast<LLDragHandle*>(viewp) ||
			NULL != dynamic_cast<LLViewBorder*>(viewp) ||
			NULL != dynamic_cast<LLResizeBar*>(viewp);
}

// *HACK: these are the only two container types as of 8/08, per Richard
// This is using dynamic casts because there is no object-oriented way to tell which elements are containers.
bool LLFloaterUIPreview::containerType(LLView* viewp)
{
	return NULL != dynamic_cast<LLPanel*>(viewp) || NULL != dynamic_cast<LLLayoutStack*>(viewp);
}

// Check if two llview's rectangles overlap, with some tolerance
bool LLFloaterUIPreview::elementOverlap(LLView* view1, LLView* view2)
{
	LLSD rec1 = view1->getRect().getValue();
	LLSD rec2 = view2->getRect().getValue();
	int tolerance = 2;
	return (int)rec1[0] <= (int)rec2[2] - tolerance && 
		   (int)rec2[0] <= (int)rec1[2] - tolerance && 
		   (int)rec1[3] <= (int)rec2[1] - tolerance && 
		   (int)rec2[3] <= (int)rec1[1] - tolerance;
}

void LLOverlapPanel::draw()
{
	static const std::string current_selection_text("Current selection: ");
	static const std::string overlapper_text("Overlapper: ");
	LLColor4 text_color = LLColor4::grey;
	gGL.color4fv(text_color.mV);

	if(!LLView::sPreviewClickedElement)
	{
		LLUI::translate(5,getRect().getHeight()-20);	// translate to top-5,left-5
		LLView::sDrawPreviewHighlights = false;
		LLFontGL::getFontSansSerifSmall()->renderUTF8(current_selection_text, 0, 0, 0, text_color,
<<<<<<< HEAD
				LLFontGL::LEFT, LLFontGL::BASELINE, LLFontGL::NORMAL, LLFontGL::NO_SHADOW, S32_MAX, S32_MAX, NULL, false);
=======
				LLFontGL::LEFT, LLFontGL::BASELINE, LLFontGL::NORMAL, LLFontGL::NO_SHADOW);
>>>>>>> cfdca912
	}
	else
	{
		OverlapMap::iterator iterExists = mOverlapMap.find(LLView::sPreviewClickedElement);
		if(iterExists == mOverlapMap.end())
		{
			return;
		}

		std::list<LLView*> overlappers = mOverlapMap[LLView::sPreviewClickedElement];
		if(overlappers.size() == 0)
		{
			LLUI::translate(5,getRect().getHeight()-20);	// translate to top-5,left-5
			LLView::sDrawPreviewHighlights = false;
			std::string current_selection = std::string(current_selection_text + LLView::sPreviewClickedElement->getName() + " (no elements overlap)");
			S32 text_width = LLFontGL::getFontSansSerifSmall()->getWidth(current_selection) + 10;
			LLFontGL::getFontSansSerifSmall()->renderUTF8(current_selection, 0, 0, 0, text_color,
<<<<<<< HEAD
					LLFontGL::LEFT, LLFontGL::BASELINE, LLFontGL::NORMAL, LLFontGL::NO_SHADOW, S32_MAX, S32_MAX, NULL, false);
=======
					LLFontGL::LEFT, LLFontGL::BASELINE, LLFontGL::NORMAL, LLFontGL::NO_SHADOW);
>>>>>>> cfdca912
			// widen panel enough to fit this text
			LLRect rect = getRect();
			setRect(LLRect(rect.mLeft,rect.mTop,rect.getWidth() < text_width ? rect.mLeft + text_width : rect.mRight,rect.mTop));
			return;
		}

		// recalculate required with and height; otherwise use cached
		bool need_to_recalculate_bounds = false;
		if(mLastClickedElement == NULL)
		{
			need_to_recalculate_bounds = true;
		}

		if(NULL == mLastClickedElement)
		{
			mLastClickedElement = LLView::sPreviewClickedElement;
		}

		// recalculate bounds for scroll panel
		if(need_to_recalculate_bounds || LLView::sPreviewClickedElement->getName() != mLastClickedElement->getName())
		{
			// reset panel's rectangle to its default width and height (300x600)
			LLRect panel_rect = getRect();
			setRect(LLRect(panel_rect.mLeft,panel_rect.mTop,panel_rect.mLeft+getRect().getWidth(),panel_rect.mTop-getRect().getHeight()));

			LLRect rect;

			// change bounds for selected element
			int height_sum = mLastClickedElement->getRect().getHeight() + mSpacing + 80;
			rect = getRect();
			setRect(LLRect(rect.mLeft,rect.mTop,rect.getWidth() > mLastClickedElement->getRect().getWidth() + 5 ? rect.mRight : rect.mLeft + mLastClickedElement->getRect().getWidth() + 5, rect.mBottom));

			// and widen to accomodate text if that's wider
			std::string display_text = current_selection_text + LLView::sPreviewClickedElement->getName();
			S32 text_width = LLFontGL::getFontSansSerifSmall()->getWidth(display_text) + 10;
			rect = getRect();
			setRect(LLRect(rect.mLeft,rect.mTop,rect.getWidth() < text_width ? rect.mLeft + text_width : rect.mRight,rect.mTop));

			std::list<LLView*> overlappers = mOverlapMap[LLView::sPreviewClickedElement];
			for(std::list<LLView*>::iterator overlap_it = overlappers.begin(); overlap_it != overlappers.end(); ++overlap_it)
			{
				LLView* viewp = *overlap_it;
				height_sum += viewp->getRect().getHeight() + mSpacing*3;
		
				// widen panel's rectangle to accommodate widest overlapping element of this floater
				rect = getRect();
				setRect(LLRect(rect.mLeft,rect.mTop,rect.getWidth() > viewp->getRect().getWidth() + 5 ? rect.mRight : rect.mLeft + viewp->getRect().getWidth() + 5, rect.mBottom));
				
				// and widen to accomodate text if that's wider
				std::string display_text = overlapper_text + viewp->getName();
				S32 text_width = LLFontGL::getFontSansSerifSmall()->getWidth(display_text) + 10;
				rect = getRect();
				setRect(LLRect(rect.mLeft,rect.mTop,rect.getWidth() < text_width ? rect.mLeft + text_width : rect.mRight,rect.mTop));
			}
			// change panel's height to accommodate all element heights plus spacing between them
			rect = getRect();
			setRect(LLRect(rect.mLeft,rect.mTop,rect.mRight,rect.mTop-height_sum));
		}

		LLUI::translate(5,getRect().getHeight()-10);	// translate to top left
		LLView::sDrawPreviewHighlights = false;

		// draw currently-selected element at top of overlappers
		LLUI::translate(0,-mSpacing);
		LLFontGL::getFontSansSerifSmall()->renderUTF8(current_selection_text + LLView::sPreviewClickedElement->getName(), 0, 0, 0, text_color,
<<<<<<< HEAD
				LLFontGL::LEFT, LLFontGL::BASELINE, LLFontGL::NORMAL, LLFontGL::NO_SHADOW, S32_MAX, S32_MAX, NULL, false);
=======
				LLFontGL::LEFT, LLFontGL::BASELINE, LLFontGL::NORMAL, LLFontGL::NO_SHADOW);
>>>>>>> cfdca912
		LLUI::translate(0,-mSpacing-LLView::sPreviewClickedElement->getRect().getHeight());	// skip spacing distance + height
		LLView::sPreviewClickedElement->draw();

		for(std::list<LLView*>::iterator overlap_it = overlappers.begin(); overlap_it != overlappers.end(); ++overlap_it)
		{
			LLView* viewp = *overlap_it;

			// draw separating line
			LLUI::translate(0,-mSpacing);
			gl_line_2d(0,0,getRect().getWidth()-10,0,LLColor4(192.0f/255.0f,192.0f/255.0f,192.0f/255.0f));

			// draw name
			LLUI::translate(0,-mSpacing);
			LLFontGL::getFontSansSerifSmall()->renderUTF8(overlapper_text + viewp->getName(), 0, 0, 0, text_color,
<<<<<<< HEAD
					LLFontGL::LEFT, LLFontGL::BASELINE, LLFontGL::NORMAL, LLFontGL::NO_SHADOW, S32_MAX, S32_MAX, NULL, false);
=======
					LLFontGL::LEFT, LLFontGL::BASELINE, LLFontGL::NORMAL, LLFontGL::NO_SHADOW);
>>>>>>> cfdca912

			// draw element
			LLUI::translate(0,-mSpacing-viewp->getRect().getHeight());	// skip spacing distance + height
			viewp->draw();
		}
		mLastClickedElement = LLView::sPreviewClickedElement;
	}
}

void LLFloaterUIPreviewUtil::registerFloater()
{
	LLFloaterReg::add("ui_preview", "floater_ui_preview.xml",
		&LLFloaterReg::build<LLFloaterUIPreview>);
}<|MERGE_RESOLUTION|>--- conflicted
+++ resolved
@@ -664,17 +664,6 @@
 	found = true;
 	// </FS:Ansariel> Floaters from Exodus
 
-	// <FS:Ansariel> Floaters from Exodus
-	while(found)				// for every firestorm custom file that matches the pattern
-	{
-		if((found = gDirUtilp->getNextFileInDir(getLocalizedDirectory(), "exo_*.xml", name)))	// get next file matching pattern
-		{
-			addFloaterEntry(name.c_str());	// and add it to the list (file name only; localization code takes care of rest of path)
-		}
-	}
-	found = TRUE;
-	// </FS:Ansariel> Floaters from Exodus
-
 	LLDirIterator floater_iter(getLocalizedDirectory(), "floater_*.xml");
 	while(found)				// for every floater file that matches the pattern
 	{
@@ -684,11 +673,7 @@
 		}
 	}
 	// ## Zi: Firestorm custom floaters
-<<<<<<< HEAD
 	found = true;
-=======
-	found = TRUE;
->>>>>>> cfdca912
 	while(found)				// for every firestorm custom file that matches the pattern
 	{
 		if((found = gDirUtilp->getNextFileInDir(getLocalizedDirectory(), "fs_*.xml", name)))	// get next file matching pattern
@@ -697,11 +682,7 @@
 		}
 	}
 	// ## Zi: Firestorm custom floaters
-<<<<<<< HEAD
 	found = true;
-=======
-	found = TRUE;
->>>>>>> cfdca912
 
 	LLDirIterator inspect_iter(getLocalizedDirectory(), "inspect_*.xml");
 	while(found)				// for every inspector file that matches the pattern
@@ -1666,11 +1647,7 @@
 		LLUI::translate(5,getRect().getHeight()-20);	// translate to top-5,left-5
 		LLView::sDrawPreviewHighlights = false;
 		LLFontGL::getFontSansSerifSmall()->renderUTF8(current_selection_text, 0, 0, 0, text_color,
-<<<<<<< HEAD
-				LLFontGL::LEFT, LLFontGL::BASELINE, LLFontGL::NORMAL, LLFontGL::NO_SHADOW, S32_MAX, S32_MAX, NULL, false);
-=======
 				LLFontGL::LEFT, LLFontGL::BASELINE, LLFontGL::NORMAL, LLFontGL::NO_SHADOW);
->>>>>>> cfdca912
 	}
 	else
 	{
@@ -1688,11 +1665,7 @@
 			std::string current_selection = std::string(current_selection_text + LLView::sPreviewClickedElement->getName() + " (no elements overlap)");
 			S32 text_width = LLFontGL::getFontSansSerifSmall()->getWidth(current_selection) + 10;
 			LLFontGL::getFontSansSerifSmall()->renderUTF8(current_selection, 0, 0, 0, text_color,
-<<<<<<< HEAD
-					LLFontGL::LEFT, LLFontGL::BASELINE, LLFontGL::NORMAL, LLFontGL::NO_SHADOW, S32_MAX, S32_MAX, NULL, false);
-=======
 					LLFontGL::LEFT, LLFontGL::BASELINE, LLFontGL::NORMAL, LLFontGL::NO_SHADOW);
->>>>>>> cfdca912
 			// widen panel enough to fit this text
 			LLRect rect = getRect();
 			setRect(LLRect(rect.mLeft,rect.mTop,rect.getWidth() < text_width ? rect.mLeft + text_width : rect.mRight,rect.mTop));
@@ -1758,11 +1731,7 @@
 		// draw currently-selected element at top of overlappers
 		LLUI::translate(0,-mSpacing);
 		LLFontGL::getFontSansSerifSmall()->renderUTF8(current_selection_text + LLView::sPreviewClickedElement->getName(), 0, 0, 0, text_color,
-<<<<<<< HEAD
-				LLFontGL::LEFT, LLFontGL::BASELINE, LLFontGL::NORMAL, LLFontGL::NO_SHADOW, S32_MAX, S32_MAX, NULL, false);
-=======
 				LLFontGL::LEFT, LLFontGL::BASELINE, LLFontGL::NORMAL, LLFontGL::NO_SHADOW);
->>>>>>> cfdca912
 		LLUI::translate(0,-mSpacing-LLView::sPreviewClickedElement->getRect().getHeight());	// skip spacing distance + height
 		LLView::sPreviewClickedElement->draw();
 
@@ -1777,11 +1746,7 @@
 			// draw name
 			LLUI::translate(0,-mSpacing);
 			LLFontGL::getFontSansSerifSmall()->renderUTF8(overlapper_text + viewp->getName(), 0, 0, 0, text_color,
-<<<<<<< HEAD
-					LLFontGL::LEFT, LLFontGL::BASELINE, LLFontGL::NORMAL, LLFontGL::NO_SHADOW, S32_MAX, S32_MAX, NULL, false);
-=======
 					LLFontGL::LEFT, LLFontGL::BASELINE, LLFontGL::NORMAL, LLFontGL::NO_SHADOW);
->>>>>>> cfdca912
 
 			// draw element
 			LLUI::translate(0,-mSpacing-viewp->getRect().getHeight());	// skip spacing distance + height
