--- conflicted
+++ resolved
@@ -73,7 +73,7 @@
 
 #if LL_DARWIN
 #include <CoreFoundation/CFURL.h>
-#include <CoreFoundation/CFBundle.h>	// [FS:CR]
+#include <CoreFoundation/CFBundle.h>    // [FS:CR]
 #endif
 
 // Static initialization
@@ -85,13 +85,8 @@
 
 static std::string get_xui_dir(const char* skin = "default")         // <FS:Zi> FIRE-33642 - "Edit" button does not open skinned file name if exists
 {
-<<<<<<< HEAD
-	std::string delim = gDirUtilp->getDirDelimiter();
-	return gDirUtilp->getSkinBaseDir() + delim + skin + delim + "xui" + delim; 	// <FS:Zi> FIRE-33642 - "Edit" button does not open skinned file name if exists
-=======
     std::string delim = gDirUtilp->getDirDelimiter();
-    return gDirUtilp->getSkinBaseDir() + delim + "default" + delim + "xui" + delim;
->>>>>>> 38c2a5bd
+    return gDirUtilp->getSkinBaseDir() + delim + skin + delim + "xui" + delim;  // <FS:Zi> FIRE-33642 - "Edit" button does not open skinned file name if exists
 }
 
 // Forward declarations to avoid header dependencies
@@ -169,63 +164,6 @@
     DiffMap mDiffsMap;                          // map, of filename to pair of list of changed element paths and list of errors
 
 private:
-<<<<<<< HEAD
-	LLExternalEditor mExternalEditor;
-
-	// XUI elements for this floater
-	LLScrollListCtrl*			mFileList;							// scroll list control for file list
-	LLLineEditor*				mEditorPathTextBox;					// text field for path to editor executable
-	LLLineEditor*				mEditorArgsTextBox;					// text field for arguments to editor executable
-	LLLineEditor*				mDiffPathTextBox;					// text field for path to diff file
-	LLButton*					mDisplayFloaterBtn;					// button to display primary floater
-	LLButton*					mDisplayFloaterBtn_2;				// button to display secondary floater
-	LLButton*					mEditFloaterBtn;					// button to edit floater
-	LLButton*					mExecutableBrowseButton;			// button to browse for executable
-	LLButton*					mCloseOtherButton;					// button to close primary displayed floater
-	LLButton*					mCloseOtherButton_2;				// button to close secondary displayed floater
-	LLButton*					mDiffBrowseButton;					// button to browse for diff file
-	LLButton*					mToggleHighlightButton;				// button to toggle highlight of files/elements with diffs
-	LLButton*					mToggleOverlapButton;				// button to togle overlap panel/highlighting
-	LLComboBox*					mLanguageSelection;					// combo box for primary language selection
-	LLComboBox*					mLanguageSelection_2;				// combo box for secondary language selection
-	S32							mLastDisplayedX, mLastDisplayedY;	// stored position of last floater so the new one opens up in the same place
-	std::string 				mDelim;								// the OS-specific delimiter character (/ or \) (*TODO: this shouldn't be needed, right?)
-
-	std::string					mSavedEditorPath;					// stored editor path so closing this floater doesn't reset it
-	std::string					mSavedEditorArgs;					// stored editor args so closing this floater doesn't reset it
-	std::string					mSavedDiffPath;						// stored diff file path so closing this floater doesn't reset it
-
-	// Internal functionality
-	static void popupAndPrintWarning(const std::string& warning);	// pop up a warning
-	// <FS:Zi> FIRE-33642 - "Edit" button does not open skinned file name if exists
-	// std::string getLocalizedDirectory();							// build and return the path to the XUI directory for the currently-selected localization
-	std::string getLocalizedDirectory(const char* skin = "default");// build and return the path to the XUI directory for the currently-selected localization
-	void scanDiffFile(LLXmlTreeNode* file_node);					// scan a given XML node for diff entries and highlight them in its associated file
-	void highlightChangedElements();								// look up the list of elements to highlight and highlight them in the current floater
-	void highlightChangedFiles();									// look up the list of changed files to highlight and highlight them in the scroll list
-	void findOverlapsInChildren(LLView* parent);					// fill the map below with element overlap information
-	static BOOL overlapIgnorable(LLView* viewp);					// check it the element can be ignored for overlap/localization purposes
-
-	// check if two elements overlap using their rectangles
-	// used instead of llrect functions because by adding a few pixels of leeway I can cut down drastically on the number of overlaps
-	BOOL elementOverlap(LLView* view1, LLView* view2);
-
-	// Button/drop-down action listeners (self explanatory)
-	void onClickDisplayFloater(S32 id);
-	void onClickSaveFloater(S32 id);
-	void onClickSaveAll(S32 id);
-	void onClickEditFloater();
-	void onClickBrowseForEditor();
-	void getExecutablePath(const std::vector<std::string>& filenames);
-	void onClickBrowseForDiffs();
-	void getDiffsFilePath(const std::vector<std::string>& filenames);
-	void onClickToggleDiffHighlighting();
-	void onClickToggleOverlapping();
-	void onClickCloseDisplayedFloater(S32 id);
-	void onLanguageComboSelect(LLUICtrl* ctrl);
-	void onClickExportSchema();
-	void onClickShowRectangles(const LLSD& data);
-=======
     LLExternalEditor mExternalEditor;
 
     // XUI elements for this floater
@@ -253,7 +191,9 @@
 
     // Internal functionality
     static void popupAndPrintWarning(const std::string& warning);   // pop up a warning
-    std::string getLocalizedDirectory();                            // build and return the path to the XUI directory for the currently-selected localization
+    // <FS:Zi> FIRE-33642 - "Edit" button does not open skinned file name if exists
+    // std::string getLocalizedDirectory();                         // build and return the path to the XUI directory for the currently-selected localization
+    std::string getLocalizedDirectory(const char* skin = "default");// build and return the path to the XUI directory for the currently-selected localization
     void scanDiffFile(LLXmlTreeNode* file_node);                    // scan a given XML node for diff entries and highlight them in its associated file
     void highlightChangedElements();                                // look up the list of elements to highlight and highlight them in the current floater
     void highlightChangedFiles();                                   // look up the list of changed files to highlight and highlight them in the scroll list
@@ -279,7 +219,6 @@
     void onLanguageComboSelect(LLUICtrl* ctrl);
     void onClickExportSchema();
     void onClickShowRectangles(const LLSD& data);
->>>>>>> 38c2a5bd
 };
 
 //----------------------------------------------------------------------------
@@ -355,38 +294,25 @@
 // Changes are made here
 LLLocalizationResetForcer::LLLocalizationResetForcer(LLFloaterUIPreview* floater, S32 ID)
 {
-<<<<<<< HEAD
-	mSavedLocalization = LLUI::getInstance()->mSettingGroups["config"]->getString("Language");				// save current localization setting
-	LLUI::getInstance()->mSettingGroups["config"]->setString("Language", floater->getLocStr(ID));// hack language to be the one we want to preview floaters in
-	// forcibly reset XUI paths with this new language
-// [SL:KB] - Patch: Viewer-Skins | Checked: 2012-12-26 (Catznip-3.4)
-	gDirUtilp->setSkinFolder(gDirUtilp->getSkinFolder(), gDirUtilp->getSkinThemeFolder(), floater->getLocStr(ID));
-// [/SL:KB]
-//	gDirUtilp->setSkinFolder(gDirUtilp->getSkinFolder(), floater->getLocStr(ID));
-=======
     mSavedLocalization = LLUI::getInstance()->mSettingGroups["config"]->getString("Language");              // save current localization setting
     LLUI::getInstance()->mSettingGroups["config"]->setString("Language", floater->getLocStr(ID));// hack language to be the one we want to preview floaters in
     // forcibly reset XUI paths with this new language
-    gDirUtilp->setSkinFolder(gDirUtilp->getSkinFolder(), floater->getLocStr(ID));
->>>>>>> 38c2a5bd
+// [SL:KB] - Patch: Viewer-Skins | Checked: 2012-12-26 (Catznip-3.4)
+    gDirUtilp->setSkinFolder(gDirUtilp->getSkinFolder(), gDirUtilp->getSkinThemeFolder(), floater->getLocStr(ID));
+// [/SL:KB]
+//  gDirUtilp->setSkinFolder(gDirUtilp->getSkinFolder(), floater->getLocStr(ID));
 }
 
 // Actually reset in destructor
 // Changes are reversed here
 LLLocalizationResetForcer::~LLLocalizationResetForcer()
 {
-<<<<<<< HEAD
-	LLUI::getInstance()->mSettingGroups["config"]->setString("Language", mSavedLocalization);	// reset language to what it was before we changed it
-	// forcibly reset XUI paths with this new language
-// [SL:KB] - Patch: Viewer-Skins | Checked: 2012-12-26 (Catznip-3.4)
-	gDirUtilp->setSkinFolder(gDirUtilp->getSkinFolder(), gDirUtilp->getSkinThemeFolder(), mSavedLocalization);
-// [/SL:KB]
-//	gDirUtilp->setSkinFolder(gDirUtilp->getSkinFolder(), mSavedLocalization);
-=======
     LLUI::getInstance()->mSettingGroups["config"]->setString("Language", mSavedLocalization);   // reset language to what it was before we changed it
     // forcibly reset XUI paths with this new language
-    gDirUtilp->setSkinFolder(gDirUtilp->getSkinFolder(), mSavedLocalization);
->>>>>>> 38c2a5bd
+// [SL:KB] - Patch: Viewer-Skins | Checked: 2012-12-26 (Catznip-3.4)
+    gDirUtilp->setSkinFolder(gDirUtilp->getSkinFolder(), gDirUtilp->getSkinThemeFolder(), mSavedLocalization);
+// [/SL:KB]
+//  gDirUtilp->setSkinFolder(gDirUtilp->getSkinFolder(), mSavedLocalization);
 }
 
 // Live file constructor
@@ -508,112 +434,6 @@
 // Perform post-build setup (defined in superclass)
 BOOL LLFloaterUIPreview::postBuild()
 {
-<<<<<<< HEAD
-	LLPanel* main_panel_tmp = getChild<LLPanel>("main_panel");				// get a pointer to the main panel in order to...
-	mFileList = main_panel_tmp->getChild<LLScrollListCtrl>("name_list");	// save pointer to file list
-	// Double-click opens the floater, for convenience
-	mFileList->setDoubleClickCallback(boost::bind(&LLFloaterUIPreview::onClickDisplayFloater, this, PRIMARY_FLOATER));
-
-	setDefaultBtn("display_floater");
-	// get pointers to buttons and link to callbacks
-	mLanguageSelection = main_panel_tmp->getChild<LLComboBox>("language_select_combo");
-	mLanguageSelection->setCommitCallback(boost::bind(&LLFloaterUIPreview::onLanguageComboSelect, this, mLanguageSelection));
-	mLanguageSelection_2 = main_panel_tmp->getChild<LLComboBox>("language_select_combo_2");
-	mLanguageSelection_2->setCommitCallback(boost::bind(&LLFloaterUIPreview::onLanguageComboSelect, this, mLanguageSelection));
-	LLPanel* editor_panel_tmp = main_panel_tmp->getChild<LLPanel>("editor_panel");
-	mDisplayFloaterBtn = main_panel_tmp->getChild<LLButton>("display_floater");
-	mDisplayFloaterBtn->setClickedCallback(boost::bind(&LLFloaterUIPreview::onClickDisplayFloater, this, PRIMARY_FLOATER));
-	mDisplayFloaterBtn_2 = main_panel_tmp->getChild<LLButton>("display_floater_2");
-	mDisplayFloaterBtn_2->setClickedCallback(boost::bind(&LLFloaterUIPreview::onClickDisplayFloater, this, SECONDARY_FLOATER));
-	mToggleOverlapButton = main_panel_tmp->getChild<LLButton>("toggle_overlap_panel");
-	mToggleOverlapButton->setClickedCallback(boost::bind(&LLFloaterUIPreview::onClickToggleOverlapping, this));
-	mCloseOtherButton = main_panel_tmp->getChild<LLButton>("close_displayed_floater");
-	mCloseOtherButton->setClickedCallback(boost::bind(&LLFloaterUIPreview::onClickCloseDisplayedFloater, this, PRIMARY_FLOATER));
-	mCloseOtherButton_2 = main_panel_tmp->getChild<LLButton>("close_displayed_floater_2");
-	mCloseOtherButton_2->setClickedCallback(boost::bind(&LLFloaterUIPreview::onClickCloseDisplayedFloater, this, SECONDARY_FLOATER));
-	mEditFloaterBtn = main_panel_tmp->getChild<LLButton>("edit_floater");
-	mEditFloaterBtn->setClickedCallback(boost::bind(&LLFloaterUIPreview::onClickEditFloater, this));
-	mExecutableBrowseButton = editor_panel_tmp->getChild<LLButton>("browse_for_executable");
-	LLPanel* vlt_panel_tmp = main_panel_tmp->getChild<LLPanel>("vlt_panel");
-	mExecutableBrowseButton->setClickedCallback(boost::bind(&LLFloaterUIPreview::onClickBrowseForEditor, this));
-	mDiffBrowseButton = vlt_panel_tmp->getChild<LLButton>("browse_for_vlt_diffs");
-	mDiffBrowseButton->setClickedCallback(boost::bind(&LLFloaterUIPreview::onClickBrowseForDiffs, this));
-	mToggleHighlightButton = vlt_panel_tmp->getChild<LLButton>("toggle_vlt_diff_highlight");
-	mToggleHighlightButton->setClickedCallback(boost::bind(&LLFloaterUIPreview::onClickToggleDiffHighlighting, this));
-	main_panel_tmp->getChild<LLButton>("save_floater")->setClickedCallback(boost::bind(&LLFloaterUIPreview::onClickSaveFloater, this, PRIMARY_FLOATER));
-	main_panel_tmp->getChild<LLButton>("save_all_floaters")->setClickedCallback(boost::bind(&LLFloaterUIPreview::onClickSaveAll, this, PRIMARY_FLOATER));
-
-	getChild<LLButton>("refresh_btn")->setClickedCallback(boost::bind(&LLFloaterUIPreview::refreshList, this)); // <FS:CR> Manual refresh
-	getChild<LLButton>("export_schema")->setClickedCallback(boost::bind(&LLFloaterUIPreview::onClickExportSchema, this));
-	getChild<LLUICtrl>("show_rectangles")->setCommitCallback(
-		boost::bind(&LLFloaterUIPreview::onClickShowRectangles, this, _2));
-
-	// get pointers to text fields
-	mEditorPathTextBox = editor_panel_tmp->getChild<LLLineEditor>("executable_path_field");
-	mEditorArgsTextBox = editor_panel_tmp->getChild<LLLineEditor>("executable_args_field");
-	mDiffPathTextBox = vlt_panel_tmp->getChild<LLLineEditor>("vlt_diff_path_field");
-
-	// *HACK: restored saved editor path and args to textfields
-	mEditorPathTextBox->setText(mSavedEditorPath);
-	mEditorArgsTextBox->setText(mSavedEditorArgs);
-	mDiffPathTextBox->setText(mSavedDiffPath);
-
-	// Set up overlap panel
-	mOverlapPanel = getChild<LLOverlapPanel>("overlap_panel");
-
-	getChildView("overlap_scroll")->setVisible( mHighlightingOverlaps);
-	
-	mDelim = gDirUtilp->getDirDelimiter();	// initialize delimiter to dir sep slash
-
-	// refresh list of available languages (EN will still be default)
-	BOOL found = TRUE;
-	BOOL found_en_us = FALSE;
-	std::string language_directory;
-	std::string xui_dir = get_xui_dir();	// directory containing localizations -- don't forget trailing delim
-	mLanguageSelection->removeall();																				// clear out anything temporarily in list from XML
-
-	LLDirIterator iter(xui_dir, "*");
-	while(found)																									// for every directory
-	{
-		if((found = iter.next(language_directory)))							// get next directory
-		{
-			std::string full_path = gDirUtilp->add(xui_dir, language_directory);
-			if(LLFile::isfile(full_path.c_str()))																	// if it's not a directory, skip it
-			{
-				continue;
-			}
-
-			if(strncmp("template",language_directory.c_str(),8) && -1 == language_directory.find("."))				// if it's not the template directory or a hidden directory
-			{
-				if(!strncmp("en",language_directory.c_str(),5))													// remember if we've seen en, so we can make it default
-				{
-					found_en_us = TRUE;
-				}
-				else
-				{
-					mLanguageSelection->add(std::string(language_directory));											// add it to the language selection dropdown menu
-					mLanguageSelection_2->add(std::string(language_directory));
-				}
-			}
-		}
-	}
-	if(found_en_us)
-	{
-		mLanguageSelection->add(std::string("en"),ADD_TOP);															// make en first item if we found it
-		mLanguageSelection_2->add(std::string("en"),ADD_TOP);	
-	}
-	else
-	{
-		std::string warning = std::string("No EN localization found; check your XUI directories!");
-		popupAndPrintWarning(warning);
-	}
-	mLanguageSelection->selectFirstItem();																			// select the first item
-	mLanguageSelection_2->selectFirstItem();
-
-	refreshList();																									// refresh the list of available floaters
-
-	return TRUE;
-=======
     LLPanel* main_panel_tmp = getChild<LLPanel>("main_panel");              // get a pointer to the main panel in order to...
     mFileList = main_panel_tmp->getChild<LLScrollListCtrl>("name_list");    // save pointer to file list
     // Double-click opens the floater, for convenience
@@ -648,6 +468,7 @@
     main_panel_tmp->getChild<LLButton>("save_floater")->setClickedCallback(boost::bind(&LLFloaterUIPreview::onClickSaveFloater, this, PRIMARY_FLOATER));
     main_panel_tmp->getChild<LLButton>("save_all_floaters")->setClickedCallback(boost::bind(&LLFloaterUIPreview::onClickSaveAll, this, PRIMARY_FLOATER));
 
+    getChild<LLButton>("refresh_btn")->setClickedCallback(boost::bind(&LLFloaterUIPreview::refreshList, this)); // <FS:CR> Manual refresh
     getChild<LLButton>("export_schema")->setClickedCallback(boost::bind(&LLFloaterUIPreview::onClickExportSchema, this));
     getChild<LLUICtrl>("show_rectangles")->setCommitCallback(
         boost::bind(&LLFloaterUIPreview::onClickShowRectangles, this, _2));
@@ -717,7 +538,6 @@
     refreshList();                                                                                                  // refresh the list of available floaters
 
     return TRUE;
->>>>>>> 38c2a5bd
 }
 
 // Callback for language combo box selection: refresh current floater when you change languages
@@ -821,103 +641,29 @@
 // Get localized directory (build path from data directory to XUI files, substituting localization string in for language)
 std::string LLFloaterUIPreview::getLocalizedDirectory(const char* skin)        // <FS:Zi> FIRE-33642 - "Edit" button does not open skinned file name if exists
 {
-<<<<<<< HEAD
-	return get_xui_dir(skin) + (getLocStr(1)) + mDelim; // e.g. "C:/Code/guipreview/indra/newview/skins/xui/en/";      // <FS:Zi> FIRE-33642 - "Edit" button does not open skinned file name if exists
-=======
-    return get_xui_dir() + (getLocStr(1)) + mDelim; // e.g. "C:/Code/guipreview/indra/newview/skins/xui/en/";
->>>>>>> 38c2a5bd
+    return get_xui_dir(skin) + (getLocStr(1)) + mDelim; // e.g. "C:/Code/guipreview/indra/newview/skins/xui/en/";      // <FS:Zi> FIRE-33642 - "Edit" button does not open skinned file name if exists
 }
 
 // Refresh the list of floaters by doing a directory traverse for XML XUI floater files
 // Could be used to grab any specific language's list of compatible floaters, but currently it's just used to get all of them
 void LLFloaterUIPreview::refreshList()
 {
-<<<<<<< HEAD
-	// Note: the mask doesn't seem to accept regular expressions, so there need to be two directory searches here
-	mFileList->clearRows();		// empty list
-	std::string name;
-	BOOL found = TRUE;
-
-	// <FS:Ansariel> Floaters from Exodus
-	while(found)				// for every firestorm custom file that matches the pattern
-	{
-		if((found = gDirUtilp->getNextFileInDir(getLocalizedDirectory(), "exo_*.xml", name)))	// get next file matching pattern
-		{
-			addFloaterEntry(name.c_str());	// and add it to the list (file name only; localization code takes care of rest of path)
-		}
-	}
-	found = TRUE;
-	// </FS:Ansariel> Floaters from Exodus
-
-	LLDirIterator floater_iter(getLocalizedDirectory(), "floater_*.xml");
-	while(found)				// for every floater file that matches the pattern
-	{
-		if((found = floater_iter.next(name)))	// get next file matching pattern
-		{
-			addFloaterEntry(name.c_str());	// and add it to the list (file name only; localization code takes care of rest of path)
-		}
-	}
-	// ## Zi: Firestorm custom floaters
-	found = TRUE;
-	while(found)				// for every firestorm custom file that matches the pattern
-	{
-		if((found = gDirUtilp->getNextFileInDir(getLocalizedDirectory(), "fs_*.xml", name)))	// get next file matching pattern
-		{
-			addFloaterEntry(name.c_str());	// and add it to the list (file name only; localization code takes care of rest of path)
-		}
-	}
-	// ## Zi: Firestorm custom floaters
-	found = TRUE;
-
-	LLDirIterator inspect_iter(getLocalizedDirectory(), "inspect_*.xml");
-	while(found)				// for every inspector file that matches the pattern
-	{
-		if((found = inspect_iter.next(name)))	// get next file matching pattern
-		{
-			addFloaterEntry(name.c_str());	// and add it to the list (file name only; localization code takes care of rest of path)
-		}
-	}
-	found = TRUE;
-
-	LLDirIterator menu_iter(getLocalizedDirectory(), "menu_*.xml");
-	while(found)				// for every menu file that matches the pattern
-	{
-		if((found = menu_iter.next(name)))	// get next file matching pattern
-		{
-			addFloaterEntry(name.c_str());	// and add it to the list (file name only; localization code takes care of rest of path)
-		}
-	}
-	found = TRUE;
-
-	LLDirIterator panel_iter(getLocalizedDirectory(), "panel_*.xml");
-	while(found)				// for every panel file that matches the pattern
-	{
-		if((found = panel_iter.next(name)))	// get next file matching pattern
-		{
-			addFloaterEntry(name.c_str());	// and add it to the list (file name only; localization code takes care of rest of path)
-		}
-	}
-	found = TRUE;
-
-	LLDirIterator sidepanel_iter(getLocalizedDirectory(), "sidepanel_*.xml");
-	while(found)				// for every sidepanel file that matches the pattern
-	{
-		if((found = sidepanel_iter.next(name)))	// get next file matching pattern
-		{
-			addFloaterEntry(name.c_str());	// and add it to the list (file name only; localization code takes care of rest of path)
-		}
-	}
-
-	if(!mFileList->isEmpty())	// if there were any matching files, just select the first one (so we don't have to worry about disabling buttons when no entry is selected)
-	{
-		mFileList->selectFirstItem();
-	}
-=======
     // Note: the mask doesn't seem to accept regular expressions, so there need to be two directory searches here
     mFileList->clearRows();     // empty list
     std::string name;
     BOOL found = TRUE;
 
+    // <FS:Ansariel> Floaters from Exodus
+    while(found)                // for every firestorm custom file that matches the pattern
+    {
+        if((found = gDirUtilp->getNextFileInDir(getLocalizedDirectory(), "exo_*.xml", name)))   // get next file matching pattern
+        {
+            addFloaterEntry(name.c_str());  // and add it to the list (file name only; localization code takes care of rest of path)
+        }
+    }
+    found = TRUE;
+    // </FS:Ansariel> Floaters from Exodus
+
     LLDirIterator floater_iter(getLocalizedDirectory(), "floater_*.xml");
     while(found)                // for every floater file that matches the pattern
     {
@@ -926,6 +672,16 @@
             addFloaterEntry(name.c_str());  // and add it to the list (file name only; localization code takes care of rest of path)
         }
     }
+    // ## Zi: Firestorm custom floaters
+    found = TRUE;
+    while(found)                // for every firestorm custom file that matches the pattern
+    {
+        if((found = gDirUtilp->getNextFileInDir(getLocalizedDirectory(), "fs_*.xml", name)))    // get next file matching pattern
+        {
+            addFloaterEntry(name.c_str());  // and add it to the list (file name only; localization code takes care of rest of path)
+        }
+    }
+    // ## Zi: Firestorm custom floaters
     found = TRUE;
 
     LLDirIterator inspect_iter(getLocalizedDirectory(), "inspect_*.xml");
@@ -971,7 +727,6 @@
     {
         mFileList->selectFirstItem();
     }
->>>>>>> 38c2a5bd
 }
 
 // Add a single entry to the list of available floaters
@@ -1232,82 +987,6 @@
 // Respond to button click to edit currently-selected floater
 void LLFloaterUIPreview::onClickEditFloater()
 {
-<<<<<<< HEAD
-	// Determine file to edit.
-	std::string file_path;
-	{
-		std::string file_name = mFileList->getSelectedItemLabel(1);	// get the file name of the currently-selected floater
-		if (file_name.empty())					// if no item is selected
-		{
-			LL_WARNS() << "No file selected" << LL_ENDL;
-			return;															// ignore click
-		}
-		// <FS:Zi> FIRE-33642 - "Edit" button does not open skinned file name if exists
-		// file_path = getLocalizedDirectory() + file_name;
-
-		// first try to use the skinned file name, if this is not found the code below will try the "default" skin
-		file_path = getLocalizedDirectory(gDirUtilp->getSkinFolder().c_str()) + file_name;
-		// </FS:Zi>
-
-		// stat file to see if it exists (some localized versions may not have it there are no diffs, and then we try to open an nonexistent file)
-		llstat dummy;
-
-		// <FS:Zi> FIRE-33642 - "Edit" button does not open skinned file name if exists
-		if (LLFile::stat(file_path.c_str(), &dummy))
-		{
-			file_path = getLocalizedDirectory() + file_name;
-		}
-		// </FS:Zi>
-
-		if(LLFile::stat(file_path.c_str(), &dummy))								// if the file does not exist
-		{
-			popupAndPrintWarning("No file for this floater exists in the selected localization.  Opening the EN version instead.");
-			file_path = get_xui_dir() + mDelim + "en" + mDelim + file_name; // open the en version instead, by default
-		}
-	}
-
-	// Set the editor command.
-	std::string cmd_override;
-	{
-		std::string bin = mEditorPathTextBox->getText();
-		if (!bin.empty())
-		{
-			// surround command with double quotes for the case if the path contains spaces
-			if (bin.find("\"") == std::string::npos)
-			{
-				bin = "\"" + bin + "\"";
-			}
-
-			std::string args = mEditorArgsTextBox->getText();
-			cmd_override = bin + " " + args;
-		}
-	}
-
-	LLExternalEditor::EErrorCode status = mExternalEditor.setCommand("LL_XUI_EDITOR", cmd_override);
-	if (status != LLExternalEditor::EC_SUCCESS)
-	{
-		std::string warning;
-
-		if (status == LLExternalEditor::EC_NOT_SPECIFIED) // Use custom message for this error.
-		{
-			warning = getString("ExternalEditorNotSet");
-		}
-		else
-		{
-			warning = LLExternalEditor::getErrorMessage(status);
-		}
-
-		popupAndPrintWarning(warning);
-		return;
-	}
-
-	// Run the editor.
-	if (mExternalEditor.run(file_path) != LLExternalEditor::EC_SUCCESS)
-	{
-		popupAndPrintWarning(LLExternalEditor::getErrorMessage(status));
-		return;
-	}
-=======
     // Determine file to edit.
     std::string file_path;
     {
@@ -1317,10 +996,23 @@
             LL_WARNS() << "No file selected" << LL_ENDL;
             return;                                                         // ignore click
         }
-        file_path = getLocalizedDirectory() + file_name;
+        // <FS:Zi> FIRE-33642 - "Edit" button does not open skinned file name if exists
+        // file_path = getLocalizedDirectory() + file_name;
+
+        // first try to use the skinned file name, if this is not found the code below will try the "default" skin
+        file_path = getLocalizedDirectory(gDirUtilp->getSkinFolder().c_str()) + file_name;
+        // </FS:Zi>
 
         // stat file to see if it exists (some localized versions may not have it there are no diffs, and then we try to open an nonexistent file)
         llstat dummy;
+
+        // <FS:Zi> FIRE-33642 - "Edit" button does not open skinned file name if exists
+        if (LLFile::stat(file_path.c_str(), &dummy))
+        {
+            file_path = getLocalizedDirectory() + file_name;
+        }
+        // </FS:Zi>
+
         if(LLFile::stat(file_path.c_str(), &dummy))                             // if the file does not exist
         {
             popupAndPrintWarning("No file for this floater exists in the selected localization.  Opening the EN version instead.");
@@ -1369,7 +1061,6 @@
         popupAndPrintWarning(LLExternalEditor::getErrorMessage(status));
         return;
     }
->>>>>>> 38c2a5bd
 }
 
 // Respond to button click to browse for an executable with which to edit XML files
@@ -1385,53 +1076,15 @@
     const std::string chosen_path = filenames[0];
     std::string executable_path = chosen_path;
 #if LL_DARWIN
-<<<<<<< HEAD
-	// on Mac, if it's an application bundle, figure out the actual path from the Info.plist file
-	CFStringRef path_cfstr = CFStringCreateWithCString(kCFAllocatorDefault, chosen_path.c_str(), kCFStringEncodingMacRoman);		// get path as a CFStringRef
-	CFURLRef path_url = CFURLCreateWithFileSystemPath(kCFAllocatorDefault, path_cfstr, kCFURLPOSIXPathStyle, TRUE);			// turn it into a CFURLRef
-	CFBundleRef chosen_bundle = CFBundleCreate(kCFAllocatorDefault, path_url);												// get a handle for the bundle
-	CFRelease(path_url);	// [FS:CR] Don't leave a mess clean up our objects after we use them
-	if(NULL != chosen_bundle)
-	{
-		CFDictionaryRef bundleInfoDict = CFBundleGetInfoDictionary(chosen_bundle);												// get the bundle's dictionary
-		CFRelease(chosen_bundle);	// [FS:CR] Don't leave a mess clean up our objects after we use them
-		if(NULL != bundleInfoDict)
-		{
-			CFStringRef executable_cfstr = (CFStringRef)CFDictionaryGetValue(bundleInfoDict, CFSTR("CFBundleExecutable"));	// get the name of the actual executable (e.g. TextEdit or firefox-bin)
-			int max_file_length = 256;																						// (max file name length is 255 in OSX)
-			char executable_buf[max_file_length];
-			if(CFStringGetCString(executable_cfstr, executable_buf, max_file_length, kCFStringEncodingMacRoman))			// convert CFStringRef to char*
-			{
-				executable_path += std::string("/Contents/MacOS/") + std::string(executable_buf);							// append path to executable directory and then executable name to exec path
-			}
-			else
-			{
-				std::string warning = "Unable to get CString from CFString for executable path";
-				popupAndPrintWarning(warning);
-			}
-		}
-		else
-		{
-			std::string warning = "Unable to get bundle info dictionary from application bundle";
-			popupAndPrintWarning(warning);
-		}
-	}
-	else
-	{
-		if(-1 != executable_path.find(".app"))	// only warn if this path actually had ".app" in it, i.e. it probably just wasn'nt an app bundle and that's okay
-		{
-			std::string warning = std::string("Unable to get bundle from path \"") + chosen_path + std::string("\"");
-			popupAndPrintWarning(warning);
-		}
-	}
-=======
     // on Mac, if it's an application bundle, figure out the actual path from the Info.plist file
     CFStringRef path_cfstr = CFStringCreateWithCString(kCFAllocatorDefault, chosen_path.c_str(), kCFStringEncodingMacRoman);        // get path as a CFStringRef
     CFURLRef path_url = CFURLCreateWithFileSystemPath(kCFAllocatorDefault, path_cfstr, kCFURLPOSIXPathStyle, TRUE);         // turn it into a CFURLRef
     CFBundleRef chosen_bundle = CFBundleCreate(kCFAllocatorDefault, path_url);                                              // get a handle for the bundle
+    CFRelease(path_url);    // [FS:CR] Don't leave a mess clean up our objects after we use them
     if(NULL != chosen_bundle)
     {
         CFDictionaryRef bundleInfoDict = CFBundleGetInfoDictionary(chosen_bundle);                                              // get the bundle's dictionary
+        CFRelease(chosen_bundle);   // [FS:CR] Don't leave a mess clean up our objects after we use them
         if(NULL != bundleInfoDict)
         {
             CFStringRef executable_cfstr = (CFStringRef)CFDictionaryGetValue(bundleInfoDict, CFSTR("CFBundleExecutable"));  // get the name of the actual executable (e.g. TextEdit or firefox-bin)
@@ -1461,7 +1114,6 @@
             popupAndPrintWarning(warning);
         }
     }
->>>>>>> 38c2a5bd
 
 #endif
     mEditorPathTextBox->setText(std::string(executable_path));  // copy the path to the executable to the textfield for display and later fetching
