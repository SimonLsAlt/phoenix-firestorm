--- conflicted
+++ resolved
@@ -661,7 +661,7 @@
 			addFloaterEntry(name.c_str());	// and add it to the list (file name only; localization code takes care of rest of path)
 		}
 	}
-	found = TRUE;
+	found = true;
 	// </FS:Ansariel> Floaters from Exodus
 
 	LLDirIterator floater_iter(getLocalizedDirectory(), "floater_*.xml");
@@ -672,9 +672,8 @@
 			addFloaterEntry(name.c_str());	// and add it to the list (file name only; localization code takes care of rest of path)
 		}
 	}
-<<<<<<< HEAD
 	// ## Zi: Firestorm custom floaters
-	found = TRUE;
+	found = true;
 	while(found)				// for every firestorm custom file that matches the pattern
 	{
 		if((found = gDirUtilp->getNextFileInDir(getLocalizedDirectory(), "fs_*.xml", name)))	// get next file matching pattern
@@ -683,10 +682,7 @@
 		}
 	}
 	// ## Zi: Firestorm custom floaters
-	found = TRUE;
-=======
 	found = true;
->>>>>>> 7704c263
 
 	LLDirIterator inspect_iter(getLocalizedDirectory(), "inspect_*.xml");
 	while(found)				// for every inspector file that matches the pattern
