--- conflicted
+++ resolved
@@ -123,10 +123,7 @@
     void setBold(bool bold);
     void onInfoBtnClick();
     void onProfileBtnClick();
-<<<<<<< HEAD
-=======
     void onNoticesBtnClick();
->>>>>>> bb3c36f5
     void onVisibilityBtnClick(bool new_visibility);
 
     LLTextBox*  mGroupNameBox;
@@ -134,10 +131,7 @@
     LLGroupIconCtrl* mGroupIcon;
     LLButton*   mInfoBtn;
     LLButton*   mProfileBtn;
-<<<<<<< HEAD
-=======
     LLButton*   mNoticesBtn;
->>>>>>> bb3c36f5
     LLButton*   mVisibilityHideBtn;
     LLButton*   mVisibilityShowBtn;
 
