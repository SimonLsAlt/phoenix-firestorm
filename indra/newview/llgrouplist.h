--- conflicted
+++ resolved
@@ -101,11 +101,7 @@
 	, public LLGroupMgrObserver
 {
 public:
-<<<<<<< HEAD
-    LLGroupListItem(bool for_agent);
-=======
     LLGroupListItem(bool for_agent, bool show_icons);
->>>>>>> 8c96cd35
 	~LLGroupListItem();
 	/*virtual*/ BOOL postBuild();
 	/*virtual*/ void setValue(const LLSD& value);
