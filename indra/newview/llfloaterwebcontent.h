/**
 * @file llfloaterwebcontent.h
 * @brief floater for displaying web content - e.g. profiles and search (eventually)
 *
 * $LicenseInfo:firstyear=2006&license=viewerlgpl$
 * Second Life Viewer Source Code
 * Copyright (C) 2010, Linden Research, Inc.
 *
 * This library is free software; you can redistribute it and/or
 * modify it under the terms of the GNU Lesser General Public
 * License as published by the Free Software Foundation;
 * version 2.1 of the License only.
 *
 * This library is distributed in the hope that it will be useful,
 * but WITHOUT ANY WARRANTY; without even the implied warranty of
 * MERCHANTABILITY or FITNESS FOR A PARTICULAR PURPOSE.  See the GNU
 * Lesser General Public License for more details.
 *
 * You should have received a copy of the GNU Lesser General Public
 * License along with this library; if not, write to the Free Software
 * Foundation, Inc., 51 Franklin Street, Fifth Floor, Boston, MA  02110-1301  USA
 *
 * Linden Research, Inc., 945 Battery Street, San Francisco, CA  94111  USA
 * $/LicenseInfo$
 */

#ifndef LL_LLFLOATERWEBCONTENT_H
#define LL_LLFLOATERWEBCONTENT_H

#include "llfloater.h"
#include "llmediactrl.h"
#include "llsdparam.h"

class LLMediaCtrl;
class LLComboBox;
class LLTextBox;
class LLProgressBar;
class LLIconCtrl;

class LLFloaterWebContent :
    public LLFloater,
    public LLViewerMediaObserver,
    public LLInstanceTracker<LLFloaterWebContent, std::string, LLInstanceTrackerReplaceOnCollision>
{
public:

    typedef LLInstanceTracker<LLFloaterWebContent, std::string, LLInstanceTrackerReplaceOnCollision> instance_tracker_t;
    LOG_CLASS(LLFloaterWebContent);

    struct _Params : public LLInitParam::Block<_Params>
    {
        Optional<std::string>   url,
                                target,
                                window_class,
                                id;
        Optional<bool>          show_chrome,
                                allow_address_entry,
                                allow_back_forward_navigation,
                                trusted_content,
                                show_page_title,
                                clean_browser,
                                dev_mode;
        Optional<LLRect>        preferred_media_size;

        _Params();
    };

    typedef LLSDParamAdapter<_Params> Params;

    LLFloaterWebContent(const Params& params);

    void initializeURLHistory();

    static LLFloater* create(Params);

    static void closeRequest(const std::string &uuid);
    static void geometryChanged(const std::string &uuid, S32 x, S32 y, S32 width, S32 height);
    void geometryChanged(S32 x, S32 y, S32 width, S32 height);

<<<<<<< HEAD
	/* virtual */ bool postBuild();
	/* virtual */ void onOpen(const LLSD& key);
	/* virtual */ bool matchesKey(const LLSD& key);
	/* virtual */ void onClose(bool app_quitting);
	/* virtual */ void draw();

protected:
	// inherited from LLViewerMediaObserver
	/*virtual*/ void handleMediaEvent(LLPluginClassMedia* self, EMediaEvent event);

	void onClickBack();
	void onClickForward();
	void onClickReload();
	void onClickStop();
	void onEnterAddress();
	void onPopExternal();
	void onTestURL(std::string url);

	static void preCreate(Params& p);
	void open_media(const Params& );
	void set_current_url(const std::string& url);

	LLMediaCtrl*	mWebBrowser;
	LLComboBox*		mAddressCombo;
	LLIconCtrl*		mSecureLockIcon;
	LLTextBox*		mStatusBarText;
	LLTextBox* mPluginFailText;
	LLProgressBar*	mStatusBarProgress;

	LLView*			mBtnBack;
	LLView*			mBtnForward;
	LLView*			mBtnReload;
	LLView*			mBtnStop;

	std::string		mCurrentURL;    // Current URL
	std::string		mDisplayURL;    // URL being displayed in the address bar (can differ by trailing / leading space)
	std::string		mUUID;
	bool			mShowPageTitle;
=======
    /* virtual */ bool postBuild();
    /* virtual */ void onOpen(const LLSD& key);
    /* virtual */ bool matchesKey(const LLSD& key);
    /* virtual */ void onClose(bool app_quitting);
    /* virtual */ void draw();

protected:
    // inherited from LLViewerMediaObserver
    /*virtual*/ void handleMediaEvent(LLPluginClassMedia* self, EMediaEvent event);

    void onClickBack();
    void onClickForward();
    void onClickReload();
    void onClickStop();
    void onEnterAddress();
    void onPopExternal();
    void onTestURL(std::string url);

    static void preCreate(Params& p);
    void open_media(const Params& );
    void set_current_url(const std::string& url);

    LLMediaCtrl*    mWebBrowser;
    LLComboBox*     mAddressCombo;
    LLIconCtrl*     mSecureLockIcon;
    LLTextBox*      mStatusBarText;
    LLTextBox* mPluginFailText;
    LLProgressBar*  mStatusBarProgress;

    LLView*         mBtnBack;
    LLView*         mBtnForward;
    LLView*         mBtnReload;
    LLView*         mBtnStop;

    std::string     mCurrentURL;    // Current URL
    std::string     mDisplayURL;    // URL being displayed in the address bar (can differ by trailing / leading space)
    std::string     mUUID;
    bool            mShowPageTitle;
>>>>>>> 1a8a5404
    bool            mAllowNavigation;
    bool            mDevelopMode;
};

#endif  // LL_LLFLOATERWEBCONTENT_H<|MERGE_RESOLUTION|>--- conflicted
+++ resolved
@@ -77,46 +77,6 @@
     static void geometryChanged(const std::string &uuid, S32 x, S32 y, S32 width, S32 height);
     void geometryChanged(S32 x, S32 y, S32 width, S32 height);
 
-<<<<<<< HEAD
-	/* virtual */ bool postBuild();
-	/* virtual */ void onOpen(const LLSD& key);
-	/* virtual */ bool matchesKey(const LLSD& key);
-	/* virtual */ void onClose(bool app_quitting);
-	/* virtual */ void draw();
-
-protected:
-	// inherited from LLViewerMediaObserver
-	/*virtual*/ void handleMediaEvent(LLPluginClassMedia* self, EMediaEvent event);
-
-	void onClickBack();
-	void onClickForward();
-	void onClickReload();
-	void onClickStop();
-	void onEnterAddress();
-	void onPopExternal();
-	void onTestURL(std::string url);
-
-	static void preCreate(Params& p);
-	void open_media(const Params& );
-	void set_current_url(const std::string& url);
-
-	LLMediaCtrl*	mWebBrowser;
-	LLComboBox*		mAddressCombo;
-	LLIconCtrl*		mSecureLockIcon;
-	LLTextBox*		mStatusBarText;
-	LLTextBox* mPluginFailText;
-	LLProgressBar*	mStatusBarProgress;
-
-	LLView*			mBtnBack;
-	LLView*			mBtnForward;
-	LLView*			mBtnReload;
-	LLView*			mBtnStop;
-
-	std::string		mCurrentURL;    // Current URL
-	std::string		mDisplayURL;    // URL being displayed in the address bar (can differ by trailing / leading space)
-	std::string		mUUID;
-	bool			mShowPageTitle;
-=======
     /* virtual */ bool postBuild();
     /* virtual */ void onOpen(const LLSD& key);
     /* virtual */ bool matchesKey(const LLSD& key);
@@ -155,7 +115,6 @@
     std::string     mDisplayURL;    // URL being displayed in the address bar (can differ by trailing / leading space)
     std::string     mUUID;
     bool            mShowPageTitle;
->>>>>>> 1a8a5404
     bool            mAllowNavigation;
     bool            mDevelopMode;
 };
