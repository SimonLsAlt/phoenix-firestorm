/**
 * @file llhudtext.h
 * @brief LLHUDText class definition
 *
 * $LicenseInfo:firstyear=2002&license=viewerlgpl$
 * Second Life Viewer Source Code
 * Copyright (C) 2010, Linden Research, Inc.
 *
 * This library is free software; you can redistribute it and/or
 * modify it under the terms of the GNU Lesser General Public
 * License as published by the Free Software Foundation;
 * version 2.1 of the License only.
 *
 * This library is distributed in the hope that it will be useful,
 * but WITHOUT ANY WARRANTY; without even the implied warranty of
 * MERCHANTABILITY or FITNESS FOR A PARTICULAR PURPOSE.  See the GNU
 * Lesser General Public License for more details.
 *
 * You should have received a copy of the GNU Lesser General Public
 * License along with this library; if not, write to the Free Software
 * Foundation, Inc., 51 Franklin Street, Fifth Floor, Boston, MA  02110-1301  USA
 *
 * Linden Research, Inc., 945 Battery Street, San Francisco, CA  94111  USA
 * $/LicenseInfo$
 */

#ifndef LL_LLHUDTEXT_H
#define LL_LLHUDTEXT_H

#include "llpointer.h"

#include "llhudobject.h"
#include "v4color.h"
#include "v4coloru.h"
#include "v2math.h"
#include "llrect.h"
#include "llfontgl.h"
#include "llfontvertexbuffer.h"
#include <set>
#include <vector>

// Renders a 2D text billboard floating at the location specified.
class LLDrawable;
class LLHUDText;

struct lltextobject_further_away
{
    bool operator()(const LLPointer<LLHUDText>& lhs, const LLPointer<LLHUDText>& rhs) const;
};

class LLHUDText : public LLHUDObject
{
protected:
    class LLHUDTextSegment
    {
    public:
        LLHUDTextSegment(const LLWString& text, const LLFontGL::StyleFlags style, const LLColor4& color, const LLFontGL* font)
        :   mColor(color),
            mStyle(style),
            mText(text),
            mFont(font)
        {}
        F32 getWidth(const LLFontGL* font);
        const LLWString& getText() const { return mText; }
        void clearFontWidthMap() { mFontWidthMap.clear(); }

        LLColor4                mColor;
        LLFontGL::StyleFlags    mStyle;
        const LLFontGL*         mFont;
        LLFontVertexBuffer      mFontBuffer;
    private:
        LLWString               mText;
        std::map<const LLFontGL*, F32> mFontWidthMap;
    };

public:
    typedef enum e_text_alignment
    {
        ALIGN_TEXT_LEFT,
        ALIGN_TEXT_CENTER
    } ETextAlignment;

    typedef enum e_vert_alignment
    {
        ALIGN_VERT_TOP,
        ALIGN_VERT_CENTER
    } EVertAlignment;

public:
    // Set entire string, eliminating existing lines
    void setString(const std::string& text_utf8);

    void clearString();

    // Add text a line at a time, allowing custom formatting
    void addLine(const std::string &text_utf8, const LLColor4& color, const LLFontGL::StyleFlags style = LLFontGL::NORMAL, const LLFontGL* font = NULL);

    // Sets the default font for lines with no font specified
    void setFont(const LLFontGL* font);
    void setColor(const LLColor4 &color);
    void setAlpha(F32 alpha);
    void setZCompare(const bool zcompare);
    void setDoFade(const bool do_fade);
//  void setVisibleOffScreen(bool visible) { mVisibleOffScreen = visible; }

    // mMaxLines of -1 means unlimited lines.
    void setMaxLines(S32 max_lines) { mMaxLines = max_lines; }
    void setFadeDistance(F32 fade_distance, F32 fade_range) { mFadeDistance = fade_distance; mFadeRange = fade_range; }
    void updateVisibility();
    LLVector2 updateScreenPos(LLVector2 &offset_target);
    void updateSize();
    void setMass(F32 mass) { mMass = llmax(0.1f, mass); }
    void setTextAlignment(ETextAlignment alignment) { mTextAlignment = alignment; }
    void setVertAlignment(EVertAlignment alignment) { mVertAlignment = alignment; }
    /*virtual*/ void markDead();
    friend class LLHUDObject;
    /*virtual*/ F32 getDistance() const { return mLastDistance; }
    bool getVisible() { return mVisible; }
    bool getHidden() const { return mHidden; }
    void setHidden( bool hide ) { mHidden = hide; }
    void setOnHUDAttachment(bool on_hud) { mOnHUDAttachment = on_hud; }
    void shift(const LLVector3& offset);

    static void shiftAll(const LLVector3& offset);
    static void renderAllHUD();
    static void reshape();
    static void setDisplayText(bool flag) { sDisplayText = flag ; }

// [RLVa:KB] - Checked: RLVa-2.0.3
    const std::string& getObjectText() const                        { return mObjText; }
    void               setObjectText(const std::string &utf8string) { mObjText = utf8string; }

    enum EObjectTextFilter { OTF_NONE, OTF_HUD_ATTACHMENTS };
    static void        refreshAllObjectText(EObjectTextFilter eObjFilter = OTF_NONE);
// [/RLVa:KB]

    // <FS:Ansariel> FIRE-17393: Control HUD text fading by options
    static void onFadeSettingsChanged();

protected:
    LLHUDText(const U8 type);

    /*virtual*/ void render();
    void renderText();
    static void updateAll();
    S32 getMaxLines();

private:
    ~LLHUDText();
    bool            mOnHUDAttachment;
    bool            mDoFade;
    F32             mFadeRange;
    F32             mFadeDistance;
    F32             mLastDistance;
    bool            mZCompare;
//  bool            mVisibleOffScreen;
    bool            mOffscreen;
    LLColor4        mColor;
    LLVector3       mScale;
    F32             mWidth;
    F32             mHeight;
    LLColor4U       mPickColor;
    const LLFontGL* mFontp;
    const LLFontGL* mBoldFontp;
    LLRectf         mSoftScreenRect;
    LLVector3       mPositionAgent;
    LLVector2       mPositionOffset;
    LLVector2       mTargetPositionOffset;
    F32             mMass;
    S32             mMaxLines;
    S32             mOffsetY;
    F32             mRadius;
    std::vector<LLHUDTextSegment> mTextSegments;
    ETextAlignment  mTextAlignment;
    EVertAlignment  mVertAlignment;
    bool            mHidden;
<<<<<<< HEAD
    LLFontVertexBuffer   mFontBuffer;
// [RLVa:KB] - Checked: RLVa-1.0.0
    std::string     mObjText;
// [/RLVa:KB]
=======
>>>>>>> e74b48e6

    static bool    sDisplayText ;
    static std::set<LLPointer<LLHUDText> > sTextObjects;
    static std::vector<LLPointer<LLHUDText> > sVisibleTextObjects;
    static std::vector<LLPointer<LLHUDText> > sVisibleHUDTextObjects;
    typedef std::set<LLPointer<LLHUDText> >::iterator TextObjectIterator;
    typedef std::vector<LLPointer<LLHUDText> >::iterator VisibleTextObjectIterator;
};

#endif // LL_LLHUDTEXT_H<|MERGE_RESOLUTION|>--- conflicted
+++ resolved
@@ -174,13 +174,9 @@
     ETextAlignment  mTextAlignment;
     EVertAlignment  mVertAlignment;
     bool            mHidden;
-<<<<<<< HEAD
-    LLFontVertexBuffer   mFontBuffer;
 // [RLVa:KB] - Checked: RLVa-1.0.0
     std::string     mObjText;
 // [/RLVa:KB]
-=======
->>>>>>> e74b48e6
 
     static bool    sDisplayText ;
     static std::set<LLPointer<LLHUDText> > sTextObjects;
