--- conflicted
+++ resolved
@@ -37,86 +37,6 @@
 class LLVOGrass : public LLAlphaObject
 {
 public:
-<<<<<<< HEAD
-	LLVOGrass(const LLUUID &id, const LLPCode pcode, LLViewerRegion *regionp);
-
-	// Initialize data that's only inited once per class.
-	static void initClass();
-	static void cleanupClass();
-
-	virtual U32 getPartitionType() const;
-
-	/*virtual*/ U32 processUpdateMessage(LLMessageSystem *mesgsys,
-											void **user_data,
-											U32 block_num, 
-											const EObjectUpdateType update_type,
-											LLDataPacker *dp);
-	static void import(LLFILE *file, LLMessageSystem *mesgsys, const LLVector3 &pos);
-	/*virtual*/ void exportFile(LLFILE *file, const LLVector3 &position);
-
-	void updateDrawable(bool force_damped);
-
-	/*virtual*/ LLDrawable* createDrawable(LLPipeline *pipeline);
-	/*virtual*/ bool		updateGeometry(LLDrawable *drawable);
-	/*virtual*/ void		getGeometry(S32 idx,
-								LLStrider<LLVector4a>& verticesp,
-								LLStrider<LLVector3>& normalsp, 
-								LLStrider<LLVector2>& texcoordsp,
-								LLStrider<LLColor4U>& colorsp, 
-								LLStrider<LLColor4U>& emissivep,
-								LLStrider<U16>& indicesp);
-
-	void updateFaceSize(S32 idx) { }
-	/*virtual*/ void updateTextures();											
-	/*virtual*/ bool updateLOD();
-	/*virtual*/ void setPixelAreaAndAngle(LLAgent &agent); // generate accurate apparent angle and area
-
-	void plantBlades();
-
-	/*virtual*/ bool    isActive() const; // Whether this object needs to do an idleUpdate.
-	/*virtual*/ void idleUpdate(LLAgent &agent, const F64 &time);
-
-	/*virtual*/ bool lineSegmentIntersect(const LLVector4a& start, const LLVector4a& end, 
-										  S32 face = -1,                        // which face to check, -1 = ALL_SIDES
-										  bool pick_transparent = false,
-										  bool pick_rigged = false,
-                                          bool pick_unselectable = true,
-										  S32* face_hit = NULL,                 // which face was hit
-										  LLVector4a* intersection = NULL,       // return the intersection point
-										  LLVector2* tex_coord = NULL,          // return the texture coordinates of the intersection point
-										  LLVector4a* normal = NULL,             // return the surface normal at the intersection point
-										  LLVector4a* tangent = NULL           // return the surface tangent at the intersection point
-		);
-
-	static S32 sMaxGrassSpecies;
-
-	struct GrassSpeciesData
-	{
-		LLUUID	mTextureID;
-		
-		F32		mBladeSizeX;
-		F32		mBladeSizeY;
-
-		// <FS:Ansariel> FIRE-7802: Grass and tree selection in build tool
-		std::string	mName;
-	};
-
-	typedef std::map<U32, GrassSpeciesData*> SpeciesMap;
-
-	U8				mSpecies;		// Species of grass
-	F32				mBladeSizeX;
-	F32				mBladeSizeY;
-	
-	LLSurfacePatch           *mPatch;			//  Stores the land patch where the grass is centered
-
-	U64 mLastPatchUpdateTime;
-
-	LLVector3		          mGrassBend;		// Accumulated wind (used for blowing trees)
-	LLVector3		          mGrassVel;		
-	LLVector3		          mWind;
-	F32				          mBladeWindAngle;
-	F32				          mBWAOverlap;
-=======
     LLVOGrass(const LLUUID &id, const LLPCode pcode, LLViewerRegion *regionp);
 
     // Initialize data that's only inited once per class.
@@ -133,10 +53,10 @@
     static void import(LLFILE *file, LLMessageSystem *mesgsys, const LLVector3 &pos);
     /*virtual*/ void exportFile(LLFILE *file, const LLVector3 &position);
 
-    void updateDrawable(BOOL force_damped);
+    void updateDrawable(bool force_damped);
 
     /*virtual*/ LLDrawable* createDrawable(LLPipeline *pipeline);
-    /*virtual*/ BOOL        updateGeometry(LLDrawable *drawable);
+    /*virtual*/ bool        updateGeometry(LLDrawable *drawable);
     /*virtual*/ void        getGeometry(S32 idx,
                                 LLStrider<LLVector4a>& verticesp,
                                 LLStrider<LLVector3>& normalsp,
@@ -147,19 +67,19 @@
 
     void updateFaceSize(S32 idx) { }
     /*virtual*/ void updateTextures();
-    /*virtual*/ BOOL updateLOD();
+    /*virtual*/ bool updateLOD();
     /*virtual*/ void setPixelAreaAndAngle(LLAgent &agent); // generate accurate apparent angle and area
 
     void plantBlades();
 
-    /*virtual*/ BOOL    isActive() const; // Whether this object needs to do an idleUpdate.
+    /*virtual*/ bool    isActive() const; // Whether this object needs to do an idleUpdate.
     /*virtual*/ void idleUpdate(LLAgent &agent, const F64 &time);
 
-    /*virtual*/ BOOL lineSegmentIntersect(const LLVector4a& start, const LLVector4a& end,
+    /*virtual*/ bool lineSegmentIntersect(const LLVector4a& start, const LLVector4a& end,
                                           S32 face = -1,                        // which face to check, -1 = ALL_SIDES
-                                          BOOL pick_transparent = FALSE,
-                                          BOOL pick_rigged = FALSE,
-                                          BOOL pick_unselectable = TRUE,
+                                          bool pick_transparent = false,
+                                          bool pick_rigged = false,
+                                          bool pick_unselectable = true,
                                           S32* face_hit = NULL,                 // which face was hit
                                           LLVector4a* intersection = NULL,       // return the intersection point
                                           LLVector2* tex_coord = NULL,          // return the texture coordinates of the intersection point
@@ -195,7 +115,6 @@
     LLVector3                 mWind;
     F32                       mBladeWindAngle;
     F32                       mBWAOverlap;
->>>>>>> c06fb4e0
 
 protected:
     ~LLVOGrass();
