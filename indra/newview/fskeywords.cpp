/**
 * @file fskeywords.cpp
 *
 * $LicenseInfo:firstyear=2011&license=fsviewerlgpl$
 * Phoenix Firestorm Viewer Source Code
 * Copyright (C) 2011, The Phoenix Firestorm Project, Inc.
 *
 * This library is free software; you can redistribute it and/or
 * modify it under the terms of the GNU Lesser General Public
 * License as published by the Free Software Foundation;
 * version 2.1 of the License only.
 *
 * This library is distributed in the hope that it will be useful,
 * but WITHOUT ANY WARRANTY; without even the implied warranty of
 * MERCHANTABILITY or FITNESS FOR A PARTICULAR PURPOSE.  See the GNU
 * Lesser General Public License for more details.
 *
 * You should have received a copy of the GNU Lesser General Public
 * License along with this library; if not, write to the Free Software
 * Foundation, Inc., 51 Franklin Street, Fifth Floor, Boston, MA  02110-1301  USA
 *
 * The Phoenix Firestorm Project, Inc., 1831 Oakwood Drive, Fairmont, Minnesota 56031-3225 USA
 * http://www.firestormviewer.org
 * $/LicenseInfo$
 */

#include "llviewerprecompiledheaders.h"

#include "fscommon.h"
#include "fskeywords.h"
#include "growlmanager.h"
#include "llagent.h"
#include "llchat.h"
#include "llinstantmessage.h"
#include "llmutelist.h"
#include "llui.h"
#include "llviewercontrol.h"

#include <boost/regex.hpp>

FSKeywords::FSKeywords()
{
    gSavedPerAccountSettings.getControl("FSKeywords")->getSignal()->connect(boost::bind(&FSKeywords::updateKeywords, this));
    gSavedPerAccountSettings.getControl("FSKeywordCaseSensitive")->getSignal()->connect(boost::bind(&FSKeywords::updateKeywords, this));
    gSavedPerAccountSettings.getControl("FSKeywordMatchWholeWords")->getSignal()->connect(boost::bind(&FSKeywords::updateKeywords, this));
    updateKeywords();
}

FSKeywords::~FSKeywords()
{
}

void FSKeywords::updateKeywords()
{
<<<<<<< HEAD
	bool match_whole_words = gSavedPerAccountSettings.getBOOL("FSKeywordMatchWholeWords");
	std::string s = gSavedPerAccountSettings.getString("FSKeywords");
	if (!gSavedPerAccountSettings.getBOOL("FSKeywordCaseSensitive"))
	{
		LLStringUtil::toLower(s);
	}
	boost::regex re(",");
	boost::sregex_token_iterator begin(s.begin(), s.end(), re, -1), end;
	mWordList.clear();
	while (begin != end)
	{
		std::string token(*begin++);
		LLStringUtil::trim(token);

		if (match_whole_words)
		{
			mWordList.push_back(boost::regex_replace(token, boost::regex("[.^$|()\\[\\]{}*+?\\\\]"), "\\\\&", boost::match_default|boost::format_sed));
		}
		else
		{
			mWordList.push_back(token);
		}
	}
=======
    BOOL match_whole_words = gSavedPerAccountSettings.getBOOL("FSKeywordMatchWholeWords");
    std::string s = gSavedPerAccountSettings.getString("FSKeywords");
    if (!gSavedPerAccountSettings.getBOOL("FSKeywordCaseSensitive"))
    {
        LLStringUtil::toLower(s);
    }
    boost::regex re(",");
    boost::sregex_token_iterator begin(s.begin(), s.end(), re, -1), end;
    mWordList.clear();
    while (begin != end)
    {
        std::string token(*begin++);
        LLStringUtil::trim(token);

        if (match_whole_words)
        {
            mWordList.push_back(boost::regex_replace(token, boost::regex("[.^$|()\\[\\]{}*+?\\\\]"), "\\\\&", boost::match_default|boost::format_sed));
        }
        else
        {
            mWordList.push_back(token);
        }
    }
>>>>>>> c06fb4e0
}

bool FSKeywords::chatContainsKeyword(const LLChat& chat, bool is_local)
{

    // Don't check if message is from us - unless it's a radar notification
    if (chat.mFromID == gAgentID && chat.mFromName != SYSTEM_FROM)
    {
        return false;
    }

    static LLCachedControl<bool> sFSKeywordOn(gSavedPerAccountSettings, "FSKeywordOn", false);
    static LLCachedControl<bool> sFSKeywordInChat(gSavedPerAccountSettings, "FSKeywordInChat", false);
    static LLCachedControl<bool> sFSKeywordInIM(gSavedPerAccountSettings, "FSKeywordInIM", false);

    if (!sFSKeywordOn ||
        (is_local && !sFSKeywordInChat) ||
        (!is_local && !sFSKeywordInIM))
    {
        return false;
    }

    static LLCachedControl<bool> sFSKeywordSpeakersName(gSavedPerAccountSettings, "FSKeywordSpeakersName", false);

    std::string source;
    if (sFSKeywordSpeakersName)
    {
        source = chat.mFromName + " " + chat.mText;
    }
    else
    {
        source = chat.mText;
    }

    static LLCachedControl<bool> sFSKeywordCaseSensitive(gSavedPerAccountSettings, "FSKeywordCaseSensitive", false);

    if (!sFSKeywordCaseSensitive)
    {
        LLStringUtil::toLower(source);
    }

    static LLCachedControl<bool> sFSKeywordMatchWholeWords(gSavedPerAccountSettings, "FSKeywordMatchWholeWords", false);

    if (sFSKeywordMatchWholeWords)
    {
        for (const auto& word : mWordList)
        {
            if (boost::regex_search(source, boost::regex("\\b" + word + "\\b")))
            {
                return true;
            }
        }
    }
    else
    {
        for (const auto& word : mWordList)
        {
            if (source.find(word) != std::string::npos)
            {
                return true;
            }
        }
    }

    return false;
}

// <FS:PP> FIRE-10178: Keyword Alerts in group IM do not work unless the group is in the foreground
void FSKeywords::notify(const LLChat& chat)
{
    if ((chat.mFromID != gAgentID || chat.mFromName == SYSTEM_FROM) && !chat.mMuted && !LLMuteList::getInstance()->isMuted(chat.mFromID))
    {
        static LLCachedControl<bool> PlayModeUISndFSKeywordSound(gSavedPerAccountSettings, "PlayModeUISndFSKeywordSound");
        if (PlayModeUISndFSKeywordSound)
        {
            LLUI::getInstance()->mAudioCallback(LLUUID(gSavedPerAccountSettings.getString("UISndFSKeywordSound")));
        }

        static LLCachedControl<bool> FSEnableGrowl(gSavedSettings, "FSEnableGrowl");
        if (FSEnableGrowl)
        {
            std::string msg = chat.mFromName;
            if (is_irc_me_prefix(chat.mText))
            {
                msg = msg + chat.mText.substr(3);
            }
            else
            {
                msg = msg + ": " + chat.mText;
            }
            GrowlManager::notify("Keyword Alert", msg, GROWL_KEYWORD_ALERT_TYPE);
        }
    }
}
// </FS:PP><|MERGE_RESOLUTION|>--- conflicted
+++ resolved
@@ -52,32 +52,7 @@
 
 void FSKeywords::updateKeywords()
 {
-<<<<<<< HEAD
-	bool match_whole_words = gSavedPerAccountSettings.getBOOL("FSKeywordMatchWholeWords");
-	std::string s = gSavedPerAccountSettings.getString("FSKeywords");
-	if (!gSavedPerAccountSettings.getBOOL("FSKeywordCaseSensitive"))
-	{
-		LLStringUtil::toLower(s);
-	}
-	boost::regex re(",");
-	boost::sregex_token_iterator begin(s.begin(), s.end(), re, -1), end;
-	mWordList.clear();
-	while (begin != end)
-	{
-		std::string token(*begin++);
-		LLStringUtil::trim(token);
-
-		if (match_whole_words)
-		{
-			mWordList.push_back(boost::regex_replace(token, boost::regex("[.^$|()\\[\\]{}*+?\\\\]"), "\\\\&", boost::match_default|boost::format_sed));
-		}
-		else
-		{
-			mWordList.push_back(token);
-		}
-	}
-=======
-    BOOL match_whole_words = gSavedPerAccountSettings.getBOOL("FSKeywordMatchWholeWords");
+    bool match_whole_words = gSavedPerAccountSettings.getBOOL("FSKeywordMatchWholeWords");
     std::string s = gSavedPerAccountSettings.getString("FSKeywords");
     if (!gSavedPerAccountSettings.getBOOL("FSKeywordCaseSensitive"))
     {
@@ -100,7 +75,6 @@
             mWordList.push_back(token);
         }
     }
->>>>>>> c06fb4e0
 }
 
 bool FSKeywords::chatContainsKeyword(const LLChat& chat, bool is_local)
