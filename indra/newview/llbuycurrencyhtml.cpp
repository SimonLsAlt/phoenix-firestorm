--- conflicted
+++ resolved
@@ -1,192 +1,167 @@
-/**
- * @file llbuycurrencyhtml.cpp
- * @brief Manages Buy Currency HTML floater
- *
- * $LicenseInfo:firstyear=2010&license=viewerlgpl$
- * Second Life Viewer Source Code
- * Copyright (C) 2010, Linden Research, Inc.
- *
- * This library is free software; you can redistribute it and/or
- * modify it under the terms of the GNU Lesser General Public
- * License as published by the Free Software Foundation;
- * version 2.1 of the License only.
- *
- * This library is distributed in the hope that it will be useful,
- * but WITHOUT ANY WARRANTY; without even the implied warranty of
- * MERCHANTABILITY or FITNESS FOR A PARTICULAR PURPOSE.  See the GNU
- * Lesser General Public License for more details.
- *
- * You should have received a copy of the GNU Lesser General Public
- * License along with this library; if not, write to the Free Software
- * Foundation, Inc., 51 Franklin Street, Fifth Floor, Boston, MA  02110-1301  USA
- *
- * Linden Research, Inc., 945 Battery Street, San Francisco, CA  94111  USA
- * $/LicenseInfo$
- */
-
-#include "llviewerprecompiledheaders.h"
-
-#include "llfloaterbuycurrency.h"
-#include "llbuycurrencyhtml.h"
-#include "llfloaterbuycurrencyhtml.h"
-
-#include "llfloaterreg.h"
-#include "llcommandhandler.h"
-#include "llviewercontrol.h"
-#include "llstatusbar.h"
-
-// support for secondlife:///app/buycurrencyhtml/{ACTION}/{NEXT_ACTION}/{RETURN_CODE} SLapps
-class LLBuyCurrencyHTMLHandler :
-    public LLCommandHandler
-{
-public:
-    // requests will be throttled from a non-trusted browser
-    LLBuyCurrencyHTMLHandler() : LLCommandHandler( "buycurrencyhtml", UNTRUSTED_THROTTLE) {}
-
-    bool handle(const LLSD& params, const LLSD& query_map, const std::string& grid, LLMediaCtrl* web)
-    {
-        std::string action( "" );
-        if ( params.size() >= 1 )
-        {
-             action = params[ 0 ].asString();
-        };
-
-        std::string next_action( "" );
-        if ( params.size() >= 2 )
-        {
-            next_action = params[ 1 ].asString();
-        };
-
-        int result_code = 0;
-        if ( params.size() >= 3 )
-        {
-            result_code = params[ 2 ].asInteger();
-            if ( result_code != 0 )
-            {
-                LL_WARNS("LLBuyCurrency") << "Received nonzero result code: " << result_code << LL_ENDL ;
-            }
-        };
-
-        // open the legacy XUI based currency floater
-        if ( "open_legacy" == next_action )
-        {
-            LLFloaterBuyCurrency::buyCurrency();
-        };
-
-        // ask the Buy Currency floater to close
-        // note: this is the last thing we can do so make
-        // sure any other actions are processed before this.
-        if ( "close" == action )
-        {
-            LLBuyCurrencyHTML::closeDialog();
-        };
-
-        return true;
-    };
-};
-LLBuyCurrencyHTMLHandler gBuyCurrencyHTMLHandler;
-
-////////////////////////////////////////////////////////////////////////////////
-// static
-// Opens the legacy XUI based floater or new HTML based one based on
-// the QuickBuyCurrency value in settings.xml - this overload is for
-// the case where the amount is not requested.
-void LLBuyCurrencyHTML::openCurrencyFloater()
-{
-    if ( gSavedSettings.getBOOL( "QuickBuyCurrency" ) )
-    {
-        // HTML version
-        LLBuyCurrencyHTML::showDialog( false, "", 0 );
-    }
-    else
-    {
-        // legacy version
-        LLFloaterBuyCurrency::buyCurrency();
-    };
-}
-
-////////////////////////////////////////////////////////////////////////////////
-// static
-// Opens the legacy XUI based floater or new HTML based one based on
-// the QuickBuyCurrency value in settings.xml - this overload is for
-// the case where the amount and a string to display are requested.
-void LLBuyCurrencyHTML::openCurrencyFloater( const std::string& message, S32 sum )
-{
-    if ( gSavedSettings.getBOOL( "QuickBuyCurrency" ) )
-    {
-        // HTML version
-        LLBuyCurrencyHTML::showDialog( true, message, sum );
-    }
-    else
-    {
-        // legacy version
-        LLFloaterBuyCurrency::buyCurrency( message, sum );
-    };
-}
-
-////////////////////////////////////////////////////////////////////////////////
-// static
-void LLBuyCurrencyHTML::showDialog( bool specific_sum_requested, const std::string& message, S32 sum )
-{
-<<<<<<< HEAD
-	LLFloaterBuyCurrencyHTML* buy_currency_floater = dynamic_cast< LLFloaterBuyCurrencyHTML* >( LLFloaterReg::getInstance( "buy_currency_html" ) );
-	if ( buy_currency_floater )
-	{
-		// pass on flag indicating if we want to buy specific amount and if so, how much
-		buy_currency_floater->setParams( specific_sum_requested, message, sum );
-
-		// force navigate to new URL
-		buy_currency_floater->navigateToFinalURL();
-
-		// make it visible and raise to front
-		bool visible = true;
-		buy_currency_floater->setVisible( visible );
-		bool take_focus = true;
-		buy_currency_floater->setFrontmost( take_focus );
-
-		// spec calls for floater to be centered on client window
-		buy_currency_floater->center();
-	}
-	else
-	{
-		LL_WARNS() << "Buy Currency (HTML) Floater not found" << LL_ENDL;
-	};
-=======
-    LLFloaterBuyCurrencyHTML* buy_currency_floater = dynamic_cast< LLFloaterBuyCurrencyHTML* >( LLFloaterReg::getInstance( "buy_currency_html" ) );
-    if ( buy_currency_floater )
-    {
-        // pass on flag indicating if we want to buy specific amount and if so, how much
-        buy_currency_floater->setParams( specific_sum_requested, message, sum );
-
-        // force navigate to new URL
-        buy_currency_floater->navigateToFinalURL();
-
-        // make it visible and raise to front
-        BOOL visible = TRUE;
-        buy_currency_floater->setVisible( visible );
-        BOOL take_focus = TRUE;
-        buy_currency_floater->setFrontmost( take_focus );
-
-        // spec calls for floater to be centered on client window
-        buy_currency_floater->center();
-    }
-    else
-    {
-        LL_WARNS() << "Buy Currency (HTML) Floater not found" << LL_ENDL;
-    };
->>>>>>> e1623bb2
-}
-
-////////////////////////////////////////////////////////////////////////////////
-//
-void LLBuyCurrencyHTML::closeDialog()
-{
-    LLFloaterBuyCurrencyHTML* buy_currency_floater = dynamic_cast< LLFloaterBuyCurrencyHTML* >(LLFloaterReg::getInstance( "buy_currency_html" ) );
-    if ( buy_currency_floater )
-    {
-        buy_currency_floater->closeFloater();
-    };
-
-    // Update L$ balance in the status bar in case L$ were purchased
-    LLStatusBar::sendMoneyBalanceRequest();
-}+/**
+ * @file llbuycurrencyhtml.cpp
+ * @brief Manages Buy Currency HTML floater
+ *
+ * $LicenseInfo:firstyear=2010&license=viewerlgpl$
+ * Second Life Viewer Source Code
+ * Copyright (C) 2010, Linden Research, Inc.
+ *
+ * This library is free software; you can redistribute it and/or
+ * modify it under the terms of the GNU Lesser General Public
+ * License as published by the Free Software Foundation;
+ * version 2.1 of the License only.
+ *
+ * This library is distributed in the hope that it will be useful,
+ * but WITHOUT ANY WARRANTY; without even the implied warranty of
+ * MERCHANTABILITY or FITNESS FOR A PARTICULAR PURPOSE.  See the GNU
+ * Lesser General Public License for more details.
+ *
+ * You should have received a copy of the GNU Lesser General Public
+ * License along with this library; if not, write to the Free Software
+ * Foundation, Inc., 51 Franklin Street, Fifth Floor, Boston, MA  02110-1301  USA
+ *
+ * Linden Research, Inc., 945 Battery Street, San Francisco, CA  94111  USA
+ * $/LicenseInfo$
+ */
+
+#include "llviewerprecompiledheaders.h"
+
+#include "llfloaterbuycurrency.h"
+#include "llbuycurrencyhtml.h"
+#include "llfloaterbuycurrencyhtml.h"
+
+#include "llfloaterreg.h"
+#include "llcommandhandler.h"
+#include "llviewercontrol.h"
+#include "llstatusbar.h"
+
+// support for secondlife:///app/buycurrencyhtml/{ACTION}/{NEXT_ACTION}/{RETURN_CODE} SLapps
+class LLBuyCurrencyHTMLHandler :
+    public LLCommandHandler
+{
+public:
+    // requests will be throttled from a non-trusted browser
+    LLBuyCurrencyHTMLHandler() : LLCommandHandler( "buycurrencyhtml", UNTRUSTED_THROTTLE) {}
+
+    bool handle(const LLSD& params, const LLSD& query_map, const std::string& grid, LLMediaCtrl* web)
+    {
+        std::string action( "" );
+        if ( params.size() >= 1 )
+        {
+             action = params[ 0 ].asString();
+        };
+
+        std::string next_action( "" );
+        if ( params.size() >= 2 )
+        {
+            next_action = params[ 1 ].asString();
+        };
+
+        int result_code = 0;
+        if ( params.size() >= 3 )
+        {
+            result_code = params[ 2 ].asInteger();
+            if ( result_code != 0 )
+            {
+                LL_WARNS("LLBuyCurrency") << "Received nonzero result code: " << result_code << LL_ENDL ;
+            }
+        };
+
+        // open the legacy XUI based currency floater
+        if ( "open_legacy" == next_action )
+        {
+            LLFloaterBuyCurrency::buyCurrency();
+        };
+
+        // ask the Buy Currency floater to close
+        // note: this is the last thing we can do so make
+        // sure any other actions are processed before this.
+        if ( "close" == action )
+        {
+            LLBuyCurrencyHTML::closeDialog();
+        };
+
+        return true;
+    };
+};
+LLBuyCurrencyHTMLHandler gBuyCurrencyHTMLHandler;
+
+////////////////////////////////////////////////////////////////////////////////
+// static
+// Opens the legacy XUI based floater or new HTML based one based on
+// the QuickBuyCurrency value in settings.xml - this overload is for
+// the case where the amount is not requested.
+void LLBuyCurrencyHTML::openCurrencyFloater()
+{
+    if ( gSavedSettings.getBOOL( "QuickBuyCurrency" ) )
+    {
+        // HTML version
+        LLBuyCurrencyHTML::showDialog( false, "", 0 );
+    }
+    else
+    {
+        // legacy version
+        LLFloaterBuyCurrency::buyCurrency();
+    };
+}
+
+////////////////////////////////////////////////////////////////////////////////
+// static
+// Opens the legacy XUI based floater or new HTML based one based on
+// the QuickBuyCurrency value in settings.xml - this overload is for
+// the case where the amount and a string to display are requested.
+void LLBuyCurrencyHTML::openCurrencyFloater( const std::string& message, S32 sum )
+{
+    if ( gSavedSettings.getBOOL( "QuickBuyCurrency" ) )
+    {
+        // HTML version
+        LLBuyCurrencyHTML::showDialog( true, message, sum );
+    }
+    else
+    {
+        // legacy version
+        LLFloaterBuyCurrency::buyCurrency( message, sum );
+    };
+}
+
+////////////////////////////////////////////////////////////////////////////////
+// static
+void LLBuyCurrencyHTML::showDialog( bool specific_sum_requested, const std::string& message, S32 sum )
+{
+    LLFloaterBuyCurrencyHTML* buy_currency_floater = dynamic_cast< LLFloaterBuyCurrencyHTML* >( LLFloaterReg::getInstance( "buy_currency_html" ) );
+    if ( buy_currency_floater )
+    {
+        // pass on flag indicating if we want to buy specific amount and if so, how much
+        buy_currency_floater->setParams( specific_sum_requested, message, sum );
+
+        // force navigate to new URL
+        buy_currency_floater->navigateToFinalURL();
+
+        // make it visible and raise to front
+        bool visible = true;
+        buy_currency_floater->setVisible( visible );
+        bool take_focus = true;
+        buy_currency_floater->setFrontmost( take_focus );
+
+        // spec calls for floater to be centered on client window
+        buy_currency_floater->center();
+    }
+    else
+    {
+        LL_WARNS() << "Buy Currency (HTML) Floater not found" << LL_ENDL;
+    };
+}
+
+////////////////////////////////////////////////////////////////////////////////
+//
+void LLBuyCurrencyHTML::closeDialog()
+{
+    LLFloaterBuyCurrencyHTML* buy_currency_floater = dynamic_cast< LLFloaterBuyCurrencyHTML* >(LLFloaterReg::getInstance( "buy_currency_html" ) );
+    if ( buy_currency_floater )
+    {
+        buy_currency_floater->closeFloater();
+    };
+
+    // Update L$ balance in the status bar in case L$ were purchased
+    LLStatusBar::sendMoneyBalanceRequest();
+}