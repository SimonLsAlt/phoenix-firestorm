/**
 * @file llfollowcam.h
 * @author Jeffrey Ventrella
 * @brief LLFollowCam class definition
 *
 * $LicenseInfo:firstyear=2005&license=viewerlgpl$
 * Second Life Viewer Source Code
 * Copyright (C) 2010, Linden Research, Inc.
 *
 * This library is free software; you can redistribute it and/or
 * modify it under the terms of the GNU Lesser General Public
 * License as published by the Free Software Foundation;
 * version 2.1 of the License only.
 *
 * This library is distributed in the hope that it will be useful,
 * but WITHOUT ANY WARRANTY; without even the implied warranty of
 * MERCHANTABILITY or FITNESS FOR A PARTICULAR PURPOSE.  See the GNU
 * Lesser General Public License for more details.
 *
 * You should have received a copy of the GNU Lesser General Public
 * License along with this library; if not, write to the Free Software
 * Foundation, Inc., 51 Franklin Street, Fifth Floor, Boston, MA  02110-1301  USA
 *
 * Linden Research, Inc., 945 Battery Street, San Francisco, CA  94111  USA
 * $/LicenseInfo$
 */

//--------------------------------------------------------------------
// FollowCam
//
// The FollowCam controls three dynamic variables which determine
// a camera orientation and position for a "loose" third-person view
// (orientation being derived from a combination of focus and up
// vector). It is good for fast-moving vehicles that change
// acceleration a lot, but it can also be general-purpose, like for
// avatar navigation. It has a handful of parameters allowing it to
// be tweaked to assume different styles of tracking objects.
//
//--------------------------------------------------------------------
#ifndef LL_FOLLOWCAM_H
#define LL_FOLLOWCAM_H

#include "llcoordframe.h"
#include "indra_constants.h"
#include "llmath.h"
#include "lltimer.h"
#include "llquaternion.h"
#include "llcriticaldamp.h"
#include <map>
#include <vector>

class LLFollowCamParams
{
public:
    LLFollowCamParams();
    virtual ~LLFollowCamParams();

    //--------------------------------------
    // setty setty set set
    //--------------------------------------
    virtual void setPositionLag         ( F32 );
    virtual void setFocusLag            ( F32 );
    virtual void setFocusThreshold      ( F32 );
    virtual void setPositionThreshold   ( F32 );
    virtual void setDistance            ( F32 );
    virtual void setPitch               ( F32 );
    virtual void setFocusOffset         ( const LLVector3& );
    virtual void setBehindnessAngle     ( F32 );
    virtual void setBehindnessLag       ( F32 );
    virtual void setPosition            ( const LLVector3& );
    virtual void setFocus               ( const LLVector3& );
    virtual void setPositionLocked      ( bool );
    virtual void setFocusLocked         ( bool );


    //--------------------------------------
    // getty getty get get
    //--------------------------------------
    virtual F32         getPositionLag() const;
    virtual F32         getFocusLag() const;
    virtual F32         getPositionThreshold() const;
    virtual F32         getFocusThreshold() const;
    virtual F32         getDistance() const;
    virtual F32         getPitch() const;
    virtual LLVector3   getFocusOffset() const;
    virtual F32         getBehindnessAngle() const;
    virtual F32         getBehindnessLag() const;
    virtual LLVector3   getPosition() const;
    virtual LLVector3   getFocus() const;
    virtual bool        getFocusLocked() const;
    virtual bool        getPositionLocked() const;
    virtual bool        getUseFocus() const { return mUseFocus; }
    virtual bool        getUsePosition() const { return mUsePosition; }

protected:
    F32     mPositionLag;
    F32     mFocusLag;
    F32     mFocusThreshold;
    F32     mPositionThreshold;
    F32     mDistance;
    F32     mPitch;
    LLVector3   mFocusOffset;
    F32     mBehindnessMaxAngle;
    F32     mBehindnessLag;
    F32     mMaxCameraDistantFromSubject;

    bool            mPositionLocked;
    bool            mFocusLocked;
    bool            mUsePosition; // specific camera point specified by script
    bool            mUseFocus; // specific focus point specified by script
    LLVector3       mPosition;          // where the camera is (in world-space)
    LLVector3       mFocus;             // what the camera is aimed at (in world-space)
};

class LLFollowCam : public LLFollowCamParams
{
public:
    //--------------------
    // Contructor
    //--------------------
    LLFollowCam();

    //--------------------
    // Destructor
    //--------------------
    virtual ~LLFollowCam();

    //---------------------------------------------------------------------------------------
    // The following methods must be called every time step. However, if you know for
    // sure that your  subject matter (what the camera is looking at) is not moving,
    // then you can get away with not calling "update" But keep in mind that "update"
    // may still be needed after the subject matter has stopped moving because the
    // camera may still need to animate itself catching up to its ideal resting place.
    //---------------------------------------------------------------------------------------
    void setSubjectPositionAndRotation  ( const LLVector3 p, const LLQuaternion r );
    void update();

    // initialize from another instance of llfollowcamparams
    void copyParams(LLFollowCamParams& params);

    //-----------------------------------------------------------------------------------
    // this is how to bang the followCam into a specific configuration. Keep in mind
    // that it will immediately try to adjust these values according to its attributes.
    //-----------------------------------------------------------------------------------
    void reset( const LLVector3 position, const LLVector3 focus, const LLVector3 upVector );

    void setMaxCameraDistantFromSubject ( F32 m ); // this should be determined by llAgent
    bool isZoomedToMinimumDistance();
    LLVector3   getUpVector();
    void zoom( S32 );

    // overrides for setters and getters
    virtual void setPitch( F32 );
    virtual void setDistance( F32 );
    virtual void setPosition(const LLVector3& pos);
    virtual void setFocus(const LLVector3& focus);
    virtual void setPositionLocked      ( bool );
    virtual void setFocusLocked         ( bool );

    LLVector3   getSimulatedPosition() const;
    LLVector3   getSimulatedFocus() const;

    //------------------------------------------
    // protected members of FollowCam
    //------------------------------------------
protected:
    F32     mPitchCos;                  // derived from mPitch
    F32     mPitchSin;                  // derived from mPitch
    LLGlobalVec     mSimulatedPositionGlobal;       // where the camera is (global coordinates), simulated
    LLGlobalVec     mSimulatedFocusGlobal;      // what the camera is aimed at (global coordinates), simulated
    F32             mSimulatedDistance;

    //---------------------
    // dynamic variables
    //---------------------
    bool            mZoomedToMinimumDistance;
    LLFrameTimer    mTimer;
    LLVector3       mSubjectPosition;   // this is the position of what I'm looking at
    LLQuaternion    mSubjectRotation;   // this is the rotation of what I'm looking at
    LLVector3       mUpVector;          // the camera's up vector in world-space (determines roll)
    LLVector3       mRelativeFocus;
    LLVector3       mRelativePos;

    bool mPitchSineAndCosineNeedToBeUpdated;

    //------------------------------------------
    // protected methods of FollowCam
    //------------------------------------------
protected:
<<<<<<< HEAD
		void	calculatePitchSineAndCosine();
		bool	updateBehindnessConstraint(LLVector3 focus, LLVector3& cam_position);
=======
        void    calculatePitchSineAndCosine();
        bool    updateBehindnessConstraint(LLVector3 focus, LLVector3& cam_position);
>>>>>>> 1a8a5404

};// end of FollowCam class


class LLFollowCamMgr : public LLSingleton<LLFollowCamMgr>
{
    LLSINGLETON(LLFollowCamMgr);
    ~LLFollowCamMgr();
public:
    void setPositionLag         ( const LLUUID& source, F32 lag);
    void setFocusLag                ( const LLUUID& source, F32 lag);
    void setFocusThreshold      ( const LLUUID& source, F32 threshold);
    void setPositionThreshold   ( const LLUUID& source, F32 threshold);
    void setDistance                ( const LLUUID& source, F32 distance);
    void setPitch               ( const LLUUID& source, F32 pitch);
    void setFocusOffset         ( const LLUUID& source, const LLVector3& offset);
    void setBehindnessAngle     ( const LLUUID& source, F32 angle);
    void setBehindnessLag       ( const LLUUID& source, F32 lag);
    void setPosition                ( const LLUUID& source, const LLVector3 position);
    void setFocus               ( const LLUUID& source, const LLVector3 focus);
    void setPositionLocked      ( const LLUUID& source, bool locked);
    void setFocusLocked         ( const LLUUID& source, bool locked );

    void setCameraActive            ( const LLUUID& source, bool active );

    LLFollowCamParams* getActiveFollowCamParams();
    LLFollowCamParams* getParamsForID(const LLUUID& source);
    void removeFollowCamParams(const LLUUID& source);
    bool isScriptedCameraSource(const LLUUID& source);
    void dump();

protected:

    typedef std::map<LLUUID, LLFollowCamParams*> param_map_t;
    param_map_t mParamMap;

    typedef std::vector<LLFollowCamParams*> param_stack_t;
    param_stack_t mParamStack;
};

#endif //LL_FOLLOWCAM_H<|MERGE_RESOLUTION|>--- conflicted
+++ resolved
@@ -187,13 +187,8 @@
     // protected methods of FollowCam
     //------------------------------------------
 protected:
-<<<<<<< HEAD
-		void	calculatePitchSineAndCosine();
-		bool	updateBehindnessConstraint(LLVector3 focus, LLVector3& cam_position);
-=======
         void    calculatePitchSineAndCosine();
         bool    updateBehindnessConstraint(LLVector3 focus, LLVector3& cam_position);
->>>>>>> 1a8a5404
 
 };// end of FollowCam class
 
