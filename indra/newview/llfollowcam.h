--- conflicted
+++ resolved
@@ -187,13 +187,8 @@
     // protected methods of FollowCam
     //------------------------------------------
 protected:
-<<<<<<< HEAD
-		void	calculatePitchSineAndCosine();
-		bool	updateBehindnessConstraint(LLVector3 focus, LLVector3& cam_position);
-=======
         void    calculatePitchSineAndCosine();
-        BOOL    updateBehindnessConstraint(LLVector3 focus, LLVector3& cam_position);
->>>>>>> c06fb4e0
+        bool    updateBehindnessConstraint(LLVector3 focus, LLVector3& cam_position);
 
 };// end of FollowCam class
 
