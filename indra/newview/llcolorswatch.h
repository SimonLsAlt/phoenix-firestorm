/**
 * @file llcolorswatch.h
 * @brief LLColorSwatch class definition
 *
 * $LicenseInfo:firstyear=2001&license=viewerlgpl$
 * Second Life Viewer Source Code
 * Copyright (C) 2010, Linden Research, Inc.
 *
 * This library is free software; you can redistribute it and/or
 * modify it under the terms of the GNU Lesser General Public
 * License as published by the Free Software Foundation;
 * version 2.1 of the License only.
 *
 * This library is distributed in the hope that it will be useful,
 * but WITHOUT ANY WARRANTY; without even the implied warranty of
 * MERCHANTABILITY or FITNESS FOR A PARTICULAR PURPOSE.  See the GNU
 * Lesser General Public License for more details.
 *
 * You should have received a copy of the GNU Lesser General Public
 * License along with this library; if not, write to the Free Software
 * Foundation, Inc., 51 Franklin Street, Fifth Floor, Boston, MA  02110-1301  USA
 *
 * Linden Research, Inc., 945 Battery Street, San Francisco, CA  94111  USA
 * $/LicenseInfo$
 */

#ifndef LL_LLCOLORSWATCH_H
#define LL_LLCOLORSWATCH_H

#include "lluictrl.h"
#include "v4color.h"
#include "llfloater.h"
#include "lltextbox.h"

//
// Classes
//
class LLColor4;

class LLColorSwatchCtrl
: public LLUICtrl
{
public:
<<<<<<< HEAD
	typedef enum e_color_pick_op
	{
		COLOR_CHANGE,
		COLOR_SELECT,
		COLOR_CANCEL
	} EColorPickOp;

	struct Params : public LLInitParam::Block<Params, LLUICtrl::Params>
	{
		Optional<LLUIColor>				color;
		Optional<bool>					can_apply_immediately;
		Optional<LLUIImage*>			alpha_background_image;
		Optional<commit_callback_t> 	cancel_callback;
		Optional<commit_callback_t> 	select_callback;
		Optional<commit_callback_t>		preview_callback;
		Optional<LLUIColor>				border_color;
		Optional<S32>					label_width;
		Optional<S32>					label_height;
		
		Optional<LLTextBox::Params>		caption_text;
		Optional<LLViewBorder::Params>	border;

		Optional<LLUIColor>		text_enabled_color;		// <FS:Zi> Add label/caption colors
		Optional<LLUIColor>		text_disabled_color;	// <FS:Zi> Add label/caption colors

		Params();
	};
=======
    typedef enum e_color_pick_op
    {
        COLOR_CHANGE,
        COLOR_SELECT,
        COLOR_CANCEL
    } EColorPickOp;

    struct Params : public LLInitParam::Block<Params, LLUICtrl::Params>
    {
        Optional<LLUIColor>             color;
        Optional<bool>                  can_apply_immediately;
        Optional<LLUIImage*>            alpha_background_image;
        Optional<commit_callback_t>     cancel_callback;
        Optional<commit_callback_t>     select_callback;
        Optional<commit_callback_t>     preview_callback;
        Optional<LLUIColor>             border_color;
        Optional<S32>                   label_width;
        Optional<S32>                   label_height;

        Optional<LLTextBox::Params>     caption_text;
        Optional<LLViewBorder::Params>  border;
        Params();
    };
>>>>>>> 38c2a5bd

protected:
    LLColorSwatchCtrl(const Params& p);
    friend class LLUICtrlFactory;
public:
    ~LLColorSwatchCtrl ();

    /*virtual*/ void setValue(const LLSD& value);

    /*virtual*/ LLSD getValue() const { return mColor.getValue(); }
    const LLColor4& get()                           { return mColor; }

    void            set(const LLColor4& color, BOOL update_picker = FALSE, BOOL from_event = FALSE);
    void            setOriginal(const LLColor4& color);
    void            setValid(BOOL valid);
    void            setLabel(const std::string& label);
    void            setLabelWidth(S32 label_width) {mLabelWidth =label_width;}
    void            setCanApplyImmediately(BOOL apply) { mCanApplyImmediately = apply; }
    void            setOnCancelCallback(commit_callback_t cb) { mOnCancelCallback = cb; }
    void            setOnSelectCallback(commit_callback_t cb) { mOnSelectCallback = cb; }
    void            setPreviewCallback(commit_callback_t cb) { mPreviewCallback = cb; }
    void            setFallbackImage(LLPointer<LLUIImage> image) { mFallbackImage = image; }

    void            showPicker(BOOL take_focus);

    /*virtual*/ BOOL    handleMouseDown(S32 x, S32 y, MASK mask);
    /*virtual*/ BOOL    handleMouseUp(S32 x, S32 y, MASK mask);
    /*virtual*/ BOOL    handleDoubleClick(S32 x,S32 y,MASK mask);
    /*virtual*/ BOOL    handleHover(S32 x, S32 y, MASK mask);
    /*virtual*/ BOOL    handleUnicodeCharHere(llwchar uni_char);
    /*virtual*/ void    draw();
    /*virtual*/ void    setEnabled( BOOL enabled );

    static void     onColorChanged ( void* data, EColorPickOp pick_op = COLOR_CHANGE );
    void            closeFloaterColorPicker();

	void setLabelColor(const LLColor4& c)			{ mTextEnabledColor = c; updateLabelColor();  }	// <FS:Zi> Add label/caption colors
	void setDisabledLabelColor(const LLColor4& c)	{ mTextDisabledColor = c; updateLabelColor(); }	// <FS:Zi> Add label/caption colors

protected:
<<<<<<< HEAD
	void updateLabelColor();	// <FS:Zi> Add label/caption colors

	bool					mValid;
	LLColor4				mColor;
	LLUIColor				mBorderColor;
	LLTextBox*				mCaption;
	LLHandle<LLFloater>		mPickerHandle;
	class LLViewBorder*		mBorder;
	bool					mCanApplyImmediately;
	commit_callback_t		mOnCancelCallback,
							mOnSelectCallback;
	commit_callback_t mPreviewCallback;
	S32						mLabelWidth,
							mLabelHeight;

	LLPointer<LLUIImage> mAlphaGradientImage;
	LLPointer<LLUIImage> mFallbackImage;

	LLUIColor				mTextEnabledColor;		// <FS:Zi> Add label/caption colors
	LLUIColor				mTextDisabledColor;		// <FS:Zi> Add label/caption colors
=======
    bool                    mValid;
    LLColor4                mColor;
    LLUIColor               mBorderColor;
    LLTextBox*              mCaption;
    LLHandle<LLFloater>     mPickerHandle;
    class LLViewBorder*     mBorder;
    bool                    mCanApplyImmediately;
    commit_callback_t       mOnCancelCallback,
                            mOnSelectCallback;
    commit_callback_t mPreviewCallback;
    S32                     mLabelWidth,
                            mLabelHeight;

    LLPointer<LLUIImage> mAlphaGradientImage;
    LLPointer<LLUIImage> mFallbackImage;
>>>>>>> 38c2a5bd
};

#endif  // LL_LLBUTTON_H<|MERGE_RESOLUTION|>--- conflicted
+++ resolved
@@ -41,35 +41,6 @@
 : public LLUICtrl
 {
 public:
-<<<<<<< HEAD
-	typedef enum e_color_pick_op
-	{
-		COLOR_CHANGE,
-		COLOR_SELECT,
-		COLOR_CANCEL
-	} EColorPickOp;
-
-	struct Params : public LLInitParam::Block<Params, LLUICtrl::Params>
-	{
-		Optional<LLUIColor>				color;
-		Optional<bool>					can_apply_immediately;
-		Optional<LLUIImage*>			alpha_background_image;
-		Optional<commit_callback_t> 	cancel_callback;
-		Optional<commit_callback_t> 	select_callback;
-		Optional<commit_callback_t>		preview_callback;
-		Optional<LLUIColor>				border_color;
-		Optional<S32>					label_width;
-		Optional<S32>					label_height;
-		
-		Optional<LLTextBox::Params>		caption_text;
-		Optional<LLViewBorder::Params>	border;
-
-		Optional<LLUIColor>		text_enabled_color;		// <FS:Zi> Add label/caption colors
-		Optional<LLUIColor>		text_disabled_color;	// <FS:Zi> Add label/caption colors
-
-		Params();
-	};
-=======
     typedef enum e_color_pick_op
     {
         COLOR_CHANGE,
@@ -91,9 +62,12 @@
 
         Optional<LLTextBox::Params>     caption_text;
         Optional<LLViewBorder::Params>  border;
+
+        Optional<LLUIColor>     text_enabled_color;     // <FS:Zi> Add label/caption colors
+        Optional<LLUIColor>     text_disabled_color;    // <FS:Zi> Add label/caption colors
+
         Params();
     };
->>>>>>> 38c2a5bd
 
 protected:
     LLColorSwatchCtrl(const Params& p);
@@ -130,32 +104,12 @@
     static void     onColorChanged ( void* data, EColorPickOp pick_op = COLOR_CHANGE );
     void            closeFloaterColorPicker();
 
-	void setLabelColor(const LLColor4& c)			{ mTextEnabledColor = c; updateLabelColor();  }	// <FS:Zi> Add label/caption colors
-	void setDisabledLabelColor(const LLColor4& c)	{ mTextDisabledColor = c; updateLabelColor(); }	// <FS:Zi> Add label/caption colors
+    void setLabelColor(const LLColor4& c)           { mTextEnabledColor = c; updateLabelColor();  } // <FS:Zi> Add label/caption colors
+    void setDisabledLabelColor(const LLColor4& c)   { mTextDisabledColor = c; updateLabelColor(); } // <FS:Zi> Add label/caption colors
 
 protected:
-<<<<<<< HEAD
-	void updateLabelColor();	// <FS:Zi> Add label/caption colors
+    void updateLabelColor();    // <FS:Zi> Add label/caption colors
 
-	bool					mValid;
-	LLColor4				mColor;
-	LLUIColor				mBorderColor;
-	LLTextBox*				mCaption;
-	LLHandle<LLFloater>		mPickerHandle;
-	class LLViewBorder*		mBorder;
-	bool					mCanApplyImmediately;
-	commit_callback_t		mOnCancelCallback,
-							mOnSelectCallback;
-	commit_callback_t mPreviewCallback;
-	S32						mLabelWidth,
-							mLabelHeight;
-
-	LLPointer<LLUIImage> mAlphaGradientImage;
-	LLPointer<LLUIImage> mFallbackImage;
-
-	LLUIColor				mTextEnabledColor;		// <FS:Zi> Add label/caption colors
-	LLUIColor				mTextDisabledColor;		// <FS:Zi> Add label/caption colors
-=======
     bool                    mValid;
     LLColor4                mColor;
     LLUIColor               mBorderColor;
@@ -171,7 +125,9 @@
 
     LLPointer<LLUIImage> mAlphaGradientImage;
     LLPointer<LLUIImage> mFallbackImage;
->>>>>>> 38c2a5bd
+
+    LLUIColor               mTextEnabledColor;      // <FS:Zi> Add label/caption colors
+    LLUIColor               mTextDisabledColor;     // <FS:Zi> Add label/caption colors
 };
 
 #endif  // LL_LLBUTTON_H