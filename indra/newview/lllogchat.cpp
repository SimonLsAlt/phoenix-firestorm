/**
 * @file lllogchat.cpp
 * @brief LLLogChat class implementation
 *
 * $LicenseInfo:firstyear=2002&license=viewerlgpl$
 * Second Life Viewer Source Code
 * Copyright (C) 2010, Linden Research, Inc.
 *
 * This library is free software; you can redistribute it and/or
 * modify it under the terms of the GNU Lesser General Public
 * License as published by the Free Software Foundation;
 * version 2.1 of the License only.
 *
 * This library is distributed in the hope that it will be useful,
 * but WITHOUT ANY WARRANTY; without even the implied warranty of
 * MERCHANTABILITY or FITNESS FOR A PARTICULAR PURPOSE.  See the GNU
 * Lesser General Public License for more details.
 *
 * You should have received a copy of the GNU Lesser General Public
 * License along with this library; if not, write to the Free Software
 * Foundation, Inc., 51 Franklin Street, Fifth Floor, Boston, MA  02110-1301  USA
 *
 * Linden Research, Inc., 945 Battery Street, San Francisco, CA  94111  USA
 * $/LicenseInfo$
 */

#include "llviewerprecompiledheaders.h"
#include "llfloaterconversationpreview.h"
#include "llagent.h"
#include "llagentui.h"
#include "llavatarnamecache.h"
#include "lllogchat.h"
#include "llregex.h"
#include "lltrans.h"
#include "llviewercontrol.h"

#include "lldiriterator.h"
// <FS:CR> Firectorm communications UI
//#include "llfloaterimsessiontab.h"
#include "fsfloaterim.h"
// </FS:CR>
#include "llinstantmessage.h"
#include "llsingleton.h" // for LLSingleton

#include <boost/algorithm/string/trim.hpp>
#include <boost/algorithm/string/replace.hpp>
#include <boost/regex.hpp>

#if LL_MSVC
#pragma warning(push)
// disable warning about boost::lexical_cast unreachable code
// when it fails to parse the string
#pragma warning (disable:4702)
#endif

#include <boost/date_time/gregorian/gregorian.hpp>
#if LL_MSVC
#pragma warning(pop)   // Restore all warnings to the previous state
#endif

#include <boost/date_time/posix_time/posix_time.hpp>
#include <boost/date_time/local_time_adjustor.hpp>
#include "llstartup.h"

const S32 LOG_RECALL_SIZE = 20480;

const std::string LL_IM_TIME("time");
const std::string LL_IM_DATE_TIME("datetime");
const std::string LL_IM_TEXT("message");
const std::string LL_IM_FROM("from");
const std::string LL_IM_FROM_ID("from_id");
const std::string LL_TRANSCRIPT_FILE_EXTENSION("txt");

const std::string GROUP_CHAT_SUFFIX(" (group)");

const static char IM_SYMBOL_SEPARATOR(':');
const static std::string IM_SEPARATOR(std::string() + IM_SYMBOL_SEPARATOR + " ");
const static std::string NEW_LINE("\n");
const static std::string NEW_LINE_SPACE_PREFIX("\n ");
const static std::string TWO_SPACES("  ");
const static std::string MULTI_LINE_PREFIX(" ");

/**
 *  Chat log lines - timestamp and name are optional but message text is mandatory.
 *
 *  Typical plain text chat log lines:
 *
 *  SuperCar: You aren't the owner
 *  [2:59]  SuperCar: You aren't the owner
 *  [2009/11/20 3:00]  SuperCar: You aren't the owner
 *  Katar Ivercourt is Offline
 *  [3:00]  Katar Ivercourt is Offline
 *  [2009/11/20 3:01]  Corba ProductEngine is Offline
 *
 * Note: "You" was used as an avatar names in viewers of previous versions
 */
const static boost::regex TIMESTAMP_AND_STUFF("^(\\[\\d{4}/\\d{1,2}/\\d{1,2}\\s+\\d{1,2}:\\d{2}\\]\\s+|\\[\\d{1,2}:\\d{2}\\]\\s+)?(.*)$");
const static boost::regex TIMESTAMP("^(\\[\\d{4}/\\d{1,2}/\\d{1,2}\\s+\\d{1,2}:\\d{2}\\]|\\[\\d{1,2}:\\d{2}\\]).*");
// <FS:Ansariel> Timestamps in chat
// Note: In contrast to the TIMESTAMP_AND_STUFF regex, for the TIMESTAMP_AND_STUFF_SEC regex the match
// on the timestamp is NOT optional. We need this to decide during parsing if we have timestamps or not.
const static boost::regex TIMESTAMP_AND_STUFF_SEC("^(\\[\\d{4}/\\d{1,2}/\\d{1,2}\\s+\\d{1,2}:\\d{2}:\\d{2}\\]\\s+|\\[\\d{1,2}:\\d{2}:\\d{2}\\]\\s+)(.*)$");
const static boost::regex TIMESTAMP_AND_SEC("^(\\[\\d{4}/\\d{1,2}/\\d{1,2}\\s+\\d{1,2}:\\d{2}:\\d{2}\\]|\\[\\d{1,2}:\\d{2}:\\d{2}\\]).*");
// </FS:Ansariel>

/**
 *  Regular expression suitable to match names like
 *  "You", "Second Life", "Igor ProductEngine", "Object", "Mega House"
 */
const static boost::regex NAME_AND_TEXT("([^:]+[:]{1})?(\\s*)(.*)");

/**
 * These are recognizers for matching the names of ad-hoc conferences when generating the log file name
 * On invited side, an ad-hoc is named like "<first name> <last name> Conference 2010/11/19 03:43 f0f4"
 * On initiating side, an ad-hoc is named like Ad-hoc Conference hash<hash>"
 * If the naming system for ad-hoc conferences are change in LLIMModel::LLIMSession::buildHistoryFileName()
 * then these definition need to be adjusted as well.
 */
const static boost::regex INBOUND_CONFERENCE("^[a-zA-Z]{1,31} [a-zA-Z]{1,31} Conference [0-9]{4}/[0-9]{2}/[0-9]{2} [0-9]{2}:[0-9]{2} [0-9a-f]{4}");
const static boost::regex OUTBOUND_CONFERENCE("^Ad-hoc Conference hash[a-f0-9]{8}-[a-f0-9]{4}-[a-f0-9]{4}-[a-f0-9]{4}-[a-f0-9]{12}");

//is used to parse complex object names like "Xstreet SL Terminal v2.2.5 st"
const static std::string NAME_TEXT_DIVIDER(": ");

// is used for timestamps adjusting
const static char* DATE_FORMAT("%Y/%m/%d %H:%M");
const static char* TIME_FORMAT("%H:%M");
// <FS:Ansariel> Seconds in timestamps
const static char* DATE_FORMAT_SEC("%Y/%m/%d %H:%M:%S");
const static char* TIME_FORMAT_SEC("%H:%M:%S");
// </FS:Ansariel>

const static int IDX_TIMESTAMP = 1;
const static int IDX_STUFF = 2;
const static int IDX_NAME = 1;
const static int IDX_TEXT = 3;

using namespace boost::posix_time;
using namespace boost::gregorian;

void append_to_last_message(std::list<LLSD>& messages, const std::string& line)
{
    if (!messages.size()) return;

    std::string im_text = messages.back()[LL_IM_TEXT].asString();
    im_text.append(line);
    messages.back()[LL_IM_TEXT] = im_text;
}

const char* remove_utf8_bom(const char* buf)
{
    const char* start = buf;
    if (start[0] == (char)0xEF && start[1] == (char)0xBB && start[2] == (char)0xBF)
    {   // If string starts with the magic bytes, return pointer after it.
        start += 3;
    }
    return start;
}

class LLLogChatTimeScanner: public LLSingleton<LLLogChatTimeScanner>
{
    LLSINGLETON(LLLogChatTimeScanner);

public:
    date getTodayPacificDate()
    {
        typedef boost::date_time::local_adjustor<ptime, -8, no_dst> pst;
        typedef boost::date_time::local_adjustor<ptime, -7, no_dst> pdt;
        time_t t_time = time(NULL);
        ptime p_time = LLStringOps::getPacificDaylightTime()
            ? pdt::utc_to_local(from_time_t(t_time))
            : pst::utc_to_local(from_time_t(t_time));
        struct tm s_tm = to_tm(p_time);
        return date_from_tm(s_tm);
    }

    void checkAndCutOffDate(std::string& time_str)
    {
        // Cuts off the "%Y/%m/%d" from string for todays timestamps.
        // Assume that passed string has at least "%H:%M" time format.
        date log_date(not_a_date_time);
        date today(getTodayPacificDate());

        // Parse the passed date
        mDateStream.str(LLStringUtil::null);
        mDateStream << time_str;
        mDateStream >> log_date;
        mDateStream.clear();

        days zero_days(0);
        days days_alive = today - log_date;

        if ( days_alive == zero_days )
        {
            // Yep, today's so strip "%Y/%m/%d" info
            ptime stripped_time(not_a_date_time);

            mTimeStream.str(LLStringUtil::null);
            mTimeStream << time_str;
            mTimeStream >> stripped_time;
            mTimeStream.clear();

            time_str.clear();

            mTimeStream.str(LLStringUtil::null);
            mTimeStream << stripped_time;
            mTimeStream >> time_str;
            mTimeStream.clear();
        }

        LL_DEBUGS("LLChatLogParser")
            << " log_date: "
            << log_date
            << " today: "
            << today
            << " days alive: "
            << days_alive
            << " new time: "
            << time_str
            << LL_ENDL;
    }

	// <FS:Ansariel> Seconds in timestamps
	void checkAndCutOffDateWithSec(std::string& time_str)
	{
		// Cuts off the "%Y/%m/%d" from string for todays timestamps.
		// Assume that passed string has at least "%H:%M:%S" time format.
		date log_date(not_a_date_time);
		date today(getTodayPacificDate());

		// Parse the passed date
		mDateSecStream.str(LLStringUtil::null);
		mDateSecStream << time_str;
		mDateSecStream >> log_date;
		mDateSecStream.clear();

		days zero_days(0);
		days days_alive = today - log_date;

		if ( days_alive == zero_days )
		{
			// Yep, today's so strip "%Y/%m/%d" info
			ptime stripped_time(not_a_date_time);

			mTimeSecStream.str(LLStringUtil::null);
			mTimeSecStream << time_str;
			mTimeSecStream >> stripped_time;
			mTimeSecStream.clear();

			time_str.clear();

			mTimeSecStream.str(LLStringUtil::null);
			mTimeSecStream << stripped_time;
			mTimeSecStream >> time_str;
			mTimeSecStream.clear();
		}

		LL_DEBUGS("LLChatLogParser")
			<< " log_date: "
			<< log_date
			<< " today: "
			<< today
			<< " days alive: "
			<< days_alive
			<< " new time: "
			<< time_str
			<< LL_ENDL;
	}
	// </FS:Ansariel>

private:
<<<<<<< HEAD
	std::stringstream mDateStream;
	std::stringstream mTimeStream;
	// <FS:Ansariel> Seconds in timestamps
	std::stringstream mDateSecStream;
	std::stringstream mTimeSecStream;
	// </FS:Ansariel>
=======
    std::stringstream mDateStream;
    std::stringstream mTimeStream;
>>>>>>> 38c2a5bd
};

inline
LLLogChatTimeScanner::LLLogChatTimeScanner()
{
<<<<<<< HEAD
	// Note, date/time facets will be destroyed by string streams
	mDateStream.imbue(std::locale(mDateStream.getloc(), new date_input_facet(DATE_FORMAT)));
	mTimeStream.imbue(std::locale(mTimeStream.getloc(), new time_facet(TIME_FORMAT)));
	mTimeStream.imbue(std::locale(mTimeStream.getloc(), new time_input_facet(DATE_FORMAT)));

	// <FS:Ansariel> Seconds in timestamps
	mDateSecStream.imbue(std::locale(mDateSecStream.getloc(), new date_input_facet(DATE_FORMAT_SEC)));
	mTimeSecStream.imbue(std::locale(mTimeSecStream.getloc(), new time_facet(TIME_FORMAT_SEC)));
	mTimeSecStream.imbue(std::locale(mTimeSecStream.getloc(), new time_input_facet(DATE_FORMAT_SEC)));
	// </FS:Ansariel>
=======
    // Note, date/time facets will be destroyed by string streams
    mDateStream.imbue(std::locale(mDateStream.getloc(), new date_input_facet(DATE_FORMAT)));
    mTimeStream.imbue(std::locale(mTimeStream.getloc(), new time_facet(TIME_FORMAT)));
    mTimeStream.imbue(std::locale(mTimeStream.getloc(), new time_input_facet(DATE_FORMAT)));
>>>>>>> 38c2a5bd
}

LLLogChat::LLLogChat()
: mSaveHistorySignal(NULL) // only needed in preferences
{
    mHistoryThreadsMutex = new LLMutex();
}

LLLogChat::~LLLogChat()
{
    delete mHistoryThreadsMutex;
    mHistoryThreadsMutex = NULL;

    if (mSaveHistorySignal)
    {
        mSaveHistorySignal->disconnect_all_slots();
        delete mSaveHistorySignal;
        mSaveHistorySignal = NULL;
    }
}


//static
std::string LLLogChat::makeLogFileName(std::string filename)
{
    /**
     * Testing for in bound and out bound ad-hoc file names
     * if it is then skip date stamping.
     **/

    boost::match_results<std::string::const_iterator> matches;
    bool inboundConf = ll_regex_match(filename, matches, INBOUND_CONFERENCE);
    bool outboundConf = ll_regex_match(filename, matches, OUTBOUND_CONFERENCE);
    if (!(inboundConf || outboundConf))
    {
        if( gSavedPerAccountSettings.getBOOL("LogFileNamewithDate") )
        {
            time_t now;
            time(&now);
            char dbuffer[20];       /* Flawfinder: ignore */
            if (filename == "chat")
            {
                strftime(dbuffer, 20, "-%Y-%m-%d", localtime(&now));
            }
            else
            {
                strftime(dbuffer, 20, "-%Y-%m", localtime(&now));
            }
            filename += dbuffer;
        }
    }

    filename = cleanFileName(filename);
    filename = gDirUtilp->getExpandedFilename(LL_PATH_PER_ACCOUNT_CHAT_LOGS, filename);
    if (!filename.empty())
    {
        filename += '.' + LL_TRANSCRIPT_FILE_EXTENSION;
    }

    return filename;
}

//static
void LLLogChat::renameLogFile(const std::string& old_filename, const std::string& new_filename)
{
    std::string new_name = cleanFileName(new_filename);
    std::string old_name = cleanFileName(old_filename);
    new_name = gDirUtilp->getExpandedFilename(LL_PATH_PER_ACCOUNT_CHAT_LOGS, new_name);
    old_name = gDirUtilp->getExpandedFilename(LL_PATH_PER_ACCOUNT_CHAT_LOGS, old_name);

    if (new_name.empty() || old_name.empty())
    {
        return;
    }

    new_name += '.' + LL_TRANSCRIPT_FILE_EXTENSION;
    old_name += '.' + LL_TRANSCRIPT_FILE_EXTENSION;

    if (!LLFile::isfile(new_name) && LLFile::isfile(old_name))
    {
        LLFile::rename(old_name, new_name);
    }
}

std::string LLLogChat::cleanFileName(std::string filename)
{
    std::string invalidChars = "\"\'\\/?*:.<>|[]{}~"; // Cannot match glob or illegal filename chars
    std::string::size_type position = filename.find_first_of(invalidChars);
    while (position != filename.npos)
    {
        filename[position] = '_';
        position = filename.find_first_of(invalidChars, position);
    }
    return filename;
}

std::string LLLogChat::timestamp2LogString(U32 timestamp, bool withdate)
{
<<<<<<< HEAD
	std::string timeStr;
	if (withdate)
	{
		timeStr = "[" + LLTrans::getString ("TimeYear") + "]/["
				  + LLTrans::getString ("TimeMonth") + "]/["
				  + LLTrans::getString ("TimeDay") + "] ["
				  + LLTrans::getString ("TimeHour") + "]:["
				  + LLTrans::getString ("TimeMin") + "]";
		// <FS> Seconds in timestamps
		if (gSavedSettings.getBOOL("FSSecondsinChatTimestamps"))
		{
			timeStr += ":[" + LLTrans::getString ("TimeSec") + "]";
		}
		// </FS>
	}
	else
	{
		timeStr = "[" + LLTrans::getString("TimeHour") + "]:["
				  + LLTrans::getString ("TimeMin")+"]";
		// <FS> Seconds in timestamps
		if (gSavedSettings.getBOOL("FSSecondsinChatTimestamps"))
		{
			timeStr += ":[" + LLTrans::getString ("TimeSec") + "]";
		}
		// </FS>
	}

	LLSD substitution;
=======
    std::string timeStr;
    if (withdate)
    {
        timeStr = "[" + LLTrans::getString ("TimeYear") + "]/["
                  + LLTrans::getString ("TimeMonth") + "]/["
                  + LLTrans::getString ("TimeDay") + "] ["
                  + LLTrans::getString ("TimeHour") + "]:["
                  + LLTrans::getString ("TimeMin") + "]";
    }
    else
    {
        timeStr = "[" + LLTrans::getString("TimeHour") + "]:["
                  + LLTrans::getString ("TimeMin")+"]";
    }

    LLSD substitution;
>>>>>>> 38c2a5bd
    if (timestamp == 0)
    {
        substitution["datetime"] = (S32)time_corrected();
    }
    else
    {   // timestamp is correct utc already
        substitution["datetime"] = (S32)timestamp;
    }

    LLStringUtil::format (timeStr, substitution);
    return timeStr;
}


//static
void LLLogChat::saveHistory(const std::string& filename,
                            const std::string& from,
                            const LLUUID& from_id,
                            const std::string& line)
{
<<<<<<< HEAD
	if(LLStartUp::getStartupState() <= STATE_LOGIN_CLEANUP)
	{
		return;
	}
	std::string tmp_filename = filename;
	LLStringUtil::trim(tmp_filename);
	if (tmp_filename.empty())
	{
		std::string warn = "Chat history filename [" + filename + "] is empty!";
		LL_WARNS() << warn << LL_ENDL;
		llassert(tmp_filename.size());
		return;
	}

	llofstream file(LLLogChat::makeLogFileName(filename).c_str(), std::ios_base::app);
	if (!file.is_open())
	{
		LL_WARNS() << "Couldn't open chat history log! - " + filename << LL_ENDL;
		return;
	}

	LLSD item;

	if (gSavedPerAccountSettings.getBOOL("LogTimestamp"))
		 item["time"] = LLLogChat::timestamp2LogString(0, gSavedPerAccountSettings.getBOOL("LogTimestampDate"));

	item["from_id"]	= from_id;
	item["message"]	= line;

	//adding "Second Life:" for all system messages to make chat log history parsing more reliable
	if (from.empty() && from_id.isNull())
	{
		item["from"] = SYSTEM_FROM;
	}
	else
	{
		item["from"] = from;
	}

	file << LLChatLogFormatter(item) << std::endl;

	file.close();

	LLLogChat::getInstance()->triggerHistorySignal();
=======
    std::string tmp_filename = filename;
    LLStringUtil::trim(tmp_filename);
    if (tmp_filename.empty())
    {
        std::string warn = "Chat history filename [" + filename + "] is empty!";
        LL_WARNS() << warn << LL_ENDL;
        llassert(tmp_filename.size());
        return;
    }

    llofstream file(LLLogChat::makeLogFileName(filename).c_str(), std::ios_base::app);
    if (!file.is_open())
    {
        LL_WARNS() << "Couldn't open chat history log! - " + filename << LL_ENDL;
        return;
    }

    LLSD item;

    if (gSavedPerAccountSettings.getBOOL("LogTimestamp"))
         item["time"] = LLLogChat::timestamp2LogString(0, gSavedPerAccountSettings.getBOOL("LogTimestampDate"));

    item["from_id"] = from_id;
    item["message"] = line;

    //adding "Second Life:" for all system messages to make chat log history parsing more reliable
    if (from.empty() && from_id.isNull())
    {
        item["from"] = SYSTEM_FROM;
    }
    else
    {
        item["from"] = from;
    }

    file << LLChatLogFormatter(item) << std::endl;

    file.close();

    LLLogChat::getInstance()->triggerHistorySignal();
>>>>>>> 38c2a5bd
}

// static
void LLLogChat::loadChatHistory(const std::string& file_name, std::list<LLSD>& messages, const LLSD& load_params, bool is_group)
{
    if (file_name.empty())
    {
        LL_WARNS("LLLogChat::loadChatHistory") << "Local history file name is empty!" << LL_ENDL;
        return ;
    }

    bool load_all_history = load_params.has("load_all_history") ? load_params["load_all_history"].asBoolean() : false;

    // Stat the file to find it and get the last history entry time
    llstat stat_data;

    std::string log_file_name = LLLogChat::makeLogFileName(file_name);
    LL_DEBUGS("ChatHistory") << "First attempt to stat chat history file " << log_file_name << LL_ENDL;

    S32 no_stat = LLFile::stat(log_file_name, &stat_data);

    if (no_stat)
    {
        if (is_group)
        {
            std::string old_name(file_name);
			// <FS:Ansariel> FIRE-30582: Fix out of range crash
            //old_name.erase(old_name.size() - GROUP_CHAT_SUFFIX.size());     // trim off " (group)"
			if (LLStringUtil::endsWith(old_name, GROUP_CHAT_SUFFIX))
			{
				old_name.erase(old_name.size() - GROUP_CHAT_SUFFIX.size());
			}
			// </FS:Ansariel>
            log_file_name = LLLogChat::makeLogFileName(old_name);
            LL_DEBUGS("ChatHistory") << "Attempting to stat adjusted chat history file " << log_file_name << LL_ENDL;
            no_stat = LLFile::stat(log_file_name, &stat_data);
            if (!no_stat)
            {   // Found it without "(group)", copy to new naming style.  We already have the mod time in stat_data
                log_file_name = LLLogChat::makeLogFileName(file_name);
                LL_DEBUGS("ChatHistory") << "Attempt to stat copied history file " << log_file_name << LL_ENDL;
                LLFile::copy(LLLogChat::makeLogFileName(old_name), log_file_name);
            }
        }
        if (no_stat)
        {
            log_file_name = LLLogChat::oldLogFileName(file_name);
            LL_DEBUGS("ChatHistory") << "Attempt to stat old history file name " << log_file_name << LL_ENDL;
            no_stat = LLFile::stat(log_file_name, &stat_data);
            if (no_stat)
            {
                LL_DEBUGS("ChatHistory") << "No previous conversation log file found for " << file_name << LL_ENDL;
                return;                     //No previous conversation with this name.
            }
        }
    }

    // If we got here, we managed to stat the file.
    // Open the file to read
    LLFILE* fptr = LLFile::fopen(log_file_name, "r");       /*Flawfinder: ignore*/
    if (!fptr)
    {   // Ok, this is strange but not really tragic in the big picture of things
        LL_WARNS("ChatHistory") << "Unable to read file " << log_file_name << " after stat was successful" << LL_ENDL;
        return;
    }

    S32 save_num_messages = messages.size();

    char buffer[LOG_RECALL_SIZE];       /*Flawfinder: ignore*/
    char *bptr;
    S32 len;
    bool firstline = TRUE;

    if (load_all_history || fseek(fptr, (LOG_RECALL_SIZE - 1) * -1  , SEEK_END))
    {   //We need to load the whole historyFile or it's smaller than recall size, so get it all.
        firstline = FALSE;
        if (fseek(fptr, 0, SEEK_SET))
        {
            fclose(fptr);
            return;
        }
    }
    while (fgets(buffer, LOG_RECALL_SIZE, fptr)  && !feof(fptr))
    {
        len = strlen(buffer) - 1;       /*Flawfinder: ignore*/
        // backfill any end of line characters with nulls
        for (bptr = (buffer + len); (*bptr == '\n' || *bptr == '\r') && bptr>buffer; bptr--)    *bptr='\0';

        if (firstline)
        {
            firstline = FALSE;
            continue;
        }

        std::string line(remove_utf8_bom(buffer));

        //updated 1.23 plain text log format requires a space added before subsequent lines in a multilined message
        if (' ' == line[0])
        {
            line.erase(0, MULTI_LINE_PREFIX.length());
            append_to_last_message(messages, '\n' + line);
        }
        else if (0 == len && ('\n' == line[0] || '\r' == line[0]))
        {
            //to support old format's multilined messages with new lines used to divide paragraphs
            append_to_last_message(messages, line);
        }
        else
        {
            LLSD item;
            if (!LLChatLogParser::parse(line, item, load_params))
            {
                item[LL_IM_TEXT] = line;
            }
            messages.push_back(item);
        }
    }
    fclose(fptr);

    LL_DEBUGS("ChatHistory") << "Read " << (messages.size() - save_num_messages)
        << " messages of chat history from " << log_file_name
        << " file mod time " << (F64)stat_data.st_mtime << LL_ENDL;
}

bool LLLogChat::historyThreadsFinished(LLUUID session_id)
{
    LLMutexLock lock(historyThreadsMutex());
    bool finished = true;
    std::map<LLUUID,LLLoadHistoryThread *>::iterator it = mLoadHistoryThreads.find(session_id);
    if (it != mLoadHistoryThreads.end())
    {
        finished = it->second->isFinished();
    }
    if (!finished)
    {
        return false;
    }
    std::map<LLUUID,LLDeleteHistoryThread *>::iterator dit = mDeleteHistoryThreads.find(session_id);
    if (dit != mDeleteHistoryThreads.end())
    {
        finished = finished && dit->second->isFinished();
    }
    return finished;
}

LLLoadHistoryThread* LLLogChat::getLoadHistoryThread(LLUUID session_id)
{
    LLMutexLock lock(historyThreadsMutex());
    std::map<LLUUID,LLLoadHistoryThread *>::iterator it = mLoadHistoryThreads.find(session_id);
    if (it != mLoadHistoryThreads.end())
    {
        return it->second;
    }
    return NULL;
}

LLDeleteHistoryThread* LLLogChat::getDeleteHistoryThread(LLUUID session_id)
{
    LLMutexLock lock(historyThreadsMutex());
    std::map<LLUUID,LLDeleteHistoryThread *>::iterator it = mDeleteHistoryThreads.find(session_id);
    if (it != mDeleteHistoryThreads.end())
    {
        return it->second;
    }
    return NULL;
}

bool LLLogChat::addLoadHistoryThread(LLUUID& session_id, LLLoadHistoryThread* lthread)
{
    LLMutexLock lock(historyThreadsMutex());
    std::map<LLUUID,LLLoadHistoryThread *>::const_iterator it = mLoadHistoryThreads.find(session_id);
    if (it != mLoadHistoryThreads.end())
    {
        return false;
    }
    mLoadHistoryThreads[session_id] = lthread;
    return true;
}

bool LLLogChat::addDeleteHistoryThread(LLUUID& session_id, LLDeleteHistoryThread* dthread)
{
    LLMutexLock lock(historyThreadsMutex());
    std::map<LLUUID,LLDeleteHistoryThread *>::const_iterator it = mDeleteHistoryThreads.find(session_id);
    if (it != mDeleteHistoryThreads.end())
    {
        return false;
    }
    mDeleteHistoryThreads[session_id] = dthread;
    return true;
}

void LLLogChat::cleanupHistoryThreads()
{
    LLMutexLock lock(historyThreadsMutex());
    std::vector<LLUUID> uuids;
    std::map<LLUUID,LLLoadHistoryThread *>::iterator lit = mLoadHistoryThreads.begin();
    for (; lit != mLoadHistoryThreads.end(); lit++)
    {
        if (lit->second->isFinished() && mDeleteHistoryThreads[lit->first]->isFinished())
        {
            delete lit->second;
            delete mDeleteHistoryThreads[lit->first];
            uuids.push_back(lit->first);
        }
    }
    std::vector<LLUUID>::iterator uuid_it = uuids.begin();
    for ( ;uuid_it != uuids.end(); uuid_it++)
    {
        mLoadHistoryThreads.erase(*uuid_it);
        mDeleteHistoryThreads.erase(*uuid_it);
    }
}

LLMutex* LLLogChat::historyThreadsMutex()
{
    return mHistoryThreadsMutex;
}

void LLLogChat::triggerHistorySignal()
{
    if (NULL != mSaveHistorySignal)
    {
        (*mSaveHistorySignal)();
    }
}

// static
std::string LLLogChat::oldLogFileName(std::string filename)
{
    // get Users log directory
    std::string directory = gDirUtilp->getPerAccountChatLogsDir();

    // add final OS dependent delimiter
    directory += gDirUtilp->getDirDelimiter();

    // lest make sure the file name has no invalid characters before making the pattern
    filename = cleanFileName(filename);

    // create search pattern
    std::string pattern = filename + ( filename == "chat" ? "-???\?-?\?-??.txt" : "-???\?-??.txt");

    std::vector<std::string> allfiles;
    LLDirIterator iter(directory, pattern);
    std::string scanResult;

    while (iter.next(scanResult))
    {
        allfiles.push_back(scanResult);
    }

    if (allfiles.size() == 0)  // if no result from date search, return generic filename
    {
        scanResult = directory + filename + '.' + LL_TRANSCRIPT_FILE_EXTENSION;
    }
    else
    {
        sort(allfiles.begin(), allfiles.end());
        scanResult = directory + allfiles.back();
        // this file is now the most recent version of the file.
    }

    return scanResult;
}

bool LLLogChat::transcriptFilesExist()
{
    std::string pattern = "*." + LL_TRANSCRIPT_FILE_EXTENSION;
    // get Users log directory
    std::string dirname = gDirUtilp->getPerAccountChatLogsDir();

    // add final OS dependent delimiter
    dirname += gDirUtilp->getDirDelimiter();

    LLDirIterator iter(dirname, pattern);
    std::string filename;
    while (iter.next(filename))
    {
        std::string fullname = gDirUtilp->add(dirname, filename);
        if (isTranscriptFileFound(fullname))
        {
            return true;
        }
    }
    return false;
}
// static
void LLLogChat::findTranscriptFiles(std::string pattern, std::vector<std::string>& list_of_transcriptions)
{
    // get Users log directory
    std::string dirname = gDirUtilp->getPerAccountChatLogsDir();

    // add final OS dependent delimiter
    dirname += gDirUtilp->getDirDelimiter();

    LLDirIterator iter(dirname, pattern);
    std::string filename;
    while (iter.next(filename))
    {
        std::string fullname = gDirUtilp->add(dirname, filename);
        if (isTranscriptFileFound(fullname))
        {
            list_of_transcriptions.push_back(fullname);
        }
    }
}

// static
void LLLogChat::getListOfTranscriptFiles(std::vector<std::string>& list_of_transcriptions)
{
    // create search pattern
    std::string pattern = "*." + LL_TRANSCRIPT_FILE_EXTENSION;
    findTranscriptFiles(pattern, list_of_transcriptions);
}

// static
void LLLogChat::getListOfTranscriptBackupFiles(std::vector<std::string>& list_of_transcriptions)
{
    // create search pattern
    std::string pattern = "*." + LL_TRANSCRIPT_FILE_EXTENSION + ".backup*";
    findTranscriptFiles(pattern, list_of_transcriptions);
}

boost::signals2::connection LLLogChat::setSaveHistorySignal(const save_history_signal_t::slot_type& cb)
{
    if (NULL == mSaveHistorySignal)
    {
        mSaveHistorySignal = new save_history_signal_t();
    }

    return mSaveHistorySignal->connect(cb);
}

//static
bool LLLogChat::moveTranscripts(const std::string originDirectory,
                                const std::string targetDirectory,
                                std::vector<std::string>& listOfFilesToMove,
                                std::vector<std::string>& listOfFilesMoved)
{
    std::string newFullPath;
    bool movedAllTranscripts = true;
    std::string backupFileName;
    unsigned backupFileCount;

    for (const std::string& fullpath : listOfFilesToMove)
    {
        backupFileCount = 0;
        newFullPath = targetDirectory + fullpath.substr(originDirectory.length(), std::string::npos);

        //The target directory contains that file already, so lets store it
        if(LLFile::isfile(newFullPath))
        {
            backupFileName = newFullPath + ".backup";

            //If needed store backup file as .backup1 etc.
            while(LLFile::isfile(backupFileName))
            {
                ++backupFileCount;
                backupFileName = newFullPath + ".backup" + std::to_string(backupFileCount);
            }

            //Rename the file to its backup name so it is not overwritten
            LLFile::rename(newFullPath, backupFileName);
        }

        S32 retry_count = 0;
        while (retry_count < 5)
        {
            //success is zero
            if (LLFile::rename(fullpath, newFullPath) != 0)
            {
                retry_count++;
                S32 result = errno;
                LL_WARNS("LLLogChat::moveTranscripts") << "Problem renaming " << fullpath << " - errorcode: "
                    << result << " attempt " << retry_count << LL_ENDL;

                ms_sleep(100);
            }
            else
            {
                listOfFilesMoved.push_back(newFullPath);

                if (retry_count)
                {
                    LL_WARNS("LLLogChat::moveTranscripts") << "Successfully renamed " << fullpath << LL_ENDL;
                }
                break;
            }
        }
    }

    if(listOfFilesMoved.size() != listOfFilesToMove.size())
    {
        movedAllTranscripts = false;
    }

    return movedAllTranscripts;
}

//static
bool LLLogChat::moveTranscripts(const std::string currentDirectory,
    const std::string newDirectory,
    std::vector<std::string>& listOfFilesToMove)
{
    std::vector<std::string> listOfFilesMoved;
    return moveTranscripts(currentDirectory, newDirectory, listOfFilesToMove, listOfFilesMoved);
}

//static
void LLLogChat::deleteTranscripts()
{
<<<<<<< HEAD
	std::vector<std::string> list_of_transcriptions;
	getListOfTranscriptFiles(list_of_transcriptions);
	getListOfTranscriptBackupFiles(list_of_transcriptions);

	for (const std::string& fullpath : list_of_transcriptions)
	{
		S32 retry_count = 0;
		while (retry_count < 5)
		{
			if (0 != LLFile::remove(fullpath))
			{
				retry_count++;
				S32 result = errno;
				LL_WARNS("LLLogChat::deleteTranscripts") << "Problem removing " << fullpath << " - errorcode: "
					<< result << " attempt " << retry_count << LL_ENDL;

				if(retry_count >= 5)
				{
					LL_WARNS("LLLogChat::deleteTranscripts") << "Failed to remove " << fullpath << LL_ENDL;
					return;
				}

				ms_sleep(100);
			}
			else
			{
				if (retry_count)
				{
					LL_WARNS("LLLogChat::deleteTranscripts") << "Successfully removed " << fullpath << LL_ENDL;
				}
				break;
			}			
		}
	}
	
	// <FS:CR> FIRE-11734 - Flush out the current histories from any open chat window
	//LLFloaterIMSessionTab::processChatHistoryStyleUpdate(true);
	FSFloaterIM::clearAllOpenHistories();
	// </FS:CR>
=======
    std::vector<std::string> list_of_transcriptions;
    getListOfTranscriptFiles(list_of_transcriptions);
    getListOfTranscriptBackupFiles(list_of_transcriptions);

    for (const std::string& fullpath : list_of_transcriptions)
    {
        S32 retry_count = 0;
        while (retry_count < 5)
        {
            if (0 != LLFile::remove(fullpath))
            {
                retry_count++;
                S32 result = errno;
                LL_WARNS("LLLogChat::deleteTranscripts") << "Problem removing " << fullpath << " - errorcode: "
                    << result << " attempt " << retry_count << LL_ENDL;

                if(retry_count >= 5)
                {
                    LL_WARNS("LLLogChat::deleteTranscripts") << "Failed to remove " << fullpath << LL_ENDL;
                    return;
                }

                ms_sleep(100);
            }
            else
            {
                if (retry_count)
                {
                    LL_WARNS("LLLogChat::deleteTranscripts") << "Successfully removed " << fullpath << LL_ENDL;
                }
                break;
            }
        }
    }

    LLFloaterIMSessionTab::processChatHistoryStyleUpdate(true);
>>>>>>> 38c2a5bd
}

// static
bool LLLogChat::isTranscriptExist(const LLUUID& avatar_id, bool is_group)
{
<<<<<<< HEAD
	//LLAvatarName avatar_name;
	//LLAvatarNameCache::get(avatar_id, &avatar_name);
	//std::string avatar_user_name = avatar_name.getAccountName();
	if(!is_group)
	{
		// <FS:Ansariel> [Legacy IM logfile names]
		//std::replace(avatar_user_name.begin(), avatar_user_name.end(), '.', '_');
		LLAvatarName avatar_name;
		LLAvatarNameCache::get(avatar_id, &avatar_name);
		std::string avatar_user_name;
		if (gSavedSettings.getBOOL("UseLegacyIMLogNames"))
		{
			avatar_user_name = avatar_name.getUserName();
			avatar_user_name = avatar_user_name.substr(0, avatar_user_name.find(" Resident"));;
		}
		else
		{
			avatar_user_name = avatar_name.getAccountName();
			std::replace(avatar_user_name.begin(), avatar_user_name.end(), '.', '_');
		}
		// </FS:Ansariel> [Legacy IM logfile names]
		return isTranscriptFileFound(makeLogFileName(avatar_user_name));
	}
	else
	{
		std::string file_name;
		gCacheName->getGroupName(avatar_id, file_name);
		file_name = makeLogFileName(file_name + GROUP_CHAT_SUFFIX);
		return isTranscriptFileFound(file_name);
	}
	//return false; // <FS:Beq> Unreachable code 
=======
    LLAvatarName avatar_name;
    LLAvatarNameCache::get(avatar_id, &avatar_name);
    std::string avatar_user_name = avatar_name.getAccountName();
    if(!is_group)
    {
        std::replace(avatar_user_name.begin(), avatar_user_name.end(), '.', '_');
        return isTranscriptFileFound(makeLogFileName(avatar_user_name));
    }
    else
    {
        std::string file_name;
        gCacheName->getGroupName(avatar_id, file_name);
        file_name = makeLogFileName(file_name + GROUP_CHAT_SUFFIX);
        return isTranscriptFileFound(file_name);
    }
    return false;
>>>>>>> 38c2a5bd
}

bool LLLogChat::isNearbyTranscriptExist()
{
    return isTranscriptFileFound(makeLogFileName("chat"));;
}

bool LLLogChat::isAdHocTranscriptExist(std::string file_name)
{
    return isTranscriptFileFound(makeLogFileName(file_name));;
}

// static
bool LLLogChat::isTranscriptFileFound(std::string fullname)
{
    bool result = false;
    LLFILE * filep = LLFile::fopen(fullname, "rb");
    if (NULL != filep)
    {
        if (makeLogFileName("chat") == fullname)
        {
            LLFile::close(filep);
            return true;
        }
        char buffer[LOG_RECALL_SIZE];

        fseek(filep, 0, SEEK_END);          // seek to end of file
        S32 bytes_to_read = ftell(filep);   // get current file pointer
        fseek(filep, 0, SEEK_SET);          // seek back to beginning of file

        // limit the number characters to read from file
        if (bytes_to_read >= LOG_RECALL_SIZE)
        {
            bytes_to_read = LOG_RECALL_SIZE - 1;
        }

        if (bytes_to_read > 0 && NULL != fgets(buffer, bytes_to_read, filep))
        {
            //matching a timestamp
            boost::match_results<std::string::const_iterator> matches;
            std::string line(remove_utf8_bom(buffer));
<<<<<<< HEAD
			// <FS:Ansariel> Seconds in timestamp
			//if (ll_regex_match(line, matches, TIMESTAMP))
			if (ll_regex_match(line, matches, TIMESTAMP) || ll_regex_match(line, matches, TIMESTAMP_AND_SEC))
			// </FS:Ansariel>
			{
				result = true;
			}
		}
		LLFile::close(filep);
	}
	return result;
=======
            if (ll_regex_match(line, matches, TIMESTAMP))
            {
                result = true;
            }
        }
        LLFile::close(filep);
    }
    return result;
>>>>>>> 38c2a5bd
}

//*TODO mark object's names in a special way so that they will be distinguishable form avatar name
//which are more strict by its nature (only firstname and secondname)
//Example, an object's name can be written like "Object <actual_object's_name>"
void LLChatLogFormatter::format(const LLSD& im, std::ostream& ostr) const
{
    if (!im.isMap())
    {
        LL_WARNS() << "invalid LLSD type of an instant message" << LL_ENDL;
        return;
    }

    if (im[LL_IM_TIME].isDefined())
    {
        std::string timestamp = im[LL_IM_TIME].asString();
        boost::trim(timestamp);
        ostr << '[' << timestamp << ']' << TWO_SPACES;
    }

    //*TODO mark object's names in a special way so that they will be distinguishable from avatar name
    //which are more strict by its nature (only firstname and secondname)
    //Example, an object's name can be written like "Object <actual_object's_name>"
    if (im[LL_IM_FROM].isDefined())
    {
        std::string from = im[LL_IM_FROM].asString();
        boost::trim(from);

        std::size_t found = from.find(IM_SYMBOL_SEPARATOR);
        std::size_t len = from.size();
        std::size_t start = 0;
        while (found != std::string::npos)
        {
            std::size_t sub_len = found - start;
            if (sub_len > 0)
            {
                ostr << from.substr(start, sub_len);
            }
            LLURI::encodeCharacter(ostr, IM_SYMBOL_SEPARATOR);
            start = found + 1;
            found = from.find(IM_SYMBOL_SEPARATOR, start);
        }
        if (start < len)
        {
            std::string str_end = from.substr(start, len - start);
            ostr << str_end;
        }
        if (len > 0)
        {
            ostr << IM_SEPARATOR;
        }
    }

    if (im[LL_IM_TEXT].isDefined())
    {
        std::string im_text = im[LL_IM_TEXT].asString();

        //multilined text will be saved with prepended spaces
        boost::replace_all(im_text, NEW_LINE, NEW_LINE_SPACE_PREFIX);
        ostr << im_text;
    }
}

bool LLChatLogParser::parse(std::string& raw, LLSD& im, const LLSD& parse_params)
{
<<<<<<< HEAD
	if (!raw.length()) return false;
	
	bool cut_off_todays_date = parse_params.has("cut_off_todays_date")  ? parse_params["cut_off_todays_date"].asBoolean()  : true;
	im = LLSD::emptyMap();

	//matching a timestamp
	boost::match_results<std::string::const_iterator> matches;
	// <FS:Ansariel> Seconds in timestamps
	// Logic here: First try to get a full match for timestamps with seconds. If we fail,
	// this means we either have a timestamp without seconds or no timestamp at all.
	// So we use the original regex for timestamps without seconds to find out what
	// case it is. For this to work, the timestamp part in the TIMESTAMP_AND_STUFF_SEC
	// regex is NOT optional!
	//if (!ll_regex_match(raw, matches, TIMESTAMP_AND_STUFF)) return false;
	bool has_sec = false;
	if (ll_regex_match(raw, matches, TIMESTAMP_AND_STUFF_SEC))
	{
		has_sec = true;
	}
	else
	{
		if (!ll_regex_match(raw, matches, TIMESTAMP_AND_STUFF))
		{
			return false;
		}
	}
	// </FS:Ansariel>
	
	bool has_timestamp = matches[IDX_TIMESTAMP].matched;
	if (has_timestamp)
	{
		//timestamp was successfully parsed
		std::string timestamp = matches[IDX_TIMESTAMP];
		boost::trim(timestamp);
		timestamp.erase(0, 1);
		timestamp.erase(timestamp.length()-1, 1);
=======
    if (!raw.length()) return false;

    bool cut_off_todays_date = parse_params.has("cut_off_todays_date")  ? parse_params["cut_off_todays_date"].asBoolean()  : true;
    im = LLSD::emptyMap();

    //matching a timestamp
    boost::match_results<std::string::const_iterator> matches;
    if (!ll_regex_match(raw, matches, TIMESTAMP_AND_STUFF)) return false;

    bool has_timestamp = matches[IDX_TIMESTAMP].matched;
    if (has_timestamp)
    {
        //timestamp was successfully parsed
        std::string timestamp = matches[IDX_TIMESTAMP];
        boost::trim(timestamp);
        timestamp.erase(0, 1);
        timestamp.erase(timestamp.length()-1, 1);
>>>>>>> 38c2a5bd

        im[LL_IM_DATE_TIME] = timestamp;    // Retain full date-time for merging chat histories

        if (cut_off_todays_date)
<<<<<<< HEAD
		{
			// <FS:Ansariel> Seconds in timestamps
			//LLLogChatTimeScanner::instance().checkAndCutOffDate(timestamp);
			if (has_sec)
			{
				LLLogChatTimeScanner::instance().checkAndCutOffDateWithSec(timestamp);
			}
			else
			{
				LLLogChatTimeScanner::instance().checkAndCutOffDate(timestamp);
			}
			// </FS:Ansariel>
		}

		im[LL_IM_TIME] = timestamp;
	}
	else
	{   //timestamp is optional
        im[LL_IM_DATE_TIME] = "";
        im[LL_IM_TIME] = "";
	}

	bool has_stuff = matches[IDX_STUFF].matched;
	if (!has_stuff)
	{
		return false;  //*TODO should return false or not?
	}

	//matching a name and a text
	std::string stuff = matches[IDX_STUFF];
	boost::match_results<std::string::const_iterator> name_and_text;
	if (!ll_regex_match(stuff, name_and_text, NAME_AND_TEXT)) return false;

	bool has_name = name_and_text[IDX_NAME].matched;
	std::string name = LLURI::unescape(name_and_text[IDX_NAME]);

	// <FS:Ansariel> Handle the case an IM was stored in nearby chat history
	if (name == "IM:")
	{
		size_t divider_pos = stuff.find(NAME_TEXT_DIVIDER, 3);
		if (divider_pos != std::string::npos && divider_pos < (stuff.length() - NAME_TEXT_DIVIDER.length()))
		{
			im[LL_IM_FROM] = stuff.substr(0, divider_pos);
			im[LL_IM_TEXT] = stuff.substr(divider_pos + NAME_TEXT_DIVIDER.length());
			return true;
		}
	}
	// </FS:Ansariel>

	//we don't need a name/text separator
	if (has_name && name.length() && name[name.length()-1] == ':')
	{
		name.erase(name.length()-1, 1);
	}

	if (!has_name || name == SYSTEM_FROM)
	{
		//name is optional too
		im[LL_IM_FROM] = SYSTEM_FROM;
		im[LL_IM_FROM_ID] = LLUUID::null;
	}

	//possibly a case of complex object names consisting of 3+ words
	if (!has_name)
	{
		std::string::size_type divider_pos = stuff.find(NAME_TEXT_DIVIDER);
		if (divider_pos != std::string::npos && divider_pos < (stuff.length() - NAME_TEXT_DIVIDER.length()))
		{
			im[LL_IM_FROM] = LLURI::unescape(stuff.substr(0, divider_pos));
			im[LL_IM_TEXT] = stuff.substr(divider_pos + NAME_TEXT_DIVIDER.length());
			return true;
		}
	}

	if (!has_name)
	{
		//text is mandatory
		im[LL_IM_TEXT] = stuff;
		return true; //parse as a message from Second Life
	}
	
	bool has_text = name_and_text[IDX_TEXT].matched;
	if (!has_text) return false;

	//for parsing logs created in very old versions of a viewer
	if (name == "You")
	{
		std::string agent_name;
		LLAgentUI::buildFullname(agent_name);
		im[LL_IM_FROM] = agent_name;
		im[LL_IM_FROM_ID] = gAgentID;
	}
	else
	{
		im[LL_IM_FROM] = name;
	}
	
	im[LL_IM_TEXT] = name_and_text[IDX_TEXT];
	return true;  //parsed name and message text, maybe have a timestamp too
=======
        {
            LLLogChatTimeScanner::instance().checkAndCutOffDate(timestamp);
        }

        im[LL_IM_TIME] = timestamp;
    }
    else
    {   //timestamp is optional
        im[LL_IM_DATE_TIME] = "";
        im[LL_IM_TIME] = "";
    }

    bool has_stuff = matches[IDX_STUFF].matched;
    if (!has_stuff)
    {
        return false;  //*TODO should return false or not?
    }

    //matching a name and a text
    std::string stuff = matches[IDX_STUFF];
    boost::match_results<std::string::const_iterator> name_and_text;
    if (!ll_regex_match(stuff, name_and_text, NAME_AND_TEXT)) return false;

    bool has_name = name_and_text[IDX_NAME].matched;
    std::string name = LLURI::unescape(name_and_text[IDX_NAME]);

    //we don't need a name/text separator
    if (has_name && name.length() && name[name.length()-1] == ':')
    {
        name.erase(name.length()-1, 1);
    }

    if (!has_name || name == SYSTEM_FROM)
    {
        //name is optional too
        im[LL_IM_FROM] = SYSTEM_FROM;
        im[LL_IM_FROM_ID] = LLUUID::null;
    }

    //possibly a case of complex object names consisting of 3+ words
    if (!has_name)
    {
        std::string::size_type divider_pos = stuff.find(NAME_TEXT_DIVIDER);
        if (divider_pos != std::string::npos && divider_pos < (stuff.length() - NAME_TEXT_DIVIDER.length()))
        {
            im[LL_IM_FROM] = LLURI::unescape(stuff.substr(0, divider_pos));
            im[LL_IM_TEXT] = stuff.substr(divider_pos + NAME_TEXT_DIVIDER.length());
            return true;
        }
    }

    if (!has_name)
    {
        //text is mandatory
        im[LL_IM_TEXT] = stuff;
        return true; //parse as a message from Second Life
    }

    bool has_text = name_and_text[IDX_TEXT].matched;
    if (!has_text) return false;

    //for parsing logs created in very old versions of a viewer
    if (name == "You")
    {
        std::string agent_name;
        LLAgentUI::buildFullname(agent_name);
        im[LL_IM_FROM] = agent_name;
        im[LL_IM_FROM_ID] = gAgentID;
    }
    else
    {
        im[LL_IM_FROM] = name;
    }

    im[LL_IM_TEXT] = name_and_text[IDX_TEXT];
    return true;  //parsed name and message text, maybe have a timestamp too
>>>>>>> 38c2a5bd
}

LLDeleteHistoryThread::LLDeleteHistoryThread(std::list<LLSD>* messages, LLLoadHistoryThread* loadThread)
    : LLActionThread("delete chat history"),
    mMessages(messages),
    mLoadThread(loadThread)
{
}
LLDeleteHistoryThread::~LLDeleteHistoryThread()
{
}
void LLDeleteHistoryThread::run()
{
    if (mLoadThread != NULL)
    {
        mLoadThread->waitFinished();
    }
    if (NULL != mMessages)
    {
        delete mMessages;
    }
    mMessages = NULL;
    setFinished();
}

LLActionThread::LLActionThread(const std::string& name)
    : LLThread(name),
    mMutex(),
    mRunCondition(),
    mFinished(false)
{
}

LLActionThread::~LLActionThread()
{
}

void LLActionThread::waitFinished()
{
    mMutex.lock();
    if (!mFinished)
    {
        mMutex.unlock();
        mRunCondition.wait();
    }
    else
    {
        mMutex.unlock();
    }
}

void LLActionThread::setFinished()
{
    mMutex.lock();
    mFinished = true;
    mMutex.unlock();
    mRunCondition.signal();
}

LLLoadHistoryThread::LLLoadHistoryThread(const std::string& file_name, std::list<LLSD>* messages, const LLSD& load_params)
    : LLActionThread("load chat history"),
    mMessages(messages),
    mFileName(file_name),
    mLoadParams(load_params),
    mNewLoad(true),
    mLoadEndSignal(NULL)
{
}

LLLoadHistoryThread::~LLLoadHistoryThread()
{
}

void LLLoadHistoryThread::run()
{
    if(mNewLoad)
    {
        loadHistory(mFileName, mMessages, mLoadParams);
        int count = mMessages->size();
        LL_INFOS() << "mMessages->size(): " << count << LL_ENDL;
        setFinished();
    }
}

void LLLoadHistoryThread::loadHistory(const std::string& file_name, std::list<LLSD>* messages, const LLSD& load_params)
{
<<<<<<< HEAD
	if (file_name.empty())
	{
		LL_WARNS("LLLogChat::loadHistory") << "Session name is Empty!" << LL_ENDL;
		return ;
	}

	bool load_all_history = load_params.has("load_all_history") ? load_params["load_all_history"].asBoolean() : false;
	LLFILE* fptr = LLFile::fopen(LLLogChat::makeLogFileName(file_name), "r");/*Flawfinder: ignore*/

	if (!fptr)
	{
		bool is_group = load_params.has("is_group") ? load_params["is_group"].asBoolean() : false;
		if (is_group)
		{
			std::string old_name(file_name);
			// <FS:Ansariel> FIRE-30582: Fix out of range crash
			//old_name.erase(old_name.size() - GROUP_CHAT_SUFFIX.size());
			if (LLStringUtil::endsWith(old_name, GROUP_CHAT_SUFFIX))
			{
				old_name.erase(old_name.size() - GROUP_CHAT_SUFFIX.size());
			}
			// </FS:Ansariel>
			fptr = LLFile::fopen(LLLogChat::makeLogFileName(old_name), "r");
			if (fptr)
			{
				fclose(fptr);
				LLFile::copy(LLLogChat::makeLogFileName(old_name), LLLogChat::makeLogFileName(file_name));
			}
			fptr = LLFile::fopen(LLLogChat::makeLogFileName(file_name), "r");
		}
		if (!fptr)
		{
			fptr = LLFile::fopen(LLLogChat::oldLogFileName(file_name), "r");/*Flawfinder: ignore*/
			if (!fptr)
			{
				mNewLoad = false;
				(*mLoadEndSignal)(messages, file_name);
				return;						//No previous conversation with this name.
			}
		}
	}

	char buffer[LOG_RECALL_SIZE];		/*Flawfinder: ignore*/

	char *bptr;
	S32 len;
	bool firstline = TRUE;

	if (load_all_history || fseek(fptr, (LOG_RECALL_SIZE - 1) * -1  , SEEK_END))
	{	//We need to load the whole historyFile or it's smaller than recall size, so get it all.
		firstline = FALSE;
		if (fseek(fptr, 0, SEEK_SET))
		{
			fclose(fptr);
			mNewLoad = false;
			(*mLoadEndSignal)(messages, file_name);
			return;
		}
	}


	while (fgets(buffer, LOG_RECALL_SIZE, fptr)  && !feof(fptr))
	{
		len = strlen(buffer) - 1;		/*Flawfinder: ignore*/

		for (bptr = (buffer + len); (*bptr == '\n' || *bptr == '\r') && bptr>buffer; bptr--)	*bptr='\0';


		if (firstline)
		{
			firstline = FALSE;
			continue;
		}
		std::string line(remove_utf8_bom(buffer));

		//updated 1.23 plaint text log format requires a space added before subsequent lines in a multilined message
		if (' ' == line[0])
		{
			line.erase(0, MULTI_LINE_PREFIX.length());
			append_to_last_message(*messages, '\n' + line);
		}
		else if (0 == len && ('\n' == line[0] || '\r' == line[0]))
		{
			//to support old format's multilined messages with new lines used to divide paragraphs
			append_to_last_message(*messages, line);
		}
		else
		{
			LLSD item;
			if (!LLChatLogParser::parse(line, item, load_params))
			{
				item[LL_IM_TEXT] = line;
			}
			messages->push_back(item);
		}
	}

	fclose(fptr);
	mNewLoad = false;
	(*mLoadEndSignal)(messages, file_name);
=======
    if (file_name.empty())
    {
        LL_WARNS("LLLogChat::loadHistory") << "Session name is Empty!" << LL_ENDL;
        return ;
    }

    bool load_all_history = load_params.has("load_all_history") ? load_params["load_all_history"].asBoolean() : false;
    LLFILE* fptr = LLFile::fopen(LLLogChat::makeLogFileName(file_name), "r");/*Flawfinder: ignore*/

    if (!fptr)
    {
        bool is_group = load_params.has("is_group") ? load_params["is_group"].asBoolean() : false;
        if (is_group)
        {
            std::string old_name(file_name);
            old_name.erase(old_name.size() - GROUP_CHAT_SUFFIX.size());
            fptr = LLFile::fopen(LLLogChat::makeLogFileName(old_name), "r");
            if (fptr)
            {
                fclose(fptr);
                LLFile::copy(LLLogChat::makeLogFileName(old_name), LLLogChat::makeLogFileName(file_name));
            }
            fptr = LLFile::fopen(LLLogChat::makeLogFileName(file_name), "r");
        }
        if (!fptr)
        {
            fptr = LLFile::fopen(LLLogChat::oldLogFileName(file_name), "r");/*Flawfinder: ignore*/
            if (!fptr)
            {
                mNewLoad = false;
                (*mLoadEndSignal)(messages, file_name);
                return;                     //No previous conversation with this name.
            }
        }
    }

    char buffer[LOG_RECALL_SIZE];       /*Flawfinder: ignore*/

    char *bptr;
    S32 len;
    bool firstline = TRUE;

    if (load_all_history || fseek(fptr, (LOG_RECALL_SIZE - 1) * -1  , SEEK_END))
    {   //We need to load the whole historyFile or it's smaller than recall size, so get it all.
        firstline = FALSE;
        if (fseek(fptr, 0, SEEK_SET))
        {
            fclose(fptr);
            mNewLoad = false;
            (*mLoadEndSignal)(messages, file_name);
            return;
        }
    }


    while (fgets(buffer, LOG_RECALL_SIZE, fptr)  && !feof(fptr))
    {
        len = strlen(buffer) - 1;       /*Flawfinder: ignore*/

        for (bptr = (buffer + len); (*bptr == '\n' || *bptr == '\r') && bptr>buffer; bptr--)    *bptr='\0';


        if (firstline)
        {
            firstline = FALSE;
            continue;
        }
        std::string line(remove_utf8_bom(buffer));

        //updated 1.23 plaint text log format requires a space added before subsequent lines in a multilined message
        if (' ' == line[0])
        {
            line.erase(0, MULTI_LINE_PREFIX.length());
            append_to_last_message(*messages, '\n' + line);
        }
        else if (0 == len && ('\n' == line[0] || '\r' == line[0]))
        {
            //to support old format's multilined messages with new lines used to divide paragraphs
            append_to_last_message(*messages, line);
        }
        else
        {
            LLSD item;
            if (!LLChatLogParser::parse(line, item, load_params))
            {
                item[LL_IM_TEXT] = line;
            }
            messages->push_back(item);
        }
    }

    fclose(fptr);
    mNewLoad = false;
    (*mLoadEndSignal)(messages, file_name);
>>>>>>> 38c2a5bd
}

boost::signals2::connection LLLoadHistoryThread::setLoadEndSignal(const load_end_signal_t::slot_type& cb)
{
    if (NULL == mLoadEndSignal)
    {
        mLoadEndSignal = new load_end_signal_t();
    }

    return mLoadEndSignal->connect(cb);
}

void LLLoadHistoryThread::removeLoadEndSignal(const load_end_signal_t::slot_type& cb)
{
    if (NULL != mLoadEndSignal)
    {
        mLoadEndSignal->disconnect_all_slots();
        delete mLoadEndSignal;
    }
    mLoadEndSignal = NULL;
}<|MERGE_RESOLUTION|>--- conflicted
+++ resolved
@@ -220,88 +220,76 @@
             << LL_ENDL;
     }
 
-	// <FS:Ansariel> Seconds in timestamps
-	void checkAndCutOffDateWithSec(std::string& time_str)
-	{
-		// Cuts off the "%Y/%m/%d" from string for todays timestamps.
-		// Assume that passed string has at least "%H:%M:%S" time format.
-		date log_date(not_a_date_time);
-		date today(getTodayPacificDate());
-
-		// Parse the passed date
-		mDateSecStream.str(LLStringUtil::null);
-		mDateSecStream << time_str;
-		mDateSecStream >> log_date;
-		mDateSecStream.clear();
-
-		days zero_days(0);
-		days days_alive = today - log_date;
-
-		if ( days_alive == zero_days )
-		{
-			// Yep, today's so strip "%Y/%m/%d" info
-			ptime stripped_time(not_a_date_time);
-
-			mTimeSecStream.str(LLStringUtil::null);
-			mTimeSecStream << time_str;
-			mTimeSecStream >> stripped_time;
-			mTimeSecStream.clear();
-
-			time_str.clear();
-
-			mTimeSecStream.str(LLStringUtil::null);
-			mTimeSecStream << stripped_time;
-			mTimeSecStream >> time_str;
-			mTimeSecStream.clear();
-		}
-
-		LL_DEBUGS("LLChatLogParser")
-			<< " log_date: "
-			<< log_date
-			<< " today: "
-			<< today
-			<< " days alive: "
-			<< days_alive
-			<< " new time: "
-			<< time_str
-			<< LL_ENDL;
-	}
-	// </FS:Ansariel>
+    // <FS:Ansariel> Seconds in timestamps
+    void checkAndCutOffDateWithSec(std::string& time_str)
+    {
+        // Cuts off the "%Y/%m/%d" from string for todays timestamps.
+        // Assume that passed string has at least "%H:%M:%S" time format.
+        date log_date(not_a_date_time);
+        date today(getTodayPacificDate());
+
+        // Parse the passed date
+        mDateSecStream.str(LLStringUtil::null);
+        mDateSecStream << time_str;
+        mDateSecStream >> log_date;
+        mDateSecStream.clear();
+
+        days zero_days(0);
+        days days_alive = today - log_date;
+
+        if ( days_alive == zero_days )
+        {
+            // Yep, today's so strip "%Y/%m/%d" info
+            ptime stripped_time(not_a_date_time);
+
+            mTimeSecStream.str(LLStringUtil::null);
+            mTimeSecStream << time_str;
+            mTimeSecStream >> stripped_time;
+            mTimeSecStream.clear();
+
+            time_str.clear();
+
+            mTimeSecStream.str(LLStringUtil::null);
+            mTimeSecStream << stripped_time;
+            mTimeSecStream >> time_str;
+            mTimeSecStream.clear();
+        }
+
+        LL_DEBUGS("LLChatLogParser")
+            << " log_date: "
+            << log_date
+            << " today: "
+            << today
+            << " days alive: "
+            << days_alive
+            << " new time: "
+            << time_str
+            << LL_ENDL;
+    }
+    // </FS:Ansariel>
 
 private:
-<<<<<<< HEAD
-	std::stringstream mDateStream;
-	std::stringstream mTimeStream;
-	// <FS:Ansariel> Seconds in timestamps
-	std::stringstream mDateSecStream;
-	std::stringstream mTimeSecStream;
-	// </FS:Ansariel>
-=======
     std::stringstream mDateStream;
     std::stringstream mTimeStream;
->>>>>>> 38c2a5bd
+    // <FS:Ansariel> Seconds in timestamps
+    std::stringstream mDateSecStream;
+    std::stringstream mTimeSecStream;
+    // </FS:Ansariel>
 };
 
 inline
 LLLogChatTimeScanner::LLLogChatTimeScanner()
 {
-<<<<<<< HEAD
-	// Note, date/time facets will be destroyed by string streams
-	mDateStream.imbue(std::locale(mDateStream.getloc(), new date_input_facet(DATE_FORMAT)));
-	mTimeStream.imbue(std::locale(mTimeStream.getloc(), new time_facet(TIME_FORMAT)));
-	mTimeStream.imbue(std::locale(mTimeStream.getloc(), new time_input_facet(DATE_FORMAT)));
-
-	// <FS:Ansariel> Seconds in timestamps
-	mDateSecStream.imbue(std::locale(mDateSecStream.getloc(), new date_input_facet(DATE_FORMAT_SEC)));
-	mTimeSecStream.imbue(std::locale(mTimeSecStream.getloc(), new time_facet(TIME_FORMAT_SEC)));
-	mTimeSecStream.imbue(std::locale(mTimeSecStream.getloc(), new time_input_facet(DATE_FORMAT_SEC)));
-	// </FS:Ansariel>
-=======
     // Note, date/time facets will be destroyed by string streams
     mDateStream.imbue(std::locale(mDateStream.getloc(), new date_input_facet(DATE_FORMAT)));
     mTimeStream.imbue(std::locale(mTimeStream.getloc(), new time_facet(TIME_FORMAT)));
     mTimeStream.imbue(std::locale(mTimeStream.getloc(), new time_input_facet(DATE_FORMAT)));
->>>>>>> 38c2a5bd
+
+    // <FS:Ansariel> Seconds in timestamps
+    mDateSecStream.imbue(std::locale(mDateSecStream.getloc(), new date_input_facet(DATE_FORMAT_SEC)));
+    mTimeSecStream.imbue(std::locale(mTimeSecStream.getloc(), new time_facet(TIME_FORMAT_SEC)));
+    mTimeSecStream.imbue(std::locale(mTimeSecStream.getloc(), new time_input_facet(DATE_FORMAT_SEC)));
+    // </FS:Ansariel>
 }
 
 LLLogChat::LLLogChat()
@@ -400,36 +388,6 @@
 
 std::string LLLogChat::timestamp2LogString(U32 timestamp, bool withdate)
 {
-<<<<<<< HEAD
-	std::string timeStr;
-	if (withdate)
-	{
-		timeStr = "[" + LLTrans::getString ("TimeYear") + "]/["
-				  + LLTrans::getString ("TimeMonth") + "]/["
-				  + LLTrans::getString ("TimeDay") + "] ["
-				  + LLTrans::getString ("TimeHour") + "]:["
-				  + LLTrans::getString ("TimeMin") + "]";
-		// <FS> Seconds in timestamps
-		if (gSavedSettings.getBOOL("FSSecondsinChatTimestamps"))
-		{
-			timeStr += ":[" + LLTrans::getString ("TimeSec") + "]";
-		}
-		// </FS>
-	}
-	else
-	{
-		timeStr = "[" + LLTrans::getString("TimeHour") + "]:["
-				  + LLTrans::getString ("TimeMin")+"]";
-		// <FS> Seconds in timestamps
-		if (gSavedSettings.getBOOL("FSSecondsinChatTimestamps"))
-		{
-			timeStr += ":[" + LLTrans::getString ("TimeSec") + "]";
-		}
-		// </FS>
-	}
-
-	LLSD substitution;
-=======
     std::string timeStr;
     if (withdate)
     {
@@ -438,15 +396,26 @@
                   + LLTrans::getString ("TimeDay") + "] ["
                   + LLTrans::getString ("TimeHour") + "]:["
                   + LLTrans::getString ("TimeMin") + "]";
+        // <FS> Seconds in timestamps
+        if (gSavedSettings.getBOOL("FSSecondsinChatTimestamps"))
+        {
+            timeStr += ":[" + LLTrans::getString ("TimeSec") + "]";
+        }
+        // </FS>
     }
     else
     {
         timeStr = "[" + LLTrans::getString("TimeHour") + "]:["
                   + LLTrans::getString ("TimeMin")+"]";
+        // <FS> Seconds in timestamps
+        if (gSavedSettings.getBOOL("FSSecondsinChatTimestamps"))
+        {
+            timeStr += ":[" + LLTrans::getString ("TimeSec") + "]";
+        }
+        // </FS>
     }
 
     LLSD substitution;
->>>>>>> 38c2a5bd
     if (timestamp == 0)
     {
         substitution["datetime"] = (S32)time_corrected();
@@ -467,52 +436,10 @@
                             const LLUUID& from_id,
                             const std::string& line)
 {
-<<<<<<< HEAD
-	if(LLStartUp::getStartupState() <= STATE_LOGIN_CLEANUP)
-	{
-		return;
-	}
-	std::string tmp_filename = filename;
-	LLStringUtil::trim(tmp_filename);
-	if (tmp_filename.empty())
-	{
-		std::string warn = "Chat history filename [" + filename + "] is empty!";
-		LL_WARNS() << warn << LL_ENDL;
-		llassert(tmp_filename.size());
-		return;
-	}
-
-	llofstream file(LLLogChat::makeLogFileName(filename).c_str(), std::ios_base::app);
-	if (!file.is_open())
-	{
-		LL_WARNS() << "Couldn't open chat history log! - " + filename << LL_ENDL;
-		return;
-	}
-
-	LLSD item;
-
-	if (gSavedPerAccountSettings.getBOOL("LogTimestamp"))
-		 item["time"] = LLLogChat::timestamp2LogString(0, gSavedPerAccountSettings.getBOOL("LogTimestampDate"));
-
-	item["from_id"]	= from_id;
-	item["message"]	= line;
-
-	//adding "Second Life:" for all system messages to make chat log history parsing more reliable
-	if (from.empty() && from_id.isNull())
-	{
-		item["from"] = SYSTEM_FROM;
-	}
-	else
-	{
-		item["from"] = from;
-	}
-
-	file << LLChatLogFormatter(item) << std::endl;
-
-	file.close();
-
-	LLLogChat::getInstance()->triggerHistorySignal();
-=======
+    if(LLStartUp::getStartupState() <= STATE_LOGIN_CLEANUP)
+    {
+        return;
+    }
     std::string tmp_filename = filename;
     LLStringUtil::trim(tmp_filename);
     if (tmp_filename.empty())
@@ -553,7 +480,6 @@
     file.close();
 
     LLLogChat::getInstance()->triggerHistorySignal();
->>>>>>> 38c2a5bd
 }
 
 // static
@@ -580,13 +506,13 @@
         if (is_group)
         {
             std::string old_name(file_name);
-			// <FS:Ansariel> FIRE-30582: Fix out of range crash
+            // <FS:Ansariel> FIRE-30582: Fix out of range crash
             //old_name.erase(old_name.size() - GROUP_CHAT_SUFFIX.size());     // trim off " (group)"
-			if (LLStringUtil::endsWith(old_name, GROUP_CHAT_SUFFIX))
-			{
-				old_name.erase(old_name.size() - GROUP_CHAT_SUFFIX.size());
-			}
-			// </FS:Ansariel>
+            if (LLStringUtil::endsWith(old_name, GROUP_CHAT_SUFFIX))
+            {
+                old_name.erase(old_name.size() - GROUP_CHAT_SUFFIX.size());
+            }
+            // </FS:Ansariel>
             log_file_name = LLLogChat::makeLogFileName(old_name);
             LL_DEBUGS("ChatHistory") << "Attempting to stat adjusted chat history file " << log_file_name << LL_ENDL;
             no_stat = LLFile::stat(log_file_name, &stat_data);
@@ -963,47 +889,6 @@
 //static
 void LLLogChat::deleteTranscripts()
 {
-<<<<<<< HEAD
-	std::vector<std::string> list_of_transcriptions;
-	getListOfTranscriptFiles(list_of_transcriptions);
-	getListOfTranscriptBackupFiles(list_of_transcriptions);
-
-	for (const std::string& fullpath : list_of_transcriptions)
-	{
-		S32 retry_count = 0;
-		while (retry_count < 5)
-		{
-			if (0 != LLFile::remove(fullpath))
-			{
-				retry_count++;
-				S32 result = errno;
-				LL_WARNS("LLLogChat::deleteTranscripts") << "Problem removing " << fullpath << " - errorcode: "
-					<< result << " attempt " << retry_count << LL_ENDL;
-
-				if(retry_count >= 5)
-				{
-					LL_WARNS("LLLogChat::deleteTranscripts") << "Failed to remove " << fullpath << LL_ENDL;
-					return;
-				}
-
-				ms_sleep(100);
-			}
-			else
-			{
-				if (retry_count)
-				{
-					LL_WARNS("LLLogChat::deleteTranscripts") << "Successfully removed " << fullpath << LL_ENDL;
-				}
-				break;
-			}			
-		}
-	}
-	
-	// <FS:CR> FIRE-11734 - Flush out the current histories from any open chat window
-	//LLFloaterIMSessionTab::processChatHistoryStyleUpdate(true);
-	FSFloaterIM::clearAllOpenHistories();
-	// </FS:CR>
-=======
     std::vector<std::string> list_of_transcriptions;
     getListOfTranscriptFiles(list_of_transcriptions);
     getListOfTranscriptBackupFiles(list_of_transcriptions);
@@ -1039,52 +924,36 @@
         }
     }
 
-    LLFloaterIMSessionTab::processChatHistoryStyleUpdate(true);
->>>>>>> 38c2a5bd
+    // <FS:CR> FIRE-11734 - Flush out the current histories from any open chat window
+    //LLFloaterIMSessionTab::processChatHistoryStyleUpdate(true);
+    FSFloaterIM::clearAllOpenHistories();
+    // </FS:CR>
 }
 
 // static
 bool LLLogChat::isTranscriptExist(const LLUUID& avatar_id, bool is_group)
 {
-<<<<<<< HEAD
-	//LLAvatarName avatar_name;
-	//LLAvatarNameCache::get(avatar_id, &avatar_name);
-	//std::string avatar_user_name = avatar_name.getAccountName();
-	if(!is_group)
-	{
-		// <FS:Ansariel> [Legacy IM logfile names]
-		//std::replace(avatar_user_name.begin(), avatar_user_name.end(), '.', '_');
-		LLAvatarName avatar_name;
-		LLAvatarNameCache::get(avatar_id, &avatar_name);
-		std::string avatar_user_name;
-		if (gSavedSettings.getBOOL("UseLegacyIMLogNames"))
-		{
-			avatar_user_name = avatar_name.getUserName();
-			avatar_user_name = avatar_user_name.substr(0, avatar_user_name.find(" Resident"));;
-		}
-		else
-		{
-			avatar_user_name = avatar_name.getAccountName();
-			std::replace(avatar_user_name.begin(), avatar_user_name.end(), '.', '_');
-		}
-		// </FS:Ansariel> [Legacy IM logfile names]
-		return isTranscriptFileFound(makeLogFileName(avatar_user_name));
-	}
-	else
-	{
-		std::string file_name;
-		gCacheName->getGroupName(avatar_id, file_name);
-		file_name = makeLogFileName(file_name + GROUP_CHAT_SUFFIX);
-		return isTranscriptFileFound(file_name);
-	}
-	//return false; // <FS:Beq> Unreachable code 
-=======
-    LLAvatarName avatar_name;
-    LLAvatarNameCache::get(avatar_id, &avatar_name);
-    std::string avatar_user_name = avatar_name.getAccountName();
+    //LLAvatarName avatar_name;
+    //LLAvatarNameCache::get(avatar_id, &avatar_name);
+    //std::string avatar_user_name = avatar_name.getAccountName();
     if(!is_group)
     {
-        std::replace(avatar_user_name.begin(), avatar_user_name.end(), '.', '_');
+        // <FS:Ansariel> [Legacy IM logfile names]
+        //std::replace(avatar_user_name.begin(), avatar_user_name.end(), '.', '_');
+        LLAvatarName avatar_name;
+        LLAvatarNameCache::get(avatar_id, &avatar_name);
+        std::string avatar_user_name;
+        if (gSavedSettings.getBOOL("UseLegacyIMLogNames"))
+        {
+            avatar_user_name = avatar_name.getUserName();
+            avatar_user_name = avatar_user_name.substr(0, avatar_user_name.find(" Resident"));;
+        }
+        else
+        {
+            avatar_user_name = avatar_name.getAccountName();
+            std::replace(avatar_user_name.begin(), avatar_user_name.end(), '.', '_');
+        }
+        // </FS:Ansariel> [Legacy IM logfile names]
         return isTranscriptFileFound(makeLogFileName(avatar_user_name));
     }
     else
@@ -1094,8 +963,7 @@
         file_name = makeLogFileName(file_name + GROUP_CHAT_SUFFIX);
         return isTranscriptFileFound(file_name);
     }
-    return false;
->>>>>>> 38c2a5bd
+    //return false; // <FS:Beq> Unreachable code
 }
 
 bool LLLogChat::isNearbyTranscriptExist()
@@ -1137,20 +1005,10 @@
             //matching a timestamp
             boost::match_results<std::string::const_iterator> matches;
             std::string line(remove_utf8_bom(buffer));
-<<<<<<< HEAD
-			// <FS:Ansariel> Seconds in timestamp
-			//if (ll_regex_match(line, matches, TIMESTAMP))
-			if (ll_regex_match(line, matches, TIMESTAMP) || ll_regex_match(line, matches, TIMESTAMP_AND_SEC))
-			// </FS:Ansariel>
-			{
-				result = true;
-			}
-		}
-		LLFile::close(filep);
-	}
-	return result;
-=======
-            if (ll_regex_match(line, matches, TIMESTAMP))
+            // <FS:Ansariel> Seconds in timestamp
+            //if (ll_regex_match(line, matches, TIMESTAMP))
+            if (ll_regex_match(line, matches, TIMESTAMP) || ll_regex_match(line, matches, TIMESTAMP_AND_SEC))
+            // </FS:Ansariel>
             {
                 result = true;
             }
@@ -1158,7 +1016,6 @@
         LLFile::close(filep);
     }
     return result;
->>>>>>> 38c2a5bd
 }
 
 //*TODO mark object's names in a special way so that they will be distinguishable form avatar name
@@ -1224,44 +1081,6 @@
 
 bool LLChatLogParser::parse(std::string& raw, LLSD& im, const LLSD& parse_params)
 {
-<<<<<<< HEAD
-	if (!raw.length()) return false;
-	
-	bool cut_off_todays_date = parse_params.has("cut_off_todays_date")  ? parse_params["cut_off_todays_date"].asBoolean()  : true;
-	im = LLSD::emptyMap();
-
-	//matching a timestamp
-	boost::match_results<std::string::const_iterator> matches;
-	// <FS:Ansariel> Seconds in timestamps
-	// Logic here: First try to get a full match for timestamps with seconds. If we fail,
-	// this means we either have a timestamp without seconds or no timestamp at all.
-	// So we use the original regex for timestamps without seconds to find out what
-	// case it is. For this to work, the timestamp part in the TIMESTAMP_AND_STUFF_SEC
-	// regex is NOT optional!
-	//if (!ll_regex_match(raw, matches, TIMESTAMP_AND_STUFF)) return false;
-	bool has_sec = false;
-	if (ll_regex_match(raw, matches, TIMESTAMP_AND_STUFF_SEC))
-	{
-		has_sec = true;
-	}
-	else
-	{
-		if (!ll_regex_match(raw, matches, TIMESTAMP_AND_STUFF))
-		{
-			return false;
-		}
-	}
-	// </FS:Ansariel>
-	
-	bool has_timestamp = matches[IDX_TIMESTAMP].matched;
-	if (has_timestamp)
-	{
-		//timestamp was successfully parsed
-		std::string timestamp = matches[IDX_TIMESTAMP];
-		boost::trim(timestamp);
-		timestamp.erase(0, 1);
-		timestamp.erase(timestamp.length()-1, 1);
-=======
     if (!raw.length()) return false;
 
     bool cut_off_todays_date = parse_params.has("cut_off_todays_date")  ? parse_params["cut_off_todays_date"].asBoolean()  : true;
@@ -1269,7 +1088,26 @@
 
     //matching a timestamp
     boost::match_results<std::string::const_iterator> matches;
-    if (!ll_regex_match(raw, matches, TIMESTAMP_AND_STUFF)) return false;
+    // <FS:Ansariel> Seconds in timestamps
+    // Logic here: First try to get a full match for timestamps with seconds. If we fail,
+    // this means we either have a timestamp without seconds or no timestamp at all.
+    // So we use the original regex for timestamps without seconds to find out what
+    // case it is. For this to work, the timestamp part in the TIMESTAMP_AND_STUFF_SEC
+    // regex is NOT optional!
+    //if (!ll_regex_match(raw, matches, TIMESTAMP_AND_STUFF)) return false;
+    bool has_sec = false;
+    if (ll_regex_match(raw, matches, TIMESTAMP_AND_STUFF_SEC))
+    {
+        has_sec = true;
+    }
+    else
+    {
+        if (!ll_regex_match(raw, matches, TIMESTAMP_AND_STUFF))
+        {
+            return false;
+        }
+    }
+    // </FS:Ansariel>
 
     bool has_timestamp = matches[IDX_TIMESTAMP].matched;
     if (has_timestamp)
@@ -1279,114 +1117,22 @@
         boost::trim(timestamp);
         timestamp.erase(0, 1);
         timestamp.erase(timestamp.length()-1, 1);
->>>>>>> 38c2a5bd
 
         im[LL_IM_DATE_TIME] = timestamp;    // Retain full date-time for merging chat histories
 
         if (cut_off_todays_date)
-<<<<<<< HEAD
-		{
-			// <FS:Ansariel> Seconds in timestamps
-			//LLLogChatTimeScanner::instance().checkAndCutOffDate(timestamp);
-			if (has_sec)
-			{
-				LLLogChatTimeScanner::instance().checkAndCutOffDateWithSec(timestamp);
-			}
-			else
-			{
-				LLLogChatTimeScanner::instance().checkAndCutOffDate(timestamp);
-			}
-			// </FS:Ansariel>
-		}
-
-		im[LL_IM_TIME] = timestamp;
-	}
-	else
-	{   //timestamp is optional
-        im[LL_IM_DATE_TIME] = "";
-        im[LL_IM_TIME] = "";
-	}
-
-	bool has_stuff = matches[IDX_STUFF].matched;
-	if (!has_stuff)
-	{
-		return false;  //*TODO should return false or not?
-	}
-
-	//matching a name and a text
-	std::string stuff = matches[IDX_STUFF];
-	boost::match_results<std::string::const_iterator> name_and_text;
-	if (!ll_regex_match(stuff, name_and_text, NAME_AND_TEXT)) return false;
-
-	bool has_name = name_and_text[IDX_NAME].matched;
-	std::string name = LLURI::unescape(name_and_text[IDX_NAME]);
-
-	// <FS:Ansariel> Handle the case an IM was stored in nearby chat history
-	if (name == "IM:")
-	{
-		size_t divider_pos = stuff.find(NAME_TEXT_DIVIDER, 3);
-		if (divider_pos != std::string::npos && divider_pos < (stuff.length() - NAME_TEXT_DIVIDER.length()))
-		{
-			im[LL_IM_FROM] = stuff.substr(0, divider_pos);
-			im[LL_IM_TEXT] = stuff.substr(divider_pos + NAME_TEXT_DIVIDER.length());
-			return true;
-		}
-	}
-	// </FS:Ansariel>
-
-	//we don't need a name/text separator
-	if (has_name && name.length() && name[name.length()-1] == ':')
-	{
-		name.erase(name.length()-1, 1);
-	}
-
-	if (!has_name || name == SYSTEM_FROM)
-	{
-		//name is optional too
-		im[LL_IM_FROM] = SYSTEM_FROM;
-		im[LL_IM_FROM_ID] = LLUUID::null;
-	}
-
-	//possibly a case of complex object names consisting of 3+ words
-	if (!has_name)
-	{
-		std::string::size_type divider_pos = stuff.find(NAME_TEXT_DIVIDER);
-		if (divider_pos != std::string::npos && divider_pos < (stuff.length() - NAME_TEXT_DIVIDER.length()))
-		{
-			im[LL_IM_FROM] = LLURI::unescape(stuff.substr(0, divider_pos));
-			im[LL_IM_TEXT] = stuff.substr(divider_pos + NAME_TEXT_DIVIDER.length());
-			return true;
-		}
-	}
-
-	if (!has_name)
-	{
-		//text is mandatory
-		im[LL_IM_TEXT] = stuff;
-		return true; //parse as a message from Second Life
-	}
-	
-	bool has_text = name_and_text[IDX_TEXT].matched;
-	if (!has_text) return false;
-
-	//for parsing logs created in very old versions of a viewer
-	if (name == "You")
-	{
-		std::string agent_name;
-		LLAgentUI::buildFullname(agent_name);
-		im[LL_IM_FROM] = agent_name;
-		im[LL_IM_FROM_ID] = gAgentID;
-	}
-	else
-	{
-		im[LL_IM_FROM] = name;
-	}
-	
-	im[LL_IM_TEXT] = name_and_text[IDX_TEXT];
-	return true;  //parsed name and message text, maybe have a timestamp too
-=======
-        {
-            LLLogChatTimeScanner::instance().checkAndCutOffDate(timestamp);
+        {
+            // <FS:Ansariel> Seconds in timestamps
+            //LLLogChatTimeScanner::instance().checkAndCutOffDate(timestamp);
+            if (has_sec)
+            {
+                LLLogChatTimeScanner::instance().checkAndCutOffDateWithSec(timestamp);
+            }
+            else
+            {
+                LLLogChatTimeScanner::instance().checkAndCutOffDate(timestamp);
+            }
+            // </FS:Ansariel>
         }
 
         im[LL_IM_TIME] = timestamp;
@@ -1411,6 +1157,19 @@
     bool has_name = name_and_text[IDX_NAME].matched;
     std::string name = LLURI::unescape(name_and_text[IDX_NAME]);
 
+    // <FS:Ansariel> Handle the case an IM was stored in nearby chat history
+    if (name == "IM:")
+    {
+        size_t divider_pos = stuff.find(NAME_TEXT_DIVIDER, 3);
+        if (divider_pos != std::string::npos && divider_pos < (stuff.length() - NAME_TEXT_DIVIDER.length()))
+        {
+            im[LL_IM_FROM] = stuff.substr(0, divider_pos);
+            im[LL_IM_TEXT] = stuff.substr(divider_pos + NAME_TEXT_DIVIDER.length());
+            return true;
+        }
+    }
+    // </FS:Ansariel>
+
     //we don't need a name/text separator
     if (has_name && name.length() && name[name.length()-1] == ':')
     {
@@ -1461,7 +1220,6 @@
 
     im[LL_IM_TEXT] = name_and_text[IDX_TEXT];
     return true;  //parsed name and message text, maybe have a timestamp too
->>>>>>> 38c2a5bd
 }
 
 LLDeleteHistoryThread::LLDeleteHistoryThread(std::list<LLSD>* messages, LLLoadHistoryThread* loadThread)
@@ -1548,108 +1306,6 @@
 
 void LLLoadHistoryThread::loadHistory(const std::string& file_name, std::list<LLSD>* messages, const LLSD& load_params)
 {
-<<<<<<< HEAD
-	if (file_name.empty())
-	{
-		LL_WARNS("LLLogChat::loadHistory") << "Session name is Empty!" << LL_ENDL;
-		return ;
-	}
-
-	bool load_all_history = load_params.has("load_all_history") ? load_params["load_all_history"].asBoolean() : false;
-	LLFILE* fptr = LLFile::fopen(LLLogChat::makeLogFileName(file_name), "r");/*Flawfinder: ignore*/
-
-	if (!fptr)
-	{
-		bool is_group = load_params.has("is_group") ? load_params["is_group"].asBoolean() : false;
-		if (is_group)
-		{
-			std::string old_name(file_name);
-			// <FS:Ansariel> FIRE-30582: Fix out of range crash
-			//old_name.erase(old_name.size() - GROUP_CHAT_SUFFIX.size());
-			if (LLStringUtil::endsWith(old_name, GROUP_CHAT_SUFFIX))
-			{
-				old_name.erase(old_name.size() - GROUP_CHAT_SUFFIX.size());
-			}
-			// </FS:Ansariel>
-			fptr = LLFile::fopen(LLLogChat::makeLogFileName(old_name), "r");
-			if (fptr)
-			{
-				fclose(fptr);
-				LLFile::copy(LLLogChat::makeLogFileName(old_name), LLLogChat::makeLogFileName(file_name));
-			}
-			fptr = LLFile::fopen(LLLogChat::makeLogFileName(file_name), "r");
-		}
-		if (!fptr)
-		{
-			fptr = LLFile::fopen(LLLogChat::oldLogFileName(file_name), "r");/*Flawfinder: ignore*/
-			if (!fptr)
-			{
-				mNewLoad = false;
-				(*mLoadEndSignal)(messages, file_name);
-				return;						//No previous conversation with this name.
-			}
-		}
-	}
-
-	char buffer[LOG_RECALL_SIZE];		/*Flawfinder: ignore*/
-
-	char *bptr;
-	S32 len;
-	bool firstline = TRUE;
-
-	if (load_all_history || fseek(fptr, (LOG_RECALL_SIZE - 1) * -1  , SEEK_END))
-	{	//We need to load the whole historyFile or it's smaller than recall size, so get it all.
-		firstline = FALSE;
-		if (fseek(fptr, 0, SEEK_SET))
-		{
-			fclose(fptr);
-			mNewLoad = false;
-			(*mLoadEndSignal)(messages, file_name);
-			return;
-		}
-	}
-
-
-	while (fgets(buffer, LOG_RECALL_SIZE, fptr)  && !feof(fptr))
-	{
-		len = strlen(buffer) - 1;		/*Flawfinder: ignore*/
-
-		for (bptr = (buffer + len); (*bptr == '\n' || *bptr == '\r') && bptr>buffer; bptr--)	*bptr='\0';
-
-
-		if (firstline)
-		{
-			firstline = FALSE;
-			continue;
-		}
-		std::string line(remove_utf8_bom(buffer));
-
-		//updated 1.23 plaint text log format requires a space added before subsequent lines in a multilined message
-		if (' ' == line[0])
-		{
-			line.erase(0, MULTI_LINE_PREFIX.length());
-			append_to_last_message(*messages, '\n' + line);
-		}
-		else if (0 == len && ('\n' == line[0] || '\r' == line[0]))
-		{
-			//to support old format's multilined messages with new lines used to divide paragraphs
-			append_to_last_message(*messages, line);
-		}
-		else
-		{
-			LLSD item;
-			if (!LLChatLogParser::parse(line, item, load_params))
-			{
-				item[LL_IM_TEXT] = line;
-			}
-			messages->push_back(item);
-		}
-	}
-
-	fclose(fptr);
-	mNewLoad = false;
-	(*mLoadEndSignal)(messages, file_name);
-=======
     if (file_name.empty())
     {
         LL_WARNS("LLLogChat::loadHistory") << "Session name is Empty!" << LL_ENDL;
@@ -1665,7 +1321,13 @@
         if (is_group)
         {
             std::string old_name(file_name);
-            old_name.erase(old_name.size() - GROUP_CHAT_SUFFIX.size());
+            // <FS:Ansariel> FIRE-30582: Fix out of range crash
+            //old_name.erase(old_name.size() - GROUP_CHAT_SUFFIX.size());
+            if (LLStringUtil::endsWith(old_name, GROUP_CHAT_SUFFIX))
+            {
+                old_name.erase(old_name.size() - GROUP_CHAT_SUFFIX.size());
+            }
+            // </FS:Ansariel>
             fptr = LLFile::fopen(LLLogChat::makeLogFileName(old_name), "r");
             if (fptr)
             {
@@ -1744,7 +1406,6 @@
     fclose(fptr);
     mNewLoad = false;
     (*mLoadEndSignal)(messages, file_name);
->>>>>>> 38c2a5bd
 }
 
 boost::signals2::connection LLLoadHistoryThread::setLoadEndSignal(const load_end_signal_t::slot_type& cb)
