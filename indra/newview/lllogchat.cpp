--- conflicted
+++ resolved
@@ -1196,11 +1196,8 @@
 
 LLActionThread::LLActionThread(const std::string& name)
 	: LLThread(name),
-<<<<<<< HEAD
-=======
 	mMutex(),
 	mRunCondition(),
->>>>>>> fa15830e
 	mFinished(false)
 {
 }
