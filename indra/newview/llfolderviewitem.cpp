/** 
* @file llfolderviewitem.cpp
* @brief Items and folders that can appear in a hierarchical folder view
*
* $LicenseInfo:firstyear=2001&license=viewerlgpl$
* Second Life Viewer Source Code
* Copyright (C) 2010, Linden Research, Inc.
* 
* This library is free software; you can redistribute it and/or
* modify it under the terms of the GNU Lesser General Public
* License as published by the Free Software Foundation;
* version 2.1 of the License only.
* 
* This library is distributed in the hope that it will be useful,
* but WITHOUT ANY WARRANTY; without even the implied warranty of
* MERCHANTABILITY or FITNESS FOR A PARTICULAR PURPOSE.  See the GNU
* Lesser General Public License for more details.
* 
* You should have received a copy of the GNU Lesser General Public
* License along with this library; if not, write to the Free Software
* Foundation, Inc., 51 Franklin Street, Fifth Floor, Boston, MA  02110-1301  USA
* 
* Linden Research, Inc., 945 Battery Street, San Francisco, CA  94111  USA
* $/LicenseInfo$
*/
#include "llviewerprecompiledheaders.h"

#include "llfolderviewitem.h"

// viewer includes
#include "aoengine.h"			// ## Zi: Animation Overrider
#include "fslslbridge.h"		//-TT Client LSL Bridge
#include "llfolderview.h"		// Items depend extensively on LLFolderViews
#include "llfoldervieweventlistener.h"
#include "llviewerfoldertype.h"
#include "llinventorybridge.h"	// for LLItemBridge in LLInventorySort::operator()
#include "llinventoryfilter.h"
#include "llinventoryfunctions.h"
#include "llinventorymodelbackgroundfetch.h"
#include "llpanel.h"
#include "llviewercontrol.h"	// gSavedSettings
#include "llviewerwindow.h"		// Argh, only for setCursor()

// linden library includes
#include "llclipboard.h"
#include "llfocusmgr.h"		// gFocusMgr
#include "lltrans.h"

#include "llinventorypanel.h"

///----------------------------------------------------------------------------
/// Class LLFolderViewItem
///----------------------------------------------------------------------------

static LLDefaultChildRegistry::Register<LLFolderViewItem> r("folder_view_item");

// statics 
std::map<U8, LLFontGL*> LLFolderViewItem::sFonts; // map of styles to fonts

// only integers can be initialized in header
const F32 LLFolderViewItem::FOLDER_CLOSE_TIME_CONSTANT = 0.02f;
const F32 LLFolderViewItem::FOLDER_OPEN_TIME_CONSTANT = 0.03f;

const LLColor4U DEFAULT_WHITE(255, 255, 255);


//static
LLFontGL* LLFolderViewItem::getLabelFontForStyle(U8 style)
{
	LLFontGL* rtn = sFonts[style];
	if (!rtn) // grab label font with this style, lazily
	{
		LLFontDescriptor labelfontdesc("SansSerif", "Small", style);
		rtn = LLFontGL::getFont(labelfontdesc);
		if (!rtn)
		{
			rtn = LLFontGL::getFontDefault();
		}
		sFonts[style] = rtn;
	}
	return rtn;
}

//static
void LLFolderViewItem::initClass()
{
}

//static
void LLFolderViewItem::cleanupClass()
{
	sFonts.clear();
}


// NOTE: Optimize this, we call it a *lot* when opening a large inventory
LLFolderViewItem::Params::Params()
:	icon(),
	icon_open(),
	icon_overlay(),
	root(),
	listener(),
	folder_arrow_image("folder_arrow_image"),
	folder_indentation("folder_indentation"),
	selection_image("selection_image"),
	item_height("item_height"),
	item_top_pad("item_top_pad"),
	creation_date()
{
	static LLCachedControl<S32> FolderViewItemHeight(gSavedSettings, "FSFolderViewItemHeight");
	item_height = (S32)FolderViewItemHeight;
}

// Default constructor
LLFolderViewItem::LLFolderViewItem(const LLFolderViewItem::Params& p)
:	LLView(p),
	mLabelWidth(0),
	mLabelWidthDirty(false),
	mParentFolder( NULL ),
	mIsSelected( FALSE ),
	mIsCurSelection( FALSE ),
	mSelectPending(FALSE),
	mLabelStyle( LLFontGL::NORMAL ),
	mHasVisibleChildren(FALSE),
	mIndentation(0),
	mItemHeight(p.item_height),
	mPassedFilter(FALSE),
	mLastFilterGeneration(-1),
	mStringMatchOffset(std::string::npos),
	mControlLabelRotation(0.f),
	mDragAndDropTarget(FALSE),
	mIsLoading(FALSE),
	mLabel(p.name),
	mRoot(p.root),
	mCreationDate(p.creation_date),
	mIcon(p.icon),
	mIconOpen(p.icon_open),
	mIconOverlay(p.icon_overlay),
	mListener(p.listener),
	mShowLoadStatus(false),
	mIsMouseOverTitle(false)
{
}

BOOL LLFolderViewItem::postBuild()
{
	refresh();
	return TRUE;
}

// Destroys the object
LLFolderViewItem::~LLFolderViewItem( void )
{
	delete mListener;
	mListener = NULL;
}

LLFolderView* LLFolderViewItem::getRoot()
{
	return mRoot;
}

// Returns true if this object is a child (or grandchild, etc.) of potential_ancestor.
BOOL LLFolderViewItem::isDescendantOf( const LLFolderViewFolder* potential_ancestor )
{
	LLFolderViewItem* root = this;
	while( root->mParentFolder )
	{
		if( root->mParentFolder == potential_ancestor )
		{
			return TRUE;
		}
		root = root->mParentFolder;
	}
	return FALSE;
}

LLFolderViewItem* LLFolderViewItem::getNextOpenNode(BOOL include_children)
{
	if (!mParentFolder)
	{
		return NULL;
	}

	LLFolderViewItem* itemp = mParentFolder->getNextFromChild( this, include_children );
	while(itemp && !itemp->getVisible())
	{
		LLFolderViewItem* next_itemp = itemp->mParentFolder->getNextFromChild( itemp, include_children );
		if (itemp == next_itemp) 
		{
			// hit last item
			return itemp->getVisible() ? itemp : this;
		}
		itemp = next_itemp;
	}

	return itemp;
}

LLFolderViewItem* LLFolderViewItem::getPreviousOpenNode(BOOL include_children)
{
	if (!mParentFolder)
	{
		return NULL;
	}

	LLFolderViewItem* itemp = mParentFolder->getPreviousFromChild( this, include_children );

	// Skip over items that are invisible or are hidden from the UI.
	while(itemp && !itemp->getVisible())
	{
		LLFolderViewItem* next_itemp = itemp->mParentFolder->getPreviousFromChild( itemp, include_children );
		if (itemp == next_itemp) 
		{
			// hit first item
			return itemp->getVisible() ? itemp : this;
		}
		itemp = next_itemp;
	}

	return itemp;
}

// is this item something we think we should be showing?
// for example, if we haven't gotten around to filtering it yet, then the answer is yes
// until we find out otherwise
BOOL LLFolderViewItem::potentiallyVisible()
{
	// we haven't been checked against min required filter
	// or we have and we passed
	return potentiallyFiltered();
}

BOOL LLFolderViewItem::potentiallyFiltered()
{
	return getLastFilterGeneration() < getRoot()->getFilter()->getMinRequiredGeneration() || getFiltered();
}

BOOL LLFolderViewItem::getFiltered() 
{ 
	return mPassedFilter && mLastFilterGeneration >= getRoot()->getFilter()->getMinRequiredGeneration(); 
}

BOOL LLFolderViewItem::getFiltered(S32 filter_generation) 
{
	return mPassedFilter && mLastFilterGeneration >= filter_generation;
}

void LLFolderViewItem::setFiltered(BOOL filtered, S32 filter_generation)
{
	mPassedFilter = filtered;
	mLastFilterGeneration = filter_generation;
}

void LLFolderViewItem::setIcon(LLUIImagePtr icon)
{
	mIcon = icon;
}

// refresh information from the listener
void LLFolderViewItem::refreshFromListener()
{
	if(mListener)
	{
		mLabel = mListener->getDisplayName();
		LLFolderType::EType preferred_type = mListener->getPreferredType();

		// *TODO: to be removed when database supports multi language. This is a
		// temporary attempt to display the inventory folder in the user locale.
		// mantipov: *NOTE: be sure this code is synchronized with LLFriendCardsManager::findChildFolderUUID
		//		it uses the same way to find localized string

		// HACK: EXT - 6028 ([HARD CODED]? Inventory > Library > "Accessories" folder)
		// Translation of Accessories folder in Library inventory folder
		bool accessories = false;
		if(mLabel == std::string("Accessories"))
		{
			//To ensure that Accessories folder is in Library we have to check its parent folder.
			//Due to parent LLFolderViewFloder is not set to this item yet we have to check its parent via Inventory Model
			LLInventoryCategory* cat = gInventory.getCategory(mListener->getUUID());
			if(cat)
			{
				const LLUUID& parent_folder_id = cat->getParentUUID();
				accessories = (parent_folder_id == gInventory.getLibraryRootFolderID());
			}
		}

		//"Accessories" inventory category has folder type FT_NONE. So, this folder
		//can not be detected as protected with LLFolderType::lookupIsProtectedType
		if (accessories || LLFolderType::lookupIsProtectedType(preferred_type))
		{
			LLTrans::findString(mLabel, "InvFolder " + mLabel);
		};

		// <ND/> Don't bother with tooltips in inventory
		//		setToolTip(mLabel);
		setIcon(mListener->getIcon());
		time_t creation_date = mListener->getCreationDate();
		if ((creation_date > 0) && (mCreationDate != creation_date))
		{
			setCreationDate(creation_date);
			dirtyFilter();
		}
		if (mRoot->useLabelSuffix())
		{
			mLabelStyle = mListener->getLabelStyle();
			mLabelSuffix = mListener->getLabelSuffix();
		}
	}
}

void LLFolderViewItem::refresh()
{
	refreshFromListener();

	std::string searchable_label(mLabel);
	searchable_label.append(mLabelSuffix);
	LLStringUtil::toUpper(searchable_label);

	// ## Zi: Extended Inventory Search
	LLViewerInventoryItem* item=getInventoryItem();
	if(item)
	{
		// flag to determine if we need to change the mSearchableAll string
		BOOL change_all=FALSE;

		// creator never changes, so we only take it once
		if(mSearchableCreator.empty())
		{
				std::string creator_name;
				if(gCacheName->getFullName(item->getCreatorUUID(),creator_name))
				{
					LLStringUtil::toUpper( creator_name );

					if( mSearchableCreator != creator_name )
					{
						mSearchableCreator=creator_name;
						change_all=TRUE;
					}
				}
		}

		if(!item->getDescription().empty() )
		{
			std::string strDescr( item->getDescription() );
			LLStringUtil::toUpper( strDescr );

			if( strDescr != mSearchableDescription )
			{
				mSearchableDescription = strDescr;
				change_all=TRUE;
			}
		}

		if(!item->getAssetUUID().isNull())
		{
			std::string strUUID( mSearchableDescription );
			LLStringUtil::toUpper( strUUID );

			if( strUUID != mSearchableUUID )
			{
				mSearchableUUID = strUUID;
				change_all=TRUE;
			}
		}

		// if any of the above was changed, rebuild the mSearchableAll string
		// using the + separator because it's used for multi substring search, so
		// this can't do any harm like searches bleeding over from one field
		// into the next
		if(change_all)
		{
			mSearchableAll=mSearchableLabel+"+"+mSearchableCreator+"+"+mSearchableDescription+"+"+mSearchableUUID;
			dirtyFilter();
		}
	}
	// ## Zi: Extended Inventory Search

	if (mSearchableLabel.compare(searchable_label))
	{
		mSearchableLabel.assign(searchable_label);
		dirtyFilter();
		// some part of label has changed, so overall width has potentially changed, and sort order too
		if (mParentFolder)
		{
			mParentFolder->requestSort();
			mParentFolder->requestArrange();
		}
	}

	mLabelWidthDirty = true;
}

void LLFolderViewItem::applyListenerFunctorRecursively(LLFolderViewListenerFunctor& functor)
{
	functor(mListener);
}

// This function is called when items are added or view filters change. It's
// implemented here but called by derived classes when folding the
// views.
void LLFolderViewItem::filterFromRoot( void )
{
	LLFolderViewItem* root = getRoot();

	root->filter(*((LLFolderView*)root)->getFilter());
}

// This function is called when the folder view is dirty. It's
// implemented here but called by derived classes when folding the
// views.
void LLFolderViewItem::arrangeFromRoot()
{
	LLFolderViewItem* root = getRoot();

	S32 height = 0;
	S32 width = 0;
	S32 total_height = root->arrange( &width, &height, 0 );

	LLSD params;
	params["action"] = "size_changes";
	params["height"] = total_height;
	getParent()->notifyParent(params);
}

// Utility function for LLFolderView
void LLFolderViewItem::arrangeAndSet(BOOL set_selection,
									 BOOL take_keyboard_focus)
{
	LLFolderView* root = getRoot();
	if (getParentFolder())
	{
	getParentFolder()->requestArrange();
	}
	if(set_selection)
	{
		setSelectionFromRoot(this, TRUE, take_keyboard_focus);
		if(root)
		{
			root->scrollToShowSelection();
		}
	}		
}

// This function clears the currently selected item, and records the
// specified selected item appropriately for display and use in the
// UI. If open is TRUE, then folders are opened up along the way to
// the selection.
void LLFolderViewItem::setSelectionFromRoot(LLFolderViewItem* selection,
											BOOL openitem,
											BOOL take_keyboard_focus)
{
	getRoot()->setSelection(selection, openitem, take_keyboard_focus);
}

// helper function to change the selection from the root.
void LLFolderViewItem::changeSelectionFromRoot(LLFolderViewItem* selection, BOOL selected)
{
	getRoot()->changeSelection(selection, selected);
}

std::set<LLUUID> LLFolderViewItem::getSelectionList() const
{
	std::set<LLUUID> selection;
	return selection;
}

EInventorySortGroup LLFolderViewItem::getSortGroup()  const
{ 
	return SG_ITEM; 
}

// addToFolder() returns TRUE if it succeeds. FALSE otherwise
BOOL LLFolderViewItem::addToFolder(LLFolderViewFolder* folder, LLFolderView* root)
{
	if (!folder)
	{
		return FALSE;
	}
	mParentFolder = folder;
	root->addItemID(getListener()->getUUID(), this);
	return folder->addItem(this);
}


// Finds width and height of this object and its children.  Also
// makes sure that this view and its children are the right size.
S32 LLFolderViewItem::arrange( S32* width, S32* height, S32 filter_generation)
{
	const Params& p = LLUICtrlFactory::getDefaultParams<LLFolderViewItem>();
	S32 indentation = p.folder_indentation();
	// Only indent deeper items in hierarchy
	mIndentation = (getParentFolder() 
					&& getParentFolder()->getParentFolder() )
		? mParentFolder->getIndentation() + indentation
		: 0;
	if (mLabelWidthDirty)
	{
		mLabelWidth = ARROW_SIZE + TEXT_PAD + ICON_WIDTH + ICON_PAD + getLabelFontForStyle(mLabelStyle)->getWidth(mLabel) + getLabelFontForStyle(mLabelStyle)->getWidth(mLabelSuffix) + TEXT_PAD_RIGHT; 
		mLabelWidthDirty = false;
	}

	*width = llmax(*width, mLabelWidth + mIndentation); 

	// determine if we need to use ellipses to avoid horizontal scroll. EXT-719
	bool use_ellipses = getRoot()->getUseEllipses();
	if (use_ellipses)
	{
		// limit to set rect to avoid horizontal scrollbar
		*width = llmin(*width, getRoot()->getRect().getWidth());
	}
	*height = getItemHeight();
	return *height;
}

S32 LLFolderViewItem::getItemHeight()
{
	return mItemHeight;
}

void LLFolderViewItem::filter( LLInventoryFilter& filter)
{
	const BOOL previous_passed_filter = mPassedFilter;
	const BOOL passed_filter = filter.check(this);

	// If our visibility will change as a result of this filter, then
	// we need to be rearranged in our parent folder
	if (mParentFolder)
	{
		if (getVisible() != passed_filter
			||	previous_passed_filter != passed_filter )
			mParentFolder->requestArrange();
	}

	setFiltered(passed_filter, filter.getCurrentGeneration());
	mStringMatchOffset = filter.getStringMatchOffset();
	
	//	Begin Multi-substring inventory search
	mStringMatchOffsets.clear();
	mStringMatchSizes.clear();
	for (U32 index = 0, max = filter.getFilterSubStringCount(); index < max; index++)
	{
		mStringMatchOffsets.push_back(filter.getFilterSubStringPos(index));
		mStringMatchSizes.push_back(filter.getFilterSubStringLen(index));
	}
	//	End Multi-substring inventory search

	filter.decrementFilterCount();

	if (getRoot()->getDebugFilters())
	{
		mStatusText = llformat("%d", mLastFilterGeneration);
	}
}

void LLFolderViewItem::dirtyFilter()
{
	mLastFilterGeneration = -1;
	// bubble up dirty flag all the way to root
	if (getParentFolder())
	{
		getParentFolder()->setCompletedFilterGeneration(-1, TRUE);
	}
}

// *TODO: This can be optimized a lot by simply recording that it is
// selected in the appropriate places, and assuming that set selection
// means 'deselect' for a leaf item. Do this optimization after
// multiple selection is implemented to make sure it all plays nice
// together.
BOOL LLFolderViewItem::setSelection(LLFolderViewItem* selection, BOOL openitem, BOOL take_keyboard_focus)
{
	if (selection == this && !mIsSelected)
	{
		selectItem();
	}
	else if (mIsSelected)	// Deselect everything else.
	{
		deselectItem();
	}
	return mIsSelected;
}

BOOL LLFolderViewItem::changeSelection(LLFolderViewItem* selection, BOOL selected)
{
	if (selection == this)
	{
		if (mIsSelected)
		{
			deselectItem();
		}
		else
		{
			selectItem();
		}
		return TRUE;
	}
	return FALSE;
}

void LLFolderViewItem::deselectItem(void)
{
	mIsSelected = FALSE;
}

void LLFolderViewItem::selectItem(void)
{
	if (mIsSelected == FALSE)
	{
		if (mListener)
		{
			mListener->selectItem();
		}
		mIsSelected = TRUE;
	}
}

BOOL LLFolderViewItem::isMovable()
{
	if( mListener )
	{
		return mListener->isItemMovable();
	}
	else
	{
		return TRUE;
	}
}

BOOL LLFolderViewItem::isRemovable()
{
	if( mListener )
	{
		return mListener->isItemRemovable();
	}
	else
	{
		return TRUE;
	}
}

void LLFolderViewItem::destroyView()
{
	if (mParentFolder)
	{
		// removeView deletes me
		mParentFolder->removeView(this);
	}
}

// Call through to the viewed object and return true if it can be
// removed.
//BOOL LLFolderViewItem::removeRecursively(BOOL single_item)
BOOL LLFolderViewItem::remove()
{
	if(!isRemovable())
	{
		return FALSE;
	}
	if(mListener)
	{
		return mListener->removeItem();
	}
	return TRUE;
}

// Build an appropriate context menu for the item.
void LLFolderViewItem::buildContextMenu(LLMenuGL& menu, U32 flags)
{
	if(mListener)
	{
		mListener->buildContextMenu(menu, flags);
	}
}

void LLFolderViewItem::openItem( void )
{
	if( mListener )
	{
		mListener->openItem();
	}
}

void LLFolderViewItem::preview( void )
{
	if (mListener)
	{
		mListener->previewItem();
	}
}

void LLFolderViewItem::rename(const std::string& new_name)
{
	if( !new_name.empty() )
	{
		if( mListener )
		{
			mListener->renameItem(new_name);

			if(mParentFolder)
			{
				mParentFolder->requestSort();
			}
		}
	}
}

const std::string& LLFolderViewItem::getSearchableLabel() const
{
	return mSearchableLabel;
}

// ## Zi: Extended Inventory Search
const std::string& LLFolderViewItem::getSearchableCreator() const
{
	return mSearchableCreator;
}

const std::string& LLFolderViewItem::getSearchableDescription() const
{
	return mSearchableDescription;
}

const std::string& LLFolderViewItem::getSearchableUUID() const
{
	return mSearchableUUID;
}

const std::string& LLFolderViewItem::getSearchableAll() const
{
	return mSearchableAll;
}
// ## Zi: Extended Inventory Search

LLViewerInventoryItem * LLFolderViewItem::getInventoryItem(void)
{
	if (!getListener()) return NULL;
	return gInventory.getItem(getListener()->getUUID());
}

const std::string& LLFolderViewItem::getName( void ) const
{
	if(mListener)
	{
		return mListener->getName();
	}
	return mLabel;
}

// LLView functionality
BOOL LLFolderViewItem::handleRightMouseDown( S32 x, S32 y, MASK mask )
{
	if(!mIsSelected)
	{
		setSelectionFromRoot(this, FALSE);
	}
	make_ui_sound("UISndClick");
	return TRUE;
}

BOOL LLFolderViewItem::handleMouseDown( S32 x, S32 y, MASK mask )
{
	if (LLView::childrenHandleMouseDown(x, y, mask))
	{
		return TRUE;
	}
	
	// No handler needed for focus lost since this class has no
	// state that depends on it.
	gFocusMgr.setMouseCapture( this );

	if (!mIsSelected)
	{
		if(mask & MASK_CONTROL)
		{
			changeSelectionFromRoot(this, !mIsSelected);
		}
		else if (mask & MASK_SHIFT)
		{
			getParentFolder()->extendSelectionTo(this);
		}
		else
		{
			setSelectionFromRoot(this, FALSE);
		}
		make_ui_sound("UISndClick");
	}
	else
	{
		mSelectPending = TRUE;
	}

	if( isMovable() )
	{
		S32 screen_x;
		S32 screen_y;
		localPointToScreen(x, y, &screen_x, &screen_y );
		LLToolDragAndDrop::getInstance()->setDragStart( screen_x, screen_y );
	}
	return TRUE;
}

BOOL LLFolderViewItem::handleHover( S32 x, S32 y, MASK mask )
{
	mIsMouseOverTitle = (y > (getRect().getHeight() - mItemHeight));

	if( hasMouseCapture() && isMovable() )
	{
		S32 screen_x;
		S32 screen_y;
		localPointToScreen(x, y, &screen_x, &screen_y );
		BOOL can_drag = TRUE;
		if( LLToolDragAndDrop::getInstance()->isOverThreshold( screen_x, screen_y ) )
		{
			LLFolderView* root = getRoot();

			if(root->getCurSelectedItem())
			{
				LLToolDragAndDrop::ESource src = LLToolDragAndDrop::SOURCE_WORLD;

				// *TODO: push this into listener and remove
				// dependency on llagent
				if (mListener
					&& gInventory.isObjectDescendentOf(mListener->getUUID(), gInventory.getRootFolderID()))
				{
					src = LLToolDragAndDrop::SOURCE_AGENT;
				}
				else if (mListener
					&& gInventory.isObjectDescendentOf(mListener->getUUID(), gInventory.getLibraryRootFolderID()))
				{
					src = LLToolDragAndDrop::SOURCE_LIBRARY;
				}

				can_drag = root->startDrag(src);
				if (can_drag)
				{
					// if (mListener) mListener->startDrag();
					// RN: when starting drag and drop, clear out last auto-open
					root->autoOpenTest(NULL);
					root->setShowSelectionContext(TRUE);

					// Release keyboard focus, so that if stuff is dropped into the
					// world, pressing the delete key won't blow away the inventory
					// item.
					gFocusMgr.setKeyboardFocus(NULL);

					return LLToolDragAndDrop::getInstance()->handleHover( x, y, mask );
				}
			}
		}

		if (can_drag)
		{
			gViewerWindow->setCursor(UI_CURSOR_ARROW);
		}
		else
		{
			gViewerWindow->setCursor(UI_CURSOR_NOLOCKED);
		}
		return TRUE;
	}
	else
	{
		getRoot()->setShowSelectionContext(FALSE);
		gViewerWindow->setCursor(UI_CURSOR_ARROW);
		// let parent handle this then...
		return FALSE;
	}
}


BOOL LLFolderViewItem::handleDoubleClick( S32 x, S32 y, MASK mask )
{
	preview();
	return TRUE;
}

BOOL LLFolderViewItem::handleMouseUp( S32 x, S32 y, MASK mask )
{
	if (LLView::childrenHandleMouseUp(x, y, mask))
	{
		return TRUE;
	}
	
	// if mouse hasn't moved since mouse down...
	if ( pointInView(x, y) && mSelectPending )
	{
		//...then select
		if(mask & MASK_CONTROL)
		{
			changeSelectionFromRoot(this, !mIsSelected);
		}
		else if (mask & MASK_SHIFT)
		{
			getParentFolder()->extendSelectionTo(this);
		}
		else
		{
			setSelectionFromRoot(this, FALSE);
		}
	}

	mSelectPending = FALSE;

	if( hasMouseCapture() )
	{
		getRoot()->setShowSelectionContext(FALSE);
		gFocusMgr.setMouseCapture( NULL );
	}
	return TRUE;
}

void LLFolderViewItem::onMouseLeave(S32 x, S32 y, MASK mask)
{
	mIsMouseOverTitle = false;
}

BOOL LLFolderViewItem::handleDragAndDrop(S32 x, S32 y, MASK mask, BOOL drop,
										 EDragAndDropType cargo_type,
										 void* cargo_data,
										 EAcceptance* accept,
										 std::string& tooltip_msg)
{
	BOOL accepted = FALSE;
	BOOL handled = FALSE;
	if(mListener)
	{
		accepted = mListener->dragOrDrop(mask,drop,cargo_type,cargo_data, tooltip_msg);
		handled = accepted;
		if (accepted)
		{
			mDragAndDropTarget = TRUE;
			*accept = ACCEPT_YES_MULTI;
		}
		else
		{
			*accept = ACCEPT_NO;
		}
	}
	if(mParentFolder && !handled)
	{
		// store this item to get it in LLFolderBridge::dragItemIntoFolder on drop event.
		mRoot->setDraggingOverItem(this);
		handled = mParentFolder->handleDragAndDropFromChild(mask,drop,cargo_type,cargo_data,accept,tooltip_msg);
		mRoot->setDraggingOverItem(NULL);
	}
	if (handled)
	{
		lldebugst(LLERR_USER_INPUT) << "dragAndDrop handled by LLFolderViewItem" << llendl;
	}

	return handled;
}

void LLFolderViewItem::draw()
{
	// <FS:Ansariel> Make inventory selection color independent from menu color
	//static LLUIColor sFgColor = LLUIColorTable::instance().getColor("MenuItemEnabledColor", DEFAULT_WHITE);
	//static LLUIColor sHighlightBgColor = LLUIColorTable::instance().getColor("MenuItemHighlightBgColor", DEFAULT_WHITE);
	//static LLUIColor sHighlightFgColor = LLUIColorTable::instance().getColor("MenuItemHighlightFgColor", DEFAULT_WHITE);
	static LLUIColor sFgColor = LLUIColorTable::instance().getColor("InventoryItemEnabledColor", DEFAULT_WHITE);
	static LLUIColor sHighlightBgColor = LLUIColorTable::instance().getColor("InventoryItemHighlightBgColor", DEFAULT_WHITE);
	static LLUIColor sHighlightFgColor = LLUIColorTable::instance().getColor("InventoryItemHighlightFgColor", DEFAULT_WHITE);
	// <FS:Ansariel> Make inventory selection color independent from menu color
	static LLUIColor sFocusOutlineColor = LLUIColorTable::instance().getColor("InventoryFocusOutlineColor", DEFAULT_WHITE);
	static LLUIColor sFilterBGColor = LLUIColorTable::instance().getColor("FilterBackgroundColor", DEFAULT_WHITE);
	static LLUIColor sFilterTextColor = LLUIColorTable::instance().getColor("FilterTextColor", DEFAULT_WHITE);
	static LLUIColor sSuffixColor = LLUIColorTable::instance().getColor("InventoryItemColor", DEFAULT_WHITE);
	static LLUIColor sLibraryColor = LLUIColorTable::instance().getColor("InventoryItemLibraryColor", DEFAULT_WHITE);
	static LLUIColor sLinkColor = LLUIColorTable::instance().getColor("InventoryItemLinkColor", DEFAULT_WHITE);
	static LLUIColor sSearchStatusColor = LLUIColorTable::instance().getColor("InventorySearchStatusColor", DEFAULT_WHITE);
	static LLUIColor sProtectedColor = LLUIColorTable::instance().getColor("InventoryProtectedColor", DEFAULT_WHITE);		// ## Zi: Animation Overrider
	static LLUIColor sMouseOverColor = LLUIColorTable::instance().getColor("InventoryMouseOverColor", DEFAULT_WHITE);

	const Params& default_params = LLUICtrlFactory::getDefaultParams<LLFolderViewItem>();
	const S32 TOP_PAD = default_params.item_top_pad;
	const S32 FOCUS_LEFT = 1;
	const LLFontGL* font = getLabelFontForStyle(mLabelStyle);

	const BOOL in_inventory = getListener() && gInventory.isObjectDescendentOf(getListener()->getUUID(), gInventory.getRootFolderID());
	const BOOL in_library = getListener() && gInventory.isObjectDescendentOf(getListener()->getUUID(), gInventory.getLibraryRootFolderID());

	//--------------------------------------------------------------------------------//
	// Draw open folder arrow
	//
	const bool up_to_date = mListener && mListener->isUpToDate();
	const bool possibly_has_children = ((up_to_date && hasVisibleChildren()) // we fetched our children and some of them have passed the filter...
										|| (!up_to_date && mListener && mListener->hasChildren())); // ...or we know we have children but haven't fetched them (doesn't obey filter)
	if (possibly_has_children)
	{
		LLUIImage* arrow_image = default_params.folder_arrow_image;
		gl_draw_scaled_rotated_image(
			mIndentation, getRect().getHeight() - ARROW_SIZE - TEXT_PAD - TOP_PAD,
			ARROW_SIZE, ARROW_SIZE, mControlLabelRotation, arrow_image->getImage(), sFgColor);
	}


	//--------------------------------------------------------------------------------//
	// Draw highlight for selected items
	//
	const BOOL show_context = getRoot()->getShowSelectionContext();
	const BOOL filled = show_context || (getRoot()->getParentPanel()->hasFocus()); // If we have keyboard focus, draw selection filled
	const S32 focus_top = getRect().getHeight();
	const S32 focus_bottom = getRect().getHeight() - mItemHeight;
	const bool folder_open = (getRect().getHeight() > mItemHeight + 4);
	if (mIsSelected) // always render "current" item.  Only render other selected items if mShowSingleSelection is FALSE
	{
		gGL.getTexUnit(0)->unbind(LLTexUnit::TT_TEXTURE);
		LLColor4 bg_color = sHighlightBgColor;
		if (!mIsCurSelection)
		{
			// do time-based fade of extra objects
			F32 fade_time = getRoot()->getSelectionFadeElapsedTime();
			if (getRoot()->getShowSingleSelection())
			{
				// fading out
				bg_color.mV[VALPHA] = clamp_rescale(fade_time, 0.f, 0.4f, bg_color.mV[VALPHA], 0.f);
			}
			else
			{
				// fading in
				bg_color.mV[VALPHA] = clamp_rescale(fade_time, 0.f, 0.4f, 0.f, bg_color.mV[VALPHA]);
			}
		}
		gl_rect_2d(FOCUS_LEFT,
				   focus_top, 
				   getRect().getWidth() - 2,
				   focus_bottom,
				   bg_color, filled);
		if (mIsCurSelection)
		{
			gl_rect_2d(FOCUS_LEFT, 
					   focus_top, 
					   getRect().getWidth() - 2,
					   focus_bottom,
					   sFocusOutlineColor, FALSE);
		}
		if (folder_open)
		{
			gl_rect_2d(FOCUS_LEFT,
					   focus_bottom + 1, // overlap with bottom edge of above rect
					   getRect().getWidth() - 2,
					   0,
					   sFocusOutlineColor, FALSE);
			if (show_context)
			{
				gl_rect_2d(FOCUS_LEFT,
						   focus_bottom + 1,
						   getRect().getWidth() - 2,
						   0,
						   sHighlightBgColor, TRUE);
			}
		}
	}
	else if (mIsMouseOverTitle)
	{
		gl_rect_2d(FOCUS_LEFT,
			focus_top, 
			getRect().getWidth() - 2,
			focus_bottom,
			sMouseOverColor, FALSE);
	}

	//--------------------------------------------------------------------------------//
	// Draw DragNDrop highlight
	//
	if (mDragAndDropTarget)
	{
		gGL.getTexUnit(0)->unbind(LLTexUnit::TT_TEXTURE);
		gl_rect_2d(FOCUS_LEFT, 
				   focus_top, 
				   getRect().getWidth() - 2,
				   focus_bottom,
				   sHighlightBgColor, FALSE);
		if (folder_open)
		{
			gl_rect_2d(FOCUS_LEFT,
					   focus_bottom + 1, // overlap with bottom edge of above rect
					   getRect().getWidth() - 2,
					   0,
					   sHighlightBgColor, FALSE);
		}
		mDragAndDropTarget = FALSE;
	}

	const LLViewerInventoryItem *item = getInventoryItem();
	const BOOL highlight_link = mIconOverlay && item && item->getIsLinkType();
	//--------------------------------------------------------------------------------//
	// Draw open icon
	//
	const S32 icon_x = mIndentation + ARROW_SIZE + TEXT_PAD;
	if (!mIconOpen.isNull() && (llabs(mControlLabelRotation) > 80)) // For open folders
 	{
		mIconOpen->draw(icon_x, getRect().getHeight() - mIconOpen->getHeight() - TOP_PAD + 1);
	}
	else if (mIcon)
	{
 		mIcon->draw(icon_x, getRect().getHeight() - mIcon->getHeight() - TOP_PAD + 1);
 	}

	if (highlight_link)
	{
		mIconOverlay->draw(icon_x, getRect().getHeight() - mIcon->getHeight() - TOP_PAD + 1);
	}

	//--------------------------------------------------------------------------------//
	// Exit if no label to draw
	//
	if (mLabel.empty())
	{
		return;
	}

	LLColor4 color = (mIsSelected && filled) ? sHighlightFgColor : sFgColor;
	if (highlight_link) color = sLinkColor;
	if (in_library) color = sLibraryColor;
	
	F32 right_x  = 0;
	F32 y = (F32)getRect().getHeight() - font->getLineHeight() - (F32)TEXT_PAD - (F32)TOP_PAD;
	F32 text_left = (F32)(ARROW_SIZE + TEXT_PAD + ICON_WIDTH + ICON_PAD + mIndentation);

	//--------------------------------------------------------------------------------//
	// Highlight filtered text
	//
	if (getRoot()->getDebugFilters())
	{
		if (!getFiltered() && !possibly_has_children)
		{
			color.mV[VALPHA] *= 0.5f;
		}
		LLColor4 filter_color = mLastFilterGeneration >= getRoot()->getFilter()->getCurrentGeneration() ? 
			LLColor4(0.5f, 0.8f, 0.5f, 1.f) : 
			LLColor4(0.8f, 0.5f, 0.5f, 1.f);
		LLFontGL::getFontMonospace()->renderUTF8(mStatusText, 0, text_left, y, filter_color,
												 LLFontGL::LEFT, LLFontGL::BOTTOM, LLFontGL::NORMAL, LLFontGL::NO_SHADOW,
												 S32_MAX, S32_MAX, &right_x, FALSE );
		text_left = right_x;
	}
	//--------------------------------------------------------------------------------//
	// Draw the actual label text
	//
	// <FS:Ansariel> FIRE-6714: Don't move objects to trash during cut&paste
	// Don't hide cut items in inventory
	if (!getRoot()->getFilter()->checkAgainstClipboard(mListener->getUUID()))
	{
		// Fade out item color to indicate it's being cut
		color.mV[VALPHA] *= 0.5f;
	}
	// </FS:Ansariel> FIRE-6714: Don't move objects to trash during cut&paste

	font->renderUTF8(mLabel, 0, text_left, y, color,
					 LLFontGL::LEFT, LLFontGL::BOTTOM, LLFontGL::NORMAL, LLFontGL::NO_SHADOW,
					 S32_MAX, getRect().getWidth() - (S32) text_left, &right_x, TRUE);

	//--------------------------------------------------------------------------------//
	// Draw "Loading..." text
	//
	bool root_is_loading = false;
	if (in_inventory)
	{
		root_is_loading = LLInventoryModelBackgroundFetch::instance().inventoryFetchInProgress(); 
	}
	if (in_library)
	{
		root_is_loading = LLInventoryModelBackgroundFetch::instance().libraryFetchInProgress();
	}
	if ((mIsLoading
		&&	mTimeSinceRequestStart.getElapsedTimeF32() >= gSavedSettings.getF32("FolderLoadingMessageWaitTime"))
			||	(LLInventoryModelBackgroundFetch::instance().folderFetchActive()
				&&	root_is_loading
				&&	mShowLoadStatus))
	{
		std::string load_string = " ( " + LLTrans::getString("LoadingData") + " ) ";
		font->renderUTF8(load_string, 0, right_x, y, sSearchStatusColor,
						 LLFontGL::LEFT, LLFontGL::BOTTOM, LLFontGL::NORMAL, LLFontGL::NO_SHADOW, 
						 S32_MAX, S32_MAX, &right_x, FALSE);
	}

	// ## Zi: Animation Overrider
	//--------------------------------------------------------------------------------//
	// Draw "protected" indicator
	//
	if((mListener->getUUID()==AOEngine::instance().getAOFolder() && gSavedPerAccountSettings.getBOOL("ProtectAOFolders"))
//-TT Client LSL Bridge
		||(mListener->getUUID()==FSLSLBridge::instance().getBridgeFolder() && gSavedPerAccountSettings.getBOOL("ProtectBridgeFolder"))
//-TT
		)
	{
		std::string locked_string = " (" + LLTrans::getString("ProtectedFolder") + ") ";
		font->renderUTF8(locked_string, 0, right_x, y, sProtectedColor,
						 LLFontGL::LEFT, LLFontGL::BOTTOM, LLFontGL::NORMAL, LLFontGL::NO_SHADOW, 
						 S32_MAX, S32_MAX, &right_x, FALSE);
	}
	// ## Zi: Animation Overrider

	//--------------------------------------------------------------------------------//
	// Draw label suffix
	//
	if (!mLabelSuffix.empty())
	{
		font->renderUTF8( mLabelSuffix, 0, right_x, y, sSuffixColor,
						  LLFontGL::LEFT, LLFontGL::BOTTOM, LLFontGL::NORMAL, LLFontGL::NO_SHADOW,
						  S32_MAX, S32_MAX, &right_x, FALSE );
	}

	//--------------------------------------------------------------------------------//
	// Highlight string match
	//
	
	//	Begin Multi-substring inventory search
//	if (mStringMatchOffsets.size())

	// ## Zi: Extended Inventory Search - only highlight when search target is set to "name"
	if (mStringMatchOffsets.size() && getRoot()->getFilter()->getFilterSubStringTarget()==LLInventoryFilter::SUBST_TARGET_NAME)
	{
		//std::vector<std::string::size_type> mStringMatchOffsets;
		//std::vector<std::string::size_type> mStringMatchSizes;
		std::vector<std::string::size_type>::iterator offset_iter = mStringMatchOffsets.begin();
		std::vector<std::string::size_type>::iterator size_iter = mStringMatchSizes.begin();
		
		LLUIImage* box_image = default_params.selection_image;

		while (offset_iter < mStringMatchOffsets.end() && size_iter < mStringMatchSizes.end())
		{
			// don't draw backgrounds for zero-length strings
			S32 filter_string_length = *size_iter;
			S32 filter_string_offset = *offset_iter;
			if (filter_string_length > 0 && filter_string_offset != std::string::npos)
			{
				std::string combined_string = mLabel + mLabelSuffix;
				S32 left = llround(text_left) + font->getWidth(combined_string, 0, filter_string_offset) - 1;
				S32 right = left + font->getWidth(combined_string, filter_string_offset, filter_string_length) + 2;
				S32 bottom = llfloor(getRect().getHeight() - font->getLineHeight() - 3 - TOP_PAD);
				S32 top = getRect().getHeight() - TOP_PAD;
		
				LLRect box_rect(left, top, right, bottom);
				box_image->draw(box_rect, sFilterBGColor);
				F32 match_string_left = text_left + font->getWidthF32(combined_string, 0, filter_string_offset);
				F32 yy = (F32)getRect().getHeight() - font->getLineHeight() - (F32)TEXT_PAD - (F32)TOP_PAD;
				font->renderUTF8( combined_string, filter_string_offset, match_string_left, yy,
								  sFilterTextColor, LLFontGL::LEFT, LLFontGL::BOTTOM, LLFontGL::NORMAL, LLFontGL::NO_SHADOW,
								  filter_string_length, S32_MAX, &right_x, FALSE );
			}
			offset_iter++;
			size_iter++;
		}
	}
	//	End Multi-substring inventory search
}

<<<<<<< HEAD
// <ND> Don't bother with unneeded tooltips in inventor
BOOL LLFolderViewItem::handleToolTip(S32 x, S32 y, MASK mask)
{
	if( childrenHandleToolTip( x, y, mask ) )
		return TRUE;

	int nStart = ARROW_SIZE + TEXT_PAD + ICON_WIDTH + ICON_PAD + mIndentation;
	int nWidth = getLabelFontForStyle(mLabelStyle)->getWidth(mLabel) + nStart;

  	if( getRoot()->getParentPanel()->getRect().getWidth() < nWidth ) // Label is truncated, display tooltip
	{
		setToolTip( mLabel );
		return LLView::handleToolTip( x, y, mask );
	}
	else
		setToolTip( LLStringExplicit("") );

	// In case of root we always want to return TRUE, otherwise tooltip handling gets propagated one level up and we end with a tooltip like 'All Items'.
	if( this == getRoot() )
		return TRUE;

	return FALSE;
}
// </ND>
=======
bool LLFolderViewItem::isInSelection() const
{
	return mIsSelected || (mParentFolder && mParentFolder->isInSelection());
}
>>>>>>> dab915c1

///----------------------------------------------------------------------------
/// Class LLFolderViewFolder
///----------------------------------------------------------------------------

LLFolderViewFolder::LLFolderViewFolder( const LLFolderViewItem::Params& p ): 
	LLFolderViewItem( p ),	// 0 = no create time
	mIsOpen(FALSE),
	mExpanderHighlighted(FALSE),
	mCurHeight(0.f),
	mTargetHeight(0.f),
	mAutoOpenCountdown(0.f),
	mSubtreeCreationDate(0),
	mAmTrash(LLFolderViewFolder::UNKNOWN),
	mLastArrangeGeneration( -1 ),
	mLastCalculatedWidth(0),
	mCompletedFilterGeneration(-1),
	mMostFilteredDescendantGeneration(-1),
	mNeedsSort(false),
	mPassedFolderFilter(FALSE),
	mIsPopulated( false ),
	mParentPanel(0)
{
}

// Destroys the object
LLFolderViewFolder::~LLFolderViewFolder( void )
{
	// The LLView base class takes care of object destruction. make sure that we
	// don't have mouse or keyboard focus
	gFocusMgr.releaseFocusIfNeeded( this ); // calls onCommit()
}

void LLFolderViewFolder::setFilteredFolder(bool filtered, S32 filter_generation)
{
	mPassedFolderFilter = filtered;
	mLastFilterGeneration = filter_generation;
}

bool LLFolderViewFolder::getFilteredFolder(S32 filter_generation)
{
	return mPassedFolderFilter && mLastFilterGeneration >= getRoot()->getFilter()->getMinRequiredGeneration();
}

// addToFolder() returns TRUE if it succeeds. FALSE otherwise
BOOL LLFolderViewFolder::addToFolder(LLFolderViewFolder* folder, LLFolderView* root)
{
	if (!folder)
	{
		return FALSE;
	}
	mParentFolder = folder;
	root->addItemID(getListener()->getUUID(), this);
	return folder->addFolder(this);
}

// Finds width and height of this object and its children. Also
// makes sure that this view and its children are the right size.
S32 LLFolderViewFolder::arrange( S32* width, S32* height, S32 filter_generation)
{
	// sort before laying out contents
	if (mNeedsSort)
	{
		mFolders.sort(mSortFunction);
		mItems.sort(mSortFunction);
		mNeedsSort = false;
	}

	// evaluate mHasVisibleChildren
	mHasVisibleChildren = false;
	if (hasFilteredDescendants(filter_generation))
	{
		// We have to verify that there's at least one child that's not filtered out
		bool found = false;
		// Try the items first
		for (items_t::iterator iit = mItems.begin(); iit != mItems.end(); ++iit)
		{
			LLFolderViewItem* itemp = (*iit);
			found = (itemp->getFiltered(filter_generation));
			if (found)
				break;
		}
		if (!found)
		{
			// If no item found, try the folders
			for (folders_t::iterator fit = mFolders.begin(); fit != mFolders.end(); ++fit)
			{
				LLFolderViewFolder* folderp = (*fit);
				found = ( folderp->getListener()
								&&	(folderp->getFiltered(filter_generation)
									 ||	(folderp->getFilteredFolder(filter_generation) 
										 && folderp->hasFilteredDescendants(filter_generation))));
				if (found)
					break;
			}
		}

		mHasVisibleChildren = found;
	}

	// calculate height as a single item (without any children), and reshapes rectangle to match
	LLFolderViewItem::arrange( width, height, filter_generation );

	// clamp existing animated height so as to never get smaller than a single item
	mCurHeight = llmax((F32)*height, mCurHeight);

	// initialize running height value as height of single item in case we have no children
	*height = getItemHeight();
	F32 running_height = (F32)*height;
	F32 target_height = (F32)*height;

	// are my children visible?
	if (needsArrange())
	{
		// set last arrange generation first, in case children are animating
		// and need to be arranged again
		mLastArrangeGeneration = getRoot()->getArrangeGeneration();
		if (mIsOpen)
		{
			// Add sizes of children
			S32 parent_item_height = getRect().getHeight();

			for(folders_t::iterator fit = mFolders.begin(); fit != mFolders.end(); ++fit)
			{
				LLFolderViewFolder* folderp = (*fit);
				if (getRoot()->getDebugFilters())
				{
					folderp->setVisible(TRUE);
				}
				else
				{
					folderp->setVisible( folderp->getListener()
										&&	(folderp->getFiltered(filter_generation)
											||	(folderp->getFilteredFolder(filter_generation) 
												&& folderp->hasFilteredDescendants(filter_generation)))); // passed filter or has descendants that passed filter
				}

				if (folderp->getVisible())
				{
					S32 child_width = *width;
					S32 child_height = 0;
					S32 child_top = parent_item_height - llround(running_height);

					target_height += folderp->arrange( &child_width, &child_height, filter_generation );

					running_height += (F32)child_height;
					*width = llmax(*width, child_width);
					folderp->setOrigin( 0, child_top - folderp->getRect().getHeight() );
				}
			}
			for(items_t::iterator iit = mItems.begin();
				iit != mItems.end(); ++iit)
			{
				LLFolderViewItem* itemp = (*iit);
				if (getRoot()->getDebugFilters())
				{
					itemp->setVisible(TRUE);
				}
				else
				{
					itemp->setVisible(itemp->getFiltered(filter_generation));
				}

				if (itemp->getVisible())
				{
					S32 child_width = *width;
					S32 child_height = 0;
					S32 child_top = parent_item_height - llround(running_height);

					target_height += itemp->arrange( &child_width, &child_height, filter_generation );
					// don't change width, as this item is as wide as its parent folder by construction
					itemp->reshape( itemp->getRect().getWidth(), child_height);

					running_height += (F32)child_height;
					*width = llmax(*width, child_width);
					itemp->setOrigin( 0, child_top - itemp->getRect().getHeight() );
				}
			}
		}

		mTargetHeight = target_height;
		// cache this width so next time we can just return it
		mLastCalculatedWidth = *width;
	}
	else
	{
		// just use existing width
		*width = mLastCalculatedWidth;
	}

	// animate current height towards target height
	if (llabs(mCurHeight - mTargetHeight) > 1.f)
	{
		mCurHeight = lerp(mCurHeight, mTargetHeight, LLCriticalDamp::getInterpolant(mIsOpen ? FOLDER_OPEN_TIME_CONSTANT : FOLDER_CLOSE_TIME_CONSTANT));

		requestArrange();

		// hide child elements that fall out of current animated height
		for (folders_t::iterator iter = mFolders.begin();
			iter != mFolders.end();)
		{
			folders_t::iterator fit = iter++;
			// number of pixels that bottom of folder label is from top of parent folder
			if (getRect().getHeight() - (*fit)->getRect().mTop + (*fit)->getItemHeight() 
				> llround(mCurHeight) + MAX_FOLDER_ITEM_OVERLAP)
			{
				// hide if beyond current folder height
				(*fit)->setVisible(FALSE);
			}
		}

		for (items_t::iterator iter = mItems.begin();
			iter != mItems.end();)
		{
			items_t::iterator iit = iter++;
			// number of pixels that bottom of item label is from top of parent folder
			if (getRect().getHeight() - (*iit)->getRect().mBottom
				> llround(mCurHeight) + MAX_FOLDER_ITEM_OVERLAP)
			{
				(*iit)->setVisible(FALSE);
			}
		}
	}
	else
	{
		mCurHeight = mTargetHeight;
	}

	// don't change width as this item is already as wide as its parent folder
	reshape(getRect().getWidth(),llround(mCurHeight));

	// pass current height value back to parent
	*height = llround(mCurHeight);

	return llround(mTargetHeight);
}

BOOL LLFolderViewFolder::needsArrange()
{
	return mLastArrangeGeneration < getRoot()->getArrangeGeneration(); 
}

void LLFolderViewFolder::requestSort()
{
	mNeedsSort = true;
	// whenever item order changes, we need to lay things out again
	requestArrange();
}

void LLFolderViewFolder::setCompletedFilterGeneration(S32 generation, BOOL recurse_up)
{
	//mMostFilteredDescendantGeneration = llmin(mMostFilteredDescendantGeneration, generation);
	mCompletedFilterGeneration = generation;
	// only aggregate up if we are a lower (older) value
	if (recurse_up
		&& mParentFolder
		&& generation < mParentFolder->getCompletedFilterGeneration())
	{
		mParentFolder->setCompletedFilterGeneration(generation, TRUE);
	}
}

void LLFolderViewFolder::filter( LLInventoryFilter& filter)
{
	S32 filter_generation = filter.getCurrentGeneration();
	// if failed to pass filter newer than must_pass_generation
	// you will automatically fail this time, so we only
	// check against items that have passed the filter
	S32 must_pass_generation = filter.getMustPassGeneration();
	
	bool autoopen_folders = (filter.hasFilterString());

	// if we have already been filtered against this generation, skip out
	if (getCompletedFilterGeneration() >= filter_generation)
	{
		return;
	}

	// filter folder itself
	if (getLastFilterGeneration() < filter_generation)
	{
		if (getLastFilterGeneration() >= must_pass_generation	// folder has been compared to a valid precursor filter
			&& !mPassedFilter)									// and did not pass the filter
		{
			// go ahead and flag this folder as done
			mLastFilterGeneration = filter_generation;
			mStringMatchOffset = std::string::npos;
		}
		else // filter self only on first pass through
		{
			// filter against folder rules
			filterFolder(filter);
			// and then item rules
			LLFolderViewItem::filter( filter );
		}
	}

	if (getRoot()->getDebugFilters())
	{
		mStatusText = llformat("%d", mLastFilterGeneration);
		mStatusText += llformat("(%d)", mCompletedFilterGeneration);
		mStatusText += llformat("+%d", mMostFilteredDescendantGeneration);
	}

	// all descendants have been filtered later than must pass generation
	// but none passed
	if(getCompletedFilterGeneration() >= must_pass_generation && !hasFilteredDescendants(must_pass_generation))
	{
		// don't traverse children if we've already filtered them since must_pass_generation
		// and came back with nothing
		return;
	}

	// we entered here with at least one filter iteration left
	// check to see if we have any more before continuing on to children
	if (filter.getFilterCount() < 0)
	{
		return;
	}

	// when applying a filter, matching folders get their contents downloaded first
	if (filter.isNotDefault()
		&& getFiltered(filter.getMinRequiredGeneration())
		&&	(mListener
			&& !gInventory.isCategoryComplete(mListener->getUUID())))
	{
		LLInventoryModelBackgroundFetch::instance().start(mListener->getUUID());
	}

	// now query children
	for (folders_t::iterator iter = mFolders.begin();
		 iter != mFolders.end();
		 ++iter)
	{
		LLFolderViewFolder* folder = (*iter);
		// have we run out of iterations this frame?
		if (filter.getFilterCount() < 0)
		{
			break;
		}

		// mMostFilteredDescendantGeneration might have been reset
		// in which case we need to update it even for folders that
		// don't need to be filtered anymore
		if (folder->getCompletedFilterGeneration() >= filter_generation)
		{
			// track latest generation to pass any child items
			if (folder->getFiltered() || folder->hasFilteredDescendants(filter.getMinRequiredGeneration()))
			{
				mMostFilteredDescendantGeneration = filter_generation;
				requestArrange();
			}
			// just skip it, it has already been filtered
			continue;
		}

		// update this folders filter status (and children)
		folder->filter( filter );

		// track latest generation to pass any child items
		if (folder->getFiltered() || folder->hasFilteredDescendants(filter_generation))
		{
			mMostFilteredDescendantGeneration = filter_generation;
			requestArrange();
			if (getRoot()->needsAutoSelect() && autoopen_folders)
			{
				folder->setOpenArrangeRecursively(TRUE);
			}
		}
	}

	for (items_t::iterator iter = mItems.begin();
		 iter != mItems.end();
		 ++iter)
	{
		LLFolderViewItem* item = (*iter);
		if (filter.getFilterCount() < 0)
		{
			break;
		}
		if (item->getLastFilterGeneration() >= filter_generation)
		{
			if (item->getFiltered())
			{
				mMostFilteredDescendantGeneration = filter_generation;
				requestArrange();
			}
			continue;
		}

		if (item->getLastFilterGeneration() >= must_pass_generation && 
			!item->getFiltered(must_pass_generation))
		{
			// failed to pass an earlier filter that was a subset of the current one
			// go ahead and flag this item as done
			item->setFiltered(FALSE, filter_generation);
			continue;
		}

		item->filter( filter );

		if (item->getFiltered(filter.getMinRequiredGeneration()))
		{
			mMostFilteredDescendantGeneration = filter_generation;
			requestArrange();
		}
	}

	// if we didn't use all filter iterations
	// that means we filtered all of our descendants
	// instead of exhausting the filter count for this frame
	if (filter.getFilterCount() > 0)
	{
		// flag this folder as having completed filter pass for all descendants
		setCompletedFilterGeneration(filter_generation, FALSE/*dont recurse up to root*/);
	}
}

void LLFolderViewFolder::filterFolder(LLInventoryFilter& filter)
{
	const BOOL previous_passed_filter = mPassedFolderFilter;
	const BOOL passed_filter = filter.checkFolder(this);

	// If our visibility will change as a result of this filter, then
	// we need to be rearranged in our parent folder
	if (mParentFolder)
	{
		if (getVisible() != passed_filter
			|| previous_passed_filter != passed_filter )
		{
			mParentFolder->requestArrange();
		}
	}

	setFilteredFolder(passed_filter, filter.getCurrentGeneration());
	filter.decrementFilterCount();

	if (getRoot()->getDebugFilters())
	{
		mStatusText = llformat("%d", mLastFilterGeneration);
	}
}

void LLFolderViewFolder::setFiltered(BOOL filtered, S32 filter_generation)
{
	// if this folder is now filtered, but wasn't before
	// (it just passed)
	if (filtered && !mPassedFilter)
	{
		// reset current height, because last time we drew it
		// it might have had more visible items than now
		mCurHeight = 0.f;
	}

	LLFolderViewItem::setFiltered(filtered, filter_generation);
}

void LLFolderViewFolder::dirtyFilter()
{
	// we're a folder, so invalidate our completed generation
	setCompletedFilterGeneration(-1, FALSE);
	LLFolderViewItem::dirtyFilter();
}

BOOL LLFolderViewFolder::getFiltered() 
{ 
	return getFilteredFolder(getRoot()->getFilter()->getMinRequiredGeneration()) 
		&& LLFolderViewItem::getFiltered(); 
}

BOOL LLFolderViewFolder::getFiltered(S32 filter_generation) 
{
	return getFilteredFolder(filter_generation) && LLFolderViewItem::getFiltered(filter_generation);
}

BOOL LLFolderViewFolder::hasFilteredDescendants(S32 filter_generation)
{ 
	return mMostFilteredDescendantGeneration >= filter_generation; 
}


BOOL LLFolderViewFolder::hasFilteredDescendants()
{
	return mMostFilteredDescendantGeneration >= getRoot()->getFilter()->getCurrentGeneration();
}

// Passes selection information on to children and record selection
// information if necessary.
BOOL LLFolderViewFolder::setSelection(LLFolderViewItem* selection, BOOL openitem,
                                      BOOL take_keyboard_focus)
{
	BOOL rv = FALSE;
	if (selection == this)
	{
		if (!isSelected())
		{
			selectItem();
		}
		rv = TRUE;
	}
	else
	{
		if (isSelected())
		{
			deselectItem();
		}
		rv = FALSE;
	}
	BOOL child_selected = FALSE;

	for (folders_t::iterator iter = mFolders.begin();
		iter != mFolders.end();)
	{
		folders_t::iterator fit = iter++;
		if((*fit)->setSelection(selection, openitem, take_keyboard_focus))
		{
			rv = TRUE;
			child_selected = TRUE;
		}
	}
	for (items_t::iterator iter = mItems.begin();
		iter != mItems.end();)
	{
		items_t::iterator iit = iter++;
		if((*iit)->setSelection(selection, openitem, take_keyboard_focus))
		{
			rv = TRUE;
			child_selected = TRUE;
		}
	}
	if(openitem && child_selected)
	{
		setOpenArrangeRecursively(TRUE);
	}
	return rv;
}

// This method is used to change the selection of an item.
// Recursively traverse all children; if 'selection' is 'this' then change
// the select status if necessary.
// Returns TRUE if the selection state of this folder, or of a child, was changed.
BOOL LLFolderViewFolder::changeSelection(LLFolderViewItem* selection, BOOL selected)
{
	BOOL rv = FALSE;
	if(selection == this)
	{
		if (isSelected() != selected)
		{
			rv = TRUE;
			if (selected)
			{
				selectItem();
			}
			else
			{
				deselectItem();
			}
		}
	}

	for (folders_t::iterator iter = mFolders.begin();
		iter != mFolders.end();)
	{
		folders_t::iterator fit = iter++;
		if((*fit)->changeSelection(selection, selected))
		{
			rv = TRUE;
		}
	}
	for (items_t::iterator iter = mItems.begin();
		iter != mItems.end();)
	{
		items_t::iterator iit = iter++;
		if((*iit)->changeSelection(selection, selected))
		{
			rv = TRUE;
		}
	}
	return rv;
}

LLFolderViewFolder* LLFolderViewFolder::getCommonAncestor(LLFolderViewItem* item_a, LLFolderViewItem* item_b, bool& reverse)
{
	if (!item_a->getParentFolder() || !item_b->getParentFolder()) return NULL;

	std::deque<LLFolderViewFolder*> item_a_ancestors;

	LLFolderViewFolder* parent = item_a->getParentFolder();
	while(parent)
	{
		item_a_ancestors.push_back(parent);
		parent = parent->getParentFolder();
	}

	std::deque<LLFolderViewFolder*> item_b_ancestors;
	
	parent = item_b->getParentFolder();
	while(parent)
	{
		item_b_ancestors.push_back(parent);
		parent = parent->getParentFolder();
	}

	LLFolderViewFolder* common_ancestor = item_a->getRoot();

	while(item_a_ancestors.size() > item_b_ancestors.size())
	{
		item_a = item_a_ancestors.front();
		item_a_ancestors.pop_front();
	}

	while(item_b_ancestors.size() > item_a_ancestors.size())
	{
		item_b = item_b_ancestors.front();
		item_b_ancestors.pop_front();
	}

	while(item_a_ancestors.size())
	{
		common_ancestor = item_a_ancestors.front();

		if (item_a_ancestors.front() == item_b_ancestors.front())
		{
			// which came first, sibling a or sibling b?
			for (folders_t::iterator it = common_ancestor->mFolders.begin(), end_it = common_ancestor->mFolders.end();
				it != end_it;
				++it)
			{
				LLFolderViewItem* item = *it;

				if (item == item_a)
				{
					reverse = false;
					return common_ancestor;
				}
				if (item == item_b)
				{
					reverse = true;
					return common_ancestor;
				}
			}

			for (items_t::iterator it = common_ancestor->mItems.begin(), end_it = common_ancestor->mItems.end();
				it != end_it;
				++it)
			{
				LLFolderViewItem* item = *it;

				if (item == item_a)
				{
					reverse = false;
					return common_ancestor;
				}
				if (item == item_b)
				{
					reverse = true;
					return common_ancestor;
				}
			}
			break;
		}

		item_a = item_a_ancestors.front();
		item_a_ancestors.pop_front();
		item_b = item_b_ancestors.front();
		item_b_ancestors.pop_front();
	}

	return NULL;
}

void LLFolderViewFolder::gatherChildRangeExclusive(LLFolderViewItem* start, LLFolderViewItem* end, bool reverse, std::vector<LLFolderViewItem*>& items)
{
	bool selecting = start == NULL;
	if (reverse)
	{
		for (items_t::reverse_iterator it = mItems.rbegin(), end_it = mItems.rend();
			it != end_it;
			++it)
		{
			if (*it == end)
			{
				return;
			}
			if (selecting)
			{
				items.push_back(*it);
			}

			if (*it == start)
			{
				selecting = true;
			}
		}
		for (folders_t::reverse_iterator it = mFolders.rbegin(), end_it = mFolders.rend();
			it != end_it;
			++it)
		{
			if (*it == end)
			{
				return;
			}

			if (selecting)
			{
				items.push_back(*it);
			}

			if (*it == start)
			{
				selecting = true;
			}
		}
	}
	else
	{
		for (folders_t::iterator it = mFolders.begin(), end_it = mFolders.end();
			it != end_it;
			++it)
		{
			if (*it == end)
			{
				return;
			}

			if (selecting)
			{
				items.push_back(*it);
			}

			if (*it == start)
			{
				selecting = true;
			}
		}
		for (items_t::iterator it = mItems.begin(), end_it = mItems.end();
			it != end_it;
			++it)
		{
			if (*it == end)
			{
				return;
			}

			if (selecting)
			{
				items.push_back(*it);
			}

			if (*it == start)
			{
				selecting = true;
			}
		}
	}
}

void LLFolderViewFolder::extendSelectionTo(LLFolderViewItem* new_selection)
{
	if (getRoot()->getAllowMultiSelect() == FALSE) return;

	LLFolderViewItem* cur_selected_item = getRoot()->getCurSelectedItem();
	if (cur_selected_item == NULL)
	{
		cur_selected_item = new_selection;
	}


	bool reverse = false;
	LLFolderViewFolder* common_ancestor = getCommonAncestor(cur_selected_item, new_selection, reverse);
	if (!common_ancestor) return;

	LLFolderViewItem* last_selected_item_from_cur = cur_selected_item;
	LLFolderViewFolder* cur_folder = cur_selected_item->getParentFolder();

	std::vector<LLFolderViewItem*> items_to_select_forward;

	while(cur_folder != common_ancestor)
	{
		cur_folder->gatherChildRangeExclusive(last_selected_item_from_cur, NULL, reverse, items_to_select_forward);
			
		last_selected_item_from_cur = cur_folder;
		cur_folder = cur_folder->getParentFolder();
	}

	std::vector<LLFolderViewItem*> items_to_select_reverse;

	LLFolderViewItem* last_selected_item_from_new = new_selection;
	cur_folder = new_selection->getParentFolder();
	while(cur_folder != common_ancestor)
	{
		cur_folder->gatherChildRangeExclusive(last_selected_item_from_new, NULL, !reverse, items_to_select_reverse);

		last_selected_item_from_new = cur_folder;
		cur_folder = cur_folder->getParentFolder();
	}

	common_ancestor->gatherChildRangeExclusive(last_selected_item_from_cur, last_selected_item_from_new, reverse, items_to_select_forward);

	for (std::vector<LLFolderViewItem*>::reverse_iterator it = items_to_select_reverse.rbegin(), end_it = items_to_select_reverse.rend();
		it != end_it;
		++it)
	{
		items_to_select_forward.push_back(*it);
	}

	LLFolderView* root = getRoot();

	for (std::vector<LLFolderViewItem*>::iterator it = items_to_select_forward.begin(), end_it = items_to_select_forward.end();
		it != end_it;
		++it)
	{
		LLFolderViewItem* item = *it;
		if (item->isSelected())
		{
			root->removeFromSelectionList(item);
		}
		else
		{
			item->selectItem();
		}
		root->addToSelectionList(item);
	}

	if (new_selection->isSelected())
	{
		root->removeFromSelectionList(new_selection);
	}
	else
	{
		new_selection->selectItem();
	}
	root->addToSelectionList(new_selection);
}


void LLFolderViewFolder::destroyView()
{
	for (items_t::iterator iter = mItems.begin();
		iter != mItems.end();)
	{
		items_t::iterator iit = iter++;
		LLFolderViewItem* item = (*iit);
		getRoot()->removeItemID(item->getListener()->getUUID());
	}

	std::for_each(mItems.begin(), mItems.end(), DeletePointer());
	mItems.clear();

	while (!mFolders.empty())
	{
		LLFolderViewFolder *folderp = mFolders.back();
		folderp->destroyView(); // removes entry from mFolders
	}

	//deleteAllChildren();

	if (mParentFolder)
	{
		mParentFolder->removeView(this);
	}
}

// remove the specified item (and any children) if possible. Return
// TRUE if the item was deleted.
BOOL LLFolderViewFolder::removeItem(LLFolderViewItem* item)
{
	if(item->remove())
	{
		return TRUE;
	}
	return FALSE;
}

// simply remove the view (and any children) Don't bother telling the
// listeners.
void LLFolderViewFolder::removeView(LLFolderViewItem* item)
{
	if (!item || item->getParentFolder() != this)
	{
		return;
	}
	// deselect without traversing hierarchy
	if (item->isSelected())
	{
		item->deselectItem();
	}
	getRoot()->removeFromSelectionList(item);
	extractItem(item);
	delete item;
}

// extractItem() removes the specified item from the folder, but
// doesn't delete it.
void LLFolderViewFolder::extractItem( LLFolderViewItem* item )
{
	items_t::iterator it = std::find(mItems.begin(), mItems.end(), item);
	if(it == mItems.end())
	{
		// This is an evil downcast. However, it's only doing
		// pointer comparison to find if (which it should be ) the
		// item is in the container, so it's pretty safe.
		LLFolderViewFolder* f = static_cast<LLFolderViewFolder*>(item);
		folders_t::iterator ft;
		ft = std::find(mFolders.begin(), mFolders.end(), f);
		if (ft != mFolders.end())
		{
			mFolders.erase(ft);
		}
	}
	else
	{
		mItems.erase(it);
	}
	//item has been removed, need to update filter
	dirtyFilter();
	//because an item is going away regardless of filter status, force rearrange
	requestArrange();
	getRoot()->removeItemID(item->getListener()->getUUID());
	removeChild(item);
}

bool LLFolderViewFolder::isTrash() const
{
	if (mAmTrash == LLFolderViewFolder::UNKNOWN)
	{
		mAmTrash = mListener->getUUID() == gInventory.findCategoryUUIDForType(LLFolderType::FT_TRASH, false) ? LLFolderViewFolder::TRASH : LLFolderViewFolder::NOT_TRASH;
	}
	return mAmTrash == LLFolderViewFolder::TRASH;
}

void LLFolderViewFolder::sortBy(U32 order)
{
	if (!mSortFunction.updateSort(order))
	{
		// No changes.
		return;
	}

	// Propagate this change to sub folders
	for (folders_t::iterator iter = mFolders.begin();
		iter != mFolders.end();)
	{
		folders_t::iterator fit = iter++;
		(*fit)->sortBy(order);
	}

	// Don't sort the topmost folders (My Inventory and Library)
	if (mListener->getUUID().notNull())
	{
		mFolders.sort(mSortFunction);
		mItems.sort(mSortFunction);
	}

	if (order & LLInventoryFilter::SO_DATE)
	{
		time_t latest = 0;

		if (!mItems.empty())
		{
			LLFolderViewItem* item = *(mItems.begin());
			latest = item->getCreationDate();
		}

		if (!mFolders.empty())
		{
			LLFolderViewFolder* folder = *(mFolders.begin());
			if (folder->getCreationDate() > latest)
			{
				latest = folder->getCreationDate();
			}
		}
		mSubtreeCreationDate = latest;
	}
}

void LLFolderViewFolder::setItemSortOrder(U32 ordering)
{
	if (mSortFunction.updateSort(ordering))
	{
		for (folders_t::iterator iter = mFolders.begin();
			iter != mFolders.end();)
		{
			folders_t::iterator fit = iter++;
			(*fit)->setItemSortOrder(ordering);
		}

		mFolders.sort(mSortFunction);
		mItems.sort(mSortFunction);
	}
}

EInventorySortGroup LLFolderViewFolder::getSortGroup() const
{
	if (isTrash())
	{
		return SG_TRASH_FOLDER;
	}

	if( mListener )
	{
		if(LLFolderType::lookupIsProtectedType(mListener->getPreferredType()))
		{
			return SG_SYSTEM_FOLDER;
		}
	}

	return SG_NORMAL_FOLDER;
}

BOOL LLFolderViewFolder::isMovable()
{
	if( mListener )
	{
		if( !(mListener->isItemMovable()) )
		{
			return FALSE;
		}

		for (items_t::iterator iter = mItems.begin();
			iter != mItems.end();)
		{
			items_t::iterator iit = iter++;
			if(!(*iit)->isMovable())
			{
				return FALSE;
			}
		}

		for (folders_t::iterator iter = mFolders.begin();
			iter != mFolders.end();)
		{
			folders_t::iterator fit = iter++;
			if(!(*fit)->isMovable())
			{
				return FALSE;
			}
		}
	}
	return TRUE;
}


BOOL LLFolderViewFolder::isRemovable()
{
	if( mListener )
	{
		if( !(mListener->isItemRemovable()) )
		{
			return FALSE;
		}

		for (items_t::iterator iter = mItems.begin();
			iter != mItems.end();)
		{
			items_t::iterator iit = iter++;
			if(!(*iit)->isRemovable())
			{
				return FALSE;
			}
		}

		for (folders_t::iterator iter = mFolders.begin();
			iter != mFolders.end();)
		{
			folders_t::iterator fit = iter++;
			if(!(*fit)->isRemovable())
			{
				return FALSE;
			}
		}
	}
	return TRUE;
}

// this is an internal method used for adding items to folders. 
BOOL LLFolderViewFolder::addItem(LLFolderViewItem* item)
{
	mItems.push_back(item);
	
	item->setRect(LLRect(0, 0, getRect().getWidth(), 0));
	item->setVisible(FALSE);
	
	addChild(item);
	
	item->dirtyFilter();

	// Update the folder creation date if the child is newer than our current date
	setCreationDate(llmax<time_t>(mCreationDate, item->getCreationDate()));

	// Handle sorting
	requestArrange();
	requestSort();

	// Traverse parent folders and update creation date and resort, if necessary
	LLFolderViewFolder* parentp = getParentFolder();
	while (parentp)
	{
		// Update the folder creation date if the child is newer than our current date
		parentp->setCreationDate(llmax<time_t>(parentp->mCreationDate, item->getCreationDate()));

		if (parentp->mSortFunction.isByDate())
		{
			// parent folder doesn't have a time stamp yet, so get it from us
			parentp->requestSort();
		}

		parentp = parentp->getParentFolder();
	}

	return TRUE;
}

// this is an internal method used for adding items to folders. 
BOOL LLFolderViewFolder::addFolder(LLFolderViewFolder* folder)
{
	mFolders.push_back(folder);
	folder->setOrigin(0, 0);
	folder->reshape(getRect().getWidth(), 0);
	folder->setVisible(FALSE);
	addChild( folder );
	folder->dirtyFilter();
	// rearrange all descendants too, as our indentation level might have changed
	folder->requestArrange(TRUE);
	requestSort();
	LLFolderViewFolder* parentp = getParentFolder();
	while (parentp && !parentp->mSortFunction.isByDate())
	{
		// parent folder doesn't have a time stamp yet, so get it from us
		parentp->requestSort();
		parentp = parentp->getParentFolder();
	}
	return TRUE;
}

void LLFolderViewFolder::requestArrange(BOOL include_descendants)	
{ 
	mLastArrangeGeneration = -1; 
	// flag all items up to root
	if (mParentFolder)
	{
		mParentFolder->requestArrange();
	}

	if (include_descendants)
	{
		for (folders_t::iterator iter = mFolders.begin();
			iter != mFolders.end();
			++iter)
		{
			(*iter)->requestArrange(TRUE);
		}
	}
}

void LLFolderViewFolder::toggleOpen()
{
	setOpen(!mIsOpen);
}

// Force a folder open or closed
void LLFolderViewFolder::setOpen(BOOL openitem)
{
	setOpenArrangeRecursively(openitem);
}

void LLFolderViewFolder::setOpenArrangeRecursively(BOOL openitem, ERecurseType recurse)
{
	// <ND> JIT Folders
	if( !mIsPopulated && mParentPanel )
	{
		lldebugs << "Lazy populating " << getName() << llendl;
		mParentPanel->addSubItems( mFolderId, 0 );
		mIsPopulated = true;
	}
	// </ND>

	BOOL was_open = mIsOpen;
	mIsOpen = openitem;
	if (mListener)
	{
		if(!was_open && openitem)
		{
			mListener->openItem();
		}
		else if(was_open && !openitem)
		{
			mListener->closeItem();
		}
	}

	if (recurse == RECURSE_DOWN || recurse == RECURSE_UP_DOWN)
	{
		for (folders_t::iterator iter = mFolders.begin();
			iter != mFolders.end();)
		{
			folders_t::iterator fit = iter++;
			(*fit)->setOpenArrangeRecursively(openitem, RECURSE_DOWN);		/* Flawfinder: ignore */
		}
	}
	if (mParentFolder
		&&	(recurse == RECURSE_UP
			|| recurse == RECURSE_UP_DOWN))
	{
		mParentFolder->setOpenArrangeRecursively(openitem, RECURSE_UP);
	}

	if (was_open != mIsOpen)
	{
		requestArrange();
	}
}

BOOL LLFolderViewFolder::handleDragAndDropFromChild(MASK mask,
													BOOL drop,
													EDragAndDropType c_type,
													void* cargo_data,
													EAcceptance* accept,
													std::string& tooltip_msg)
{
	BOOL accepted = mListener && mListener->dragOrDrop(mask,drop,c_type,cargo_data, tooltip_msg);
	if (accepted) 
	{
		mDragAndDropTarget = TRUE;
		*accept = ACCEPT_YES_MULTI;
	}
	else 
	{
		*accept = ACCEPT_NO;
	}

	// drag and drop to child item, so clear pending auto-opens
	getRoot()->autoOpenTest(NULL);

	return TRUE;
}

void LLFolderViewFolder::openItem( void )
{
	toggleOpen();
}

void LLFolderViewFolder::applyFunctorToChildren(LLFolderViewFunctor& functor)
{
	for (folders_t::iterator iter = mFolders.begin();
		iter != mFolders.end();)
	{
		folders_t::iterator fit = iter++;
		functor.doItem((*fit));
	}
	for (items_t::iterator iter = mItems.begin();
		iter != mItems.end();)
	{
		items_t::iterator iit = iter++;
		functor.doItem((*iit));
	}
}

void LLFolderViewFolder::applyFunctorRecursively(LLFolderViewFunctor& functor)
{
	functor.doFolder(this);

	for (folders_t::iterator iter = mFolders.begin();
		iter != mFolders.end();)
	{
		folders_t::iterator fit = iter++;
		(*fit)->applyFunctorRecursively(functor);
	}
	for (items_t::iterator iter = mItems.begin();
		iter != mItems.end();)
	{
		items_t::iterator iit = iter++;
		functor.doItem((*iit));
	}
}

void LLFolderViewFolder::applyListenerFunctorRecursively(LLFolderViewListenerFunctor& functor)
{
	functor(mListener);
	for (folders_t::iterator iter = mFolders.begin();
		iter != mFolders.end();)
	{
		folders_t::iterator fit = iter++;
		(*fit)->applyListenerFunctorRecursively(functor);
	}
	for (items_t::iterator iter = mItems.begin();
		iter != mItems.end();)
	{
		items_t::iterator iit = iter++;
		(*iit)->applyListenerFunctorRecursively(functor);
	}
}

// LLView functionality
BOOL LLFolderViewFolder::handleDragAndDrop(S32 x, S32 y, MASK mask,
										   BOOL drop,
										   EDragAndDropType cargo_type,
										   void* cargo_data,
										   EAcceptance* accept,
										   std::string& tooltip_msg)
{
	BOOL handled = FALSE;

	if (mIsOpen)
	{
		handled = (childrenHandleDragAndDrop(x, y, mask, drop, cargo_type, cargo_data, accept, tooltip_msg) != NULL);
	}

	if (!handled)
	{
		handleDragAndDropToThisFolder(mask, drop, cargo_type, cargo_data, accept, tooltip_msg);

		lldebugst(LLERR_USER_INPUT) << "dragAndDrop handled by LLFolderViewFolder" << llendl;
	}

	return TRUE;
}

BOOL LLFolderViewFolder::handleDragAndDropToThisFolder(MASK mask,
													   BOOL drop,
													   EDragAndDropType cargo_type,
													   void* cargo_data,
													   EAcceptance* accept,
													   std::string& tooltip_msg)
{
	BOOL accepted = mListener && mListener->dragOrDrop(mask, drop, cargo_type, cargo_data, tooltip_msg);
	
	if (accepted) 
	{
		mDragAndDropTarget = TRUE;
		*accept = ACCEPT_YES_MULTI;
	}
	else 
	{
		*accept = ACCEPT_NO;
	}
	
	if (!drop && accepted)
	{
		getRoot()->autoOpenTest(this);
	}
	
	return TRUE;
}


BOOL LLFolderViewFolder::handleRightMouseDown( S32 x, S32 y, MASK mask )
{
	BOOL handled = FALSE;
	// fetch contents of this folder, as context menu can depend on contents
	// still, user would have to open context menu again to see the changes
	gInventory.fetchDescendentsOf(mListener->getUUID());

	if( mIsOpen )
	{
		handled = childrenHandleRightMouseDown( x, y, mask ) != NULL;
	}
	if (!handled)
	{
		handled = LLFolderViewItem::handleRightMouseDown( x, y, mask );
	}
	return handled;
}


BOOL LLFolderViewFolder::handleHover(S32 x, S32 y, MASK mask)
{
	mIsMouseOverTitle = (y > (getRect().getHeight() - mItemHeight));

	BOOL handled = LLView::handleHover(x, y, mask);

	if (!handled)
	{
		// this doesn't do child processing
		handled = LLFolderViewItem::handleHover(x, y, mask);
	}

	return handled;
}

BOOL LLFolderViewFolder::handleMouseDown( S32 x, S32 y, MASK mask )
{
	BOOL handled = FALSE;
	if( mIsOpen )
	{
		handled = childrenHandleMouseDown(x,y,mask) != NULL;
	}
	if( !handled )
	{
		if(mIndentation < x && x < mIndentation + ARROW_SIZE + TEXT_PAD)
		{
			toggleOpen();
			handled = TRUE;
		}
		else
		{
			// do normal selection logic
			handled = LLFolderViewItem::handleMouseDown(x, y, mask);
		}
	}

	return handled;
}

BOOL LLFolderViewFolder::handleDoubleClick( S32 x, S32 y, MASK mask )
{
	/* Disable outfit double click to wear
	const LLUUID &cat_uuid = getListener()->getUUID();
	const LLViewerInventoryCategory *cat = gInventory.getCategory(cat_uuid);
	if (cat && cat->getPreferredType() == LLFolderType::FT_OUTFIT)
	{
		getListener()->performAction(NULL, NULL,"replaceoutfit");
		return TRUE;
	}
	*/

	BOOL handled = FALSE;
	if( mIsOpen )
	{
		handled = childrenHandleDoubleClick( x, y, mask ) != NULL;
	}
	if( !handled )
	{
		if(mIndentation < x && x < mIndentation + ARROW_SIZE + TEXT_PAD)
		{
			// don't select when user double-clicks plus sign
			// so as not to contradict single-click behavior
			toggleOpen();
		}
		else
		{
			setSelectionFromRoot(this, FALSE);
			toggleOpen();
		}
		handled = TRUE;
	}
	return handled;
}

void LLFolderViewFolder::draw()
{
	if (mAutoOpenCountdown != 0.f)
	{
		mControlLabelRotation = mAutoOpenCountdown * -90.f;
	}
	else if (mIsOpen)
	{
		mControlLabelRotation = lerp(mControlLabelRotation, -90.f, LLCriticalDamp::getInterpolant(0.04f));
	}
	else
	{
		mControlLabelRotation = lerp(mControlLabelRotation, 0.f, LLCriticalDamp::getInterpolant(0.025f));
	}

	bool possibly_has_children = false;
	bool up_to_date = mListener && mListener->isUpToDate();
	if(!up_to_date
		&& mListener->hasChildren()) // we know we have children but haven't fetched them (doesn't obey filter)
	{
		possibly_has_children = true;
	}


	BOOL loading = (mIsOpen
					&& possibly_has_children
					&& !up_to_date );

	if ( loading && !mIsLoading )
	{
		// Measure how long we've been in the loading state
		mTimeSinceRequestStart.reset();
	}

	mIsLoading = loading;

	LLFolderViewItem::draw();

	// draw children if root folder, or any other folder that is open or animating to closed state
	if( getRoot() == this || (mIsOpen || mCurHeight != mTargetHeight ))
	{
		LLView::draw();
	}

	mExpanderHighlighted = FALSE;
}

time_t LLFolderViewFolder::getCreationDate() const
{
	return llmax<time_t>(mCreationDate, mSubtreeCreationDate);
}


BOOL	LLFolderViewFolder::potentiallyVisible()
{
	// folder should be visible by it's own filter status
	return LLFolderViewItem::potentiallyVisible() 	
		// or one or more of its descendants have passed the minimum filter requirement
		|| hasFilteredDescendants(getRoot()->getFilter()->getMinRequiredGeneration())
		// or not all of its descendants have been checked against minimum filter requirement
		|| getCompletedFilterGeneration() < getRoot()->getFilter()->getMinRequiredGeneration(); 
}

// this does prefix traversal, as folders are listed above their contents
LLFolderViewItem* LLFolderViewFolder::getNextFromChild( LLFolderViewItem* item, BOOL include_children )
{
	BOOL found_item = FALSE;

	LLFolderViewItem* result = NULL;
	// when not starting from a given item, start at beginning
	if(item == NULL)
	{
		found_item = TRUE;
	}

	// find current item among children
	folders_t::iterator fit = mFolders.begin();
	folders_t::iterator fend = mFolders.end();

	items_t::iterator iit = mItems.begin();
	items_t::iterator iend = mItems.end();

	// if not trivially starting at the beginning, we have to find the current item
	if (!found_item)
	{
		// first, look among folders, since they are always above items
		for(; fit != fend; ++fit)
		{
			if(item == (*fit))
			{
				found_item = TRUE;
				// if we are on downwards traversal
				if (include_children && (*fit)->isOpen())
				{
					// look for first descendant
					return (*fit)->getNextFromChild(NULL, TRUE);
				}
				// otherwise advance to next folder
				++fit;
				include_children = TRUE;
				break;
			}
		}

		// didn't find in folders?  Check items...
		if (!found_item)
		{
			for(; iit != iend; ++iit)
			{
				if(item == (*iit))
				{
					found_item = TRUE;
					// point to next item
					++iit;
					break;
				}
			}
		}
	}

	if (!found_item)
	{
		// you should never call this method with an item that isn't a child
		// so we should always find something
		llassert(FALSE);
		return NULL;
	}

	// at this point, either iit or fit point to a candidate "next" item
	// if both are out of range, we need to punt up to our parent

	// now, starting from found folder, continue through folders
	// searching for next visible folder
	while(fit != fend && !(*fit)->getVisible())
	{
		// turn on downwards traversal for next folder
		++fit;
	} 

	if (fit != fend)
	{
		result = (*fit);
	}
	else
	{
		// otherwise, scan for next visible item
		while(iit != iend && !(*iit)->getVisible())
		{
			++iit;
		} 

		// check to see if we have a valid item
		if (iit != iend)
		{
			result = (*iit);
		}
	}

	if( !result && mParentFolder )
	{
		// If there are no siblings or children to go to, recurse up one level in the tree
		// and skip children for this folder, as we've already discounted them
		result = mParentFolder->getNextFromChild(this, FALSE);
	}

	return result;
}

// this does postfix traversal, as folders are listed above their contents
LLFolderViewItem* LLFolderViewFolder::getPreviousFromChild( LLFolderViewItem* item, BOOL include_children )
{
	BOOL found_item = FALSE;

	LLFolderViewItem* result = NULL;
	// when not starting from a given item, start at end
	if(item == NULL)
	{
		found_item = TRUE;
	}

	// find current item among children
	folders_t::reverse_iterator fit = mFolders.rbegin();
	folders_t::reverse_iterator fend = mFolders.rend();

	items_t::reverse_iterator iit = mItems.rbegin();
	items_t::reverse_iterator iend = mItems.rend();

	// if not trivially starting at the end, we have to find the current item
	if (!found_item)
	{
		// first, look among items, since they are always below the folders
		for(; iit != iend; ++iit)
		{
			if(item == (*iit))
			{
				found_item = TRUE;
				// point to next item
				++iit;
				break;
			}
		}

		// didn't find in items?  Check folders...
		if (!found_item)
		{
			for(; fit != fend; ++fit)
			{
				if(item == (*fit))
				{
					found_item = TRUE;
					// point to next folder
					++fit;
					break;
				}
			}
		}
	}

	if (!found_item)
	{
		// you should never call this method with an item that isn't a child
		// so we should always find something
		llassert(FALSE);
		return NULL;
	}

	// at this point, either iit or fit point to a candidate "next" item
	// if both are out of range, we need to punt up to our parent

	// now, starting from found item, continue through items
	// searching for next visible item
	while(iit != iend && !(*iit)->getVisible())
	{
		++iit;
	} 

	if (iit != iend)
	{
		// we found an appropriate item
		result = (*iit);
	}
	else
	{
		// otherwise, scan for next visible folder
		while(fit != fend && !(*fit)->getVisible())
		{
			++fit;
		} 

		// check to see if we have a valid folder
		if (fit != fend)
		{
			// try selecting child element of this folder
			if ((*fit)->isOpen())
			{
				result = (*fit)->getPreviousFromChild(NULL);
			}
			else
			{
				result = (*fit);
			}
		}
	}

	if( !result )
	{
		// If there are no siblings or children to go to, recurse up one level in the tree
		// which gets back to this folder, which will only be visited if it is a valid, visible item
		result = this;
	}

	return result;
}


bool LLInventorySort::updateSort(U32 order)
{
	if (order != mSortOrder)
	{
		mSortOrder = order;
		mByDate = (order & LLInventoryFilter::SO_DATE);
		mSystemToTop = (order & LLInventoryFilter::SO_SYSTEM_FOLDERS_TO_TOP);
		mFoldersByName = (order & LLInventoryFilter::SO_FOLDERS_BY_NAME);
		return true;
	}
	return false;
}

bool LLInventorySort::operator()(const LLFolderViewItem* const& a, const LLFolderViewItem* const& b)
{
	// ignore sort order for landmarks in the Favorites folder.
	// they should be always sorted as in Favorites bar. See EXT-719
	if (a->getSortGroup() == SG_ITEM
		&& b->getSortGroup() == SG_ITEM
		&& a->getListener()->getInventoryType() == LLInventoryType::IT_LANDMARK
		&& b->getListener()->getInventoryType() == LLInventoryType::IT_LANDMARK)
	{

		static const LLUUID& favorites_folder_id = gInventory.findCategoryUUIDForType(LLFolderType::FT_FAVORITE);

		LLUUID a_uuid = a->getParentFolder()->getListener()->getUUID();
		LLUUID b_uuid = b->getParentFolder()->getListener()->getUUID();

		if ((a_uuid == favorites_folder_id && b_uuid == favorites_folder_id))
		{
			// *TODO: mantipov: probably it is better to add an appropriate method to LLFolderViewItem
			// or to LLInvFVBridge
			LLViewerInventoryItem* aitem = (static_cast<const LLItemBridge*>(a->getListener()))->getItem();
			LLViewerInventoryItem* bitem = (static_cast<const LLItemBridge*>(b->getListener()))->getItem();
			if (!aitem || !bitem)
				return false;
			S32 a_sort = aitem->getSortField();
			S32 b_sort = bitem->getSortField();
			return a_sort < b_sort;
		}
	}

	// We sort by name if we aren't sorting by date
	// OR if these are folders and we are sorting folders by name.
	bool by_name = (!mByDate 
		|| (mFoldersByName 
		&& (a->getSortGroup() != SG_ITEM)));

	if (a->getSortGroup() != b->getSortGroup())
	{
		if (mSystemToTop)
		{
			// Group order is System Folders, Trash, Normal Folders, Items
			return (a->getSortGroup() < b->getSortGroup());
		}
		else if (mByDate)
		{
			// Trash needs to go to the bottom if we are sorting by date
			if ( (a->getSortGroup() == SG_TRASH_FOLDER)
				|| (b->getSortGroup() == SG_TRASH_FOLDER))
			{
				return (b->getSortGroup() == SG_TRASH_FOLDER);
			}
		}
	}

	if (by_name)
	{
		S32 compare = LLStringUtil::compareDict(a->getLabel(), b->getLabel());
		if (0 == compare)
		{
			return (a->getCreationDate() > b->getCreationDate());
		}
		else
		{
			return (compare < 0);
		}
	}
	else
	{
		// BUG: This is very very slow.  The getCreationDate() is log n in number
		// of inventory items.
		time_t first_create = a->getCreationDate();
		time_t second_create = b->getCreationDate();
		if (first_create == second_create)
		{
			return (LLStringUtil::compareDict(a->getLabel(), b->getLabel()) < 0);
		}
		else
		{
			return (first_create > second_create);
		}
	}
}<|MERGE_RESOLUTION|>--- conflicted
+++ resolved
@@ -1248,8 +1248,12 @@
 	//	End Multi-substring inventory search
 }
 
-<<<<<<< HEAD
+bool LLFolderViewItem::isInSelection() const
+{
+	return mIsSelected || (mParentFolder && mParentFolder->isInSelection());
+}
 // <ND> Don't bother with unneeded tooltips in inventor
+
 BOOL LLFolderViewItem::handleToolTip(S32 x, S32 y, MASK mask)
 {
 	if( childrenHandleToolTip( x, y, mask ) )
@@ -1273,12 +1277,6 @@
 	return FALSE;
 }
 // </ND>
-=======
-bool LLFolderViewItem::isInSelection() const
-{
-	return mIsSelected || (mParentFolder && mParentFolder->isInSelection());
-}
->>>>>>> dab915c1
 
 ///----------------------------------------------------------------------------
 /// Class LLFolderViewFolder
