/**
 * @file llparticipantlist.cpp
 * @brief LLParticipantList : model of a conversation session with added speaker events handling
 *
 * $LicenseInfo:firstyear=2009&license=viewerlgpl$
 * Second Life Viewer Source Code
 * Copyright (C) 2010, Linden Research, Inc.
 *
 * This library is free software; you can redistribute it and/or
 * modify it under the terms of the GNU Lesser General Public
 * License as published by the Free Software Foundation;
 * version 2.1 of the License only.
 *
 * This library is distributed in the hope that it will be useful,
 * but WITHOUT ANY WARRANTY; without even the implied warranty of
 * MERCHANTABILITY or FITNESS FOR A PARTICULAR PURPOSE.  See the GNU
 * Lesser General Public License for more details.
 *
 * You should have received a copy of the GNU Lesser General Public
 * License along with this library; if not, write to the Free Software
 * Foundation, Inc., 51 Franklin Street, Fifth Floor, Boston, MA  02110-1301  USA
 *
 * Linden Research, Inc., 945 Battery Street, San Francisco, CA  94111  USA
 * $/LicenseInfo$
 */

#include "llviewerprecompiledheaders.h"

#if 0

#include "llavatarnamecache.h"
#include "llerror.h"
// [SL:KB] - Patch: Chat-GroupSessionEject | Checked: 2012-02-04 (Catznip-3.2.1)
#include "llgroupactions.h"
// [/SL:KB]
#include "llimview.h"
#include "llfloaterimcontainer.h"
#include "llparticipantlist.h"
#include "llspeakers.h"

//LLParticipantList retrieves add, clear and remove events and updates view accordingly
#if LL_MSVC
#pragma warning (disable : 4355) // 'this' used in initializer list: yes, intentionally
#endif

LLParticipantList::LLParticipantList(LLSpeakerMgr* data_source, LLFolderViewModelInterface& root_view_model) :
    LLConversationItemSession(data_source->getSessionID(), root_view_model),
    mSpeakerMgr(data_source),
    mValidateSpeakerCallback(NULL)
{
<<<<<<< HEAD
	mSpeakerAddListener = new SpeakerAddListener(*this);
	mSpeakerRemoveListener = new SpeakerRemoveListener(*this);
	mSpeakerClearListener = new SpeakerClearListener(*this);
	mSpeakerModeratorListener = new SpeakerModeratorUpdateListener(*this);
	mSpeakerUpdateListener = new SpeakerUpdateListener(*this);
	mSpeakerMuteListener = new SpeakerMuteListener(*this);

	mSpeakerMgr->addListener(mSpeakerAddListener, "add");
	mSpeakerMgr->addListener(mSpeakerRemoveListener, "remove");
	mSpeakerMgr->addListener(mSpeakerClearListener, "clear");
	mSpeakerMgr->addListener(mSpeakerModeratorListener, "update_moderator");
	mSpeakerMgr->addListener(mSpeakerUpdateListener, "update_speaker");

	setSessionID(mSpeakerMgr->getSessionID());

	//Lets fill avatarList with existing speakers
	LLSpeakerMgr::speaker_list_t speaker_list;
	mSpeakerMgr->getSpeakerList(&speaker_list, true);
	for(LLSpeakerMgr::speaker_list_t::iterator it = speaker_list.begin(); it != speaker_list.end(); it++)
	{
		const LLPointer<LLSpeaker>& speakerp = *it;

		addAvatarIDExceptAgent(speakerp->mID);
		if ( speakerp->mIsModerator )
		{
			mModeratorList.insert(speakerp->mID);
		}
		else
		{
			mModeratorToRemoveList.insert(speakerp->mID);
		}
	}
	
	// Identify and store what kind of session we are
	LLIMModel::LLIMSession* im_session = LLIMModel::getInstance()->findIMSession(data_source->getSessionID());
	if (im_session)
	{
		// By default, sessions that can't be identified as group or ad-hoc will be considered P2P (i.e. 1 on 1)
		mConvType = CONV_SESSION_1_ON_1;
		if (im_session->isAdHocSessionType())
		{
			mConvType = CONV_SESSION_AD_HOC;
		}
		else if (im_session->isGroupSessionType())
		{
			mConvType = CONV_SESSION_GROUP;
				item->setState(LLAvatarListItem::IS_ONLINE);
		}
	}
	else 
	{
		// That's the only session that doesn't get listed in the LLIMModel as a session...
		mConvType = CONV_SESSION_NEARBY;
				item->setState(LLAvatarListItem::IS_GROUPMOD);
	}
=======
    mSpeakerAddListener = new SpeakerAddListener(*this);
    mSpeakerRemoveListener = new SpeakerRemoveListener(*this);
    mSpeakerClearListener = new SpeakerClearListener(*this);
    mSpeakerModeratorListener = new SpeakerModeratorUpdateListener(*this);
    mSpeakerUpdateListener = new SpeakerUpdateListener(*this);
    mSpeakerMuteListener = new SpeakerMuteListener(*this);

    mSpeakerMgr->addListener(mSpeakerAddListener, "add");
    mSpeakerMgr->addListener(mSpeakerRemoveListener, "remove");
    mSpeakerMgr->addListener(mSpeakerClearListener, "clear");
    mSpeakerMgr->addListener(mSpeakerModeratorListener, "update_moderator");
    mSpeakerMgr->addListener(mSpeakerUpdateListener, "update_speaker");

    setSessionID(mSpeakerMgr->getSessionID());

    //Lets fill avatarList with existing speakers
    LLSpeakerMgr::speaker_list_t speaker_list;
    mSpeakerMgr->getSpeakerList(&speaker_list, true);
    for(LLSpeakerMgr::speaker_list_t::iterator it = speaker_list.begin(); it != speaker_list.end(); it++)
    {
        const LLPointer<LLSpeaker>& speakerp = *it;

        addAvatarIDExceptAgent(speakerp->mID);
        if ( speakerp->mIsModerator )
        {
            mModeratorList.insert(speakerp->mID);
        }
        else
        {
            mModeratorToRemoveList.insert(speakerp->mID);
        }
    }

    // Identify and store what kind of session we are
    LLIMModel::LLIMSession* im_session = LLIMModel::getInstance()->findIMSession(data_source->getSessionID());
    if (im_session)
    {
        // By default, sessions that can't be identified as group or ad-hoc will be considered P2P (i.e. 1 on 1)
        mConvType = CONV_SESSION_1_ON_1;
        if (im_session->isAdHocSessionType())
        {
            mConvType = CONV_SESSION_AD_HOC;
        }
        else if (im_session->isGroupSessionType())
        {
            mConvType = CONV_SESSION_GROUP;
        }
    }
    else
    {
        // That's the only session that doesn't get listed in the LLIMModel as a session...
        mConvType = CONV_SESSION_NEARBY;
    }
>>>>>>> 38c2a5bd
}

LLParticipantList::~LLParticipantList()
{
}

void LLParticipantList::setValidateSpeakerCallback(validate_speaker_callback_t cb)
{
    mValidateSpeakerCallback = cb;
}

void LLParticipantList::update()
{
    mSpeakerMgr->update(true);
}

bool LLParticipantList::onAddItemEvent(LLPointer<LLOldEvents::LLEvent> event, const LLSD& userdata)
{
    LLUUID uu_id = event->getValue().asUUID();

    if (mValidateSpeakerCallback && !mValidateSpeakerCallback(uu_id))
    {
        return true;
    }

    addAvatarIDExceptAgent(uu_id);
    return true;
}

bool LLParticipantList::onRemoveItemEvent(LLPointer<LLOldEvents::LLEvent> event, const LLSD& userdata)
{
    LLUUID avatar_id = event->getValue().asUUID();
    removeParticipant(avatar_id);
    return true;
}

bool LLParticipantList::onClearListEvent(LLPointer<LLOldEvents::LLEvent> event, const LLSD& userdata)
{
    clearParticipants();
    return true;
}

bool LLParticipantList::onSpeakerUpdateEvent(LLPointer<LLOldEvents::LLEvent> event, const LLSD& userdata)
{
    const LLSD& evt_data = event->getValue();
    if ( evt_data.has("id") )
    {
        LLUUID participant_id = evt_data["id"];
        LLFloaterIMContainer* im_box = LLFloaterIMContainer::findInstance();
        if (im_box)
        {
            im_box->setTimeNow(mUUID,participant_id);
        }
    }
    return true;
}

bool LLParticipantList::onModeratorUpdateEvent(LLPointer<LLOldEvents::LLEvent> event, const LLSD& userdata)
{
    const LLSD& evt_data = event->getValue();
    if ( evt_data.has("id") && evt_data.has("is_moderator") )
    {
        LLUUID id = evt_data["id"];
        bool is_moderator = evt_data["is_moderator"];
        if ( id.notNull() )
        {
            if ( is_moderator )
                mModeratorList.insert(id);
            else
            {
                std::set<LLUUID>::iterator it = mModeratorList.find (id);
                if ( it != mModeratorList.end () )
                {
                    mModeratorToRemoveList.insert(id);
                    mModeratorList.erase(id);
                }
            }
            // *TODO : do we have to fire an event so that LLFloaterIMSessionTab::refreshConversation() gets called
        }
    }
    return true;
}

bool LLParticipantList::onSpeakerMuteEvent(LLPointer<LLOldEvents::LLEvent> event, const LLSD& userdata)
{
    LLPointer<LLSpeaker> speakerp = (LLSpeaker*)event->getSource();
    if (speakerp.isNull()) return false;

    // update UI on confirmation of moderator mutes
    if (event->getValue().asString() == "voice")
    {
        setParticipantIsMuted(speakerp->mID, speakerp->mModeratorMutedVoice);
    }
    return true;
}

void LLParticipantList::addAvatarIDExceptAgent(const LLUUID& avatar_id)
{
    // Do not add if already in there, is the session id (hence not an avatar) or excluded for some reason
    if (findParticipant(avatar_id) || (avatar_id == mUUID))
    {
        return;
    }

    bool is_avatar = LLVoiceClient::getInstance()->isParticipantAvatar(avatar_id);

    LLConversationItemParticipant* participant = NULL;

    if (is_avatar)
    {
        // Create a participant view model instance
        LLAvatarName avatar_name;
        bool has_name = LLAvatarNameCache::get(avatar_id, &avatar_name);
        participant = new LLConversationItemParticipant(!has_name ? LLTrans::getString("AvatarNameWaiting") : avatar_name.getDisplayName() , avatar_id, mRootViewModel);
        participant->fetchAvatarName();
    }
    else
    {
        std::string display_name = LLVoiceClient::getInstance()->getDisplayName(avatar_id);
        // Create a participant view model instance
        participant = new LLConversationItemParticipant(display_name.empty() ? LLTrans::getString("AvatarNameWaiting") : display_name, avatar_id, mRootViewModel);
    }

    // *TODO : Need to update the online/offline status of the participant
    // Hack for this: LLAvatarTracker::instance().isBuddyOnline(avatar_id))

    // Add the participant model to the session's children list
    // This will post "add_participant" event
    addParticipant(participant);

    adjustParticipant(avatar_id);
}

static LLFastTimer::DeclareTimer FTM_FOLDERVIEW_TEST("add test avatar agents");

static LLFastTimer::DeclareTimer FTM_FOLDERVIEW_TEST("add test avatar agents");

void LLParticipantList::adjustParticipant(const LLUUID& speaker_id)
{
    LLPointer<LLSpeaker> speakerp = mSpeakerMgr->findSpeaker(speaker_id);
    if (speakerp.isNull()) return;

    // add listener to process moderation changes
    speakerp->addListener(mSpeakerMuteListener);
}

//
// LLParticipantList::SpeakerAddListener
//
bool LLParticipantList::SpeakerAddListener::handleEvent(LLPointer<LLOldEvents::LLEvent> event, const LLSD& userdata)
{
    /**
     * We need to filter speaking objects. These objects shouldn't appear in the list.
     * @see LLFloaterChat::addChat() in llviewermessage.cpp to get detailed call hierarchy
     */
    const LLUUID& speaker_id = event->getValue().asUUID();
    LLPointer<LLSpeaker> speaker = mParent.mSpeakerMgr->findSpeaker(speaker_id);
    if (speaker.isNull() || (speaker->mType == LLSpeaker::SPEAKER_OBJECT))
    {
        return false;
    }
    return mParent.onAddItemEvent(event, userdata);
}

//
// LLParticipantList::SpeakerRemoveListener
//
bool LLParticipantList::SpeakerRemoveListener::handleEvent(LLPointer<LLOldEvents::LLEvent> event, const LLSD& userdata)
{
    return mParent.onRemoveItemEvent(event, userdata);
}

//
// LLParticipantList::SpeakerClearListener
//
bool LLParticipantList::SpeakerClearListener::handleEvent(LLPointer<LLOldEvents::LLEvent> event, const LLSD& userdata)
{
    return mParent.onClearListEvent(event, userdata);
}

//
// LLParticipantList::SpeakerUpdateListener
//
bool LLParticipantList::SpeakerUpdateListener::handleEvent(LLPointer<LLOldEvents::LLEvent> event, const LLSD& userdata)
{
    return mParent.onSpeakerUpdateEvent(event, userdata);
}

//
// LLParticipantList::SpeakerModeratorListener
//
bool LLParticipantList::SpeakerModeratorUpdateListener::handleEvent(LLPointer<LLOldEvents::LLEvent> event, const LLSD& userdata)
{
    return mParent.onModeratorUpdateEvent(event, userdata);
}

bool LLParticipantList::SpeakerMuteListener::handleEvent(LLPointer<LLOldEvents::LLEvent> event, const LLSD& userdata)
{
    return mParent.onSpeakerMuteEvent(event, userdata);
}

#endif // 0

//EOF<|MERGE_RESOLUTION|>--- conflicted
+++ resolved
@@ -48,63 +48,6 @@
     mSpeakerMgr(data_source),
     mValidateSpeakerCallback(NULL)
 {
-<<<<<<< HEAD
-	mSpeakerAddListener = new SpeakerAddListener(*this);
-	mSpeakerRemoveListener = new SpeakerRemoveListener(*this);
-	mSpeakerClearListener = new SpeakerClearListener(*this);
-	mSpeakerModeratorListener = new SpeakerModeratorUpdateListener(*this);
-	mSpeakerUpdateListener = new SpeakerUpdateListener(*this);
-	mSpeakerMuteListener = new SpeakerMuteListener(*this);
-
-	mSpeakerMgr->addListener(mSpeakerAddListener, "add");
-	mSpeakerMgr->addListener(mSpeakerRemoveListener, "remove");
-	mSpeakerMgr->addListener(mSpeakerClearListener, "clear");
-	mSpeakerMgr->addListener(mSpeakerModeratorListener, "update_moderator");
-	mSpeakerMgr->addListener(mSpeakerUpdateListener, "update_speaker");
-
-	setSessionID(mSpeakerMgr->getSessionID());
-
-	//Lets fill avatarList with existing speakers
-	LLSpeakerMgr::speaker_list_t speaker_list;
-	mSpeakerMgr->getSpeakerList(&speaker_list, true);
-	for(LLSpeakerMgr::speaker_list_t::iterator it = speaker_list.begin(); it != speaker_list.end(); it++)
-	{
-		const LLPointer<LLSpeaker>& speakerp = *it;
-
-		addAvatarIDExceptAgent(speakerp->mID);
-		if ( speakerp->mIsModerator )
-		{
-			mModeratorList.insert(speakerp->mID);
-		}
-		else
-		{
-			mModeratorToRemoveList.insert(speakerp->mID);
-		}
-	}
-	
-	// Identify and store what kind of session we are
-	LLIMModel::LLIMSession* im_session = LLIMModel::getInstance()->findIMSession(data_source->getSessionID());
-	if (im_session)
-	{
-		// By default, sessions that can't be identified as group or ad-hoc will be considered P2P (i.e. 1 on 1)
-		mConvType = CONV_SESSION_1_ON_1;
-		if (im_session->isAdHocSessionType())
-		{
-			mConvType = CONV_SESSION_AD_HOC;
-		}
-		else if (im_session->isGroupSessionType())
-		{
-			mConvType = CONV_SESSION_GROUP;
-				item->setState(LLAvatarListItem::IS_ONLINE);
-		}
-	}
-	else 
-	{
-		// That's the only session that doesn't get listed in the LLIMModel as a session...
-		mConvType = CONV_SESSION_NEARBY;
-				item->setState(LLAvatarListItem::IS_GROUPMOD);
-	}
-=======
     mSpeakerAddListener = new SpeakerAddListener(*this);
     mSpeakerRemoveListener = new SpeakerRemoveListener(*this);
     mSpeakerClearListener = new SpeakerClearListener(*this);
@@ -151,14 +94,15 @@
         else if (im_session->isGroupSessionType())
         {
             mConvType = CONV_SESSION_GROUP;
+                item->setState(LLAvatarListItem::IS_ONLINE);
         }
     }
     else
     {
         // That's the only session that doesn't get listed in the LLIMModel as a session...
         mConvType = CONV_SESSION_NEARBY;
-    }
->>>>>>> 38c2a5bd
+                item->setState(LLAvatarListItem::IS_GROUPMOD);
+    }
 }
 
 LLParticipantList::~LLParticipantList()
