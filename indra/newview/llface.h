--- conflicted
+++ resolved
@@ -164,25 +164,15 @@
                             bool force_rebuild = false,
                             bool no_debug_assert = false);
 
-<<<<<<< HEAD
-	// For avatar
-	U16			 getGeometryAvatar(
-									LLStrider<LLVector3> &vertices,
-									LLStrider<LLVector3> &normals,
-								    LLStrider<LLVector2> &texCoords,
-									LLStrider<F32>		 &vertex_weights,
-									// <FS:Ansariel> Vectorized Weight4Strider and ClothWeightStrider by Drake Arconis
-									//LLStrider<LLVector4> &clothing_weights);
-									LLStrider<LLVector4a> &clothing_weights);
-=======
     // For avatar
     U16          getGeometryAvatar(
                                     LLStrider<LLVector3> &vertices,
                                     LLStrider<LLVector3> &normals,
                                     LLStrider<LLVector2> &texCoords,
                                     LLStrider<F32>       &vertex_weights,
-                                    LLStrider<LLVector4> &clothing_weights);
->>>>>>> 38c2a5bd
+                                    // <FS:Ansariel> Vectorized Weight4Strider and ClothWeightStrider by Drake Arconis
+                                    //LLStrider<LLVector4> &clothing_weights);
+                                    LLStrider<LLVector4a> &clothing_weights);
 
     // For volumes, etc.
     U16             getGeometry(LLStrider<LLVector3> &vertices,
@@ -232,24 +222,16 @@
 
     BOOL        switchTexture() ;
 
-<<<<<<< HEAD
 // [SL:KB] - Patch: Render-TextureToggle (Catznip-4.0)
-	bool        isDefaultTexture(U32 nChannel) const;
-	void		setDefaultTexture(U32 nChannel, bool fShowDefault) const;
+    bool        isDefaultTexture(U32 nChannel) const;
+    void        setDefaultTexture(U32 nChannel, bool fShowDefault) const;
 // [/SL:KB]
 
-	//vertex buffer tracking
-	void setVertexBuffer(LLVertexBuffer* buffer);
-	void clearVertexBuffer(); //sets mVertexBuffer to NULL
-	LLVertexBuffer* getVertexBuffer()	const	{ return mVertexBuffer; }
-	S32 getRiggedIndex(U32 type) const;
-=======
     //vertex buffer tracking
     void setVertexBuffer(LLVertexBuffer* buffer);
     void clearVertexBuffer(); //sets mVertexBuffer to NULL
     LLVertexBuffer* getVertexBuffer()   const   { return mVertexBuffer; }
     S32 getRiggedIndex(U32 type) const;
->>>>>>> 38c2a5bd
 
     // used to preserve draw order of faces that are batched together.
     // Allows content creators to manipulate linked sets and face ordering
@@ -291,56 +273,7 @@
     U64 getSkinHash();
 
 private:
-<<<<<<< HEAD
-	LLPointer<LLVertexBuffer> mVertexBuffer;
-	U32			mState;
-	LLFacePool*	mDrawPoolp;
-	U32			mPoolType;
-	LLColor4	mFaceColor;			// overrides material color if state |= USE_FACE_COLOR
-	
-	U16			mGeomCount;			// vertex count for this face
-	U16			mGeomIndex;			// starting index into mVertexBuffer's vertex array
-	U8			mTextureIndex;		// index of texture channel to use for pseudo-atlasing
-	U32			mIndicesCount;
-	U32			mIndicesIndex;		// index into mVertexBuffer's index array
-	S32         mIndexInTex[LLRender::NUM_TEXTURE_CHANNELS];
-
-	LLXformMatrix* mXform;
-
-	LLPointer<LLViewerTexture> mTexture[LLRender::NUM_TEXTURE_CHANNELS];
-
-	// mDrawablep is not supposed to be null, don't use LLPointer because
-	// mDrawablep owns LLFace and LLPointer is a good way to either cause a
-	// memory leak or a 'delete each other' situation if something deletes
-	// drawable wrongly.
-	LLDrawable* mDrawablep;
-	// LLViewerObject technically owns drawable, but also it should be strictly managed
-	LLPointer<LLViewerObject> mVObjp;
-	S32			mTEOffset;
-
-	S32			mReferenceIndex;
-	std::vector<S32> mRiggedIndex;
-	
-	F32			mVSize;
-	F32			mPixelArea;
-
-	//importance factor, in the range [0, 1.0].
-	//1.0: the most important.
-	//based on the distance from the face to the view point and the angle from the face center to the view direction.
-	F32         mImportanceToCamera ; 
-	F32         mBoundingSphereRadius ;
-	bool        mHasMedia ;
-	bool        mIsMediaAllowed;
-
-    U32 mDrawOrderIndex = 0; // see setDrawOrderIndex
-	
-// [SL:KB] - Patch: Render-TextureToggle (Catznip-4.0)
-	mutable bool                       mShowDiffTexture;
-	mutable LLPointer<LLViewerTexture> mOrigDiffTexture;
-// [/SL:KB]
-=======
     LLPointer<LLVertexBuffer> mVertexBuffer;
-
     U32         mState;
     LLFacePool* mDrawPoolp;
     U32         mPoolType;
@@ -381,7 +314,11 @@
     bool        mIsMediaAllowed;
 
     U32 mDrawOrderIndex = 0; // see setDrawOrderIndex
->>>>>>> 38c2a5bd
+
+// [SL:KB] - Patch: Render-TextureToggle (Catznip-4.0)
+    mutable bool                       mShowDiffTexture;
+    mutable LLPointer<LLViewerTexture> mOrigDiffTexture;
+// [/SL:KB]
 
 protected:
     static BOOL sSafeRenderSelect;
