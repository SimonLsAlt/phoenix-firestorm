--- conflicted
+++ resolved
@@ -318,16 +318,13 @@
 	bool        mHasMedia ;
 	bool        mIsMediaAllowed;
 
-<<<<<<< HEAD
+    U32 mDrawOrderIndex = 0; // see setDrawOrderIndex
+	
 // [SL:KB] - Patch: Render-TextureToggle (Catznip-4.0)
 	mutable bool                       mShowDiffTexture;
 	mutable LLPointer<LLViewerTexture> mOrigDiffTexture;
 // [/SL:KB]
 
-=======
-    U32 mDrawOrderIndex = 0; // see setDrawOrderIndex
-	
->>>>>>> ce4c694b
 protected:
 	static BOOL	sSafeRenderSelect;
 	
