/**
* @file llchicletbar.h
* @brief LLChicletBar class header file
*
* $LicenseInfo:firstyear=2011&license=viewerlgpl$
* Second Life Viewer Source Code
* Copyright (C) 2011, Linden Research, Inc.
*
* This library is free software; you can redistribute it and/or
* modify it under the terms of the GNU Lesser General Public
* License as published by the Free Software Foundation;
* version 2.1 of the License only.
*
* This library is distributed in the hope that it will be useful,
* but WITHOUT ANY WARRANTY; without even the implied warranty of
* MERCHANTABILITY or FITNESS FOR A PARTICULAR PURPOSE.  See the GNU
* Lesser General Public License for more details.
*
* You should have received a copy of the GNU Lesser General Public
* License along with this library; if not, write to the Free Software
* Foundation, Inc., 51 Franklin Street, Fifth Floor, Boston, MA  02110-1301  USA
*
* Linden Research, Inc., 945 Battery Street, San Francisco, CA  94111  USA
* $/LicenseInfo$
*/

#ifndef LL_LLCHICLETBAR_H
#define LL_LLCHICLETBAR_H

#include "llpanel.h"
#include "llimview.h"

class LLChicletPanel;
class LLIMChiclet;
class LLLayoutPanel;
class LLLayoutStack;

class LLChicletBar
<<<<<<< HEAD
	: public LLSingleton<LLChicletBar>
	, public LLPanel
	// <FS:Ansariel> [FS communication UI]
	, public LLIMSessionObserver
=======
    : public LLSingleton<LLChicletBar>
    , public LLPanel
    // <FS:Ansariel> [FS communication UI]
    , public LLIMSessionObserver
>>>>>>> 1a8a5404
{
    LLSINGLETON(LLChicletBar);
    LOG_CLASS(LLChicletBar);

public:
<<<<<<< HEAD
	// <FS:Ansariel> [FS communication UI]
	~LLChicletBar();

	// LLIMSessionObserver observe triggers
	/*virtual*/ void sessionAdded(const LLUUID& session_id, const std::string& name, const LLUUID& other_participant_id, bool has_offline_msg) override;
	/*virtual*/ void sessionActivated(const LLUUID& session_id, const std::string& name, const LLUUID& other_participant_id) override {}
	/*virtual*/ void sessionVoiceOrIMStarted(const LLUUID& session_id) override {};
	/*virtual*/ void sessionRemoved(const LLUUID& session_id) override;
	/*virtual*/ void sessionIDUpdated(const LLUUID& old_session_id, const LLUUID& new_session_id) override;

	S32 getTotalUnreadIMCount();

	/**
	 * Creates IM Chiclet based on session type (IM chat or Group chat)
	 */
	LLIMChiclet* createIMChiclet(const LLUUID& session_id);
	// </FS:Ansariel> [FS communication UI]

	bool postBuild() override;
=======
    // <FS:Ansariel> [FS communication UI]
    ~LLChicletBar();

    // LLIMSessionObserver observe triggers
    /*virtual*/ void sessionAdded(const LLUUID& session_id, const std::string& name, const LLUUID& other_participant_id, bool has_offline_msg) override;
    /*virtual*/ void sessionActivated(const LLUUID& session_id, const std::string& name, const LLUUID& other_participant_id) override {}
    /*virtual*/ void sessionVoiceOrIMStarted(const LLUUID& session_id) override {};
    /*virtual*/ void sessionRemoved(const LLUUID& session_id) override;
    /*virtual*/ void sessionIDUpdated(const LLUUID& old_session_id, const LLUUID& new_session_id) override;

    S32 getTotalUnreadIMCount();

    /**
     * Creates IM Chiclet based on session type (IM chat or Group chat)
     */
    LLIMChiclet* createIMChiclet(const LLUUID& session_id);
    // </FS:Ansariel> [FS communication UI]

    bool postBuild() override;

    LLChicletPanel* getChicletPanel() { return mChicletPanel; }
>>>>>>> 1a8a5404

    void reshape(S32 width, S32 height, bool called_from_parent) override;

<<<<<<< HEAD
	void reshape(S32 width, S32 height, bool called_from_parent) override;
=======
>>>>>>> 1a8a5404

    /**
     * Shows/hides panel with specified well button (IM or Notification)
     *
     * @param well_name - name of the well panel to be processed.
     * @param visible - a flag specifying whether a button should be shown or hidden.
     */
    void showWellButton(const std::string& well_name, bool visible);

    // <FS:Ansariel> Option to hide IM/Group chat chiclets
    void updateVisibility(const LLSD &data);

	// <FS:Ansariel> Option to hide IM/Group chat chiclets
	void updateVisibility(const LLSD &data);

private:
    /**
     * Updates child controls size and visibility when it is necessary to reduce total width.
     *
     * @param delta_width - value by which chiclet bar should be shrunk. It is a negative value.
     * @returns positive value which chiclet bar can not process when it reaches its minimal width.
     *      Zero if there was enough space to process delta_width.
     */
    S32 processWidthDecreased(S32 delta_width);

    /** helper function to log debug messages */
    void log(LLView* panel, const std::string& descr);

    /**
     * @return difference between current chiclet panel width and the minimum.
     */
    S32 getChicletPanelShrinkHeadroom() const;

    /**
     * function adjusts Chiclet bar width to prevent overlapping with Mini-Location bar
     * EXP-1463
     */
    void fitWithTopInfoBar();

protected:
    LLChicletPanel*     mChicletPanel;
    LLLayoutStack*      mToolbarStack;
};

#endif // LL_LLCHICLETBAR_H<|MERGE_RESOLUTION|>--- conflicted
+++ resolved
@@ -36,43 +36,15 @@
 class LLLayoutStack;
 
 class LLChicletBar
-<<<<<<< HEAD
-	: public LLSingleton<LLChicletBar>
-	, public LLPanel
-	// <FS:Ansariel> [FS communication UI]
-	, public LLIMSessionObserver
-=======
     : public LLSingleton<LLChicletBar>
     , public LLPanel
     // <FS:Ansariel> [FS communication UI]
     , public LLIMSessionObserver
->>>>>>> 1a8a5404
 {
     LLSINGLETON(LLChicletBar);
     LOG_CLASS(LLChicletBar);
 
 public:
-<<<<<<< HEAD
-	// <FS:Ansariel> [FS communication UI]
-	~LLChicletBar();
-
-	// LLIMSessionObserver observe triggers
-	/*virtual*/ void sessionAdded(const LLUUID& session_id, const std::string& name, const LLUUID& other_participant_id, bool has_offline_msg) override;
-	/*virtual*/ void sessionActivated(const LLUUID& session_id, const std::string& name, const LLUUID& other_participant_id) override {}
-	/*virtual*/ void sessionVoiceOrIMStarted(const LLUUID& session_id) override {};
-	/*virtual*/ void sessionRemoved(const LLUUID& session_id) override;
-	/*virtual*/ void sessionIDUpdated(const LLUUID& old_session_id, const LLUUID& new_session_id) override;
-
-	S32 getTotalUnreadIMCount();
-
-	/**
-	 * Creates IM Chiclet based on session type (IM chat or Group chat)
-	 */
-	LLIMChiclet* createIMChiclet(const LLUUID& session_id);
-	// </FS:Ansariel> [FS communication UI]
-
-	bool postBuild() override;
-=======
     // <FS:Ansariel> [FS communication UI]
     ~LLChicletBar();
 
@@ -94,14 +66,9 @@
     bool postBuild() override;
 
     LLChicletPanel* getChicletPanel() { return mChicletPanel; }
->>>>>>> 1a8a5404
 
     void reshape(S32 width, S32 height, bool called_from_parent) override;
 
-<<<<<<< HEAD
-	void reshape(S32 width, S32 height, bool called_from_parent) override;
-=======
->>>>>>> 1a8a5404
 
     /**
      * Shows/hides panel with specified well button (IM or Notification)
@@ -113,9 +80,6 @@
 
     // <FS:Ansariel> Option to hide IM/Group chat chiclets
     void updateVisibility(const LLSD &data);
-
-	// <FS:Ansariel> Option to hide IM/Group chat chiclets
-	void updateVisibility(const LLSD &data);
 
 private:
     /**
