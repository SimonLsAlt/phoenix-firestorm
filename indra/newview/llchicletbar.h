--- conflicted
+++ resolved
@@ -36,37 +36,32 @@
 class LLLayoutStack;
 
 class LLChicletBar
-<<<<<<< HEAD
-	: public LLSingleton<LLChicletBar>
-	, public LLPanel
-	// <FS:Ansariel> [FS communication UI]
-	, public LLIMSessionObserver
-=======
     : public LLSingleton<LLChicletBar>
     , public LLPanel
->>>>>>> 38c2a5bd
+    // <FS:Ansariel> [FS communication UI]
+    , public LLIMSessionObserver
 {
     LLSINGLETON(LLChicletBar);
     LOG_CLASS(LLChicletBar);
 
 public:
-	// <FS:Ansariel> [FS communication UI]
-	~LLChicletBar();
+    // <FS:Ansariel> [FS communication UI]
+    ~LLChicletBar();
 
-	// LLIMSessionObserver observe triggers
-	/*virtual*/ void sessionAdded(const LLUUID& session_id, const std::string& name, const LLUUID& other_participant_id, BOOL has_offline_msg) override;
-	/*virtual*/ void sessionActivated(const LLUUID& session_id, const std::string& name, const LLUUID& other_participant_id) override {}
-	/*virtual*/ void sessionVoiceOrIMStarted(const LLUUID& session_id) override {};
-	/*virtual*/ void sessionRemoved(const LLUUID& session_id) override;
-	/*virtual*/ void sessionIDUpdated(const LLUUID& old_session_id, const LLUUID& new_session_id) override;
+    // LLIMSessionObserver observe triggers
+    /*virtual*/ void sessionAdded(const LLUUID& session_id, const std::string& name, const LLUUID& other_participant_id, BOOL has_offline_msg) override;
+    /*virtual*/ void sessionActivated(const LLUUID& session_id, const std::string& name, const LLUUID& other_participant_id) override {}
+    /*virtual*/ void sessionVoiceOrIMStarted(const LLUUID& session_id) override {};
+    /*virtual*/ void sessionRemoved(const LLUUID& session_id) override;
+    /*virtual*/ void sessionIDUpdated(const LLUUID& old_session_id, const LLUUID& new_session_id) override;
 
-	S32 getTotalUnreadIMCount();
+    S32 getTotalUnreadIMCount();
 
-	/**
-	 * Creates IM Chiclet based on session type (IM chat or Group chat)
-	 */
-	LLIMChiclet* createIMChiclet(const LLUUID& session_id);
-	// </FS:Ansariel> [FS communication UI]
+    /**
+     * Creates IM Chiclet based on session type (IM chat or Group chat)
+     */
+    LLIMChiclet* createIMChiclet(const LLUUID& session_id);
+    // </FS:Ansariel> [FS communication UI]
 
     BOOL postBuild() override;
 
@@ -83,8 +78,8 @@
      */
     void showWellButton(const std::string& well_name, bool visible);
 
-	// <FS:Ansariel> Option to hide IM/Group chat chiclets
-	void updateVisibility(const LLSD &data);
+    // <FS:Ansariel> Option to hide IM/Group chat chiclets
+    void updateVisibility(const LLSD &data);
 
 private:
     /**
