--- conflicted
+++ resolved
@@ -49,19 +49,11 @@
 	~LLChicletBar();
 
 	// LLIMSessionObserver observe triggers
-<<<<<<< HEAD
-	/*virtual*/ void sessionAdded(const LLUUID& session_id, const std::string& name, const LLUUID& other_participant_id, bool has_offline_msg);
-	/*virtual*/ void sessionActivated(const LLUUID& session_id, const std::string& name, const LLUUID& other_participant_id) {}
-	/*virtual*/ void sessionVoiceOrIMStarted(const LLUUID& session_id) {};
-	/*virtual*/ void sessionRemoved(const LLUUID& session_id);
-	/*virtual*/ void sessionIDUpdated(const LLUUID& old_session_id, const LLUUID& new_session_id);
-=======
-	/*virtual*/ void sessionAdded(const LLUUID& session_id, const std::string& name, const LLUUID& other_participant_id, BOOL has_offline_msg) override;
+	/*virtual*/ void sessionAdded(const LLUUID& session_id, const std::string& name, const LLUUID& other_participant_id, bool has_offline_msg) override;
 	/*virtual*/ void sessionActivated(const LLUUID& session_id, const std::string& name, const LLUUID& other_participant_id) override {}
 	/*virtual*/ void sessionVoiceOrIMStarted(const LLUUID& session_id) override {};
 	/*virtual*/ void sessionRemoved(const LLUUID& session_id) override;
 	/*virtual*/ void sessionIDUpdated(const LLUUID& old_session_id, const LLUUID& new_session_id) override;
->>>>>>> cfdca912
 
 	S32 getTotalUnreadIMCount();
 
@@ -71,19 +63,11 @@
 	LLIMChiclet* createIMChiclet(const LLUUID& session_id);
 	// </FS:Ansariel> [FS communication UI]
 
-<<<<<<< HEAD
 	bool postBuild() override;
 
 	LLChicletPanel*	getChicletPanel() { return mChicletPanel; }
 
 	void reshape(S32 width, S32 height, bool called_from_parent) override;
-=======
-	BOOL postBuild() override;
-
-	LLChicletPanel*	getChicletPanel() { return mChicletPanel; }
-
-	/*virtual*/ void reshape(S32 width, S32 height, BOOL called_from_parent) override;
->>>>>>> cfdca912
 
 
 	/**
