--- conflicted
+++ resolved
@@ -194,14 +194,7 @@
     mLoadState = LLModelLoader::STARTING;
     mGroup = 0;
     mLODFrozen = false;
-<<<<<<< HEAD
-    mBuildShareTolerance = 0.f;
-    mBuildQueueMode = GLOD_QUEUE_GREEDY;
-    mBuildBorderMode = GLOD_BORDER_UNLOCK;
-    mBuildOperator = GLOD_OPERATOR_EDGE_COLLAPSE;
     mUVGuideTexture = LLViewerTextureManager::getFetchedTextureFromFile(gSavedSettings.getString("FSMeshPreviewUVGuideFile"), FTT_LOCAL_FILE, TRUE, LLGLTexture::BOOST_PREVIEW); // <FS:Beq> - Add UV guide overlay to pmesh preview
-=======
->>>>>>> cba1daaf
 
     for (U32 i = 0; i < LLModel::NUM_LODS; ++i)
     {
@@ -1835,55 +1828,8 @@
             else
             {
 
-<<<<<<< HEAD
-                U32 num_indices = mVertexBuffer[5][mdl][i]->getNumIndices();
-                if (num_indices > 2)
-                {
-                    // <FS:ND> Fix glod so it works when just using the opengl core profile
-                    //glodInsertElements(mObject[mdl], i, GL_TRIANGLES, num_indices, GL_UNSIGNED_SHORT, (U8*)mVertexBuffer[5][mdl][i]->getIndicesPointer(), 0, 0.f);
-                    LLStrider<LLVector3> vertex_strider;
-                    LLStrider<LLVector3> normal_strider;
-                    LLStrider<LLVector2> tc_strider;
-
-                    LLStrider< U16 > index_strider;
-                    buff->getIndexStrider( index_strider );
-
-                    glodVBO vbo = {};
-
-                    if( buff->hasDataType( LLVertexBuffer::TYPE_VERTEX ) )
-                    {
-                        buff->getVertexStrider( vertex_strider );
-                        vbo.mV.p = vertex_strider.get();
-                        vbo.mV.size = 3;
-                        vbo.mV.stride = LLVertexBuffer::sTypeSize[ LLVertexBuffer::TYPE_VERTEX ];
-                        vbo.mV.type = GL_FLOAT;
-                    }
-                    if( buff->hasDataType( LLVertexBuffer::TYPE_NORMAL ) )
-                    {
-                        buff->getNormalStrider( normal_strider );
-                        vbo.mN.p = normal_strider.get();
-                        vbo.mN.stride = LLVertexBuffer::sTypeSize[ LLVertexBuffer::TYPE_NORMAL ];
-                        vbo.mN.type = GL_FLOAT;
-                    }
-                    if( buff->hasDataType( LLVertexBuffer::TYPE_TEXCOORD0 ) )
-                    {
-                        buff->getTexCoord0Strider( tc_strider );
-                        vbo.mT.p = tc_strider.get();
-                        vbo.mT.size = 2;
-                        vbo.mT.stride = LLVertexBuffer::sTypeSize[ LLVertexBuffer::TYPE_TEXCOORD0 ];
-                        vbo.mT.type = GL_FLOAT;
-                    }
-
-                    glodInsertElements( mObject[ mdl ], i, GL_TRIANGLES, num_indices, GL_UNSIGNED_SHORT, (U8*)index_strider.get(), 0, 0.f, &vbo );
-                    // </FS:ND>
-                }
-                tri_count += num_indices / 3;
-                stop_gloderror();
-            }
-=======
                 // UI spacifies limit for all models of single lod
                 triangle_limit = mFMP->childGetValue("lod_triangle_limit_" + lod_name[which_lod]).asInteger();
->>>>>>> cba1daaf
 
             }
             // meshoptimizer doesn't use triangle limit, it uses indices limit, so convert it to aproximate ratio
@@ -1976,48 +1922,6 @@
                     {
                         genMeshOptimizerPerFace(base, target_model, face_idx, indices_decimator, lod_error_threshold, false);
                     }
-<<<<<<< HEAD
-                    buff->setBuffer(type_mask);
-                    // <FS:ND> Fix glod so it works when just using the opengl core profile
-                    //glodFillElements(mObject[base], names[i], GL_UNSIGNED_SHORT, (U8*)buff->getIndicesPointer());
-                    LLStrider<LLVector3> vertex_strider;
-                    LLStrider<LLVector3> normal_strider;
-                    LLStrider<LLVector2> tc_strider;
-
-                    LLStrider< U16 > index_strider;
-                    buff->getIndexStrider( index_strider );
-
-                    glodVBO vbo = {};
-
-                    if( buff->hasDataType( LLVertexBuffer::TYPE_VERTEX ) )
-                    {
-                        buff->getVertexStrider( vertex_strider );
-                        vbo.mV.p = vertex_strider.get();
-                        vbo.mV.size = 3;
-                        vbo.mV.stride = LLVertexBuffer::sTypeSize[ LLVertexBuffer::TYPE_VERTEX ];
-                        vbo.mV.type = GL_FLOAT;
-                    }
-                    if( buff->hasDataType( LLVertexBuffer::TYPE_NORMAL ) )
-                    {
-                        buff->getNormalStrider( normal_strider );
-                        vbo.mN.p = normal_strider.get();
-                        vbo.mN.stride = LLVertexBuffer::sTypeSize[ LLVertexBuffer::TYPE_NORMAL ];
-                        vbo.mN.type = GL_FLOAT;
-                    }
-                    if( buff->hasDataType( LLVertexBuffer::TYPE_TEXCOORD0 ) )
-                    {
-                        buff->getTexCoord0Strider( tc_strider );
-                        vbo.mT.p = tc_strider.get();
-                        vbo.mT.size = 2;
-                        vbo.mT.stride = LLVertexBuffer::sTypeSize[ LLVertexBuffer::TYPE_TEXCOORD0 ];
-                        vbo.mT.type = GL_FLOAT;
-                    }
-
-                    glodFillElements( mObject[ base ], names[ i ], GL_UNSIGNED_SHORT, (U8*)index_strider.get(), &vbo );
-                    // </FS:ND>
-                    stop_gloderror();
-=======
->>>>>>> cba1daaf
                 }
             }
             
@@ -2026,21 +1930,7 @@
                 // Run meshoptimizer for each face
                 for (U32 face_idx = 0; face_idx < base->getNumVolumeFaces(); ++face_idx)
                 {
-<<<<<<< HEAD
-                    // This face was eliminated or we failed to allocate buffer,
-                    // attempt to create a dummy triangle (one vertex, 3 indices, all 0)
-                    buff->allocateBuffer(1, 3, true);
-                    memset((U8*)buff->getMappedData(), 0, buff->getSize());
-                    // <FS:ND> Fix when running with opengl core profile
-                    //memset((U8*)buff->getIndicesPointer(), 0, buff->getIndicesSize());
-                    LLStrider< U16 > index_strider;
-                    buff->getIndexStrider( index_strider );
-
-                    memset( (U8*)index_strider.get(), 0, buff->getIndicesSize() );
-                    // </FS:ND>
-=======
                     genMeshOptimizerPerFace(base, target_model, face_idx, indices_decimator, lod_error_threshold, false);
->>>>>>> cba1daaf
                 }
             }
 
