--- conflicted
+++ resolved
@@ -233,6 +233,7 @@
     }
 
     mViewOption["show_textures"] = false;
+
     mFMP = fmp;
 
     mHasPivot = false;
@@ -571,7 +572,7 @@
                                 std::ostringstream out;
                                 out << "Attempting to use model index " << idx;
                                 // <FS:Beq> better debug (watch for dangling single line else)
-                                if(i==4)
+                                if (i==4)
                                 {
                                 out << " for PHYS";
                                 }
@@ -922,7 +923,7 @@
     std::map<std::string, std::string> joint_alias_map;
     getJointAliases(joint_alias_map);
 
-    std::array<std::string,LLModel::NUM_LODS> lod_suffix;
+    std::array<std::string, LLModel::NUM_LODS> lod_suffix;
 	for(int i=0; i < LLModel::NUM_LODS; i++)
 	{
 		lod_suffix[i] = gSavedSettings.getString(sSuffixVarNames[i]);
@@ -1578,13 +1579,12 @@
         // <FS:Beq> Log these properly
         // LL_WARNS() << "Negative result error from meshoptimizer for model " << target_model->mLabel
         //     << " target Indices: " << target_indices
-        //     << " new Indices: " << new_indices
+        //     << " new Indices: " << size_new_indices
         //     << " original count: " << size_indices << LL_ENDL;
    		std::ostringstream out;
         out << "Negative result error from meshoptimizer for model " << target_model->mLabel
             << " target Indices: " << target_indices
-<<<<<<< HEAD
-            << " new Indices: " << new_indices
+            << " new Indices: " << size_new_indices
             << " original count: " << size_indices ;
 		LL_WARNS() << out.str() << LL_ENDL;
 		LLFloaterModelPreview::addStringToLog(out, true);
@@ -1596,16 +1596,12 @@
             std::ostringstream out;
             out << "Good result error from meshoptimizer for model " << target_model->mLabel
                 << " target Indices: " << target_indices
-                << " new Indices: " << new_indices
+                << " new Indices: " << size_new_indices
                 << " original count: " << size_indices << " (result error:" << result_error << ")";
 		    LL_DEBUGS() << out.str() << LL_ENDL;
         	LLFloaterModelPreview::addStringToLog(out, true);
         }
         // </FS:Beq>
-=======
-            << " new Indices: " << size_new_indices
-            << " original count: " << size_indices << LL_ENDL;
->>>>>>> 8488d860
     }
 
     // free unused buffers
@@ -1674,12 +1670,11 @@
                         // Normally this shouldn't happen since the whole point is to reduce amount of vertices
                         // but it might happen if user tries to run optimization with too large triangle or error value
                         // so fallback to 'per face' mode or verify requested limits and copy base model as is.
-<<<<<<< HEAD
                         // <FS:Beq> Log this properly
                         // LL_WARNS() << "Over triangle limit. Failed to optimize in 'per object' mode, falling back to per face variant for"
                         //     << " model " << target_model->mLabel
                         //     << " target Indices: " << target_indices
-                        //     << " new Indices: " << new_indices
+                        //     << " new Indices: " << size_new_indices
                         //     << " original count: " << size_indices
                         //     << " error treshold: " << error_threshold
                         //     << LL_ENDL;
@@ -1689,22 +1684,12 @@
                             out << "Over triangle limit. Failed to optimize in 'per object' mode, falling back to per face variant for"
                                 << " model " << target_model->mLabel
                                 << " target Indices: " << target_indices
-                                << " new Indices: " << new_indices
+                                << " new Indices: " << size_new_indices
                                 << " original count: " << size_indices
                                 << " error treshold: " << error_threshold;
                             LL_DEBUGS() << out.str() << LL_ENDL;
                             LLFloaterModelPreview::addStringToLog(out, true);
                         }
-=======
-                        LL_WARNS() << "Over triangle limit. Failed to optimize in 'per object' mode, falling back to per face variant for"
-                            << " model " << target_model->mLabel
-                            << " target Indices: " << target_indices
-                            << " new Indices: " << size_new_indices
-                            << " original count: " << size_indices
-                            << " error treshold: " << error_threshold
-                            << LL_ENDL;
-
->>>>>>> 8488d860
                         // U16 vertices overflow shouldn't happen, but just in case
                         size_new_indices = 0;
                         valid_faces = 0;
@@ -1870,7 +1855,7 @@
         // LL_WARNS() << "Negative result error from meshoptimizer for face " << face_idx
         //     << " of model " << target_model->mLabel
         //     << " target Indices: " << target_indices
-        //     << " new Indices: " << new_indices
+        //     << " new Indices: " << size_new_indices
         //     << " original count: " << size_indices
         //     << " error treshold: " << error_threshold
         //     << LL_ENDL;
@@ -1892,7 +1877,7 @@
             out << "Good result error from meshoptimizer for face " << face_idx
                 << " of model " << target_model->mLabel
                 << " target Indices: " << target_indices
-                << " new Indices: " << new_indices
+                << " new Indices: " << size_new_indices
                 << " original count: " << size_indices
                 << " error treshold: " << error_threshold << " (result error:" << result_error << ")";
 		    LL_DEBUGS("MeshUpload") << out.str() << LL_ENDL;
@@ -2088,7 +2073,7 @@
             // std::string name = base->mLabel + getLodSuffix(lod);
             std::string name = stripSuffix(base->mLabel);
             std::string suffix = getLodSuffix(lod);
-            if ( suffix.size() > 0 )
+            if (suffix.size() > 0)
             {
                 name += suffix;
             }
@@ -2470,7 +2455,6 @@
     {//check for degenerate triangles in physics mesh
         U32 lod = LLModel::LOD_PHYSICS;
         const LLVector4a scale(0.5f);
-
         for (U32 i = 0; i < mModel[lod].size() && !mHasDegenerate; ++i)
         { //for each model in the lod
             if (mModel[lod][i] && mModel[lod][i]->mPhysics.mHull.empty())
@@ -2956,7 +2940,7 @@
 
             if (phys_tris || phys_hulls > 0)
             {
-               fmp->childEnable("Decompose");
+                fmp->childEnable("Decompose");
             }
         }
         else
